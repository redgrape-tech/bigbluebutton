mkdir freeswitch
cd freeswitch
git init
git remote add origin https://github.com/signalwire/freeswitch.git
<<<<<<< HEAD
git fetch --depth 1 origin v1.10.7
git checkout FETCH_HEAD
cp -r ../bbb-voice-conference/config .
=======
git fetch --depth 1 origin master
git checkout FETCH_HEAD
>>>>>>> 4cdd6397
<|MERGE_RESOLUTION|>--- conflicted
+++ resolved
@@ -2,11 +2,5 @@
 cd freeswitch
 git init
 git remote add origin https://github.com/signalwire/freeswitch.git
-<<<<<<< HEAD
 git fetch --depth 1 origin v1.10.7
-git checkout FETCH_HEAD
-cp -r ../bbb-voice-conference/config .
-=======
-git fetch --depth 1 origin master
-git checkout FETCH_HEAD
->>>>>>> 4cdd6397
+git checkout FETCH_HEAD