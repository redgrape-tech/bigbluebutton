{
    var BBBClientCheck = {};
	var BBB = {};
	var userAgent;
	var userMicMedia;
	var currentSession;
    
    function getSwfObj() {
		return swfobject.getObjectById('BBBClientCheck');
	}
    
	BBBClientCheck.userAgent = function(){
		var userAgentInfo = ''; 
		var swfObj = getSwfObj();
		
		userAgentInfo = navigator.userAgent;
		swfObj.userAgent(userAgentInfo);
	}
	
	BBBClientCheck.browser = function() {
	
		var nVer = navigator.appVersion;
        var nAgt = navigator.userAgent;	
		var browserInfo, nameOffset, verOffset, ix;
		var browser = navigator.appName;
        var version = '' + parseFloat(navigator.appVersion);
		var swfObj = getSwfObj();
		
		// taken from http://stackoverflow.com/a/18706818/1729349
		
		// Opera
        if ((verOffset = nAgt.indexOf('Opera')) != -1) {
            browser = 'Opera';
            version = nAgt.substring(verOffset + 6);
            if ((verOffset = nAgt.indexOf('Version')) != -1) {
                version = nAgt.substring(verOffset + 8);
            }
        }
        // MSIE
        else if ((verOffset = nAgt.indexOf('MSIE')) != -1) {
            browser = 'Microsoft Internet Explorer';
            version = nAgt.substring(verOffset + 5);
        }

        //IE 11 no longer identifies itself as MS IE, so trap it
        //http://stackoverflow.com/questions/17907445/how-to-detect-ie11
        else if ((browser == 'Netscape') && (nAgt.indexOf('Trident/') != -1)) {

            browser = 'Microsoft Internet Explorer';
            version = nAgt.substring(verOffset + 5);
            if ((verOffset = nAgt.indexOf('rv:')) != -1) {
                version = nAgt.substring(verOffset + 3);
            }

        }

        // Chrome
        else if ((verOffset = nAgt.indexOf('Chrome')) != -1) {
            browser = 'Chrome';
            version = nAgt.substring(verOffset + 7);
        }
        // Safari
        else if ((verOffset = nAgt.indexOf('Safari')) != -1) {
            browser = 'Safari';
            version = nAgt.substring(verOffset + 7);
            if ((verOffset = nAgt.indexOf('Version')) != -1) {
                version = nAgt.substring(verOffset + 8);
            }

            // Chrome on iPad identifies itself as Safari. Actual results do not match what Google claims
            //  at: https://developers.google.com/chrome/mobile/docs/user-agent?hl=ja
            //  No mention of chrome in the user agent string. However it does mention CriOS, which presumably
            //  can be keyed on to detect it.
            if (nAgt.indexOf('CriOS') != -1) {
                //Chrome on iPad spoofing Safari...correct it.
                browser = 'Chrome';
                //Don't believe there is a way to grab the accurate version number, so leaving that for now.
            }
        }
        // Firefox
        else if ((verOffset = nAgt.indexOf('Firefox')) != -1) {
            browser = 'Firefox';
            version = nAgt.substring(verOffset + 8);
        }
        // Other browsers
        else if ((nameOffset = nAgt.lastIndexOf(' ') + 1) < (verOffset = nAgt.lastIndexOf('/'))) {
            browser = nAgt.substring(nameOffset, verOffset);
            version = nAgt.substring(verOffset + 1);
            if (browser.toLowerCase() == browser.toUpperCase()) {
                browser = navigator.appName;
            }
        }
		
		// trim the version string
        if ((ix = version.indexOf(';')) != -1) version = version.substring(0, ix);
        if ((ix = version.indexOf(' ')) != -1) version = version.substring(0, ix);
        if ((ix = version.indexOf(')')) != -1) version = version.substring(0, ix);

		var result = {
			browser: browser,
			version: version
		};

		swfObj.browser(result);
	}
	
	BBBClientCheck.screenSize = function(){
		var screenSizeInfo = '';
		var swfObj = getSwfObj();
		
        if (screen.width !== undefined) {
            width = (screen.width) ? screen.width : '';
            height = (screen.height) ? screen.height : '';
            screenSizeInfo += '' + width + " x " + height;
        }

		swfObj.screenSize(screenSizeInfo);
	}
	
	BBBClientCheck.flashVersion = function(){
		var flashVersionInfo = ''; 
		var swfObj = getSwfObj();
		
		flashVersionInfo = swfobject.getFlashPlayerVersion();
		
		 if (flashVersionInfo.major > 0) {
            flashVersionInfo = flashVersionInfo.major + '.' + flashVersionInfo.minor + ' r' + flashVersionInfo.release;
        } 

		swfObj.flashVersion(flashVersionInfo);
	}
	
	BBBClientCheck.isPepperFlash = function(){
		var isPepperFlashInfo = false;
		var swfObj = getSwfObj();
		
		var isPPAPI = false;
		var type = 'application/x-shockwave-flash';
		var mimeTypes = navigator.mimeTypes;
		
		if (mimeTypes && mimeTypes[type] && mimeTypes[type].enabledPlugin && (mimeTypes[type].enabledPlugin.filename.match(/pepflashplayer|Pepper/gi))) {
			isPepperFlashInfo = true;
		}
		
		swfObj.isPepperFlash(isPepperFlashInfo);
	}
	
	BBBClientCheck.cookieEnabled = function(){
		var cookieEnabledInfo = ''; 
		var swfObj = getSwfObj();
		
		cookieEnabledInfo = navigator.cookieEnabled;
		swfObj.cookieEnabled(cookieEnabledInfo);
	}
	
	BBBClientCheck.javaEnabled = function(){
		var result = {
			enabled: navigator.javaEnabled(),
			version: [],
			minimum: '1.7.0_51+',
			appropriate: false
		};

		if (result.enabled) {
			result.version = getJavaVersion();
			result.appropriate = isJavaVersionAppropriateForDeskshare(result.minimum);
		}

		console.log(result);

		var swfObj = getSwfObj();
		swfObj.javaEnabled(result);
	}

	function getJavaVersion() {
		return deployJava.getJREs();
	}

	function isJavaVersionAppropriateForDeskshare(required) {
		return deployJava.versionCheck(required);
	}

	BBBClientCheck.language = function(){ 
		var languageInfo = '';
		var swfObj = getSwfObj();
		
		languageInfo = navigator.language;
		swfObj.language(languageInfo);
	}
	
	BBBClientCheck.isWebRTCSupported = function() {
		var isWebRTCSupportedInfo = isWebRTCAvailable();
		var swfObj = getSwfObj();
		
		swfObj.isWebRTCSupported(isWebRTCSupportedInfo);
	}
	
	BBBClientCheck.webRTCEchoAndSocketTest = function() { 
		var audioContext = new (window.AudioContext || window.webkitAudioContext)();
		var silentStream = audioContext.createMediaStreamDestination().stream;

		userMicMedia = silentStream;

		startWebRTCAudioTest();
	}

	function sendWebRTCEchoTestAnswer(success, errorcode) {
		var swfObj = getSwfObj();
		swfObj.webRTCEchoTest(success, errorcode);

<<<<<<< HEAD
		if (callActive === true) {
			leaveWebRTCVoiceConference();
		}
=======
		webrtc_hangup(function() {
			console.log("[BBBClientCheck] Handling webRTC hangup callback");
			if (userAgent) {
				var userAgentTemp = userAgent;
				userAgent = null;
				userAgentTemp.stop();
			}
		});
>>>>>>> 3a620234
	}

	BBB.getMyUserInfo = function(callback) {
		var obj = {
			myUserID: "12345",
			myUsername: "bbbTestUser",
			myAvatarURL: "undefined",
			myRole: "undefined",
			amIPresenter: "undefined",
			dialNumber: "undefined",
<<<<<<< HEAD
			voiceBridge: "00000",
=======
			voiceBridge: "",
>>>>>>> 3a620234
			customdata: "undefined"
		}

		callback(obj);
	}

	// webrtc test callbacks
<<<<<<< HEAD
	BBB.webRTCCallSucceeded = function() {
		console.log("[BBBClientCheck] Handling webRTCCallSucceeded");
=======
	BBB.webRTCEchoTestFailed = function(errorcode) {
		console.log("[BBBClientCheck] Handling webRTCEchoTestFailed");
		sendWebRTCEchoTestAnswer(false, errorcode);
	}

	BBB.webRTCEchoTestEnded = function() {
		console.log("[BBBClientCheck] Handling webRTCEchoTestEnded");
	}

	BBB.webRTCEchoTestStarted = function() {
		console.log("[BBBClientCheck] Handling webRTCEchoTestStarted");
		sendWebRTCEchoTestAnswer(true, 'Success');
	}

	BBB.webRTCEchoTestConnecting = function() {
		console.log("[BBBClientCheck] Handling webRTCEchoTestConnecting");
	}

	BBB.webRTCEchoTestWaitingForICE = function() {
		console.log("[BBBClientCheck] Handling webRTCEchoTestWaitingForICE");
	}

	BBB.webRTCEchoTestWebsocketSucceeded = function() {
		console.log("[BBBClientCheck] Handling webRTCEchoTestWebsocketSucceeded");
>>>>>>> 3a620234
		var swfObj = getSwfObj();
		swfObj.webRTCSocketTest(true, 'Connected');
	}

	BBB.webRTCCallFailed = function(inEchoTest, errorcode, cause) {
		console.log("[BBBClientCheck] Handling webRTCCallFailed, errorcode " + errorcode + ", cause: " + cause);
		if (errorcode == 1002) {
			// failed to connect the websocket
			var swfObj = getSwfObj();
			swfObj.webRTCSocketTest(false, errorcode);
		} else {
			sendWebRTCEchoTestAnswer(false, errorcode);
		}
	}

	BBB.webRTCCallEnded = function(inEchoTest) {
		console.log("[BBBClientCheck] Handling webRTCCallEnded");
	}

	BBB.webRTCCallStarted = function(inEchoTest) {
		console.log("[BBBClientCheck] Handling webRTCCallStarted");
		sendWebRTCEchoTestAnswer(true, 'Connected');
	}

	BBB.webRTCCallConnecting = function(inEchoTest) {
		console.log("[BBBClientCheck] Handling webRTCCallConnecting");
	}

	BBB.webRTCCallWaitingForICE = function(inEchoTest) {
		console.log("[BBBClientCheck] Handling webRTCCallWaitingForICE");
	}

	BBB.webRTCCallTransferring = function(inEchoTest) {
		console.log("[BBBClientCheck] Handling webRTCCallTransferring");
	}

	BBB.webRTCMediaRequest = function() {
		console.log("[BBBClientCheck] Handling webRTCMediaRequest");
	}

	BBB.webRTCMediaSuccess = function() {
		console.log("[BBBClientCheck] Handling webRTCMediaSuccess");
	}

	BBB.webRTCMediaFail = function() {
		console.log("[BBBClientCheck] Handling webRTCMediaFail");
	}

	BBB.webRTCCallStarted = function(inEchoTest) {
		console.log("[BBBClientCheck] Handling webRTCCallStarted");
		BBB.webRTCEchoTestStarted();
	};

	BBB.webRTCCallConnecting = function(inEchoTest) {
		console.log("[BBBClientCheck] Handling webRTCCallConnecting");
		BBB.webRTCEchoTestWebsocketSucceeded();
	};

	BBB.webRTCCallEnded = function(inEchoTest) {
		console.log("[BBBClientCheck] Handling webRTCCallEnded");
	};

	BBB.webRTCCallFailed = function(inEchoTest, errorcode, cause) {
		console.log("[BBBClientCheck] Handling webRTCCallFailed");
		BBB.webRTCEchoTestFailed(errorcode);
		BBB.webRTCEchoTestWebsocketFailed();
	};

	BBB.webRTCCallWaitingForICE = function(inEchoTest) {
		console.log("[BBBClientCheck] Handling webRTCCallWaitingForICE");
	};

	BBB.webRTCCallTransferring = function(inEchoTest) {
		console.log("[BBBClientCheck] Handling webRTCCallTransferring");
	};

	BBB.webRTCCallProgressCallback = function(progress) {
		console.log("[BBBClientCheck] Handling webRTCCallProgressCallback");
	};
}
<|MERGE_RESOLUTION|>--- conflicted
+++ resolved
@@ -1,355 +1,343 @@
-{
-    var BBBClientCheck = {};
-	var BBB = {};
-	var userAgent;
-	var userMicMedia;
-	var currentSession;
-    
-    function getSwfObj() {
-		return swfobject.getObjectById('BBBClientCheck');
-	}
-    
-	BBBClientCheck.userAgent = function(){
-		var userAgentInfo = ''; 
-		var swfObj = getSwfObj();
-		
-		userAgentInfo = navigator.userAgent;
-		swfObj.userAgent(userAgentInfo);
-	}
-	
-	BBBClientCheck.browser = function() {
-	
-		var nVer = navigator.appVersion;
-        var nAgt = navigator.userAgent;	
-		var browserInfo, nameOffset, verOffset, ix;
-		var browser = navigator.appName;
-        var version = '' + parseFloat(navigator.appVersion);
-		var swfObj = getSwfObj();
-		
-		// taken from http://stackoverflow.com/a/18706818/1729349
-		
-		// Opera
-        if ((verOffset = nAgt.indexOf('Opera')) != -1) {
-            browser = 'Opera';
-            version = nAgt.substring(verOffset + 6);
-            if ((verOffset = nAgt.indexOf('Version')) != -1) {
-                version = nAgt.substring(verOffset + 8);
-            }
-        }
-        // MSIE
-        else if ((verOffset = nAgt.indexOf('MSIE')) != -1) {
-            browser = 'Microsoft Internet Explorer';
-            version = nAgt.substring(verOffset + 5);
-        }
-
-        //IE 11 no longer identifies itself as MS IE, so trap it
-        //http://stackoverflow.com/questions/17907445/how-to-detect-ie11
-        else if ((browser == 'Netscape') && (nAgt.indexOf('Trident/') != -1)) {
-
-            browser = 'Microsoft Internet Explorer';
-            version = nAgt.substring(verOffset + 5);
-            if ((verOffset = nAgt.indexOf('rv:')) != -1) {
-                version = nAgt.substring(verOffset + 3);
-            }
-
-        }
-
-        // Chrome
-        else if ((verOffset = nAgt.indexOf('Chrome')) != -1) {
-            browser = 'Chrome';
-            version = nAgt.substring(verOffset + 7);
-        }
-        // Safari
-        else if ((verOffset = nAgt.indexOf('Safari')) != -1) {
-            browser = 'Safari';
-            version = nAgt.substring(verOffset + 7);
-            if ((verOffset = nAgt.indexOf('Version')) != -1) {
-                version = nAgt.substring(verOffset + 8);
-            }
-
-            // Chrome on iPad identifies itself as Safari. Actual results do not match what Google claims
-            //  at: https://developers.google.com/chrome/mobile/docs/user-agent?hl=ja
-            //  No mention of chrome in the user agent string. However it does mention CriOS, which presumably
-            //  can be keyed on to detect it.
-            if (nAgt.indexOf('CriOS') != -1) {
-                //Chrome on iPad spoofing Safari...correct it.
-                browser = 'Chrome';
-                //Don't believe there is a way to grab the accurate version number, so leaving that for now.
-            }
-        }
-        // Firefox
-        else if ((verOffset = nAgt.indexOf('Firefox')) != -1) {
-            browser = 'Firefox';
-            version = nAgt.substring(verOffset + 8);
-        }
-        // Other browsers
-        else if ((nameOffset = nAgt.lastIndexOf(' ') + 1) < (verOffset = nAgt.lastIndexOf('/'))) {
-            browser = nAgt.substring(nameOffset, verOffset);
-            version = nAgt.substring(verOffset + 1);
-            if (browser.toLowerCase() == browser.toUpperCase()) {
-                browser = navigator.appName;
-            }
-        }
-		
-		// trim the version string
-        if ((ix = version.indexOf(';')) != -1) version = version.substring(0, ix);
-        if ((ix = version.indexOf(' ')) != -1) version = version.substring(0, ix);
-        if ((ix = version.indexOf(')')) != -1) version = version.substring(0, ix);
-
-		var result = {
-			browser: browser,
-			version: version
-		};
-
-		swfObj.browser(result);
-	}
-	
-	BBBClientCheck.screenSize = function(){
-		var screenSizeInfo = '';
-		var swfObj = getSwfObj();
-		
-        if (screen.width !== undefined) {
-            width = (screen.width) ? screen.width : '';
-            height = (screen.height) ? screen.height : '';
-            screenSizeInfo += '' + width + " x " + height;
-        }
-
-		swfObj.screenSize(screenSizeInfo);
-	}
-	
-	BBBClientCheck.flashVersion = function(){
-		var flashVersionInfo = ''; 
-		var swfObj = getSwfObj();
-		
-		flashVersionInfo = swfobject.getFlashPlayerVersion();
-		
-		 if (flashVersionInfo.major > 0) {
-            flashVersionInfo = flashVersionInfo.major + '.' + flashVersionInfo.minor + ' r' + flashVersionInfo.release;
-        } 
-
-		swfObj.flashVersion(flashVersionInfo);
-	}
-	
-	BBBClientCheck.isPepperFlash = function(){
-		var isPepperFlashInfo = false;
-		var swfObj = getSwfObj();
-		
-		var isPPAPI = false;
-		var type = 'application/x-shockwave-flash';
-		var mimeTypes = navigator.mimeTypes;
-		
-		if (mimeTypes && mimeTypes[type] && mimeTypes[type].enabledPlugin && (mimeTypes[type].enabledPlugin.filename.match(/pepflashplayer|Pepper/gi))) {
-			isPepperFlashInfo = true;
-		}
-		
-		swfObj.isPepperFlash(isPepperFlashInfo);
-	}
-	
-	BBBClientCheck.cookieEnabled = function(){
-		var cookieEnabledInfo = ''; 
-		var swfObj = getSwfObj();
-		
-		cookieEnabledInfo = navigator.cookieEnabled;
-		swfObj.cookieEnabled(cookieEnabledInfo);
-	}
-	
-	BBBClientCheck.javaEnabled = function(){
-		var result = {
-			enabled: navigator.javaEnabled(),
-			version: [],
-			minimum: '1.7.0_51+',
-			appropriate: false
-		};
-
-		if (result.enabled) {
-			result.version = getJavaVersion();
-			result.appropriate = isJavaVersionAppropriateForDeskshare(result.minimum);
-		}
-
-		console.log(result);
-
-		var swfObj = getSwfObj();
-		swfObj.javaEnabled(result);
-	}
-
-	function getJavaVersion() {
-		return deployJava.getJREs();
-	}
-
-	function isJavaVersionAppropriateForDeskshare(required) {
-		return deployJava.versionCheck(required);
-	}
-
-	BBBClientCheck.language = function(){ 
-		var languageInfo = '';
-		var swfObj = getSwfObj();
-		
-		languageInfo = navigator.language;
-		swfObj.language(languageInfo);
-	}
-	
-	BBBClientCheck.isWebRTCSupported = function() {
-		var isWebRTCSupportedInfo = isWebRTCAvailable();
-		var swfObj = getSwfObj();
-		
-		swfObj.isWebRTCSupported(isWebRTCSupportedInfo);
-	}
-	
-	BBBClientCheck.webRTCEchoAndSocketTest = function() { 
-		var audioContext = new (window.AudioContext || window.webkitAudioContext)();
-		var silentStream = audioContext.createMediaStreamDestination().stream;
-
-		userMicMedia = silentStream;
-
-		startWebRTCAudioTest();
-	}
-
-	function sendWebRTCEchoTestAnswer(success, errorcode) {
-		var swfObj = getSwfObj();
-		swfObj.webRTCEchoTest(success, errorcode);
-
-<<<<<<< HEAD
-		if (callActive === true) {
-			leaveWebRTCVoiceConference();
-		}
-=======
-		webrtc_hangup(function() {
-			console.log("[BBBClientCheck] Handling webRTC hangup callback");
-			if (userAgent) {
-				var userAgentTemp = userAgent;
-				userAgent = null;
-				userAgentTemp.stop();
-			}
-		});
->>>>>>> 3a620234
-	}
-
-	BBB.getMyUserInfo = function(callback) {
-		var obj = {
-			myUserID: "12345",
-			myUsername: "bbbTestUser",
-			myAvatarURL: "undefined",
-			myRole: "undefined",
-			amIPresenter: "undefined",
-			dialNumber: "undefined",
-<<<<<<< HEAD
-			voiceBridge: "00000",
-=======
-			voiceBridge: "",
->>>>>>> 3a620234
-			customdata: "undefined"
-		}
-
-		callback(obj);
-	}
-
-	// webrtc test callbacks
-<<<<<<< HEAD
-	BBB.webRTCCallSucceeded = function() {
-		console.log("[BBBClientCheck] Handling webRTCCallSucceeded");
-=======
-	BBB.webRTCEchoTestFailed = function(errorcode) {
-		console.log("[BBBClientCheck] Handling webRTCEchoTestFailed");
-		sendWebRTCEchoTestAnswer(false, errorcode);
-	}
-
-	BBB.webRTCEchoTestEnded = function() {
-		console.log("[BBBClientCheck] Handling webRTCEchoTestEnded");
-	}
-
-	BBB.webRTCEchoTestStarted = function() {
-		console.log("[BBBClientCheck] Handling webRTCEchoTestStarted");
-		sendWebRTCEchoTestAnswer(true, 'Success');
-	}
-
-	BBB.webRTCEchoTestConnecting = function() {
-		console.log("[BBBClientCheck] Handling webRTCEchoTestConnecting");
-	}
-
-	BBB.webRTCEchoTestWaitingForICE = function() {
-		console.log("[BBBClientCheck] Handling webRTCEchoTestWaitingForICE");
-	}
-
-	BBB.webRTCEchoTestWebsocketSucceeded = function() {
-		console.log("[BBBClientCheck] Handling webRTCEchoTestWebsocketSucceeded");
->>>>>>> 3a620234
-		var swfObj = getSwfObj();
-		swfObj.webRTCSocketTest(true, 'Connected');
-	}
-
-	BBB.webRTCCallFailed = function(inEchoTest, errorcode, cause) {
-		console.log("[BBBClientCheck] Handling webRTCCallFailed, errorcode " + errorcode + ", cause: " + cause);
-		if (errorcode == 1002) {
-			// failed to connect the websocket
-			var swfObj = getSwfObj();
-			swfObj.webRTCSocketTest(false, errorcode);
-		} else {
-			sendWebRTCEchoTestAnswer(false, errorcode);
-		}
-	}
-
-	BBB.webRTCCallEnded = function(inEchoTest) {
-		console.log("[BBBClientCheck] Handling webRTCCallEnded");
-	}
-
-	BBB.webRTCCallStarted = function(inEchoTest) {
-		console.log("[BBBClientCheck] Handling webRTCCallStarted");
-		sendWebRTCEchoTestAnswer(true, 'Connected');
-	}
-
-	BBB.webRTCCallConnecting = function(inEchoTest) {
-		console.log("[BBBClientCheck] Handling webRTCCallConnecting");
-	}
-
-	BBB.webRTCCallWaitingForICE = function(inEchoTest) {
-		console.log("[BBBClientCheck] Handling webRTCCallWaitingForICE");
-	}
-
-	BBB.webRTCCallTransferring = function(inEchoTest) {
-		console.log("[BBBClientCheck] Handling webRTCCallTransferring");
-	}
-
-	BBB.webRTCMediaRequest = function() {
-		console.log("[BBBClientCheck] Handling webRTCMediaRequest");
-	}
-
-	BBB.webRTCMediaSuccess = function() {
-		console.log("[BBBClientCheck] Handling webRTCMediaSuccess");
-	}
-
-	BBB.webRTCMediaFail = function() {
-		console.log("[BBBClientCheck] Handling webRTCMediaFail");
-	}
-
-	BBB.webRTCCallStarted = function(inEchoTest) {
-		console.log("[BBBClientCheck] Handling webRTCCallStarted");
-		BBB.webRTCEchoTestStarted();
-	};
-
-	BBB.webRTCCallConnecting = function(inEchoTest) {
-		console.log("[BBBClientCheck] Handling webRTCCallConnecting");
-		BBB.webRTCEchoTestWebsocketSucceeded();
-	};
-
-	BBB.webRTCCallEnded = function(inEchoTest) {
-		console.log("[BBBClientCheck] Handling webRTCCallEnded");
-	};
-
-	BBB.webRTCCallFailed = function(inEchoTest, errorcode, cause) {
-		console.log("[BBBClientCheck] Handling webRTCCallFailed");
-		BBB.webRTCEchoTestFailed(errorcode);
-		BBB.webRTCEchoTestWebsocketFailed();
-	};
-
-	BBB.webRTCCallWaitingForICE = function(inEchoTest) {
-		console.log("[BBBClientCheck] Handling webRTCCallWaitingForICE");
-	};
-
-	BBB.webRTCCallTransferring = function(inEchoTest) {
-		console.log("[BBBClientCheck] Handling webRTCCallTransferring");
-	};
-
-	BBB.webRTCCallProgressCallback = function(progress) {
-		console.log("[BBBClientCheck] Handling webRTCCallProgressCallback");
-	};
-}
+{
+    var BBBClientCheck = {};
+	var BBB = {};
+	var userAgent;
+	var userMicMedia;
+	var currentSession;
+    
+    function getSwfObj() {
+		return swfobject.getObjectById('BBBClientCheck');
+	}
+    
+	BBBClientCheck.userAgent = function(){
+		var userAgentInfo = ''; 
+		var swfObj = getSwfObj();
+		
+		userAgentInfo = navigator.userAgent;
+		swfObj.userAgent(userAgentInfo);
+	}
+	
+	BBBClientCheck.browser = function() {
+	
+		var nVer = navigator.appVersion;
+        var nAgt = navigator.userAgent;	
+		var browserInfo, nameOffset, verOffset, ix;
+		var browser = navigator.appName;
+        var version = '' + parseFloat(navigator.appVersion);
+		var swfObj = getSwfObj();
+		
+		// taken from http://stackoverflow.com/a/18706818/1729349
+		
+		// Opera
+        if ((verOffset = nAgt.indexOf('Opera')) != -1) {
+            browser = 'Opera';
+            version = nAgt.substring(verOffset + 6);
+            if ((verOffset = nAgt.indexOf('Version')) != -1) {
+                version = nAgt.substring(verOffset + 8);
+            }
+        }
+        // MSIE
+        else if ((verOffset = nAgt.indexOf('MSIE')) != -1) {
+            browser = 'Microsoft Internet Explorer';
+            version = nAgt.substring(verOffset + 5);
+        }
+
+        //IE 11 no longer identifies itself as MS IE, so trap it
+        //http://stackoverflow.com/questions/17907445/how-to-detect-ie11
+        else if ((browser == 'Netscape') && (nAgt.indexOf('Trident/') != -1)) {
+
+            browser = 'Microsoft Internet Explorer';
+            version = nAgt.substring(verOffset + 5);
+            if ((verOffset = nAgt.indexOf('rv:')) != -1) {
+                version = nAgt.substring(verOffset + 3);
+            }
+
+        }
+
+        // Chrome
+        else if ((verOffset = nAgt.indexOf('Chrome')) != -1) {
+            browser = 'Chrome';
+            version = nAgt.substring(verOffset + 7);
+        }
+        // Safari
+        else if ((verOffset = nAgt.indexOf('Safari')) != -1) {
+            browser = 'Safari';
+            version = nAgt.substring(verOffset + 7);
+            if ((verOffset = nAgt.indexOf('Version')) != -1) {
+                version = nAgt.substring(verOffset + 8);
+            }
+
+            // Chrome on iPad identifies itself as Safari. Actual results do not match what Google claims
+            //  at: https://developers.google.com/chrome/mobile/docs/user-agent?hl=ja
+            //  No mention of chrome in the user agent string. However it does mention CriOS, which presumably
+            //  can be keyed on to detect it.
+            if (nAgt.indexOf('CriOS') != -1) {
+                //Chrome on iPad spoofing Safari...correct it.
+                browser = 'Chrome';
+                //Don't believe there is a way to grab the accurate version number, so leaving that for now.
+            }
+        }
+        // Firefox
+        else if ((verOffset = nAgt.indexOf('Firefox')) != -1) {
+            browser = 'Firefox';
+            version = nAgt.substring(verOffset + 8);
+        }
+        // Other browsers
+        else if ((nameOffset = nAgt.lastIndexOf(' ') + 1) < (verOffset = nAgt.lastIndexOf('/'))) {
+            browser = nAgt.substring(nameOffset, verOffset);
+            version = nAgt.substring(verOffset + 1);
+            if (browser.toLowerCase() == browser.toUpperCase()) {
+                browser = navigator.appName;
+            }
+        }
+		
+		// trim the version string
+        if ((ix = version.indexOf(';')) != -1) version = version.substring(0, ix);
+        if ((ix = version.indexOf(' ')) != -1) version = version.substring(0, ix);
+        if ((ix = version.indexOf(')')) != -1) version = version.substring(0, ix);
+
+		var result = {
+			browser: browser,
+			version: version
+		};
+
+		swfObj.browser(result);
+	}
+	
+	BBBClientCheck.screenSize = function(){
+		var screenSizeInfo = '';
+		var swfObj = getSwfObj();
+		
+        if (screen.width !== undefined) {
+            width = (screen.width) ? screen.width : '';
+            height = (screen.height) ? screen.height : '';
+            screenSizeInfo += '' + width + " x " + height;
+        }
+
+		swfObj.screenSize(screenSizeInfo);
+	}
+	
+	BBBClientCheck.flashVersion = function(){
+		var flashVersionInfo = ''; 
+		var swfObj = getSwfObj();
+		
+		flashVersionInfo = swfobject.getFlashPlayerVersion();
+		
+		 if (flashVersionInfo.major > 0) {
+            flashVersionInfo = flashVersionInfo.major + '.' + flashVersionInfo.minor + ' r' + flashVersionInfo.release;
+        } 
+
+		swfObj.flashVersion(flashVersionInfo);
+	}
+	
+	BBBClientCheck.isPepperFlash = function(){
+		var isPepperFlashInfo = false;
+		var swfObj = getSwfObj();
+		
+		var isPPAPI = false;
+		var type = 'application/x-shockwave-flash';
+		var mimeTypes = navigator.mimeTypes;
+		
+		if (mimeTypes && mimeTypes[type] && mimeTypes[type].enabledPlugin && (mimeTypes[type].enabledPlugin.filename.match(/pepflashplayer|Pepper/gi))) {
+			isPepperFlashInfo = true;
+		}
+		
+		swfObj.isPepperFlash(isPepperFlashInfo);
+	}
+	
+	BBBClientCheck.cookieEnabled = function(){
+		var cookieEnabledInfo = ''; 
+		var swfObj = getSwfObj();
+		
+		cookieEnabledInfo = navigator.cookieEnabled;
+		swfObj.cookieEnabled(cookieEnabledInfo);
+	}
+	
+	BBBClientCheck.javaEnabled = function(){
+		var result = {
+			enabled: navigator.javaEnabled(),
+			version: [],
+			minimum: '1.7.0_51+',
+			appropriate: false
+		};
+
+		if (result.enabled) {
+			result.version = getJavaVersion();
+			result.appropriate = isJavaVersionAppropriateForDeskshare(result.minimum);
+		}
+
+		console.log(result);
+
+		var swfObj = getSwfObj();
+		swfObj.javaEnabled(result);
+	}
+
+	function getJavaVersion() {
+		return deployJava.getJREs();
+	}
+
+	function isJavaVersionAppropriateForDeskshare(required) {
+		return deployJava.versionCheck(required);
+	}
+
+	BBBClientCheck.language = function(){ 
+		var languageInfo = '';
+		var swfObj = getSwfObj();
+		
+		languageInfo = navigator.language;
+		swfObj.language(languageInfo);
+	}
+	
+	BBBClientCheck.isWebRTCSupported = function() {
+		var isWebRTCSupportedInfo = isWebRTCAvailable();
+		var swfObj = getSwfObj();
+		
+		swfObj.isWebRTCSupported(isWebRTCSupportedInfo);
+	}
+	
+	BBBClientCheck.webRTCEchoAndSocketTest = function() { 
+		var audioContext = new (window.AudioContext || window.webkitAudioContext)();
+		var silentStream = audioContext.createMediaStreamDestination().stream;
+
+		userMicMedia = silentStream;
+
+		startWebRTCAudioTest();
+	}
+
+	function sendWebRTCEchoTestAnswer(success, errorcode) {
+		var swfObj = getSwfObj();
+		swfObj.webRTCEchoTest(success, errorcode);
+
+		webrtc_hangup(function() {
+			console.log("[BBBClientCheck] Handling webRTC hangup callback");
+			if (userAgent) {
+				var userAgentTemp = userAgent;
+				userAgent = null;
+				userAgentTemp.stop();
+			}
+		});
+	}
+
+	BBB.getMyUserInfo = function(callback) {
+		var obj = {
+			myUserID: "12345",
+			myUsername: "bbbTestUser",
+			myAvatarURL: "undefined",
+			myRole: "undefined",
+			amIPresenter: "undefined",
+			dialNumber: "undefined",
+			voiceBridge: "",
+			customdata: "undefined"
+		}
+
+		callback(obj);
+	}
+
+	// webrtc test callbacks
+	BBB.webRTCEchoTestFailed = function(errorcode) {
+		console.log("[BBBClientCheck] Handling webRTCEchoTestFailed");
+		sendWebRTCEchoTestAnswer(false, errorcode);
+	}
+
+	BBB.webRTCEchoTestEnded = function() {
+		console.log("[BBBClientCheck] Handling webRTCEchoTestEnded");
+	}
+
+	BBB.webRTCEchoTestStarted = function() {
+		console.log("[BBBClientCheck] Handling webRTCEchoTestStarted");
+		sendWebRTCEchoTestAnswer(true, 'Success');
+	}
+
+	BBB.webRTCEchoTestConnecting = function() {
+		console.log("[BBBClientCheck] Handling webRTCEchoTestConnecting");
+	}
+
+	BBB.webRTCEchoTestWaitingForICE = function() {
+		console.log("[BBBClientCheck] Handling webRTCEchoTestWaitingForICE");
+	}
+
+	BBB.webRTCEchoTestWebsocketSucceeded = function() {
+		console.log("[BBBClientCheck] Handling webRTCEchoTestWebsocketSucceeded");
+		var swfObj = getSwfObj();
+		swfObj.webRTCSocketTest(true, 'Connected');
+	}
+
+	BBB.webRTCEchoTestWebsocketFailed = function(errorcode) {
+		console.log("[BBBClientCheck] Handling webRTCEchoTestWebsocketFailed");
+		var swfObj = getSwfObj();
+		swfObj.webRTCSocketTest(false, errorcode);
+	}
+
+	// webrtc callbacks
+	BBB.webRTCConferenceCallFailed = function(errorcode) {
+		console.log("[BBBClientCheck] Handling webRTCConferenceCallFailed");
+	}
+
+	BBB.webRTCConferenceCallEnded = function() {
+		console.log("[BBBClientCheck] Handling webRTCConferenceCallEnded");
+	}
+
+	BBB.webRTCConferenceCallStarted = function() {
+		console.log("[BBBClientCheck] Handling webRTCConferenceCallStarted");
+	}
+
+	BBB.webRTCConferenceCallConnecting = function() {
+		console.log("[BBBClientCheck] Handling webRTCConferenceCallConnecting");
+	}
+
+	BBB.webRTCConferenceCallWaitingForICE = function() {
+		console.log("[BBBClientCheck] Handling webRTCConferenceCallWaitingForICE");
+	}
+
+	BBB.webRTCConferenceCallWebsocketSucceeded = function() {
+		console.log("[BBBClientCheck] Handling webRTCConferenceCallWebsocketSucceeded");
+	}
+
+	BBB.webRTCConferenceCallWebsocketFailed = function(errorcode) {
+		console.log("[BBBClientCheck] Handling webRTCConferenceCallWebsocketFailed");
+	}
+
+	BBB.webRTCMediaRequest = function() {
+		console.log("[BBBClientCheck] Handling webRTCMediaRequest");
+	}
+
+	BBB.webRTCMediaSuccess = function() {
+		console.log("[BBBClientCheck] Handling webRTCMediaSuccess");
+	}
+
+	BBB.webRTCMediaFail = function() {
+		console.log("[BBBClientCheck] Handling webRTCMediaFail");
+	}
+
+	BBB.webRTCCallStarted = function(inEchoTest) {
+		console.log("[BBBClientCheck] Handling webRTCCallStarted");
+		BBB.webRTCEchoTestStarted();
+	};
+
+	BBB.webRTCCallConnecting = function(inEchoTest) {
+		console.log("[BBBClientCheck] Handling webRTCCallConnecting");
+		BBB.webRTCEchoTestWebsocketSucceeded();
+	};
+
+	BBB.webRTCCallEnded = function(inEchoTest) {
+		console.log("[BBBClientCheck] Handling webRTCCallEnded");
+	};
+
+	BBB.webRTCCallFailed = function(inEchoTest, errorcode, cause) {
+		console.log("[BBBClientCheck] Handling webRTCCallFailed");
+		BBB.webRTCEchoTestFailed(errorcode);
+		BBB.webRTCEchoTestWebsocketFailed();
+	};
+
+	BBB.webRTCCallWaitingForICE = function(inEchoTest) {
+		console.log("[BBBClientCheck] Handling webRTCCallWaitingForICE");
+	};
+
+	BBB.webRTCCallTransferring = function(inEchoTest) {
+		console.log("[BBBClientCheck] Handling webRTCCallTransferring");
+	};
+
+	BBB.webRTCCallProgressCallback = function(progress) {
+		console.log("[BBBClientCheck] Handling webRTCCallProgressCallback");
+	};
+}