--- conflicted
+++ resolved
@@ -1,279 +1,204 @@
-/**
-* BigBlueButton open source conferencing system - http://www.bigbluebutton.org/
-* 
-* Copyright (c) 2012 BigBlueButton Inc. and by respective authors (see below).
-*
-* This program is free software; you can redistribute it and/or modify it under the
-* terms of the GNU Lesser General Public License as published by the Free Software
-* Foundation; either version 3.0 of the License, or (at your option) any later
-* version.
-* 
-* BigBlueButton is distributed in the hope that it will be useful, but WITHOUT ANY
-* WARRANTY; without even the implied warranty of MERCHANTABILITY or FITNESS FOR A
-* PARTICULAR PURPOSE. See the GNU Lesser General Public License for more details.
-*
-* You should have received a copy of the GNU Lesser General Public License along
-* with BigBlueButton; if not, see <http://www.gnu.org/licenses/>.
-*
-*/
-package org.bigbluebutton.deskshare.client;
+/**
+* BigBlueButton open source conferencing system - http://www.bigbluebutton.org/
+* 
+* Copyright (c) 2012 BigBlueButton Inc. and by respective authors (see below).
+*
+* This program is free software; you can redistribute it and/or modify it under the
+* terms of the GNU Lesser General Public License as published by the Free Software
+* Foundation; either version 3.0 of the License, or (at your option) any later
+* version.
+* 
+* BigBlueButton is distributed in the hope that it will be useful, but WITHOUT ANY
+* WARRANTY; without even the implied warranty of MERCHANTABILITY or FITNESS FOR A
+* PARTICULAR PURPOSE. See the GNU Lesser General Public License for more details.
+*
+* You should have received a copy of the GNU Lesser General Public License along
+* with BigBlueButton; if not, see <http://www.gnu.org/licenses/>.
+*
+*/
+package org.bigbluebutton.deskshare.client;
+
+import javax.imageio.ImageIO;
+import javax.swing.JApplet;
+import javax.swing.JFrame;
+import javax.swing.JOptionPane;
+import java.io.IOException;
+import java.net.URL;
+import java.security.*;
+import java.awt.Image;
+
+public class DeskShareApplet extends JApplet implements ClientListener {
+	public static final String NAME = "DESKSHAREAPPLET: ";
+	
+	private static final long serialVersionUID = 1L;
+
+	  String hostValue = "localhost";
+	  String minJreVersion = "1.7.0_51";
+    Integer portValue = new Integer(9123);
+    String roomValue = "85115";
+    Integer cWidthValue = new Integer(800);
+    Integer cHeightValue = new Integer(600);
+    Integer sWidthValue = new Integer(800);
+    Integer sHeightValue = new Integer(600);   
+    Double scale = new Double(0.8);
+    Boolean qualityValue = false;
+    Boolean aspectRatioValue = false;
+    Integer xValue = new Integer(0);
+    Integer yValue = new Integer(0);
+    Boolean tunnelValue = true;
+    Boolean fullScreenValue = false;
+    Boolean useSVC2Value = false;
+    DeskshareClient client;
+    Image icon;
+    
+    public boolean isSharing = false;
+    private volatile boolean clientStarted = false;
+    private final static String MIN_JRE_VERSION = "1.7.0_51";
+    private final static String VERSION_ERROR_MSG = "Desktop sharing requires Java 7 update 51 (or later) to run.";
+    
+    private class DestroyJob implements PrivilegedExceptionAction {
+       public Object run() throws Exception {
+		     System.out.println("Desktop Sharing Applet Destroy");
+		     if (clientStarted) {
+			     client.stop();	
+		     }
+         return null;
+       }
+    }
+    
+    @Override
+	public void init() {		
+    System.out.println("Desktop Sharing Applet Initializing");
+    
+    String javaVersion = getParameter("JavaVersion");
+    if (javaVersion != null && javaVersion != "") minJreVersion = javaVersion;
+    
+		hostValue = getParameter("IP");
+		String port = getParameter("PORT");
+		if (port != null) portValue = Integer.parseInt(port);
+		roomValue = getParameter("ROOM");
+
+		String scaleValue = getParameter("SCALE");
+		if (scaleValue != null) scale = Double.parseDouble(scaleValue);
+		
+		
+		String captureFullScreen = getParameter("FULL_SCREEN");
+		if (captureFullScreen != null) fullScreenValue = Boolean.parseBoolean(captureFullScreen);
+		
+		String useSVC2 = getParameter("SVC2");
+		if (useSVC2 != null) useSVC2Value = Boolean.parseBoolean(useSVC2);
+
+		String tunnel = getParameter("HTTP_TUNNEL");
+		if (tunnel != null) tunnelValue = Boolean.parseBoolean(tunnel);
+		try {
+			URL url = new URL(getCodeBase(), "bbb.gif");
+			icon = ImageIO.read(url);
+		} catch (IOException e) {
+		}
+	}
+	 
+	private String getJavaVersionRuntime() {
+		return System.getProperty("java.version");
+	}
+
+    /**
+     * Create the GUI and show it.  For thread safety,
+     * this method should be invoked from the
+     * event-dispatching thread.
+     */
+    private void createAndShowGUI(final String warning) {
+		JOptionPane.showMessageDialog(null,
+				warning,
+		    "Java Version Error",
+		    JOptionPane.ERROR_MESSAGE);
+		stop();
+    }
+    
+	private void displayJavaWarning(final String warning) {	
+		//Schedule a job for the event-dispatching thread:
+        //creating and showing this application's GUI.
+        javax.swing.SwingUtilities.invokeLater(new Runnable() {
+            public void run() {
+                createAndShowGUI(warning);
+            }
+        });
+	}
+		
+	@Override
+	public void start() {		 	
+		System.out.println("Desktop Sharing Applet Starting");
+		super.start();
 
-import javax.imageio.ImageIO;
-import javax.swing.JApplet;
-import javax.swing.JFrame;
-import javax.swing.JOptionPane;
-import java.io.IOException;
-import java.net.URL;
-import java.security.*;
-import java.awt.Image;
-
-public class DeskShareApplet extends JApplet implements ClientListener {
-	public static final String NAME = "DESKSHAREAPPLET: ";
-	
-	private static final long serialVersionUID = 1L;
-
-	  String hostValue = "localhost";
-	  String minJreVersion = "1.7.0_51";
-    Integer portValue = new Integer(9123);
-    String roomValue = "85115";
-    Integer cWidthValue = new Integer(800);
-    Integer cHeightValue = new Integer(600);
-    Integer sWidthValue = new Integer(800);
-    Integer sHeightValue = new Integer(600);   
-    Double scale = new Double(0.8);
-    Boolean qualityValue = false;
-    Boolean aspectRatioValue = false;
-    Integer xValue = new Integer(0);
-    Integer yValue = new Integer(0);
-    Boolean tunnelValue = true;
-    Boolean fullScreenValue = false;
-    Boolean useSVC2Value = false;
-    DeskshareClient client;
-    Image icon;
-    
-    public boolean isSharing = false;
-    private volatile boolean clientStarted = false;
-<<<<<<< HEAD
-    private final static String VERSION_ERROR_MSG = "You have an unsupported Java version.";
-=======
-    private final static String MIN_JRE_VERSION = "1.7.0_51";
-    private final static String VERSION_ERROR_MSG = "Desktop sharing requires Java 7 update 51 (or later) to run.";
->>>>>>> c1816eb8
-    
-    private class DestroyJob implements PrivilegedExceptionAction {
-       public Object run() throws Exception {
-		     System.out.println("Desktop Sharing Applet Destroy");
-		     if (clientStarted) {
-			     client.stop();	
-		     }
-         return null;
-       }
-    }
-    
-    @Override
-	public void init() {		
-    System.out.println("Desktop Sharing Applet Initializing");
-    
-    String javaVersion = getParameter("JavaVersion");
-    if (javaVersion != null && javaVersion != "") minJreVersion = javaVersion;
-    
-		hostValue = getParameter("IP");
-		String port = getParameter("PORT");
-		if (port != null) portValue = Integer.parseInt(port);
-		roomValue = getParameter("ROOM");
-
-		String scaleValue = getParameter("SCALE");
-		if (scaleValue != null) scale = Double.parseDouble(scaleValue);
-		
-		
-		String captureFullScreen = getParameter("FULL_SCREEN");
-		if (captureFullScreen != null) fullScreenValue = Boolean.parseBoolean(captureFullScreen);
-		
-		String useSVC2 = getParameter("SVC2");
-		if (useSVC2 != null) useSVC2Value = Boolean.parseBoolean(useSVC2);
-
-		String tunnel = getParameter("HTTP_TUNNEL");
-		if (tunnel != null) tunnelValue = Boolean.parseBoolean(tunnel);
-		try {
-			URL url = new URL(getCodeBase(), "bbb.gif");
-			icon = ImageIO.read(url);
-		} catch (IOException e) {
-		}
-	}
-	 
-	private String getJavaVersionRuntime() {
-		return System.getProperty("java.version");
-	}
-
-    /**
-     * Create the GUI and show it.  For thread safety,
-     * this method should be invoked from the
-     * event-dispatching thread.
-     */
-    private void createAndShowGUI(final String warning) {
-		JOptionPane.showMessageDialog(null,
-				warning,
-		    "Java Version Error",
-		    JOptionPane.ERROR_MESSAGE);
-		stop();
-    }
-    
-	private void displayJavaWarning(final String warning) {	
-		//Schedule a job for the event-dispatching thread:
-        //creating and showing this application's GUI.
-        javax.swing.SwingUtilities.invokeLater(new Runnable() {
-            public void run() {
-                createAndShowGUI(warning);
-            }
-        });
-	}
-		
-	@Override
-	public void start() {		 	
-		System.out.println("Desktop Sharing Applet Starting");
-		super.start();
-<<<<<<< HEAD
-		String javaRuntimeVersion = getJavaVersionRuntime();
-		System.out.println("**** JAVA VERSION = [" + javaRuntimeVersion + "]");
-		
-		if (VersionCheckUtil.validateMinJREVersion(javaRuntimeVersion, minJreVersion))
-			allowDesktopSharing();
-		else
-			displayJavaWarning("Unsupported Java version [" + javaRuntimeVersion + "]. Minimum version required [" + minJreVersion + "]");
-=======
-
-		System.out.println("Validate min JRE version");
-		if(validateMinJREVersion())
-			allowDesktopSharing();
-		else
-			displayJavaWarning(VERSION_ERROR_MSG);
-
-	}
-
-	private boolean validateMinJREVersion(){
-		String[] requestedVersioning = MIN_JRE_VERSION.split("\\.");
-		String[] clientVersioning = getJavaVersionRuntime().split("\\.");
-
-		if(requestedVersioning.length < 3 || clientVersioning.length < 3)
-			return false;
-
-		// First major update
-		if(Integer.parseInt(clientVersioning[0]) > Integer.parseInt(requestedVersioning[0]))
-			return true;
-		else{
-			// Checking Java version
-			if(Integer.parseInt(clientVersioning[1]) > Integer.parseInt(requestedVersioning[1]))
-				return true;
-			
-			// Checking update
-			else if(Integer.parseInt(clientVersioning[1]) == Integer.parseInt(requestedVersioning[1])){	
-				// non-GA or non-FCS release won't be supported
-				if(clientVersioning[2].indexOf("-") != -1)
-					return false;
-
-				int rUpdatePart1 = 0;
-				int rUpdatePart2 = 0;
-
-				int underbar = requestedVersioning[2].indexOf("_");
-				if( underbar != -1){
-					rUpdatePart1 = Integer.parseInt(requestedVersioning[2]);
-				}else{
-					rUpdatePart1 = Integer.parseInt(requestedVersioning[2].substring(0,underbar-1));
-					rUpdatePart2 = Integer.parseInt(requestedVersioning[2].substring(underbar+1,requestedVersioning[2].length()-1));	
-				}
-
-				int cUpdatePart1 = 0;
-				int cUpdatePart2 = 0;
-
-				underbar = clientVersioning[2].indexOf("_");
-				if( underbar != -1){
-					cUpdatePart1 = Integer.parseInt(clientVersioning[2]);
-				}else{
-					cUpdatePart1 = Integer.parseInt(clientVersioning[2].substring(0,underbar-1));
-					cUpdatePart2 = Integer.parseInt(clientVersioning[2].substring(underbar+1,clientVersioning[2].length()-1));	
-				}
-
-				if(cUpdatePart1 > rUpdatePart1)
-					return true;
-				else if(cUpdatePart1 == rUpdatePart1)
-				{
-					if(cUpdatePart2 > rUpdatePart2 || cUpdatePart2 == rUpdatePart2)
-						return true;
-					else
-						return false;
-				}else
-					return false;
-			}else
-				return false;
-		}
-			
-
-
-
->>>>>>> c1816eb8
-	}
-
-	
-	private void allowDesktopSharing() {
-		client = new DeskshareClient.NewBuilder().host(hostValue).port(portValue)
-				.room(roomValue).captureWidth(cWidthValue)
-				.captureHeight(cHeightValue).scaleWidth(sWidthValue).scaleHeight(sHeightValue)
-				.quality(qualityValue).autoScale(scale)
-				.x(xValue).y(yValue).fullScreen(fullScreenValue).useSVC2(useSVC2Value)
-				.httpTunnel(tunnelValue).trayIcon(icon).enableTrayIconActions(false).build();
-		client.addClientListener(this);
-		
-		clientStarted = true;
-		
-		client.start();		
-	}
-
-	
-	@Override
-	public void destroy() {
-		/* We make this a privileged job.
-		* The privileges of the javascript code  are 'anded' with the 
-                * java privs. Sometimes (depending on jre version, browser, etc.)
-                * javascript will not have the privs to do some of the operations 
-                * required for destroy, particularly network related activities,
-		* but java does. So we make sure here that we run only considering
-                * java privs, not javascript's. This should be 'security safe', since
-                * we are only shutting things down.
-		*/ 
-                try {
- 			AccessController.doPrivileged( this.new DestroyJob() );
-                } catch ( PrivilegedActionException e) {
-			System.out.println("Exception during Desktop Sharing Applet Stopping"+e.toString());
-			UncheckedExceptions.spit((Exception) e.getException());
-		}
-		super.destroy();
-	}
-
-	@Override
-	public void stop() {
-		System.out.println("Desktop Sharing Applet Stopping");
-		if (clientStarted) {
-			client.stop();	
-		}
-		
-		super.stop();
-	}
-	
-	public void onClientStop(ExitCode reason) {
-		// determine if client is disconnected _PTS_272_
-		if ( ExitCode.CONNECTION_TO_DESKSHARE_SERVER_DROPPED == reason ){
-			JFrame pframe = new JFrame("Desktop Sharing Disconneted");
-			if ( null != pframe ){
-				client.disconnected();
-				JOptionPane.showMessageDialog(pframe,
-					"Disconnected. Reason: Lost connection to the server." + reason ,
-					"Disconnected" ,JOptionPane.ERROR_MESSAGE );
-			}else{
-				System.out.println("Desktop sharing allocate memory failed.");
-			}
-		}else{
-			client.stop();
-		}	
-	}
-	
-}
+		String javaRuntimeVersion = getJavaVersionRuntime();
+		System.out.println("**** JAVA VERSION = [" + javaRuntimeVersion + "]");
+		
+		if (VersionCheckUtil.validateMinJREVersion(javaRuntimeVersion, minJreVersion))
+			allowDesktopSharing();
+		else
+			displayJavaWarning(VERSION_ERROR_MSG);
+	}
+
+	
+	private void allowDesktopSharing() {
+		client = new DeskshareClient.NewBuilder().host(hostValue).port(portValue)
+				.room(roomValue).captureWidth(cWidthValue)
+				.captureHeight(cHeightValue).scaleWidth(sWidthValue).scaleHeight(sHeightValue)
+				.quality(qualityValue).autoScale(scale)
+				.x(xValue).y(yValue).fullScreen(fullScreenValue).useSVC2(useSVC2Value)
+				.httpTunnel(tunnelValue).trayIcon(icon).enableTrayIconActions(false).build();
+		client.addClientListener(this);
+		
+		clientStarted = true;
+		
+		client.start();		
+	}
+
+	
+	@Override
+	public void destroy() {
+		/* We make this a privileged job.
+		* The privileges of the javascript code  are 'anded' with the 
+                * java privs. Sometimes (depending on jre version, browser, etc.)
+                * javascript will not have the privs to do some of the operations 
+                * required for destroy, particularly network related activities,
+		* but java does. So we make sure here that we run only considering
+                * java privs, not javascript's. This should be 'security safe', since
+                * we are only shutting things down.
+		*/ 
+                try {
+ 			AccessController.doPrivileged( this.new DestroyJob() );
+                } catch ( PrivilegedActionException e) {
+			System.out.println("Exception during Desktop Sharing Applet Stopping"+e.toString());
+			UncheckedExceptions.spit((Exception) e.getException());
+		}
+		super.destroy();
+	}
+
+	@Override
+	public void stop() {
+		System.out.println("Desktop Sharing Applet Stopping");
+		if (clientStarted) {
+			client.stop();	
+		}
+		
+		super.stop();
+	}
+	
+	public void onClientStop(ExitCode reason) {
+		// determine if client is disconnected _PTS_272_
+		if ( ExitCode.CONNECTION_TO_DESKSHARE_SERVER_DROPPED == reason ){
+			JFrame pframe = new JFrame("Desktop Sharing Disconneted");
+			if ( null != pframe ){
+				client.disconnected();
+				JOptionPane.showMessageDialog(pframe,
+					"Disconnected. Reason: Lost connection to the server." + reason ,
+					"Disconnected" ,JOptionPane.ERROR_MESSAGE );
+			}else{
+				System.out.println("Desktop sharing allocate memory failed.");
+			}
+		}else{
+			client.stop();
+		}	
+	}
+	
+}