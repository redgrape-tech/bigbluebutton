--- conflicted
+++ resolved
@@ -1,373 +1,370 @@
-/** 
-*
-* BigBlueButton open source conferencing system - http://www.bigbluebutton.org/
-*
-* Copyright (c) 2010 BigBlueButton Inc. and by respective authors (see below).
-*
-* This program is free software; you can redistribute it and/or modify it under the
-* terms of the GNU Lesser General Public License as published by the Free Software
-* Foundation; either version 2.1 of the License, or (at your option) any later
-* version.
-*
-* BigBlueButton is distributed in the hope that it will be useful, but WITHOUT ANY
-* WARRANTY; without even the implied warranty of MERCHANTABILITY or FITNESS FOR A
-* PARTICULAR PURPOSE. See the GNU Lesser General Public License for more details.
-*
-* You should have received a copy of the GNU Lesser General Public License along
-* with BigBlueButton; if not, see <http://www.gnu.org/licenses/>.
-* 
-**/
-package org.bigbluebutton.deskshare.client.net;
-
-import java.awt.Point;
-import java.io.ByteArrayInputStream;
-import java.io.IOException;
-
-import java.net.MalformedURLException;
-import java.net.URL;
-import java.net.URLConnection;
-
-import org.bigbluebutton.deskshare.client.ExitCode;
-import org.bigbluebutton.deskshare.common.CaptureEvents;
-import org.bigbluebutton.deskshare.common.Dimension;
-
-import com.myjavatools.web.ClientHttpRequest;
-
-import java.util.Date;
-import java.text.SimpleDateFormat;
-
-public class NetworkHttpStreamSender implements Runnable {	
-	private static final String SEQ_NUM = "sequenceNumber";
-	private static final String ROOM = "room";
-	private static final String BLOCK = "blockInfo";
-	private static final String EVENT = "event";
-	private static final String SCREEN = "screenInfo";
-	private static final String POSITION = "position";
-	private static final String KEYFRAME = "keyframe";
-	private static final String BLOCKDATA = "blockdata";
-	private static final String MOUSEX = "mousex";
-	private static final String MOUSEY = "mousey";
-<<<<<<< HEAD
-   private static final String BLOCKGROUP = "blockgroup";
-
-   // The previously sent location of the mouse pointer
-   private static Point previousMouseLocation = new Point(0,0);
-
-=======
-	private static final String USE_SVC2 = "svc2";
-	
->>>>>>> 68bf9f02
-	private String host = "localhost";
-	private static final String SCREEN_CAPTURE__URL = "/deskshare/tunnel/screenCapture";
-	private URL url;
-	private URLConnection conn;
-	private String room;
-	private Dimension screenDim;
-	private Dimension blockDim;
-	private boolean useSVC2;
-	private final NextBlockRetriever retriever;
-	private volatile boolean processBlocks = false;
-	private final int id;
-	private NetworkStreamListener listener;
-	private final SequenceNumberGenerator seqNumGenerator;
-	
-	public NetworkHttpStreamSender(int id, NextBlockRetriever retriever, String room, 
-									Dimension screenDim, Dimension blockDim, SequenceNumberGenerator seqNumGenerator, boolean useSVC2) {
-		this.id = id;
-		this.retriever = retriever;
-		this.room = room;
-		this.screenDim = screenDim;
-		this.blockDim = blockDim;
-		this.seqNumGenerator = seqNumGenerator;
-		this.useSVC2 = useSVC2;
-	}
-	
-	public void addListener(NetworkStreamListener listener) {
-		this.listener = listener;
-	}
-	
-	private void notifyNetworkStreamListener(ExitCode reason) {
-		if (listener != null) listener.networkException(id,reason);
-	}
-	
-	public void connect(String host) throws ConnectionException {
-		this.host = host;
-		System.out.println("Starting NetworkHttpStreamSender to " + host);
-		openConnection();
-	}
-
-	private void openConnection() throws ConnectionException {
-		/**
-		 * Need to re-establish connection each time, otherwise, 
-		 * we get java.net.ProtocolException: Cannot write output after reading input.
-		 * 
-		 * http://bugs.sun.com/bugdatabase/view_bug.do?bug_id=4382944
-		 * 
-		 */				
-		long start = System.currentTimeMillis();
-		try {			
-			url = new URL("http://" + host + SCREEN_CAPTURE__URL);
-			conn = url.openConnection();
-		} catch (MalformedURLException e) {
-			e.printStackTrace();
-			throw new ConnectionException("MalformedURLException " + url.toString());
-		} catch (IOException e) {
-			e.printStackTrace();
-			throw new ConnectionException("IOException while connecting to " + url.toString());
-		}
-		long end = System.currentTimeMillis();
-		System.out.println("Http[" + id + "] Open connection took [" + (end-start) + " ms]");
-	}
-	
-	public void sendStartStreamMessage() {
-		try {
-			System.out.println("Http[" + id + "] Open connection. In sendStartStreamMessage");
-			openConnection();
-			sendCaptureStartEvent(screenDim, blockDim);
-		} catch (ConnectionException e) {
-			e.printStackTrace();
-			notifyNetworkStreamListener(ExitCode.DESKSHARE_SERVICE_UNAVAILABLE);
-		}
-	}
-
-	private void sendCaptureStartEvent(Dimension screen, Dimension block) throws ConnectionException {
-		ClientHttpRequest chr;
-		try {
-			chr = new ClientHttpRequest(conn);
-			chr.setParameter(ROOM, room);			
-			chr.setParameter(SEQ_NUM, seqNumGenerator.getNext());
-			String screenInfo = Integer.toString(screen.getWidth()) + "x" + Integer.toString(screen.getHeight());
-			chr.setParameter(SCREEN, screenInfo);			
-			String blockInfo = Integer.toString(block.getWidth()) + "x" + Integer.toString(block.getHeight());
-			chr.setParameter(BLOCK, blockInfo);
-			chr.setParameter(EVENT, CaptureEvents.CAPTURE_START.getEvent());
-			chr.setParameter(USE_SVC2, Boolean.toString(useSVC2));
-			chr.post();
-		} catch (IOException e) {
-			e.printStackTrace();
-			throw new ConnectionException("IOException while sending capture start event.");
-		}
-
-	}
-	
-	public void disconnect() throws ConnectionException {
-		try {
-			System.out.println("Http[" + id + "] Open connection. In disconnect");
-			openConnection();
-			sendCaptureEndEvent();
-		} catch (ConnectionException e) {
-			e.printStackTrace();
-			notifyNetworkStreamListener(ExitCode.DESKSHARE_SERVICE_UNAVAILABLE);
-			throw e;			
-		} finally {
-			processBlocks = false;
-		}
-	}
-
-	private void sendCaptureEndEvent() throws ConnectionException {
-		ClientHttpRequest chr;
-		try {
-			chr = new ClientHttpRequest(conn);
-			chr.setParameter(ROOM, room);
-			chr.setParameter(SEQ_NUM, seqNumGenerator.getNext());
-			chr.setParameter(EVENT, CaptureEvents.CAPTURE_END.getEvent());
-			chr.post();
-		} catch (IOException e) {
-			e.printStackTrace();
-			throw new ConnectionException("IOException while sending capture end event.");
-		}
-	}
-
-  private void processNextMessageToSend(Message message) {
-
-    if (message.getMessageType() == Message.MessageType.BLOCK) {
-
-      long start = System.currentTimeMillis();
-      Integer[] changedBlocks = ((BlockMessage) message).getBlocks();
-      String blockSize = "Http[" + id + "] Block length [";
-      String encodeTime = "Http[" + id + "]Encode times [";
-      long encStart = 0;
-      long encEnd = 0;
-      int totalBytes = 0;
-      long totalMillis = 0;
-
-      ClientHttpRequest chr;
-
-      try {
-
-        // Open a connection to the web server and create a request that has
-        // the room and event type.
-        System.out.println(getTimeStamp() + " Http[" + id + "] Open connection. In sendBlockData");
-        openConnection();
-        chr = new ClientHttpRequest(conn);
-        chr.setParameter(ROOM, room);
-        chr.setParameter(EVENT, CaptureEvents.CAPTURE_UPDATE.getEvent());
-
-        //+++++++++++++++++++++++++++++++++++++++++++++++++++++++++++++++++++++++++++++
-        // For each changed block, append an uploaded-file entry to the form data.
-        // The file name contains the block info.  The file name has this format:
-        // "blockgroup_<seqnum>_<position>".  The original filename is just set to
-        // "block<i>".
-        //+++++++++++++++++++++++++++++++++++++++++++++++++++++++++++++++++++++++++++++
-        for (int i = 0; i < changedBlocks.length; i++) 
-        { // append each changed-block to the form
-
-          EncodedBlockData block = retriever.getBlockToSend((Integer) changedBlocks[i]);
-          String changed_blocks_upload_filename = 
-                  BLOCKGROUP + "_" + seqNumGenerator.getNext() + "_" + block.getPosition();
-          
-          chr.setParameter(changed_blocks_upload_filename, "block"+i, new ByteArrayInputStream(block.getVideoData()));
-
-        } // append each changed-block to the form
-
-        // Post the multi-part form to the server
-        chr.post();
-
-        System.out.println(blockSize + "] total=" + totalBytes + " bytes");
-        System.out.println(encodeTime + "] total=" + totalMillis + " ms");
-        for (int i = 0; i < changedBlocks.length; i++) {
-          retriever.blockSent((Integer) changedBlocks[i]);
-        }
-        long end = System.currentTimeMillis();
-        System.out.println("[HTTP " + id + "] Sending " + changedBlocks.length + " blocks took " + (end - start) + " millis");
-
-      } catch (IOException e) {
-        e.printStackTrace();
-      } catch (ConnectionException e) {
-        System.out.println("ERROR: Failed to send block data.");
-      }
-
-      }
-      else if (message.getMessageType() == Message.MessageType.CURSOR)
-      {
-
-        CursorMessage msg = (CursorMessage) message;
-
-        //++++++++++++++++++++++++++++++++++++++++++++++++++++++++++++++++++++++++
-        // If the mouse has changed location from the previous time sent,
-        // then send its new location.
-        //++++++++++++++++++++++++++++++++++++++++++++++++++++++++++++++++++++++++
-        if (!msg.getMouseLocation().equals(previousMouseLocation))
-        {
-           System.out.println("SEND MOUSE: old=" + previousMouseLocation + " new=" + msg.getMouseLocation());
-           previousMouseLocation = msg.getMouseLocation();
-           sendCursor(previousMouseLocation, msg.getRoom());
-        }
-
-    }
-
-
-
-	}
-
-	private void processNextMessageToSend_OLD(Message message) {
-		if (message.getMessageType() == Message.MessageType.BLOCK) {	
-			long start = System.currentTimeMillis();
-			Integer[] changedBlocks = ((BlockMessage)message).getBlocks();
-			String blockSize = "Http[" + id + "] Block length [";
-			String encodeTime = "Http[" + id + "]Encode times [";
-			long encStart = 0;
-			long encEnd = 0;
-			int totalBytes = 0;
-			long totalMillis = 0;
-			for (int i = 0; i < changedBlocks.length; i++) {
-				encStart = System.currentTimeMillis();
-				EncodedBlockData block = retriever.getBlockToSend((Integer)changedBlocks[i]);
-				totalBytes += block.getVideoData().length;
-				blockSize += block.getVideoData().length + ",";
-				encEnd = System.currentTimeMillis();
-				totalMillis += (encEnd - encStart);
-				encodeTime += (encEnd - encStart) + ",";
-				BlockVideoData	bv = new BlockVideoData(room, block.getPosition(), block.getVideoData(), false /* should remove later */);	
-				sendBlockData(bv);
-			}
-			System.out.println(blockSize + "] total=" + totalBytes + " bytes");
-			System.out.println(encodeTime + "] total=" + totalMillis + " ms");
-			for (int i = 0; i< changedBlocks.length; i++) {
-				retriever.blockSent((Integer)changedBlocks[i]);
-			}
-			long end = System.currentTimeMillis();
-			System.out.println("[HTTP " + id + "] Sending " + changedBlocks.length + " blocks took " + (end - start) + " millis");
-		} else if (message.getMessageType() == Message.MessageType.CURSOR) {
-			CursorMessage msg = (CursorMessage)message;
-			sendCursor(msg.getMouseLocation(), msg.getRoom());
-		}
-	}
-
-   // NEW
-   public void stopProcessingBlocks() { processBlocks = false; }
-
-
-	public void run() {
-		processBlocks = true;
-		
-		while (processBlocks) {
-			Message message;
-			try {
-				message = retriever.getNextMessageToSend();
-				processNextMessageToSend(message);
-			} catch (InterruptedException e) {
-				e.printStackTrace();
-				notifyNetworkStreamListener(ExitCode.DESKSHARE_SERVICE_UNAVAILABLE);
-				processBlocks = false;
-			}								
-		}
-	}
-	
-	private void sendCursor(Point mouseLoc, String room) {
-		ClientHttpRequest chr;
-		try {
-			System.out.println("Http[" + id + "] Open connection. In sendCursor");
-			openConnection();
-			chr = new ClientHttpRequest(conn);
-			chr.setParameter(ROOM, room);
-			chr.setParameter(SEQ_NUM, seqNumGenerator.getNext());
-			chr.setParameter(EVENT, CaptureEvents.MOUSE_LOCATION_EVENT.getEvent());
-			chr.setParameter(MOUSEX, mouseLoc.x);
-			chr.setParameter(MOUSEY, mouseLoc.y);
-			chr.post();		
-			} catch (IOException e) {
-				e.printStackTrace();
-			} catch (ConnectionException e) {
-				System.out.println("ERROR: Failed to send block data.");
-			}
-	}
-
-        private String getTimeStamp() 
-        { 
-         SimpleDateFormat sdfDate = new SimpleDateFormat("yyyy-MM-dd HH:mm:ss.SSSS");//dd/MM/yyyy
-    Date now = new Date();
-    String strDate = sdfDate.format(now);
-    return strDate; 
-        }
-	
-	private void sendBlockData(BlockVideoData blockData) {
-		long start = System.currentTimeMillis();
-	    ClientHttpRequest chr;
-		try {
-			System.out.println(getTimeStamp()+ " Http[" + id + "] Open connection. In sendBlockData");
-			openConnection();
-			chr = new ClientHttpRequest(conn);
-		    chr.setParameter(ROOM, blockData.getRoom());
-		    chr.setParameter(SEQ_NUM, seqNumGenerator.getNext());
-		    chr.setParameter(POSITION, blockData.getPosition());
-		    chr.setParameter(KEYFRAME, blockData.isKeyFrame());
-		    chr.setParameter(EVENT, CaptureEvents.CAPTURE_UPDATE.getEvent());
-			ByteArrayInputStream block = new ByteArrayInputStream(blockData.getVideoData());				
-			chr.setParameter(BLOCKDATA, "block", block);
-			chr.post();
-               //         try {
-               //         Thread.sleep(1000);
-               //         }
-               //         catch (InterruptedException e)
-               //         { }
-		
-		} catch (IOException e) {
-			e.printStackTrace();
-		} catch (ConnectionException e) {
-			System.out.println("ERROR: Failed to send block data.");
-		}
-		long end = System.currentTimeMillis();
-		System.out.println(getTimeStamp() + " [HTTP " + id + "] Sending " + blockData.getVideoData().length + " bytes took " + (end - start) + " ms");
-	}		
-}
+/** 
+*
+* BigBlueButton open source conferencing system - http://www.bigbluebutton.org/
+*
+* Copyright (c) 2010 BigBlueButton Inc. and by respective authors (see below).
+*
+* This program is free software; you can redistribute it and/or modify it under the
+* terms of the GNU Lesser General Public License as published by the Free Software
+* Foundation; either version 2.1 of the License, or (at your option) any later
+* version.
+*
+* BigBlueButton is distributed in the hope that it will be useful, but WITHOUT ANY
+* WARRANTY; without even the implied warranty of MERCHANTABILITY or FITNESS FOR A
+* PARTICULAR PURPOSE. See the GNU Lesser General Public License for more details.
+*
+* You should have received a copy of the GNU Lesser General Public License along
+* with BigBlueButton; if not, see <http://www.gnu.org/licenses/>.
+* 
+**/
+package org.bigbluebutton.deskshare.client.net;
+
+import java.awt.Point;
+import java.io.ByteArrayInputStream;
+import java.io.IOException;
+
+import java.net.MalformedURLException;
+import java.net.URL;
+import java.net.URLConnection;
+
+import org.bigbluebutton.deskshare.client.ExitCode;
+import org.bigbluebutton.deskshare.common.CaptureEvents;
+import org.bigbluebutton.deskshare.common.Dimension;
+
+import com.myjavatools.web.ClientHttpRequest;
+
+import java.util.Date;
+import java.text.SimpleDateFormat;
+
+public class NetworkHttpStreamSender implements Runnable {	
+	private static final String SEQ_NUM = "sequenceNumber";
+	private static final String ROOM = "room";
+	private static final String BLOCK = "blockInfo";
+	private static final String EVENT = "event";
+	private static final String SCREEN = "screenInfo";
+	private static final String POSITION = "position";
+	private static final String KEYFRAME = "keyframe";
+	private static final String BLOCKDATA = "blockdata";
+	private static final String MOUSEX = "mousex";
+	private static final String MOUSEY = "mousey";
+   private static final String BLOCKGROUP = "blockgroup";
+
+   // The previously sent location of the mouse pointer
+   private static Point previousMouseLocation = new Point(0,0);
+
+	private static final String USE_SVC2 = "svc2";
+	
+	private String host = "localhost";
+	private static final String SCREEN_CAPTURE__URL = "/deskshare/tunnel/screenCapture";
+	private URL url;
+	private URLConnection conn;
+	private String room;
+	private Dimension screenDim;
+	private Dimension blockDim;
+	private boolean useSVC2;
+	private final NextBlockRetriever retriever;
+	private volatile boolean processBlocks = false;
+	private final int id;
+	private NetworkStreamListener listener;
+	private final SequenceNumberGenerator seqNumGenerator;
+	
+	public NetworkHttpStreamSender(int id, NextBlockRetriever retriever, String room, 
+									Dimension screenDim, Dimension blockDim, SequenceNumberGenerator seqNumGenerator, boolean useSVC2) {
+		this.id = id;
+		this.retriever = retriever;
+		this.room = room;
+		this.screenDim = screenDim;
+		this.blockDim = blockDim;
+		this.seqNumGenerator = seqNumGenerator;
+		this.useSVC2 = useSVC2;
+	}
+	
+	public void addListener(NetworkStreamListener listener) {
+		this.listener = listener;
+	}
+	
+	private void notifyNetworkStreamListener(ExitCode reason) {
+		if (listener != null) listener.networkException(id,reason);
+	}
+	
+	public void connect(String host) throws ConnectionException {
+		this.host = host;
+		System.out.println("Starting NetworkHttpStreamSender to " + host);
+		openConnection();
+	}
+
+	private void openConnection() throws ConnectionException {
+		/**
+		 * Need to re-establish connection each time, otherwise, 
+		 * we get java.net.ProtocolException: Cannot write output after reading input.
+		 * 
+		 * http://bugs.sun.com/bugdatabase/view_bug.do?bug_id=4382944
+		 * 
+		 */				
+		long start = System.currentTimeMillis();
+		try {			
+			url = new URL("http://" + host + SCREEN_CAPTURE__URL);
+			conn = url.openConnection();
+		} catch (MalformedURLException e) {
+			e.printStackTrace();
+			throw new ConnectionException("MalformedURLException " + url.toString());
+		} catch (IOException e) {
+			e.printStackTrace();
+			throw new ConnectionException("IOException while connecting to " + url.toString());
+		}
+		long end = System.currentTimeMillis();
+		System.out.println("Http[" + id + "] Open connection took [" + (end-start) + " ms]");
+	}
+	
+	public void sendStartStreamMessage() {
+		try {
+			System.out.println("Http[" + id + "] Open connection. In sendStartStreamMessage");
+			openConnection();
+			sendCaptureStartEvent(screenDim, blockDim);
+		} catch (ConnectionException e) {
+			e.printStackTrace();
+			notifyNetworkStreamListener(ExitCode.DESKSHARE_SERVICE_UNAVAILABLE);
+		}
+	}
+
+	private void sendCaptureStartEvent(Dimension screen, Dimension block) throws ConnectionException {
+		ClientHttpRequest chr;
+		try {
+			chr = new ClientHttpRequest(conn);
+			chr.setParameter(ROOM, room);			
+			chr.setParameter(SEQ_NUM, seqNumGenerator.getNext());
+			String screenInfo = Integer.toString(screen.getWidth()) + "x" + Integer.toString(screen.getHeight());
+			chr.setParameter(SCREEN, screenInfo);			
+			String blockInfo = Integer.toString(block.getWidth()) + "x" + Integer.toString(block.getHeight());
+			chr.setParameter(BLOCK, blockInfo);
+			chr.setParameter(EVENT, CaptureEvents.CAPTURE_START.getEvent());
+			chr.setParameter(USE_SVC2, Boolean.toString(useSVC2));
+			chr.post();
+		} catch (IOException e) {
+			e.printStackTrace();
+			throw new ConnectionException("IOException while sending capture start event.");
+		}
+
+	}
+	
+	public void disconnect() throws ConnectionException {
+		try {
+			System.out.println("Http[" + id + "] Open connection. In disconnect");
+			openConnection();
+			sendCaptureEndEvent();
+		} catch (ConnectionException e) {
+			e.printStackTrace();
+			notifyNetworkStreamListener(ExitCode.DESKSHARE_SERVICE_UNAVAILABLE);
+			throw e;			
+		} finally {
+			processBlocks = false;
+		}
+	}
+
+	private void sendCaptureEndEvent() throws ConnectionException {
+		ClientHttpRequest chr;
+		try {
+			chr = new ClientHttpRequest(conn);
+			chr.setParameter(ROOM, room);
+			chr.setParameter(SEQ_NUM, seqNumGenerator.getNext());
+			chr.setParameter(EVENT, CaptureEvents.CAPTURE_END.getEvent());
+			chr.post();
+		} catch (IOException e) {
+			e.printStackTrace();
+			throw new ConnectionException("IOException while sending capture end event.");
+		}
+	}
+
+  private void processNextMessageToSend(Message message) {
+
+    if (message.getMessageType() == Message.MessageType.BLOCK) {
+
+      long start = System.currentTimeMillis();
+      Integer[] changedBlocks = ((BlockMessage) message).getBlocks();
+      String blockSize = "Http[" + id + "] Block length [";
+      String encodeTime = "Http[" + id + "]Encode times [";
+      long encStart = 0;
+      long encEnd = 0;
+      int totalBytes = 0;
+      long totalMillis = 0;
+
+      ClientHttpRequest chr;
+
+      try {
+
+        // Open a connection to the web server and create a request that has
+        // the room and event type.
+        System.out.println(getTimeStamp() + " Http[" + id + "] Open connection. In sendBlockData");
+        openConnection();
+        chr = new ClientHttpRequest(conn);
+        chr.setParameter(ROOM, room);
+        chr.setParameter(EVENT, CaptureEvents.CAPTURE_UPDATE.getEvent());
+
+        //+++++++++++++++++++++++++++++++++++++++++++++++++++++++++++++++++++++++++++++
+        // For each changed block, append an uploaded-file entry to the form data.
+        // The file name contains the block info.  The file name has this format:
+        // "blockgroup_<seqnum>_<position>".  The original filename is just set to
+        // "block<i>".
+        //+++++++++++++++++++++++++++++++++++++++++++++++++++++++++++++++++++++++++++++
+        for (int i = 0; i < changedBlocks.length; i++) 
+        { // append each changed-block to the form
+
+          EncodedBlockData block = retriever.getBlockToSend((Integer) changedBlocks[i]);
+          String changed_blocks_upload_filename = 
+                  BLOCKGROUP + "_" + seqNumGenerator.getNext() + "_" + block.getPosition();
+          
+          chr.setParameter(changed_blocks_upload_filename, "block"+i, new ByteArrayInputStream(block.getVideoData()));
+
+        } // append each changed-block to the form
+
+        // Post the multi-part form to the server
+        chr.post();
+
+        System.out.println(blockSize + "] total=" + totalBytes + " bytes");
+        System.out.println(encodeTime + "] total=" + totalMillis + " ms");
+        for (int i = 0; i < changedBlocks.length; i++) {
+          retriever.blockSent((Integer) changedBlocks[i]);
+        }
+        long end = System.currentTimeMillis();
+        System.out.println("[HTTP " + id + "] Sending " + changedBlocks.length + " blocks took " + (end - start) + " millis");
+
+      } catch (IOException e) {
+        e.printStackTrace();
+      } catch (ConnectionException e) {
+        System.out.println("ERROR: Failed to send block data.");
+      }
+
+      }
+      else if (message.getMessageType() == Message.MessageType.CURSOR)
+      {
+
+        CursorMessage msg = (CursorMessage) message;
+
+        //++++++++++++++++++++++++++++++++++++++++++++++++++++++++++++++++++++++++
+        // If the mouse has changed location from the previous time sent,
+        // then send its new location.
+        //++++++++++++++++++++++++++++++++++++++++++++++++++++++++++++++++++++++++
+        if (!msg.getMouseLocation().equals(previousMouseLocation))
+        {
+           System.out.println("SEND MOUSE: old=" + previousMouseLocation + " new=" + msg.getMouseLocation());
+           previousMouseLocation = msg.getMouseLocation();
+           sendCursor(previousMouseLocation, msg.getRoom());
+        }
+
+    }
+
+
+
+	}
+
+	private void processNextMessageToSend_OLD(Message message) {
+		if (message.getMessageType() == Message.MessageType.BLOCK) {	
+			long start = System.currentTimeMillis();
+			Integer[] changedBlocks = ((BlockMessage)message).getBlocks();
+			String blockSize = "Http[" + id + "] Block length [";
+			String encodeTime = "Http[" + id + "]Encode times [";
+			long encStart = 0;
+			long encEnd = 0;
+			int totalBytes = 0;
+			long totalMillis = 0;
+			for (int i = 0; i < changedBlocks.length; i++) {
+				encStart = System.currentTimeMillis();
+				EncodedBlockData block = retriever.getBlockToSend((Integer)changedBlocks[i]);
+				totalBytes += block.getVideoData().length;
+				blockSize += block.getVideoData().length + ",";
+				encEnd = System.currentTimeMillis();
+				totalMillis += (encEnd - encStart);
+				encodeTime += (encEnd - encStart) + ",";
+				BlockVideoData	bv = new BlockVideoData(room, block.getPosition(), block.getVideoData(), false /* should remove later */);	
+				sendBlockData(bv);
+			}
+			System.out.println(blockSize + "] total=" + totalBytes + " bytes");
+			System.out.println(encodeTime + "] total=" + totalMillis + " ms");
+			for (int i = 0; i< changedBlocks.length; i++) {
+				retriever.blockSent((Integer)changedBlocks[i]);
+			}
+			long end = System.currentTimeMillis();
+			System.out.println("[HTTP " + id + "] Sending " + changedBlocks.length + " blocks took " + (end - start) + " millis");
+		} else if (message.getMessageType() == Message.MessageType.CURSOR) {
+			CursorMessage msg = (CursorMessage)message;
+			sendCursor(msg.getMouseLocation(), msg.getRoom());
+		}
+	}
+
+   // NEW
+   public void stopProcessingBlocks() { processBlocks = false; }
+
+
+	public void run() {
+		processBlocks = true;
+		
+		while (processBlocks) {
+			Message message;
+			try {
+				message = retriever.getNextMessageToSend();
+				processNextMessageToSend(message);
+			} catch (InterruptedException e) {
+				e.printStackTrace();
+				notifyNetworkStreamListener(ExitCode.DESKSHARE_SERVICE_UNAVAILABLE);
+				processBlocks = false;
+			}								
+		}
+	}
+	
+	private void sendCursor(Point mouseLoc, String room) {
+		ClientHttpRequest chr;
+		try {
+			System.out.println("Http[" + id + "] Open connection. In sendCursor");
+			openConnection();
+			chr = new ClientHttpRequest(conn);
+			chr.setParameter(ROOM, room);
+			chr.setParameter(SEQ_NUM, seqNumGenerator.getNext());
+			chr.setParameter(EVENT, CaptureEvents.MOUSE_LOCATION_EVENT.getEvent());
+			chr.setParameter(MOUSEX, mouseLoc.x);
+			chr.setParameter(MOUSEY, mouseLoc.y);
+			chr.post();		
+			} catch (IOException e) {
+				e.printStackTrace();
+			} catch (ConnectionException e) {
+				System.out.println("ERROR: Failed to send block data.");
+			}
+	}
+
+        private String getTimeStamp() 
+        { 
+         SimpleDateFormat sdfDate = new SimpleDateFormat("yyyy-MM-dd HH:mm:ss.SSSS");//dd/MM/yyyy
+    Date now = new Date();
+    String strDate = sdfDate.format(now);
+    return strDate; 
+        }
+	
+	private void sendBlockData(BlockVideoData blockData) {
+		long start = System.currentTimeMillis();
+	    ClientHttpRequest chr;
+		try {
+			System.out.println(getTimeStamp()+ " Http[" + id + "] Open connection. In sendBlockData");
+			openConnection();
+			chr = new ClientHttpRequest(conn);
+		    chr.setParameter(ROOM, blockData.getRoom());
+		    chr.setParameter(SEQ_NUM, seqNumGenerator.getNext());
+		    chr.setParameter(POSITION, blockData.getPosition());
+		    chr.setParameter(KEYFRAME, blockData.isKeyFrame());
+		    chr.setParameter(EVENT, CaptureEvents.CAPTURE_UPDATE.getEvent());
+			ByteArrayInputStream block = new ByteArrayInputStream(blockData.getVideoData());				
+			chr.setParameter(BLOCKDATA, "block", block);
+			chr.post();
+               //         try {
+               //         Thread.sleep(1000);
+               //         }
+               //         catch (InterruptedException e)
+               //         { }
+		
+		} catch (IOException e) {
+			e.printStackTrace();
+		} catch (ConnectionException e) {
+			System.out.println("ERROR: Failed to send block data.");
+		}
+		long end = System.currentTimeMillis();
+		System.out.println(getTimeStamp() + " [HTTP " + id + "] Sending " + blockData.getVideoData().length + " bytes took " + (end - start) + " ms");
+	}		
+}