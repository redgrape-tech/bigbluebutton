xml2js  = require 'xml2js'

bbbapi  = require './bbbapi'
testapi = require './testapi'

index = (request, response) ->
  response.sendfile('./views/index.html')
  
login = (req, resp) ->
  createParams = testapi.createParams
  joinParams = testapi.joinParams
  serverAndSecret = testapi.serverAndSecret

  #use the name from the textbox
  console.log "\n\nThe Username passed was=" + JSON.stringify(req.body.name) + "\n\n"
  joinParams.fullName = JSON.stringify req.body.name
  joinParams.fullName = joinParams.fullName.replace(/['"]/g,'')

  #calling createapi
  bbbapi.create(createParams, serverAndSecret, {}, (errorOuter, responseOuter, bodyOuter) ->
    #console.log JSON.stringify(response)
    bbbapi.join(joinParams, serverAndSecret, {}, (error, response, body) ->
      if error
          console.log error
      else
        xml = '' + response.body
        console.log "\n\nxml=" + xml
        
        {parseString} = require 'xml2js'
        parseString(xml, (err, result) ->
          if err
            console.log "Error: " + err
          else
            meeting_id = result.response.meeting_id
            user_id = result.response.user_id
            auth_token = result.response.auth_token
            console.log "\nmeeting_id = " + meeting_id +
            "\nuser_id = " + user_id +
            "\nauth_token = " + auth_token

            url = "http://192.168.0.203:3000/html5.client?meeting_id=" + meeting_id + "&user_id=" +
<<<<<<< HEAD
                  user_id + "&auth_token=" + auth_token + "&username=" + JSON.parse(joinParams.fullName)
=======
                  user_id + "&auth_token=" + auth_token + "&username=" + joinParams.fullName
>>>>>>> 1de97bea

            json =
            resp.json({
              success: {
                url: url
              },
              failure: {
                message: "Something went terribly wrong"
              }
            })
        )
    )
  )


exports.index = index
exports.login = login<|MERGE_RESOLUTION|>--- conflicted
+++ resolved
@@ -39,11 +39,7 @@
             "\nauth_token = " + auth_token
 
             url = "http://192.168.0.203:3000/html5.client?meeting_id=" + meeting_id + "&user_id=" +
-<<<<<<< HEAD
-                  user_id + "&auth_token=" + auth_token + "&username=" + JSON.parse(joinParams.fullName)
-=======
                   user_id + "&auth_token=" + auth_token + "&username=" + joinParams.fullName
->>>>>>> 1de97bea
 
             json =
             resp.json({
