xml2js  = require 'xml2js'

bbbapi  = require './bbbapi'
testapi = require './testapi'
configJson = require './../config.json'

index = (request, response) ->
  response.sendfile('./views/index.html')
  
login = (req, resp) ->
  createParams = testapi.createParams
  joinParams = testapi.joinParams
  serverAndSecret = testapi.serverAndSecret

  #use the name from the textbox
  console.log "\n\nThe Username passed was=" + JSON.stringify(req.body.name) + "\n\n"
  joinParams.fullName = JSON.stringify req.body.name
  joinParams.fullName = joinParams.fullName.replace(/['"]/g,'')

  #calling createapi
  bbbapi.create(createParams, serverAndSecret, {}, (errorOuter, responseOuter, bodyOuter) ->
    #console.log JSON.stringify(response)
    bbbapi.join(joinParams, serverAndSecret, {}, (error, response, body) ->
      if error
          console.log error
      else
        xml = '' + response.body
        console.log "\n\nxml=" + xml
        
        {parseString} = require 'xml2js'
        parseString(xml, (err, result) ->
          if err
            console.log "Error: " + err
          else
            meeting_id = result.response.meeting_id
            user_id = result.response.user_id
            auth_token = result.response.auth_token
            console.log "\nmeeting_id = " + meeting_id +
            "\nuser_id = " + user_id +
            "\nauth_token = " + auth_token

            url = "#{configJson.settings.IP}:3000/html5.client?meeting_id=" + meeting_id + "&user_id=" +
<<<<<<< HEAD
                  user_id + "&auth_token=" + auth_token + "&username=" + joinParams.fullName
=======
                  user_id + "&auth_token=" + auth_token + "&username=" + joinParams.fullName + "&meetingName=" + joinParams.meetingID
>>>>>>> e609d2df

            json =
            resp.json({
              success: {
                url: url
              },
              failure: {
                message: "Something went terribly wrong"
              }
            }) 
        )
    )
  )


exports.index = index
exports.login = login<|MERGE_RESOLUTION|>--- conflicted
+++ resolved
@@ -40,11 +40,7 @@
             "\nauth_token = " + auth_token
 
             url = "#{configJson.settings.IP}:3000/html5.client?meeting_id=" + meeting_id + "&user_id=" +
-<<<<<<< HEAD
-                  user_id + "&auth_token=" + auth_token + "&username=" + joinParams.fullName
-=======
                   user_id + "&auth_token=" + auth_token + "&username=" + joinParams.fullName + "&meetingName=" + joinParams.meetingID
->>>>>>> e609d2df
 
             json =
             resp.json({
