Meteor.methods
<<<<<<< HEAD
=======
  deletePrivateChatMessages: (user1, user2) ->
    console.log "deleting chat conversation"
    Meteor.Chat.remove({ # find all and remove private messages between the 2 users
        'message.chat_type': 'PRIVATE_CHAT',
        $or: [{'message.from_userid': user1, 'message.to_userid': user2},{'message.from_userid': user2, 'message.to_userid': user1}]
    })
    ###
    # TODO: Messages are now wiped from Meteor server
    # add code here to send request to redis to delete messages there as well or else all messages will be re populated
    ###

>>>>>>> 7eb22d41
  validateAuthToken: (meetingId, userId, authToken) ->
    Meteor.redisPubSub.sendValidateToken(meetingId, userId, authToken)

  userLogout: (meetingId, userId) ->
    console.log "a user is logging out:" + userId
    #remove from the collection
    Meteor.call("removeUserFromCollection", meetingId, userId)
    #dispatch a message to redis
    Meteor.redisPubSub.sendUserLeavingRequest(meetingId, userId)

  userKick: (meetingId, userId) ->
    console.log "#{userId} is being kicked"
    console.log "a user is logging out:" + userId
    #remove from the collection
    Meteor.call("removeUserFromCollection", meetingId, userId)
    #dispatch a message to redis
    Meteor.redisPubSub.sendUserLeavingRequest(meetingId, userId)

  publishChatMessage: (meetingId, messageObject) ->
    Meteor.redisPubSub.publishingChatMessage(meetingId, messageObject)

  publishMuteRequest: (meetingId, userId, requesterId, mutedBoolean) =>
    console.log "publishing a user mute #{mutedBoolean} request for #{userId}"
    message =
      "payload":
        "userid": userId
        "meeting_id": meetingId
        "mute": mutedBoolean
        "requester_id": requesterId
      "header": 
        "timestamp": new Date().getTime()
        "name": "mute_user_request"
        "version": "0.0.1"

    if meetingId? and userId? and requesterId?
      Meteor.redisPubSub.publish(Meteor.config.redis.channels.toBBBApps.voice, message)
      # modify the collection
      Meteor.Users.update({userId:userId, meetingId: meetingId}, {$set:{'user.voiceUser.talking':false}})
      numChanged = Meteor.Users.update({userId:userId, meetingId: meetingId}, {$set:{'user.voiceUser.muted':mutedBoolean}})
      if numChanged isnt 1
        console.log "\n\nSomething went wrong!! We were supposed to mute/unmute 1 user!!\n\n"
    else
      console.log "did not have enough information to send a mute_user_request"

class Meteor.RedisPubSub
  constructor: (callback) ->
    console.log "constructor RedisPubSub"

    @pubClient = redis.createClient()
    @subClient = redis.createClient()
        
    console.log("RPC: Subscribing message on channel: #{Meteor.config.redis.channels.fromBBBApps}")

    #log.info      
    @subClient.on "psubscribe", Meteor.bindEnvironment(@_onSubscribe)
    @subClient.on "pmessage", Meteor.bindEnvironment(@_onMessage)

    @subClient.psubscribe(Meteor.config.redis.channels.fromBBBApps)
    callback @

  # Construct and send a message to bbb-web to validate the user
  sendValidateToken: (meetingId, userId, authToken) ->
    console.log "\n\n i am sending a validate_auth_token with " + userId + "" + meetingId

    message =
      "payload":
        "auth_token": authToken
        "userid": userId
        "meeting_id": meetingId
      "header":
        "timestamp": new Date().getTime()
        "reply_to": meetingId + "/" + userId
        "name": "validate_auth_token"

    if authToken? and userId? and meetingId?
      @pubClient.publish(Meteor.config.redis.channels.toBBBApps.meeting, JSON.stringify(message))
    else
      console.log "did not have enough information to send a validate_auth_token message"

  sendUserLeavingRequest: (meetingId, userId) ->
    console.log "\n\n sending a user_leaving_request for #{meetingId}:#{userId}"
    message =
      "payload":
        "meeting_id": meetingId
        "userid": userId
      "header":
        "timestamp": new Date().getTime()
        "name": "user_leaving_request"
        "version": "0.0.1"

    if userId? and meetingId?
      @pubClient.publish(Meteor.config.redis.channels.toBBBApps.users, JSON.stringify(message))
    else
      console.log "did not have enough information to send a user_leaving_request"

  _onSubscribe: (channel, count) =>
    console.log "Subscribed to #{channel}"
    @invokeGetAllMeetingsRequest()

  _onMessage: (pattern, channel, jsonMsg) =>
    # TODO: this has to be in a try/catch block, otherwise the server will
    # crash if the message has a bad format

    message = JSON.parse(jsonMsg)
    correlationId = message.payload?.reply_to or message.header?.reply_to
    meetingId = message.payload?.meeting_id

    ignoredEventTypes = [
      "keep_alive_reply"
      "page_resized_message"
      "presentation_page_resized_message"
      "presentation_cursor_updated_message" # just because it's common. we handle it anyway
    ]

    unless message.header?.name in ignoredEventTypes
      #console.log "\nchannel=" + channel
      #console.log "correlationId=" + correlationId if correlationId?
      console.log "eventType=" + message.header?.name #+ "\n"
      #log.debug({ pattern: pattern, channel: channel, message: message}, "Received a message from redis")
      console.log jsonMsg

    if message.header?.name is 'user_voice_talking_message'
      u = Meteor.Users.findOne({'userId': message.payload?.user?.userid})
      if u?
        if not u?.user?.voiceUser?.muted
          console.log "setting talking to #{message?.payload?.user?.voiceUser?.talking}\n\n\n\n"
          Meteor.Users.update({_id:u._id}, {$set: {'user.voiceUser.talking':message?.payload?.user?.voiceUser?.talking}})
          Meteor.Users.update({_id:u._id}, {$set: {'user.voiceUser.joined':true}})
        else
          Meteor.Users.update({_id:u._id}, {$set: {'user.voiceUser.talking':false}})


    if message.header?.name is "get_all_meetings_reply"
      console.log "Let's store some data for the running meetings so that when an HTML5 client joins everything is ready!"
      listOfMeetings = message.payload?.meetings
      for meeting in listOfMeetings
        Meteor.call("addMeetingToCollection", meeting.meetingID, meeting.meetingName, meeting.recorded)

    if message.header?.name is "get_users_reply" and message.payload?.requester_id is "nodeJSapp"
      unless Meteor.Meetings.findOne({MeetingId: message.payload?.meeting_id})?
        users = message.payload?.users
        for user in users
          Meteor.call("addUserToCollection", meetingId, user)

    if message.header?.name is "user_joined_message"
      user = message.payload.user
      Meteor.call("addUserToCollection", meetingId, user)

    if message.header?.name is "user_left_message"
      userId = message.payload?.user?.userid
      if userId? and meetingId?
        Meteor.call("removeUserFromCollection", meetingId, userId)

    if message.header?.name is "get_chat_history_reply" and message.payload?.requester_id is "nodeJSapp"
      unless Meteor.Meetings.findOne({MeetingId: message.payload?.meeting_id})? # TODO check if MeetingId or meetingId!!
        for chatMessage in message.payload?.chat_history
          Meteor.call("addChatToCollection", meetingId, chatMessage)

    if message.header?.name is "send_public_chat_message" or message.header?.name is "send_private_chat_message"
      messageObject = message.payload?.message
      Meteor.call("addChatToCollection", meetingId, messageObject)

    if message.header?.name is "meeting_created_message"
      # the event message contains very little info, so we will
      # request for information for all the meetings and in
      # this way can keep the Meetings collection up to date
      @invokeGetAllMeetingsRequest()

    if message.header?.name is "presentation_shared_message" # TODO TEST!!!
      presentationId = message.payload?.presentation?.id
      # change the currently displayed presentation to presentation.current = false
      Meteor.Presentations.update({"presentation.current": true, meetingId: meetingId},{$set: {"presentation.current": false}})

      #update(if already present) entirely the presentation with the fresh data
      Meteor.call("removePresentationFromCollection", meetingId, presentationId)
      Meteor.call("addPresentationToCollection", meetingId, message.payload?.presentation)

      for slide in message.payload?.presentation?.pages
        Meteor.call("addSlideToCollection", meetingId, message.payload?.presentation?.id, slide)
        if slide.current
          Meteor.call("displayThisSlide", meetingId, slide.id, slide)

    if message.header?.name is "get_presentation_info_reply" and message.payload?.requester_id is "nodeJSapp"
      # todo: grab the whiteboard shapes using the whiteboard_id we have here

      for presentation in message.payload?.presentations
        Meteor.call("addPresentationToCollection", meetingId, presentation)

        for page in presentation.pages
          #add the slide to the collection
          Meteor.call("addSlideToCollection", meetingId, presentation.id, page)

          #request for shapes
          whiteboardId = "#{presentation.id}/#{page.num}" # d2d9a672040fbde2a47a10bf6c37b6a4b5ae187f-1404411622872/1
          console.log "the whiteboard_id here is:" + whiteboardId

          message =
            "payload":
              "meeting_id": meetingId
              "requester_id": "nodeJSapp"
              "whiteboard_id": whiteboardId
            "header":
              "timestamp": new Date().getTime()
              "name": "get_whiteboard_shapes_request"
              "version": "0.0.1"

          if whiteboardId? and meetingId?
            @pubClient.publish(Meteor.config.redis.channels.toBBBApps.whiteboard, JSON.stringify(message))
          else
            console.log "did not have enough information to send a user_leaving_request"

    if message.header?.name is "presentation_page_changed_message"
      newSlide = message.payload?.page
      Meteor.call("displayThisSlide", meetingId, newSlide?.id, newSlide)

    if message.header?.name is "get_whiteboard_shapes_reply" and message.payload?.requester_id is "nodeJSapp"
      for shape in message.payload.shapes
        whiteboardId = shape.wb_id
        Meteor.call("addShapeToCollection", meetingId, whiteboardId, shape)

    if message.header?.name is "send_whiteboard_shape_message"
      shape = message.payload?.shape
      whiteboardId = shape?.wb_id
      Meteor.call("addShapeToCollection", meetingId, whiteboardId, shape)

    if message.header?.name is "presentation_cursor_updated_message"
      x = message.payload?.x_percent
      y = message.payload?.y_percent

      Meteor.Presentations.update({"presentation.current": true, meetingId: meetingId},{$set: {"pointer.x": x, "pointer.y": y}})

    if message.header?.name is "whiteboard_cleared_message"
      whiteboardId = message.payload?.whiteboard_id
      # shapesOnSlide = Meteor.Shapes.find({whiteboardId:whiteboardId, meetingId: meetingId}).fetch()
      # console.log "shapesOnSlide:" + shapesOnSlide.size()
      
      Meteor.call("removeAllShapesFromSlide", meetingId, whiteboardId)

    if message.header?.name is "undo_whiteboard_request"
      whiteboardId = message.payload?.whiteboard_id
      shapeId = message.payload?.shape_id

      Meteor.call("removeShapeFromSlide", meetingId, whiteboardId, shapeId)


    if message.header?.name in ["meeting_ended_message", "meeting_destroyed_event",
      "end_and_kick_all_message", "disconnect_all_users_message"]
      if Meteor.Meetings.findOne({meetingId: meetingId})?
        console.log "there are #{Meteor.Users.find({meetingId: meetingId}).count()} users in the meeting"
        for user in Meteor.Users.find({meetingId: meetingId}).fetch()
          Meteor.call("removeUserFromCollection", meetingId, user.userId)
          #TODO should we clear the chat messages for that meeting?!
        unless message.header?.name is "disconnect_all_users_message"
          Meteor.call("removeMeetingFromCollection", meetingId)

  # message should be an object
  publish: (channel, message) ->
    console.log "Publishing channel=#{channel}, message=#{JSON.stringify(message)}"
    @pubClient.publish(channel, JSON.stringify(message), (err, res) ->
      console.log "err=" + err
      console.log "res=" + res
    )

  publishingChatMessage: (meetingId, chatObject) =>
    console.log "publishing a chat message to bbb-apps"

    eventName = ->
      if chatObject.chat_type is "PRIVATE_CHAT"
        "send_private_chat_message_request"
      else "send_public_chat_message_request"

    message =
      header :
        "timestamp": new Date().getTime()
        "name": eventName()
      payload:
        "message" : chatObject
        "meeting_id": meetingId
        "requester_id": chatObject.from_userid

    console.log "publishing:" + JSON.stringify (message)
    @pubClient.publish(Meteor.config.redis.channels.toBBBApps.chat, JSON.stringify (message))

  invokeGetAllMeetingsRequest: =>
    #grab data about all active meetings on the server
    message =
      "header":
        "name": "get_all_meetings_request"
      "payload": {} # I need this, otherwise bbb-apps won't recognize the message

    @pubClient.publish(Meteor.config.redis.channels.toBBBApps.meeting, JSON.stringify (message))<|MERGE_RESOLUTION|>--- conflicted
+++ resolved
@@ -1,6 +1,4 @@
 Meteor.methods
-<<<<<<< HEAD
-=======
   deletePrivateChatMessages: (user1, user2) ->
     console.log "deleting chat conversation"
     Meteor.Chat.remove({ # find all and remove private messages between the 2 users
@@ -12,7 +10,6 @@
     # add code here to send request to redis to delete messages there as well or else all messages will be re populated
     ###
 
->>>>>>> 7eb22d41
   validateAuthToken: (meetingId, userId, authToken) ->
     Meteor.redisPubSub.sendValidateToken(meetingId, userId, authToken)
 
