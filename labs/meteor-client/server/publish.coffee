# Publish only the users that are in the particular meetingId
# On the client side we pass the meetingId parameter
Meteor.publish 'users', (meetingId) ->
  Meteor.Users.find({meetingId: meetingId})

Meteor.publish 'chat', (meetingId) ->
  Meteor.Chat.find({meetingId: meetingId})

<<<<<<< HEAD
Meteor.publish 'shapes', (meetingId) ->
  Meteor.Shapes.find({meetingId: meetingId})

Meteor.publish 'slides', (meetingId) ->
  Meteor.Slides.find({meetingId: meetingId})

# should we be publishing Meteor.Meetings? for now we are not

=======
Meteor.publish 'chatTabs', (userId) ->
  Meteor.ChatTabs.find({'belongsTo': userId})


>>>>>>> af3c7f48
<|MERGE_RESOLUTION|>--- conflicted
+++ resolved
@@ -1,23 +1,18 @@
-# Publish only the users that are in the particular meetingId
-# On the client side we pass the meetingId parameter
-Meteor.publish 'users', (meetingId) ->
-  Meteor.Users.find({meetingId: meetingId})
-
-Meteor.publish 'chat', (meetingId) ->
-  Meteor.Chat.find({meetingId: meetingId})
-
-<<<<<<< HEAD
-Meteor.publish 'shapes', (meetingId) ->
-  Meteor.Shapes.find({meetingId: meetingId})
-
-Meteor.publish 'slides', (meetingId) ->
-  Meteor.Slides.find({meetingId: meetingId})
-
-# should we be publishing Meteor.Meetings? for now we are not
-
-=======
-Meteor.publish 'chatTabs', (userId) ->
-  Meteor.ChatTabs.find({'belongsTo': userId})
-
-
->>>>>>> af3c7f48
+# Publish only the users that are in the particular meetingId
+# On the client side we pass the meetingId parameter
+Meteor.publish 'users', (meetingId) ->
+  Meteor.Users.find({meetingId: meetingId})
+
+Meteor.publish 'chat', (meetingId) ->
+  Meteor.Chat.find({meetingId: meetingId})
+
+Meteor.publish 'shapes', (meetingId) ->
+  Meteor.Shapes.find({meetingId: meetingId})
+
+Meteor.publish 'slides', (meetingId) ->
+  Meteor.Slides.find({meetingId: meetingId})
+
+Meteor.publish 'chatTabs', (userId) ->
+  Meteor.ChatTabs.find({'belongsTo': userId})
+
+# should we be publishing Meteor.Meetings? for now we are not