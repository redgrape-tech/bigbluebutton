--- conflicted
+++ resolved
@@ -1,133 +1,129 @@
-Handlebars.registerHelper 'equals', (a, b) -> # equals operator was dropped in Meteor's migration from Handlebars to Spacebars
-  a is b
-
-# Allow access through all templates
-Handlebars.registerHelper "setInSession", (k, v) -> SessionAmplify.set k, v 
-Handlebars.registerHelper "getInSession", (k) -> SessionAmplify.get k
-# Allow access throughout all coffeescript/js files
-@setInSession = (k, v) -> SessionAmplify.set k, v 
-@getInSession = (k) -> SessionAmplify.get k
-
-# retrieve account for selected user
-@getCurrentUserFromSession = ->
-  Meteor.Users.findOne("userId": getInSession("userId"))
-
-# retrieve account for selected user
-Handlebars.registerHelper "getCurrentUser", =>
-	@window.getCurrentUserFromSession()
-
-# toggle state of field in the database
-@toggleCam = (event) ->
-	# Meteor.Users.update {_id: context._id} , {$set:{"user.sharingVideo": !context.sharingVideo}}
-  # Meteor.call('userToggleCam', context._id, !context.sharingVideo)
-
-@toggleMic = (event) -> 
-  if getInSession "isSharingAudio"
-    callback = -> 
-      setInSession "isSharingAudio", false # update to no longer sharing
-      console.log "left voice conference"
-    webrtc_hangup callback # sign out of call
-  else
-    # create voice call params
-    username = "#{getInSession("userId")}-bbbID-#{getUsersName()}"
-    voiceBridge = "70827"
-    server = null
-    callback = (message) -> 
-      console.log JSON.stringify message
-      setInSession "isSharingAudio", true
-    webrtc_call(username, voiceBridge, server, callback) # make the call
-
-# toggle state of session variable
-@toggleUsersList = ->
-	setInSession "display_usersList", !getInSession "display_usersList"
-
-@toggleNavbar = ->
-	setInSession "display_navbar", !getInSession "display_navbar"
-
-@toggleChatbar = ->
-	setInSession "display_chatbar", !getInSession "display_chatbar"
-
-Meteor.methods
-  sendMeetingInfoToClient: (meetingId, userId) ->
-    setInSession("userId", userId)
-    setInSession("meetingId", meetingId)
-    setInSession("currentChatId", meetingId)
-    setInSession("meetingName", null)
-    setInSession("bbbServerVersion", "0.90")
-    setInSession("userName", null) 
-    setInSession("validUser", true) # got info from server, user is a valid user
-
-@getUsersName = ->
-  name = getInSession("userName") # check if we actually have one in the session
-  if name? then name # great return it, no database query
-  else # we need it from the database
-    user = Meteor.Users.findOne({'userId': getInSession("userId")})
-    if user?.user?.name
-      setInSession "userName", user.user.name # store in session for fast access next time
-      user.user.name
-    else null
-
-@getMeetingName = ->
-  meetName = getInSession("meetingName") # check if we actually have one in the session
-  if meetName? then meetName # great return it, no database query
-  else # we need it from the database
-    meet = Meteor.Meetings.findOne({})
-    if meet?.meetingName
-      setInSession "meetingName", meet?.meetingName # store in session for fast access next time
-      meet?.meetingName
-    else null
-
-Handlebars.registerHelper "getMeetingName", ->
-  window.getMeetingName()
-
-Handlebars.registerHelper "isUserSharingVideo", (u) ->
-  u.webcam_stream.length isnt 0
-
-Handlebars.registerHelper "isCurrentUser", (id) ->
-  id is getInSession("userId")
-
-# retrieves all users in the meeting
-Handlebars.registerHelper "getUsersInMeeting", ->
-  Meteor.Users.find({})
-
-@getTime = -> # returns epoch in ms
-  (new Date).valueOf()
-
-<<<<<<< HEAD
-Handlebars.registerHelper "isUserTalking", (u) ->
-  console.log "inside isUserTalking"
-  console.log u
-  if u?
-    u.voiceUser?.talking
-  else
-    return false
-
-Handlebars.registerHelper "isUserSharingAudio", ->
-  getInSession "isSharingAudio"
-
-=======
-# Starts the entire logout procedure. Can be called for signout out or kicking out
-# meeting: the meeting the user is in
-# the user's userId
-# selfSignout: if true, the user is logging themselves out and we should invalidate and redirect them, if false a user is being kicked out and should be notified
-@userLogout = (meeting, user, selfSignout=true) ->
-  Meteor.call("userLogout", meeting, user)
-  if selfSignout
-    invalidateUser(meeting, user)
-
-# Clear the local user session and redirect them away
-@invalidateUser = (meeting, user) ->
-  # wipe important session data
-  setInSession("userId", null)
-  setInSession("meetingId", null)
-  setInSession("currentChatId", null)
-  setInSession("meetingName", null)
-  setInSession("bbbServerVersion", null)
-  setInSession("userName", null) 
-  setInSession "display_navbar", false # needed to hide navbar when the layout template renders
-  # invalidate user
-  setInSession("validUser", false) 
-  # navigate to logout
-  Router.go('logout')
-
->>>>>>> 62dde1fb
+Handlebars.registerHelper 'equals', (a, b) -> # equals operator was dropped in Meteor's migration from Handlebars to Spacebars
+  a is b
+
+# Allow access through all templates
+Handlebars.registerHelper "setInSession", (k, v) -> SessionAmplify.set k, v 
+Handlebars.registerHelper "getInSession", (k) -> SessionAmplify.get k
+# Allow access throughout all coffeescript/js files
+@setInSession = (k, v) -> SessionAmplify.set k, v 
+@getInSession = (k) -> SessionAmplify.get k
+
+# retrieve account for selected user
+@getCurrentUserFromSession = ->
+  Meteor.Users.findOne("userId": getInSession("userId"))
+
+# retrieve account for selected user
+Handlebars.registerHelper "getCurrentUser", =>
+	@window.getCurrentUserFromSession()
+
+# toggle state of field in the database
+@toggleCam = (event) ->
+	# Meteor.Users.update {_id: context._id} , {$set:{"user.sharingVideo": !context.sharingVideo}}
+  # Meteor.call('userToggleCam', context._id, !context.sharingVideo)
+
+@toggleMic = (event) -> 
+  if getInSession "isSharingAudio"
+    callback = -> 
+      setInSession "isSharingAudio", false # update to no longer sharing
+      console.log "left voice conference"
+    webrtc_hangup callback # sign out of call
+  else
+    # create voice call params
+    username = "#{getInSession("userId")}-bbbID-#{getUsersName()}"
+    voiceBridge = "70827"
+    server = null
+    callback = (message) -> 
+      console.log JSON.stringify message
+      setInSession "isSharingAudio", true
+    webrtc_call(username, voiceBridge, server, callback) # make the call
+
+# toggle state of session variable
+@toggleUsersList = ->
+	setInSession "display_usersList", !getInSession "display_usersList"
+
+@toggleNavbar = ->
+	setInSession "display_navbar", !getInSession "display_navbar"
+
+@toggleChatbar = ->
+	setInSession "display_chatbar", !getInSession "display_chatbar"
+
+Meteor.methods
+  sendMeetingInfoToClient: (meetingId, userId) ->
+    setInSession("userId", userId)
+    setInSession("meetingId", meetingId)
+    setInSession("currentChatId", meetingId)
+    setInSession("meetingName", null)
+    setInSession("bbbServerVersion", "0.90")
+    setInSession("userName", null) 
+    setInSession("validUser", true) # got info from server, user is a valid user
+
+@getUsersName = ->
+  name = getInSession("userName") # check if we actually have one in the session
+  if name? then name # great return it, no database query
+  else # we need it from the database
+    user = Meteor.Users.findOne({'userId': getInSession("userId")})
+    if user?.user?.name
+      setInSession "userName", user.user.name # store in session for fast access next time
+      user.user.name
+    else null
+
+@getMeetingName = ->
+  meetName = getInSession("meetingName") # check if we actually have one in the session
+  if meetName? then meetName # great return it, no database query
+  else # we need it from the database
+    meet = Meteor.Meetings.findOne({})
+    if meet?.meetingName
+      setInSession "meetingName", meet?.meetingName # store in session for fast access next time
+      meet?.meetingName
+    else null
+
+Handlebars.registerHelper "getMeetingName", ->
+  window.getMeetingName()
+
+Handlebars.registerHelper "isUserSharingVideo", (u) ->
+  u.webcam_stream.length isnt 0
+
+Handlebars.registerHelper "isCurrentUser", (id) ->
+  id is getInSession("userId")
+
+# retrieves all users in the meeting
+Handlebars.registerHelper "getUsersInMeeting", ->
+  Meteor.Users.find({})
+
+@getTime = -> # returns epoch in ms
+  (new Date).valueOf()
+
+Handlebars.registerHelper "isUserTalking", (u) ->
+  console.log "inside isUserTalking"
+  console.log u
+  if u?
+    u.voiceUser?.talking
+  else
+    return false
+
+Handlebars.registerHelper "isUserSharingAudio", ->
+  getInSession "isSharingAudio"
+
+# Starts the entire logout procedure. Can be called for signout out or kicking out
+# meeting: the meeting the user is in
+# the user's userId
+# selfSignout: if true, the user is logging themselves out and we should invalidate and redirect them, if false a user is being kicked out and should be notified
+@userLogout = (meeting, user, selfSignout=true) ->
+  Meteor.call("userLogout", meeting, user)
+  if selfSignout
+    invalidateUser(meeting, user)
+
+# Clear the local user session and redirect them away
+@invalidateUser = (meeting, user) ->
+  # wipe important session data
+  setInSession("userId", null)
+  setInSession("meetingId", null)
+  setInSession("currentChatId", null)
+  setInSession("meetingName", null)
+  setInSession("bbbServerVersion", null)
+  setInSession("userName", null) 
+  setInSession "display_navbar", false # needed to hide navbar when the layout template renders
+  # invalidate user
+  setInSession("validUser", false) 
+  # navigate to logout
+  Router.go('logout')