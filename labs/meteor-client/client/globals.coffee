# retrieve account for selected user
@getCurrentUserFromSession = ->
  Meteor.Users.findOne("userId": getInSession("userId"))

@getInSession = (k) -> SessionAmplify.get k

@getMeetingName = ->
  meetName = getInSession("meetingName") # check if we actually have one in the session
  if meetName? then meetName # great return it, no database query
  else # we need it from the database
    meet = Meteor.Meetings.findOne({})
    if meet?.meetingName
      setInSession "meetingName", meet?.meetingName # store in session for fast access next time
      meet?.meetingName
    else null

@getTime = -> # returns epoch in ms
  (new Date).valueOf()

@getUsersName = ->
  name = getInSession("userName") # check if we actually have one in the session
  if name? then name # great return it, no database query
  else # we need it from the database
    user = Meteor.Users.findOne({'userId': getInSession("userId")})
    if user?.user?.name
      setInSession "userName", user.user.name # store in session for fast access next time
      user.user.name
    else null

Handlebars.registerHelper 'equals', (a, b) -> # equals operator was dropped in Meteor's migration from Handlebars to Spacebars
  a is b

# retrieve account for selected user
Handlebars.registerHelper "getCurrentUser", =>
  @window.getCurrentUserFromSession()

# Allow access through all templates
Handlebars.registerHelper "getInSession", (k) -> SessionAmplify.get k

Handlebars.registerHelper "getMeetingName", ->
  window.getMeetingName()

# retrieves all users in the meeting
Handlebars.registerHelper "getUsersInMeeting", ->
  Meteor.Users.find({})

Handlebars.registerHelper "isCurrentUser", (id) ->
  id is getInSession("userId")

Handlebars.registerHelper "isUserSharingAudio", (u) ->
  if u? 
    user = Meteor.Users.findOne({userId:u.userid})
    user.user.voiceUser?.joined
  else return false

Handlebars.registerHelper "isUserSharingVideo", (u) ->
  u.webcam_stream.length isnt 0

Handlebars.registerHelper "isUserTalking", (u) ->
  if u? 
    user = Meteor.Users.findOne({userId:u.userid})
    user.user.voiceUser?.talking
  else return false

Handlebars.registerHelper "isUserMuted", (u) ->
  if u? 
    user = Meteor.Users.findOne({userId:u.userid})
    user.user.voiceUser?.muted
  else return false

Handlebars.registerHelper "setInSession", (k, v) -> SessionAmplify.set k, v 

Handlebars.registerHelper "visibility", (section) ->
    if getInSession "display_#{section}"
        style: 'display:block'
    else
        style: 'display:none'

@setInSession = (k, v) -> SessionAmplify.set k, v 

Meteor.methods
  sendMeetingInfoToClient: (meetingId, userId) ->
    setInSession("userId", userId)
    setInSession("meetingId", meetingId)
    setInSession("currentChatId", meetingId)
    setInSession("meetingName", null)
    setInSession("bbbServerVersion", "0.90")
    setInSession("userName", null) 
    setInSession("validUser", true) # got info from server, user is a valid user

@toggleCam = (event) ->
  # Meteor.Users.update {_id: context._id} , {$set:{"user.sharingVideo": !context.sharingVideo}}
  # Meteor.call('userToggleCam', context._id, !context.sharingVideo)

@toggleChatbar = ->
  setInSession "display_chatbar", !getInSession "display_chatbar"

@toggleMic = (event) ->
  if getInSession "isSharingAudio" # only allow muting/unmuting if they are in the call
    u = Meteor.Users.findOne({userId:getInSession("userId")})
    if u?
      # format: meetingId, userId, requesterId, mutedBoolean
      # TODO: insert the requesterId - the user who requested the muting of userId (might be a moderator)
      Meteor.call('publishMuteRequest', u.meetingId, u.userId, u.userId, not u.user.voiceUser.muted)

@toggleNavbar = ->
  setInSession "display_navbar", !getInSession "display_navbar"

# toggle state of session variable
@toggleUsersList = ->
  setInSession "display_usersList", !getInSession "display_usersList"

@toggleVoiceCall = (event) -> 
  if getInSession "isSharingAudio"
    callback = -> 
      setInSession "isSharingAudio", false # update to no longer sharing
      console.log "left voice conference"
      # sometimes we can hangup before the message that the user stopped talking is received so lets set it manually, otherwise they might leave the audio call but still be registered as talking
      Meteor.call("userStopAudio", getInSession("meetingId"),getInSession("userId"))
    webrtc_hangup callback # sign out of call
  else
    # create voice call params
    username = "#{getInSession("userId")}-bbbID-#{getUsersName()}"
    voiceBridge = "70827"
    server = null
    callback = (message) -> 
      console.log JSON.stringify message
      setInSession "isSharingAudio", true
      Meteor.call("userShareAudio", getInSession("meetingId"),getInSession("userId"))
      console.log "joined audio call"
      console.log Meteor.Users.findOne(userId:getInSession("userId"))
    webrtc_call(username, voiceBridge, server, callback) # make the call

@toggleWhiteBoard = ->
  setInSession "display_whiteboard", !getInSession "display_whiteboard"

@userKick = (meeting, user) ->
  Meteor.call("userKick", meeting, user)

<<<<<<< HEAD
Handlebars.registerHelper "isUserSharingAudio", (u) ->
  if u? then u.voiceUser?.joined
  else return false

Handlebars.registerHelper "getCurrentSlide", ->
  currentPresentation = Meteor.Presentations.findOne({"presentation.current": true})
  presentationId = currentPresentation?.presentation?.id
  Meteor.Slides.find({"presentationId": presentationId, "slide.current": true})

Handlebars.registerHelper "getShapesForSlide", ->
  currentPresentation = Meteor.Presentations.findOne({"presentation.current": true})
  presentationId = currentPresentation?.presentation?.id
  currentSlide = Meteor.Slides.findOne({"presentationId": presentationId, "slide.current": true})
  # try to reuse the lines above
  Meteor.Shapes.find({whiteboardId: currentSlide?.slide?.id}).fetch()

Handlebars.registerHelper "pointerLocation", ->
  currentPresentation = Meteor.Presentations.findOne({"presentation.current": true})
  currentPresentation.pointer

=======
>>>>>>> f880aceb
# Starts the entire logout procedure.
# meeting: the meeting the user is in
# the user's userId
@userLogout = (meeting, user) ->
  Meteor.call("userLogout", meeting, user)

  # Clear the local user session and redirect them away
  setInSession("userId", null)
  setInSession("meetingId", null)
  setInSession("currentChatId", null)
  setInSession("meetingName", null)
  setInSession("bbbServerVersion", null)
  setInSession("userName", null) 
  setInSession "display_navbar", false # needed to hide navbar when the layout template renders
  
  Router.go('logout') # navigate to logout
<|MERGE_RESOLUTION|>--- conflicted
+++ resolved
@@ -1,178 +1,171 @@
-# retrieve account for selected user
-@getCurrentUserFromSession = ->
-  Meteor.Users.findOne("userId": getInSession("userId"))
-
-@getInSession = (k) -> SessionAmplify.get k
-
-@getMeetingName = ->
-  meetName = getInSession("meetingName") # check if we actually have one in the session
-  if meetName? then meetName # great return it, no database query
-  else # we need it from the database
-    meet = Meteor.Meetings.findOne({})
-    if meet?.meetingName
-      setInSession "meetingName", meet?.meetingName # store in session for fast access next time
-      meet?.meetingName
-    else null
-
-@getTime = -> # returns epoch in ms
-  (new Date).valueOf()
-
-@getUsersName = ->
-  name = getInSession("userName") # check if we actually have one in the session
-  if name? then name # great return it, no database query
-  else # we need it from the database
-    user = Meteor.Users.findOne({'userId': getInSession("userId")})
-    if user?.user?.name
-      setInSession "userName", user.user.name # store in session for fast access next time
-      user.user.name
-    else null
-
-Handlebars.registerHelper 'equals', (a, b) -> # equals operator was dropped in Meteor's migration from Handlebars to Spacebars
-  a is b
-
-# retrieve account for selected user
-Handlebars.registerHelper "getCurrentUser", =>
-  @window.getCurrentUserFromSession()
-
-# Allow access through all templates
-Handlebars.registerHelper "getInSession", (k) -> SessionAmplify.get k
-
-Handlebars.registerHelper "getMeetingName", ->
-  window.getMeetingName()
-
-# retrieves all users in the meeting
-Handlebars.registerHelper "getUsersInMeeting", ->
-  Meteor.Users.find({})
-
-Handlebars.registerHelper "isCurrentUser", (id) ->
-  id is getInSession("userId")
-
-Handlebars.registerHelper "isUserSharingAudio", (u) ->
-  if u? 
-    user = Meteor.Users.findOne({userId:u.userid})
-    user.user.voiceUser?.joined
-  else return false
-
-Handlebars.registerHelper "isUserSharingVideo", (u) ->
-  u.webcam_stream.length isnt 0
-
-Handlebars.registerHelper "isUserTalking", (u) ->
-  if u? 
-    user = Meteor.Users.findOne({userId:u.userid})
-    user.user.voiceUser?.talking
-  else return false
-
-Handlebars.registerHelper "isUserMuted", (u) ->
-  if u? 
-    user = Meteor.Users.findOne({userId:u.userid})
-    user.user.voiceUser?.muted
-  else return false
-
-Handlebars.registerHelper "setInSession", (k, v) -> SessionAmplify.set k, v 
-
-Handlebars.registerHelper "visibility", (section) ->
-    if getInSession "display_#{section}"
-        style: 'display:block'
-    else
-        style: 'display:none'
-
-@setInSession = (k, v) -> SessionAmplify.set k, v 
-
-Meteor.methods
-  sendMeetingInfoToClient: (meetingId, userId) ->
-    setInSession("userId", userId)
-    setInSession("meetingId", meetingId)
-    setInSession("currentChatId", meetingId)
-    setInSession("meetingName", null)
-    setInSession("bbbServerVersion", "0.90")
-    setInSession("userName", null) 
-    setInSession("validUser", true) # got info from server, user is a valid user
-
-@toggleCam = (event) ->
-  # Meteor.Users.update {_id: context._id} , {$set:{"user.sharingVideo": !context.sharingVideo}}
-  # Meteor.call('userToggleCam', context._id, !context.sharingVideo)
-
-@toggleChatbar = ->
-  setInSession "display_chatbar", !getInSession "display_chatbar"
-
-@toggleMic = (event) ->
-  if getInSession "isSharingAudio" # only allow muting/unmuting if they are in the call
-    u = Meteor.Users.findOne({userId:getInSession("userId")})
-    if u?
-      # format: meetingId, userId, requesterId, mutedBoolean
-      # TODO: insert the requesterId - the user who requested the muting of userId (might be a moderator)
-      Meteor.call('publishMuteRequest', u.meetingId, u.userId, u.userId, not u.user.voiceUser.muted)
-
-@toggleNavbar = ->
-  setInSession "display_navbar", !getInSession "display_navbar"
-
-# toggle state of session variable
-@toggleUsersList = ->
-  setInSession "display_usersList", !getInSession "display_usersList"
-
-@toggleVoiceCall = (event) -> 
-  if getInSession "isSharingAudio"
-    callback = -> 
-      setInSession "isSharingAudio", false # update to no longer sharing
-      console.log "left voice conference"
-      # sometimes we can hangup before the message that the user stopped talking is received so lets set it manually, otherwise they might leave the audio call but still be registered as talking
-      Meteor.call("userStopAudio", getInSession("meetingId"),getInSession("userId"))
-    webrtc_hangup callback # sign out of call
-  else
-    # create voice call params
-    username = "#{getInSession("userId")}-bbbID-#{getUsersName()}"
-    voiceBridge = "70827"
-    server = null
-    callback = (message) -> 
-      console.log JSON.stringify message
-      setInSession "isSharingAudio", true
-      Meteor.call("userShareAudio", getInSession("meetingId"),getInSession("userId"))
-      console.log "joined audio call"
-      console.log Meteor.Users.findOne(userId:getInSession("userId"))
-    webrtc_call(username, voiceBridge, server, callback) # make the call
-
-@toggleWhiteBoard = ->
-  setInSession "display_whiteboard", !getInSession "display_whiteboard"
-
-@userKick = (meeting, user) ->
-  Meteor.call("userKick", meeting, user)
-
-<<<<<<< HEAD
-Handlebars.registerHelper "isUserSharingAudio", (u) ->
-  if u? then u.voiceUser?.joined
-  else return false
-
-Handlebars.registerHelper "getCurrentSlide", ->
-  currentPresentation = Meteor.Presentations.findOne({"presentation.current": true})
-  presentationId = currentPresentation?.presentation?.id
-  Meteor.Slides.find({"presentationId": presentationId, "slide.current": true})
-
-Handlebars.registerHelper "getShapesForSlide", ->
-  currentPresentation = Meteor.Presentations.findOne({"presentation.current": true})
-  presentationId = currentPresentation?.presentation?.id
-  currentSlide = Meteor.Slides.findOne({"presentationId": presentationId, "slide.current": true})
-  # try to reuse the lines above
-  Meteor.Shapes.find({whiteboardId: currentSlide?.slide?.id}).fetch()
-
-Handlebars.registerHelper "pointerLocation", ->
-  currentPresentation = Meteor.Presentations.findOne({"presentation.current": true})
-  currentPresentation.pointer
-
-=======
->>>>>>> f880aceb
-# Starts the entire logout procedure.
-# meeting: the meeting the user is in
-# the user's userId
-@userLogout = (meeting, user) ->
-  Meteor.call("userLogout", meeting, user)
-
-  # Clear the local user session and redirect them away
-  setInSession("userId", null)
-  setInSession("meetingId", null)
-  setInSession("currentChatId", null)
-  setInSession("meetingName", null)
-  setInSession("bbbServerVersion", null)
-  setInSession("userName", null) 
-  setInSession "display_navbar", false # needed to hide navbar when the layout template renders
-  
-  Router.go('logout') # navigate to logout
+# retrieve account for selected user
+@getCurrentUserFromSession = ->
+  Meteor.Users.findOne("userId": getInSession("userId"))
+
+@getInSession = (k) -> SessionAmplify.get k
+
+@getMeetingName = ->
+  meetName = getInSession("meetingName") # check if we actually have one in the session
+  if meetName? then meetName # great return it, no database query
+  else # we need it from the database
+    meet = Meteor.Meetings.findOne({})
+    if meet?.meetingName
+      setInSession "meetingName", meet?.meetingName # store in session for fast access next time
+      meet?.meetingName
+    else null
+
+@getTime = -> # returns epoch in ms
+  (new Date).valueOf()
+
+@getUsersName = ->
+  name = getInSession("userName") # check if we actually have one in the session
+  if name? then name # great return it, no database query
+  else # we need it from the database
+    user = Meteor.Users.findOne({'userId': getInSession("userId")})
+    if user?.user?.name
+      setInSession "userName", user.user.name # store in session for fast access next time
+      user.user.name
+    else null
+
+Handlebars.registerHelper 'equals', (a, b) -> # equals operator was dropped in Meteor's migration from Handlebars to Spacebars
+  a is b
+
+# retrieve account for selected user
+Handlebars.registerHelper "getCurrentUser", =>
+  @window.getCurrentUserFromSession()
+
+# Allow access through all templates
+Handlebars.registerHelper "getInSession", (k) -> SessionAmplify.get k
+
+Handlebars.registerHelper "getMeetingName", ->
+  window.getMeetingName()
+
+# retrieves all users in the meeting
+Handlebars.registerHelper "getUsersInMeeting", ->
+  Meteor.Users.find({})
+
+Handlebars.registerHelper "isCurrentUser", (id) ->
+  id is getInSession("userId")
+
+Handlebars.registerHelper "isUserSharingAudio", (u) ->
+  if u? 
+    user = Meteor.Users.findOne({userId:u.userid})
+    user.user.voiceUser?.joined
+  else return false
+
+Handlebars.registerHelper "isUserSharingVideo", (u) ->
+  u.webcam_stream.length isnt 0
+
+Handlebars.registerHelper "isUserTalking", (u) ->
+  if u? 
+    user = Meteor.Users.findOne({userId:u.userid})
+    user.user.voiceUser?.talking
+  else return false
+
+Handlebars.registerHelper "isUserMuted", (u) ->
+  if u? 
+    user = Meteor.Users.findOne({userId:u.userid})
+    user.user.voiceUser?.muted
+  else return false
+
+Handlebars.registerHelper "setInSession", (k, v) -> SessionAmplify.set k, v 
+
+Handlebars.registerHelper "visibility", (section) ->
+    if getInSession "display_#{section}"
+        style: 'display:block'
+    else
+        style: 'display:none'
+
+@setInSession = (k, v) -> SessionAmplify.set k, v 
+
+Meteor.methods
+  sendMeetingInfoToClient: (meetingId, userId) ->
+    setInSession("userId", userId)
+    setInSession("meetingId", meetingId)
+    setInSession("currentChatId", meetingId)
+    setInSession("meetingName", null)
+    setInSession("bbbServerVersion", "0.90")
+    setInSession("userName", null) 
+    setInSession("validUser", true) # got info from server, user is a valid user
+
+@toggleCam = (event) ->
+  # Meteor.Users.update {_id: context._id} , {$set:{"user.sharingVideo": !context.sharingVideo}}
+  # Meteor.call('userToggleCam', context._id, !context.sharingVideo)
+
+@toggleChatbar = ->
+  setInSession "display_chatbar", !getInSession "display_chatbar"
+
+@toggleMic = (event) ->
+  if getInSession "isSharingAudio" # only allow muting/unmuting if they are in the call
+    u = Meteor.Users.findOne({userId:getInSession("userId")})
+    if u?
+      # format: meetingId, userId, requesterId, mutedBoolean
+      # TODO: insert the requesterId - the user who requested the muting of userId (might be a moderator)
+      Meteor.call('publishMuteRequest', u.meetingId, u.userId, u.userId, not u.user.voiceUser.muted)
+
+@toggleNavbar = ->
+  setInSession "display_navbar", !getInSession "display_navbar"
+
+# toggle state of session variable
+@toggleUsersList = ->
+  setInSession "display_usersList", !getInSession "display_usersList"
+
+@toggleVoiceCall = (event) -> 
+  if getInSession "isSharingAudio"
+    callback = -> 
+      setInSession "isSharingAudio", false # update to no longer sharing
+      console.log "left voice conference"
+      # sometimes we can hangup before the message that the user stopped talking is received so lets set it manually, otherwise they might leave the audio call but still be registered as talking
+      Meteor.call("userStopAudio", getInSession("meetingId"),getInSession("userId"))
+    webrtc_hangup callback # sign out of call
+  else
+    # create voice call params
+    username = "#{getInSession("userId")}-bbbID-#{getUsersName()}"
+    voiceBridge = "70827"
+    server = null
+    callback = (message) -> 
+      console.log JSON.stringify message
+      setInSession "isSharingAudio", true
+      Meteor.call("userShareAudio", getInSession("meetingId"),getInSession("userId"))
+      console.log "joined audio call"
+      console.log Meteor.Users.findOne(userId:getInSession("userId"))
+    webrtc_call(username, voiceBridge, server, callback) # make the call
+
+@toggleWhiteBoard = ->
+  setInSession "display_whiteboard", !getInSession "display_whiteboard"
+
+@userKick = (meeting, user) ->
+  Meteor.call("userKick", meeting, user)
+
+Handlebars.registerHelper "getCurrentSlide", ->
+  currentPresentation = Meteor.Presentations.findOne({"presentation.current": true})
+  presentationId = currentPresentation?.presentation?.id
+  Meteor.Slides.find({"presentationId": presentationId, "slide.current": true})
+
+Handlebars.registerHelper "getShapesForSlide", ->
+  currentPresentation = Meteor.Presentations.findOne({"presentation.current": true})
+  presentationId = currentPresentation?.presentation?.id
+  currentSlide = Meteor.Slides.findOne({"presentationId": presentationId, "slide.current": true})
+  # try to reuse the lines above
+  Meteor.Shapes.find({whiteboardId: currentSlide?.slide?.id}).fetch()
+
+Handlebars.registerHelper "pointerLocation", ->
+  currentPresentation = Meteor.Presentations.findOne({"presentation.current": true})
+  currentPresentation.pointer
+
+# Starts the entire logout procedure.
+# meeting: the meeting the user is in
+# the user's userId
+@userLogout = (meeting, user) ->
+  Meteor.call("userLogout", meeting, user)
+
+  # Clear the local user session and redirect them away
+  setInSession("userId", null)
+  setInSession("meetingId", null)
+  setInSession("currentChatId", null)
+  setInSession("meetingName", null)
+  setInSession("bbbServerVersion", null)
+  setInSession("userName", null) 
+  setInSession "display_navbar", false # needed to hide navbar when the layout template renders
+  
+  Router.go('logout') # navigate to logout