--- conflicted
+++ resolved
@@ -1,69 +1,56 @@
-# Allow access through all templates
-Handlebars.registerHelper "setInSession", (k, v) -> Session.set k, v
-Handlebars.registerHelper "getInSession", (k) -> Session.get k
-# Allow access throughout all coffeescript/js files
-@setInSession = (k, v) -> Session.set k, v
-@getInSession = (k) -> Session.get k
-
-# retrieve account for selected user
-@getCurrentUserFromSession = ->
-  Meteor.Users.findOne("userId": Session.get("userId"))
-
-# retrieve account for selected user
-Handlebars.registerHelper "getCurrentUser", =>
-	@window.getCurrentUserFromSession()
-
-# toggle state of field in the database
-@toggleCam = (context) ->
-	# Meteor.Users.update {_id: context._id} , {$set:{"user.sharingVideo": !context.sharingVideo}}
-  # Meteor.call('userToggleCam', context._id, !context.sharingVideo)
-
-@toggleMic = (context) -> 
-	# Meteor.Users.update {_id: context._id} , {$set:{"user.sharingAudio": !context.sharingAudio}}
-  # Meteor.call('userToggleMic', context._id, !context.sharingAudio)
-
-# toggle state of session variable
-@toggleUsersList = ->
-	setInSession "display_usersList", !getInSession "display_usersList"
-
-@toggleNavbar = ->
-	setInSession "display_navbar", !getInSession "display_navbar"
-
-@toggleChatbar = ->
-	setInSession "display_chatbar", !getInSession "display_chatbar"
-
-Meteor.methods
-  sendMeetingInfoToClient: (meetingId, userId) ->
-    Session.set("userId", userId)
-    Session.set("meetingId", meetingId)
-    Session.set("currentChatId", meetingId)
-    Session.set("meetingName", "Demo Meeting")
-    Session.set("bbbServerVersion", "0.90")
-    Session.set("userName", "sample user name")
-
-Handlebars.registerHelper "isUserSharingAudio", (u) ->
-  u.voiceUser.talking
-
-Handlebars.registerHelper "isUserSharingVideo", (u) ->
-  u.webcam_stream.length isnt 0
-
-Handlebars.registerHelper "isCurrentUser", (id) ->
-  id is Session.get "userId"
-
-# retrieves all users in the meeting
-# appends the string "(you)" to the current user's name
-Handlebars.registerHelper "getUsersInMeeting", ->
-<<<<<<< HEAD
-  Meteor.Users.find()
-
-=======
-  results = Meteor.Users.find({meetingId: Session.get("meetingId")}).fetch()
-
-  # userList = results.map (u) -> 
-  #   newUser = u
-  #   newUser.user.name += " (you)" if newUser.userId is Session.get "userId"
-  #   newUser
-
-  # userList
-
->>>>>>> 775d4ef0
+# Allow access through all templates
+Handlebars.registerHelper "setInSession", (k, v) -> Session.set k, v
+Handlebars.registerHelper "getInSession", (k) -> Session.get k
+# Allow access throughout all coffeescript/js files
+@setInSession = (k, v) -> Session.set k, v
+@getInSession = (k) -> Session.get k
+
+# retrieve account for selected user
+@getCurrentUserFromSession = ->
+  Meteor.Users.findOne("userId": Session.get("userId"))
+
+# retrieve account for selected user
+Handlebars.registerHelper "getCurrentUser", =>
+	@window.getCurrentUserFromSession()
+
+# toggle state of field in the database
+@toggleCam = (context) ->
+	# Meteor.Users.update {_id: context._id} , {$set:{"user.sharingVideo": !context.sharingVideo}}
+  # Meteor.call('userToggleCam', context._id, !context.sharingVideo)
+
+@toggleMic = (context) -> 
+	# Meteor.Users.update {_id: context._id} , {$set:{"user.sharingAudio": !context.sharingAudio}}
+  # Meteor.call('userToggleMic', context._id, !context.sharingAudio)
+
+# toggle state of session variable
+@toggleUsersList = ->
+	setInSession "display_usersList", !getInSession "display_usersList"
+
+@toggleNavbar = ->
+	setInSession "display_navbar", !getInSession "display_navbar"
+
+@toggleChatbar = ->
+	setInSession "display_chatbar", !getInSession "display_chatbar"
+
+Meteor.methods
+  sendMeetingInfoToClient: (meetingId, userId) ->
+    Session.set("userId", userId)
+    Session.set("meetingId", meetingId)
+    Session.set("currentChatId", meetingId)
+    Session.set("meetingName", "Demo Meeting")
+    Session.set("bbbServerVersion", "0.90")
+    Session.set("userName", "sample user name")
+
+Handlebars.registerHelper "isUserSharingAudio", (u) ->
+  u.voiceUser.talking
+
+Handlebars.registerHelper "isUserSharingVideo", (u) ->
+  u.webcam_stream.length isnt 0
+
+Handlebars.registerHelper "isCurrentUser", (id) ->
+  id is Session.get "userId"
+
+# retrieves all users in the meeting
+# appends the string "(you)" to the current user's name
+Handlebars.registerHelper "getUsersInMeeting", ->
+  Meteor.Users.find().fetch()