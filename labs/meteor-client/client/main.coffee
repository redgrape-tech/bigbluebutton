--- conflicted
+++ resolved
@@ -1,87 +1,82 @@
-Template.footer.helpers
-  getFooterString: ->
-    # info = Meteor.call('getServerInfo')
-    year = "YEAR" #info.getBuildYear()
-    month = "MONTH" #info.getBuildMonth()
-    day = "DAY" #info.getBuildDay()
-    # version = "VERSION_XXXX" #info.getBuildVersion()
-    version = getInSession "bbbServerVersion"
-    copyrightYear = (new Date()).getFullYear()
-    link = "<a href='http://bigbluebutton.org/' target='_blank'>http://bigbluebutton.org</a>"
-    foot = "(c) #{copyrightYear} BigBlueButton Inc. [build #{version}-#{year}-#{month}-#{day}] - For more information visit #{link}"
-
-Template.header.events
-  "click .usersListIcon": (event) ->
-    toggleUsersList()
-  "click .chatBarIcon": (event) ->
-    toggleChatbar()
-  "click .videoFeedIcon": (event) ->
-    toggleCam @ 
-  "click .audioFeedIcon": (event) ->
-    toggleVoiceCall @
-  "click .muteIcon": (event) ->
-    toggleMic @
-  "click .signOutIcon": (event) ->
-    response = confirm('Are you sure you want to exit?')
-    if response
-      userLogout getInSession("meetingId"), getInSession("userId"), true
-
-  "click .hideNavbarIcon": (event) ->
-    toggleNavbar()
-  # "click .settingsIcon": (event) ->
-  #   alert "settings"
-  "click .raiseHand": (event) ->
-    Meteor.call('userRaiseHand', getInSession("meetingId"), getInSession("userId"))
-  "click .lowerHand": (event) ->
-    # loweredBy = @id # TODO! this must be the userid of the person lowering the hand - instructor/student
-    loweredBy = getInSession("userId")
-    Meteor.call('userLowerHand', getInSession("meetingId"), getInSession("userId"), loweredBy)
-  "click .whiteboardIcon": (event) ->
-    toggleWhiteBoard()
-  "mouseover #navbarMinimizedButton": (event) ->
-    $("#navbarMinimizedButton").removeClass("navbarMinimizedButtonSmall")
-    $("#navbarMinimizedButton").addClass("navbarMinimizedButtonLarge")
-  "mouseout #navbarMinimizedButton": (event) ->
-    $("#navbarMinimizedButton").removeClass("navbarMinimizedButtonLarge")
-    $("#navbarMinimizedButton").addClass("navbarMinimizedButtonSmall")
-
-Template.recordingStatus.rendered = ->
-  $('button[rel=tooltip]').tooltip()
-
-Template.main.helpers
-<<<<<<< HEAD
-	setTitle: ->
-		document.title = "BigBlueButton #{window.getMeetingName() ? 'HTML5'}"
-=======
-  setTitle: ->
-    document.title = "BigBlueButton HTML5"
->>>>>>> 5876d5ef
-
-Template.makeButton.rendered = ->
-  $('button[rel=tooltip]').tooltip()
-
-# These settings can just be stored locally in session, created at start up
-Meteor.startup ->
-  @SessionAmplify = _.extend({}, Session,
-    keys: _.object(_.map(amplify.store(), (value, key) ->
-      [
-        key
-        JSON.stringify(value)
-      ]
-    ))
-    set: (key, value) ->
-      Session.set.apply this, arguments
-      amplify.store key, value
-      return
-  )
-
-  setInSession "display_usersList", true
-  setInSession "display_navbar", true
-  setInSession "display_chatbar", true
-  setInSession "display_whiteboard", true
-  setInSession "display_chatPane", true
-  setInSession "joinedAt", getTime()
-  setInSession "isSharingAudio", false
-  setInSession "inChatWith", 'PUBLIC_CHAT'
-  setInSession "messageFontSize", 12
-  setInSession "isMuted", false
+Template.footer.helpers
+  getFooterString: ->
+    # info = Meteor.call('getServerInfo')
+    year = "YEAR" #info.getBuildYear()
+    month = "MONTH" #info.getBuildMonth()
+    day = "DAY" #info.getBuildDay()
+    # version = "VERSION_XXXX" #info.getBuildVersion()
+    version = getInSession "bbbServerVersion"
+    copyrightYear = (new Date()).getFullYear()
+    link = "<a href='http://bigbluebutton.org/' target='_blank'>http://bigbluebutton.org</a>"
+    foot = "(c) #{copyrightYear} BigBlueButton Inc. [build #{version}-#{year}-#{month}-#{day}] - For more information visit #{link}"
+
+Template.header.events
+  "click .usersListIcon": (event) ->
+    toggleUsersList()
+  "click .chatBarIcon": (event) ->
+    toggleChatbar()
+  "click .videoFeedIcon": (event) ->
+    toggleCam @ 
+  "click .audioFeedIcon": (event) ->
+    toggleVoiceCall @
+  "click .muteIcon": (event) ->
+    toggleMic @
+  "click .signOutIcon": (event) ->
+    response = confirm('Are you sure you want to exit?')
+    if response
+      userLogout getInSession("meetingId"), getInSession("userId"), true
+
+  "click .hideNavbarIcon": (event) ->
+    toggleNavbar()
+  # "click .settingsIcon": (event) ->
+  #   alert "settings"
+  "click .raiseHand": (event) ->
+    Meteor.call('userRaiseHand', getInSession("meetingId"), getInSession("userId"))
+  "click .lowerHand": (event) ->
+    # loweredBy = @id # TODO! this must be the userid of the person lowering the hand - instructor/student
+    loweredBy = getInSession("userId")
+    Meteor.call('userLowerHand', getInSession("meetingId"), getInSession("userId"), loweredBy)
+  "click .whiteboardIcon": (event) ->
+    toggleWhiteBoard()
+  "mouseover #navbarMinimizedButton": (event) ->
+    $("#navbarMinimizedButton").removeClass("navbarMinimizedButtonSmall")
+    $("#navbarMinimizedButton").addClass("navbarMinimizedButtonLarge")
+  "mouseout #navbarMinimizedButton": (event) ->
+    $("#navbarMinimizedButton").removeClass("navbarMinimizedButtonLarge")
+    $("#navbarMinimizedButton").addClass("navbarMinimizedButtonSmall")
+
+Template.recordingStatus.rendered = ->
+  $('button[rel=tooltip]').tooltip()
+
+Template.main.helpers
+	setTitle: ->
+		document.title = "BigBlueButton #{window.getMeetingName() ? 'HTML5'}"
+
+Template.makeButton.rendered = ->
+  $('button[rel=tooltip]').tooltip()
+
+# These settings can just be stored locally in session, created at start up
+Meteor.startup ->
+  @SessionAmplify = _.extend({}, Session,
+    keys: _.object(_.map(amplify.store(), (value, key) ->
+      [
+        key
+        JSON.stringify(value)
+      ]
+    ))
+    set: (key, value) ->
+      Session.set.apply this, arguments
+      amplify.store key, value
+      return
+  )
+
+  setInSession "display_usersList", true
+  setInSession "display_navbar", true
+  setInSession "display_chatbar", true
+  setInSession "display_whiteboard", true
+  setInSession "display_chatPane", true
+  setInSession "joinedAt", getTime()
+  setInSession "isSharingAudio", false
+  setInSession "inChatWith", 'PUBLIC_CHAT'
+  setInSession "messageFontSize", 12
+  setInSession "isMuted", false