--- conflicted
+++ resolved
@@ -1,106 +1,71 @@
-Template.footer.helpers
-	getFooterString: ->
-		# info = Meteor.call('getServerInfo')
-		year = "YEAR" #info.getBuildYear()
-		month = "MONTH" #info.getBuildMonth()
-		day = "DAY" #info.getBuildDay()
-		version = "VERSION_XXXX" #info.getBuildVersion()
-		copyrightYear = (new Date()).getFullYear()
-		link = "<a href='http://bigbluebutton.org/' target='_blank'>http://bigbluebutton.org</a>"
-		foot = "(c) #{copyrightYear} BigBlueButton Inc. [build #{version}-#{year}-#{month}-#{day}] - For more information visit #{link}"
-
-Template.header.events
-	"click .usersListIcon": (event) ->
-		toggleUsersList()
-	"click .chatBarIcon": (event) ->
-		toggleChatbar()
-	"click .videoFeedIcon": (event) ->
-		toggleCam @ 
-	"click .audioFeedIcon": (event) ->
-		toggleVoiceCall @
-	"click .muteIcon": (event) ->
-		toggleMic @
-	"click .signOutIcon": (event) ->
-		userLogout getInSession("meetingId"), getInSession("userId"), true
-	"click .hideNavbarIcon": (event) ->
-		toggleNavbar()
-	"click .settingsIcon": (event) ->
-		alert "settings"
-	"click .raiseHand": (event) -> 
-		Meteor.call('userRaiseHand', @id)
-	"click .lowerHand": (event) -> 
-		Meteor.call('userLowerHand', @id)
-	"click .whiteboardIcon": (event) ->
-		toggleWhiteBoard()
-
-Template.makeButton.rendered = ->
-   $('button[rel=tooltip]').tooltip()
-		
-# Gets called last in main template, just an easy place to print stuff out
-Handlebars.registerHelper "doFinalStuff", ->
-    console.log "-----Doing Final Stuff-----"
-
-# These settings can just be stored locally in session, created at start up
-Meteor.startup ->
-	@SessionAmplify = _.extend({}, Session,
-	  keys: _.object(_.map(amplify.store(), (value, key) ->
-	    [
-	      key
-	      JSON.stringify(value)
-	    ]
-	  ))
-	  set: (key, value) ->
-	    Session.set.apply this, arguments
-	    amplify.store key, value
-	    return
-	)
-
-	SessionAmplify.set "display_usersList", true
-	SessionAmplify.set "display_navbar", true
-	SessionAmplify.set "display_chatbar", true
-	SessionAmplify.set "display_whiteboard", true
-	SessionAmplify.set "display_chatPane", true
-	SessionAmplify.set 'inChatWith', "PUBLIC_CHAT"
-	SessionAmplify.set "joinedAt", getTime()
-	SessionAmplify.set "isSharingAudio", false
-
-	@myTabs = new WatchValue()
-	@myTabs.updateValue [
-		{isActive:true, name:"Public", class: "publicChatTab"}
-		{isActive:false, name:"Options", class: "optionsChatTab"}
-	]
-
-<<<<<<< HEAD
-Template.header.events
-	"click .usersListIcon": (event) ->
-		toggleUsersList()
-	"click .chatBarIcon": (event) ->
-		toggleChatbar()
-	"click .videoFeedIcon": (event) ->
-		toggleCam @ 
-	"click .audioFeedIcon": (event) ->
-		toggleVoiceCall @
-	"click .muteIcon": (event) ->
-		toggleMic @
-	"click .signOutIcon": (event) ->
-		userLogout getInSession("meetingId"), getInSession("userId"), true
-	"click .hideNavbarIcon": (event) ->
-		toggleNavbar()
-	"click .settingsIcon": (event) ->
-		alert "settings"
-	"click .raiseHand": (event) -> 
-		Meteor.call('userRaiseHand', @id)
-	"click .whiteboardIcon": (event) ->
-		toggleWhiteBoard()
-
-Template.makeButton.rendered = ->
-   $('button[rel=tooltip]').tooltip()
-		
-# Gets called last in main template, just an easy place to print stuff out
-Handlebars.registerHelper "doFinalStuff", ->
-    console.log "-----Doing Final Stuff-----"
-
-=======
-	@whiteboardPaperModel = new WhiteboardPaperModel('whiteboard-paper')
-
->>>>>>> f880aceb
+Template.footer.helpers
+	getFooterString: ->
+		# info = Meteor.call('getServerInfo')
+		year = "YEAR" #info.getBuildYear()
+		month = "MONTH" #info.getBuildMonth()
+		day = "DAY" #info.getBuildDay()
+		version = "VERSION_XXXX" #info.getBuildVersion()
+		copyrightYear = (new Date()).getFullYear()
+		link = "<a href='http://bigbluebutton.org/' target='_blank'>http://bigbluebutton.org</a>"
+		foot = "(c) #{copyrightYear} BigBlueButton Inc. [build #{version}-#{year}-#{month}-#{day}] - For more information visit #{link}"
+
+Template.header.events
+	"click .usersListIcon": (event) ->
+		toggleUsersList()
+	"click .chatBarIcon": (event) ->
+		toggleChatbar()
+	"click .videoFeedIcon": (event) ->
+		toggleCam @ 
+	"click .audioFeedIcon": (event) ->
+		toggleVoiceCall @
+	"click .muteIcon": (event) ->
+		toggleMic @
+	"click .signOutIcon": (event) ->
+		userLogout getInSession("meetingId"), getInSession("userId"), true
+	"click .hideNavbarIcon": (event) ->
+		toggleNavbar()
+	"click .settingsIcon": (event) ->
+		alert "settings"
+	"click .raiseHand": (event) -> 
+		Meteor.call('userRaiseHand', @id)
+	"click .lowerHand": (event) -> 
+		Meteor.call('userLowerHand', @id)
+	"click .whiteboardIcon": (event) ->
+		toggleWhiteBoard()
+
+Template.makeButton.rendered = ->
+   $('button[rel=tooltip]').tooltip()
+		
+# Gets called last in main template, just an easy place to print stuff out
+Handlebars.registerHelper "doFinalStuff", ->
+    console.log "-----Doing Final Stuff-----"
+
+# These settings can just be stored locally in session, created at start up
+Meteor.startup ->
+	@SessionAmplify = _.extend({}, Session,
+	  keys: _.object(_.map(amplify.store(), (value, key) ->
+	    [
+	      key
+	      JSON.stringify(value)
+	    ]
+	  ))
+	  set: (key, value) ->
+	    Session.set.apply this, arguments
+	    amplify.store key, value
+	    return
+	)
+
+	SessionAmplify.set "display_usersList", true
+	SessionAmplify.set "display_navbar", true
+	SessionAmplify.set "display_chatbar", true
+	SessionAmplify.set "display_whiteboard", true
+	SessionAmplify.set "display_chatPane", true
+	SessionAmplify.set 'inChatWith', "PUBLIC_CHAT"
+	SessionAmplify.set "joinedAt", getTime()
+	SessionAmplify.set "isSharingAudio", false
+
+	@myTabs = new WatchValue()
+	@myTabs.updateValue [
+		{isActive:true, name:"Public", class: "publicChatTab"}
+		{isActive:false, name:"Options", class: "optionsChatTab"}
+	]