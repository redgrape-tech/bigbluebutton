# "Paper" which is the Raphael term for the entire SVG object on the webpage.
# This class deals with this SVG component only.
class @WhiteboardPaperModel

  # Container must be a DOM element
  constructor: (@container) ->
    # console.log "paper in WhiteboardPaperModel =" + @container
    # a WhiteboardCursorModel
    @cursor = null

    # all slides in the presentation indexed by url
    @slides = {}
    # the slide being shown
    @currentSlide = null

    @fitToPage = true
    @panX = null
    @panY = null

    # a raphaeljs set with all the shapes in the current slide
    @currentShapes = null
    # a list of shapes as passed to this client when it receives `all_slides`
    # (se we are able to redraw the shapes whenever needed)
    @currentShapesDefinitions = []
    # pointers to the current shapes being drawn
    @currentLine = null
    @currentRect = null
    @currentEllipse = null
    @currentTriangle = null
    @currentText = null

    @zoomLevel = 1
    @shiftPressed = false
    @currentPathCount = 0

    # $(window).on "resize.whiteboard_paper", _.bind(@_onWindowResize, @)
    # $(document).on "keydown.whiteboard_paper", _.bind(@_onKeyDown, @)
    # $(document).on "keyup.whiteboard_paper", _.bind(@_onKeyUp, @)

    # Bind to the event triggered when the client connects to the server
    # if globals.connection.isConnected()
    #   @_registerEvents()
    # else
    #   globals.events.on "connection:connected", =>
    #     @_registerEvents()

  # Override the close() to unbind events.
  unbindEvents: ->
    $(window).off "resize.whiteboard_paper"
    $(document).off "keydown.whiteboard_paper"
    $(document).off "keyup.whiteboard_paper"
    # TODO: other events are being used in the code and should be off() here

  # Initializes the paper in the page.
  # Can't do these things in initialize() because by then some elements
  # are not yet created in the page.
  create: ->
    # paper is embedded within the div#slide of the page.
    console.log ("@container=" + @container)
    @raphaelObj ?= ScaleRaphael(@container, "500", "500")
    @raphaelObj.canvas.setAttribute "preserveAspectRatio", "xMinYMin slice"

    @cursor = new WhiteboardCursorModel(@raphaelObj)
    @cursor.draw()
    #@cursor.on "cursor:mousewheel", _.bind(@_zoomSlide, @)

    if @slides
      @rebuild()
    else
      @slides = {} # if previously loaded
    unless navigator.userAgent.indexOf("Firefox") is -1
      @raphaelObj.renderfix()

    # initializing border around slide to cover up areas which shouldnt show
    @borders = {}
    for border in ['left', 'right', 'top', 'bottom']
      @borders[border] = @raphaelObj.rect(0, 0, 0, 0)
      @borders[border].attr("fill", "#ababab")
      @borders[border].attr( {stroke:"#ababab"} )

    @raphaelObj

  # Re-add the images to the paper that are found
  # in the slides array (an object of urls and dimensions).
  rebuild: ->
    @currentSlide = null
    for url of @slides
      if @slides.hasOwnProperty(url)
        @addImageToPaper url, @slides[url].getWidth(), @slides[url].getHeight()

  # A wrapper around ScaleRaphael's `changeSize()` method, more details at:
  #   http://www.shapevent.com/scaleraphael/
  # Also makes sure that the images are redraw in the canvas so they are actually resized.
  changeSize: (windowWidth, windowHeight, center=true, clipping=false) ->
    if @raphaelObj?
      @raphaelObj.changeSize(windowWidth, windowHeight, center, clipping)

      # TODO: we can scale the slides and drawings instead of re-adding them, but the logic
      #       will change quite a bit
      # slides
      slidesTmp = _.clone(@slides)
      urlTmp = @currentSlide
      @removeAllImagesFromPaper()
      @slides = slidesTmp
      @rebuild()
      @showImageFromPaper(urlTmp?.url)
      # drawings
      tmp = _.clone(@currentShapesDefinitions)
      @clearShapes()
      @drawListOfShapes(tmp)

  # Add an image to the paper.
  # @param {string} url the URL of the image to add to the paper
  # @param {number} width   the width of the image (in pixels)
  # @param {number} height   the height of the image (in pixels)
  # @return {Raphael.image} the image object added to the whiteboard
  addImageToPaper: (url, width, height) ->
    @_updateContainerDimensions()

    if @fitToPage
      # solve for the ratio of what length is going to fit more than the other
      max = Math.max(width / @containerWidth, height / @containerHeight)
      # fit it all in appropriately
      # TODO: temporary solution
      url = @_slideUrl(url)
      sw = width / max
      sh = height / max
      cx = (@containerWidth / 2) - (width / 2)
      cy = (@containerHeight / 2) - (height / 2)
      img = @raphaelObj.image(url, cx, cy, width, height)
      originalWidth = width
      originalHeight = height
    else
      # fit to width
      alert "no fit"
      # assume it will fit width ways
      sw = width / wr
      sh = height / wr
      wr = width / @containerWidth
      originalWidth = sw
      originalHeight = sh
      sw = width / wr
      sh = height / wr
      img = @raphaelObj.image(url, cx = 0, cy = 0, sw, sh)

    # sw slide width as percentage of original width of paper
    # sh slide height as a percentage of original height of paper
    # x-offset from top left corner as percentage of original width of paper
    # y-offset from top left corner as percentage of original height of paper
    @slides[url] = new WhiteboardSlideModel(img.id, url, img, originalWidth, originalHeight, sw, sh, cx, cy)

    unless @currentSlide?
      img.toBack()
      @currentSlide = @slides[url]
    else if @currentSlide.url is url
      img.toBack()
    else
      img.hide()
    $(@container).on "mousemove", _.bind(@_onMouseMove, @)
    $(@container).on "mousewheel", _.bind(@_zoomSlide, @)
    # TODO $(img.node).bind "mousewheel", zoomSlide
    #@trigger('paper:image:added', img)

    # TODO: other places might also required an update in these dimensions
    @_updateContainerDimensions()

    img

  # Removes all the images from the Raphael paper.
  removeAllImagesFromPaper: ->
    for url of @slides
      if @slides.hasOwnProperty(url)
        @raphaelObj.getById(@slides[url]?.getId())?.remove()
        #@trigger('paper:image:removed', @slides[url].getId()) # TODO do we need this?
    @slides = {}
    @currentSlide = null

  # Shows an image from the paper.
  # The url must be in the slides array.
  # @param  {string} url the url of the image (must be in slides array)
  showImageFromPaper: (url) ->
    # TODO: temporary solution
    url = @_slideUrl(url)
    if not @currentSlide? or (@slides[url]? and @currentSlide.url isnt url)
      @_hideImageFromPaper(@currentSlide.url) if @currentSlide?
      next = @_getImageFromPaper(url)
      if next
        next.show()
        next.toFront()
        @currentShapes.forEach (element) ->
          element.toFront()
        @cursor.toFront()
      @currentSlide = @slides[url]

  # Updates the paper from the server values.
  # @param  {number} cx_ the x-offset value as a percentage of the original width
  # @param  {number} cy_ the y-offset value as a percentage of the original height
  # @param  {number} sw_ the slide width value as a percentage of the original width
  # @param  {number} sh_ the slide height value as a percentage of the original height
  # TODO: not working as it should
  updatePaperFromServer: (cx_, cy_, sw_, sh_) ->
    # # if updating the slide size (zooming!)
    # [slideWidth, slideHeight] = @_currentSlideOriginalDimensions()
    # if sw_ and sh_
    #   @raphaelObj.setViewBox cx_ * slideWidth, cy_ * slideHeight, sw_ * slideWidth, sh_ * slideHeight,
    #   sw = slideWidth / sw_
    #   sh = slideHeight / sh_
    # # just panning, so use old slide size values
    # else
    #   [sw, sh] = @_currentSlideDimensions()
    #   @raphaelObj.setViewBox cx_ * slideWidth, cy_ * slideHeight, @raphaelObj._viewBox[2], @raphaelObj._viewBox[3]

    # # update corners
    # cx = cx_ * sw
    # cy = cy_ * sh
    # # update position of svg object in the window
    # sx = (@containerWidth - slideWidth) / 2
    # sy = (@containerHeight - slideHeight) / 2
    # sy = 0  if sy < 0
    # @raphaelObj.canvas.style.left = sx + "px"
    # @raphaelObj.canvas.style.top = sy + "px"
    # @raphaelObj.setSize slideWidth - 2, slideHeight - 2

    # # update zoom level and cursor position
    # z = @raphaelObj._viewBox[2] / slideWidth
    # @zoomLevel = z
    # dcr = 1
    # @cursor.setRadius(dcr * z)

    # # force the slice attribute despite Raphael changing it
    # @raphaelObj.canvas.setAttribute "preserveAspectRatio", "xMinYMin slice"

  # Switches the tool and thus the functions that get
  # called when certain events are fired from Raphael.
  # @param  {string} tool the tool to turn on
  # @return {undefined}
  setCurrentTool: (tool) ->
    @currentTool = tool
    console.log "setting current tool to", tool
    switch tool
      when "path", "line"
        @cursor.undrag()
        @currentLine = @_createTool(tool)
        @cursor.drag(@currentLine.dragOnMove, @currentLine.dragOnStart, @currentLine.dragOnEnd)
      when "rect"
        @cursor.undrag()
        @currentRect = @_createTool(tool)
        @cursor.drag(@currentRect.dragOnMove, @currentRect.dragOnStart, @currentRect.dragOnEnd)

      # TODO: the shapes below are still in the old format
      # when "panzoom"
      #   @cursor.undrag()
      #   @cursor.drag _.bind(@_panDragging, @),
      #     _.bind(@_panGo, @), _.bind(@_panStop, @)
      # when "ellipse"
      #   @cursor.undrag()
      #   @cursor.drag _.bind(@_ellipseDragging, @),
      #     _.bind(@_ellipseDragStart, @), _.bind(@_ellipseDragStop, @)
      # when "text"
      #   @cursor.undrag()
      #   @cursor.drag _.bind(@_rectDragging, @),
      #     _.bind(@_textStart, @), _.bind(@_textStop, @)
      else
        console.log "ERROR: Cannot set invalid tool:", tool

  # Sets the fit to page.
  # @param {boolean} value If true fit to page. If false fit to width.
  # TODO: not really working as it should be
  setFitToPage: (value) ->
    @fitToPage = value

    # TODO: we can scale the slides and drawings instead of re-adding them, but the logic
    #       will change quite a bit
    temp = @slides
    @removeAllImagesFromPaper()
    @slides = temp
    # re-add all the images as they should fit differently
    @rebuild()

    # set to default zoom level
    #globals.connection.emitPaperUpdate 0, 0, 1, 1
    # get the shapes to reprocess
    #globals.connection.emitAllShapes()

  # Socket response - Update zoom variables and viewbox
  # @param {number} d the delta value from the scroll event
  # @return {undefined}
  setZoom: (d) ->
    step = 0.05 # step size
    if d < 0
      @zoomLevel += step # zooming out
    else
      @zoomLevel -= step # zooming in

    [sw, sh] = @_currentSlideDimensions()
    [cx, cy] = @_currentSlideOffsets()
    x = cx / sw
    y = cy / sh
    # cannot zoom out further than 100%
    z = (if @zoomLevel > 1 then 1 else @zoomLevel)
    # cannot zoom in further than 400% (1/4)
    z = (if z < 0.25 then 0.25 else z)
    # cannot zoom to make corner less than (x,y) = (0,0)
    x = (if x < 0 then 0 else x)
    y = (if y < 0 then 0 else y)
    # cannot view more than the bottom corners
    zz = 1 - z
    x = (if x > zz then zz else x)
    y = (if y > zz then zz else y)
    #globals.connection.emitPaperUpdate x, y, z, z # send update to all clients

  stopPanning: ->
    # nothing to do

  # Draws an array of shapes to the paper.
  # @param  {array} shapes the array of shapes to draw
  drawListOfShapes: (shapes) ->
    @currentShapesDefinitions = shapes
    @currentShapes = @raphaelObj.set()
    for shape in shapes
      data = if _.isString(shape.data) then JSON.parse(shape.data) else shape.data
      tool = @_createTool(shape.shape)
      if tool?
        @currentShapes.push tool.draw.apply(tool, data)
      else
        ;#console.log "shape not recognized at drawListOfShapes", shape

    # make sure the cursor is still on top
    @cursor.toFront()

  #Changes the currently displayed presentation (if any) with this one
  #@param {object} containing the "presentation" object -id,name,pages[]
  sharePresentation: (data) ->
    #globals.events.trigger("connection:all_slides", data.payload)

  # Clear all shapes from this paper.
  clearShapes: ->
    if @currentShapes?
      @currentShapes.forEach (element) ->
        element.remove()
      @currentShapes = []
      @currentShapesDefinitions = []


  # Updated a shape `shape` with the data in `data`.
  # TODO: check if the objects exist before calling update, if they don't they should be created
  updateShape: (shape, data) ->
    # alert "updating a " + shape
    switch shape
      when "line"
        @currentLine.update(data)
      when "rectangle"
        @currentRect.update(data)
      when "ellipse"
        @currentEllipse.update(data)
      when "triangle"
        @currentTriangle.update(data)
      when "text"
        @currentText.update.apply(@currentText, data)
      else
        ;#console.log "shape not recognized at updateShape", shape

  # Make a shape `shape` with the data in `data`.
  makeShape: (shape, data) ->
    # alert "making a " + shape
    tool = null
    switch shape
      when "path", "line"
        @currentLine = @_createTool(shape)
        toolModel = @currentLine
        tool = @currentLine.make(data)
      when "rectangle"
        @currentRect = @_createTool(shape)
        toolModel = @currentRect
        tool = @currentRect.make(data)
      when "ellipse"
        @currentEllipse = @_createTool(shape)
        toolModel = @currentEllipse
        tool = @currentEllipse.make(data)
      when "triangle"
        @currentTriangle = @_createTool(shape)
        toolModel = @currentTriangle
        tool = @currentTriangle.make(data)
      when "text"
        @currentText = @_createTool(shape)
        toolModel = @currentText
        tool = @currentText.make.apply(@currentText, data)
      else
        ;#console.log "shape not recognized at makeShape", shape
    if tool?
      @currentShapes ?= @raphaelObj.set()
      console.log "currentShapes:" + @currentShapes
      @currentShapes.push(tool)
      @currentShapesDefinitions.push(toolModel.getDefinition())

  # Update the cursor position on screen
  # @param  {number} x the x value of the cursor as a percentage of the width
  # @param  {number} y the y value of the cursor as a percentage of the height
  moveCursor: (x, y) ->
    [cx, cy] = @_currentSlideOffsets()
    [slideWidth, slideHeight] = @_currentSlideOriginalDimensions()
    @cursor.setPosition(x * slideWidth + cx, y * slideHeight + cy)

    #if the slide is zoomed in then move the cursor based on where the viewBox is looking
    if @viewBoxXpos? && @viewBoxYPos?  && @viewBoxWidth? && @viewBoxHeight?
      @cursor.setPosition( @viewBoxXpos + x * @viewBoxWidth, @viewBoxYPos + y * @viewBoxHeight )

  # Update the slide to move and zoom
  # @param  {number} xOffset the x value of offset
  # @param  {number} yOffset the y value of offset
  # @param  {number} widthRatio the ratio of the previous width
  # @param  {number} heightRatio the ratio of the previous height
  moveAndZoom: (xOffset, yOffset, widthRatio, heightRatio) ->
    @globalxOffset = xOffset
    @globalyOffset = yOffset
    @globalwidthRatio = widthRatio
    @globalheightRatio = heightRatio

    [slideWidth, slideHeight] = @_currentSlideOriginalDimensions()
    #console.log("xOffset: " + xOffset + ", yOffset: " + yOffset);
    #console.log("@containerWidth: " + @containerWidth + " @containerHeight: " + @containerHeight);
    #console.log("slideWidth: " + slideWidth + " slideHeight: " + slideHeight);
    baseWidth = (@containerWidth - slideWidth) / 2
    baseHeight = (@containerHeight - slideHeight) / 2


    #get the actual size of the slide, depending on the limiting factor (container width or container height)

    actualWidth = @currentSlide.displayWidth
    actualHeight = @currentSlide.displayHeight
    #console.log("actualWidth:" + actualWidth + " actualHeight: " + actualHeight)

    #calculate parameters to pass
    newXPos = baseWidth - 2* xOffset * actualWidth / 100
    newyPos = baseHeight - 2* yOffset * actualHeight / 100
    newWidth = actualWidth  /  100 * widthRatio
    newHeight = actualHeight / 100 * heightRatio

    @viewBoxXpos = newXPos
    @viewBoxYPos = newyPos
    @viewBoxWidth = newWidth
    @viewBoxHeight = newHeight

    #console.log("newXPos: " + newXPos + " newyPos: " + newyPos + " newWidth: " + newWidth + " newHeight: " + newHeight)

    #set parameters to raphael viewbox
    @raphaelObj.setViewBox(newXPos , newyPos,  newWidth , newHeight , true)


    # update the rectangle elements which create the border when page is zoomed
    @borders.left.attr( {width:newXPos, height: @containerHeight} )

    @borders.right.attr(
      x: newXPos + newWidth
      y: 0
      width:newXPos
      height:@containerHeight
    )

    @borders.top.attr(
      width: @containerWidth
      height: newyPos
    )

    @borders.bottom.attr(
      y: newyPos + newHeight
      width: @containerWidth
      height: @containerHeight
    )

    # borders should appear infront of every other element (i.e. shapes)
    for _, border of @borders
      border.toFront()

    #update cursor to appear the same size even when page is zoomed in
    @cursor.setRadius( 3 * widthRatio / 100 )

  # Registers listeners for events in the gloval event bus
  _registerEvents: ->
    # globals.events.on "connection:all_slides", (data) =>
    #   @removeAllImagesFromPaper()
    #   ###
    #   urls = data.slides
    #   for url in urls
    #     @addImageToPaper(url[0], url[1], url[2])
    #     #alert "registerEvents url[0]=" + url[0]          
    #   ###

    #   urls = data.presentation.pages
    #   for url in urls
    #     @addImageToPaper(url.png , 200, 200)
    #     # alert "registerEvents url[0]=" + url[0]
    #   globals.events.trigger("whiteboard:paper:all_slides", urls)

    # globals.events.on "connection:clrPaper", =>
    #   @clearShapes()

    # globals.events.on "connection:allShapes", (allShapesEventObject) =>
    #   # TODO: a hackish trick for making compatible the shapes from redis with the node.js
    #   shapes = allShapesEventObject.shapes
    #   for shape in shapes
    #     properties = JSON.parse(shape.data)
    #     if shape.shape is "path"
    #       points = properties[0]
    #       strPoints = ""
    #       for i in [0..points.length] by 2
    #         letter = ""
    #         pA = points[i]
    #         pB = points[i+1]
    #         if i == 0
    #           letter = "M"
    #         else
    #           letter = "L"
    #         strPoints += letter + (pA/100) + "," + (pB/100)
    #       properties[0] = strPoints

    #       shape.data = JSON.stringify properties #TODO

    #   @clearShapes()
    #   @drawListOfShapes shapes

    # globals.events.on "connection:updShape", (shape, data) =>
    #   @updateShape shape, data

    # globals.events.on "connection:whiteboard_draw_event", (shape, data) =>
    #   @makeShape shape, data

    # globals.events.on "connection:share_presentation_event", (data) =>
    #   @sharePresentation data

    # globals.events.on "connection:whiteboardDrawPen", (startingData) =>
    #   type = startingData.payload.shape_type
    #   color = startingData.payload.data.line.color
    #   thickness = startingData.payload.data.line.weight
    #   points = startingData.shape.points
    #   if type is "line"
    #     for i in [0..points.length - 1]
    #       if i is 0
    #         #make these compatible with a line
    #         console.log "points[i]: " + points[i]
    #         lineObject = {
    #           shape: {
    #             type: "line",
    #             coordinate: {
    #               firstX : points[i].x/100,
    #               firstY : points[i].y/100
    #             },
    #             color: startingData.payload.data.line.color,
    #             thickness : startingData.payload.data.line.weight
    #           }
    #           adding : false #tell the line object that we are NOT adding points but creating a new line
    #         }
    #         console.log "lineObject: " + lineObject
    #         @makeShape type, lineObject
    #       else
    #         console.log "points[i]: "+ points[i]
    #         lineObject = {
    #           shape: {
    #             type: "line",
    #             coordinate: {
    #               firstX : points[i].x/100,
    #               firstY : points[i].y/100
    #             },
    #             color: startingData.payload.data.line.color,
    #             thickness : startingData.payload.data.line.weight
    #           }
    #           adding : true #tell the line object that we ARE adding points and NOT creating a new line
    #         }
    #         console.log "lineObject: " + lineObject
    #         @updateShape type, lineObject 

    # globals.events.on "connection:mvCur", (x, y) =>
    #   @moveCursor(x, y)
    #   #console.log "x: " + x + " y: " + y

    # globals.events.on "connection:move_and_zoom", (xOffset, yOffset, widthRatio, heightRatio) =>
    #   @moveAndZoom(xOffset, yOffset, widthRatio, heightRatio)

    # globals.events.on "connection:changeslide", (url) =>
    #   @showImageFromPaper(url)

    # globals.events.on "connection:viewBox", (xperc, yperc, wperc, hperc) =>
    #   xperc = parseFloat(xperc, 10)
    #   yperc = parseFloat(yperc, 10)
    #   wperc = parseFloat(wperc, 10)
    #   hperc = parseFloat(hperc, 10)
    #   @updatePaperFromServer(xperc, yperc, wperc, hperc)

    # globals.events.on "connection:fitToPage", (value) =>
    #   @setFitToPage(value)

    # globals.events.on "connection:zoom", (delta) =>
    #   @setZoom(delta)

    # globals.events.on "connection:paper", (cx, cy, sw, sh) =>
    #   @updatePaperFromServer(cx, cy, sw, sh)

    # globals.events.on "connection:panStop", =>
    #   @stopPanning()

    # globals.events.on "connection:toolChanged", (tool) =>
    #   @setCurrentTool(tool)

    # globals.events.on "connection:textDone", =>
    #   @textDone()

    # globals.events.on "connection:uploadStatus", (message, fade) =>
    #   globals.events.trigger("whiteboard:paper:uploadStatus", message, fade)


  # Update the dimensions of the container.
  _updateContainerDimensions: ->
    $container = $('#' + @container)
    @containerWidth = $container.innerWidth()
    @containerHeight = $container.innerHeight()
    @containerOffsetLeft = $container.offset()?.left
    @containerOffsetTop = $container.offset()?.top


  # Retrieves an image element from the paper.
  # The url must be in the slides array.
  # @param  {string} url        the url of the image (must be in slides array)
  # @return {Raphael.image}     return the image or null if not found
  _getImageFromPaper: (url) ->
    if @slides[url]
      id = @slides[url].getId()
      return @raphaelObj.getById(id) if id?
    null

  # Hides an image from the paper given the URL.
  # The url must be in the slides array.
  # @param  {string} url the url of the image (must be in slides array)
  _hideImageFromPaper: (url) ->
    img = @_getImageFromPaper(url)
    img.hide() if img?

  # Update zoom variables on all clients
  # @param  {Event} e the event that occurs when scrolling
  # @param  {number} delta the speed/direction at which the scroll occurred
  _zoomSlide: (e, delta) ->
    #globals.connection.emitZoom delta

  # Called when the cursor is moved over the presentation.
  # Sends cursor moving event to server.
  # @param  {Event} e the mouse event
  # @param  {number} x the x value of cursor at the time in relation to the left side of the browser
  # @param  {number} y the y value of cursor at the time in relation to the top of the browser
  # TODO: this should only be done if the user is the presenter
  _onMouseMove: (e, x, y) ->
    [sw, sh] = @_currentSlideDimensions()
    xLocal = (e.pageX - @containerOffsetLeft) / sw
    yLocal = (e.pageY - @containerOffsetTop) / sh
    #globals.connection.emitMoveCursor xLocal, yLocal

  # When the user is dragging the cursor (click + move)
  # @param  {number} dx the difference between the x value from panGo and now
  # @param  {number} dy the difference between the y value from panGo and now
  _panDragging: (dx, dy) ->
    [slideWidth, slideHeight] = @_currentSlideOriginalDimensions()
    sx = (@containerWidth - slideWidth) / 2
    sy = (@containerHeight - slideHeight) / 2
    [sw, sh] = @_currentSlideDimensions()

    # ensuring that we cannot pan outside of the boundaries
    x = (@panX - dx)
    # cannot pan past the left edge of the page
    x = (if x < 0 then 0 else x)
    y = (@panY - dy)
    # cannot pan past the top of the page
    y = (if y < 0 then 0 else y)
    if @fitToPage
      x2 = slideWidth + x
    else
      x2 = @containerWidth + x
    # cannot pan past the width
    x = (if x2 > sw then sw - (@containerWidth - sx * 2) else x)
    if @fitToPage
      y2 = slideHeight + y
    else
      # height of image could be greater (or less) than the box it fits in
      y2 = @containerHeight + y
    # cannot pan below the height
    y = (if y2 > sh then sh - (@containerHeight - sy * 2) else y)
    #globals.connection.emitPaperUpdate x / sw, y / sh, null, null

  # When panning starts
  # @param  {number} x the x value of the cursor
  # @param  {number} y the y value of the cursor
  _panGo: (x, y) ->
    [cx, cy] = @_currentSlideOffsets()
    @panX = cx
    @panY = cy

  # When panning finishes
  # @param  {Event} e the mouse event
  _panStop: (e) ->
    @stopPanning()

  # Called when the application window is resized.
  _onWindowResize: ->
    @_updateContainerDimensions()
    console.log "_onWindowResize"

    #TODO: temporary hacked away fix so that the buttons resize correctly when the window resizes
    $("#users-btn").click();
    $("#users-btn").click();


    #TODO: maybe find solution besides these global values..no conflicts however

    [slideWidth, slideHeight] = @_currentSlideOriginalDimensions()
    #console.log("xOffset: " + xOffset + ", yOffset: " + yOffset);
    #console.log("@containerWidth: " + @containerWidth + " @containerHeight: " + @containerHeight);
    #console.log("slideWidth: " + slideWidth + " slideHeight: " + slideHeight);
    baseWidth = (@containerWidth - slideWidth) / 2
    baseHeight = (@containerHeight - slideHeight) / 2


    #get the actual size of the slide, depending on the limiting factor (container width or container height)
    if(@containerWidth - slideWidth < @containerHeight - slideHeight)
      actualHeight = @containerWidth * slideHeight / slideWidth
      actualWidth = @containerWidth
    else
      actualWidth = @containerHeight * slideWidth / slideHeight
      actualHeight = @containerHeight

    #console.log("actualWidth:" + actualWidth + " actualHeight: " + actualHeight)

    #calculate parameters to pass
    newXPos = baseWidth
    newyPos = baseHeight
    newWidth = actualWidth
    newHeight = actualHeight

    #now the zooming will still be correct when the window is resized
    #and hopefully when rotated on a mobile device
    if @globalxOffset? && @globalyOffset? && @globalwidthRatio? && @globalheightRatio?
      console.log "has zoomed in"
      @moveAndZoom(@globalxOffset, @globalyOffset, @globalwidthRatio, @globalheightRatio)

    else
      obj =
        globalxOffset : @globalxOffset
        globalyOffset : @globalyOffset
        globalwidthRatio : @globalwidthRatio
        globalheightRatio : @globalheightRatio

      console.log obj
      console.log "not zoomed"
      @raphaelObj.setViewBox(newXPos, newyPos, newWidth, newHeight,true)




  # when pressing down on a key at anytime
  _onKeyDown: (event) ->
    unless event
      keyCode = window.event.keyCode
    else
      keyCode = event.keyCode
    switch keyCode
      when 16 # shift key
        @shiftPressed = true

  # when releasing any key at any time
  _onKeyUp: ->
    unless event
      keyCode = window.event.keyCode
    else
      keyCode = event.keyCode
    switch keyCode
      when 16 # shift key
        @shiftPressed = false

  _currentSlideDimensions: ->
    if @currentSlide? then @currentSlide.getDimensions() else [0, 0]

  _currentSlideOriginalDimensions: ->
    if @currentSlide? then @currentSlide.getOriginalDimensions() else [0, 0]

  _currentSlideOffsets: ->
    if @currentSlide? then @currentSlide.getOffsets() else [0, 0]

  # Wrapper method to create a tool for the whiteboard
  _createTool: (type) ->
    switch type
      when "path", "line"
        model = WhiteboardLineModel
      when "rectangle"
        model = WhiteboardRectModel
      when "ellipse"
        model = WhiteboardEllipseModel
      when "triangle"
        model = WhiteboardTriangleModel
      when "text"
        model = WhiteboardTextModel

    if model?
      [slideWidth, slideHeight] = @_currentSlideOriginalDimensions()
      [xOffset, yOffset] = @_currentSlideOffsets()
      [width, height] = @_currentSlideDimensions()

      tool = new model(@raphaelObj)
      # TODO: why are the parameters inverted and it works?
      tool.setPaperSize(slideHeight, slideWidth)
      tool.setOffsets(xOffset, yOffset)
      tool.setPaperDimensions(width,height)
      tool
    else
      null

  # Adds the base url (the protocol+server part) to `url` if needed.
  _slideUrl: (url) ->
    if url?.match(/http[s]?:/)
      url
    else
      console.log "the url did not match the expected format"
      #globals.presentationServer + url

  #Changes the currently displayed page/slide (if any) with this one
  #@param {data} message object containing the "presentation" object
  _displayPage: (data) ->
    @removeAllImagesFromPaper()
<<<<<<< HEAD
    @addImageToPaper(data, 900, 900) # TODO the dimensions should be modified
=======
    #page = data?.payload?.currentPage
    #pngSlide = "http://www.tux.org/pub/sites/ftp.gnome.org/GNOME/teams/art.gnome.org/backgrounds/ABSTRACT-BlueRidge_1280x1024.png"
    #@addImageToPaper(page.png_uri, 400, 400) # TODO the dimensions should be modified

    # get dimensions for available whiteboard space
    # get where to start from the left -> either the end of the user's list or the left edge of the screen
    if getInSession "display_usersList" then xBegin = $("#userListContainer").width()
    else xBegin = 0
    # get where to start from the right -> either the beginning of the chat bar or the right edge of the screen
    if getInSession "display_chatbar" then xEnd = $("#chat").position().left
    else xEnd = $( document ).width();
    
    # find the height to start the top of the image at
    if getInSession "display_navbar" then yBegin = $("#navbar").height()
    else yBegin = 0
    yEnd = $( document ).height();

    # TODO: add some form of padding to the left, right, top, and bottom boundaries
    # 
    boardWidth = xEnd - xBegin
    boardHeight = yEnd - yBegin

    currentPresentation = Meteor.Presentations.findOne({"presentation.current": true})
    presentationId = currentPresentation?.presentation?.id
    currentSlide = Meteor.Slides.findOne({"presentationId": presentationId, "slide.current": true})

    imageWidth = boardWidth * (currentSlide.slide.width_ratio/100)
    imageHeight = boardHeight * (currentSlide.slide.height_ratio/100)
    
    # console.log "xBegin: #{xBegin}"
    # console.log "xEnd: #{xEnd}"
    # console.log "yBegin: #{yBegin}"
    # console.log "yEnd: #{yEnd}"
    # console.log "boardWidth: #{boardWidth}"
    # console.log "boardHeight: #{boardHeight}"
    # console.log "imageWidth: #{imageWidth}"
    # console.log "imageHeight: #{imageHeight}"

    @addImageToPaper(data, imageWidth, imageHeight) # TODO the dimensions should be modified
>>>>>>> f880aceb
<|MERGE_RESOLUTION|>--- conflicted
+++ resolved
@@ -821,12 +821,6 @@
   #@param {data} message object containing the "presentation" object
   _displayPage: (data) ->
     @removeAllImagesFromPaper()
-<<<<<<< HEAD
-    @addImageToPaper(data, 900, 900) # TODO the dimensions should be modified
-=======
-    #page = data?.payload?.currentPage
-    #pngSlide = "http://www.tux.org/pub/sites/ftp.gnome.org/GNOME/teams/art.gnome.org/backgrounds/ABSTRACT-BlueRidge_1280x1024.png"
-    #@addImageToPaper(page.png_uri, 400, 400) # TODO the dimensions should be modified
 
     # get dimensions for available whiteboard space
     # get where to start from the left -> either the end of the user's list or the left edge of the screen
@@ -862,5 +856,4 @@
     # console.log "imageWidth: #{imageWidth}"
     # console.log "imageHeight: #{imageHeight}"
 
-    @addImageToPaper(data, imageWidth, imageHeight) # TODO the dimensions should be modified
->>>>>>> f880aceb
+    @addImageToPaper(data, imageWidth, imageHeight) # TODO the dimensions should be modified