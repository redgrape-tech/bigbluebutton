<template name="whiteboard">
<<<<<<< HEAD
    <div id="{{id}}" {{visibility name}} class="component">
        <h3 class="title gradientBar">{{title}}</h3>
        <div id="whiteboard-contents">
            <div id="whiteboard-paper"  style="">
                <p>{{png}}</p>
            </div>
        </div>
    </div>
=======
	{{#if getInSession "display_whiteboard"}}
		{{#each getCurrentSlide}}
			{{> slide}}
		{{/each}}
		<div id="whiteboard-paper" style="position: fixed; top: 10%; left: 30%;">
		</div>
	{{/if}}
>>>>>>> 87067929
</template>
<|MERGE_RESOLUTION|>--- conflicted
+++ resolved
@@ -1,20 +1,13 @@
-<template name="whiteboard">
-<<<<<<< HEAD
-    <div id="{{id}}" {{visibility name}} class="component">
-        <h3 class="title gradientBar">{{title}}</h3>
-        <div id="whiteboard-contents">
-            <div id="whiteboard-paper"  style="">
-                <p>{{png}}</p>
-            </div>
-        </div>
-    </div>
-=======
-	{{#if getInSession "display_whiteboard"}}
-		{{#each getCurrentSlide}}
-			{{> slide}}
-		{{/each}}
-		<div id="whiteboard-paper" style="position: fixed; top: 10%; left: 30%;">
-		</div>
-	{{/if}}
->>>>>>> 87067929
-</template>
+<template name="whiteboard">
+    <div id="{{id}}" {{visibility name}} class="component">
+        <h3 class="title gradientBar">{{title}}</h3>
+        <div id="whiteboard-contents">
+            <div id="whiteboard-paper"  style="">
+                <!-- <p>{{png}}</p> -->
+                {{#each getCurrentSlide}}
+                    {{> slide}}
+                {{/each}}
+            </div>
+        </div>
+    </div>
+</template>