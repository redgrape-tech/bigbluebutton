--- conflicted
+++ resolved
@@ -1,25 +1,14 @@
-<template name="whiteboard">
-    <div id="{{id}}" {{visibility name}} class="component">
-<<<<<<< HEAD
-        <h3 class="title gradientBar">{{title}}</h3>
-        <div id="whiteboard-contents">
-        	{{#if getInSession "display_whiteboard"}}
-        		{{#each getCurrentSlide}}
-				{{> slide}}
-			{{/each}}
-            <div id="whiteboard-paper"  style="">
-            </div>
-            {{/if}}
-=======
-        <h3 class="title gradientBar"><span class="glyphicon glyphicon-pencil"></span> {{title}}</h3>
-        <div id="whiteboard-contents">
-            <div id="whiteboard-paper"  style="">
-                <!-- <p>{{png}}</p> -->
-                {{#each getCurrentSlide}}
-                    {{> slide}}
-                {{/each}}
-            </div>
->>>>>>> 7eb22d41
-        </div>
-    </div>
-</template>
+<template name="whiteboard">
+    <div id="{{id}}" {{visibility name}} class="component">
+        <h3 class="title gradientBar"><span class="glyphicon glyphicon-pencil"></span> {{title}}</h3>
+        <div id="whiteboard-contents">
+        	{{#if getInSession "display_whiteboard"}}
+        		{{#each getCurrentSlide}}
+				{{> slide}}
+			{{/each}}
+            <div id="whiteboard-paper"  style="">
+            </div>
+            {{/if}}
+        </div>
+    </div>
+</template>