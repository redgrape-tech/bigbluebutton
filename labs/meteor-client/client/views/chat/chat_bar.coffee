# Template.messageBar.helpers
#   getMessagesInChat: ->
Template.messageBar.getMessagesInChat = [
  {chatId:"183f0bf3a0982a127bdb8161e0c44eb696b3e75c-1403552477306", from: "Billy Bob", contents: "a message2", timestamp: "1:01pm"},
  {chatId:"183f0bf3a0982a127bdb8161e0c44eb696b3e75c-1403552477306", from: "Sally Sue", contents: "a message3", timestamp: "1:02pm"},
  {chatId:"183f0bf3a0982a127bdb8161e0c44eb696b3e75c-1403552477306", from: "Billy Bob", contents: "a message4", timestamp: "1:03pm"},
  {chatId:"183f0bf3a0982a127bdb8161e0c44eb696b3e75c-1403552477306", from: "Billy Bob", contents: "a message4", timestamp: "1:03pm"},
  {chatId:"183f0bf3a0982a127bdb8161e0c44eb696b3e75c-1403552477306", from: "Billy Bob", contents: "a message4", timestamp: "1:03pm"},
  {chatId:"183f0bf3a0982a127bdb8161e0c44eb696b3e75c-1403552477306", from: "Billy Bob", contents: "a message4", timestamp: "1:03pm"},
  {chatId:"183f0bf3a0982a127bdb8161e0c44eb696b3e75c-1403552477306", from: "Billy Bob", contents: "a message4", timestamp: "1:03pm"},
  {chatId:"183f0bf3a0982a127bdb8161e0c44eb696b3e75c-1403552477306", from: "Billy Bob", contents: "a message4", timestamp: "1:03pm"},
  {chatId:"183f0bf3a0982a127bdb8161e0c44eb696b3e75c-1403552477306", from: "Billy Bob", contents: "a message4", timestamp: "1:03pm"},
  {chatId:"183f0bf3a0982a127bdb8161e0c44eb696b3e75c-1403552477306", from: "Billy Bob", contents: "a message4", timestamp: "1:03pm"},
  {chatId:"183f0bf3a0982a127bdb8161e0c44eb696b3e75c-1403552477306", from: "Billy Bob", contents: "a message4", timestamp: "1:03pm"},
]

# Must be be called when template is finished rendering or will not work
Template.messageBar.rendered = -> # Scroll down the messages box the amount of its height, which places it at the bottom
    height = $("#chatScrollWindow").height()
    $("#chatScrollWindow").scrollTop(height)  

Template.tabButtons.events
  "click .publicChatTab": (event) ->
    Session.set "display_publicPane", true

  "click .optionsChatTab": (event) ->
    Session.set "display_publicPane", false


Template.chatInput.events
  'keypress #newMessageInput': (event) ->
    if event.which is 13 # Check for pressing enter to submit message

<<<<<<< HEAD
			messageForServer = { # construct message for server
				"payload": {
					"message": {
						"message": $("#newMessageInput").val(),
						"chatType": "PUBLIC_CHAT",
						"fromUserID": Session.get "userId",
						"fromUsername": Session.get "userName",
						"fromTimezoneOffset": "240",
						"toUsername": "public_chat_username",
						"toUserID": "public_chat_userid",
						"fromLang": "en",
						"fromTime": "1.403794169042E12",
						"fromColor": "0"
					},
					"meeting_id": Session.get "meetingId",
					"requester_id": Session.get "userId"
				},
				"header": {
					"timestamp": 1332389433,
					"name": "send_public_chat_message_request"
				}
			}
			#Meteor.call 'sendChatMessagetoServer', messageForServer
			console.log "Sending message to server"
			console.log JSON.stringify messageForServer
			$('#newMessageInput').val '' # Clear message box


=======
      messageForServer = { # construct message for server
        "message": $("#newMessageInput").val()
        "chat_type": "PUBLIC_CHAT"
        "from_userid": Session.get "userId"
        "from_username": Session.get "userName"
        "from_tz_offset": "240"
        "to_username": "public_chat_username"
        "to_userid": "public_chat_userid"
        "from_lang": "en"
        "from_time": "1.403794169042E12"
        "from_color": "0"
      }
      console.log "Sending message to server" + messageForServer.message
      Meteor.call "sendChatMessagetoServer", Session.get("meetingId"), messageForServer
      $('#newMessageInput').val '' # Clear message box

>>>>>>> dd85764d
<|MERGE_RESOLUTION|>--- conflicted
+++ resolved
@@ -1,80 +1,78 @@
-# Template.messageBar.helpers
-#   getMessagesInChat: ->
-Template.messageBar.getMessagesInChat = [
-  {chatId:"183f0bf3a0982a127bdb8161e0c44eb696b3e75c-1403552477306", from: "Billy Bob", contents: "a message2", timestamp: "1:01pm"},
-  {chatId:"183f0bf3a0982a127bdb8161e0c44eb696b3e75c-1403552477306", from: "Sally Sue", contents: "a message3", timestamp: "1:02pm"},
-  {chatId:"183f0bf3a0982a127bdb8161e0c44eb696b3e75c-1403552477306", from: "Billy Bob", contents: "a message4", timestamp: "1:03pm"},
-  {chatId:"183f0bf3a0982a127bdb8161e0c44eb696b3e75c-1403552477306", from: "Billy Bob", contents: "a message4", timestamp: "1:03pm"},
-  {chatId:"183f0bf3a0982a127bdb8161e0c44eb696b3e75c-1403552477306", from: "Billy Bob", contents: "a message4", timestamp: "1:03pm"},
-  {chatId:"183f0bf3a0982a127bdb8161e0c44eb696b3e75c-1403552477306", from: "Billy Bob", contents: "a message4", timestamp: "1:03pm"},
-  {chatId:"183f0bf3a0982a127bdb8161e0c44eb696b3e75c-1403552477306", from: "Billy Bob", contents: "a message4", timestamp: "1:03pm"},
-  {chatId:"183f0bf3a0982a127bdb8161e0c44eb696b3e75c-1403552477306", from: "Billy Bob", contents: "a message4", timestamp: "1:03pm"},
-  {chatId:"183f0bf3a0982a127bdb8161e0c44eb696b3e75c-1403552477306", from: "Billy Bob", contents: "a message4", timestamp: "1:03pm"},
-  {chatId:"183f0bf3a0982a127bdb8161e0c44eb696b3e75c-1403552477306", from: "Billy Bob", contents: "a message4", timestamp: "1:03pm"},
-  {chatId:"183f0bf3a0982a127bdb8161e0c44eb696b3e75c-1403552477306", from: "Billy Bob", contents: "a message4", timestamp: "1:03pm"},
-]
-
-# Must be be called when template is finished rendering or will not work
-Template.messageBar.rendered = -> # Scroll down the messages box the amount of its height, which places it at the bottom
-    height = $("#chatScrollWindow").height()
-    $("#chatScrollWindow").scrollTop(height)  
-
-Template.tabButtons.events
-  "click .publicChatTab": (event) ->
-    Session.set "display_publicPane", true
-
-  "click .optionsChatTab": (event) ->
-    Session.set "display_publicPane", false
-
-
-Template.chatInput.events
-  'keypress #newMessageInput': (event) ->
-    if event.which is 13 # Check for pressing enter to submit message
-
-<<<<<<< HEAD
-			messageForServer = { # construct message for server
-				"payload": {
-					"message": {
-						"message": $("#newMessageInput").val(),
-						"chatType": "PUBLIC_CHAT",
-						"fromUserID": Session.get "userId",
-						"fromUsername": Session.get "userName",
-						"fromTimezoneOffset": "240",
-						"toUsername": "public_chat_username",
-						"toUserID": "public_chat_userid",
-						"fromLang": "en",
-						"fromTime": "1.403794169042E12",
-						"fromColor": "0"
-					},
-					"meeting_id": Session.get "meetingId",
-					"requester_id": Session.get "userId"
-				},
-				"header": {
-					"timestamp": 1332389433,
-					"name": "send_public_chat_message_request"
-				}
-			}
-			#Meteor.call 'sendChatMessagetoServer', messageForServer
-			console.log "Sending message to server"
-			console.log JSON.stringify messageForServer
-			$('#newMessageInput').val '' # Clear message box
-
-
-=======
-      messageForServer = { # construct message for server
-        "message": $("#newMessageInput").val()
-        "chat_type": "PUBLIC_CHAT"
-        "from_userid": Session.get "userId"
-        "from_username": Session.get "userName"
-        "from_tz_offset": "240"
-        "to_username": "public_chat_username"
-        "to_userid": "public_chat_userid"
-        "from_lang": "en"
-        "from_time": "1.403794169042E12"
-        "from_color": "0"
-      }
-      console.log "Sending message to server" + messageForServer.message
-      Meteor.call "sendChatMessagetoServer", Session.get("meetingId"), messageForServer
-      $('#newMessageInput').val '' # Clear message box
-
->>>>>>> dd85764d
+# # Template.messageBar.helpers
+# #   getMessagesInChat: ->
+# Template.messageBar.getMessagesInChat = [
+#   {chatId:"183f0bf3a0982a127bdb8161e0c44eb696b3e75c-1403552477306", from: "Billy Bob", contents: "a message2", timestamp: "1:01pm"},
+#   {chatId:"183f0bf3a0982a127bdb8161e0c44eb696b3e75c-1403552477306", from: "Sally Sue", contents: "a message3", timestamp: "1:02pm"},
+#   {chatId:"183f0bf3a0982a127bdb8161e0c44eb696b3e75c-1403552477306", from: "Billy Bob", contents: "a message4", timestamp: "1:03pm"},
+#   {chatId:"183f0bf3a0982a127bdb8161e0c44eb696b3e75c-1403552477306", from: "Billy Bob", contents: "a message4", timestamp: "1:03pm"},
+#   {chatId:"183f0bf3a0982a127bdb8161e0c44eb696b3e75c-1403552477306", from: "Billy Bob", contents: "a message4", timestamp: "1:03pm"},
+#   {chatId:"183f0bf3a0982a127bdb8161e0c44eb696b3e75c-1403552477306", from: "Billy Bob", contents: "a message4", timestamp: "1:03pm"},
+#   {chatId:"183f0bf3a0982a127bdb8161e0c44eb696b3e75c-1403552477306", from: "Billy Bob", contents: "a message4", timestamp: "1:03pm"},
+#   {chatId:"183f0bf3a0982a127bdb8161e0c44eb696b3e75c-1403552477306", from: "Billy Bob", contents: "a message4", timestamp: "1:03pm"},
+#   {chatId:"183f0bf3a0982a127bdb8161e0c44eb696b3e75c-1403552477306", from: "Billy Bob", contents: "a message4", timestamp: "1:03pm"},
+#   {chatId:"183f0bf3a0982a127bdb8161e0c44eb696b3e75c-1403552477306", from: "Billy Bob", contents: "a message4", timestamp: "1:03pm"},
+#   {chatId:"183f0bf3a0982a127bdb8161e0c44eb696b3e75c-1403552477306", from: "Billy Bob", contents: "a message4", timestamp: "1:03pm"},
+# ]
+
+# # Must be be called when template is finished rendering or will not work
+# Template.messageBar.rendered = -> # Scroll down the messages box the amount of its height, which places it at the bottom
+#     height = $("#chatScrollWindow").height()
+#     $("#chatScrollWindow").scrollTop(height)  
+
+# Template.tabButtons.events
+#   "click .publicChatTab": (event) ->
+#     Session.set "display_publicPane", true
+
+#   "click .optionsChatTab": (event) ->
+#     Session.set "display_publicPane", false
+
+# Template.chatInput.events 
+# 	'keypress #newMessageInput': (event) ->
+# 		if event.which is 13 # Check for pressing enter to submit message
+
+# 			messageForServer = { # construct message for server
+# 				"payload": {
+# 					"message": {
+# 						"message": $("#newMessageInput").val(),
+# 						"chatType": "PUBLIC_CHAT",
+# 						"fromUserID": Session.get "userId",
+# 						"fromUsername": Session.get "userName",
+# 						"fromTimezoneOffset": "240",
+# 						"toUsername": "public_chat_username",
+# 						"toUserID": "public_chat_userid",
+# 						"fromLang": "en",
+# 						"fromTime": "1.403794169042E12",
+# 						"fromColor": "0"
+# 					},
+# 					"meeting_id": Session.get "meetingId",
+# 					"requester_id": Session.get "userId"
+# 				},
+# 				"header": {
+# 					"timestamp": 1332389433,
+# 					"name": "send_public_chat_message_request"
+# 				}
+# 			}
+# 			#Meteor.call 'sendChatMessagetoServer', messageForServer
+# 			console.log "Sending message to server"
+# 			console.log JSON.stringify messageForServer
+# 			$('#newMessageInput').val '' # Clear message box
+
+# Template.chatInput.events
+#   'keypress #newMessageInput': (event) ->
+#     if event.which is 13 # Check for pressing enter to submit message
+
+#       messageForServer = { # construct message for server
+#         "message": $("#newMessageInput").val()
+#         "chat_type": "PUBLIC_CHAT"
+#         "from_userid": Session.get "userId"
+#         "from_username": Session.get "userName"
+#         "from_tz_offset": "240"
+#         "to_username": "public_chat_username"
+#         "to_userid": "public_chat_userid"
+#         "from_lang": "en"
+#         "from_time": "1.403794169042E12"
+#         "from_color": "0"
+#       }
+#       console.log "Sending message to server" + messageForServer.message
+#       Meteor.call "sendChatMessagetoServer", Session.get("meetingId"), messageForServer
+#       $('#newMessageInput').val '' # Clear message box