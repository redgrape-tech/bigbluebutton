--- conflicted
+++ resolved
@@ -1,128 +1,122 @@
-Template.messageBar.helpers
-  # This method returns all messages for the user. It looks at the session to determine whether the user is in
-  #private or public chat. If true is passed, messages returned are from before the user joined. Else, the messages are from after the user joined
-  getMessagesInChat: (beforeJoin=true) ->
-    friend = chattingWith = getInSession('inChatWith') # the recipient(s) of the messages
-
-    if chattingWith is 'PUBLIC_CHAT' # find all public messages
-      if beforeJoin
-        Meteor.Chat.find({'message.chat_type': chattingWith, 'message.from_time': {$lt: String(getInSession("joinedAt"))}})
-      else
-        Meteor.Chat.find({'message.chat_type': chattingWith, 'message.from_time': {$gt: String(getInSession("joinedAt"))}}) 
-    else
-      me = getInSession("userId")
-      Meteor.Chat.find({ # find all messages between current user and recipient
-        'message.chat_type': 'PRIVATE_CHAT',
-        $or: [{'message.from_userid': me, 'message.to_userid': friend},{'message.from_userid': friend, 'message.to_userid': me}]
-      })
-
-  isUserInPrivateChat: -> # true if user is in public chat
-    getInSession('inChatWith') isnt "PUBLIC_CHAT"
-
-Template.tabButtons.events
-  'click .tab': (event) -> ;
-    
-  'click .publicChatTab': (event) ->
-    setInSession 'display_chatPane', true
-    setInSession 'inChatWith', 'PUBLIC_CHAT'
-
-  'click .optionsChatTab': (event) ->
-    setInSession 'display_chatPane', false
-
-  'click .privateChatTab': (event) ->
-    setInSession 'display_chatPane', true
-    setInSession 'inChatWith', @userId  
-  
-  'click .close': (event) -> # user closes private chat
-    theName = @name
-    setInSession 'display_chatPane', true
-    setInSession 'inChatWith', 'PUBLIC_CHAT'
-
-    origTabs = myTabs.getValue()
-    newTabs = []
-    for x in origTabs
-      if x.name isnt theName
-        x.isActive = (x.name is "Public") # set public chat to default
-        newTabs.push x
-
-    myTabs.updateValue newTabs
-    $(".publicChatTab").addClass('active') # doesn't work when closing the tab that's not currently active :(
-    
-Template.chatInput.events
-  'keypress #newMessageInput': (event) -> # user pressed a button inside the chatbox
-    if event.which is 13 # Check for pressing enter to submit message
-      message = $('#newMessageInput').val() # get the message from the input box
-      unless (message?.length > 0 and (/\S/.test(message))) # check the message has content and it is not whitespace
-        return # do nothing if invalid message
-
-      chattingWith = getInSession('inChatWith')
-
-      messageForServer = { # construct message for server
-        "message": message
-        "chat_type": if chattingWith is "PUBLIC_CHAT" then "PUBLIC_CHAT" else "PRIVATE_CHAT"
-        "from_userid": getInSession("userId")
-        "from_username": getUsersName()
-        "from_tz_offset": "240"
-        "to_username": if chattingWith is "PUBLIC_CHAT" then "public_chat_username" else chattingWith
-        "to_userid": if chattingWith is "PUBLIC_CHAT" then "public_chat_userid" else chattingWith
-        "from_lang": "en"
-        "from_time": getTime()
-        "from_color": "0"
-      }
-      # console.log 'Sending message to server:'
-      # console.log messageForServer
-      Meteor.call "sendChatMessagetoServer", getInSession("meetingId"), messageForServer
-      $('#newMessageInput').val '' # Clear message box
-
-Template.optionsBar.events
-  'click .private-chat-user-entry': (event) -> # clicked a user's name to begin private chat
-    currUserId = getInSession("userId")
-    duplicate = (x for x in myTabs.get() when x.userId is @userId)
-
-<<<<<<< HEAD
-    if duplicate.length<=0 and @userId isnt currUserId
-      messageForServer = { 
-          "message": "#{getUsersName()} has joined private chat with #{@user.name}."
-=======
-    if not duplicate and @userId isnt currUserId
-      messageForServer =
-          "message": "Hey #{@user.name}, its #{getUsersName()} lets start a private chat."
->>>>>>> 17ae9c1d
-          "chat_type": "PRIVATE_CHAT"
-          "from_userid": getInSession("userId")
-          "from_username": getUsersName()
-          "from_tz_offset": "240"
-          "to_username": @user.name
-          "to_userid": @userId
-          "from_lang": "en"
-          "from_time": getTime()
-          "from_color": "0"
-
-      # console.log 'Sending private message to server:'
-      # console.log messageForServer
-      Meteor.call "sendChatMessagetoServer", getInSession("meetingId"), messageForServer
-
-      t = myTabs.getValue()
-      t = t.map (x) -> x.isActive = false; return x
-      t.push {name: @user.name, isActive: true, class: "privateChatTab", 'userId': @userId }
-      myTabs.updateValue t
-      $(".optionsChatTab").removeClass('active')
-
-      setInSession 'display_chatPane', true
-      setInSession "inChatWith", @userId
-
-Template.tabButtons.helpers
-  getChatbarTabs: ->
-    myTabs.getValue()
-
-  makeTabButton: -> # create tab button for private chat or other such as options
-    button = '<li '
-    button += 'class="'
-    button += 'active ' if @isActive
-    button += "#{@class} tab\"><a href=\"#\" data-toggle=\"tab\">#{@name}"
-    button += '&nbsp;<button class="close closeTab" type="button" >×</button>' if @name isnt 'Public' and @name isnt 'Options'
-    button += '</a></li>'
-    button
-
-Template.message.rendered = -> # When a message has been added and finished rendering, scroll to the bottom of the chat
-  $('#chatScrollWindow').scrollTop($('#chatScrollWindow')[0].scrollHeight)
+Template.messageBar.helpers
+  # This method returns all messages for the user. It looks at the session to determine whether the user is in
+  #private or public chat. If true is passed, messages returned are from before the user joined. Else, the messages are from after the user joined
+  getMessagesInChat: (beforeJoin=true) ->
+    friend = chattingWith = getInSession('inChatWith') # the recipient(s) of the messages
+
+    if chattingWith is 'PUBLIC_CHAT' # find all public messages
+      if beforeJoin
+        Meteor.Chat.find({'message.chat_type': chattingWith, 'message.from_time': {$lt: String(getInSession("joinedAt"))}})
+      else
+        Meteor.Chat.find({'message.chat_type': chattingWith, 'message.from_time': {$gt: String(getInSession("joinedAt"))}}) 
+    else
+      me = getInSession("userId")
+      Meteor.Chat.find({ # find all messages between current user and recipient
+        'message.chat_type': 'PRIVATE_CHAT',
+        $or: [{'message.from_userid': me, 'message.to_userid': friend},{'message.from_userid': friend, 'message.to_userid': me}]
+      })
+
+  isUserInPrivateChat: -> # true if user is in public chat
+    getInSession('inChatWith') isnt "PUBLIC_CHAT"
+
+Template.tabButtons.events
+  'click .tab': (event) -> ;
+    
+  'click .publicChatTab': (event) ->
+    setInSession 'display_chatPane', true
+    setInSession 'inChatWith', 'PUBLIC_CHAT'
+
+  'click .optionsChatTab': (event) ->
+    setInSession 'display_chatPane', false
+
+  'click .privateChatTab': (event) ->
+    setInSession 'display_chatPane', true
+    setInSession 'inChatWith', @userId  
+  
+  'click .close': (event) -> # user closes private chat
+    theName = @name
+    setInSession 'display_chatPane', true
+    setInSession 'inChatWith', 'PUBLIC_CHAT'
+
+    origTabs = myTabs.getValue()
+    newTabs = []
+    for x in origTabs
+      if x.name isnt theName
+        x.isActive = (x.name is "Public") # set public chat to default
+        newTabs.push x
+
+    myTabs.updateValue newTabs
+    $(".publicChatTab").addClass('active') # doesn't work when closing the tab that's not currently active :(
+    
+Template.chatInput.events
+  'keypress #newMessageInput': (event) -> # user pressed a button inside the chatbox
+    if event.which is 13 # Check for pressing enter to submit message
+      message = $('#newMessageInput').val() # get the message from the input box
+      unless (message?.length > 0 and (/\S/.test(message))) # check the message has content and it is not whitespace
+        return # do nothing if invalid message
+
+      chattingWith = getInSession('inChatWith')
+
+      messageForServer = { # construct message for server
+        "message": message
+        "chat_type": if chattingWith is "PUBLIC_CHAT" then "PUBLIC_CHAT" else "PRIVATE_CHAT"
+        "from_userid": getInSession("userId")
+        "from_username": getUsersName()
+        "from_tz_offset": "240"
+        "to_username": if chattingWith is "PUBLIC_CHAT" then "public_chat_username" else chattingWith
+        "to_userid": if chattingWith is "PUBLIC_CHAT" then "public_chat_userid" else chattingWith
+        "from_lang": "en"
+        "from_time": getTime()
+        "from_color": "0"
+      }
+      # console.log 'Sending message to server:'
+      # console.log messageForServer
+      Meteor.call "sendChatMessagetoServer", getInSession("meetingId"), messageForServer
+      $('#newMessageInput').val '' # Clear message box
+
+Template.optionsBar.events
+  'click .private-chat-user-entry': (event) -> # clicked a user's name to begin private chat
+    currUserId = getInSession("userId")
+    duplicate = (x for x in myTabs.get() when x.userId is @userId)
+
+    if duplicate.length<=0 and @userId isnt currUserId
+      messageForServer = { 
+          "message": "#{getUsersName()} has joined private chat with #{@user.name}."
+          "chat_type": "PRIVATE_CHAT"
+          "from_userid": getInSession("userId")
+          "from_username": getUsersName()
+          "from_tz_offset": "240"
+          "to_username": @user.name
+          "to_userid": @userId
+          "from_lang": "en"
+          "from_time": getTime()
+          "from_color": "0"
+
+      # console.log 'Sending private message to server:'
+      # console.log messageForServer
+      Meteor.call "sendChatMessagetoServer", getInSession("meetingId"), messageForServer
+
+      t = myTabs.getValue()
+      t = t.map (x) -> x.isActive = false; return x
+      t.push {name: @user.name, isActive: true, class: "privateChatTab", 'userId': @userId }
+      myTabs.updateValue t
+      $(".optionsChatTab").removeClass('active')
+
+      setInSession 'display_chatPane', true
+      setInSession "inChatWith", @userId
+
+Template.tabButtons.helpers
+  getChatbarTabs: ->
+    myTabs.getValue()
+
+  makeTabButton: -> # create tab button for private chat or other such as options
+    button = '<li '
+    button += 'class="'
+    button += 'active ' if @isActive
+    button += "#{@class} tab\"><a href=\"#\" data-toggle=\"tab\">#{@name}"
+    button += '&nbsp;<button class="close closeTab" type="button" >×</button>' if @name isnt 'Public' and @name isnt 'Options'
+    button += '</a></li>'
+    button
+
+Template.message.rendered = -> # When a message has been added and finished rendering, scroll to the bottom of the chat
+  $('#chatScrollWindow').scrollTop($('#chatScrollWindow')[0].scrollHeight)