--- conflicted
+++ resolved
@@ -1,100 +1,95 @@
-<template name="chatbar">
-	<div id="{{id}}" {{visibility name}} class="component">
-		<div id="chatbar-contents">
-			<h3 class="title gradientBar"><span class="glyphicon glyphicon-comment"></span> {{title}}</h3>
-			<div style="overflow-y: scroll; height:40px">{{>tabButtons}}</div>
-			{{#if getInSession "display_chatPane"}}
-				<div id="chatbody">
-					<ul class="chat">					
-<<<<<<< HEAD
-						{{#each getFormattedMessagesForChat}}
-							<li {{messageFontSize}}>{{> message}}</li>
-=======
-						{{#each getCombinedMessagesForChat}}
-							<li>{{> message}}</li>
->>>>>>> 3064bea6
-						{{/each}}
-					</ul>
-				</div>
-				<div class="panel-footer">{{> chatInput}}</div>
-			{{else}}
-				{{> optionsBar}}
-			{{/if}}
-		</div>
-	</div>
-</template>
-
-<template name="chatInput">
-	<div class="chat-input-wrapper">
-		<input type="text" id="newMessageInput" placeholder="Write a message..." rel="tooltip" data-placement="top" title="Write a new message" />
-		<button type="submit" id="sendMessageButton" class="btn" rel="tooltip" data-placement="top" title="Click to send your message">
-		Send
-		</button>
-	</div>
-</template>
-
-<template name="chatOptions">
-	<p>Chat Options:</p>
-	{{> optionsFontSize}}
-</template>
-
-<!-- Displays and styles an individual message in the chat -->
-<template name="message">
-	<strong>{{message.from_username}}</strong> 
-	<small class="pull-right">{{toClockTime message.from_time}} {{#if message.from_time}}<span class="glyphicon glyphicon-time"></span>{{/if}}</small>
-	<div>{{{toClickable message.message}}}</div> <!-- Messages must be safely filtered and stripped -->
-</template>
-
-<!-- Displays the list of options available -->
-<template name="optionsBar">
-	<div class="optionsBar">
-		<p>Select a person to chat with privately</p>
-		<div class="private-chat-user-box" rel="tooltip" data-placement="top" title="Select a participant to open a private chat">
-			{{#Layout template="scrollWindow" id="privateChatUserScrollWindow"}}
-				{{#contentFor region="scrollContents"}}
-					<table class="table table-hover">
-						<tbody class="private-chat-user-list">
-							{{#each getUsersInMeeting}}
-								<tr class="private-chat-user-entry">
-									{{#unless isCurrentUser userId}}
-								      {{user.name}}
-								    {{/unless}}
-								</tr>
-							{{/each}}
-						</tbody>
-					</table>
-				{{/contentFor}}
-			{{/Layout}}
-		</div>
-		<br/>
-		{{> chatOptions}}
-	</div>
-</template>
-
-<template name="optionsFontSize">
-	<div class="dropdown" style="float:left">
-		<span {{messageFontSize}}>Chat Message Font Size: </span>
-		<button class="btn btn-default dropdown-toggle" type="button" id="dropdownMenu1" data-toggle="dropdown">
-			Font Size ({{getInSession "messageFontSize"}})
-			<span class="caret"></span>
-		</button>
-
-		<ul class="dropdown-menu" role="menu" aria-labelledby="dropdownMenu1" style="height:80px; overflow-y:scroll; right:0px;">
-			<li role="presentation"><a class="fontSizeSelector" id="8" role="menuitem" tabindex="-1" href="#">8</a></li>
-			<li role="presentation"><a class="fontSizeSelector" id="10" role="menuitem" tabindex="-1" href="#">10</a></li>
-			<li role="presentation"><a class="fontSizeSelector" id="12" role="menuitem" tabindex="-1" href="#">12</a></li>
-			<li role="presentation"><a class="fontSizeSelector" id="14" role="menuitem" tabindex="-1" href="#">14</a></li>
-			<li role="presentation"><a class="fontSizeSelector" id="16" role="menuitem" tabindex="-1" href="#">16</a></li>
-			<li role="presentation"><a class="fontSizeSelector" id="18" role="menuitem" tabindex="-1" href="#">18</a></li>
-		</ul>
-	</div>
-</template>
-
-<!-- Display buttons on the chat tab, public, options, and all the private chat tabs -->
-<template name="tabButtons">
-	<ul id="tabButtonContainer" class="nav nav-tabs">
-		{{#each getChatbarTabs}}
-			{{{makeTabButton}}}
-		{{/each}}
-	</ul>
-</template>
+<template name="chatbar">
+	<div id="{{id}}" {{visibility name}} class="component">
+		<div id="chatbar-contents">
+			<h3 class="title gradientBar"><span class="glyphicon glyphicon-comment"></span> {{title}}</h3>
+			<div style="overflow-y: scroll; height:40px">{{>tabButtons}}</div>
+			{{#if getInSession "display_chatPane"}}
+				<div id="chatbody">
+					<ul class="chat">					
+						{{#each getCombinedMessagesForChat}}
+							<li>{{> message}}</li>
+						{{/each}}
+					</ul>
+				</div>
+				<div class="panel-footer">{{> chatInput}}</div>
+			{{else}}
+				{{> optionsBar}}
+			{{/if}}
+		</div>
+	</div>
+</template>
+
+<template name="chatInput">
+	<div class="chat-input-wrapper">
+		<input type="text" id="newMessageInput" placeholder="Write a message..." rel="tooltip" data-placement="top" title="Write a new message" />
+		<button type="submit" id="sendMessageButton" class="btn" rel="tooltip" data-placement="top" title="Click to send your message">
+		Send
+		</button>
+	</div>
+</template>
+
+<template name="chatOptions">
+	<p>Chat Options:</p>
+	{{> optionsFontSize}}
+</template>
+
+<!-- Displays and styles an individual message in the chat -->
+<template name="message">
+	<strong>{{message.from_username}}</strong> 
+	<small class="pull-right">{{toClockTime message.from_time}} {{#if message.from_time}}<span class="glyphicon glyphicon-time"></span>{{/if}}</small>
+	<div>{{{toClickable message.message}}}</div> <!-- Messages must be safely filtered and stripped -->
+</template>
+
+<!-- Displays the list of options available -->
+<template name="optionsBar">
+	<div class="optionsBar">
+		<p>Select a person to chat with privately</p>
+		<div class="private-chat-user-box" rel="tooltip" data-placement="top" title="Select a participant to open a private chat">
+			{{#Layout template="scrollWindow" id="privateChatUserScrollWindow"}}
+				{{#contentFor region="scrollContents"}}
+					<table class="table table-hover">
+						<tbody class="private-chat-user-list">
+							{{#each getUsersInMeeting}}
+								<tr class="private-chat-user-entry">
+									{{#unless isCurrentUser userId}}
+								      {{user.name}}
+								    {{/unless}}
+								</tr>
+							{{/each}}
+						</tbody>
+					</table>
+				{{/contentFor}}
+			{{/Layout}}
+		</div>
+		<br/>
+		{{> chatOptions}}
+	</div>
+</template>
+
+<template name="optionsFontSize">
+	<div class="dropdown" style="float:left">
+		<span {{messageFontSize}}>Chat Message Font Size: </span>
+		<button class="btn btn-default dropdown-toggle" type="button" id="dropdownMenu1" data-toggle="dropdown">
+			Font Size ({{getInSession "messageFontSize"}})
+			<span class="caret"></span>
+		</button>
+
+		<ul class="dropdown-menu" role="menu" aria-labelledby="dropdownMenu1" style="height:80px; overflow-y:scroll; right:0px;">
+			<li role="presentation"><a class="fontSizeSelector" id="8" role="menuitem" tabindex="-1" href="#">8</a></li>
+			<li role="presentation"><a class="fontSizeSelector" id="10" role="menuitem" tabindex="-1" href="#">10</a></li>
+			<li role="presentation"><a class="fontSizeSelector" id="12" role="menuitem" tabindex="-1" href="#">12</a></li>
+			<li role="presentation"><a class="fontSizeSelector" id="14" role="menuitem" tabindex="-1" href="#">14</a></li>
+			<li role="presentation"><a class="fontSizeSelector" id="16" role="menuitem" tabindex="-1" href="#">16</a></li>
+			<li role="presentation"><a class="fontSizeSelector" id="18" role="menuitem" tabindex="-1" href="#">18</a></li>
+		</ul>
+	</div>
+</template>
+
+<!-- Display buttons on the chat tab, public, options, and all the private chat tabs -->
+<template name="tabButtons">
+	<ul id="tabButtonContainer" class="nav nav-tabs">
+		{{#each getChatbarTabs}}
+			{{{makeTabButton}}}
+		{{/each}}
+	</ul>
+</template>