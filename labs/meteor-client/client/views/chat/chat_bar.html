<template name="chatbar">
	<div id="{{id}}" {{visibility name}} class="component">
		<div id="chatbar-contents">
			<h3 class="title gradientBar"><span class="glyphicon glyphicon-comment"></span> {{title}}</h3>
			<div style="overflow-y: scroll; height:40px">{{>tabButtons}}</div>
			{{#if getInSession "display_chatPane"}}
				<div id="chatbody">
					<ul class="chat">					
						{{#each getFormattedMessagesForChat}}
							<li>{{> message}}</li>
						{{/each}}
					</ul>
				</div>
				<div class="panel-footer">{{> chatInput}}</div>
			{{else}}
				{{> optionsBar}}
			{{/if}}
		</div>
	</div>
</template>

<<<<<<< HEAD
<template name="message">
        <div class="chat-message">
                <span class="chat-username">{{message.from_username}}</span>
                <p class="chat-timestamp">{{toClockTime message.from_time}}</p>
                <p>&nbsp;&nbsp;&nbsp;&nbsp;{{{toClickable message.message}}}
                </p>
                <br/>
        </div>
=======
<template name="chatInput">
	<div class="chat-input-wrapper">
		<input type="text" id="newMessageInput" placeholder="Write a message..." rel="tooltip" data-placement="top" title="Write a new message" />
		<button type="submit" id="sendMessageButton" class="btn" rel="tooltip" data-placement="top" title="Click to send your message">
		Send
		</button>
	</div>
>>>>>>> a83e2fb9
</template>

<!-- Displays and styles an individual message in the chat -->
<template name="message">
	<strong>{{message.from_username}}</strong> 
	<small class="pull-right">{{message.from_time}} <span class="glyphicon glyphicon-time"></span></small>
	<div>{{{message.message}}}</div> <!-- Messages must be safely filtered and stripped -->
</template>

<!-- Displays the list of options available -->
<template name="optionsBar">
	<p>&nbsp;&nbsp;Select a person to chat with privately</p>
	<div class="private-chat-user-box">
		{{#Layout template="scrollWindow" id="privateChatUserScrollWindow"}}
			{{#contentFor region="scrollContents"}}
				<table class="table table-hover">
					<tbody class="private-chat-user-list">
						{{#each getUsersInMeeting}}
							<tr class="private-chat-user-entry">
								{{#unless isCurrentUser userId}}
							      {{user.name}}
							    {{/unless}}
							</tr>
						{{/each}}
					</tbody>
				</table>
			{{/contentFor}}
		{{/Layout}}
	</div>
</template>

<!-- Display buttons on the chat tab, public, options, and all the private chat tabs -->
<template name="tabButtons">
	<ul id="tabButtonContainer" class="nav nav-tabs">
		{{#each getChatbarTabs}}
			{{{makeTabButton}}}
		{{/each}}
	</ul>
</template>
<|MERGE_RESOLUTION|>--- conflicted
+++ resolved
@@ -1,78 +1,67 @@
-<template name="chatbar">
-	<div id="{{id}}" {{visibility name}} class="component">
-		<div id="chatbar-contents">
-			<h3 class="title gradientBar"><span class="glyphicon glyphicon-comment"></span> {{title}}</h3>
-			<div style="overflow-y: scroll; height:40px">{{>tabButtons}}</div>
-			{{#if getInSession "display_chatPane"}}
-				<div id="chatbody">
-					<ul class="chat">					
-						{{#each getFormattedMessagesForChat}}
-							<li>{{> message}}</li>
-						{{/each}}
-					</ul>
-				</div>
-				<div class="panel-footer">{{> chatInput}}</div>
-			{{else}}
-				{{> optionsBar}}
-			{{/if}}
-		</div>
-	</div>
-</template>
-
-<<<<<<< HEAD
-<template name="message">
-        <div class="chat-message">
-                <span class="chat-username">{{message.from_username}}</span>
-                <p class="chat-timestamp">{{toClockTime message.from_time}}</p>
-                <p>&nbsp;&nbsp;&nbsp;&nbsp;{{{toClickable message.message}}}
-                </p>
-                <br/>
-        </div>
-=======
-<template name="chatInput">
-	<div class="chat-input-wrapper">
-		<input type="text" id="newMessageInput" placeholder="Write a message..." rel="tooltip" data-placement="top" title="Write a new message" />
-		<button type="submit" id="sendMessageButton" class="btn" rel="tooltip" data-placement="top" title="Click to send your message">
-		Send
-		</button>
-	</div>
->>>>>>> a83e2fb9
-</template>
-
-<!-- Displays and styles an individual message in the chat -->
-<template name="message">
-	<strong>{{message.from_username}}</strong> 
-	<small class="pull-right">{{message.from_time}} <span class="glyphicon glyphicon-time"></span></small>
-	<div>{{{message.message}}}</div> <!-- Messages must be safely filtered and stripped -->
-</template>
-
-<!-- Displays the list of options available -->
-<template name="optionsBar">
-	<p>&nbsp;&nbsp;Select a person to chat with privately</p>
-	<div class="private-chat-user-box">
-		{{#Layout template="scrollWindow" id="privateChatUserScrollWindow"}}
-			{{#contentFor region="scrollContents"}}
-				<table class="table table-hover">
-					<tbody class="private-chat-user-list">
-						{{#each getUsersInMeeting}}
-							<tr class="private-chat-user-entry">
-								{{#unless isCurrentUser userId}}
-							      {{user.name}}
-							    {{/unless}}
-							</tr>
-						{{/each}}
-					</tbody>
-				</table>
-			{{/contentFor}}
-		{{/Layout}}
-	</div>
-</template>
-
-<!-- Display buttons on the chat tab, public, options, and all the private chat tabs -->
-<template name="tabButtons">
-	<ul id="tabButtonContainer" class="nav nav-tabs">
-		{{#each getChatbarTabs}}
-			{{{makeTabButton}}}
-		{{/each}}
-	</ul>
-</template>
+<template name="chatbar">
+	<div id="{{id}}" {{visibility name}} class="component">
+		<div id="chatbar-contents">
+			<h3 class="title gradientBar"><span class="glyphicon glyphicon-comment"></span> {{title}}</h3>
+			<div style="overflow-y: scroll; height:40px">{{>tabButtons}}</div>
+			{{#if getInSession "display_chatPane"}}
+				<div id="chatbody">
+					<ul class="chat">					
+						{{#each getFormattedMessagesForChat}}
+							<li>{{> message}}</li>
+						{{/each}}
+					</ul>
+				</div>
+				<div class="panel-footer">{{> chatInput}}</div>
+			{{else}}
+				{{> optionsBar}}
+			{{/if}}
+		</div>
+	</div>
+</template>
+
+<template name="chatInput">
+	<div class="chat-input-wrapper">
+		<input type="text" id="newMessageInput" placeholder="Write a message..." rel="tooltip" data-placement="top" title="Write a new message" />
+		<button type="submit" id="sendMessageButton" class="btn" rel="tooltip" data-placement="top" title="Click to send your message">
+		Send
+		</button>
+	</div>
+</template>
+
+<!-- Displays and styles an individual message in the chat -->
+<template name="message">
+	<strong>{{message.from_username}}</strong> 
+	<small class="pull-right">{{toClockTime message.from_time}} <span class="glyphicon glyphicon-time"></span></small>
+	<div>{{{toClickable message.message}}}</div> <!-- Messages must be safely filtered and stripped -->
+</template>
+
+<!-- Displays the list of options available -->
+<template name="optionsBar">
+	<p>&nbsp;&nbsp;Select a person to chat with privately</p>
+	<div class="private-chat-user-box">
+		{{#Layout template="scrollWindow" id="privateChatUserScrollWindow"}}
+			{{#contentFor region="scrollContents"}}
+				<table class="table table-hover">
+					<tbody class="private-chat-user-list">
+						{{#each getUsersInMeeting}}
+							<tr class="private-chat-user-entry">
+								{{#unless isCurrentUser userId}}
+							      {{user.name}}
+							    {{/unless}}
+							</tr>
+						{{/each}}
+					</tbody>
+				</table>
+			{{/contentFor}}
+		{{/Layout}}
+	</div>
+</template>
+
+<!-- Display buttons on the chat tab, public, options, and all the private chat tabs -->
+<template name="tabButtons">
+	<ul id="tabButtonContainer" class="nav nav-tabs">
+		{{#each getChatbarTabs}}
+			{{{makeTabButton}}}
+		{{/each}}
+	</ul>
+</template>