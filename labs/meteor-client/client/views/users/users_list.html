--- conflicted
+++ resolved
@@ -1,22 +1,18 @@
-<template name="usersList">
-   <div id="{{id}}" {{visibility name}} class="component">
-<<<<<<< HEAD
-      <h3 class="title gradientBar">Participants: {{getMeetingSize}} Users</h3>
-=======
-      <h3 class="title gradientBar"><span class="glyphicon glyphicon-user"></span> Participants: {{getMeetingSize}} Users</h3>
->>>>>>> 7eb22d41
-      <div id="user-contents">
-         {{#Layout template="scrollWindow" id="publicUserScrollWindow"}}
-            {{#contentFor region="scrollContents"}}
-               {{#Layout template="moduleTable" tableClass="table table-hover" tbodyClass="user-entry"}}
-                  {{#contentFor region="Contents"}}
-                     {{#each getUsersInMeeting}}
-                        <tr>{{>userItem}}</tr>
-                     {{/each}}
-                  {{/contentFor}}
-               {{/Layout}}
-            {{/contentFor}}
-         {{/Layout}}
-      </div>
-   </div>
-</template>
+<template name="usersList">
+   <div id="{{id}}" {{visibility name}} class="component">
+      <h3 class="title gradientBar"><span class="glyphicon glyphicon-user"></span> Participants: {{getMeetingSize}} Users</h3>
+      <div id="user-contents">
+         {{#Layout template="scrollWindow" id="publicUserScrollWindow"}}
+            {{#contentFor region="scrollContents"}}
+               {{#Layout template="moduleTable" tableClass="table table-hover" tbodyClass="user-entry"}}
+                  {{#contentFor region="Contents"}}
+                     {{#each getUsersInMeeting}}
+                        <tr>{{>userItem}}</tr>
+                     {{/each}}
+                  {{/contentFor}}
+               {{/Layout}}
+            {{/contentFor}}
+         {{/Layout}}
+      </div>
+   </div>
+</template>