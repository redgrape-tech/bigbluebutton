--- conflicted
+++ resolved
@@ -1,49 +1,44 @@
-postsData = [
-  {
-    title: "Introducing Telescope"
-    author: "Sacha Greif"
-    url: "http://sachagreif.com/introducing-telescope/"
-  }
-  {
-    title: "Meteor"
-    author: "Tom Coleman"
-    url: "http://meteor.com"
-  }
-  {
-    title: "The Meteor Book"
-    author: "Tom Coleman"
-    url: "http://themeteorbook.com"
-  }
-]
-Template.usersList.helpers
-  users: ->
-    Meteor.Users.find()
-
-  getMeeting: ->
-    console.log "meetingid = " + Session.get "meetingId"
-    m = Meetings.findOne {meetingName: Session.get("meetingId")}
-    if m?
-      console.log m
-      m
-    else
-      null
-
-  # should be changed to find all users listed in the meeting and retrieve them,
-  #  instead of here where we retrieve every user pointing to the meeting 
-<<<<<<< HEAD
-  getUsersInMeeting: ->
-    Meteor.users.find {meetingId: Session.get("meetingId")}
-=======
-  getUsersInMeeting: (meetingName) ->
-    Meteor.Users.find meetingId: meetingName
->>>>>>> 82b8f9d1
-
-  getMeetingSize: ->
-    m = Meetings.findOne {meetingName: Session.get("meetingId")}
-    if m?
-      m.users?.length
-    else
-      "error"
-
-Template.usersList.events "click input.signin": (event) ->
+postsData = [
+  {
+    title: "Introducing Telescope"
+    author: "Sacha Greif"
+    url: "http://sachagreif.com/introducing-telescope/"
+  }
+  {
+    title: "Meteor"
+    author: "Tom Coleman"
+    url: "http://meteor.com"
+  }
+  {
+    title: "The Meteor Book"
+    author: "Tom Coleman"
+    url: "http://themeteorbook.com"
+  }
+]
+Template.usersList.helpers
+  users: ->
+    Meteor.Users.find()
+
+  getMeeting: ->
+    console.log "meetingid = " + Session.get "meetingId"
+    m = Meetings.findOne {meetingName: Session.get("meetingId")}
+    if m?
+      console.log m
+      m
+    else
+      null
+
+  # should be changed to find all users listed in the meeting and retrieve them,
+  #  instead of here where we retrieve every user pointing to the meeting 
+  getUsersInMeeting: ->
+    Meteor.users.find {meetingId: Session.get("meetingId")}
+
+  getMeetingSize: ->
+    m = Meetings.findOne {meetingName: Session.get("meetingId")}
+    if m?
+      m.users?.length
+    else
+      "error"
+
+Template.usersList.events "click input.signin": (event) ->
   Session.set "userId", event.target.id