--- conflicted
+++ resolved
@@ -1,53 +1,46 @@
-<template name="displayUserIcons">
-    <td>{{#if isUserSharingVideo user}}
-        <span class="userListSettingIcon glyphicon glyphicon-facetime-video" rel="tooltip" data-placement="bottom" title="{{user.name}} is sharing their webcam"></span>
-    {{/if}}</td>
-
-<<<<<<< HEAD
-    <!-- Should use much more noticeable icons than just bootstrap's volume-up & volume-down to differentiate talking but it is good for now -->
-    <td>
-        {{#if isUserSharingAudio user}}
-          {{#if isUserMuted user}}
-            <span class="userListSettingIcon glyphicon glyphicon-volume-off" title="Muted"></span>
-=======
-    <td>{{#if isUserSharingAudio user}}
-          {{#if isUserMuted user}}
-            <span class="userListSettingIcon glyphicon glyphicon-volume-off" rel="tooltip" data-placement="bottom" title="{{user.name}} is muted"></span>
->>>>>>> b4414c8c
-          {{else}}
-            {{#if isUserTalking user}}
-                <span class="userListSettingIcon glyphicon glyphicon-volume-up" rel="tooltip" data-placement="bottom" title="{{user.name}} is talking"></span>
-            {{else}}
-                <span class="userListSettingIcon glyphicon glyphicon-volume-down" rel="tooltip" data-placement="bottom" title="{{user.name}} is not talking"></span>
-            {{/if}}
-          {{/if}}
-        {{/if}}
-        <!-- listen only: -->
-        {{#if isUserListenOnly user}}
-          <span class="userListSettingIcon glyphicon glyphicon-headphones" title="Listening only"></span>
-        {{/if}}
-    </td>
-
-    <td>{{#if user.presenter}}<span class="userListSettingIcon glyphicon glyphicon-picture" rel="tooltip" data-placement="bottom" title="{{user.name}} is the presenter"></span>{{/if}}</td>
-
-    <td>{{#if user.raise_hand}}<span class="userListSettingIcon glyphicon glyphicon-hand-up" rel="tooltip" data-placement="bottom" title="{{user.name}} has raised their hand"></span>{{/if}}</td>
-</template>
-
-<template name="usernameEntry">
-	<td class="userNameContainer">
-		{{#if isCurrentUser userId}}
-			<p class="userNameEntry" rel="tooltip" data-placement="bottom" title="{{user.name}} (you)">
-				<strong>{{user.name}} (you)</strong>
-			</p>
-		{{else}}
-			<p class="userNameEntry" rel="tooltip" data-placement="bottom" title="{{user.name}}">
-				{{user.name}}
-			</p>
-		{{/if}}
-	</td>
-</template>
-
-<template name="userItem">
-    {{> usernameEntry}}
-    {{> displayUserIcons}}
-</template>
+<template name="displayUserIcons">
+    <td>{{#if isUserSharingVideo user}}
+        <span class="userListSettingIcon glyphicon glyphicon-facetime-video" rel="tooltip" data-placement="bottom" title="{{user.name}} is sharing their webcam"></span>
+    {{/if}}</td>
+
+    <!-- Should use much more noticeable icons than just bootstrap's volume-up & volume-down to differentiate talking but it is good for now -->
+    <td>{{#if isUserSharingAudio user}}
+          {{#if isUserMuted user}}
+            <span class="userListSettingIcon glyphicon glyphicon-volume-off" rel="tooltip" data-placement="bottom" title="{{user.name}} is muted"></span>
+          {{else}}
+            {{#if isUserTalking user}}
+                <span class="userListSettingIcon glyphicon glyphicon-volume-up" rel="tooltip" data-placement="bottom" title="{{user.name}} is talking"></span>
+            {{else}}
+                <span class="userListSettingIcon glyphicon glyphicon-volume-down" rel="tooltip" data-placement="bottom" title="{{user.name}} is not talking"></span>
+            {{/if}}
+          {{/if}}
+        {{/if}}
+        <!-- listen only: -->
+        {{#if isUserListenOnly user}}
+          <span class="userListSettingIcon glyphicon glyphicon-headphones" title="Listening only"></span>
+        {{/if}}
+    </td>
+
+    <td>{{#if user.presenter}}<span class="userListSettingIcon glyphicon glyphicon-picture" rel="tooltip" data-placement="bottom" title="{{user.name}} is the presenter"></span>{{/if}}</td>
+
+    <td>{{#if user.raise_hand}}<span class="userListSettingIcon glyphicon glyphicon-hand-up" rel="tooltip" data-placement="bottom" title="{{user.name}} has raised their hand"></span>{{/if}}</td>
+</template>
+
+<template name="usernameEntry">
+	<td class="userNameContainer">
+		{{#if isCurrentUser userId}}
+			<p class="userNameEntry" rel="tooltip" data-placement="bottom" title="{{user.name}} (you)">
+				<strong>{{user.name}} (you)</strong>
+			</p>
+		{{else}}
+			<p class="userNameEntry" rel="tooltip" data-placement="bottom" title="{{user.name}}">
+				{{user.name}}
+			</p>
+		{{/if}}
+	</td>
+</template>
+
+<template name="userItem">
+    {{> usernameEntry}}
+    {{> displayUserIcons}}
+</template>