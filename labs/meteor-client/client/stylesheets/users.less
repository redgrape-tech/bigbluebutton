--- conflicted
+++ resolved
@@ -1,33 +1,17 @@
-#users {
-	margin-left: 0.5%;
-	padding-bottom: 10px;
-	width: 12%;
- }
-<<<<<<< HEAD
- 
-#user-contents {
-	padding-bottom: 10px;
- }
- 
-.user-entry tr:nth-child(even) {background-color: rgb(245,245,245);}
- 
-.user-entry tr:hover {font-weight: bold;}
- 
-.userListSettingIcon {
-}
-
-=======
-#user-contents {
-	padding-bottom: 10px;
- }
- .userNameEntry{
-	height:20px; 
-	overflow:hidden;
-	width:90px; 
-	word-wrap:break-word; 
- }
-.user-entry tr:nth-child(even) {background-color: rgb(245,245,245);}
-.user-entry tr:hover {font-weight: bold;}
-.userListSettingIcon {}
-
->>>>>>> 7eb22d41
+#users {
+	margin-left: 0.5%;
+	padding-bottom: 10px;
+	width: 12%;
+ }
+#user-contents {
+	padding-bottom: 10px;
+ }
+ .userNameEntry{
+	height:20px; 
+	overflow:hidden;
+	width:90px; 
+	word-wrap:break-word; 
+ }
+.user-entry tr:nth-child(even) {background-color: rgb(245,245,245);}
+.user-entry tr:hover {font-weight: bold;}
+.userListSettingIcon {}