--- conflicted
+++ resolved
@@ -1,122 +1,81 @@
-<template name="main">
-   <head>
-      <title>BigBlueButton Meteor</title>
-   </head>
-   <body>
-      <div>
-         {{>header}}
-      </div>
-      <div id="main" class="row-fluid">
-         {{> usersList}}
-         {{> chatbar}}
-         {{> whiteboard}}
-      </div>
-   </body>
-   {{doFinalStuff}}
-
-   <audio id="remote-media" autoplay="autoplay" ></audio>
-</template>
-
-<template name="header">
-   {{#if getInSession "display_navbar"}}
-      <div class="navbar navbar-default navbar-static-top" role="navigation">
-         {{#with getCurrentUser}}
-            {{#if getInSession "display_usersList"}}
-<<<<<<< HEAD
-               {{> makeButton id=userId btn_class="navbarIconToggleActive usersListIcon navbar-brand" i_class="user" _id=_id}}
-            {{else}}
-               {{> makeButton id=userId btn_class="usersListIcon navbar-brand" i_class="user" _id=_id}}
-            {{/if}}
-            
-            {{#if getInSession "display_chatbar"}}
-               {{> makeButton id=userId btn_class="navbarIconToggleActive chatBarIcon navbar-brand" i_class="comment" _id=_id}}
-            {{else}}
-               {{> makeButton id=userId btn_class="chatBarIcon navbar-brand" i_class="comment" _id=_id}}
-            {{/if}}
-
-            {{#if isUserSharingVideo user}}
-               {{> makeButton id=userId btn_class="navbarIconToggleActive videoFeedIcon navbar-brand" i_class="facetime-video" sharingVideo=true _id=_id}}
-            {{else}}
-               {{> makeButton id=userId btn_class="videoFeedIcon navbar-brand" i_class="stop" sharingVideo=false _id=_id}}
-=======
-               {{> makeButton id=userId btn_class="navbarIconToggleActive usersListIcon navbar-brand" i_class="user" _id=_id rel="tooltip" data_placement="bottom" title="Hide List of Users"}}
-            {{else}}
-               {{> makeButton id=userId btn_class="usersListIcon navbar-brand" i_class="user" _id=_id rel="tooltip" data_placement="bottom" title="Show List of Users"}}
-            {{/if}}
-            
-            {{#if getInSession "display_chatbar"}}
-               {{> makeButton id=userId btn_class="navbarIconToggleActive chatBarIcon navbar-brand" i_class="comment" _id=_id rel="tooltip" data_placement="bottom" title="Hide Message Pane"}}
-            {{else}}
-               {{> makeButton id=userId btn_class="chatBarIcon navbar-brand" i_class="comment" _id=_id rel="tooltip" data_placement="bottom" title="Show Message Pane"}}
-            {{/if}}
-
-            {{#if isUserSharingVideo user}}
-               {{> makeButton id=userId btn_class="navbarIconToggleActive videoFeedIcon navbar-brand" i_class="stop" sharingVideo=true _id=_id rel="tooltip" data_placement="bottom" title="Hide Webcams"}}
-            {{else}}
-               {{> makeButton id=userId btn_class="videoFeedIcon navbar-brand" i_class="facetime-video" sharingVideo=false _id=_id rel="tooltip" data_placement="bottom" title="Show Webcams"}}
->>>>>>> 2d101e25
-            {{/if}}
-
-            <!-- Join/hang up audio call -->
-            {{#if isUserSharingAudio user}}
-<<<<<<< HEAD
-               {{> makeButton id=userId btn_class="navbarIconToggleActive audioFeedIcon navbar-brand" i_class="headphones" sharingAudio=true _id=_id}}
-            {{else}}
-               {{> makeButton id=userId btn_class="audioFeedIcon navbar-brand" i_class="volume-off" sharingAudio=false _id=_id}}
-=======
-               {{> makeButton id=userId btn_class="navbarIconToggleActive audioFeedIcon navbar-brand" i_class="volume-off" sharingAudio=true _id=_id rel="tooltip" data_placement="bottom" title="Leave Audio Call"}}
-            {{else}}
-               {{> makeButton id=userId btn_class="audioFeedIcon navbar-brand" i_class="headphones" sharingAudio=false _id=_id rel="tooltip" data_placement="bottom" title="Join Audio Call"}}
->>>>>>> 2d101e25
-            {{/if}}
-
-            <!-- Mute/unmute user -->
-            {{#if isUserSharingAudio user}}
-            <!-- Should use much more noticeable icons than just bootstraps volume-up & volume-down to differentiate talking but it is good for now -->
-               {{#if isUserTalking user}}
-<<<<<<< HEAD
-                  {{> makeButton id=userId btn_class="navbarIconToggleActive muteIcon navbar-brand" i_class="volume-up" sharingAudio=true _id=_id}}
-               {{else}}
-                  {{> makeButton id=userId btn_class="navbarIconToggleActive muteIcon navbar-brand" i_class="volume-down" sharingAudio=true _id=_id}}
-=======
-                  {{> makeButton id=userId btn_class="navbarIconToggleActive muteIcon navbar-brand" i_class="volume-up" sharingAudio=true _id=_id rel="tooltip" data_placement="bottom" title="Mute"}}
-               {{else}}
-                  {{> makeButton id=userId btn_class="navbarIconToggleActive muteIcon navbar-brand" i_class="volume-down" sharingAudio=true _id=_id rel="tooltip" data_placement="bottom" title="Unmute"}}
->>>>>>> 2d101e25
-               {{/if}}
-            {{/if}}
-
-            {{#if user.raise_hand}}
-<<<<<<< HEAD
-               {{> makeButton id=userId btn_class="navbarIconToggleActive navbar-brand" i_class="hand-up" isDisabled="disabled"}}
-            {{else}}
-               {{> makeButton id=userId btn_class="raiseHand navbar-brand" i_class="hand-up"}}
-            {{/if}}
-
-            {{> makeButton id="" btn_class="hideNavbarIcon pull-right navbar-brand" i_class="chevron-up"}}
-            {{> makeButton id="userId" btn_class="signOutIcon pull-right navbar-brand" i_class="log-out"}}
-            {{> makeButton id="userId" btn_class="settingsIcon pull-right navbar-brand" i_class="cog"}}
-=======
-               {{> makeButton id=userId btn_class="navbarIconToggleActive navbar-brand" i_class="hand-up" isDisabled="disabled" rel="tooltip" data_placement="bottom" title="Your hand is raised"}}
-            {{else}}
-               {{> makeButton id=userId btn_class="raiseHand navbar-brand" i_class="hand-up" rel="tooltip" data_placement="bottom" title="Raise your hand"}}
-            {{/if}}
-
-            {{> makeButton id="" btn_class="hideNavbarIcon pull-right navbar-brand" i_class="chevron-up" rel="tooltip" data_placement="bottom" title="Hide Navbar"}}
-            {{> makeButton id="userId" btn_class="signOutIcon pull-right navbar-brand" i_class="log-out" rel="tooltip" data_placement="bottom" title="Logout"}}
-            {{> makeButton id="userId" btn_class="settingsIcon pull-right navbar-brand" i_class="cog" rel="tooltip" data_placement="bottom" title="Settings"}}
->>>>>>> 2d101e25
-         {{/with}}
-      </div>
-   {{else}}
-      <!-- User wants to hide navbar. The button for bringing the navbar back needs to still be available. Perhaps it should appear/disappear in the future on hover? Something to add later. -->
-      {{> makeButton id="" btn_class="hideNavbarIcon pull-right navbar-brand" i_class="chevron-down" rel="tooltip" data_placement="bottom" title="Display Navbar"}}
-   {{/if}}
-</template>
-
-<template name="makeButton">
-   <button type="submit" id="{{id}}" class="{{btn_class}} btn" {{isDisabled}} rel="{{rel}}" data-placement="{{data_placement}}" title="{{title}}">
-      <i class="glyphicon glyphicon-{{i_class}}"></i>
-   </button>
-</template>
-
+<template name="main">
+   <head>
+      <title>BigBlueButton Meteor</title>
+   </head>
+   <body>
+      <div>
+         {{>header}}
+      </div>
+      <div id="main" class="row-fluid">
+         {{> usersList}}
+         {{> chatbar}}
+         {{> whiteboard}}
+      </div>
+   </body>
+   {{doFinalStuff}}
+
+   <audio id="remote-media" autoplay="autoplay" ></audio>
+</template>
+
+<template name="header">
+   {{#if getInSession "display_navbar"}}
+      <div class="navbar navbar-default navbar-static-top" role="navigation">
+         {{#with getCurrentUser}}
+            {{#if getInSession "display_usersList"}}
+               {{> makeButton id=userId btn_class="navbarIconToggleActive usersListIcon navbar-brand" i_class="user" _id=_id rel="tooltip" data_placement="bottom" title="Hide List of Users"}}
+            {{else}}
+               {{> makeButton id=userId btn_class="usersListIcon navbar-brand" i_class="user" _id=_id rel="tooltip" data_placement="bottom" title="Show List of Users"}}
+            {{/if}}
+            
+            {{#if getInSession "display_chatbar"}}
+               {{> makeButton id=userId btn_class="navbarIconToggleActive chatBarIcon navbar-brand" i_class="comment" _id=_id rel="tooltip" data_placement="bottom" title="Hide Message Pane"}}
+            {{else}}
+               {{> makeButton id=userId btn_class="chatBarIcon navbar-brand" i_class="comment" _id=_id rel="tooltip" data_placement="bottom" title="Show Message Pane"}}
+            {{/if}}
+
+            {{#if isUserSharingVideo user}}
+               {{> makeButton id=userId btn_class="navbarIconToggleActive videoFeedIcon navbar-brand" i_class="stop" sharingVideo=true _id=_id rel="tooltip" data_placement="bottom" title="Hide Webcams"}}
+            {{else}}
+               {{> makeButton id=userId btn_class="videoFeedIcon navbar-brand" i_class="facetime-video" sharingVideo=false _id=_id rel="tooltip" data_placement="bottom" title="Show Webcams"}}
+            {{/if}}
+
+            <!-- Join/hang up audio call -->
+            {{#if isUserSharingAudio user}}
+               {{> makeButton id=userId btn_class="navbarIconToggleActive audioFeedIcon navbar-brand" i_class="volume-off" sharingAudio=true _id=_id rel="tooltip" data_placement="bottom" title="Leave Audio Call"}}
+            {{else}}
+               {{> makeButton id=userId btn_class="audioFeedIcon navbar-brand" i_class="headphones" sharingAudio=false _id=_id rel="tooltip" data_placement="bottom" title="Join Audio Call"}}
+            {{/if}}
+
+            <!-- Mute/unmute user -->
+            {{#if isUserSharingAudio user}}
+            <!-- Should use much more noticeable icons than just bootstraps volume-up & volume-down to differentiate talking but it is good for now -->
+               {{#if isUserTalking user}}
+                  {{> makeButton id=userId btn_class="navbarIconToggleActive muteIcon navbar-brand" i_class="volume-up" sharingAudio=true _id=_id rel="tooltip" data_placement="bottom" title="Mute"}}
+               {{else}}
+                  {{> makeButton id=userId btn_class="navbarIconToggleActive muteIcon navbar-brand" i_class="volume-down" sharingAudio=true _id=_id rel="tooltip" data_placement="bottom" title="Unmute"}}
+               {{/if}}
+            {{/if}}
+
+            {{#if user.raise_hand}}
+               {{> makeButton id=userId btn_class="navbarIconToggleActive navbar-brand" i_class="hand-up" isDisabled="disabled" rel="tooltip" data_placement="bottom" title="Your hand is raised"}}
+            {{else}}
+               {{> makeButton id=userId btn_class="raiseHand navbar-brand" i_class="hand-up" rel="tooltip" data_placement="bottom" title="Raise your hand"}}
+            {{/if}}
+
+            {{> makeButton id="" btn_class="hideNavbarIcon pull-right navbar-brand" i_class="chevron-up" rel="tooltip" data_placement="bottom" title="Hide Navbar"}}
+            {{> makeButton id="userId" btn_class="signOutIcon pull-right navbar-brand" i_class="log-out" rel="tooltip" data_placement="bottom" title="Logout"}}
+            {{> makeButton id="userId" btn_class="settingsIcon pull-right navbar-brand" i_class="cog" rel="tooltip" data_placement="bottom" title="Settings"}}
+         {{/with}}
+      </div>
+   {{else}}
+      <!-- User wants to hide navbar. The button for bringing the navbar back needs to still be available. Perhaps it should appear/disappear in the future on hover? Something to add later. -->
+      {{> makeButton id="" btn_class="hideNavbarIcon pull-right navbar-brand" i_class="chevron-down" rel="tooltip" data_placement="bottom" title="Display Navbar"}}
+   {{/if}}
+</template>
+
+<template name="makeButton">
+   <button type="submit" id="{{id}}" class="{{btn_class}} btn" {{isDisabled}} rel="{{rel}}" data-placement="{{data_placement}}" title="{{title}}">
+      <i class="glyphicon glyphicon-{{i_class}}"></i>
+   </button>
+</template>
+