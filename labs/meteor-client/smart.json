--- conflicted
+++ resolved
@@ -1,10 +1,7 @@
 {
   "packages": {
-<<<<<<< HEAD
     "redis": {},
-    "npm": {}
-=======
+    "npm": {},
     "bootstrap-3": {}
->>>>>>> 8cabd766
   }
 }