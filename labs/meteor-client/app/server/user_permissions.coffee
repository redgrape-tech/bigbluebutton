
moderator = null
presenter = null
viewer =
  # raising/lowering hand
  raiseOwnHand : true
  lowerOwnHand : true

  # muting
  muteSelf : true
  unmuteSelf : true

  logoutSelf : true

  #subscribing
  subscribeUsers: true
  subscribeChat: true

  #chat
  chatPublic: true #should make this dynamically modifiable later on
  chatPrivate: true #should make this dynamically modifiable later on

@isAllowedTo = (action, meetingId, userId, authToken) ->
  Meteor.log.info "in isAllowedTo: action-#{action}, userId=#{userId}, authToken=#{authToken}"

  user = Meteor.Users.findOne({meetingId:meetingId, userId: userId})
  if user?
    # we check if the user is who he claims to be
    if authToken is user.authToken
      if user.user?.role is 'VIEWER' or user.user?.role is undefined
        return viewer[action] or false
<<<<<<< HEAD
    Meteor.log.warn "in meetingId=#{meetingId} userId=#{userId} tried to perform #{action} without permission" #TODO make this a warning
    Meteor.log.error "..while the authToken for user #{userId}(#{Meteor.Users.findOne({meetingId:meetingId, userId: userId})?.user?.name}) was #{Meteor.Users.findOne({meetingId:meetingId, userId: userId}).authToken}"
=======
    Meteor.log.warn "in meetingId=#{meetingId} userId=#{userId} tried to perform #{action} without permission" +
     "..while the authToken was #{user.authToken}    and the user's object is #{JSON.stringify user}"
>>>>>>> fd9d9b02

    # the current version of the HTML5 client represents only VIEWER users
  return false<|MERGE_RESOLUTION|>--- conflicted
+++ resolved
@@ -29,13 +29,8 @@
     if authToken is user.authToken
       if user.user?.role is 'VIEWER' or user.user?.role is undefined
         return viewer[action] or false
-<<<<<<< HEAD
-    Meteor.log.warn "in meetingId=#{meetingId} userId=#{userId} tried to perform #{action} without permission" #TODO make this a warning
-    Meteor.log.error "..while the authToken for user #{userId}(#{Meteor.Users.findOne({meetingId:meetingId, userId: userId})?.user?.name}) was #{Meteor.Users.findOne({meetingId:meetingId, userId: userId}).authToken}"
-=======
     Meteor.log.warn "in meetingId=#{meetingId} userId=#{userId} tried to perform #{action} without permission" +
      "..while the authToken was #{user.authToken}    and the user's object is #{JSON.stringify user}"
->>>>>>> fd9d9b02
 
     # the current version of the HTML5 client represents only VIEWER users
   return false