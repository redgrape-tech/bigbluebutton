
moderator = null
presenter = null
viewer =
  # raising/lowering hand
  raiseOwnHand : true
  lowerOwnHand : true

  # muting
  muteSelf : true
  unmuteSelf : true

  logoutSelf : true

  #subscribing
  subscribeUsers: true
  subscribeChat: true

  #chat
  chatPublic: true #should make this dynamically modifiable later on
  chatPrivate: true #should make this dynamically modifiable later on

@isAllowedTo = (action, meetingId, userId, authToken) ->
  Meteor.log.info "in isAllowedTo: action-#{action}, userId=#{userId}, authToken=#{authToken}"

  user = Meteor.Users.findOne({meetingId:meetingId, userId: userId})
  if user?
    # we check if the user is who he claims to be
    if authToken is user.authToken
      if user.user?.role is 'VIEWER' or user.user?.role is undefined
        return viewer[action] or false
    Meteor.log.error "in meetingId=#{meetingId} userId=#{userId} tried to perform #{action} without permission" +
<<<<<<< HEAD
     "..while the authToken was #{user.authToken}    and the user's object is #{JSON.stringify user}"
=======
     "\n..while the authToken was #{user.authToken}    and the user's object is #{JSON.stringify user}"
>>>>>>> 48901315

    # the current version of the HTML5 client represents only VIEWER users
  return false<|MERGE_RESOLUTION|>--- conflicted
+++ resolved
@@ -30,11 +30,7 @@
       if user.user?.role is 'VIEWER' or user.user?.role is undefined
         return viewer[action] or false
     Meteor.log.error "in meetingId=#{meetingId} userId=#{userId} tried to perform #{action} without permission" +
-<<<<<<< HEAD
-     "..while the authToken was #{user.authToken}    and the user's object is #{JSON.stringify user}"
-=======
      "\n..while the authToken was #{user.authToken}    and the user's object is #{JSON.stringify user}"
->>>>>>> 48901315
 
     # the current version of the HTML5 client represents only VIEWER users
   return false