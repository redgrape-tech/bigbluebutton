--- conflicted
+++ resolved
@@ -1,133 +1,116 @@
-<template name="footer">
-   <div class="myFooter gradientBar navbar navbar-default navbar-fixed-bottom" role="navigation">
-      {{{getFooterString}}}
-   </div>
-</template>
-
-<template name="header">
-  {{#if getInSession "display_navbar"}}
-    <div id="navbar" class="myNavbar gradientBar navbar navbar-default navbar-fixed-top" role="navigation">
-      <div class="navbarUserButtons navbarSection">
-        <div id="collapseButtonSection">
-          {{> makeButton btn_class="navbarButton collapseButton" i_class="chevron-right" rel="tooltip" data_placement="bottom" title="Expand"}}
-        </div>
-        <div id='collapse-container' class='collapseSection'>
-
-          <!-- display/hide users list toggle -->
-          {{#if getInSession "display_usersList"}}
-            {{> makeButton btn_class="navbarIconToggleActive usersListIcon navbarButton" i_class="user" rel="tooltip" data_placement="bottom" title="Hide List of Users"}}
-          {{else}}
-            {{> makeButton btn_class="usersListIcon navbarButton" i_class="user" rel="tooltip" data_placement="bottom" title="Show List of Users"}}
-          {{/if}}
-
-          <!-- display/hide whiteboard toggle -->
-          {{#if getInSession "display_whiteboard"}}
-            {{> makeButton btn_class="navbarIconToggleActive whiteboardIcon navbarButton" i_class="pencil" rel="tooltip" data_placement="bottom" title="Hide Whiteboard"}}
-          {{else}}
-            {{> makeButton btn_class="whiteboardIcon navbarButton" i_class="pencil" rel="tooltip" data_placement="bottom" title="Show Whiteboard"}}
-          {{/if}}
-
-          <!-- display/hide chat bar toggle -->
-          {{#if getInSession "display_chatbar"}}
-            {{> makeButton btn_class="navbarIconToggleActive chatBarIcon navbarButton" i_class="comment" rel="tooltip" data_placement="bottom" title="Hide Message Pane"}}
-          {{else}}
-            {{> makeButton btn_class="chatBarIcon navbarButton" i_class="comment" rel="tooltip" data_placement="bottom" title="Show Message Pane"}}
-          {{/if}}
-
-          <!-- display/hide webcam streams toggle -->
-          <!-- {{#if isCurrentUserSharingVideo}}
-                 {{> makeButton btn_class="navbarIconToggleActive videoFeedIcon navbarButton" i_class="stop" sharingVideo=true rel="tooltip" data_placement="bottom" title="Hide Webcams"}}
-               {{else}}
-                 {{> makeButton btn_class="videoFeedIcon navbarButton" i_class="facetime-video" sharingVideo=false rel="tooltip" data_placement="bottom" title="Show Webcams"}}
-               {{/if}} -->
-
-          <!-- Join/hang up audio call -->
-          {{#if isCurrentUserSharingAudio}}
-            {{> makeButton btn_class="navbarIconToggleActive audioFeedIcon navbarButton" i_class="volume-off" sharingAudio=true rel="tooltip" data_placement="bottom" title="Leave Audio Call"}}
-
-            {{#if isCurrentUserMuted}}
-              {{> makeButton btn_class="muteIcon navbarButton" i_class="volume-off" sharingAudio=true rel="tooltip" data_placement="bottom" title="Unmute"}}
-            {{else}}
-              {{#if isCurrentUserTalking}}
-                {{> makeButton btn_class="navbarIconToggleActive muteIcon navbarButton" i_class="volume-up" sharingAudio=true rel="tooltip" data_placement="bottom" title="Mute"}}
-              {{else}}
-                {{> makeButton btn_class="navbarIconToggleActive muteIcon navbarButton" i_class="volume-down" sharingAudio=true rel="tooltip" data_placement="bottom" title="Mute"}}
-              {{/if}}
-            {{/if}}
-
-          {{else}}
-            {{> makeButton btn_class="audioFeedIcon navbarButton" i_class="headphones" sharingAudio=false rel="tooltip" data_placement="bottom" title="Join Audio Call"}}
-          {{/if}}
-
-<<<<<<< HEAD
-				{{> recordingStatus}}
-			</div>
-			<div class="navbarTitle navbarSection"><span>{{getMeetingName}}</span></div>
-			<div class="navbarSettingsButtons navbarSection">
-               <!-- {{> makeButton id="userId" btn_class="settingsIcon navbarButton" i_class="cog" rel="tooltip" data_placement="bottom" title="Settings"}} -->
-               <!-- {{> makeButton btn_class="hideNavbarIcon navbarButton" i_class="chevron-up" rel="tooltip" data_placement="bottom" title="Hide Navbar"}} -->
-               {{> makeButton btn_class="signOutIcon navbarButton" i_class="log-out" rel="tooltip" data_placement="bottom" title="Logout"}}
-			</div>
-		</div>
-		{{recalculateLayout}}
-		<div class="navbarFiller"></div>
-	{{else}}
-         {{> makeButton id="navbarMinimizedButton" btn_class="hideNavbarIcon navbarMinimizedButtonSmall" i_class="chevron-down" rel="tooltip" data_placement="bottom" title="Display Navbar"}}
-   {{/if}}
-=======
-          {{#if isCurrentUserRaisingHand}}
-            {{> makeButton btn_class="lowerHand navbarIconToggleActive navbarButton" i_class="hand-up" rel="tooltip" data_placement="bottom" title="Lower your hand"}}
-          {{else}}
-            {{> makeButton btn_class="raiseHand  navbarButton" i_class="hand-up" rel="tooltip" data_placement="bottom" title="Raise your hand"}}
-          {{/if}}
-
-          {{> recordingStatus}}
-        </div>
-      </div>
-      <div class="navbarTitle navbarSection"><span>{{getMeetingName}}</span></div>
-      <div class="navbarSettingsButtons navbarSection">
-        <!-- {{> makeButton id="userId" btn_class="settingsIcon navbarButton" i_class="cog" rel="tooltip" data_placement="bottom" title="Settings"}} -->
-        <!-- {{> makeButton btn_class="hideNavbarIcon navbarButton" i_class="chevron-up" rel="tooltip" data_placement="bottom" title="Hide Navbar"}} -->
-        {{> makeButton btn_class="signOutIcon navbarButton" i_class="log-out" rel="tooltip" data_placement="bottom" title="Logout"}}
-      </div>
-    </div>
-    <div class="navbarFiller"></div>
-  {{else}}
-    {{> makeButton id="navbarMinimizedButton" btn_class="hideNavbarIcon navbarMinimizedButtonSmall" i_class="chevron-down" rel="tooltip" data_placement="bottom" title="Display Navbar"}}
-  {{/if}}
->>>>>>> fd9d9b02
-</template>
-
-<template name="main">
-	{{setTitle}}
-	<body>
-        <div id="dialog" title="Confirm Logout">
-            <p>Are you sure you want to log out?</p>
-        </div>
-		<div id="main" class="mainContainer row-fluid">
- 		{{#if isDisconnected}}
-			{{>status}}
-		{{else}}
-			<div>{{> header}}</div>
-			{{> whiteboard id="whiteboard" title=getWhiteboardTitle name="whiteboard"}}
-			{{> chatbar id="chat" title="Chat" name="chatbar"}}
-			{{> usersList id="users" name="usersList"}}
-			<audio id="remote-media" autoplay="autoplay"></audio>
-			{{> footer}}
-		{{/if}}
-		</div>
-	</body>
-</template>
-
-<template name="recordingStatus">
-	<!-- Recording status of the meeting -->
-	{{#with getCurrentMeeting}}
-		{{#if intendedForRecording}} 
-			{{#if currentlyBeingRecorded}}
-				<button class="recordingStatus recordingStatusTrue" rel="tooltip" data-placement="bottom" title="This Meeting is Being Recorded"><span class="glyphicon glyphicon-record"></span> Recording</button>
-			{{else}}
-				<button class="recordingStatus recordingStatusFalse" rel="tooltip" data-placement="bottom" title="This Meeting is Not Currently Being Recorded"><span class="glyphicon glyphicon-record"></span></button>
-			{{/if}}
-		{{/if}}
-	{{/with}}
-</template>
+<template name="footer">
+   <div class="myFooter gradientBar navbar navbar-default navbar-fixed-bottom" role="navigation">
+      {{{getFooterString}}}
+   </div>
+</template>
+
+<template name="header">
+  {{#if getInSession "display_navbar"}}
+    <div id="navbar" class="myNavbar gradientBar navbar navbar-default navbar-fixed-top" role="navigation">
+      <div class="navbarUserButtons navbarSection">
+        <div id="collapseButtonSection">
+          {{> makeButton btn_class="navbarButton collapseButton" i_class="chevron-right" rel="tooltip" data_placement="bottom" title="Expand"}}
+        </div>
+        <div id='collapse-container' class='collapseSection'>
+
+          <!-- display/hide users list toggle -->
+          {{#if getInSession "display_usersList"}}
+            {{> makeButton btn_class="navbarIconToggleActive usersListIcon navbarButton" i_class="user" rel="tooltip" data_placement="bottom" title="Hide List of Users"}}
+          {{else}}
+            {{> makeButton btn_class="usersListIcon navbarButton" i_class="user" rel="tooltip" data_placement="bottom" title="Show List of Users"}}
+          {{/if}}
+
+          <!-- display/hide whiteboard toggle -->
+          {{#if getInSession "display_whiteboard"}}
+            {{> makeButton btn_class="navbarIconToggleActive whiteboardIcon navbarButton" i_class="pencil" rel="tooltip" data_placement="bottom" title="Hide Whiteboard"}}
+          {{else}}
+            {{> makeButton btn_class="whiteboardIcon navbarButton" i_class="pencil" rel="tooltip" data_placement="bottom" title="Show Whiteboard"}}
+          {{/if}}
+
+          <!-- display/hide chat bar toggle -->
+          {{#if getInSession "display_chatbar"}}
+            {{> makeButton btn_class="navbarIconToggleActive chatBarIcon navbarButton" i_class="comment" rel="tooltip" data_placement="bottom" title="Hide Message Pane"}}
+          {{else}}
+            {{> makeButton btn_class="chatBarIcon navbarButton" i_class="comment" rel="tooltip" data_placement="bottom" title="Show Message Pane"}}
+          {{/if}}
+
+          <!-- display/hide webcam streams toggle -->
+          <!-- {{#if isCurrentUserSharingVideo}}
+                 {{> makeButton btn_class="navbarIconToggleActive videoFeedIcon navbarButton" i_class="stop" sharingVideo=true rel="tooltip" data_placement="bottom" title="Hide Webcams"}}
+               {{else}}
+                 {{> makeButton btn_class="videoFeedIcon navbarButton" i_class="facetime-video" sharingVideo=false rel="tooltip" data_placement="bottom" title="Show Webcams"}}
+               {{/if}} -->
+
+          <!-- Join/hang up audio call -->
+          {{#if isCurrentUserSharingAudio}}
+            {{> makeButton btn_class="navbarIconToggleActive audioFeedIcon navbarButton" i_class="volume-off" sharingAudio=true rel="tooltip" data_placement="bottom" title="Leave Audio Call"}}
+
+            {{#if isCurrentUserMuted}}
+              {{> makeButton btn_class="muteIcon navbarButton" i_class="volume-off" sharingAudio=true rel="tooltip" data_placement="bottom" title="Unmute"}}
+            {{else}}
+              {{#if isCurrentUserTalking}}
+                {{> makeButton btn_class="navbarIconToggleActive muteIcon navbarButton" i_class="volume-up" sharingAudio=true rel="tooltip" data_placement="bottom" title="Mute"}}
+              {{else}}
+                {{> makeButton btn_class="navbarIconToggleActive muteIcon navbarButton" i_class="volume-down" sharingAudio=true rel="tooltip" data_placement="bottom" title="Mute"}}
+              {{/if}}
+            {{/if}}
+
+          {{else}}
+            {{> makeButton btn_class="audioFeedIcon navbarButton" i_class="headphones" sharingAudio=false rel="tooltip" data_placement="bottom" title="Join Audio Call"}}
+          {{/if}}
+
+          {{#if isCurrentUserRaisingHand}}
+            {{> makeButton btn_class="lowerHand navbarIconToggleActive navbarButton" i_class="hand-up" rel="tooltip" data_placement="bottom" title="Lower your hand"}}
+          {{else}}
+            {{> makeButton btn_class="raiseHand  navbarButton" i_class="hand-up" rel="tooltip" data_placement="bottom" title="Raise your hand"}}
+          {{/if}}
+
+          {{> recordingStatus}}
+        </div>
+      </div>
+      <div class="navbarTitle navbarSection"><span>{{getMeetingName}}</span></div>
+      <div class="navbarSettingsButtons navbarSection">
+        <!-- {{> makeButton id="userId" btn_class="settingsIcon navbarButton" i_class="cog" rel="tooltip" data_placement="bottom" title="Settings"}} -->
+        <!-- {{> makeButton btn_class="hideNavbarIcon navbarButton" i_class="chevron-up" rel="tooltip" data_placement="bottom" title="Hide Navbar"}} -->
+        {{> makeButton btn_class="signOutIcon navbarButton" i_class="log-out" rel="tooltip" data_placement="bottom" title="Logout"}}
+      </div>
+    </div>
+    <div class="navbarFiller"></div>
+  {{else}}
+    {{> makeButton id="navbarMinimizedButton" btn_class="hideNavbarIcon navbarMinimizedButtonSmall" i_class="chevron-down" rel="tooltip" data_placement="bottom" title="Display Navbar"}}
+  {{/if}}
+</template>
+
+<template name="main">
+	{{setTitle}}
+	<body>
+        <div id="dialog" title="Confirm Logout">
+            <p>Are you sure you want to log out?</p>
+        </div>
+		<div id="main" class="mainContainer row-fluid">
+ 		{{#if isDisconnected}}
+			{{>status}}
+		{{else}}
+			<div>{{> header}}</div>
+			{{> whiteboard id="whiteboard" title=getWhiteboardTitle name="whiteboard"}}
+			{{> chatbar id="chat" title="Chat" name="chatbar"}}
+			{{> usersList id="users" name="usersList"}}
+			<audio id="remote-media" autoplay="autoplay"></audio>
+			{{> footer}}
+		{{/if}}
+		</div>
+	</body>
+</template>
+
+<template name="recordingStatus">
+	<!-- Recording status of the meeting -->
+	{{#with getCurrentMeeting}}
+		{{#if intendedForRecording}} 
+			{{#if currentlyBeingRecorded}}
+				<button class="recordingStatus recordingStatusTrue" rel="tooltip" data-placement="bottom" title="This Meeting is Being Recorded"><span class="glyphicon glyphicon-record"></span> Recording</button>
+			{{else}}
+				<button class="recordingStatus recordingStatusFalse" rel="tooltip" data-placement="bottom" title="This Meeting is Not Currently Being Recorded"><span class="glyphicon glyphicon-record"></span></button>
+			{{/if}}
+		{{/if}}
+	{{/with}}
+</template>