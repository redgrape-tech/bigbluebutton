

<template name="displayUserIcons">
  {{#if isUserSharingVideo userId}}
    <span class="userListSettingIcon glyphicon glyphicon-facetime-video" rel="tooltip" data-placement="bottom" title="{{user.name}} is sharing their webcam"></span>
  {{/if}}

  {{#if isUserSharingAudio userId}}
    {{#if isCurrentUser userId}}
      {{#if isUserMuted userId}}
        <span class="muteIcon userListSettingIcon glyphicon glyphicon-volume-off" rel="tooltip" data-placement="bottom" title="Unmute yourself"></span>
      {{else}}
        {{#if isCurrentUserTalking}}
          <span class="muteIcon userListSettingIcon glyphicon glyphicon-volume-up" rel="tooltip" data-placement="bottom" title="is talking"></span>
        {{else}}
          <span class="muteIcon userListSettingIcon glyphicon glyphicon-volume-down" rel="tooltip" data-placement="bottom" title="is not talking"></span>
        {{/if}}
      {{/if}}
    {{else}}
      {{#if isUserMuted userId}}
        <span class="userListSettingIcon glyphicon glyphicon-volume-off" rel="tooltip" data-placement="bottom" title="{{user.name}} is muted"></span>
      {{else}}
        {{#if isUserTalking userId}}
          <span class="userListSettingIcon glyphicon glyphicon-volume-up" rel="tooltip" data-placement="bottom" title="{{user.name}} is talking"></span>
        {{else}}
          <span class="userListSettingIcon glyphicon glyphicon-volume-down" rel="tooltip" data-placement="bottom" title="{{user.name}} is not talking"></span>
        {{/if}}
      {{/if}}
    {{/if}}
  {{/if}}

  {{#if isUserListenOnly userId}}
    <span class="userListSettingIcon glyphicon glyphicon-headphones" title="Listening only"></span>
  {{/if}}

  {{#if user.presenter}}
    <span class="userListSettingIcon glyphicon glyphicon-picture" rel="tooltip" data-placement="bottom" title="{{user.name}} is the presenter"></span>
  {{else}}
    {{#if equals user.role "MODERATOR"}}
      <span class="userListSettingIcon glyphicon glyphicon-user" rel="tooltip" data-placement="bottom" title="{{user.name}} is a moderator"></span>
    {{/if}}
  {{/if}}

  {{#if user.raise_hand}}
    {{#if isCurrentUser userId}}
      <span class="raisedHandIcon userListSettingIcon glyphicon glyphicon-hand-up" rel="tooltip" data-placement="bottom" title="Lower your hand"></span>
    {{else}}
      <span class="userListSettingIcon glyphicon glyphicon-hand-up" rel="tooltip" data-placement="bottom" title="{{user.name}} has raised their hand"></span>
    {{/if}}
  {{/if}}
</template>

<template name="usernameEntry">
<<<<<<< HEAD

  <!-- Tyler Added Start -->
  <!--
  <ul class="usersList">
    <li>
      <span class="userItem">Tyler</span>
      <div class="userIcons">
        <span class="userListSettingIcon glyphicon glyphicon-picture" rel="tooltip" data-placement="bottom" title="{{user.name}} is the presenter"></span>
        <span class="muteIcon userListSettingIcon glyphicon glyphicon-volume-up" rel="tooltip" data-placement="bottom" title="is talking"></span>
        <span class="userListSettingIcon glyphicon glyphicon-volume-up" rel="tooltip" data-placement="bottom" title="{{user.name}} is talking"></span>
       </div>
    </li>
    <li>
      <span class="userItem">Tyler</span>
      <div class="userIcons">
        <span class="userListSettingIcon glyphicon glyphicon-picture" rel="tooltip" data-placement="bottom" title="{{user.name}} is the presenter"></span>
        <span class="muteIcon userListSettingIcon glyphicon glyphicon-volume-up" rel="tooltip" data-placement="bottom" title="is talking"></span>
        <span class="userListSettingIcon glyphicon glyphicon-volume-up" rel="tooltip" data-placement="bottom" title="{{user.name}} is talking"></span>
       </div>
    </li>
    <li>
      <span class="userItem">Tyler</span>
      <div class="userIcons">
        <span class="userListSettingIcon glyphicon glyphicon-picture" rel="tooltip" data-placement="bottom" title="{{user.name}} is the presenter"></span>
        <span class="muteIcon userListSettingIcon glyphicon glyphicon-volume-up" rel="tooltip" data-placement="bottom" title="is talking"></span>
        <span class="userListSettingIcon glyphicon glyphicon-volume-up" rel="tooltip" data-placement="bottom" title="{{user.name}} is talking"></span>
       </div>
    </li>
    <li>
      <span class="userItem">Tyler</span>
      <div class="userIcons">
        <span class="userListSettingIcon glyphicon glyphicon-picture" rel="tooltip" data-placement="bottom" title="{{user.name}} is the presenter"></span>
        <span class="muteIcon userListSettingIcon glyphicon glyphicon-volume-up" rel="tooltip" data-placement="bottom" title="is talking"></span>
        <span class="userListSettingIcon glyphicon glyphicon-volume-up" rel="tooltip" data-placement="bottom" title="{{user.name}} is talking"></span>
       </div>
    </li> 
  </ul> -->
  <!-- Tyler Added End -->
	<span class="userNameContainer">
		{{#if isCurrentUser userId}}
			<span class="userCurrent userNameEntry" rel="tooltip" data-placement="bottom" title="{{user.name}} (you)">
				{{user.name}} (you)
			</span>
		{{else}}
			<span class="userNameEntry" rel="tooltip" data-placement="bottom" title="{{user.name}}">
				{{user.name}}
			</span>
		{{/if}}
	</span>
=======
  {{#if isCurrentUser userId}}
    <span class="userCurrent userNameEntry" rel="tooltip" data-placement="bottom" title="{{user.name}} (you)">
      {{user.name}} (you)
    </span>
  {{else}}
    <span class="userNameEntry" rel="tooltip" data-placement="bottom" title="{{user.name}}">
      {{user.name}}
    </span>
  {{/if}}
>>>>>>> 0a6e8a9b
</template>

<template name="userItem">
  <div id="username">
    {{> usernameEntry}}
  </div>
  <div id="usericons">
    {{> displayUserIcons}}
  </div>
</template>
<|MERGE_RESOLUTION|>--- conflicted
+++ resolved
@@ -1,124 +1,72 @@
-
-
-<template name="displayUserIcons">
-  {{#if isUserSharingVideo userId}}
-    <span class="userListSettingIcon glyphicon glyphicon-facetime-video" rel="tooltip" data-placement="bottom" title="{{user.name}} is sharing their webcam"></span>
-  {{/if}}
-
-  {{#if isUserSharingAudio userId}}
-    {{#if isCurrentUser userId}}
-      {{#if isUserMuted userId}}
-        <span class="muteIcon userListSettingIcon glyphicon glyphicon-volume-off" rel="tooltip" data-placement="bottom" title="Unmute yourself"></span>
-      {{else}}
-        {{#if isCurrentUserTalking}}
-          <span class="muteIcon userListSettingIcon glyphicon glyphicon-volume-up" rel="tooltip" data-placement="bottom" title="is talking"></span>
-        {{else}}
-          <span class="muteIcon userListSettingIcon glyphicon glyphicon-volume-down" rel="tooltip" data-placement="bottom" title="is not talking"></span>
-        {{/if}}
-      {{/if}}
-    {{else}}
-      {{#if isUserMuted userId}}
-        <span class="userListSettingIcon glyphicon glyphicon-volume-off" rel="tooltip" data-placement="bottom" title="{{user.name}} is muted"></span>
-      {{else}}
-        {{#if isUserTalking userId}}
-          <span class="userListSettingIcon glyphicon glyphicon-volume-up" rel="tooltip" data-placement="bottom" title="{{user.name}} is talking"></span>
-        {{else}}
-          <span class="userListSettingIcon glyphicon glyphicon-volume-down" rel="tooltip" data-placement="bottom" title="{{user.name}} is not talking"></span>
-        {{/if}}
-      {{/if}}
-    {{/if}}
-  {{/if}}
-
-  {{#if isUserListenOnly userId}}
-    <span class="userListSettingIcon glyphicon glyphicon-headphones" title="Listening only"></span>
-  {{/if}}
-
-  {{#if user.presenter}}
-    <span class="userListSettingIcon glyphicon glyphicon-picture" rel="tooltip" data-placement="bottom" title="{{user.name}} is the presenter"></span>
-  {{else}}
-    {{#if equals user.role "MODERATOR"}}
-      <span class="userListSettingIcon glyphicon glyphicon-user" rel="tooltip" data-placement="bottom" title="{{user.name}} is a moderator"></span>
-    {{/if}}
-  {{/if}}
-
-  {{#if user.raise_hand}}
-    {{#if isCurrentUser userId}}
-      <span class="raisedHandIcon userListSettingIcon glyphicon glyphicon-hand-up" rel="tooltip" data-placement="bottom" title="Lower your hand"></span>
-    {{else}}
-      <span class="userListSettingIcon glyphicon glyphicon-hand-up" rel="tooltip" data-placement="bottom" title="{{user.name}} has raised their hand"></span>
-    {{/if}}
-  {{/if}}
-</template>
-
-<template name="usernameEntry">
-<<<<<<< HEAD
-
-  <!-- Tyler Added Start -->
-  <!--
-  <ul class="usersList">
-    <li>
-      <span class="userItem">Tyler</span>
-      <div class="userIcons">
-        <span class="userListSettingIcon glyphicon glyphicon-picture" rel="tooltip" data-placement="bottom" title="{{user.name}} is the presenter"></span>
-        <span class="muteIcon userListSettingIcon glyphicon glyphicon-volume-up" rel="tooltip" data-placement="bottom" title="is talking"></span>
-        <span class="userListSettingIcon glyphicon glyphicon-volume-up" rel="tooltip" data-placement="bottom" title="{{user.name}} is talking"></span>
-       </div>
-    </li>
-    <li>
-      <span class="userItem">Tyler</span>
-      <div class="userIcons">
-        <span class="userListSettingIcon glyphicon glyphicon-picture" rel="tooltip" data-placement="bottom" title="{{user.name}} is the presenter"></span>
-        <span class="muteIcon userListSettingIcon glyphicon glyphicon-volume-up" rel="tooltip" data-placement="bottom" title="is talking"></span>
-        <span class="userListSettingIcon glyphicon glyphicon-volume-up" rel="tooltip" data-placement="bottom" title="{{user.name}} is talking"></span>
-       </div>
-    </li>
-    <li>
-      <span class="userItem">Tyler</span>
-      <div class="userIcons">
-        <span class="userListSettingIcon glyphicon glyphicon-picture" rel="tooltip" data-placement="bottom" title="{{user.name}} is the presenter"></span>
-        <span class="muteIcon userListSettingIcon glyphicon glyphicon-volume-up" rel="tooltip" data-placement="bottom" title="is talking"></span>
-        <span class="userListSettingIcon glyphicon glyphicon-volume-up" rel="tooltip" data-placement="bottom" title="{{user.name}} is talking"></span>
-       </div>
-    </li>
-    <li>
-      <span class="userItem">Tyler</span>
-      <div class="userIcons">
-        <span class="userListSettingIcon glyphicon glyphicon-picture" rel="tooltip" data-placement="bottom" title="{{user.name}} is the presenter"></span>
-        <span class="muteIcon userListSettingIcon glyphicon glyphicon-volume-up" rel="tooltip" data-placement="bottom" title="is talking"></span>
-        <span class="userListSettingIcon glyphicon glyphicon-volume-up" rel="tooltip" data-placement="bottom" title="{{user.name}} is talking"></span>
-       </div>
-    </li> 
-  </ul> -->
-  <!-- Tyler Added End -->
-	<span class="userNameContainer">
-		{{#if isCurrentUser userId}}
-			<span class="userCurrent userNameEntry" rel="tooltip" data-placement="bottom" title="{{user.name}} (you)">
-				{{user.name}} (you)
-			</span>
-		{{else}}
-			<span class="userNameEntry" rel="tooltip" data-placement="bottom" title="{{user.name}}">
-				{{user.name}}
-			</span>
-		{{/if}}
-	</span>
-=======
-  {{#if isCurrentUser userId}}
-    <span class="userCurrent userNameEntry" rel="tooltip" data-placement="bottom" title="{{user.name}} (you)">
-      {{user.name}} (you)
-    </span>
-  {{else}}
-    <span class="userNameEntry" rel="tooltip" data-placement="bottom" title="{{user.name}}">
-      {{user.name}}
-    </span>
-  {{/if}}
->>>>>>> 0a6e8a9b
-</template>
-
-<template name="userItem">
-  <div id="username">
-    {{> usernameEntry}}
-  </div>
-  <div id="usericons">
-    {{> displayUserIcons}}
-  </div>
-</template>
+
+
+<template name="displayUserIcons">
+  {{#if isUserSharingVideo userId}}
+    <span class="userListSettingIcon glyphicon glyphicon-facetime-video" rel="tooltip" data-placement="bottom" title="{{user.name}} is sharing their webcam"></span>
+  {{/if}}
+
+  {{#if isUserSharingAudio userId}}
+    {{#if isCurrentUser userId}}
+      {{#if isUserMuted userId}}
+        <span class="muteIcon userListSettingIcon glyphicon glyphicon-volume-off" rel="tooltip" data-placement="bottom" title="Unmute yourself"></span>
+      {{else}}
+        {{#if isCurrentUserTalking}}
+          <span class="muteIcon userListSettingIcon glyphicon glyphicon-volume-up" rel="tooltip" data-placement="bottom" title="is talking"></span>
+        {{else}}
+          <span class="muteIcon userListSettingIcon glyphicon glyphicon-volume-down" rel="tooltip" data-placement="bottom" title="is not talking"></span>
+        {{/if}}
+      {{/if}}
+    {{else}}
+      {{#if isUserMuted userId}}
+        <span class="userListSettingIcon glyphicon glyphicon-volume-off" rel="tooltip" data-placement="bottom" title="{{user.name}} is muted"></span>
+      {{else}}
+        {{#if isUserTalking userId}}
+          <span class="userListSettingIcon glyphicon glyphicon-volume-up" rel="tooltip" data-placement="bottom" title="{{user.name}} is talking"></span>
+        {{else}}
+          <span class="userListSettingIcon glyphicon glyphicon-volume-down" rel="tooltip" data-placement="bottom" title="{{user.name}} is not talking"></span>
+        {{/if}}
+      {{/if}}
+    {{/if}}
+  {{/if}}
+
+  {{#if isUserListenOnly userId}}
+    <span class="userListSettingIcon glyphicon glyphicon-headphones" title="Listening only"></span>
+  {{/if}}
+
+  {{#if user.presenter}}
+    <span class="userListSettingIcon glyphicon glyphicon-picture" rel="tooltip" data-placement="bottom" title="{{user.name}} is the presenter"></span>
+  {{else}}
+    {{#if equals user.role "MODERATOR"}}
+      <span class="userListSettingIcon glyphicon glyphicon-user" rel="tooltip" data-placement="bottom" title="{{user.name}} is a moderator"></span>
+    {{/if}}
+  {{/if}}
+
+  {{#if user.raise_hand}}
+    {{#if isCurrentUser userId}}
+      <span class="raisedHandIcon userListSettingIcon glyphicon glyphicon-hand-up" rel="tooltip" data-placement="bottom" title="Lower your hand"></span>
+    {{else}}
+      <span class="userListSettingIcon glyphicon glyphicon-hand-up" rel="tooltip" data-placement="bottom" title="{{user.name}} has raised their hand"></span>
+    {{/if}}
+  {{/if}}
+</template>
+
+<template name="usernameEntry">
+  {{#if isCurrentUser userId}}
+    <span class="userCurrent userNameEntry" rel="tooltip" data-placement="bottom" title="{{user.name}} (you)">
+      {{user.name}} (you)
+    </span>
+  {{else}}
+    <span class="userNameEntry" rel="tooltip" data-placement="bottom" title="{{user.name}}">
+      {{user.name}}
+    </span>
+  {{/if}}
+</template>
+
+<template name="userItem">
+  <div id="username">
+    {{> usernameEntry}}
+  </div>
+  <div id="usericons">
+    {{> displayUserIcons}}
+  </div>
+</template>