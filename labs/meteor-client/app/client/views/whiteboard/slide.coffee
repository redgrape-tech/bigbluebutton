--- conflicted
+++ resolved
@@ -4,11 +4,10 @@
     createWhiteboardPaper (wpm) ->
       displaySlide wpm
 
-<<<<<<< HEAD
 Template.slide.helpers
-  createWhiteboardPaper: (callback) ->
-    Template.slide.whiteboardPaperModel = new WhiteboardPaperModel('whiteboard-paper')
-    callback(Template.slide.whiteboardPaperModel)
+  @createWhiteboardPaper = (callback) =>
+    @whiteboardPaperModel = new Meteor.WhiteboardPaperModel('whiteboard-paper')
+    callback(@whiteboardPaperModel)
 
   displaySlide: (wpm) ->
     currentSlide = getCurrentSlideDoc()
@@ -48,11 +47,6 @@
       wpm.scale(adjustedWidth, adjustedHeight)
 
     pic.src = currentSlide?.slide?.png_uri
-=======
-@createWhiteboardPaper = (callback) =>
-  @whiteboardPaperModel = new Meteor.WhiteboardPaperModel('whiteboard-paper')
-  callback(@whiteboardPaperModel)
->>>>>>> 0b061f4f
 
 @displaySlide= (wpm) ->
   currentSlide = getCurrentSlideDoc()
@@ -101,14 +95,7 @@
   wpm?.updateShape(shapeType, shapeInfo)
 
 Template.shape.destroyed = ->
-<<<<<<< HEAD
-  wpm = Template.slide.whiteboardPaperModel
-  wpm.clearShapes()
-  #Template.slide.displaySlide(wpm)
-  Template.slide.manuallyDisplayShapes()
-=======
   wpm = @whiteboardPaperModel
   wpm?.clearShapes()
   displaySlide(wpm)
-  manuallyDisplayShapes()
->>>>>>> 0b061f4f
+  manuallyDisplayShapes()