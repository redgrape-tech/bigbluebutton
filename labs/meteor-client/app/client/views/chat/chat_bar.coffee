--- conflicted
+++ resolved
@@ -1,321 +1,296 @@
-# --------------------------------------------------------------------------------------------------------------------
-# If a function's last line is the statement false that represents the function returning false
-# A function such as a click handler will continue along with the propogation and default behaivour if not stopped
-# Returning false stops propogation/prevents default. You cannot always use the event object to call these methods
-# Because most Meteor event handlers set the event object to the exact context of the event which does not 
-# allow you to simply call these methods.
-# --------------------------------------------------------------------------------------------------------------------
-
-@activateBreakLines = (str) ->
-  if typeof str is 'string'
-    res = str.replace /\\n/gim, '<br/>'
-    res = res.replace /\r/gim, '<br/>'
-
-@detectUnreadChat = ->
-  #if the current tab is not the same as the tab we just published in
-  Meteor.Chat.find({}).observe({
-    added: (chatMessage) =>
-      findDestinationTab = ->
-        if chatMessage.message?.chat_type is "PUBLIC_CHAT"
-          "PUBLIC_CHAT"
-        else
-          chatMessage.message?.from_userid
-
-      populateChatTabs() # check if we need to open a new tab
-      destinationTab = findDestinationTab()
-      if destinationTab isnt getInSession "inChatWith"
-        chatTabs.update({userId: destinationTab}, {$set: {gotMail: true}})
-    })
-
-# This method returns all messages for the user. It looks at the session to determine whether the user is in
-# private or public chat. If true is passed, messages returned are from before the user joined. Else, the messages are from after the user joined
-@getFormattedMessagesForChat = ->
-  friend = chattingWith = getInSession('inChatWith') # the recipient(s) of the messages
-  after = before = greeting = []
-
-  if chattingWith is 'PUBLIC_CHAT' # find all public messages
-    before = Meteor.Chat.find({'message.chat_type': chattingWith, 'message.from_time': {$lt: String(getTimeOfJoining())}}).fetch()
-    after = Meteor.Chat.find({'message.chat_type': chattingWith, 'message.from_time': {$gt: String(getTimeOfJoining())}}).fetch()
-
-    greeting = [
-      'message':
-        'message': getGreeting()
-        'from_username': 'System',
-        'from_time': getTimeOfJoining()
-        'from_color': '0x3399FF' # A nice blue in hex
-    ]
-  else
-    me = getInSession("DBID")
-    after = Meteor.Chat.find({ # find all messages between current user and recipient
-      'message.chat_type': 'PRIVATE_CHAT',
-      $or: [{'message.from_userid': me, 'message.to_userid': friend},{'message.from_userid': friend, 'message.to_userid': me}]
-    }).fetch()
-
-  messages = (before.concat greeting).concat after
-
-@getGreeting = ->
-  "Welcome to #{window.getMeetingName()}!\r\r
-  For help on using BigBlueButton see these (short) <a href='http://www.bigbluebutton.org/videos/' target='_blank'>tutorial videos</a>.\r\r
-  To join the audio bridge click the headset icon (upper-left hand corner).  Use a headset to avoid causing background noise for others.\r\r\r
-  This server is running BigBlueButton #{getInSession 'bbbServerVersion'}.\r\r"
-
-# Scrolls the message container to the bottom. The number of pixels to scroll down is the height of the container
-Handlebars.registerHelper "autoscroll", ->
-  $('#chatbody').scrollTop($('#chatbody')[0]?.scrollHeight)
-  false
-
-Handlebars.registerHelper "grabChatTabs", ->
-  chatTabs.find({}, {limit:4, sort: {natural:1}}).fetch()
-
-@sendMessage = ->
-  message = linkify $('#newMessageInput').val() # get the message from the input box
-  unless (message?.length > 0 and (/\S/.test(message))) # check the message has content and it is not whitespace
-    return # do nothing if invalid message
-
-  chattingWith = getInSession('inChatWith')
-
-  if chattingWith isnt "PUBLIC_CHAT"
-    dest = Meteor.Users.findOne(_id: chattingWith)
-
-  messageForServer = { # construct message for server
-    "message": message
-    "chat_type": if chattingWith is "PUBLIC_CHAT" then "PUBLIC_CHAT" else "PRIVATE_CHAT"
-    "from_userid": getInSession("DBID")
-    "from_username": getUsersName()
-    "from_tz_offset": "240"
-    "to_username": if chattingWith is "PUBLIC_CHAT" then "public_chat_username" else dest.user.name
-    "to_userid": if chattingWith is "PUBLIC_CHAT" then "public_chat_userid" else chattingWith
-    "from_lang": "en"
-    "from_time": getTime()
-    "from_color": "0x000000"
-    # "from_color": "0x#{getInSession("messageColor")}"
-  }
-
-  Meteor.call "sendChatMessagetoServer", getInSession("meetingId"), messageForServer, getInSession("userId")
-  $('#newMessageInput').val '' # Clear message box
-
-Template.chatbar.helpers
-  getCombinedMessagesForChat: ->
-    msgs = getFormattedMessagesForChat()
-    len = msgs.length # get length of messages
-    i = 0
-    while i < len # Must be a do while, for loop compiles and stores the length of array which can change inside the loop!
-      if msgs[i].message.from_userid isnt 'System' # skip system messages
-        j = i+1 # Start looking at messages right after the current one
-
-        while j < len
-          deleted = false
-          if msgs[j].message.from_userid isnt 'System' # Ignore system messages
-            # Check if the time discrepancy between the two messages exceeds window for grouping
-            if (parseFloat(msgs[j].message.from_time)-parseFloat(msgs[i].message.from_time)) >= 60000 # 60 seconds/1 minute
-              break # Messages are too far between, so them seperated and stop joining here
-
-            if msgs[i].message.from_userid is msgs[j].message.from_userid # Both messages are from the same user
-              msgs[i].message.message += "\r#{msgs[j].message.message}" # Combine the messages
-              msgs.splice(j,1) # Delete the message from the collection
-              deleted = true
-            else break # Messages are from different people, move on
-            #
-          else break # This is the break point in the chat, don't merge
-          #
-          len = msgs.length
-          ++j if not deleted
-      #
-      ++i
-      len = msgs.length
-
-    msgs
-
-# When chatbar gets rendered, scroll to the bottom
-Template.chatbar.rendered = ->
-  detectUnreadChat()
-  $('#chatbody').scrollTop($('#chatbody')[0]?.scrollHeight)
-  false
-
-Template.chatInput.events
-  'click #sendMessageButton': (event) ->
-    sendMessage()
-
-  'keypress #newMessageInput': (event) -> # user pressed a button inside the chatbox
-    if event.shiftKey and event.which is 13
-      $("#newMessageInput").append("\r") # Change newline character
-      return
-    
-    if event.which is 13 # Check for pressing enter to submit message
-      sendMessage()
-      $('#newMessageInput').val("")
-      return false
-
-Template.chatInput.rendered  = ->
-   $('input[rel=tooltip]').tooltip()
-   $('button[rel=tooltip]').tooltip()
-
-Template.extraConversations.events
-  "click .extraConversation": (event) ->
-    console.log "extra conversation"
-    console.log "#{@name} #{@userId}"
-    # put this conversation in the 3rd position in the chat tabs collection (after public and options)
-
-Template.extraConversations.helpers
-  getExtraConversations: ->
-    chatTabs.find({}, {skip:4, sort: {natural:1}}).fetch()
-
-  tooManyConversations: ->
-    chatTabs.find().count() > 4
-
-Template.message.helpers
-  sanitizeAndFormat: (str) ->
-    if typeof str is 'string'
-      # First, replace replace all tags with the ascii equivalent (excluding those involved in anchor tags)
-      res = str.replace(/&/g, '&amp;').replace(/<(?![au\/])/g, '&lt;').replace(/\/([^au])>/g, '$1&gt;').replace(/([^=])"(?!>)/g, '$1&quot;');
-      res = toClickable res
-      res = activateBreakLines res
-
-  toClockTime: (epochTime) ->
-    if epochTime is null
-      return ""
-    local = new Date()
-    offset = local.getTimezoneOffset()
-    epochTime = epochTime - offset * 60000 # 1 min = 60 s = 60,000 ms
-    dateObj = new Date(epochTime)
-    hours = dateObj.getUTCHours()
-    minutes = dateObj.getUTCMinutes()
-    if minutes < 10
-      minutes = "0" + minutes
-    hours + ":" + minutes
-
-Template.optionsBar.events
-  'click .private-chat-user-entry': (event) -> # clicked a user's name to begin private chat
-    setInSession 'display_chatPane', true
-    setInSession "inChatWith", @_id
-
-Template.optionsBar.helpers
-  thereArePeopletoChatWith: -> # Subtract 1 for the current user. Returns whether there are other people in the chat
-    # TODO: Add a check for the count to only include users who are allowed to private chat
-    (Meteor.Users.find({'meetingId': getInSession("meetingId")}).count()-1) >= 1
-
-Template.optionsBar.rendered = ->
-  $('div[rel=tooltip]').tooltip()
-
-Template.optionsFontSize.events
-  "click .fontSizeSelector": (event) ->
-    selectedFontSize = parseInt(event.target.id)
-    if selectedFontSize
-      setInSession "messageFontSize", selectedFontSize
-    else setInSession "messageFontSize", 12
-
-Template.tabButtons.events
-  'click .close': (event) -> # user closes private chat
-    setInSession 'inChatWith', 'PUBLIC_CHAT'
-    setInSession 'display_chatPane', true
-    console.log "userId: #{@userId}"
-    id = chatTabs.findOne({userId: @userId})
-    if id?
-      chatTabs.remove(id)
-
-    return false # stops propogation/prevents default
-
-  'click .gotUnreadMail': (event) ->
-    chatTabs.update({userId: @userId}, {$set: {gotMail: false}})
-
-  'click .optionsChatTab': (event) ->
-    console.log "options"
-    setInSession "inChatWith", "OPTIONS"
-    setInSession 'display_chatPane', false
-
-  'click .privateChatTab': (event) ->
-    console.log "private: @ "
-    console.log @
-    setInSession 'display_chatPane', true
-
-  'click .publicChatTab': (event) ->
-    console.log "public"
-    setInSession "inChatWith", "PUBLIC_CHAT"
-    setInSession 'display_chatPane', true
-
-  'click .tab': (event) -> 
-    console.log "tab"
-
-Template.tabButtons.helpers
-<<<<<<< HEAD
-  makeTabButton: -> # create tab button for private chat or other such as options
-    safeClass = safeString(@class)
-    safeName = safeString(@name)
-
-    button = ''
-    button += '<li class=\"'
-    button += 'active ' if getInSession("inChatWith") is @userId
-    button += 'gotUnreadMail ' if @gotMail
-    button += "tab #{safeClass}"
-    button += '\">'
-    button += "<a href='#' data-toggle='tab' id=\"#{safeName}\">"
-    button += "<button class=\"close closeTab\" type=\"button\"><sup><b>X</b></sup></button> " if @class is 'privateChatTab'
-    button += "#{safeName}"
-    button += '</a>'
-    button += '</li>'
-    button
-=======
-	makeTabButton: -> # create tab button for private chat or other such as options
-		safeClass = @class.replace(/&/g, '&amp;').replace(/</g, '&lt;').replace(/>/g, '&gt;').replace(/"/g, '&quot;');
-		safeName = @name.replace(/&/g, '&amp;').replace(/</g, '&lt;').replace(/>/g, '&gt;').replace(/"/g, '&quot;');
-
-		button = ''
-		button += '<li class=\"'
-		button += 'active ' if getInSession("inChatWith") is @userId
-		button += 'gotUnreadMail ' if @gotMail and getInSession("displayChatNotifications")
-		button += "tab #{safeClass}"
-		button += '\">'
-		button += "<a href='#' data-toggle='tab' id=\"#{safeName}\">"
-		button += "<button class=\"close closeTab\" type=\"button\"><sup><b>X</b></sup></button> " if @class is 'privateChatTab'
-		button += "#{safeName}"
-		button += '</a>'
-		button += '</li>'
-		button
-
-@activateBreakLines = (str) ->
-  if typeof str is 'string'
-    res = str.replace /\\n/gim, '<br/>'
-    res = res.replace /\r/gim, '<br/>'
->>>>>>> dad45e93
-
-# make links received from Flash client clickable in HTML
-@toClickable = (str) ->
-  if typeof str is 'string'
-    res = str.replace /<a href='event:/gim, "<a target='_blank' href='"
-<<<<<<< HEAD
-    res = res.replace /<a href="event:/gim, '<a target="_blank" href="'
-
-=======
-    res = res.replace /<a href="event:/gim, '<a target="_blank" href="'
-
-Template.message.helpers
-  toClockTime: (epochTime) ->
-    if epochTime is null
-      return ""
-    local = new Date()
-    offset = local.getTimezoneOffset()
-    epochTime = epochTime - offset * 60000 # 1 min = 60 s = 60,000 ms
-    dateObj = new Date(epochTime)
-    hours = dateObj.getUTCHours()
-    minutes = dateObj.getUTCMinutes()
-    if minutes < 10
-      minutes = "0" + minutes
-    hours + ":" + minutes
-
-  sanitizeAndFormat: (str) ->
-    if typeof str is 'string'
-      # First, replace replace all tags with the ascii equivalent (excluding those involved in anchor tags)
-      res = str.replace(/&/g, '&amp;').replace(/<(?![au\/])/g, '&lt;').replace(/\/([^au])>/g, '$1&gt;').replace(/([^=])"(?!>)/g, '$1&quot;');
-      res = toClickable res
-      res = activateBreakLines res
-
-Template.notificationSettings.events
-	"click #chatNotificationOn": (event) ->
-		console.log "on"
-		setInSession "displayChatNotifications", true
-
-	"click #chatNotificationOff": (event) ->
-		console.log "off"
-		setInSession "displayChatNotifications", false
-
->>>>>>> dad45e93
+# --------------------------------------------------------------------------------------------------------------------
+# If a function's last line is the statement false that represents the function returning false
+# A function such as a click handler will continue along with the propogation and default behaivour if not stopped
+# Returning false stops propogation/prevents default. You cannot always use the event object to call these methods
+# Because most Meteor event handlers set the event object to the exact context of the event which does not 
+# allow you to simply call these methods.
+# --------------------------------------------------------------------------------------------------------------------
+
+@activateBreakLines = (str) ->
+  if typeof str is 'string'
+    res = str.replace /\\n/gim, '<br/>'
+    res = res.replace /\r/gim, '<br/>'
+
+@detectUnreadChat = ->
+  #if the current tab is not the same as the tab we just published in
+  Meteor.Chat.find({}).observe({
+    added: (chatMessage) =>
+      findDestinationTab = ->
+        if chatMessage.message?.chat_type is "PUBLIC_CHAT"
+          "PUBLIC_CHAT"
+        else
+          chatMessage.message?.from_userid
+
+      populateChatTabs() # check if we need to open a new tab
+      destinationTab = findDestinationTab()
+      if destinationTab isnt getInSession "inChatWith"
+        chatTabs.update({userId: destinationTab}, {$set: {gotMail: true}})
+    })
+
+# This method returns all messages for the user. It looks at the session to determine whether the user is in
+# private or public chat. If true is passed, messages returned are from before the user joined. Else, the messages are from after the user joined
+@getFormattedMessagesForChat = ->
+  friend = chattingWith = getInSession('inChatWith') # the recipient(s) of the messages
+  after = before = greeting = []
+
+  if chattingWith is 'PUBLIC_CHAT' # find all public messages
+    before = Meteor.Chat.find({'message.chat_type': chattingWith, 'message.from_time': {$lt: String(getTimeOfJoining())}}).fetch()
+    after = Meteor.Chat.find({'message.chat_type': chattingWith, 'message.from_time': {$gt: String(getTimeOfJoining())}}).fetch()
+
+    greeting = [
+      'message':
+        'message': getGreeting()
+        'from_username': 'System',
+        'from_time': getTimeOfJoining()
+        'from_color': '0x3399FF' # A nice blue in hex
+    ]
+  else
+    me = getInSession("DBID")
+    after = Meteor.Chat.find({ # find all messages between current user and recipient
+      'message.chat_type': 'PRIVATE_CHAT',
+      $or: [{'message.from_userid': me, 'message.to_userid': friend},{'message.from_userid': friend, 'message.to_userid': me}]
+    }).fetch()
+
+  messages = (before.concat greeting).concat after
+
+@getGreeting = ->
+  "Welcome to #{window.getMeetingName()}!\r\r
+  For help on using BigBlueButton see these (short) <a href='http://www.bigbluebutton.org/videos/' target='_blank'>tutorial videos</a>.\r\r
+  To join the audio bridge click the headset icon (upper-left hand corner).  Use a headset to avoid causing background noise for others.\r\r\r
+  This server is running BigBlueButton #{getInSession 'bbbServerVersion'}.\r\r"
+
+# Scrolls the message container to the bottom. The number of pixels to scroll down is the height of the container
+Handlebars.registerHelper "autoscroll", ->
+  $('#chatbody').scrollTop($('#chatbody')[0]?.scrollHeight)
+  false
+
+Handlebars.registerHelper "grabChatTabs", ->
+  chatTabs.find({}, {limit:4, sort: {natural:1}}).fetch()
+
+@sendMessage = ->
+  message = linkify $('#newMessageInput').val() # get the message from the input box
+  unless (message?.length > 0 and (/\S/.test(message))) # check the message has content and it is not whitespace
+    return # do nothing if invalid message
+
+  chattingWith = getInSession('inChatWith')
+
+  if chattingWith isnt "PUBLIC_CHAT"
+    dest = Meteor.Users.findOne(_id: chattingWith)
+
+  messageForServer = { # construct message for server
+    "message": message
+    "chat_type": if chattingWith is "PUBLIC_CHAT" then "PUBLIC_CHAT" else "PRIVATE_CHAT"
+    "from_userid": getInSession("DBID")
+    "from_username": getUsersName()
+    "from_tz_offset": "240"
+    "to_username": if chattingWith is "PUBLIC_CHAT" then "public_chat_username" else dest.user.name
+    "to_userid": if chattingWith is "PUBLIC_CHAT" then "public_chat_userid" else chattingWith
+    "from_lang": "en"
+    "from_time": getTime()
+    "from_color": "0x000000"
+    # "from_color": "0x#{getInSession("messageColor")}"
+  }
+
+  Meteor.call "sendChatMessagetoServer", getInSession("meetingId"), messageForServer, getInSession("userId")
+  $('#newMessageInput').val '' # Clear message box
+
+Template.chatbar.helpers
+  getCombinedMessagesForChat: ->
+    msgs = getFormattedMessagesForChat()
+    len = msgs.length # get length of messages
+    i = 0
+    while i < len # Must be a do while, for loop compiles and stores the length of array which can change inside the loop!
+      if msgs[i].message.from_userid isnt 'System' # skip system messages
+        j = i+1 # Start looking at messages right after the current one
+
+        while j < len
+          deleted = false
+          if msgs[j].message.from_userid isnt 'System' # Ignore system messages
+            # Check if the time discrepancy between the two messages exceeds window for grouping
+            if (parseFloat(msgs[j].message.from_time)-parseFloat(msgs[i].message.from_time)) >= 60000 # 60 seconds/1 minute
+              break # Messages are too far between, so them seperated and stop joining here
+
+            if msgs[i].message.from_userid is msgs[j].message.from_userid # Both messages are from the same user
+              msgs[i].message.message += "\r#{msgs[j].message.message}" # Combine the messages
+              msgs.splice(j,1) # Delete the message from the collection
+              deleted = true
+            else break # Messages are from different people, move on
+            #
+          else break # This is the break point in the chat, don't merge
+          #
+          len = msgs.length
+          ++j if not deleted
+      #
+      ++i
+      len = msgs.length
+
+    msgs
+
+# When chatbar gets rendered, scroll to the bottom
+Template.chatbar.rendered = ->
+  detectUnreadChat()
+  $('#chatbody').scrollTop($('#chatbody')[0]?.scrollHeight)
+  false
+
+Template.chatInput.events
+  'click #sendMessageButton': (event) ->
+    sendMessage()
+
+  'keypress #newMessageInput': (event) -> # user pressed a button inside the chatbox
+    if event.shiftKey and event.which is 13
+      $("#newMessageInput").append("\r") # Change newline character
+      return
+    
+    if event.which is 13 # Check for pressing enter to submit message
+      sendMessage()
+      $('#newMessageInput').val("")
+      return false
+
+Template.chatInput.rendered  = ->
+   $('input[rel=tooltip]').tooltip()
+   $('button[rel=tooltip]').tooltip()
+
+Template.extraConversations.events
+  "click .extraConversation": (event) ->
+    console.log "extra conversation"
+    console.log "#{@name} #{@userId}"
+    # put this conversation in the 3rd position in the chat tabs collection (after public and options)
+
+Template.extraConversations.helpers
+  getExtraConversations: ->
+    chatTabs.find({}, {skip:4, sort: {natural:1}}).fetch()
+
+  tooManyConversations: ->
+    chatTabs.find().count() > 4
+
+Template.message.helpers
+  sanitizeAndFormat: (str) ->
+    if typeof str is 'string'
+      # First, replace replace all tags with the ascii equivalent (excluding those involved in anchor tags)
+      res = str.replace(/&/g, '&amp;').replace(/<(?![au\/])/g, '&lt;').replace(/\/([^au])>/g, '$1&gt;').replace(/([^=])"(?!>)/g, '$1&quot;');
+      res = toClickable res
+      res = activateBreakLines res
+
+  toClockTime: (epochTime) ->
+    if epochTime is null
+      return ""
+    local = new Date()
+    offset = local.getTimezoneOffset()
+    epochTime = epochTime - offset * 60000 # 1 min = 60 s = 60,000 ms
+    dateObj = new Date(epochTime)
+    hours = dateObj.getUTCHours()
+    minutes = dateObj.getUTCMinutes()
+    if minutes < 10
+      minutes = "0" + minutes
+    hours + ":" + minutes
+
+Template.optionsBar.events
+  'click .private-chat-user-entry': (event) -> # clicked a user's name to begin private chat
+    setInSession 'display_chatPane', true
+    setInSession "inChatWith", @_id
+
+Template.optionsBar.helpers
+  thereArePeopletoChatWith: -> # Subtract 1 for the current user. Returns whether there are other people in the chat
+    # TODO: Add a check for the count to only include users who are allowed to private chat
+    (Meteor.Users.find({'meetingId': getInSession("meetingId")}).count()-1) >= 1
+
+Template.optionsBar.rendered = ->
+  $('div[rel=tooltip]').tooltip()
+
+Template.optionsFontSize.events
+  "click .fontSizeSelector": (event) ->
+    selectedFontSize = parseInt(event.target.id)
+    if selectedFontSize
+      setInSession "messageFontSize", selectedFontSize
+    else setInSession "messageFontSize", 12
+
+Template.tabButtons.events
+  'click .close': (event) -> # user closes private chat
+    setInSession 'inChatWith', 'PUBLIC_CHAT'
+    setInSession 'display_chatPane', true
+    console.log "userId: #{@userId}"
+    id = chatTabs.findOne({userId: @userId})
+    if id?
+      chatTabs.remove(id)
+
+    return false # stops propogation/prevents default
+
+  'click .gotUnreadMail': (event) ->
+    chatTabs.update({userId: @userId}, {$set: {gotMail: false}})
+
+  'click .optionsChatTab': (event) ->
+    console.log "options"
+    setInSession "inChatWith", "OPTIONS"
+    setInSession 'display_chatPane', false
+
+  'click .privateChatTab': (event) ->
+    console.log "private: @ "
+    console.log @
+    setInSession 'display_chatPane', true
+
+  'click .publicChatTab': (event) ->
+    console.log "public"
+    setInSession "inChatWith", "PUBLIC_CHAT"
+    setInSession 'display_chatPane', true
+
+  'click .tab': (event) -> 
+    console.log "tab"
+
+Template.tabButtons.helpers
+	makeTabButton: -> # create tab button for private chat or other such as options
+		safeClass = @class.replace(/&/g, '&amp;').replace(/</g, '&lt;').replace(/>/g, '&gt;').replace(/"/g, '&quot;');
+		safeName = @name.replace(/&/g, '&amp;').replace(/</g, '&lt;').replace(/>/g, '&gt;').replace(/"/g, '&quot;');
+
+		button = ''
+		button += '<li class=\"'
+		button += 'active ' if getInSession("inChatWith") is @userId
+		button += 'gotUnreadMail ' if @gotMail and getInSession("displayChatNotifications")
+		button += "tab #{safeClass}"
+		button += '\">'
+		button += "<a href='#' data-toggle='tab' id=\"#{safeName}\">"
+		button += "<button class=\"close closeTab\" type=\"button\"><sup><b>X</b></sup></button> " if @class is 'privateChatTab'
+		button += "#{safeName}"
+		button += '</a>'
+		button += '</li>'
+		button
+
+@activateBreakLines = (str) ->
+  if typeof str is 'string'
+    res = str.replace /\\n/gim, '<br/>'
+    res = res.replace /\r/gim, '<br/>'
+
+# make links received from Flash client clickable in HTML
+@toClickable = (str) ->
+  if typeof str is 'string'
+    res = str.replace /<a href='event:/gim, "<a target='_blank' href='"
+    res = res.replace /<a href="event:/gim, '<a target="_blank" href="'
+
+Template.message.helpers
+  toClockTime: (epochTime) ->
+    if epochTime is null
+      return ""
+    local = new Date()
+    offset = local.getTimezoneOffset()
+    epochTime = epochTime - offset * 60000 # 1 min = 60 s = 60,000 ms
+    dateObj = new Date(epochTime)
+    hours = dateObj.getUTCHours()
+    minutes = dateObj.getUTCMinutes()
+    if minutes < 10
+      minutes = "0" + minutes
+    hours + ":" + minutes
+
+  sanitizeAndFormat: (str) ->
+    if typeof str is 'string'
+      # First, replace replace all tags with the ascii equivalent (excluding those involved in anchor tags)
+      res = str.replace(/&/g, '&amp;').replace(/<(?![au\/])/g, '&lt;').replace(/\/([^au])>/g, '$1&gt;').replace(/([^=])"(?!>)/g, '$1&quot;');
+      res = toClickable res
+      res = activateBreakLines res
+
+Template.notificationSettings.events
+	"click #chatNotificationOn": (event) ->
+		console.log "on"
+		setInSession "displayChatNotifications", true
+
+	"click #chatNotificationOff": (event) ->
+		console.log "off"
+		setInSession "displayChatNotifications", false