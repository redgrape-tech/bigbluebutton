--- conflicted
+++ resolved
@@ -1,225 +1,186 @@
-.audioFeedIcon {}
-
-body {
-	background: #eee;
-	bottom: 0;
-	color: #666666;
-	height: 100%;
-	left: 0;
-	min-width: 768px;
-	position: absolute;
-	right: 0;
-	top: 0;
-}
-
-.btn {background-color: #F5F5F5;}
-
-.component {
-	-moz-border-radius: 4px;
-	-webkit-border-radius: 4px;
-	background: #fff;
-	border-radius: 4px;
-	border: 1px solid #ccc;
-	float: left;
-	height: 80%;
-	margin-top: 10px;
-}
-
-.extraConversationScrollableMenu {
-	height: auto;
-	max-height: 200px;
-	overflow-x: hidden;
-}
-
-.hideNavbarIcon {}
-
-.lowerHand {}
-
-.mainContainer {height: 100%;}
-
-.myFooter {
-	color: black;
-	font-size: 10px;
-	max-height: 20px;
-	padding-top: 13px;
-	text-align: center;
-}
-
-.myNavbar {
-	margin-bottom: 0.5%;
-	min-width: 900px;
-}
-
-.myNavbar.gradientBar, .myNavbar .btn {
-	background: -moz-linear-gradient( rgb(72,76,85), rgb(65,68,77)); /* For Firefox 3.6 to 15 */
-	background: -o-linear-gradient( rgb(72,76,85), rgb(65,68,77)); /* For Opera 11.1 to 12.0 */
-	background: -webkit-linear-gradient(rgb(72,76,85), rgb(65,68,77)); /* For Safari 5.1 to 6.0 */
-	background: linear-gradient( rgb(72,76,85), rgb(65,68,77)); /* Standard syntax (must be last) */
-}
-
-.myNavbar .btn.navbarIconToggleActive {
-	background: #40434c;
-	border-bottom: 4px solid #54a7db;
-}
-
-.myNavbar .btn {
-	border-left: 1px solid #60636a;
-	border-right: 1px solid #32353e;
-}
-
-.myNavbar .btn i {color: #fff;}
-
-.myNavbarMinimized {
-	background: #eee;
-	height: 20px;
-	margin-bottom: 0.2%;
-	margin-top: 0px;
-	min-width: 900px;
-	padding-top: 0px;
-	text-align: right;
-}
-
-.navbar {min-height: 40px !important;}
-
-.navbarButton {
-	height: 50px;
-	width: 70px;
-}
-
-.navbarFiller {
-	height: 50px;
-	width: 100%;
-}
-
-.navbarIconToggleActive i {color: #cccdd1;}
-
-#navbarMinimizedButton {
-	margin-bottom: 0px;
-	margin-left: 2px;
-	margin-right: 20px;
-	margin-top: 0px;
-	position: absolute;
-	right: 0;
-	top: 0;
-}
-
-.navbarMinimizedButtonSmall {
-	height: 10px;
-	width: 40px;
-}
-
-.navbarMinimizedButtonLarge {
-	height: 50px;
-	width: 40px;
-}
-
-.navbarSection {
-	min-width: 300px;
-	width: 33%;
-}
-
-.navbarSettingsButtons {float: right;}
-
-.navbarSettingsButtons .btn {
-	display: block;
-	float: right;
-}
-
-.navbarTitle {
-	color: #fff;
-	display: block;
-	float: left;
-	font-size: 16px;
-	font-weight: bold;
-	padding-top: 13px;
-	text-align: center;
-}
-
-.navbarUserButtons {}
-
-.navbarUserButtons .btn {
-	border-radius: 0;
-	display: block;
-	float: left;
-}
-
-.panel-footer {padding: 0;}
-
-.raiseHand {}
-
-<<<<<<< HEAD
-/* Chat Module */ 
-.chat-input-wrapper {
-	margin:0;
-}
-
-=======
-.recordingStatus {
-	background: none!important;
-	border: none;
-	margin-left: 10px;
-	padding: 0!important;
-}
-
-.recordingStatusFalse {color: maroon;}
->>>>>>> 54778844
-
-.recordingStatusTrue {color: green;}
-
-.ScrollableWindow {
-	height: 100%;
-	overflow-y: scroll;
-}
-
-.settingsIcon {}
-
-.signOutIcon {}
-
-.tab {height: 40px;}
-
-.table > thead > tr > th, .table > tbody > tr > th, .table > tfoot > tr > th, .table > thead > tr > td, .table > tbody > tr > td, .table > tfoot > tr > td {border-top: 0px;}
-
-.title {
-	border-bottom: 1px solid #d7d7d7;
-	color: #666;
-	font-size: 14px;
-	font-weight: bold;
-	line-height: 2em;
-	margin: 0;
-	padding-bottom: 5px;
-	padding-left: 10px;
-	padding-top: 5px;
-}
-
-<<<<<<< HEAD
-
-
-/* Chat Module Styles */
-
-#tabsList { 
-	border-spacing:0px
-}
-
-#tabsList li a { 
-	border-top:0;
-	border-radius:0;
-	margin:0;
-}
-
-
-#tabsList li:first-child a {
-	border-left:0;
-} 
-
-#chat { 
-	background:#fff;
-}
-
-
-
-
-
-=======
-.videoFeedIcon {}
-
->>>>>>> 54778844
+.audioFeedIcon {}
+
+body {
+	background: #eee;
+	bottom: 0;
+	color: #666666;
+	height: 100%;
+	left: 0;
+	min-width: 768px;
+	position: absolute;
+	right: 0;
+	top: 0;
+}
+
+.btn {background-color: #F5F5F5;}
+
+.component {
+	-moz-border-radius: 4px;
+	-webkit-border-radius: 4px;
+	background: #fff;
+	border-radius: 4px;
+	border: 1px solid #ccc;
+	float: left;
+	height: 80%;
+	margin-top: 10px;
+}
+
+.extraConversationScrollableMenu {
+	height: auto;
+	max-height: 200px;
+	overflow-x: hidden;
+}
+
+.hideNavbarIcon {}
+
+.lowerHand {}
+
+.mainContainer {height: 100%;}
+
+.myFooter {
+	color: black;
+	font-size: 10px;
+	max-height: 20px;
+	padding-top: 13px;
+	text-align: center;
+}
+
+.myNavbar {
+	margin-bottom: 0.5%;
+	min-width: 900px;
+}
+
+.myNavbar.gradientBar, .myNavbar .btn {
+	background: -moz-linear-gradient( rgb(72,76,85), rgb(65,68,77)); /* For Firefox 3.6 to 15 */
+	background: -o-linear-gradient( rgb(72,76,85), rgb(65,68,77)); /* For Opera 11.1 to 12.0 */
+	background: -webkit-linear-gradient(rgb(72,76,85), rgb(65,68,77)); /* For Safari 5.1 to 6.0 */
+	background: linear-gradient( rgb(72,76,85), rgb(65,68,77)); /* Standard syntax (must be last) */
+}
+
+.myNavbar .btn.navbarIconToggleActive {
+	background: #40434c;
+	border-bottom: 4px solid #54a7db;
+}
+
+.myNavbar .btn {
+	border-left: 1px solid #60636a;
+	border-right: 1px solid #32353e;
+}
+
+.myNavbar .btn i {color: #fff;}
+
+.myNavbarMinimized {
+	background: #eee;
+	height: 20px;
+	margin-bottom: 0.2%;
+	margin-top: 0px;
+	min-width: 900px;
+	padding-top: 0px;
+	text-align: right;
+}
+
+.navbar {min-height: 40px !important;}
+
+.navbarButton {
+	height: 50px;
+	width: 70px;
+}
+
+.navbarFiller {
+	height: 50px;
+	width: 100%;
+}
+
+.navbarIconToggleActive i {color: #cccdd1;}
+
+#navbarMinimizedButton {
+	margin-bottom: 0px;
+	margin-left: 2px;
+	margin-right: 20px;
+	margin-top: 0px;
+	position: absolute;
+	right: 0;
+	top: 0;
+}
+
+.navbarMinimizedButtonSmall {
+	height: 10px;
+	width: 40px;
+}
+
+.navbarMinimizedButtonLarge {
+	height: 50px;
+	width: 40px;
+}
+
+.navbarSection {
+	min-width: 300px;
+	width: 33%;
+}
+
+.navbarSettingsButtons {float: right;}
+
+.navbarSettingsButtons .btn {
+	display: block;
+	float: right;
+}
+
+.navbarTitle {
+	color: #fff;
+	display: block;
+	float: left;
+	font-size: 16px;
+	font-weight: bold;
+	padding-top: 13px;
+	text-align: center;
+}
+
+.navbarUserButtons {}
+
+.navbarUserButtons .btn {
+	border-radius: 0;
+	display: block;
+	float: left;
+}
+
+.panel-footer {padding: 0;}
+
+.raiseHand {}
+
+.recordingStatus {
+	background: none!important;
+	border: none;
+	margin-left: 10px;
+	padding: 0!important;
+}
+
+.recordingStatusFalse {color: maroon;}
+
+.recordingStatusTrue {color: green;}
+
+.ScrollableWindow {
+	height: 100%;
+	overflow-y: scroll;
+}
+
+.settingsIcon {}
+
+.signOutIcon {}
+
+.tab {height: 40px;}
+
+.table > thead > tr > th, .table > tbody > tr > th, .table > tfoot > tr > th, .table > thead > tr > td, .table > tbody > tr > td, .table > tfoot > tr > td {border-top: 0px;}
+
+.title {
+	border-bottom: 1px solid #d7d7d7;
+	color: #666;
+	font-size: 14px;
+	font-weight: bold;
+	line-height: 2em;
+	margin: 0;
+	padding-bottom: 5px;
+	padding-left: 10px;
+	padding-top: 5px;
+}
+
+.videoFeedIcon {}
