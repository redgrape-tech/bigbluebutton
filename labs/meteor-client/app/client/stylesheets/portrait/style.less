--- conflicted
+++ resolved
@@ -1,334 +1,210 @@
-@import "../colors";
-@import "../mixins";
-
-@media all and (orientation: portrait), all and (orientation: landscape) and (max-device-aspect-ratio: 1/1) {
-  body {
-    position: relative;
-    top: 15px;
-  }
-
-  #main {
-    -webkit-flex-flow: column;
-    flex-flow: column;
-    flex-direction: column;
-    min-height: 125%;
-    max-height: 125%;
-  }
-}
-
-<<<<<<< HEAD
-@media all and (orientation: portrait) and (max-device-aspect-ratio: 1/1), all and (orientation: landscape) and (max-device-aspect-ratio: 1/1) {
-  .myNavbar {
-    min-width: 630px;
-  }
-
-  .navbarButton {
-    height: 100px;
-    width: 10%;
-    min-width: 60px;
-  }
-
-  .navbarTitle {
-    font-size: 30px;
-    padding-top: 30px;
-    padding-left: 5px;
-    overflow: hidden;
-    height: 72px;
-    width: 70%;
-    white-space: nowrap;
-    text-overflow: ellipsis;
-    margin-left: auto;
-    margin-right: auto;
-  }
-
-  .title {
-    font-size: 30px;
-  }
-
-  .glyphicon, .ion-android-hand, .ion-volume-mute {
-    font-size: 35px;
-  }
-
-  .ion-volume-mute {
-    font-size: 50px;
-  }
-
-  .hiddenNavbarSection {
-    display: none;
-  }
-
-  /* Logout dialog */
-
-  .logout-dialog.ui-dialog {
-    .ui-widget-header {
-      font-size: 40px;
-    }
-  }
-
-  .logout-dialog.ui-widget-content {
-    font-size: 280%;
-  }
-
-  .ui-dialog-buttonset {
-    width: 100%;
-  }
-
-  .ui-dialog-buttonset button {
-    width: 40%;
-    margin-left: 5% !important;
-    margin-right: 5% !important;
-  }
-
-  /* Sliding menu */
-
-=======
-  .myFooter {
-    font-size: 18px;
-  }
-}
-
-@media all and (orientation: portrait) and (max-device-aspect-ratio: 1/1), all and (orientation: landscape) and (max-device-aspect-ratio: 1/1) {
-  .myNavbar {
-    min-width: 630px;
-  }
-
-  .navbarButton {
-    height: 100px;
-    width: 10%;
-    min-width: 60px;
-  }
-
-  .navbarTitle {
-    font-size: 30px;
-    padding-top: 30px;
-    padding-left: 5px;
-    overflow: hidden;
-    height: 72px;
-    width: 70%;
-    white-space: nowrap;
-    text-overflow: ellipsis;
-    margin-left: auto;
-    margin-right: auto;
-  }
-
-  .title {
-    font-size: 30px;
-  }
-
-  .glyphicon, .ion-android-hand, .ion-volume-mute {
-    font-size: 35px;
-  }
-
-  .ion-volume-mute {
-    font-size: 50px;
-  }
-
-  .hiddenNavbarSection {
-    display: none;
-  }
-
-  /* Logout dialog */
-
-  .logout-dialog.ui-dialog {
-    .ui-widget-header {
-      font-size: 40px;
-    }
-  }
-
-  .logout-dialog.ui-widget-content {
-    font-size: 280%;
-  }
-
-  .ui-dialog-buttonset {
-    width: 100%;
-  }
-
-  .ui-dialog-buttonset button {
-    width: 40%;
-    margin-left: 5% !important;
-    margin-right: 5% !important;
-  }
-
-  /* Sliding menu */
-
->>>>>>> 10bd9e28
-  .sliding-menu {
-    width: 15%;
-    height: 100%;
-    position: fixed;
-    top: 0;
-    left: -15%;
-    z-index: 1031;
-    &.sliding-menu-opened {
-      left: 0px;
-    }
-    a {
-      border-bottom: 1px solid #258ecd;
-      padding: 1em;
-    }
-  }
-
-  .slideSection {
-    float: left;
-    margin-top: 100px;
-    height: 100%;
-    width: 100%;
-  }
-
-  .slideButton {
-    display: block;
-    width: 100%;
-    height: calc(~'20% - 20px');
-  }
-
-  .slideSection {
-    margin-bottom: 0.5%;
-    &.gradientBar {
-      .linear-gradient(rgb(72,76,85), rgb(65,68,77));
-    }
-    .btn {
-      .linear-gradient(rgb(72,76,85), rgb(65,68,77));
-      border-left: 1px solid extract(@darkGrey, 2);
-      border-right: 1px solid extract(@darkGrey, 4);
-      &.navbarIconToggleActive {
-        background: extract(@darkGrey, 3);
-        border-bottom: 4px solid extract(@azure, 1);
-      }
-      i {
-        color: extract(@white, 1);
-      }
-    }
-  }
-
-  #darkened-screen {
-    display: none;
-    background: black;
-    opacity: 0.7;
-    z-index: 1030;
-    position: fixed;
-    left: 0;
-    top: 0;
-    width: 100%;
-    height: 100%;
-  }
-}
-
-<<<<<<< HEAD
-@media all and (orientation: portrait) and (min-device-aspect-ratio: 1/1) {
-  .myNavbar {
-    min-width: 400px;
-  }
-
-  .navbarButton {
-    height: 50px;
-    width: 51.2px;
-  }
-
-  .navbarTitle {
-    font-size: 16px;
-    padding-top: 13px;
-    width: calc(~'100% - 102.4px');
-  }
-
-  .narrowedNavbarTitle {
-    width: calc(~'100% - 358.4px') !important;
-  }
-
-  .title {
-    font-size: 14px;
-  }
-
-  .ion-volume-mute {
-    font-size: 20px;
-  }
-
-  #main {
-    padding-top: 0;
-  }
-
-  .collapseNavbarSection {
-    display: none;
-  }
-
-  #collapseButtonSection {
-    display: block !important;
-  }
-
-  /* Logout dialog */
-
-  .logout-dialog.ui-dialog {
-    .ui-widget-header {
-      font-size: 12px;
-    }
-    .ui-dialog-content {
-      font-size: 11px;
-=======
-  .myFooter {
-    font-size: 18px;
-  }
-}
-
-@media all and (orientation: portrait) and (min-device-aspect-ratio: 1/1) {
-  .myNavbar {
-    min-width: 400px;
-  }
-
-  .navbarButton {
-    height: 50px;
-    width: 51.2px;
-  }
-
-  .navbarTitle {
-    font-size: 16px;
-    padding-top: 13px;
-    width: calc(~'100% - 102.4px');
-  }
-
-  .narrowedNavbarTitle {
-    width: calc(~'100% - 358.4px') !important;
-  }
-
-  .title {
-    font-size: 14px;
-  }
-
-  .ion-volume-mute {
-    font-size: 20px;
-  }
-
-  #main {
-    padding-top: 0;
-  }
-
-  .collapseNavbarSection {
-    display: none;
-  }
-
-  #collapseButtonSection {
-    display: block !important;
-  }
-
-  /* Logout dialog */
-
-  .logout-dialog.ui-dialog {
-    .ui-widget-header {
-      font-size: 12px;
->>>>>>> 10bd9e28
-    }
-    .ui-dialog-content {
-      font-size: 11px;
-    }
-  }
-
-  .logout-dialog.ui-widget-content {
-    font-size: 10px;
-  }
-
-  .myFooter {
-    font-size: 16px;
-  }
-
-  .logout-dialog.ui-widget-content {
-    font-size: 10px;
-  }
-}
+@import "../colors";
+@import "../mixins";
+
+@media all and (orientation: portrait), all and (orientation: landscape) and (max-device-aspect-ratio: 1/1) {
+  body {
+    position: relative;
+    top: 15px;
+  }
+
+  #main {
+    -webkit-flex-flow: column;
+    flex-flow: column;
+    flex-direction: column;
+    min-height: 125%;
+    max-height: 125%;
+  }
+
+  .myFooter {
+    font-size: 18px;
+  }
+}
+
+@media all and (orientation: portrait) and (max-device-aspect-ratio: 1/1), all and (orientation: landscape) and (max-device-aspect-ratio: 1/1) {
+  .myNavbar {
+    min-width: 630px;
+  }
+
+  .navbarButton {
+    height: 100px;
+    width: 10%;
+    min-width: 60px;
+  }
+
+  .navbarTitle {
+    font-size: 30px;
+    padding-top: 30px;
+    padding-left: 5px;
+    overflow: hidden;
+    height: 72px;
+    width: 70%;
+    white-space: nowrap;
+    text-overflow: ellipsis;
+    margin-left: auto;
+    margin-right: auto;
+  }
+
+  .title {
+    font-size: 30px;
+  }
+
+  .glyphicon, .ion-android-hand, .ion-volume-mute {
+    font-size: 35px;
+  }
+
+  .ion-volume-mute {
+    font-size: 50px;
+  }
+
+  .hiddenNavbarSection {
+    display: none;
+  }
+
+  /* Logout dialog */
+
+  .logout-dialog.ui-dialog {
+    .ui-widget-header {
+      font-size: 40px;
+    }
+  }
+
+  .logout-dialog.ui-widget-content {
+    font-size: 280%;
+  }
+
+  .ui-dialog-buttonset {
+    width: 100%;
+  }
+
+  .ui-dialog-buttonset button {
+    width: 40%;
+    margin-left: 5% !important;
+    margin-right: 5% !important;
+  }
+
+  /* Sliding menu */
+
+  .sliding-menu {
+    width: 15%;
+    height: 100%;
+    position: fixed;
+    top: 0;
+    left: -15%;
+    z-index: 1031;
+    &.sliding-menu-opened {
+      left: 0px;
+    }
+    a {
+      border-bottom: 1px solid #258ecd;
+      padding: 1em;
+    }
+  }
+
+  .slideSection {
+    float: left;
+    margin-top: 100px;
+    height: 100%;
+    width: 100%;
+  }
+
+  .slideButton {
+    display: block;
+    width: 100%;
+    height: calc(~'20% - 20px');
+  }
+
+  .slideSection {
+    margin-bottom: 0.5%;
+    &.gradientBar {
+      .linear-gradient(rgb(72,76,85), rgb(65,68,77));
+    }
+    .btn {
+      .linear-gradient(rgb(72,76,85), rgb(65,68,77));
+      border-left: 1px solid extract(@darkGrey, 2);
+      border-right: 1px solid extract(@darkGrey, 4);
+      &.navbarIconToggleActive {
+        background: extract(@darkGrey, 3);
+        border-bottom: 4px solid extract(@azure, 1);
+      }
+      i {
+        color: extract(@white, 1);
+      }
+    }
+  }
+
+  #darkened-screen {
+    display: none;
+    background: black;
+    opacity: 0.7;
+    z-index: 1030;
+    position: fixed;
+    left: 0;
+    top: 0;
+    width: 100%;
+    height: 100%;
+  }
+
+  .myFooter {
+    font-size: 18px;
+  }
+}
+
+@media all and (orientation: portrait) and (min-device-aspect-ratio: 1/1) {
+  .myNavbar {
+    min-width: 400px;
+  }
+
+  .navbarButton {
+    height: 50px;
+    width: 51.2px;
+  }
+
+  .navbarTitle {
+    font-size: 16px;
+    padding-top: 13px;
+    width: calc(~'100% - 102.4px');
+  }
+
+  .narrowedNavbarTitle {
+    width: calc(~'100% - 358.4px') !important;
+  }
+
+  .title {
+    font-size: 14px;
+  }
+
+  .ion-volume-mute {
+    font-size: 20px;
+  }
+
+  #main {
+    padding-top: 0;
+  }
+
+  .collapseNavbarSection {
+    display: none;
+  }
+
+  #collapseButtonSection {
+    display: block !important;
+  }
+
+  /* Logout dialog */
+
+  .logout-dialog.ui-dialog {
+    .ui-widget-header {
+      font-size: 12px;
+    }
+    .ui-dialog-content {
+      font-size: 11px;
+    }
+  }
+
+  .logout-dialog.ui-widget-content {
+    font-size: 10px;
+  }
+
+  .myFooter {
+    font-size: 16px;
+  }
+}