--- conflicted
+++ resolved
@@ -1,67 +1,63 @@
-@import "../colors";
-
-@media all and (orientation: portrait) {
-  #chat {
-    -webkit-order: 2;
-    order: 2;
-    min-height: 40%;
-    max-height: 40%;
-  }
-
-  @media (max-device-aspect-ratio: 1/1) {
-    .chat {
-      li {
-        td {
-          font-size: 30px;
-        }
-        div {
-          font-size: 15px;
-        }
-      }
-    }
-
-    #newMessageInput {
-      height: 60px;
-      font-size: 25px;
-    }
-
-    #sendMessageButton {
-      height: 60px;
-      width: 100px;
-      font-size: 30px;
-    }
-
-    #tabsList {
-      a {
-        font-size: 25px;
-      }
-    }
-  }
-
-<<<<<<< HEAD
-  .closeTab {
-    font-size: 3vw;
-  }
-  .active {
-    border: .2vh solid extract(@azure, 2) !important;
-  }
-
-  @media (min-device-width: 1280px) {
-=======
-  @media (min-device-aspect-ratio: 1/1) {
->>>>>>> bf366e73
-    #newMessageInput {
-      height: 40px;
-    }
-
-    #sendMessageButton {
-      height: 40px;
-    }
-
-    #tabsList {
-      a {
-        font-size: 12px;
-      }
-    }
-  }
-}
+@import "../colors";
+
+@media all and (orientation: portrait) {
+  #chat {
+    -webkit-order: 2;
+    order: 2;
+    min-height: 40%;
+    max-height: 40%;
+  }
+
+  @media (max-device-aspect-ratio: 1/1) {
+    .chat {
+      li {
+        td {
+          font-size: 30px;
+        }
+        div {
+          font-size: 15px;
+        }
+      }
+    }
+
+    #newMessageInput {
+      height: 60px;
+      font-size: 25px;
+    }
+
+    #sendMessageButton {
+      height: 60px;
+      width: 100px;
+      font-size: 30px;
+    }
+
+    #tabsList {
+      a {
+        font-size: 25px;
+      }
+    }
+  }
+
+  .closeTab {
+    font-size: 3vw;
+  }
+  .active {
+    border: .2vh solid extract(@azure, 2) !important;
+  }
+
+  @media (min-device-aspect-ratio: 1/1) {
+    #newMessageInput {
+      height: 40px;
+    }
+
+    #sendMessageButton {
+      height: 40px;
+    }
+
+    #tabsList {
+      a {
+        font-size: 12px;
+      }
+    }
+  }
+}