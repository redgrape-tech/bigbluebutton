@import "variables";

#content {
  margin-top: 10px;
  overflow: hidden;
  width: 100%;
  @media @mobile-portrait, @mobile-portrait-with-keyboard {
    background: #efeaea;
  }
}

#usericons {
  float: right;
  span {
    margin-left: 3px;
    padding: 2px;
    border: 1px solid white;
    @media @desktop-portrait {
      font-size: 25px;
    }
    @media @mobile-portrait {
      font-size: 5vh;
    }
  }
  .raisedHandIcon, .muteIcon {
    &:hover { 
      cursor: pointer;
      border: 1px solid #f2f2f2;
      background-color: #f2f2f2;
      border-radius: 4px;
    }
  }
}

.usernameEntry {
  float:left;
  overflow: hidden;
  text-overflow: ellipsis;
  white-space: nowrap;
  width: 60%;
  @media @landscape {
    height: 20px;
  }
  @media @desktop-portrait {
    height: 25px;
    font-size: 3vh;
  }
  @media @mobile-portrait, @mobile-portrait-with-keyboard {
    font-size: 4vh;
  }
}

#users {
  margin-left: 0.25%;
  margin-right: 0.25%;
  padding-bottom: 10px; /*min-width:230px;*/
  -webkit-flex: 1 1 25%;
  flex: 1 1 25%;
  @media @landscape {
    height:98%;
    -webkit-order: 1;
    order: 1;
    min-width: 0;
  }
  @media @desktop-portrait, @mobile-portrait {
    -webkit-order: 3;
    order: 3;
    margin-bottom: 0px;
    padding-bottom: 55px; /*so that the footer does not overlap */
  }
  @media @mobile-portrait-with-keyboard {
    display: none; //hide when typing
  }
}

#user-contents {
  .userlist {
    @media @landscape { 
      padding:10px;
      max-height:83vh;
    }
    @media @desktop-portrait {
      padding-top: 10px;
      padding-left: 10px;
      padding-right: 10px;
    }
<<<<<<< HEAD

=======
>>>>>>> b61932aa
    @media @desktop-portrait, @mobile-portrait {
      max-height: 40vh; //for longer userlist a scrollbar appears
    }
  }
}

.userCurrent {
  font-weight: bold;
}

#username {
  @media @landscape {
    display:block;
  }
  @media @desktop-portrait {
    display:block;
    width:70%;
  }
}
<|MERGE_RESOLUTION|>--- conflicted
+++ resolved
@@ -1,109 +1,106 @@
-@import "variables";
-
-#content {
-  margin-top: 10px;
-  overflow: hidden;
-  width: 100%;
-  @media @mobile-portrait, @mobile-portrait-with-keyboard {
-    background: #efeaea;
-  }
-}
-
-#usericons {
-  float: right;
-  span {
-    margin-left: 3px;
-    padding: 2px;
-    border: 1px solid white;
-    @media @desktop-portrait {
-      font-size: 25px;
-    }
-    @media @mobile-portrait {
-      font-size: 5vh;
-    }
-  }
-  .raisedHandIcon, .muteIcon {
-    &:hover { 
-      cursor: pointer;
-      border: 1px solid #f2f2f2;
-      background-color: #f2f2f2;
-      border-radius: 4px;
-    }
-  }
-}
-
-.usernameEntry {
-  float:left;
-  overflow: hidden;
-  text-overflow: ellipsis;
-  white-space: nowrap;
-  width: 60%;
-  @media @landscape {
-    height: 20px;
-  }
-  @media @desktop-portrait {
-    height: 25px;
-    font-size: 3vh;
-  }
-  @media @mobile-portrait, @mobile-portrait-with-keyboard {
-    font-size: 4vh;
-  }
-}
-
-#users {
-  margin-left: 0.25%;
-  margin-right: 0.25%;
-  padding-bottom: 10px; /*min-width:230px;*/
-  -webkit-flex: 1 1 25%;
-  flex: 1 1 25%;
-  @media @landscape {
-    height:98%;
-    -webkit-order: 1;
-    order: 1;
-    min-width: 0;
-  }
-  @media @desktop-portrait, @mobile-portrait {
-    -webkit-order: 3;
-    order: 3;
-    margin-bottom: 0px;
-    padding-bottom: 55px; /*so that the footer does not overlap */
-  }
-  @media @mobile-portrait-with-keyboard {
-    display: none; //hide when typing
-  }
-}
-
-#user-contents {
-  .userlist {
-    @media @landscape { 
-      padding:10px;
-      max-height:83vh;
-    }
-    @media @desktop-portrait {
-      padding-top: 10px;
-      padding-left: 10px;
-      padding-right: 10px;
-    }
-<<<<<<< HEAD
-
-=======
->>>>>>> b61932aa
-    @media @desktop-portrait, @mobile-portrait {
-      max-height: 40vh; //for longer userlist a scrollbar appears
-    }
-  }
-}
-
-.userCurrent {
-  font-weight: bold;
-}
-
-#username {
-  @media @landscape {
-    display:block;
-  }
-  @media @desktop-portrait {
-    display:block;
-    width:70%;
-  }
-}
+@import "variables";
+
+#content {
+  margin-top: 10px;
+  overflow: hidden;
+  width: 100%;
+  @media @mobile-portrait, @mobile-portrait-with-keyboard {
+    background: #efeaea;
+  }
+}
+
+#usericons {
+  float: right;
+  span {
+    margin-left: 3px;
+    padding: 2px;
+    border: 1px solid white;
+    @media @desktop-portrait {
+      font-size: 25px;
+    }
+    @media @mobile-portrait {
+      font-size: 5vh;
+    }
+  }
+  .raisedHandIcon, .muteIcon {
+    &:hover { 
+      cursor: pointer;
+      border: 1px solid #f2f2f2;
+      background-color: #f2f2f2;
+      border-radius: 4px;
+    }
+  }
+}
+
+.usernameEntry {
+  float:left;
+  overflow: hidden;
+  text-overflow: ellipsis;
+  white-space: nowrap;
+  width: 60%;
+  @media @landscape {
+    height: 20px;
+  }
+  @media @desktop-portrait {
+    height: 25px;
+    font-size: 2vh;
+  }
+  @media @mobile-portrait, @mobile-portrait-with-keyboard {
+    font-size: 4vh;
+  }
+}
+
+#users {
+  margin-left: 0.25%;
+  margin-right: 0.25%;
+  padding-bottom: 10px; /*min-width:230px;*/
+  -webkit-flex: 1 1 25%;
+  flex: 1 1 25%;
+  @media @landscape {
+    height:98%;
+    -webkit-order: 1;
+    order: 1;
+    min-width: 0;
+  }
+  @media @desktop-portrait, @mobile-portrait {
+    -webkit-order: 3;
+    order: 3;
+    margin-bottom: 0px;
+    padding-bottom: 55px; /*so that the footer does not overlap */
+  }
+  @media @mobile-portrait-with-keyboard {
+    display: none; //hide when typing
+  }
+}
+
+#user-contents {
+  .userlist {
+    @media @landscape { 
+      padding:10px;
+      max-height:83vh;
+    }
+    @media @desktop-portrait {
+      padding-top: 10px;
+      padding-left: 10px;
+      padding-right: 10px;
+    }
+
+    @media @desktop-portrait, @mobile-portrait {
+      max-height: 40vh; //for longer userlist a scrollbar appears
+    }
+  }
+}
+
+.userCurrent {
+  font-weight: bold;
+}
+
+#username {
+  @media @landscape {
+    display:block;
+  }
+  @media @desktop-portrait {
+    display:block;
+    width:70%;
+  }
+}