# A text in the whiteboard
class @WhiteboardTextModel extends WhiteboardToolModel

  constructor: (@paper) ->
    super @paper
    # the defintion of this shape, kept so we can redraw the shape whenever needed
    # format: x, y, width, height, colour, fontSize, calcFontSize, text
    @definition = [0, 0, 0, 0, "#000", 0, 0, ""]

  # Make a text on the whiteboard
  make: (startingData) ->
    #console.log "making text:" + JSON.stringify startingData

    x = startingData.x
    y = startingData.y
    width = startingData.textBoxWidth
    height = startingData.textBoxHeight
    colour = formatColor(startingData.fontColor)
    fontSize = startingData.fontSize
    calcFontSize = startingData.calcedFontSize
    text = startingData.text

    @definition =
      shape: "text"
      data: [x, y, width, height, colour, fontSize, calcFontSize, text]

    #calcFontSize = (calcFontSize/100 * @gh)
    x = (x * @gw) + @xOffset
    y = (y * @gh) + @yOffset + calcFontSize
    width = width/100 * @gw

    @obj = @paper.text(x/100, y/100, "")
    @obj.attr
      "fill": colour
      "font-family": "Arial" # TODO: make dynamic
      "font-size": calcFontSize
    @obj.node.style["text-anchor"] = "start" # force left align
    @obj.node.style["textAnchor"] = "start"  # for firefox, 'cause they like to be different
    @obj

  # Update text shape drawn
  # @param  {object} the object containing the shape info
  update: (startingData) ->
    #console.log "updating text" + JSON.stringify startingData

    x = startingData.x
    y = startingData.y
    maxWidth = startingData.textBoxWidth
    height = startingData.textBoxHeight
    colour = formatColor(startingData.fontColor)
    fontSize = startingData.fontSize
    calcFontSize = startingData.calcedFontSize
    myText = startingData.text

    if @obj?
      @definition.data = [x, y, maxWidth, height, colour, fontSize, calcFontSize, myText]

      calcFontSize = (calcFontSize/100 * @gh)
      x = (x * @gw)/100 + @xOffset
      maxWidth = maxWidth/100 * @gw

      @obj.attr
        "fill": colour
        "font-family": "Arial" # TODO: make dynamic
        "font-size": calcFontSize
      cell = @obj.node
      while cell? and cell.hasChildNodes()
        cell.removeChild(cell.firstChild)

      # used code from textFlow lib http://www.carto.net/papers/svg/textFlow/
      # but had to merge it here because "cell" was bigger than what the stack could take

      #extract and add line breaks for start
      dashArray = new Array()
      dashFound = true
      indexPos = 0
      cumulY = 0
      svgNS = "http://www.w3.org/2000/svg"
      while dashFound is true
        result = myText.indexOf("-", indexPos)
        if result is -1
          #could not find a dash
          dashFound = false
        else
          dashArray.push result
          indexPos = result + 1
      #split the text at all spaces and dashes
      words = myText.split(/[\s-]/)
      line = ""
      dy = 0
      curNumChars = 0
      computedTextLength = 0
      myTextNode = undefined
      tspanEl = undefined
      i = 0

      #checking if any of the words exceed the width of a textBox
      words = checkWidth(words, maxWidth, x, dy, cell)

      while i < words.length
        word = words[i]
        curNumChars += word.length + 1
        if computedTextLength > maxWidth or i is 0
          if computedTextLength > maxWidth
            tempText = tspanEl.firstChild.nodeValue
            tempText = tempText.slice(0, (tempText.length - words[i - 1].length - 2)) #the -2 is because we also strip off white space
            tspanEl.firstChild.nodeValue = tempText
          #setting up coordinates for the first line of text      
          if i is 0
            dy = calcFontSize
            cumulY += dy
          #alternatively one could use textLength and lengthAdjust, however, currently this is not too well supported in SVG UA's
          tspanEl = document.createElementNS(svgNS, "tspan")
          tspanEl.setAttributeNS null, "x", x
          tspanEl.setAttributeNS null, "dy", dy
          myTextNode = document.createTextNode(line)
          tspanEl.appendChild myTextNode
          cell.appendChild tspanEl
          if checkDashPosition(dashArray, curNumChars - 1)
            line = word + "-"
          else
            line = word + " "
          line = words[i - 1] + " " + line  unless i is 0
          dy = calcFontSize
          cumulY += dy
        else
          if checkDashPosition(dashArray, curNumChars - 1)
            line += word + "-"
          else
            line += word + " "
        tspanEl.firstChild.nodeValue = line
        computedTextLength = tspanEl.getComputedTextLength()+10
        if i is words.length - 1
          if computedTextLength > maxWidth
            tempText = tspanEl.firstChild.nodeValue
            tspanEl.firstChild.nodeValue = tempText.slice(0, (tempText.length - words[i].length - 1))
            tspanEl = document.createElementNS(svgNS, "tspan")
            tspanEl.setAttributeNS null, "x", x
            tspanEl.setAttributeNS null, "dy", dy
            myTextNode = document.createTextNode(words[i])
            tspanEl.appendChild myTextNode
            cell.appendChild tspanEl
        i++
      cumulY


  #this function checks if there should be a dash at the given position, instead of a blank
  checkDashPosition = (dashArray, pos) ->
    result = false
    i = 0
    while i < dashArray.length
      result = true  if dashArray[i] is pos
      i++
    result
  #this function checks the width of the word and adds a " " if the width of the word exceeds the width of the textbox
  #in order for the word to be split and shown properly
  checkWidth = (words, maxWidth, x, dy, cell) ->
    count = 0
    temp = words
    temp3 = []
    str = ""

    svgNSi = "http://www.w3.org/2000/svg"
    tempSpanEl = document.createElementNS(svgNSi, "tspan")
    tempSpanEl.setAttributeNS null, "x", x
    tempSpanEl.setAttributeNS null, "dy", dy
    tempTextNode = document.createTextNode(str)
    tempSpanEl.appendChild tempTextNode
    
    num = 0
    while num < temp.length
      #creating a textNode and adding it to the cell to check the width
      tempSpanEl.firstChild.nodeValue = temp[num]
      cell.appendChild tempSpanEl
<<<<<<< HEAD
      console.log tempSpanEl.getComputedTextLength()
=======
>>>>>>> ef9d59df
      #if width is bigger than maxWidth + whitespace between textBox borders and a word
      if tempSpanEl.getComputedTextLength()+10 > maxWidth
        tempWord = temp[num]
        cell.removeChild(cell.firstChild)

        #initializing temp variables
        count = 1
        start = 0
        partWord = "" + tempWord[0]
        tempArray = []
        #check the width by increasing the word character by character
        while count < tempWord.length
          partWord += tempWord[count]
          tempSpanEl.firstChild.nodeValue = partWord
          cell.appendChild tempSpanEl
          if tempSpanEl.getComputedTextLength()+10 > maxWidth
            temp3.push partWord.substring(0, partWord.length-1)
            partWord = ""
            partWord += tempWord[count]
          if count is tempWord.length-1
            temp3.push partWord
          while cell? and cell.hasChildNodes()
            cell.removeChild(cell.firstChild)
          count++
      else 
        temp3.push temp[num]
      while cell? and cell.hasChildNodes()
        cell.removeChild(cell.firstChild)
      num++

    while cell? and cell.hasChildNodes()
      cell.removeChild(cell.firstChild)
    temp3<|MERGE_RESOLUTION|>--- conflicted
+++ resolved
@@ -172,10 +172,6 @@
       #creating a textNode and adding it to the cell to check the width
       tempSpanEl.firstChild.nodeValue = temp[num]
       cell.appendChild tempSpanEl
-<<<<<<< HEAD
-      console.log tempSpanEl.getComputedTextLength()
-=======
->>>>>>> ef9d59df
       #if width is bigger than maxWidth + whitespace between textBox borders and a word
       if tempSpanEl.getComputedTextLength()+10 > maxWidth
         tempWord = temp[num]
