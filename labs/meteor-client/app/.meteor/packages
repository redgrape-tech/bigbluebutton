--- conflicted
+++ resolved
@@ -13,7 +13,4 @@
 iron:router
 blaze
 nemo64:bootstrap
-<<<<<<< HEAD
 less
-=======
->>>>>>> 60171511
