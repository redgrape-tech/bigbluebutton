@Router.configure layoutTemplate: 'layout'

@Router.map ->
  @route "signedin",
    path: "/html5client"
    action: ->
      meetingId = getInSession "meetingId"
      userId = getInSession "userId"
      authToken = getInSession "authToken"

      onErrorFunction = (error, result) ->
        console.log "ONERRORFUNCTION"
        #if error
        #  # Was unable to authorize the user. Redirect to the home page
        #  # alert error.reason

        #make sure the user is not let through
        Meteor.call("userLogout", meetingId, userId, authToken)

        clearSessionVar (alert "Please sign in again")
        document.location = Meteor.config.app.logOutUrl
        return

      Meteor.subscribe 'chat', meetingId, userId, authToken, onError: onErrorFunction, onReady: =>
        Meteor.subscribe 'shapes', meetingId, onReady: =>
          Meteor.subscribe 'slides', meetingId, onReady: =>
            Meteor.subscribe 'meetings', meetingId, onReady: =>
              Meteor.subscribe 'presentations', meetingId, onReady: =>
                Meteor.subscribe 'users', meetingId, userId, authToken, onError: onErrorFunction, onReady: =>
                  # done subscribing
                  onLoadComplete()

      @render('main')

  @route "main",
    path: "/html5client/:meeting_id/:user_id/:auth_token"
    onBeforeAction: ->
      meetingId = @params.meeting_id
      userId = @params.user_id
      authToken = @params.auth_token

      # catch if any of the user's meeting data is invalid
      if not authToken? or not meetingId? or not userId?
        # if their data is invalid, redirect the user to the logout url
        # logout url is the server ip address at port 4000, bringing the user back
        # to the login page
        document.location = Meteor.config.app.logOutUrl

<<<<<<< HEAD
      onErrorFunction = (error, result) ->
        if error
          # Was unable to authorize the user. Redirect to the home page
          # alert error.reason

          #make sure the user is not let through
          Meteor.call("userLogout", meetingId, userId, authToken)

          clearSessionVar alert "Please sign in again"
          document.location = Meteor.config.app.logOutUrl
        return
=======
      else
        Meteor.call("validateAuthToken", meetingId, userId, authToken)

        applyNewSessionVars = ->
          setInSession("authToken", authToken)
          setInSession("meetingId", meetingId)
          setInSession("userId", userId)
          Router.go('/html5client')

        clearSessionVar(applyNewSessionVars)
>>>>>>> 63020933

      @next()<|MERGE_RESOLUTION|>--- conflicted
+++ resolved
@@ -46,19 +46,6 @@
         # to the login page
         document.location = Meteor.config.app.logOutUrl
 
-<<<<<<< HEAD
-      onErrorFunction = (error, result) ->
-        if error
-          # Was unable to authorize the user. Redirect to the home page
-          # alert error.reason
-
-          #make sure the user is not let through
-          Meteor.call("userLogout", meetingId, userId, authToken)
-
-          clearSessionVar alert "Please sign in again"
-          document.location = Meteor.config.app.logOutUrl
-        return
-=======
       else
         Meteor.call("validateAuthToken", meetingId, userId, authToken)
 
@@ -69,6 +56,5 @@
           Router.go('/html5client')
 
         clearSessionVar(applyNewSessionVars)
->>>>>>> 63020933
 
       @next()