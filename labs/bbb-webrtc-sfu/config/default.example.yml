--- conflicted
+++ resolved
@@ -23,17 +23,6 @@
 to-akka: "to-akka-apps-redis-channel"
 from-akka: "from-akka-apps-redis-channel"
 common-message-version: "2.x"
-<<<<<<< HEAD
-webcam-force-h264: true
-webcam-preferred-h264-profile: "42e01f"
-# Target bitrate (kbps) for webcams. Value 0 leaves it unconstrained.
-webcam-target-bitrate: 300
-screenshare-force-h264: true
-screenshare-preferred-h264-profile: "42e01f"
-screenshareKeyframeInterval: 2
-# Target bitrate (kbps) for screenshare. Value 0 leaves it unconstrained.
-screenshare-target-bitrate: 0
-=======
 # FORCES H.264 for webcams. Endpoints without H.264 WILL NOT WORK.
 # Disabling it will make the process go untouched and may cause transcoding.
 webcam-force-h264: true
@@ -52,7 +41,6 @@
 screenshare-target-bitrate: 0
 # Size of the websocket pool SFU uses to connect to Kurento.
 kurento-websocket-pool-size: 1
->>>>>>> 952f777c
 
 recordScreenSharing: true
 recordWebcams: false
@@ -63,18 +51,12 @@
 
 redisExpireTime: 1209600 # 14 days as per the akka keys
 
-<<<<<<< HEAD
-=======
 # Used for the listen only bridge. The IP MUST be the one where FS is binded to
->>>>>>> 952f777c
 freeswitch:
     ip: 'FREESWITCH_IP'
     port: '5066'
 
-<<<<<<< HEAD
-=======
 # Log levels, in order of specificity: info, warn, verbose, debug, trace
->>>>>>> 952f777c
 log:
     filename: '/var/log/bbb-webrtc-sfu/bbb-webrtc-sfu.log'
     level: 'verbose'