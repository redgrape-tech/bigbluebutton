--- conflicted
+++ resolved
@@ -137,30 +137,14 @@
         Logger.info("[mcs-controller] Fetched user", user.id);
 
         switch (type) {
-<<<<<<< HEAD
           case C.MEDIA_TYPE.RTP:
           case C.MEDIA_TYPE.WEBRTC:
           case C.MEDIA_TYPE.URI:
-            const { session, answer } = await user.publish(params.descriptor, type);
+            const { session, answer } = await user.publish(params.descriptor, type, params);
             this.addMediaSession(session);
             resolve({ answer, sessionId: session.id });
             session.sessionStarted();
             break;
-=======
-          case "RtpEndpoint":
-          case "WebRtcEndpoint":
-            session = user.addSdp(params.descriptor, type, params);
-            answer = await user.startSession(session.id);
-            break;
-          case "URI":
-            session = user.addUri(params.descriptor, type, params);
-
-            answer = await user.startSession(session.id);
-            break;
-
-          default: return reject(new Error("[mcs-controller] Invalid media type"));
-        }
->>>>>>> 4645c7c9
 
           default:
             return reject(this._handleError("[mcs-controller] Invalid media type", type));
@@ -199,26 +183,15 @@
         Logger.info("[mcs-controller] Fetched user", user.id);
 
         switch (type) {
-<<<<<<< HEAD
           case C.MEDIA_TYPE.RTP:
           case C.MEDIA_TYPE.WEBRTC:
           case C.MEDIA_TYPE.URI:
-            const  { session, answer } = await user.subscribe(params.descriptor, type, source);
+            const  { session, answer } = await user.subscribe(params.descriptor, type, source, params);
             this.addMediaSession(session);
             source.subscribedSessions.push(session.id);
             resolve({answer, sessionId: session.id});
             session.sessionStarted();
             Logger.info("[mcs-controller] Updated", source.id,  "subscribers list to", source.subscribedSessions);
-=======
-          case "RtpEndpoint":
-          case "WebRtcEndpoint":
-            session = user.addSdp(params.descriptor, type, params);
-
-            answer = await user.startSession(session.id);
-            await sourceSession.connect(session._mediaElement);
-            sourceSession.subscribedSessions.push(session.id);
-            Logger.info("[mcs-controller] Updated", sourceSession.id,  "subscribers list to", sourceSession.subscribedSessions);
->>>>>>> 4645c7c9
             break;
           default:
             return reject(new Error("[mcs-controller] Invalid media type"));
