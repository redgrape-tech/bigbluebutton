--- conflicted
+++ resolved
@@ -267,47 +267,40 @@
     }
   }
 
-<<<<<<< HEAD
   async stopRecording (userId, sourceId, recId) {
-    Logger.info("[mcs-controller] stopRecording ", recId);
-
-    const user = await this.getUserMCS(userId);
-
-    let answer;
-    let recSession = this._mediaSessions[recId];
-    let sourceSession = this._mediaSessions[sourceId];
-
-    if (!recSession) {
-      return Promise.reject(new Error("[mcs-controller] Recording session", recId, "was not found"));
-    }
-
-    if (!sourceSession) {
-      return Promise.reject(new Error("[mcs-controller] Media session", sourceId, "was not found"));
-    }
-
-    try {
-      answer = await user.stopSession(recSession.id);
-      user.unsubscribe(recSession.id);
-      this._mediaSessions[recId] = null;
-      return Promise.resolve(answer);
-    }
-    catch (err) {
-      err = this._handleError(err);
-      return Promise.reject(err);
-    }
-  }
-
-  async connect (sourceId, sinkId, type) {
-    Logger.info("[mcs-controller] Connect", sourceId, "to", sinkId, "with type", type);
-
-    let session;
-    let sourceSession = this._mediaSessions[sourceId];
-    let sinkSession = this._mediaSessions[sinkId];
-=======
+    return new Promise(async (resolve, reject) => {
+      Logger.info("[mcs-controller] stopRecording ", recId);
+
+      const user = await this.getUserMCS(userId);
+
+      let answer;
+      let recSession = this._mediaSessions[recId];
+      let sourceSession = this._mediaSessions[sourceId];
+
+      if (!recSession) {
+        return reject(new Error("[mcs-controller] Recording session", recId, "was not found"));
+      }
+
+      if (!sourceSession) {
+        return reject(new Error("[mcs-controller] Media session", sourceId, "was not found"));
+      }
+
+      try {
+        answer = await user.stopSession(recSession.id);
+        user.unsubscribe(recSession.id);
+        this._mediaSessions[recId] = null;
+        return resolve(answer);
+      }
+      catch (err) {
+        err = this._handleError(err);
+        return reject(err);
+      }
+    });
+  }
+
   connect (sourceId, sinkId, type) {
     return new Promise(async (resolve, reject) => {
       Logger.info("[mcs-controller] Connect", sourceId, "to", sinkId, "with type", type);
->>>>>>> e541e683
 
       let session;
       const sourceSession = this._mediaSessions[sourceId];
