--- conflicted
+++ resolved
@@ -45,9 +45,6 @@
       const room = await this.createRoomMCS(roomId);
       const user = await this.createUserMCS(roomId, type, params);
       room.setUser(user.id);
-<<<<<<< HEAD
-      this._users[user.id] = user;
-=======
 
       if (params.sdp) {
         session = user.addSdp(params.sdp);
@@ -55,7 +52,6 @@
       if (params.uri) {
         session = user.addUri(params.sdp);
       }
->>>>>>> 224fec5f
 
       Logger.info("[mcs-controller] Resolving user " + user.id);
       return Promise.resolve(user.id);
@@ -141,20 +137,6 @@
         Logger.info("[mcs-controller] Fetched user", user.id);
 
         switch (type) {
-<<<<<<< HEAD
-          case "RtpEndpoint":
-          case "WebRtcEndpoint":
-            session = user.addSdp(params.descriptor, type, params.adapter, params.name);
-            answer = await user.startSession(session.id);
-            break;
-          case "URI":
-            session = user.addUri(params.descriptor, type, params.adapter, params.name);
-            answer = await user.startSession(session.id);
-            break;
-
-          default: return reject(new Error("[mcs-controller] Invalid media type"));
-        }
-=======
           case C.MEDIA_TYPE.RTP:
           case C.MEDIA_TYPE.WEBRTC:
           case C.MEDIA_TYPE.URI:
@@ -163,7 +145,6 @@
             resolve({ answer, sessionId: session.id });
             session.sessionStarted();
             break;
->>>>>>> 224fec5f
 
           default:
             return reject(this._handleError("[mcs-controller] Invalid media type", type));
@@ -176,9 +157,6 @@
     });
   }
 
-<<<<<<< HEAD
-  subscribe (userId, sourceId, type, params = {}) {
-=======
   addMediaSession (session) {
     if (typeof this._mediaSessions[session.id] == 'undefined' ||
         !this._mediaSessions[session.id]) {
@@ -188,8 +166,7 @@
     this._mediaSessions[session.id] = session;
   }
 
-  subscribe (userId, sourceId, type, params) {
->>>>>>> 224fec5f
+  subscribe (userId, sourceId, type, params = {}) {
     return new Promise(async (resolve, reject) => {
       Logger.info("[mcs-controller] Subscribe from user", userId, "to source", sourceId);
       Logger.debug("[mcs-controler] Subscribe descriptor is", params.descriptor);
@@ -206,21 +183,6 @@
         Logger.info("[mcs-controller] Fetched user", user.id);
 
         switch (type) {
-<<<<<<< HEAD
-          case "RtpEndpoint":
-          case "WebRtcEndpoint":
-            session = user.addSdp(params.descriptor, type, params.adapter, params.name);
-
-            answer = await user.startSession(session.id);
-            await sourceSession.connect(session._mediaElement);
-            sourceSession.subscribedSessions.push(session.id);
-            Logger.info("[mcs-controller] Updated", sourceSession.id,  "subscribers list to", sourceSession.subscribedSessions);
-            break;
-          case "URI":
-            session = user.addUri(params.descriptor, type, params.adapter, params.name);
-            answer = await user.startSession(session.id);
-            await sourceSession.connect(session._mediaElement);
-=======
           case C.MEDIA_TYPE.RTP:
           case C.MEDIA_TYPE.WEBRTC:
           case C.MEDIA_TYPE.URI:
@@ -230,7 +192,6 @@
             resolve({answer, sessionId: session.id});
             session.sessionStarted();
             Logger.info("[mcs-controller] Updated", source.id,  "subscribers list to", source.subscribedSessions);
->>>>>>> 224fec5f
             break;
           default:
             return reject(new Error("[mcs-controller] Invalid media type"));
