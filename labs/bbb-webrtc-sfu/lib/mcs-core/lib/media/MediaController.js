--- conflicted
+++ resolved
@@ -221,10 +221,6 @@
         const answer = await user.startSession(session.id);
         await sourceSession.connect(session._mediaElement);
 
-<<<<<<< HEAD
-        sourceSession.subscribedSessions.push(session.id);
-=======
->>>>>>> 952f777c
         this._mediaSessions[session.id] = session;
 
         resolve(answer);
@@ -310,11 +306,7 @@
     Logger.info("[mcs-controller] Creating new room with ID", roomId);
 
     if (this._rooms[roomId] == null) {
-<<<<<<< HEAD
-      this._rooms[roomId] = new Room(roomId);
-=======
       this._rooms[roomId] = new Room(roomId, this.emitter);
->>>>>>> 952f777c
     }
 
     return Promise.resolve(this._rooms[roomId]);
