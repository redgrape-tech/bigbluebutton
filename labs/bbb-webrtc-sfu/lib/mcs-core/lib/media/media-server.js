'use strict'

const C = require('../constants/Constants.js');
const config = require('config');
const mediaServerClient = require('kurento-client');
const util = require('util');
const EventEmitter = require('events').EventEmitter;
const Logger = require('../../../utils/Logger');

let instance = null;

/* Public members */
module.exports = class MediaServer extends EventEmitter {
  constructor(serverUri) {
    if(!instance){
      super();
      this._serverUri = serverUri;
      this._mediaPipelines = {};
      this._mediaElements= {};
      this._mediaServer;
      instance = this;
    }

    return instance;
  }

  async init () {
    if (typeof this._mediaServer === 'undefined' || !this._mediaServer) {
      this._mediaServer = await this._getMediaServerClient(this._serverUri);
      Logger.info("[mcs-media] Retrieved media server client => " + this._mediaServer);

      this._mediaServer.on('disconnect', (err) => {
        Logger.error('[mcs-media] Media server was disconnected for some reason, will have to clean up all elements and notify users');
        this._destroyElements();
        this._destroyMediaServer();
        this.emit(C.ERROR.MEDIA_SERVER_OFFLINE);
      });
    }
  }

  _getMediaServerClient (serverUri) {
    return new Promise((resolve, reject) =>  {
      mediaServerClient(serverUri, {failAfter: 3}, (error, client) => {
        if (error) {
          error = this._handleError(error);
          reject(error);
        }
<<<<<<< HEAD

=======
>>>>>>> 30696c6b
        resolve(client);
      });
    });
  }

  _getMediaPipeline (roomId) {
    return new Promise((resolve, reject) => {
      if (this._mediaPipelines[roomId]) {
        Logger.warn('[mcs-media] Pipeline for', roomId, ' already exists.');
        resolve(this._mediaPipelines[roomId]);
      }
      else {
        this._mediaServer.create('MediaPipeline', (error, pipeline) => {
          if (error) {
            error = this._handleError(error);
            reject(error);
          }
          this._mediaPipelines[roomId] = pipeline;
          pipeline.activeElements = 0;
          resolve(pipeline);
        });
      }
    });
  }

  _releasePipeline (room) {
    Logger.debug("[mcs-media] Releasing room", room, "pipeline");
    let pipeline = this._mediaPipelines[room];
    if (pipeline && typeof pipeline.release === 'function') {
      pipeline.release();
      delete this._mediaPipelines[room];
    }
  }

  _createElement (pipeline, type) {
    return new Promise((resolve, reject) => {
      pipeline.create(type, (error, mediaElement) => {
        if (error) {
          error = this._handleError(error);
          return reject(error);
        }
        Logger.info("[mcs-media] Created [" + type + "] media element: " + mediaElement.id);
        this._mediaElements[mediaElement.id] = mediaElement;
        return resolve(mediaElement);
      });
    });
  }


  async createMediaElement (roomId, type) {
    try {
      const pipeline = await this._getMediaPipeline(roomId);
      const mediaElement = await this._createElement(pipeline, type);
      this._mediaPipelines[roomId].activeElements++;
      return Promise.resolve(mediaElement.id);
    }
    catch (err) {
      return Promise.reject(err);
    }
  }

  async connect (sourceId, sinkId, type) {
    let source = this._mediaElements[sourceId];
    let sink = this._mediaElements[sinkId];

    if (source && sink) {
      return new Promise((resolve, reject) => {
        switch (type) {
          case 'ALL': 
            source.connect(sink, (error) => {
              if (error) {
                error = this._handleError(error);
                return reject(error);
              }
              return resolve();
            });
            break;


          case 'AUDIO':
            source.connect(sink, 'AUDIO', (error) => {
              if (error) {
                error = this._handleError(error);
                return reject(error);
              }
              return resolve();
            });

          case 'VIDEO':
            source.connect(sink, (error) => {
              if (error) {
                error = this._handleError(error);
                return reject(error);
              }
              return resolve();
            });
            break;

          default: return reject("[mcs-media] Invalid connect type");
        }
      });
    }
    else {
      return Promise.reject("[mcs-media] Failed to connect " + type + ": " + sourceId + " to " + sinkId);
    }
  }

  stop (room, elementId) {
    Logger.info("[mcs-media] Releasing endpoint", elementId, "from room", room);
    let mediaElement = this._mediaElements[elementId];
    let pipeline = this._mediaPipelines[room];
    if (mediaElement && typeof mediaElement.release === 'function') {
      pipeline.activeElements--;

      Logger.info("[mcs-media] Pipeline has a total of", pipeline.activeElements, "active elements");
      if (pipeline.activeElements <= 0) {
        this._releasePipeline(room);
      }

      mediaElement.release();
      this._mediaElements[elementId] = null;
    }
    else {
      Logger.warn("[mcs-media] Media element", elementId, "could not be found to stop");
    }
  }

  
  addIceCandidate (elementId, candidate) {
    let mediaElement = this._mediaElements[elementId];
    let kurentoCandidate = mediaServerClient.getComplexType('IceCandidate')(candidate);

    if (typeof mediaElement !== 'undefined' && typeof mediaElement.addIceCandidate === 'function' &&
        typeof candidate !== 'undefined') {
      mediaElement.addIceCandidate(candidate);
      Logger.debug("[mcs-media] Added ICE candidate for => " + elementId);
      return Promise.resolve();
    }
    else {
      return Promise.reject("Candidate could not be parsed or media element does not exist");
    }
  }

  gatherCandidates (elementId) {
    Logger.info('[mcs-media] Gathering ICE candidates for ' + elementId);
    let mediaElement = this._mediaElements[elementId];

    return new Promise((resolve, reject) => {
      if (typeof mediaElement !== 'undefined' && typeof mediaElement.gatherCandidates === 'function') {
        mediaElement.gatherCandidates((error) => {
          if (error) {
            error = this._handleError(error);
            return reject(error);
          }
          Logger.info('[mcs-media] Triggered ICE gathering for ' + elementId);
          return resolve(); 
        });
      }
      else {
        return reject("[mcs-media] There is no element " + elementId);
      }
    });
  }

  setInputBandwidth (elementId, min, max) {
    let mediaElement = this._mediaElements[elementId];

    if (typeof mediaElement !== 'undefined') {
      endpoint.setMinVideoRecvBandwidth(min);
      endpoint.setMaxVideoRecvBandwidth(max);
    } else {
      return ("[mcs-media] There is no element " + elementId);
    }
  }

  setOutputBandwidth (endpoint, min, max) {
    let mediaElement = this._mediaElements[elementId];

    if (typeof mediaElement !== 'undefined') {
      endpoint.setMinVideoSendBandwidth(min);
      endpoint.setMaxVideoSendBandwidth(max);
    } else {
      return ("[mcs-media] There is no element " + elementId );
    }
  }

  setOutputBitrate (endpoint, min, max) {
    let mediaElement = this._mediaElements[elementId];

    if (typeof mediaElement !== 'undefined') {
      endpoint.setMinOutputBitrate(min);
      endpoint.setMaxOutputBitrate(max);
    } else {
      return ("[mcs-media] There is no element " + elementId);
    }
  }

  processOffer (elementId, sdpOffer) {
    let mediaElement = this._mediaElements[elementId];

    return new Promise((resolve, reject) => {
      if (typeof mediaElement !== 'undefined' && typeof mediaElement.processOffer === 'function') {
        mediaElement.processOffer(sdpOffer, (error, answer) => {
          if (error) {
            error = this._handleError(error);
            return reject(error);
          }
          return resolve(answer);
        });
      }
      else {
        return reject("[mcs-media] There is no element " + elementId);
      }
    });
  }

  trackMediaState (elementId, type) {
    switch (type) {
      case C.MEDIA_TYPE.URI:
        this.addMediaEventListener(C.EVENT.MEDIA_STATE.ENDOFSTREAM, elementId);
        this.addMediaEventListener(C.EVENT.MEDIA_STATE.CHANGED, elementId);
        this.addMediaEventListener(C.EVENT.MEDIA_STATE.FLOW_IN, elementId);
        this.addMediaEventListener(C.EVENT.MEDIA_STATE.FLOW_OUT, elementId);
        break;

      case C.MEDIA_TYPE.WEBRTC:
        this.addMediaEventListener(C.EVENT.MEDIA_STATE.CHANGED, elementId);
        this.addMediaEventListener(C.EVENT.MEDIA_STATE.FLOW_IN, elementId);
        this.addMediaEventListener(C.EVENT.MEDIA_STATE.FLOW_OUT, elementId);
        this.addMediaEventListener(C.EVENT.MEDIA_STATE.ICE, elementId);
        break;

      case C.MEDIA_TYPE.RTP:
        this.addMediaEventListener(C.EVENT.MEDIA_STATE.CHANGED, elementId);
        this.addMediaEventListener(C.EVENT.MEDIA_STATE.FLOW_IN, elementId);
        this.addMediaEventListener(C.EVENT.MEDIA_STATE.FLOW_OUT, elementId);
        break;

      default: return;
    }
    return;
  }

  addMediaEventListener (eventTag, elementId) {
    let mediaElement = this._mediaElements[elementId];
    // TODO event type validator
    if (typeof mediaElement !== 'undefined' && mediaElement) {
      Logger.debug('[mcs-media] Adding media state listener [' + eventTag + '] for ' + elementId);
      mediaElement.on(eventTag, (event) => {
        if (eventTag === C.EVENT.MEDIA_STATE.ICE) {
          event.candidate = mediaServerClient.getComplexType('IceCandidate')(event.candidate);
        }
        this.emit(C.EVENT.MEDIA_STATE.MEDIA_EVENT+elementId , {eventTag, event});
      });
    }
  }

  notifyMediaState (elementId, eventTag, event) {
    this.emit(C.MEDIA_STATE.MEDIA_EVENT , {elementId, eventTag, event});
  }

  _destroyElements() {
    for (var pipeline in this._mediaPipelines) {
      if (this._mediaPipelines.hasOwnProperty(pipeline)) {
        delete this._mediaPipelines[pipeline];
      }
    }

    for (var element in this._mediaElements) {
      if (this._mediaElements.hasOwnProperty(element)) {
        delete this._mediaElements[element];
      }
    }
  }

  _destroyMediaServer() {
    delete this._mediaServer;
  }

  _handleError(error) {
    // Checking if the error needs to be wrapped into a JS Error instance
    if(!isError(error)) {
      error = new Error(error);
    }

    error.code = C.ERROR.MEDIA_SERVER_ERROR;
    Logger.error('[mcs-media] Media Server returned error', error);
  }

  // duck
  isError(error) {
    return error && error.stack && error.message && typeof error.stack === 'string'
      && typeof error.message === 'string';
  }
};<|MERGE_RESOLUTION|>--- conflicted
+++ resolved
@@ -45,10 +45,6 @@
           error = this._handleError(error);
           reject(error);
         }
-<<<<<<< HEAD
-
-=======
->>>>>>> 30696c6b
         resolve(client);
       });
     });
