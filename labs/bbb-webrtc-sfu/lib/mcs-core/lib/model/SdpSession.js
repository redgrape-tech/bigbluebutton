/**
 * @classdesc
 * Model class for external devices
 */

'use strict'

const C = require('../constants/Constants');
const SdpWrapper = require('../utils/SdpWrapper');
const rid = require('readable-id');
const MediaSession = require('./MediaSession');
const config = require('config');
const kurentoUrl = config.get('kurentoUrl');
const kurentoIp = config.get('kurentoIp');
const Logger = require('../../../utils/Logger');

module.exports = class SdpSession extends MediaSession {
  constructor(
    emitter,
    offer = null,
    room,
    type = 'WebRtcEndpoint',
    options
  ) {
    super(emitter, room, type, options);
    Logger.info("[mcs-sdp-session] New session with options", options);
    // {SdpWrapper} SdpWrapper
    this._offer;
    this._answer;

    if (offer) {
      this.setOffer(offer);
    }
  }

  setOffer (offer) {
    if (offer) {
      this._offer = new SdpWrapper(offer, this._type);
    }
  }

  setAnswer (answer) {
    if (answer) {
      this._answer = new SdpWrapper(answer, this._type);
    }
  }

  process () {
    return new Promise(async (resolve, reject) => {
      try {
        const answer = await this._MediaServer.processOffer(this._mediaElement,
          this._offer.plainSdp,
          { name: this._name }
        );

        this.setAnswer(answer);

        // Checks if the media server was able to find a compatible media line
        if (answer && !this._hasAvailableCodec()) {
          return reject(this._handleError(C.ERROR.MEDIA_NO_AVAILABLE_CODEC));
        }

        const { targetBitrate } = this._options;

        if (answer && targetBitrate && targetBitrate !== '0') {
          this._answer.addBandwidth('video', targetBitrate);
        }

        if (this._type !== 'WebRtcEndpoint') {
          this._offer.replaceServerIpv4(kurentoIp);
          return resolve(this._answer? this._answer._plainSdp : null);
        }

        await this._MediaServer.gatherCandidates(this._mediaElement);
        resolve(this._answer._plainSdp);
      }
      catch (err) {
        return reject(this._handleError(err));
      }
    });
  }

  addIceCandidate (candidate) {
    return new Promise(async (resolve, reject) => {
      try {
        await this._MediaServer.addIceCandidate(this._mediaElement, candidate);
        resolve();
      }
      catch (err) {
        return reject(this._handleError(err));
      }
    });
  }

    _hasAvailableCodec () {
<<<<<<< HEAD
    return (this._offer.hasAvailableVideoCodec() === this._answer.hasAvailableVideoCodec()) &&
      (this._offer.hasAvailableAudioCodec() === this._answer.hasAvailableAudioCodec());
=======
    return (this._offer.hasAvailableVideoCodec() && this._answer.hasAvailableVideoCodec()) ||
      (this._offer.hasAvailableAudioCodec() && this._answer.hasAvailableAudioCodec());
>>>>>>> 952f777c
  }
}<|MERGE_RESOLUTION|>--- conflicted
+++ resolved
@@ -93,12 +93,7 @@
   }
 
     _hasAvailableCodec () {
-<<<<<<< HEAD
-    return (this._offer.hasAvailableVideoCodec() === this._answer.hasAvailableVideoCodec()) &&
-      (this._offer.hasAvailableAudioCodec() === this._answer.hasAvailableAudioCodec());
-=======
     return (this._offer.hasAvailableVideoCodec() && this._answer.hasAvailableVideoCodec()) ||
       (this._offer.hasAvailableAudioCodec() && this._answer.hasAvailableAudioCodec());
->>>>>>> 952f777c
   }
 }