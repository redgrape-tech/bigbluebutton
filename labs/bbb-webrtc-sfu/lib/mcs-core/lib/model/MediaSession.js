/**
 * @classdesc
 * Model class for external devices
 */

'use strict'

const C = require('../constants/Constants');
const rid = require('readable-id');
const MediaServer = require('../media/media-server');
const config = require('config');
const kurentoUrl = config.get('kurentoUrl');
const Logger = require('../../../utils/Logger');
const isError = require('../utils/util').isError;

module.exports = class MediaSession {
  constructor(emitter, room, type, options = {}) {
    this.id = rid();
    this.room = room;
    this.emitter = emitter;
    this._status = C.STATUS.STOPPED;
    this._type = type;
    this._MediaServer = new MediaServer(kurentoUrl);
    this._mediaElement;
    this.subscribedSessions = [];
<<<<<<< HEAD
    this._options = options;
=======
    this.eventQueue = [];
>>>>>>> 9c82f148
  }

  async start () {
    this._status = C.STATUS.STARTING;
    try {
      const client = await this._MediaServer.init();

<<<<<<< HEAD
      Logger.info("[mcs-media-session] Starting new media session", this.id, "in room", this.room );
      this._mediaElement = await this._MediaServer.createMediaElement(this.room, this._type, this._options);
      this._status = C.STATUS.STARTED;
      this._MediaServer.trackMediaState(this._mediaElement, this._type);
=======
      this._mediaElement = await this._MediaServer.createMediaElement(this.room, this._type);

      Logger.info("[mcs-media-session] New media session", this.id, "in room", this.room, "started with media server endpoint", this._mediaElement);
>>>>>>> 9c82f148
      this._MediaServer.on(C.EVENT.MEDIA_STATE.MEDIA_EVENT+this._mediaElement, (event) => {
        event.id = this.id;
        if (this._status !== C.STATUS.STARTED) {
          Logger.debug("[mcs-media-session] Media session", this.id, "queuing event", event);
          this.eventQueue.push(event);
        }
        else {
          this.emitter.emit(C.EVENT.MEDIA_STATE.MEDIA_EVENT+this.id, event);
        }
      });
      this._MediaServer.trackMediaState(this._mediaElement, this._type);

      this._MediaServer.on(C.ERROR.MEDIA_SERVER_OFFLINE, () => {
          let event = {};
          event.eventTag = C.ERROR.MEDIA_SERVER_OFFLINE;
          event.id = this.id;
          this.emitter.emit(C.EVENT.SERVER_STATE+this.id, event);
      });

      this._MediaServer.on(C.EVENT.MEDIA_SERVER_ONLINE, () => {
          let event = {};
          event.eventTag = C.EVENT.MEDIA_SERVER_ONLINE;
          event.id = this.id;
          this.emitter.emit(C.EVENT.SERVER_STATE+this.id);
      });

      return Promise.resolve(this._mediaElement);
    }
    catch (err) {
      err = this._handleError(err);
      return Promise.reject(err);
    }
  }

  async stop () {
    if (this._status === C.STATUS.STARTED) {
      this._status = C.STATUS.STOPPING;
      try {
        await this._MediaServer.stop(this.room, this._type, this._mediaElement);
        this._status = C.STATUS.STOPPED;
        Logger.info("[mcs-media-session] Session", this.id, "stopped with status", this._status);
        this.emitter.emit(C.EVENT.MEDIA_SESSION_STOPPED, this.id);
        return Promise.resolve();
      }
      catch (err) {
        err = this._handleError(err);
        return Promise.reject(err);
      }
    } else {
      return Promise.resolve();
    }
  }

  // TODO handle connection type
  async connect (sinkId) {
    try {
      Logger.info("[mcs-media-session] Connecting " + this._mediaElement + " => " + sinkId);
      await this._MediaServer.connect(this._mediaElement, sinkId, 'ALL');
      return Promise.resolve();
    }
    catch (err) {
      err = this._handleError(err);
      return Promise.reject(err);
    }
  }

  addMediaEventListener (type, mediaId) {
    this._MediaServer.addMediaEventListener (type, mediaId);
  }

  sessionStarted () {
    if (this._status === C.STATUS.STARTING) {
      this._status = C.STATUS.STARTED;
      // FIXME: ugly hack, gotta change the event model to a subscription-based
      // one to remove this - prlanzarin
      setTimeout(() => {
        this._flushEventQueue();
      }, 50);
      Logger.debug("[mcs-media-session] Session", this.id, "successfully started");
    }
  }

  _flushEventQueue () {
    Logger.debug("[mcs-media-session] Flushing session", this.id, "events queue");
    while (this.eventQueue.length) {
      let event = this.eventQueue.shift();
      this.emitter.emit(C.EVENT.MEDIA_STATE.MEDIA_EVENT+this.id, event);
    }
  }

  _handleError (error) {
    Logger.error("[mcs-media-session] SFU MediaSession received an error", error);
    // Checking if the error needs to be wrapped into a JS Error instance
    if (!isError(error)) {
      error = new Error(error);
    }
    this._status = C.STATUS.STOPPED;
    return error;
  }
}<|MERGE_RESOLUTION|>--- conflicted
+++ resolved
@@ -23,11 +23,8 @@
     this._MediaServer = new MediaServer(kurentoUrl);
     this._mediaElement;
     this.subscribedSessions = [];
-<<<<<<< HEAD
     this._options = options;
-=======
     this.eventQueue = [];
->>>>>>> 9c82f148
   }
 
   async start () {
@@ -35,16 +32,10 @@
     try {
       const client = await this._MediaServer.init();
 
-<<<<<<< HEAD
-      Logger.info("[mcs-media-session] Starting new media session", this.id, "in room", this.room );
       this._mediaElement = await this._MediaServer.createMediaElement(this.room, this._type, this._options);
-      this._status = C.STATUS.STARTED;
-      this._MediaServer.trackMediaState(this._mediaElement, this._type);
-=======
-      this._mediaElement = await this._MediaServer.createMediaElement(this.room, this._type);
 
       Logger.info("[mcs-media-session] New media session", this.id, "in room", this.room, "started with media server endpoint", this._mediaElement);
->>>>>>> 9c82f148
+
       this._MediaServer.on(C.EVENT.MEDIA_STATE.MEDIA_EVENT+this._mediaElement, (event) => {
         event.id = this.id;
         if (this._status !== C.STATUS.STARTED) {
