--- conflicted
+++ resolved
@@ -32,11 +32,7 @@
     this._options = options;
     this._adapter = options.adapter? options.adapter : C.STRING.KURENTO;
     this._name = options.name? options.name : C.STRING.DEFAULT_NAME;
-<<<<<<< HEAD
-    this._MediaServer = MediaSession.getAdapter(this._adapter);
-=======
     this._MediaServer = MediaSession.getAdapter(this._adapter, emitter);
->>>>>>> 952f777c
     this.eventQueue = [];
   }
 
@@ -151,22 +147,14 @@
     }
   }
 
-<<<<<<< HEAD
-  static getAdapter (adapter) {
-=======
   static getAdapter (adapter, emitter) {
->>>>>>> 952f777c
     let obj = null;
 
     Logger.info("[mcs-media-session] Session is using the", adapter, "adapter");
 
     switch (adapter) {
       case C.STRING.KURENTO:
-<<<<<<< HEAD
-        obj = new Kurento(kurentoUrl);
-=======
         obj = new Kurento(kurentoUrl, emitter);
->>>>>>> 952f777c
         break;
       case C.STRING.FREESWITCH:
         obj = new Freeswitch();
