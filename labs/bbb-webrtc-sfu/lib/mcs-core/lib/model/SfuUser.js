--- conflicted
+++ resolved
@@ -51,15 +51,8 @@
 
   addSdp (sdp, type, adapter = C.STRING.KURENTO, name = C.STRING.DEFAULT_NAME) {
     // TODO switch from type to children SdpSessions (WebRTC|SDP)
-<<<<<<< HEAD
     let session = new SdpSession(this.emitter, sdp, this.roomId, type, adapter, name);
-    this.emitter.emit(C.EVENT.NEW_SESSION+this.id, session.id);
-    session.on("SESSION_STOPPED", (sessId) => {
-      Logger.info("[mcs-sfu-user] Session ", sessId, "stopped, cleaning it...");
-=======
-    let session = new SdpSession(this.emitter, sdp, this.roomId, type);
     session.emitter.on(C.EVENT.MEDIA_SESSION_STOPPED, (sessId) => {
->>>>>>> b6f53246
       if (sessId === session.id) {
         Logger.info("[mcs-sfu-user] Session ", sessId, "stopped, cleaning it...");
         this._mediaSessions[sessId] = null;
