/**
 * @classdesc
 * Model class for external devices
 */

'use strict'

const User = require('./User');
const C = require('../constants/Constants');
const SdpWrapper = require('../utils/SdpWrapper');
const SdpSession = require('../model/SdpSession');
const RecordingSession = require('../model/RecordingSession');
const UriSession = require('../model/UriSession');
const Logger = require('../../../utils/Logger');
const isError = require('../utils/util').isError;

module.exports = class SfuUser extends User {
  constructor(_roomId, type, emitter, userAgentString = C.STRING.ANONYMOUS, sdp = null, uri = null) {
    super(_roomId);
    // {SdpWrapper} SdpWrapper
    this._sdp;
    this._mediaSessions = {}
    this.userAgentString;
    this.emitter = emitter;
    if (sdp) {
      this.addSdp(sdp);
    }
    if (uri) {
      this.addUri(uri);
    }
  }

  async addUri (uri, type) {
    // TODO switch from type to children UriSessions (RTSP|HTTP|etc)
    let session = new UriSession(uri, type);

    if (typeof this._mediaSessions[session.id] == 'undefined' ||
        !this._mediaSessions[session.id]) {
      this._mediaSessions[session.id] = {};
    }
    this._mediaSessions[session.id] = session;
    try {
      await this.startSession(session.id);
      Promise.resolve(session.id);
    }
    catch (err) {
      err = this.handleError(err);
      Promise.reject(err);
    }
  }

  addSdp (sdp, type) {
    // TODO switch from type to children SdpSessions (WebRTC|SDP)
    let session = new SdpSession(this.emitter, sdp, this.roomId, type);
<<<<<<< HEAD
    this.emitter.emit(C.EVENT.NEW_SESSION+this.id, session.id);
    session.emitter.once(C.EVENT.MEDIA_SESSION_STOPPED, (sessId) => {
=======
    session.emitter.on(C.EVENT.MEDIA_SESSION_STOPPED, (sessId) => {
>>>>>>> 9c82f148
      if (sessId === session.id) {
        Logger.info("[mcs-sfu-user] Session ", sessId, "stopped, cleaning it...");
        this._mediaSessions[sessId] = null;
      }
    });

    if (typeof this._mediaSessions[session.id] == 'undefined' ||
        !this._mediaSessions[session.id]) {
      this._mediaSessions[session.id] = {};
    }
    this._mediaSessions[session.id] = session;
    Logger.info("[mcs-sfu-user] Added new SDP session", session.id, "to user", this.id);

    return session;
  }

  addRecording (recordingName) {
    let session = new RecordingSession(this.emitter, this.roomId, recordingName);
    this.emitter.emit(C.EVENT.NEW_SESSION+this.id, session.id);

    session.emitter.once(C.EVENT.MEDIA_SESSION_STOPPED, (sessId) => {
      if (sessId === session.id) {
        Logger.info("[mcs-sfu-user] Recording session stopped.");
        this._mediaSessions[sessId] = null;
      }
    });

    if (typeof this._mediaSessions[session.id] == 'undefined' ||
        !this._mediaSessions[session.id]) {
      this._mediaSessions[session.id] = {};
    }
    this._mediaSessions[session.id] = session;
    Logger.info("[mcs-sfu-user] Added new recording session", session.id, "to user", this.id);

    return session;
  }


  async startSession (sessionId) {
    let session = this._mediaSessions[sessionId];

    try {
      const mediaElement = await session.start();
      const answer = await session.process();
      return Promise.resolve(answer);
    }
    catch (err) {
      err = this.handleError(err);
      return Promise.reject(err);
    }
  }

  async subscribe (sdp, type,  mediaId) {
    try {
      const session = await this.addSdp(sdp, type);
      await this.startSession(session.id);
      await this.connect(session.id, mediaId);
      Promise.resolve(session);
    }
    catch (err) {
      err = this.handleError(err);
      Promise.reject(err);
    }
  }

  async publish (sdp, mediaId) {
    let session = await this.addSdp(sdp);
    try {
      await this.startSession(session.id);
      Promise.resolve();
    }
    catch (err) {
      err = this.handleError(err);
      Promise.reject(err);
    }
  }

  async unsubscribe (mediaId) {
    try {
      await this.stopSession(mediaId);
      Promise.resolve(mediaId);
    }
    catch (err) {
      err = this.handleError(err);
      Promise.reject(err);
    }
  }

  async unpublish (mediaId) {
    try {
      await this.stopSession(mediaId);
      Promise.resolve();
    }
    catch (err) {
      err = this.handleError(err);
      Promise.reject(err);
    }
  }

  async stopSession (sessionId) {
    Logger.info("[mcs-sfu-user] Stopping session => " + sessionId);
    let session = this._mediaSessions[sessionId];

    try {
      if (session) {
        await session.stop();
        delete this._mediaSessions[sessionId];
      }
      return Promise.resolve();
    }
    catch (err) {
      err = this.handleError(err);
      Promise.reject(err);
    }
  }

  async connect (sourceId, sinkId) {
    let session = this._mediaSessions[sourceId];
    if(session) {
      try {
        Logger.info("[mcs-sfu-user] Connecting sessions " + sourceId + "=>" + sinkId);
        await session.connect(sinkId);
        return Promise.resolve();
      }
      catch (err) {
        err = this.handleError(err);
        return Promise.reject(err);
      }
    }
    else {
      return Promise.reject(new Error("[mcs-sfu-user] Source session " + sourceId + " not found"));
    }
  }

  async leave () {
    const sessions = Object.keys(this._mediaSessions);
    let stopProcedures = [];
    Logger.info("[mcs-sfu-user] User sessions will be killed");

    try {
      for (let i = 0; i < sessions.length; i++) {
        stopProcedures.push(this.stopSession(sessions[i]));
      }

      return Promise.all(stopProcedures);
    }
    catch (err) {
      err = this.handleError(err);
      Promise.reject(err);
    }
  }

  handleError (error) {
    Logger.error("[mcs-sfu-user] SFU User received error", error);
    // Checking if the error needs to be wrapped into a JS Error instance
    if (!isError(error)) {
      error = new Error(error);
    }
    this._status = C.STATUS.STOPPED;
    return error;
  }
}<|MERGE_RESOLUTION|>--- conflicted
+++ resolved
@@ -52,12 +52,7 @@
   addSdp (sdp, type) {
     // TODO switch from type to children SdpSessions (WebRTC|SDP)
     let session = new SdpSession(this.emitter, sdp, this.roomId, type);
-<<<<<<< HEAD
-    this.emitter.emit(C.EVENT.NEW_SESSION+this.id, session.id);
-    session.emitter.once(C.EVENT.MEDIA_SESSION_STOPPED, (sessId) => {
-=======
     session.emitter.on(C.EVENT.MEDIA_SESSION_STOPPED, (sessId) => {
->>>>>>> 9c82f148
       if (sessId === session.id) {
         Logger.info("[mcs-sfu-user] Session ", sessId, "stopped, cleaning it...");
         this._mediaSessions[sessId] = null;
