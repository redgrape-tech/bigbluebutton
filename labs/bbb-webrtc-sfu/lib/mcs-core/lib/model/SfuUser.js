/**
 * @classdesc
 * Model class for external devices
 */

'use strict'

const User = require('./User');
const C = require('../constants/Constants');
const SdpWrapper = require('../utils/SdpWrapper');
const SdpSession = require('../model/SdpSession');
const RecordingSession = require('../model/RecordingSession');
const UriSession = require('../model/UriSession');
const Logger = require('../../../utils/Logger');
const isError = require('../utils/util').isError;

module.exports = class SfuUser extends User {
  constructor(_roomId, type, emitter, userAgentString = C.STRING.ANONYMOUS, sdp = null, uri = null) {
    super(_roomId);
    // {SdpWrapper} SdpWrapper
    this._sdp;
    this._mediaSessions = {}
    this.userAgentString;
    this.emitter = emitter;
    if (sdp) {
      this.addSdp(sdp);
    }
    if (uri) {
      this.addUri(uri);
    }
  }

  // TODO switch from type to children UriSessions (RTSP|HTTP|etc)
  async addUri (uri, type) {
      const session = new UriSession(uri, type);
      this.emitter.emit(C.EVENT.NEW_SESSION+this.id, session.id);

      session.emitter.once(C.EVENT.MEDIA_SESSION_STOPPED, (sessId) => {
        if (sessId === session.id) {
          Logger.info("[mcs-sfu-user] URI session stopped.");
          this._mediaSessions[sessId] = null;
        }
      });

      if (typeof this._mediaSessions[session.id] == 'undefined' ||
          !this._mediaSessions[session.id]) {
        this._mediaSessions[session.id] = {};
      }

      this._mediaSessions[session.id] = session;

      Logger.info("[mcs-sfu-user] Added new URI session", session.id, "to user", this.id);

      return session;
  }

<<<<<<< HEAD
  addSdp (sdp, type, adapter = C.STRING.KURENTO, name = C.STRING.DEFAULT_NAME) {
    // TODO switch from type to children SdpSessions (WebRTC|SDP)
    let session = new SdpSession(this.emitter, sdp, this.roomId, type, adapter, name);
=======
  addSdp (sdp, type, options) {
    // TODO switch from type to children SdpSessions (WebRTC|SDP)
    let session = new SdpSession(this.emitter, sdp, this.roomId, type, options);
>>>>>>> 224fec5f
    session.emitter.on(C.EVENT.MEDIA_SESSION_STOPPED, (sessId) => {
      if (sessId === session.id) {
        Logger.info("[mcs-sfu-user] Session ", sessId, "stopped, cleaning it...");
        this._mediaSessions[sessId] = null;
      }
    });

    if (typeof this._mediaSessions[session.id] == 'undefined' ||
        !this._mediaSessions[session.id]) {
      this._mediaSessions[session.id] = {};
    }
    this._mediaSessions[session.id] = session;

    Logger.info("[mcs-sfu-user] Added new SDP session", session.id, "to user", this.id);

    return session;
  }

  addRecording (recordingName) {
    const session = new RecordingSession(this.emitter, this.roomId, recordingName);
    this.emitter.emit(C.EVENT.NEW_SESSION+this.id, session.id);

    session.emitter.once(C.EVENT.MEDIA_SESSION_STOPPED, (sessId) => {
      if (sessId === session.id) {
        Logger.info("[mcs-sfu-user] Recording session stopped.");
        this._mediaSessions[sessId] = null;
      }
    });

    if (typeof this._mediaSessions[session.id] == 'undefined' ||
        !this._mediaSessions[session.id]) {
      this._mediaSessions[session.id] = {};
    }
    this._mediaSessions[session.id] = session;
    Logger.info("[mcs-sfu-user] Added new recording session", session.id, "to user", this.id);

    return session;
  }


  startSession (sessionId) {
    const session = this._mediaSessions[sessionId];
    return new Promise(async (resolve, reject) => {
      try {
        const mediaElement = await session.start();
        const answer = await session.process();
        resolve(answer);
      }
      catch (err) {
        return reject(this._handleError(err));
      }
    });
  }

  subscribe (sdp, type, source, params) {
    return new Promise(async (resolve, reject) => {
      try {
        const session = this.addSdp(sdp, type, params);
        const answer = await this.startSession(session.id);
        await source.connect(session._mediaElement);
        resolve({ session, answer });
      }
      catch (err) {
        return reject(this._handleError(err));
      }
    });
  }

  publish (sdp, type, params) {
    return new Promise(async (resolve, reject) => {
      try {
        const session = this.addSdp(sdp, type, params);
        const answer = await this.startSession(session.id);
        resolve({ session, answer });
      }
      catch (err) {
        return reject(this._handleError(err));
      }
    });
  }

<<<<<<< HEAD
  async unsubscribe (mediaId) {
    try {
      Logger.debug("[SfuUser] Unsubscribing from session", mediaId);
      await this.stopSession(mediaId);
      Promise.resolve(mediaId);
    }
    catch (err) {
      err = this.handleError(err);
      Promise.reject(err);
    }
=======
  unsubscribe (mediaId) {
    return new Promise(async (resolve, reject) => {
      try {
        await this.stopSession(mediaId);
        resolve(mediaId);
      }
      catch (err) {
        reject(this._handleError(err));
      }
    });
>>>>>>> 224fec5f
  }

  unpublish (mediaId) {
    return new Promise(async (resolve, reject) => {
      try {
        await this.stopSession(mediaId);
        resolve(mediaId);
      }
      catch (err) {
        reject(this._handleError(err));
      }
    });
  }

  stopSession (sessionId) {
    const session = this._mediaSessions[sessionId];

    return new Promise(async (resolve, reject) => {
      try {
        if (session) {
          Logger.info("[mcs-sfu-user] Stopping session => " + sessionId);
          await session.stop();
          delete this._mediaSessions[sessionId];
        }

        return resolve();
      }
      catch (err) {
        reject(this._handleError(err));
      }
    });
  }

  connect (sourceId, sinkId) {
    const session = this._mediaSessions[sourceId];

    return new Promise(async (resolve, reject) => {
      try {
        if (session == null) {
          return reject(this._handleError("[mcs-sfu-user] Source session " + sourceId + " not found"));
        }
        Logger.info("[mcs-sfu-user] Connecting sessions " + sourceId + "=>" + sinkId);
        await session.connect(sinkId);
        return resolve();
      }
      catch (err) {
        return reject(this._handleError(err));
      }
    });
  }

  async leave () {
    const sessions = Object.keys(this._mediaSessions);
    let stopProcedures = [];
    Logger.info("[mcs-sfu-user] User sessions will be killed");

    try {
      for (let i = 0; i < sessions.length; i++) {
        stopProcedures.push(this.stopSession(sessions[i]));
      }

      return Promise.all(stopProcedures);
    }
    catch (err) {
      err = this._handleError(err);
      Promise.reject(err);
    }
  }

  _handleError (error) {
    Logger.trace("[mcs-sfu-user] SFU User received error", error, error.stack);
    // Checking if the error needs to be wrapped into a JS Error instance
    if (!isError(error)) {
      error = new Error(error);
    }
    this._status = C.STATUS.STOPPED;
    return error;
  }
}<|MERGE_RESOLUTION|>--- conflicted
+++ resolved
@@ -54,15 +54,9 @@
       return session;
   }
 
-<<<<<<< HEAD
-  addSdp (sdp, type, adapter = C.STRING.KURENTO, name = C.STRING.DEFAULT_NAME) {
-    // TODO switch from type to children SdpSessions (WebRTC|SDP)
-    let session = new SdpSession(this.emitter, sdp, this.roomId, type, adapter, name);
-=======
   addSdp (sdp, type, options) {
     // TODO switch from type to children SdpSessions (WebRTC|SDP)
-    let session = new SdpSession(this.emitter, sdp, this.roomId, type, options);
->>>>>>> 224fec5f
+    const session = new SdpSession(this.emitter, sdp, this.roomId, type, options);
     session.emitter.on(C.EVENT.MEDIA_SESSION_STOPPED, (sessId) => {
       if (sessId === session.id) {
         Logger.info("[mcs-sfu-user] Session ", sessId, "stopped, cleaning it...");
@@ -144,18 +138,6 @@
     });
   }
 
-<<<<<<< HEAD
-  async unsubscribe (mediaId) {
-    try {
-      Logger.debug("[SfuUser] Unsubscribing from session", mediaId);
-      await this.stopSession(mediaId);
-      Promise.resolve(mediaId);
-    }
-    catch (err) {
-      err = this.handleError(err);
-      Promise.reject(err);
-    }
-=======
   unsubscribe (mediaId) {
     return new Promise(async (resolve, reject) => {
       try {
@@ -166,7 +148,6 @@
         reject(this._handleError(err));
       }
     });
->>>>>>> 224fec5f
   }
 
   unpublish (mediaId) {
