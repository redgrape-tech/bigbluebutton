--- conflicted
+++ resolved
@@ -105,14 +105,11 @@
           payload[C.MEETING_ID_2x] = header[C.MEETING_ID_2x];
           this.emit(C.DICONNECT_ALL_USERS_2x, payload);
           break;
-<<<<<<< HEAD
-=======
         case C.PRESENTER_ASSIGNED_2x:
           meetingId = header[C.MEETING_ID_2x];
           payload[C.MEETING_ID_2x] = meetingId;
           this.emit(C.PRESENTER_ASSIGNED_2x+meetingId, payload);
           break;
->>>>>>> 952f777c
         default:
           this.emit(C.GATEWAY_MESSAGE, msg);
       }
