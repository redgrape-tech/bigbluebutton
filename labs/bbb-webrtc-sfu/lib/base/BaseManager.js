/*
 * Lucas Fialho Zawacki
 * Paulo Renato Lanzarin
 * (C) Copyright 2017 Bigbluebutton
 *
 */

"use strict";

const BigBlueButtonGW = require('../bbb/pubsub/bbb-gw');
const C = require('../bbb/messages/Constants');
const Logger = require('../utils/Logger');

module.exports = class BaseManager {
  constructor (connectionChannel, additionalChannels = [], logPrefix = C.BASE_MANAGER_PREFIX) {
    this._sessions = {};
    this._bbbGW = new BigBlueButtonGW();
    this._redisGateway;
    this._connectionChannel = connectionChannel;
    this._additionalChanels = additionalChannels;
    this._logPrefix = logPrefix;
<<<<<<< HEAD
    this._iceQueues = {};
=======

    this._trackRecordedStream();
  }

  _trackRecordedStream () {
    this._bbbGW.on(C.STREAM_IS_RECORDED, (stream) => {
      Logger.info("[BaseManager] Server notifies that stream ", stream, " is recorded");
      this.setStreamAsRecorded(stream);      
    });
>>>>>>> ebef86ab
  }

  async start() {
    try {
      // Additional channels that this manager is going to use
      this._additionalChanels.forEach((channel) => {
        this._bbbGW.addSubscribeChannel(channel);
      });
    }
    catch (error) {
      Logger.error(this._logPrefix, 'Could not connect to Redis channel', error);
      await this.stopAll();
      throw new Error(error);
    }
  }

  async messageFactory (handler) {
    // Entrypoint for messages to the manager (from the connection-manager/ws module
    this._redisGateway = await this._bbbGW.addSubscribeChannel(this._connectionChannel);
    this._redisGateway.on(C.REDIS_MESSAGE, handler.bind(this));
  }

  _fetchSession (sessionId) {
    return this._sessions[sessionId];
  }

  _fetchIceQueue (sessionId) {
    if (!this._iceQueues[sessionId]) {
      this._iceQueues[sessionId] = [];
    }

    return this._iceQueues[sessionId] ;
  }

  _flushIceQueue (session, queue) {
    if (queue) {
      let candidate;
      while(candidate = queue.pop()) {
        session.onIceCandidate(candidate);
      }
    }
  }

  _killConnectionSessions (connectionId, role) {
    let keys = Object.keys(this._sessions);
    keys.forEach((sessionId) => {
      let session = this._sessions[sessionId];
      if(session && session.connectionId === connectionId) {
        let killedSessionId = session.connectionId + session.id + "-" + role;
        this._stopSession(killedSessionId);
      }
    });
  }

  _stopSession (sessionId) {
    return new Promise(async (resolve, reject) => {
      Logger.info(this._logPrefix, 'Stopping session ' + sessionId);
      try {
        if (!this._sessions || !sessionId) {
          return resolve();
        }

        let session = this._sessions[sessionId];
        if(session) {
          if (typeof session.stop === 'function') {
            await session.stop();
          }
          delete this._sessions[sessionId];
          this._logAvailableSessions();
          return resolve();
        }
      }
      catch (err) {
        Logger.error(err);
        return resolve();
      }
    });
  }

  stopAll() {
    return new Promise(async (resolve, reject) => {
      try {
        Logger.info(this._logPrefix, 'Stopping everything! ');
        if (!this._sessions) {
          return resolve;
        }

        let sessionIds = Object.keys(this._sessions);
        let stopProcedures = [];

        for (let i = 0; i < sessionIds.length; i++) {
          stopProcedures.push(this._stopSession(sessionIds[i]));
        }
        resolve(Promise.all(stopProcedures));
      }
      catch (err) {
        Logger.error(error);
        resolve();
      }
    });
  }

  _logAvailableSessions () {
    if(this._sessions) {
      let sessionMainKeys = Object.keys(this._sessions);
      let logInfo = this._logPrefix + 'There are ' + sessionMainKeys.length + ' sessions available =>\n';
      for (var k in this._sessions) {
        if(this._sessions[k]) {
          logInfo += '(Session[' +  k +']' + ' of type ' + this._sessions[k].constructor.name + ');\n';
        }
      }
      Logger.debug(logInfo);
    }
  }
};<|MERGE_RESOLUTION|>--- conflicted
+++ resolved
@@ -19,9 +19,7 @@
     this._connectionChannel = connectionChannel;
     this._additionalChanels = additionalChannels;
     this._logPrefix = logPrefix;
-<<<<<<< HEAD
     this._iceQueues = {};
-=======
 
     this._trackRecordedStream();
   }
@@ -31,7 +29,6 @@
       Logger.info("[BaseManager] Server notifies that stream ", stream, " is recorded");
       this.setStreamAsRecorded(stream);      
     });
->>>>>>> ebef86ab
   }
 
   async start() {
