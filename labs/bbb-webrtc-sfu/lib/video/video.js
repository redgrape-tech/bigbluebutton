'use strict';

const config = require('config');
const kurentoUrl = config.get('kurentoUrl');
const MCSApi = require('../mcs-core/lib/media/MCSApiStub');
const C = require('../bbb/messages/Constants');
const Logger = require('../utils/Logger');
const Messaging = require('../bbb/messages/Messaging');
const h264_sdp = require('../h264-sdp');
const PREFERRED_H264_PROFILE = config.get('webcam-preferred-h264-profile');
const BaseProvider = require('../base/BaseProvider');
const FORCE_H264 = config.get('webcam-force-h264');
const WEBCAM_TARGET_BITRATE = config.get('webcam-target-bitrate');
const SHOULD_RECORD = config.get('recordWebcams');
const LOG_PREFIX = "[video]";

let sharedWebcams = {};

module.exports = class Video extends BaseProvider {
  constructor(_bbbGW, _meetingId, _id, _shared, _connectionId) {
    super();
    this.sfuApp = C.VIDEO_APP;
    this.mcs = new MCSApi();
    this.bbbGW = _bbbGW;
    this.id = _id;
    this.connectionId = _connectionId;
    this.meetingId = _meetingId;
    this.shared = _shared;
    this.role = this.shared? 'share' : 'viewer'
    this.streamName = this.connectionId + this.id + "-" + this.role;
    this.mediaId = null;
    this.iceQueue = null;
    this.status = C.MEDIA_STOPPED;
    this.recording = {};
    this.isRecorded = false;
    this._recordingSubPath = 'recordings';
    this._cameraProfile = 'medium';

    this.candidatesQueue = [];
    this.notFlowingTimeout = null;

    this.bbbGW.once(C.RECORDING_STATUS_REPLY_MESSAGE_2x+this.meetingId, (payload) => {
      Logger.info(LOG_PREFIX, "RecordingStatusReply userId:", payload.requestedBy, "recorded:", payload.recorded);

      if (payload.requestedBy === this.id && payload.recorded) {
        this.isRecorded = true;
      }
    });
  }

  _randomTimeout (low, high) {
    return parseInt(Math.random() * (high - low) + low);
  }

  async onIceCandidate (_candidate) {
    if (this.mediaId) {
      try {
        await this.flushCandidatesQueue();
        await this.mcs.addIceCandidate(this.mediaId, _candidate);
      }
      catch (err)   {
        this._handleError(LOG_PREFIX, err, this.role, this.id);
        Logger.error(LOG_PREFIX, "ICE candidate could not be added to media controller.", err);
      }
    }
    else {
      this.candidatesQueue.push(_candidate);
    }
  };

  async flushCandidatesQueue () {
    return new Promise((resolve, reject) => {
      if (this.mediaId) {
        let iceProcedures = this.candidatesQueue.map((candidate) => {
          this.mcs.addIceCandidate(this.mediaId, candidate);
        });

        return Promise.all(iceProcedures).then(() => {
          this.candidatesQueue = [];
          resolve();
        }).catch((err) => {
          Logger.error(LOG_PREFIX, "ICE candidate could not be added to media controller.", err);
          reject(this._handleError(LOG_PREFIX, err, this.role, this.id));
        });
      }
    });
  }

<<<<<<< HEAD
  serverState (event) {
    const { eventTag: { code }  } = { ...event };
    switch (code) {
      case C.MEDIA_SERVER_OFFLINE:
        Logger.error(LOG_PREFIX, "Video provider received MEDIA_SERVER_OFFLINE event");
        this.emit(C.MEDIA_SERVER_OFFLINE, event);
        break;

      default:
        Logger.warn(LOG_PREFIX, "Unknown server state", event);
    }
  }


=======
>>>>>>> 952f777c
  mediaState (event) {
    let msEvent = event.event;

    switch (event.eventTag) {

      case "OnIceCandidate":
        let candidate = msEvent.candidate;
        Logger.debug(LOG_PREFIX, "Sending ICE candidate to user", this.streamName, "with candidate", candidate);
        this.bbbGW.publish(JSON.stringify({
          connectionId: this.connectionId,
          type: 'video',
          role: this.role,
          id : 'iceCandidate',
          cameraId: this.id,
          candidate: candidate
        }), C.FROM_VIDEO);
        break;

      case "MediaStateChanged":
        break;

      case "MediaFlowOutStateChange":
      case "MediaFlowInStateChange":
        Logger.info(LOG_PREFIX, ' ' + msEvent.type + '[' + msEvent.state + ']' + ' for media session', event.id, "for video", this.streamName);

        if (msEvent.state === 'NOT_FLOWING' && this.status !== C.MEDIA_PAUSED) {
          Logger.warn(LOG_PREFIX, "Setting up a timeout for", this.streamName);
          if (!this.notFlowingTimeout) {
            this.notFlowingTimeout = setTimeout(() => {

              if (this.shared) {
                this.sendPlayStop();
                this.status = C.MEDIA_STOPPED;
                clearTimeout(this.notFlowingTimeout);
                delete this.notFlowingTimeout;
              }
            }, config.get('mediaFlowTimeoutDuration') + this._randomTimeout(-2000, 2000));
          }
        }
        else if (msEvent.state === 'FLOWING') {
          if (this.notFlowingTimeout) {
            Logger.warn(LOG_PREFIX, "Received a media flow before stopping", this.streamName);
            clearTimeout(this.notFlowingTimeout);
            delete this.notFlowingTimeout;
          }
          if (this.status !== C.MEDIA_STARTED) {

            // Record the video stream if it's the original being shared
            if (this.shouldRecord()) {
              this.startRecording();
            }

            this.sendPlayStart();

            this.status = C.MEDIA_STARTED;
          }

        }
        break;

      default: Logger.warn(LOG_PREFIX, "Unrecognized event", event);
    }
  }

  sendPlayStart () {
    this.bbbGW.publish(JSON.stringify({
       connectionId: this.connectionId,
       type: 'video',
       role: this.role,
       id : 'playStart',
       cameraId: this.id,
    }), C.FROM_VIDEO);
  }

  sendPlayStop () {
    let userCamEvent =
      Messaging.generateUserCamBroadcastStoppedEventMessage2x(this.meetingId, this.id, this.id);
    this.bbbGW.publish(userCamEvent, function(error) {});

    this.bbbGW.publish(JSON.stringify({
      connectionId: this.connectionId,
      type: 'video',
      role: this.role,
      id : 'playStop',
      cameraId: this.id,
    }), C.FROM_VIDEO);
  }

  sendGetRecordingStatusRequestMessage() {
    let req = Messaging.generateRecordingStatusRequestMessage(this.meetingId, this.id);

    this.bbbGW.publish(req, C.TO_AKKA_APPS);
  }

  shouldRecord () {
    return this.isRecorded && this.shared;
  }

  async startRecording() {
    return new Promise(async (resolve, reject) => {
      try {
        const recordingName = this._cameraProfile + '-' + this.id;
        const recordingPath = this.getRecordingPath(this.meetingId, this._recordingSubPath, recordingName);
        this.recording = await this.mcs.startRecording(this.userId, this.mediaId, recordingPath);
        this.mcs.on('MediaEvent' + this.recording.recordingId, this.recordingState.bind(this));
        this.sendStartShareEvent();
        resolve(this.recording);
      }
      catch (err) {
        Logger.error(LOG_PREFIX, "Error on start recording with message", err);
        reject(this._handleError(LOG_PREFIX, err, this.role, this.id));
      }
    });
  }

  async stopRecording() {
    await this.mcs.stopRecording(this.userId, this.mediaId, this.recording.recordingId);
    this.sendStopShareEvent();
    this.recording = {};
  }

  recordingState(event) {
    const msEvent = event.event;
    Logger.info('[Recording]', msEvent.type, '[', msEvent.state, ']', 'for recording session', event.id, 'for video', this.streamName);
  }

  start (sdpOffer) {
    return new Promise(async (resolve, reject) => {
      Logger.info(LOG_PREFIX, "Starting video instance for", this.streamName);

      // Force H264
      if (FORCE_H264) {
        sdpOffer = h264_sdp.transform(sdpOffer, PREFERRED_H264_PROFILE);
      }

      // Start the recording process
      if (SHOULD_RECORD && this.shared) {
        this.sendGetRecordingStatusRequestMessage();
      }

      try {
        this.userId = await this.mcs.join(this.meetingId, 'SFU', {});
        Logger.info(LOG_PREFIX, "MCS join for", this.streamName, "returned", this.userId);
        const sdpAnswer = await this._addMCSMedia(C.WEBRTC, sdpOffer);
        this.mcs.on('MediaEvent' + this.mediaId, this.mediaState.bind(this));
        this.mcs.on('ServerState' + this.mediaId, this.serverState.bind(this));
        this.status = C.MEDIA_STARTING;
        await this.flushCandidatesQueue();
        Logger.info(LOG_PREFIX, "MCS call for user", this.userId, "returned", this.mediaId);
        return resolve(sdpAnswer);
      }
      catch (err) {
        reject(this._handleError(LOG_PREFIX, err, this.role, this.id));
      }
    });
  }

  _addMCSMedia (type, descriptor) {
    return new Promise(async (resolve, reject) => {
      try {
        if (this.shared) {
          let { answer, sessionId } = await this.mcs.publish(this.userId, this.meetingId, type, { descriptor, targetBitrate: WEBCAM_TARGET_BITRATE });
          this.mediaId = sessionId;
          sharedWebcams[this.id] = this.mediaId;
          return resolve(answer);
        }
        else if (sharedWebcams[this.id]) {
          let { answer, sessionId } = await this.mcs.subscribe(this.userId, sharedWebcams[this.id], C.WEBRTC, { descriptor });
          this.mediaId = sessionId;
          return resolve(answer);
        }
      }
      catch (err) {
        err = this._handleError(LOG_PREFIX, err, this.role, this.id)
        reject(err);
      }
    });
  }

  async pause (state) {
    const sourceId = sharedWebcams[this.id];
    const sinkId = this.mediaId;

    if (sourceId == null || sinkId == null) {
      Logger.error(LOG_PREFIX, "Source or sink is null.");
      return;
    }

    // We want to pause the stream
    try {
      if (state && (this.status !== C.MEDIA_STARTING || this.status !== C.MEDIA_PAUSED)) {
        await this.mcs.disconnect(sourceId, sinkId, 'VIDEO');
        this.status = C.MEDIA_PAUSED;
      }
      else if (!state && this.status === C.MEDIA_PAUSED) { //un-pause
        await this.mcs.connect(sourceId, sinkId, 'VIDEO');
        this.status = C.MEDIA_STARTED;
      }
    }
    catch (err) {
      this._handleError(LOG_PREFIX, err, this.role, this.id);
    }
  }

  sendStartShareEvent() {
    let shareCamEvent = Messaging.generateWebRTCShareEvent('StartWebRTCShareEvent', this.meetingId, this.recording.filename);
    this.bbbGW.writeMeetingKey(this.meetingId, shareCamEvent, function(error) {});
  }

  sendStopShareEvent () {
    let stopShareEvent =
      Messaging.generateWebRTCShareEvent('StopWebRTCShareEvent', this.meetingId, this.recording.filename);
    this.bbbGW.writeMeetingKey(this.meetingId, stopShareEvent, function(error) {});
  }

  async stop () {
    return new Promise(async (resolve, reject) => {
      Logger.info(LOG_PREFIX, 'Stopping video session', this.userId, 'at room', this.meetingId);

      try {
        await this.mcs.leave(this.meetingId, this.userId);

        if (this.shouldRecord()) {
          this.sendStopShareEvent();
        }

        if (this.shared) {
          delete sharedWebcams[this.id];
        }

        if (this.notFlowingTimeout) {
          clearTimeout(this.notFlowingTimeout);
          delete this.notFlowingTimeout;
        }

        delete this._candidatesQueue;
        resolve();
      }
      catch (err) {
        reject(this._handleError(LOG_PREFIX, err, this.role, this.id));
      }
    });
  }
};<|MERGE_RESOLUTION|>--- conflicted
+++ resolved
@@ -86,23 +86,6 @@
     });
   }
 
-<<<<<<< HEAD
-  serverState (event) {
-    const { eventTag: { code }  } = { ...event };
-    switch (code) {
-      case C.MEDIA_SERVER_OFFLINE:
-        Logger.error(LOG_PREFIX, "Video provider received MEDIA_SERVER_OFFLINE event");
-        this.emit(C.MEDIA_SERVER_OFFLINE, event);
-        break;
-
-      default:
-        Logger.warn(LOG_PREFIX, "Unknown server state", event);
-    }
-  }
-
-
-=======
->>>>>>> 952f777c
   mediaState (event) {
     let msEvent = event.event;
 
