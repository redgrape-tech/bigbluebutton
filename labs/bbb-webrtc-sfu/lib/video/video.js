'use strict';

const config = require('config');
const kurentoUrl = config.get('kurentoUrl');
const MCSApi = require('../mcs-core/lib/media/MCSApiStub');
const C = require('../bbb/messages/Constants');
const Logger = require('../utils/Logger');
const Messaging = require('../bbb/messages/Messaging');
const h264_sdp = require('../h264-sdp');
const FORCE_H264 = config.get('webcam-force-h264');
const EventEmitter = require('events').EventEmitter;
const SHOULD_RECORD = config.get('recordWebcams');

var sharedWebcams = {};

module.exports = class Video extends EventEmitter {
  constructor(_bbbGW, _meetingId, _id, _shared, _connectionId) {
    super();
    this.mcs = new MCSApi();
    this.bbbGW = _bbbGW;
    this.id = _id;
    this.connectionId = _connectionId;
    this.meetingId = _meetingId;
    this.shared = _shared;
    this.role = this.shared? 'share' : 'viewer'
    this.streamName = this.connectionId + this.id + "-" + this.role;
    this.mediaId = null;
    this.iceQueue = null;
    this.status = C.MEDIA_STOPPED;
    this.recording = {};
    this.isRecorded = false;

    this.candidatesQueue = [];
    this.notFlowingTimeout = null;

    this.bbbGW.once(C.RECORDING_STATUS_REPLY_MESSAGE_2x+this.meetingId, (payload) => {
      Logger.info("[Video] RecordingStatusReply userId:", payload.requestedBy, "recorded:", payload.recorded);

      if (payload.requestedBy === this.id && payload.recorded) {
        this.isRecorded = true;
      }
    });
  }

  _randomTimeout (low, high) {
    return parseInt(Math.random() * (high - low) + low);
  }

  async onIceCandidate (_candidate) {
    if (this.mediaId) {
      try {
        await this.flushCandidatesQueue();
        await this.mcs.addIceCandidate(this.mediaId, _candidate);
      }
      catch (err)   {
        Logger.error("[video] ICE candidate could not be added to media controller.", err);
      }
    }
    else {
      this.candidatesQueue.push(_candidate);
    }
  };

  async flushCandidatesQueue () {
    return new Promise((resolve, reject) => {
      if (this.mediaId) {
        let iceProcedures = this.candidatesQueue.map((candidate) => {
          this.mcs.addIceCandidate(this.mediaId, candidate);
        });

        return Promise.all(iceProcedures).then(() => {
          this.candidatesQueue = [];
          resolve();
        }).catch((err) => {
          Logger.error("[video] ICE candidate could not be added to media controller.", err);
          reject();
        });
      }
    });
  }

  serverState (event) {
    switch (event && event.eventTag) {
      case C.MEDIA_SERVER_OFFLINE:
        Logger.error("[video] Video provider received MEDIA_SERVER_OFFLINE event");
        this.bbbGW.publish(JSON.stringify({
          connectionId: this.connectionId,
          type: 'video',
          id : 'error',
          response : 'rejected',
          cameraId : this.id,
          message : C.MEDIA_SERVER_OFFLINE
        }), C.FROM_VIDEO);
        this.emit(C.MEDIA_SERVER_OFFLINE, event);
        break;

      default:
        Logger.warn("[video] Unknown server state", event);
    }
  }


  mediaState (event) {
    let msEvent = event.event;

    switch (event.eventTag) {

      case "OnIceCandidate":
        let candidate = msEvent.candidate;
        Logger.debug("[video] Sending ICE candidate to user", this.streamName, "with candidate", candidate);
        this.bbbGW.publish(JSON.stringify({
          connectionId: this.connectionId,
          type: 'video',
          role: this.role,
          id : 'iceCandidate',
          cameraId: this.id,
          candidate: candidate
        }), C.FROM_VIDEO);
        break;

      case "MediaStateChanged":
        break;

      case "MediaFlowOutStateChange":
      case "MediaFlowInStateChange":
        Logger.info('[video] ' + msEvent.type + '[' + msEvent.state + ']' + ' for media session', event.id, "for video", this.streamName);

        if (msEvent.state === 'NOT_FLOWING' && this.status !== C.MEDIA_PAUSED) {
          Logger.warn("[video] Setting up a timeout for", this.streamName);
          if (!this.notFlowingTimeout) {
            this.notFlowingTimeout = setTimeout(() => {

              if (this.shared) {
                this.sendPlayStop();
                this.status = C.MEDIA_STOPPED;
                clearTimeout(this.notFlowingTimeout);
                delete this.notFlowingTimeout;
              }
            }, config.get('mediaFlowTimeoutDuration') + this._randomTimeout(-2000, 2000));
          }
        }
        else if (msEvent.state === 'FLOWING') {
          if (this.notFlowingTimeout) {
            Logger.warn("[video] Received a media flow before stopping", this.streamName);
            clearTimeout(this.notFlowingTimeout);
            delete this.notFlowingTimeout;
          }
          if (this.status !== C.MEDIA_STARTED) {

            // Record the video stream if it's the original being shared
            if (this.shouldRecord()) {
              this.startRecording();
            }

            this.sendPlayStart();

            this.status = C.MEDIA_STARTED;
          }

        }
        break;

      default: Logger.warn("[video] Unrecognized event", event);
    }
  }

  sendPlayStart () {
    this.bbbGW.publish(JSON.stringify({
       connectionId: this.connectionId,
       type: 'video',
       role: this.role,
       id : 'playStart',
       cameraId: this.id,
    }), C.FROM_VIDEO);
  }

  sendPlayStop () {
    let userCamEvent =
      Messaging.generateUserCamBroadcastStoppedEventMessage2x(this.meetingId, this.id, this.id);
    this.bbbGW.publish(userCamEvent, function(error) {});

    this.bbbGW.publish(JSON.stringify({
      connectionId: this.connectionId,
      type: 'video',
      role: this.role,
      id : 'playStop',
      cameraId: this.id,
    }), C.FROM_VIDEO);
  }

  sendGetRecordingStatusRequestMessage() {
    let req = Messaging.generateRecordingStatusRequestMessage(this.meetingId, this.id);

    this.bbbGW.publish(req, C.TO_AKKA_APPS);
  }

  shouldRecord () {
    return this.isRecorded && this.shared;
  }

  async startRecording() {
<<<<<<< HEAD
    this.recording = await this.mcs.startRecording(this.userId, this.mediaId, this.id);
    this.mcs.on('MediaEvent' + this.recording.recordingId, this.recordingState.bind(this));
    this.sendStartShareEvent();
  }

  async stopRecording() {
    await this.mcs.stopRecording(this.userId, this.mediaId, this.recording.recordingId);
    this.sendStopShareEvent();
    this.recording = {};
  }

  recordingState(event) {
    const msEvent = event.event;
    Logger.info('[Recording]', msEvent.type, '[', msEvent.state, ']', 'for recording session', event.id, 'for video', this.streamName);
  }

  async start (sdpOffer, callback) {
=======
    try {
      this.recording = await this.mcs.startRecording(this.userId, this.mediaId, this.id);
      this.sendStartShareEvent();
    }
    catch (err) {
      Logger.error("[video] Error on start recording with message", err);
    }
  }

  start (sdpOffer) {
    return new Promise(async (resolve, reject) => {
>>>>>>> e541e683
    Logger.info("[video] Starting video instance for", this.streamName);

    // Force H264
    if (FORCE_H264) {
      sdpOffer = h264_sdp.transform(sdpOffer);
    }

    // Start the recording process
    if (SHOULD_RECORD && this.shared) {
      this.sendGetRecordingStatusRequestMessage();
    }

    try {
      this.userId = await this.mcs.join(this.meetingId, 'SFU', {});
      Logger.info("[video] MCS join for", this.streamName, "returned", this.userId);
      const sdpAnswer = await this._addMCSMedia(C.WEBRTC, sdpOffer);
      this.mcs.on('MediaEvent' + this.mediaId, this.mediaState.bind(this));
      this.mcs.on('ServerState' + this.mediaId, this.serverState.bind(this));
      this.status = C.MEDIA_STARTING;
      await this.flushCandidatesQueue();
      Logger.info("[video] MCS call for user", this.userId, "returned", this.mediaId);
      return resolve(sdpAnswer);
    }
    catch (err) {
      Logger.error("[video] MCS returned error => " + err);
      return reject(err);
    }
    });
  }

  _addMCSMedia (type, descriptor) {
    return new Promise(async (resolve, reject) => {
      try {
        if (this.shared) {
          let { answer, sessionId } = await this.mcs.publish(this.userId, this.meetingId, type, { descriptor });
          this.mediaId = sessionId;
          sharedWebcams[this.id] = this.mediaId;
          return resolve(answer);
        }
        else if (sharedWebcams[this.id]) {
          let { answer, sessionId } = await this.mcs.subscribe(this.userId, sharedWebcams[this.id], C.WEBRTC, { descriptor });
          this.mediaId = sessionId;
          return resolve(answer);
        }
      }
      catch (err) {
        return reject(err);
      }
    });
  }

  async pause (state) {
    const sourceId = sharedWebcams[this.id];
    const sinkId = this.mediaId;

    if (sourceId == null || sinkId == null) {
      Logger.error("[video] Source or sink is null.");
      return;
    }

    // We want to pause the stream
    try {
      if (state && (this.status !== C.MEDIA_STARTING || this.status !== C.MEDIA_PAUSED)) {
        await this.mcs.disconnect(sourceId, sinkId, 'VIDEO');
        this.status = C.MEDIA_PAUSED;
      }
      else if (!state && this.status === C.MEDIA_PAUSED) { //un-pause
        await this.mcs.connect(sourceId, sinkId, 'VIDEO');
        this.status = C.MEDIA_STARTED;
      }
    }
    catch (err) {
      Logger.error("[video] MCS returned error on pause procedure with message", err);
    }
  }

  sendStartShareEvent() {
    let shareCamEvent = Messaging.generateWebRTCShareEvent('StartWebRTCShareEvent', this.meetingId, this.recording.filename);
    this.bbbGW.writeMeetingKey(this.meetingId, shareCamEvent, function(error) {});
  }

  sendStopShareEvent () {
    let stopShareEvent =
      Messaging.generateWebRTCShareEvent('StopWebRTCShareEvent', this.meetingId, this.recording.filename);
    this.bbbGW.writeMeetingKey(this.meetingId, stopShareEvent, function(error) {});
  }

  async stop () {
    return new Promise(async (resolve, reject) => {
      Logger.info('[video] Stopping video session', this.userId, 'at room', this.meetingId);

      try {
        await this.mcs.leave(this.meetingId, this.userId);

        if (this.shouldRecord()) {
          this.sendStopShareEvent();
        }

        if (this.shared) {
          delete sharedWebcams[this.id];
        }

        if (this.notFlowingTimeout) {
          clearTimeout(this.notFlowingTimeout);
          delete this.notFlowingTimeout;
        }

        delete this._candidatesQueue;
        resolve();
      }
      catch (err) {
        // TODO error handling
        reject();
      }
    });
  }
};<|MERGE_RESOLUTION|>--- conflicted
+++ resolved
@@ -199,10 +199,18 @@
   }
 
   async startRecording() {
-<<<<<<< HEAD
-    this.recording = await this.mcs.startRecording(this.userId, this.mediaId, this.id);
-    this.mcs.on('MediaEvent' + this.recording.recordingId, this.recordingState.bind(this));
-    this.sendStartShareEvent();
+    return new Promise(async (resolve, reject) => {
+      try {
+        this.recording = await this.mcs.startRecording(this.userId, this.mediaId, this.id);
+        this.mcs.on('MediaEvent' + this.recording.recordingId, this.recordingState.bind(this));
+        this.sendStartShareEvent();
+        resolve(this.recording);
+      }
+      catch (err) {
+        Logger.error("[video] Error on start recording with message", err);
+        reject(err);
+      }
+    });
   }
 
   async stopRecording() {
@@ -216,20 +224,9 @@
     Logger.info('[Recording]', msEvent.type, '[', msEvent.state, ']', 'for recording session', event.id, 'for video', this.streamName);
   }
 
-  async start (sdpOffer, callback) {
-=======
-    try {
-      this.recording = await this.mcs.startRecording(this.userId, this.mediaId, this.id);
-      this.sendStartShareEvent();
-    }
-    catch (err) {
-      Logger.error("[video] Error on start recording with message", err);
-    }
-  }
-
   start (sdpOffer) {
     return new Promise(async (resolve, reject) => {
->>>>>>> e541e683
+
     Logger.info("[video] Starting video instance for", this.streamName);
 
     // Force H264
