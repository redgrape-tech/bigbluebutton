'use strict';

const config = require('config');
const kurentoUrl = config.get('kurentoUrl');
const MCSApi = require('../mcs-core/lib/media/MCSApiStub');
const C = require('../bbb/messages/Constants');
const Logger = require('../utils/Logger');
const Messaging = require('../bbb/messages/Messaging');
const h264_sdp = require('../h264-sdp');
const FORCE_H264 = config.get('webcam-force-h264');
const EventEmitter = require('events').EventEmitter;

var sharedWebcams = {};

module.exports = class Video extends EventEmitter {
  constructor(_bbbGW, _meetingId, _id, _shared, _connectionId) {
    super();
    this.mcs = new MCSApi();
    this.bbbGW = _bbbGW;
    this.id = _id;
    this.connectionId = _connectionId;
    this.meetingId = _meetingId;
    this.shared = _shared;
    this.role = this.shared? 'share' : 'view'
    this.streamName = this.connectionId + this.id + "-" + this.role;
    this.mediaId = null;
    this.iceQueue = null;
    this.status = C.MEDIA_STOPPED;
<<<<<<< HEAD
    this.recording = {};
=======
    this.streamRecorded = false;
>>>>>>> ebef86ab

    this.candidatesQueue = [];
    this.notFlowingTimeout = null;
  }

  setStreamAsRecorded () {
    this.streamRecorded = true;
  }

  onIceCandidate (_candidate) {
    if (this.mediaId) {
      try {
        this.flushCandidatesQueue();
        this.mcs.addIceCandidate(this.mediaId, _candidate);
      }
      catch (err)   {
        Logger.error("[video] ICE candidate could not be added to media controller.", err);
      }
    }
    else {
      this.candidatesQueue.push(_candidate);
    }
  };

  flushCandidatesQueue () {
    if (this.mediaId) {
      try {
        while(this.candidatesQueue.length) {
          let candidate = this.candidatesQueue.shift();
          this.mcs.addIceCandidate(this.mediaId, candidate);
        }
      }
      catch (err) {
        Logger.error("[video] ICE candidate could not be added to media controller.", err);
      }
    }
  }

  serverState (event) {
    switch (event && event.eventTag) {
      case C.MEDIA_SERVER_OFFLINE:
        Logger.error("[video] Video provider received MEDIA_SERVER_OFFLINE event");
        this.bbbGW.publish(JSON.stringify({
          connectionId: this.connectionId,
          type: 'video',
          id : 'error',
          response : 'rejected',
          cameraId : this.id,
          message : C.MEDIA_SERVER_OFFLINE
        }), C.FROM_VIDEO);
        this.emit(C.MEDIA_SERVER_OFFLINE, event);
        break;

      default:
        Logger.warn("[video] Unknown server state", event);
    }
  }


  mediaState (event) {
    let msEvent = event.event;

    switch (event.eventTag) {

      case "OnIceCandidate":
        let candidate = msEvent.candidate;
        Logger.debug("[video] Sending ICE candidate to user", this.streamName, "with candidate", candidate);
        this.bbbGW.publish(JSON.stringify({
          connectionId: this.connectionId,
          type: 'video',
          role: this.role,
          id : 'iceCandidate',
          cameraId: this.id,
          candidate: candidate
        }), C.FROM_VIDEO);
        break;

      case "MediaStateChanged":
        break;

      case "MediaFlowOutStateChange":
      case "MediaFlowInStateChange":
        Logger.info('[video] ' + msEvent.type + '[' + msEvent.state + ']' + ' for media session', event.id, "for video", this.streamName);

        if (msEvent.state === 'NOT_FLOWING') {
          Logger.warn("[video] Setting up a timeout for", this.streamName);
          if (!this.notFlowingTimeout) {
            this.notFlowingTimeout = setTimeout(() => {

              if (this.shared) {
                this.sendPlayStop();
                this.status = C.MEDIA_STOPPED;
                clearTimeout(this.notFlowingTimeout);
                delete this.notFlowingTimeout;
              }
            }, config.get('mediaFlowTimeoutDuration'));
          }
        }
        else if (msEvent.state === 'FLOWING') {
          if (this.notFlowingTimeout) {
            Logger.warn("[video] Received a media flow before stopping", this.streamName);
            clearTimeout(this.notFlowingTimeout);
            delete this.notFlowingTimeout;
          }
          if (this.status != C.MEDIA_STARTED) {

            // Record the video stream if it's the original being shared
<<<<<<< HEAD
            if (this.shouldRecord()) {
=======
            if (config.get('recordWebcams') && this.streamRecorded && this.shared) {
>>>>>>> ebef86ab
              this.startRecording();
            }

            this.sendPlayStart();

            this.status = C.MEDIA_STARTED;
          }

        }
        break;

      default: Logger.warn("[video] Unrecognized event", event);
    }
  }

  sendPlayStart () {
    this.bbbGW.publish(JSON.stringify({
       connectionId: this.connectionId,
       type: 'video',
       role: this.role,
       id : 'playStart',
       cameraId: this.id,
    }), C.FROM_VIDEO);
  }

  sendPlayStop () {
    let userCamEvent =
      Messaging.generateUserCamBroadcastStoppedEventMessage2x(this.meetingId, this.id, this.id);
    this.bbbGW.publish(userCamEvent, function(error) {});

    this.bbbGW.publish(JSON.stringify({
      connectionId: this.connectionId,
      type: 'video',
      role: this.role,
      id : 'playStop',
      cameraId: this.id,
    }), C.FROM_VIDEO);
  }

  shouldRecord () {
    config.get('recordWebcams') && this.shared;
  }

  async startRecording() {
    this.recording = await this.mcs.startRecording(this.userId, this.mediaId, this.id);
    this.sendStartShareEvent();
  }

  async start (sdpOffer, callback) {
    Logger.info("[video] Starting video instance for", this.streamName);
    let sdpAnswer;
    let ret;

    // Force H264
    if (FORCE_H264) {
      sdpOffer = h264_sdp.transform(sdpOffer);
    }

    try {
      this.userId = await this.mcs.join(this.meetingId, 'SFU', {});
      Logger.info("[video] MCS join for", this.streamName, "returned", this.userId);

      if (this.shared) {
        ret = await this.mcs.publish(this.userId, this.meetingId, 'WebRtcEndpoint', {descriptor: sdpOffer});

        this.mediaId = ret.sessionId;

        sharedWebcams[this.id] = this.mediaId;
      }
      else if (sharedWebcams[this.id]) {
        ret  = await this.mcs.subscribe(this.userId, sharedWebcams[this.id], 'WebRtcEndpoint', {descriptor: sdpOffer});
        this.mediaId = ret.sessionId;
      }
    }
    catch (err) {
      Logger.error("[video] MCS returned error => " + err);
      return callback(err);
    }
    finally {
      if (ret) {
        this.status = C.MEDIA_STARTING;
        sdpAnswer = ret.answer;
        this.flushCandidatesQueue();
        this.mcs.on('MediaEvent' + this.mediaId, this.mediaState.bind(this));
        this.mcs.on('ServerState' + this.mediaId, this.serverState.bind(this));
        Logger.info("[video] MCS call for user", this.userId, "returned", this.mediaId);
        return callback(null, sdpAnswer);
      }
    }
  };

  sendStartShareEvent() {
    let shareCamEvent = Messaging.generateWebRTCShareEvent('StartWebRTCShareEvent', this.meetingId, this.recording.filename);
    this.bbbGW.writeMeetingKey(this.meetingId, shareCamEvent, function(error) {});
  }

  sendStopShareEvent () {
    let stopShareEvent =
      Messaging.generateWebRTCShareEvent('StopWebRTCShareEvent', this.meetingId, this.recording.filename);
    this.bbbGW.writeMeetingKey(this.meetingId, stopShareEvent, function(error) {});
  }

  async stop () {
    return new Promise(async (resolve, reject) => {
      Logger.info('[video] Stopping video session', this.userId, 'at room', this.meetingId);

      try {
        await this.mcs.leave(this.meetingId, this.userId);

        if (this.shouldRecord()) {
          this.sendStopShareEvent();
        }

        if (this.shared) {
          delete sharedWebcams[this.id];
        }

        if (this.notFlowingTimeout) {
          clearTimeout(this.notFlowingTimeout);
          delete this.notFlowingTimeout;
        }

        delete this._candidatesQueue;
        resolve();
      }
      catch (err) {
        // TODO error handling
        reject();
      }
    });
  }
};<|MERGE_RESOLUTION|>--- conflicted
+++ resolved
@@ -26,11 +26,8 @@
     this.mediaId = null;
     this.iceQueue = null;
     this.status = C.MEDIA_STOPPED;
-<<<<<<< HEAD
     this.recording = {};
-=======
     this.streamRecorded = false;
->>>>>>> ebef86ab
 
     this.candidatesQueue = [];
     this.notFlowingTimeout = null;
@@ -138,11 +135,7 @@
           if (this.status != C.MEDIA_STARTED) {
 
             // Record the video stream if it's the original being shared
-<<<<<<< HEAD
             if (this.shouldRecord()) {
-=======
-            if (config.get('recordWebcams') && this.streamRecorded && this.shared) {
->>>>>>> ebef86ab
               this.startRecording();
             }
 
@@ -183,7 +176,7 @@
   }
 
   shouldRecord () {
-    config.get('recordWebcams') && this.shared;
+    this.streamRecorded && this.shared && config.get('recordWebcams');
   }
 
   async startRecording() {
