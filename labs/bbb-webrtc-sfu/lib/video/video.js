'use strict';
// Global stuff
var sharedWebcams = {};

const kurento = require('kurento-client');
const config = require('config');
const kurentoUrl = config.get('kurentoUrl');
const MCSApi = require('../mcs-core/lib/media/MCSApiStub');
const C = require('../bbb/messages/Constants');

if (config.get('acceptSelfSignedCertificate')) {
  process.env.NODE_TLS_REJECT_UNAUTHORIZED=0;
}

module.exports = class Video {
  constructor(_bbbGW, _id, _shared, _sessionId) {
    this.mcs = new MCSApi();
    this.bbbGW = _bbbGW;
    this.id = _id;
    this.sessionId = _sessionId;
    this.meetingId = _id;
    this.shared = _shared;
    this.role = this.shared? 'share' : 'view'
    this.webRtcEndpoint = null;
    this.mediaId = null;

    this.candidatesQueue = [];
  }

  onIceCandidate (_candidate) {
    if (this.mediaId) {
      try {
        this.flushCandidatesQueue();
        this.mcs.addIceCandidate(this.mediaId, _candidate);
      }
      catch (err)   {
        console.log(err);
      }
    }
    else {
      this.candidatesQueue.push(_candidate);
    }
  };

  flushCandidatesQueue () {
    if (this.mediaId) {
      try {
        while(this.candidatesQueue.length) {
          let candidate = this.candidatesQueue.shift();
          this.mcs.addIceCandidate(this.mediaId, candidate);
        }
      }
      catch (err) {
        console.log(err);
      }
    }
  }

  mediaState (event) {
    let msEvent = event.event;

    switch (event.eventTag) {

      case "OnIceCandidate":
        //console.log("  [video] Sending ICE candidate to user => " + this.id);
        let candidate = msEvent.candidate;
        this.bbbGW.publish(JSON.stringify({
          connectionId: this.sessionId,
          type: 'video',
          role: this.role,
          id : 'iceCandidate',
          cameraId: this.id,
          candidate: candidate
        }), C.FROM_VIDEO);
        break;

      case "MediaStateChanged":
        break;

      case "MediaFlowOutStateChange":
      case "MediaFlowInStateChange":
        console.log(' [video] ' + msEvent.type + '[' + msEvent.state + ']' + ' for endpoint ' + this.id);

        if (msEvent.state === 'NOT_FLOWING') {
<<<<<<< HEAD
          this.bbbGW.publish(JSON.stringify({
            connectionId: this.sessionId,
            type: 'video',
            role: this.role,
            id : 'playStop',
            cameraId: this.id,
          }), C.FROM_VIDEO);
        }
=======
          //this.bbbGW.publish(JSON.stringify({
          //  connectionId: this.sessionId,
          //  type: 'video',
          //  role: this.role,
          //  id : 'playStop',
          //  cameraId: this.id,
          //}), C.FROM_VIDEO);
        } 
>>>>>>> 2fb291ce
        else if (msEvent.state === 'FLOWING') {
          this.bbbGW.publish(JSON.stringify({
            connectionId: this.sessionId,
            type: 'video',
            role: this.role,
            id : 'playStart',
            cameraId: this.id,
          }), C.FROM_VIDEO);
        }

        break;

      default: console.log("  [video] Unrecognized event");
    }
  }

  async start (sdpOffer, callback) {
    console.log("  [video] start");
    let sdpAnswer;

    try {
      this.userId = await this.mcs.join(this.meetingId, 'SFU', {});
      console.log("  [video] Join returned => " + this.userId);

      if (this.shared) {
        const ret = await this.mcs.publish(this.userId, this.meetingId, 'WebRtcEndpoint', {descriptor: sdpOffer});

        this.mediaId = ret.sessionId;
        sharedWebcams[this.id] = this.mediaId;
        sdpAnswer = ret.answer;
        this.flushCandidatesQueue();
        this.mcs.on('MediaEvent' + this.mediaId, this.mediaState.bind(this));

        console.log("  [video] Publish returned => " + this.mediaId);

        return callback(null, sdpAnswer);
      }
      else {
        const ret  = await this.mcs.subscribe(this.userId, sharedWebcams[this.id], 'WebRtcEndpoint', {descriptor: sdpOffer});

        this.mediaId = ret.sessionId;
        sdpAnswer = ret.answer;
        this.flushCandidatesQueue();
        this.mcs.on('MediaEvent' + this.mediaId, this.mediaState.bind(this));

        console.log("  [video] Subscribe for user ", this.userId, " returned => " + this.mediaId);

        return callback(null, sdpAnswer);
      }
    }
    catch (err) {
      console.log("  [video] MCS returned error => " + err);
      return callback(err);
    }
  };

  async stop () {
    console.log(' [stop] Releasing endpoints for user ' + this.userId + ' at room ' + this.meetingId);

    try {
      await this.mcs.leave(this.meetingId, this.userId);
      if (this.shared) {
        sharedWebcams[this.id] = null;
      }
      this._candidatesQueue = null;
      Promise.resolve();
    }
    catch (err) {
      // TODO error handling
      Promise.reject();
    }
    return;
  };
};<|MERGE_RESOLUTION|>--- conflicted
+++ resolved
@@ -82,7 +82,6 @@
         console.log(' [video] ' + msEvent.type + '[' + msEvent.state + ']' + ' for endpoint ' + this.id);
 
         if (msEvent.state === 'NOT_FLOWING') {
-<<<<<<< HEAD
           this.bbbGW.publish(JSON.stringify({
             connectionId: this.sessionId,
             type: 'video',
@@ -91,16 +90,6 @@
             cameraId: this.id,
           }), C.FROM_VIDEO);
         }
-=======
-          //this.bbbGW.publish(JSON.stringify({
-          //  connectionId: this.sessionId,
-          //  type: 'video',
-          //  role: this.role,
-          //  id : 'playStop',
-          //  cameraId: this.id,
-          //}), C.FROM_VIDEO);
-        } 
->>>>>>> 2fb291ce
         else if (msEvent.state === 'FLOWING') {
           this.bbbGW.publish(JSON.stringify({
             connectionId: this.sessionId,
