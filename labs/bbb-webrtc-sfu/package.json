{
  "name": "bbb-webrtc-sfu",
  "version": "0.0.5",
  "private": true,
  "scripts": {
    "start": "node server.js"
  },
  "dependencies": {
    "config": "^1.30.0",
    "js-yaml": "^3.11.0",
    "kurento-client": "git+https://github.com/mconf/kurento-client-js.git#mconf",
    "moment": "^2.22.1",
    "readable-id": "^1.0.0",
<<<<<<< HEAD
    "ws": "^3.3.2",
    "config": "^1.26.1",
    "js-yaml": "^3.8.3",
    "winston": "^2.4.0",
    "winston-daily-rotate-file": "^1.7.2",
    "sip.js": "0.7.5"
=======
    "redis": "^2.8.0",
    "sdp-transform": "^2.4.1",
    "winston": "^2.4.2",
    "winston-daily-rotate-file": "^1.7.2",
    "ws": "^3.3.3"
>>>>>>> 224fec5f
  },
  "optionalDependencies": {}
}<|MERGE_RESOLUTION|>--- conflicted
+++ resolved
@@ -11,20 +11,12 @@
     "kurento-client": "git+https://github.com/mconf/kurento-client-js.git#mconf",
     "moment": "^2.22.1",
     "readable-id": "^1.0.0",
-<<<<<<< HEAD
-    "ws": "^3.3.2",
-    "config": "^1.26.1",
-    "js-yaml": "^3.8.3",
-    "winston": "^2.4.0",
-    "winston-daily-rotate-file": "^1.7.2",
-    "sip.js": "0.7.5"
-=======
     "redis": "^2.8.0",
     "sdp-transform": "^2.4.1",
     "winston": "^2.4.2",
     "winston-daily-rotate-file": "^1.7.2",
-    "ws": "^3.3.3"
->>>>>>> 224fec5f
+    "ws": "^3.3.3",
+    "sip.js": "0.7.5"
   },
   "optionalDependencies": {}
 }