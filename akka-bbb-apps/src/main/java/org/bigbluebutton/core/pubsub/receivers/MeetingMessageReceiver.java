--- conflicted
+++ resolved
@@ -1,166 +1,151 @@
-package org.bigbluebutton.core.pubsub.receivers;
-
-import java.util.HashMap;
-import java.util.Map;
-
-<<<<<<< HEAD
-=======
-import org.bigbluebutton.common.messages.ActivityResponseMessage;
-import org.bigbluebutton.common.messages.CreateMeetingMessage;
->>>>>>> a05a7ca6
-import org.bigbluebutton.common.messages.DestroyMeetingMessage;
-import org.bigbluebutton.common.messages.EndMeetingMessage;
-import org.bigbluebutton.common.messages.GetAllMeetingsRequest;
-import org.bigbluebutton.common.messages.IBigBlueButtonMessage;
-import org.bigbluebutton.common.messages.KeepAliveMessage;
-import org.bigbluebutton.common.messages.MessageFromJsonConverter;
-import org.bigbluebutton.common.messages.MessagingConstants;
-import org.bigbluebutton.common.messages.PubSubPingMessage;
-import org.bigbluebutton.common.messages.RegisterUserMessage;
-import org.bigbluebutton.common.messages.UserConnectedToGlobalAudio;
-import org.bigbluebutton.common.messages.UserDisconnectedFromGlobalAudio;
-import org.bigbluebutton.common.messages.ValidateAuthTokenMessage;
-import org.bigbluebutton.core.api.IBigBlueButtonInGW;
-import org.bigbluebutton.messages.CreateMeetingRequest;
-import org.slf4j.Logger;
-import org.slf4j.LoggerFactory;
-
-import com.google.gson.Gson;
-import com.google.gson.JsonObject;
-import com.google.gson.JsonParser;
-
-public class MeetingMessageReceiver implements MessageHandler {
-	private static final Logger LOG = LoggerFactory.getLogger(MeetingMessageReceiver.class);
-	
-	private IBigBlueButtonInGW bbbGW;
-	
-	public MeetingMessageReceiver(IBigBlueButtonInGW bbbGW) {
-		this.bbbGW = bbbGW;
-	}
-	
-	public void handleMessage(String pattern, String channel, String message) {
-		if (channel.equalsIgnoreCase(MessagingConstants.TO_MEETING_CHANNEL)) {
-		    System.out.println("Meeting message: " + channel + " " + message);
-
-			JsonParser parser = new JsonParser();
-			JsonObject obj = (JsonObject) parser.parse(message);
-			if (obj.has("header") && obj.has("payload")) {
-				JsonObject header = (JsonObject) obj.get("header");
-				if (header.has("name")) {
-					String messageName = header.get("name").getAsString();
-					if (CreateMeetingRequest.NAME.equals(messageName)) {
-						Gson gson = new Gson();
-                        CreateMeetingRequest msg = gson.fromJson(message,
-                                CreateMeetingRequest.class);
-						bbbGW.handleBigBlueButtonMessage(msg);
-					}
-				}
-			}
-
-			IBigBlueButtonMessage msg = MessageFromJsonConverter.convert(message);
-			
-			if (msg != null) {
-				if (msg instanceof EndMeetingMessage) {
-					EndMeetingMessage emm = (EndMeetingMessage) msg;
-					bbbGW.endMeeting(emm.meetingId);
-<<<<<<< HEAD
-				} else if (msg instanceof RegisterUserMessage) {
-					RegisterUserMessage rum = (RegisterUserMessage) msg;
-					bbbGW.registerUser(rum.meetingID, rum.internalUserId, rum.fullname, rum.role, rum.externUserID, rum.authToken, rum.avatarURL);
-=======
-				} else if (msg instanceof CreateMeetingMessage) {
-					CreateMeetingMessage emm = (CreateMeetingMessage) msg;
-					bbbGW.createMeeting2(emm.id, emm.externalId, emm.name, emm.record, emm.voiceBridge, 
-							  emm.duration, emm.autoStartRecording, emm.allowStartStopRecording,
-							  emm.moderatorPass, emm.viewerPass, emm.createTime, emm.createDate, emm.metadata);
-				} else if (msg instanceof RegisterUserMessage) {
-					RegisterUserMessage emm = (RegisterUserMessage) msg;
-					bbbGW.registerUser(emm.meetingID, emm.internalUserId, emm.fullname, emm.role, emm.externUserID, emm.authToken, emm.guest);
->>>>>>> a05a7ca6
-				} else if (msg instanceof DestroyMeetingMessage) {
-					DestroyMeetingMessage dmm = (DestroyMeetingMessage) msg;
-					bbbGW.destroyMeeting(dmm.meetingId);
-				} else if (msg instanceof ValidateAuthTokenMessage) {
-					ValidateAuthTokenMessage vam = (ValidateAuthTokenMessage) msg;
-					String sessionId = "tobeimplemented";
-					bbbGW.validateAuthToken(vam.meetingId, vam.userId, vam.token, vam.replyTo, sessionId);
-				} else if (msg instanceof UserConnectedToGlobalAudio) {
-					UserConnectedToGlobalAudio ustga = (UserConnectedToGlobalAudio) msg;
-					
-					Map<String, Object> logData = new HashMap<String, Object>();
-					logData.put("voiceConf", ustga.voiceConf);
-					logData.put("userId", ustga.userid);
-					logData.put("username", ustga.name);
-					logData.put("event", "user_connected_to_global_audio");
-					logData.put("description", "User connected to global audio.");
-					
-					/*
-					Gson gson = new Gson();
-					String logStr =  gson.toJson(logData);
-					System.out.println("User connected to global audio: data={}", logStr);
-					 */
-					bbbGW.userConnectedToGlobalAudio(ustga.voiceConf, ustga.userid, ustga.name);
-				} else if (msg instanceof UserDisconnectedFromGlobalAudio) {
-					UserDisconnectedFromGlobalAudio udfga = (UserDisconnectedFromGlobalAudio) msg;
-					
-					Map<String, Object> logData = new HashMap<String, Object>();
-					logData.put("voiceConf", udfga.voiceConf);
-					logData.put("userId", udfga.userid);
-					logData.put("username", udfga.name);
-					logData.put("event", "user_disconnected_from_global_audio");
-					logData.put("description", "User disconnected from global audio.");
-					
-					/*
-					Gson gson = new Gson();
-					String logStr =  gson.toJson(logData);
-					System.out.println("User disconnected from global audio: data={}", logStr);
-					*/
-					bbbGW.userDisconnectedFromGlobalAudio(udfga.voiceConf, udfga.userid, udfga.name);
-				}
-				else if (msg instanceof GetAllMeetingsRequest) {
-					GetAllMeetingsRequest gamr = (GetAllMeetingsRequest) msg;
-					bbbGW.getAllMeetings("no_need_of_a_meeting_id");
-				} else if (msg instanceof ActivityResponseMessage) {
-					ActivityResponseMessage arm = (ActivityResponseMessage) msg;
-					bbbGW.activityResponse(arm.meetingId);
-				} else {
-					System.out.println("Unknown message: [" + message + "]");
-				}
-			} else {
-				System.out.println("Failed to decode message: [" + message + "]");
-			}
-		} else if (channel.equalsIgnoreCase(MessagingConstants.TO_SYSTEM_CHANNEL)) {
-			JsonParser parser = new JsonParser();
-			JsonObject obj = (JsonObject) parser.parse(message);
-		
-			if (obj.has("header") && obj.has("payload")) {
-				JsonObject header = (JsonObject) obj.get("header");
-				if (header.has("name")) {
-					String messageName = header.get("name").getAsString();
-					if (PubSubPingMessage.PUBSUB_PING.equals(messageName)){
-						Gson gson = new Gson();
-						PubSubPingMessage msg = gson.fromJson(message, PubSubPingMessage.class);
-						bbbGW.handleBigBlueButtonMessage(msg);
-					} else {
-						IBigBlueButtonMessage msg = MessageFromJsonConverter.convert(message);
-						
-						if (msg != null) {
-							if (msg instanceof KeepAliveMessage) {
-								KeepAliveMessage kam = (KeepAliveMessage) msg;
-								bbbGW.isAliveAudit(kam.keepAliveId);					
-							}
-						} else {
-							System.out.println("Unknown message: [" + message + "]");
-						}				
-					}
-				}	
-			}
-
-		}
-	}
-	
-	public void setBigBlueButtonInGW(IBigBlueButtonInGW bbbGW) {
-		this.bbbGW = bbbGW;
-	}
-	
-}
+package org.bigbluebutton.core.pubsub.receivers;
+
+import java.util.HashMap;
+import java.util.Map;
+
+import org.bigbluebutton.common.messages.ActivityResponseMessage;
+import org.bigbluebutton.common.messages.DestroyMeetingMessage;
+import org.bigbluebutton.common.messages.EndMeetingMessage;
+import org.bigbluebutton.common.messages.GetAllMeetingsRequest;
+import org.bigbluebutton.common.messages.IBigBlueButtonMessage;
+import org.bigbluebutton.common.messages.KeepAliveMessage;
+import org.bigbluebutton.common.messages.MessageFromJsonConverter;
+import org.bigbluebutton.common.messages.MessagingConstants;
+import org.bigbluebutton.common.messages.PubSubPingMessage;
+import org.bigbluebutton.common.messages.RegisterUserMessage;
+import org.bigbluebutton.common.messages.UserConnectedToGlobalAudio;
+import org.bigbluebutton.common.messages.UserDisconnectedFromGlobalAudio;
+import org.bigbluebutton.common.messages.ValidateAuthTokenMessage;
+import org.bigbluebutton.core.api.IBigBlueButtonInGW;
+import org.bigbluebutton.messages.CreateMeetingRequest;
+import org.slf4j.Logger;
+import org.slf4j.LoggerFactory;
+
+import com.google.gson.Gson;
+import com.google.gson.JsonObject;
+import com.google.gson.JsonParser;
+
+public class MeetingMessageReceiver implements MessageHandler {
+	private static final Logger LOG = LoggerFactory.getLogger(MeetingMessageReceiver.class);
+	
+	private IBigBlueButtonInGW bbbGW;
+	
+	public MeetingMessageReceiver(IBigBlueButtonInGW bbbGW) {
+		this.bbbGW = bbbGW;
+	}
+	
+	public void handleMessage(String pattern, String channel, String message) {
+		if (channel.equalsIgnoreCase(MessagingConstants.TO_MEETING_CHANNEL)) {
+		    System.out.println("Meeting message: " + channel + " " + message);
+
+			JsonParser parser = new JsonParser();
+			JsonObject obj = (JsonObject) parser.parse(message);
+			if (obj.has("header") && obj.has("payload")) {
+				JsonObject header = (JsonObject) obj.get("header");
+				if (header.has("name")) {
+					String messageName = header.get("name").getAsString();
+					if (CreateMeetingRequest.NAME.equals(messageName)) {
+						Gson gson = new Gson();
+                        CreateMeetingRequest msg = gson.fromJson(message,
+                                CreateMeetingRequest.class);
+						bbbGW.handleBigBlueButtonMessage(msg);
+					}
+				}
+			}
+
+			IBigBlueButtonMessage msg = MessageFromJsonConverter.convert(message);
+			
+			if (msg != null) {
+				if (msg instanceof EndMeetingMessage) {
+					EndMeetingMessage emm = (EndMeetingMessage) msg;
+					bbbGW.endMeeting(emm.meetingId);
+				} else if (msg instanceof RegisterUserMessage) {
+					RegisterUserMessage rum = (RegisterUserMessage) msg;
+					bbbGW.registerUser(rum.meetingID, rum.internalUserId, rum.fullname, rum.role, rum.externUserID, rum.authToken, rum.avatarURL, rum.guest);
+				} else if (msg instanceof DestroyMeetingMessage) {
+					DestroyMeetingMessage dmm = (DestroyMeetingMessage) msg;
+					bbbGW.destroyMeeting(dmm.meetingId);
+				} else if (msg instanceof ValidateAuthTokenMessage) {
+					ValidateAuthTokenMessage vam = (ValidateAuthTokenMessage) msg;
+					String sessionId = "tobeimplemented";
+					bbbGW.validateAuthToken(vam.meetingId, vam.userId, vam.token, vam.replyTo, sessionId);
+				} else if (msg instanceof UserConnectedToGlobalAudio) {
+					UserConnectedToGlobalAudio ustga = (UserConnectedToGlobalAudio) msg;
+					
+					Map<String, Object> logData = new HashMap<String, Object>();
+					logData.put("voiceConf", ustga.voiceConf);
+					logData.put("userId", ustga.userid);
+					logData.put("username", ustga.name);
+					logData.put("event", "user_connected_to_global_audio");
+					logData.put("description", "User connected to global audio.");
+					
+					/*
+					Gson gson = new Gson();
+					String logStr =  gson.toJson(logData);
+					System.out.println("User connected to global audio: data={}", logStr);
+					 */
+					bbbGW.userConnectedToGlobalAudio(ustga.voiceConf, ustga.userid, ustga.name);
+				} else if (msg instanceof UserDisconnectedFromGlobalAudio) {
+					UserDisconnectedFromGlobalAudio udfga = (UserDisconnectedFromGlobalAudio) msg;
+					
+					Map<String, Object> logData = new HashMap<String, Object>();
+					logData.put("voiceConf", udfga.voiceConf);
+					logData.put("userId", udfga.userid);
+					logData.put("username", udfga.name);
+					logData.put("event", "user_disconnected_from_global_audio");
+					logData.put("description", "User disconnected from global audio.");
+					
+					/*
+					Gson gson = new Gson();
+					String logStr =  gson.toJson(logData);
+					System.out.println("User disconnected from global audio: data={}", logStr);
+					*/
+					bbbGW.userDisconnectedFromGlobalAudio(udfga.voiceConf, udfga.userid, udfga.name);
+				}
+				else if (msg instanceof GetAllMeetingsRequest) {
+					GetAllMeetingsRequest gamr = (GetAllMeetingsRequest) msg;
+					bbbGW.getAllMeetings("no_need_of_a_meeting_id");
+				} else if (msg instanceof ActivityResponseMessage) {
+					ActivityResponseMessage arm = (ActivityResponseMessage) msg;
+					bbbGW.activityResponse(arm.meetingId);
+				} else {
+					System.out.println("Unknown message: [" + message + "]");
+				}
+			} else {
+				System.out.println("Failed to decode message: [" + message + "]");
+			}
+		} else if (channel.equalsIgnoreCase(MessagingConstants.TO_SYSTEM_CHANNEL)) {
+			JsonParser parser = new JsonParser();
+			JsonObject obj = (JsonObject) parser.parse(message);
+		
+			if (obj.has("header") && obj.has("payload")) {
+				JsonObject header = (JsonObject) obj.get("header");
+				if (header.has("name")) {
+					String messageName = header.get("name").getAsString();
+					if (PubSubPingMessage.PUBSUB_PING.equals(messageName)){
+						Gson gson = new Gson();
+						PubSubPingMessage msg = gson.fromJson(message, PubSubPingMessage.class);
+						bbbGW.handleBigBlueButtonMessage(msg);
+					} else {
+						IBigBlueButtonMessage msg = MessageFromJsonConverter.convert(message);
+						
+						if (msg != null) {
+							if (msg instanceof KeepAliveMessage) {
+								KeepAliveMessage kam = (KeepAliveMessage) msg;
+								bbbGW.isAliveAudit(kam.keepAliveId);					
+							}
+						} else {
+							System.out.println("Unknown message: [" + message + "]");
+						}				
+					}
+				}	
+			}
+
+		}
+	}
+	
+	public void setBigBlueButtonInGW(IBigBlueButtonInGW bbbGW) {
+		this.bbbGW = bbbGW;
+	}
+	
+}