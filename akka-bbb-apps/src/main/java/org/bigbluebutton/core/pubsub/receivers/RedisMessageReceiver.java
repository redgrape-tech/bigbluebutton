package org.bigbluebutton.core.pubsub.receivers;

import java.util.ArrayList;
import java.util.List;

import org.bigbluebutton.core.api.IBigBlueButtonInGW;

public class RedisMessageReceiver {
	private List<MessageHandler> receivers;
	private IBigBlueButtonInGW bbbGW;
	
	public RedisMessageReceiver(IBigBlueButtonInGW bbbGW) {
		this.bbbGW = bbbGW;
		receivers = new ArrayList<MessageHandler>();
		setupReceivers();
	}
	
	private void setupReceivers() {
		ChatMessageReceiver chatRx = new ChatMessageReceiver(bbbGW);
		receivers.add(chatRx);
		
		LockMessageReceiver lockRx = new LockMessageReceiver(bbbGW);
		receivers.add(lockRx);
		
		PresentationMessageListener presRx = new PresentationMessageListener(bbbGW);
		receivers.add(presRx);
		
		UsersMessageReceiver usersRx = new UsersMessageReceiver(bbbGW);
		receivers.add(usersRx);
				
		WhiteboardMessageReceiver whiteboardRx = new WhiteboardMessageReceiver(bbbGW);
		receivers.add(whiteboardRx);
<<<<<<< HEAD

		DeskShareMessageReceiver deskShareRx = new DeskShareMessageReceiver(bbbGW);
		receivers.add(deskShareRx);

=======
		
		PollingMessageReceiver pollRx = new PollingMessageReceiver(bbbGW);
		receivers.add(pollRx);
		
>>>>>>> f7620cb4
		MeetingMessageReceiver meetingRx = new MeetingMessageReceiver(bbbGW);
		receivers.add(meetingRx);
	}
	
	public void handleMessage(String pattern, String channel, String message) {
		for (MessageHandler l : receivers) {
			l.handleMessage(pattern, channel, message);
		}
	}
}
<|MERGE_RESOLUTION|>--- conflicted
+++ resolved
@@ -1,53 +1,49 @@
-package org.bigbluebutton.core.pubsub.receivers;
-
-import java.util.ArrayList;
-import java.util.List;
-
-import org.bigbluebutton.core.api.IBigBlueButtonInGW;
-
-public class RedisMessageReceiver {
-	private List<MessageHandler> receivers;
-	private IBigBlueButtonInGW bbbGW;
-	
-	public RedisMessageReceiver(IBigBlueButtonInGW bbbGW) {
-		this.bbbGW = bbbGW;
-		receivers = new ArrayList<MessageHandler>();
-		setupReceivers();
-	}
-	
-	private void setupReceivers() {
-		ChatMessageReceiver chatRx = new ChatMessageReceiver(bbbGW);
-		receivers.add(chatRx);
-		
-		LockMessageReceiver lockRx = new LockMessageReceiver(bbbGW);
-		receivers.add(lockRx);
-		
-		PresentationMessageListener presRx = new PresentationMessageListener(bbbGW);
-		receivers.add(presRx);
-		
-		UsersMessageReceiver usersRx = new UsersMessageReceiver(bbbGW);
-		receivers.add(usersRx);
-				
-		WhiteboardMessageReceiver whiteboardRx = new WhiteboardMessageReceiver(bbbGW);
-		receivers.add(whiteboardRx);
-<<<<<<< HEAD
-
-		DeskShareMessageReceiver deskShareRx = new DeskShareMessageReceiver(bbbGW);
-		receivers.add(deskShareRx);
-
-=======
-		
-		PollingMessageReceiver pollRx = new PollingMessageReceiver(bbbGW);
-		receivers.add(pollRx);
-		
->>>>>>> f7620cb4
-		MeetingMessageReceiver meetingRx = new MeetingMessageReceiver(bbbGW);
-		receivers.add(meetingRx);
-	}
-	
-	public void handleMessage(String pattern, String channel, String message) {
-		for (MessageHandler l : receivers) {
-			l.handleMessage(pattern, channel, message);
-		}
-	}
-}
+package org.bigbluebutton.core.pubsub.receivers;
+
+import java.util.ArrayList;
+import java.util.List;
+
+import org.bigbluebutton.core.api.IBigBlueButtonInGW;
+
+public class RedisMessageReceiver {
+	private List<MessageHandler> receivers;
+	private IBigBlueButtonInGW bbbGW;
+	
+	public RedisMessageReceiver(IBigBlueButtonInGW bbbGW) {
+		this.bbbGW = bbbGW;
+		receivers = new ArrayList<MessageHandler>();
+		setupReceivers();
+	}
+	
+	private void setupReceivers() {
+		ChatMessageReceiver chatRx = new ChatMessageReceiver(bbbGW);
+		receivers.add(chatRx);
+		
+		LockMessageReceiver lockRx = new LockMessageReceiver(bbbGW);
+		receivers.add(lockRx);
+		
+		PresentationMessageListener presRx = new PresentationMessageListener(bbbGW);
+		receivers.add(presRx);
+		
+		UsersMessageReceiver usersRx = new UsersMessageReceiver(bbbGW);
+		receivers.add(usersRx);
+				
+		WhiteboardMessageReceiver whiteboardRx = new WhiteboardMessageReceiver(bbbGW);
+		receivers.add(whiteboardRx);
+
+		DeskShareMessageReceiver deskShareRx = new DeskShareMessageReceiver(bbbGW);
+		receivers.add(deskShareRx);
+
+		PollingMessageReceiver pollRx = new PollingMessageReceiver(bbbGW);
+		receivers.add(pollRx);
+
+		MeetingMessageReceiver meetingRx = new MeetingMessageReceiver(bbbGW);
+		receivers.add(meetingRx);
+	}
+	
+	public void handleMessage(String pattern, String channel, String message) {
+		for (MessageHandler l : receivers) {
+			l.handleMessage(pattern, channel, message);
+		}
+	}
+}