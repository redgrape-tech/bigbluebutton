package org.bigbluebutton.endpoint.redis

import akka.actor.Props
import akka.actor.OneForOneStrategy
import akka.actor.SupervisorStrategy.Resume
import java.io.{ PrintWriter, StringWriter }
import java.net.InetSocketAddress

import redis.actors.RedisSubscriberActor
import redis.api.pubsub.{ Message, PMessage }

import scala.concurrent.duration._
import org.bigbluebutton.SystemConfiguration
import org.bigbluebutton.core.bus.{ IncomingJsonMessage, IncomingJsonMessageBus, ReceivedJsonMessage }
import org.bigbluebutton.core.pubsub.receivers.RedisMessageReceiver
import redis.api.servers.ClientSetname

object AppsRedisSubscriberActor extends SystemConfiguration {

<<<<<<< HEAD
  val TO_AKKA_APPS = "bbb:to-akka-apps"
  val channels = Seq(toAkkaAppsRedisChannel, fromVoiceConfRedisChannel)
  val patterns = Seq("bigbluebutton:to-bbb-apps:*", "bigbluebutton:from-voice-conf:*")
=======
  val channels = Seq("time")
  val patterns = Seq("bigbluebutton:to-bbb-apps:*", "bigbluebutton:from-voice-conf:*", "bigbluebutton:from-bbb-transcode:*")
>>>>>>> b50cf7b2

  def props(msgReceiver: RedisMessageReceiver, jsonMsgBus: IncomingJsonMessageBus): Props =
    Props(classOf[AppsRedisSubscriberActor], msgReceiver, jsonMsgBus,
      redisHost, redisPort,
      channels, patterns).withDispatcher("akka.rediscala-subscriber-worker-dispatcher")
}

class AppsRedisSubscriberActor(msgReceiver: RedisMessageReceiver, jsonMsgBus: IncomingJsonMessageBus, redisHost: String,
  redisPort: Int,
  channels: Seq[String] = Nil, patterns: Seq[String] = Nil)
    extends RedisSubscriberActor(new InetSocketAddress(redisHost, redisPort),
      channels, patterns, onConnectStatus = connected => { println(s"connected: $connected") }) with SystemConfiguration {

  override val supervisorStrategy = OneForOneStrategy(maxNrOfRetries = 10, withinTimeRange = 1 minute) {
    case e: Exception => {
      val sw: StringWriter = new StringWriter()
      sw.write("An exception has been thrown on AppsRedisSubscriberActor, exception message [" + e.getMessage() + "] (full stacktrace below)\n")
      e.printStackTrace(new PrintWriter(sw))
      log.error(sw.toString())
      Resume
    }
  }

  override val supervisorStrategy = OneForOneStrategy(maxNrOfRetries = 10, withinTimeRange = 1 minute) {
    case e: Exception => {
      val sw: StringWriter = new StringWriter()
      sw.write("An exception has been thrown on AppsRedisSubscriberActor, exception message [" + e.getMessage() + "] (full stacktrace below)\n")
      e.printStackTrace(new PrintWriter(sw))
      log.error(sw.toString())
      Resume
    }
  }

  // Set the name of this client to be able to distinguish when doing
  // CLIENT LIST on redis-cli
  write(ClientSetname("BbbAppsAkkaSub").encodedRequest)

  def onMessage(message: Message) {
    //log.error(s"SHOULD NOT BE RECEIVING: $message")
    if (message.channel == toAkkaAppsRedisChannel || message.channel == fromVoiceConfRedisChannel) {
      val receivedJsonMessage = new ReceivedJsonMessage(message.channel, message.data.utf8String)
      //  log.debug(s"RECEIVED:\n [${receivedJsonMessage.channel}] \n ${receivedJsonMessage.data} \n")
      jsonMsgBus.publish(IncomingJsonMessage(toAkkaAppsJsonChannel, receivedJsonMessage))
    }
  }

  def onPMessage(pmessage: PMessage) {
    //log.debug(s"RECEIVED:\n ${pmessage.data.utf8String} \n")

    msgReceiver.handleMessage(pmessage.patternMatched, pmessage.channel, pmessage.data.utf8String)
  }
}
<|MERGE_RESOLUTION|>--- conflicted
+++ resolved
@@ -1,79 +1,64 @@
-package org.bigbluebutton.endpoint.redis
-
-import akka.actor.Props
-import akka.actor.OneForOneStrategy
-import akka.actor.SupervisorStrategy.Resume
-import java.io.{ PrintWriter, StringWriter }
-import java.net.InetSocketAddress
-
-import redis.actors.RedisSubscriberActor
-import redis.api.pubsub.{ Message, PMessage }
-
-import scala.concurrent.duration._
-import org.bigbluebutton.SystemConfiguration
-import org.bigbluebutton.core.bus.{ IncomingJsonMessage, IncomingJsonMessageBus, ReceivedJsonMessage }
-import org.bigbluebutton.core.pubsub.receivers.RedisMessageReceiver
-import redis.api.servers.ClientSetname
-
-object AppsRedisSubscriberActor extends SystemConfiguration {
-
-<<<<<<< HEAD
-  val TO_AKKA_APPS = "bbb:to-akka-apps"
-  val channels = Seq(toAkkaAppsRedisChannel, fromVoiceConfRedisChannel)
-  val patterns = Seq("bigbluebutton:to-bbb-apps:*", "bigbluebutton:from-voice-conf:*")
-=======
-  val channels = Seq("time")
-  val patterns = Seq("bigbluebutton:to-bbb-apps:*", "bigbluebutton:from-voice-conf:*", "bigbluebutton:from-bbb-transcode:*")
->>>>>>> b50cf7b2
-
-  def props(msgReceiver: RedisMessageReceiver, jsonMsgBus: IncomingJsonMessageBus): Props =
-    Props(classOf[AppsRedisSubscriberActor], msgReceiver, jsonMsgBus,
-      redisHost, redisPort,
-      channels, patterns).withDispatcher("akka.rediscala-subscriber-worker-dispatcher")
-}
-
-class AppsRedisSubscriberActor(msgReceiver: RedisMessageReceiver, jsonMsgBus: IncomingJsonMessageBus, redisHost: String,
-  redisPort: Int,
-  channels: Seq[String] = Nil, patterns: Seq[String] = Nil)
-    extends RedisSubscriberActor(new InetSocketAddress(redisHost, redisPort),
-      channels, patterns, onConnectStatus = connected => { println(s"connected: $connected") }) with SystemConfiguration {
-
-  override val supervisorStrategy = OneForOneStrategy(maxNrOfRetries = 10, withinTimeRange = 1 minute) {
-    case e: Exception => {
-      val sw: StringWriter = new StringWriter()
-      sw.write("An exception has been thrown on AppsRedisSubscriberActor, exception message [" + e.getMessage() + "] (full stacktrace below)\n")
-      e.printStackTrace(new PrintWriter(sw))
-      log.error(sw.toString())
-      Resume
-    }
-  }
-
-  override val supervisorStrategy = OneForOneStrategy(maxNrOfRetries = 10, withinTimeRange = 1 minute) {
-    case e: Exception => {
-      val sw: StringWriter = new StringWriter()
-      sw.write("An exception has been thrown on AppsRedisSubscriberActor, exception message [" + e.getMessage() + "] (full stacktrace below)\n")
-      e.printStackTrace(new PrintWriter(sw))
-      log.error(sw.toString())
-      Resume
-    }
-  }
-
-  // Set the name of this client to be able to distinguish when doing
-  // CLIENT LIST on redis-cli
-  write(ClientSetname("BbbAppsAkkaSub").encodedRequest)
-
-  def onMessage(message: Message) {
-    //log.error(s"SHOULD NOT BE RECEIVING: $message")
-    if (message.channel == toAkkaAppsRedisChannel || message.channel == fromVoiceConfRedisChannel) {
-      val receivedJsonMessage = new ReceivedJsonMessage(message.channel, message.data.utf8String)
-      //  log.debug(s"RECEIVED:\n [${receivedJsonMessage.channel}] \n ${receivedJsonMessage.data} \n")
-      jsonMsgBus.publish(IncomingJsonMessage(toAkkaAppsJsonChannel, receivedJsonMessage))
-    }
-  }
-
-  def onPMessage(pmessage: PMessage) {
-    //log.debug(s"RECEIVED:\n ${pmessage.data.utf8String} \n")
-
-    msgReceiver.handleMessage(pmessage.patternMatched, pmessage.channel, pmessage.data.utf8String)
-  }
-}
+package org.bigbluebutton.endpoint.redis
+
+import akka.actor.Props
+import akka.actor.OneForOneStrategy
+import akka.actor.SupervisorStrategy.Resume
+import java.io.{ PrintWriter, StringWriter }
+import java.net.InetSocketAddress
+
+import redis.actors.RedisSubscriberActor
+import redis.api.pubsub.{ Message, PMessage }
+
+import scala.concurrent.duration._
+import org.bigbluebutton.SystemConfiguration
+import org.bigbluebutton.core.bus.{ IncomingJsonMessage, IncomingJsonMessageBus, ReceivedJsonMessage }
+import org.bigbluebutton.core.pubsub.receivers.RedisMessageReceiver
+import redis.api.servers.ClientSetname
+
+object AppsRedisSubscriberActor extends SystemConfiguration {
+
+  val TO_AKKA_APPS = "bbb:to-akka-apps"
+  val channels = Seq(toAkkaAppsRedisChannel, fromVoiceConfRedisChannel)
+  val patterns = Seq("bigbluebutton:to-bbb-apps:*", "bigbluebutton:from-voice-conf:*", "bigbluebutton:from-bbb-transcode:*")
+
+  def props(msgReceiver: RedisMessageReceiver, jsonMsgBus: IncomingJsonMessageBus): Props =
+    Props(classOf[AppsRedisSubscriberActor], msgReceiver, jsonMsgBus,
+      redisHost, redisPort,
+      channels, patterns).withDispatcher("akka.rediscala-subscriber-worker-dispatcher")
+}
+
+class AppsRedisSubscriberActor(msgReceiver: RedisMessageReceiver, jsonMsgBus: IncomingJsonMessageBus, redisHost: String,
+  redisPort: Int,
+  channels: Seq[String] = Nil, patterns: Seq[String] = Nil)
+    extends RedisSubscriberActor(new InetSocketAddress(redisHost, redisPort),
+      channels, patterns, onConnectStatus = connected => { println(s"connected: $connected") }) with SystemConfiguration {
+
+  override val supervisorStrategy = OneForOneStrategy(maxNrOfRetries = 10, withinTimeRange = 1 minute) {
+    case e: Exception => {
+      val sw: StringWriter = new StringWriter()
+      sw.write("An exception has been thrown on AppsRedisSubscriberActor, exception message [" + e.getMessage() + "] (full stacktrace below)\n")
+      e.printStackTrace(new PrintWriter(sw))
+      log.error(sw.toString())
+      Resume
+    }
+  }
+
+  // Set the name of this client to be able to distinguish when doing
+  // CLIENT LIST on redis-cli
+  write(ClientSetname("BbbAppsAkkaSub").encodedRequest)
+
+  def onMessage(message: Message) {
+    //log.error(s"SHOULD NOT BE RECEIVING: $message")
+    if (message.channel == toAkkaAppsRedisChannel || message.channel == fromVoiceConfRedisChannel) {
+      val receivedJsonMessage = new ReceivedJsonMessage(message.channel, message.data.utf8String)
+      //  log.debug(s"RECEIVED:\n [${receivedJsonMessage.channel}] \n ${receivedJsonMessage.data} \n")
+      jsonMsgBus.publish(IncomingJsonMessage(toAkkaAppsJsonChannel, receivedJsonMessage))
+    }
+  }
+
+  def onPMessage(pmessage: PMessage) {
+    //log.debug(s"RECEIVED:\n ${pmessage.data.utf8String} \n")
+
+    msgReceiver.handleMessage(pmessage.patternMatched, pmessage.channel, pmessage.data.utf8String)
+  }
+}