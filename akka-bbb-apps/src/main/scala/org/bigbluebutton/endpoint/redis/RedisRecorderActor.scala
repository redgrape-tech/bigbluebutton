--- conflicted
+++ resolved
@@ -15,58 +15,13 @@
 import akka.actor.Props
 
 object RedisRecorderActor {
-  def props(
-    system:           ActorSystem,
-    redisHost:        String,
-    redisPort:        Int,
-    redisPassword:    Option[String],
-    keysExpiresInSec: Int
-  ): Props = Props(
-    classOf[RedisRecorderActor],
-    system,
-    redisHost,
-    redisPort,
-    redisPassword,
-    keysExpiresInSec
-  )
+  def props(system: ActorSystem): Props = Props(classOf[RedisRecorderActor], system)
 }
 
-<<<<<<< HEAD
-class RedisRecorderActor(
-    val system:       ActorSystem,
-    redisHost:        String,
-    redisPort:        Int,
-    redisPassword:    Option[String],
-    keysExpiresInSec: Int
-) extends Actor with ActorLogging {
-  val redis = RedisClient(
-    redisHost,
-    redisPort,
-    redisPassword
-  )(system)
-
-  // Set the name of this client to be able to distinguish when doing
-  // CLIENT LIST on redis-cli
-  redis.clientSetname("BbbAppsAkkaRecorder")
-
-  val COLON = ":"
-
-  private def record(session: String, message: collection.immutable.Map[String, String]): Unit = {
-    for {
-      msgid <- redis.incr("global:nextRecordedMsgId")
-      key = "recording" + COLON + session + COLON + msgid
-      _ <- redis.hmset(key.mkString, message)
-      _ <- redis.expire(key.mkString, keysExpiresInSec)
-      key2 = "meeting" + COLON + session + COLON + "recordings"
-      _ <- redis.rpush(key2.mkString, msgid.toString)
-      result <- redis.expire(key2.mkString, keysExpiresInSec)
-    } yield result
-=======
 class RedisRecorderActor(system: ActorSystem)
   extends RedisStorageProvider(system, "BbbAppsAkkaRecorder")
   with SystemConfiguration
   with Actor with ActorLogging {
->>>>>>> b18c05de
 
   private def record(session: String, message: java.util.Map[java.lang.String, java.lang.String]): Unit = {
     redis.recordAndExpire(session, message)
