--- conflicted
+++ resolved
@@ -96,16 +96,14 @@
       case m: RecordingStatusChangedEvtMsg          => handleRecordingStatusChangedEvtMsg(m)
       case m: EndAndKickAllSysMsg                   => handleEndAndKickAllSysMsg(m)
 
-<<<<<<< HEAD
       // Recording
       case m: RecordingChapterBreakSysMsg           => handleRecordingChapterBreakSysMsg(m)
-=======
+
       // Poll
       case m: PollStartedEvtMsg                     => handlePollStartedEvtMsg(m)
       case m: UserRespondedToPollRecordMsg          => handleUserRespondedToPollRecordMsg(m)
       case m: PollStoppedEvtMsg                     => handlePollStoppedEvtMsg(m)
       case m: PollShowResultEvtMsg                  => handlePollShowResultEvtMsg(m)
->>>>>>> f1e7e702
 
       case _                                        => // message not to be recorded.
     }
@@ -461,7 +459,6 @@
     record(msg.header.meetingId, ev.toMap)
   }
 
-<<<<<<< HEAD
   private def handleRecordingChapterBreakSysMsg(msg: RecordingChapterBreakSysMsg): Unit = {
     val ev = new RecordChapterBreakRecordEvent()
     ev.setMeetingId(msg.header.meetingId)
@@ -469,7 +466,7 @@
 
     record(msg.header.meetingId, ev.toMap)
   }
-=======
+
   private def handlePollStartedEvtMsg(msg: PollStartedEvtMsg): Unit = {
     val ev = new PollStartedRecordEvent()
     ev.setPollId(msg.body.pollId)
@@ -501,5 +498,4 @@
 
     record(meetingId, ev.toMap)
   }
->>>>>>> f1e7e702
 }