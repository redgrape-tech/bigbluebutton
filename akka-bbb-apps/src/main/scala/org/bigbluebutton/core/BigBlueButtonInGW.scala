--- conflicted
+++ resolved
@@ -1,658 +1,599 @@
-package org.bigbluebutton.core
-
-import org.bigbluebutton.core.bus._
-import org.bigbluebutton.core.api._
-
-import scala.collection.JavaConversions._
-import org.bigbluebutton.core.apps.Page
-import org.bigbluebutton.core.apps.Presentation
-import akka.actor.ActorSystem
-import org.bigbluebutton.common.messages.IBigBlueButtonMessage
-import org.bigbluebutton.common.messages.StartCustomPollRequestMessage
-import org.bigbluebutton.common.messages.PubSubPingMessage
-import org.bigbluebutton.messages._
-import akka.event.Logging
-import org.bigbluebutton.SystemConfiguration
-import org.bigbluebutton.core.models.Roles
-import scala.collection.JavaConverters
-
-class BigBlueButtonInGW(
-    val system: ActorSystem,
-    eventBus: IncomingEventBus,
-    bbbMsgBus: BbbMsgRouterEventBus,
-    outGW: OutMessageGateway) extends IBigBlueButtonInGW with SystemConfiguration {
-
-  val log = Logging(system, getClass)
-  val bbbActor = system.actorOf(BigBlueButtonActor.props(system, eventBus, bbbMsgBus, outGW), "bigbluebutton-actor")
-  eventBus.subscribe(bbbActor, meetingManagerChannel)
-
-  /** For OLD Messaged **/
-  eventBus.subscribe(bbbActor, "meeting-manager")
-
-  def handleBigBlueButtonMessage(message: IBigBlueButtonMessage) {
-    message match {
-      case msg: StartCustomPollRequestMessage => {
-        eventBus.publish(
-          BigBlueButtonEvent(msg.payload.meetingId,
-            new StartCustomPollRequest(msg.payload.meetingId, msg.payload.requesterId,
-              msg.payload.pollId, msg.payload.pollType, msg.payload.answers)))
-      }
-      case msg: PubSubPingMessage => {
-        eventBus.publish(
-          BigBlueButtonEvent("meeting-manager", new PubSubPing(msg.payload.system, msg.payload.timestamp)))
-      }
-
-      case msg: CreateMeetingRequest => {
-        val policy = msg.payload.guestPolicy.toUpperCase() match {
-          case "ALWAYS_ACCEPT" => GuestPolicy.ALWAYS_ACCEPT
-          case "ALWAYS_DENY" => GuestPolicy.ALWAYS_DENY
-          case "ASK_MODERATOR" => GuestPolicy.ASK_MODERATOR
-          //default
-          case undef => GuestPolicy.ASK_MODERATOR
-        }
-        /*
-        val mProps = new MeetingProperties(
-          msg.payload.id,
-          msg.payload.externalId,
-          msg.payload.parentId,
-          msg.payload.name,
-          msg.payload.record,
-          msg.payload.voiceConfId,
-          msg.payload.voiceConfId + "-DESKSHARE", // WebRTC Desktop conference id
-          msg.payload.durationInMinutes,
-          msg.payload.autoStartRecording,
-          msg.payload.allowStartStopRecording,
-          msg.payload.webcamsOnlyForModerator,
-          msg.payload.moderatorPassword,
-          msg.payload.viewerPassword,
-          msg.payload.createTime,
-          msg.payload.createDate,
-          red5DeskShareIP, red5DeskShareApp,
-          msg.payload.isBreakout,
-          msg.payload.sequence,
-          mapAsScalaMap(msg.payload.metadata).toMap, // Convert to scala immutable map
-          policy
-        )
-
-        eventBus.publish(BigBlueButtonEvent("meeting-manager", new CreateMeeting(msg.payload.id, mProps)))
-        */
-      }
-    }
-  }
-
-  def handleJsonMessage(json: String) {
-    JsonMessageDecoder.decode(json) match {
-      case Some(validMsg) => forwardMessage(validMsg)
-      case None => log.error("Unhandled json message: {}", json)
-    }
-  }
-
-  def forwardMessage(msg: InMessage) = {
-    msg match {
-      case m: BreakoutRoomsListMessage => eventBus.publish(BigBlueButtonEvent(m.meetingId, m))
-      case m: CreateBreakoutRooms => eventBus.publish(BigBlueButtonEvent(m.meetingId, m))
-      case m: RequestBreakoutJoinURLInMessage => eventBus.publish(BigBlueButtonEvent(m.meetingId, m))
-      case m: TransferUserToMeetingRequest => eventBus.publish(BigBlueButtonEvent(m.meetingId, m))
-      case m: EndAllBreakoutRooms => eventBus.publish(BigBlueButtonEvent(m.meetingId, m))
-      case _ => log.error("Unhandled message: {}", msg)
-    }
-  }
-
-  def destroyMeeting(meetingID: String) {
-    forwardMessage(new EndAllBreakoutRooms(meetingID))
-    eventBus.publish(
-      BigBlueButtonEvent(
-        "meeting-manager",
-        new DestroyMeeting(
-          meetingID)))
-  }
-
-  def getAllMeetings(meetingID: String) {
-    eventBus.publish(BigBlueButtonEvent("meeting-manager", new GetAllMeetingsRequest("meetingId")))
-  }
-
-  def isAliveAudit(aliveId: String) {
-    eventBus.publish(BigBlueButtonEvent("meeting-manager", new KeepAliveMessage(aliveId)))
-  }
-
-  def lockSettings(meetingID: String, locked: java.lang.Boolean,
-    lockSettings: java.util.Map[String, java.lang.Boolean]) {
-  }
-
-  def statusMeetingAudit(meetingID: String) {
-
-  }
-
-  def endMeeting(meetingId: String) {
-    eventBus.publish(BigBlueButtonEvent(meetingId, new EndMeeting(meetingId)))
-  }
-
-  def endAllMeetings() {
-
-  }
-
-  def activityResponse(meetingId: String) {
-    eventBus.publish(BigBlueButtonEvent(meetingId, new ActivityResponse(meetingId)))
-  }
-
-  /**
-   * ***********************************************************
-   * Message Interface for Users
-   * ***********************************************************
-   */
-  def validateAuthToken(meetingId: String, userId: String, token: String, correlationId: String, sessionId: String) {
-    eventBus.publish(BigBlueButtonEvent(meetingId, new ValidateAuthToken(meetingId, userId, token, correlationId, sessionId)))
-  }
-
-  def registerUser(meetingID: String, userID: String, name: String, role: String, extUserID: String,
-    authToken: String, avatarURL: String, guest: java.lang.Boolean, authed: java.lang.Boolean): Unit = {
-    val userRole = if (role == "MODERATOR") Roles.MODERATOR_ROLE else Roles.VIEWER_ROLE
-    eventBus.publish(BigBlueButtonEvent(meetingID, new RegisterUser(meetingID, userID, name, userRole,
-      extUserID, authToken, avatarURL, guest, authed)))
-  }
-
-  def sendLockSettings(meetingID: String, userId: String, settings: java.util.Map[String, java.lang.Boolean]) {
-    // Convert java.util.Map to scala.collection.immutable.Map
-    // settings.mapValues -> convaert java Map to scala mutable Map
-    // v => v.booleanValue() -> convert java Boolean to Scala Boolean
-    // toMap -> converts from scala mutable map to scala immutable map
-    val s = settings.mapValues(v => v.booleanValue() /* convert java Boolean to Scala Boolean */ ).toMap
-    val disableCam = s.getOrElse("disableCam", false)
-    val disableMic = s.getOrElse("disableMic", false)
-    val disablePrivChat = s.getOrElse("disablePrivateChat", false)
-    val disablePubChat = s.getOrElse("disablePublicChat", false)
-    val lockedLayout = s.getOrElse("lockedLayout", false)
-    val lockOnJoin = s.getOrElse("lockOnJoin", false)
-    val lockOnJoinConfigurable = s.getOrElse("lockOnJoinConfigurable", false)
-
-    val permissions = new Permissions(disableCam = disableCam,
-      disableMic = disableMic,
-      disablePrivChat = disablePrivChat,
-      disablePubChat = disablePubChat,
-      lockedLayout = lockedLayout,
-      lockOnJoin = lockOnJoin,
-      lockOnJoinConfigurable = lockOnJoinConfigurable)
-
-    eventBus.publish(BigBlueButtonEvent(meetingID, new SetLockSettings(meetingID, userId, permissions)))
-  }
-
-  def initLockSettings(meetingID: String, settings: java.util.Map[String, java.lang.Boolean]) {
-    // Convert java.util.Map to scala.collection.immutable.Map
-    // settings.mapValues -> convert java Map to scala mutable Map
-    // v => v.booleanValue() -> convert java Boolean to Scala Boolean
-    // toMap -> converts from scala mutable map to scala immutable map
-    val s = settings.mapValues(v => v.booleanValue() /* convert java Boolean to Scala Boolean */ ).toMap
-    val disableCam = s.getOrElse("disableCam", false)
-    val disableMic = s.getOrElse("disableMic", false)
-    val disablePrivChat = s.getOrElse("disablePrivateChat", false)
-    val disablePubChat = s.getOrElse("disablePublicChat", false)
-    val lockedLayout = s.getOrElse("lockedLayout", false)
-    val lockOnJoin = s.getOrElse("lockOnJoin", false)
-    val lockOnJoinConfigurable = s.getOrElse("lockOnJoinConfigurable", false)
-    val permissions = new Permissions(disableCam = disableCam,
-      disableMic = disableMic,
-      disablePrivChat = disablePrivChat,
-      disablePubChat = disablePubChat,
-      lockedLayout = lockedLayout,
-      lockOnJoin = lockOnJoin,
-      lockOnJoinConfigurable = lockOnJoinConfigurable)
-
-    eventBus.publish(BigBlueButtonEvent(meetingID, new InitLockSettings(meetingID, permissions)))
-  }
-
-  def initAudioSettings(meetingID: String, requesterID: String, muted: java.lang.Boolean) {
-    eventBus.publish(BigBlueButtonEvent(meetingID, new InitAudioSettings(meetingID, requesterID, muted.booleanValue())))
-  }
-
-  def getLockSettings(meetingId: String, userId: String) {
-    eventBus.publish(BigBlueButtonEvent(meetingId, new GetLockSettings(meetingId, userId)))
-  }
-
-  def lockUser(meetingId: String, requesterID: String, lock: Boolean, userId: String) {
-    eventBus.publish(BigBlueButtonEvent(meetingId, new LockUserRequest(meetingId, requesterID, userId, lock)))
-  }
-
-  def setRecordingStatus(meetingId: String, userId: String, recording: java.lang.Boolean) {
-    eventBus.publish(BigBlueButtonEvent(meetingId, new SetRecordingStatus(meetingId, userId, recording.booleanValue())))
-  }
-
-  def getRecordingStatus(meetingId: String, userId: String) {
-    eventBus.publish(BigBlueButtonEvent(meetingId, new GetRecordingStatus(meetingId, userId)))
-  }
-
-  // Users
-  def userEmojiStatus(meetingId: String, userId: String, emojiStatus: String) {
-    eventBus.publish(BigBlueButtonEvent(meetingId, new UserEmojiStatus(meetingId, userId, emojiStatus)))
-  }
-
-  def ejectUserFromMeeting(meetingId: String, userId: String, ejectedBy: String) {
-    eventBus.publish(BigBlueButtonEvent(meetingId, new EjectUserFromMeeting(meetingId, userId, ejectedBy)))
-  }
-
-  def logoutEndMeeting(meetingId: String, userId: String) {
-    eventBus.publish(BigBlueButtonEvent(meetingId, new LogoutEndMeeting(meetingId, userId)))
-  }
-
-  def shareWebcam(meetingId: String, userId: String, stream: String) {
-    eventBus.publish(BigBlueButtonEvent(meetingId, new UserShareWebcam(meetingId, userId, stream)))
-  }
-
-  def unshareWebcam(meetingId: String, userId: String, stream: String) {
-    eventBus.publish(BigBlueButtonEvent(meetingId, new UserUnshareWebcam(meetingId, userId, stream)))
-  }
-
-  def setUserStatus(meetingID: String, userID: String, status: String, value: Object) {
-    eventBus.publish(BigBlueButtonEvent(meetingID, new ChangeUserStatus(meetingID, userID, status, value)))
-  }
-
-  def setUserRole(meetingID: String, userID: String, role: String) {
-    val userRole = if (role == "MODERATOR") Roles.MODERATOR_ROLE else Roles.VIEWER_ROLE
-    eventBus.publish(BigBlueButtonEvent(meetingID, new ChangeUserRole(meetingID, userID, userRole)))
-  }
-
-  def getUsers(meetingID: String, requesterID: String) {
-    eventBus.publish(BigBlueButtonEvent(meetingID, new GetUsers(meetingID, requesterID)))
-  }
-
-  def userLeft(meetingID: String, userID: String, sessionId: String): Unit = {
-    eventBus.publish(BigBlueButtonEvent(meetingID, new UserLeaving(meetingID, userID, sessionId)))
-  }
-
-  def userJoin(meetingID: String, userID: String, authToken: String): Unit = {
-    eventBus.publish(BigBlueButtonEvent(meetingID, new UserJoining(meetingID, userID, authToken)))
-  }
-
-  def checkIfAllowedToShareDesktop(meetingID: String, userID: String): Unit = {
-    eventBus.publish(BigBlueButtonEvent(meetingID, AllowUserToShareDesktop(meetingID: String,
-      userID: String)))
-  }
-
-  def assignPresenter(meetingID: String, newPresenterID: String, newPresenterName: String, assignedBy: String): Unit = {
-    eventBus.publish(BigBlueButtonEvent(meetingID, new AssignPresenter(meetingID, newPresenterID, newPresenterName, assignedBy)))
-  }
-
-  def getCurrentPresenter(meetingID: String, requesterID: String): Unit = {
-    // do nothing
-  }
-
-  def userConnectedToGlobalAudio(voiceConf: String, userid: String, name: String) {
-    // we are required to pass the meeting_id as first parameter (just to satisfy trait)
-    // but it's not used anywhere. That's why we pass voiceConf twice instead
-    eventBus.publish(BigBlueButtonEvent(voiceConf, new UserConnectedToGlobalAudio(voiceConf, voiceConf, userid, name)))
-  }
-
-  def userDisconnectedFromGlobalAudio(voiceConf: String, userid: String, name: String) {
-    // we are required to pass the meeting_id as first parameter (just to satisfy trait)
-    // but it's not used anywhere. That's why we pass voiceConf twice instead
-    eventBus.publish(BigBlueButtonEvent(voiceConf, new UserDisconnectedFromGlobalAudio(voiceConf, voiceConf, userid, name)))
-  }
-
-  /**
-   * ***********************************************************************
-   * Message Interface for Guest
-   * *******************************************************************
-   */
-
-  def getGuestPolicy(meetingId: String, requesterId: String) {
-    eventBus.publish(BigBlueButtonEvent(meetingId, new GetGuestPolicy(meetingId, requesterId)))
-  }
-
-  def setGuestPolicy(meetingId: String, guestPolicy: String, requesterId: String) {
-    val policy = guestPolicy.toUpperCase() match {
-      case "ALWAYS_ACCEPT" => GuestPolicy.ALWAYS_ACCEPT
-      case "ALWAYS_DENY" => GuestPolicy.ALWAYS_DENY
-      case "ASK_MODERATOR" => GuestPolicy.ASK_MODERATOR
-      //default
-      case undef => GuestPolicy.ASK_MODERATOR
-    }
-    eventBus.publish(BigBlueButtonEvent(meetingId, new SetGuestPolicy(meetingId, policy, requesterId)))
-  }
-
-  def responseToGuest(meetingId: String, userId: String, response: java.lang.Boolean, requesterId: String) {
-    eventBus.publish(BigBlueButtonEvent(meetingId, new RespondToGuest(meetingId, userId, response, requesterId)))
-  }
-
-  /**
-   * ************************************************************************************
-   * Message Interface for Presentation
-   * ************************************************************************************
-   */
-
-  def clear(meetingID: String) {
-    eventBus.publish(BigBlueButtonEvent(meetingID, new ClearPresentation(meetingID)))
-  }
-
-  def sendConversionUpdate(messageKey: String, meetingId: String, code: String, presentationId: String, presName: String) {
-    eventBus.publish(BigBlueButtonEvent(meetingId, new PresentationConversionUpdate(meetingId, messageKey, code, presentationId, presName)))
-  }
-
-  def sendPageCountError(messageKey: String, meetingId: String, code: String, presentationId: String, numberOfPages: Int, maxNumberPages: Int, presName: String) {
-    eventBus.publish(BigBlueButtonEvent(meetingId, new PresentationPageCountError(meetingId, messageKey, code, presentationId, numberOfPages, maxNumberPages, presName)))
-  }
-
-  def sendSlideGenerated(messageKey: String, meetingId: String, code: String, presentationId: String, numberOfPages: Int, pagesCompleted: Int, presName: String) {
-    eventBus.publish(BigBlueButtonEvent(meetingId, new PresentationSlideGenerated(meetingId, messageKey, code, presentationId, numberOfPages, pagesCompleted, presName)))
-  }
-
-  def generatePresentationPages(presId: String, numPages: Int, presBaseUrl: String): scala.collection.immutable.HashMap[String, Page] = {
-    var pages = new scala.collection.immutable.HashMap[String, Page]
-    for (i <- 1 to numPages) {
-      val id = presId + "/" + i
-      val num = i;
-      val current = if (i == 1) true else false
-      val thumbnail = presBaseUrl + "/thumbnail/" + i
-      val swfUri = presBaseUrl + "/slide/" + i
-
-      val txtUri = presBaseUrl + "/textfiles/" + i
-      val svgUri = presBaseUrl + "/svg/" + i
-
-      val p = new Page(id = id, num = num, thumbUri = thumbnail, swfUri = swfUri,
-        txtUri = txtUri, svgUri = svgUri,
-        current = current)
-      pages += (p.id -> p)
-    }
-
-    pages
-  }
-
-  def sendConversionCompleted(messageKey: String, meetingId: String, code: String, presentationId: String, numPages: Int, presName: String, presBaseUrl: String, downloadable: Boolean) {
-
-    val pages = generatePresentationPages(presentationId, numPages, presBaseUrl)
-    val presentation = new Presentation(id = presentationId, name = presName, pages = pages, downloadable = downloadable)
-    eventBus.publish(BigBlueButtonEvent(meetingId, new PresentationConversionCompleted(meetingId, messageKey, code, presentation)))
-
-  }
-
-  def removePresentation(meetingID: String, presentationID: String) {
-    eventBus.publish(BigBlueButtonEvent(meetingID, new RemovePresentation(meetingID, presentationID)))
-  }
-
-  def getPresentationInfo(meetingID: String, requesterID: String, replyTo: String) {
-    eventBus.publish(BigBlueButtonEvent(meetingID, new GetPresentationInfo(meetingID, requesterID, replyTo)))
-  }
-
-  def resizeAndMoveSlide(meetingID: String, xOffset: Double, yOffset: Double, widthRatio: Double, heightRatio: Double) {
-    eventBus.publish(BigBlueButtonEvent(meetingID, new ResizeAndMoveSlide(meetingID, xOffset, yOffset, widthRatio, heightRatio)))
-  }
-
-  def gotoSlide(meetingID: String, pageId: String) {
-    //	  println("**** Forwarding GotoSlide for meeting[" + meetingID + "] ****")
-    eventBus.publish(BigBlueButtonEvent(meetingID, new GotoSlide(meetingID, pageId)))
-  }
-
-  def sharePresentation(meetingID: String, presentationID: String, share: Boolean) {
-    eventBus.publish(BigBlueButtonEvent(meetingID, new SharePresentation(meetingID, presentationID, share)))
-  }
-
-  def getSlideInfo(meetingID: String, requesterID: String, replyTo: String) {
-    eventBus.publish(BigBlueButtonEvent(meetingID, new GetSlideInfo(meetingID, requesterID, replyTo)))
-  }
-
-  /**
-   * ***********************************************************************
-   * Message Interface for Layout
-   * *******************************************************************
-   */
-
-  def getCurrentLayout(meetingID: String, requesterID: String) {
-    eventBus.publish(BigBlueButtonEvent(meetingID, new GetCurrentLayoutRequest(meetingID, requesterID)))
-  }
-
-  def broadcastLayout(meetingID: String, requesterID: String, layout: String) {
-    eventBus.publish(BigBlueButtonEvent(meetingID, new BroadcastLayoutRequest(meetingID, requesterID, layout)))
-  }
-
-  def lockLayout(meetingId: String, setById: String, lock: Boolean, viewersOnly: Boolean, layout: String) {
-    if (layout != null) {
-      eventBus.publish(BigBlueButtonEvent(meetingId, new LockLayoutRequest(meetingId, setById, lock, viewersOnly, Some(layout))))
-    } else {
-      eventBus.publish(BigBlueButtonEvent(meetingId, new LockLayoutRequest(meetingId, setById, lock, viewersOnly, None)))
-    }
-
-  }
-
-  /**
-   * *******************************************************************
-   * Message Interface for Chat
-   * *****************************************************************
-   */
-
-  def getAllChatHistory(meetingID: String, requesterID: String, replyTo: String) {
-    eventBus.publish(BigBlueButtonEvent(meetingID, new GetAllChatHistoryRequest(meetingID, requesterID, replyTo)))
-  }
-
-  def getChatHistory(meetingID: String, requesterID: String, replyTo: String, chatId: String) {
-    eventBus.publish(BigBlueButtonEvent(meetingID, new GetChatHistoryRequest(meetingID, requesterID, replyTo, chatId)))
-  }
-
-  def sendPublicMessage(meetingID: String, requesterID: String, message: java.util.Map[String, String]) {
-    // Convert java Map to Scala Map, then convert Mutable map to immutable map
-    eventBus.publish(BigBlueButtonEvent(meetingID, new SendPublicMessageRequest(meetingID, requesterID, JavaConverters.mapAsScalaMap(message).toMap)))
-  }
-
-  def sendPrivateMessage(meetingID: String, requesterID: String, message: java.util.Map[String, String]) {
-    eventBus.publish(BigBlueButtonEvent(meetingID, new SendPrivateMessageRequest(meetingID, requesterID, JavaConverters.mapAsScalaMap(message).toMap)))
-  }
-
-  def clearPublicChatHistory(meetingID: String, requesterID: String) {
-    eventBus.publish(BigBlueButtonEvent(meetingID, new ClearPublicChatHistoryRequest(meetingID, requesterID)))
-  }
-
-  /**
-   * *******************************************************************
-<<<<<<< HEAD
-   * Message Interface for Whiteboard
-   * *****************************************************************
-   */
-  private def buildAnnotation(annotation: scala.collection.mutable.Map[String, Object], userId: String): Option[AnnotationVO] = {
-    var shape: Option[AnnotationVO] = None
-
-    val id = annotation.getOrElse("id", null).asInstanceOf[String]
-    val shapeType = annotation.getOrElse("type", null).asInstanceOf[String]
-    val status = annotation.getOrElse("status", null).asInstanceOf[String]
-    val wbId = annotation.getOrElse("whiteboardId", null).asInstanceOf[String]
-    //    println("** GOT ANNOTATION status[" + status + "] shape=[" + shapeType + "]");
-
-    if (id != null && shapeType != null && status != null && wbId != null) {
-      shape = Some(new AnnotationVO(id, status, shapeType, annotation.toMap, wbId, userId, -1))
-    }
-
-    shape
-  }
-
-  def sendWhiteboardAnnotation(meetingID: String, requesterID: String, annotation: java.util.Map[String, Object]) {
-    val ann: scala.collection.mutable.Map[String, Object] = JavaConverters.mapAsScalaMap(annotation)
-
-    buildAnnotation(ann, requesterID) match {
-      case Some(shape) => {
-        eventBus.publish(BigBlueButtonEvent(meetingID, new SendWhiteboardAnnotationRequest(meetingID, requesterID, shape)))
-      }
-      case None => // do nothing
-    }
-  }
-
-  def sendCursorPosition(meetingID: String, requesterID: String, xPercent: Double, yPercent: Double) {
-    eventBus.publish(BigBlueButtonEvent(meetingID, new SendCursorPositionRequest(meetingID, requesterID, xPercent, yPercent)))
-  }
-
-  def requestWhiteboardAnnotationHistory(meetingID: String, requesterID: String, whiteboardId: String, replyTo: String) {
-    eventBus.publish(BigBlueButtonEvent(meetingID, new GetWhiteboardShapesRequest(meetingID, requesterID, whiteboardId, replyTo)))
-  }
-
-  def clearWhiteboard(meetingID: String, requesterID: String, whiteboardId: String) {
-    eventBus.publish(BigBlueButtonEvent(meetingID, new ClearWhiteboardRequest(meetingID, requesterID, whiteboardId)))
-  }
-
-  def undoWhiteboard(meetingID: String, requesterID: String, whiteboardId: String) {
-    eventBus.publish(BigBlueButtonEvent(meetingID, new UndoWhiteboardRequest(meetingID, requesterID, whiteboardId)))
-  }
-
-  def modifyWhiteboardAccess(meetingID: String, requesterID: String, multiUser: java.lang.Boolean) {
-    eventBus.publish(BigBlueButtonEvent(meetingID, new ModifyWhiteboardAccessRequest(meetingID, requesterID, multiUser)))
-  }
-
-  def getWhiteboardAccess(meetingID: String, requesterID: String) {
-    eventBus.publish(BigBlueButtonEvent(meetingID, new GetWhiteboardAccessRequest(meetingID, requesterID)))
-  }
-
-  /**
-   * *******************************************************************
-=======
->>>>>>> 957213f4
-   * Message Interface for Voice
-   * *****************************************************************
-   */
-
-  def muteAllExceptPresenter(meetingID: String, requesterID: String, mute: java.lang.Boolean) {
-    eventBus.publish(BigBlueButtonEvent(meetingID, new MuteAllExceptPresenterRequest(meetingID, requesterID, mute)))
-  }
-
-  def muteAllUsers(meetingID: String, requesterID: String, mute: java.lang.Boolean) {
-    eventBus.publish(BigBlueButtonEvent(meetingID, new MuteMeetingRequest(meetingID, requesterID, mute)))
-  }
-
-  def isMeetingMuted(meetingID: String, requesterID: String) {
-    eventBus.publish(BigBlueButtonEvent(meetingID, new IsMeetingMutedRequest(meetingID, requesterID)))
-  }
-
-  def muteUser(meetingID: String, requesterID: String, userID: String, mute: java.lang.Boolean) {
-    eventBus.publish(BigBlueButtonEvent(meetingID, new MuteUserRequest(meetingID, requesterID, userID, mute)))
-  }
-
-  def lockMuteUser(meetingID: String, requesterID: String, userID: String, lock: java.lang.Boolean) {
-    eventBus.publish(BigBlueButtonEvent(meetingID, new LockUserRequest(meetingID, requesterID, userID, lock)))
-  }
-
-  def ejectUserFromVoice(meetingId: String, userId: String, ejectedBy: String) {
-    eventBus.publish(BigBlueButtonEvent(meetingId, new EjectUserFromVoiceRequest(meetingId, userId, ejectedBy)))
-  }
-
-  def voiceUserJoined(voiceConfId: String, voiceUserId: String, userId: String, callerIdName: String,
-    callerIdNum: String, muted: java.lang.Boolean, avatarURL: String, talking: java.lang.Boolean) {
-    eventBus.publish(BigBlueButtonEvent(voiceConfId, new UserJoinedVoiceConfMessage(voiceConfId, voiceUserId, userId, userId, callerIdName,
-      callerIdNum, muted, talking, avatarURL, false /*hardcode listenOnly to false as the message for listenOnly is ConnectedToGlobalAudio*/ )))
-  }
-
-  def voiceUserLeft(voiceConfId: String, voiceUserId: String) {
-    eventBus.publish(BigBlueButtonEvent(voiceConfId, new UserLeftVoiceConfMessage(voiceConfId, voiceUserId)))
-  }
-
-  def voiceUserLocked(voiceConfId: String, voiceUserId: String, locked: java.lang.Boolean) {
-    eventBus.publish(BigBlueButtonEvent(voiceConfId, new UserLockedInVoiceConfMessage(voiceConfId, voiceUserId, locked)))
-  }
-
-  def voiceUserMuted(voiceConfId: String, voiceUserId: String, muted: java.lang.Boolean) {
-    eventBus.publish(BigBlueButtonEvent(voiceConfId, new UserMutedInVoiceConfMessage(voiceConfId, voiceUserId, muted)))
-  }
-
-  def voiceUserTalking(voiceConfId: String, voiceUserId: String, talking: java.lang.Boolean) {
-    eventBus.publish(BigBlueButtonEvent(voiceConfId, new UserTalkingInVoiceConfMessage(voiceConfId, voiceUserId, talking)))
-  }
-
-  def voiceRecording(voiceConfId: String, recordingFile: String, timestamp: String, recording: java.lang.Boolean) {
-    eventBus.publish(BigBlueButtonEvent(voiceConfId, new VoiceConfRecordingStartedMessage(voiceConfId, recordingFile, recording, timestamp)))
-  }
-
-  /**
-   * *******************************************************************
-   * Message Interface for DeskShare
-   * *****************************************************************
-   */
-  def deskShareStarted(confId: String, callerId: String, callerIdName: String) {
-    println("____BigBlueButtonInGW::deskShareStarted " + confId + callerId + "    " +
-      callerIdName)
-    eventBus.publish(BigBlueButtonEvent(confId, new DeskShareStartedRequest(confId, callerId,
-      callerIdName)))
-  }
-
-  def deskShareStopped(meetingId: String, callerId: String, callerIdName: String) {
-    eventBus.publish(BigBlueButtonEvent(meetingId, new DeskShareStoppedRequest(meetingId, callerId, callerIdName)))
-  }
-
-  def deskShareRTMPBroadcastStarted(meetingId: String, streamname: String, videoWidth: Int, videoHeight: Int, timestamp: String) {
-    eventBus.publish(BigBlueButtonEvent(meetingId, new DeskShareRTMPBroadcastStartedRequest(meetingId, streamname, videoWidth, videoHeight, timestamp)))
-  }
-
-  def deskShareRTMPBroadcastStopped(meetingId: String, streamname: String, videoWidth: Int, videoHeight: Int, timestamp: String) {
-    eventBus.publish(BigBlueButtonEvent(meetingId, new DeskShareRTMPBroadcastStoppedRequest(meetingId, streamname, videoWidth, videoHeight, timestamp)))
-  }
-
-  def deskShareGetInfoRequest(meetingId: String, requesterId: String, replyTo: String): Unit = {
-    eventBus.publish(BigBlueButtonEvent(meetingId, new DeskShareGetDeskShareInfoRequest(meetingId, requesterId, replyTo)))
-  }
-
-  // Polling
-  def votePoll(meetingId: String, userId: String, pollId: String, questionId: Integer, answerId: Integer) {
-    eventBus.publish(BigBlueButtonEvent(meetingId, new RespondToPollRequest(meetingId, userId, pollId, questionId, answerId)))
-  }
-
-  def startPoll(meetingId: String, requesterId: String, pollId: String, pollType: String) {
-    eventBus.publish(BigBlueButtonEvent(meetingId, new StartPollRequest(meetingId, requesterId, pollId, pollType)))
-  }
-
-  def stopPoll(meetingId: String, userId: String, pollId: String) {
-    eventBus.publish(BigBlueButtonEvent(meetingId, new StopPollRequest(meetingId, userId)))
-  }
-
-  def showPollResult(meetingId: String, requesterId: String, pollId: String, show: java.lang.Boolean) {
-    if (show) {
-      eventBus.publish(BigBlueButtonEvent(meetingId, new ShowPollResultRequest(meetingId, requesterId, pollId)))
-    } else {
-      eventBus.publish(BigBlueButtonEvent(meetingId, new HidePollResultRequest(meetingId, requesterId, pollId)))
-    }
-  }
-
-  /**
-   * *******************************************************************
-   * Message Interface for Caption
-   * *****************************************************************
-   */
-
-  def sendCaptionHistory(meetingID: String, requesterID: String) {
-    eventBus.publish(BigBlueButtonEvent(meetingID, new SendCaptionHistoryRequest(meetingID, requesterID)))
-  }
-
-  def updateCaptionOwner(meetingID: String, locale: String, localeCode: String, ownerID: String) {
-    eventBus.publish(BigBlueButtonEvent(meetingID, new UpdateCaptionOwnerRequest(meetingID, locale, localeCode, ownerID)))
-  }
-
-  def editCaptionHistory(meetingID: String, userID: String, startIndex: Integer, endIndex: Integer, locale: String, localeCode: String, text: String) {
-    eventBus.publish(BigBlueButtonEvent(meetingID, new EditCaptionHistoryRequest(meetingID, userID, startIndex, endIndex, locale, localeCode, text)))
-  }
-
-  /**
-   * *******************************************************************
-   * Message Interface for Shared Notes
-   * *****************************************************************
-   */
-
-  def patchDocument(meetingId: String, userId: String, noteId: String, patch: String, operation: String) {
-    val sharedNotesOperation = operation.toUpperCase() match {
-      case "PATCH" => SharedNotesOperation.PATCH
-      case "UNDO" => SharedNotesOperation.UNDO
-      case "REDO" => SharedNotesOperation.REDO
-      case _ => SharedNotesOperation.UNDEFINED
-    }
-    eventBus.publish(BigBlueButtonEvent(meetingId, new PatchDocumentRequest(meetingId, userId, noteId, patch, sharedNotesOperation)))
-  }
-
-  def getCurrentDocument(meetingId: String, userId: String) {
-    eventBus.publish(BigBlueButtonEvent(meetingId, new GetCurrentDocumentRequest(meetingId, userId)))
-  }
-
-  def createAdditionalNotes(meetingId: String, userId: String, noteName: String) {
-    eventBus.publish(BigBlueButtonEvent(meetingId, new CreateAdditionalNotesRequest(meetingId, userId, noteName)))
-  }
-
-  def destroyAdditionalNotes(meetingId: String, userId: String, noteId: String) {
-    eventBus.publish(BigBlueButtonEvent(meetingId, new DestroyAdditionalNotesRequest(meetingId, userId, noteId)))
-  }
-
-  def requestAdditionalNotesSet(meetingId: String, userId: String, additionalNotesSetSize: Int) {
-    eventBus.publish(BigBlueButtonEvent(meetingId, new RequestAdditionalNotesSetRequest(meetingId, userId, additionalNotesSetSize)))
-  }
-
-  def sharedNotesSyncNoteRequest(meetingId: String, userId: String, noteId: String) {
-    eventBus.publish(BigBlueButtonEvent(meetingId, new SharedNotesSyncNoteRequest(meetingId, userId, noteId)))
-  }
-}
+package org.bigbluebutton.core
+
+import org.bigbluebutton.core.bus._
+import org.bigbluebutton.core.api._
+
+import scala.collection.JavaConversions._
+import org.bigbluebutton.core.apps.Page
+import org.bigbluebutton.core.apps.Presentation
+import akka.actor.ActorSystem
+import org.bigbluebutton.common.messages.IBigBlueButtonMessage
+import org.bigbluebutton.common.messages.StartCustomPollRequestMessage
+import org.bigbluebutton.common.messages.PubSubPingMessage
+import org.bigbluebutton.messages._
+import akka.event.Logging
+import org.bigbluebutton.SystemConfiguration
+import org.bigbluebutton.core.models.Roles
+import scala.collection.JavaConverters
+
+class BigBlueButtonInGW(
+    val system: ActorSystem,
+    eventBus: IncomingEventBus,
+    bbbMsgBus: BbbMsgRouterEventBus,
+    outGW: OutMessageGateway) extends IBigBlueButtonInGW with SystemConfiguration {
+
+  val log = Logging(system, getClass)
+  val bbbActor = system.actorOf(BigBlueButtonActor.props(system, eventBus, bbbMsgBus, outGW), "bigbluebutton-actor")
+  eventBus.subscribe(bbbActor, meetingManagerChannel)
+
+  /** For OLD Messaged **/
+  eventBus.subscribe(bbbActor, "meeting-manager")
+
+  def handleBigBlueButtonMessage(message: IBigBlueButtonMessage) {
+    message match {
+      case msg: StartCustomPollRequestMessage => {
+        eventBus.publish(
+          BigBlueButtonEvent(msg.payload.meetingId,
+            new StartCustomPollRequest(msg.payload.meetingId, msg.payload.requesterId,
+              msg.payload.pollId, msg.payload.pollType, msg.payload.answers)))
+      }
+      case msg: PubSubPingMessage => {
+        eventBus.publish(
+          BigBlueButtonEvent("meeting-manager", new PubSubPing(msg.payload.system, msg.payload.timestamp)))
+      }
+
+      case msg: CreateMeetingRequest => {
+        val policy = msg.payload.guestPolicy.toUpperCase() match {
+          case "ALWAYS_ACCEPT" => GuestPolicy.ALWAYS_ACCEPT
+          case "ALWAYS_DENY" => GuestPolicy.ALWAYS_DENY
+          case "ASK_MODERATOR" => GuestPolicy.ASK_MODERATOR
+          //default
+          case undef => GuestPolicy.ASK_MODERATOR
+        }
+        /*
+        val mProps = new MeetingProperties(
+          msg.payload.id,
+          msg.payload.externalId,
+          msg.payload.parentId,
+          msg.payload.name,
+          msg.payload.record,
+          msg.payload.voiceConfId,
+          msg.payload.voiceConfId + "-DESKSHARE", // WebRTC Desktop conference id
+          msg.payload.durationInMinutes,
+          msg.payload.autoStartRecording,
+          msg.payload.allowStartStopRecording,
+          msg.payload.webcamsOnlyForModerator,
+          msg.payload.moderatorPassword,
+          msg.payload.viewerPassword,
+          msg.payload.createTime,
+          msg.payload.createDate,
+          red5DeskShareIP, red5DeskShareApp,
+          msg.payload.isBreakout,
+          msg.payload.sequence,
+          mapAsScalaMap(msg.payload.metadata).toMap, // Convert to scala immutable map
+          policy
+        )
+
+        eventBus.publish(BigBlueButtonEvent("meeting-manager", new CreateMeeting(msg.payload.id, mProps)))
+        */
+      }
+    }
+  }
+
+  def handleJsonMessage(json: String) {
+    JsonMessageDecoder.decode(json) match {
+      case Some(validMsg) => forwardMessage(validMsg)
+      case None => log.error("Unhandled json message: {}", json)
+    }
+  }
+
+  def forwardMessage(msg: InMessage) = {
+    msg match {
+      case m: BreakoutRoomsListMessage => eventBus.publish(BigBlueButtonEvent(m.meetingId, m))
+      case m: CreateBreakoutRooms => eventBus.publish(BigBlueButtonEvent(m.meetingId, m))
+      case m: RequestBreakoutJoinURLInMessage => eventBus.publish(BigBlueButtonEvent(m.meetingId, m))
+      case m: TransferUserToMeetingRequest => eventBus.publish(BigBlueButtonEvent(m.meetingId, m))
+      case m: EndAllBreakoutRooms => eventBus.publish(BigBlueButtonEvent(m.meetingId, m))
+      case _ => log.error("Unhandled message: {}", msg)
+    }
+  }
+
+  def destroyMeeting(meetingID: String) {
+    forwardMessage(new EndAllBreakoutRooms(meetingID))
+    eventBus.publish(
+      BigBlueButtonEvent(
+        "meeting-manager",
+        new DestroyMeeting(
+          meetingID)))
+  }
+
+  def getAllMeetings(meetingID: String) {
+    eventBus.publish(BigBlueButtonEvent("meeting-manager", new GetAllMeetingsRequest("meetingId")))
+  }
+
+  def isAliveAudit(aliveId: String) {
+    eventBus.publish(BigBlueButtonEvent("meeting-manager", new KeepAliveMessage(aliveId)))
+  }
+
+  def lockSettings(meetingID: String, locked: java.lang.Boolean,
+    lockSettings: java.util.Map[String, java.lang.Boolean]) {
+  }
+
+  def statusMeetingAudit(meetingID: String) {
+
+  }
+
+  def endMeeting(meetingId: String) {
+    eventBus.publish(BigBlueButtonEvent(meetingId, new EndMeeting(meetingId)))
+  }
+
+  def endAllMeetings() {
+
+  }
+
+  def activityResponse(meetingId: String) {
+    eventBus.publish(BigBlueButtonEvent(meetingId, new ActivityResponse(meetingId)))
+  }
+
+  /**
+   * ***********************************************************
+   * Message Interface for Users
+   * ***********************************************************
+   */
+  def validateAuthToken(meetingId: String, userId: String, token: String, correlationId: String, sessionId: String) {
+    eventBus.publish(BigBlueButtonEvent(meetingId, new ValidateAuthToken(meetingId, userId, token, correlationId, sessionId)))
+  }
+
+  def registerUser(meetingID: String, userID: String, name: String, role: String, extUserID: String,
+    authToken: String, avatarURL: String, guest: java.lang.Boolean, authed: java.lang.Boolean): Unit = {
+    val userRole = if (role == "MODERATOR") Roles.MODERATOR_ROLE else Roles.VIEWER_ROLE
+    eventBus.publish(BigBlueButtonEvent(meetingID, new RegisterUser(meetingID, userID, name, userRole,
+      extUserID, authToken, avatarURL, guest, authed)))
+  }
+
+  def sendLockSettings(meetingID: String, userId: String, settings: java.util.Map[String, java.lang.Boolean]) {
+    // Convert java.util.Map to scala.collection.immutable.Map
+    // settings.mapValues -> convaert java Map to scala mutable Map
+    // v => v.booleanValue() -> convert java Boolean to Scala Boolean
+    // toMap -> converts from scala mutable map to scala immutable map
+    val s = settings.mapValues(v => v.booleanValue() /* convert java Boolean to Scala Boolean */ ).toMap
+    val disableCam = s.getOrElse("disableCam", false)
+    val disableMic = s.getOrElse("disableMic", false)
+    val disablePrivChat = s.getOrElse("disablePrivateChat", false)
+    val disablePubChat = s.getOrElse("disablePublicChat", false)
+    val lockedLayout = s.getOrElse("lockedLayout", false)
+    val lockOnJoin = s.getOrElse("lockOnJoin", false)
+    val lockOnJoinConfigurable = s.getOrElse("lockOnJoinConfigurable", false)
+
+    val permissions = new Permissions(disableCam = disableCam,
+      disableMic = disableMic,
+      disablePrivChat = disablePrivChat,
+      disablePubChat = disablePubChat,
+      lockedLayout = lockedLayout,
+      lockOnJoin = lockOnJoin,
+      lockOnJoinConfigurable = lockOnJoinConfigurable)
+
+    eventBus.publish(BigBlueButtonEvent(meetingID, new SetLockSettings(meetingID, userId, permissions)))
+  }
+
+  def initLockSettings(meetingID: String, settings: java.util.Map[String, java.lang.Boolean]) {
+    // Convert java.util.Map to scala.collection.immutable.Map
+    // settings.mapValues -> convert java Map to scala mutable Map
+    // v => v.booleanValue() -> convert java Boolean to Scala Boolean
+    // toMap -> converts from scala mutable map to scala immutable map
+    val s = settings.mapValues(v => v.booleanValue() /* convert java Boolean to Scala Boolean */ ).toMap
+    val disableCam = s.getOrElse("disableCam", false)
+    val disableMic = s.getOrElse("disableMic", false)
+    val disablePrivChat = s.getOrElse("disablePrivateChat", false)
+    val disablePubChat = s.getOrElse("disablePublicChat", false)
+    val lockedLayout = s.getOrElse("lockedLayout", false)
+    val lockOnJoin = s.getOrElse("lockOnJoin", false)
+    val lockOnJoinConfigurable = s.getOrElse("lockOnJoinConfigurable", false)
+    val permissions = new Permissions(disableCam = disableCam,
+      disableMic = disableMic,
+      disablePrivChat = disablePrivChat,
+      disablePubChat = disablePubChat,
+      lockedLayout = lockedLayout,
+      lockOnJoin = lockOnJoin,
+      lockOnJoinConfigurable = lockOnJoinConfigurable)
+
+    eventBus.publish(BigBlueButtonEvent(meetingID, new InitLockSettings(meetingID, permissions)))
+  }
+
+  def initAudioSettings(meetingID: String, requesterID: String, muted: java.lang.Boolean) {
+    eventBus.publish(BigBlueButtonEvent(meetingID, new InitAudioSettings(meetingID, requesterID, muted.booleanValue())))
+  }
+
+  def getLockSettings(meetingId: String, userId: String) {
+    eventBus.publish(BigBlueButtonEvent(meetingId, new GetLockSettings(meetingId, userId)))
+  }
+
+  def lockUser(meetingId: String, requesterID: String, lock: Boolean, userId: String) {
+    eventBus.publish(BigBlueButtonEvent(meetingId, new LockUserRequest(meetingId, requesterID, userId, lock)))
+  }
+
+  def setRecordingStatus(meetingId: String, userId: String, recording: java.lang.Boolean) {
+    eventBus.publish(BigBlueButtonEvent(meetingId, new SetRecordingStatus(meetingId, userId, recording.booleanValue())))
+  }
+
+  def getRecordingStatus(meetingId: String, userId: String) {
+    eventBus.publish(BigBlueButtonEvent(meetingId, new GetRecordingStatus(meetingId, userId)))
+  }
+
+  // Users
+  def userEmojiStatus(meetingId: String, userId: String, emojiStatus: String) {
+    eventBus.publish(BigBlueButtonEvent(meetingId, new UserEmojiStatus(meetingId, userId, emojiStatus)))
+  }
+
+  def ejectUserFromMeeting(meetingId: String, userId: String, ejectedBy: String) {
+    eventBus.publish(BigBlueButtonEvent(meetingId, new EjectUserFromMeeting(meetingId, userId, ejectedBy)))
+  }
+
+  def logoutEndMeeting(meetingId: String, userId: String) {
+    eventBus.publish(BigBlueButtonEvent(meetingId, new LogoutEndMeeting(meetingId, userId)))
+  }
+
+  def shareWebcam(meetingId: String, userId: String, stream: String) {
+    eventBus.publish(BigBlueButtonEvent(meetingId, new UserShareWebcam(meetingId, userId, stream)))
+  }
+
+  def unshareWebcam(meetingId: String, userId: String, stream: String) {
+    eventBus.publish(BigBlueButtonEvent(meetingId, new UserUnshareWebcam(meetingId, userId, stream)))
+  }
+
+  def setUserStatus(meetingID: String, userID: String, status: String, value: Object) {
+    eventBus.publish(BigBlueButtonEvent(meetingID, new ChangeUserStatus(meetingID, userID, status, value)))
+  }
+
+  def setUserRole(meetingID: String, userID: String, role: String) {
+    val userRole = if (role == "MODERATOR") Roles.MODERATOR_ROLE else Roles.VIEWER_ROLE
+    eventBus.publish(BigBlueButtonEvent(meetingID, new ChangeUserRole(meetingID, userID, userRole)))
+  }
+
+  def getUsers(meetingID: String, requesterID: String) {
+    eventBus.publish(BigBlueButtonEvent(meetingID, new GetUsers(meetingID, requesterID)))
+  }
+
+  def userLeft(meetingID: String, userID: String, sessionId: String): Unit = {
+    eventBus.publish(BigBlueButtonEvent(meetingID, new UserLeaving(meetingID, userID, sessionId)))
+  }
+
+  def userJoin(meetingID: String, userID: String, authToken: String): Unit = {
+    eventBus.publish(BigBlueButtonEvent(meetingID, new UserJoining(meetingID, userID, authToken)))
+  }
+
+  def checkIfAllowedToShareDesktop(meetingID: String, userID: String): Unit = {
+    eventBus.publish(BigBlueButtonEvent(meetingID, AllowUserToShareDesktop(meetingID: String,
+      userID: String)))
+  }
+
+  def assignPresenter(meetingID: String, newPresenterID: String, newPresenterName: String, assignedBy: String): Unit = {
+    eventBus.publish(BigBlueButtonEvent(meetingID, new AssignPresenter(meetingID, newPresenterID, newPresenterName, assignedBy)))
+  }
+
+  def getCurrentPresenter(meetingID: String, requesterID: String): Unit = {
+    // do nothing
+  }
+
+  def userConnectedToGlobalAudio(voiceConf: String, userid: String, name: String) {
+    // we are required to pass the meeting_id as first parameter (just to satisfy trait)
+    // but it's not used anywhere. That's why we pass voiceConf twice instead
+    eventBus.publish(BigBlueButtonEvent(voiceConf, new UserConnectedToGlobalAudio(voiceConf, voiceConf, userid, name)))
+  }
+
+  def userDisconnectedFromGlobalAudio(voiceConf: String, userid: String, name: String) {
+    // we are required to pass the meeting_id as first parameter (just to satisfy trait)
+    // but it's not used anywhere. That's why we pass voiceConf twice instead
+    eventBus.publish(BigBlueButtonEvent(voiceConf, new UserDisconnectedFromGlobalAudio(voiceConf, voiceConf, userid, name)))
+  }
+
+  /**
+   * ***********************************************************************
+   * Message Interface for Guest
+   * *******************************************************************
+   */
+
+  def getGuestPolicy(meetingId: String, requesterId: String) {
+    eventBus.publish(BigBlueButtonEvent(meetingId, new GetGuestPolicy(meetingId, requesterId)))
+  }
+
+  def setGuestPolicy(meetingId: String, guestPolicy: String, requesterId: String) {
+    val policy = guestPolicy.toUpperCase() match {
+      case "ALWAYS_ACCEPT" => GuestPolicy.ALWAYS_ACCEPT
+      case "ALWAYS_DENY" => GuestPolicy.ALWAYS_DENY
+      case "ASK_MODERATOR" => GuestPolicy.ASK_MODERATOR
+      //default
+      case undef => GuestPolicy.ASK_MODERATOR
+    }
+    eventBus.publish(BigBlueButtonEvent(meetingId, new SetGuestPolicy(meetingId, policy, requesterId)))
+  }
+
+  def responseToGuest(meetingId: String, userId: String, response: java.lang.Boolean, requesterId: String) {
+    eventBus.publish(BigBlueButtonEvent(meetingId, new RespondToGuest(meetingId, userId, response, requesterId)))
+  }
+
+  /**
+   * ************************************************************************************
+   * Message Interface for Presentation
+   * ************************************************************************************
+   */
+
+  def clear(meetingID: String) {
+    eventBus.publish(BigBlueButtonEvent(meetingID, new ClearPresentation(meetingID)))
+  }
+
+  def sendConversionUpdate(messageKey: String, meetingId: String, code: String, presentationId: String, presName: String) {
+    eventBus.publish(BigBlueButtonEvent(meetingId, new PresentationConversionUpdate(meetingId, messageKey, code, presentationId, presName)))
+  }
+
+  def sendPageCountError(messageKey: String, meetingId: String, code: String, presentationId: String, numberOfPages: Int, maxNumberPages: Int, presName: String) {
+    eventBus.publish(BigBlueButtonEvent(meetingId, new PresentationPageCountError(meetingId, messageKey, code, presentationId, numberOfPages, maxNumberPages, presName)))
+  }
+
+  def sendSlideGenerated(messageKey: String, meetingId: String, code: String, presentationId: String, numberOfPages: Int, pagesCompleted: Int, presName: String) {
+    eventBus.publish(BigBlueButtonEvent(meetingId, new PresentationSlideGenerated(meetingId, messageKey, code, presentationId, numberOfPages, pagesCompleted, presName)))
+  }
+
+  def generatePresentationPages(presId: String, numPages: Int, presBaseUrl: String): scala.collection.immutable.HashMap[String, Page] = {
+    var pages = new scala.collection.immutable.HashMap[String, Page]
+    for (i <- 1 to numPages) {
+      val id = presId + "/" + i
+      val num = i;
+      val current = if (i == 1) true else false
+      val thumbnail = presBaseUrl + "/thumbnail/" + i
+      val swfUri = presBaseUrl + "/slide/" + i
+
+      val txtUri = presBaseUrl + "/textfiles/" + i
+      val svgUri = presBaseUrl + "/svg/" + i
+
+      val p = new Page(id = id, num = num, thumbUri = thumbnail, swfUri = swfUri,
+        txtUri = txtUri, svgUri = svgUri,
+        current = current)
+      pages += (p.id -> p)
+    }
+
+    pages
+  }
+
+  def sendConversionCompleted(messageKey: String, meetingId: String, code: String, presentationId: String, numPages: Int, presName: String, presBaseUrl: String, downloadable: Boolean) {
+
+    val pages = generatePresentationPages(presentationId, numPages, presBaseUrl)
+    val presentation = new Presentation(id = presentationId, name = presName, pages = pages, downloadable = downloadable)
+    eventBus.publish(BigBlueButtonEvent(meetingId, new PresentationConversionCompleted(meetingId, messageKey, code, presentation)))
+
+  }
+
+  def removePresentation(meetingID: String, presentationID: String) {
+    eventBus.publish(BigBlueButtonEvent(meetingID, new RemovePresentation(meetingID, presentationID)))
+  }
+
+  def getPresentationInfo(meetingID: String, requesterID: String, replyTo: String) {
+    eventBus.publish(BigBlueButtonEvent(meetingID, new GetPresentationInfo(meetingID, requesterID, replyTo)))
+  }
+
+  def resizeAndMoveSlide(meetingID: String, xOffset: Double, yOffset: Double, widthRatio: Double, heightRatio: Double) {
+    eventBus.publish(BigBlueButtonEvent(meetingID, new ResizeAndMoveSlide(meetingID, xOffset, yOffset, widthRatio, heightRatio)))
+  }
+
+  def gotoSlide(meetingID: String, pageId: String) {
+    //	  println("**** Forwarding GotoSlide for meeting[" + meetingID + "] ****")
+    eventBus.publish(BigBlueButtonEvent(meetingID, new GotoSlide(meetingID, pageId)))
+  }
+
+  def sharePresentation(meetingID: String, presentationID: String, share: Boolean) {
+    eventBus.publish(BigBlueButtonEvent(meetingID, new SharePresentation(meetingID, presentationID, share)))
+  }
+
+  def getSlideInfo(meetingID: String, requesterID: String, replyTo: String) {
+    eventBus.publish(BigBlueButtonEvent(meetingID, new GetSlideInfo(meetingID, requesterID, replyTo)))
+  }
+
+  /**
+   * ***********************************************************************
+   * Message Interface for Layout
+   * *******************************************************************
+   */
+
+  def getCurrentLayout(meetingID: String, requesterID: String) {
+    eventBus.publish(BigBlueButtonEvent(meetingID, new GetCurrentLayoutRequest(meetingID, requesterID)))
+  }
+
+  def broadcastLayout(meetingID: String, requesterID: String, layout: String) {
+    eventBus.publish(BigBlueButtonEvent(meetingID, new BroadcastLayoutRequest(meetingID, requesterID, layout)))
+  }
+
+  def lockLayout(meetingId: String, setById: String, lock: Boolean, viewersOnly: Boolean, layout: String) {
+    if (layout != null) {
+      eventBus.publish(BigBlueButtonEvent(meetingId, new LockLayoutRequest(meetingId, setById, lock, viewersOnly, Some(layout))))
+    } else {
+      eventBus.publish(BigBlueButtonEvent(meetingId, new LockLayoutRequest(meetingId, setById, lock, viewersOnly, None)))
+    }
+
+  }
+
+  /**
+   * *******************************************************************
+   * Message Interface for Chat
+   * *****************************************************************
+   */
+
+  def getAllChatHistory(meetingID: String, requesterID: String, replyTo: String) {
+    eventBus.publish(BigBlueButtonEvent(meetingID, new GetAllChatHistoryRequest(meetingID, requesterID, replyTo)))
+  }
+
+  def getChatHistory(meetingID: String, requesterID: String, replyTo: String, chatId: String) {
+    eventBus.publish(BigBlueButtonEvent(meetingID, new GetChatHistoryRequest(meetingID, requesterID, replyTo, chatId)))
+  }
+
+  def sendPublicMessage(meetingID: String, requesterID: String, message: java.util.Map[String, String]) {
+    // Convert java Map to Scala Map, then convert Mutable map to immutable map
+    eventBus.publish(BigBlueButtonEvent(meetingID, new SendPublicMessageRequest(meetingID, requesterID, JavaConverters.mapAsScalaMap(message).toMap)))
+  }
+
+  def sendPrivateMessage(meetingID: String, requesterID: String, message: java.util.Map[String, String]) {
+    eventBus.publish(BigBlueButtonEvent(meetingID, new SendPrivateMessageRequest(meetingID, requesterID, JavaConverters.mapAsScalaMap(message).toMap)))
+  }
+
+  def clearPublicChatHistory(meetingID: String, requesterID: String) {
+    eventBus.publish(BigBlueButtonEvent(meetingID, new ClearPublicChatHistoryRequest(meetingID, requesterID)))
+  }
+
+  /**
+   * *******************************************************************
+   * Message Interface for Voice
+   * *****************************************************************
+   */
+
+  def muteAllExceptPresenter(meetingID: String, requesterID: String, mute: java.lang.Boolean) {
+    eventBus.publish(BigBlueButtonEvent(meetingID, new MuteAllExceptPresenterRequest(meetingID, requesterID, mute)))
+  }
+
+  def muteAllUsers(meetingID: String, requesterID: String, mute: java.lang.Boolean) {
+    eventBus.publish(BigBlueButtonEvent(meetingID, new MuteMeetingRequest(meetingID, requesterID, mute)))
+  }
+
+  def isMeetingMuted(meetingID: String, requesterID: String) {
+    eventBus.publish(BigBlueButtonEvent(meetingID, new IsMeetingMutedRequest(meetingID, requesterID)))
+  }
+
+  def muteUser(meetingID: String, requesterID: String, userID: String, mute: java.lang.Boolean) {
+    eventBus.publish(BigBlueButtonEvent(meetingID, new MuteUserRequest(meetingID, requesterID, userID, mute)))
+  }
+
+  def lockMuteUser(meetingID: String, requesterID: String, userID: String, lock: java.lang.Boolean) {
+    eventBus.publish(BigBlueButtonEvent(meetingID, new LockUserRequest(meetingID, requesterID, userID, lock)))
+  }
+
+  def ejectUserFromVoice(meetingId: String, userId: String, ejectedBy: String) {
+    eventBus.publish(BigBlueButtonEvent(meetingId, new EjectUserFromVoiceRequest(meetingId, userId, ejectedBy)))
+  }
+
+  def voiceUserJoined(voiceConfId: String, voiceUserId: String, userId: String, callerIdName: String,
+    callerIdNum: String, muted: java.lang.Boolean, avatarURL: String, talking: java.lang.Boolean) {
+    eventBus.publish(BigBlueButtonEvent(voiceConfId, new UserJoinedVoiceConfMessage(voiceConfId, voiceUserId, userId, userId, callerIdName,
+      callerIdNum, muted, talking, avatarURL, false /*hardcode listenOnly to false as the message for listenOnly is ConnectedToGlobalAudio*/ )))
+  }
+
+  def voiceUserLeft(voiceConfId: String, voiceUserId: String) {
+    eventBus.publish(BigBlueButtonEvent(voiceConfId, new UserLeftVoiceConfMessage(voiceConfId, voiceUserId)))
+  }
+
+  def voiceUserLocked(voiceConfId: String, voiceUserId: String, locked: java.lang.Boolean) {
+    eventBus.publish(BigBlueButtonEvent(voiceConfId, new UserLockedInVoiceConfMessage(voiceConfId, voiceUserId, locked)))
+  }
+
+  def voiceUserMuted(voiceConfId: String, voiceUserId: String, muted: java.lang.Boolean) {
+    eventBus.publish(BigBlueButtonEvent(voiceConfId, new UserMutedInVoiceConfMessage(voiceConfId, voiceUserId, muted)))
+  }
+
+  def voiceUserTalking(voiceConfId: String, voiceUserId: String, talking: java.lang.Boolean) {
+    eventBus.publish(BigBlueButtonEvent(voiceConfId, new UserTalkingInVoiceConfMessage(voiceConfId, voiceUserId, talking)))
+  }
+
+  def voiceRecording(voiceConfId: String, recordingFile: String, timestamp: String, recording: java.lang.Boolean) {
+    eventBus.publish(BigBlueButtonEvent(voiceConfId, new VoiceConfRecordingStartedMessage(voiceConfId, recordingFile, recording, timestamp)))
+  }
+
+  /**
+   * *******************************************************************
+   * Message Interface for DeskShare
+   * *****************************************************************
+   */
+  def deskShareStarted(confId: String, callerId: String, callerIdName: String) {
+    println("____BigBlueButtonInGW::deskShareStarted " + confId + callerId + "    " +
+      callerIdName)
+    eventBus.publish(BigBlueButtonEvent(confId, new DeskShareStartedRequest(confId, callerId,
+      callerIdName)))
+  }
+
+  def deskShareStopped(meetingId: String, callerId: String, callerIdName: String) {
+    eventBus.publish(BigBlueButtonEvent(meetingId, new DeskShareStoppedRequest(meetingId, callerId, callerIdName)))
+  }
+
+  def deskShareRTMPBroadcastStarted(meetingId: String, streamname: String, videoWidth: Int, videoHeight: Int, timestamp: String) {
+    eventBus.publish(BigBlueButtonEvent(meetingId, new DeskShareRTMPBroadcastStartedRequest(meetingId, streamname, videoWidth, videoHeight, timestamp)))
+  }
+
+  def deskShareRTMPBroadcastStopped(meetingId: String, streamname: String, videoWidth: Int, videoHeight: Int, timestamp: String) {
+    eventBus.publish(BigBlueButtonEvent(meetingId, new DeskShareRTMPBroadcastStoppedRequest(meetingId, streamname, videoWidth, videoHeight, timestamp)))
+  }
+
+  def deskShareGetInfoRequest(meetingId: String, requesterId: String, replyTo: String): Unit = {
+    eventBus.publish(BigBlueButtonEvent(meetingId, new DeskShareGetDeskShareInfoRequest(meetingId, requesterId, replyTo)))
+  }
+
+  // Polling
+  def votePoll(meetingId: String, userId: String, pollId: String, questionId: Integer, answerId: Integer) {
+    eventBus.publish(BigBlueButtonEvent(meetingId, new RespondToPollRequest(meetingId, userId, pollId, questionId, answerId)))
+  }
+
+  def startPoll(meetingId: String, requesterId: String, pollId: String, pollType: String) {
+    eventBus.publish(BigBlueButtonEvent(meetingId, new StartPollRequest(meetingId, requesterId, pollId, pollType)))
+  }
+
+  def stopPoll(meetingId: String, userId: String, pollId: String) {
+    eventBus.publish(BigBlueButtonEvent(meetingId, new StopPollRequest(meetingId, userId)))
+  }
+
+  def showPollResult(meetingId: String, requesterId: String, pollId: String, show: java.lang.Boolean) {
+    if (show) {
+      eventBus.publish(BigBlueButtonEvent(meetingId, new ShowPollResultRequest(meetingId, requesterId, pollId)))
+    } else {
+      eventBus.publish(BigBlueButtonEvent(meetingId, new HidePollResultRequest(meetingId, requesterId, pollId)))
+    }
+  }
+
+  /**
+   * *******************************************************************
+   * Message Interface for Caption
+   * *****************************************************************
+   */
+
+  def sendCaptionHistory(meetingID: String, requesterID: String) {
+    eventBus.publish(BigBlueButtonEvent(meetingID, new SendCaptionHistoryRequest(meetingID, requesterID)))
+  }
+
+  def updateCaptionOwner(meetingID: String, locale: String, localeCode: String, ownerID: String) {
+    eventBus.publish(BigBlueButtonEvent(meetingID, new UpdateCaptionOwnerRequest(meetingID, locale, localeCode, ownerID)))
+  }
+
+  def editCaptionHistory(meetingID: String, userID: String, startIndex: Integer, endIndex: Integer, locale: String, localeCode: String, text: String) {
+    eventBus.publish(BigBlueButtonEvent(meetingID, new EditCaptionHistoryRequest(meetingID, userID, startIndex, endIndex, locale, localeCode, text)))
+  }
+
+  /**
+   * *******************************************************************
+   * Message Interface for Shared Notes
+   * *****************************************************************
+   */
+
+  def patchDocument(meetingId: String, userId: String, noteId: String, patch: String, operation: String) {
+    val sharedNotesOperation = operation.toUpperCase() match {
+      case "PATCH" => SharedNotesOperation.PATCH
+      case "UNDO" => SharedNotesOperation.UNDO
+      case "REDO" => SharedNotesOperation.REDO
+      case _ => SharedNotesOperation.UNDEFINED
+    }
+    eventBus.publish(BigBlueButtonEvent(meetingId, new PatchDocumentRequest(meetingId, userId, noteId, patch, sharedNotesOperation)))
+  }
+
+  def getCurrentDocument(meetingId: String, userId: String) {
+    eventBus.publish(BigBlueButtonEvent(meetingId, new GetCurrentDocumentRequest(meetingId, userId)))
+  }
+
+  def createAdditionalNotes(meetingId: String, userId: String, noteName: String) {
+    eventBus.publish(BigBlueButtonEvent(meetingId, new CreateAdditionalNotesRequest(meetingId, userId, noteName)))
+  }
+
+  def destroyAdditionalNotes(meetingId: String, userId: String, noteId: String) {
+    eventBus.publish(BigBlueButtonEvent(meetingId, new DestroyAdditionalNotesRequest(meetingId, userId, noteId)))
+  }
+
+  def requestAdditionalNotesSet(meetingId: String, userId: String, additionalNotesSetSize: Int) {
+    eventBus.publish(BigBlueButtonEvent(meetingId, new RequestAdditionalNotesSetRequest(meetingId, userId, additionalNotesSetSize)))
+  }
+
+  def sharedNotesSyncNoteRequest(meetingId: String, userId: String, noteId: String) {
+    eventBus.publish(BigBlueButtonEvent(meetingId, new SharedNotesSyncNoteRequest(meetingId, userId, noteId)))
+  }
+}