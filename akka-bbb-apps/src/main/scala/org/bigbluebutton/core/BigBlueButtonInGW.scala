package org.bigbluebutton.core

import org.bigbluebutton.core.api._
import scala.collection.JavaConversions._
import java.util.ArrayList
import scala.collection.mutable.ArrayBuffer
import org.bigbluebutton.core.apps.Page
import org.bigbluebutton.core.apps.Presentation
import akka.actor.ActorSystem
import org.bigbluebutton.core.apps.AnnotationVO
import akka.pattern.{ ask, pipe }
import akka.util.Timeout
import scala.concurrent.duration._
import scala.util.Success
import scala.util.Failure
import org.bigbluebutton.core.service.recorder.RecorderApplication
import org.bigbluebutton.common.messages.IBigBlueButtonMessage
import org.bigbluebutton.common.messages.StartCustomPollRequestMessage
import org.bigbluebutton.common.messages.PubSubPingMessage

<<<<<<< HEAD
class BigBlueButtonInGW(val system: ActorSystem, recorderApp: RecorderApplication, messageSender: MessageSender,
    voiceEventRecorder: VoiceEventRecorder, val red5DeskShareIP: String, val red5DeskShareApp: String) extends IBigBlueButtonInGW {

=======
class BigBlueButtonInGW(val system: ActorSystem, recorderApp: RecorderApplication, messageSender: MessageSender) extends IBigBlueButtonInGW {
>>>>>>> 34aa2b03
  val log = system.log
  val bbbActor = system.actorOf(BigBlueButtonActor.props(system, recorderApp, messageSender), "bigbluebutton-actor")

  def handleBigBlueButtonMessage(message: IBigBlueButtonMessage) {
    message match {
      case msg: StartCustomPollRequestMessage => {
        bbbActor ! new StartCustomPollRequest(msg.payload.meetingId, msg.payload.requesterId, msg.payload.pollType, msg.payload.answers)
      }
      case msg: PubSubPingMessage => {
        bbbActor ! new PubSubPing(msg.payload.system, msg.payload.timestamp)
      }
    }
  }

  // Meeting
  def createMeeting2(meetingID: String, externalMeetingID: String, meetingName: String, record: Boolean,
    voiceBridge: String, duration: Long, autoStartRecording: Boolean,
    allowStartStopRecording: Boolean, moderatorPass: String, viewerPass: String,
    createTime: Long, createDate: String) {

    val mProps = new MeetingProperties(meetingID, externalMeetingID, meetingName, record,
      voiceBridge, duration, autoStartRecording, allowStartStopRecording,
      moderatorPass, viewerPass, createTime, createDate, red5DeskShareIP, red5DeskShareApp)
    bbbActor ! new CreateMeeting(meetingID, mProps)
  }

  def destroyMeeting(meetingID: String) {
    bbbActor ! new DestroyMeeting(meetingID)
  }

  def getAllMeetings(meetingID: String) {
    bbbActor ! new GetAllMeetingsRequest("meetingId")
  }

  def isAliveAudit(aliveId: String) {
    bbbActor ! new KeepAliveMessage(aliveId)
  }

  def lockSettings(meetingID: String, locked: java.lang.Boolean,
    lockSettings: java.util.Map[String, java.lang.Boolean]) {

  }

  def statusMeetingAudit(meetingID: String) {

  }

  def endMeeting(meetingID: String) {
    bbbActor ! new EndMeeting(meetingID)
  }

  def endAllMeetings() {

  }

  /**
   * ***********************************************************
   * Message Interface for Users
   * ***********************************************************
   */
  def validateAuthToken(meetingId: String, userId: String, token: String, correlationId: String, sessionId: String) {
    bbbActor ! new ValidateAuthToken(meetingId, userId, token, correlationId, sessionId)
  }

  def registerUser(meetingID: String, userID: String, name: String, role: String, extUserID: String, authToken: String): Unit = {
    val userRole = if (role == "MODERATOR") Role.MODERATOR else Role.VIEWER
    bbbActor ! new RegisterUser(meetingID, userID, name, userRole, extUserID, authToken)
  }

  def sendLockSettings(meetingID: String, userId: String, settings: java.util.Map[String, java.lang.Boolean]) {
    // Convert java.util.Map to scala.collection.immutable.Map
    // settings.mapValues -> convaert java Map to scala mutable Map
    // v => v.booleanValue() -> convert java Boolean to Scala Boolean
    // toMap -> converts from scala mutable map to scala immutable map
    val s = settings.mapValues(v => v.booleanValue() /* convert java Boolean to Scala Boolean */ ).toMap
    val disableCam = s.getOrElse("disableCam", false)
    val disableMic = s.getOrElse("disableMic", false)
    val disablePrivChat = s.getOrElse("disablePrivateChat", false)
    val disablePubChat = s.getOrElse("disablePublicChat", false)
    val lockedLayout = s.getOrElse("lockedLayout", false)
    var lockOnJoin = s.getOrElse("lockOnJoin", false)
    var lockOnJoinConfigurable = s.getOrElse("lockOnJoinConfigurable", false)

    val permissions = new Permissions(disableCam = disableCam,
      disableMic = disableMic,
      disablePrivChat = disablePrivChat,
      disablePubChat = disablePubChat,
      lockedLayout = lockedLayout,
      lockOnJoin = lockOnJoin,
      lockOnJoinConfigurable = lockOnJoinConfigurable)

    bbbActor ! new SetLockSettings(meetingID, userId, permissions)
  }

  def initLockSettings(meetingID: String, settings: java.util.Map[String, java.lang.Boolean]) {
    // Convert java.util.Map to scala.collection.immutable.Map
    // settings.mapValues -> convert java Map to scala mutable Map
    // v => v.booleanValue() -> convert java Boolean to Scala Boolean
    // toMap -> converts from scala mutable map to scala immutable map
    val s = settings.mapValues(v => v.booleanValue() /* convert java Boolean to Scala Boolean */ ).toMap
    val disableCam = s.getOrElse("disableCam", false)
    val disableMic = s.getOrElse("disableMic", false)
    val disablePrivChat = s.getOrElse("disablePrivateChat", false)
    val disablePubChat = s.getOrElse("disablePublicChat", false)
    val lockedLayout = s.getOrElse("lockedLayout", false)
    val lockOnJoin = s.getOrElse("lockOnJoin", false)
    val lockOnJoinConfigurable = s.getOrElse("lockOnJoinConfigurable", false)
    val permissions = new Permissions(disableCam = disableCam,
      disableMic = disableMic,
      disablePrivChat = disablePrivChat,
      disablePubChat = disablePubChat,
      lockedLayout = lockedLayout,
      lockOnJoin = lockOnJoin,
      lockOnJoinConfigurable = lockOnJoinConfigurable)

    bbbActor ! new InitLockSettings(meetingID, permissions)
  }

  def initAudioSettings(meetingID: String, requesterID: String, muted: java.lang.Boolean) {
    bbbActor ! new InitAudioSettings(meetingID, requesterID, muted.booleanValue())
  }

  def getLockSettings(meetingId: String, userId: String) {
    bbbActor ! new GetLockSettings(meetingId, userId)
  }

  def lockUser(meetingId: String, requesterID: String, lock: Boolean, userId: String) {
    bbbActor ! new LockUserRequest(meetingId, requesterID, userId, lock)
  }

  def setRecordingStatus(meetingId: String, userId: String, recording: java.lang.Boolean) {
    bbbActor ! new SetRecordingStatus(meetingId, userId, recording.booleanValue())
  }

  def getRecordingStatus(meetingId: String, userId: String) {
    bbbActor ! new GetRecordingStatus(meetingId, userId)
  }

  // Users
  def userEmojiStatus(meetingId: String, userId: String, emojiStatus: String) {
    bbbActor ! new UserEmojiStatus(meetingId, userId, emojiStatus)
  }

  def ejectUserFromMeeting(meetingId: String, userId: String, ejectedBy: String) {
    bbbActor ! new EjectUserFromMeeting(meetingId, userId, ejectedBy)
  }

  def shareWebcam(meetingId: String, userId: String, stream: String) {
    bbbActor ! new UserShareWebcam(meetingId, userId, stream)
  }

  def unshareWebcam(meetingId: String, userId: String, stream: String) {
    bbbActor ! new UserUnshareWebcam(meetingId, userId, stream)
  }

  def setUserStatus(meetingID: String, userID: String, status: String, value: Object) {
    bbbActor ! new ChangeUserStatus(meetingID, userID, status, value)
  }

  def getUsers(meetingID: String, requesterID: String) {
    bbbActor ! new GetUsers(meetingID, requesterID)
  }

  def userLeft(meetingID: String, userID: String, sessionId: String): Unit = {
    bbbActor ! new UserLeaving(meetingID, userID, sessionId)
  }

  def userJoin(meetingID: String, userID: String, authToken: String): Unit = {
    bbbActor ! new UserJoining(meetingID, userID, authToken)
  }

  def assignPresenter(meetingID: String, newPresenterID: String, newPresenterName: String, assignedBy: String): Unit = {
    bbbActor ! new AssignPresenter(meetingID, newPresenterID, newPresenterName, assignedBy)
  }

  def getCurrentPresenter(meetingID: String, requesterID: String): Unit = {
    // do nothing
  }

  def userConnectedToGlobalAudio(voiceConf: String, userid: String, name: String) {
    // we are required to pass the meeting_id as first parameter (just to satisfy trait)
    // but it's not used anywhere. That's why we pass voiceConf twice instead
    bbbActor ! new UserConnectedToGlobalAudio(voiceConf, voiceConf, userid, name)
  }

  def userDisconnectedFromGlobalAudio(voiceConf: String, userid: String, name: String) {
    // we are required to pass the meeting_id as first parameter (just to satisfy trait)
    // but it's not used anywhere. That's why we pass voiceConf twice instead
    bbbActor ! new UserDisconnectedFromGlobalAudio(voiceConf, voiceConf, userid, name)
  }

  /**
   * ************************************************************************************
   * Message Interface for Presentation
   * ************************************************************************************
   */

  def clear(meetingID: String) {
    bbbActor ! new ClearPresentation(meetingID)
  }

  def sendConversionUpdate(messageKey: String, meetingId: String, code: String, presentationId: String, presName: String) {
    bbbActor ! new PresentationConversionUpdate(meetingId, messageKey, code, presentationId, presName)
  }

  def sendPageCountError(messageKey: String, meetingId: String, code: String, presentationId: String, numberOfPages: Int, maxNumberPages: Int, presName: String) {
    bbbActor ! new PresentationPageCountError(meetingId, messageKey, code, presentationId, numberOfPages, maxNumberPages, presName)
  }

  def sendSlideGenerated(messageKey: String, meetingId: String, code: String, presentationId: String, numberOfPages: Int, pagesCompleted: Int, presName: String) {
    bbbActor ! new PresentationSlideGenerated(meetingId, messageKey, code, presentationId, numberOfPages, pagesCompleted, presName)
  }

  def generatePresentationPages(presId: String, numPages: Int, presBaseUrl: String): scala.collection.immutable.HashMap[String, Page] = {
    var pages = new scala.collection.immutable.HashMap[String, Page]
    val baseUrl =
      for (i <- 1 to numPages) {
        val id = presId + "/" + i
        val num = i;
        val current = if (i == 1) true else false
        val thumbnail = presBaseUrl + "/thumbnail/" + i
        val swfUri = presBaseUrl + "/slide/" + i

        val txtUri = presBaseUrl + "/textfiles/" + i
        val svgUri = presBaseUrl + "/svg/" + i

        val p = new Page(id = id, num = num, thumbUri = thumbnail, swfUri = swfUri,
          txtUri = txtUri, svgUri = svgUri,
          current = current)
        pages += (p.id -> p)
      }

    pages
  }

  def sendConversionCompleted(messageKey: String, meetingId: String, code: String, presentationId: String, numPages: Int, presName: String, presBaseUrl: String) {

    val pages = generatePresentationPages(presentationId, numPages, presBaseUrl)
    val presentation = new Presentation(id = presentationId, name = presName, pages = pages)
    bbbActor ! new PresentationConversionCompleted(meetingId, messageKey, code, presentation)

  }

  def removePresentation(meetingID: String, presentationID: String) {
    bbbActor ! new RemovePresentation(meetingID, presentationID)
  }

  def getPresentationInfo(meetingID: String, requesterID: String, replyTo: String) {
    bbbActor ! new GetPresentationInfo(meetingID, requesterID, replyTo)
  }

  def sendCursorUpdate(meetingID: String, xPercent: Double, yPercent: Double) {
    bbbActor ! new SendCursorUpdate(meetingID, xPercent, yPercent)
  }

  def resizeAndMoveSlide(meetingID: String, xOffset: Double, yOffset: Double, widthRatio: Double, heightRatio: Double) {
    bbbActor ! new ResizeAndMoveSlide(meetingID, xOffset, yOffset, widthRatio, heightRatio)
  }

  def gotoSlide(meetingID: String, pageId: String) {
    //	  println("**** Forwarding GotoSlide for meeting[" + meetingID + "] ****")
    bbbActor ! new GotoSlide(meetingID, pageId)
  }

  def sharePresentation(meetingID: String, presentationID: String, share: Boolean) {
    bbbActor ! new SharePresentation(meetingID, presentationID, share)
  }

  def getSlideInfo(meetingID: String, requesterID: String, replyTo: String) {
    bbbActor ! new GetSlideInfo(meetingID, requesterID, replyTo)
  }

  /**
   * ***********************************************************************
   * Message Interface for Layout
   * *******************************************************************
   */

  def getCurrentLayout(meetingID: String, requesterID: String) {
    bbbActor ! new GetCurrentLayoutRequest(meetingID, requesterID)
  }

  def broadcastLayout(meetingID: String, requesterID: String, layout: String) {
    bbbActor ! new BroadcastLayoutRequest(meetingID, requesterID, layout)
  }

  def lockLayout(meetingId: String, setById: String, lock: Boolean, viewersOnly: Boolean, layout: String) {
    if (layout != null) {
      bbbActor ! new LockLayoutRequest(meetingId, setById, lock, viewersOnly, Some(layout))
    } else {
      bbbActor ! new LockLayoutRequest(meetingId, setById, lock, viewersOnly, None)
    }

  }

  /**
   * *******************************************************************
   * Message Interface for Chat
   * *****************************************************************
   */

  def getChatHistory(meetingID: String, requesterID: String, replyTo: String) {
    bbbActor ! new GetChatHistoryRequest(meetingID, requesterID, replyTo)
  }

  def sendPublicMessage(meetingID: String, requesterID: String, message: java.util.Map[String, String]) {
    // Convert java Map to Scala Map, then convert Mutable map to immutable map
    bbbActor ! new SendPublicMessageRequest(meetingID, requesterID, mapAsScalaMap(message).toMap)
  }

  def sendPrivateMessage(meetingID: String, requesterID: String, message: java.util.Map[String, String]) {
    bbbActor ! new SendPrivateMessageRequest(meetingID, requesterID, mapAsScalaMap(message).toMap)
  }

  /**
   * *******************************************************************
   * Message Interface for Whiteboard
   * *****************************************************************
   */
  private def buildAnnotation(annotation: scala.collection.mutable.Map[String, Object]): Option[AnnotationVO] = {
    var shape: Option[AnnotationVO] = None

    val id = annotation.getOrElse("id", null).asInstanceOf[String]
    val shapeType = annotation.getOrElse("type", null).asInstanceOf[String]
    val status = annotation.getOrElse("status", null).asInstanceOf[String]
    val wbId = annotation.getOrElse("whiteboardId", null).asInstanceOf[String]
    //    println("** GOT ANNOTATION status[" + status + "] shape=[" + shapeType + "]");

    if (id != null && shapeType != null && status != null && wbId != null) {
      shape = Some(new AnnotationVO(id, status, shapeType, annotation.toMap, wbId))
    }

    shape
  }

  def sendWhiteboardAnnotation(meetingID: String, requesterID: String, annotation: java.util.Map[String, Object]) {
    val ann: scala.collection.mutable.Map[String, Object] = mapAsScalaMap(annotation)

    buildAnnotation(ann) match {
      case Some(shape) => {
        bbbActor ! new SendWhiteboardAnnotationRequest(meetingID, requesterID, shape)
      }
      case None => // do nothing
    }
  }

  def requestWhiteboardAnnotationHistory(meetingID: String, requesterID: String, whiteboardId: String, replyTo: String) {
    bbbActor ! new GetWhiteboardShapesRequest(meetingID, requesterID, whiteboardId, replyTo)
  }

  def clearWhiteboard(meetingID: String, requesterID: String, whiteboardId: String) {
    bbbActor ! new ClearWhiteboardRequest(meetingID, requesterID, whiteboardId)
  }

  def undoWhiteboard(meetingID: String, requesterID: String, whiteboardId: String) {
    bbbActor ! new UndoWhiteboardRequest(meetingID, requesterID, whiteboardId)
  }

  def enableWhiteboard(meetingID: String, requesterID: String, enable: java.lang.Boolean) {
    bbbActor ! new EnableWhiteboardRequest(meetingID, requesterID, enable)
  }

  def isWhiteboardEnabled(meetingID: String, requesterID: String, replyTo: String) {
    bbbActor ! new IsWhiteboardEnabledRequest(meetingID, requesterID, replyTo)
  }

  /**
   * *******************************************************************
   * Message Interface for Voice
   * *****************************************************************
   */

  def muteAllExceptPresenter(meetingID: String, requesterID: String, mute: java.lang.Boolean) {
    bbbActor ! new MuteAllExceptPresenterRequest(meetingID, requesterID, mute)
  }

  def muteAllUsers(meetingID: String, requesterID: String, mute: java.lang.Boolean) {
    bbbActor ! new MuteMeetingRequest(meetingID, requesterID, mute)
  }

  def isMeetingMuted(meetingID: String, requesterID: String) {
    bbbActor ! new IsMeetingMutedRequest(meetingID, requesterID)
  }

  def muteUser(meetingID: String, requesterID: String, userID: String, mute: java.lang.Boolean) {
    bbbActor ! new MuteUserRequest(meetingID, requesterID, userID, mute)
  }

  def lockMuteUser(meetingID: String, requesterID: String, userID: String, lock: java.lang.Boolean) {
    bbbActor ! new LockUserRequest(meetingID, requesterID, userID, lock)
  }

  def ejectUserFromVoice(meetingId: String, userId: String, ejectedBy: String) {
    bbbActor ! new EjectUserFromVoiceRequest(meetingId, userId, ejectedBy)
  }

  def voiceUserJoined(voiceConfId: String, voiceUserId: String, userId: String, callerIdName: String,
    callerIdNum: String, muted: java.lang.Boolean, talking: java.lang.Boolean) {

    bbbActor ! new UserJoinedVoiceConfMessage(voiceConfId, voiceUserId, userId, userId, callerIdName,
      callerIdNum, muted, talking, false /*hardcode listenOnly to false as the message for listenOnly is ConnectedToGlobalAudio*/ )

  }

  def voiceUserLeft(voiceConfId: String, voiceUserId: String) {
    bbbActor ! new UserLeftVoiceConfMessage(voiceConfId, voiceUserId)
  }

  def voiceUserLocked(voiceConfId: String, voiceUserId: String, locked: java.lang.Boolean) {
    bbbActor ! new UserLockedInVoiceConfMessage(voiceConfId, voiceUserId, locked)
  }

  def voiceUserMuted(voiceConfId: String, voiceUserId: String, muted: java.lang.Boolean) {
    bbbActor ! new UserMutedInVoiceConfMessage(voiceConfId, voiceUserId, muted)
  }

  def voiceUserTalking(voiceConfId: String, voiceUserId: String, talking: java.lang.Boolean) {
    bbbActor ! new UserTalkingInVoiceConfMessage(voiceConfId, voiceUserId, talking)
  }

  def voiceRecording(voiceConfId: String, recordingFile: String, timestamp: String, recording: java.lang.Boolean) {
    bbbActor ! new VoiceConfRecordingStartedMessage(voiceConfId, recordingFile, recording, timestamp)
  }

  /**
   * *******************************************************************
   * Message Interface for DeskShare
   * *****************************************************************
   */
  def deskShareStarted(conferenceName: String, callerId: String, callerIdName: String) {
    bbbActor ! new DeskShareStartedRequest(conferenceName, callerId, callerIdName)
  }

  def deskShareStopped(conferenceName: String, callerId: String, callerIdName: String) {
    bbbActor ! new DeskShareStoppedRequest(conferenceName, callerId, callerIdName)
  }
  def deskShareRecordingStarted(conferenceName: String, filename: String, timestamp: String) {
    bbbActor ! new DeskShareRecordingStartedRequest(conferenceName, filename, timestamp)
  }

  def deskShareRecordingStopped(conferenceName: String, filename: String, timestamp: String) {
    bbbActor ! new DeskShareRecordingStoppedRequest(conferenceName, filename, timestamp)
  }

  def deskShareRTMPBroadcastStarted(conferenceName: String, streamname: String, videoWidth: Int, videoHeight: Int, timestamp: String) {
    bbbActor ! new DeskShareRTMPBroadcastStartedRequest(conferenceName, streamname, videoWidth, videoHeight, timestamp)
  }

  def deskShareRTMPBroadcastStopped(conferenceName: String, streamname: String, videoWidth: Int, videoHeight: Int, timestamp: String) {
    bbbActor ! new DeskShareRTMPBroadcastStoppedRequest(conferenceName, streamname, videoWidth, videoHeight, timestamp)
  }

  // Polling
  def votePoll(meetingId: String, userId: String, pollId: String, questionId: Integer, answerId: Integer) {
    bbbActor ! new RespondToPollRequest(meetingId, userId, pollId, questionId, answerId)
  }

  def startPoll(meetingId: String, requesterId: String, pollId: String, pollType: String) {
    bbbActor ! new StartPollRequest(meetingId, requesterId, pollType)
  }

  def stopPoll(meetingId: String, userId: String, pollId: String) {
    bbbActor ! new StopPollRequest(meetingId, userId)
  }

  def showPollResult(meetingId: String, requesterId: String, pollId: String, show: java.lang.Boolean) {
    if (show) {
      bbbActor ! new ShowPollResultRequest(meetingId, requesterId, pollId)
    } else {
      bbbActor ! new HidePollResultRequest(meetingId, requesterId, pollId)
    }
  }
}
<|MERGE_RESOLUTION|>--- conflicted
+++ resolved
@@ -1,500 +1,496 @@
-package org.bigbluebutton.core
-
-import org.bigbluebutton.core.api._
-import scala.collection.JavaConversions._
-import java.util.ArrayList
-import scala.collection.mutable.ArrayBuffer
-import org.bigbluebutton.core.apps.Page
-import org.bigbluebutton.core.apps.Presentation
-import akka.actor.ActorSystem
-import org.bigbluebutton.core.apps.AnnotationVO
-import akka.pattern.{ ask, pipe }
-import akka.util.Timeout
-import scala.concurrent.duration._
-import scala.util.Success
-import scala.util.Failure
-import org.bigbluebutton.core.service.recorder.RecorderApplication
-import org.bigbluebutton.common.messages.IBigBlueButtonMessage
-import org.bigbluebutton.common.messages.StartCustomPollRequestMessage
-import org.bigbluebutton.common.messages.PubSubPingMessage
-
-<<<<<<< HEAD
+package org.bigbluebutton.core
+
+import org.bigbluebutton.core.api._
+import scala.collection.JavaConversions._
+import java.util.ArrayList
+import scala.collection.mutable.ArrayBuffer
+import org.bigbluebutton.core.apps.Page
+import org.bigbluebutton.core.apps.Presentation
+import akka.actor.ActorSystem
+import org.bigbluebutton.core.apps.AnnotationVO
+import akka.pattern.{ ask, pipe }
+import akka.util.Timeout
+import scala.concurrent.duration._
+import scala.util.Success
+import scala.util.Failure
+import org.bigbluebutton.core.service.recorder.RecorderApplication
+import org.bigbluebutton.common.messages.IBigBlueButtonMessage
+import org.bigbluebutton.common.messages.StartCustomPollRequestMessage
+import org.bigbluebutton.common.messages.PubSubPingMessage
+
 class BigBlueButtonInGW(val system: ActorSystem, recorderApp: RecorderApplication, messageSender: MessageSender,
-    voiceEventRecorder: VoiceEventRecorder, val red5DeskShareIP: String, val red5DeskShareApp: String) extends IBigBlueButtonInGW {
-
-=======
-class BigBlueButtonInGW(val system: ActorSystem, recorderApp: RecorderApplication, messageSender: MessageSender) extends IBigBlueButtonInGW {
->>>>>>> 34aa2b03
-  val log = system.log
-  val bbbActor = system.actorOf(BigBlueButtonActor.props(system, recorderApp, messageSender), "bigbluebutton-actor")
-
-  def handleBigBlueButtonMessage(message: IBigBlueButtonMessage) {
-    message match {
-      case msg: StartCustomPollRequestMessage => {
-        bbbActor ! new StartCustomPollRequest(msg.payload.meetingId, msg.payload.requesterId, msg.payload.pollType, msg.payload.answers)
-      }
-      case msg: PubSubPingMessage => {
-        bbbActor ! new PubSubPing(msg.payload.system, msg.payload.timestamp)
-      }
-    }
-  }
-
-  // Meeting
-  def createMeeting2(meetingID: String, externalMeetingID: String, meetingName: String, record: Boolean,
-    voiceBridge: String, duration: Long, autoStartRecording: Boolean,
-    allowStartStopRecording: Boolean, moderatorPass: String, viewerPass: String,
-    createTime: Long, createDate: String) {
-
-    val mProps = new MeetingProperties(meetingID, externalMeetingID, meetingName, record,
-      voiceBridge, duration, autoStartRecording, allowStartStopRecording,
-      moderatorPass, viewerPass, createTime, createDate, red5DeskShareIP, red5DeskShareApp)
-    bbbActor ! new CreateMeeting(meetingID, mProps)
-  }
-
-  def destroyMeeting(meetingID: String) {
-    bbbActor ! new DestroyMeeting(meetingID)
-  }
-
-  def getAllMeetings(meetingID: String) {
-    bbbActor ! new GetAllMeetingsRequest("meetingId")
-  }
-
-  def isAliveAudit(aliveId: String) {
-    bbbActor ! new KeepAliveMessage(aliveId)
-  }
-
-  def lockSettings(meetingID: String, locked: java.lang.Boolean,
-    lockSettings: java.util.Map[String, java.lang.Boolean]) {
-
-  }
-
-  def statusMeetingAudit(meetingID: String) {
-
-  }
-
-  def endMeeting(meetingID: String) {
-    bbbActor ! new EndMeeting(meetingID)
-  }
-
-  def endAllMeetings() {
-
-  }
-
-  /**
-   * ***********************************************************
-   * Message Interface for Users
-   * ***********************************************************
-   */
-  def validateAuthToken(meetingId: String, userId: String, token: String, correlationId: String, sessionId: String) {
-    bbbActor ! new ValidateAuthToken(meetingId, userId, token, correlationId, sessionId)
-  }
-
-  def registerUser(meetingID: String, userID: String, name: String, role: String, extUserID: String, authToken: String): Unit = {
-    val userRole = if (role == "MODERATOR") Role.MODERATOR else Role.VIEWER
-    bbbActor ! new RegisterUser(meetingID, userID, name, userRole, extUserID, authToken)
-  }
-
-  def sendLockSettings(meetingID: String, userId: String, settings: java.util.Map[String, java.lang.Boolean]) {
-    // Convert java.util.Map to scala.collection.immutable.Map
-    // settings.mapValues -> convaert java Map to scala mutable Map
-    // v => v.booleanValue() -> convert java Boolean to Scala Boolean
-    // toMap -> converts from scala mutable map to scala immutable map
-    val s = settings.mapValues(v => v.booleanValue() /* convert java Boolean to Scala Boolean */ ).toMap
-    val disableCam = s.getOrElse("disableCam", false)
-    val disableMic = s.getOrElse("disableMic", false)
-    val disablePrivChat = s.getOrElse("disablePrivateChat", false)
-    val disablePubChat = s.getOrElse("disablePublicChat", false)
-    val lockedLayout = s.getOrElse("lockedLayout", false)
-    var lockOnJoin = s.getOrElse("lockOnJoin", false)
-    var lockOnJoinConfigurable = s.getOrElse("lockOnJoinConfigurable", false)
-
-    val permissions = new Permissions(disableCam = disableCam,
-      disableMic = disableMic,
-      disablePrivChat = disablePrivChat,
-      disablePubChat = disablePubChat,
-      lockedLayout = lockedLayout,
-      lockOnJoin = lockOnJoin,
-      lockOnJoinConfigurable = lockOnJoinConfigurable)
-
-    bbbActor ! new SetLockSettings(meetingID, userId, permissions)
-  }
-
-  def initLockSettings(meetingID: String, settings: java.util.Map[String, java.lang.Boolean]) {
-    // Convert java.util.Map to scala.collection.immutable.Map
-    // settings.mapValues -> convert java Map to scala mutable Map
-    // v => v.booleanValue() -> convert java Boolean to Scala Boolean
-    // toMap -> converts from scala mutable map to scala immutable map
-    val s = settings.mapValues(v => v.booleanValue() /* convert java Boolean to Scala Boolean */ ).toMap
-    val disableCam = s.getOrElse("disableCam", false)
-    val disableMic = s.getOrElse("disableMic", false)
-    val disablePrivChat = s.getOrElse("disablePrivateChat", false)
-    val disablePubChat = s.getOrElse("disablePublicChat", false)
-    val lockedLayout = s.getOrElse("lockedLayout", false)
-    val lockOnJoin = s.getOrElse("lockOnJoin", false)
-    val lockOnJoinConfigurable = s.getOrElse("lockOnJoinConfigurable", false)
-    val permissions = new Permissions(disableCam = disableCam,
-      disableMic = disableMic,
-      disablePrivChat = disablePrivChat,
-      disablePubChat = disablePubChat,
-      lockedLayout = lockedLayout,
-      lockOnJoin = lockOnJoin,
-      lockOnJoinConfigurable = lockOnJoinConfigurable)
-
-    bbbActor ! new InitLockSettings(meetingID, permissions)
-  }
-
-  def initAudioSettings(meetingID: String, requesterID: String, muted: java.lang.Boolean) {
-    bbbActor ! new InitAudioSettings(meetingID, requesterID, muted.booleanValue())
-  }
-
-  def getLockSettings(meetingId: String, userId: String) {
-    bbbActor ! new GetLockSettings(meetingId, userId)
-  }
-
-  def lockUser(meetingId: String, requesterID: String, lock: Boolean, userId: String) {
-    bbbActor ! new LockUserRequest(meetingId, requesterID, userId, lock)
-  }
-
-  def setRecordingStatus(meetingId: String, userId: String, recording: java.lang.Boolean) {
-    bbbActor ! new SetRecordingStatus(meetingId, userId, recording.booleanValue())
-  }
-
-  def getRecordingStatus(meetingId: String, userId: String) {
-    bbbActor ! new GetRecordingStatus(meetingId, userId)
-  }
-
-  // Users
-  def userEmojiStatus(meetingId: String, userId: String, emojiStatus: String) {
-    bbbActor ! new UserEmojiStatus(meetingId, userId, emojiStatus)
-  }
-
-  def ejectUserFromMeeting(meetingId: String, userId: String, ejectedBy: String) {
-    bbbActor ! new EjectUserFromMeeting(meetingId, userId, ejectedBy)
-  }
-
-  def shareWebcam(meetingId: String, userId: String, stream: String) {
-    bbbActor ! new UserShareWebcam(meetingId, userId, stream)
-  }
-
-  def unshareWebcam(meetingId: String, userId: String, stream: String) {
-    bbbActor ! new UserUnshareWebcam(meetingId, userId, stream)
-  }
-
-  def setUserStatus(meetingID: String, userID: String, status: String, value: Object) {
-    bbbActor ! new ChangeUserStatus(meetingID, userID, status, value)
-  }
-
-  def getUsers(meetingID: String, requesterID: String) {
-    bbbActor ! new GetUsers(meetingID, requesterID)
-  }
-
-  def userLeft(meetingID: String, userID: String, sessionId: String): Unit = {
-    bbbActor ! new UserLeaving(meetingID, userID, sessionId)
-  }
-
-  def userJoin(meetingID: String, userID: String, authToken: String): Unit = {
-    bbbActor ! new UserJoining(meetingID, userID, authToken)
-  }
-
-  def assignPresenter(meetingID: String, newPresenterID: String, newPresenterName: String, assignedBy: String): Unit = {
-    bbbActor ! new AssignPresenter(meetingID, newPresenterID, newPresenterName, assignedBy)
-  }
-
-  def getCurrentPresenter(meetingID: String, requesterID: String): Unit = {
-    // do nothing
-  }
-
-  def userConnectedToGlobalAudio(voiceConf: String, userid: String, name: String) {
-    // we are required to pass the meeting_id as first parameter (just to satisfy trait)
-    // but it's not used anywhere. That's why we pass voiceConf twice instead
-    bbbActor ! new UserConnectedToGlobalAudio(voiceConf, voiceConf, userid, name)
-  }
-
-  def userDisconnectedFromGlobalAudio(voiceConf: String, userid: String, name: String) {
-    // we are required to pass the meeting_id as first parameter (just to satisfy trait)
-    // but it's not used anywhere. That's why we pass voiceConf twice instead
-    bbbActor ! new UserDisconnectedFromGlobalAudio(voiceConf, voiceConf, userid, name)
-  }
-
-  /**
-   * ************************************************************************************
-   * Message Interface for Presentation
-   * ************************************************************************************
-   */
-
-  def clear(meetingID: String) {
-    bbbActor ! new ClearPresentation(meetingID)
-  }
-
-  def sendConversionUpdate(messageKey: String, meetingId: String, code: String, presentationId: String, presName: String) {
-    bbbActor ! new PresentationConversionUpdate(meetingId, messageKey, code, presentationId, presName)
-  }
-
-  def sendPageCountError(messageKey: String, meetingId: String, code: String, presentationId: String, numberOfPages: Int, maxNumberPages: Int, presName: String) {
-    bbbActor ! new PresentationPageCountError(meetingId, messageKey, code, presentationId, numberOfPages, maxNumberPages, presName)
-  }
-
-  def sendSlideGenerated(messageKey: String, meetingId: String, code: String, presentationId: String, numberOfPages: Int, pagesCompleted: Int, presName: String) {
-    bbbActor ! new PresentationSlideGenerated(meetingId, messageKey, code, presentationId, numberOfPages, pagesCompleted, presName)
-  }
-
-  def generatePresentationPages(presId: String, numPages: Int, presBaseUrl: String): scala.collection.immutable.HashMap[String, Page] = {
-    var pages = new scala.collection.immutable.HashMap[String, Page]
-    val baseUrl =
-      for (i <- 1 to numPages) {
-        val id = presId + "/" + i
-        val num = i;
-        val current = if (i == 1) true else false
-        val thumbnail = presBaseUrl + "/thumbnail/" + i
-        val swfUri = presBaseUrl + "/slide/" + i
-
-        val txtUri = presBaseUrl + "/textfiles/" + i
-        val svgUri = presBaseUrl + "/svg/" + i
-
-        val p = new Page(id = id, num = num, thumbUri = thumbnail, swfUri = swfUri,
-          txtUri = txtUri, svgUri = svgUri,
-          current = current)
-        pages += (p.id -> p)
-      }
-
-    pages
-  }
-
-  def sendConversionCompleted(messageKey: String, meetingId: String, code: String, presentationId: String, numPages: Int, presName: String, presBaseUrl: String) {
-
-    val pages = generatePresentationPages(presentationId, numPages, presBaseUrl)
-    val presentation = new Presentation(id = presentationId, name = presName, pages = pages)
-    bbbActor ! new PresentationConversionCompleted(meetingId, messageKey, code, presentation)
-
-  }
-
-  def removePresentation(meetingID: String, presentationID: String) {
-    bbbActor ! new RemovePresentation(meetingID, presentationID)
-  }
-
-  def getPresentationInfo(meetingID: String, requesterID: String, replyTo: String) {
-    bbbActor ! new GetPresentationInfo(meetingID, requesterID, replyTo)
-  }
-
-  def sendCursorUpdate(meetingID: String, xPercent: Double, yPercent: Double) {
-    bbbActor ! new SendCursorUpdate(meetingID, xPercent, yPercent)
-  }
-
-  def resizeAndMoveSlide(meetingID: String, xOffset: Double, yOffset: Double, widthRatio: Double, heightRatio: Double) {
-    bbbActor ! new ResizeAndMoveSlide(meetingID, xOffset, yOffset, widthRatio, heightRatio)
-  }
-
-  def gotoSlide(meetingID: String, pageId: String) {
-    //	  println("**** Forwarding GotoSlide for meeting[" + meetingID + "] ****")
-    bbbActor ! new GotoSlide(meetingID, pageId)
-  }
-
-  def sharePresentation(meetingID: String, presentationID: String, share: Boolean) {
-    bbbActor ! new SharePresentation(meetingID, presentationID, share)
-  }
-
-  def getSlideInfo(meetingID: String, requesterID: String, replyTo: String) {
-    bbbActor ! new GetSlideInfo(meetingID, requesterID, replyTo)
-  }
-
-  /**
-   * ***********************************************************************
-   * Message Interface for Layout
-   * *******************************************************************
-   */
-
-  def getCurrentLayout(meetingID: String, requesterID: String) {
-    bbbActor ! new GetCurrentLayoutRequest(meetingID, requesterID)
-  }
-
-  def broadcastLayout(meetingID: String, requesterID: String, layout: String) {
-    bbbActor ! new BroadcastLayoutRequest(meetingID, requesterID, layout)
-  }
-
-  def lockLayout(meetingId: String, setById: String, lock: Boolean, viewersOnly: Boolean, layout: String) {
-    if (layout != null) {
-      bbbActor ! new LockLayoutRequest(meetingId, setById, lock, viewersOnly, Some(layout))
-    } else {
-      bbbActor ! new LockLayoutRequest(meetingId, setById, lock, viewersOnly, None)
-    }
-
-  }
-
-  /**
-   * *******************************************************************
-   * Message Interface for Chat
-   * *****************************************************************
-   */
-
-  def getChatHistory(meetingID: String, requesterID: String, replyTo: String) {
-    bbbActor ! new GetChatHistoryRequest(meetingID, requesterID, replyTo)
-  }
-
-  def sendPublicMessage(meetingID: String, requesterID: String, message: java.util.Map[String, String]) {
-    // Convert java Map to Scala Map, then convert Mutable map to immutable map
-    bbbActor ! new SendPublicMessageRequest(meetingID, requesterID, mapAsScalaMap(message).toMap)
-  }
-
-  def sendPrivateMessage(meetingID: String, requesterID: String, message: java.util.Map[String, String]) {
-    bbbActor ! new SendPrivateMessageRequest(meetingID, requesterID, mapAsScalaMap(message).toMap)
-  }
-
-  /**
-   * *******************************************************************
-   * Message Interface for Whiteboard
-   * *****************************************************************
-   */
-  private def buildAnnotation(annotation: scala.collection.mutable.Map[String, Object]): Option[AnnotationVO] = {
-    var shape: Option[AnnotationVO] = None
-
-    val id = annotation.getOrElse("id", null).asInstanceOf[String]
-    val shapeType = annotation.getOrElse("type", null).asInstanceOf[String]
-    val status = annotation.getOrElse("status", null).asInstanceOf[String]
-    val wbId = annotation.getOrElse("whiteboardId", null).asInstanceOf[String]
-    //    println("** GOT ANNOTATION status[" + status + "] shape=[" + shapeType + "]");
-
-    if (id != null && shapeType != null && status != null && wbId != null) {
-      shape = Some(new AnnotationVO(id, status, shapeType, annotation.toMap, wbId))
-    }
-
-    shape
-  }
-
-  def sendWhiteboardAnnotation(meetingID: String, requesterID: String, annotation: java.util.Map[String, Object]) {
-    val ann: scala.collection.mutable.Map[String, Object] = mapAsScalaMap(annotation)
-
-    buildAnnotation(ann) match {
-      case Some(shape) => {
-        bbbActor ! new SendWhiteboardAnnotationRequest(meetingID, requesterID, shape)
-      }
-      case None => // do nothing
-    }
-  }
-
-  def requestWhiteboardAnnotationHistory(meetingID: String, requesterID: String, whiteboardId: String, replyTo: String) {
-    bbbActor ! new GetWhiteboardShapesRequest(meetingID, requesterID, whiteboardId, replyTo)
-  }
-
-  def clearWhiteboard(meetingID: String, requesterID: String, whiteboardId: String) {
-    bbbActor ! new ClearWhiteboardRequest(meetingID, requesterID, whiteboardId)
-  }
-
-  def undoWhiteboard(meetingID: String, requesterID: String, whiteboardId: String) {
-    bbbActor ! new UndoWhiteboardRequest(meetingID, requesterID, whiteboardId)
-  }
-
-  def enableWhiteboard(meetingID: String, requesterID: String, enable: java.lang.Boolean) {
-    bbbActor ! new EnableWhiteboardRequest(meetingID, requesterID, enable)
-  }
-
-  def isWhiteboardEnabled(meetingID: String, requesterID: String, replyTo: String) {
-    bbbActor ! new IsWhiteboardEnabledRequest(meetingID, requesterID, replyTo)
-  }
-
-  /**
-   * *******************************************************************
-   * Message Interface for Voice
-   * *****************************************************************
-   */
-
-  def muteAllExceptPresenter(meetingID: String, requesterID: String, mute: java.lang.Boolean) {
-    bbbActor ! new MuteAllExceptPresenterRequest(meetingID, requesterID, mute)
-  }
-
-  def muteAllUsers(meetingID: String, requesterID: String, mute: java.lang.Boolean) {
-    bbbActor ! new MuteMeetingRequest(meetingID, requesterID, mute)
-  }
-
-  def isMeetingMuted(meetingID: String, requesterID: String) {
-    bbbActor ! new IsMeetingMutedRequest(meetingID, requesterID)
-  }
-
-  def muteUser(meetingID: String, requesterID: String, userID: String, mute: java.lang.Boolean) {
-    bbbActor ! new MuteUserRequest(meetingID, requesterID, userID, mute)
-  }
-
-  def lockMuteUser(meetingID: String, requesterID: String, userID: String, lock: java.lang.Boolean) {
-    bbbActor ! new LockUserRequest(meetingID, requesterID, userID, lock)
-  }
-
-  def ejectUserFromVoice(meetingId: String, userId: String, ejectedBy: String) {
-    bbbActor ! new EjectUserFromVoiceRequest(meetingId, userId, ejectedBy)
-  }
-
-  def voiceUserJoined(voiceConfId: String, voiceUserId: String, userId: String, callerIdName: String,
-    callerIdNum: String, muted: java.lang.Boolean, talking: java.lang.Boolean) {
-
-    bbbActor ! new UserJoinedVoiceConfMessage(voiceConfId, voiceUserId, userId, userId, callerIdName,
-      callerIdNum, muted, talking, false /*hardcode listenOnly to false as the message for listenOnly is ConnectedToGlobalAudio*/ )
-
-  }
-
-  def voiceUserLeft(voiceConfId: String, voiceUserId: String) {
-    bbbActor ! new UserLeftVoiceConfMessage(voiceConfId, voiceUserId)
-  }
-
-  def voiceUserLocked(voiceConfId: String, voiceUserId: String, locked: java.lang.Boolean) {
-    bbbActor ! new UserLockedInVoiceConfMessage(voiceConfId, voiceUserId, locked)
-  }
-
-  def voiceUserMuted(voiceConfId: String, voiceUserId: String, muted: java.lang.Boolean) {
-    bbbActor ! new UserMutedInVoiceConfMessage(voiceConfId, voiceUserId, muted)
-  }
-
-  def voiceUserTalking(voiceConfId: String, voiceUserId: String, talking: java.lang.Boolean) {
-    bbbActor ! new UserTalkingInVoiceConfMessage(voiceConfId, voiceUserId, talking)
-  }
-
-  def voiceRecording(voiceConfId: String, recordingFile: String, timestamp: String, recording: java.lang.Boolean) {
-    bbbActor ! new VoiceConfRecordingStartedMessage(voiceConfId, recordingFile, recording, timestamp)
-  }
-
-  /**
-   * *******************************************************************
-   * Message Interface for DeskShare
-   * *****************************************************************
-   */
-  def deskShareStarted(conferenceName: String, callerId: String, callerIdName: String) {
-    bbbActor ! new DeskShareStartedRequest(conferenceName, callerId, callerIdName)
-  }
-
-  def deskShareStopped(conferenceName: String, callerId: String, callerIdName: String) {
-    bbbActor ! new DeskShareStoppedRequest(conferenceName, callerId, callerIdName)
-  }
-  def deskShareRecordingStarted(conferenceName: String, filename: String, timestamp: String) {
-    bbbActor ! new DeskShareRecordingStartedRequest(conferenceName, filename, timestamp)
-  }
-
-  def deskShareRecordingStopped(conferenceName: String, filename: String, timestamp: String) {
-    bbbActor ! new DeskShareRecordingStoppedRequest(conferenceName, filename, timestamp)
-  }
-
-  def deskShareRTMPBroadcastStarted(conferenceName: String, streamname: String, videoWidth: Int, videoHeight: Int, timestamp: String) {
-    bbbActor ! new DeskShareRTMPBroadcastStartedRequest(conferenceName, streamname, videoWidth, videoHeight, timestamp)
-  }
-
-  def deskShareRTMPBroadcastStopped(conferenceName: String, streamname: String, videoWidth: Int, videoHeight: Int, timestamp: String) {
-    bbbActor ! new DeskShareRTMPBroadcastStoppedRequest(conferenceName, streamname, videoWidth, videoHeight, timestamp)
-  }
-
-  // Polling
-  def votePoll(meetingId: String, userId: String, pollId: String, questionId: Integer, answerId: Integer) {
-    bbbActor ! new RespondToPollRequest(meetingId, userId, pollId, questionId, answerId)
-  }
-
-  def startPoll(meetingId: String, requesterId: String, pollId: String, pollType: String) {
-    bbbActor ! new StartPollRequest(meetingId, requesterId, pollType)
-  }
-
-  def stopPoll(meetingId: String, userId: String, pollId: String) {
-    bbbActor ! new StopPollRequest(meetingId, userId)
-  }
-
-  def showPollResult(meetingId: String, requesterId: String, pollId: String, show: java.lang.Boolean) {
-    if (show) {
-      bbbActor ! new ShowPollResultRequest(meetingId, requesterId, pollId)
-    } else {
-      bbbActor ! new HidePollResultRequest(meetingId, requesterId, pollId)
-    }
-  }
-}
+  val red5DeskShareIP: String, val red5DeskShareApp: String) extends IBigBlueButtonInGW {
+
+  val log = system.log
+  val bbbActor = system.actorOf(BigBlueButtonActor.props(system, recorderApp, messageSender), "bigbluebutton-actor")
+
+  def handleBigBlueButtonMessage(message: IBigBlueButtonMessage) {
+    message match {
+      case msg: StartCustomPollRequestMessage => {
+        bbbActor ! new StartCustomPollRequest(msg.payload.meetingId, msg.payload.requesterId, msg.payload.pollType, msg.payload.answers)
+      }
+      case msg: PubSubPingMessage => {
+        bbbActor ! new PubSubPing(msg.payload.system, msg.payload.timestamp)
+      }
+    }
+  }
+
+  // Meeting
+  def createMeeting2(meetingID: String, externalMeetingID: String, meetingName: String, record: Boolean,
+    voiceBridge: String, duration: Long, autoStartRecording: Boolean,
+    allowStartStopRecording: Boolean, moderatorPass: String, viewerPass: String,
+    createTime: Long, createDate: String) {
+
+    val mProps = new MeetingProperties(meetingID, externalMeetingID, meetingName, record,
+      voiceBridge, duration, autoStartRecording, allowStartStopRecording,
+      moderatorPass, viewerPass, createTime, createDate, red5DeskShareIP, red5DeskShareApp)
+    bbbActor ! new CreateMeeting(meetingID, mProps)
+  }
+
+  def destroyMeeting(meetingID: String) {
+    bbbActor ! new DestroyMeeting(meetingID)
+  }
+
+  def getAllMeetings(meetingID: String) {
+    bbbActor ! new GetAllMeetingsRequest("meetingId")
+  }
+
+  def isAliveAudit(aliveId: String) {
+    bbbActor ! new KeepAliveMessage(aliveId)
+  }
+
+  def lockSettings(meetingID: String, locked: java.lang.Boolean,
+    lockSettings: java.util.Map[String, java.lang.Boolean]) {
+
+  }
+
+  def statusMeetingAudit(meetingID: String) {
+
+  }
+
+  def endMeeting(meetingID: String) {
+    bbbActor ! new EndMeeting(meetingID)
+  }
+
+  def endAllMeetings() {
+
+  }
+
+  /**
+   * ***********************************************************
+   * Message Interface for Users
+   * ***********************************************************
+   */
+  def validateAuthToken(meetingId: String, userId: String, token: String, correlationId: String, sessionId: String) {
+    bbbActor ! new ValidateAuthToken(meetingId, userId, token, correlationId, sessionId)
+  }
+
+  def registerUser(meetingID: String, userID: String, name: String, role: String, extUserID: String, authToken: String): Unit = {
+    val userRole = if (role == "MODERATOR") Role.MODERATOR else Role.VIEWER
+    bbbActor ! new RegisterUser(meetingID, userID, name, userRole, extUserID, authToken)
+  }
+
+  def sendLockSettings(meetingID: String, userId: String, settings: java.util.Map[String, java.lang.Boolean]) {
+    // Convert java.util.Map to scala.collection.immutable.Map
+    // settings.mapValues -> convaert java Map to scala mutable Map
+    // v => v.booleanValue() -> convert java Boolean to Scala Boolean
+    // toMap -> converts from scala mutable map to scala immutable map
+    val s = settings.mapValues(v => v.booleanValue() /* convert java Boolean to Scala Boolean */ ).toMap
+    val disableCam = s.getOrElse("disableCam", false)
+    val disableMic = s.getOrElse("disableMic", false)
+    val disablePrivChat = s.getOrElse("disablePrivateChat", false)
+    val disablePubChat = s.getOrElse("disablePublicChat", false)
+    val lockedLayout = s.getOrElse("lockedLayout", false)
+    var lockOnJoin = s.getOrElse("lockOnJoin", false)
+    var lockOnJoinConfigurable = s.getOrElse("lockOnJoinConfigurable", false)
+
+    val permissions = new Permissions(disableCam = disableCam,
+      disableMic = disableMic,
+      disablePrivChat = disablePrivChat,
+      disablePubChat = disablePubChat,
+      lockedLayout = lockedLayout,
+      lockOnJoin = lockOnJoin,
+      lockOnJoinConfigurable = lockOnJoinConfigurable)
+
+    bbbActor ! new SetLockSettings(meetingID, userId, permissions)
+  }
+
+  def initLockSettings(meetingID: String, settings: java.util.Map[String, java.lang.Boolean]) {
+    // Convert java.util.Map to scala.collection.immutable.Map
+    // settings.mapValues -> convert java Map to scala mutable Map
+    // v => v.booleanValue() -> convert java Boolean to Scala Boolean
+    // toMap -> converts from scala mutable map to scala immutable map
+    val s = settings.mapValues(v => v.booleanValue() /* convert java Boolean to Scala Boolean */ ).toMap
+    val disableCam = s.getOrElse("disableCam", false)
+    val disableMic = s.getOrElse("disableMic", false)
+    val disablePrivChat = s.getOrElse("disablePrivateChat", false)
+    val disablePubChat = s.getOrElse("disablePublicChat", false)
+    val lockedLayout = s.getOrElse("lockedLayout", false)
+    val lockOnJoin = s.getOrElse("lockOnJoin", false)
+    val lockOnJoinConfigurable = s.getOrElse("lockOnJoinConfigurable", false)
+    val permissions = new Permissions(disableCam = disableCam,
+      disableMic = disableMic,
+      disablePrivChat = disablePrivChat,
+      disablePubChat = disablePubChat,
+      lockedLayout = lockedLayout,
+      lockOnJoin = lockOnJoin,
+      lockOnJoinConfigurable = lockOnJoinConfigurable)
+
+    bbbActor ! new InitLockSettings(meetingID, permissions)
+  }
+
+  def initAudioSettings(meetingID: String, requesterID: String, muted: java.lang.Boolean) {
+    bbbActor ! new InitAudioSettings(meetingID, requesterID, muted.booleanValue())
+  }
+
+  def getLockSettings(meetingId: String, userId: String) {
+    bbbActor ! new GetLockSettings(meetingId, userId)
+  }
+
+  def lockUser(meetingId: String, requesterID: String, lock: Boolean, userId: String) {
+    bbbActor ! new LockUserRequest(meetingId, requesterID, userId, lock)
+  }
+
+  def setRecordingStatus(meetingId: String, userId: String, recording: java.lang.Boolean) {
+    bbbActor ! new SetRecordingStatus(meetingId, userId, recording.booleanValue())
+  }
+
+  def getRecordingStatus(meetingId: String, userId: String) {
+    bbbActor ! new GetRecordingStatus(meetingId, userId)
+  }
+
+  // Users
+  def userEmojiStatus(meetingId: String, userId: String, emojiStatus: String) {
+    bbbActor ! new UserEmojiStatus(meetingId, userId, emojiStatus)
+  }
+
+  def ejectUserFromMeeting(meetingId: String, userId: String, ejectedBy: String) {
+    bbbActor ! new EjectUserFromMeeting(meetingId, userId, ejectedBy)
+  }
+
+  def shareWebcam(meetingId: String, userId: String, stream: String) {
+    bbbActor ! new UserShareWebcam(meetingId, userId, stream)
+  }
+
+  def unshareWebcam(meetingId: String, userId: String, stream: String) {
+    bbbActor ! new UserUnshareWebcam(meetingId, userId, stream)
+  }
+
+  def setUserStatus(meetingID: String, userID: String, status: String, value: Object) {
+    bbbActor ! new ChangeUserStatus(meetingID, userID, status, value)
+  }
+
+  def getUsers(meetingID: String, requesterID: String) {
+    bbbActor ! new GetUsers(meetingID, requesterID)
+  }
+
+  def userLeft(meetingID: String, userID: String, sessionId: String): Unit = {
+    bbbActor ! new UserLeaving(meetingID, userID, sessionId)
+  }
+
+  def userJoin(meetingID: String, userID: String, authToken: String): Unit = {
+    bbbActor ! new UserJoining(meetingID, userID, authToken)
+  }
+
+  def assignPresenter(meetingID: String, newPresenterID: String, newPresenterName: String, assignedBy: String): Unit = {
+    bbbActor ! new AssignPresenter(meetingID, newPresenterID, newPresenterName, assignedBy)
+  }
+
+  def getCurrentPresenter(meetingID: String, requesterID: String): Unit = {
+    // do nothing
+  }
+
+  def userConnectedToGlobalAudio(voiceConf: String, userid: String, name: String) {
+    // we are required to pass the meeting_id as first parameter (just to satisfy trait)
+    // but it's not used anywhere. That's why we pass voiceConf twice instead
+    bbbActor ! new UserConnectedToGlobalAudio(voiceConf, voiceConf, userid, name)
+  }
+
+  def userDisconnectedFromGlobalAudio(voiceConf: String, userid: String, name: String) {
+    // we are required to pass the meeting_id as first parameter (just to satisfy trait)
+    // but it's not used anywhere. That's why we pass voiceConf twice instead
+    bbbActor ! new UserDisconnectedFromGlobalAudio(voiceConf, voiceConf, userid, name)
+  }
+
+  /**
+   * ************************************************************************************
+   * Message Interface for Presentation
+   * ************************************************************************************
+   */
+
+  def clear(meetingID: String) {
+    bbbActor ! new ClearPresentation(meetingID)
+  }
+
+  def sendConversionUpdate(messageKey: String, meetingId: String, code: String, presentationId: String, presName: String) {
+    bbbActor ! new PresentationConversionUpdate(meetingId, messageKey, code, presentationId, presName)
+  }
+
+  def sendPageCountError(messageKey: String, meetingId: String, code: String, presentationId: String, numberOfPages: Int, maxNumberPages: Int, presName: String) {
+    bbbActor ! new PresentationPageCountError(meetingId, messageKey, code, presentationId, numberOfPages, maxNumberPages, presName)
+  }
+
+  def sendSlideGenerated(messageKey: String, meetingId: String, code: String, presentationId: String, numberOfPages: Int, pagesCompleted: Int, presName: String) {
+    bbbActor ! new PresentationSlideGenerated(meetingId, messageKey, code, presentationId, numberOfPages, pagesCompleted, presName)
+  }
+
+  def generatePresentationPages(presId: String, numPages: Int, presBaseUrl: String): scala.collection.immutable.HashMap[String, Page] = {
+    var pages = new scala.collection.immutable.HashMap[String, Page]
+    val baseUrl =
+      for (i <- 1 to numPages) {
+        val id = presId + "/" + i
+        val num = i;
+        val current = if (i == 1) true else false
+        val thumbnail = presBaseUrl + "/thumbnail/" + i
+        val swfUri = presBaseUrl + "/slide/" + i
+
+        val txtUri = presBaseUrl + "/textfiles/" + i
+        val svgUri = presBaseUrl + "/svg/" + i
+
+        val p = new Page(id = id, num = num, thumbUri = thumbnail, swfUri = swfUri,
+          txtUri = txtUri, svgUri = svgUri,
+          current = current)
+        pages += (p.id -> p)
+      }
+
+    pages
+  }
+
+  def sendConversionCompleted(messageKey: String, meetingId: String, code: String, presentationId: String, numPages: Int, presName: String, presBaseUrl: String) {
+
+    val pages = generatePresentationPages(presentationId, numPages, presBaseUrl)
+    val presentation = new Presentation(id = presentationId, name = presName, pages = pages)
+    bbbActor ! new PresentationConversionCompleted(meetingId, messageKey, code, presentation)
+
+  }
+
+  def removePresentation(meetingID: String, presentationID: String) {
+    bbbActor ! new RemovePresentation(meetingID, presentationID)
+  }
+
+  def getPresentationInfo(meetingID: String, requesterID: String, replyTo: String) {
+    bbbActor ! new GetPresentationInfo(meetingID, requesterID, replyTo)
+  }
+
+  def sendCursorUpdate(meetingID: String, xPercent: Double, yPercent: Double) {
+    bbbActor ! new SendCursorUpdate(meetingID, xPercent, yPercent)
+  }
+
+  def resizeAndMoveSlide(meetingID: String, xOffset: Double, yOffset: Double, widthRatio: Double, heightRatio: Double) {
+    bbbActor ! new ResizeAndMoveSlide(meetingID, xOffset, yOffset, widthRatio, heightRatio)
+  }
+
+  def gotoSlide(meetingID: String, pageId: String) {
+    //	  println("**** Forwarding GotoSlide for meeting[" + meetingID + "] ****")
+    bbbActor ! new GotoSlide(meetingID, pageId)
+  }
+
+  def sharePresentation(meetingID: String, presentationID: String, share: Boolean) {
+    bbbActor ! new SharePresentation(meetingID, presentationID, share)
+  }
+
+  def getSlideInfo(meetingID: String, requesterID: String, replyTo: String) {
+    bbbActor ! new GetSlideInfo(meetingID, requesterID, replyTo)
+  }
+
+  /**
+   * ***********************************************************************
+   * Message Interface for Layout
+   * *******************************************************************
+   */
+
+  def getCurrentLayout(meetingID: String, requesterID: String) {
+    bbbActor ! new GetCurrentLayoutRequest(meetingID, requesterID)
+  }
+
+  def broadcastLayout(meetingID: String, requesterID: String, layout: String) {
+    bbbActor ! new BroadcastLayoutRequest(meetingID, requesterID, layout)
+  }
+
+  def lockLayout(meetingId: String, setById: String, lock: Boolean, viewersOnly: Boolean, layout: String) {
+    if (layout != null) {
+      bbbActor ! new LockLayoutRequest(meetingId, setById, lock, viewersOnly, Some(layout))
+    } else {
+      bbbActor ! new LockLayoutRequest(meetingId, setById, lock, viewersOnly, None)
+    }
+
+  }
+
+  /**
+   * *******************************************************************
+   * Message Interface for Chat
+   * *****************************************************************
+   */
+
+  def getChatHistory(meetingID: String, requesterID: String, replyTo: String) {
+    bbbActor ! new GetChatHistoryRequest(meetingID, requesterID, replyTo)
+  }
+
+  def sendPublicMessage(meetingID: String, requesterID: String, message: java.util.Map[String, String]) {
+    // Convert java Map to Scala Map, then convert Mutable map to immutable map
+    bbbActor ! new SendPublicMessageRequest(meetingID, requesterID, mapAsScalaMap(message).toMap)
+  }
+
+  def sendPrivateMessage(meetingID: String, requesterID: String, message: java.util.Map[String, String]) {
+    bbbActor ! new SendPrivateMessageRequest(meetingID, requesterID, mapAsScalaMap(message).toMap)
+  }
+
+  /**
+   * *******************************************************************
+   * Message Interface for Whiteboard
+   * *****************************************************************
+   */
+  private def buildAnnotation(annotation: scala.collection.mutable.Map[String, Object]): Option[AnnotationVO] = {
+    var shape: Option[AnnotationVO] = None
+
+    val id = annotation.getOrElse("id", null).asInstanceOf[String]
+    val shapeType = annotation.getOrElse("type", null).asInstanceOf[String]
+    val status = annotation.getOrElse("status", null).asInstanceOf[String]
+    val wbId = annotation.getOrElse("whiteboardId", null).asInstanceOf[String]
+    //    println("** GOT ANNOTATION status[" + status + "] shape=[" + shapeType + "]");
+
+    if (id != null && shapeType != null && status != null && wbId != null) {
+      shape = Some(new AnnotationVO(id, status, shapeType, annotation.toMap, wbId))
+    }
+
+    shape
+  }
+
+  def sendWhiteboardAnnotation(meetingID: String, requesterID: String, annotation: java.util.Map[String, Object]) {
+    val ann: scala.collection.mutable.Map[String, Object] = mapAsScalaMap(annotation)
+
+    buildAnnotation(ann) match {
+      case Some(shape) => {
+        bbbActor ! new SendWhiteboardAnnotationRequest(meetingID, requesterID, shape)
+      }
+      case None => // do nothing
+    }
+  }
+
+  def requestWhiteboardAnnotationHistory(meetingID: String, requesterID: String, whiteboardId: String, replyTo: String) {
+    bbbActor ! new GetWhiteboardShapesRequest(meetingID, requesterID, whiteboardId, replyTo)
+  }
+
+  def clearWhiteboard(meetingID: String, requesterID: String, whiteboardId: String) {
+    bbbActor ! new ClearWhiteboardRequest(meetingID, requesterID, whiteboardId)
+  }
+
+  def undoWhiteboard(meetingID: String, requesterID: String, whiteboardId: String) {
+    bbbActor ! new UndoWhiteboardRequest(meetingID, requesterID, whiteboardId)
+  }
+
+  def enableWhiteboard(meetingID: String, requesterID: String, enable: java.lang.Boolean) {
+    bbbActor ! new EnableWhiteboardRequest(meetingID, requesterID, enable)
+  }
+
+  def isWhiteboardEnabled(meetingID: String, requesterID: String, replyTo: String) {
+    bbbActor ! new IsWhiteboardEnabledRequest(meetingID, requesterID, replyTo)
+  }
+
+  /**
+   * *******************************************************************
+   * Message Interface for Voice
+   * *****************************************************************
+   */
+
+  def muteAllExceptPresenter(meetingID: String, requesterID: String, mute: java.lang.Boolean) {
+    bbbActor ! new MuteAllExceptPresenterRequest(meetingID, requesterID, mute)
+  }
+
+  def muteAllUsers(meetingID: String, requesterID: String, mute: java.lang.Boolean) {
+    bbbActor ! new MuteMeetingRequest(meetingID, requesterID, mute)
+  }
+
+  def isMeetingMuted(meetingID: String, requesterID: String) {
+    bbbActor ! new IsMeetingMutedRequest(meetingID, requesterID)
+  }
+
+  def muteUser(meetingID: String, requesterID: String, userID: String, mute: java.lang.Boolean) {
+    bbbActor ! new MuteUserRequest(meetingID, requesterID, userID, mute)
+  }
+
+  def lockMuteUser(meetingID: String, requesterID: String, userID: String, lock: java.lang.Boolean) {
+    bbbActor ! new LockUserRequest(meetingID, requesterID, userID, lock)
+  }
+
+  def ejectUserFromVoice(meetingId: String, userId: String, ejectedBy: String) {
+    bbbActor ! new EjectUserFromVoiceRequest(meetingId, userId, ejectedBy)
+  }
+
+  def voiceUserJoined(voiceConfId: String, voiceUserId: String, userId: String, callerIdName: String,
+    callerIdNum: String, muted: java.lang.Boolean, talking: java.lang.Boolean) {
+
+    bbbActor ! new UserJoinedVoiceConfMessage(voiceConfId, voiceUserId, userId, userId, callerIdName,
+      callerIdNum, muted, talking, false /*hardcode listenOnly to false as the message for listenOnly is ConnectedToGlobalAudio*/ )
+
+  }
+
+  def voiceUserLeft(voiceConfId: String, voiceUserId: String) {
+    bbbActor ! new UserLeftVoiceConfMessage(voiceConfId, voiceUserId)
+  }
+
+  def voiceUserLocked(voiceConfId: String, voiceUserId: String, locked: java.lang.Boolean) {
+    bbbActor ! new UserLockedInVoiceConfMessage(voiceConfId, voiceUserId, locked)
+  }
+
+  def voiceUserMuted(voiceConfId: String, voiceUserId: String, muted: java.lang.Boolean) {
+    bbbActor ! new UserMutedInVoiceConfMessage(voiceConfId, voiceUserId, muted)
+  }
+
+  def voiceUserTalking(voiceConfId: String, voiceUserId: String, talking: java.lang.Boolean) {
+    bbbActor ! new UserTalkingInVoiceConfMessage(voiceConfId, voiceUserId, talking)
+  }
+
+  def voiceRecording(voiceConfId: String, recordingFile: String, timestamp: String, recording: java.lang.Boolean) {
+    bbbActor ! new VoiceConfRecordingStartedMessage(voiceConfId, recordingFile, recording, timestamp)
+  }
+
+  /**
+   * *******************************************************************
+   * Message Interface for DeskShare
+   * *****************************************************************
+   */
+  def deskShareStarted(conferenceName: String, callerId: String, callerIdName: String) {
+    bbbActor ! new DeskShareStartedRequest(conferenceName, callerId, callerIdName)
+  }
+
+  def deskShareStopped(conferenceName: String, callerId: String, callerIdName: String) {
+    bbbActor ! new DeskShareStoppedRequest(conferenceName, callerId, callerIdName)
+  }
+  def deskShareRecordingStarted(conferenceName: String, filename: String, timestamp: String) {
+    bbbActor ! new DeskShareRecordingStartedRequest(conferenceName, filename, timestamp)
+  }
+
+  def deskShareRecordingStopped(conferenceName: String, filename: String, timestamp: String) {
+    bbbActor ! new DeskShareRecordingStoppedRequest(conferenceName, filename, timestamp)
+  }
+
+  def deskShareRTMPBroadcastStarted(conferenceName: String, streamname: String, videoWidth: Int, videoHeight: Int, timestamp: String) {
+    bbbActor ! new DeskShareRTMPBroadcastStartedRequest(conferenceName, streamname, videoWidth, videoHeight, timestamp)
+  }
+
+  def deskShareRTMPBroadcastStopped(conferenceName: String, streamname: String, videoWidth: Int, videoHeight: Int, timestamp: String) {
+    bbbActor ! new DeskShareRTMPBroadcastStoppedRequest(conferenceName, streamname, videoWidth, videoHeight, timestamp)
+  }
+
+  // Polling
+  def votePoll(meetingId: String, userId: String, pollId: String, questionId: Integer, answerId: Integer) {
+    bbbActor ! new RespondToPollRequest(meetingId, userId, pollId, questionId, answerId)
+  }
+
+  def startPoll(meetingId: String, requesterId: String, pollId: String, pollType: String) {
+    bbbActor ! new StartPollRequest(meetingId, requesterId, pollType)
+  }
+
+  def stopPoll(meetingId: String, userId: String, pollId: String) {
+    bbbActor ! new StopPollRequest(meetingId, userId)
+  }
+
+  def showPollResult(meetingId: String, requesterId: String, pollId: String, show: java.lang.Boolean) {
+    if (show) {
+      bbbActor ! new ShowPollResultRequest(meetingId, requesterId, pollId)
+    } else {
+      bbbActor ! new HidePollResultRequest(meetingId, requesterId, pollId)
+    }
+  }
+}