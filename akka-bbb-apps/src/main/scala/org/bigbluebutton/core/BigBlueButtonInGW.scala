--- conflicted
+++ resolved
@@ -1,524 +1,518 @@
-package org.bigbluebutton.core
-
-import org.bigbluebutton.core.bus._
-import org.bigbluebutton.core.api._
-import scala.collection.JavaConversions._
-import java.util.ArrayList
-import scala.collection.mutable.ArrayBuffer
-import org.bigbluebutton.core.apps.Page
-import org.bigbluebutton.core.apps.Presentation
-import akka.actor.ActorSystem
-import org.bigbluebutton.core.apps.AnnotationVO
-import akka.pattern.{ ask, pipe }
-import akka.util.Timeout
-import scala.concurrent.duration._
-import scala.util.Success
-import scala.util.Failure
-import org.bigbluebutton.core.service.recorder.RecorderApplication
-import org.bigbluebutton.common.messages.IBigBlueButtonMessage
-import org.bigbluebutton.common.messages.StartCustomPollRequestMessage
-import org.bigbluebutton.common.messages.PubSubPingMessage
-import org.bigbluebutton.messages._
-import org.bigbluebutton.messages.payload._
-import akka.event.Logging
-import spray.json.JsonParser
-
-<<<<<<< HEAD
-class BigBlueButtonInGW(
-    val system: ActorSystem,
-    eventBus: IncomingEventBus,
-    outGW: OutMessageGateway) extends IBigBlueButtonInGW {
-
-  val log = Logging(system, getClass)
-
-  val bbbActor = system.actorOf(
-    BigBlueButtonActor.props(system, eventBus, outGW), "bigbluebutton-actor")
-
-  eventBus.subscribe(bbbActor, "meeting-manager")
-=======
-class BigBlueButtonInGW(val system: ActorSystem, recorderApp: RecorderApplication, messageSender: MessageSender) extends IBigBlueButtonInGW {
-  val log = system.log
-  val bbbActor = system.actorOf(BigBlueButtonActor.props(system, recorderApp, messageSender), "bigbluebutton-actor")
->>>>>>> 38bc6d4d
-
-  def handleBigBlueButtonMessage(message: IBigBlueButtonMessage) {
-    message match {
-      case msg: StartCustomPollRequestMessage => {
-        eventBus.publish(
-          BigBlueButtonEvent(
-            "meeting-manager",
-            new StartCustomPollRequest(
-              msg.payload.meetingId,
-              msg.payload.requesterId,
-              msg.payload.pollType,
-              msg.payload.answers)))
-      }
-      case msg: PubSubPingMessage => {
-        eventBus.publish(
-          BigBlueButtonEvent(
-            "meeting-manager",
-            new PubSubPing(msg.payload.system, msg.payload.timestamp)))
-      }
-
-      case msg: CreateMeetingRequest => {
-        val mProps = new MeetingProperties(
-          msg.payload.id,
-          msg.payload.externalId,
-          msg.payload.name,
-          msg.payload.record,
-          msg.payload.voiceConfId,
-          msg.payload.durationInMinutes,
-          msg.payload.autoStartRecording,
-          msg.payload.allowStartStopRecording,
-          msg.payload.moderatorPassword,
-          msg.payload.viewerPassword,
-          msg.payload.createTime,
-          msg.payload.createDate,
-          msg.payload.isBreakout)
-
-        eventBus.publish(
-          BigBlueButtonEvent(
-            "meeting-manager",
-            new CreateMeeting(msg.payload.id, mProps)))
-      }
-    }
-  }
-
-  def handleJsonMessage(json: String) {
-    JsonMessageDecoder.decode(json) match {
-      case Some(validMsg) => forwardMessage(validMsg)
-      case None => log.error("Unhandled message: {}", json)
-    }
-  }
-
-  def forwardMessage(msg: InMessage) = {
-    msg match {
-      case m: CreateBreakoutRooms => eventBus.publish(BigBlueButtonEvent(m.meetingId, m))
-      case m: RequestBreakoutJoinURLInMessage => eventBus.publish(BigBlueButtonEvent(m.userId, m))
-      case _ => log.error("Unhandled message: {}", msg)
-    }
-  }
-
-  def destroyMeeting(meetingID: String) {
-    eventBus.publish(
-      BigBlueButtonEvent(
-        "meeting-manager",
-        new DestroyMeeting(
-          meetingID)))
-  }
-
-  def getAllMeetings(meetingID: String) {
-    eventBus.publish(BigBlueButtonEvent("meeting-manager", new GetAllMeetingsRequest("meetingId")))
-  }
-
-  def isAliveAudit(aliveId: String) {
-    eventBus.publish(BigBlueButtonEvent("meeting-manager", new KeepAliveMessage(aliveId)))
-  }
-
-  def lockSettings(meetingID: String, locked: java.lang.Boolean,
-    lockSettings: java.util.Map[String, java.lang.Boolean]) {
-
-  }
-
-  def statusMeetingAudit(meetingID: String) {
-
-  }
-
-  def endMeeting(meetingID: String) {
-    eventBus.publish(BigBlueButtonEvent("meeting-manager", new EndMeeting(meetingID)))
-  }
-
-  def endAllMeetings() {
-
-  }
-
-  /**
-   * ***********************************************************
-   * Message Interface for Users
-   * ***********************************************************
-   */
-  def validateAuthToken(meetingId: String, userId: String, token: String, correlationId: String, sessionId: String) {
-    eventBus.publish(BigBlueButtonEvent(meetingId, new ValidateAuthToken(meetingId, userId, token, correlationId, sessionId)))
-  }
-
-  def registerUser(meetingID: String, userID: String, name: String, role: String, extUserID: String, authToken: String): Unit = {
-    val userRole = if (role == "MODERATOR") Role.MODERATOR else Role.VIEWER
-    eventBus.publish(BigBlueButtonEvent(meetingID, new RegisterUser(meetingID, userID, name, userRole, extUserID, authToken)))
-  }
-
-  def sendLockSettings(meetingID: String, userId: String, settings: java.util.Map[String, java.lang.Boolean]) {
-    // Convert java.util.Map to scala.collection.immutable.Map
-    // settings.mapValues -> convaert java Map to scala mutable Map
-    // v => v.booleanValue() -> convert java Boolean to Scala Boolean
-    // toMap -> converts from scala mutable map to scala immutable map
-    val s = settings.mapValues(v => v.booleanValue() /* convert java Boolean to Scala Boolean */ ).toMap
-    val disableCam = s.getOrElse("disableCam", false)
-    val disableMic = s.getOrElse("disableMic", false)
-    val disablePrivChat = s.getOrElse("disablePrivateChat", false)
-    val disablePubChat = s.getOrElse("disablePublicChat", false)
-    val lockedLayout = s.getOrElse("lockedLayout", false)
-    var lockOnJoin = s.getOrElse("lockOnJoin", false)
-    var lockOnJoinConfigurable = s.getOrElse("lockOnJoinConfigurable", false)
-
-    val permissions = new Permissions(disableCam = disableCam,
-      disableMic = disableMic,
-      disablePrivChat = disablePrivChat,
-      disablePubChat = disablePubChat,
-      lockedLayout = lockedLayout,
-      lockOnJoin = lockOnJoin,
-      lockOnJoinConfigurable = lockOnJoinConfigurable)
-
-    eventBus.publish(BigBlueButtonEvent(meetingID, new SetLockSettings(meetingID, userId, permissions)))
-  }
-
-  def initLockSettings(meetingID: String, settings: java.util.Map[String, java.lang.Boolean]) {
-    // Convert java.util.Map to scala.collection.immutable.Map
-    // settings.mapValues -> convert java Map to scala mutable Map
-    // v => v.booleanValue() -> convert java Boolean to Scala Boolean
-    // toMap -> converts from scala mutable map to scala immutable map
-    val s = settings.mapValues(v => v.booleanValue() /* convert java Boolean to Scala Boolean */ ).toMap
-    val disableCam = s.getOrElse("disableCam", false)
-    val disableMic = s.getOrElse("disableMic", false)
-    val disablePrivChat = s.getOrElse("disablePrivateChat", false)
-    val disablePubChat = s.getOrElse("disablePublicChat", false)
-    val lockedLayout = s.getOrElse("lockedLayout", false)
-    val lockOnJoin = s.getOrElse("lockOnJoin", false)
-    val lockOnJoinConfigurable = s.getOrElse("lockOnJoinConfigurable", false)
-    val permissions = new Permissions(disableCam = disableCam,
-      disableMic = disableMic,
-      disablePrivChat = disablePrivChat,
-      disablePubChat = disablePubChat,
-      lockedLayout = lockedLayout,
-      lockOnJoin = lockOnJoin,
-      lockOnJoinConfigurable = lockOnJoinConfigurable)
-
-    eventBus.publish(BigBlueButtonEvent(meetingID, new InitLockSettings(meetingID, permissions)))
-  }
-
-  def initAudioSettings(meetingID: String, requesterID: String, muted: java.lang.Boolean) {
-    eventBus.publish(BigBlueButtonEvent(meetingID, new InitAudioSettings(meetingID, requesterID, muted.booleanValue())))
-  }
-
-  def getLockSettings(meetingId: String, userId: String) {
-    eventBus.publish(BigBlueButtonEvent(meetingId, new GetLockSettings(meetingId, userId)))
-  }
-
-  def lockUser(meetingId: String, requesterID: String, lock: Boolean, userId: String) {
-    eventBus.publish(BigBlueButtonEvent(meetingId, new LockUserRequest(meetingId, requesterID, userId, lock)))
-  }
-
-  def setRecordingStatus(meetingId: String, userId: String, recording: java.lang.Boolean) {
-    eventBus.publish(BigBlueButtonEvent(meetingId, new SetRecordingStatus(meetingId, userId, recording.booleanValue())))
-  }
-
-  def getRecordingStatus(meetingId: String, userId: String) {
-    eventBus.publish(BigBlueButtonEvent(meetingId, new GetRecordingStatus(meetingId, userId)))
-  }
-
-  // Users
-  def userEmojiStatus(meetingId: String, userId: String, emojiStatus: String) {
-    eventBus.publish(BigBlueButtonEvent(meetingId, new UserEmojiStatus(meetingId, userId, emojiStatus)))
-  }
-
-  def ejectUserFromMeeting(meetingId: String, userId: String, ejectedBy: String) {
-    eventBus.publish(BigBlueButtonEvent(meetingId, new EjectUserFromMeeting(meetingId, userId, ejectedBy)))
-  }
-
-  def shareWebcam(meetingId: String, userId: String, stream: String) {
-    eventBus.publish(BigBlueButtonEvent(meetingId, new UserShareWebcam(meetingId, userId, stream)))
-  }
-
-  def unshareWebcam(meetingId: String, userId: String, stream: String) {
-    eventBus.publish(BigBlueButtonEvent(meetingId, new UserUnshareWebcam(meetingId, userId, stream)))
-  }
-
-  def setUserStatus(meetingID: String, userID: String, status: String, value: Object) {
-    eventBus.publish(BigBlueButtonEvent(meetingID, new ChangeUserStatus(meetingID, userID, status, value)))
-  }
-
-  def getUsers(meetingID: String, requesterID: String) {
-    eventBus.publish(BigBlueButtonEvent(meetingID, new GetUsers(meetingID, requesterID)))
-  }
-
-  def userLeft(meetingID: String, userID: String, sessionId: String): Unit = {
-    eventBus.publish(BigBlueButtonEvent(meetingID, new UserLeaving(meetingID, userID, sessionId)))
-  }
-
-  def userJoin(meetingID: String, userID: String, authToken: String): Unit = {
-    eventBus.publish(BigBlueButtonEvent(meetingID, new UserJoining(meetingID, userID, authToken)))
-  }
-
-  def assignPresenter(meetingID: String, newPresenterID: String, newPresenterName: String, assignedBy: String): Unit = {
-    eventBus.publish(BigBlueButtonEvent(meetingID, new AssignPresenter(meetingID, newPresenterID, newPresenterName, assignedBy)))
-  }
-
-  def getCurrentPresenter(meetingID: String, requesterID: String): Unit = {
-    // do nothing
-  }
-
-  def userConnectedToGlobalAudio(voiceConf: String, userid: String, name: String) {
-    // we are required to pass the meeting_id as first parameter (just to satisfy trait)
-    // but it's not used anywhere. That's why we pass voiceConf twice instead
-    eventBus.publish(BigBlueButtonEvent(voiceConf, new UserConnectedToGlobalAudio(voiceConf, voiceConf, userid, name)))
-  }
-
-  def userDisconnectedFromGlobalAudio(voiceConf: String, userid: String, name: String) {
-    // we are required to pass the meeting_id as first parameter (just to satisfy trait)
-    // but it's not used anywhere. That's why we pass voiceConf twice instead
-    eventBus.publish(BigBlueButtonEvent(voiceConf, new UserDisconnectedFromGlobalAudio(voiceConf, voiceConf, userid, name)))
-  }
-
-  /**
-   * ************************************************************************************
-   * Message Interface for Presentation
-   * ************************************************************************************
-   */
-
-  def clear(meetingID: String) {
-    eventBus.publish(BigBlueButtonEvent(meetingID, new ClearPresentation(meetingID)))
-  }
-
-  def sendConversionUpdate(messageKey: String, meetingId: String, code: String, presentationId: String, presName: String) {
-    eventBus.publish(BigBlueButtonEvent(meetingId, new PresentationConversionUpdate(meetingId, messageKey, code, presentationId, presName)))
-  }
-
-  def sendPageCountError(messageKey: String, meetingId: String, code: String, presentationId: String, numberOfPages: Int, maxNumberPages: Int, presName: String) {
-    eventBus.publish(BigBlueButtonEvent(meetingId, new PresentationPageCountError(meetingId, messageKey, code, presentationId, numberOfPages, maxNumberPages, presName)))
-  }
-
-  def sendSlideGenerated(messageKey: String, meetingId: String, code: String, presentationId: String, numberOfPages: Int, pagesCompleted: Int, presName: String) {
-    eventBus.publish(BigBlueButtonEvent(meetingId, new PresentationSlideGenerated(meetingId, messageKey, code, presentationId, numberOfPages, pagesCompleted, presName)))
-  }
-
-  def generatePresentationPages(presId: String, numPages: Int, presBaseUrl: String): scala.collection.immutable.HashMap[String, Page] = {
-    var pages = new scala.collection.immutable.HashMap[String, Page]
-    val baseUrl =
-      for (i <- 1 to numPages) {
-        val id = presId + "/" + i
-        val num = i;
-        val current = if (i == 1) true else false
-        val thumbnail = presBaseUrl + "/thumbnail/" + i
-        val swfUri = presBaseUrl + "/slide/" + i
-
-        val txtUri = presBaseUrl + "/textfiles/" + i
-        val svgUri = presBaseUrl + "/svg/" + i
-
-        val p = new Page(id = id, num = num, thumbUri = thumbnail, swfUri = swfUri,
-          txtUri = txtUri, svgUri = svgUri,
-          current = current)
-        pages += (p.id -> p)
-      }
-
-    pages
-  }
-
-  def sendConversionCompleted(messageKey: String, meetingId: String, code: String, presentationId: String, numPages: Int, presName: String, presBaseUrl: String) {
-
-    val pages = generatePresentationPages(presentationId, numPages, presBaseUrl)
-    val presentation = new Presentation(id = presentationId, name = presName, pages = pages)
-    eventBus.publish(BigBlueButtonEvent(meetingId, new PresentationConversionCompleted(meetingId, messageKey, code, presentation)))
-
-  }
-
-  def removePresentation(meetingID: String, presentationID: String) {
-    eventBus.publish(BigBlueButtonEvent(meetingID, new RemovePresentation(meetingID, presentationID)))
-  }
-
-  def getPresentationInfo(meetingID: String, requesterID: String, replyTo: String) {
-    eventBus.publish(BigBlueButtonEvent(meetingID, new GetPresentationInfo(meetingID, requesterID, replyTo)))
-  }
-
-  def sendCursorUpdate(meetingID: String, xPercent: Double, yPercent: Double) {
-    eventBus.publish(BigBlueButtonEvent(meetingID, new SendCursorUpdate(meetingID, xPercent, yPercent)))
-  }
-
-  def resizeAndMoveSlide(meetingID: String, xOffset: Double, yOffset: Double, widthRatio: Double, heightRatio: Double) {
-    eventBus.publish(BigBlueButtonEvent(meetingID, new ResizeAndMoveSlide(meetingID, xOffset, yOffset, widthRatio, heightRatio)))
-  }
-
-  def gotoSlide(meetingID: String, pageId: String) {
-    //	  println("**** Forwarding GotoSlide for meeting[" + meetingID + "] ****")
-    eventBus.publish(BigBlueButtonEvent(meetingID, new GotoSlide(meetingID, pageId)))
-  }
-
-  def sharePresentation(meetingID: String, presentationID: String, share: Boolean) {
-    eventBus.publish(BigBlueButtonEvent(meetingID, new SharePresentation(meetingID, presentationID, share)))
-  }
-
-  def getSlideInfo(meetingID: String, requesterID: String, replyTo: String) {
-    eventBus.publish(BigBlueButtonEvent(meetingID, new GetSlideInfo(meetingID, requesterID, replyTo)))
-  }
-
-  /**
-   * ***********************************************************************
-   * Message Interface for Layout
-   * *******************************************************************
-   */
-
-  def getCurrentLayout(meetingID: String, requesterID: String) {
-    eventBus.publish(BigBlueButtonEvent(meetingID, new GetCurrentLayoutRequest(meetingID, requesterID)))
-  }
-
-  def broadcastLayout(meetingID: String, requesterID: String, layout: String) {
-    eventBus.publish(BigBlueButtonEvent(meetingID, new BroadcastLayoutRequest(meetingID, requesterID, layout)))
-  }
-
-  def lockLayout(meetingId: String, setById: String, lock: Boolean, viewersOnly: Boolean, layout: String) {
-    if (layout != null) {
-      eventBus.publish(BigBlueButtonEvent(meetingId, new LockLayoutRequest(meetingId, setById, lock, viewersOnly, Some(layout))))
-    } else {
-      eventBus.publish(BigBlueButtonEvent(meetingId, new LockLayoutRequest(meetingId, setById, lock, viewersOnly, None)))
-    }
-
-  }
-
-  /**
-   * *******************************************************************
-   * Message Interface for Chat
-   * *****************************************************************
-   */
-
-  def getChatHistory(meetingID: String, requesterID: String, replyTo: String) {
-    eventBus.publish(BigBlueButtonEvent(meetingID, new GetChatHistoryRequest(meetingID, requesterID, replyTo)))
-  }
-
-  def sendPublicMessage(meetingID: String, requesterID: String, message: java.util.Map[String, String]) {
-    // Convert java Map to Scala Map, then convert Mutable map to immutable map
-    eventBus.publish(BigBlueButtonEvent(meetingID, new SendPublicMessageRequest(meetingID, requesterID, mapAsScalaMap(message).toMap)))
-  }
-
-  def sendPrivateMessage(meetingID: String, requesterID: String, message: java.util.Map[String, String]) {
-    eventBus.publish(BigBlueButtonEvent(meetingID, new SendPrivateMessageRequest(meetingID, requesterID, mapAsScalaMap(message).toMap)))
-  }
-
-  /**
-   * *******************************************************************
-   * Message Interface for Whiteboard
-   * *****************************************************************
-   */
-  private def buildAnnotation(annotation: scala.collection.mutable.Map[String, Object]): Option[AnnotationVO] = {
-    var shape: Option[AnnotationVO] = None
-
-    val id = annotation.getOrElse("id", null).asInstanceOf[String]
-    val shapeType = annotation.getOrElse("type", null).asInstanceOf[String]
-    val status = annotation.getOrElse("status", null).asInstanceOf[String]
-    val wbId = annotation.getOrElse("whiteboardId", null).asInstanceOf[String]
-    //    println("** GOT ANNOTATION status[" + status + "] shape=[" + shapeType + "]");
-
-    if (id != null && shapeType != null && status != null && wbId != null) {
-      shape = Some(new AnnotationVO(id, status, shapeType, annotation.toMap, wbId))
-    }
-
-    shape
-  }
-
-  def sendWhiteboardAnnotation(meetingID: String, requesterID: String, annotation: java.util.Map[String, Object]) {
-    val ann: scala.collection.mutable.Map[String, Object] = mapAsScalaMap(annotation)
-
-    buildAnnotation(ann) match {
-      case Some(shape) => {
-        eventBus.publish(BigBlueButtonEvent(meetingID, new SendWhiteboardAnnotationRequest(meetingID, requesterID, shape)))
-      }
-      case None => // do nothing
-    }
-  }
-
-  def requestWhiteboardAnnotationHistory(meetingID: String, requesterID: String, whiteboardId: String, replyTo: String) {
-    eventBus.publish(BigBlueButtonEvent(meetingID, new GetWhiteboardShapesRequest(meetingID, requesterID, whiteboardId, replyTo)))
-  }
-
-  def clearWhiteboard(meetingID: String, requesterID: String, whiteboardId: String) {
-    eventBus.publish(BigBlueButtonEvent(meetingID, new ClearWhiteboardRequest(meetingID, requesterID, whiteboardId)))
-  }
-
-  def undoWhiteboard(meetingID: String, requesterID: String, whiteboardId: String) {
-    eventBus.publish(BigBlueButtonEvent(meetingID, new UndoWhiteboardRequest(meetingID, requesterID, whiteboardId)))
-  }
-
-  def enableWhiteboard(meetingID: String, requesterID: String, enable: java.lang.Boolean) {
-    eventBus.publish(BigBlueButtonEvent(meetingID, new EnableWhiteboardRequest(meetingID, requesterID, enable)))
-  }
-
-  def isWhiteboardEnabled(meetingID: String, requesterID: String, replyTo: String) {
-    eventBus.publish(BigBlueButtonEvent(meetingID, new IsWhiteboardEnabledRequest(meetingID, requesterID, replyTo)))
-  }
-
-  /**
-   * *******************************************************************
-   * Message Interface for Voice
-   * *****************************************************************
-   */
-
-  def muteAllExceptPresenter(meetingID: String, requesterID: String, mute: java.lang.Boolean) {
-    eventBus.publish(BigBlueButtonEvent(meetingID, new MuteAllExceptPresenterRequest(meetingID, requesterID, mute)))
-  }
-
-  def muteAllUsers(meetingID: String, requesterID: String, mute: java.lang.Boolean) {
-    eventBus.publish(BigBlueButtonEvent(meetingID, new MuteMeetingRequest(meetingID, requesterID, mute)))
-  }
-
-  def isMeetingMuted(meetingID: String, requesterID: String) {
-    eventBus.publish(BigBlueButtonEvent(meetingID, new IsMeetingMutedRequest(meetingID, requesterID)))
-  }
-
-  def muteUser(meetingID: String, requesterID: String, userID: String, mute: java.lang.Boolean) {
-    eventBus.publish(BigBlueButtonEvent(meetingID, new MuteUserRequest(meetingID, requesterID, userID, mute)))
-  }
-
-  def lockMuteUser(meetingID: String, requesterID: String, userID: String, lock: java.lang.Boolean) {
-    eventBus.publish(BigBlueButtonEvent(meetingID, new LockUserRequest(meetingID, requesterID, userID, lock)))
-  }
-
-  def ejectUserFromVoice(meetingId: String, userId: String, ejectedBy: String) {
-    eventBus.publish(BigBlueButtonEvent(meetingId, new EjectUserFromVoiceRequest(meetingId, userId, ejectedBy)))
-  }
-
-  def voiceUserJoined(voiceConfId: String, voiceUserId: String, userId: String, callerIdName: String,
-    callerIdNum: String, muted: java.lang.Boolean, talking: java.lang.Boolean) {
-
-    eventBus.publish(BigBlueButtonEvent(voiceConfId, new UserJoinedVoiceConfMessage(voiceConfId, voiceUserId, userId, userId, callerIdName,
-      callerIdNum, muted, talking, false /*hardcode listenOnly to false as the message for listenOnly is ConnectedToGlobalAudio*/ )))
-
-  }
-
-  def voiceUserLeft(voiceConfId: String, voiceUserId: String) {
-    eventBus.publish(BigBlueButtonEvent(voiceConfId, new UserLeftVoiceConfMessage(voiceConfId, voiceUserId)))
-  }
-
-  def voiceUserLocked(voiceConfId: String, voiceUserId: String, locked: java.lang.Boolean) {
-    eventBus.publish(BigBlueButtonEvent(voiceConfId, new UserLockedInVoiceConfMessage(voiceConfId, voiceUserId, locked)))
-  }
-
-  def voiceUserMuted(voiceConfId: String, voiceUserId: String, muted: java.lang.Boolean) {
-    eventBus.publish(BigBlueButtonEvent(voiceConfId, new UserMutedInVoiceConfMessage(voiceConfId, voiceUserId, muted)))
-  }
-
-  def voiceUserTalking(voiceConfId: String, voiceUserId: String, talking: java.lang.Boolean) {
-    eventBus.publish(BigBlueButtonEvent(voiceConfId, new UserTalkingInVoiceConfMessage(voiceConfId, voiceUserId, talking)))
-  }
-
-  def voiceRecording(voiceConfId: String, recordingFile: String, timestamp: String, recording: java.lang.Boolean) {
-    eventBus.publish(BigBlueButtonEvent(voiceConfId, new VoiceConfRecordingStartedMessage(voiceConfId, recordingFile, recording, timestamp)))
-  }
-
-  // Polling
-  def votePoll(meetingId: String, userId: String, pollId: String, questionId: Integer, answerId: Integer) {
-    eventBus.publish(BigBlueButtonEvent(meetingId, new RespondToPollRequest(meetingId, userId, pollId, questionId, answerId)))
-  }
-
-  def startPoll(meetingId: String, requesterId: String, pollId: String, pollType: String) {
-    eventBus.publish(BigBlueButtonEvent(meetingId, new StartPollRequest(meetingId, requesterId, pollType)))
-  }
-
-  def stopPoll(meetingId: String, userId: String, pollId: String) {
-    eventBus.publish(BigBlueButtonEvent(meetingId, new StopPollRequest(meetingId, userId)))
-  }
-
-  def showPollResult(meetingId: String, requesterId: String, pollId: String, show: java.lang.Boolean) {
-    if (show) {
-      eventBus.publish(BigBlueButtonEvent(meetingId, new ShowPollResultRequest(meetingId, requesterId, pollId)))
-    } else {
-      eventBus.publish(BigBlueButtonEvent(meetingId, new HidePollResultRequest(meetingId, requesterId, pollId)))
-    }
-  }
-}
+package org.bigbluebutton.core
+
+import org.bigbluebutton.core.bus._
+import org.bigbluebutton.core.api._
+import scala.collection.JavaConversions._
+import java.util.ArrayList
+import scala.collection.mutable.ArrayBuffer
+import org.bigbluebutton.core.apps.Page
+import org.bigbluebutton.core.apps.Presentation
+import akka.actor.ActorSystem
+import org.bigbluebutton.core.apps.AnnotationVO
+import akka.pattern.{ ask, pipe }
+import akka.util.Timeout
+import scala.concurrent.duration._
+import scala.util.Success
+import scala.util.Failure
+import org.bigbluebutton.core.service.recorder.RecorderApplication
+import org.bigbluebutton.common.messages.IBigBlueButtonMessage
+import org.bigbluebutton.common.messages.StartCustomPollRequestMessage
+import org.bigbluebutton.common.messages.PubSubPingMessage
+import org.bigbluebutton.messages._
+import org.bigbluebutton.messages.payload._
+import akka.event.Logging
+import spray.json.JsonParser
+
+class BigBlueButtonInGW(
+    val system: ActorSystem,
+    eventBus: IncomingEventBus,
+    outGW: OutMessageGateway) extends IBigBlueButtonInGW {
+
+  val log = Logging(system, getClass)
+
+  val bbbActor = system.actorOf(
+    BigBlueButtonActor.props(system, eventBus, outGW), "bigbluebutton-actor")
+
+  eventBus.subscribe(bbbActor, "meeting-manager")
+
+  def handleBigBlueButtonMessage(message: IBigBlueButtonMessage) {
+    message match {
+      case msg: StartCustomPollRequestMessage => {
+        eventBus.publish(
+          BigBlueButtonEvent(
+            "meeting-manager",
+            new StartCustomPollRequest(
+              msg.payload.meetingId,
+              msg.payload.requesterId,
+              msg.payload.pollType,
+              msg.payload.answers)))
+      }
+      case msg: PubSubPingMessage => {
+        eventBus.publish(
+          BigBlueButtonEvent(
+            "meeting-manager",
+            new PubSubPing(msg.payload.system, msg.payload.timestamp)))
+      }
+
+      case msg: CreateMeetingRequest => {
+        val mProps = new MeetingProperties(
+          msg.payload.id,
+          msg.payload.externalId,
+          msg.payload.name,
+          msg.payload.record,
+          msg.payload.voiceConfId,
+          msg.payload.durationInMinutes,
+          msg.payload.autoStartRecording,
+          msg.payload.allowStartStopRecording,
+          msg.payload.moderatorPassword,
+          msg.payload.viewerPassword,
+          msg.payload.createTime,
+          msg.payload.createDate,
+          msg.payload.isBreakout)
+
+        eventBus.publish(
+          BigBlueButtonEvent(
+            "meeting-manager",
+            new CreateMeeting(msg.payload.id, mProps)))
+      }
+    }
+  }
+
+  def handleJsonMessage(json: String) {
+    JsonMessageDecoder.decode(json) match {
+      case Some(validMsg) => forwardMessage(validMsg)
+      case None => log.error("Unhandled message: {}", json)
+    }
+  }
+
+  def forwardMessage(msg: InMessage) = {
+    msg match {
+      case m: CreateBreakoutRooms => eventBus.publish(BigBlueButtonEvent(m.meetingId, m))
+      case m: RequestBreakoutJoinURLInMessage => eventBus.publish(BigBlueButtonEvent(m.userId, m))
+      case _ => log.error("Unhandled message: {}", msg)
+    }
+  }
+
+  def destroyMeeting(meetingID: String) {
+    eventBus.publish(
+      BigBlueButtonEvent(
+        "meeting-manager",
+        new DestroyMeeting(
+          meetingID)))
+  }
+
+  def getAllMeetings(meetingID: String) {
+    eventBus.publish(BigBlueButtonEvent("meeting-manager", new GetAllMeetingsRequest("meetingId")))
+  }
+
+  def isAliveAudit(aliveId: String) {
+    eventBus.publish(BigBlueButtonEvent("meeting-manager", new KeepAliveMessage(aliveId)))
+  }
+
+  def lockSettings(meetingID: String, locked: java.lang.Boolean,
+    lockSettings: java.util.Map[String, java.lang.Boolean]) {
+
+  }
+
+  def statusMeetingAudit(meetingID: String) {
+
+  }
+
+  def endMeeting(meetingID: String) {
+    eventBus.publish(BigBlueButtonEvent("meeting-manager", new EndMeeting(meetingID)))
+  }
+
+  def endAllMeetings() {
+
+  }
+
+  /**
+   * ***********************************************************
+   * Message Interface for Users
+   * ***********************************************************
+   */
+  def validateAuthToken(meetingId: String, userId: String, token: String, correlationId: String, sessionId: String) {
+    eventBus.publish(BigBlueButtonEvent(meetingId, new ValidateAuthToken(meetingId, userId, token, correlationId, sessionId)))
+  }
+
+  def registerUser(meetingID: String, userID: String, name: String, role: String, extUserID: String, authToken: String): Unit = {
+    val userRole = if (role == "MODERATOR") Role.MODERATOR else Role.VIEWER
+    eventBus.publish(BigBlueButtonEvent(meetingID, new RegisterUser(meetingID, userID, name, userRole, extUserID, authToken)))
+  }
+
+  def sendLockSettings(meetingID: String, userId: String, settings: java.util.Map[String, java.lang.Boolean]) {
+    // Convert java.util.Map to scala.collection.immutable.Map
+    // settings.mapValues -> convaert java Map to scala mutable Map
+    // v => v.booleanValue() -> convert java Boolean to Scala Boolean
+    // toMap -> converts from scala mutable map to scala immutable map
+    val s = settings.mapValues(v => v.booleanValue() /* convert java Boolean to Scala Boolean */ ).toMap
+    val disableCam = s.getOrElse("disableCam", false)
+    val disableMic = s.getOrElse("disableMic", false)
+    val disablePrivChat = s.getOrElse("disablePrivateChat", false)
+    val disablePubChat = s.getOrElse("disablePublicChat", false)
+    val lockedLayout = s.getOrElse("lockedLayout", false)
+    var lockOnJoin = s.getOrElse("lockOnJoin", false)
+    var lockOnJoinConfigurable = s.getOrElse("lockOnJoinConfigurable", false)
+
+    val permissions = new Permissions(disableCam = disableCam,
+      disableMic = disableMic,
+      disablePrivChat = disablePrivChat,
+      disablePubChat = disablePubChat,
+      lockedLayout = lockedLayout,
+      lockOnJoin = lockOnJoin,
+      lockOnJoinConfigurable = lockOnJoinConfigurable)
+
+    eventBus.publish(BigBlueButtonEvent(meetingID, new SetLockSettings(meetingID, userId, permissions)))
+  }
+
+  def initLockSettings(meetingID: String, settings: java.util.Map[String, java.lang.Boolean]) {
+    // Convert java.util.Map to scala.collection.immutable.Map
+    // settings.mapValues -> convert java Map to scala mutable Map
+    // v => v.booleanValue() -> convert java Boolean to Scala Boolean
+    // toMap -> converts from scala mutable map to scala immutable map
+    val s = settings.mapValues(v => v.booleanValue() /* convert java Boolean to Scala Boolean */ ).toMap
+    val disableCam = s.getOrElse("disableCam", false)
+    val disableMic = s.getOrElse("disableMic", false)
+    val disablePrivChat = s.getOrElse("disablePrivateChat", false)
+    val disablePubChat = s.getOrElse("disablePublicChat", false)
+    val lockedLayout = s.getOrElse("lockedLayout", false)
+    val lockOnJoin = s.getOrElse("lockOnJoin", false)
+    val lockOnJoinConfigurable = s.getOrElse("lockOnJoinConfigurable", false)
+    val permissions = new Permissions(disableCam = disableCam,
+      disableMic = disableMic,
+      disablePrivChat = disablePrivChat,
+      disablePubChat = disablePubChat,
+      lockedLayout = lockedLayout,
+      lockOnJoin = lockOnJoin,
+      lockOnJoinConfigurable = lockOnJoinConfigurable)
+
+    eventBus.publish(BigBlueButtonEvent(meetingID, new InitLockSettings(meetingID, permissions)))
+  }
+
+  def initAudioSettings(meetingID: String, requesterID: String, muted: java.lang.Boolean) {
+    eventBus.publish(BigBlueButtonEvent(meetingID, new InitAudioSettings(meetingID, requesterID, muted.booleanValue())))
+  }
+
+  def getLockSettings(meetingId: String, userId: String) {
+    eventBus.publish(BigBlueButtonEvent(meetingId, new GetLockSettings(meetingId, userId)))
+  }
+
+  def lockUser(meetingId: String, requesterID: String, lock: Boolean, userId: String) {
+    eventBus.publish(BigBlueButtonEvent(meetingId, new LockUserRequest(meetingId, requesterID, userId, lock)))
+  }
+
+  def setRecordingStatus(meetingId: String, userId: String, recording: java.lang.Boolean) {
+    eventBus.publish(BigBlueButtonEvent(meetingId, new SetRecordingStatus(meetingId, userId, recording.booleanValue())))
+  }
+
+  def getRecordingStatus(meetingId: String, userId: String) {
+    eventBus.publish(BigBlueButtonEvent(meetingId, new GetRecordingStatus(meetingId, userId)))
+  }
+
+  // Users
+  def userEmojiStatus(meetingId: String, userId: String, emojiStatus: String) {
+    eventBus.publish(BigBlueButtonEvent(meetingId, new UserEmojiStatus(meetingId, userId, emojiStatus)))
+  }
+
+  def ejectUserFromMeeting(meetingId: String, userId: String, ejectedBy: String) {
+    eventBus.publish(BigBlueButtonEvent(meetingId, new EjectUserFromMeeting(meetingId, userId, ejectedBy)))
+  }
+
+  def shareWebcam(meetingId: String, userId: String, stream: String) {
+    eventBus.publish(BigBlueButtonEvent(meetingId, new UserShareWebcam(meetingId, userId, stream)))
+  }
+
+  def unshareWebcam(meetingId: String, userId: String, stream: String) {
+    eventBus.publish(BigBlueButtonEvent(meetingId, new UserUnshareWebcam(meetingId, userId, stream)))
+  }
+
+  def setUserStatus(meetingID: String, userID: String, status: String, value: Object) {
+    eventBus.publish(BigBlueButtonEvent(meetingID, new ChangeUserStatus(meetingID, userID, status, value)))
+  }
+
+  def getUsers(meetingID: String, requesterID: String) {
+    eventBus.publish(BigBlueButtonEvent(meetingID, new GetUsers(meetingID, requesterID)))
+  }
+
+  def userLeft(meetingID: String, userID: String, sessionId: String): Unit = {
+    eventBus.publish(BigBlueButtonEvent(meetingID, new UserLeaving(meetingID, userID, sessionId)))
+  }
+
+  def userJoin(meetingID: String, userID: String, authToken: String): Unit = {
+    eventBus.publish(BigBlueButtonEvent(meetingID, new UserJoining(meetingID, userID, authToken)))
+  }
+
+  def assignPresenter(meetingID: String, newPresenterID: String, newPresenterName: String, assignedBy: String): Unit = {
+    eventBus.publish(BigBlueButtonEvent(meetingID, new AssignPresenter(meetingID, newPresenterID, newPresenterName, assignedBy)))
+  }
+
+  def getCurrentPresenter(meetingID: String, requesterID: String): Unit = {
+    // do nothing
+  }
+
+  def userConnectedToGlobalAudio(voiceConf: String, userid: String, name: String) {
+    // we are required to pass the meeting_id as first parameter (just to satisfy trait)
+    // but it's not used anywhere. That's why we pass voiceConf twice instead
+    eventBus.publish(BigBlueButtonEvent(voiceConf, new UserConnectedToGlobalAudio(voiceConf, voiceConf, userid, name)))
+  }
+
+  def userDisconnectedFromGlobalAudio(voiceConf: String, userid: String, name: String) {
+    // we are required to pass the meeting_id as first parameter (just to satisfy trait)
+    // but it's not used anywhere. That's why we pass voiceConf twice instead
+    eventBus.publish(BigBlueButtonEvent(voiceConf, new UserDisconnectedFromGlobalAudio(voiceConf, voiceConf, userid, name)))
+  }
+
+  /**
+   * ************************************************************************************
+   * Message Interface for Presentation
+   * ************************************************************************************
+   */
+
+  def clear(meetingID: String) {
+    eventBus.publish(BigBlueButtonEvent(meetingID, new ClearPresentation(meetingID)))
+  }
+
+  def sendConversionUpdate(messageKey: String, meetingId: String, code: String, presentationId: String, presName: String) {
+    eventBus.publish(BigBlueButtonEvent(meetingId, new PresentationConversionUpdate(meetingId, messageKey, code, presentationId, presName)))
+  }
+
+  def sendPageCountError(messageKey: String, meetingId: String, code: String, presentationId: String, numberOfPages: Int, maxNumberPages: Int, presName: String) {
+    eventBus.publish(BigBlueButtonEvent(meetingId, new PresentationPageCountError(meetingId, messageKey, code, presentationId, numberOfPages, maxNumberPages, presName)))
+  }
+
+  def sendSlideGenerated(messageKey: String, meetingId: String, code: String, presentationId: String, numberOfPages: Int, pagesCompleted: Int, presName: String) {
+    eventBus.publish(BigBlueButtonEvent(meetingId, new PresentationSlideGenerated(meetingId, messageKey, code, presentationId, numberOfPages, pagesCompleted, presName)))
+  }
+
+  def generatePresentationPages(presId: String, numPages: Int, presBaseUrl: String): scala.collection.immutable.HashMap[String, Page] = {
+    var pages = new scala.collection.immutable.HashMap[String, Page]
+    val baseUrl =
+      for (i <- 1 to numPages) {
+        val id = presId + "/" + i
+        val num = i;
+        val current = if (i == 1) true else false
+        val thumbnail = presBaseUrl + "/thumbnail/" + i
+        val swfUri = presBaseUrl + "/slide/" + i
+
+        val txtUri = presBaseUrl + "/textfiles/" + i
+        val svgUri = presBaseUrl + "/svg/" + i
+
+        val p = new Page(id = id, num = num, thumbUri = thumbnail, swfUri = swfUri,
+          txtUri = txtUri, svgUri = svgUri,
+          current = current)
+        pages += (p.id -> p)
+      }
+
+    pages
+  }
+
+  def sendConversionCompleted(messageKey: String, meetingId: String, code: String, presentationId: String, numPages: Int, presName: String, presBaseUrl: String) {
+
+    val pages = generatePresentationPages(presentationId, numPages, presBaseUrl)
+    val presentation = new Presentation(id = presentationId, name = presName, pages = pages)
+    eventBus.publish(BigBlueButtonEvent(meetingId, new PresentationConversionCompleted(meetingId, messageKey, code, presentation)))
+
+  }
+
+  def removePresentation(meetingID: String, presentationID: String) {
+    eventBus.publish(BigBlueButtonEvent(meetingID, new RemovePresentation(meetingID, presentationID)))
+  }
+
+  def getPresentationInfo(meetingID: String, requesterID: String, replyTo: String) {
+    eventBus.publish(BigBlueButtonEvent(meetingID, new GetPresentationInfo(meetingID, requesterID, replyTo)))
+  }
+
+  def sendCursorUpdate(meetingID: String, xPercent: Double, yPercent: Double) {
+    eventBus.publish(BigBlueButtonEvent(meetingID, new SendCursorUpdate(meetingID, xPercent, yPercent)))
+  }
+
+  def resizeAndMoveSlide(meetingID: String, xOffset: Double, yOffset: Double, widthRatio: Double, heightRatio: Double) {
+    eventBus.publish(BigBlueButtonEvent(meetingID, new ResizeAndMoveSlide(meetingID, xOffset, yOffset, widthRatio, heightRatio)))
+  }
+
+  def gotoSlide(meetingID: String, pageId: String) {
+    //	  println("**** Forwarding GotoSlide for meeting[" + meetingID + "] ****")
+    eventBus.publish(BigBlueButtonEvent(meetingID, new GotoSlide(meetingID, pageId)))
+  }
+
+  def sharePresentation(meetingID: String, presentationID: String, share: Boolean) {
+    eventBus.publish(BigBlueButtonEvent(meetingID, new SharePresentation(meetingID, presentationID, share)))
+  }
+
+  def getSlideInfo(meetingID: String, requesterID: String, replyTo: String) {
+    eventBus.publish(BigBlueButtonEvent(meetingID, new GetSlideInfo(meetingID, requesterID, replyTo)))
+  }
+
+  /**
+   * ***********************************************************************
+   * Message Interface for Layout
+   * *******************************************************************
+   */
+
+  def getCurrentLayout(meetingID: String, requesterID: String) {
+    eventBus.publish(BigBlueButtonEvent(meetingID, new GetCurrentLayoutRequest(meetingID, requesterID)))
+  }
+
+  def broadcastLayout(meetingID: String, requesterID: String, layout: String) {
+    eventBus.publish(BigBlueButtonEvent(meetingID, new BroadcastLayoutRequest(meetingID, requesterID, layout)))
+  }
+
+  def lockLayout(meetingId: String, setById: String, lock: Boolean, viewersOnly: Boolean, layout: String) {
+    if (layout != null) {
+      eventBus.publish(BigBlueButtonEvent(meetingId, new LockLayoutRequest(meetingId, setById, lock, viewersOnly, Some(layout))))
+    } else {
+      eventBus.publish(BigBlueButtonEvent(meetingId, new LockLayoutRequest(meetingId, setById, lock, viewersOnly, None)))
+    }
+
+  }
+
+  /**
+   * *******************************************************************
+   * Message Interface for Chat
+   * *****************************************************************
+   */
+
+  def getChatHistory(meetingID: String, requesterID: String, replyTo: String) {
+    eventBus.publish(BigBlueButtonEvent(meetingID, new GetChatHistoryRequest(meetingID, requesterID, replyTo)))
+  }
+
+  def sendPublicMessage(meetingID: String, requesterID: String, message: java.util.Map[String, String]) {
+    // Convert java Map to Scala Map, then convert Mutable map to immutable map
+    eventBus.publish(BigBlueButtonEvent(meetingID, new SendPublicMessageRequest(meetingID, requesterID, mapAsScalaMap(message).toMap)))
+  }
+
+  def sendPrivateMessage(meetingID: String, requesterID: String, message: java.util.Map[String, String]) {
+    eventBus.publish(BigBlueButtonEvent(meetingID, new SendPrivateMessageRequest(meetingID, requesterID, mapAsScalaMap(message).toMap)))
+  }
+
+  /**
+   * *******************************************************************
+   * Message Interface for Whiteboard
+   * *****************************************************************
+   */
+  private def buildAnnotation(annotation: scala.collection.mutable.Map[String, Object]): Option[AnnotationVO] = {
+    var shape: Option[AnnotationVO] = None
+
+    val id = annotation.getOrElse("id", null).asInstanceOf[String]
+    val shapeType = annotation.getOrElse("type", null).asInstanceOf[String]
+    val status = annotation.getOrElse("status", null).asInstanceOf[String]
+    val wbId = annotation.getOrElse("whiteboardId", null).asInstanceOf[String]
+    //    println("** GOT ANNOTATION status[" + status + "] shape=[" + shapeType + "]");
+
+    if (id != null && shapeType != null && status != null && wbId != null) {
+      shape = Some(new AnnotationVO(id, status, shapeType, annotation.toMap, wbId))
+    }
+
+    shape
+  }
+
+  def sendWhiteboardAnnotation(meetingID: String, requesterID: String, annotation: java.util.Map[String, Object]) {
+    val ann: scala.collection.mutable.Map[String, Object] = mapAsScalaMap(annotation)
+
+    buildAnnotation(ann) match {
+      case Some(shape) => {
+        eventBus.publish(BigBlueButtonEvent(meetingID, new SendWhiteboardAnnotationRequest(meetingID, requesterID, shape)))
+      }
+      case None => // do nothing
+    }
+  }
+
+  def requestWhiteboardAnnotationHistory(meetingID: String, requesterID: String, whiteboardId: String, replyTo: String) {
+    eventBus.publish(BigBlueButtonEvent(meetingID, new GetWhiteboardShapesRequest(meetingID, requesterID, whiteboardId, replyTo)))
+  }
+
+  def clearWhiteboard(meetingID: String, requesterID: String, whiteboardId: String) {
+    eventBus.publish(BigBlueButtonEvent(meetingID, new ClearWhiteboardRequest(meetingID, requesterID, whiteboardId)))
+  }
+
+  def undoWhiteboard(meetingID: String, requesterID: String, whiteboardId: String) {
+    eventBus.publish(BigBlueButtonEvent(meetingID, new UndoWhiteboardRequest(meetingID, requesterID, whiteboardId)))
+  }
+
+  def enableWhiteboard(meetingID: String, requesterID: String, enable: java.lang.Boolean) {
+    eventBus.publish(BigBlueButtonEvent(meetingID, new EnableWhiteboardRequest(meetingID, requesterID, enable)))
+  }
+
+  def isWhiteboardEnabled(meetingID: String, requesterID: String, replyTo: String) {
+    eventBus.publish(BigBlueButtonEvent(meetingID, new IsWhiteboardEnabledRequest(meetingID, requesterID, replyTo)))
+  }
+
+  /**
+   * *******************************************************************
+   * Message Interface for Voice
+   * *****************************************************************
+   */
+
+  def muteAllExceptPresenter(meetingID: String, requesterID: String, mute: java.lang.Boolean) {
+    eventBus.publish(BigBlueButtonEvent(meetingID, new MuteAllExceptPresenterRequest(meetingID, requesterID, mute)))
+  }
+
+  def muteAllUsers(meetingID: String, requesterID: String, mute: java.lang.Boolean) {
+    eventBus.publish(BigBlueButtonEvent(meetingID, new MuteMeetingRequest(meetingID, requesterID, mute)))
+  }
+
+  def isMeetingMuted(meetingID: String, requesterID: String) {
+    eventBus.publish(BigBlueButtonEvent(meetingID, new IsMeetingMutedRequest(meetingID, requesterID)))
+  }
+
+  def muteUser(meetingID: String, requesterID: String, userID: String, mute: java.lang.Boolean) {
+    eventBus.publish(BigBlueButtonEvent(meetingID, new MuteUserRequest(meetingID, requesterID, userID, mute)))
+  }
+
+  def lockMuteUser(meetingID: String, requesterID: String, userID: String, lock: java.lang.Boolean) {
+    eventBus.publish(BigBlueButtonEvent(meetingID, new LockUserRequest(meetingID, requesterID, userID, lock)))
+  }
+
+  def ejectUserFromVoice(meetingId: String, userId: String, ejectedBy: String) {
+    eventBus.publish(BigBlueButtonEvent(meetingId, new EjectUserFromVoiceRequest(meetingId, userId, ejectedBy)))
+  }
+
+  def voiceUserJoined(voiceConfId: String, voiceUserId: String, userId: String, callerIdName: String,
+    callerIdNum: String, muted: java.lang.Boolean, talking: java.lang.Boolean) {
+
+    eventBus.publish(BigBlueButtonEvent(voiceConfId, new UserJoinedVoiceConfMessage(voiceConfId, voiceUserId, userId, userId, callerIdName,
+      callerIdNum, muted, talking, false /*hardcode listenOnly to false as the message for listenOnly is ConnectedToGlobalAudio*/ )))
+
+  }
+
+  def voiceUserLeft(voiceConfId: String, voiceUserId: String) {
+    eventBus.publish(BigBlueButtonEvent(voiceConfId, new UserLeftVoiceConfMessage(voiceConfId, voiceUserId)))
+  }
+
+  def voiceUserLocked(voiceConfId: String, voiceUserId: String, locked: java.lang.Boolean) {
+    eventBus.publish(BigBlueButtonEvent(voiceConfId, new UserLockedInVoiceConfMessage(voiceConfId, voiceUserId, locked)))
+  }
+
+  def voiceUserMuted(voiceConfId: String, voiceUserId: String, muted: java.lang.Boolean) {
+    eventBus.publish(BigBlueButtonEvent(voiceConfId, new UserMutedInVoiceConfMessage(voiceConfId, voiceUserId, muted)))
+  }
+
+  def voiceUserTalking(voiceConfId: String, voiceUserId: String, talking: java.lang.Boolean) {
+    eventBus.publish(BigBlueButtonEvent(voiceConfId, new UserTalkingInVoiceConfMessage(voiceConfId, voiceUserId, talking)))
+  }
+
+  def voiceRecording(voiceConfId: String, recordingFile: String, timestamp: String, recording: java.lang.Boolean) {
+    eventBus.publish(BigBlueButtonEvent(voiceConfId, new VoiceConfRecordingStartedMessage(voiceConfId, recordingFile, recording, timestamp)))
+  }
+
+  // Polling
+  def votePoll(meetingId: String, userId: String, pollId: String, questionId: Integer, answerId: Integer) {
+    eventBus.publish(BigBlueButtonEvent(meetingId, new RespondToPollRequest(meetingId, userId, pollId, questionId, answerId)))
+  }
+
+  def startPoll(meetingId: String, requesterId: String, pollId: String, pollType: String) {
+    eventBus.publish(BigBlueButtonEvent(meetingId, new StartPollRequest(meetingId, requesterId, pollType)))
+  }
+
+  def stopPoll(meetingId: String, userId: String, pollId: String) {
+    eventBus.publish(BigBlueButtonEvent(meetingId, new StopPollRequest(meetingId, userId)))
+  }
+
+  def showPollResult(meetingId: String, requesterId: String, pollId: String, show: java.lang.Boolean) {
+    if (show) {
+      eventBus.publish(BigBlueButtonEvent(meetingId, new ShowPollResultRequest(meetingId, requesterId, pollId)))
+    } else {
+      eventBus.publish(BigBlueButtonEvent(meetingId, new HidePollResultRequest(meetingId, requesterId, pollId)))
+    }
+  }
+}