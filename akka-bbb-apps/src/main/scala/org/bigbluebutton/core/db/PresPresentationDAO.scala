--- conflicted
+++ resolved
@@ -204,17 +204,6 @@
               )
             }
           ).transactionally)
-<<<<<<< HEAD
-            .onComplete {
-              case Success(rowsAffected) => {
-                DatabaseConnection.logger.debug(s"$rowsAffected row(s) inserted on PresentationPage table!")
-                if (presentation.current) {
-                  setCurrentPres(presentation.id)
-                }
-              }
-              case Failure(e)            => DatabaseConnection.logger.debug(s"Error inserting PresentationPage: $e")
-            }
-=======
           .onComplete {
             case Success(rowsAffected) => DatabaseConnection.logger.debug(s"$rowsAffected row(s) updated on PresentationPage table!")
             case Failure(e) => DatabaseConnection.logger.debug(s"Error updating PresentationPage: $e")
@@ -223,7 +212,6 @@
         //Set current
         if (presentation.current) {
           setCurrentPres(presentation.id)
->>>>>>> 10d9a949
         }
 
       }
