package org.bigbluebutton.core.running

import org.bigbluebutton.SystemConfiguration
import org.bigbluebutton.common2.msgs._
import org.bigbluebutton.core.api.{ BreakoutRoomEndedInternalMsg, DestroyMeetingInternalMsg, EndBreakoutRoomInternalMsg }
import org.bigbluebutton.core.apps.users.UsersApp
import org.bigbluebutton.core.bus.{ BigBlueButtonEvent, InternalEventBus }
import org.bigbluebutton.core.domain.MeetingState2x
import org.bigbluebutton.core.models._
import org.bigbluebutton.core2.MeetingStatus2x
import org.bigbluebutton.core2.message.senders.{ MsgBuilder, UserJoinedMeetingEvtMsgBuilder }
import org.bigbluebutton.core.util.TimeUtil

trait HandlerHelpers extends SystemConfiguration {

  def sendAllWebcamStreams(outGW: OutMsgRouter, requesterId: String, webcams: Webcams, meetingId: String): Unit = {
    val streams = org.bigbluebutton.core.models.Webcams.findAll(webcams)
    val webcamStreams = streams.map { u =>
      val msVO = MediaStreamVO(id = u.stream.id, url = u.stream.url, userId = u.stream.userId,
        attributes = u.stream.attributes, viewers = u.stream.viewers)

      WebcamStreamVO(streamId = msVO.id, stream = msVO)
    }

    val event = MsgBuilder.buildGetWebcamStreamsMeetingRespMsg(meetingId, requesterId, webcamStreams)
    outGW.send(event)
  }

  def userJoinMeeting(outGW: OutMsgRouter, authToken: String, clientType: String,
                      liveMeeting: LiveMeeting, state: MeetingState2x): MeetingState2x = {

    val nu = for {
      regUser <- RegisteredUsers.findWithToken(authToken, liveMeeting.registeredUsers)
    } yield {
      UserState(
        intId = regUser.id,
        extId = regUser.externId,
        name = regUser.name,
        role = regUser.role,
        guest = regUser.guest,
        authed = regUser.authed,
        guestStatus = regUser.guestStatus,
        emoji = "none",
        presenter = false,
        locked = MeetingStatus2x.getPermissions(liveMeeting.status).lockOnJoin,
        avatar = regUser.avatarURL,
<<<<<<< HEAD
        clientType = clientType)
=======
        clientType = clientType,
        userLeftFlag = UserLeftFlag(false, 0)
      )
>>>>>>> 952f777c
    }

    nu match {
      case Some(newUser) =>
<<<<<<< HEAD
        Users2x.add(liveMeeting.users2x, newUser)

        val event = UserJoinedMeetingEvtMsgBuilder.build(liveMeeting.props.meetingProp.intId, newUser)
        outGW.send(event)
        val newState = startRecordingIfAutoStart2x(outGW, liveMeeting, state)
        if (!Users2x.hasPresenter(liveMeeting.users2x)) {
          UsersApp.automaticallyAssignPresenter(outGW, liveMeeting)
        }

        if (newUser.authed) {
          if (!MeetingStatus2x.hasAuthedUserJoined(liveMeeting.status)) {
            MeetingStatus2x.authUserHadJoined(liveMeeting.status)
          }

          if (MeetingStatus2x.getLastAuthedUserLeftOn(liveMeeting.status) > 0) {
            MeetingStatus2x.resetLastAuthedUserLeftOn(liveMeeting.status)
          }
        }

        newState.update(newState.expiryTracker.setUserHasJoined())
=======
        Users2x.findWithIntId(liveMeeting.users2x, newUser.intId) match {
          case Some(reconnectingUser) =>
            if (reconnectingUser.userLeftFlag.left) {
              // User has reconnected. Just reset it's flag. ralam Oct 23, 2018
              Users2x.resetUserLeftFlag(liveMeeting.users2x, newUser.intId)
            }
            state
          case None =>
            Users2x.add(liveMeeting.users2x, newUser)

            val event = UserJoinedMeetingEvtMsgBuilder.build(liveMeeting.props.meetingProp.intId, newUser)
            outGW.send(event)
            val newState = startRecordingIfAutoStart2x(outGW, liveMeeting, state)
            if (!Users2x.hasPresenter(liveMeeting.users2x)) {
              automaticallyAssignPresenter(outGW, liveMeeting)
            }
            newState.update(newState.expiryTracker.setUserHasJoined())
        }

>>>>>>> 952f777c
      case None =>
        state
    }
  }

  def startRecordingIfAutoStart2x(outGW: OutMsgRouter, liveMeeting: LiveMeeting, state: MeetingState2x): MeetingState2x = {
    var newState = state
    if (liveMeeting.props.recordProp.record && !MeetingStatus2x.isRecording(liveMeeting.status) &&
      liveMeeting.props.recordProp.autoStartRecording && Users2x.numUsers(liveMeeting.users2x) == 1) {

      MeetingStatus2x.recordingStarted(liveMeeting.status)

      val tracker = state.recordingTracker.startTimer(TimeUtil.timeNowInMs())

      def buildRecordingStatusChangedEvtMsg(meetingId: String, userId: String, recording: Boolean): BbbCommonEnvCoreMsg = {
        val routing = Routing.addMsgToClientRouting(MessageTypes.BROADCAST_TO_MEETING, meetingId, userId)
        val envelope = BbbCoreEnvelope(RecordingStatusChangedEvtMsg.NAME, routing)
        val body = RecordingStatusChangedEvtMsgBody(recording, userId)
        val header = BbbClientMsgHeader(RecordingStatusChangedEvtMsg.NAME, meetingId, userId)
        val event = RecordingStatusChangedEvtMsg(header, body)

        BbbCommonEnvCoreMsg(envelope, event)
      }

      val event = buildRecordingStatusChangedEvtMsg(
        liveMeeting.props.meetingProp.intId,
        "system", MeetingStatus2x.isRecording(liveMeeting.status))
      outGW.send(event)
      newState = state.update(tracker)
    }
    newState
  }

  def stopRecordingIfAutoStart2x(outGW: OutMsgRouter, liveMeeting: LiveMeeting, state: MeetingState2x): MeetingState2x = {
    var newState = state
    if (liveMeeting.props.recordProp.record && MeetingStatus2x.isRecording(liveMeeting.status) &&
      liveMeeting.props.recordProp.autoStartRecording && Users2x.numUsers(liveMeeting.users2x) == 0) {

      MeetingStatus2x.recordingStopped(liveMeeting.status)

      val tracker = state.recordingTracker.pauseTimer(TimeUtil.timeNowInMs())

      def buildRecordingStatusChangedEvtMsg(meetingId: String, userId: String, recording: Boolean): BbbCommonEnvCoreMsg = {
        val routing = Routing.addMsgToClientRouting(MessageTypes.BROADCAST_TO_MEETING, meetingId, userId)
        val envelope = BbbCoreEnvelope(RecordingStatusChangedEvtMsg.NAME, routing)
        val body = RecordingStatusChangedEvtMsgBody(recording, userId)
        val header = BbbClientMsgHeader(RecordingStatusChangedEvtMsg.NAME, meetingId, userId)
        val event = RecordingStatusChangedEvtMsg(header, body)

        BbbCommonEnvCoreMsg(envelope, event)
      }

      val event = buildRecordingStatusChangedEvtMsg(
        liveMeeting.props.meetingProp.intId,
        "system", MeetingStatus2x.isRecording(liveMeeting.status))
      outGW.send(event)
      newState = state.update(tracker)
    }
    newState
  }

  def endMeeting(outGW: OutMsgRouter, liveMeeting: LiveMeeting, reason: String): Unit = {
    def buildMeetingEndingEvtMsg(meetingId: String): BbbCommonEnvCoreMsg = {
      val routing = Routing.addMsgToClientRouting(MessageTypes.BROADCAST_TO_MEETING, meetingId, "not-used")
      val envelope = BbbCoreEnvelope(MeetingEndingEvtMsg.NAME, routing)
      val body = MeetingEndingEvtMsgBody(meetingId, reason)
      val header = BbbClientMsgHeader(MeetingEndingEvtMsg.NAME, meetingId, "not-used")
      val event = MeetingEndingEvtMsg(header, body)

      BbbCommonEnvCoreMsg(envelope, event)
    }

    val endingEvent = buildMeetingEndingEvtMsg(liveMeeting.props.meetingProp.intId)

    // Broadcast users the meeting will end
    outGW.send(endingEvent)

    MeetingStatus2x.meetingHasEnded(liveMeeting.status)

    def buildMeetingEndedEvtMsg(meetingId: String): BbbCommonEnvCoreMsg = {
      val routing = collection.immutable.HashMap("sender" -> "bbb-apps-akka")
      val envelope = BbbCoreEnvelope(MeetingEndedEvtMsg.NAME, routing)
      val body = MeetingEndedEvtMsgBody(meetingId)
      val header = BbbCoreBaseHeader(MeetingEndedEvtMsg.NAME)
      val event = MeetingEndedEvtMsg(header, body)

      BbbCommonEnvCoreMsg(envelope, event)
    }

    val endedEvnt = buildMeetingEndedEvtMsg(liveMeeting.props.meetingProp.intId)
    outGW.send(endedEvnt)
  }

  def destroyMeeting(eventBus: InternalEventBus, meetingId: String): Unit = {
    eventBus.publish(BigBlueButtonEvent(meetingManagerChannel, new DestroyMeetingInternalMsg(meetingId)))
  }

  def notifyParentThatBreakoutEnded(eventBus: InternalEventBus, liveMeeting: LiveMeeting): Unit = {
    if (liveMeeting.props.meetingProp.isBreakout) {
      eventBus.publish(BigBlueButtonEvent(
        liveMeeting.props.breakoutProps.parentId,
        new BreakoutRoomEndedInternalMsg(liveMeeting.props.meetingProp.intId)))
    }
  }

  def ejectAllUsersFromVoiceConf(outGW: OutMsgRouter, liveMeeting: LiveMeeting): Unit = {
    val event = MsgBuilder.buildEjectAllFromVoiceConfMsg(liveMeeting.props.meetingProp.intId, liveMeeting.props.voiceProp.voiceConf)
    outGW.send(event)
  }

  def endAllBreakoutRooms(eventBus: InternalEventBus, liveMeeting: LiveMeeting, state: MeetingState2x): MeetingState2x = {
    for {
      model <- state.breakout
    } yield {
      model.rooms.values.foreach { room =>
        eventBus.publish(BigBlueButtonEvent(room.id, EndBreakoutRoomInternalMsg(liveMeeting.props.breakoutProps.parentId, room.id)))
      }
    }

    state.update(None)
  }

  def sendEndMeetingDueToExpiry(reason: String, eventBus: InternalEventBus, outGW: OutMsgRouter, liveMeeting: LiveMeeting): Unit = {
    endMeeting(outGW, liveMeeting, reason)
    notifyParentThatBreakoutEnded(eventBus, liveMeeting)
    ejectAllUsersFromVoiceConf(outGW, liveMeeting)
    destroyMeeting(eventBus, liveMeeting.props.meetingProp.intId)
  }

  def sendEndMeetingDueToExpiry2(reason: String, eventBus: InternalEventBus, outGW: OutMsgRouter, liveMeeting: LiveMeeting): Unit = {
    val meetingId = liveMeeting.props.meetingProp.intId

    val endMeetingEvt = buildMeetingEndingEvtMsg(reason, meetingId)
    outGW.send(endMeetingEvt)

    val endedEvt = buildMeetingEndedEvtMsg(meetingId)
    outGW.send(endedEvt)

    if (liveMeeting.props.meetingProp.isBreakout) {
      eventBus.publish(BigBlueButtonEvent(
        liveMeeting.props.breakoutProps.parentId,
        new BreakoutRoomEndedInternalMsg(meetingId)))
    }

    val event = MsgBuilder.buildEjectAllFromVoiceConfMsg(meetingId, liveMeeting.props.voiceProp.voiceConf)
    outGW.send(event)

    eventBus.publish(BigBlueButtonEvent(meetingManagerChannel, new DestroyMeetingInternalMsg(meetingId)))

    MeetingStatus2x.meetingHasEnded(liveMeeting.status)
  }

  def buildMeetingEndingEvtMsg(reason: String, meetingId: String): BbbCommonEnvCoreMsg = {
    val routing = Routing.addMsgToClientRouting(MessageTypes.BROADCAST_TO_MEETING, meetingId, "not-used")
    val envelope = BbbCoreEnvelope(MeetingEndingEvtMsg.NAME, routing)
    val body = MeetingEndingEvtMsgBody(meetingId, reason)
    val header = BbbClientMsgHeader(MeetingEndingEvtMsg.NAME, meetingId, "not-used")
    val event = MeetingEndingEvtMsg(header, body)

    BbbCommonEnvCoreMsg(envelope, event)
  }

  def buildMeetingEndedEvtMsg(meetingId: String): BbbCommonEnvCoreMsg = {
    val routing = collection.immutable.HashMap("sender" -> "bbb-apps-akka")
    val envelope = BbbCoreEnvelope(MeetingEndedEvtMsg.NAME, routing)
    val body = MeetingEndedEvtMsgBody(meetingId)
    val header = BbbCoreBaseHeader(MeetingEndedEvtMsg.NAME)
    val event = MeetingEndedEvtMsg(header, body)

    BbbCommonEnvCoreMsg(envelope, event)
  }

  def buildRemoveUserFromPresenterGroup(meetingId: String, userId: String, requesterId: String): BbbCommonEnvCoreMsg = {
    val routing = Routing.addMsgToClientRouting(MessageTypes.BROADCAST_TO_MEETING, meetingId, userId)
    val envelope = BbbCoreEnvelope(UserRemovedFromPresenterGroupEvtMsg.NAME, routing)
    val header = BbbClientMsgHeader(UserRemovedFromPresenterGroupEvtMsg.NAME, meetingId, userId)
    val body = UserRemovedFromPresenterGroupEvtMsgBody(userId, requesterId)
    val event = UserRemovedFromPresenterGroupEvtMsg(header, body)
    BbbCommonEnvCoreMsg(envelope, event)
  }
}<|MERGE_RESOLUTION|>--- conflicted
+++ resolved
@@ -44,39 +44,12 @@
         presenter = false,
         locked = MeetingStatus2x.getPermissions(liveMeeting.status).lockOnJoin,
         avatar = regUser.avatarURL,
-<<<<<<< HEAD
-        clientType = clientType)
-=======
         clientType = clientType,
-        userLeftFlag = UserLeftFlag(false, 0)
-      )
->>>>>>> 952f777c
+        userLeftFlag = UserLeftFlag(false, 0))
     }
 
     nu match {
       case Some(newUser) =>
-<<<<<<< HEAD
-        Users2x.add(liveMeeting.users2x, newUser)
-
-        val event = UserJoinedMeetingEvtMsgBuilder.build(liveMeeting.props.meetingProp.intId, newUser)
-        outGW.send(event)
-        val newState = startRecordingIfAutoStart2x(outGW, liveMeeting, state)
-        if (!Users2x.hasPresenter(liveMeeting.users2x)) {
-          UsersApp.automaticallyAssignPresenter(outGW, liveMeeting)
-        }
-
-        if (newUser.authed) {
-          if (!MeetingStatus2x.hasAuthedUserJoined(liveMeeting.status)) {
-            MeetingStatus2x.authUserHadJoined(liveMeeting.status)
-          }
-
-          if (MeetingStatus2x.getLastAuthedUserLeftOn(liveMeeting.status) > 0) {
-            MeetingStatus2x.resetLastAuthedUserLeftOn(liveMeeting.status)
-          }
-        }
-
-        newState.update(newState.expiryTracker.setUserHasJoined())
-=======
         Users2x.findWithIntId(liveMeeting.users2x, newUser.intId) match {
           case Some(reconnectingUser) =>
             if (reconnectingUser.userLeftFlag.left) {
@@ -91,12 +64,11 @@
             outGW.send(event)
             val newState = startRecordingIfAutoStart2x(outGW, liveMeeting, state)
             if (!Users2x.hasPresenter(liveMeeting.users2x)) {
-              automaticallyAssignPresenter(outGW, liveMeeting)
+              UsersApp.automaticallyAssignPresenter(outGW, liveMeeting)
             }
             newState.update(newState.expiryTracker.setUserHasJoined())
         }
 
->>>>>>> 952f777c
       case None =>
         state
     }
