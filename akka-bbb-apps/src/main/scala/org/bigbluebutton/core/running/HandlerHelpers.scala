--- conflicted
+++ resolved
@@ -56,12 +56,8 @@
         if (!Users2x.hasPresenter(liveMeeting.users2x)) {
           UsersApp.automaticallyAssignPresenter(outGW, liveMeeting)
         }
-<<<<<<< HEAD
+
         newState.update(newState.expiryTracker.setUserHasJoined())
-=======
-
-        state.update(state.expiryTracker.setUserHasJoined())
->>>>>>> b312b358
       case None =>
         state
     }
