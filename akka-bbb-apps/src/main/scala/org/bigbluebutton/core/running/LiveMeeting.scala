--- conflicted
+++ resolved
@@ -10,31 +10,11 @@
 import org.bigbluebutton.core2.MeetingStatus2x
 
 class LiveMeeting(val props: DefaultProps,
-<<<<<<< HEAD
-  val status: MeetingStatus2x,
-  val deskshareModel: DeskshareModel,
-  val chatModel: ChatModel,
-  val layoutModel: LayoutModel,
-  val layouts: Layouts,
-  val registeredUsers: RegisteredUsers,
-  val polls: Polls, // 2x
-  val pollModel: PollModel, // 1.1x
-  val wbModel: WhiteboardModel,
-  val presModel: PresentationModel,
-  val breakoutRooms: BreakoutRooms,
-  val captionModel: CaptionModel,
-  val notesModel: SharedNotesModel,
-  val webcams: Webcams,
-  val voiceUsers: VoiceUsers,
-  val users2x: Users2x,
-  val guestsWaiting: GuestsWaiting)
-    extends ChatModelTrait {
-=======
     val status: MeetingStatus2x,
+    val deskshareModel: DeskshareModel,
     val chatModel: ChatModel,
     val layoutModel: LayoutModel,
     val layouts: Layouts,
-    val users: Users1x,
     val registeredUsers: RegisteredUsers,
     val polls: Polls, // 2x
     val pollModel: PollModel, // 1.1x
@@ -47,7 +27,6 @@
     val voiceUsers: VoiceUsers,
     val users2x: Users2x,
     val guestsWaiting: GuestsWaiting) {
->>>>>>> e30ba203
 
   def hasMeetingEnded(): Boolean = {
     MeetingStatus2x.hasMeetingEnded(status)
