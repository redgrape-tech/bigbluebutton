package org.bigbluebutton.core.running

import java.util.concurrent.TimeUnit

import org.bigbluebutton.common2.domain.DefaultProps
import org.bigbluebutton.core.api._
import org.bigbluebutton.core.apps._
import org.bigbluebutton.core.domain.Meeting3x
import org.bigbluebutton.core.models._
import org.bigbluebutton.core2.MeetingStatus2x

class LiveMeeting(
    val props:            DefaultProps,
    val status:           MeetingStatus2x,
    val screenshareModel: ScreenshareModel,
<<<<<<< HEAD
    val chatModel:        ChatModel,
    val layoutModel:      LayoutModel,
    val layouts:          Layouts,
    val registeredUsers:  RegisteredUsers,
    val polls:            Polls, // 2x
    val pollModel:        PollModel, // 1.1x
    val wbModel:          WhiteboardModel,
    val presModel:        PresentationModel,
    val breakoutRooms:    BreakoutRooms,
    val captionModel:     CaptionModel,
    val notesModel:       SharedNotesModel,
    val webcams:          Webcams,
    val voiceUsers:       VoiceUsers,
    val users2x:          Users2x,
    val guestsWaiting:    GuestsWaiting
) {
=======
    val chatModel: ChatModel,
    val layoutModel: LayoutModel,
    val layouts: Layouts,
    val registeredUsers: RegisteredUsers,
    val polls: Polls, // 2x
    val wbModel: WhiteboardModel,
    val presModel: PresentationModel,
    val breakoutRooms: BreakoutRooms,
    val captionModel: CaptionModel,
    val notesModel: SharedNotesModel,
    val webcams: Webcams,
    val voiceUsers: VoiceUsers,
    val users2x: Users2x,
    val guestsWaiting: GuestsWaiting) {
>>>>>>> a23d8e29

  def hasMeetingEnded(): Boolean = {
    MeetingStatus2x.hasMeetingEnded(status)
  }

  def startCheckingIfWeNeedToEndVoiceConf() {
    if (Users2x.numUsers(users2x) == 0 && !props.meetingProp.isBreakout) {
      MeetingStatus2x.lastWebUserLeft(status)
    }
  }

  def sendTimeRemainingNotice() {
    val now = timeNowInSeconds

    if (props.durationProps.duration > 0 && (((MeetingStatus2x.startedOn(status) + props.durationProps.duration) - now) < 15)) {
      //  log.warning("MEETING WILL END IN 15 MINUTES!!!!")
    }
  }

  def timeNowInMinutes(): Long = {
    TimeUnit.NANOSECONDS.toMinutes(System.nanoTime())
  }

  def timeNowInSeconds(): Long = {
    TimeUnit.NANOSECONDS.toSeconds(System.nanoTime())
  }

  def lockLayout(lock: Boolean) {
    MeetingStatus2x.lockLayout(status, lock)
  }

  def newPermissions(np: Permissions) {
    MeetingStatus2x.setPermissions(status, np)
  }

  def permissionsEqual(other: Permissions): Boolean = {
    MeetingStatus2x.permissionsEqual(status, other)
  }

}<|MERGE_RESOLUTION|>--- conflicted
+++ resolved
@@ -13,13 +13,11 @@
     val props:            DefaultProps,
     val status:           MeetingStatus2x,
     val screenshareModel: ScreenshareModel,
-<<<<<<< HEAD
     val chatModel:        ChatModel,
     val layoutModel:      LayoutModel,
     val layouts:          Layouts,
     val registeredUsers:  RegisteredUsers,
     val polls:            Polls, // 2x
-    val pollModel:        PollModel, // 1.1x
     val wbModel:          WhiteboardModel,
     val presModel:        PresentationModel,
     val breakoutRooms:    BreakoutRooms,
@@ -30,22 +28,6 @@
     val users2x:          Users2x,
     val guestsWaiting:    GuestsWaiting
 ) {
-=======
-    val chatModel: ChatModel,
-    val layoutModel: LayoutModel,
-    val layouts: Layouts,
-    val registeredUsers: RegisteredUsers,
-    val polls: Polls, // 2x
-    val wbModel: WhiteboardModel,
-    val presModel: PresentationModel,
-    val breakoutRooms: BreakoutRooms,
-    val captionModel: CaptionModel,
-    val notesModel: SharedNotesModel,
-    val webcams: Webcams,
-    val voiceUsers: VoiceUsers,
-    val users2x: Users2x,
-    val guestsWaiting: GuestsWaiting) {
->>>>>>> a23d8e29
 
   def hasMeetingEnded(): Boolean = {
     MeetingStatus2x.hasMeetingEnded(status)
