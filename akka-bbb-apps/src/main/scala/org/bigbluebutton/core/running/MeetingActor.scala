package org.bigbluebutton.core.running

import java.io.{ PrintWriter, StringWriter }
import akka.actor._
import akka.actor.SupervisorStrategy.Resume
import org.bigbluebutton.SystemConfiguration
import org.bigbluebutton.core.apps.groupchats.GroupChatHdlrs
import org.bigbluebutton.core.apps.presentationpod._
import org.bigbluebutton.core.apps.users._
import org.bigbluebutton.core.apps.whiteboard.ClientToServerLatencyTracerMsgHdlr
import org.bigbluebutton.core.domain._
import org.bigbluebutton.core.util.TimeUtil
import org.bigbluebutton.common2.domain.{ DefaultProps, LockSettingsProps }
import org.bigbluebutton.core.api._
import org.bigbluebutton.core.apps._
import org.bigbluebutton.core.apps.caption.CaptionApp2x
import org.bigbluebutton.core.apps.chat.ChatApp2x
import org.bigbluebutton.core.apps.externalvideo.ExternalVideoApp2x
import org.bigbluebutton.core.apps.pads.PadsApp2x
import org.bigbluebutton.core.apps.screenshare.ScreenshareApp2x
import org.bigbluebutton.core.apps.audiocaptions.AudioCaptionsApp2x
import org.bigbluebutton.core.apps.presentation.PresentationApp2x
import org.bigbluebutton.core.apps.users.UsersApp2x
import org.bigbluebutton.core.apps.webcam.WebcamApp2x
import org.bigbluebutton.core.apps.whiteboard.WhiteboardApp2x
import org.bigbluebutton.core.bus._
import org.bigbluebutton.core.models.{ Users2x, VoiceUsers, _ }
import org.bigbluebutton.core2.{ MeetingStatus2x, Permissions }
import org.bigbluebutton.core2.message.handlers._
import org.bigbluebutton.core2.message.handlers.meeting._
import org.bigbluebutton.common2.msgs._
import org.bigbluebutton.core.apps.breakout._
import org.bigbluebutton.core.apps.polls._
import org.bigbluebutton.core.apps.voice._
import akka.actor.Props
import akka.actor.OneForOneStrategy
import akka.actor.SupervisorStrategy.Resume
import org.bigbluebutton.common2.msgs

import scala.concurrent.duration._
import org.bigbluebutton.core.apps.layout.LayoutApp2x
import org.bigbluebutton.core.apps.meeting.{ SyncGetMeetingInfoRespMsgHdlr, ValidateConnAuthTokenSysMsgHdlr }
import org.bigbluebutton.core.apps.users.ChangeLockSettingsInMeetingCmdMsgHdlr
import org.bigbluebutton.core.models.VoiceUsers.{ findAllFreeswitchCallers, findAllListenOnlyVoiceUsers }
import org.bigbluebutton.core.models.Webcams.{ findAll }
import org.bigbluebutton.core2.MeetingStatus2x.{ hasAuthedUserJoined, isVoiceRecording }
import org.bigbluebutton.core2.message.senders.{ MsgBuilder, Sender }

import java.util.concurrent.TimeUnit
import scala.concurrent.ExecutionContext.Implicits.global

object MeetingActor {
  def props(
      props:       DefaultProps,
      eventBus:    InternalEventBus,
      outGW:       OutMsgRouter,
      liveMeeting: LiveMeeting
  ): Props =
    Props(classOf[MeetingActor], props, eventBus, outGW, liveMeeting)
}

class MeetingActor(
    val props:       DefaultProps,
    val eventBus:    InternalEventBus,
    val outGW:       OutMsgRouter,
    val liveMeeting: LiveMeeting
)
  extends BaseMeetingActor
  with SystemConfiguration
  with GuestsApp
  with LayoutApp2x
  with VoiceApp2x
  with BreakoutApp2x
  with UsersApp2x

  with UserJoinMeetingReqMsgHdlr
  with UserJoinMeetingAfterReconnectReqMsgHdlr
  with UserConnectedToGlobalAudioMsgHdlr
  with UserDisconnectedFromGlobalAudioMsgHdlr
  with MuteAllExceptPresentersCmdMsgHdlr
  with MuteMeetingCmdMsgHdlr
  with IsMeetingMutedReqMsgHdlr
  with GetGlobalAudioPermissionReqMsgHdlr
  with GetMicrophonePermissionReqMsgHdlr
  with GetScreenBroadcastPermissionReqMsgHdlr
  with GetScreenSubscribePermissionReqMsgHdlr

  with EjectUserFromVoiceCmdMsgHdlr
  with EndMeetingSysCmdMsgHdlr
  with DestroyMeetingSysCmdMsgHdlr
  with SendTimeRemainingUpdateHdlr
  with SendBreakoutTimeRemainingMsgHdlr
  with SendBreakoutTimeRemainingInternalMsgHdlr
  with ChangeLockSettingsInMeetingCmdMsgHdlr
  with SyncGetMeetingInfoRespMsgHdlr
  with ClientToServerLatencyTracerMsgHdlr
  with ValidateConnAuthTokenSysMsgHdlr
  with UserActivitySignCmdMsgHdlr {

  object CheckVoiceRecordingInternalMsg
  object SyncVoiceUserStatusInternalMsg
  object MeetingInfoAnalyticsMsg
  object MeetingInfoAnalyticsLogMsg

  override val supervisorStrategy = OneForOneStrategy(maxNrOfRetries = 10, withinTimeRange = 1 minute) {
    case e: Exception => {
      val sw: StringWriter = new StringWriter()
      sw.write("An exception has been thrown on MeetingActor, exception message [" + e.getMessage() + "] (full stacktrace below)\n")
      e.printStackTrace(new PrintWriter(sw))
      log.error(sw.toString())
      Resume
    }
  }

  /**
   * Put the internal message injector into another actor so this
   * actor is easy to test.
   */
  var actorMonitor = context.actorOf(
    MeetingActorAudit.props(props, eventBus, outGW),
    "actorMonitor-" + props.meetingProp.intId
  )

  val msgBus = MessageBus(eventBus, outGW)

  val presentationApp2x = new PresentationApp2x
  val screenshareApp2x = new ScreenshareApp2x
  val audioCaptionsApp2x = new AudioCaptionsApp2x
  val captionApp2x = new CaptionApp2x
  val chatApp2x = new ChatApp2x
  val externalVideoApp2x = new ExternalVideoApp2x
  val padsApp2x = new PadsApp2x
  val usersApp = new UsersApp(liveMeeting, outGW, eventBus)
  val groupChatApp = new GroupChatHdlrs
  val presentationPodsApp = new PresentationPodHdlrs
  val pollApp = new PollApp2x
  val webcamApp2x = new WebcamApp2x
  val wbApp = new WhiteboardApp2x

  object ExpiryTrackerHelper extends MeetingExpiryTrackerHelper

  val expiryTracker = new MeetingExpiryTracker(
    startedOnInMs = TimeUtil.timeNowInMs(),
    userHasJoined = false,
    moderatorHasJoined = false,
    isBreakout = props.meetingProp.isBreakout,
    lastUserLeftOnInMs = None,
    lastModeratorLeftOnInMs = 0,
    durationInMs = TimeUtil.minutesToMillis(props.durationProps.duration),
    meetingExpireIfNoUserJoinedInMs = TimeUtil.minutesToMillis(props.durationProps.meetingExpireIfNoUserJoinedInMinutes),
    meetingExpireWhenLastUserLeftInMs = TimeUtil.minutesToMillis(props.durationProps.meetingExpireWhenLastUserLeftInMinutes),
    userInactivityInspectTimerInMs = TimeUtil.minutesToMillis(props.durationProps.userInactivityInspectTimerInMinutes),
    userInactivityThresholdInMs = TimeUtil.minutesToMillis(props.durationProps.userInactivityThresholdInMinutes),
    userActivitySignResponseDelayInMs = TimeUtil.minutesToMillis(props.durationProps.userActivitySignResponseDelayInMinutes),
    endWhenNoModerator = props.durationProps.endWhenNoModerator,
    endWhenNoModeratorDelayInMs = TimeUtil.minutesToMillis(props.durationProps.endWhenNoModeratorDelayInMinutes)
  )

  val recordingTracker = new MeetingRecordingTracker(startedOnInMs = 0L, previousDurationInMs = 0L, currentDurationInMs = 0L)

  var state = new MeetingState2x(
    new GroupChats(Map.empty),
    new PresentationPodManager(Map.empty),
    None,
    None,
    expiryTracker,
    recordingTracker
  )

  var lastRttTestSentOn = System.currentTimeMillis()

  // Send new 2x message
  val msgEvent = MsgBuilder.buildMeetingCreatedEvtMsg(liveMeeting.props.meetingProp.intId, liveMeeting.props)
  outGW.send(msgEvent)

  // Create a default public group chat
  state = groupChatApp.handleCreateDefaultPublicGroupChat(state, liveMeeting, msgBus)

  //state = GroupChatApp.genTestChatMsgHistory(GroupChatApp.MAIN_PUBLIC_CHAT, state, BbbSystemConst.SYSTEM_USER, liveMeeting)
  // Create a default public group chat **DEPRECATED, NOT GOING TO WORK ANYMORE**
  //state = GroupChatApp.createDefaultPublicGroupChat("TEST_GROUP_CHAT", state)
  //state = GroupChatApp.genTestChatMsgHistory("TEST_GROUP_CHAT", state, BbbSystemConst.SYSTEM_USER, liveMeeting)

  log.debug("NUM GROUP CHATS = " + state.groupChats.findAllPublicChats().length)

  // Create a default Presentation Pod
  state = presentationPodsApp.handleCreateDefaultPresentationPod(state, liveMeeting, msgBus)

  log.debug("NUM Presentation Pods = " + state.presentationPodManager.getNumberOfPods())

  // Initialize if the meeting is muted on start
  if (props.voiceProp.muteOnStart) {
    MeetingStatus2x.muteMeeting(liveMeeting.status)
  } else {
    MeetingStatus2x.unmuteMeeting(liveMeeting.status)
  }

  // Set webcamsOnlyForModerator property in case we didn't after meeting creation
  MeetingStatus2x.setWebcamsOnlyForModerator(liveMeeting.status, liveMeeting.props.usersProp.webcamsOnlyForModerator)

  initLockSettings(liveMeeting, liveMeeting.props.lockSettingsProps)

  /** *****************************************************************/
  // Helper to create fake users for testing (ralam jan 5, 2018)
  //object FakeTestData extends FakeTestData
  //FakeTestData.createFakeUsers(liveMeeting)
  /** *****************************************************************/

  context.system.scheduler.schedule(
    5 seconds,
    syncVoiceUsersStatusInterval seconds,
    self,
    SyncVoiceUserStatusInternalMsg
  )

  context.system.scheduler.schedule(
    5 seconds,
    checkVoiceRecordingInterval seconds,
    self,
    CheckVoiceRecordingInternalMsg
  )

  context.system.scheduler.scheduleOnce(
    10 seconds,
    self,
    MeetingInfoAnalyticsLogMsg
  )

  context.system.scheduler.schedule(
    10 seconds,
    30 seconds,
    self,
    MeetingInfoAnalyticsMsg
  )

  def receive = {
    case SyncVoiceUserStatusInternalMsg =>
      checkVoiceConfUsersStatus()
    case CheckVoiceRecordingInternalMsg =>
      checkVoiceConfIsRunningAndRecording()
    case MeetingInfoAnalyticsLogMsg =>
      handleMeetingInfoAnalyticsLogging()
    case MeetingInfoAnalyticsMsg =>
      handleMeetingInfoAnalyticsService()
    //=============================

    // 2x messages
    case msg: BbbCommonEnvCoreMsg             => handleBbbCommonEnvCoreMsg(msg)

    // Handling RegisterUserReqMsg as it is forwarded from BBBActor and
    // its type is not BbbCommonEnvCoreMsg
    case m: RegisterUserReqMsg                => usersApp.handleRegisterUserReqMsg(m)
    case m: GetAllMeetingsReqMsg              => handleGetAllMeetingsReqMsg(m)
    case m: GetRunningMeetingStateReqMsg      => handleGetRunningMeetingStateReqMsg(m)
    case m: ValidateConnAuthTokenSysMsg       => handleValidateConnAuthTokenSysMsg(m)

    // Meeting
    case m: DestroyMeetingSysCmdMsg           => handleDestroyMeetingSysCmdMsg(m)

    //======================================

    //=======================================
    // internal messages
    case msg: MonitorNumberOfUsersInternalMsg => handleMonitorNumberOfUsers(msg)

    case msg: ExtendMeetingDuration           => handleExtendMeetingDuration(msg)
    case msg: SendTimeRemainingAuditInternalMsg =>
      if (!liveMeeting.props.meetingProp.isBreakout) {
        // Update users of meeting remaining time.
        state = handleSendTimeRemainingUpdate(msg, state)
      }

      // Update breakout rooms of remaining time
      state = handleSendBreakoutTimeRemainingMsg(msg, state)
    case msg: BreakoutRoomCreatedInternalMsg       => state = handleBreakoutRoomCreatedInternalMsg(msg, state)
    case msg: SendBreakoutUsersAuditInternalMsg    => handleSendBreakoutUsersUpdateInternalMsg(msg)
    case msg: BreakoutRoomUsersUpdateInternalMsg   => state = handleBreakoutRoomUsersUpdateInternalMsg(msg, state)
    case msg: EndBreakoutRoomInternalMsg           => handleEndBreakoutRoomInternalMsg(msg)
    case msg: UpdateBreakoutRoomTimeInternalMsg    => state = handleUpdateBreakoutRoomTimeInternalMsgHdlr(msg, state)
    case msg: EjectUserFromBreakoutInternalMsg     => handleEjectUserFromBreakoutInternalMsgHdlr(msg)
    case msg: BreakoutRoomEndedInternalMsg         => state = handleBreakoutRoomEndedInternalMsg(msg, state)
    case msg: SendMessageToBreakoutRoomInternalMsg => state = handleSendMessageToBreakoutRoomInternalMsg(msg, state, liveMeeting, msgBus)
    case msg: SendBreakoutTimeRemainingInternalMsg =>
      handleSendBreakoutTimeRemainingInternalMsg(msg)
    case msg: CapturePresentationReqInternalMsg => presentationPodsApp.handle(msg, state, liveMeeting, msgBus)
    case msg: CaptureSharedNotesReqInternalMsg  => presentationPodsApp.handle(msg, liveMeeting, msgBus)
    case msg: SendRecordingTimerInternalMsg =>
      state = usersApp.handleSendRecordingTimerInternalMsg(msg, state)

    case _ => // do nothing
  }

  private def initLockSettings(liveMeeting: LiveMeeting, lockSettingsProp: LockSettingsProps): Unit = {
    val settings = Permissions(
      disableCam = lockSettingsProp.disableCam,
      disableMic = lockSettingsProp.disableMic,
      disablePrivChat = lockSettingsProp.disablePrivateChat,
      disablePubChat = lockSettingsProp.disablePublicChat,
      disableNotes = lockSettingsProp.disableNotes,
      hideUserList = lockSettingsProp.hideUserList,
      lockOnJoin = lockSettingsProp.lockOnJoin,
      lockOnJoinConfigurable = lockSettingsProp.lockOnJoinConfigurable,
      hideViewersCursor = lockSettingsProp.hideViewersCursor
    )

    MeetingStatus2x.initializePermissions(liveMeeting.status)

    MeetingStatus2x.setPermissions(liveMeeting.status, settings)

  }

  private def updateVoiceUserLastActivity(userId: String) {
    for {
      vu <- VoiceUsers.findWithVoiceUserId(liveMeeting.voiceUsers, userId)
    } yield {
      updateUserLastActivity(vu.intId)
    }
  }

  private def updateUserLastActivity(userId: String) {
    for {
      user <- Users2x.findWithIntId(liveMeeting.users2x, userId)
    } yield {
      Users2x.updateLastUserActivity(liveMeeting.users2x, user)
    }
  }

  private def updateModeratorsPresence() {
    if (Users2x.numActiveModerators(liveMeeting.users2x) > 0) {
      if (state.expiryTracker.moderatorHasJoined == false ||
        state.expiryTracker.lastModeratorLeftOnInMs != 0) {
        log.info("A moderator has joined. Setting setModeratorHasJoined(). meetingId=" + props.meetingProp.intId)
        val tracker = state.expiryTracker.setModeratorHasJoined()
        state = state.update(tracker)
      }
    } else {
      if (state.expiryTracker.moderatorHasJoined == true &&
        state.expiryTracker.lastModeratorLeftOnInMs == 0) {
        log.info("All moderators have left. Setting setLastModeratorLeftOn(). meetingId=" + props.meetingProp.intId)
        val tracker = state.expiryTracker.setLastModeratorLeftOn(TimeUtil.timeNowInMs())
        state = state.update(tracker)
      }
    }
  }

  private def updateUserLastInactivityInspect(userId: String) {
    for {
      user <- Users2x.findWithIntId(liveMeeting.users2x, userId)
    } yield {
      Users2x.updateLastInactivityInspect(liveMeeting.users2x, user)
    }
  }

  private def handleBbbCommonEnvCoreMsg(msg: BbbCommonEnvCoreMsg): Unit = {
    msg.core match {
      case m: ClientToServerLatencyTracerMsg => handleClientToServerLatencyTracerMsg(m)
      case m: CheckRunningAndRecordingVoiceConfEvtMsg => handleCheckRunningAndRecordingVoiceConfEvtMsg(m)
      case _ => handleMessageThatAffectsInactivity(msg)
    }
  }

  private def handleMessageThatAffectsInactivity(msg: BbbCommonEnvCoreMsg): Unit = {

    msg.core match {
      case m: EndMeetingSysCmdMsg     => handleEndMeeting(m, state)

      // Users
      case m: ValidateAuthTokenReqMsg => state = usersApp.handleValidateAuthTokenReqMsg(m, state)
      case m: UserJoinMeetingReqMsg =>
        state = handleUserJoinMeetingReqMsg(m, state)
        updateModeratorsPresence()
      case m: UserJoinMeetingAfterReconnectReqMsg =>
        state = handleUserJoinMeetingAfterReconnectReqMsg(m, state)
        updateModeratorsPresence()
      case m: UserLeaveReqMsg =>
        state = handleUserLeaveReqMsg(m, state)
        updateModeratorsPresence()

      case m: UserJoinedVoiceConfEvtMsg => handleUserJoinedVoiceConfEvtMsg(m)
      case m: LogoutAndEndMeetingCmdMsg => usersApp.handleLogoutAndEndMeetingCmdMsg(m, state)
      case m: SetRecordingStatusCmdMsg =>
        state = usersApp.handleSetRecordingStatusCmdMsg(m, state)
        updateUserLastActivity(m.body.setBy)
      case m: RecordAndClearPreviousMarkersCmdMsg =>
        state = usersApp.handleRecordAndClearPreviousMarkersCmdMsg(m, state)
        updateUserLastActivity(m.body.setBy)
<<<<<<< HEAD
      case m: GetRecordingStatusReqMsg   => usersApp.handleGetRecordingStatusReqMsg(m)
      case m: ChangeUserEmojiCmdMsg      => handleChangeUserEmojiCmdMsg(m)
      case m: SelectRandomViewerReqMsg   => usersApp.handleSelectRandomViewerReqMsg(m)
      case m: ChangeUserPinStateReqMsg   => usersApp.handleChangeUserPinStateReqMsg(m)
      case m: ChangeUserMobileFlagReqMsg => usersApp.handleChangeUserMobileFlagReqMsg(m)
      case m: SetUserSpeechLocaleReqMsg  => usersApp.handleSetUserSpeechLocaleReqMsg(m)
=======
      case m: GetRecordingStatusReqMsg      => usersApp.handleGetRecordingStatusReqMsg(m)
      case m: ChangeUserEmojiCmdMsg         => handleChangeUserEmojiCmdMsg(m)
      case m: UserReactionTimeExpiredCmdMsg => handleUserReactionTimeExpiredCmdMsg(m)
      case m: ClearAllUsersEmojiCmdMsg      => handleClearAllUsersEmojiCmdMsg(m)
      case m: SelectRandomViewerReqMsg      => usersApp.handleSelectRandomViewerReqMsg(m)
      case m: ChangeUserPinStateReqMsg      => usersApp.handleChangeUserPinStateReqMsg(m)
      case m: ChangeUserMobileFlagReqMsg    => usersApp.handleChangeUserMobileFlagReqMsg(m)
>>>>>>> 4948731f

      // Client requested to eject user
      case m: EjectUserFromMeetingCmdMsg =>
        usersApp.handleEjectUserFromMeetingCmdMsg(m, state)
        updateUserLastActivity(m.body.ejectedBy)

      // Another part of system (e.g. bbb-apps) requested to eject user.
      case m: EjectUserFromMeetingSysMsg => usersApp.handleEjectUserFromMeetingSysMsg(m)
      case m: GetUsersMeetingReqMsg      => usersApp.handleGetUsersMeetingReqMsg(m)
      case m: ChangeUserRoleCmdMsg =>
        usersApp.handleChangeUserRoleCmdMsg(m)
        updateUserLastActivity(m.body.changedBy)
        updateModeratorsPresence()

      // Whiteboard
      case m: SendCursorPositionPubMsg          => wbApp.handle(m, liveMeeting, msgBus)
      case m: ClearWhiteboardPubMsg             => wbApp.handle(m, liveMeeting, msgBus)
      case m: DeleteWhiteboardAnnotationsPubMsg => wbApp.handle(m, liveMeeting, msgBus)
      case m: ModifyWhiteboardAccessPubMsg      => wbApp.handle(m, liveMeeting, msgBus)
      case m: SendWhiteboardAnnotationsPubMsg   => wbApp.handle(m, liveMeeting, msgBus)
      case m: GetWhiteboardAnnotationsReqMsg    => wbApp.handle(m, liveMeeting, msgBus)

      // Poll
      case m: StartPollReqMsg =>
        pollApp.handle(m, state, liveMeeting, msgBus) // passing state but not modifying it
        updateUserLastActivity(m.body.requesterId)
      case m: StartCustomPollReqMsg =>
        pollApp.handle(m, state, liveMeeting, msgBus) // passing state but not modifying it
        updateUserLastActivity(m.body.requesterId)
      case m: StopPollReqMsg =>
        pollApp.handle(m, state, liveMeeting, msgBus) // passing state but not modifying it
        updateUserLastActivity(m.body.requesterId)
      case m: ShowPollResultReqMsg =>
        pollApp.handle(m, state, liveMeeting, msgBus) // passing state but not modifying it
        updateUserLastActivity(m.body.requesterId)
      case m: GetCurrentPollReqMsg => pollApp.handle(m, state, liveMeeting, msgBus) // passing state but not modifying it
      case m: RespondToPollReqMsg =>
        pollApp.handle(m, liveMeeting, msgBus)
        updateUserLastActivity(m.body.requesterId)
      case m: RespondToTypedPollReqMsg =>
        pollApp.handle(m, liveMeeting, msgBus)
        updateUserLastActivity(m.body.requesterId)

      // Breakout
      case m: BreakoutRoomsListMsg                => state = handleBreakoutRoomsListMsg(m, state)
      case m: CreateBreakoutRoomsCmdMsg           => state = handleCreateBreakoutRoomsCmdMsg(m, state)
      case m: EndAllBreakoutRoomsMsg              => state = handleEndAllBreakoutRoomsMsg(m, state)
      case m: RequestBreakoutJoinURLReqMsg        => state = handleRequestBreakoutJoinURLReqMsg(m, state)
      case m: TransferUserToMeetingRequestMsg     => state = handleTransferUserToMeetingRequestMsg(m, state)
      case m: UpdateBreakoutRoomsTimeReqMsg       => state = handleUpdateBreakoutRoomsTimeMsg(m, state)
      case m: SendMessageToAllBreakoutRoomsReqMsg => state = handleSendMessageToAllBreakoutRoomsMsg(m, state)
      case m: ChangeUserBreakoutReqMsg            => state = handleChangeUserBreakoutReqMsg(m, state)

      // Voice
      case m: UserLeftVoiceConfEvtMsg             => handleUserLeftVoiceConfEvtMsg(m)
      case m: UserMutedInVoiceConfEvtMsg          => handleUserMutedInVoiceConfEvtMsg(m)
      case m: UserTalkingInVoiceConfEvtMsg =>
        updateVoiceUserLastActivity(m.body.voiceUserId)
        handleUserTalkingInVoiceConfEvtMsg(m)
      case m: VoiceConfCallStateEvtMsg        => handleVoiceConfCallStateEvtMsg(m)

      case m: RecordingStartedVoiceConfEvtMsg => handleRecordingStartedVoiceConfEvtMsg(m)
      case m: AudioFloorChangedVoiceConfEvtMsg =>
        handleAudioFloorChangedVoiceConfEvtMsg(m)
        audioCaptionsApp2x.handle(m, liveMeeting)
      case m: MuteUserCmdMsg =>
        usersApp.handleMuteUserCmdMsg(m)
        updateUserLastActivity(m.body.mutedBy)
      case m: MuteAllExceptPresentersCmdMsg =>
        handleMuteAllExceptPresentersCmdMsg(m)
        updateUserLastActivity(m.body.mutedBy)
      case m: EjectUserFromVoiceCmdMsg => handleEjectUserFromVoiceCmdMsg(m)
      case m: IsMeetingMutedReqMsg     => handleIsMeetingMutedReqMsg(m)
      case m: MuteMeetingCmdMsg =>
        handleMuteMeetingCmdMsg(m)
        updateUserLastActivity(m.body.mutedBy)
      case m: UserConnectedToGlobalAudioMsg      => handleUserConnectedToGlobalAudioMsg(m)
      case m: UserDisconnectedFromGlobalAudioMsg => handleUserDisconnectedFromGlobalAudioMsg(m)
      case m: VoiceConfRunningEvtMsg             => handleVoiceConfRunningEvtMsg(m)
      case m: UserStatusVoiceConfEvtMsg =>
        handleUserStatusVoiceConfEvtMsg(m)
      case m: GetGlobalAudioPermissionReqMsg =>
        handleGetGlobalAudioPermissionReqMsg(m)
      case m: GetMicrophonePermissionReqMsg =>
        handleGetMicrophonePermissionReqMsg(m)

      // Layout
      case m: GetCurrentLayoutReqMsg  => handleGetCurrentLayoutReqMsg(m)
      case m: BroadcastLayoutMsg      => handleBroadcastLayoutMsg(m)
      case m: BroadcastPushLayoutMsg  => handleBroadcastPushLayoutMsg(m)

      // Pads
      case m: PadCreateGroupReqMsg    => padsApp2x.handle(m, liveMeeting, msgBus)
      case m: PadGroupCreatedEvtMsg   => padsApp2x.handle(m, liveMeeting, msgBus)
      case m: PadCreateReqMsg         => padsApp2x.handle(m, liveMeeting, msgBus)
      case m: PadCreatedEvtMsg        => padsApp2x.handle(m, liveMeeting, msgBus)
      case m: PadCreateSessionReqMsg  => padsApp2x.handle(m, liveMeeting, msgBus)
      case m: PadSessionCreatedEvtMsg => padsApp2x.handle(m, liveMeeting, msgBus)
      case m: PadSessionDeletedSysMsg => padsApp2x.handle(m, liveMeeting, msgBus)
      case m: PadUpdatedSysMsg        => padsApp2x.handle(m, liveMeeting, msgBus)
      case m: PadContentSysMsg        => padsApp2x.handle(m, liveMeeting, msgBus)
      case m: PadPatchSysMsg          => padsApp2x.handle(m, liveMeeting, msgBus)
      case m: PadUpdatePubMsg         => padsApp2x.handle(m, liveMeeting, msgBus)
      case m: PadPinnedReqMsg         => padsApp2x.handle(m, liveMeeting, msgBus)

      // Lock Settings
      case m: ChangeLockSettingsInMeetingCmdMsg =>
        handleSetLockSettings(m)
        updateUserLastActivity(m.body.setBy)
      case m: LockUserInMeetingCmdMsg                        => handleLockUserInMeetingCmdMsg(m)
      case m: LockUsersInMeetingCmdMsg                       => handleLockUsersInMeetingCmdMsg(m)
      case m: GetLockSettingsReqMsg                          => handleGetLockSettingsReqMsg(m)

      // Presentation
      case m: PreuploadedPresentationsSysPubMsg              => presentationApp2x.handle(m, liveMeeting, msgBus)
      case m: AssignPresenterReqMsg                          => state = handlePresenterChange(m, state)
      case m: MakePresentationDownloadReqMsg                 => presentationPodsApp.handle(m, state, liveMeeting, msgBus)
      case m: NewPresFileAvailableMsg                        => presentationPodsApp.handle(m, liveMeeting, msgBus)
      case m: PresAnnStatusMsg                               => presentationPodsApp.handle(m, liveMeeting, msgBus)
      case m: PadCapturePubMsg                               => presentationPodsApp.handle(m, liveMeeting, msgBus)

      // Presentation Pods
      case m: CreateNewPresentationPodPubMsg                 => state = presentationPodsApp.handle(m, state, liveMeeting, msgBus)
      case m: RemovePresentationPodPubMsg                    => state = presentationPodsApp.handle(m, state, liveMeeting, msgBus)
      case m: GetAllPresentationPodsReqMsg                   => state = presentationPodsApp.handle(m, state, liveMeeting, msgBus)
      case m: SetCurrentPresentationPubMsg                   => state = presentationPodsApp.handle(m, state, liveMeeting, msgBus)
      case m: PresentationConversionCompletedSysPubMsg       => state = presentationPodsApp.handle(m, state, liveMeeting, msgBus)
      case m: PdfConversionInvalidErrorSysPubMsg             => state = presentationPodsApp.handle(m, state, liveMeeting, msgBus)
      case m: SetCurrentPagePubMsg                           => state = presentationPodsApp.handle(m, state, liveMeeting, msgBus)
      case m: SetPresenterInPodReqMsg                        => state = presentationPodsApp.handle(m, state, liveMeeting, msgBus)
      case m: RemovePresentationPubMsg                       => state = presentationPodsApp.handle(m, state, liveMeeting, msgBus)
      case m: SetPresentationDownloadablePubMsg              => state = presentationPodsApp.handle(m, state, liveMeeting, msgBus)
      case m: PresentationConversionUpdateSysPubMsg          => state = presentationPodsApp.handle(m, state, liveMeeting, msgBus)
      case m: PresentationUploadedFileTooLargeErrorSysPubMsg => state = presentationPodsApp.handle(m, state, liveMeeting, msgBus)
      case m: PresentationHasInvalidMimeTypeErrorSysPubMsg   => state = presentationPodsApp.handle(m, state, liveMeeting, msgBus)
      case m: PresentationUploadedFileTimeoutErrorSysPubMsg  => state = presentationPodsApp.handle(m, state, liveMeeting, msgBus)
      case m: PresentationPageGeneratedSysPubMsg             => state = presentationPodsApp.handle(m, state, liveMeeting, msgBus)
      case m: PresentationPageCountErrorSysPubMsg            => state = presentationPodsApp.handle(m, state, liveMeeting, msgBus)
      case m: PresentationUploadTokenReqMsg                  => state = presentationPodsApp.handle(m, state, liveMeeting, msgBus)
      case m: ResizeAndMovePagePubMsg                        => state = presentationPodsApp.handle(m, state, liveMeeting, msgBus)
      case m: PresentationPageConvertedSysMsg                => state = presentationPodsApp.handle(m, state, liveMeeting, msgBus)
      case m: PresentationPageConversionStartedSysMsg        => state = presentationPodsApp.handle(m, state, liveMeeting, msgBus)
      case m: PresentationConversionEndedSysMsg              => state = presentationPodsApp.handle(m, state, liveMeeting, msgBus)

      // Caption
      case m: EditCaptionHistoryPubMsg                       => captionApp2x.handle(m, liveMeeting, msgBus)
      case m: UpdateCaptionOwnerPubMsg                       => captionApp2x.handle(m, liveMeeting, msgBus)
      case m: SendCaptionHistoryReqMsg                       => captionApp2x.handle(m, liveMeeting, msgBus)

      // Guests
      case m: GetGuestsWaitingApprovalReqMsg                 => handleGetGuestsWaitingApprovalReqMsg(m)
      case m: SetGuestPolicyCmdMsg                           => handleSetGuestPolicyMsg(m)
      case m: SetGuestLobbyMessageCmdMsg                     => handleSetGuestLobbyMessageMsg(m)
      case m: GuestsWaitingApprovedMsg                       => handleGuestsWaitingApprovedMsg(m)
      case m: GuestWaitingLeftMsg                            => handleGuestWaitingLeftMsg(m)
      case m: GetGuestPolicyReqMsg                           => handleGetGuestPolicyReqMsg(m)
      case m: UpdatePositionInWaitingQueueReqMsg             => handleUpdatePositionInWaitingQueueReqMsg(m)
      case m: SetPrivateGuestLobbyMessageCmdMsg              => handleSetPrivateGuestLobbyMessageCmdMsg(m)

      // Chat
      case m: GetChatHistoryReqMsg                           => chatApp2x.handle(m, liveMeeting, msgBus)
      case m: SendPublicMessagePubMsg =>
        chatApp2x.handle(m, liveMeeting, msgBus)
        updateUserLastActivity(m.body.message.fromUserId)
      case m: SendPrivateMessagePubMsg =>
        chatApp2x.handle(m, liveMeeting, msgBus)
        updateUserLastActivity(m.body.message.fromUserId)
      case m: ClearPublicChatHistoryPubMsg                   => state = chatApp2x.handle(m, state, liveMeeting, msgBus)
      case m: UserTypingPubMsg                               => chatApp2x.handle(m, liveMeeting, msgBus)

      // Screenshare
      case m: ScreenshareRtmpBroadcastStartedVoiceConfEvtMsg => screenshareApp2x.handle(m, liveMeeting, msgBus)
      case m: ScreenshareRtmpBroadcastStoppedVoiceConfEvtMsg => screenshareApp2x.handle(m, liveMeeting, msgBus)
      case m: GetScreenshareStatusReqMsg                     => screenshareApp2x.handle(m, liveMeeting, msgBus)
      case m: GetScreenBroadcastPermissionReqMsg             => handleGetScreenBroadcastPermissionReqMsg(m)
      case m: GetScreenSubscribePermissionReqMsg             => handleGetScreenSubscribePermissionReqMsg(m)

      // AudioCaptions
      case m: UpdateTranscriptPubMsg                         => audioCaptionsApp2x.handle(m, liveMeeting, msgBus)

      // GroupChat
      case m: CreateGroupChatReqMsg =>
        state = groupChatApp.handle(m, state, liveMeeting, msgBus)
        updateUserLastActivity(m.header.userId)
      case m: GetGroupChatMsgsReqMsg => state = groupChatApp.handle(m, state, liveMeeting, msgBus)
      case m: GetGroupChatsReqMsg    => state = groupChatApp.handle(m, state, liveMeeting, msgBus)
      case m: SendGroupChatMessageMsg =>
        state = groupChatApp.handle(m, state, liveMeeting, msgBus)
        updateUserLastActivity(m.body.msg.sender.id)

      // Webcams
      case m: UserBroadcastCamStartMsg            => webcamApp2x.handle(m, liveMeeting, msgBus)
      case m: UserBroadcastCamStopMsg             => webcamApp2x.handle(m, liveMeeting, msgBus)
      case m: GetCamBroadcastPermissionReqMsg     => webcamApp2x.handle(m, liveMeeting, msgBus)
      case m: GetCamSubscribePermissionReqMsg     => webcamApp2x.handle(m, liveMeeting, msgBus)
      case m: CamStreamSubscribedInSfuEvtMsg      => webcamApp2x.handle(m, liveMeeting, msgBus)
      case m: CamStreamUnsubscribedInSfuEvtMsg    => webcamApp2x.handle(m, liveMeeting, msgBus)
      case m: CamBroadcastStoppedInSfuEvtMsg      => webcamApp2x.handle(m, liveMeeting, msgBus)
      case m: EjectUserCamerasCmdMsg              => webcamApp2x.handle(m, liveMeeting, msgBus)
      case m: GetWebcamsOnlyForModeratorReqMsg    => webcamApp2x.handle(m, liveMeeting, msgBus)
      case m: UpdateWebcamsOnlyForModeratorCmdMsg => webcamApp2x.handle(m, liveMeeting, msgBus)

      // ExternalVideo
      case m: StartExternalVideoPubMsg            => externalVideoApp2x.handle(m, liveMeeting, msgBus)
      case m: UpdateExternalVideoPubMsg           => externalVideoApp2x.handle(m, liveMeeting, msgBus)
      case m: StopExternalVideoPubMsg             => externalVideoApp2x.handle(m, liveMeeting, msgBus)

      case m: ValidateConnAuthTokenSysMsg         => handleValidateConnAuthTokenSysMsg(m)

      case m: UserActivitySignCmdMsg              => handleUserActivitySignCmdMsg(m)

      case _                                      => log.warning("***** Cannot handle " + msg.envelope.name)
    }
  }

  private def handleMeetingInfoAnalyticsLogging(): Unit = {
    val meetingInfoAnalyticsLogMsg: MeetingInfoAnalytics = prepareMeetingInfo()
    val event = MsgBuilder.buildMeetingInfoAnalyticsMsg(meetingInfoAnalyticsLogMsg)
    outGW.send(event)
  }

  private def handleMeetingInfoAnalyticsService(): Unit = {
    val meetingInfoAnalyticsLogMsg: MeetingInfoAnalytics = prepareMeetingInfo()
    val event2 = MsgBuilder.buildMeetingInfoAnalyticsServiceMsg(meetingInfoAnalyticsLogMsg)
    outGW.send(event2)
  }

  private def prepareMeetingInfo(): MeetingInfoAnalytics = {
    val meetingName: String = liveMeeting.props.meetingProp.name
    val externalId: String = liveMeeting.props.meetingProp.extId
    val internalId: String = liveMeeting.props.meetingProp.intId
    val hasUserJoined: Boolean = hasAuthedUserJoined(liveMeeting.status)
    val isMeetingRecorded = MeetingStatus2x.isRecording(liveMeeting.status)

    // TODO: Placeholder values as required values not available
    val screenshareStream: ScreenshareStream = ScreenshareStream(new User("", ""), List())
    val screenshare: Screenshare = Screenshare(screenshareStream)

    val listOfUsers: List[UserState] = Users2x.findAll(liveMeeting.users2x).toList
    val breakoutRoomNames: List[String] = {
      if (state.breakout.isDefined)
        state.breakout.get.getRooms.map(_.name).toList
      else
        List()
    }
    val breakoutRoom: BreakoutRoom = BreakoutRoom(liveMeeting.props.breakoutProps.parentId, breakoutRoomNames)
    MeetingInfoAnalytics(
      meetingName, externalId, internalId, hasUserJoined, isMeetingRecorded, getMeetingInfoWebcamDetails, getMeetingInfoAudioDetails,
      screenshare, listOfUsers.map(u => Participant(u.intId, u.name, u.role)), getMeetingInfoPresentationDetails, breakoutRoom
    )
  }

  private def resolveUserName(userId: String): String = {
    val userName: String = Users2x.findWithIntId(liveMeeting.users2x, userId).map(_.name).getOrElse("")
    if (userName.isEmpty) log.error(s"Failed to map username for id $userId")
    userName
  }

  private def getMeetingInfoWebcamDetails(): Webcam = {
    val liveWebcams: Vector[org.bigbluebutton.core.models.WebcamStream] = findAll(liveMeeting.webcams)
    val numOfLiveWebcams: Int = liveWebcams.length
    val broadcasts: List[Broadcast] = liveWebcams.map(webcam => Broadcast(
      webcam.streamId,
      User(webcam.userId, resolveUserName(webcam.userId)), 0L
    )).toList
    val subscribers: Set[String] = liveWebcams.flatMap(_.subscribers).toSet
    val webcamStream: msgs.WebcamStream = msgs.WebcamStream(broadcasts, subscribers)
    Webcam(numOfLiveWebcams, webcamStream)
  }

  private def getMeetingInfoAudioDetails(): Audio = {
    val voiceUsers: Vector[VoiceUserState] = VoiceUsers.findAll(liveMeeting.voiceUsers)
    val numOfVoiceUsers: Int = voiceUsers.length

    val listenOnlyUsers: Vector[VoiceUserState] = findAllListenOnlyVoiceUsers(liveMeeting.voiceUsers)
    val numOfListenOnlyUsers: Int = listenOnlyUsers.length
    val listenOnlyAudio = ListenOnlyAudio(
      numOfListenOnlyUsers,
      listenOnlyUsers.map(voiceUserState => User(voiceUserState.voiceUserId, resolveUserName(voiceUserState.intId))).toList
    )

    val freeswitchUsers: Vector[VoiceUserState] = findAllFreeswitchCallers(liveMeeting.voiceUsers)
    val numOfFreeswitchUsers: Int = freeswitchUsers.length
    val twoWayAudio = TwoWayAudio(
      numOfFreeswitchUsers,
      freeswitchUsers.map(voiceUserState => User(voiceUserState.voiceUserId, resolveUserName(voiceUserState.intId))).toList
    )

    // TODO: Placeholder values
    val phoneAudio = PhoneAudio(0, List())

    Audio(numOfVoiceUsers, listenOnlyAudio, twoWayAudio, phoneAudio)
  }

  private def getMeetingInfoPresentationDetails(): PresentationInfo = {
    val presentationPods: Vector[PresentationPod] = state.presentationPodManager.getAllPresentationPodsInMeeting()
    val presentationId: String = presentationPods.flatMap(_.getCurrentPresentation.map(_.id)).mkString
    val presentationName: String = presentationPods.flatMap(_.getCurrentPresentation.map(_.name)).mkString
    PresentationInfo(presentationId, presentationName)
  }

  def handleGetRunningMeetingStateReqMsg(msg: GetRunningMeetingStateReqMsg): Unit = {
    processGetRunningMeetingStateReqMsg()
  }

  def processGetRunningMeetingStateReqMsg(): Unit = {

    // sync all meetings
    handleSyncGetMeetingInfoRespMsg(liveMeeting.props)

    // sync all users
    usersApp.handleSyncGetUsersMeetingRespMsg()

    // sync all presentations
    presentationPodsApp.handleSyncGetPresentationPods(state, liveMeeting, msgBus)

    // sync all group chats and group chat messages
    groupChatApp.handleSyncGetGroupChatsInfo(state, liveMeeting, msgBus)

    // sync all voice users
    handleSyncGetVoiceUsersMsg(state, liveMeeting, msgBus)

    // sync all lock settings
    handleSyncGetLockSettingsMsg(state, liveMeeting, msgBus)

    // send all screen sharing info
    screenshareApp2x.handleSyncGetScreenshareInfoRespMsg(liveMeeting, msgBus)

    // send all webcam info
    webcamApp2x.handleSyncGetWebcamInfoRespMsg(liveMeeting, msgBus)
  }

  def handleGetAllMeetingsReqMsg(msg: GetAllMeetingsReqMsg): Unit = {
    processGetRunningMeetingStateReqMsg()
  }

  def handlePresenterChange(msg: AssignPresenterReqMsg, state: MeetingState2x): MeetingState2x = {
    // Stop poll if one is running as presenter left
    pollApp.stopPoll(state, msg.header.userId, liveMeeting, msgBus)

    // switch user presenter status for old and new presenter
    val newState = usersApp.handleAssignPresenterReqMsg(msg, state)

    newState

  }

  def handleMonitorNumberOfUsers(msg: MonitorNumberOfUsersInternalMsg) {
    state = removeUsersWithExpiredUserLeftFlag(liveMeeting, state)

    if (!liveMeeting.props.meetingProp.isBreakout) {
      // Track expiry only for non-breakout rooms. The breakout room lifecycle is
      // driven by the parent meeting.
      val (newState, expireReason) = ExpiryTrackerHelper.processMeetingExpiryAudit(outGW, eventBus, liveMeeting, state)
      state = newState
      expireReason foreach (reason => log.info("Meeting {} expired with reason {}", props.meetingProp.intId, reason))
    }

    sendRttTraceTest()
    setRecordingChapterBreak()

    processUserInactivityAudit()
    checkIfNeedToEndMeetingWhenNoAuthedUsers(liveMeeting)
    checkIfNeedToEndMeetingWhenNoModerators(liveMeeting)
  }

  def checkVoiceConfUsersStatus(): Unit = {
    val event = MsgBuilder.buildLastcheckVoiceConfUsersStatus(
      props.meetingProp.intId,
      props.voiceProp.voiceConf
    )
    outGW.send(event)
  }

  def checkVoiceConfIsRunningAndRecording(): Unit = {
    val event = MsgBuilder.buildCheckRunningAndRecordingToVoiceConfSysMsg(
      props.meetingProp.intId,
      props.voiceProp.voiceConf
    )
    outGW.send(event)
  }

  var lastRecBreakSentOn = expiryTracker.startedOnInMs

  def setRecordingChapterBreak(): Unit = {
    val now = System.currentTimeMillis()
    val elapsedInMs = now - lastRecBreakSentOn
    val elapsedInMin = TimeUtil.millisToMinutes(elapsedInMs)

    if (props.recordProp.record &&
      recordingChapterBreakLengthInMinutes > 0 &&
      elapsedInMin > recordingChapterBreakLengthInMinutes) {
      lastRecBreakSentOn = now
      val event = MsgBuilder.buildRecordingChapterBreakSysMsg(props.meetingProp.intId, TimeUtil.timeNowInMs())
      outGW.send(event)

      VoiceApp.stopRecordingVoiceConference(liveMeeting, outGW)

      val meetingId = liveMeeting.props.meetingProp.intId
      val recordFile = VoiceApp.genRecordPath(
        voiceConfRecordPath,
        meetingId,
        now,
        voiceConfRecordCodec
      )
      VoiceApp.startRecordingVoiceConference(liveMeeting, outGW, recordFile)
    }
  }

  def sendRttTraceTest(): Unit = {
    val now = System.currentTimeMillis()

    def buildDoLatencyTracerMsg(meetingId: String): BbbCommonEnvCoreMsg = {
      val routing = Routing.addMsgToClientRouting(MessageTypes.BROADCAST_TO_MEETING, meetingId, "not-used")
      val envelope = BbbCoreEnvelope(DoLatencyTracerMsg.NAME, routing)
      val body = DoLatencyTracerMsgBody(now)
      val header = BbbClientMsgHeader(DoLatencyTracerMsg.NAME, meetingId, "not-used")
      val event = DoLatencyTracerMsg(header, body)

      BbbCommonEnvCoreMsg(envelope, event)
    }

    if (now - lastRttTestSentOn > 60000) {
      lastRttTestSentOn = now
      val event = buildDoLatencyTracerMsg(liveMeeting.props.meetingProp.intId)
      outGW.send(event)
    }

  }

  private def checkIfNeedToEndMeetingWhenNoAuthedUsers(liveMeeting: LiveMeeting): Unit = {
    val authUserJoined = MeetingStatus2x.hasAuthedUserJoined(liveMeeting.status)

    if (endMeetingWhenNoMoreAuthedUsers &&
      !liveMeeting.props.meetingProp.isBreakout &&
      authUserJoined) {
      val lastAuthedUserLeftLimitMs = TimeUtil.timeNowInMs() - MeetingStatus2x.getLastAuthedUserLeftOn(liveMeeting.status)
      if (lastAuthedUserLeftLimitMs > TimeUtil.minutesToMillis(endMeetingWhenNoMoreAuthedUsersAfterMinutes)) {
        val authedUsers = Users2x.findAllAuthedUsers(liveMeeting.users2x)

        if (authedUsers.isEmpty) {
          sendEndMeetingDueToExpiry(
            MeetingEndReason.ENDED_DUE_TO_NO_AUTHED_USER,
            eventBus, outGW, liveMeeting,
            "system"
          )
        }
      }
    }
  }

  private def checkIfNeedToEndMeetingWhenNoModerators(liveMeeting: LiveMeeting): Unit = {
    if (state.expiryTracker.endWhenNoModerator &&
      !liveMeeting.props.meetingProp.isBreakout &&
      state.expiryTracker.moderatorHasJoined &&
      state.expiryTracker.lastModeratorLeftOnInMs != 0 &&
      //Check if has moderator with leftFlag
      Users2x.findModerator(liveMeeting.users2x).toVector.length == 0) {
      val hasModeratorLeftRecently = (TimeUtil.timeNowInMs() - state.expiryTracker.endWhenNoModeratorDelayInMs) < state.expiryTracker.lastModeratorLeftOnInMs
      if (!hasModeratorLeftRecently) {
        log.info("Meeting will end due option endWhenNoModerator is enabled and all moderators have left the meeting. meetingId=" + props.meetingProp.intId)
        sendEndMeetingDueToExpiry(
          MeetingEndReason.ENDED_DUE_TO_NO_MODERATOR,
          eventBus, outGW, liveMeeting,
          "system"
        )
      } else {
        val msToEndMeeting = state.expiryTracker.lastModeratorLeftOnInMs - (TimeUtil.timeNowInMs() - state.expiryTracker.endWhenNoModeratorDelayInMs)
        log.info("All moderators have left. Meeting will end in " + TimeUtil.millisToSeconds(msToEndMeeting) + " seconds. meetingId=" + props.meetingProp.intId)
      }
    }
  }

  def handleExtendMeetingDuration(msg: ExtendMeetingDuration) = ???

  def removeUsersWithExpiredUserLeftFlag(liveMeeting: LiveMeeting, state: MeetingState2x): MeetingState2x = {
    val leftUsers = Users2x.findAllExpiredUserLeftFlags(liveMeeting.users2x, expiryTracker.meetingExpireWhenLastUserLeftInMs)
    leftUsers foreach { leftUser =>
      for {
        u <- Users2x.remove(liveMeeting.users2x, leftUser.intId)
        ru <- RegisteredUsers.findWithUserId(leftUser.intId, liveMeeting.registeredUsers)
      } yield {
        log.info("Removing user from meeting. meetingId=" + props.meetingProp.intId + " userId=" + u.intId + " user=" + u)

        RegisteredUsers.updateUserJoin(liveMeeting.registeredUsers, ru, joined = false)

        captionApp2x.handleUserLeavingMsg(leftUser.intId, liveMeeting, msgBus)

        // send a user left event for the clients to update
        val userLeftMeetingEvent = MsgBuilder.buildUserLeftMeetingEvtMsg(liveMeeting.props.meetingProp.intId, u.intId)
        outGW.send(userLeftMeetingEvent)

        val notifyEvent = MsgBuilder.buildNotifyAllInMeetingEvtMsg(
          liveMeeting.props.meetingProp.intId,
          "info",
          "user",
          "app.notification.userLeavePushAlert",
          "Notification for a user leaves the meeting",
          Vector(s"${u.name}")
        )
        outGW.send(notifyEvent)

        if (u.presenter) {
          log.info("removeUsersWithExpiredUserLeftFlag will cause an automaticallyAssignPresenter because user={} left", u)
          UsersApp.automaticallyAssignPresenter(outGW, liveMeeting)

          // request ongoing poll to end
          Polls.handleStopPollReqMsg(state, u.intId, liveMeeting)
        }
      }
    }

    stopRecordingIfAutoStart2x(outGW, liveMeeting, state)

    if (liveMeeting.props.meetingProp.isBreakout) {
      BreakoutHdlrHelpers.updateParentMeetingWithUsers(liveMeeting, eventBus)
    }

    if (state.expiryTracker.userHasJoined &&
      Users2x.numUsers(liveMeeting.users2x) == 0
      && !state.expiryTracker.lastUserLeftOnInMs.isDefined) {
      log.info("Setting meeting no more users. meetingId=" + props.meetingProp.intId)
      val tracker = state.expiryTracker.setLastUserLeftOn(TimeUtil.timeNowInMs())
      state.update(tracker)
    } else {
      state
    }
  }

  var lastUsersInactivityInspection = System.currentTimeMillis()

  def processUserInactivityAudit(): Unit = {

    val now = System.currentTimeMillis()

    // Check if user is inactive. We only do the check is user inactivity
    // is not disabled (0).
    if ((expiryTracker.userInactivityInspectTimerInMs > 0) &&
      (now > lastUsersInactivityInspection + expiryTracker.userInactivityInspectTimerInMs)) {
      lastUsersInactivityInspection = now

      warnPotentiallyInactiveUsers()
      disconnectInactiveUsers()
    }

  }

  def warnPotentiallyInactiveUsers(): Unit = {
    log.info("Checking for inactive users.")
    val users = Users2x.findAll(liveMeeting.users2x)
    users foreach { u =>
      val hasActivityAfterWarning = u.lastInactivityInspect < u.lastActivityTime
      val hasActivityRecently = (lastUsersInactivityInspection - expiryTracker.userInactivityThresholdInMs) < u.lastActivityTime

      if (hasActivityAfterWarning && !hasActivityRecently) {
        log.info("User has been inactive for " + TimeUnit.MILLISECONDS.toMinutes(expiryTracker.userInactivityThresholdInMs) + " minutes. Sending inactivity warning. meetingId=" + props.meetingProp.intId + " userId=" + u.intId + " user=" + u)

        val secsToDisconnect = TimeUnit.MILLISECONDS.toSeconds(expiryTracker.userActivitySignResponseDelayInMs);
        Sender.sendUserInactivityInspectMsg(liveMeeting.props.meetingProp.intId, u.intId, secsToDisconnect, outGW)
        updateUserLastInactivityInspect(u.intId)
      }
    }
  }

  def disconnectInactiveUsers(): Unit = {
    log.info("Check for users who haven't responded to user inactivity warning.")
    val users = Users2x.findAll(liveMeeting.users2x)
    users foreach { u =>
      val hasInactivityWarningSent = u.lastInactivityInspect != 0
      val hasActivityAfterWarning = u.lastInactivityInspect < u.lastActivityTime
      val respondedOnTime = (lastUsersInactivityInspection - expiryTracker.userActivitySignResponseDelayInMs) < u.lastInactivityInspect

      if (hasInactivityWarningSent && !hasActivityAfterWarning && !respondedOnTime) {
        log.info("User didn't response the inactivity warning within " + TimeUnit.MILLISECONDS.toSeconds(expiryTracker.userActivitySignResponseDelayInMs) + " seconds. Ejecting from meeting. meetingId=" + props.meetingProp.intId + " userId=" + u.intId + " user=" + u)

        UsersApp.ejectUserFromMeeting(
          outGW,
          liveMeeting,
          u.intId,
          SystemUser.ID,
          "User inactive for too long.",
          EjectReasonCode.USER_INACTIVITY,
          ban = false
        )

        Sender.sendDisconnectClientSysMsg(liveMeeting.props.meetingProp.intId, u.intId, SystemUser.ID, EjectReasonCode.USER_INACTIVITY, outGW)
      }
    }
  }

  def handleCheckRunningAndRecordingVoiceConfEvtMsg(msg: CheckRunningAndRecordingVoiceConfEvtMsg): Unit = {
    //msg.body.confRecordings foreach { cr =>
    //  println("rec = " + cr.recordPath)
    //}

    if (liveMeeting.props.recordProp.record &&
      msg.body.isRunning &&
      !msg.body.isRecording) {
      // Voice conference is running but not recording. We should start recording.
      // But first, see if we have recording streams and stop those.
      VoiceApp.stopRecordingVoiceConference(liveMeeting, outGW)
      // Remove recording streams that have stopped so we should only have
      // one active recording stream.

      // Let us start recording.
      val meetingId = liveMeeting.props.meetingProp.intId
      val recordFile = VoiceApp.genRecordPath(
        voiceConfRecordPath,
        meetingId,
        TimeUtil.timeNowInMs(),
        voiceConfRecordCodec
      )
      log.info("Forcing START RECORDING voice conf. meetingId=" + meetingId + " voice conf=" + liveMeeting.props.voiceProp.voiceConf)

      VoiceApp.startRecordingVoiceConference(liveMeeting, outGW, recordFile)
    }
  }

}<|MERGE_RESOLUTION|>--- conflicted
+++ resolved
@@ -384,14 +384,6 @@
       case m: RecordAndClearPreviousMarkersCmdMsg =>
         state = usersApp.handleRecordAndClearPreviousMarkersCmdMsg(m, state)
         updateUserLastActivity(m.body.setBy)
-<<<<<<< HEAD
-      case m: GetRecordingStatusReqMsg   => usersApp.handleGetRecordingStatusReqMsg(m)
-      case m: ChangeUserEmojiCmdMsg      => handleChangeUserEmojiCmdMsg(m)
-      case m: SelectRandomViewerReqMsg   => usersApp.handleSelectRandomViewerReqMsg(m)
-      case m: ChangeUserPinStateReqMsg   => usersApp.handleChangeUserPinStateReqMsg(m)
-      case m: ChangeUserMobileFlagReqMsg => usersApp.handleChangeUserMobileFlagReqMsg(m)
-      case m: SetUserSpeechLocaleReqMsg  => usersApp.handleSetUserSpeechLocaleReqMsg(m)
-=======
       case m: GetRecordingStatusReqMsg      => usersApp.handleGetRecordingStatusReqMsg(m)
       case m: ChangeUserEmojiCmdMsg         => handleChangeUserEmojiCmdMsg(m)
       case m: UserReactionTimeExpiredCmdMsg => handleUserReactionTimeExpiredCmdMsg(m)
@@ -399,7 +391,7 @@
       case m: SelectRandomViewerReqMsg      => usersApp.handleSelectRandomViewerReqMsg(m)
       case m: ChangeUserPinStateReqMsg      => usersApp.handleChangeUserPinStateReqMsg(m)
       case m: ChangeUserMobileFlagReqMsg    => usersApp.handleChangeUserMobileFlagReqMsg(m)
->>>>>>> 4948731f
+      case m: SetUserSpeechLocaleReqMsg     => usersApp.handleSetUserSpeechLocaleReqMsg(m)
 
       // Client requested to eject user
       case m: EjectUserFromMeetingCmdMsg =>
