package org.bigbluebutton.core.running

import java.io.{ PrintWriter, StringWriter }

import akka.actor._
import akka.actor.SupervisorStrategy.Resume
import org.bigbluebutton.core.apps.groupchats.{ GroupChatApp, GroupChatHdlrs }
import org.bigbluebutton.core.apps.presentationpod._
import org.bigbluebutton.core.apps.users._
import org.bigbluebutton.core.apps.whiteboard.ClientToServerLatencyTracerMsgHdlr
import org.bigbluebutton.core.domain.{ MeetingExpiryTracker, MeetingInactivityTracker, MeetingState2x }
import org.bigbluebutton.core.util.TimeUtil
import org.bigbluebutton.common2.domain.DefaultProps
import org.bigbluebutton.core.api._
import org.bigbluebutton.core.apps._
import org.bigbluebutton.core.apps.caption.CaptionApp2x
import org.bigbluebutton.core.apps.chat.ChatApp2x
import org.bigbluebutton.core.apps.screenshare.ScreenshareApp2x
import org.bigbluebutton.core.apps.presentation.PresentationApp2x
import org.bigbluebutton.core.apps.users.UsersApp2x
import org.bigbluebutton.core.apps.sharednotes.SharedNotesApp2x
import org.bigbluebutton.core.apps.whiteboard.WhiteboardApp2x
import org.bigbluebutton.core.bus._
import org.bigbluebutton.core.models._
import org.bigbluebutton.core2.MeetingStatus2x
import org.bigbluebutton.core2.message.handlers._
import org.bigbluebutton.core2.message.handlers.meeting._
import org.bigbluebutton.common2.msgs._
import org.bigbluebutton.core.apps.breakout._
import org.bigbluebutton.core.apps.polls._
import org.bigbluebutton.core.apps.voice._

import scala.concurrent.duration._
import org.bigbluebutton.core.apps.layout.LayoutApp2x
import org.bigbluebutton.core.apps.meeting.{ SyncGetMeetingInfoRespMsgHdlr, ValidateConnAuthTokenSysMsgHdlr }
import org.bigbluebutton.core.apps.users.ChangeLockSettingsInMeetingCmdMsgHdlr
import org.bigbluebutton.core2.message.senders.MsgBuilder

object MeetingActor {
  def props(
    props:       DefaultProps,
    eventBus:    InternalEventBus,
    outGW:       OutMsgRouter,
    liveMeeting: LiveMeeting
  ): Props =
    Props(classOf[MeetingActor], props, eventBus, outGW, liveMeeting)
}

class MeetingActor(
  val props:       DefaultProps,
  val eventBus:    InternalEventBus,
  val outGW:       OutMsgRouter,
  val liveMeeting: LiveMeeting
)
    extends BaseMeetingActor
    with GuestsApp
    with LayoutApp2x
    with VoiceApp2x
    with BreakoutApp2x
    with UsersApp2x

    with UserBroadcastCamStartMsgHdlr
    with UserJoinMeetingReqMsgHdlr
    with UserJoinMeetingAfterReconnectReqMsgHdlr
    with UserBroadcastCamStopMsgHdlr
    with UserConnectedToGlobalAudioMsgHdlr
    with UserDisconnectedFromGlobalAudioMsgHdlr
    with MuteAllExceptPresentersCmdMsgHdlr
    with MuteMeetingCmdMsgHdlr
    with IsMeetingMutedReqMsgHdlr

    with EjectUserFromVoiceCmdMsgHdlr
    with EndMeetingSysCmdMsgHdlr
    with DestroyMeetingSysCmdMsgHdlr
    with SendTimeRemainingUpdateHdlr
    with SendBreakoutTimeRemainingMsgHdlr
    with ChangeLockSettingsInMeetingCmdMsgHdlr
    with SyncGetMeetingInfoRespMsgHdlr
    with ClientToServerLatencyTracerMsgHdlr
    with ValidateConnAuthTokenSysMsgHdlr {

  override val supervisorStrategy = OneForOneStrategy(maxNrOfRetries = 10, withinTimeRange = 1 minute) {
    case e: Exception => {
      val sw: StringWriter = new StringWriter()
      sw.write("An exception has been thrown on MeetingActor, exception message [" + e.getMessage() + "] (full stacktrace below)\n")
      e.printStackTrace(new PrintWriter(sw))
      log.error(sw.toString())
      Resume
    }
  }

  /**
   * Put the internal message injector into another actor so this
   * actor is easy to test.
   */
  var actorMonitor = context.actorOf(
    MeetingActorAudit.props(props, eventBus, outGW),
    "actorMonitor-" + props.meetingProp.intId
  )

  val msgBus = MessageBus(eventBus, outGW)

  val presentationApp2x = new PresentationApp2x
  val screenshareApp2x = new ScreenshareApp2x
  val captionApp2x = new CaptionApp2x
  val sharedNotesApp2x = new SharedNotesApp2x
  val chatApp2x = new ChatApp2x
  val usersApp = new UsersApp(liveMeeting, outGW, eventBus)
  val groupChatApp = new GroupChatHdlrs
  val presentationPodsApp = new PresentationPodHdlrs
  val pollApp = new PollApp2x
  val wbApp = new WhiteboardApp2x

  object ExpiryTrackerHelper extends MeetingExpiryTrackerHelper

  val inactivityTracker = new MeetingInactivityTracker(
    TimeUtil.minutesToMillis(props.durationProps.maxInactivityTimeoutMinutes),
    TimeUtil.minutesToMillis(props.durationProps.warnMinutesBeforeMax),
    lastActivityTimestampInMs = TimeUtil.timeNowInMs(),
    warningSent = false,
    warningSentOnTimestampInMs = 0L
  )

  val expiryTracker = new MeetingExpiryTracker(
    startedOnInMs = TimeUtil.timeNowInMs(),
    userHasJoined = false,
    lastUserLeftOnInMs = None,
    durationInMs = TimeUtil.minutesToMillis(props.durationProps.duration),
    meetingExpireIfNoUserJoinedInMs = TimeUtil.minutesToMillis(props.durationProps.meetingExpireIfNoUserJoinedInMinutes),
    meetingExpireWhenLastUserLeftInMs = TimeUtil.minutesToMillis(props.durationProps.meetingExpireWhenLastUserLeftInMinutes)
  )

  var state = new MeetingState2x(
    new GroupChats(Map.empty),
    new PresentationPodManager(Map.empty),
    None,
    inactivityTracker,
    expiryTracker
  )

  var lastRttTestSentOn = System.currentTimeMillis()

  // Create a default publish group chat
  state = GroupChatApp.createDefaultPublicGroupChat(GroupChatApp.MAIN_PUBLIC_CHAT, state)
  //state = GroupChatApp.genTestChatMsgHistory(GroupChatApp.MAIN_PUBLIC_CHAT, state, BbbSystemConst.SYSTEM_USER, liveMeeting)

  // Create a default publish group chat
  //state = GroupChatApp.createDefaultPublicGroupChat("TEST_GROUP_CHAT", state)
  //state = GroupChatApp.genTestChatMsgHistory("TEST_GROUP_CHAT", state, BbbSystemConst.SYSTEM_USER, liveMeeting)

  log.debug("NUM GROUP CHATS = " + state.groupChats.findAllPublicChats().length)

  // Create a default Presentation Pod
  state = PresentationPodsApp.createDefaultPresentationPod(state)
  log.debug("NUM Presentation Pods = " + state.presentationPodManager.getNumberOfPods())

  /*******************************************************************/
  //object FakeTestData extends FakeTestData
  //FakeTestData.createFakeUsers(liveMeeting)
  /*******************************************************************/

  def receive = {
    //=============================
    // 2x messages
    case msg: BbbCommonEnvCoreMsg             => handleBbbCommonEnvCoreMsg(msg)

    // Handling RegisterUserReqMsg as it is forwarded from BBBActor and
    // its type is not BbbCommonEnvCoreMsg
    case m: RegisterUserReqMsg                => usersApp.handleRegisterUserReqMsg(m)
    case m: GetAllMeetingsReqMsg              => handleGetAllMeetingsReqMsg(m)

    // Meeting
    case m: DestroyMeetingSysCmdMsg           => handleDestroyMeetingSysCmdMsg(m)

    //======================================

    //=======================================
    // internal messages
    case msg: MonitorNumberOfUsersInternalMsg => handleMonitorNumberOfUsers(msg)

    case msg: ExtendMeetingDuration           => handleExtendMeetingDuration(msg)
    case msg: SendTimeRemainingAuditInternalMsg =>
      state = handleSendTimeRemainingUpdate(msg, state)
      state = handleSendBreakoutTimeRemainingMsg(msg, state)
    case msg: BreakoutRoomCreatedInternalMsg     => state = handleBreakoutRoomCreatedInternalMsg(msg, state)
    case msg: SendBreakoutUsersAuditInternalMsg  => handleSendBreakoutUsersUpdateInternalMsg(msg)
    case msg: BreakoutRoomUsersUpdateInternalMsg => state = handleBreakoutRoomUsersUpdateInternalMsg(msg, state)
    case msg: EndBreakoutRoomInternalMsg         => handleEndBreakoutRoomInternalMsg(msg)
    case msg: BreakoutRoomEndedInternalMsg       => state = handleBreakoutRoomEndedInternalMsg(msg, state)

    // Screenshare
    case msg: DeskShareGetDeskShareInfoRequest   => handleDeskShareGetDeskShareInfoRequest(msg)

    case _                                       => // do nothing
  }

  private def handleBbbCommonEnvCoreMsg(msg: BbbCommonEnvCoreMsg): Unit = {
    val tracker = state.inactivityTracker.updateLastActivityTimestamp(TimeUtil.timeNowInMs())
    state = state.update(tracker)

    msg.core match {
      case m: EndMeetingSysCmdMsg => handleEndMeeting(m, state)

      // Users
      case m: ValidateAuthTokenReqMsg => state = usersApp.handleValidateAuthTokenReqMsg(m, state)
      case m: UserJoinMeetingReqMsg => state = handleUserJoinMeetingReqMsg(m, state)
      case m: UserJoinMeetingAfterReconnectReqMsg => state = handleUserJoinMeetingAfterReconnectReqMsg(m, state)
      case m: UserLeaveReqMsg => state = handleUserLeaveReqMsg(m, state)
      case m: UserBroadcastCamStartMsg => handleUserBroadcastCamStartMsg(m)
      case m: UserBroadcastCamStopMsg => handleUserBroadcastCamStopMsg(m)
      case m: UserJoinedVoiceConfEvtMsg => handleUserJoinedVoiceConfEvtMsg(m)
      case m: MeetingActivityResponseCmdMsg => state = usersApp.handleMeetingActivityResponseCmdMsg(m, state)
      case m: LogoutAndEndMeetingCmdMsg => usersApp.handleLogoutAndEndMeetingCmdMsg(m, state)
      case m: SetRecordingStatusCmdMsg => usersApp.handleSetRecordingStatusCmdMsg(m)
      case m: GetRecordingStatusReqMsg => usersApp.handleGetRecordingStatusReqMsg(m)
      case m: ChangeUserEmojiCmdMsg => handleChangeUserEmojiCmdMsg(m)
      case m: EjectUserFromMeetingCmdMsg => usersApp.handleEjectUserFromMeetingCmdMsg(m)
      case m: GetUsersMeetingReqMsg => usersApp.handleGetUsersMeetingReqMsg(m)
      case m: ChangeUserRoleCmdMsg => usersApp.handleChangeUserRoleCmdMsg(m)
      case m: AddUserToPresenterGroupCmdMsg => usersApp.handleAddUserToPresenterGroupCmdMsg(m)
      case m: RemoveUserFromPresenterGroupCmdMsg => state = usersApp.handleRemoveUserFromPresenterGroupCmdMsg(m, state)
      case m: GetPresenterGroupReqMsg => usersApp.handleGetPresenterGroupReqMsg(m)

      // Whiteboard
      case m: SendCursorPositionPubMsg => wbApp.handle(m, liveMeeting, msgBus)
      case m: ClearWhiteboardPubMsg => wbApp.handle(m, liveMeeting, msgBus)
      case m: UndoWhiteboardPubMsg => wbApp.handle(m, liveMeeting, msgBus)
      case m: ModifyWhiteboardAccessPubMsg => wbApp.handle(m, liveMeeting, msgBus)
      case m: GetWhiteboardAccessReqMsg => wbApp.handle(m, liveMeeting, msgBus)
      case m: SendWhiteboardAnnotationPubMsg => wbApp.handle(m, liveMeeting, msgBus)
      case m: GetWhiteboardAnnotationsReqMsg => wbApp.handle(m, liveMeeting, msgBus)

      case m: ClientToServerLatencyTracerMsg => handleClientToServerLatencyTracerMsg(m)

      // Poll
<<<<<<< HEAD
      case m: StartPollReqMsg => pollApp.handle(m, state, liveMeeting, msgBus) // passing state but not modifying it
      case m: StartCustomPollReqMsg => pollApp.handle(m, state, liveMeeting, msgBus) // passing state but not modifying it
      case m: StopPollReqMsg => pollApp.handle(m, state, liveMeeting, msgBus) // passing state but not modifying it
      case m: ShowPollResultReqMsg => pollApp.handle(m, state, liveMeeting, msgBus) // passing state but not modifying it
      case m: HidePollResultReqMsg => pollApp.handle(m, liveMeeting, msgBus)
      case m: GetCurrentPollReqMsg => pollApp.handle(m, state, liveMeeting, msgBus) // passing state but not modifying it
      case m: RespondToPollReqMsg => pollApp.handle(m, liveMeeting, msgBus)
=======
      case m: StartPollReqMsg                => handleStartPollReqMsg(m)
      case m: StartCustomPollReqMsg          => handleStartCustomPollReqMsg(m)
      case m: StopPollReqMsg                 => handleStopPollReqMsg(m)
      case m: ShowPollResultReqMsg           => handleShowPollResultReqMsg(m)
      case m: GetCurrentPollReqMsg           => handleGetCurrentPollReqMsg(m)
      case m: RespondToPollReqMsg            => handleRespondToPollReqMsg(m)
>>>>>>> f1e7e702

      // Breakout
      case m: BreakoutRoomsListMsg => state = handleBreakoutRoomsListMsg(m, state)
      case m: CreateBreakoutRoomsCmdMsg => state = handleCreateBreakoutRoomsCmdMsg(m, state)
      case m: EndAllBreakoutRoomsMsg => state = handleEndAllBreakoutRoomsMsg(m, state)
      case m: RequestBreakoutJoinURLReqMsg => state = handleRequestBreakoutJoinURLReqMsg(m, state)
      case m: TransferUserToMeetingRequestMsg => state = handleTransferUserToMeetingRequestMsg(m, state)

      // Voice
      case m: UserLeftVoiceConfEvtMsg => handleUserLeftVoiceConfEvtMsg(m)
      case m: UserMutedInVoiceConfEvtMsg => handleUserMutedInVoiceConfEvtMsg(m)
      case m: UserTalkingInVoiceConfEvtMsg => handleUserTalkingInVoiceConfEvtMsg(m)
      case m: RecordingStartedVoiceConfEvtMsg => handleRecordingStartedVoiceConfEvtMsg(m)
      case m: MuteUserCmdMsg => usersApp.handleMuteUserCmdMsg(m)
      case m: MuteAllExceptPresentersCmdMsg => handleMuteAllExceptPresentersCmdMsg(m)
      case m: EjectUserFromVoiceCmdMsg => handleEjectUserFromVoiceCmdMsg(m)
      case m: IsMeetingMutedReqMsg => handleIsMeetingMutedReqMsg(m)
      case m: MuteMeetingCmdMsg => handleMuteMeetingCmdMsg(m)
      case m: UserConnectedToGlobalAudioMsg => handleUserConnectedToGlobalAudioMsg(m)
      case m: UserDisconnectedFromGlobalAudioMsg => handleUserDisconnectedFromGlobalAudioMsg(m)
      case m: VoiceConfRunningEvtMsg => handleVoiceConfRunningEvtMsg(m)

      // Layout
      case m: GetCurrentLayoutReqMsg => handleGetCurrentLayoutReqMsg(m)
      case m: BroadcastLayoutMsg => handleBroadcastLayoutMsg(m)

      // Lock Settings
      case m: ChangeLockSettingsInMeetingCmdMsg => handleSetLockSettings(m)
      case m: LockUserInMeetingCmdMsg => handleLockUserInMeetingCmdMsg(m)
      case m: LockUsersInMeetingCmdMsg => handleLockUsersInMeetingCmdMsg(m)
      case m: GetLockSettingsReqMsg => handleGetLockSettingsReqMsg(m)

      // Presentation
      case m: PreuploadedPresentationsSysPubMsg => presentationApp2x.handle(m, liveMeeting, msgBus)
      case m: AssignPresenterReqMsg => handlePresenterChange(m)

      // Presentation Pods
      case m: CreateNewPresentationPodPubMsg => state = presentationPodsApp.handle(m, state, liveMeeting, msgBus)
      case m: RemovePresentationPodPubMsg => state = presentationPodsApp.handle(m, state, liveMeeting, msgBus)
      case m: GetPresentationInfoReqMsg => state = presentationPodsApp.handle(m, state, liveMeeting, msgBus)
      case m: GetAllPresentationPodsReqMsg => state = presentationPodsApp.handle(m, state, liveMeeting, msgBus)
      case m: SetCurrentPresentationPubMsg => state = presentationPodsApp.handle(m, state, liveMeeting, msgBus)
      case m: PresentationConversionCompletedSysPubMsg => state = presentationPodsApp.handle(m, state, liveMeeting, msgBus)
      case m: SetCurrentPagePubMsg => state = presentationPodsApp.handle(m, state, liveMeeting, msgBus)
      case m: SetPresenterInPodReqMsg => state = presentationPodsApp.handle(m, state, liveMeeting, msgBus)
      case m: RemovePresentationPubMsg => state = presentationPodsApp.handle(m, state, liveMeeting, msgBus)
      case m: PresentationConversionUpdateSysPubMsg => state = presentationPodsApp.handle(m, state, liveMeeting, msgBus)
      case m: PresentationPageGeneratedSysPubMsg => state = presentationPodsApp.handle(m, state, liveMeeting, msgBus)
      case m: PresentationPageCountErrorSysPubMsg => state = presentationPodsApp.handle(m, state, liveMeeting, msgBus)
      case m: PresentationUploadTokenReqMsg => state = presentationPodsApp.handle(m, state, liveMeeting, msgBus)
      case m: ResizeAndMovePagePubMsg => state = presentationPodsApp.handle(m, state, liveMeeting, msgBus)

      // Caption
      case m: EditCaptionHistoryPubMsg => captionApp2x.handle(m, liveMeeting, msgBus)
      case m: UpdateCaptionOwnerPubMsg => captionApp2x.handle(m, liveMeeting, msgBus)
      case m: SendCaptionHistoryReqMsg => captionApp2x.handle(m, liveMeeting, msgBus)

      // SharedNotes
      case m: GetSharedNotesPubMsg => sharedNotesApp2x.handle(m, liveMeeting, msgBus)
      case m: SyncSharedNotePubMsg => sharedNotesApp2x.handle(m, liveMeeting, msgBus)
      case m: ClearSharedNotePubMsg => sharedNotesApp2x.handle(m, liveMeeting, msgBus)
      case m: UpdateSharedNoteReqMsg => sharedNotesApp2x.handle(m, liveMeeting, msgBus)
      case m: CreateSharedNoteReqMsg => sharedNotesApp2x.handle(m, liveMeeting, msgBus)
      case m: DestroySharedNoteReqMsg => sharedNotesApp2x.handle(m, liveMeeting, msgBus)

      // Guests
      case m: GetGuestsWaitingApprovalReqMsg => handleGetGuestsWaitingApprovalReqMsg(m)
      case m: SetGuestPolicyCmdMsg => handleSetGuestPolicyMsg(m)
      case m: GuestsWaitingApprovedMsg => handleGuestsWaitingApprovedMsg(m)
      case m: GetGuestPolicyReqMsg => handleGetGuestPolicyReqMsg(m)

      // Chat
      case m: GetChatHistoryReqMsg => chatApp2x.handle(m, liveMeeting, msgBus)
      case m: SendPublicMessagePubMsg => chatApp2x.handle(m, liveMeeting, msgBus)
      case m: SendPrivateMessagePubMsg => chatApp2x.handle(m, liveMeeting, msgBus)
      case m: ClearPublicChatHistoryPubMsg => state = chatApp2x.handle(m, state, liveMeeting, msgBus)

      // Screenshare
      case m: ScreenshareStartedVoiceConfEvtMsg => screenshareApp2x.handle(m, liveMeeting, msgBus)
      case m: ScreenshareStoppedVoiceConfEvtMsg => screenshareApp2x.handle(m, liveMeeting, msgBus)
      case m: ScreenshareRtmpBroadcastStartedVoiceConfEvtMsg => screenshareApp2x.handle(m, liveMeeting, msgBus)
      case m: ScreenshareRtmpBroadcastStoppedVoiceConfEvtMsg => screenshareApp2x.handle(m, liveMeeting, msgBus)
      case m: GetScreenshareStatusReqMsg => screenshareApp2x.handle(m, liveMeeting, msgBus)

      // GroupChat
      case m: CreateGroupChatReqMsg => state = groupChatApp.handle(m, state, liveMeeting, msgBus)
      case m: GetGroupChatMsgsReqMsg => state = groupChatApp.handle(m, state, liveMeeting, msgBus)
      case m: GetGroupChatsReqMsg => state = groupChatApp.handle(m, state, liveMeeting, msgBus)
      case m: SendGroupChatMessageMsg => state = groupChatApp.handle(m, state, liveMeeting, msgBus)

      case m: ValidateConnAuthTokenSysMsg => handleValidateConnAuthTokenSysMsg(m)

      case _ => log.warning("***** Cannot handle " + msg.envelope.name)
    }
  }

  def handleGetAllMeetingsReqMsg(msg: GetAllMeetingsReqMsg): Unit = {
    // sync all meetings
    handleSyncGetMeetingInfoRespMsg(liveMeeting.props)

    // sync all users
    usersApp.handleSyncGetUsersMeetingRespMsg()

    // sync all presentations
    presentationApp2x.handle(liveMeeting, msgBus)

    // sync access of whiteboard (multi user)
    wbApp.handle(liveMeeting, msgBus)

    // TODO send all chat
    // TODO send all lock settings
    // TODO send all screen sharing info
  }

  def handlePresenterChange(msg: AssignPresenterReqMsg): Unit = {
    // Stop poll if one is running as presenter left
    pollApp.stopPoll(state, msg.header.userId, liveMeeting, msgBus)

    // switch user presenter status for old and new presenter
    usersApp.handleAssignPresenterReqMsg(msg)

    // request screenshare to end
    screenshareApp2x.handleScreenshareStoppedVoiceConfEvtMsg(
      liveMeeting.props.voiceProp.voiceConf,
      liveMeeting.props.screenshareProps.screenshareConf,
      liveMeeting, msgBus
    )

  }

  def handleDeskShareGetDeskShareInfoRequest(msg: DeskShareGetDeskShareInfoRequest): Unit = {

    log.info("handleDeskShareGetDeskShareInfoRequest: " + msg.conferenceName + "isBroadcasting="
      + ScreenshareModel.isBroadcastingRTMP(liveMeeting.screenshareModel) + " URL:" +
      ScreenshareModel.getRTMPBroadcastingUrl(liveMeeting.screenshareModel))

    if (ScreenshareModel.isBroadcastingRTMP(liveMeeting.screenshareModel)) {
      // if the meeting has an ongoing WebRTC Deskshare session, send a notification
      //outGW.send(new DeskShareNotifyASingleViewer(props.meetingProp.intId, msg.requesterID,
      //  DeskshareModel.getRTMPBroadcastingUrl(liveMeeting.deskshareModel),
      //  DeskshareModel.getDesktopShareVideoWidth(liveMeeting.deskshareModel),
      //  DeskshareModel.getDesktopShareVideoHeight(liveMeeting.deskshareModel), true))
    }
  }

  def handleMonitorNumberOfUsers(msg: MonitorNumberOfUsersInternalMsg) {
    val (newState, expireReason) = ExpiryTrackerHelper.processMeetingInactivityAudit(outGW, eventBus, liveMeeting, state)
    state = newState
    expireReason foreach (reason => log.info("Meeting {} expired with reason {}", props.meetingProp.intId, reason))
    val (newState2, expireReason2) = ExpiryTrackerHelper.processMeetingExpiryAudit(outGW, eventBus, liveMeeting, state)
    state = newState2
    expireReason2 foreach (reason => log.info("Meeting {} expired with reason {}", props.meetingProp.intId, reason))

    sendRttTraceTest()
    setRecordingChapterBreak()
  }

  var lastRecBreakSentOn = expiryTracker.startedOnInMs

  def setRecordingChapterBreak(): Unit = {
    val now = TimeUtil.timeNowInMs()
    val elapsedInMs = now - lastRecBreakSentOn
    val elapsedInMin = TimeUtil.millisToMinutes(elapsedInMs)

    if (elapsedInMin > recordingChapterBreakLenghtInMinutes) {
      lastRecBreakSentOn = now
      val event = MsgBuilder.buildRecordingChapterBreakSysMsg(props.meetingProp.intId, TimeUtil.timeNowInMs())
      outGW.send(event)

      VoiceApp.stopRecordingVoiceConference(liveMeeting, outGW)

      val meetingId = liveMeeting.props.meetingProp.intId
      val recordFile = VoiceApp.genRecordPath(voiceConfRecordPath, meetingId, now)
      VoiceApp.startRecordingVoiceConference(liveMeeting, outGW, recordFile)

    }

  }

  def sendRttTraceTest(): Unit = {
    val now = System.currentTimeMillis()

    def buildDoLatencyTracerMsg(meetingId: String): BbbCommonEnvCoreMsg = {
      val routing = Routing.addMsgToClientRouting(MessageTypes.BROADCAST_TO_MEETING, meetingId, "not-used")
      val envelope = BbbCoreEnvelope(DoLatencyTracerMsg.NAME, routing)
      val body = DoLatencyTracerMsgBody(now)
      val header = BbbClientMsgHeader(DoLatencyTracerMsg.NAME, meetingId, "not-used")
      val event = DoLatencyTracerMsg(header, body)

      BbbCommonEnvCoreMsg(envelope, event)
    }

    if (now - lastRttTestSentOn > 60000) {
      lastRttTestSentOn = now
      val event = buildDoLatencyTracerMsg(liveMeeting.props.meetingProp.intId)
      outGW.send(event)
    }

  }

  def handleExtendMeetingDuration(msg: ExtendMeetingDuration) {

  }

  def startRecordingIfAutoStart() {
    if (props.recordProp.record && !MeetingStatus2x.isRecording(liveMeeting.status) &&
      props.recordProp.autoStartRecording && Users2x.numUsers(liveMeeting.users2x) == 1) {

      MeetingStatus2x.recordingStarted(liveMeeting.status)

      def buildRecordingStatusChangedEvtMsg(meetingId: String, userId: String, recording: Boolean): BbbCommonEnvCoreMsg = {
        val routing = Routing.addMsgToClientRouting(MessageTypes.BROADCAST_TO_MEETING, meetingId, userId)
        val envelope = BbbCoreEnvelope(RecordingStatusChangedEvtMsg.NAME, routing)
        val body = RecordingStatusChangedEvtMsgBody(recording, userId)
        val header = BbbClientMsgHeader(RecordingStatusChangedEvtMsg.NAME, meetingId, userId)
        val event = RecordingStatusChangedEvtMsg(header, body)

        BbbCommonEnvCoreMsg(envelope, event)
      }

      val event = buildRecordingStatusChangedEvtMsg(
        liveMeeting.props.meetingProp.intId,
        "system", MeetingStatus2x.isRecording(liveMeeting.status)
      )
      outGW.send(event)

    }
  }

  def stopAutoStartedRecording() {
    if (props.recordProp.record && MeetingStatus2x.isRecording(liveMeeting.status) &&
      props.recordProp.autoStartRecording && Users2x.numUsers(liveMeeting.users2x) == 0) {
      log.info("Last web user left. Auto stopping recording. meetingId={}", props.meetingProp.intId)
      MeetingStatus2x.recordingStopped(liveMeeting.status)

      def buildRecordingStatusChangedEvtMsg(meetingId: String, userId: String, recording: Boolean): BbbCommonEnvCoreMsg = {
        val routing = Routing.addMsgToClientRouting(MessageTypes.BROADCAST_TO_MEETING, meetingId, userId)
        val envelope = BbbCoreEnvelope(RecordingStatusChangedEvtMsg.NAME, routing)
        val body = RecordingStatusChangedEvtMsgBody(recording, userId)
        val header = BbbClientMsgHeader(RecordingStatusChangedEvtMsg.NAME, meetingId, userId)
        val event = RecordingStatusChangedEvtMsg(header, body)

        BbbCommonEnvCoreMsg(envelope, event)
      }

      val event = buildRecordingStatusChangedEvtMsg(
        liveMeeting.props.meetingProp.intId,
        "system", MeetingStatus2x.isRecording(liveMeeting.status)
      )
      outGW.send(event)

    }
  }
}<|MERGE_RESOLUTION|>--- conflicted
+++ resolved
@@ -233,22 +233,12 @@
       case m: ClientToServerLatencyTracerMsg => handleClientToServerLatencyTracerMsg(m)
 
       // Poll
-<<<<<<< HEAD
       case m: StartPollReqMsg => pollApp.handle(m, state, liveMeeting, msgBus) // passing state but not modifying it
       case m: StartCustomPollReqMsg => pollApp.handle(m, state, liveMeeting, msgBus) // passing state but not modifying it
       case m: StopPollReqMsg => pollApp.handle(m, state, liveMeeting, msgBus) // passing state but not modifying it
       case m: ShowPollResultReqMsg => pollApp.handle(m, state, liveMeeting, msgBus) // passing state but not modifying it
-      case m: HidePollResultReqMsg => pollApp.handle(m, liveMeeting, msgBus)
       case m: GetCurrentPollReqMsg => pollApp.handle(m, state, liveMeeting, msgBus) // passing state but not modifying it
       case m: RespondToPollReqMsg => pollApp.handle(m, liveMeeting, msgBus)
-=======
-      case m: StartPollReqMsg                => handleStartPollReqMsg(m)
-      case m: StartCustomPollReqMsg          => handleStartCustomPollReqMsg(m)
-      case m: StopPollReqMsg                 => handleStopPollReqMsg(m)
-      case m: ShowPollResultReqMsg           => handleShowPollResultReqMsg(m)
-      case m: GetCurrentPollReqMsg           => handleGetCurrentPollReqMsg(m)
-      case m: RespondToPollReqMsg            => handleRespondToPollReqMsg(m)
->>>>>>> f1e7e702
 
       // Breakout
       case m: BreakoutRoomsListMsg => state = handleBreakoutRoomsListMsg(m, state)
