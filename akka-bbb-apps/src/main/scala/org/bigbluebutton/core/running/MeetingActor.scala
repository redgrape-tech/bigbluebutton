--- conflicted
+++ resolved
@@ -239,19 +239,13 @@
       case m: UserJoinedVoiceConfEvtMsg           => handleUserJoinedVoiceConfEvtMsg(m)
       case m: MeetingActivityResponseCmdMsg =>
         state = usersApp.handleMeetingActivityResponseCmdMsg(m, state)
-<<<<<<< HEAD
+        state = updateInactivityTracker(state)
       case m: LogoutAndEndMeetingCmdMsg => usersApp.handleLogoutAndEndMeetingCmdMsg(m, state)
       case m: SetRecordingStatusCmdMsg =>
         state = usersApp.handleSetRecordingStatusCmdMsg(m, state)
       case m: RecordAndClearPreviousMarkersCmdMsg =>
         state = usersApp.handleRecordAndClearPreviousMarkersCmdMsg(m, state)
-      case m: GetWebcamsOnlyForModeratorReqMsg => usersApp.handleGetWebcamsOnlyForModeratorReqMsg(m)
-=======
-        state = updateInactivityTracker(state)
-      case m: LogoutAndEndMeetingCmdMsg           => usersApp.handleLogoutAndEndMeetingCmdMsg(m, state)
-      case m: SetRecordingStatusCmdMsg            => usersApp.handleSetRecordingStatusCmdMsg(m)
       case m: GetWebcamsOnlyForModeratorReqMsg    => usersApp.handleGetWebcamsOnlyForModeratorReqMsg(m)
->>>>>>> c92635b2
       case m: UpdateWebcamsOnlyForModeratorCmdMsg => usersApp.handleUpdateWebcamsOnlyForModeratorCmdMsg(m)
       case m: GetRecordingStatusReqMsg            => usersApp.handleGetRecordingStatusReqMsg(m)
       case m: ChangeUserEmojiCmdMsg               => handleChangeUserEmojiCmdMsg(m)
