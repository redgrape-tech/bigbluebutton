package org.bigbluebutton.core.running

import java.io.{ PrintWriter, StringWriter }

import akka.actor._
import akka.actor.SupervisorStrategy.Resume
import org.bigbluebutton.SystemConfiguration
import org.bigbluebutton.core.apps.groupchats.GroupChatHdlrs
import org.bigbluebutton.core.apps.presentationpod._
import org.bigbluebutton.core.apps.users._
import org.bigbluebutton.core.apps.whiteboard.ClientToServerLatencyTracerMsgHdlr
import org.bigbluebutton.core.domain._
import org.bigbluebutton.core.util.TimeUtil
import org.bigbluebutton.common2.domain.DefaultProps
import org.bigbluebutton.core.api._
import org.bigbluebutton.core.apps._
import org.bigbluebutton.core.apps.caption.CaptionApp2x
import org.bigbluebutton.core.apps.chat.ChatApp2x
import org.bigbluebutton.core.apps.screenshare.ScreenshareApp2x
import org.bigbluebutton.core.apps.presentation.PresentationApp2x
import org.bigbluebutton.core.apps.users.UsersApp2x
import org.bigbluebutton.core.apps.sharednotes.SharedNotesApp2x
import org.bigbluebutton.core.apps.whiteboard.WhiteboardApp2x
import org.bigbluebutton.core.bus._
import org.bigbluebutton.core.models._
import org.bigbluebutton.core2.MeetingStatus2x
import org.bigbluebutton.core2.message.handlers._
import org.bigbluebutton.core2.message.handlers.meeting._
import org.bigbluebutton.common2.msgs._
import org.bigbluebutton.core.apps.breakout._
import org.bigbluebutton.core.apps.polls._
import org.bigbluebutton.core.apps.voice._
<<<<<<< HEAD
=======
import akka.actor._
import akka.actor.SupervisorStrategy.Resume
>>>>>>> 952f777c

import scala.concurrent.duration._
import org.bigbluebutton.core.apps.layout.LayoutApp2x
import org.bigbluebutton.core.apps.meeting.{ SyncGetMeetingInfoRespMsgHdlr, ValidateConnAuthTokenSysMsgHdlr }
import org.bigbluebutton.core.apps.users.ChangeLockSettingsInMeetingCmdMsgHdlr
<<<<<<< HEAD
import org.bigbluebutton.core2.message.senders.{ MsgBuilder, Sender }
=======
import org.bigbluebutton.core2.message.senders.MsgBuilder
>>>>>>> 952f777c

object MeetingActor {
  def props(
    props:       DefaultProps,
    eventBus:    InternalEventBus,
    outGW:       OutMsgRouter,
    liveMeeting: LiveMeeting): Props =
    Props(classOf[MeetingActor], props, eventBus, outGW, liveMeeting)
}

class MeetingActor(
  val props:       DefaultProps,
  val eventBus:    InternalEventBus,
  val outGW:       OutMsgRouter,
  val liveMeeting: LiveMeeting)
    extends BaseMeetingActor
    with SystemConfiguration
    with GuestsApp
    with LayoutApp2x
    with VoiceApp2x
    with BreakoutApp2x
    with UsersApp2x

    with UserBroadcastCamStartMsgHdlr
    with UserJoinMeetingReqMsgHdlr
    with UserJoinMeetingAfterReconnectReqMsgHdlr
    with UserBroadcastCamStopMsgHdlr
    with UserConnectedToGlobalAudioMsgHdlr
    with UserDisconnectedFromGlobalAudioMsgHdlr
    with MuteAllExceptPresentersCmdMsgHdlr
    with MuteMeetingCmdMsgHdlr
    with IsMeetingMutedReqMsgHdlr

    with EjectUserFromVoiceCmdMsgHdlr
    with EndMeetingSysCmdMsgHdlr
    with DestroyMeetingSysCmdMsgHdlr
    with SendTimeRemainingUpdateHdlr
    with SendBreakoutTimeRemainingMsgHdlr
    with ChangeLockSettingsInMeetingCmdMsgHdlr
    with SyncGetMeetingInfoRespMsgHdlr
    with ClientToServerLatencyTracerMsgHdlr
    with ValidateConnAuthTokenSysMsgHdlr
    with UserActivitySignCmdMsgHdlr {

  override val supervisorStrategy = OneForOneStrategy(maxNrOfRetries = 10, withinTimeRange = 1 minute) {
    case e: Exception => {
      val sw: StringWriter = new StringWriter()
      sw.write("An exception has been thrown on MeetingActor, exception message [" + e.getMessage() + "] (full stacktrace below)\n")
      e.printStackTrace(new PrintWriter(sw))
      log.error(sw.toString())
      Resume
    }
  }

  /**
   * Put the internal message injector into another actor so this
   * actor is easy to test.
   */
  var actorMonitor = context.actorOf(
    MeetingActorAudit.props(props, eventBus, outGW),
    "actorMonitor-" + props.meetingProp.intId)

  val msgBus = MessageBus(eventBus, outGW)

  val presentationApp2x = new PresentationApp2x
  val screenshareApp2x = new ScreenshareApp2x
  val captionApp2x = new CaptionApp2x
  val sharedNotesApp2x = new SharedNotesApp2x
  val chatApp2x = new ChatApp2x
  val usersApp = new UsersApp(liveMeeting, outGW, eventBus)
  val groupChatApp = new GroupChatHdlrs
  val presentationPodsApp = new PresentationPodHdlrs
  val pollApp = new PollApp2x
  val wbApp = new WhiteboardApp2x

  object ExpiryTrackerHelper extends MeetingExpiryTrackerHelper

  val inactivityTracker = new MeetingInactivityTracker(
    TimeUtil.minutesToMillis(props.durationProps.maxInactivityTimeoutMinutes),
    TimeUtil.minutesToMillis(props.durationProps.warnMinutesBeforeMax),
    lastActivityTimestampInMs = TimeUtil.timeNowInMs(),
    warningSent = false,
    warningSentOnTimestampInMs = 0L)

  val expiryTracker = new MeetingExpiryTracker(
    startedOnInMs = TimeUtil.timeNowInMs(),
    userHasJoined = false,
    isBreakout = props.meetingProp.isBreakout,
    lastUserLeftOnInMs = None,
    durationInMs = TimeUtil.minutesToMillis(props.durationProps.duration),
    meetingExpireIfNoUserJoinedInMs = TimeUtil.minutesToMillis(props.durationProps.meetingExpireIfNoUserJoinedInMinutes),
    meetingExpireWhenLastUserLeftInMs = TimeUtil.minutesToMillis(props.durationProps.meetingExpireWhenLastUserLeftInMinutes),
    userInactivityInspectTimerInMs = TimeUtil.minutesToMillis(props.durationProps.userInactivityInspectTimerInMinutes),
    userInactivityThresholdInMs = TimeUtil.minutesToMillis(props.durationProps.userInactivityInspectTimerInMinutes),
    userActivitySignResponseDelayInMs = TimeUtil.minutesToMillis(props.durationProps.userActivitySignResponseDelayInMinutes))

  val recordingTracker = new MeetingRecordingTracker(startedOnInMs = 0L, previousDurationInMs = 0L, currentDurationInMs = 0L)

  var state = new MeetingState2x(
    new GroupChats(Map.empty),
    new PresentationPodManager(Map.empty),
    None,
    inactivityTracker,
    expiryTracker,
    recordingTracker)

  var lastRttTestSentOn = System.currentTimeMillis()

  // Create a default public group chat
  state = groupChatApp.handleCreateDefaultPublicGroupChat(state, liveMeeting, msgBus)

  //state = GroupChatApp.genTestChatMsgHistory(GroupChatApp.MAIN_PUBLIC_CHAT, state, BbbSystemConst.SYSTEM_USER, liveMeeting)
  // Create a default public group chat **DEPRECATED, NOT GOING TO WORK ANYMORE**
  //state = GroupChatApp.createDefaultPublicGroupChat("TEST_GROUP_CHAT", state)
  //state = GroupChatApp.genTestChatMsgHistory("TEST_GROUP_CHAT", state, BbbSystemConst.SYSTEM_USER, liveMeeting)

  log.debug("NUM GROUP CHATS = " + state.groupChats.findAllPublicChats().length)

  // Create a default Presentation Pod
  state = presentationPodsApp.handleCreateDefaultPresentationPod(state, liveMeeting, msgBus)

  log.debug("NUM Presentation Pods = " + state.presentationPodManager.getNumberOfPods())

  // Initialize if the meeting is muted on start
  if (props.voiceProp.muteOnStart) {
    MeetingStatus2x.muteMeeting(liveMeeting.status)
  } else {
    MeetingStatus2x.unmuteMeeting(liveMeeting.status)
  }

  // Set webcamsOnlyForModerator property in case we didn't after meeting creation
  MeetingStatus2x.setWebcamsOnlyForModerator(liveMeeting.status, liveMeeting.props.usersProp.webcamsOnlyForModerator)

  /** *****************************************************************/
  // Helper to create fake users for testing (ralam jan 5, 2018)
  //object FakeTestData extends FakeTestData
  //FakeTestData.createFakeUsers(liveMeeting)
  /** *****************************************************************/

  def receive = {
    //=============================
    // 2x messages
    case msg: BbbCommonEnvCoreMsg             => handleBbbCommonEnvCoreMsg(msg)

    // Handling RegisterUserReqMsg as it is forwarded from BBBActor and
    // its type is not BbbCommonEnvCoreMsg
    case m: RegisterUserReqMsg                => usersApp.handleRegisterUserReqMsg(m)

    case m: EjectDuplicateUserReqMsg          => usersApp.handleEjectDuplicateUserReqMsg(m)
    case m: GetAllMeetingsReqMsg              => handleGetAllMeetingsReqMsg(m)
    case m: ValidateConnAuthTokenSysMsg       => handleValidateConnAuthTokenSysMsg(m)

    // Meeting
    case m: DestroyMeetingSysCmdMsg           => handleDestroyMeetingSysCmdMsg(m)

    //======================================

    //=======================================
    // internal messages
    case msg: MonitorNumberOfUsersInternalMsg => handleMonitorNumberOfUsers(msg)

    case msg: ExtendMeetingDuration           => handleExtendMeetingDuration(msg)
    case msg: SendTimeRemainingAuditInternalMsg =>
      state = handleSendTimeRemainingUpdate(msg, state)
      state = handleSendBreakoutTimeRemainingMsg(msg, state)
    case msg: BreakoutRoomCreatedInternalMsg     => state = handleBreakoutRoomCreatedInternalMsg(msg, state)
    case msg: SendBreakoutUsersAuditInternalMsg  => handleSendBreakoutUsersUpdateInternalMsg(msg)
    case msg: BreakoutRoomUsersUpdateInternalMsg => state = handleBreakoutRoomUsersUpdateInternalMsg(msg, state)
    case msg: EndBreakoutRoomInternalMsg         => handleEndBreakoutRoomInternalMsg(msg)
    case msg: BreakoutRoomEndedInternalMsg       => state = handleBreakoutRoomEndedInternalMsg(msg, state)

    // Screenshare
    case msg: DeskShareGetDeskShareInfoRequest   => handleDeskShareGetDeskShareInfoRequest(msg)

    case msg: SendRecordingTimerInternalMsg =>
      state = usersApp.handleSendRecordingTimerInternalMsg(msg, state)

    case _ => // do nothing
  }

  private def updateInactivityTracker(state: MeetingState2x): MeetingState2x = {
    val tracker = state.inactivityTracker.updateLastActivityTimestamp(TimeUtil.timeNowInMs())
    state.update(tracker)
  }

  private def updateVoiceUserLastActivity(userId: String) {
    for {
      vu <- VoiceUsers.findWithVoiceUserId(liveMeeting.voiceUsers, userId)
    } yield {
      updateUserLastActivity(vu.intId)
    }
  }

  private def updateUserLastActivity(userId: String) {
    for {
      user <- Users2x.findWithIntId(liveMeeting.users2x, userId)
    } yield {
      Users2x.updateLastUserActivity(liveMeeting.users2x, user)
    }
  }

  private def handleBbbCommonEnvCoreMsg(msg: BbbCommonEnvCoreMsg): Unit = {

    msg.core match {
      case m: EndMeetingSysCmdMsg                 => handleEndMeeting(m, state)

      // Users
      case m: ValidateAuthTokenReqMsg             => state = usersApp.handleValidateAuthTokenReqMsg(m, state)
      case m: UserJoinMeetingReqMsg               => state = handleUserJoinMeetingReqMsg(m, state)
      case m: UserJoinMeetingAfterReconnectReqMsg => state = handleUserJoinMeetingAfterReconnectReqMsg(m, state)
      case m: UserLeaveReqMsg                     => state = handleUserLeaveReqMsg(m, state)
      case m: UserBroadcastCamStartMsg            => handleUserBroadcastCamStartMsg(m)
      case m: UserBroadcastCamStopMsg             => handleUserBroadcastCamStopMsg(m)
      case m: UserJoinedVoiceConfEvtMsg           => handleUserJoinedVoiceConfEvtMsg(m)
      case m: MeetingActivityResponseCmdMsg =>
        state = usersApp.handleMeetingActivityResponseCmdMsg(m, state)
        state = updateInactivityTracker(state)
      case m: LogoutAndEndMeetingCmdMsg => usersApp.handleLogoutAndEndMeetingCmdMsg(m, state)
      case m: SetRecordingStatusCmdMsg =>
        state = usersApp.handleSetRecordingStatusCmdMsg(m, state)
        updateUserLastActivity(m.body.setBy)
      case m: RecordAndClearPreviousMarkersCmdMsg =>
        state = usersApp.handleRecordAndClearPreviousMarkersCmdMsg(m, state)
        updateUserLastActivity(m.body.setBy)
      case m: GetWebcamsOnlyForModeratorReqMsg    => usersApp.handleGetWebcamsOnlyForModeratorReqMsg(m)
      case m: UpdateWebcamsOnlyForModeratorCmdMsg => usersApp.handleUpdateWebcamsOnlyForModeratorCmdMsg(m)
      case m: GetRecordingStatusReqMsg            => usersApp.handleGetRecordingStatusReqMsg(m)
      case m: ChangeUserEmojiCmdMsg               => handleChangeUserEmojiCmdMsg(m)

      // Client requested to eject user
      case m: EjectUserFromMeetingCmdMsg =>
        usersApp.handleEjectUserFromMeetingCmdMsg(m)
        updateUserLastActivity(m.body.ejectedBy)

      // Another part of system (e.g. bbb-apps) requested to eject user.
      case m: EjectUserFromMeetingSysMsg => usersApp.handleEjectUserFromMeetingSysMsg(m)
      case m: GetUsersMeetingReqMsg      => usersApp.handleGetUsersMeetingReqMsg(m)
      case m: ChangeUserRoleCmdMsg =>
        usersApp.handleChangeUserRoleCmdMsg(m)
        updateUserLastActivity(m.body.changedBy)

      // Whiteboard
      case m: SendCursorPositionPubMsg       => wbApp.handle(m, liveMeeting, msgBus)
      case m: ClearWhiteboardPubMsg          => wbApp.handle(m, liveMeeting, msgBus)
      case m: UndoWhiteboardPubMsg           => wbApp.handle(m, liveMeeting, msgBus)
      case m: ModifyWhiteboardAccessPubMsg   => wbApp.handle(m, liveMeeting, msgBus)
      case m: SendWhiteboardAnnotationPubMsg => wbApp.handle(m, liveMeeting, msgBus)
      case m: GetWhiteboardAnnotationsReqMsg => wbApp.handle(m, liveMeeting, msgBus)

      case m: ClientToServerLatencyTracerMsg => handleClientToServerLatencyTracerMsg(m)

      // Poll
      case m: StartPollReqMsg =>
        pollApp.handle(m, state, liveMeeting, msgBus) // passing state but not modifying it
        updateUserLastActivity(m.body.requesterId)
      case m: StartCustomPollReqMsg =>
        pollApp.handle(m, state, liveMeeting, msgBus) // passing state but not modifying it
        updateUserLastActivity(m.body.requesterId)
      case m: StopPollReqMsg =>
        pollApp.handle(m, state, liveMeeting, msgBus) // passing state but not modifying it
        updateUserLastActivity(m.body.requesterId)
      case m: ShowPollResultReqMsg =>
        pollApp.handle(m, state, liveMeeting, msgBus) // passing state but not modifying it
        updateUserLastActivity(m.body.requesterId)
      case m: GetCurrentPollReqMsg => pollApp.handle(m, state, liveMeeting, msgBus) // passing state but not modifying it
      case m: RespondToPollReqMsg =>
        pollApp.handle(m, liveMeeting, msgBus)
        updateUserLastActivity(m.body.requesterId)

      // Breakout
      case m: BreakoutRoomsListMsg            => state = handleBreakoutRoomsListMsg(m, state)
      case m: CreateBreakoutRoomsCmdMsg       => state = handleCreateBreakoutRoomsCmdMsg(m, state)
      case m: EndAllBreakoutRoomsMsg          => state = handleEndAllBreakoutRoomsMsg(m, state)
      case m: RequestBreakoutJoinURLReqMsg    => state = handleRequestBreakoutJoinURLReqMsg(m, state)
      case m: TransferUserToMeetingRequestMsg => state = handleTransferUserToMeetingRequestMsg(m, state)

      // Voice
      case m: UserLeftVoiceConfEvtMsg         => handleUserLeftVoiceConfEvtMsg(m)
      case m: UserMutedInVoiceConfEvtMsg      => handleUserMutedInVoiceConfEvtMsg(m)
      case m: UserTalkingInVoiceConfEvtMsg =>
        state = updateInactivityTracker(state)
        updateVoiceUserLastActivity(m.body.voiceUserId)
        handleUserTalkingInVoiceConfEvtMsg(m)

      case m: RecordingStartedVoiceConfEvtMsg => handleRecordingStartedVoiceConfEvtMsg(m)
      case m: MuteUserCmdMsg =>
        usersApp.handleMuteUserCmdMsg(m)
        updateUserLastActivity(m.body.mutedBy)
      case m: MuteAllExceptPresentersCmdMsg =>
        handleMuteAllExceptPresentersCmdMsg(m)
        updateUserLastActivity(m.body.mutedBy)
      case m: EjectUserFromVoiceCmdMsg => handleEjectUserFromVoiceCmdMsg(m)
      case m: IsMeetingMutedReqMsg     => handleIsMeetingMutedReqMsg(m)
      case m: MuteMeetingCmdMsg =>
        handleMuteMeetingCmdMsg(m)
        updateUserLastActivity(m.body.mutedBy)
      case m: UserConnectedToGlobalAudioMsg      => handleUserConnectedToGlobalAudioMsg(m)
      case m: UserDisconnectedFromGlobalAudioMsg => handleUserDisconnectedFromGlobalAudioMsg(m)
      case m: VoiceConfRunningEvtMsg             => handleVoiceConfRunningEvtMsg(m)

      // Layout
      case m: GetCurrentLayoutReqMsg             => handleGetCurrentLayoutReqMsg(m)
      case m: BroadcastLayoutMsg                 => handleBroadcastLayoutMsg(m)

      // Lock Settings
      case m: ChangeLockSettingsInMeetingCmdMsg =>
        handleSetLockSettings(m)
        updateUserLastActivity(m.body.setBy)
      case m: LockUserInMeetingCmdMsg                  => handleLockUserInMeetingCmdMsg(m)
      case m: LockUsersInMeetingCmdMsg                 => handleLockUsersInMeetingCmdMsg(m)
      case m: GetLockSettingsReqMsg                    => handleGetLockSettingsReqMsg(m)

      // Presentation
      case m: PreuploadedPresentationsSysPubMsg        => presentationApp2x.handle(m, liveMeeting, msgBus)
      case m: AssignPresenterReqMsg                    => state = handlePresenterChange(m, state)

      // Presentation Pods
      case m: CreateNewPresentationPodPubMsg           => state = presentationPodsApp.handle(m, state, liveMeeting, msgBus)
      case m: RemovePresentationPodPubMsg              => state = presentationPodsApp.handle(m, state, liveMeeting, msgBus)
      case m: GetAllPresentationPodsReqMsg             => state = presentationPodsApp.handle(m, state, liveMeeting, msgBus)
      case m: SetCurrentPresentationPubMsg             => state = presentationPodsApp.handle(m, state, liveMeeting, msgBus)
      case m: PresentationConversionCompletedSysPubMsg => state = presentationPodsApp.handle(m, state, liveMeeting, msgBus)
      case m: SetCurrentPagePubMsg                     => state = presentationPodsApp.handle(m, state, liveMeeting, msgBus)
      case m: SetPresenterInPodReqMsg                  => state = presentationPodsApp.handle(m, state, liveMeeting, msgBus)
      case m: RemovePresentationPubMsg                 => state = presentationPodsApp.handle(m, state, liveMeeting, msgBus)
      case m: SetPresentationDownloadablePubMsg        => state = presentationPodsApp.handle(m, state, liveMeeting, msgBus)
      case m: PresentationConversionUpdateSysPubMsg    => state = presentationPodsApp.handle(m, state, liveMeeting, msgBus)
      case m: PresentationPageGeneratedSysPubMsg       => state = presentationPodsApp.handle(m, state, liveMeeting, msgBus)
      case m: PresentationPageCountErrorSysPubMsg      => state = presentationPodsApp.handle(m, state, liveMeeting, msgBus)
      case m: PresentationUploadTokenReqMsg            => state = presentationPodsApp.handle(m, state, liveMeeting, msgBus)
      case m: ResizeAndMovePagePubMsg                  => state = presentationPodsApp.handle(m, state, liveMeeting, msgBus)

      // Caption
      case m: EditCaptionHistoryPubMsg                 => captionApp2x.handle(m, liveMeeting, msgBus)
      case m: UpdateCaptionOwnerPubMsg                 => captionApp2x.handle(m, liveMeeting, msgBus)
      case m: SendCaptionHistoryReqMsg                 => captionApp2x.handle(m, liveMeeting, msgBus)

      // SharedNotes
      case m: GetSharedNotesPubMsg                     => sharedNotesApp2x.handle(m, liveMeeting, msgBus)
      case m: SyncSharedNotePubMsg                     => sharedNotesApp2x.handle(m, liveMeeting, msgBus)
      case m: ClearSharedNotePubMsg                    => sharedNotesApp2x.handle(m, liveMeeting, msgBus)
      case m: UpdateSharedNoteReqMsg                   => sharedNotesApp2x.handle(m, liveMeeting, msgBus)
      case m: CreateSharedNoteReqMsg                   => sharedNotesApp2x.handle(m, liveMeeting, msgBus)
      case m: DestroySharedNoteReqMsg                  => sharedNotesApp2x.handle(m, liveMeeting, msgBus)

      // Guests
      case m: GetGuestsWaitingApprovalReqMsg           => handleGetGuestsWaitingApprovalReqMsg(m)
      case m: SetGuestPolicyCmdMsg                     => handleSetGuestPolicyMsg(m)
      case m: GuestsWaitingApprovedMsg                 => handleGuestsWaitingApprovedMsg(m)
      case m: GetGuestPolicyReqMsg                     => handleGetGuestPolicyReqMsg(m)

      // Chat
      case m: GetChatHistoryReqMsg                     => chatApp2x.handle(m, liveMeeting, msgBus)
      case m: SendPublicMessagePubMsg =>
        chatApp2x.handle(m, liveMeeting, msgBus)
        updateUserLastActivity(m.body.message.fromUserId)
      case m: SendPrivateMessagePubMsg =>
        chatApp2x.handle(m, liveMeeting, msgBus)
        updateUserLastActivity(m.body.message.fromUserId)
      case m: ClearPublicChatHistoryPubMsg                   => state = chatApp2x.handle(m, state, liveMeeting, msgBus)
      case m: UserTypingPubMsg                               => chatApp2x.handle(m, liveMeeting, msgBus)

      // Screenshare
      case m: ScreenshareStartedVoiceConfEvtMsg              => screenshareApp2x.handle(m, liveMeeting, msgBus)
      case m: ScreenshareStoppedVoiceConfEvtMsg              => screenshareApp2x.handle(m, liveMeeting, msgBus)
      case m: ScreenshareRtmpBroadcastStartedVoiceConfEvtMsg => screenshareApp2x.handle(m, liveMeeting, msgBus)
      case m: ScreenshareRtmpBroadcastStoppedVoiceConfEvtMsg => screenshareApp2x.handle(m, liveMeeting, msgBus)
      case m: GetScreenshareStatusReqMsg                     => screenshareApp2x.handle(m, liveMeeting, msgBus)

      // GroupChat
      case m: CreateGroupChatReqMsg =>
        state = groupChatApp.handle(m, state, liveMeeting, msgBus)
        updateUserLastActivity(m.header.userId)
      case m: GetGroupChatMsgsReqMsg => state = groupChatApp.handle(m, state, liveMeeting, msgBus)
      case m: GetGroupChatsReqMsg    => state = groupChatApp.handle(m, state, liveMeeting, msgBus)
      case m: SendGroupChatMessageMsg =>
        state = groupChatApp.handle(m, state, liveMeeting, msgBus)
        updateUserLastActivity(m.body.msg.sender.id)

      case m: ValidateConnAuthTokenSysMsg => handleValidateConnAuthTokenSysMsg(m)

      case m: UserActivitySignCmdMsg      => handleUserActivitySignCmdMsg(m)

      case _                              => log.warning("***** Cannot handle " + msg.envelope.name)
    }
  }

  def handleGetAllMeetingsReqMsg(msg: GetAllMeetingsReqMsg): Unit = {
    // sync all meetings
    handleSyncGetMeetingInfoRespMsg(liveMeeting.props)

    // sync all users
    usersApp.handleSyncGetUsersMeetingRespMsg()

    // sync all presentations
    presentationPodsApp.handleSyncGetPresentationPods(state, liveMeeting, msgBus)

    // sync all group chats and group chat messages
    groupChatApp.handleSyncGetGroupChatsInfo(state, liveMeeting, msgBus)

    // sync all voice users
    handleSyncGetVoiceUsersMsg(state, liveMeeting, msgBus)

    // TODO send all lock settings
    // TODO send all screen sharing info

  }

  def handlePresenterChange(msg: AssignPresenterReqMsg, state: MeetingState2x): MeetingState2x = {
    // Stop poll if one is running as presenter left
    pollApp.stopPoll(state, msg.header.userId, liveMeeting, msgBus)

    // switch user presenter status for old and new presenter
    val newState = usersApp.handleAssignPresenterReqMsg(msg, state)

    // request screenshare to end
    screenshareApp2x.handleScreenshareStoppedVoiceConfEvtMsg(
      liveMeeting.props.voiceProp.voiceConf,
      liveMeeting.props.screenshareProps.screenshareConf,
      liveMeeting, msgBus)

    newState

  }

  def handleDeskShareGetDeskShareInfoRequest(msg: DeskShareGetDeskShareInfoRequest): Unit = {

    log.info("handleDeskShareGetDeskShareInfoRequest: " + msg.conferenceName + "isBroadcasting="
      + ScreenshareModel.isBroadcastingRTMP(liveMeeting.screenshareModel) + " URL:" +
      ScreenshareModel.getRTMPBroadcastingUrl(liveMeeting.screenshareModel))

    if (ScreenshareModel.isBroadcastingRTMP(liveMeeting.screenshareModel)) {
      // if the meeting has an ongoing WebRTC Deskshare session, send a notification
      //outGW.send(new DeskShareNotifyASingleViewer(props.meetingProp.intId, msg.requesterID,
      //  DeskshareModel.getRTMPBroadcastingUrl(liveMeeting.deskshareModel),
      //  DeskshareModel.getDesktopShareVideoWidth(liveMeeting.deskshareModel),
      //  DeskshareModel.getDesktopShareVideoHeight(liveMeeting.deskshareModel), true))
    }
  }

  def handleMonitorNumberOfUsers(msg: MonitorNumberOfUsersInternalMsg) {
    state = removeUsersWithExpiredUserLeftFlag(liveMeeting, state)

    val (newState, expireReason) = ExpiryTrackerHelper.processMeetingInactivityAudit(outGW, eventBus, liveMeeting, state)
    state = newState
    expireReason foreach (reason => log.info("Meeting {} expired with reason {}", props.meetingProp.intId, reason))
    val (newState2, expireReason2) = ExpiryTrackerHelper.processMeetingExpiryAudit(outGW, eventBus, liveMeeting, state)
    state = newState2
    expireReason2 foreach (reason => log.info("Meeting {} expired with reason {}", props.meetingProp.intId, reason))

    sendRttTraceTest()
    setRecordingChapterBreak()

    processUserInactivityAudit()

    checkIfNeetToEndMeetingWhenNoAuthedUsers(liveMeeting)
  }

  var lastRecBreakSentOn = expiryTracker.startedOnInMs

  def setRecordingChapterBreak(): Unit = {
    val now = TimeUtil.timeNowInMs()
    val elapsedInMs = now - lastRecBreakSentOn
    val elapsedInMin = TimeUtil.millisToMinutes(elapsedInMs)

    if (elapsedInMin > recordingChapterBreakLenghtInMinutes) {
      lastRecBreakSentOn = now
      val event = MsgBuilder.buildRecordingChapterBreakSysMsg(props.meetingProp.intId, TimeUtil.timeNowInMs())
      outGW.send(event)

      VoiceApp.stopRecordingVoiceConference(liveMeeting, outGW)

      val meetingId = liveMeeting.props.meetingProp.intId
      val recordFile = VoiceApp.genRecordPath(voiceConfRecordPath, meetingId, now)
      VoiceApp.startRecordingVoiceConference(liveMeeting, outGW, recordFile)
    }
  }

  def sendRttTraceTest(): Unit = {
    val now = System.currentTimeMillis()

    def buildDoLatencyTracerMsg(meetingId: String): BbbCommonEnvCoreMsg = {
      val routing = Routing.addMsgToClientRouting(MessageTypes.BROADCAST_TO_MEETING, meetingId, "not-used")
      val envelope = BbbCoreEnvelope(DoLatencyTracerMsg.NAME, routing)
      val body = DoLatencyTracerMsgBody(now)
      val header = BbbClientMsgHeader(DoLatencyTracerMsg.NAME, meetingId, "not-used")
      val event = DoLatencyTracerMsg(header, body)

      BbbCommonEnvCoreMsg(envelope, event)
    }

    if (now - lastRttTestSentOn > 60000) {
      lastRttTestSentOn = now
      val event = buildDoLatencyTracerMsg(liveMeeting.props.meetingProp.intId)
      outGW.send(event)
    }

  }

  private def checkIfNeetToEndMeetingWhenNoAuthedUsers(liveMeeting: LiveMeeting): Unit = {
    val authUserJoined = MeetingStatus2x.hasAuthedUserJoined(liveMeeting.status)

    if (endMeetingWhenNoMoreAuthedUsers &&
      !liveMeeting.props.meetingProp.isBreakout &&
      authUserJoined) {
      val lastAuthedUserLeftLimitMs = TimeUtil.timeNowInMs() - MeetingStatus2x.getLastAuthedUserLeftOn(liveMeeting.status)
      if (lastAuthedUserLeftLimitMs > TimeUtil.minutesToMillis(endMeetingWhenNoMoreAuthedUsersAfterMinutes)) {
        val authedUsers = Users2x.findAllAuthedUsers(liveMeeting.users2x)

        if (authedUsers.isEmpty) {
          sendEndMeetingDueToExpiry(
            MeetingEndReason.ENDED_DUE_TO_NO_AUTHED_USER,
            eventBus, outGW, liveMeeting)
        }
      }
    }
  }

  def handleExtendMeetingDuration(msg: ExtendMeetingDuration) {

  }

<<<<<<< HEAD
  def startRecordingIfAutoStart() {
    if (props.recordProp.record && !MeetingStatus2x.isRecording(liveMeeting.status) &&
      props.recordProp.autoStartRecording && Users2x.numUsers(liveMeeting.users2x) == 1) {

      MeetingStatus2x.recordingStarted(liveMeeting.status)

      def buildRecordingStatusChangedEvtMsg(meetingId: String, userId: String, recording: Boolean): BbbCommonEnvCoreMsg = {
        val routing = Routing.addMsgToClientRouting(MessageTypes.BROADCAST_TO_MEETING, meetingId, userId)
        val envelope = BbbCoreEnvelope(RecordingStatusChangedEvtMsg.NAME, routing)
        val body = RecordingStatusChangedEvtMsgBody(recording, userId)
        val header = BbbClientMsgHeader(RecordingStatusChangedEvtMsg.NAME, meetingId, userId)
        val event = RecordingStatusChangedEvtMsg(header, body)

        BbbCommonEnvCoreMsg(envelope, event)
      }

      val event = buildRecordingStatusChangedEvtMsg(
        liveMeeting.props.meetingProp.intId,
        "system", MeetingStatus2x.isRecording(liveMeeting.status))
      outGW.send(event)

    }
  }

  def stopAutoStartedRecording() {
    if (props.recordProp.record && MeetingStatus2x.isRecording(liveMeeting.status) &&
      props.recordProp.autoStartRecording && Users2x.numUsers(liveMeeting.users2x) == 0) {
      log.info("Last web user left. Auto stopping recording. meetingId={}", props.meetingProp.intId)
      MeetingStatus2x.recordingStopped(liveMeeting.status)

      def buildRecordingStatusChangedEvtMsg(meetingId: String, userId: String, recording: Boolean): BbbCommonEnvCoreMsg = {
        val routing = Routing.addMsgToClientRouting(MessageTypes.BROADCAST_TO_MEETING, meetingId, userId)
        val envelope = BbbCoreEnvelope(RecordingStatusChangedEvtMsg.NAME, routing)
        val body = RecordingStatusChangedEvtMsgBody(recording, userId)
        val header = BbbClientMsgHeader(RecordingStatusChangedEvtMsg.NAME, meetingId, userId)
        val event = RecordingStatusChangedEvtMsg(header, body)

        BbbCommonEnvCoreMsg(envelope, event)
      }

      val event = buildRecordingStatusChangedEvtMsg(
        liveMeeting.props.meetingProp.intId,
        "system", MeetingStatus2x.isRecording(liveMeeting.status))
      outGW.send(event)
    }
  }

  var lastUserInactivityInspectSentOn = TimeUtil.timeNowInMs()
  var checkInactiveUsers = false

  def processUserInactivityAudit(): Unit = {
    val now = TimeUtil.timeNowInMs()
    // Time to do a new check?
    if (now > lastUserInactivityInspectSentOn + expiryTracker.userInactivityInspectTimerInMs) {
      lastUserInactivityInspectSentOn = now
      checkInactiveUsers = true
      warnPotentiallyInactiveUsers()
    }

    if (checkInactiveUsers && now > lastUserInactivityInspectSentOn + expiryTracker.userActivitySignResponseDelayInMs) {
      checkInactiveUsers = false
      disconnectInactiveUsers()
    }
  }

  def warnPotentiallyInactiveUsers(): Unit = {
    log.info("Checking for inactive users.")
    val users = Users2x.findAll(liveMeeting.users2x)
    users foreach { u =>
      val active = (lastUserInactivityInspectSentOn - expiryTracker.userInactivityThresholdInMs) < u.lastActivityTime
      if (!active) {
        Sender.sendUserInactivityInspectMsg(liveMeeting.props.meetingProp.intId, u.intId, TimeUtil.minutesToSeconds(props.durationProps.userActivitySignResponseDelayInMinutes), outGW)
      }
    }
  }

  def disconnectInactiveUsers(): Unit = {
    log.info("Check for users who haven't responded to user inactivity warning.")
    val users = Users2x.findAll(liveMeeting.users2x)
    users foreach { u =>
      val respondedOntIme = (lastUserInactivityInspectSentOn - expiryTracker.userInactivityThresholdInMs) < u.lastActivityTime && (lastUserInactivityInspectSentOn + expiryTracker.userActivitySignResponseDelayInMs) > u.lastActivityTime
      if (!respondedOntIme) {
        UsersApp.ejectUserFromMeeting(outGW, liveMeeting, u.intId, SystemUser.ID, "User inactive for too long.", EjectReasonCode.USER_INACTIVITY)
        Sender.sendDisconnectClientSysMsg(liveMeeting.props.meetingProp.intId, u.intId, SystemUser.ID, EjectReasonCode.USER_INACTIVITY, outGW)
      }
    }
  }

=======
  def removeUsersWithExpiredUserLeftFlag(liveMeeting: LiveMeeting, state: MeetingState2x): MeetingState2x = {
    val leftUsers = Users2x.findAllExpiredUserLeftFlags(liveMeeting.users2x)
    leftUsers foreach { leftUser =>
      for {
        u <- Users2x.remove(liveMeeting.users2x, leftUser.intId)
      } yield {
        log.info("Removing user from meeting. meetingId=" + props.meetingProp.intId + " userId=" + u.intId + " user=" + u)

        captionApp2x.handleUserLeavingMsg(leftUser.intId)

        // send a user left event for the clients to update
        val userLeftMeetingEvent = MsgBuilder.buildUserLeftMeetingEvtMsg(liveMeeting.props.meetingProp.intId, u.intId)
        outGW.send(userLeftMeetingEvent)

        if (u.presenter) {
          automaticallyAssignPresenter(outGW, liveMeeting)

          // request screenshare to end
          screenshareApp2x.handleScreenshareStoppedVoiceConfEvtMsg(liveMeeting.props.voiceProp.voiceConf, liveMeeting.props.screenshareProps.screenshareConf)

          // request ongoing poll to end
          handleStopPollReqMsg(u.intId)
        }
      }
    }

    stopRecordingIfAutoStart2x(outGW, liveMeeting, state)

    if (liveMeeting.props.meetingProp.isBreakout) {
      updateParentMeetingWithUsers()
    }

    if (Users2x.numUsers(liveMeeting.users2x) == 0) {
      val tracker = state.expiryTracker.setLastUserLeftOn(TimeUtil.timeNowInMs())
      state.update(tracker)
    } else {
      state
    }
  }
>>>>>>> 952f777c
}<|MERGE_RESOLUTION|>--- conflicted
+++ resolved
@@ -30,21 +30,14 @@
 import org.bigbluebutton.core.apps.breakout._
 import org.bigbluebutton.core.apps.polls._
 import org.bigbluebutton.core.apps.voice._
-<<<<<<< HEAD
-=======
 import akka.actor._
 import akka.actor.SupervisorStrategy.Resume
->>>>>>> 952f777c
 
 import scala.concurrent.duration._
 import org.bigbluebutton.core.apps.layout.LayoutApp2x
 import org.bigbluebutton.core.apps.meeting.{ SyncGetMeetingInfoRespMsgHdlr, ValidateConnAuthTokenSysMsgHdlr }
 import org.bigbluebutton.core.apps.users.ChangeLockSettingsInMeetingCmdMsgHdlr
-<<<<<<< HEAD
 import org.bigbluebutton.core2.message.senders.{ MsgBuilder, Sender }
-=======
-import org.bigbluebutton.core2.message.senders.MsgBuilder
->>>>>>> 952f777c
 
 object MeetingActor {
   def props(
@@ -60,34 +53,34 @@
   val eventBus:    InternalEventBus,
   val outGW:       OutMsgRouter,
   val liveMeeting: LiveMeeting)
-    extends BaseMeetingActor
-    with SystemConfiguration
-    with GuestsApp
-    with LayoutApp2x
-    with VoiceApp2x
-    with BreakoutApp2x
-    with UsersApp2x
-
-    with UserBroadcastCamStartMsgHdlr
-    with UserJoinMeetingReqMsgHdlr
-    with UserJoinMeetingAfterReconnectReqMsgHdlr
-    with UserBroadcastCamStopMsgHdlr
-    with UserConnectedToGlobalAudioMsgHdlr
-    with UserDisconnectedFromGlobalAudioMsgHdlr
-    with MuteAllExceptPresentersCmdMsgHdlr
-    with MuteMeetingCmdMsgHdlr
-    with IsMeetingMutedReqMsgHdlr
-
-    with EjectUserFromVoiceCmdMsgHdlr
-    with EndMeetingSysCmdMsgHdlr
-    with DestroyMeetingSysCmdMsgHdlr
-    with SendTimeRemainingUpdateHdlr
-    with SendBreakoutTimeRemainingMsgHdlr
-    with ChangeLockSettingsInMeetingCmdMsgHdlr
-    with SyncGetMeetingInfoRespMsgHdlr
-    with ClientToServerLatencyTracerMsgHdlr
-    with ValidateConnAuthTokenSysMsgHdlr
-    with UserActivitySignCmdMsgHdlr {
+  extends BaseMeetingActor
+  with SystemConfiguration
+  with GuestsApp
+  with LayoutApp2x
+  with VoiceApp2x
+  with BreakoutApp2x
+  with UsersApp2x
+
+  with UserBroadcastCamStartMsgHdlr
+  with UserJoinMeetingReqMsgHdlr
+  with UserJoinMeetingAfterReconnectReqMsgHdlr
+  with UserBroadcastCamStopMsgHdlr
+  with UserConnectedToGlobalAudioMsgHdlr
+  with UserDisconnectedFromGlobalAudioMsgHdlr
+  with MuteAllExceptPresentersCmdMsgHdlr
+  with MuteMeetingCmdMsgHdlr
+  with IsMeetingMutedReqMsgHdlr
+
+  with EjectUserFromVoiceCmdMsgHdlr
+  with EndMeetingSysCmdMsgHdlr
+  with DestroyMeetingSysCmdMsgHdlr
+  with SendTimeRemainingUpdateHdlr
+  with SendBreakoutTimeRemainingMsgHdlr
+  with ChangeLockSettingsInMeetingCmdMsgHdlr
+  with SyncGetMeetingInfoRespMsgHdlr
+  with ClientToServerLatencyTracerMsgHdlr
+  with ValidateConnAuthTokenSysMsgHdlr
+  with UserActivitySignCmdMsgHdlr {
 
   override val supervisorStrategy = OneForOneStrategy(maxNrOfRetries = 10, withinTimeRange = 1 minute) {
     case e: Exception => {
@@ -567,51 +560,43 @@
 
   }
 
-<<<<<<< HEAD
-  def startRecordingIfAutoStart() {
-    if (props.recordProp.record && !MeetingStatus2x.isRecording(liveMeeting.status) &&
-      props.recordProp.autoStartRecording && Users2x.numUsers(liveMeeting.users2x) == 1) {
-
-      MeetingStatus2x.recordingStarted(liveMeeting.status)
-
-      def buildRecordingStatusChangedEvtMsg(meetingId: String, userId: String, recording: Boolean): BbbCommonEnvCoreMsg = {
-        val routing = Routing.addMsgToClientRouting(MessageTypes.BROADCAST_TO_MEETING, meetingId, userId)
-        val envelope = BbbCoreEnvelope(RecordingStatusChangedEvtMsg.NAME, routing)
-        val body = RecordingStatusChangedEvtMsgBody(recording, userId)
-        val header = BbbClientMsgHeader(RecordingStatusChangedEvtMsg.NAME, meetingId, userId)
-        val event = RecordingStatusChangedEvtMsg(header, body)
-
-        BbbCommonEnvCoreMsg(envelope, event)
+  def removeUsersWithExpiredUserLeftFlag(liveMeeting: LiveMeeting, state: MeetingState2x): MeetingState2x = {
+    val leftUsers = Users2x.findAllExpiredUserLeftFlags(liveMeeting.users2x)
+    leftUsers foreach { leftUser =>
+      for {
+        u <- Users2x.remove(liveMeeting.users2x, leftUser.intId)
+      } yield {
+        log.info("Removing user from meeting. meetingId=" + props.meetingProp.intId + " userId=" + u.intId + " user=" + u)
+
+        captionApp2x.handleUserLeavingMsg(leftUser.intId, liveMeeting, msgBus)
+
+        // send a user left event for the clients to update
+        val userLeftMeetingEvent = MsgBuilder.buildUserLeftMeetingEvtMsg(liveMeeting.props.meetingProp.intId, u.intId)
+        outGW.send(userLeftMeetingEvent)
+
+        if (u.presenter) {
+          UsersApp.automaticallyAssignPresenter(outGW, liveMeeting)
+
+          // request screenshare to end
+          screenshareApp2x.handleScreenshareStoppedVoiceConfEvtMsg(liveMeeting.props.voiceProp.voiceConf, liveMeeting.props.screenshareProps.screenshareConf, liveMeeting, msgBus)
+
+          // request ongoing poll to end
+          Polls.handleStopPollReqMsg(state, u.intId, liveMeeting)
+        }
       }
-
-      val event = buildRecordingStatusChangedEvtMsg(
-        liveMeeting.props.meetingProp.intId,
-        "system", MeetingStatus2x.isRecording(liveMeeting.status))
-      outGW.send(event)
-
-    }
-  }
-
-  def stopAutoStartedRecording() {
-    if (props.recordProp.record && MeetingStatus2x.isRecording(liveMeeting.status) &&
-      props.recordProp.autoStartRecording && Users2x.numUsers(liveMeeting.users2x) == 0) {
-      log.info("Last web user left. Auto stopping recording. meetingId={}", props.meetingProp.intId)
-      MeetingStatus2x.recordingStopped(liveMeeting.status)
-
-      def buildRecordingStatusChangedEvtMsg(meetingId: String, userId: String, recording: Boolean): BbbCommonEnvCoreMsg = {
-        val routing = Routing.addMsgToClientRouting(MessageTypes.BROADCAST_TO_MEETING, meetingId, userId)
-        val envelope = BbbCoreEnvelope(RecordingStatusChangedEvtMsg.NAME, routing)
-        val body = RecordingStatusChangedEvtMsgBody(recording, userId)
-        val header = BbbClientMsgHeader(RecordingStatusChangedEvtMsg.NAME, meetingId, userId)
-        val event = RecordingStatusChangedEvtMsg(header, body)
-
-        BbbCommonEnvCoreMsg(envelope, event)
-      }
-
-      val event = buildRecordingStatusChangedEvtMsg(
-        liveMeeting.props.meetingProp.intId,
-        "system", MeetingStatus2x.isRecording(liveMeeting.status))
-      outGW.send(event)
+    }
+
+    stopRecordingIfAutoStart2x(outGW, liveMeeting, state)
+
+    if (liveMeeting.props.meetingProp.isBreakout) {
+      updateParentMeetingWithUsers()
+    }
+
+    if (Users2x.numUsers(liveMeeting.users2x) == 0) {
+      val tracker = state.expiryTracker.setLastUserLeftOn(TimeUtil.timeNowInMs())
+      state.update(tracker)
+    } else {
+      state
     }
   }
 
@@ -655,46 +640,4 @@
       }
     }
   }
-
-=======
-  def removeUsersWithExpiredUserLeftFlag(liveMeeting: LiveMeeting, state: MeetingState2x): MeetingState2x = {
-    val leftUsers = Users2x.findAllExpiredUserLeftFlags(liveMeeting.users2x)
-    leftUsers foreach { leftUser =>
-      for {
-        u <- Users2x.remove(liveMeeting.users2x, leftUser.intId)
-      } yield {
-        log.info("Removing user from meeting. meetingId=" + props.meetingProp.intId + " userId=" + u.intId + " user=" + u)
-
-        captionApp2x.handleUserLeavingMsg(leftUser.intId)
-
-        // send a user left event for the clients to update
-        val userLeftMeetingEvent = MsgBuilder.buildUserLeftMeetingEvtMsg(liveMeeting.props.meetingProp.intId, u.intId)
-        outGW.send(userLeftMeetingEvent)
-
-        if (u.presenter) {
-          automaticallyAssignPresenter(outGW, liveMeeting)
-
-          // request screenshare to end
-          screenshareApp2x.handleScreenshareStoppedVoiceConfEvtMsg(liveMeeting.props.voiceProp.voiceConf, liveMeeting.props.screenshareProps.screenshareConf)
-
-          // request ongoing poll to end
-          handleStopPollReqMsg(u.intId)
-        }
-      }
-    }
-
-    stopRecordingIfAutoStart2x(outGW, liveMeeting, state)
-
-    if (liveMeeting.props.meetingProp.isBreakout) {
-      updateParentMeetingWithUsers()
-    }
-
-    if (Users2x.numUsers(liveMeeting.users2x) == 0) {
-      val tracker = state.expiryTracker.setLastUserLeftOn(TimeUtil.timeNowInMs())
-      state.update(tracker)
-    } else {
-      state
-    }
-  }
->>>>>>> 952f777c
 }