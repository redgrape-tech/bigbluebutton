--- conflicted
+++ resolved
@@ -53,34 +53,34 @@
   val eventBus:    InternalEventBus,
   val outGW:       OutMsgRouter,
   val liveMeeting: LiveMeeting)
-  extends BaseMeetingActor
-  with SystemConfiguration
-  with GuestsApp
-  with LayoutApp2x
-  with VoiceApp2x
-  with BreakoutApp2x
-  with UsersApp2x
-
-  with UserBroadcastCamStartMsgHdlr
-  with UserJoinMeetingReqMsgHdlr
-  with UserJoinMeetingAfterReconnectReqMsgHdlr
-  with UserBroadcastCamStopMsgHdlr
-  with UserConnectedToGlobalAudioMsgHdlr
-  with UserDisconnectedFromGlobalAudioMsgHdlr
-  with MuteAllExceptPresentersCmdMsgHdlr
-  with MuteMeetingCmdMsgHdlr
-  with IsMeetingMutedReqMsgHdlr
-
-  with EjectUserFromVoiceCmdMsgHdlr
-  with EndMeetingSysCmdMsgHdlr
-  with DestroyMeetingSysCmdMsgHdlr
-  with SendTimeRemainingUpdateHdlr
-  with SendBreakoutTimeRemainingMsgHdlr
-  with ChangeLockSettingsInMeetingCmdMsgHdlr
-  with SyncGetMeetingInfoRespMsgHdlr
-  with ClientToServerLatencyTracerMsgHdlr
-  with ValidateConnAuthTokenSysMsgHdlr
-  with UserActivitySignCmdMsgHdlr {
+    extends BaseMeetingActor
+    with SystemConfiguration
+    with GuestsApp
+    with LayoutApp2x
+    with VoiceApp2x
+    with BreakoutApp2x
+    with UsersApp2x
+
+    with UserBroadcastCamStartMsgHdlr
+    with UserJoinMeetingReqMsgHdlr
+    with UserJoinMeetingAfterReconnectReqMsgHdlr
+    with UserBroadcastCamStopMsgHdlr
+    with UserConnectedToGlobalAudioMsgHdlr
+    with UserDisconnectedFromGlobalAudioMsgHdlr
+    with MuteAllExceptPresentersCmdMsgHdlr
+    with MuteMeetingCmdMsgHdlr
+    with IsMeetingMutedReqMsgHdlr
+
+    with EjectUserFromVoiceCmdMsgHdlr
+    with EndMeetingSysCmdMsgHdlr
+    with DestroyMeetingSysCmdMsgHdlr
+    with SendTimeRemainingUpdateHdlr
+    with SendBreakoutTimeRemainingMsgHdlr
+    with ChangeLockSettingsInMeetingCmdMsgHdlr
+    with SyncGetMeetingInfoRespMsgHdlr
+    with ClientToServerLatencyTracerMsgHdlr
+    with ValidateConnAuthTokenSysMsgHdlr
+    with UserActivitySignCmdMsgHdlr {
 
   override val supervisorStrategy = OneForOneStrategy(maxNrOfRetries = 10, withinTimeRange = 1 minute) {
     case e: Exception => {
@@ -219,24 +219,7 @@
     case _ => // do nothing
   }
 
-<<<<<<< HEAD
   private def updateInactivityTracker(state: MeetingState2x): MeetingState2x = {
-=======
-  private def handleBbbCommonEnvCoreMsg(msg: BbbCommonEnvCoreMsg): Unit = {
-    msg.core match {
-      case m: ClientToServerLatencyTracerMsg => handleMessageThatDoesNotAffectsInactivity(msg)
-      case _                                 => handleMessageThatAffectsInactivity(msg)
-    }
-  }
-
-  private def handleMessageThatDoesNotAffectsInactivity(msg: BbbCommonEnvCoreMsg): Unit = {
-    msg.core match {
-      case m: ClientToServerLatencyTracerMsg => handleClientToServerLatencyTracerMsg(m)
-    }
-  }
-
-  private def handleMessageThatAffectsInactivity(msg: BbbCommonEnvCoreMsg): Unit = {
->>>>>>> 1603564b
     val tracker = state.inactivityTracker.updateLastActivityTimestamp(TimeUtil.timeNowInMs())
     state.update(tracker)
   }
@@ -258,6 +241,19 @@
   }
 
   private def handleBbbCommonEnvCoreMsg(msg: BbbCommonEnvCoreMsg): Unit = {
+    msg.core match {
+      case m: ClientToServerLatencyTracerMsg => handleMessageThatDoesNotAffectsInactivity(msg)
+      case _                                 => handleMessageThatAffectsInactivity(msg)
+    }
+  }
+
+  private def handleMessageThatDoesNotAffectsInactivity(msg: BbbCommonEnvCoreMsg): Unit = {
+    msg.core match {
+      case m: ClientToServerLatencyTracerMsg => handleClientToServerLatencyTracerMsg(m)
+    }
+  }
+
+  private def handleMessageThatAffectsInactivity(msg: BbbCommonEnvCoreMsg): Unit = {
 
     msg.core match {
       case m: EndMeetingSysCmdMsg                 => handleEndMeeting(m, state)
@@ -298,24 +294,12 @@
         updateUserLastActivity(m.body.changedBy)
 
       // Whiteboard
-<<<<<<< HEAD
       case m: SendCursorPositionPubMsg       => wbApp.handle(m, liveMeeting, msgBus)
       case m: ClearWhiteboardPubMsg          => wbApp.handle(m, liveMeeting, msgBus)
       case m: UndoWhiteboardPubMsg           => wbApp.handle(m, liveMeeting, msgBus)
       case m: ModifyWhiteboardAccessPubMsg   => wbApp.handle(m, liveMeeting, msgBus)
       case m: SendWhiteboardAnnotationPubMsg => wbApp.handle(m, liveMeeting, msgBus)
       case m: GetWhiteboardAnnotationsReqMsg => wbApp.handle(m, liveMeeting, msgBus)
-
-      case m: ClientToServerLatencyTracerMsg => handleClientToServerLatencyTracerMsg(m)
-=======
-      case m: SendCursorPositionPubMsg            => handleSendCursorPositionPubMsg(m)
-      case m: ClearWhiteboardPubMsg               => handleClearWhiteboardPubMsg(m)
-      case m: UndoWhiteboardPubMsg                => handleUndoWhiteboardPubMsg(m)
-      case m: ModifyWhiteboardAccessPubMsg        => handleModifyWhiteboardAccessPubMsg(m)
-      case m: GetWhiteboardAccessReqMsg           => handleGetWhiteboardAccessReqMsg(m)
-      case m: SendWhiteboardAnnotationPubMsg      => handleSendWhiteboardAnnotationPubMsg(m)
-      case m: GetWhiteboardAnnotationsReqMsg      => handleGetWhiteboardAnnotationsReqMsg(m)
->>>>>>> 1603564b
 
       // Poll
       case m: StartPollReqMsg =>
