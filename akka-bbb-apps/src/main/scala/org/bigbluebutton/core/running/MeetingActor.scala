--- conflicted
+++ resolved
@@ -535,11 +535,8 @@
       case m: GuestsWaitingApprovedMsg                       => handleGuestsWaitingApprovedMsg(m)
       case m: GuestWaitingLeftMsg                            => handleGuestWaitingLeftMsg(m)
       case m: GetGuestPolicyReqMsg                           => handleGetGuestPolicyReqMsg(m)
-<<<<<<< HEAD
       case m: UpdatePositionInWaitingQueueReqMsg             => handleUpdatePositionInWaitingQueueReqMsg(m)
-=======
       case m: SetPrivateGuestLobbyMessageCmdMsg              => handleSetPrivateGuestLobbyMessageCmdMsg(m)
->>>>>>> 8760443c
 
       // Chat
       case m: GetChatHistoryReqMsg                           => chatApp2x.handle(m, liveMeeting, msgBus)
