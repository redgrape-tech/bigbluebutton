--- conflicted
+++ resolved
@@ -11,12 +11,6 @@
 import org.bigbluebutton.core.apps.whiteboard.ClientToServerLatencyTracerMsgHdlr
 import org.bigbluebutton.core.domain.{ MeetingExpiryTracker, MeetingInactivityTracker, MeetingRecordingTracker, MeetingState2x }
 import org.bigbluebutton.core.util.TimeUtil
-<<<<<<< HEAD
-
-import akka.actor._
-import akka.actor.SupervisorStrategy.Resume
-=======
->>>>>>> b312b358
 import org.bigbluebutton.common2.domain.DefaultProps
 import org.bigbluebutton.core.api._
 import org.bigbluebutton.core.apps._
@@ -141,19 +135,16 @@
     meetingExpireWhenLastUserLeftInMs = TimeUtil.minutesToMillis(props.durationProps.meetingExpireWhenLastUserLeftInMinutes)
   )
 
-<<<<<<< HEAD
   val recordingTracker = new MeetingRecordingTracker(startedOnInMs = 0L, previousDurationInMs = 0L, currentDurationInMs = 0L)
 
-  var state = new MeetingState2x(None, inactivityTracker, expiryTracker, recordingTracker)
-=======
   var state = new MeetingState2x(
     new GroupChats(Map.empty),
     new PresentationPodManager(Map.empty),
     None,
     inactivityTracker,
-    expiryTracker
+    expiryTracker,
+    recordingTracker
   )
->>>>>>> b312b358
 
   var lastRttTestSentOn = System.currentTimeMillis()
 
@@ -222,14 +213,10 @@
     // Screenshare
     case msg: DeskShareGetDeskShareInfoRequest   => handleDeskShareGetDeskShareInfoRequest(msg)
 
-<<<<<<< HEAD
     case msg: SendRecordingTimerInternalMsg =>
       state = usersApp.handleSendRecordingTimerInternalMsg(msg, state)
 
     case _ => // do nothing
-=======
-    case _                                       => // do nothing
->>>>>>> b312b358
   }
 
   private def handleBbbCommonEnvCoreMsg(msg: BbbCommonEnvCoreMsg): Unit = {
@@ -237,17 +224,16 @@
     state = state.update(tracker)
 
     msg.core match {
-      case m: EndMeetingSysCmdMsg => handleEndMeeting(m, state)
+      case m: EndMeetingSysCmdMsg                 => handleEndMeeting(m, state)
 
       // Users
-      case m: ValidateAuthTokenReqMsg => state = usersApp.handleValidateAuthTokenReqMsg(m, state)
-      case m: UserJoinMeetingReqMsg => state = handleUserJoinMeetingReqMsg(m, state)
+      case m: ValidateAuthTokenReqMsg             => state = usersApp.handleValidateAuthTokenReqMsg(m, state)
+      case m: UserJoinMeetingReqMsg               => state = handleUserJoinMeetingReqMsg(m, state)
       case m: UserJoinMeetingAfterReconnectReqMsg => state = handleUserJoinMeetingAfterReconnectReqMsg(m, state)
-      case m: UserLeaveReqMsg => state = handleUserLeaveReqMsg(m, state)
-      case m: UserBroadcastCamStartMsg => handleUserBroadcastCamStartMsg(m)
-      case m: UserBroadcastCamStopMsg => handleUserBroadcastCamStopMsg(m)
-      case m: UserJoinedVoiceConfEvtMsg => handleUserJoinedVoiceConfEvtMsg(m)
-<<<<<<< HEAD
+      case m: UserLeaveReqMsg                     => state = handleUserLeaveReqMsg(m, state)
+      case m: UserBroadcastCamStartMsg            => handleUserBroadcastCamStartMsg(m)
+      case m: UserBroadcastCamStopMsg             => handleUserBroadcastCamStopMsg(m)
+      case m: UserJoinedVoiceConfEvtMsg           => handleUserJoinedVoiceConfEvtMsg(m)
       case m: MeetingActivityResponseCmdMsg =>
         state = usersApp.handleMeetingActivityResponseCmdMsg(m, state)
       case m: LogoutAndEndMeetingCmdMsg => usersApp.handleLogoutAndEndMeetingCmdMsg(m, state)
@@ -255,13 +241,7 @@
         state = usersApp.handleSetRecordingStatusCmdMsg(m, state)
       case m: RecordAndClearPreviousMarkersCmdMsg =>
         state = usersApp.handleRecordAndClearPreviousMarkersCmdMsg(m, state)
-      case m: GetWebcamsOnlyForModeratorReqMsg    => usersApp.handleGetWebcamsOnlyForModeratorReqMsg(m)
-=======
-      case m: MeetingActivityResponseCmdMsg => state = usersApp.handleMeetingActivityResponseCmdMsg(m, state)
-      case m: LogoutAndEndMeetingCmdMsg => usersApp.handleLogoutAndEndMeetingCmdMsg(m, state)
-      case m: SetRecordingStatusCmdMsg => usersApp.handleSetRecordingStatusCmdMsg(m)
       case m: GetWebcamsOnlyForModeratorReqMsg => usersApp.handleGetWebcamsOnlyForModeratorReqMsg(m)
->>>>>>> b312b358
       case m: UpdateWebcamsOnlyForModeratorCmdMsg => usersApp.handleUpdateWebcamsOnlyForModeratorCmdMsg(m)
       case m: GetRecordingStatusReqMsg => usersApp.handleGetRecordingStatusReqMsg(m)
       case m: ChangeUserEmojiCmdMsg => handleChangeUserEmojiCmdMsg(m)
@@ -494,8 +474,6 @@
 
   }
 
-<<<<<<< HEAD
-=======
   def startRecordingIfAutoStart() {
     if (props.recordProp.record && !MeetingStatus2x.isRecording(liveMeeting.status) &&
       props.recordProp.autoStartRecording && Users2x.numUsers(liveMeeting.users2x) == 1) {
@@ -587,5 +565,4 @@
     BbbCommonEnvCoreMsg(envelope, event)
   }
 
->>>>>>> b312b358
 }