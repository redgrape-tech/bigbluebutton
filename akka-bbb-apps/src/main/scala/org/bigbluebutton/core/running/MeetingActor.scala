package org.bigbluebutton.core.running

import java.io.{ PrintWriter, StringWriter }

import akka.actor._
import akka.actor.SupervisorStrategy.Resume
import org.bigbluebutton.common2.domain.DefaultProps
import org.bigbluebutton.core._
import org.bigbluebutton.core.api._
import org.bigbluebutton.core.apps._
import org.bigbluebutton.core.apps.caption.CaptionApp2x
import org.bigbluebutton.core.apps.deskshare.DeskshareApp2x
import org.bigbluebutton.core.apps.presentation.PresentationApp2x
<<<<<<< HEAD
import org.bigbluebutton.core.apps.meeting._
import org.bigbluebutton.core.apps.presentation.poll.PollApp2x
=======
>>>>>>> 2e0f6d86
import org.bigbluebutton.core.apps.users.UsersApp2x
import org.bigbluebutton.core.bus._
import org.bigbluebutton.core.models.{ RegisteredUsers, Users1x }
import org.bigbluebutton.core2.MeetingStatus2x
import org.bigbluebutton.core2.message.handlers._
import org.bigbluebutton.core2.message.handlers.users._
import org.bigbluebutton.common2.msgs._
import org.bigbluebutton.core.apps.breakout._
import org.bigbluebutton.core.apps.layout.LayoutApp2x
import org.bigbluebutton.core.apps.polls._
import org.bigbluebutton.core.apps.voice._

import scala.concurrent.duration._
import org.bigbluebutton.core.models.BreakoutRooms
import org.bigbluebutton.core2.testdata.FakeTestData
import org.bigbluebutton.core.apps.layout.LayoutApp2x
import org.bigbluebutton.core.apps.meeting.SyncGetMeetingInfoRespMsgHdlr

object MeetingActor {
  def props(props: DefaultProps,
    eventBus: IncomingEventBus,
    outGW: OutMessageGateway, liveMeeting: LiveMeeting): Props =
    Props(classOf[MeetingActor], props, eventBus, outGW, liveMeeting)
}

class MeetingActor(val props: DefaultProps,
  val eventBus: IncomingEventBus,
  val outGW: OutMessageGateway, val liveMeeting: LiveMeeting)
    extends BaseMeetingActor
    with GuestsApp
    with LayoutApp2x
    with VoiceApp2x
    with PollApp2x
    with BreakoutApp2x

    with UsersApp with PresentationApp
    with ChatApp with WhiteboardApp with PollApp
    with BreakoutRoomApp
    with SharedNotesApp with PermisssionCheck
    with UserBroadcastCamStartMsgHdlr
    with UserJoinMeetingReqMsgHdlr
    with UserBroadcastCamStopMsgHdlr
    with UserConnectedToGlobalAudioHdlr
    with UserDisconnectedFromGlobalAudioHdlr
    with MuteAllExceptPresenterRequestHdlr
    with MuteMeetingRequestHdlr
    with IsMeetingMutedRequestHdlr
    with MuteUserRequestHdlr
    with EjectUserFromVoiceRequestHdlr
    with UserJoinedVoiceConfMessageHdlr
    with ValidateAuthTokenReqMsgHdlr
    with BreakoutRoomsListMsgHdlr
    with CreateBreakoutRoomsMsgHdlr
    with EndAllBreakoutRoomsMsgHdlr
    with RequestBreakoutJoinURLMsgHdlr
    with BreakoutRoomCreatedMsgHdlr
    with BreakoutRoomEndedMsgHdlr
    with BreakoutRoomUsersUpdateMsgHdlr
    with SendBreakoutUsersUpdateMsgHdlr
    with SyncGetMeetingInfoRespMsgHdlr
    with TransferUserToMeetingRequestHdlr
    with UserMutedInVoiceConfEvtMsgHdlr
<<<<<<< HEAD
    with UserTalkingInVoiceConfEvtMsgHdlr
    with GetCurrentLayoutMsgHdlr
    with LockLayoutMsgHdlr
    with SyncGetMeetingInfoRespMsgHdlr
    with BroadcastLayoutMsgHdlr {
=======
    with UserTalkingInVoiceConfEvtMsgHdlr {
>>>>>>> 2e0f6d86

  override val supervisorStrategy = OneForOneStrategy(maxNrOfRetries = 10, withinTimeRange = 1 minute) {
    case e: Exception => {
      val sw: StringWriter = new StringWriter()
      sw.write("An exception has been thrown on MeetingActor, exception message [" + e.getMessage() + "] (full stacktrace below)\n")
      e.printStackTrace(new PrintWriter(sw))
      log.error(sw.toString())
      Resume
    }
  }

  /**
   * Put the internal message injector into another actor so this
   * actor is easy to test.
   */
  var actorMonitor = context.actorOf(MeetingActorInternal.props(props, eventBus, outGW),
    "actorMonitor-" + props.meetingProp.intId)

  /** Subscribe to meeting and voice events. **/
  eventBus.subscribe(actorMonitor, props.meetingProp.intId)
  eventBus.subscribe(actorMonitor, props.voiceProp.voiceConf)
  eventBus.subscribe(actorMonitor, props.screenshareProps.screenshareConf)

  val usersApp2x = new UsersApp2x(liveMeeting, outGW = outGW)
  val presentationApp2x = new PresentationApp2x(liveMeeting, outGW = outGW)
  val deskshareApp2x = new DeskshareApp2x(liveMeeting, outGW = outGW)
  val captionApp2x = new CaptionApp2x(liveMeeting, outGW = outGW)

  /*******************************************************************/
  //object FakeTestData extends FakeTestData
  //FakeTestData.createFakeUsers(liveMeeting)
  /*******************************************************************/

  def receive = {
    //=============================
    // 2x messages
    case msg: BbbCommonEnvCoreMsg => handleBbbCommonEnvCoreMsg(msg)
    case msg: RegisterUserReqMsg => handleRegisterUserReqMsg(msg)
    case m: GetAllMeetingsReqMsg => handleGetAllMeetingsReqMsg(m)

    //======================================

    //=======================================
    // old messages
    case msg: ActivityResponse => handleActivityResponse(msg)
    case msg: MonitorNumberOfUsers => handleMonitorNumberOfUsers(msg)
    //case msg: RegisterUser => handleRegisterUser(msg)
    case msg: VoiceConfRecordingStartedMessage => handleVoiceConfRecordingStartedMessage(msg)

    case msg: AssignPresenter => handleAssignPresenter(msg)
    case msg: AllowUserToShareDesktop => handleAllowUserToShareDesktop(msg)

    case msg: UserEmojiStatus => handleUserEmojiStatus(msg)

    case msg: MuteMeetingRequest => handleMuteMeetingRequest(msg)
    case msg: MuteAllExceptPresenterRequest => handleMuteAllExceptPresenterRequest(msg)
    case msg: IsMeetingMutedRequest => handleIsMeetingMutedRequest(msg)
    case msg: MuteUserRequest => handleMuteUserRequest(msg)
    case msg: EjectUserFromVoiceRequest => handleEjectUserRequest(msg)
    case msg: TransferUserToMeetingRequest => handleTransferUserToMeeting(msg)
    case msg: GetChatHistoryRequest => handleGetChatHistoryRequest(msg)
    case msg: SendPublicMessageRequest => handleSendPublicMessageRequest(msg)
    case msg: SendPrivateMessageRequest => handleSendPrivateMessageRequest(msg)
    case msg: UserConnectedToGlobalAudio => handleUserConnectedToGlobalAudio(msg)
    case msg: UserDisconnectedFromGlobalAudio => handleUserDisconnectedFromGlobalAudio(msg)
    case msg: InitializeMeeting => handleInitializeMeeting(msg)
    case msg: ClearPresentation => handleClearPresentation(msg)
    case msg: PresentationConversionUpdate => handlePresentationConversionUpdate(msg)
    case msg: PresentationPageCountError => handlePresentationPageCountError(msg)
    case msg: PresentationSlideGenerated => handlePresentationSlideGenerated(msg)
    case msg: PresentationConversionCompleted => handlePresentationConversionCompleted(msg)
    case msg: RemovePresentation => handleRemovePresentation(msg)
    case msg: GetPresentationInfo => handleGetPresentationInfo(msg)
    case msg: ResizeAndMoveSlide => handleResizeAndMoveSlide(msg)
    case msg: GotoSlide => handleGotoSlide(msg)
    case msg: SharePresentation => handleSharePresentation(msg)
    case msg: GetSlideInfo => handleGetSlideInfo(msg)
    case msg: PreuploadedPresentations => handlePreuploadedPresentations(msg)
    case msg: SetRecordingStatus => handleSetRecordingStatus(msg)
    case msg: GetRecordingStatus => handleGetRecordingStatus(msg)
    case msg: GetPollRequest => handleGetPollRequest(msg)
    case msg: LogoutEndMeeting => handleLogoutEndMeeting(msg)
    case msg: ClearPublicChatHistoryRequest => handleClearPublicChatHistoryRequest(msg)

    // Breakout rooms
    case msg: BreakoutRoomsListMessage => handleBreakoutRoomsList(msg)
    case msg: CreateBreakoutRooms => handleCreateBreakoutRooms(msg)
    case msg: BreakoutRoomCreated => handleBreakoutRoomCreated(msg)
    case msg: BreakoutRoomEnded => handleBreakoutRoomEnded(msg)
    case msg: RequestBreakoutJoinURLInMessage => handleRequestBreakoutJoinURL(msg)
    case msg: BreakoutRoomUsersUpdate => handleBreakoutRoomUsersUpdate(msg)
    case msg: SendBreakoutUsersUpdate => handleSendBreakoutUsersUpdate(msg)
    case msg: EndAllBreakoutRooms => handleEndAllBreakoutRooms(msg)

    case msg: ExtendMeetingDuration => handleExtendMeetingDuration(msg)
    case msg: SendTimeRemainingUpdate => handleSendTimeRemainingUpdate(msg)
    case msg: EndMeeting => handleEndMeeting(msg)

    case msg: DeskShareStartedRequest => handleDeskShareStartedRequest(msg)
    case msg: DeskShareStoppedRequest => handleDeskShareStoppedRequest(msg)
    case msg: DeskShareRTMPBroadcastStartedRequest => handleDeskShareRTMPBroadcastStartedRequest(msg)
    case msg: DeskShareRTMPBroadcastStoppedRequest => handleDeskShareRTMPBroadcastStoppedRequest(msg)
    case msg: DeskShareGetDeskShareInfoRequest => handleDeskShareGetDeskShareInfoRequest(msg)

    // Guest
    case msg: GetGuestPolicy => handleGetGuestPolicy(msg)
    case msg: SetGuestPolicy => handleSetGuestPolicy(msg)
    case msg: RespondToGuest => handleRespondToGuest(msg)

    // Shared Notes
    case msg: PatchDocumentRequest => handlePatchDocumentRequest(msg)
    case msg: GetCurrentDocumentRequest => handleGetCurrentDocumentRequest(msg)
    case msg: CreateAdditionalNotesRequest => handleCreateAdditionalNotesRequest(msg)
    case msg: DestroyAdditionalNotesRequest => handleDestroyAdditionalNotesRequest(msg)
    case msg: RequestAdditionalNotesSetRequest => handleRequestAdditionalNotesSetRequest(msg)
    case msg: SharedNotesSyncNoteRequest => handleSharedNotesSyncNoteRequest(msg)

    case _ => // do nothing
  }

  private def handleBbbCommonEnvCoreMsg(msg: BbbCommonEnvCoreMsg): Unit = {
    msg.core match {
      case m: ValidateAuthTokenReqMsg => handleValidateAuthTokenReqMsg(m)
      case m: RegisterUserReqMsg => handleRegisterUserReqMsg(m)
      case m: UserJoinMeetingReqMsg => handle(m)
      case m: UserLeaveReqMsg => handle(m)
      case m: UserBroadcastCamStartMsg => handleUserBroadcastCamStartMsg(m)
      case m: UserBroadcastCamStopMsg => handleUserBroadcastCamStopMsg(m)
      case m: UserJoinedVoiceConfEvtMsg => handleUserJoinedVoiceConfEvtMsg(m)
      case m: SendCursorPositionPubMsg => handleSendCursorPositionPubMsg(m)
      case m: ClearWhiteboardPubMsg => handleClearWhiteboardPubMsg(m)
      case m: UndoWhiteboardPubMsg => handleUndoWhiteboardPubMsg(m)
      case m: ModifyWhiteboardAccessPubMsg => handleModifyWhiteboardAccessPubMsg(m)
      case m: GetWhiteboardAccessReqMsg => handleGetWhiteboardAccessReqMsg(m)
      case m: SendWhiteboardAnnotationPubMsg => handleSendWhiteboardAnnotationPubMsg(m)
      case m: GetWhiteboardAnnotationsReqMsg => handleGetWhiteboardAnnotationsReqMsg(m)
      case m: StartPollReqMsg => handleStartPollReqMsg(m)
      case m: StartCustomPollReqMsg => handleStartCustomPollReqMsg(m)
      case m: StopPollReqMsg => handleStopPollReqMsg(m)
      case m: ShowPollResultReqMsg => handleShowPollResultReqMsg(m)
      case m: HidePollResultReqMsg => handleHidePollResultReqMsg(m)
      case m: GetCurrentPollReqMsg => handleGetCurrentPollReqMsg(m)
      case m: RespondToPollReqMsg => handleRespondToPollReqMsg(m)
      case m: BreakoutRoomsListMsg => handleBreakoutRoomsListMsg(m)
      case m: CreateBreakoutRoomsMsg => handleCreateBreakoutRoomsMsg(m)
      case m: EndAllBreakoutRoomsMsg => handleEndAllBreakoutRoomsMsg(m)
      case m: RequestBreakoutJoinURLMsg => handleRequestBreakoutJoinURLMsg(m)
      case m: BreakoutRoomCreatedMsg => handleBreakoutRoomCreatedMsg(m)
      case m: BreakoutRoomEndedMsg => handleBreakoutRoomEndedMsg(m)
      case m: BreakoutRoomUsersUpdateMsg => handleBreakoutRoomUsersUpdateMsg(m)
      case m: SendBreakoutUsersUpdateMsg => handleSendBreakoutUsersUpdateMsg(m)
      case m: TransferUserToMeetingRequestMsg => handleTransferUserToMeetingRequestMsg(m)
      case m: UserLeftVoiceConfEvtMsg => handle(m)
      case m: UserMutedInVoiceConfEvtMsg => handle(m)
      case m: UserTalkingInVoiceConfEvtMsg => handle(m)
      case m: GetCurrentLayoutReqMsg => handle(m)
      case m: LockLayoutMsg => handleLockLayoutMsg(m)
      case m: BroadcastLayoutMsg => handleBroadcastLayoutMsg(m)
      case m: SetCurrentPresentationPubMsg => presentationApp2x.handleSetCurrentPresentationPubMsg(m)
      case m: GetPresentationInfoReqMsg => presentationApp2x.handleGetPresentationInfoReqMsg(m)
      case m: SetCurrentPagePubMsg => presentationApp2x.handleSetCurrentPagePubMsg(m)
      case m: ResizeAndMovePagePubMsg => presentationApp2x.handleResizeAndMovePagePubMsg(m)
      case m: RemovePresentationPubMsg => presentationApp2x.handleRemovePresentationPubMsg(m)
      case m: PreuploadedPresentationsPubMsg => presentationApp2x.handlePreuploadedPresentationsPubMsg(m)
      case m: PresentationConversionUpdatePubMsg => presentationApp2x.handlePresentationConversionUpdatePubMsg(m)
      case m: PresentationPageCountErrorPubMsg => presentationApp2x.handlePresentationPageCountErrorPubMsg(m)
      case m: PresentationPageGeneratedPubMsg => presentationApp2x.handlePresentationPageGeneratedPubMsg(m)
      case m: PresentationConversionCompletedPubMsg => presentationApp2x.handlePresentationConversionCompletedPubMsg(m)

      // Caption
      case m: EditCaptionHistoryPubMsg => captionApp2x.handleEditCaptionHistoryPubMsg(m)
      case m: UpdateCaptionOwnerPubMsg => captionApp2x.handleUpdateCaptionOwnerPubMsg(m)
      case m: SendCaptionHistoryReqMsg => captionApp2x.handleSendCaptionHistoryReqMsg(m)

      //Guests
      case m: GetGuestsWaitingApprovalReqMsg => handle(m)
      case m: SetGuestPolicyMsg => handle(m)
      case m: GuestsWaitingApprovedMsg => handle(m)

      case _ => log.warning("***** Cannot handle " + msg.envelope.name)
    }
  }

  def handleRegisterUserReqMsg(msg: RegisterUserReqMsg): Unit = {
    log.debug("****** RECEIVED RegisterUserReqMsg msg {}", msg)
    if (MeetingStatus2x.hasMeetingEnded(liveMeeting.status)) {
      // Check first if the meeting has ended and the user refreshed the client to re-connect.
      log.info("Register user failed. Mmeeting has ended. meetingId=" + props.meetingProp.intId +
        " userId=" + msg.body.intUserId)
    } else {
      val regUser = RegisteredUsers.create(msg.body.intUserId, msg.body.extUserId,
        msg.body.name, msg.body.role, msg.body.authToken,
        msg.body.avatarURL, msg.body.guest, msg.body.authed, msg.body.guest, liveMeeting.registeredUsers)

      log.info("Register user success. meetingId=" + props.meetingProp.intId + " userId=" + msg.body.extUserId + " user=" + regUser)
      outGW.send(new UserRegistered(props.meetingProp.intId, props.recordProp.record, regUser))
    }
  }

  def handleGetAllMeetingsReqMsg(msg: GetAllMeetingsReqMsg): Unit = {
    // sync all meetings
    handleSyncGetMeetingInfoRespMsg(liveMeeting.props)

    // sync all users
    usersApp2x.handleSyncGetUsersMeetingRespMsg()

    // sync all presentations
    presentationApp2x.handleSyncGetPresentationInfoRespMsg()

    // TODO send all chat
    // TODO send all lock settings
    // TODO send all screen sharing info
  }

  def handleDeskShareRTMPBroadcastStoppedRequest(msg: DeskShareRTMPBroadcastStoppedRequest): Unit = {
    log.info("handleDeskShareRTMPBroadcastStoppedRequest: isBroadcastingRTMP=" +
      MeetingStatus2x.isBroadcastingRTMP(liveMeeting.status) + " URL:" +
      MeetingStatus2x.getRTMPBroadcastingUrl(liveMeeting.status))

    // only valid if currently broadcasting
    if (MeetingStatus2x.isBroadcastingRTMP(liveMeeting.status)) {
      log.info("STOP broadcast ALLOWED when isBroadcastingRTMP=true")
      MeetingStatus2x.broadcastingRTMPStopped(liveMeeting.status)

      // notify viewers that RTMP broadcast stopped
      outGW.send(new DeskShareNotifyViewersRTMP(props.meetingProp.intId,
        MeetingStatus2x.getRTMPBroadcastingUrl(liveMeeting.status),
        msg.videoWidth, msg.videoHeight, false))
    } else {
      log.info("STOP broadcast NOT ALLOWED when isBroadcastingRTMP=false")
    }
  }

  def handleDeskShareGetDeskShareInfoRequest(msg: DeskShareGetDeskShareInfoRequest): Unit = {

    log.info("handleDeskShareGetDeskShareInfoRequest: " + msg.conferenceName + "isBroadcasting="
      + MeetingStatus2x.isBroadcastingRTMP(liveMeeting.status) + " URL:" +
      MeetingStatus2x.getRTMPBroadcastingUrl(liveMeeting.status))

    if (MeetingStatus2x.isBroadcastingRTMP(liveMeeting.status)) {
      // if the meeting has an ongoing WebRTC Deskshare session, send a notification
      outGW.send(new DeskShareNotifyASingleViewer(props.meetingProp.intId, msg.requesterID,
        MeetingStatus2x.getRTMPBroadcastingUrl(liveMeeting.status),
        MeetingStatus2x.getDesktopShareVideoWidth(liveMeeting.status),
        MeetingStatus2x.getDesktopShareVideoHeight(liveMeeting.status), true))
    }
  }

  def handleGetGuestPolicy(msg: GetGuestPolicy) {
    //   outGW.send(new GetGuestPolicyReply(msg.meetingID, props.recordProp.record,
    //     msg.requesterID, MeetingStatus2x.getGuestPolicy(liveMeeting.status).toString()))
  }

  def handleSetGuestPolicy(msg: SetGuestPolicy) {
    //    MeetingStatus2x.setGuestPolicy(liveMeeting.status, msg.policy)
    //    MeetingStatus2x.setGuestPolicySetBy(liveMeeting.status, msg.setBy)
    //    outGW.send(new GuestPolicyChanged(msg.meetingID, props.recordProp.record,
    //      MeetingStatus2x.getGuestPolicy(liveMeeting.status).toString()))
  }

  def handleLogoutEndMeeting(msg: LogoutEndMeeting) {
    if (Users1x.isModerator(msg.userID, liveMeeting.users)) {
      handleEndMeeting(EndMeeting(props.meetingProp.intId))
    }
  }

  def handleActivityResponse(msg: ActivityResponse) {
    log.info("User endorsed that meeting {} is active", props.meetingProp.intId)
    outGW.send(new MeetingIsActive(props.meetingProp.intId))
  }

  def handleEndMeeting(msg: EndMeeting) {
    // Broadcast users the meeting will end
    outGW.send(new MeetingEnding(msg.meetingId))

    MeetingStatus2x.meetingHasEnded(liveMeeting.status)

    outGW.send(new MeetingEnded(msg.meetingId, props.recordProp.record, props.meetingProp.intId))
  }

  def handleAllowUserToShareDesktop(msg: AllowUserToShareDesktop): Unit = {
    Users1x.getCurrentPresenter(liveMeeting.users) match {
      case Some(curPres) => {
        val allowed = msg.userID equals (curPres.id)
        outGW.send(AllowUserToShareDesktopOut(msg.meetingID, msg.userID, allowed))
      }
      case None => // do nothing
    }
  }

  def handleVoiceConfRecordingStartedMessage(msg: VoiceConfRecordingStartedMessage) {
    if (msg.recording) {
      MeetingStatus2x.setVoiceRecordingFilename(liveMeeting.status, msg.recordStream)
      outGW.send(new VoiceRecordingStarted(props.meetingProp.intId, props.recordProp.record,
        msg.recordStream, msg.timestamp, props.voiceProp.voiceConf))
    } else {
      MeetingStatus2x.setVoiceRecordingFilename(liveMeeting.status, "")
      outGW.send(new VoiceRecordingStopped(props.meetingProp.intId, props.recordProp.record,
        msg.recordStream, msg.timestamp, props.voiceProp.voiceConf))
    }
  }

  def handleSetRecordingStatus(msg: SetRecordingStatus) {
    log.info("Change recording status. meetingId=" + props.meetingProp.intId + " recording=" + msg.recording)
    if (props.recordProp.allowStartStopRecording &&
      MeetingStatus2x.isRecording(liveMeeting.status) != msg.recording) {
      if (msg.recording) {
        MeetingStatus2x.recordingStarted(liveMeeting.status)
      } else {
        MeetingStatus2x.recordingStopped(liveMeeting.status)
      }

      outGW.send(new RecordingStatusChanged(props.meetingProp.intId, props.recordProp.record, msg.userId, msg.recording))
    }
  }

  // WebRTC Desktop Sharing

  def handleDeskShareStartedRequest(msg: DeskShareStartedRequest): Unit = {
    log.info("handleDeskShareStartedRequest: dsStarted=" + MeetingStatus2x.getDeskShareStarted(liveMeeting.status))

    if (!MeetingStatus2x.getDeskShareStarted(liveMeeting.status)) {
      val timestamp = System.currentTimeMillis().toString
      val streamPath = "rtmp://" + props.screenshareProps.red5ScreenshareIp + "/" + props.screenshareProps.red5ScreenshareApp +
        "/" + props.meetingProp.intId + "/" + props.meetingProp.intId + "-" + timestamp
      log.info("handleDeskShareStartedRequest: streamPath=" + streamPath)

      // Tell FreeSwitch to broadcast to RTMP
      outGW.send(new DeskShareStartRTMPBroadcast(msg.conferenceName, streamPath))

      MeetingStatus2x.setDeskShareStarted(liveMeeting.status, true)
    }
  }

  def handleDeskShareStoppedRequest(msg: DeskShareStoppedRequest): Unit = {
    log.info("handleDeskShareStoppedRequest: dsStarted=" +
      MeetingStatus2x.getDeskShareStarted(liveMeeting.status) +
      " URL:" + MeetingStatus2x.getRTMPBroadcastingUrl(liveMeeting.status))

    // Tell FreeSwitch to stop broadcasting to RTMP
    outGW.send(new DeskShareStopRTMPBroadcast(msg.conferenceName,
      MeetingStatus2x.getRTMPBroadcastingUrl(liveMeeting.status)))

    MeetingStatus2x.setDeskShareStarted(liveMeeting.status, false)
  }

  def handleDeskShareRTMPBroadcastStartedRequest(msg: DeskShareRTMPBroadcastStartedRequest): Unit = {
    log.info("handleDeskShareRTMPBroadcastStartedRequest: isBroadcastingRTMP=" +
      MeetingStatus2x.isBroadcastingRTMP(liveMeeting.status) +
      " URL:" + MeetingStatus2x.getRTMPBroadcastingUrl(liveMeeting.status))

    // only valid if not broadcasting yet
    if (!MeetingStatus2x.isBroadcastingRTMP(liveMeeting.status)) {
      MeetingStatus2x.setRTMPBroadcastingUrl(liveMeeting.status, msg.streamname)
      MeetingStatus2x.broadcastingRTMPStarted(liveMeeting.status)
      MeetingStatus2x.setDesktopShareVideoWidth(liveMeeting.status, msg.videoWidth)
      MeetingStatus2x.setDesktopShareVideoHeight(liveMeeting.status, msg.videoHeight)
      log.info("START broadcast ALLOWED when isBroadcastingRTMP=false")

      // Notify viewers in the meeting that there's an rtmp stream to view
      outGW.send(new DeskShareNotifyViewersRTMP(props.meetingProp.intId, msg.streamname, msg.videoWidth, msg.videoHeight, true))
    } else {
      log.info("START broadcast NOT ALLOWED when isBroadcastingRTMP=true")
    }
  }

  def handleMonitorNumberOfUsers(msg: MonitorNumberOfUsers) {
    monitorNumberOfWebUsers()
    monitorNumberOfUsers()
  }

  def monitorNumberOfWebUsers() {
    if (Users1x.numWebUsers(liveMeeting.users) == 0 &&
      MeetingStatus2x.lastWebUserLeftOn(liveMeeting.status) > 0) {
      if (liveMeeting.timeNowInMinutes - MeetingStatus2x.lastWebUserLeftOn(liveMeeting.status) > 2) {
        log.info("Empty meeting. Ejecting all users from voice. meetingId={}", props.meetingProp.intId)
        outGW.send(new EjectAllVoiceUsers(props.meetingProp.intId, props.recordProp.record, props.voiceProp.voiceConf))
      }
    }
  }

  def monitorNumberOfUsers() {
    val hasUsers = Users1x.numUsers(liveMeeting.users) != 0
    // TODO: We could use a better control over this message to send it just when it really matters :)
    eventBus.publish(BigBlueButtonEvent(props.meetingProp.intId, UpdateMeetingExpireMonitor(props.meetingProp.intId, hasUsers)))
  }

  def handleSendTimeRemainingUpdate(msg: SendTimeRemainingUpdate) {
    if (props.durationProps.duration > 0) {
      val endMeetingTime = MeetingStatus2x.startedOn(liveMeeting.status) + (props.durationProps.duration * 60)
      val timeRemaining = endMeetingTime - liveMeeting.timeNowInSeconds
      outGW.send(new MeetingTimeRemainingUpdate(props.meetingProp.intId, props.recordProp.record, timeRemaining.toInt))
    }
    if (!props.meetingProp.isBreakout && !BreakoutRooms.getRooms(liveMeeting.breakoutRooms).isEmpty) {
      val endMeetingTime = MeetingStatus2x.breakoutRoomsStartedOn(liveMeeting.status) +
        (MeetingStatus2x.breakoutRoomsdurationInMinutes(liveMeeting.status) * 60)
      val timeRemaining = endMeetingTime - liveMeeting.timeNowInSeconds
      outGW.send(new BreakoutRoomsTimeRemainingUpdateOutMessage(props.meetingProp.intId, props.recordProp.record, timeRemaining.toInt))
    } else if (MeetingStatus2x.breakoutRoomsStartedOn(liveMeeting.status) != 0) {
      MeetingStatus2x.breakoutRoomsdurationInMinutes(liveMeeting.status, 0)
      MeetingStatus2x.breakoutRoomsStartedOn(liveMeeting.status, 0)
    }
  }

  def handleExtendMeetingDuration(msg: ExtendMeetingDuration) {

  }

  def handleGetRecordingStatus(msg: GetRecordingStatus) {
    outGW.send(new GetRecordingStatusReply(props.meetingProp.intId, props.recordProp.record,
      msg.userId, MeetingStatus2x.isRecording(liveMeeting.status).booleanValue()))
  }

  def startRecordingIfAutoStart() {
    if (props.recordProp.record && !MeetingStatus2x.isRecording(liveMeeting.status) &&
      props.recordProp.autoStartRecording && Users1x.numWebUsers(liveMeeting.users) == 1) {
      log.info("Auto start recording. meetingId={}", props.meetingProp.intId)
      MeetingStatus2x.recordingStarted(liveMeeting.status)
      outGW.send(new RecordingStatusChanged(props.meetingProp.intId, props.recordProp.record,
        "system", MeetingStatus2x.isRecording(liveMeeting.status)))
    }
  }

  def stopAutoStartedRecording() {
    if (props.recordProp.record && MeetingStatus2x.isRecording(liveMeeting.status) &&
      props.recordProp.autoStartRecording && Users1x.numWebUsers(liveMeeting.users) == 0) {
      log.info("Last web user left. Auto stopping recording. meetingId={}", props.meetingProp.intId)
      MeetingStatus2x.recordingStopped(liveMeeting.status)
      outGW.send(new RecordingStatusChanged(props.meetingProp.intId, props.recordProp.record,
        "system", MeetingStatus2x.isRecording(liveMeeting.status)))
    }
  }

  def sendMeetingHasEnded(userId: String) {
    outGW.send(new MeetingHasEnded(props.meetingProp.intId, userId))
    outGW.send(new DisconnectUser(props.meetingProp.intId, userId))
  }

  def record(msg: BbbCoreMsg): Unit = {
    if (liveMeeting.props.recordProp.record) {
      outGW.record(msg)
    }
  }
}
<|MERGE_RESOLUTION|>--- conflicted
+++ resolved
@@ -1,533 +1,521 @@
-package org.bigbluebutton.core.running
-
-import java.io.{ PrintWriter, StringWriter }
-
-import akka.actor._
-import akka.actor.SupervisorStrategy.Resume
-import org.bigbluebutton.common2.domain.DefaultProps
-import org.bigbluebutton.core._
-import org.bigbluebutton.core.api._
-import org.bigbluebutton.core.apps._
-import org.bigbluebutton.core.apps.caption.CaptionApp2x
-import org.bigbluebutton.core.apps.deskshare.DeskshareApp2x
-import org.bigbluebutton.core.apps.presentation.PresentationApp2x
-<<<<<<< HEAD
-import org.bigbluebutton.core.apps.meeting._
-import org.bigbluebutton.core.apps.presentation.poll.PollApp2x
-=======
->>>>>>> 2e0f6d86
-import org.bigbluebutton.core.apps.users.UsersApp2x
-import org.bigbluebutton.core.bus._
-import org.bigbluebutton.core.models.{ RegisteredUsers, Users1x }
-import org.bigbluebutton.core2.MeetingStatus2x
-import org.bigbluebutton.core2.message.handlers._
-import org.bigbluebutton.core2.message.handlers.users._
-import org.bigbluebutton.common2.msgs._
-import org.bigbluebutton.core.apps.breakout._
-import org.bigbluebutton.core.apps.layout.LayoutApp2x
-import org.bigbluebutton.core.apps.polls._
-import org.bigbluebutton.core.apps.voice._
-
-import scala.concurrent.duration._
-import org.bigbluebutton.core.models.BreakoutRooms
-import org.bigbluebutton.core2.testdata.FakeTestData
-import org.bigbluebutton.core.apps.layout.LayoutApp2x
-import org.bigbluebutton.core.apps.meeting.SyncGetMeetingInfoRespMsgHdlr
-
-object MeetingActor {
-  def props(props: DefaultProps,
-    eventBus: IncomingEventBus,
-    outGW: OutMessageGateway, liveMeeting: LiveMeeting): Props =
-    Props(classOf[MeetingActor], props, eventBus, outGW, liveMeeting)
-}
-
-class MeetingActor(val props: DefaultProps,
-  val eventBus: IncomingEventBus,
-  val outGW: OutMessageGateway, val liveMeeting: LiveMeeting)
-    extends BaseMeetingActor
-    with GuestsApp
-    with LayoutApp2x
-    with VoiceApp2x
-    with PollApp2x
-    with BreakoutApp2x
-
-    with UsersApp with PresentationApp
-    with ChatApp with WhiteboardApp with PollApp
-    with BreakoutRoomApp
-    with SharedNotesApp with PermisssionCheck
-    with UserBroadcastCamStartMsgHdlr
-    with UserJoinMeetingReqMsgHdlr
-    with UserBroadcastCamStopMsgHdlr
-    with UserConnectedToGlobalAudioHdlr
-    with UserDisconnectedFromGlobalAudioHdlr
-    with MuteAllExceptPresenterRequestHdlr
-    with MuteMeetingRequestHdlr
-    with IsMeetingMutedRequestHdlr
-    with MuteUserRequestHdlr
-    with EjectUserFromVoiceRequestHdlr
-    with UserJoinedVoiceConfMessageHdlr
-    with ValidateAuthTokenReqMsgHdlr
-    with BreakoutRoomsListMsgHdlr
-    with CreateBreakoutRoomsMsgHdlr
-    with EndAllBreakoutRoomsMsgHdlr
-    with RequestBreakoutJoinURLMsgHdlr
-    with BreakoutRoomCreatedMsgHdlr
-    with BreakoutRoomEndedMsgHdlr
-    with BreakoutRoomUsersUpdateMsgHdlr
-    with SendBreakoutUsersUpdateMsgHdlr
-    with SyncGetMeetingInfoRespMsgHdlr
-    with TransferUserToMeetingRequestHdlr
-    with UserMutedInVoiceConfEvtMsgHdlr
-<<<<<<< HEAD
-    with UserTalkingInVoiceConfEvtMsgHdlr
-    with GetCurrentLayoutMsgHdlr
-    with LockLayoutMsgHdlr
-    with SyncGetMeetingInfoRespMsgHdlr
-    with BroadcastLayoutMsgHdlr {
-=======
-    with UserTalkingInVoiceConfEvtMsgHdlr {
->>>>>>> 2e0f6d86
-
-  override val supervisorStrategy = OneForOneStrategy(maxNrOfRetries = 10, withinTimeRange = 1 minute) {
-    case e: Exception => {
-      val sw: StringWriter = new StringWriter()
-      sw.write("An exception has been thrown on MeetingActor, exception message [" + e.getMessage() + "] (full stacktrace below)\n")
-      e.printStackTrace(new PrintWriter(sw))
-      log.error(sw.toString())
-      Resume
-    }
-  }
-
-  /**
-   * Put the internal message injector into another actor so this
-   * actor is easy to test.
-   */
-  var actorMonitor = context.actorOf(MeetingActorInternal.props(props, eventBus, outGW),
-    "actorMonitor-" + props.meetingProp.intId)
-
-  /** Subscribe to meeting and voice events. **/
-  eventBus.subscribe(actorMonitor, props.meetingProp.intId)
-  eventBus.subscribe(actorMonitor, props.voiceProp.voiceConf)
-  eventBus.subscribe(actorMonitor, props.screenshareProps.screenshareConf)
-
-  val usersApp2x = new UsersApp2x(liveMeeting, outGW = outGW)
-  val presentationApp2x = new PresentationApp2x(liveMeeting, outGW = outGW)
-  val deskshareApp2x = new DeskshareApp2x(liveMeeting, outGW = outGW)
-  val captionApp2x = new CaptionApp2x(liveMeeting, outGW = outGW)
-
-  /*******************************************************************/
-  //object FakeTestData extends FakeTestData
-  //FakeTestData.createFakeUsers(liveMeeting)
-  /*******************************************************************/
-
-  def receive = {
-    //=============================
-    // 2x messages
-    case msg: BbbCommonEnvCoreMsg => handleBbbCommonEnvCoreMsg(msg)
-    case msg: RegisterUserReqMsg => handleRegisterUserReqMsg(msg)
-    case m: GetAllMeetingsReqMsg => handleGetAllMeetingsReqMsg(m)
-
-    //======================================
-
-    //=======================================
-    // old messages
-    case msg: ActivityResponse => handleActivityResponse(msg)
-    case msg: MonitorNumberOfUsers => handleMonitorNumberOfUsers(msg)
-    //case msg: RegisterUser => handleRegisterUser(msg)
-    case msg: VoiceConfRecordingStartedMessage => handleVoiceConfRecordingStartedMessage(msg)
-
-    case msg: AssignPresenter => handleAssignPresenter(msg)
-    case msg: AllowUserToShareDesktop => handleAllowUserToShareDesktop(msg)
-
-    case msg: UserEmojiStatus => handleUserEmojiStatus(msg)
-
-    case msg: MuteMeetingRequest => handleMuteMeetingRequest(msg)
-    case msg: MuteAllExceptPresenterRequest => handleMuteAllExceptPresenterRequest(msg)
-    case msg: IsMeetingMutedRequest => handleIsMeetingMutedRequest(msg)
-    case msg: MuteUserRequest => handleMuteUserRequest(msg)
-    case msg: EjectUserFromVoiceRequest => handleEjectUserRequest(msg)
-    case msg: TransferUserToMeetingRequest => handleTransferUserToMeeting(msg)
-    case msg: GetChatHistoryRequest => handleGetChatHistoryRequest(msg)
-    case msg: SendPublicMessageRequest => handleSendPublicMessageRequest(msg)
-    case msg: SendPrivateMessageRequest => handleSendPrivateMessageRequest(msg)
-    case msg: UserConnectedToGlobalAudio => handleUserConnectedToGlobalAudio(msg)
-    case msg: UserDisconnectedFromGlobalAudio => handleUserDisconnectedFromGlobalAudio(msg)
-    case msg: InitializeMeeting => handleInitializeMeeting(msg)
-    case msg: ClearPresentation => handleClearPresentation(msg)
-    case msg: PresentationConversionUpdate => handlePresentationConversionUpdate(msg)
-    case msg: PresentationPageCountError => handlePresentationPageCountError(msg)
-    case msg: PresentationSlideGenerated => handlePresentationSlideGenerated(msg)
-    case msg: PresentationConversionCompleted => handlePresentationConversionCompleted(msg)
-    case msg: RemovePresentation => handleRemovePresentation(msg)
-    case msg: GetPresentationInfo => handleGetPresentationInfo(msg)
-    case msg: ResizeAndMoveSlide => handleResizeAndMoveSlide(msg)
-    case msg: GotoSlide => handleGotoSlide(msg)
-    case msg: SharePresentation => handleSharePresentation(msg)
-    case msg: GetSlideInfo => handleGetSlideInfo(msg)
-    case msg: PreuploadedPresentations => handlePreuploadedPresentations(msg)
-    case msg: SetRecordingStatus => handleSetRecordingStatus(msg)
-    case msg: GetRecordingStatus => handleGetRecordingStatus(msg)
-    case msg: GetPollRequest => handleGetPollRequest(msg)
-    case msg: LogoutEndMeeting => handleLogoutEndMeeting(msg)
-    case msg: ClearPublicChatHistoryRequest => handleClearPublicChatHistoryRequest(msg)
-
-    // Breakout rooms
-    case msg: BreakoutRoomsListMessage => handleBreakoutRoomsList(msg)
-    case msg: CreateBreakoutRooms => handleCreateBreakoutRooms(msg)
-    case msg: BreakoutRoomCreated => handleBreakoutRoomCreated(msg)
-    case msg: BreakoutRoomEnded => handleBreakoutRoomEnded(msg)
-    case msg: RequestBreakoutJoinURLInMessage => handleRequestBreakoutJoinURL(msg)
-    case msg: BreakoutRoomUsersUpdate => handleBreakoutRoomUsersUpdate(msg)
-    case msg: SendBreakoutUsersUpdate => handleSendBreakoutUsersUpdate(msg)
-    case msg: EndAllBreakoutRooms => handleEndAllBreakoutRooms(msg)
-
-    case msg: ExtendMeetingDuration => handleExtendMeetingDuration(msg)
-    case msg: SendTimeRemainingUpdate => handleSendTimeRemainingUpdate(msg)
-    case msg: EndMeeting => handleEndMeeting(msg)
-
-    case msg: DeskShareStartedRequest => handleDeskShareStartedRequest(msg)
-    case msg: DeskShareStoppedRequest => handleDeskShareStoppedRequest(msg)
-    case msg: DeskShareRTMPBroadcastStartedRequest => handleDeskShareRTMPBroadcastStartedRequest(msg)
-    case msg: DeskShareRTMPBroadcastStoppedRequest => handleDeskShareRTMPBroadcastStoppedRequest(msg)
-    case msg: DeskShareGetDeskShareInfoRequest => handleDeskShareGetDeskShareInfoRequest(msg)
-
-    // Guest
-    case msg: GetGuestPolicy => handleGetGuestPolicy(msg)
-    case msg: SetGuestPolicy => handleSetGuestPolicy(msg)
-    case msg: RespondToGuest => handleRespondToGuest(msg)
-
-    // Shared Notes
-    case msg: PatchDocumentRequest => handlePatchDocumentRequest(msg)
-    case msg: GetCurrentDocumentRequest => handleGetCurrentDocumentRequest(msg)
-    case msg: CreateAdditionalNotesRequest => handleCreateAdditionalNotesRequest(msg)
-    case msg: DestroyAdditionalNotesRequest => handleDestroyAdditionalNotesRequest(msg)
-    case msg: RequestAdditionalNotesSetRequest => handleRequestAdditionalNotesSetRequest(msg)
-    case msg: SharedNotesSyncNoteRequest => handleSharedNotesSyncNoteRequest(msg)
-
-    case _ => // do nothing
-  }
-
-  private def handleBbbCommonEnvCoreMsg(msg: BbbCommonEnvCoreMsg): Unit = {
-    msg.core match {
-      case m: ValidateAuthTokenReqMsg => handleValidateAuthTokenReqMsg(m)
-      case m: RegisterUserReqMsg => handleRegisterUserReqMsg(m)
-      case m: UserJoinMeetingReqMsg => handle(m)
-      case m: UserLeaveReqMsg => handle(m)
-      case m: UserBroadcastCamStartMsg => handleUserBroadcastCamStartMsg(m)
-      case m: UserBroadcastCamStopMsg => handleUserBroadcastCamStopMsg(m)
-      case m: UserJoinedVoiceConfEvtMsg => handleUserJoinedVoiceConfEvtMsg(m)
-      case m: SendCursorPositionPubMsg => handleSendCursorPositionPubMsg(m)
-      case m: ClearWhiteboardPubMsg => handleClearWhiteboardPubMsg(m)
-      case m: UndoWhiteboardPubMsg => handleUndoWhiteboardPubMsg(m)
-      case m: ModifyWhiteboardAccessPubMsg => handleModifyWhiteboardAccessPubMsg(m)
-      case m: GetWhiteboardAccessReqMsg => handleGetWhiteboardAccessReqMsg(m)
-      case m: SendWhiteboardAnnotationPubMsg => handleSendWhiteboardAnnotationPubMsg(m)
-      case m: GetWhiteboardAnnotationsReqMsg => handleGetWhiteboardAnnotationsReqMsg(m)
-      case m: StartPollReqMsg => handleStartPollReqMsg(m)
-      case m: StartCustomPollReqMsg => handleStartCustomPollReqMsg(m)
-      case m: StopPollReqMsg => handleStopPollReqMsg(m)
-      case m: ShowPollResultReqMsg => handleShowPollResultReqMsg(m)
-      case m: HidePollResultReqMsg => handleHidePollResultReqMsg(m)
-      case m: GetCurrentPollReqMsg => handleGetCurrentPollReqMsg(m)
-      case m: RespondToPollReqMsg => handleRespondToPollReqMsg(m)
-      case m: BreakoutRoomsListMsg => handleBreakoutRoomsListMsg(m)
-      case m: CreateBreakoutRoomsMsg => handleCreateBreakoutRoomsMsg(m)
-      case m: EndAllBreakoutRoomsMsg => handleEndAllBreakoutRoomsMsg(m)
-      case m: RequestBreakoutJoinURLMsg => handleRequestBreakoutJoinURLMsg(m)
-      case m: BreakoutRoomCreatedMsg => handleBreakoutRoomCreatedMsg(m)
-      case m: BreakoutRoomEndedMsg => handleBreakoutRoomEndedMsg(m)
-      case m: BreakoutRoomUsersUpdateMsg => handleBreakoutRoomUsersUpdateMsg(m)
-      case m: SendBreakoutUsersUpdateMsg => handleSendBreakoutUsersUpdateMsg(m)
-      case m: TransferUserToMeetingRequestMsg => handleTransferUserToMeetingRequestMsg(m)
-      case m: UserLeftVoiceConfEvtMsg => handle(m)
-      case m: UserMutedInVoiceConfEvtMsg => handle(m)
-      case m: UserTalkingInVoiceConfEvtMsg => handle(m)
-      case m: GetCurrentLayoutReqMsg => handle(m)
-      case m: LockLayoutMsg => handleLockLayoutMsg(m)
-      case m: BroadcastLayoutMsg => handleBroadcastLayoutMsg(m)
-      case m: SetCurrentPresentationPubMsg => presentationApp2x.handleSetCurrentPresentationPubMsg(m)
-      case m: GetPresentationInfoReqMsg => presentationApp2x.handleGetPresentationInfoReqMsg(m)
-      case m: SetCurrentPagePubMsg => presentationApp2x.handleSetCurrentPagePubMsg(m)
-      case m: ResizeAndMovePagePubMsg => presentationApp2x.handleResizeAndMovePagePubMsg(m)
-      case m: RemovePresentationPubMsg => presentationApp2x.handleRemovePresentationPubMsg(m)
-      case m: PreuploadedPresentationsPubMsg => presentationApp2x.handlePreuploadedPresentationsPubMsg(m)
-      case m: PresentationConversionUpdatePubMsg => presentationApp2x.handlePresentationConversionUpdatePubMsg(m)
-      case m: PresentationPageCountErrorPubMsg => presentationApp2x.handlePresentationPageCountErrorPubMsg(m)
-      case m: PresentationPageGeneratedPubMsg => presentationApp2x.handlePresentationPageGeneratedPubMsg(m)
-      case m: PresentationConversionCompletedPubMsg => presentationApp2x.handlePresentationConversionCompletedPubMsg(m)
-
-      // Caption
-      case m: EditCaptionHistoryPubMsg => captionApp2x.handleEditCaptionHistoryPubMsg(m)
-      case m: UpdateCaptionOwnerPubMsg => captionApp2x.handleUpdateCaptionOwnerPubMsg(m)
-      case m: SendCaptionHistoryReqMsg => captionApp2x.handleSendCaptionHistoryReqMsg(m)
-
-      //Guests
-      case m: GetGuestsWaitingApprovalReqMsg => handle(m)
-      case m: SetGuestPolicyMsg => handle(m)
-      case m: GuestsWaitingApprovedMsg => handle(m)
-
-      case _ => log.warning("***** Cannot handle " + msg.envelope.name)
-    }
-  }
-
-  def handleRegisterUserReqMsg(msg: RegisterUserReqMsg): Unit = {
-    log.debug("****** RECEIVED RegisterUserReqMsg msg {}", msg)
-    if (MeetingStatus2x.hasMeetingEnded(liveMeeting.status)) {
-      // Check first if the meeting has ended and the user refreshed the client to re-connect.
-      log.info("Register user failed. Mmeeting has ended. meetingId=" + props.meetingProp.intId +
-        " userId=" + msg.body.intUserId)
-    } else {
-      val regUser = RegisteredUsers.create(msg.body.intUserId, msg.body.extUserId,
-        msg.body.name, msg.body.role, msg.body.authToken,
-        msg.body.avatarURL, msg.body.guest, msg.body.authed, msg.body.guest, liveMeeting.registeredUsers)
-
-      log.info("Register user success. meetingId=" + props.meetingProp.intId + " userId=" + msg.body.extUserId + " user=" + regUser)
-      outGW.send(new UserRegistered(props.meetingProp.intId, props.recordProp.record, regUser))
-    }
-  }
-
-  def handleGetAllMeetingsReqMsg(msg: GetAllMeetingsReqMsg): Unit = {
-    // sync all meetings
-    handleSyncGetMeetingInfoRespMsg(liveMeeting.props)
-
-    // sync all users
-    usersApp2x.handleSyncGetUsersMeetingRespMsg()
-
-    // sync all presentations
-    presentationApp2x.handleSyncGetPresentationInfoRespMsg()
-
-    // TODO send all chat
-    // TODO send all lock settings
-    // TODO send all screen sharing info
-  }
-
-  def handleDeskShareRTMPBroadcastStoppedRequest(msg: DeskShareRTMPBroadcastStoppedRequest): Unit = {
-    log.info("handleDeskShareRTMPBroadcastStoppedRequest: isBroadcastingRTMP=" +
-      MeetingStatus2x.isBroadcastingRTMP(liveMeeting.status) + " URL:" +
-      MeetingStatus2x.getRTMPBroadcastingUrl(liveMeeting.status))
-
-    // only valid if currently broadcasting
-    if (MeetingStatus2x.isBroadcastingRTMP(liveMeeting.status)) {
-      log.info("STOP broadcast ALLOWED when isBroadcastingRTMP=true")
-      MeetingStatus2x.broadcastingRTMPStopped(liveMeeting.status)
-
-      // notify viewers that RTMP broadcast stopped
-      outGW.send(new DeskShareNotifyViewersRTMP(props.meetingProp.intId,
-        MeetingStatus2x.getRTMPBroadcastingUrl(liveMeeting.status),
-        msg.videoWidth, msg.videoHeight, false))
-    } else {
-      log.info("STOP broadcast NOT ALLOWED when isBroadcastingRTMP=false")
-    }
-  }
-
-  def handleDeskShareGetDeskShareInfoRequest(msg: DeskShareGetDeskShareInfoRequest): Unit = {
-
-    log.info("handleDeskShareGetDeskShareInfoRequest: " + msg.conferenceName + "isBroadcasting="
-      + MeetingStatus2x.isBroadcastingRTMP(liveMeeting.status) + " URL:" +
-      MeetingStatus2x.getRTMPBroadcastingUrl(liveMeeting.status))
-
-    if (MeetingStatus2x.isBroadcastingRTMP(liveMeeting.status)) {
-      // if the meeting has an ongoing WebRTC Deskshare session, send a notification
-      outGW.send(new DeskShareNotifyASingleViewer(props.meetingProp.intId, msg.requesterID,
-        MeetingStatus2x.getRTMPBroadcastingUrl(liveMeeting.status),
-        MeetingStatus2x.getDesktopShareVideoWidth(liveMeeting.status),
-        MeetingStatus2x.getDesktopShareVideoHeight(liveMeeting.status), true))
-    }
-  }
-
-  def handleGetGuestPolicy(msg: GetGuestPolicy) {
-    //   outGW.send(new GetGuestPolicyReply(msg.meetingID, props.recordProp.record,
-    //     msg.requesterID, MeetingStatus2x.getGuestPolicy(liveMeeting.status).toString()))
-  }
-
-  def handleSetGuestPolicy(msg: SetGuestPolicy) {
-    //    MeetingStatus2x.setGuestPolicy(liveMeeting.status, msg.policy)
-    //    MeetingStatus2x.setGuestPolicySetBy(liveMeeting.status, msg.setBy)
-    //    outGW.send(new GuestPolicyChanged(msg.meetingID, props.recordProp.record,
-    //      MeetingStatus2x.getGuestPolicy(liveMeeting.status).toString()))
-  }
-
-  def handleLogoutEndMeeting(msg: LogoutEndMeeting) {
-    if (Users1x.isModerator(msg.userID, liveMeeting.users)) {
-      handleEndMeeting(EndMeeting(props.meetingProp.intId))
-    }
-  }
-
-  def handleActivityResponse(msg: ActivityResponse) {
-    log.info("User endorsed that meeting {} is active", props.meetingProp.intId)
-    outGW.send(new MeetingIsActive(props.meetingProp.intId))
-  }
-
-  def handleEndMeeting(msg: EndMeeting) {
-    // Broadcast users the meeting will end
-    outGW.send(new MeetingEnding(msg.meetingId))
-
-    MeetingStatus2x.meetingHasEnded(liveMeeting.status)
-
-    outGW.send(new MeetingEnded(msg.meetingId, props.recordProp.record, props.meetingProp.intId))
-  }
-
-  def handleAllowUserToShareDesktop(msg: AllowUserToShareDesktop): Unit = {
-    Users1x.getCurrentPresenter(liveMeeting.users) match {
-      case Some(curPres) => {
-        val allowed = msg.userID equals (curPres.id)
-        outGW.send(AllowUserToShareDesktopOut(msg.meetingID, msg.userID, allowed))
-      }
-      case None => // do nothing
-    }
-  }
-
-  def handleVoiceConfRecordingStartedMessage(msg: VoiceConfRecordingStartedMessage) {
-    if (msg.recording) {
-      MeetingStatus2x.setVoiceRecordingFilename(liveMeeting.status, msg.recordStream)
-      outGW.send(new VoiceRecordingStarted(props.meetingProp.intId, props.recordProp.record,
-        msg.recordStream, msg.timestamp, props.voiceProp.voiceConf))
-    } else {
-      MeetingStatus2x.setVoiceRecordingFilename(liveMeeting.status, "")
-      outGW.send(new VoiceRecordingStopped(props.meetingProp.intId, props.recordProp.record,
-        msg.recordStream, msg.timestamp, props.voiceProp.voiceConf))
-    }
-  }
-
-  def handleSetRecordingStatus(msg: SetRecordingStatus) {
-    log.info("Change recording status. meetingId=" + props.meetingProp.intId + " recording=" + msg.recording)
-    if (props.recordProp.allowStartStopRecording &&
-      MeetingStatus2x.isRecording(liveMeeting.status) != msg.recording) {
-      if (msg.recording) {
-        MeetingStatus2x.recordingStarted(liveMeeting.status)
-      } else {
-        MeetingStatus2x.recordingStopped(liveMeeting.status)
-      }
-
-      outGW.send(new RecordingStatusChanged(props.meetingProp.intId, props.recordProp.record, msg.userId, msg.recording))
-    }
-  }
-
-  // WebRTC Desktop Sharing
-
-  def handleDeskShareStartedRequest(msg: DeskShareStartedRequest): Unit = {
-    log.info("handleDeskShareStartedRequest: dsStarted=" + MeetingStatus2x.getDeskShareStarted(liveMeeting.status))
-
-    if (!MeetingStatus2x.getDeskShareStarted(liveMeeting.status)) {
-      val timestamp = System.currentTimeMillis().toString
-      val streamPath = "rtmp://" + props.screenshareProps.red5ScreenshareIp + "/" + props.screenshareProps.red5ScreenshareApp +
-        "/" + props.meetingProp.intId + "/" + props.meetingProp.intId + "-" + timestamp
-      log.info("handleDeskShareStartedRequest: streamPath=" + streamPath)
-
-      // Tell FreeSwitch to broadcast to RTMP
-      outGW.send(new DeskShareStartRTMPBroadcast(msg.conferenceName, streamPath))
-
-      MeetingStatus2x.setDeskShareStarted(liveMeeting.status, true)
-    }
-  }
-
-  def handleDeskShareStoppedRequest(msg: DeskShareStoppedRequest): Unit = {
-    log.info("handleDeskShareStoppedRequest: dsStarted=" +
-      MeetingStatus2x.getDeskShareStarted(liveMeeting.status) +
-      " URL:" + MeetingStatus2x.getRTMPBroadcastingUrl(liveMeeting.status))
-
-    // Tell FreeSwitch to stop broadcasting to RTMP
-    outGW.send(new DeskShareStopRTMPBroadcast(msg.conferenceName,
-      MeetingStatus2x.getRTMPBroadcastingUrl(liveMeeting.status)))
-
-    MeetingStatus2x.setDeskShareStarted(liveMeeting.status, false)
-  }
-
-  def handleDeskShareRTMPBroadcastStartedRequest(msg: DeskShareRTMPBroadcastStartedRequest): Unit = {
-    log.info("handleDeskShareRTMPBroadcastStartedRequest: isBroadcastingRTMP=" +
-      MeetingStatus2x.isBroadcastingRTMP(liveMeeting.status) +
-      " URL:" + MeetingStatus2x.getRTMPBroadcastingUrl(liveMeeting.status))
-
-    // only valid if not broadcasting yet
-    if (!MeetingStatus2x.isBroadcastingRTMP(liveMeeting.status)) {
-      MeetingStatus2x.setRTMPBroadcastingUrl(liveMeeting.status, msg.streamname)
-      MeetingStatus2x.broadcastingRTMPStarted(liveMeeting.status)
-      MeetingStatus2x.setDesktopShareVideoWidth(liveMeeting.status, msg.videoWidth)
-      MeetingStatus2x.setDesktopShareVideoHeight(liveMeeting.status, msg.videoHeight)
-      log.info("START broadcast ALLOWED when isBroadcastingRTMP=false")
-
-      // Notify viewers in the meeting that there's an rtmp stream to view
-      outGW.send(new DeskShareNotifyViewersRTMP(props.meetingProp.intId, msg.streamname, msg.videoWidth, msg.videoHeight, true))
-    } else {
-      log.info("START broadcast NOT ALLOWED when isBroadcastingRTMP=true")
-    }
-  }
-
-  def handleMonitorNumberOfUsers(msg: MonitorNumberOfUsers) {
-    monitorNumberOfWebUsers()
-    monitorNumberOfUsers()
-  }
-
-  def monitorNumberOfWebUsers() {
-    if (Users1x.numWebUsers(liveMeeting.users) == 0 &&
-      MeetingStatus2x.lastWebUserLeftOn(liveMeeting.status) > 0) {
-      if (liveMeeting.timeNowInMinutes - MeetingStatus2x.lastWebUserLeftOn(liveMeeting.status) > 2) {
-        log.info("Empty meeting. Ejecting all users from voice. meetingId={}", props.meetingProp.intId)
-        outGW.send(new EjectAllVoiceUsers(props.meetingProp.intId, props.recordProp.record, props.voiceProp.voiceConf))
-      }
-    }
-  }
-
-  def monitorNumberOfUsers() {
-    val hasUsers = Users1x.numUsers(liveMeeting.users) != 0
-    // TODO: We could use a better control over this message to send it just when it really matters :)
-    eventBus.publish(BigBlueButtonEvent(props.meetingProp.intId, UpdateMeetingExpireMonitor(props.meetingProp.intId, hasUsers)))
-  }
-
-  def handleSendTimeRemainingUpdate(msg: SendTimeRemainingUpdate) {
-    if (props.durationProps.duration > 0) {
-      val endMeetingTime = MeetingStatus2x.startedOn(liveMeeting.status) + (props.durationProps.duration * 60)
-      val timeRemaining = endMeetingTime - liveMeeting.timeNowInSeconds
-      outGW.send(new MeetingTimeRemainingUpdate(props.meetingProp.intId, props.recordProp.record, timeRemaining.toInt))
-    }
-    if (!props.meetingProp.isBreakout && !BreakoutRooms.getRooms(liveMeeting.breakoutRooms).isEmpty) {
-      val endMeetingTime = MeetingStatus2x.breakoutRoomsStartedOn(liveMeeting.status) +
-        (MeetingStatus2x.breakoutRoomsdurationInMinutes(liveMeeting.status) * 60)
-      val timeRemaining = endMeetingTime - liveMeeting.timeNowInSeconds
-      outGW.send(new BreakoutRoomsTimeRemainingUpdateOutMessage(props.meetingProp.intId, props.recordProp.record, timeRemaining.toInt))
-    } else if (MeetingStatus2x.breakoutRoomsStartedOn(liveMeeting.status) != 0) {
-      MeetingStatus2x.breakoutRoomsdurationInMinutes(liveMeeting.status, 0)
-      MeetingStatus2x.breakoutRoomsStartedOn(liveMeeting.status, 0)
-    }
-  }
-
-  def handleExtendMeetingDuration(msg: ExtendMeetingDuration) {
-
-  }
-
-  def handleGetRecordingStatus(msg: GetRecordingStatus) {
-    outGW.send(new GetRecordingStatusReply(props.meetingProp.intId, props.recordProp.record,
-      msg.userId, MeetingStatus2x.isRecording(liveMeeting.status).booleanValue()))
-  }
-
-  def startRecordingIfAutoStart() {
-    if (props.recordProp.record && !MeetingStatus2x.isRecording(liveMeeting.status) &&
-      props.recordProp.autoStartRecording && Users1x.numWebUsers(liveMeeting.users) == 1) {
-      log.info("Auto start recording. meetingId={}", props.meetingProp.intId)
-      MeetingStatus2x.recordingStarted(liveMeeting.status)
-      outGW.send(new RecordingStatusChanged(props.meetingProp.intId, props.recordProp.record,
-        "system", MeetingStatus2x.isRecording(liveMeeting.status)))
-    }
-  }
-
-  def stopAutoStartedRecording() {
-    if (props.recordProp.record && MeetingStatus2x.isRecording(liveMeeting.status) &&
-      props.recordProp.autoStartRecording && Users1x.numWebUsers(liveMeeting.users) == 0) {
-      log.info("Last web user left. Auto stopping recording. meetingId={}", props.meetingProp.intId)
-      MeetingStatus2x.recordingStopped(liveMeeting.status)
-      outGW.send(new RecordingStatusChanged(props.meetingProp.intId, props.recordProp.record,
-        "system", MeetingStatus2x.isRecording(liveMeeting.status)))
-    }
-  }
-
-  def sendMeetingHasEnded(userId: String) {
-    outGW.send(new MeetingHasEnded(props.meetingProp.intId, userId))
-    outGW.send(new DisconnectUser(props.meetingProp.intId, userId))
-  }
-
-  def record(msg: BbbCoreMsg): Unit = {
-    if (liveMeeting.props.recordProp.record) {
-      outGW.record(msg)
-    }
-  }
-}
+package org.bigbluebutton.core.running
+
+import java.io.{ PrintWriter, StringWriter }
+
+import akka.actor._
+import akka.actor.SupervisorStrategy.Resume
+import org.bigbluebutton.common2.domain.DefaultProps
+import org.bigbluebutton.core._
+import org.bigbluebutton.core.api._
+import org.bigbluebutton.core.apps._
+import org.bigbluebutton.core.apps.caption.CaptionApp2x
+import org.bigbluebutton.core.apps.deskshare.DeskshareApp2x
+import org.bigbluebutton.core.apps.presentation.PresentationApp2x
+import org.bigbluebutton.core.apps.meeting._
+import org.bigbluebutton.core.apps.users.UsersApp2x
+import org.bigbluebutton.core.bus._
+import org.bigbluebutton.core.models.{ RegisteredUsers, Users1x }
+import org.bigbluebutton.core2.MeetingStatus2x
+import org.bigbluebutton.core2.message.handlers._
+import org.bigbluebutton.core2.message.handlers.users._
+import org.bigbluebutton.common2.msgs._
+import org.bigbluebutton.core.apps.breakout._
+import org.bigbluebutton.core.apps.layout.LayoutApp2x
+import org.bigbluebutton.core.apps.polls._
+import org.bigbluebutton.core.apps.voice._
+
+import scala.concurrent.duration._
+import org.bigbluebutton.core.models.BreakoutRooms
+import org.bigbluebutton.core2.testdata.FakeTestData
+import org.bigbluebutton.core.apps.layout.LayoutApp2x
+import org.bigbluebutton.core.apps.meeting.SyncGetMeetingInfoRespMsgHdlr
+
+object MeetingActor {
+  def props(props: DefaultProps,
+    eventBus: IncomingEventBus,
+    outGW: OutMessageGateway, liveMeeting: LiveMeeting): Props =
+    Props(classOf[MeetingActor], props, eventBus, outGW, liveMeeting)
+}
+
+class MeetingActor(val props: DefaultProps,
+  val eventBus: IncomingEventBus,
+  val outGW: OutMessageGateway, val liveMeeting: LiveMeeting)
+    extends BaseMeetingActor
+    with GuestsApp
+    with LayoutApp2x
+    with VoiceApp2x
+    with PollApp2x
+    with BreakoutApp2x
+
+    with UsersApp with PresentationApp
+    with ChatApp with WhiteboardApp with PollApp
+    with BreakoutRoomApp
+    with SharedNotesApp with PermisssionCheck
+    with UserBroadcastCamStartMsgHdlr
+    with UserJoinMeetingReqMsgHdlr
+    with UserBroadcastCamStopMsgHdlr
+    with UserConnectedToGlobalAudioHdlr
+    with UserDisconnectedFromGlobalAudioHdlr
+    with MuteAllExceptPresenterRequestHdlr
+    with MuteMeetingRequestHdlr
+    with IsMeetingMutedRequestHdlr
+    with MuteUserRequestHdlr
+    with EjectUserFromVoiceRequestHdlr
+    with UserJoinedVoiceConfMessageHdlr
+    with ValidateAuthTokenReqMsgHdlr
+    with BreakoutRoomsListMsgHdlr
+    with CreateBreakoutRoomsMsgHdlr
+    with EndAllBreakoutRoomsMsgHdlr
+    with RequestBreakoutJoinURLMsgHdlr
+    with BreakoutRoomCreatedMsgHdlr
+    with BreakoutRoomEndedMsgHdlr
+    with BreakoutRoomUsersUpdateMsgHdlr
+    with SendBreakoutUsersUpdateMsgHdlr
+    with SyncGetMeetingInfoRespMsgHdlr
+    with TransferUserToMeetingRequestHdlr
+    with UserMutedInVoiceConfEvtMsgHdlr
+    with UserTalkingInVoiceConfEvtMsgHdlr {
+
+  override val supervisorStrategy = OneForOneStrategy(maxNrOfRetries = 10, withinTimeRange = 1 minute) {
+    case e: Exception => {
+      val sw: StringWriter = new StringWriter()
+      sw.write("An exception has been thrown on MeetingActor, exception message [" + e.getMessage() + "] (full stacktrace below)\n")
+      e.printStackTrace(new PrintWriter(sw))
+      log.error(sw.toString())
+      Resume
+    }
+  }
+
+  /**
+   * Put the internal message injector into another actor so this
+   * actor is easy to test.
+   */
+  var actorMonitor = context.actorOf(MeetingActorInternal.props(props, eventBus, outGW),
+    "actorMonitor-" + props.meetingProp.intId)
+
+  /** Subscribe to meeting and voice events. **/
+  eventBus.subscribe(actorMonitor, props.meetingProp.intId)
+  eventBus.subscribe(actorMonitor, props.voiceProp.voiceConf)
+  eventBus.subscribe(actorMonitor, props.screenshareProps.screenshareConf)
+
+  val usersApp2x = new UsersApp2x(liveMeeting, outGW = outGW)
+  val presentationApp2x = new PresentationApp2x(liveMeeting, outGW = outGW)
+  val deskshareApp2x = new DeskshareApp2x(liveMeeting, outGW = outGW)
+  val captionApp2x = new CaptionApp2x(liveMeeting, outGW = outGW)
+
+  /*******************************************************************/
+  //object FakeTestData extends FakeTestData
+  //FakeTestData.createFakeUsers(liveMeeting)
+  /*******************************************************************/
+
+  def receive = {
+    //=============================
+    // 2x messages
+    case msg: BbbCommonEnvCoreMsg => handleBbbCommonEnvCoreMsg(msg)
+    case msg: RegisterUserReqMsg => handleRegisterUserReqMsg(msg)
+    case m: GetAllMeetingsReqMsg => handleGetAllMeetingsReqMsg(m)
+
+    //======================================
+
+    //=======================================
+    // old messages
+    case msg: ActivityResponse => handleActivityResponse(msg)
+    case msg: MonitorNumberOfUsers => handleMonitorNumberOfUsers(msg)
+    //case msg: RegisterUser => handleRegisterUser(msg)
+    case msg: VoiceConfRecordingStartedMessage => handleVoiceConfRecordingStartedMessage(msg)
+
+    case msg: AssignPresenter => handleAssignPresenter(msg)
+    case msg: AllowUserToShareDesktop => handleAllowUserToShareDesktop(msg)
+
+    case msg: UserEmojiStatus => handleUserEmojiStatus(msg)
+
+    case msg: MuteMeetingRequest => handleMuteMeetingRequest(msg)
+    case msg: MuteAllExceptPresenterRequest => handleMuteAllExceptPresenterRequest(msg)
+    case msg: IsMeetingMutedRequest => handleIsMeetingMutedRequest(msg)
+    case msg: MuteUserRequest => handleMuteUserRequest(msg)
+    case msg: EjectUserFromVoiceRequest => handleEjectUserRequest(msg)
+    case msg: TransferUserToMeetingRequest => handleTransferUserToMeeting(msg)
+    case msg: GetChatHistoryRequest => handleGetChatHistoryRequest(msg)
+    case msg: SendPublicMessageRequest => handleSendPublicMessageRequest(msg)
+    case msg: SendPrivateMessageRequest => handleSendPrivateMessageRequest(msg)
+    case msg: UserConnectedToGlobalAudio => handleUserConnectedToGlobalAudio(msg)
+    case msg: UserDisconnectedFromGlobalAudio => handleUserDisconnectedFromGlobalAudio(msg)
+    case msg: InitializeMeeting => handleInitializeMeeting(msg)
+    case msg: ClearPresentation => handleClearPresentation(msg)
+    case msg: PresentationConversionUpdate => handlePresentationConversionUpdate(msg)
+    case msg: PresentationPageCountError => handlePresentationPageCountError(msg)
+    case msg: PresentationSlideGenerated => handlePresentationSlideGenerated(msg)
+    case msg: PresentationConversionCompleted => handlePresentationConversionCompleted(msg)
+    case msg: RemovePresentation => handleRemovePresentation(msg)
+    case msg: GetPresentationInfo => handleGetPresentationInfo(msg)
+    case msg: ResizeAndMoveSlide => handleResizeAndMoveSlide(msg)
+    case msg: GotoSlide => handleGotoSlide(msg)
+    case msg: SharePresentation => handleSharePresentation(msg)
+    case msg: GetSlideInfo => handleGetSlideInfo(msg)
+    case msg: PreuploadedPresentations => handlePreuploadedPresentations(msg)
+    case msg: SetRecordingStatus => handleSetRecordingStatus(msg)
+    case msg: GetRecordingStatus => handleGetRecordingStatus(msg)
+    case msg: GetPollRequest => handleGetPollRequest(msg)
+    case msg: LogoutEndMeeting => handleLogoutEndMeeting(msg)
+    case msg: ClearPublicChatHistoryRequest => handleClearPublicChatHistoryRequest(msg)
+
+    // Breakout rooms
+    case msg: BreakoutRoomsListMessage => handleBreakoutRoomsList(msg)
+    case msg: CreateBreakoutRooms => handleCreateBreakoutRooms(msg)
+    case msg: BreakoutRoomCreated => handleBreakoutRoomCreated(msg)
+    case msg: BreakoutRoomEnded => handleBreakoutRoomEnded(msg)
+    case msg: RequestBreakoutJoinURLInMessage => handleRequestBreakoutJoinURL(msg)
+    case msg: BreakoutRoomUsersUpdate => handleBreakoutRoomUsersUpdate(msg)
+    case msg: SendBreakoutUsersUpdate => handleSendBreakoutUsersUpdate(msg)
+    case msg: EndAllBreakoutRooms => handleEndAllBreakoutRooms(msg)
+
+    case msg: ExtendMeetingDuration => handleExtendMeetingDuration(msg)
+    case msg: SendTimeRemainingUpdate => handleSendTimeRemainingUpdate(msg)
+    case msg: EndMeeting => handleEndMeeting(msg)
+
+    case msg: DeskShareStartedRequest => handleDeskShareStartedRequest(msg)
+    case msg: DeskShareStoppedRequest => handleDeskShareStoppedRequest(msg)
+    case msg: DeskShareRTMPBroadcastStartedRequest => handleDeskShareRTMPBroadcastStartedRequest(msg)
+    case msg: DeskShareRTMPBroadcastStoppedRequest => handleDeskShareRTMPBroadcastStoppedRequest(msg)
+    case msg: DeskShareGetDeskShareInfoRequest => handleDeskShareGetDeskShareInfoRequest(msg)
+
+    // Guest
+    case msg: GetGuestPolicy => handleGetGuestPolicy(msg)
+    case msg: SetGuestPolicy => handleSetGuestPolicy(msg)
+    case msg: RespondToGuest => handleRespondToGuest(msg)
+
+    // Shared Notes
+    case msg: PatchDocumentRequest => handlePatchDocumentRequest(msg)
+    case msg: GetCurrentDocumentRequest => handleGetCurrentDocumentRequest(msg)
+    case msg: CreateAdditionalNotesRequest => handleCreateAdditionalNotesRequest(msg)
+    case msg: DestroyAdditionalNotesRequest => handleDestroyAdditionalNotesRequest(msg)
+    case msg: RequestAdditionalNotesSetRequest => handleRequestAdditionalNotesSetRequest(msg)
+    case msg: SharedNotesSyncNoteRequest => handleSharedNotesSyncNoteRequest(msg)
+
+    case _ => // do nothing
+  }
+
+  private def handleBbbCommonEnvCoreMsg(msg: BbbCommonEnvCoreMsg): Unit = {
+    msg.core match {
+      case m: ValidateAuthTokenReqMsg => handleValidateAuthTokenReqMsg(m)
+      case m: RegisterUserReqMsg => handleRegisterUserReqMsg(m)
+      case m: UserJoinMeetingReqMsg => handle(m)
+      case m: UserLeaveReqMsg => handle(m)
+      case m: UserBroadcastCamStartMsg => handleUserBroadcastCamStartMsg(m)
+      case m: UserBroadcastCamStopMsg => handleUserBroadcastCamStopMsg(m)
+      case m: UserJoinedVoiceConfEvtMsg => handleUserJoinedVoiceConfEvtMsg(m)
+      case m: SendCursorPositionPubMsg => handleSendCursorPositionPubMsg(m)
+      case m: ClearWhiteboardPubMsg => handleClearWhiteboardPubMsg(m)
+      case m: UndoWhiteboardPubMsg => handleUndoWhiteboardPubMsg(m)
+      case m: ModifyWhiteboardAccessPubMsg => handleModifyWhiteboardAccessPubMsg(m)
+      case m: GetWhiteboardAccessReqMsg => handleGetWhiteboardAccessReqMsg(m)
+      case m: SendWhiteboardAnnotationPubMsg => handleSendWhiteboardAnnotationPubMsg(m)
+      case m: GetWhiteboardAnnotationsReqMsg => handleGetWhiteboardAnnotationsReqMsg(m)
+      case m: StartPollReqMsg => handleStartPollReqMsg(m)
+      case m: StartCustomPollReqMsg => handleStartCustomPollReqMsg(m)
+      case m: StopPollReqMsg => handleStopPollReqMsg(m)
+      case m: ShowPollResultReqMsg => handleShowPollResultReqMsg(m)
+      case m: HidePollResultReqMsg => handleHidePollResultReqMsg(m)
+      case m: GetCurrentPollReqMsg => handleGetCurrentPollReqMsg(m)
+      case m: RespondToPollReqMsg => handleRespondToPollReqMsg(m)
+      case m: BreakoutRoomsListMsg => handleBreakoutRoomsListMsg(m)
+      case m: CreateBreakoutRoomsMsg => handleCreateBreakoutRoomsMsg(m)
+      case m: EndAllBreakoutRoomsMsg => handleEndAllBreakoutRoomsMsg(m)
+      case m: RequestBreakoutJoinURLMsg => handleRequestBreakoutJoinURLMsg(m)
+      case m: BreakoutRoomCreatedMsg => handleBreakoutRoomCreatedMsg(m)
+      case m: BreakoutRoomEndedMsg => handleBreakoutRoomEndedMsg(m)
+      case m: BreakoutRoomUsersUpdateMsg => handleBreakoutRoomUsersUpdateMsg(m)
+      case m: SendBreakoutUsersUpdateMsg => handleSendBreakoutUsersUpdateMsg(m)
+      case m: TransferUserToMeetingRequestMsg => handleTransferUserToMeetingRequestMsg(m)
+      case m: UserLeftVoiceConfEvtMsg => handle(m)
+      case m: UserMutedInVoiceConfEvtMsg => handle(m)
+      case m: UserTalkingInVoiceConfEvtMsg => handle(m)
+      case m: GetCurrentLayoutReqMsg => handle(m)
+      case m: LockLayoutMsg => handleLockLayoutMsg(m)
+      case m: BroadcastLayoutMsg => handleBroadcastLayoutMsg(m)
+      case m: SetCurrentPresentationPubMsg => presentationApp2x.handleSetCurrentPresentationPubMsg(m)
+      case m: GetPresentationInfoReqMsg => presentationApp2x.handleGetPresentationInfoReqMsg(m)
+      case m: SetCurrentPagePubMsg => presentationApp2x.handleSetCurrentPagePubMsg(m)
+      case m: ResizeAndMovePagePubMsg => presentationApp2x.handleResizeAndMovePagePubMsg(m)
+      case m: RemovePresentationPubMsg => presentationApp2x.handleRemovePresentationPubMsg(m)
+      case m: PreuploadedPresentationsPubMsg => presentationApp2x.handlePreuploadedPresentationsPubMsg(m)
+      case m: PresentationConversionUpdatePubMsg => presentationApp2x.handlePresentationConversionUpdatePubMsg(m)
+      case m: PresentationPageCountErrorPubMsg => presentationApp2x.handlePresentationPageCountErrorPubMsg(m)
+      case m: PresentationPageGeneratedPubMsg => presentationApp2x.handlePresentationPageGeneratedPubMsg(m)
+      case m: PresentationConversionCompletedPubMsg => presentationApp2x.handlePresentationConversionCompletedPubMsg(m)
+
+      // Caption
+      case m: EditCaptionHistoryPubMsg => captionApp2x.handleEditCaptionHistoryPubMsg(m)
+      case m: UpdateCaptionOwnerPubMsg => captionApp2x.handleUpdateCaptionOwnerPubMsg(m)
+      case m: SendCaptionHistoryReqMsg => captionApp2x.handleSendCaptionHistoryReqMsg(m)
+
+      //Guests
+      case m: GetGuestsWaitingApprovalReqMsg => handle(m)
+      case m: SetGuestPolicyMsg => handle(m)
+      case m: GuestsWaitingApprovedMsg => handle(m)
+
+      case _ => log.warning("***** Cannot handle " + msg.envelope.name)
+    }
+  }
+
+  def handleRegisterUserReqMsg(msg: RegisterUserReqMsg): Unit = {
+    log.debug("****** RECEIVED RegisterUserReqMsg msg {}", msg)
+    if (MeetingStatus2x.hasMeetingEnded(liveMeeting.status)) {
+      // Check first if the meeting has ended and the user refreshed the client to re-connect.
+      log.info("Register user failed. Mmeeting has ended. meetingId=" + props.meetingProp.intId +
+        " userId=" + msg.body.intUserId)
+    } else {
+      val regUser = RegisteredUsers.create(msg.body.intUserId, msg.body.extUserId,
+        msg.body.name, msg.body.role, msg.body.authToken,
+        msg.body.avatarURL, msg.body.guest, msg.body.authed, msg.body.guest, liveMeeting.registeredUsers)
+
+      log.info("Register user success. meetingId=" + props.meetingProp.intId + " userId=" + msg.body.extUserId + " user=" + regUser)
+      outGW.send(new UserRegistered(props.meetingProp.intId, props.recordProp.record, regUser))
+    }
+  }
+
+  def handleGetAllMeetingsReqMsg(msg: GetAllMeetingsReqMsg): Unit = {
+    // sync all meetings
+    handleSyncGetMeetingInfoRespMsg(liveMeeting.props)
+
+    // sync all users
+    usersApp2x.handleSyncGetUsersMeetingRespMsg()
+
+    // sync all presentations
+    presentationApp2x.handleSyncGetPresentationInfoRespMsg()
+
+    // TODO send all chat
+    // TODO send all lock settings
+    // TODO send all screen sharing info
+  }
+
+  def handleDeskShareRTMPBroadcastStoppedRequest(msg: DeskShareRTMPBroadcastStoppedRequest): Unit = {
+    log.info("handleDeskShareRTMPBroadcastStoppedRequest: isBroadcastingRTMP=" +
+      MeetingStatus2x.isBroadcastingRTMP(liveMeeting.status) + " URL:" +
+      MeetingStatus2x.getRTMPBroadcastingUrl(liveMeeting.status))
+
+    // only valid if currently broadcasting
+    if (MeetingStatus2x.isBroadcastingRTMP(liveMeeting.status)) {
+      log.info("STOP broadcast ALLOWED when isBroadcastingRTMP=true")
+      MeetingStatus2x.broadcastingRTMPStopped(liveMeeting.status)
+
+      // notify viewers that RTMP broadcast stopped
+      outGW.send(new DeskShareNotifyViewersRTMP(props.meetingProp.intId,
+        MeetingStatus2x.getRTMPBroadcastingUrl(liveMeeting.status),
+        msg.videoWidth, msg.videoHeight, false))
+    } else {
+      log.info("STOP broadcast NOT ALLOWED when isBroadcastingRTMP=false")
+    }
+  }
+
+  def handleDeskShareGetDeskShareInfoRequest(msg: DeskShareGetDeskShareInfoRequest): Unit = {
+
+    log.info("handleDeskShareGetDeskShareInfoRequest: " + msg.conferenceName + "isBroadcasting="
+      + MeetingStatus2x.isBroadcastingRTMP(liveMeeting.status) + " URL:" +
+      MeetingStatus2x.getRTMPBroadcastingUrl(liveMeeting.status))
+
+    if (MeetingStatus2x.isBroadcastingRTMP(liveMeeting.status)) {
+      // if the meeting has an ongoing WebRTC Deskshare session, send a notification
+      outGW.send(new DeskShareNotifyASingleViewer(props.meetingProp.intId, msg.requesterID,
+        MeetingStatus2x.getRTMPBroadcastingUrl(liveMeeting.status),
+        MeetingStatus2x.getDesktopShareVideoWidth(liveMeeting.status),
+        MeetingStatus2x.getDesktopShareVideoHeight(liveMeeting.status), true))
+    }
+  }
+
+  def handleGetGuestPolicy(msg: GetGuestPolicy) {
+    //   outGW.send(new GetGuestPolicyReply(msg.meetingID, props.recordProp.record,
+    //     msg.requesterID, MeetingStatus2x.getGuestPolicy(liveMeeting.status).toString()))
+  }
+
+  def handleSetGuestPolicy(msg: SetGuestPolicy) {
+    //    MeetingStatus2x.setGuestPolicy(liveMeeting.status, msg.policy)
+    //    MeetingStatus2x.setGuestPolicySetBy(liveMeeting.status, msg.setBy)
+    //    outGW.send(new GuestPolicyChanged(msg.meetingID, props.recordProp.record,
+    //      MeetingStatus2x.getGuestPolicy(liveMeeting.status).toString()))
+  }
+
+  def handleLogoutEndMeeting(msg: LogoutEndMeeting) {
+    if (Users1x.isModerator(msg.userID, liveMeeting.users)) {
+      handleEndMeeting(EndMeeting(props.meetingProp.intId))
+    }
+  }
+
+  def handleActivityResponse(msg: ActivityResponse) {
+    log.info("User endorsed that meeting {} is active", props.meetingProp.intId)
+    outGW.send(new MeetingIsActive(props.meetingProp.intId))
+  }
+
+  def handleEndMeeting(msg: EndMeeting) {
+    // Broadcast users the meeting will end
+    outGW.send(new MeetingEnding(msg.meetingId))
+
+    MeetingStatus2x.meetingHasEnded(liveMeeting.status)
+
+    outGW.send(new MeetingEnded(msg.meetingId, props.recordProp.record, props.meetingProp.intId))
+  }
+
+  def handleAllowUserToShareDesktop(msg: AllowUserToShareDesktop): Unit = {
+    Users1x.getCurrentPresenter(liveMeeting.users) match {
+      case Some(curPres) => {
+        val allowed = msg.userID equals (curPres.id)
+        outGW.send(AllowUserToShareDesktopOut(msg.meetingID, msg.userID, allowed))
+      }
+      case None => // do nothing
+    }
+  }
+
+  def handleVoiceConfRecordingStartedMessage(msg: VoiceConfRecordingStartedMessage) {
+    if (msg.recording) {
+      MeetingStatus2x.setVoiceRecordingFilename(liveMeeting.status, msg.recordStream)
+      outGW.send(new VoiceRecordingStarted(props.meetingProp.intId, props.recordProp.record,
+        msg.recordStream, msg.timestamp, props.voiceProp.voiceConf))
+    } else {
+      MeetingStatus2x.setVoiceRecordingFilename(liveMeeting.status, "")
+      outGW.send(new VoiceRecordingStopped(props.meetingProp.intId, props.recordProp.record,
+        msg.recordStream, msg.timestamp, props.voiceProp.voiceConf))
+    }
+  }
+
+  def handleSetRecordingStatus(msg: SetRecordingStatus) {
+    log.info("Change recording status. meetingId=" + props.meetingProp.intId + " recording=" + msg.recording)
+    if (props.recordProp.allowStartStopRecording &&
+      MeetingStatus2x.isRecording(liveMeeting.status) != msg.recording) {
+      if (msg.recording) {
+        MeetingStatus2x.recordingStarted(liveMeeting.status)
+      } else {
+        MeetingStatus2x.recordingStopped(liveMeeting.status)
+      }
+
+      outGW.send(new RecordingStatusChanged(props.meetingProp.intId, props.recordProp.record, msg.userId, msg.recording))
+    }
+  }
+
+  // WebRTC Desktop Sharing
+
+  def handleDeskShareStartedRequest(msg: DeskShareStartedRequest): Unit = {
+    log.info("handleDeskShareStartedRequest: dsStarted=" + MeetingStatus2x.getDeskShareStarted(liveMeeting.status))
+
+    if (!MeetingStatus2x.getDeskShareStarted(liveMeeting.status)) {
+      val timestamp = System.currentTimeMillis().toString
+      val streamPath = "rtmp://" + props.screenshareProps.red5ScreenshareIp + "/" + props.screenshareProps.red5ScreenshareApp +
+        "/" + props.meetingProp.intId + "/" + props.meetingProp.intId + "-" + timestamp
+      log.info("handleDeskShareStartedRequest: streamPath=" + streamPath)
+
+      // Tell FreeSwitch to broadcast to RTMP
+      outGW.send(new DeskShareStartRTMPBroadcast(msg.conferenceName, streamPath))
+
+      MeetingStatus2x.setDeskShareStarted(liveMeeting.status, true)
+    }
+  }
+
+  def handleDeskShareStoppedRequest(msg: DeskShareStoppedRequest): Unit = {
+    log.info("handleDeskShareStoppedRequest: dsStarted=" +
+      MeetingStatus2x.getDeskShareStarted(liveMeeting.status) +
+      " URL:" + MeetingStatus2x.getRTMPBroadcastingUrl(liveMeeting.status))
+
+    // Tell FreeSwitch to stop broadcasting to RTMP
+    outGW.send(new DeskShareStopRTMPBroadcast(msg.conferenceName,
+      MeetingStatus2x.getRTMPBroadcastingUrl(liveMeeting.status)))
+
+    MeetingStatus2x.setDeskShareStarted(liveMeeting.status, false)
+  }
+
+  def handleDeskShareRTMPBroadcastStartedRequest(msg: DeskShareRTMPBroadcastStartedRequest): Unit = {
+    log.info("handleDeskShareRTMPBroadcastStartedRequest: isBroadcastingRTMP=" +
+      MeetingStatus2x.isBroadcastingRTMP(liveMeeting.status) +
+      " URL:" + MeetingStatus2x.getRTMPBroadcastingUrl(liveMeeting.status))
+
+    // only valid if not broadcasting yet
+    if (!MeetingStatus2x.isBroadcastingRTMP(liveMeeting.status)) {
+      MeetingStatus2x.setRTMPBroadcastingUrl(liveMeeting.status, msg.streamname)
+      MeetingStatus2x.broadcastingRTMPStarted(liveMeeting.status)
+      MeetingStatus2x.setDesktopShareVideoWidth(liveMeeting.status, msg.videoWidth)
+      MeetingStatus2x.setDesktopShareVideoHeight(liveMeeting.status, msg.videoHeight)
+      log.info("START broadcast ALLOWED when isBroadcastingRTMP=false")
+
+      // Notify viewers in the meeting that there's an rtmp stream to view
+      outGW.send(new DeskShareNotifyViewersRTMP(props.meetingProp.intId, msg.streamname, msg.videoWidth, msg.videoHeight, true))
+    } else {
+      log.info("START broadcast NOT ALLOWED when isBroadcastingRTMP=true")
+    }
+  }
+
+  def handleMonitorNumberOfUsers(msg: MonitorNumberOfUsers) {
+    monitorNumberOfWebUsers()
+    monitorNumberOfUsers()
+  }
+
+  def monitorNumberOfWebUsers() {
+    if (Users1x.numWebUsers(liveMeeting.users) == 0 &&
+      MeetingStatus2x.lastWebUserLeftOn(liveMeeting.status) > 0) {
+      if (liveMeeting.timeNowInMinutes - MeetingStatus2x.lastWebUserLeftOn(liveMeeting.status) > 2) {
+        log.info("Empty meeting. Ejecting all users from voice. meetingId={}", props.meetingProp.intId)
+        outGW.send(new EjectAllVoiceUsers(props.meetingProp.intId, props.recordProp.record, props.voiceProp.voiceConf))
+      }
+    }
+  }
+
+  def monitorNumberOfUsers() {
+    val hasUsers = Users1x.numUsers(liveMeeting.users) != 0
+    // TODO: We could use a better control over this message to send it just when it really matters :)
+    eventBus.publish(BigBlueButtonEvent(props.meetingProp.intId, UpdateMeetingExpireMonitor(props.meetingProp.intId, hasUsers)))
+  }
+
+  def handleSendTimeRemainingUpdate(msg: SendTimeRemainingUpdate) {
+    if (props.durationProps.duration > 0) {
+      val endMeetingTime = MeetingStatus2x.startedOn(liveMeeting.status) + (props.durationProps.duration * 60)
+      val timeRemaining = endMeetingTime - liveMeeting.timeNowInSeconds
+      outGW.send(new MeetingTimeRemainingUpdate(props.meetingProp.intId, props.recordProp.record, timeRemaining.toInt))
+    }
+    if (!props.meetingProp.isBreakout && !BreakoutRooms.getRooms(liveMeeting.breakoutRooms).isEmpty) {
+      val endMeetingTime = MeetingStatus2x.breakoutRoomsStartedOn(liveMeeting.status) +
+        (MeetingStatus2x.breakoutRoomsdurationInMinutes(liveMeeting.status) * 60)
+      val timeRemaining = endMeetingTime - liveMeeting.timeNowInSeconds
+      outGW.send(new BreakoutRoomsTimeRemainingUpdateOutMessage(props.meetingProp.intId, props.recordProp.record, timeRemaining.toInt))
+    } else if (MeetingStatus2x.breakoutRoomsStartedOn(liveMeeting.status) != 0) {
+      MeetingStatus2x.breakoutRoomsdurationInMinutes(liveMeeting.status, 0)
+      MeetingStatus2x.breakoutRoomsStartedOn(liveMeeting.status, 0)
+    }
+  }
+
+  def handleExtendMeetingDuration(msg: ExtendMeetingDuration) {
+
+  }
+
+  def handleGetRecordingStatus(msg: GetRecordingStatus) {
+    outGW.send(new GetRecordingStatusReply(props.meetingProp.intId, props.recordProp.record,
+      msg.userId, MeetingStatus2x.isRecording(liveMeeting.status).booleanValue()))
+  }
+
+  def startRecordingIfAutoStart() {
+    if (props.recordProp.record && !MeetingStatus2x.isRecording(liveMeeting.status) &&
+      props.recordProp.autoStartRecording && Users1x.numWebUsers(liveMeeting.users) == 1) {
+      log.info("Auto start recording. meetingId={}", props.meetingProp.intId)
+      MeetingStatus2x.recordingStarted(liveMeeting.status)
+      outGW.send(new RecordingStatusChanged(props.meetingProp.intId, props.recordProp.record,
+        "system", MeetingStatus2x.isRecording(liveMeeting.status)))
+    }
+  }
+
+  def stopAutoStartedRecording() {
+    if (props.recordProp.record && MeetingStatus2x.isRecording(liveMeeting.status) &&
+      props.recordProp.autoStartRecording && Users1x.numWebUsers(liveMeeting.users) == 0) {
+      log.info("Last web user left. Auto stopping recording. meetingId={}", props.meetingProp.intId)
+      MeetingStatus2x.recordingStopped(liveMeeting.status)
+      outGW.send(new RecordingStatusChanged(props.meetingProp.intId, props.recordProp.record,
+        "system", MeetingStatus2x.isRecording(liveMeeting.status)))
+    }
+  }
+
+  def sendMeetingHasEnded(userId: String) {
+    outGW.send(new MeetingHasEnded(props.meetingProp.intId, userId))
+    outGW.send(new DisconnectUser(props.meetingProp.intId, userId))
+  }
+
+  def record(msg: BbbCoreMsg): Unit = {
+    if (liveMeeting.props.recordProp.record) {
+      outGW.record(msg)
+    }
+  }
+}