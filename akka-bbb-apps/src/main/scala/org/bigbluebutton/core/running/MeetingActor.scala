<<<<<<< HEAD
package org.bigbluebutton.core.running

import java.io.{ PrintWriter, StringWriter }

import org.bigbluebutton.core.apps.users.UsersApp
import org.bigbluebutton.core.domain.{ MeetingExpiryTracker, MeetingInactivityTracker }
import org.bigbluebutton.core.util.TimeUtil
//import java.util.concurrent.TimeUnit

import akka.actor._
import akka.actor.SupervisorStrategy.Resume
import org.bigbluebutton.common2.domain.DefaultProps
import org.bigbluebutton.core._
import org.bigbluebutton.core.api._
import org.bigbluebutton.core.apps._
import org.bigbluebutton.core.apps.caption.CaptionApp2x
import org.bigbluebutton.core.apps.chat.ChatApp2x
import org.bigbluebutton.core.apps.screenshare.ScreenshareApp2x
import org.bigbluebutton.core.apps.presentation.PresentationApp2x
import org.bigbluebutton.core.apps.meeting._
import org.bigbluebutton.core.apps.users.UsersApp2x
import org.bigbluebutton.core.apps.sharednotes.SharedNotesApp2x
import org.bigbluebutton.core.apps.whiteboard.WhiteboardApp2x
import org.bigbluebutton.core.bus._
import org.bigbluebutton.core.models._
import org.bigbluebutton.core2.MeetingStatus2x
import org.bigbluebutton.core2.message.handlers._
import org.bigbluebutton.core2.message.handlers.users._
import org.bigbluebutton.core2.message.handlers.meeting._
import org.bigbluebutton.common2.msgs._
import org.bigbluebutton.core.apps.breakout._
import org.bigbluebutton.core.apps.polls._
import org.bigbluebutton.core.apps.voice._

import scala.concurrent.duration._
import org.bigbluebutton.core2.testdata.FakeTestData
import org.bigbluebutton.core.apps.layout.LayoutApp2x
import org.bigbluebutton.core.apps.meeting.SyncGetMeetingInfoRespMsgHdlr

object MeetingActor {
  def props(
    props:       DefaultProps,
    eventBus:    IncomingEventBus,
    outGW:       OutMessageGateway,
    liveMeeting: LiveMeeting
  ): Props =
    Props(classOf[MeetingActor], props, eventBus, outGW, liveMeeting)
}

class MeetingActor(
  val props:       DefaultProps,
  val eventBus:    IncomingEventBus,
  val outGW:       OutMessageGateway,
  val liveMeeting: LiveMeeting
)
    extends BaseMeetingActor
    with GuestsApp
    with LayoutApp2x
    with VoiceApp2x
    with PollApp2x
    with BreakoutApp2x
    with UsersApp2x
    with WhiteboardApp2x

    with PermisssionCheck
    with UserBroadcastCamStartMsgHdlr
    with UserJoinMeetingReqMsgHdlr
    with UserBroadcastCamStopMsgHdlr
    with UserConnectedToGlobalAudioMsgHdlr
    with UserDisconnectedFromGlobalAudioMsgHdlr
    with MuteAllExceptPresentersCmdMsgHdlr
    with MuteMeetingCmdMsgHdlr
    with IsMeetingMutedReqMsgHdlr
    with MuteUserCmdMsgHdlr
    with EjectUserFromVoiceCmdMsgHdlr
    with EndMeetingSysCmdMsgHdlr
    with DestroyMeetingSysCmdMsgHdlr
    with SendTimeRemainingUpdateHdlr
    with SyncGetMeetingInfoRespMsgHdlr {

  override val supervisorStrategy = OneForOneStrategy(maxNrOfRetries = 10, withinTimeRange = 1 minute) {
    case e: Exception => {
      val sw: StringWriter = new StringWriter()
      sw.write("An exception has been thrown on MeetingActor, exception message [" + e.getMessage() + "] (full stacktrace below)\n")
      e.printStackTrace(new PrintWriter(sw))
      log.error(sw.toString())
      Resume
    }
  }

  /**
   * Put the internal message injector into another actor so this
   * actor is easy to test.
   */
  var actorMonitor = context.actorOf(
    MeetingActorAudit.props(props, eventBus, outGW),
    "actorMonitor-" + props.meetingProp.intId
  )

  val presentationApp2x = new PresentationApp2x(liveMeeting, outGW)
  val screenshareApp2x = new ScreenshareApp2x(liveMeeting, outGW)
  val captionApp2x = new CaptionApp2x(liveMeeting, outGW)
  val sharedNotesApp2x = new SharedNotesApp2x(liveMeeting, outGW)
  val chatApp2x = new ChatApp2x(liveMeeting, outGW)
  val usersApp = new UsersApp(liveMeeting, outGW)

  var inactivityTracker = new MeetingInactivityTracker(
    liveMeeting.props.durationProps.maxInactivityTimeoutMinutes,
    liveMeeting.props.durationProps.warnMinutesBeforeMax,
    TimeUtil.millisToMinutes(System.currentTimeMillis()), false, 0L
  )

  var expiryTracker = new MeetingExpiryTracker(
    TimeUtil.millisToMinutes(System.currentTimeMillis()),
    false, 0L
  )

  /*******************************************************************/
  //object FakeTestData extends FakeTestData
  //FakeTestData.createFakeUsers(liveMeeting)
  /*******************************************************************/

  def receive = {
    //=============================
    // 2x messages
    case msg: BbbCommonEnvCoreMsg              => handleBbbCommonEnvCoreMsg(msg)

    // Handling RegisterUserReqMsg as it is forwarded from BBBActor and
    // its type is not BbbCommonEnvCoreMsg
    case m: RegisterUserReqMsg                 => usersApp.handleRegisterUserReqMsg(m)
    case m: GetAllMeetingsReqMsg               => handleGetAllMeetingsReqMsg(m)

    // Meeting
    case m: DestroyMeetingSysCmdMsg            => handleDestroyMeetingSysCmdMsg(m)

    //======================================

    //=======================================
    // old messages
    case msg: MonitorNumberOfUsers             => handleMonitorNumberOfUsers(msg)

    case msg: AllowUserToShareDesktop          => handleAllowUserToShareDesktop(msg)
    case msg: ExtendMeetingDuration            => handleExtendMeetingDuration(msg)
    case msg: SendTimeRemainingUpdate          => handleSendTimeRemainingUpdate(msg)

    // Screenshare
    case msg: DeskShareGetDeskShareInfoRequest => handleDeskShareGetDeskShareInfoRequest(msg)

    // Guest
    case msg: GetGuestPolicy                   => handleGetGuestPolicy(msg)
    case msg: SetGuestPolicy                   => handleSetGuestPolicy(msg)

    case _                                     => // do nothing
  }

  private def handleBbbCommonEnvCoreMsg(msg: BbbCommonEnvCoreMsg): Unit = {
    // TODO: Update meeting activity status here
    // updateActivityStatus(msg)

    msg.core match {
      // Users
      case m: ValidateAuthTokenReqMsg => usersApp.handleValidateAuthTokenReqMsg(m)
      case m: UserJoinMeetingReqMsg => handleUserJoinMeetingReqMsg(m)
      case m: UserLeaveReqMsg => handleUserLeaveReqMsg(m)
      case m: UserBroadcastCamStartMsg => handleUserBroadcastCamStartMsg(m)
      case m: UserBroadcastCamStopMsg => handleUserBroadcastCamStopMsg(m)
      case m: UserJoinedVoiceConfEvtMsg => handleUserJoinedVoiceConfEvtMsg(m)
      case m: MeetingActivityResponseCmdMsg => inactivityTracker = usersApp.handleMeetingActivityResponseCmdMsg(m, inactivityTracker)
      case m: LogoutAndEndMeetingCmdMsg => usersApp.handleLogoutAndEndMeetingCmdMsg(m)
      case m: SetRecordingStatusCmdMsg => usersApp.handleSetRecordingStatusCmdMsg(m)
      case m: GetRecordingStatusReqMsg => usersApp.handleGetRecordingStatusReqMsg(m)
      case m: ChangeUserEmojiCmdMsg => handleChangeUserEmojiCmdMsg(m)
      case m: EjectUserFromMeetingCmdMsg => usersApp.handleEjectUserFromMeetingCmdMsg(m)
      case m: GetUsersMeetingReqMsg => usersApp.handleGetUsersMeetingReqMsg(m)

      // Whiteboard
      case m: SendCursorPositionPubMsg => handleSendCursorPositionPubMsg(m)
      case m: ClearWhiteboardPubMsg => handleClearWhiteboardPubMsg(m)
      case m: UndoWhiteboardPubMsg => handleUndoWhiteboardPubMsg(m)
      case m: ModifyWhiteboardAccessPubMsg => handleModifyWhiteboardAccessPubMsg(m)
      case m: GetWhiteboardAccessReqMsg => handleGetWhiteboardAccessReqMsg(m)
      case m: SendWhiteboardAnnotationPubMsg => handleSendWhiteboardAnnotationPubMsg(m)
      case m: GetWhiteboardAnnotationsReqMsg => handleGetWhiteboardAnnotationsReqMsg(m)

      // Poll
      case m: StartPollReqMsg => handleStartPollReqMsg(m)
      case m: StartCustomPollReqMsg => handleStartCustomPollReqMsg(m)
      case m: StopPollReqMsg => handleStopPollReqMsg(m)
      case m: ShowPollResultReqMsg => handleShowPollResultReqMsg(m)
      case m: HidePollResultReqMsg => handleHidePollResultReqMsg(m)
      case m: GetCurrentPollReqMsg => handleGetCurrentPollReqMsg(m)
      case m: RespondToPollReqMsg => handleRespondToPollReqMsg(m)

      // Breakout
      case m: BreakoutRoomsListMsg => handleBreakoutRoomsListMsg(m)
      case m: CreateBreakoutRoomsCmdMsg => handleCreateBreakoutRoomsCmdMsg(m)
      case m: EndAllBreakoutRoomsMsg => handleEndAllBreakoutRoomsMsg(m)
      case m: RequestBreakoutJoinURLReqMsg => handleRequestBreakoutJoinURLReqMsg(m)
      case m: BreakoutRoomCreatedMsg => handleBreakoutRoomCreatedMsg(m)
      case m: BreakoutRoomEndedMsg => handleBreakoutRoomEndedMsg(m)
      case m: BreakoutRoomUsersUpdateMsg => handleBreakoutRoomUsersUpdateMsg(m)
      case m: SendBreakoutUsersUpdateMsg => handleSendBreakoutUsersUpdateMsg(m)
      case m: TransferUserToMeetingRequestMsg => handleTransferUserToMeetingRequestMsg(m)

      // Voice
      case m: UserLeftVoiceConfEvtMsg => handleUserLeftVoiceConfEvtMsg(m)
      case m: UserMutedInVoiceConfEvtMsg => handleUserMutedInVoiceConfEvtMsg(m)
      case m: UserTalkingInVoiceConfEvtMsg => handleUserTalkingInVoiceConfEvtMsg(m)
      case m: RecordingStartedVoiceConfEvtMsg => handleRecordingStartedVoiceConfEvtMsg(m)
      case m: MuteUserCmdMsg => handleMuteUserCmdMsg(m)
      case m: MuteAllExceptPresentersCmdMsg => handleMuteAllExceptPresentersCmdMsg(m)
      case m: EjectUserFromVoiceCmdMsg => handleEjectUserFromVoiceCmdMsg(m)
      case m: IsMeetingMutedReqMsg => handleIsMeetingMutedReqMsg(m)
      case m: MuteMeetingCmdMsg => handleMuteMeetingCmdMsg(m)
      case m: UserConnectedToGlobalAudioMsg => handleUserConnectedToGlobalAudioMsg(m)
      case m: UserDisconnectedFromGlobalAudioMsg => handleUserDisconnectedFromGlobalAudioMsg(m)

      // Layout
      case m: GetCurrentLayoutReqMsg => handleGetCurrentLayoutReqMsg(m)
      case m: LockLayoutMsg => handleLockLayoutMsg(m)
      case m: BroadcastLayoutMsg => handleBroadcastLayoutMsg(m)

      // Presentation
      case m: SetCurrentPresentationPubMsg => presentationApp2x.handleSetCurrentPresentationPubMsg(m)
      case m: GetPresentationInfoReqMsg => presentationApp2x.handleGetPresentationInfoReqMsg(m)
      case m: SetCurrentPagePubMsg => presentationApp2x.handleSetCurrentPagePubMsg(m)
      case m: ResizeAndMovePagePubMsg => presentationApp2x.handleResizeAndMovePagePubMsg(m)
      case m: RemovePresentationPubMsg => presentationApp2x.handleRemovePresentationPubMsg(m)
      case m: PreuploadedPresentationsSysPubMsg => presentationApp2x.handlePreuploadedPresentationsPubMsg(m)
      case m: PresentationConversionUpdateSysPubMsg => presentationApp2x.handlePresentationConversionUpdatePubMsg(m)
      case m: PresentationPageCountErrorSysPubMsg => presentationApp2x.handlePresentationPageCountErrorPubMsg(m)
      case m: PresentationPageGeneratedSysPubMsg => presentationApp2x.handlePresentationPageGeneratedPubMsg(m)
      case m: PresentationConversionCompletedSysPubMsg => presentationApp2x.handlePresentationConversionCompletedPubMsg(m)
      case m: AssignPresenterReqMsg => handlePresenterChange(m)

      // Caption
      case m: EditCaptionHistoryPubMsg => captionApp2x.handleEditCaptionHistoryPubMsg(m)
      case m: UpdateCaptionOwnerPubMsg => captionApp2x.handleUpdateCaptionOwnerPubMsg(m)
      case m: SendCaptionHistoryReqMsg => captionApp2x.handleSendCaptionHistoryReqMsg(m)

      // SharedNotes
      case m: GetSharedNotesPubMsg => sharedNotesApp2x.handleGetSharedNotesPubMsg(m)
      case m: SyncSharedNotePubMsg => sharedNotesApp2x.handleSyncSharedNotePubMsg(m)
      case m: UpdateSharedNoteReqMsg => sharedNotesApp2x.handleUpdateSharedNoteReqMsg(m)
      case m: CreateSharedNoteReqMsg => sharedNotesApp2x.handleCreateSharedNoteReqMsg(m)
      case m: DestroySharedNoteReqMsg => sharedNotesApp2x.handleDestroySharedNoteReqMsg(m)

      // Guests
      case m: GetGuestsWaitingApprovalReqMsg => handleGetGuestsWaitingApprovalReqMsg(m)
      case m: SetGuestPolicyMsg => handleSetGuestPolicyMsg(m)
      case m: GuestsWaitingApprovedMsg => handleGuestsWaitingApprovedMsg(m)

      // Chat
      case m: GetChatHistoryReqMsg => chatApp2x.handleGetChatHistoryReqMsg(m)
      case m: SendPublicMessagePubMsg => chatApp2x.handleSendPublicMessagePubMsg(m)
      case m: SendPrivateMessagePubMsg => chatApp2x.handleSendPrivateMessagePubMsg(m)
      case m: ClearPublicChatHistoryPubMsg => chatApp2x.handleClearPublicChatHistoryPubMsg(m)

      // Screenshare
      case m: ScreenshareStartedVoiceConfEvtMsg => screenshareApp2x.handleScreenshareStartedVoiceConfEvtMsg(m)
      case m: ScreenshareStoppedVoiceConfEvtMsg => screenshareApp2x.handleScreenshareStoppedVoiceConfEvtMsg(m)
      case m: ScreenshareRtmpBroadcastStartedVoiceConfEvtMsg => screenshareApp2x.handleScreenshareRtmpBroadcastStartedVoiceConfEvtMsg(m)
      case m: ScreenshareRtmpBroadcastStoppedVoiceConfEvtMsg => screenshareApp2x.handleScreenshareRtmpBroadcastStoppedVoiceConfEvtMsg(m)
      case m: GetScreenshareStatusReqMsg => screenshareApp2x.handleGetScreenshareStatusReqMsg(m)

      case _ => log.warning("***** Cannot handle " + msg.envelope.name)
    }
  }

  def handleGetAllMeetingsReqMsg(msg: GetAllMeetingsReqMsg): Unit = {
    // sync all meetings
    handleSyncGetMeetingInfoRespMsg(liveMeeting.props)

    // sync all users
    usersApp.handleSyncGetUsersMeetingRespMsg()

    // sync all presentations
    presentationApp2x.handleSyncGetPresentationInfoRespMsg()

    // TODO send all chat
    // TODO send all lock settings
    // TODO send all screen sharing info
  }

  def handlePresenterChange(msg: AssignPresenterReqMsg): Unit = {
    // Stop poll if one is running as presenter left
    handleStopPollReqMsg(msg.header.userId)

    // switch user presenter status for old and new presenter
    usersApp.handleAssignPresenterReqMsg(msg)

    // TODO stop current screen sharing session (initiated by the old presenter)

  }

  def handleDeskShareGetDeskShareInfoRequest(msg: DeskShareGetDeskShareInfoRequest): Unit = {

    log.info("handleDeskShareGetDeskShareInfoRequest: " + msg.conferenceName + "isBroadcasting="
      + ScreenshareModel.isBroadcastingRTMP(liveMeeting.screenshareModel) + " URL:" +
      ScreenshareModel.getRTMPBroadcastingUrl(liveMeeting.screenshareModel))

    if (ScreenshareModel.isBroadcastingRTMP(liveMeeting.screenshareModel)) {
      // if the meeting has an ongoing WebRTC Deskshare session, send a notification
      //outGW.send(new DeskShareNotifyASingleViewer(props.meetingProp.intId, msg.requesterID,
      //  DeskshareModel.getRTMPBroadcastingUrl(liveMeeting.deskshareModel),
      //  DeskshareModel.getDesktopShareVideoWidth(liveMeeting.deskshareModel),
      //  DeskshareModel.getDesktopShareVideoHeight(liveMeeting.deskshareModel), true))
    }
  }

  def handleGetGuestPolicy(msg: GetGuestPolicy) {
    //   outGW.send(new GetGuestPolicyReply(msg.meetingID, props.recordProp.record,
    //     msg.requesterID, MeetingStatus2x.getGuestPolicy(liveMeeting.status).toString()))
  }

  def handleSetGuestPolicy(msg: SetGuestPolicy) {
    //    MeetingStatus2x.setGuestPolicy(liveMeeting.status, msg.policy)
    //    MeetingStatus2x.setGuestPolicySetBy(liveMeeting.status, msg.setBy)
    //    outGW.send(new GuestPolicyChanged(msg.meetingID, props.recordProp.record,
    //      MeetingStatus2x.getGuestPolicy(liveMeeting.status).toString()))
  }

  def handleAllowUserToShareDesktop(msg: AllowUserToShareDesktop): Unit = {
    Users2x.findPresenter(liveMeeting.users2x) match {
      case Some(curPres) => {
        val allowed = msg.userID equals (curPres.intId)
        //   outGW.send(AllowUserToShareDesktopOut(msg.meetingID, msg.userID, allowed))
      }
      case None => // do nothing
    }
  }

  def handleMonitorNumberOfUsers(msg: MonitorNumberOfUsers) {
    inactivityTracker = MeetingInactivityTrackerHelper.processMeetingInactivityAudit(
      props = liveMeeting.props,
      outGW,
      eventBus,
      inactivityTracker
    )

    expiryTracker = MeetingExpiryTracker.processMeetingExpiryAudit(liveMeeting.props, expiryTracker, eventBus)

    monitorNumberOfWebUsers()
    monitorNumberOfUsers()
  }

  def monitorNumberOfWebUsers() {

    def buildEjectAllFromVoiceConfMsg(meetingId: String, voiceConf: String): BbbCommonEnvCoreMsg = {
      val routing = collection.immutable.HashMap("sender" -> "bbb-apps-akka")
      val envelope = BbbCoreEnvelope(EjectAllFromVoiceConfMsg.NAME, routing)
      val body = EjectAllFromVoiceConfMsgBody(voiceConf)
      val header = BbbCoreHeaderWithMeetingId(EjectAllFromVoiceConfMsg.NAME, meetingId)
      val event = EjectAllFromVoiceConfMsg(header, body)

      BbbCommonEnvCoreMsg(envelope, event)
    }

    if (Users2x.numUsers(liveMeeting.users2x) == 0 &&
      MeetingStatus2x.lastWebUserLeftOn(liveMeeting.status) > 0) {
      if (liveMeeting.timeNowInMinutes - MeetingStatus2x.lastWebUserLeftOn(liveMeeting.status) > 2) {
        log.info("Empty meeting. Ejecting all users from voice. meetingId={}", props.meetingProp.intId)
        val event = buildEjectAllFromVoiceConfMsg(props.meetingProp.intId, props.voiceProp.voiceConf)
        outGW.send(event)
      }
    }
  }

  def monitorNumberOfUsers() {
    val hasUsers = Users2x.numUsers(liveMeeting.users2x) != 0
    // TODO: We could use a better control over this message to send it just when it really matters :)
    eventBus.publish(BigBlueButtonEvent(props.meetingProp.intId, UpdateMeetingExpireMonitor(props.meetingProp.intId, hasUsers)))
  }

  def handleExtendMeetingDuration(msg: ExtendMeetingDuration) {

  }

  def startRecordingIfAutoStart() {
    if (props.recordProp.record && !MeetingStatus2x.isRecording(liveMeeting.status) &&
      props.recordProp.autoStartRecording && Users2x.numUsers(liveMeeting.users2x) == 1) {
      log.info("Auto start recording. meetingId={}", props.meetingProp.intId)
      MeetingStatus2x.recordingStarted(liveMeeting.status)

      def buildRecordingStatusChangedEvtMsg(meetingId: String, userId: String, recording: Boolean): BbbCommonEnvCoreMsg = {
        val routing = Routing.addMsgToClientRouting(MessageTypes.BROADCAST_TO_MEETING, meetingId, userId)
        val envelope = BbbCoreEnvelope(RecordingStatusChangedEvtMsg.NAME, routing)
        val body = RecordingStatusChangedEvtMsgBody(recording, userId)
        val header = BbbClientMsgHeader(RecordingStatusChangedEvtMsg.NAME, meetingId, userId)
        val event = RecordingStatusChangedEvtMsg(header, body)

        BbbCommonEnvCoreMsg(envelope, event)
      }

      val event = buildRecordingStatusChangedEvtMsg(
        liveMeeting.props.meetingProp.intId,
        "system", MeetingStatus2x.isRecording(liveMeeting.status)
      )
      outGW.send(event)

    }
  }

  def stopAutoStartedRecording() {
    if (props.recordProp.record && MeetingStatus2x.isRecording(liveMeeting.status) &&
      props.recordProp.autoStartRecording && Users2x.numUsers(liveMeeting.users2x) == 0) {
      log.info("Last web user left. Auto stopping recording. meetingId={}", props.meetingProp.intId)
      MeetingStatus2x.recordingStopped(liveMeeting.status)

      def buildRecordingStatusChangedEvtMsg(meetingId: String, userId: String, recording: Boolean): BbbCommonEnvCoreMsg = {
        val routing = Routing.addMsgToClientRouting(MessageTypes.BROADCAST_TO_MEETING, meetingId, userId)
        val envelope = BbbCoreEnvelope(RecordingStatusChangedEvtMsg.NAME, routing)
        val body = RecordingStatusChangedEvtMsgBody(recording, userId)
        val header = BbbClientMsgHeader(RecordingStatusChangedEvtMsg.NAME, meetingId, userId)
        val event = RecordingStatusChangedEvtMsg(header, body)

        BbbCommonEnvCoreMsg(envelope, event)
      }

      val event = buildRecordingStatusChangedEvtMsg(
        liveMeeting.props.meetingProp.intId,
        "system", MeetingStatus2x.isRecording(liveMeeting.status)
      )
      outGW.send(event)

    }
  }

  def record(msg: BbbCoreMsg): Unit = {
    if (liveMeeting.props.recordProp.record) {
      outGW.record(msg)
    }
  }
}
=======
package org.bigbluebutton.core.running

import java.io.{ PrintWriter, StringWriter }

import org.bigbluebutton.core.apps.users._
import org.bigbluebutton.core.domain.{ MeetingExpiryTracker, MeetingInactivityTracker, MeetingState2x }
import org.bigbluebutton.core.util.TimeUtil
//import java.util.concurrent.TimeUnit

import akka.actor._
import akka.actor.SupervisorStrategy.Resume
import org.bigbluebutton.common2.domain.DefaultProps
import org.bigbluebutton.core._
import org.bigbluebutton.core.api._
import org.bigbluebutton.core.apps._
import org.bigbluebutton.core.apps.caption.CaptionApp2x
import org.bigbluebutton.core.apps.chat.ChatApp2x
import org.bigbluebutton.core.apps.screenshare.ScreenshareApp2x
import org.bigbluebutton.core.apps.presentation.PresentationApp2x
import org.bigbluebutton.core.apps.meeting._
import org.bigbluebutton.core.apps.users.UsersApp2x
import org.bigbluebutton.core.apps.sharednotes.SharedNotesApp2x
import org.bigbluebutton.core.apps.whiteboard.WhiteboardApp2x
import org.bigbluebutton.core.bus._
import org.bigbluebutton.core.models._
import org.bigbluebutton.core2.MeetingStatus2x
import org.bigbluebutton.core2.message.handlers._
import org.bigbluebutton.core2.message.handlers.users._
import org.bigbluebutton.core2.message.handlers.meeting._
import org.bigbluebutton.common2.msgs._
import org.bigbluebutton.core.apps.breakout._
import org.bigbluebutton.core.apps.polls._
import org.bigbluebutton.core.apps.voice._
import com.softwaremill.quicklens._
import scala.concurrent.duration._
import org.bigbluebutton.core2.testdata.FakeTestData
import org.bigbluebutton.core.apps.layout.LayoutApp2x
import org.bigbluebutton.core.apps.meeting.SyncGetMeetingInfoRespMsgHdlr

object MeetingActor {
  def props(
    props:       DefaultProps,
    eventBus:    IncomingEventBus,
    outGW:       OutMessageGateway,
    liveMeeting: LiveMeeting
  ): Props =
    Props(classOf[MeetingActor], props, eventBus, outGW, liveMeeting)
}

class MeetingActor(
  val props:       DefaultProps,
  val eventBus:    IncomingEventBus,
  val outGW:       OutMessageGateway,
  val liveMeeting: LiveMeeting
)
    extends BaseMeetingActor
    with GuestsApp
    with LayoutApp2x
    with VoiceApp2x
    with PollApp2x
    with BreakoutApp2x
    with UsersApp2x
    with WhiteboardApp2x

    with PermisssionCheck
    with UserBroadcastCamStartMsgHdlr
    with UserJoinMeetingReqMsgHdlr
    with UserBroadcastCamStopMsgHdlr
    with UserConnectedToGlobalAudioMsgHdlr
    with UserDisconnectedFromGlobalAudioMsgHdlr
    with MuteAllExceptPresentersCmdMsgHdlr
    with MuteMeetingCmdMsgHdlr
    with IsMeetingMutedReqMsgHdlr
    with MuteUserCmdMsgHdlr
    with EjectUserFromVoiceCmdMsgHdlr
    with EndMeetingSysCmdMsgHdlr
    with DestroyMeetingSysCmdMsgHdlr
    with SendTimeRemainingUpdateHdlr
    with SyncGetMeetingInfoRespMsgHdlr {

  override val supervisorStrategy = OneForOneStrategy(maxNrOfRetries = 10, withinTimeRange = 1 minute) {
    case e: Exception => {
      val sw: StringWriter = new StringWriter()
      sw.write("An exception has been thrown on MeetingActor, exception message [" + e.getMessage() + "] (full stacktrace below)\n")
      e.printStackTrace(new PrintWriter(sw))
      log.error(sw.toString())
      Resume
    }
  }

  /**
   * Put the internal message injector into another actor so this
   * actor is easy to test.
   */
  var actorMonitor = context.actorOf(
    MeetingActorAudit.props(props, eventBus, outGW),
    "actorMonitor-" + props.meetingProp.intId
  )

  val presentationApp2x = new PresentationApp2x(liveMeeting, outGW)
  val screenshareApp2x = new ScreenshareApp2x(liveMeeting, outGW)
  val captionApp2x = new CaptionApp2x(liveMeeting, outGW)
  val sharedNotesApp2x = new SharedNotesApp2x(liveMeeting, outGW)
  val chatApp2x = new ChatApp2x(liveMeeting, outGW)
  val usersApp = new UsersApp(liveMeeting, outGW, eventBus)

  val expiryTrackerHelper = new MeetingExpiryTrackerHelper(liveMeeting, outGW, eventBus)

  val inactivityTracker = new MeetingInactivityTracker(
    props.durationProps.maxInactivityTimeoutMinutes,
    props.durationProps.warnMinutesBeforeMax,
    lastActivityTimestamp = TimeUtil.timeNowInSeconds(),
    warningSent = false,
    warningSentOnTimestamp = 0L
  )

  val expiryTracker = new MeetingExpiryTracker(
    startedOn = TimeUtil.timeNowInSeconds(),
    userHasJoined = false,
    lastUserLeftOn = None,
    durationInMinutes = props.durationProps.duration,
    meetingExpireIfNoUserJoinedInMinutes = props.durationProps.meetingExpireIfNoUserJoinedInMinutes,
    meetingExpireWhenLastUserLeftInMinutes = props.durationProps.meetingExpireWhenLastUserLeftInMinutes
  )

  var state = new MeetingState2x(inactivityTracker, expiryTracker)

  /*******************************************************************/
  //object FakeTestData extends FakeTestData
  //FakeTestData.createFakeUsers(liveMeeting)
  /*******************************************************************/

  def receive = {
    //=============================
    // 2x messages
    case msg: BbbCommonEnvCoreMsg              => handleBbbCommonEnvCoreMsg(msg)

    // Handling RegisterUserReqMsg as it is forwarded from BBBActor and
    // its type is not BbbCommonEnvCoreMsg
    case m: RegisterUserReqMsg                 => usersApp.handleRegisterUserReqMsg(m)
    case m: GetAllMeetingsReqMsg               => handleGetAllMeetingsReqMsg(m)

    // Meeting
    case m: DestroyMeetingSysCmdMsg            => handleDestroyMeetingSysCmdMsg(m)

    //======================================

    //=======================================
    // old messages
    case msg: MonitorNumberOfUsersInternalMsg  => handleMonitorNumberOfUsers(msg)

    case msg: AllowUserToShareDesktop          => handleAllowUserToShareDesktop(msg)
    case msg: ExtendMeetingDuration            => handleExtendMeetingDuration(msg)
    case msg: SendTimeRemainingUpdate          => state = handleSendTimeRemainingUpdate(msg, state)

    // Screenshare
    case msg: DeskShareGetDeskShareInfoRequest => handleDeskShareGetDeskShareInfoRequest(msg)

    case _                                     => // do nothing
  }

  private def handleBbbCommonEnvCoreMsg(msg: BbbCommonEnvCoreMsg): Unit = {
    state = MeetingInactivityTracker.updateLastActivityTimestamp(state, TimeUtil.timeNowInSeconds())

    msg.core match {
      // Users
      case m: ValidateAuthTokenReqMsg =>
        state = usersApp.handleValidateAuthTokenReqMsg(m, state)
      case m: UserJoinMeetingReqMsg =>
        state = handleUserJoinMeetingReqMsg(m, state)
      case m: UserLeaveReqMsg =>
        state = handleUserLeaveReqMsg(m, state)
      case m: UserBroadcastCamStartMsg  => handleUserBroadcastCamStartMsg(m)
      case m: UserBroadcastCamStopMsg   => handleUserBroadcastCamStopMsg(m)
      case m: UserJoinedVoiceConfEvtMsg => handleUserJoinedVoiceConfEvtMsg(m)
      case m: MeetingActivityResponseCmdMsg =>
        state = usersApp.handleMeetingActivityResponseCmdMsg(m, state)
      case m: LogoutAndEndMeetingCmdMsg => usersApp.handleLogoutAndEndMeetingCmdMsg(m)
      case m: SetRecordingStatusCmdMsg => usersApp.handleSetRecordingStatusCmdMsg(m)
      case m: GetRecordingStatusReqMsg => usersApp.handleGetRecordingStatusReqMsg(m)
      case m: ChangeUserEmojiCmdMsg => handleChangeUserEmojiCmdMsg(m)
      case m: EjectUserFromMeetingCmdMsg => usersApp.handleEjectUserFromMeetingCmdMsg(m)
      case m: GetUsersMeetingReqMsg => usersApp.handleGetUsersMeetingReqMsg(m)

      // Whiteboard
      case m: SendCursorPositionPubMsg => handleSendCursorPositionPubMsg(m)
      case m: ClearWhiteboardPubMsg => handleClearWhiteboardPubMsg(m)
      case m: UndoWhiteboardPubMsg => handleUndoWhiteboardPubMsg(m)
      case m: ModifyWhiteboardAccessPubMsg => handleModifyWhiteboardAccessPubMsg(m)
      case m: GetWhiteboardAccessReqMsg => handleGetWhiteboardAccessReqMsg(m)
      case m: SendWhiteboardAnnotationPubMsg => handleSendWhiteboardAnnotationPubMsg(m)
      case m: GetWhiteboardAnnotationsReqMsg => handleGetWhiteboardAnnotationsReqMsg(m)

      // Poll
      case m: StartPollReqMsg => handleStartPollReqMsg(m)
      case m: StartCustomPollReqMsg => handleStartCustomPollReqMsg(m)
      case m: StopPollReqMsg => handleStopPollReqMsg(m)
      case m: ShowPollResultReqMsg => handleShowPollResultReqMsg(m)
      case m: HidePollResultReqMsg => handleHidePollResultReqMsg(m)
      case m: GetCurrentPollReqMsg => handleGetCurrentPollReqMsg(m)
      case m: RespondToPollReqMsg => handleRespondToPollReqMsg(m)

      // Breakout
      case m: BreakoutRoomsListMsg => handleBreakoutRoomsListMsg(m)
      case m: CreateBreakoutRoomsCmdMsg => handleCreateBreakoutRoomsCmdMsg(m)
      case m: EndAllBreakoutRoomsMsg => handleEndAllBreakoutRoomsMsg(m)
      case m: RequestBreakoutJoinURLReqMsg => handleRequestBreakoutJoinURLReqMsg(m)
      case m: BreakoutRoomCreatedMsg => handleBreakoutRoomCreatedMsg(m)
      case m: BreakoutRoomEndedMsg => handleBreakoutRoomEndedMsg(m)
      case m: BreakoutRoomUsersUpdateMsg => handleBreakoutRoomUsersUpdateMsg(m)
      case m: SendBreakoutUsersUpdateMsg => handleSendBreakoutUsersUpdateMsg(m)
      case m: TransferUserToMeetingRequestMsg => handleTransferUserToMeetingRequestMsg(m)

      // Voice
      case m: UserLeftVoiceConfEvtMsg => handleUserLeftVoiceConfEvtMsg(m)
      case m: UserMutedInVoiceConfEvtMsg => handleUserMutedInVoiceConfEvtMsg(m)
      case m: UserTalkingInVoiceConfEvtMsg => handleUserTalkingInVoiceConfEvtMsg(m)
      case m: RecordingStartedVoiceConfEvtMsg => handleRecordingStartedVoiceConfEvtMsg(m)
      case m: MuteUserCmdMsg => handleMuteUserCmdMsg(m)
      case m: MuteAllExceptPresentersCmdMsg => handleMuteAllExceptPresentersCmdMsg(m)
      case m: EjectUserFromVoiceCmdMsg => handleEjectUserFromVoiceCmdMsg(m)
      case m: IsMeetingMutedReqMsg => handleIsMeetingMutedReqMsg(m)
      case m: MuteMeetingCmdMsg => handleMuteMeetingCmdMsg(m)
      case m: UserConnectedToGlobalAudioMsg => handleUserConnectedToGlobalAudioMsg(m)
      case m: UserDisconnectedFromGlobalAudioMsg => handleUserDisconnectedFromGlobalAudioMsg(m)

      // Layout
      case m: GetCurrentLayoutReqMsg => handleGetCurrentLayoutReqMsg(m)
      case m: LockLayoutMsg => handleLockLayoutMsg(m)
      case m: BroadcastLayoutMsg => handleBroadcastLayoutMsg(m)

      // Presentation
      case m: SetCurrentPresentationPubMsg => presentationApp2x.handleSetCurrentPresentationPubMsg(m)
      case m: GetPresentationInfoReqMsg => presentationApp2x.handleGetPresentationInfoReqMsg(m)
      case m: SetCurrentPagePubMsg => presentationApp2x.handleSetCurrentPagePubMsg(m)
      case m: ResizeAndMovePagePubMsg => presentationApp2x.handleResizeAndMovePagePubMsg(m)
      case m: RemovePresentationPubMsg => presentationApp2x.handleRemovePresentationPubMsg(m)
      case m: PreuploadedPresentationsSysPubMsg => presentationApp2x.handlePreuploadedPresentationsPubMsg(m)
      case m: PresentationConversionUpdateSysPubMsg => presentationApp2x.handlePresentationConversionUpdatePubMsg(m)
      case m: PresentationPageCountErrorSysPubMsg => presentationApp2x.handlePresentationPageCountErrorPubMsg(m)
      case m: PresentationPageGeneratedSysPubMsg => presentationApp2x.handlePresentationPageGeneratedPubMsg(m)
      case m: PresentationConversionCompletedSysPubMsg => presentationApp2x.handlePresentationConversionCompletedPubMsg(m)
      case m: AssignPresenterReqMsg => handlePresenterChange(m)

      // Caption
      case m: EditCaptionHistoryPubMsg => captionApp2x.handleEditCaptionHistoryPubMsg(m)
      case m: UpdateCaptionOwnerPubMsg => captionApp2x.handleUpdateCaptionOwnerPubMsg(m)
      case m: SendCaptionHistoryReqMsg => captionApp2x.handleSendCaptionHistoryReqMsg(m)

      // SharedNotes
      case m: GetSharedNotesPubMsg => sharedNotesApp2x.handleGetSharedNotesPubMsg(m)
      case m: SyncSharedNotePubMsg => sharedNotesApp2x.handleSyncSharedNotePubMsg(m)
      case m: UpdateSharedNoteReqMsg => sharedNotesApp2x.handleUpdateSharedNoteReqMsg(m)
      case m: CreateSharedNoteReqMsg => sharedNotesApp2x.handleCreateSharedNoteReqMsg(m)
      case m: DestroySharedNoteReqMsg => sharedNotesApp2x.handleDestroySharedNoteReqMsg(m)

      // Guests
      case m: GetGuestsWaitingApprovalReqMsg => handleGetGuestsWaitingApprovalReqMsg(m)
      case m: SetGuestPolicyCmdMsg => handleSetGuestPolicyMsg(m)
      case m: GuestsWaitingApprovedMsg => handleGuestsWaitingApprovedMsg(m)
      case m: GetGuestPolicyReqMsg => handleGetGuestPolicyReqMsg(m)
      // Chat
      case m: GetChatHistoryReqMsg => chatApp2x.handleGetChatHistoryReqMsg(m)
      case m: SendPublicMessagePubMsg => chatApp2x.handleSendPublicMessagePubMsg(m)
      case m: SendPrivateMessagePubMsg => chatApp2x.handleSendPrivateMessagePubMsg(m)
      case m: ClearPublicChatHistoryPubMsg => chatApp2x.handleClearPublicChatHistoryPubMsg(m)

      // Screenshare
      case m: ScreenshareStartedVoiceConfEvtMsg => screenshareApp2x.handleScreenshareStartedVoiceConfEvtMsg(m)
      case m: ScreenshareStoppedVoiceConfEvtMsg => screenshareApp2x.handleScreenshareStoppedVoiceConfEvtMsg(m)
      case m: ScreenshareRtmpBroadcastStartedVoiceConfEvtMsg => screenshareApp2x.handleScreenshareRtmpBroadcastStartedVoiceConfEvtMsg(m)
      case m: ScreenshareRtmpBroadcastStoppedVoiceConfEvtMsg => screenshareApp2x.handleScreenshareRtmpBroadcastStoppedVoiceConfEvtMsg(m)

      case _ => log.warning("***** Cannot handle " + msg.envelope.name)
    }
  }

  def handleGetAllMeetingsReqMsg(msg: GetAllMeetingsReqMsg): Unit = {
    // sync all meetings
    handleSyncGetMeetingInfoRespMsg(liveMeeting.props)

    // sync all users
    usersApp.handleSyncGetUsersMeetingRespMsg()

    // sync all presentations
    presentationApp2x.handleSyncGetPresentationInfoRespMsg()

    // TODO send all chat
    // TODO send all lock settings
    // TODO send all screen sharing info
  }

  def handlePresenterChange(msg: AssignPresenterReqMsg): Unit = {
    // Stop poll if one is running as presenter left
    handleStopPollReqMsg(msg.header.userId)

    // switch user presenter status for old and new presenter
    usersApp.handleAssignPresenterReqMsg(msg)

    // TODO stop current screen sharing session (initiated by the old presenter)

  }

  def handleDeskShareGetDeskShareInfoRequest(msg: DeskShareGetDeskShareInfoRequest): Unit = {

    log.info("handleDeskShareGetDeskShareInfoRequest: " + msg.conferenceName + "isBroadcasting="
      + ScreenshareModel.isBroadcastingRTMP(liveMeeting.screenshareModel) + " URL:" +
      ScreenshareModel.getRTMPBroadcastingUrl(liveMeeting.screenshareModel))

    if (ScreenshareModel.isBroadcastingRTMP(liveMeeting.screenshareModel)) {
      // if the meeting has an ongoing WebRTC Deskshare session, send a notification
      //outGW.send(new DeskShareNotifyASingleViewer(props.meetingProp.intId, msg.requesterID,
      //  DeskshareModel.getRTMPBroadcastingUrl(liveMeeting.deskshareModel),
      //  DeskshareModel.getDesktopShareVideoWidth(liveMeeting.deskshareModel),
      //  DeskshareModel.getDesktopShareVideoHeight(liveMeeting.deskshareModel), true))
    }
  }

  def handleAllowUserToShareDesktop(msg: AllowUserToShareDesktop): Unit = {
    Users2x.findPresenter(liveMeeting.users2x) match {
      case Some(curPres) => {
        val allowed = msg.userID equals (curPres.intId)
        //   outGW.send(AllowUserToShareDesktopOut(msg.meetingID, msg.userID, allowed))
      }
      case None => // do nothing
    }
  }

  def handleMonitorNumberOfUsers(msg: MonitorNumberOfUsersInternalMsg) {
    state = expiryTrackerHelper.processMeetingInactivityAudit(state)
    state = expiryTrackerHelper.processMeetingExpiryAudit(state)
  }

  def handleExtendMeetingDuration(msg: ExtendMeetingDuration) {

  }

  def startRecordingIfAutoStart() {
    if (props.recordProp.record && !MeetingStatus2x.isRecording(liveMeeting.status) &&
      props.recordProp.autoStartRecording && Users2x.numUsers(liveMeeting.users2x) == 1) {
      log.info("Auto start recording. meetingId={}", props.meetingProp.intId)
      MeetingStatus2x.recordingStarted(liveMeeting.status)

      def buildRecordingStatusChangedEvtMsg(meetingId: String, userId: String, recording: Boolean): BbbCommonEnvCoreMsg = {
        val routing = Routing.addMsgToClientRouting(MessageTypes.BROADCAST_TO_MEETING, meetingId, userId)
        val envelope = BbbCoreEnvelope(RecordingStatusChangedEvtMsg.NAME, routing)
        val body = RecordingStatusChangedEvtMsgBody(recording, userId)
        val header = BbbClientMsgHeader(RecordingStatusChangedEvtMsg.NAME, meetingId, userId)
        val event = RecordingStatusChangedEvtMsg(header, body)

        BbbCommonEnvCoreMsg(envelope, event)
      }

      val event = buildRecordingStatusChangedEvtMsg(
        liveMeeting.props.meetingProp.intId,
        "system", MeetingStatus2x.isRecording(liveMeeting.status)
      )
      outGW.send(event)

    }
  }

  def stopAutoStartedRecording() {
    if (props.recordProp.record && MeetingStatus2x.isRecording(liveMeeting.status) &&
      props.recordProp.autoStartRecording && Users2x.numUsers(liveMeeting.users2x) == 0) {
      log.info("Last web user left. Auto stopping recording. meetingId={}", props.meetingProp.intId)
      MeetingStatus2x.recordingStopped(liveMeeting.status)

      def buildRecordingStatusChangedEvtMsg(meetingId: String, userId: String, recording: Boolean): BbbCommonEnvCoreMsg = {
        val routing = Routing.addMsgToClientRouting(MessageTypes.BROADCAST_TO_MEETING, meetingId, userId)
        val envelope = BbbCoreEnvelope(RecordingStatusChangedEvtMsg.NAME, routing)
        val body = RecordingStatusChangedEvtMsgBody(recording, userId)
        val header = BbbClientMsgHeader(RecordingStatusChangedEvtMsg.NAME, meetingId, userId)
        val event = RecordingStatusChangedEvtMsg(header, body)

        BbbCommonEnvCoreMsg(envelope, event)
      }

      val event = buildRecordingStatusChangedEvtMsg(
        liveMeeting.props.meetingProp.intId,
        "system", MeetingStatus2x.isRecording(liveMeeting.status)
      )
      outGW.send(event)

    }
  }

  def record(msg: BbbCoreMsg): Unit = {
    if (liveMeeting.props.recordProp.record) {
      outGW.record(msg)
    }
  }
}
>>>>>>> 905f1a8e
<|MERGE_RESOLUTION|>--- conflicted
+++ resolved
@@ -1,439 +1,3 @@
-<<<<<<< HEAD
-package org.bigbluebutton.core.running
-
-import java.io.{ PrintWriter, StringWriter }
-
-import org.bigbluebutton.core.apps.users.UsersApp
-import org.bigbluebutton.core.domain.{ MeetingExpiryTracker, MeetingInactivityTracker }
-import org.bigbluebutton.core.util.TimeUtil
-//import java.util.concurrent.TimeUnit
-
-import akka.actor._
-import akka.actor.SupervisorStrategy.Resume
-import org.bigbluebutton.common2.domain.DefaultProps
-import org.bigbluebutton.core._
-import org.bigbluebutton.core.api._
-import org.bigbluebutton.core.apps._
-import org.bigbluebutton.core.apps.caption.CaptionApp2x
-import org.bigbluebutton.core.apps.chat.ChatApp2x
-import org.bigbluebutton.core.apps.screenshare.ScreenshareApp2x
-import org.bigbluebutton.core.apps.presentation.PresentationApp2x
-import org.bigbluebutton.core.apps.meeting._
-import org.bigbluebutton.core.apps.users.UsersApp2x
-import org.bigbluebutton.core.apps.sharednotes.SharedNotesApp2x
-import org.bigbluebutton.core.apps.whiteboard.WhiteboardApp2x
-import org.bigbluebutton.core.bus._
-import org.bigbluebutton.core.models._
-import org.bigbluebutton.core2.MeetingStatus2x
-import org.bigbluebutton.core2.message.handlers._
-import org.bigbluebutton.core2.message.handlers.users._
-import org.bigbluebutton.core2.message.handlers.meeting._
-import org.bigbluebutton.common2.msgs._
-import org.bigbluebutton.core.apps.breakout._
-import org.bigbluebutton.core.apps.polls._
-import org.bigbluebutton.core.apps.voice._
-
-import scala.concurrent.duration._
-import org.bigbluebutton.core2.testdata.FakeTestData
-import org.bigbluebutton.core.apps.layout.LayoutApp2x
-import org.bigbluebutton.core.apps.meeting.SyncGetMeetingInfoRespMsgHdlr
-
-object MeetingActor {
-  def props(
-    props:       DefaultProps,
-    eventBus:    IncomingEventBus,
-    outGW:       OutMessageGateway,
-    liveMeeting: LiveMeeting
-  ): Props =
-    Props(classOf[MeetingActor], props, eventBus, outGW, liveMeeting)
-}
-
-class MeetingActor(
-  val props:       DefaultProps,
-  val eventBus:    IncomingEventBus,
-  val outGW:       OutMessageGateway,
-  val liveMeeting: LiveMeeting
-)
-    extends BaseMeetingActor
-    with GuestsApp
-    with LayoutApp2x
-    with VoiceApp2x
-    with PollApp2x
-    with BreakoutApp2x
-    with UsersApp2x
-    with WhiteboardApp2x
-
-    with PermisssionCheck
-    with UserBroadcastCamStartMsgHdlr
-    with UserJoinMeetingReqMsgHdlr
-    with UserBroadcastCamStopMsgHdlr
-    with UserConnectedToGlobalAudioMsgHdlr
-    with UserDisconnectedFromGlobalAudioMsgHdlr
-    with MuteAllExceptPresentersCmdMsgHdlr
-    with MuteMeetingCmdMsgHdlr
-    with IsMeetingMutedReqMsgHdlr
-    with MuteUserCmdMsgHdlr
-    with EjectUserFromVoiceCmdMsgHdlr
-    with EndMeetingSysCmdMsgHdlr
-    with DestroyMeetingSysCmdMsgHdlr
-    with SendTimeRemainingUpdateHdlr
-    with SyncGetMeetingInfoRespMsgHdlr {
-
-  override val supervisorStrategy = OneForOneStrategy(maxNrOfRetries = 10, withinTimeRange = 1 minute) {
-    case e: Exception => {
-      val sw: StringWriter = new StringWriter()
-      sw.write("An exception has been thrown on MeetingActor, exception message [" + e.getMessage() + "] (full stacktrace below)\n")
-      e.printStackTrace(new PrintWriter(sw))
-      log.error(sw.toString())
-      Resume
-    }
-  }
-
-  /**
-   * Put the internal message injector into another actor so this
-   * actor is easy to test.
-   */
-  var actorMonitor = context.actorOf(
-    MeetingActorAudit.props(props, eventBus, outGW),
-    "actorMonitor-" + props.meetingProp.intId
-  )
-
-  val presentationApp2x = new PresentationApp2x(liveMeeting, outGW)
-  val screenshareApp2x = new ScreenshareApp2x(liveMeeting, outGW)
-  val captionApp2x = new CaptionApp2x(liveMeeting, outGW)
-  val sharedNotesApp2x = new SharedNotesApp2x(liveMeeting, outGW)
-  val chatApp2x = new ChatApp2x(liveMeeting, outGW)
-  val usersApp = new UsersApp(liveMeeting, outGW)
-
-  var inactivityTracker = new MeetingInactivityTracker(
-    liveMeeting.props.durationProps.maxInactivityTimeoutMinutes,
-    liveMeeting.props.durationProps.warnMinutesBeforeMax,
-    TimeUtil.millisToMinutes(System.currentTimeMillis()), false, 0L
-  )
-
-  var expiryTracker = new MeetingExpiryTracker(
-    TimeUtil.millisToMinutes(System.currentTimeMillis()),
-    false, 0L
-  )
-
-  /*******************************************************************/
-  //object FakeTestData extends FakeTestData
-  //FakeTestData.createFakeUsers(liveMeeting)
-  /*******************************************************************/
-
-  def receive = {
-    //=============================
-    // 2x messages
-    case msg: BbbCommonEnvCoreMsg              => handleBbbCommonEnvCoreMsg(msg)
-
-    // Handling RegisterUserReqMsg as it is forwarded from BBBActor and
-    // its type is not BbbCommonEnvCoreMsg
-    case m: RegisterUserReqMsg                 => usersApp.handleRegisterUserReqMsg(m)
-    case m: GetAllMeetingsReqMsg               => handleGetAllMeetingsReqMsg(m)
-
-    // Meeting
-    case m: DestroyMeetingSysCmdMsg            => handleDestroyMeetingSysCmdMsg(m)
-
-    //======================================
-
-    //=======================================
-    // old messages
-    case msg: MonitorNumberOfUsers             => handleMonitorNumberOfUsers(msg)
-
-    case msg: AllowUserToShareDesktop          => handleAllowUserToShareDesktop(msg)
-    case msg: ExtendMeetingDuration            => handleExtendMeetingDuration(msg)
-    case msg: SendTimeRemainingUpdate          => handleSendTimeRemainingUpdate(msg)
-
-    // Screenshare
-    case msg: DeskShareGetDeskShareInfoRequest => handleDeskShareGetDeskShareInfoRequest(msg)
-
-    // Guest
-    case msg: GetGuestPolicy                   => handleGetGuestPolicy(msg)
-    case msg: SetGuestPolicy                   => handleSetGuestPolicy(msg)
-
-    case _                                     => // do nothing
-  }
-
-  private def handleBbbCommonEnvCoreMsg(msg: BbbCommonEnvCoreMsg): Unit = {
-    // TODO: Update meeting activity status here
-    // updateActivityStatus(msg)
-
-    msg.core match {
-      // Users
-      case m: ValidateAuthTokenReqMsg => usersApp.handleValidateAuthTokenReqMsg(m)
-      case m: UserJoinMeetingReqMsg => handleUserJoinMeetingReqMsg(m)
-      case m: UserLeaveReqMsg => handleUserLeaveReqMsg(m)
-      case m: UserBroadcastCamStartMsg => handleUserBroadcastCamStartMsg(m)
-      case m: UserBroadcastCamStopMsg => handleUserBroadcastCamStopMsg(m)
-      case m: UserJoinedVoiceConfEvtMsg => handleUserJoinedVoiceConfEvtMsg(m)
-      case m: MeetingActivityResponseCmdMsg => inactivityTracker = usersApp.handleMeetingActivityResponseCmdMsg(m, inactivityTracker)
-      case m: LogoutAndEndMeetingCmdMsg => usersApp.handleLogoutAndEndMeetingCmdMsg(m)
-      case m: SetRecordingStatusCmdMsg => usersApp.handleSetRecordingStatusCmdMsg(m)
-      case m: GetRecordingStatusReqMsg => usersApp.handleGetRecordingStatusReqMsg(m)
-      case m: ChangeUserEmojiCmdMsg => handleChangeUserEmojiCmdMsg(m)
-      case m: EjectUserFromMeetingCmdMsg => usersApp.handleEjectUserFromMeetingCmdMsg(m)
-      case m: GetUsersMeetingReqMsg => usersApp.handleGetUsersMeetingReqMsg(m)
-
-      // Whiteboard
-      case m: SendCursorPositionPubMsg => handleSendCursorPositionPubMsg(m)
-      case m: ClearWhiteboardPubMsg => handleClearWhiteboardPubMsg(m)
-      case m: UndoWhiteboardPubMsg => handleUndoWhiteboardPubMsg(m)
-      case m: ModifyWhiteboardAccessPubMsg => handleModifyWhiteboardAccessPubMsg(m)
-      case m: GetWhiteboardAccessReqMsg => handleGetWhiteboardAccessReqMsg(m)
-      case m: SendWhiteboardAnnotationPubMsg => handleSendWhiteboardAnnotationPubMsg(m)
-      case m: GetWhiteboardAnnotationsReqMsg => handleGetWhiteboardAnnotationsReqMsg(m)
-
-      // Poll
-      case m: StartPollReqMsg => handleStartPollReqMsg(m)
-      case m: StartCustomPollReqMsg => handleStartCustomPollReqMsg(m)
-      case m: StopPollReqMsg => handleStopPollReqMsg(m)
-      case m: ShowPollResultReqMsg => handleShowPollResultReqMsg(m)
-      case m: HidePollResultReqMsg => handleHidePollResultReqMsg(m)
-      case m: GetCurrentPollReqMsg => handleGetCurrentPollReqMsg(m)
-      case m: RespondToPollReqMsg => handleRespondToPollReqMsg(m)
-
-      // Breakout
-      case m: BreakoutRoomsListMsg => handleBreakoutRoomsListMsg(m)
-      case m: CreateBreakoutRoomsCmdMsg => handleCreateBreakoutRoomsCmdMsg(m)
-      case m: EndAllBreakoutRoomsMsg => handleEndAllBreakoutRoomsMsg(m)
-      case m: RequestBreakoutJoinURLReqMsg => handleRequestBreakoutJoinURLReqMsg(m)
-      case m: BreakoutRoomCreatedMsg => handleBreakoutRoomCreatedMsg(m)
-      case m: BreakoutRoomEndedMsg => handleBreakoutRoomEndedMsg(m)
-      case m: BreakoutRoomUsersUpdateMsg => handleBreakoutRoomUsersUpdateMsg(m)
-      case m: SendBreakoutUsersUpdateMsg => handleSendBreakoutUsersUpdateMsg(m)
-      case m: TransferUserToMeetingRequestMsg => handleTransferUserToMeetingRequestMsg(m)
-
-      // Voice
-      case m: UserLeftVoiceConfEvtMsg => handleUserLeftVoiceConfEvtMsg(m)
-      case m: UserMutedInVoiceConfEvtMsg => handleUserMutedInVoiceConfEvtMsg(m)
-      case m: UserTalkingInVoiceConfEvtMsg => handleUserTalkingInVoiceConfEvtMsg(m)
-      case m: RecordingStartedVoiceConfEvtMsg => handleRecordingStartedVoiceConfEvtMsg(m)
-      case m: MuteUserCmdMsg => handleMuteUserCmdMsg(m)
-      case m: MuteAllExceptPresentersCmdMsg => handleMuteAllExceptPresentersCmdMsg(m)
-      case m: EjectUserFromVoiceCmdMsg => handleEjectUserFromVoiceCmdMsg(m)
-      case m: IsMeetingMutedReqMsg => handleIsMeetingMutedReqMsg(m)
-      case m: MuteMeetingCmdMsg => handleMuteMeetingCmdMsg(m)
-      case m: UserConnectedToGlobalAudioMsg => handleUserConnectedToGlobalAudioMsg(m)
-      case m: UserDisconnectedFromGlobalAudioMsg => handleUserDisconnectedFromGlobalAudioMsg(m)
-
-      // Layout
-      case m: GetCurrentLayoutReqMsg => handleGetCurrentLayoutReqMsg(m)
-      case m: LockLayoutMsg => handleLockLayoutMsg(m)
-      case m: BroadcastLayoutMsg => handleBroadcastLayoutMsg(m)
-
-      // Presentation
-      case m: SetCurrentPresentationPubMsg => presentationApp2x.handleSetCurrentPresentationPubMsg(m)
-      case m: GetPresentationInfoReqMsg => presentationApp2x.handleGetPresentationInfoReqMsg(m)
-      case m: SetCurrentPagePubMsg => presentationApp2x.handleSetCurrentPagePubMsg(m)
-      case m: ResizeAndMovePagePubMsg => presentationApp2x.handleResizeAndMovePagePubMsg(m)
-      case m: RemovePresentationPubMsg => presentationApp2x.handleRemovePresentationPubMsg(m)
-      case m: PreuploadedPresentationsSysPubMsg => presentationApp2x.handlePreuploadedPresentationsPubMsg(m)
-      case m: PresentationConversionUpdateSysPubMsg => presentationApp2x.handlePresentationConversionUpdatePubMsg(m)
-      case m: PresentationPageCountErrorSysPubMsg => presentationApp2x.handlePresentationPageCountErrorPubMsg(m)
-      case m: PresentationPageGeneratedSysPubMsg => presentationApp2x.handlePresentationPageGeneratedPubMsg(m)
-      case m: PresentationConversionCompletedSysPubMsg => presentationApp2x.handlePresentationConversionCompletedPubMsg(m)
-      case m: AssignPresenterReqMsg => handlePresenterChange(m)
-
-      // Caption
-      case m: EditCaptionHistoryPubMsg => captionApp2x.handleEditCaptionHistoryPubMsg(m)
-      case m: UpdateCaptionOwnerPubMsg => captionApp2x.handleUpdateCaptionOwnerPubMsg(m)
-      case m: SendCaptionHistoryReqMsg => captionApp2x.handleSendCaptionHistoryReqMsg(m)
-
-      // SharedNotes
-      case m: GetSharedNotesPubMsg => sharedNotesApp2x.handleGetSharedNotesPubMsg(m)
-      case m: SyncSharedNotePubMsg => sharedNotesApp2x.handleSyncSharedNotePubMsg(m)
-      case m: UpdateSharedNoteReqMsg => sharedNotesApp2x.handleUpdateSharedNoteReqMsg(m)
-      case m: CreateSharedNoteReqMsg => sharedNotesApp2x.handleCreateSharedNoteReqMsg(m)
-      case m: DestroySharedNoteReqMsg => sharedNotesApp2x.handleDestroySharedNoteReqMsg(m)
-
-      // Guests
-      case m: GetGuestsWaitingApprovalReqMsg => handleGetGuestsWaitingApprovalReqMsg(m)
-      case m: SetGuestPolicyMsg => handleSetGuestPolicyMsg(m)
-      case m: GuestsWaitingApprovedMsg => handleGuestsWaitingApprovedMsg(m)
-
-      // Chat
-      case m: GetChatHistoryReqMsg => chatApp2x.handleGetChatHistoryReqMsg(m)
-      case m: SendPublicMessagePubMsg => chatApp2x.handleSendPublicMessagePubMsg(m)
-      case m: SendPrivateMessagePubMsg => chatApp2x.handleSendPrivateMessagePubMsg(m)
-      case m: ClearPublicChatHistoryPubMsg => chatApp2x.handleClearPublicChatHistoryPubMsg(m)
-
-      // Screenshare
-      case m: ScreenshareStartedVoiceConfEvtMsg => screenshareApp2x.handleScreenshareStartedVoiceConfEvtMsg(m)
-      case m: ScreenshareStoppedVoiceConfEvtMsg => screenshareApp2x.handleScreenshareStoppedVoiceConfEvtMsg(m)
-      case m: ScreenshareRtmpBroadcastStartedVoiceConfEvtMsg => screenshareApp2x.handleScreenshareRtmpBroadcastStartedVoiceConfEvtMsg(m)
-      case m: ScreenshareRtmpBroadcastStoppedVoiceConfEvtMsg => screenshareApp2x.handleScreenshareRtmpBroadcastStoppedVoiceConfEvtMsg(m)
-      case m: GetScreenshareStatusReqMsg => screenshareApp2x.handleGetScreenshareStatusReqMsg(m)
-
-      case _ => log.warning("***** Cannot handle " + msg.envelope.name)
-    }
-  }
-
-  def handleGetAllMeetingsReqMsg(msg: GetAllMeetingsReqMsg): Unit = {
-    // sync all meetings
-    handleSyncGetMeetingInfoRespMsg(liveMeeting.props)
-
-    // sync all users
-    usersApp.handleSyncGetUsersMeetingRespMsg()
-
-    // sync all presentations
-    presentationApp2x.handleSyncGetPresentationInfoRespMsg()
-
-    // TODO send all chat
-    // TODO send all lock settings
-    // TODO send all screen sharing info
-  }
-
-  def handlePresenterChange(msg: AssignPresenterReqMsg): Unit = {
-    // Stop poll if one is running as presenter left
-    handleStopPollReqMsg(msg.header.userId)
-
-    // switch user presenter status for old and new presenter
-    usersApp.handleAssignPresenterReqMsg(msg)
-
-    // TODO stop current screen sharing session (initiated by the old presenter)
-
-  }
-
-  def handleDeskShareGetDeskShareInfoRequest(msg: DeskShareGetDeskShareInfoRequest): Unit = {
-
-    log.info("handleDeskShareGetDeskShareInfoRequest: " + msg.conferenceName + "isBroadcasting="
-      + ScreenshareModel.isBroadcastingRTMP(liveMeeting.screenshareModel) + " URL:" +
-      ScreenshareModel.getRTMPBroadcastingUrl(liveMeeting.screenshareModel))
-
-    if (ScreenshareModel.isBroadcastingRTMP(liveMeeting.screenshareModel)) {
-      // if the meeting has an ongoing WebRTC Deskshare session, send a notification
-      //outGW.send(new DeskShareNotifyASingleViewer(props.meetingProp.intId, msg.requesterID,
-      //  DeskshareModel.getRTMPBroadcastingUrl(liveMeeting.deskshareModel),
-      //  DeskshareModel.getDesktopShareVideoWidth(liveMeeting.deskshareModel),
-      //  DeskshareModel.getDesktopShareVideoHeight(liveMeeting.deskshareModel), true))
-    }
-  }
-
-  def handleGetGuestPolicy(msg: GetGuestPolicy) {
-    //   outGW.send(new GetGuestPolicyReply(msg.meetingID, props.recordProp.record,
-    //     msg.requesterID, MeetingStatus2x.getGuestPolicy(liveMeeting.status).toString()))
-  }
-
-  def handleSetGuestPolicy(msg: SetGuestPolicy) {
-    //    MeetingStatus2x.setGuestPolicy(liveMeeting.status, msg.policy)
-    //    MeetingStatus2x.setGuestPolicySetBy(liveMeeting.status, msg.setBy)
-    //    outGW.send(new GuestPolicyChanged(msg.meetingID, props.recordProp.record,
-    //      MeetingStatus2x.getGuestPolicy(liveMeeting.status).toString()))
-  }
-
-  def handleAllowUserToShareDesktop(msg: AllowUserToShareDesktop): Unit = {
-    Users2x.findPresenter(liveMeeting.users2x) match {
-      case Some(curPres) => {
-        val allowed = msg.userID equals (curPres.intId)
-        //   outGW.send(AllowUserToShareDesktopOut(msg.meetingID, msg.userID, allowed))
-      }
-      case None => // do nothing
-    }
-  }
-
-  def handleMonitorNumberOfUsers(msg: MonitorNumberOfUsers) {
-    inactivityTracker = MeetingInactivityTrackerHelper.processMeetingInactivityAudit(
-      props = liveMeeting.props,
-      outGW,
-      eventBus,
-      inactivityTracker
-    )
-
-    expiryTracker = MeetingExpiryTracker.processMeetingExpiryAudit(liveMeeting.props, expiryTracker, eventBus)
-
-    monitorNumberOfWebUsers()
-    monitorNumberOfUsers()
-  }
-
-  def monitorNumberOfWebUsers() {
-
-    def buildEjectAllFromVoiceConfMsg(meetingId: String, voiceConf: String): BbbCommonEnvCoreMsg = {
-      val routing = collection.immutable.HashMap("sender" -> "bbb-apps-akka")
-      val envelope = BbbCoreEnvelope(EjectAllFromVoiceConfMsg.NAME, routing)
-      val body = EjectAllFromVoiceConfMsgBody(voiceConf)
-      val header = BbbCoreHeaderWithMeetingId(EjectAllFromVoiceConfMsg.NAME, meetingId)
-      val event = EjectAllFromVoiceConfMsg(header, body)
-
-      BbbCommonEnvCoreMsg(envelope, event)
-    }
-
-    if (Users2x.numUsers(liveMeeting.users2x) == 0 &&
-      MeetingStatus2x.lastWebUserLeftOn(liveMeeting.status) > 0) {
-      if (liveMeeting.timeNowInMinutes - MeetingStatus2x.lastWebUserLeftOn(liveMeeting.status) > 2) {
-        log.info("Empty meeting. Ejecting all users from voice. meetingId={}", props.meetingProp.intId)
-        val event = buildEjectAllFromVoiceConfMsg(props.meetingProp.intId, props.voiceProp.voiceConf)
-        outGW.send(event)
-      }
-    }
-  }
-
-  def monitorNumberOfUsers() {
-    val hasUsers = Users2x.numUsers(liveMeeting.users2x) != 0
-    // TODO: We could use a better control over this message to send it just when it really matters :)
-    eventBus.publish(BigBlueButtonEvent(props.meetingProp.intId, UpdateMeetingExpireMonitor(props.meetingProp.intId, hasUsers)))
-  }
-
-  def handleExtendMeetingDuration(msg: ExtendMeetingDuration) {
-
-  }
-
-  def startRecordingIfAutoStart() {
-    if (props.recordProp.record && !MeetingStatus2x.isRecording(liveMeeting.status) &&
-      props.recordProp.autoStartRecording && Users2x.numUsers(liveMeeting.users2x) == 1) {
-      log.info("Auto start recording. meetingId={}", props.meetingProp.intId)
-      MeetingStatus2x.recordingStarted(liveMeeting.status)
-
-      def buildRecordingStatusChangedEvtMsg(meetingId: String, userId: String, recording: Boolean): BbbCommonEnvCoreMsg = {
-        val routing = Routing.addMsgToClientRouting(MessageTypes.BROADCAST_TO_MEETING, meetingId, userId)
-        val envelope = BbbCoreEnvelope(RecordingStatusChangedEvtMsg.NAME, routing)
-        val body = RecordingStatusChangedEvtMsgBody(recording, userId)
-        val header = BbbClientMsgHeader(RecordingStatusChangedEvtMsg.NAME, meetingId, userId)
-        val event = RecordingStatusChangedEvtMsg(header, body)
-
-        BbbCommonEnvCoreMsg(envelope, event)
-      }
-
-      val event = buildRecordingStatusChangedEvtMsg(
-        liveMeeting.props.meetingProp.intId,
-        "system", MeetingStatus2x.isRecording(liveMeeting.status)
-      )
-      outGW.send(event)
-
-    }
-  }
-
-  def stopAutoStartedRecording() {
-    if (props.recordProp.record && MeetingStatus2x.isRecording(liveMeeting.status) &&
-      props.recordProp.autoStartRecording && Users2x.numUsers(liveMeeting.users2x) == 0) {
-      log.info("Last web user left. Auto stopping recording. meetingId={}", props.meetingProp.intId)
-      MeetingStatus2x.recordingStopped(liveMeeting.status)
-
-      def buildRecordingStatusChangedEvtMsg(meetingId: String, userId: String, recording: Boolean): BbbCommonEnvCoreMsg = {
-        val routing = Routing.addMsgToClientRouting(MessageTypes.BROADCAST_TO_MEETING, meetingId, userId)
-        val envelope = BbbCoreEnvelope(RecordingStatusChangedEvtMsg.NAME, routing)
-        val body = RecordingStatusChangedEvtMsgBody(recording, userId)
-        val header = BbbClientMsgHeader(RecordingStatusChangedEvtMsg.NAME, meetingId, userId)
-        val event = RecordingStatusChangedEvtMsg(header, body)
-
-        BbbCommonEnvCoreMsg(envelope, event)
-      }
-
-      val event = buildRecordingStatusChangedEvtMsg(
-        liveMeeting.props.meetingProp.intId,
-        "system", MeetingStatus2x.isRecording(liveMeeting.status)
-      )
-      outGW.send(event)
-
-    }
-  }
-
-  def record(msg: BbbCoreMsg): Unit = {
-    if (liveMeeting.props.recordProp.record) {
-      outGW.record(msg)
-    }
-  }
-}
-=======
 package org.bigbluebutton.core.running
 
 import java.io.{ PrintWriter, StringWriter }
@@ -706,6 +270,7 @@
       case m: ScreenshareStoppedVoiceConfEvtMsg => screenshareApp2x.handleScreenshareStoppedVoiceConfEvtMsg(m)
       case m: ScreenshareRtmpBroadcastStartedVoiceConfEvtMsg => screenshareApp2x.handleScreenshareRtmpBroadcastStartedVoiceConfEvtMsg(m)
       case m: ScreenshareRtmpBroadcastStoppedVoiceConfEvtMsg => screenshareApp2x.handleScreenshareRtmpBroadcastStoppedVoiceConfEvtMsg(m)
+      case m: GetScreenshareStatusReqMsg => screenshareApp2x.handleGetScreenshareStatusReqMsg(m)
 
       case _ => log.warning("***** Cannot handle " + msg.envelope.name)
     }
@@ -826,5 +391,4 @@
       outGW.record(msg)
     }
   }
-}
->>>>>>> 905f1a8e
+}