package org.bigbluebutton.core.running

import java.io.{ PrintWriter, StringWriter }
import akka.actor._
import akka.actor.SupervisorStrategy.Resume
import org.bigbluebutton.SystemConfiguration
import org.bigbluebutton.core.apps.groupchats.GroupChatHdlrs
import org.bigbluebutton.core.apps.presentationpod._
import org.bigbluebutton.core.apps.users._
import org.bigbluebutton.core.apps.whiteboard.ClientToServerLatencyTracerMsgHdlr
import org.bigbluebutton.core.domain._
import org.bigbluebutton.core.util.TimeUtil
import org.bigbluebutton.common2.domain.{ DefaultProps, LockSettingsProps }
import org.bigbluebutton.core.api._
import org.bigbluebutton.core.apps._
import org.bigbluebutton.core.apps.caption.CaptionApp2x
import org.bigbluebutton.core.apps.chat.ChatApp2x
import org.bigbluebutton.core.apps.externalvideo.ExternalVideoApp2x
import org.bigbluebutton.core.apps.pads.PadsApp2x
import org.bigbluebutton.core.apps.screenshare.ScreenshareApp2x
import org.bigbluebutton.core.apps.presentation.PresentationApp2x
import org.bigbluebutton.core.apps.users.UsersApp2x
import org.bigbluebutton.core.apps.webcam.WebcamApp2x
import org.bigbluebutton.core.apps.whiteboard.WhiteboardApp2x
import org.bigbluebutton.core.bus._
import org.bigbluebutton.core.models.{ Users2x, VoiceUsers, _ }
import org.bigbluebutton.core.util.RandomStringGenerator
import org.bigbluebutton.core2.{ MeetingStatus2x, Permissions }
import org.bigbluebutton.core2.message.handlers._
import org.bigbluebutton.core2.message.handlers.meeting._
import org.bigbluebutton.common2.msgs._
import org.bigbluebutton.core.apps.breakout._
import org.bigbluebutton.core.apps.polls._
import org.bigbluebutton.core.apps.voice._
import akka.actor.Props
import akka.actor.OneForOneStrategy
import akka.actor.SupervisorStrategy.Resume
import org.bigbluebutton.common2.msgs

import scala.concurrent.duration._
import org.bigbluebutton.core.apps.layout.LayoutApp2x
import org.bigbluebutton.core.apps.meeting.{ SyncGetMeetingInfoRespMsgHdlr, ValidateConnAuthTokenSysMsgHdlr }
import org.bigbluebutton.core.apps.users.ChangeLockSettingsInMeetingCmdMsgHdlr
import org.bigbluebutton.core.models.VoiceUsers.{ findAllFreeswitchCallers, findAllListenOnlyVoiceUsers }
import org.bigbluebutton.core.models.Webcams.{ findAll }
import org.bigbluebutton.core2.MeetingStatus2x.{ hasAuthedUserJoined, isVoiceRecording }
import org.bigbluebutton.core2.message.senders.{ MsgBuilder, Sender }

import java.util.concurrent.TimeUnit
import scala.concurrent.ExecutionContext.Implicits.global

object MeetingActor {
  def props(
      props:       DefaultProps,
      eventBus:    InternalEventBus,
      outGW:       OutMsgRouter,
      liveMeeting: LiveMeeting
  ): Props =
    Props(classOf[MeetingActor], props, eventBus, outGW, liveMeeting)
}

class MeetingActor(
    val props:       DefaultProps,
    val eventBus:    InternalEventBus,
    val outGW:       OutMsgRouter,
    val liveMeeting: LiveMeeting
)
  extends BaseMeetingActor
  with SystemConfiguration
  with GuestsApp
  with LayoutApp2x
  with VoiceApp2x
  with BreakoutApp2x
  with UsersApp2x

  with UserJoinMeetingReqMsgHdlr
  with UserJoinMeetingAfterReconnectReqMsgHdlr
  with UserConnectedToGlobalAudioMsgHdlr
  with UserDisconnectedFromGlobalAudioMsgHdlr
  with MuteAllExceptPresentersCmdMsgHdlr
  with MuteMeetingCmdMsgHdlr
  with IsMeetingMutedReqMsgHdlr
  with GetGlobalAudioPermissionReqMsgHdlr
  with GetScreenBroadcastPermissionReqMsgHdlr
  with GetScreenSubscribePermissionReqMsgHdlr

  with EjectUserFromVoiceCmdMsgHdlr
  with EndMeetingSysCmdMsgHdlr
  with DestroyMeetingSysCmdMsgHdlr
  with SendTimeRemainingUpdateHdlr
  with SendBreakoutTimeRemainingMsgHdlr
  with SendBreakoutTimeRemainingInternalMsgHdlr
  with ChangeLockSettingsInMeetingCmdMsgHdlr
  with SyncGetMeetingInfoRespMsgHdlr
  with ClientToServerLatencyTracerMsgHdlr
  with ValidateConnAuthTokenSysMsgHdlr
  with UserActivitySignCmdMsgHdlr {

  object CheckVoiceRecordingInternalMsg
  object SyncVoiceUserStatusInternalMsg
  object MeetingInfoAnalyticsMsg
  object MeetingInfoAnalyticsLogMsg

  override val supervisorStrategy = OneForOneStrategy(maxNrOfRetries = 10, withinTimeRange = 1 minute) {
    case e: Exception => {
      val sw: StringWriter = new StringWriter()
      sw.write("An exception has been thrown on MeetingActor, exception message [" + e.getMessage() + "] (full stacktrace below)\n")
      e.printStackTrace(new PrintWriter(sw))
      log.error(sw.toString())
      Resume
    }
  }

  /**
   * Put the internal message injector into another actor so this
   * actor is easy to test.
   */
  var actorMonitor = context.actorOf(
    MeetingActorAudit.props(props, eventBus, outGW),
    "actorMonitor-" + props.meetingProp.intId
  )

  val msgBus = MessageBus(eventBus, outGW)

  val presentationApp2x = new PresentationApp2x
  val screenshareApp2x = new ScreenshareApp2x
  val captionApp2x = new CaptionApp2x
  val chatApp2x = new ChatApp2x
  val externalVideoApp2x = new ExternalVideoApp2x
  val padsApp2x = new PadsApp2x
  val usersApp = new UsersApp(liveMeeting, outGW, eventBus)
  val groupChatApp = new GroupChatHdlrs
  val presentationPodsApp = new PresentationPodHdlrs
  val pollApp = new PollApp2x
  val webcamApp2x = new WebcamApp2x
  val wbApp = new WhiteboardApp2x

  object ExpiryTrackerHelper extends MeetingExpiryTrackerHelper

  val expiryTracker = new MeetingExpiryTracker(
    startedOnInMs = TimeUtil.timeNowInMs(),
    userHasJoined = false,
    moderatorHasJoined = false,
    isBreakout = props.meetingProp.isBreakout,
    lastUserLeftOnInMs = None,
    lastModeratorLeftOnInMs = 0,
    durationInMs = TimeUtil.minutesToMillis(props.durationProps.duration),
    meetingExpireIfNoUserJoinedInMs = TimeUtil.minutesToMillis(props.durationProps.meetingExpireIfNoUserJoinedInMinutes),
    meetingExpireWhenLastUserLeftInMs = TimeUtil.minutesToMillis(props.durationProps.meetingExpireWhenLastUserLeftInMinutes),
    userInactivityInspectTimerInMs = TimeUtil.minutesToMillis(props.durationProps.userInactivityInspectTimerInMinutes),
    userInactivityThresholdInMs = TimeUtil.minutesToMillis(props.durationProps.userInactivityThresholdInMinutes),
    userActivitySignResponseDelayInMs = TimeUtil.minutesToMillis(props.durationProps.userActivitySignResponseDelayInMinutes),
    endWhenNoModerator = props.durationProps.endWhenNoModerator,
    endWhenNoModeratorDelayInMs = TimeUtil.minutesToMillis(props.durationProps.endWhenNoModeratorDelayInMinutes)
  )

  val recordingTracker = new MeetingRecordingTracker(startedOnInMs = 0L, previousDurationInMs = 0L, currentDurationInMs = 0L)

  var state = new MeetingState2x(
    new GroupChats(Map.empty),
    new PresentationPodManager(Map.empty),
    None,
    None,
    expiryTracker,
    recordingTracker
  )

  var lastRttTestSentOn = System.currentTimeMillis()

  // Send new 2x message
  val msgEvent = MsgBuilder.buildMeetingCreatedEvtMsg(liveMeeting.props.meetingProp.intId, liveMeeting.props)
  outGW.send(msgEvent)

  // Create a default public group chat
  state = groupChatApp.handleCreateDefaultPublicGroupChat(state, liveMeeting, msgBus)

  //state = GroupChatApp.genTestChatMsgHistory(GroupChatApp.MAIN_PUBLIC_CHAT, state, BbbSystemConst.SYSTEM_USER, liveMeeting)
  // Create a default public group chat **DEPRECATED, NOT GOING TO WORK ANYMORE**
  //state = GroupChatApp.createDefaultPublicGroupChat("TEST_GROUP_CHAT", state)
  //state = GroupChatApp.genTestChatMsgHistory("TEST_GROUP_CHAT", state, BbbSystemConst.SYSTEM_USER, liveMeeting)

  log.debug("NUM GROUP CHATS = " + state.groupChats.findAllPublicChats().length)

  // Create a default Presentation Pod
  state = presentationPodsApp.handleCreateDefaultPresentationPod(state, liveMeeting, msgBus)

  log.debug("NUM Presentation Pods = " + state.presentationPodManager.getNumberOfPods())

  // Initialize if the meeting is muted on start
  if (props.voiceProp.muteOnStart) {
    MeetingStatus2x.muteMeeting(liveMeeting.status)
  } else {
    MeetingStatus2x.unmuteMeeting(liveMeeting.status)
  }

  // Set webcamsOnlyForModerator property in case we didn't after meeting creation
  MeetingStatus2x.setWebcamsOnlyForModerator(liveMeeting.status, liveMeeting.props.usersProp.webcamsOnlyForModerator)

  initLockSettings(liveMeeting, liveMeeting.props.lockSettingsProps)

  /** *****************************************************************/
  // Helper to create fake users for testing (ralam jan 5, 2018)
  //object FakeTestData extends FakeTestData
  //FakeTestData.createFakeUsers(liveMeeting)
  /** *****************************************************************/

  context.system.scheduler.schedule(
    5 seconds,
    syncVoiceUsersStatusInterval seconds,
    self,
    SyncVoiceUserStatusInternalMsg
  )

  context.system.scheduler.schedule(
    5 seconds,
    checkVoiceRecordingInterval seconds,
    self,
    CheckVoiceRecordingInternalMsg
  )

  context.system.scheduler.scheduleOnce(
    10 seconds,
    self,
    MeetingInfoAnalyticsLogMsg
  )

  context.system.scheduler.schedule(
    10 seconds,
    30 seconds,
    self,
    MeetingInfoAnalyticsMsg
  )

  def receive = {
    case SyncVoiceUserStatusInternalMsg =>
      checkVoiceConfUsersStatus()
    case CheckVoiceRecordingInternalMsg =>
      checkVoiceConfIsRunningAndRecording()
    case MeetingInfoAnalyticsLogMsg =>
      handleMeetingInfoAnalyticsLogging()
    case MeetingInfoAnalyticsMsg =>
      handleMeetingInfoAnalyticsService()
    //=============================

    // 2x messages
    case msg: BbbCommonEnvCoreMsg             => handleBbbCommonEnvCoreMsg(msg)

    // Handling RegisterUserReqMsg as it is forwarded from BBBActor and
    // its type is not BbbCommonEnvCoreMsg
    case m: RegisterUserReqMsg                => usersApp.handleRegisterUserReqMsg(m)
    case m: EjectDuplicateUserReqMsg          => usersApp.handleEjectDuplicateUserReqMsg(m)
    case m: GetAllMeetingsReqMsg              => handleGetAllMeetingsReqMsg(m)
    case m: GetRunningMeetingStateReqMsg      => handleGetRunningMeetingStateReqMsg(m)
    case m: ValidateConnAuthTokenSysMsg       => handleValidateConnAuthTokenSysMsg(m)

    // Meeting
    case m: DestroyMeetingSysCmdMsg           => handleDestroyMeetingSysCmdMsg(m)

    //======================================

    //=======================================
    // internal messages
    case msg: MonitorNumberOfUsersInternalMsg => handleMonitorNumberOfUsers(msg)

    case msg: ExtendMeetingDuration           => handleExtendMeetingDuration(msg)
    case msg: SendTimeRemainingAuditInternalMsg =>
      if (!liveMeeting.props.meetingProp.isBreakout) {
        // Update users of meeting remaining time.
        state = handleSendTimeRemainingUpdate(msg, state)
      }

      // Update breakout rooms of remaining time
      state = handleSendBreakoutTimeRemainingMsg(msg, state)
    case msg: BreakoutRoomCreatedInternalMsg       => state = handleBreakoutRoomCreatedInternalMsg(msg, state)
    case msg: SendBreakoutUsersAuditInternalMsg    => handleSendBreakoutUsersUpdateInternalMsg(msg)
    case msg: BreakoutRoomUsersUpdateInternalMsg   => state = handleBreakoutRoomUsersUpdateInternalMsg(msg, state)
    case msg: EndBreakoutRoomInternalMsg           => handleEndBreakoutRoomInternalMsg(msg)
    case msg: UpdateBreakoutRoomTimeInternalMsg    => state = handleUpdateBreakoutRoomTimeInternalMsgHdlr(msg, state)
    case msg: EjectUserFromBreakoutInternalMsg     => handleEjectUserFromBreakoutInternalMsgHdlr(msg)
    case msg: BreakoutRoomEndedInternalMsg         => state = handleBreakoutRoomEndedInternalMsg(msg, state)
    case msg: SendMessageToBreakoutRoomInternalMsg => state = handleSendMessageToBreakoutRoomInternalMsg(msg, state, liveMeeting, msgBus)
    case msg: SendBreakoutTimeRemainingInternalMsg =>
      handleSendBreakoutTimeRemainingInternalMsg(msg)

    case msg: SendRecordingTimerInternalMsg =>
      state = usersApp.handleSendRecordingTimerInternalMsg(msg, state)

    case _ => // do nothing
  }

  private def initLockSettings(liveMeeting: LiveMeeting, lockSettingsProp: LockSettingsProps): Unit = {
    val settings = Permissions(
      disableCam = lockSettingsProp.disableCam,
      disableMic = lockSettingsProp.disableMic,
      disablePrivChat = lockSettingsProp.disablePrivateChat,
      disablePubChat = lockSettingsProp.disablePublicChat,
      disableNotes = lockSettingsProp.disableNotes,
      hideUserList = lockSettingsProp.hideUserList,
      lockedLayout = lockSettingsProp.lockedLayout,
      lockOnJoin = lockSettingsProp.lockOnJoin,
      lockOnJoinConfigurable = lockSettingsProp.lockOnJoinConfigurable,
      hideViewersCursor = lockSettingsProp.hideViewersCursor
    )

    MeetingStatus2x.initializePermissions(liveMeeting.status)

    MeetingStatus2x.setPermissions(liveMeeting.status, settings)

  }

  private def updateVoiceUserLastActivity(userId: String) {
    for {
      vu <- VoiceUsers.findWithVoiceUserId(liveMeeting.voiceUsers, userId)
    } yield {
      updateUserLastActivity(vu.intId)
    }
  }

  private def updateUserLastActivity(userId: String) {
    for {
      user <- Users2x.findWithIntId(liveMeeting.users2x, userId)
    } yield {
      Users2x.updateLastUserActivity(liveMeeting.users2x, user)
    }
  }

  private def updateModeratorsPresence() {
    if (Users2x.numActiveModerators(liveMeeting.users2x) > 0) {
      if (state.expiryTracker.moderatorHasJoined == false ||
        state.expiryTracker.lastModeratorLeftOnInMs != 0) {
        log.info("A moderator has joined. Setting setModeratorHasJoined(). meetingId=" + props.meetingProp.intId)
        val tracker = state.expiryTracker.setModeratorHasJoined()
        state = state.update(tracker)
      }
    } else {
      if (state.expiryTracker.moderatorHasJoined == true &&
        state.expiryTracker.lastModeratorLeftOnInMs == 0) {
        log.info("All moderators have left. Setting setLastModeratorLeftOn(). meetingId=" + props.meetingProp.intId)
        val tracker = state.expiryTracker.setLastModeratorLeftOn(TimeUtil.timeNowInMs())
        state = state.update(tracker)
      }
    }
  }

  private def updateUserLastInactivityInspect(userId: String) {
    for {
      user <- Users2x.findWithIntId(liveMeeting.users2x, userId)
    } yield {
      Users2x.updateLastInactivityInspect(liveMeeting.users2x, user)
    }
  }

  private def handleBbbCommonEnvCoreMsg(msg: BbbCommonEnvCoreMsg): Unit = {
    msg.core match {
      case m: ClientToServerLatencyTracerMsg => handleClientToServerLatencyTracerMsg(m)
      case m: CheckRunningAndRecordingVoiceConfEvtMsg => handleCheckRunningAndRecordingVoiceConfEvtMsg(m)
      case _ => handleMessageThatAffectsInactivity(msg)
    }
  }

  private def handleMessageThatAffectsInactivity(msg: BbbCommonEnvCoreMsg): Unit = {

    msg.core match {
      case m: EndMeetingSysCmdMsg     => handleEndMeeting(m, state)

      // Users
      case m: ValidateAuthTokenReqMsg => state = usersApp.handleValidateAuthTokenReqMsg(m, state)
      case m: UserJoinMeetingReqMsg =>
        state = handleUserJoinMeetingReqMsg(m, state)
        updateModeratorsPresence()
      case m: UserJoinMeetingAfterReconnectReqMsg =>
        state = handleUserJoinMeetingAfterReconnectReqMsg(m, state)
        updateModeratorsPresence()
      case m: UserLeaveReqMsg =>
        state = handleUserLeaveReqMsg(m, state)
        updateModeratorsPresence()

      case m: UserJoinedVoiceConfEvtMsg => handleUserJoinedVoiceConfEvtMsg(m)
      case m: LogoutAndEndMeetingCmdMsg => usersApp.handleLogoutAndEndMeetingCmdMsg(m, state)
      case m: SetRecordingStatusCmdMsg =>
        state = usersApp.handleSetRecordingStatusCmdMsg(m, state)
        updateUserLastActivity(m.body.setBy)
      case m: RecordAndClearPreviousMarkersCmdMsg =>
        state = usersApp.handleRecordAndClearPreviousMarkersCmdMsg(m, state)
        updateUserLastActivity(m.body.setBy)
      case m: GetRecordingStatusReqMsg => usersApp.handleGetRecordingStatusReqMsg(m)
      case m: ChangeUserEmojiCmdMsg    => handleChangeUserEmojiCmdMsg(m)
      case m: SelectRandomViewerReqMsg => usersApp.handleSelectRandomViewerReqMsg(m)
      case m: ChangeUserPinStateReqMsg => usersApp.handleChangeUserPinStateReqMsg(m)

      // Client requested to eject user
      case m: EjectUserFromMeetingCmdMsg =>
        usersApp.handleEjectUserFromMeetingCmdMsg(m, state)
        updateUserLastActivity(m.body.ejectedBy)

      // Another part of system (e.g. bbb-apps) requested to eject user.
      case m: EjectUserFromMeetingSysMsg => usersApp.handleEjectUserFromMeetingSysMsg(m)
      case m: GetUsersMeetingReqMsg      => usersApp.handleGetUsersMeetingReqMsg(m)
      case m: ChangeUserRoleCmdMsg =>
        usersApp.handleChangeUserRoleCmdMsg(m)
        updateUserLastActivity(m.body.changedBy)
        updateModeratorsPresence()

      // Whiteboard
      case m: SendCursorPositionPubMsg     => wbApp.handle(m, liveMeeting, msgBus)
      case m: ClearWhiteboardPubMsg        => wbApp.handle(m, liveMeeting, msgBus)
      case m: UndoWhiteboardPubMsg         => wbApp.handle(m, liveMeeting, msgBus)
      case m: ModifyWhiteboardAccessPubMsg => wbApp.handle(m, liveMeeting, msgBus)
      case m: SendWhiteboardAnnotationPubMsg =>
        wbApp.handle(m, liveMeeting, msgBus)
      case m: GetWhiteboardAnnotationsReqMsg => wbApp.handle(m, liveMeeting, msgBus)
      // Poll
      case m: StartPollReqMsg =>
        pollApp.handle(m, state, liveMeeting, msgBus) // passing state but not modifying it
        updateUserLastActivity(m.body.requesterId)
      case m: StartCustomPollReqMsg =>
        pollApp.handle(m, state, liveMeeting, msgBus) // passing state but not modifying it
        updateUserLastActivity(m.body.requesterId)
      case m: StopPollReqMsg =>
        pollApp.handle(m, state, liveMeeting, msgBus) // passing state but not modifying it
        updateUserLastActivity(m.body.requesterId)
      case m: ShowPollResultReqMsg =>
        pollApp.handle(m, state, liveMeeting, msgBus) // passing state but not modifying it
        updateUserLastActivity(m.body.requesterId)
      case m: GetCurrentPollReqMsg => pollApp.handle(m, state, liveMeeting, msgBus) // passing state but not modifying it
      case m: RespondToPollReqMsg =>
        pollApp.handle(m, liveMeeting, msgBus)
        updateUserLastActivity(m.body.requesterId)
      case m: RespondToTypedPollReqMsg =>
        pollApp.handle(m, liveMeeting, msgBus)
        updateUserLastActivity(m.body.requesterId)

      // Breakout
      case m: BreakoutRoomsListMsg                => state = handleBreakoutRoomsListMsg(m, state)
      case m: CreateBreakoutRoomsCmdMsg           => state = handleCreateBreakoutRoomsCmdMsg(m, state)
      case m: EndAllBreakoutRoomsMsg              => state = handleEndAllBreakoutRoomsMsg(m, state)
      case m: RequestBreakoutJoinURLReqMsg        => state = handleRequestBreakoutJoinURLReqMsg(m, state)
      case m: TransferUserToMeetingRequestMsg     => state = handleTransferUserToMeetingRequestMsg(m, state)
      case m: UpdateBreakoutRoomsTimeReqMsg       => state = handleUpdateBreakoutRoomsTimeMsg(m, state)
      case m: SendMessageToAllBreakoutRoomsReqMsg => state = handleSendMessageToAllBreakoutRoomsMsg(m, state)

      // Voice
      case m: UserLeftVoiceConfEvtMsg             => handleUserLeftVoiceConfEvtMsg(m)
      case m: UserMutedInVoiceConfEvtMsg          => handleUserMutedInVoiceConfEvtMsg(m)
      case m: UserTalkingInVoiceConfEvtMsg =>
        updateVoiceUserLastActivity(m.body.voiceUserId)
        handleUserTalkingInVoiceConfEvtMsg(m)
      case m: VoiceConfCallStateEvtMsg         => handleVoiceConfCallStateEvtMsg(m)

      case m: RecordingStartedVoiceConfEvtMsg  => handleRecordingStartedVoiceConfEvtMsg(m)
      case m: AudioFloorChangedVoiceConfEvtMsg => handleAudioFloorChangedVoiceConfEvtMsg(m)
      case m: MuteUserCmdMsg =>
        usersApp.handleMuteUserCmdMsg(m)
        updateUserLastActivity(m.body.mutedBy)
      case m: MuteAllExceptPresentersCmdMsg =>
        handleMuteAllExceptPresentersCmdMsg(m)
        updateUserLastActivity(m.body.mutedBy)
      case m: EjectUserFromVoiceCmdMsg => handleEjectUserFromVoiceCmdMsg(m)
      case m: IsMeetingMutedReqMsg     => handleIsMeetingMutedReqMsg(m)
      case m: MuteMeetingCmdMsg =>
        handleMuteMeetingCmdMsg(m)
        updateUserLastActivity(m.body.mutedBy)
      case m: UserConnectedToGlobalAudioMsg      => handleUserConnectedToGlobalAudioMsg(m)
      case m: UserDisconnectedFromGlobalAudioMsg => handleUserDisconnectedFromGlobalAudioMsg(m)
      case m: VoiceConfRunningEvtMsg             => handleVoiceConfRunningEvtMsg(m)
      case m: UserStatusVoiceConfEvtMsg =>
        handleUserStatusVoiceConfEvtMsg(m)
      case m: GetGlobalAudioPermissionReqMsg =>
        handleGetGlobalAudioPermissionReqMsg(m)

      // Layout
      case m: GetCurrentLayoutReqMsg  => handleGetCurrentLayoutReqMsg(m)
      case m: BroadcastLayoutMsg      => handleBroadcastLayoutMsg(m)

      // Pads
      case m: PadCreateGroupReqMsg    => padsApp2x.handle(m, liveMeeting, msgBus)
      case m: PadGroupCreatedEvtMsg   => padsApp2x.handle(m, liveMeeting, msgBus)
      case m: PadCreateReqMsg         => padsApp2x.handle(m, liveMeeting, msgBus)
      case m: PadCreatedEvtMsg        => padsApp2x.handle(m, liveMeeting, msgBus)
      case m: PadCreateSessionReqMsg  => padsApp2x.handle(m, liveMeeting, msgBus)
      case m: PadSessionCreatedEvtMsg => padsApp2x.handle(m, liveMeeting, msgBus)
      case m: PadSessionDeletedSysMsg => padsApp2x.handle(m, liveMeeting, msgBus)
      case m: PadUpdatedSysMsg        => padsApp2x.handle(m, liveMeeting, msgBus)
      case m: PadContentSysMsg        => padsApp2x.handle(m, liveMeeting, msgBus)
      case m: PadPatchSysMsg          => padsApp2x.handle(m, liveMeeting, msgBus)
      case m: PadUpdatePubMsg         => padsApp2x.handle(m, liveMeeting, msgBus)

      // Lock Settings
      case m: ChangeLockSettingsInMeetingCmdMsg =>
        handleSetLockSettings(m)
        updateUserLastActivity(m.body.setBy)
      case m: LockUserInMeetingCmdMsg                        => handleLockUserInMeetingCmdMsg(m)
      case m: LockUsersInMeetingCmdMsg                       => handleLockUsersInMeetingCmdMsg(m)
      case m: GetLockSettingsReqMsg                          => handleGetLockSettingsReqMsg(m)

      // Presentation
      case m: PreuploadedPresentationsSysPubMsg              => presentationApp2x.handle(m, liveMeeting, msgBus)
      case m: AssignPresenterReqMsg                          => state = handlePresenterChange(m, state)
      case m: MakePresentationWithAnnotationDownloadReqMsg   => handleMakePresentationWithAnnotationDownloadReqMsg(m, state, liveMeeting)
      case m: ExportPresentationWithAnnotationReqMsg         => handleExportPresentationWithAnnotationReqMsg(m, state, liveMeeting)
      case m: NewPresAnnFileAvailableMsg                     => log.info("***** New PDF with annotations available.")

      // Presentation Pods
      case m: CreateNewPresentationPodPubMsg                 => state = presentationPodsApp.handle(m, state, liveMeeting, msgBus)
      case m: RemovePresentationPodPubMsg                    => state = presentationPodsApp.handle(m, state, liveMeeting, msgBus)
      case m: GetAllPresentationPodsReqMsg                   => state = presentationPodsApp.handle(m, state, liveMeeting, msgBus)
      case m: SetCurrentPresentationPubMsg                   => state = presentationPodsApp.handle(m, state, liveMeeting, msgBus)
      case m: PresentationConversionCompletedSysPubMsg       => state = presentationPodsApp.handle(m, state, liveMeeting, msgBus)
      case m: PdfConversionInvalidErrorSysPubMsg             => state = presentationPodsApp.handle(m, state, liveMeeting, msgBus)
      case m: SetCurrentPagePubMsg                           => state = presentationPodsApp.handle(m, state, liveMeeting, msgBus)
      case m: SetPresenterInPodReqMsg                        => state = presentationPodsApp.handle(m, state, liveMeeting, msgBus)
      case m: RemovePresentationPubMsg                       => state = presentationPodsApp.handle(m, state, liveMeeting, msgBus)
      case m: SetPresentationDownloadablePubMsg              => state = presentationPodsApp.handle(m, state, liveMeeting, msgBus)
      case m: PresentationConversionUpdateSysPubMsg          => state = presentationPodsApp.handle(m, state, liveMeeting, msgBus)
      case m: PresentationUploadedFileTooLargeErrorSysPubMsg => state = presentationPodsApp.handle(m, state, liveMeeting, msgBus)
      case m: PresentationPageGeneratedSysPubMsg             => state = presentationPodsApp.handle(m, state, liveMeeting, msgBus)
      case m: PresentationPageCountErrorSysPubMsg            => state = presentationPodsApp.handle(m, state, liveMeeting, msgBus)
      case m: PresentationUploadTokenReqMsg                  => state = presentationPodsApp.handle(m, state, liveMeeting, msgBus)
      case m: ResizeAndMovePagePubMsg                        => state = presentationPodsApp.handle(m, state, liveMeeting, msgBus)
      case m: PresentationPageConvertedSysMsg                => state = presentationPodsApp.handle(m, state, liveMeeting, msgBus)
      case m: PresentationPageConversionStartedSysMsg        => state = presentationPodsApp.handle(m, state, liveMeeting, msgBus)
      case m: PresentationConversionEndedSysMsg              => state = presentationPodsApp.handle(m, state, liveMeeting, msgBus)

      // Caption
      case m: EditCaptionHistoryPubMsg                       => captionApp2x.handle(m, liveMeeting, msgBus)
      case m: UpdateCaptionOwnerPubMsg                       => captionApp2x.handle(m, liveMeeting, msgBus)
      case m: SendCaptionHistoryReqMsg                       => captionApp2x.handle(m, liveMeeting, msgBus)

      // Guests
      case m: GetGuestsWaitingApprovalReqMsg                 => handleGetGuestsWaitingApprovalReqMsg(m)
      case m: SetGuestPolicyCmdMsg                           => handleSetGuestPolicyMsg(m)
      case m: SetGuestLobbyMessageCmdMsg                     => handleSetGuestLobbyMessageMsg(m)
      case m: GuestsWaitingApprovedMsg                       => handleGuestsWaitingApprovedMsg(m)
      case m: GuestWaitingLeftMsg                            => handleGuestWaitingLeftMsg(m)
      case m: GetGuestPolicyReqMsg                           => handleGetGuestPolicyReqMsg(m)
      case m: UpdatePositionInWaitingQueueReqMsg             => handleUpdatePositionInWaitingQueueReqMsg(m)
      case m: SetPrivateGuestLobbyMessageCmdMsg              => handleSetPrivateGuestLobbyMessageCmdMsg(m)

      // Chat
      case m: GetChatHistoryReqMsg                           => chatApp2x.handle(m, liveMeeting, msgBus)
      case m: SendPublicMessagePubMsg =>
        chatApp2x.handle(m, liveMeeting, msgBus)
        updateUserLastActivity(m.body.message.fromUserId)
      case m: SendPrivateMessagePubMsg =>
        chatApp2x.handle(m, liveMeeting, msgBus)
        updateUserLastActivity(m.body.message.fromUserId)
      case m: ClearPublicChatHistoryPubMsg                   => state = chatApp2x.handle(m, state, liveMeeting, msgBus)
      case m: UserTypingPubMsg                               => chatApp2x.handle(m, liveMeeting, msgBus)

      // Screenshare
      case m: ScreenshareRtmpBroadcastStartedVoiceConfEvtMsg => screenshareApp2x.handle(m, liveMeeting, msgBus)
      case m: ScreenshareRtmpBroadcastStoppedVoiceConfEvtMsg => screenshareApp2x.handle(m, liveMeeting, msgBus)
      case m: GetScreenshareStatusReqMsg                     => screenshareApp2x.handle(m, liveMeeting, msgBus)
      case m: GetScreenBroadcastPermissionReqMsg             => handleGetScreenBroadcastPermissionReqMsg(m)
      case m: GetScreenSubscribePermissionReqMsg             => handleGetScreenSubscribePermissionReqMsg(m)

      // GroupChat
      case m: CreateGroupChatReqMsg =>
        state = groupChatApp.handle(m, state, liveMeeting, msgBus)
        updateUserLastActivity(m.header.userId)
      case m: GetGroupChatMsgsReqMsg => state = groupChatApp.handle(m, state, liveMeeting, msgBus)
      case m: GetGroupChatsReqMsg    => state = groupChatApp.handle(m, state, liveMeeting, msgBus)
      case m: SendGroupChatMessageMsg =>
        state = groupChatApp.handle(m, state, liveMeeting, msgBus)
        updateUserLastActivity(m.body.msg.sender.id)

      // Webcams
      case m: UserBroadcastCamStartMsg            => webcamApp2x.handle(m, liveMeeting, msgBus)
      case m: UserBroadcastCamStopMsg             => webcamApp2x.handle(m, liveMeeting, msgBus)
      case m: GetCamBroadcastPermissionReqMsg     => webcamApp2x.handle(m, liveMeeting, msgBus)
      case m: GetCamSubscribePermissionReqMsg     => webcamApp2x.handle(m, liveMeeting, msgBus)
      case m: CamStreamSubscribedInSfuEvtMsg      => webcamApp2x.handle(m, liveMeeting, msgBus)
      case m: CamStreamUnsubscribedInSfuEvtMsg    => webcamApp2x.handle(m, liveMeeting, msgBus)
      case m: CamBroadcastStoppedInSfuEvtMsg      => webcamApp2x.handle(m, liveMeeting, msgBus)
      case m: EjectUserCamerasCmdMsg              => webcamApp2x.handle(m, liveMeeting, msgBus)
      case m: GetWebcamsOnlyForModeratorReqMsg    => webcamApp2x.handle(m, liveMeeting, msgBus)
      case m: UpdateWebcamsOnlyForModeratorCmdMsg => webcamApp2x.handle(m, liveMeeting, msgBus)

      // ExternalVideo
      case m: StartExternalVideoPubMsg            => externalVideoApp2x.handle(m, liveMeeting, msgBus)
      case m: UpdateExternalVideoPubMsg           => externalVideoApp2x.handle(m, liveMeeting, msgBus)
      case m: StopExternalVideoPubMsg             => externalVideoApp2x.handle(m, liveMeeting, msgBus)

      case m: ValidateConnAuthTokenSysMsg         => handleValidateConnAuthTokenSysMsg(m)

      case m: UserActivitySignCmdMsg              => handleUserActivitySignCmdMsg(m)

      case _                                      => log.warning("***** Cannot handle " + msg.envelope.name)
    }
  }

  private def handleMeetingInfoAnalyticsLogging(): Unit = {
    val meetingInfoAnalyticsLogMsg: MeetingInfoAnalytics = prepareMeetingInfo()
    val event = MsgBuilder.buildMeetingInfoAnalyticsMsg(meetingInfoAnalyticsLogMsg)
    outGW.send(event)
  }

  private def handleMeetingInfoAnalyticsService(): Unit = {
    val meetingInfoAnalyticsLogMsg: MeetingInfoAnalytics = prepareMeetingInfo()
    val event2 = MsgBuilder.buildMeetingInfoAnalyticsServiceMsg(meetingInfoAnalyticsLogMsg)
    outGW.send(event2)
  }

  private def prepareMeetingInfo(): MeetingInfoAnalytics = {
    val meetingName: String = liveMeeting.props.meetingProp.name
    val externalId: String = liveMeeting.props.meetingProp.extId
    val internalId: String = liveMeeting.props.meetingProp.intId
    val hasUserJoined: Boolean = hasAuthedUserJoined(liveMeeting.status)
    val isMeetingRecorded = MeetingStatus2x.isRecording(liveMeeting.status)

    // TODO: Placeholder values as required values not available
    val screenshareStream: ScreenshareStream = ScreenshareStream(new User("", ""), List())
    val screenshare: Screenshare = Screenshare(screenshareStream)

    val listOfUsers: List[UserState] = Users2x.findAll(liveMeeting.users2x).toList
    val breakoutRoomNames: List[String] = {
      if (state.breakout.isDefined)
        state.breakout.get.getRooms.map(_.name).toList
      else
        List()
    }
    val breakoutRoom: BreakoutRoom = BreakoutRoom(liveMeeting.props.breakoutProps.parentId, breakoutRoomNames)
    MeetingInfoAnalytics(
      meetingName, externalId, internalId, hasUserJoined, isMeetingRecorded, getMeetingInfoWebcamDetails, getMeetingInfoAudioDetails,
      screenshare, listOfUsers.map(u => Participant(u.intId, u.name, u.role)), getMeetingInfoPresentationDetails, breakoutRoom
    )
  }

  private def resolveUserName(userId: String): String = {
    val userName: String = Users2x.findWithIntId(liveMeeting.users2x, userId).map(_.name).getOrElse("")
    if (userName.isEmpty) log.error(s"Failed to map username for id $userId")
    userName
  }

  private def getMeetingInfoWebcamDetails(): Webcam = {
    val liveWebcams: Vector[org.bigbluebutton.core.models.WebcamStream] = findAll(liveMeeting.webcams)
    val numOfLiveWebcams: Int = liveWebcams.length
    val broadcasts: List[Broadcast] = liveWebcams.map(webcam => Broadcast(
      webcam.streamId,
      User(webcam.userId, resolveUserName(webcam.userId)), 0L
    )).toList
    val subscribers: Set[String] = liveWebcams.flatMap(_.subscribers).toSet
    val webcamStream: msgs.WebcamStream = msgs.WebcamStream(broadcasts, subscribers)
    Webcam(numOfLiveWebcams, webcamStream)
  }

  private def getMeetingInfoAudioDetails(): Audio = {
    val voiceUsers: Vector[VoiceUserState] = VoiceUsers.findAll(liveMeeting.voiceUsers)
    val numOfVoiceUsers: Int = voiceUsers.length

    val listenOnlyUsers: Vector[VoiceUserState] = findAllListenOnlyVoiceUsers(liveMeeting.voiceUsers)
    val numOfListenOnlyUsers: Int = listenOnlyUsers.length
    val listenOnlyAudio = ListenOnlyAudio(
      numOfListenOnlyUsers,
      listenOnlyUsers.map(voiceUserState => User(voiceUserState.voiceUserId, resolveUserName(voiceUserState.intId))).toList
    )

    val freeswitchUsers: Vector[VoiceUserState] = findAllFreeswitchCallers(liveMeeting.voiceUsers)
    val numOfFreeswitchUsers: Int = freeswitchUsers.length
    val twoWayAudio = TwoWayAudio(
      numOfFreeswitchUsers,
      freeswitchUsers.map(voiceUserState => User(voiceUserState.voiceUserId, resolveUserName(voiceUserState.intId))).toList
    )

    // TODO: Placeholder values
    val phoneAudio = PhoneAudio(0, List())

    Audio(numOfVoiceUsers, listenOnlyAudio, twoWayAudio, phoneAudio)
  }

  private def getMeetingInfoPresentationDetails(): PresentationInfo = {
    val presentationPods: Vector[PresentationPod] = state.presentationPodManager.getAllPresentationPodsInMeeting()
    val presentationId: String = presentationPods.flatMap(_.getCurrentPresentation.map(_.id)).mkString
    val presentationName: String = presentationPods.flatMap(_.getCurrentPresentation.map(_.name)).mkString
    PresentationInfo(presentationId, presentationName)
  }

  def handleGetRunningMeetingStateReqMsg(msg: GetRunningMeetingStateReqMsg): Unit = {
    processGetRunningMeetingStateReqMsg()
  }

  def processGetRunningMeetingStateReqMsg(): Unit = {

    // sync all meetings
    handleSyncGetMeetingInfoRespMsg(liveMeeting.props)

    // sync all users
    usersApp.handleSyncGetUsersMeetingRespMsg()

    // sync all presentations
    presentationPodsApp.handleSyncGetPresentationPods(state, liveMeeting, msgBus)

    // sync all group chats and group chat messages
    groupChatApp.handleSyncGetGroupChatsInfo(state, liveMeeting, msgBus)

    // sync all voice users
    handleSyncGetVoiceUsersMsg(state, liveMeeting, msgBus)

    // sync all lock settings
    handleSyncGetLockSettingsMsg(state, liveMeeting, msgBus)

    // send all screen sharing info
    screenshareApp2x.handleSyncGetScreenshareInfoRespMsg(liveMeeting, msgBus)

    // send all webcam info
    webcamApp2x.handleSyncGetWebcamInfoRespMsg(liveMeeting, msgBus)
  }

  def handleGetAllMeetingsReqMsg(msg: GetAllMeetingsReqMsg): Unit = {
    processGetRunningMeetingStateReqMsg()
  }

  def handlePresenterChange(msg: AssignPresenterReqMsg, state: MeetingState2x): MeetingState2x = {
    // Stop poll if one is running as presenter left
    pollApp.stopPoll(state, msg.header.userId, liveMeeting, msgBus)

    // switch user presenter status for old and new presenter
    val newState = usersApp.handleAssignPresenterReqMsg(msg, state)

    newState

  }

<<<<<<< HEAD
  def buildStoreAnnotationsInRedisSysMsg(annotations: StoredAnnotations): BbbCommonEnvCoreMsg = {
    val routing = collection.immutable.HashMap("sender" -> "bbb-apps-akka")
    val envelope = BbbCoreEnvelope(StoreAnnotationsInRedisSysMsg.NAME, routing)
    val body = StoreAnnotationsInRedisSysMsgBody(annotations)
    val header = BbbCoreHeaderWithMeetingId(StoreAnnotationsInRedisSysMsg.NAME, liveMeeting.props.meetingProp.intId)
    val event = StoreAnnotationsInRedisSysMsg(header, body)

    BbbCommonEnvCoreMsg(envelope, event)
  }

  def buildStoreExportJobInRedisSysMsg(exportJob: ExportJob): BbbCommonEnvCoreMsg = {
    val routing = collection.immutable.HashMap("sender" -> "bbb-apps-akka")
    val envelope = BbbCoreEnvelope(StoreExportJobInRedisSysMsg.NAME, routing)
    val body = StoreExportJobInRedisSysMsgBody(exportJob)
    val header = BbbCoreHeaderWithMeetingId(StoreExportJobInRedisSysMsg.NAME, liveMeeting.props.meetingProp.intId)
    val event = StoreExportJobInRedisSysMsg(header, body)

    BbbCommonEnvCoreMsg(envelope, event)
  }

  def buildPresentationUploadTokenSysPubMsg(parentId: String, userId: String, presentationUploadToken: String, filename: String): BbbCommonEnvCoreMsg = {
    val routing = collection.immutable.HashMap("sender" -> "bbb-apps-akka")
    val envelope = BbbCoreEnvelope(PresentationUploadTokenSysPubMsg.NAME, routing)
    val header = BbbClientMsgHeader(PresentationUploadTokenSysPubMsg.NAME, parentId, userId)
    val body = PresentationUploadTokenSysPubMsgBody("DEFAULT_PRESENTATION_POD", presentationUploadToken, filename, parentId)
    val event = PresentationUploadTokenSysPubMsg(header, body)
    BbbCommonEnvCoreMsg(envelope, event)
  }

  def handleMakePresentationWithAnnotationDownloadReqMsg(m: MakePresentationWithAnnotationDownloadReqMsg, state: MeetingState2x, liveMeeting: LiveMeeting): Unit = {

    val meetingId = liveMeeting.props.meetingProp.intId

    // Whiteboard ID
    val presId: String = m.body.presId match {
      case "" => getMeetingInfoPresentationDetails().id
      case _  => m.body.presId
    }

    val allPages: Boolean = m.body.allPages // Whether or not all pages of the presentation should be exported
    val pages: List[Int] = m.body.pages // Desired presentation pages for export

    // Determine page amount
    val presentationPods: Vector[PresentationPod] = state.presentationPodManager.getAllPresentationPodsInMeeting()
    val currentPres = presentationPods.flatMap(_.getCurrentPresentation()).head

    val pageCount = currentPres.pages.size
    val pagesRange: List[Int] = if (allPages) (1 to pageCount).toList else pages

    var storeAnnotationPages = new Array[PresentationPageForExport](pagesRange.size)
    var resultingPage = 0

    for (pageNumber <- pagesRange) {

      var whiteboardId = s"${presId}/${pageNumber.toString}"
      val presentationPage: PresentationPage = currentPres.pages(whiteboardId)
      val xOffset: Double = presentationPage.xOffset
      val yOffset: Double = presentationPage.yOffset
      val widthRatio: Double = presentationPage.widthRatio
      val heightRatio: Double = presentationPage.heightRatio
      val whiteboardHistory: Array[AnnotationVO] = liveMeeting.wbModel.getHistory(whiteboardId)

      storeAnnotationPages(resultingPage) = new PresentationPageForExport(pageNumber, xOffset, yOffset, widthRatio, heightRatio, whiteboardHistory)
      resultingPage += 1
    }

    val jobId = RandomStringGenerator.randomAlphanumericString(16)

    // 1) Send Annotations to Redis
    var annotations = new StoredAnnotations(jobId, presId, storeAnnotationPages)
    outGW.send(buildStoreAnnotationsInRedisSysMsg(annotations))

    // 2) Insert Export Job in Redis
    val jobType = "PresentationWithAnnotationDownloadJob"
    val presLocation = s"/var/bigbluebutton/${meetingId}/${meetingId}/${presId}"
    val exportJob = new ExportJob(jobId, jobType, presId, presLocation, allPages, pagesRange, meetingId, "")
    var job = buildStoreExportJobInRedisSysMsg(exportJob)
    outGW.send(job)
  }

  def handleExportPresentationWithAnnotationReqMsg(m: ExportPresentationWithAnnotationReqMsg, state: MeetingState2x, liveMeeting: LiveMeeting): Unit = {

    val meetingId = liveMeeting.props.meetingProp.intId
    val userId = m.header.userId
    val presId: String = getMeetingInfoPresentationDetails.id
    val parentMeetingId: String = m.body.parentMeetingId
    val allPages: Boolean = m.body.allPages

    val presentationPods: Vector[PresentationPod] = state.presentationPodManager.getAllPresentationPodsInMeeting()
    val currentPres = presentationPods.flatMap(_.getCurrentPresentation()).head
    val currentPage: PresentationPage = PresentationInPod.getCurrentPage(currentPres).get

    val pageCount = currentPres.pages.size
    val pagesRange: List[Int] = if (allPages) (1 to pageCount).toList else List(currentPage.num)

    var storeAnnotationPages = new Array[PresentationPageForExport](pagesRange.size)
    var resultingPage = 0

    for (pageNumber <- pagesRange) {

      var whiteboardId = s"${presId}/${pageNumber.toString}"
      val presentationPage: PresentationPage = currentPres.pages(whiteboardId)
      val xOffset: Double = presentationPage.xOffset
      val yOffset: Double = presentationPage.yOffset
      val widthRatio: Double = presentationPage.widthRatio
      val heightRatio: Double = presentationPage.heightRatio
      val whiteboardHistory: Array[AnnotationVO] = liveMeeting.wbModel.getHistory(whiteboardId)

      storeAnnotationPages(resultingPage) = new PresentationPageForExport(pageNumber, xOffset, yOffset, widthRatio, heightRatio, whiteboardHistory)
      resultingPage += 1
    }

    val presentationUploadToken: String = PresentationPodsApp.generateToken("DEFAULT_PRESENTATION_POD", userId)
    val jobId = RandomStringGenerator.randomAlphanumericString(16)

    // Informs bbb-web about the token so that when we use it to upload the presentation, it is able to look it up in the list of tokens
    outGW.send(buildPresentationUploadTokenSysPubMsg(parentMeetingId, userId, presentationUploadToken, currentPres.name))

    // 1) Send Annotations to Redis
    var annotations = new StoredAnnotations(jobId, presId, storeAnnotationPages)
    outGW.send(buildStoreAnnotationsInRedisSysMsg(annotations))

    // 2) Insert Export Job in Redis
    val jobType: String = "PresentationWithAnnotationExportJob"
    val presLocation = s"/var/bigbluebutton/${meetingId}/${meetingId}/${presId}"
    val exportJob = new ExportJob(jobId, jobType, presId, presLocation, allPages, pagesRange, parentMeetingId, presentationUploadToken)
    var job = buildStoreExportJobInRedisSysMsg(exportJob)
    outGW.send(job)
  }

  def handleDeskShareGetDeskShareInfoRequest(msg: DeskShareGetDeskShareInfoRequest): Unit = {
    log.info("handleDeskShareGetDeskShareInfoRequest: " + msg.conferenceName + "isBroadcasting="
      + ScreenshareModel.isBroadcastingRTMP(liveMeeting.screenshareModel) + " URL:" +
      ScreenshareModel.getRTMPBroadcastingUrl(liveMeeting.screenshareModel))

    if (ScreenshareModel.isBroadcastingRTMP(liveMeeting.screenshareModel)) {
      // if the meeting has an ongoing WebRTC Deskshare session, send a notification
      //outGW.send(new DeskShareNotifyASingleViewer(props.meetingProp.intId, msg.requesterID,
      //  DeskshareModel.getRTMPBroadcastingUrl(liveMeeting.deskshareModel),
      //  DeskshareModel.getDesktopShareVideoWidth(liveMeeting.deskshareModel),
      //  DeskshareModel.getDesktopShareVideoHeight(liveMeeting.deskshareModel), true))
    }
  }

=======
>>>>>>> 44015cf0
  def handleMonitorNumberOfUsers(msg: MonitorNumberOfUsersInternalMsg) {
    state = removeUsersWithExpiredUserLeftFlag(liveMeeting, state)

    if (!liveMeeting.props.meetingProp.isBreakout) {
      // Track expiry only for non-breakout rooms. The breakout room lifecycle is
      // driven by the parent meeting.
      val (newState, expireReason) = ExpiryTrackerHelper.processMeetingExpiryAudit(outGW, eventBus, liveMeeting, state)
      state = newState
      expireReason foreach (reason => log.info("Meeting {} expired with reason {}", props.meetingProp.intId, reason))
    }

    sendRttTraceTest()
    setRecordingChapterBreak()

    processUserInactivityAudit()
    checkIfNeedToEndMeetingWhenNoAuthedUsers(liveMeeting)
    checkIfNeedToEndMeetingWhenNoModerators(liveMeeting)
  }

  def checkVoiceConfUsersStatus(): Unit = {
    val event = MsgBuilder.buildLastcheckVoiceConfUsersStatus(
      props.meetingProp.intId,
      props.voiceProp.voiceConf
    )
    outGW.send(event)
  }

  def checkVoiceConfIsRunningAndRecording(): Unit = {
    val event = MsgBuilder.buildCheckRunningAndRecordingToVoiceConfSysMsg(
      props.meetingProp.intId,
      props.voiceProp.voiceConf
    )
    outGW.send(event)
  }

  var lastRecBreakSentOn = expiryTracker.startedOnInMs

  def setRecordingChapterBreak(): Unit = {
    val now = System.currentTimeMillis()
    val elapsedInMs = now - lastRecBreakSentOn
    val elapsedInMin = TimeUtil.millisToMinutes(elapsedInMs)

    if (props.recordProp.record &&
      recordingChapterBreakLengthInMinutes > 0 &&
      elapsedInMin > recordingChapterBreakLengthInMinutes) {
      lastRecBreakSentOn = now
      val event = MsgBuilder.buildRecordingChapterBreakSysMsg(props.meetingProp.intId, TimeUtil.timeNowInMs())
      outGW.send(event)

      VoiceApp.stopRecordingVoiceConference(liveMeeting, outGW)

      val meetingId = liveMeeting.props.meetingProp.intId
      val recordFile = VoiceApp.genRecordPath(
        voiceConfRecordPath,
        meetingId,
        now,
        voiceConfRecordCodec
      )
      VoiceApp.startRecordingVoiceConference(liveMeeting, outGW, recordFile)
    }
  }

  def sendRttTraceTest(): Unit = {
    val now = System.currentTimeMillis()

    def buildDoLatencyTracerMsg(meetingId: String): BbbCommonEnvCoreMsg = {
      val routing = Routing.addMsgToClientRouting(MessageTypes.BROADCAST_TO_MEETING, meetingId, "not-used")
      val envelope = BbbCoreEnvelope(DoLatencyTracerMsg.NAME, routing)
      val body = DoLatencyTracerMsgBody(now)
      val header = BbbClientMsgHeader(DoLatencyTracerMsg.NAME, meetingId, "not-used")
      val event = DoLatencyTracerMsg(header, body)

      BbbCommonEnvCoreMsg(envelope, event)
    }

    if (now - lastRttTestSentOn > 60000) {
      lastRttTestSentOn = now
      val event = buildDoLatencyTracerMsg(liveMeeting.props.meetingProp.intId)
      outGW.send(event)
    }

  }

  private def checkIfNeedToEndMeetingWhenNoAuthedUsers(liveMeeting: LiveMeeting): Unit = {
    val authUserJoined = MeetingStatus2x.hasAuthedUserJoined(liveMeeting.status)

    if (endMeetingWhenNoMoreAuthedUsers &&
      !liveMeeting.props.meetingProp.isBreakout &&
      authUserJoined) {
      val lastAuthedUserLeftLimitMs = TimeUtil.timeNowInMs() - MeetingStatus2x.getLastAuthedUserLeftOn(liveMeeting.status)
      if (lastAuthedUserLeftLimitMs > TimeUtil.minutesToMillis(endMeetingWhenNoMoreAuthedUsersAfterMinutes)) {
        val authedUsers = Users2x.findAllAuthedUsers(liveMeeting.users2x)

        if (authedUsers.isEmpty) {
          sendEndMeetingDueToExpiry(
            MeetingEndReason.ENDED_DUE_TO_NO_AUTHED_USER,
            eventBus, outGW, liveMeeting,
            "system"
          )
        }
      }
    }
  }

  private def checkIfNeedToEndMeetingWhenNoModerators(liveMeeting: LiveMeeting): Unit = {
    if (state.expiryTracker.endWhenNoModerator &&
      !liveMeeting.props.meetingProp.isBreakout &&
      state.expiryTracker.moderatorHasJoined &&
      state.expiryTracker.lastModeratorLeftOnInMs != 0 &&
      //Check if has moderator with leftFlag
      Users2x.findModerator(liveMeeting.users2x).toVector.length == 0) {
      val hasModeratorLeftRecently = (TimeUtil.timeNowInMs() - state.expiryTracker.endWhenNoModeratorDelayInMs) < state.expiryTracker.lastModeratorLeftOnInMs
      if (!hasModeratorLeftRecently) {
        log.info("Meeting will end due option endWhenNoModerator is enabled and all moderators have left the meeting. meetingId=" + props.meetingProp.intId)
        sendEndMeetingDueToExpiry(
          MeetingEndReason.ENDED_DUE_TO_NO_MODERATOR,
          eventBus, outGW, liveMeeting,
          "system"
        )
      } else {
        val msToEndMeeting = state.expiryTracker.lastModeratorLeftOnInMs - (TimeUtil.timeNowInMs() - state.expiryTracker.endWhenNoModeratorDelayInMs)
        log.info("All moderators have left. Meeting will end in " + TimeUtil.millisToSeconds(msToEndMeeting) + " seconds. meetingId=" + props.meetingProp.intId)
      }
    }
  }

  def handleExtendMeetingDuration(msg: ExtendMeetingDuration) = ???

  def removeUsersWithExpiredUserLeftFlag(liveMeeting: LiveMeeting, state: MeetingState2x): MeetingState2x = {
    val leftUsers = Users2x.findAllExpiredUserLeftFlags(liveMeeting.users2x, expiryTracker.meetingExpireWhenLastUserLeftInMs)
    leftUsers foreach { leftUser =>
      for {
        u <- Users2x.remove(liveMeeting.users2x, leftUser.intId)
      } yield {
        log.info("Removing user from meeting. meetingId=" + props.meetingProp.intId + " userId=" + u.intId + " user=" + u)

        captionApp2x.handleUserLeavingMsg(leftUser.intId, liveMeeting, msgBus)

        // send a user left event for the clients to update
        val userLeftMeetingEvent = MsgBuilder.buildUserLeftMeetingEvtMsg(liveMeeting.props.meetingProp.intId, u.intId)
        outGW.send(userLeftMeetingEvent)

        if (u.presenter) {
          log.info("removeUsersWithExpiredUserLeftFlag will cause an automaticallyAssignPresenter because user={} left", u)
          UsersApp.automaticallyAssignPresenter(outGW, liveMeeting)

          // request ongoing poll to end
          Polls.handleStopPollReqMsg(state, u.intId, liveMeeting)
        }
      }
    }

    stopRecordingIfAutoStart2x(outGW, liveMeeting, state)

    if (liveMeeting.props.meetingProp.isBreakout) {
      BreakoutHdlrHelpers.updateParentMeetingWithUsers(liveMeeting, eventBus)
    }

    if (state.expiryTracker.userHasJoined &&
      Users2x.numUsers(liveMeeting.users2x) == 0
      && !state.expiryTracker.lastUserLeftOnInMs.isDefined) {
      log.info("Setting meeting no more users. meetingId=" + props.meetingProp.intId)
      val tracker = state.expiryTracker.setLastUserLeftOn(TimeUtil.timeNowInMs())
      state.update(tracker)
    } else {
      state
    }
  }

  var lastUsersInactivityInspection = System.currentTimeMillis()

  def processUserInactivityAudit(): Unit = {

    val now = System.currentTimeMillis()

    // Check if user is inactive. We only do the check is user inactivity
    // is not disabled (0).
    if ((expiryTracker.userInactivityInspectTimerInMs > 0) &&
      (now > lastUsersInactivityInspection + expiryTracker.userInactivityInspectTimerInMs)) {
      lastUsersInactivityInspection = now

      warnPotentiallyInactiveUsers()
      disconnectInactiveUsers()
    }

  }

  def warnPotentiallyInactiveUsers(): Unit = {
    log.info("Checking for inactive users.")
    val users = Users2x.findAll(liveMeeting.users2x)
    users foreach { u =>
      val hasActivityAfterWarning = u.lastInactivityInspect < u.lastActivityTime
      val hasActivityRecently = (lastUsersInactivityInspection - expiryTracker.userInactivityThresholdInMs) < u.lastActivityTime

      if (hasActivityAfterWarning && !hasActivityRecently) {
        log.info("User has been inactive for " + TimeUnit.MILLISECONDS.toMinutes(expiryTracker.userInactivityThresholdInMs) + " minutes. Sending inactivity warning. meetingId=" + props.meetingProp.intId + " userId=" + u.intId + " user=" + u)

        val secsToDisconnect = TimeUnit.MILLISECONDS.toSeconds(expiryTracker.userActivitySignResponseDelayInMs);
        Sender.sendUserInactivityInspectMsg(liveMeeting.props.meetingProp.intId, u.intId, secsToDisconnect, outGW)
        updateUserLastInactivityInspect(u.intId)
      }
    }
  }

  def disconnectInactiveUsers(): Unit = {
    log.info("Check for users who haven't responded to user inactivity warning.")
    val users = Users2x.findAll(liveMeeting.users2x)
    users foreach { u =>
      val hasInactivityWarningSent = u.lastInactivityInspect != 0
      val hasActivityAfterWarning = u.lastInactivityInspect < u.lastActivityTime
      val respondedOnTime = (lastUsersInactivityInspection - expiryTracker.userActivitySignResponseDelayInMs) < u.lastInactivityInspect

      if (hasInactivityWarningSent && !hasActivityAfterWarning && !respondedOnTime) {
        log.info("User didn't response the inactivity warning within " + TimeUnit.MILLISECONDS.toSeconds(expiryTracker.userActivitySignResponseDelayInMs) + " seconds. Ejecting from meeting. meetingId=" + props.meetingProp.intId + " userId=" + u.intId + " user=" + u)

        UsersApp.ejectUserFromMeeting(
          outGW,
          liveMeeting,
          u.intId,
          SystemUser.ID,
          "User inactive for too long.",
          EjectReasonCode.USER_INACTIVITY,
          ban = false
        )

        Sender.sendDisconnectClientSysMsg(liveMeeting.props.meetingProp.intId, u.intId, SystemUser.ID, EjectReasonCode.USER_INACTIVITY, outGW)
      }
    }
  }

  def handleCheckRunningAndRecordingVoiceConfEvtMsg(msg: CheckRunningAndRecordingVoiceConfEvtMsg): Unit = {
    //msg.body.confRecordings foreach { cr =>
    //  println("rec = " + cr.recordPath)
    //}

    if (liveMeeting.props.recordProp.record &&
      msg.body.isRunning &&
      !msg.body.isRecording) {
      // Voice conference is running but not recording. We should start recording.
      // But first, see if we have recording streams and stop those.
      VoiceApp.stopRecordingVoiceConference(liveMeeting, outGW)
      // Remove recording streams that have stopped so we should only have
      // one active recording stream.

      // Let us start recording.
      val meetingId = liveMeeting.props.meetingProp.intId
      val recordFile = VoiceApp.genRecordPath(
        voiceConfRecordPath,
        meetingId,
        TimeUtil.timeNowInMs(),
        voiceConfRecordCodec
      )
      log.info("Forcing START RECORDING voice conf. meetingId=" + meetingId + " voice conf=" + liveMeeting.props.voiceProp.voiceConf)

      VoiceApp.startRecordingVoiceConference(liveMeeting, outGW, recordFile)
    }
  }

}<|MERGE_RESOLUTION|>--- conflicted
+++ resolved
@@ -721,7 +721,6 @@
 
   }
 
-<<<<<<< HEAD
   def buildStoreAnnotationsInRedisSysMsg(annotations: StoredAnnotations): BbbCommonEnvCoreMsg = {
     val routing = collection.immutable.HashMap("sender" -> "bbb-apps-akka")
     val envelope = BbbCoreEnvelope(StoreAnnotationsInRedisSysMsg.NAME, routing)
@@ -852,22 +851,6 @@
     outGW.send(job)
   }
 
-  def handleDeskShareGetDeskShareInfoRequest(msg: DeskShareGetDeskShareInfoRequest): Unit = {
-    log.info("handleDeskShareGetDeskShareInfoRequest: " + msg.conferenceName + "isBroadcasting="
-      + ScreenshareModel.isBroadcastingRTMP(liveMeeting.screenshareModel) + " URL:" +
-      ScreenshareModel.getRTMPBroadcastingUrl(liveMeeting.screenshareModel))
-
-    if (ScreenshareModel.isBroadcastingRTMP(liveMeeting.screenshareModel)) {
-      // if the meeting has an ongoing WebRTC Deskshare session, send a notification
-      //outGW.send(new DeskShareNotifyASingleViewer(props.meetingProp.intId, msg.requesterID,
-      //  DeskshareModel.getRTMPBroadcastingUrl(liveMeeting.deskshareModel),
-      //  DeskshareModel.getDesktopShareVideoWidth(liveMeeting.deskshareModel),
-      //  DeskshareModel.getDesktopShareVideoHeight(liveMeeting.deskshareModel), true))
-    }
-  }
-
-=======
->>>>>>> 44015cf0
   def handleMonitorNumberOfUsers(msg: MonitorNumberOfUsersInternalMsg) {
     state = removeUsersWithExpiredUserLeftFlag(liveMeeting, state)
 
