package org.bigbluebutton.core.running

import java.io.{ PrintWriter, StringWriter }
import akka.actor._
import akka.actor.SupervisorStrategy.Resume
import org.bigbluebutton.SystemConfiguration
import org.bigbluebutton.core.apps.groupchats.GroupChatHdlrs
import org.bigbluebutton.core.apps.presentationpod._
import org.bigbluebutton.core.apps.users._
import org.bigbluebutton.core.apps.whiteboard.ClientToServerLatencyTracerMsgHdlr
import org.bigbluebutton.core.domain._
import org.bigbluebutton.core.util.TimeUtil
import org.bigbluebutton.common2.domain.{ DefaultProps, LockSettingsProps }
import org.bigbluebutton.core.api._
import org.bigbluebutton.core.apps._
import org.bigbluebutton.core.apps.caption.CaptionApp2x
import org.bigbluebutton.core.apps.chat.ChatApp2x
import org.bigbluebutton.core.apps.externalvideo.ExternalVideoApp2x
import org.bigbluebutton.core.apps.pads.PadsApp2x
import org.bigbluebutton.core.apps.screenshare.ScreenshareApp2x
import org.bigbluebutton.core.apps.audiocaptions.AudioCaptionsApp2x
import org.bigbluebutton.core.apps.presentation.PresentationApp2x
import org.bigbluebutton.core.apps.users.UsersApp2x
import org.bigbluebutton.core.apps.webcam.WebcamApp2x
import org.bigbluebutton.core.apps.whiteboard.WhiteboardApp2x
import org.bigbluebutton.core.bus._
import org.bigbluebutton.core.models.{ Users2x, VoiceUsers, _ }
import org.bigbluebutton.core2.{ MeetingStatus2x, Permissions }
import org.bigbluebutton.core2.message.handlers._
import org.bigbluebutton.core2.message.handlers.meeting._
import org.bigbluebutton.common2.msgs._
import org.bigbluebutton.core.apps.breakout._
import org.bigbluebutton.core.apps.polls._
import org.bigbluebutton.core.apps.voice._
import akka.actor.Props
import akka.actor.OneForOneStrategy
import akka.actor.SupervisorStrategy.Resume
import org.bigbluebutton.common2.msgs

import scala.concurrent.duration._
import org.bigbluebutton.core.apps.layout.LayoutApp2x
import org.bigbluebutton.core.apps.meeting.{ SyncGetMeetingInfoRespMsgHdlr, ValidateConnAuthTokenSysMsgHdlr }
import org.bigbluebutton.core.apps.users.ChangeLockSettingsInMeetingCmdMsgHdlr
import org.bigbluebutton.core.models.VoiceUsers.{ findAllFreeswitchCallers, findAllListenOnlyVoiceUsers }
import org.bigbluebutton.core.models.Webcams.{ findAll }
import org.bigbluebutton.core2.MeetingStatus2x.{ hasAuthedUserJoined, isVoiceRecording }
import org.bigbluebutton.core2.message.senders.{ MsgBuilder, Sender }

import java.util.concurrent.TimeUnit
import scala.concurrent.ExecutionContext.Implicits.global

object MeetingActor {
  def props(
      props:       DefaultProps,
      eventBus:    InternalEventBus,
      outGW:       OutMsgRouter,
      liveMeeting: LiveMeeting
  ): Props =
    Props(classOf[MeetingActor], props, eventBus, outGW, liveMeeting)
}

class MeetingActor(
    val props:       DefaultProps,
    val eventBus:    InternalEventBus,
    val outGW:       OutMsgRouter,
    val liveMeeting: LiveMeeting
)
  extends BaseMeetingActor
  with SystemConfiguration
  with GuestsApp
  with LayoutApp2x
  with VoiceApp2x
  with BreakoutApp2x
  with UsersApp2x

  with UserJoinMeetingReqMsgHdlr
  with UserJoinMeetingAfterReconnectReqMsgHdlr
  with UserConnectedToGlobalAudioMsgHdlr
  with UserDisconnectedFromGlobalAudioMsgHdlr
  with MuteAllExceptPresentersCmdMsgHdlr
  with MuteMeetingCmdMsgHdlr
  with IsMeetingMutedReqMsgHdlr
  with GetGlobalAudioPermissionReqMsgHdlr
  with GetMicrophonePermissionReqMsgHdlr
  with GetScreenBroadcastPermissionReqMsgHdlr
  with GetScreenSubscribePermissionReqMsgHdlr

  with EjectUserFromVoiceCmdMsgHdlr
  with EndMeetingSysCmdMsgHdlr
  with DestroyMeetingSysCmdMsgHdlr
  with SendTimeRemainingUpdateHdlr
  with SendBreakoutTimeRemainingMsgHdlr
  with SendBreakoutTimeRemainingInternalMsgHdlr
  with ChangeLockSettingsInMeetingCmdMsgHdlr
  with SyncGetMeetingInfoRespMsgHdlr
  with ClientToServerLatencyTracerMsgHdlr
  with ValidateConnAuthTokenSysMsgHdlr
  with UserActivitySignCmdMsgHdlr {

  object CheckVoiceRecordingInternalMsg
  object SyncVoiceUserStatusInternalMsg
  object MeetingInfoAnalyticsMsg
  object MeetingInfoAnalyticsLogMsg

  override val supervisorStrategy = OneForOneStrategy(maxNrOfRetries = 10, withinTimeRange = 1 minute) {
    case e: Exception => {
      val sw: StringWriter = new StringWriter()
      sw.write("An exception has been thrown on MeetingActor, exception message [" + e.getMessage() + "] (full stacktrace below)\n")
      e.printStackTrace(new PrintWriter(sw))
      log.error(sw.toString())
      Resume
    }
  }

  /**
   * Put the internal message injector into another actor so this
   * actor is easy to test.
   */
  var actorMonitor = context.actorOf(
    MeetingActorAudit.props(props, eventBus, outGW),
    "actorMonitor-" + props.meetingProp.intId
  )

  val msgBus = MessageBus(eventBus, outGW)

  val presentationApp2x = new PresentationApp2x
  val screenshareApp2x = new ScreenshareApp2x
  val audioCaptionsApp2x = new AudioCaptionsApp2x
  val captionApp2x = new CaptionApp2x
  val chatApp2x = new ChatApp2x
  val externalVideoApp2x = new ExternalVideoApp2x
  val padsApp2x = new PadsApp2x
  val usersApp = new UsersApp(liveMeeting, outGW, eventBus)
  val groupChatApp = new GroupChatHdlrs
  val presentationPodsApp = new PresentationPodHdlrs
  val pollApp = new PollApp2x
  val webcamApp2x = new WebcamApp2x
  val wbApp = new WhiteboardApp2x

  object ExpiryTrackerHelper extends MeetingExpiryTrackerHelper

  val expiryTracker = new MeetingExpiryTracker(
    startedOnInMs = TimeUtil.timeNowInMs(),
    userHasJoined = false,
    moderatorHasJoined = false,
    isBreakout = props.meetingProp.isBreakout,
    lastUserLeftOnInMs = None,
    lastModeratorLeftOnInMs = 0,
    durationInMs = TimeUtil.minutesToMillis(props.durationProps.duration),
    meetingExpireIfNoUserJoinedInMs = TimeUtil.minutesToMillis(props.durationProps.meetingExpireIfNoUserJoinedInMinutes),
    meetingExpireWhenLastUserLeftInMs = TimeUtil.minutesToMillis(props.durationProps.meetingExpireWhenLastUserLeftInMinutes),
    userInactivityInspectTimerInMs = TimeUtil.minutesToMillis(props.durationProps.userInactivityInspectTimerInMinutes),
    userInactivityThresholdInMs = TimeUtil.minutesToMillis(props.durationProps.userInactivityThresholdInMinutes),
    userActivitySignResponseDelayInMs = TimeUtil.minutesToMillis(props.durationProps.userActivitySignResponseDelayInMinutes),
    endWhenNoModerator = props.durationProps.endWhenNoModerator,
    endWhenNoModeratorDelayInMs = TimeUtil.minutesToMillis(props.durationProps.endWhenNoModeratorDelayInMinutes)
  )

  val recordingTracker = new MeetingRecordingTracker(startedOnInMs = 0L, previousDurationInMs = 0L, currentDurationInMs = 0L)

  var state = new MeetingState2x(
    new GroupChats(Map.empty),
    new PresentationPodManager(Map.empty),
    None,
    None,
    expiryTracker,
    recordingTracker
  )

  var lastRttTestSentOn = System.currentTimeMillis()

  // Send new 2x message
  val msgEvent = MsgBuilder.buildMeetingCreatedEvtMsg(liveMeeting.props.meetingProp.intId, liveMeeting.props)
  outGW.send(msgEvent)

  // Create a default public group chat
  state = groupChatApp.handleCreateDefaultPublicGroupChat(state, liveMeeting, msgBus)

  //state = GroupChatApp.genTestChatMsgHistory(GroupChatApp.MAIN_PUBLIC_CHAT, state, BbbSystemConst.SYSTEM_USER, liveMeeting)
  // Create a default public group chat **DEPRECATED, NOT GOING TO WORK ANYMORE**
  //state = GroupChatApp.createDefaultPublicGroupChat("TEST_GROUP_CHAT", state)
  //state = GroupChatApp.genTestChatMsgHistory("TEST_GROUP_CHAT", state, BbbSystemConst.SYSTEM_USER, liveMeeting)

  log.debug("NUM GROUP CHATS = " + state.groupChats.findAllPublicChats().length)

  // Create a default Presentation Pod
  state = presentationPodsApp.handleCreateDefaultPresentationPod(state, liveMeeting, msgBus)

  log.debug("NUM Presentation Pods = " + state.presentationPodManager.getNumberOfPods())

  // Initialize if the meeting is muted on start
  if (props.voiceProp.muteOnStart) {
    MeetingStatus2x.muteMeeting(liveMeeting.status)
  } else {
    MeetingStatus2x.unmuteMeeting(liveMeeting.status)
  }

  // Set webcamsOnlyForModerator property in case we didn't after meeting creation
  MeetingStatus2x.setWebcamsOnlyForModerator(liveMeeting.status, liveMeeting.props.usersProp.webcamsOnlyForModerator)

  initLockSettings(liveMeeting, liveMeeting.props.lockSettingsProps)

  /** *****************************************************************/
  // Helper to create fake users for testing (ralam jan 5, 2018)
  //object FakeTestData extends FakeTestData
  //FakeTestData.createFakeUsers(liveMeeting)
  /** *****************************************************************/

  context.system.scheduler.schedule(
    5 seconds,
    syncVoiceUsersStatusInterval seconds,
    self,
    SyncVoiceUserStatusInternalMsg
  )

  context.system.scheduler.schedule(
    5 seconds,
    checkVoiceRecordingInterval seconds,
    self,
    CheckVoiceRecordingInternalMsg
  )

  context.system.scheduler.scheduleOnce(
    10 seconds,
    self,
    MeetingInfoAnalyticsLogMsg
  )

  context.system.scheduler.schedule(
    10 seconds,
    30 seconds,
    self,
    MeetingInfoAnalyticsMsg
  )

  def receive = {
    case SyncVoiceUserStatusInternalMsg =>
      checkVoiceConfUsersStatus()
    case CheckVoiceRecordingInternalMsg =>
      checkVoiceConfIsRunningAndRecording()
    case MeetingInfoAnalyticsLogMsg =>
      handleMeetingInfoAnalyticsLogging()
    case MeetingInfoAnalyticsMsg =>
      handleMeetingInfoAnalyticsService()
    //=============================

    // 2x messages
    case msg: BbbCommonEnvCoreMsg             => handleBbbCommonEnvCoreMsg(msg)

    // Handling RegisterUserReqMsg as it is forwarded from BBBActor and
    // its type is not BbbCommonEnvCoreMsg
    case m: RegisterUserReqMsg                => usersApp.handleRegisterUserReqMsg(m)
    case m: GetAllMeetingsReqMsg              => handleGetAllMeetingsReqMsg(m)
    case m: GetRunningMeetingStateReqMsg      => handleGetRunningMeetingStateReqMsg(m)
    case m: ValidateConnAuthTokenSysMsg       => handleValidateConnAuthTokenSysMsg(m)

    // Meeting
    case m: DestroyMeetingSysCmdMsg           => handleDestroyMeetingSysCmdMsg(m)

    //======================================

    //=======================================
    // internal messages
    case msg: MonitorNumberOfUsersInternalMsg => handleMonitorNumberOfUsers(msg)

    case msg: ExtendMeetingDuration           => handleExtendMeetingDuration(msg)
    case msg: SendTimeRemainingAuditInternalMsg =>
      if (!liveMeeting.props.meetingProp.isBreakout) {
        // Update users of meeting remaining time.
        state = handleSendTimeRemainingUpdate(msg, state)
      }

      // Update breakout rooms of remaining time
      state = handleSendBreakoutTimeRemainingMsg(msg, state)
    case msg: BreakoutRoomCreatedInternalMsg       => state = handleBreakoutRoomCreatedInternalMsg(msg, state)
    case msg: SendBreakoutUsersAuditInternalMsg    => handleSendBreakoutUsersUpdateInternalMsg(msg)
    case msg: BreakoutRoomUsersUpdateInternalMsg   => state = handleBreakoutRoomUsersUpdateInternalMsg(msg, state)
    case msg: EndBreakoutRoomInternalMsg           => handleEndBreakoutRoomInternalMsg(msg)
    case msg: UpdateBreakoutRoomTimeInternalMsg    => state = handleUpdateBreakoutRoomTimeInternalMsgHdlr(msg, state)
    case msg: EjectUserFromBreakoutInternalMsg     => handleEjectUserFromBreakoutInternalMsgHdlr(msg)
    case msg: BreakoutRoomEndedInternalMsg         => state = handleBreakoutRoomEndedInternalMsg(msg, state)
    case msg: SendMessageToBreakoutRoomInternalMsg => state = handleSendMessageToBreakoutRoomInternalMsg(msg, state, liveMeeting, msgBus)
    case msg: SendBreakoutTimeRemainingInternalMsg =>
      handleSendBreakoutTimeRemainingInternalMsg(msg)
    case msg: CapturePresentationReqInternalMsg => presentationPodsApp.handle(msg, state, liveMeeting, msgBus)
    case msg: CaptureSharedNotesReqInternalMsg  => presentationPodsApp.handle(msg, liveMeeting, msgBus)
    case msg: SendRecordingTimerInternalMsg =>
      state = usersApp.handleSendRecordingTimerInternalMsg(msg, state)

    case _ => // do nothing
  }

  private def initLockSettings(liveMeeting: LiveMeeting, lockSettingsProp: LockSettingsProps): Unit = {
    val settings = Permissions(
      disableCam = lockSettingsProp.disableCam,
      disableMic = lockSettingsProp.disableMic,
      disablePrivChat = lockSettingsProp.disablePrivateChat,
      disablePubChat = lockSettingsProp.disablePublicChat,
      disableNotes = lockSettingsProp.disableNotes,
      hideUserList = lockSettingsProp.hideUserList,
      lockedLayout = lockSettingsProp.lockedLayout,
      lockOnJoin = lockSettingsProp.lockOnJoin,
      lockOnJoinConfigurable = lockSettingsProp.lockOnJoinConfigurable,
      hideViewersCursor = lockSettingsProp.hideViewersCursor
    )

    MeetingStatus2x.initializePermissions(liveMeeting.status)

    MeetingStatus2x.setPermissions(liveMeeting.status, settings)

  }

  private def updateVoiceUserLastActivity(userId: String) {
    for {
      vu <- VoiceUsers.findWithVoiceUserId(liveMeeting.voiceUsers, userId)
    } yield {
      updateUserLastActivity(vu.intId)
    }
  }

  private def updateUserLastActivity(userId: String) {
    for {
      user <- Users2x.findWithIntId(liveMeeting.users2x, userId)
    } yield {
      Users2x.updateLastUserActivity(liveMeeting.users2x, user)
    }
  }

  private def updateModeratorsPresence() {
    if (Users2x.numActiveModerators(liveMeeting.users2x) > 0) {
      if (state.expiryTracker.moderatorHasJoined == false ||
        state.expiryTracker.lastModeratorLeftOnInMs != 0) {
        log.info("A moderator has joined. Setting setModeratorHasJoined(). meetingId=" + props.meetingProp.intId)
        val tracker = state.expiryTracker.setModeratorHasJoined()
        state = state.update(tracker)
      }
    } else {
      if (state.expiryTracker.moderatorHasJoined == true &&
        state.expiryTracker.lastModeratorLeftOnInMs == 0) {
        log.info("All moderators have left. Setting setLastModeratorLeftOn(). meetingId=" + props.meetingProp.intId)
        val tracker = state.expiryTracker.setLastModeratorLeftOn(TimeUtil.timeNowInMs())
        state = state.update(tracker)
      }
    }
  }

  private def updateUserLastInactivityInspect(userId: String) {
    for {
      user <- Users2x.findWithIntId(liveMeeting.users2x, userId)
    } yield {
      Users2x.updateLastInactivityInspect(liveMeeting.users2x, user)
    }
  }

  private def handleBbbCommonEnvCoreMsg(msg: BbbCommonEnvCoreMsg): Unit = {
    msg.core match {
      case m: ClientToServerLatencyTracerMsg => handleClientToServerLatencyTracerMsg(m)
      case m: CheckRunningAndRecordingVoiceConfEvtMsg => handleCheckRunningAndRecordingVoiceConfEvtMsg(m)
      case _ => handleMessageThatAffectsInactivity(msg)
    }
  }

  private def handleMessageThatAffectsInactivity(msg: BbbCommonEnvCoreMsg): Unit = {

    msg.core match {
      case m: EndMeetingSysCmdMsg     => handleEndMeeting(m, state)

      // Users
      case m: ValidateAuthTokenReqMsg => state = usersApp.handleValidateAuthTokenReqMsg(m, state)
      case m: UserJoinMeetingReqMsg =>
        state = handleUserJoinMeetingReqMsg(m, state)
        updateModeratorsPresence()
      case m: UserJoinMeetingAfterReconnectReqMsg =>
        state = handleUserJoinMeetingAfterReconnectReqMsg(m, state)
        updateModeratorsPresence()
      case m: UserLeaveReqMsg =>
        state = handleUserLeaveReqMsg(m, state)
        updateModeratorsPresence()

      case m: UserJoinedVoiceConfEvtMsg => handleUserJoinedVoiceConfEvtMsg(m)
      case m: LogoutAndEndMeetingCmdMsg => usersApp.handleLogoutAndEndMeetingCmdMsg(m, state)
      case m: SetRecordingStatusCmdMsg =>
        state = usersApp.handleSetRecordingStatusCmdMsg(m, state)
        updateUserLastActivity(m.body.setBy)
      case m: RecordAndClearPreviousMarkersCmdMsg =>
        state = usersApp.handleRecordAndClearPreviousMarkersCmdMsg(m, state)
        updateUserLastActivity(m.body.setBy)
      case m: GetRecordingStatusReqMsg => usersApp.handleGetRecordingStatusReqMsg(m)
      case m: ChangeUserEmojiCmdMsg    => handleChangeUserEmojiCmdMsg(m)
      case m: SelectRandomViewerReqMsg => usersApp.handleSelectRandomViewerReqMsg(m)
      case m: ChangeUserPinStateReqMsg => usersApp.handleChangeUserPinStateReqMsg(m)

      // Client requested to eject user
      case m: EjectUserFromMeetingCmdMsg =>
        usersApp.handleEjectUserFromMeetingCmdMsg(m, state)
        updateUserLastActivity(m.body.ejectedBy)

      // Another part of system (e.g. bbb-apps) requested to eject user.
      case m: EjectUserFromMeetingSysMsg => usersApp.handleEjectUserFromMeetingSysMsg(m)
      case m: GetUsersMeetingReqMsg      => usersApp.handleGetUsersMeetingReqMsg(m)
      case m: ChangeUserRoleCmdMsg =>
        usersApp.handleChangeUserRoleCmdMsg(m)
        updateUserLastActivity(m.body.changedBy)
        updateModeratorsPresence()

      // Whiteboard
      case m: SendCursorPositionPubMsg          => wbApp.handle(m, liveMeeting, msgBus)
      case m: ClearWhiteboardPubMsg             => wbApp.handle(m, liveMeeting, msgBus)
      case m: DeleteWhiteboardAnnotationsPubMsg => wbApp.handle(m, liveMeeting, msgBus)
      case m: ModifyWhiteboardAccessPubMsg      => wbApp.handle(m, liveMeeting, msgBus)
      case m: SendWhiteboardAnnotationsPubMsg   => wbApp.handle(m, liveMeeting, msgBus)
      case m: GetWhiteboardAnnotationsReqMsg    => wbApp.handle(m, liveMeeting, msgBus)

      // Poll
      case m: StartPollReqMsg =>
        pollApp.handle(m, state, liveMeeting, msgBus) // passing state but not modifying it
        updateUserLastActivity(m.body.requesterId)
      case m: StartCustomPollReqMsg =>
        pollApp.handle(m, state, liveMeeting, msgBus) // passing state but not modifying it
        updateUserLastActivity(m.body.requesterId)
      case m: StopPollReqMsg =>
        pollApp.handle(m, state, liveMeeting, msgBus) // passing state but not modifying it
        updateUserLastActivity(m.body.requesterId)
      case m: ShowPollResultReqMsg =>
        pollApp.handle(m, state, liveMeeting, msgBus) // passing state but not modifying it
        updateUserLastActivity(m.body.requesterId)
      case m: GetCurrentPollReqMsg => pollApp.handle(m, state, liveMeeting, msgBus) // passing state but not modifying it
      case m: RespondToPollReqMsg =>
        pollApp.handle(m, liveMeeting, msgBus)
        updateUserLastActivity(m.body.requesterId)
      case m: RespondToTypedPollReqMsg =>
        pollApp.handle(m, liveMeeting, msgBus)
        updateUserLastActivity(m.body.requesterId)

      // Breakout
      case m: BreakoutRoomsListMsg                => state = handleBreakoutRoomsListMsg(m, state)
      case m: CreateBreakoutRoomsCmdMsg           => state = handleCreateBreakoutRoomsCmdMsg(m, state)
      case m: EndAllBreakoutRoomsMsg              => state = handleEndAllBreakoutRoomsMsg(m, state)
      case m: RequestBreakoutJoinURLReqMsg        => state = handleRequestBreakoutJoinURLReqMsg(m, state)
      case m: TransferUserToMeetingRequestMsg     => state = handleTransferUserToMeetingRequestMsg(m, state)
      case m: UpdateBreakoutRoomsTimeReqMsg       => state = handleUpdateBreakoutRoomsTimeMsg(m, state)
      case m: SendMessageToAllBreakoutRoomsReqMsg => state = handleSendMessageToAllBreakoutRoomsMsg(m, state)
      case m: ChangeUserBreakoutReqMsg            => state = handleChangeUserBreakoutReqMsg(m, state)

      // Voice
      case m: UserLeftVoiceConfEvtMsg             => handleUserLeftVoiceConfEvtMsg(m)
      case m: UserMutedInVoiceConfEvtMsg          => handleUserMutedInVoiceConfEvtMsg(m)
      case m: UserTalkingInVoiceConfEvtMsg =>
        updateVoiceUserLastActivity(m.body.voiceUserId)
        handleUserTalkingInVoiceConfEvtMsg(m)
      case m: VoiceConfCallStateEvtMsg        => handleVoiceConfCallStateEvtMsg(m)

      case m: RecordingStartedVoiceConfEvtMsg => handleRecordingStartedVoiceConfEvtMsg(m)
      case m: AudioFloorChangedVoiceConfEvtMsg =>
        handleAudioFloorChangedVoiceConfEvtMsg(m)
        audioCaptionsApp2x.handle(m, liveMeeting)
      case m: MuteUserCmdMsg =>
        usersApp.handleMuteUserCmdMsg(m)
        updateUserLastActivity(m.body.mutedBy)
      case m: MuteAllExceptPresentersCmdMsg =>
        handleMuteAllExceptPresentersCmdMsg(m)
        updateUserLastActivity(m.body.mutedBy)
      case m: EjectUserFromVoiceCmdMsg => handleEjectUserFromVoiceCmdMsg(m)
      case m: IsMeetingMutedReqMsg     => handleIsMeetingMutedReqMsg(m)
      case m: MuteMeetingCmdMsg =>
        handleMuteMeetingCmdMsg(m)
        updateUserLastActivity(m.body.mutedBy)
      case m: UserConnectedToGlobalAudioMsg      => handleUserConnectedToGlobalAudioMsg(m)
      case m: UserDisconnectedFromGlobalAudioMsg => handleUserDisconnectedFromGlobalAudioMsg(m)
      case m: VoiceConfRunningEvtMsg             => handleVoiceConfRunningEvtMsg(m)
      case m: UserStatusVoiceConfEvtMsg =>
        handleUserStatusVoiceConfEvtMsg(m)
      case m: GetGlobalAudioPermissionReqMsg =>
        handleGetGlobalAudioPermissionReqMsg(m)
      case m: GetMicrophonePermissionReqMsg =>
        handleGetMicrophonePermissionReqMsg(m)

      // Layout
      case m: GetCurrentLayoutReqMsg  => handleGetCurrentLayoutReqMsg(m)
      case m: BroadcastLayoutMsg      => handleBroadcastLayoutMsg(m)
      case m: BroadcastPushLayoutMsg  => handleBroadcastPushLayoutMsg(m)

      // Pads
      case m: PadCreateGroupReqMsg    => padsApp2x.handle(m, liveMeeting, msgBus)
      case m: PadGroupCreatedEvtMsg   => padsApp2x.handle(m, liveMeeting, msgBus)
      case m: PadCreateReqMsg         => padsApp2x.handle(m, liveMeeting, msgBus)
      case m: PadCreatedEvtMsg        => padsApp2x.handle(m, liveMeeting, msgBus)
      case m: PadCreateSessionReqMsg  => padsApp2x.handle(m, liveMeeting, msgBus)
      case m: PadSessionCreatedEvtMsg => padsApp2x.handle(m, liveMeeting, msgBus)
      case m: PadSessionDeletedSysMsg => padsApp2x.handle(m, liveMeeting, msgBus)
      case m: PadUpdatedSysMsg        => padsApp2x.handle(m, liveMeeting, msgBus)
      case m: PadContentSysMsg        => padsApp2x.handle(m, liveMeeting, msgBus)
      case m: PadPatchSysMsg          => padsApp2x.handle(m, liveMeeting, msgBus)
      case m: PadUpdatePubMsg         => padsApp2x.handle(m, liveMeeting, msgBus)
      case m: PadPinnedReqMsg         => padsApp2x.handle(m, liveMeeting, msgBus)

      // Lock Settings
      case m: ChangeLockSettingsInMeetingCmdMsg =>
        handleSetLockSettings(m)
        updateUserLastActivity(m.body.setBy)
      case m: LockUserInMeetingCmdMsg                        => handleLockUserInMeetingCmdMsg(m)
      case m: LockUsersInMeetingCmdMsg                       => handleLockUsersInMeetingCmdMsg(m)
      case m: GetLockSettingsReqMsg                          => handleGetLockSettingsReqMsg(m)

      // Presentation
      case m: PreuploadedPresentationsSysPubMsg              => presentationApp2x.handle(m, liveMeeting, msgBus)
      case m: AssignPresenterReqMsg                          => state = handlePresenterChange(m, state)
      case m: MakePresentationWithAnnotationDownloadReqMsg   => presentationPodsApp.handle(m, state, liveMeeting, msgBus)
      case m: NewPresAnnFileAvailableMsg                     => presentationPodsApp.handle(m, liveMeeting, msgBus)
<<<<<<< HEAD
      case m: PresAnnStatusMsg                               => presentationPodsApp.handle(m, liveMeeting, msgBus)
=======
      case m: PadCapturePubMsg                               => presentationPodsApp.handle(m, liveMeeting, msgBus)
>>>>>>> 0753cc5c

      // Presentation Pods
      case m: CreateNewPresentationPodPubMsg                 => state = presentationPodsApp.handle(m, state, liveMeeting, msgBus)
      case m: RemovePresentationPodPubMsg                    => state = presentationPodsApp.handle(m, state, liveMeeting, msgBus)
      case m: GetAllPresentationPodsReqMsg                   => state = presentationPodsApp.handle(m, state, liveMeeting, msgBus)
      case m: SetCurrentPresentationPubMsg                   => state = presentationPodsApp.handle(m, state, liveMeeting, msgBus)
      case m: PresentationConversionCompletedSysPubMsg       => state = presentationPodsApp.handle(m, state, liveMeeting, msgBus)
      case m: PdfConversionInvalidErrorSysPubMsg             => state = presentationPodsApp.handle(m, state, liveMeeting, msgBus)
      case m: SetCurrentPagePubMsg                           => state = presentationPodsApp.handle(m, state, liveMeeting, msgBus)
      case m: SetPresenterInPodReqMsg                        => state = presentationPodsApp.handle(m, state, liveMeeting, msgBus)
      case m: RemovePresentationPubMsg                       => state = presentationPodsApp.handle(m, state, liveMeeting, msgBus)
      case m: SetPresentationDownloadablePubMsg              => state = presentationPodsApp.handle(m, state, liveMeeting, msgBus)
      case m: PresentationConversionUpdateSysPubMsg          => state = presentationPodsApp.handle(m, state, liveMeeting, msgBus)
      case m: PresentationUploadedFileTooLargeErrorSysPubMsg => state = presentationPodsApp.handle(m, state, liveMeeting, msgBus)
      case m: PresentationUploadedFileTimeoutErrorSysPubMsg  => state = presentationPodsApp.handle(m, state, liveMeeting, msgBus)
      case m: PresentationPageGeneratedSysPubMsg             => state = presentationPodsApp.handle(m, state, liveMeeting, msgBus)
      case m: PresentationPageCountErrorSysPubMsg            => state = presentationPodsApp.handle(m, state, liveMeeting, msgBus)
      case m: PresentationUploadTokenReqMsg                  => state = presentationPodsApp.handle(m, state, liveMeeting, msgBus)
      case m: ResizeAndMovePagePubMsg                        => state = presentationPodsApp.handle(m, state, liveMeeting, msgBus)
      case m: PresentationPageConvertedSysMsg                => state = presentationPodsApp.handle(m, state, liveMeeting, msgBus)
      case m: PresentationPageConversionStartedSysMsg        => state = presentationPodsApp.handle(m, state, liveMeeting, msgBus)
      case m: PresentationConversionEndedSysMsg              => state = presentationPodsApp.handle(m, state, liveMeeting, msgBus)

      // Caption
      case m: EditCaptionHistoryPubMsg                       => captionApp2x.handle(m, liveMeeting, msgBus)
      case m: UpdateCaptionOwnerPubMsg                       => captionApp2x.handle(m, liveMeeting, msgBus)
      case m: SendCaptionHistoryReqMsg                       => captionApp2x.handle(m, liveMeeting, msgBus)

      // Guests
      case m: GetGuestsWaitingApprovalReqMsg                 => handleGetGuestsWaitingApprovalReqMsg(m)
      case m: SetGuestPolicyCmdMsg                           => handleSetGuestPolicyMsg(m)
      case m: SetGuestLobbyMessageCmdMsg                     => handleSetGuestLobbyMessageMsg(m)
      case m: GuestsWaitingApprovedMsg                       => handleGuestsWaitingApprovedMsg(m)
      case m: GuestWaitingLeftMsg                            => handleGuestWaitingLeftMsg(m)
      case m: GetGuestPolicyReqMsg                           => handleGetGuestPolicyReqMsg(m)
      case m: UpdatePositionInWaitingQueueReqMsg             => handleUpdatePositionInWaitingQueueReqMsg(m)
      case m: SetPrivateGuestLobbyMessageCmdMsg              => handleSetPrivateGuestLobbyMessageCmdMsg(m)

      // Chat
      case m: GetChatHistoryReqMsg                           => chatApp2x.handle(m, liveMeeting, msgBus)
      case m: SendPublicMessagePubMsg =>
        chatApp2x.handle(m, liveMeeting, msgBus)
        updateUserLastActivity(m.body.message.fromUserId)
      case m: SendPrivateMessagePubMsg =>
        chatApp2x.handle(m, liveMeeting, msgBus)
        updateUserLastActivity(m.body.message.fromUserId)
      case m: ClearPublicChatHistoryPubMsg                   => state = chatApp2x.handle(m, state, liveMeeting, msgBus)
      case m: UserTypingPubMsg                               => chatApp2x.handle(m, liveMeeting, msgBus)

      // Screenshare
      case m: ScreenshareRtmpBroadcastStartedVoiceConfEvtMsg => screenshareApp2x.handle(m, liveMeeting, msgBus)
      case m: ScreenshareRtmpBroadcastStoppedVoiceConfEvtMsg => screenshareApp2x.handle(m, liveMeeting, msgBus)
      case m: GetScreenshareStatusReqMsg                     => screenshareApp2x.handle(m, liveMeeting, msgBus)
      case m: GetScreenBroadcastPermissionReqMsg             => handleGetScreenBroadcastPermissionReqMsg(m)
      case m: GetScreenSubscribePermissionReqMsg             => handleGetScreenSubscribePermissionReqMsg(m)

      // AudioCaptions
      case m: UpdateTranscriptPubMsg                         => audioCaptionsApp2x.handle(m, liveMeeting, msgBus)

      // GroupChat
      case m: CreateGroupChatReqMsg =>
        state = groupChatApp.handle(m, state, liveMeeting, msgBus)
        updateUserLastActivity(m.header.userId)
      case m: GetGroupChatMsgsReqMsg => state = groupChatApp.handle(m, state, liveMeeting, msgBus)
      case m: GetGroupChatsReqMsg    => state = groupChatApp.handle(m, state, liveMeeting, msgBus)
      case m: SendGroupChatMessageMsg =>
        state = groupChatApp.handle(m, state, liveMeeting, msgBus)
        updateUserLastActivity(m.body.msg.sender.id)

      // Webcams
      case m: UserBroadcastCamStartMsg            => webcamApp2x.handle(m, liveMeeting, msgBus)
      case m: UserBroadcastCamStopMsg             => webcamApp2x.handle(m, liveMeeting, msgBus)
      case m: GetCamBroadcastPermissionReqMsg     => webcamApp2x.handle(m, liveMeeting, msgBus)
      case m: GetCamSubscribePermissionReqMsg     => webcamApp2x.handle(m, liveMeeting, msgBus)
      case m: CamStreamSubscribedInSfuEvtMsg      => webcamApp2x.handle(m, liveMeeting, msgBus)
      case m: CamStreamUnsubscribedInSfuEvtMsg    => webcamApp2x.handle(m, liveMeeting, msgBus)
      case m: CamBroadcastStoppedInSfuEvtMsg      => webcamApp2x.handle(m, liveMeeting, msgBus)
      case m: EjectUserCamerasCmdMsg              => webcamApp2x.handle(m, liveMeeting, msgBus)
      case m: GetWebcamsOnlyForModeratorReqMsg    => webcamApp2x.handle(m, liveMeeting, msgBus)
      case m: UpdateWebcamsOnlyForModeratorCmdMsg => webcamApp2x.handle(m, liveMeeting, msgBus)

      // ExternalVideo
      case m: StartExternalVideoPubMsg            => externalVideoApp2x.handle(m, liveMeeting, msgBus)
      case m: UpdateExternalVideoPubMsg           => externalVideoApp2x.handle(m, liveMeeting, msgBus)
      case m: StopExternalVideoPubMsg             => externalVideoApp2x.handle(m, liveMeeting, msgBus)

      case m: ValidateConnAuthTokenSysMsg         => handleValidateConnAuthTokenSysMsg(m)

      case m: UserActivitySignCmdMsg              => handleUserActivitySignCmdMsg(m)

      case _                                      => log.warning("***** Cannot handle " + msg.envelope.name)
    }
  }

  private def handleMeetingInfoAnalyticsLogging(): Unit = {
    val meetingInfoAnalyticsLogMsg: MeetingInfoAnalytics = prepareMeetingInfo()
    val event = MsgBuilder.buildMeetingInfoAnalyticsMsg(meetingInfoAnalyticsLogMsg)
    outGW.send(event)
  }

  private def handleMeetingInfoAnalyticsService(): Unit = {
    val meetingInfoAnalyticsLogMsg: MeetingInfoAnalytics = prepareMeetingInfo()
    val event2 = MsgBuilder.buildMeetingInfoAnalyticsServiceMsg(meetingInfoAnalyticsLogMsg)
    outGW.send(event2)
  }

  private def prepareMeetingInfo(): MeetingInfoAnalytics = {
    val meetingName: String = liveMeeting.props.meetingProp.name
    val externalId: String = liveMeeting.props.meetingProp.extId
    val internalId: String = liveMeeting.props.meetingProp.intId
    val hasUserJoined: Boolean = hasAuthedUserJoined(liveMeeting.status)
    val isMeetingRecorded = MeetingStatus2x.isRecording(liveMeeting.status)

    // TODO: Placeholder values as required values not available
    val screenshareStream: ScreenshareStream = ScreenshareStream(new User("", ""), List())
    val screenshare: Screenshare = Screenshare(screenshareStream)

    val listOfUsers: List[UserState] = Users2x.findAll(liveMeeting.users2x).toList
    val breakoutRoomNames: List[String] = {
      if (state.breakout.isDefined)
        state.breakout.get.getRooms.map(_.name).toList
      else
        List()
    }
    val breakoutRoom: BreakoutRoom = BreakoutRoom(liveMeeting.props.breakoutProps.parentId, breakoutRoomNames)
    MeetingInfoAnalytics(
      meetingName, externalId, internalId, hasUserJoined, isMeetingRecorded, getMeetingInfoWebcamDetails, getMeetingInfoAudioDetails,
      screenshare, listOfUsers.map(u => Participant(u.intId, u.name, u.role)), getMeetingInfoPresentationDetails, breakoutRoom
    )
  }

  private def resolveUserName(userId: String): String = {
    val userName: String = Users2x.findWithIntId(liveMeeting.users2x, userId).map(_.name).getOrElse("")
    if (userName.isEmpty) log.error(s"Failed to map username for id $userId")
    userName
  }

  private def getMeetingInfoWebcamDetails(): Webcam = {
    val liveWebcams: Vector[org.bigbluebutton.core.models.WebcamStream] = findAll(liveMeeting.webcams)
    val numOfLiveWebcams: Int = liveWebcams.length
    val broadcasts: List[Broadcast] = liveWebcams.map(webcam => Broadcast(
      webcam.streamId,
      User(webcam.userId, resolveUserName(webcam.userId)), 0L
    )).toList
    val subscribers: Set[String] = liveWebcams.flatMap(_.subscribers).toSet
    val webcamStream: msgs.WebcamStream = msgs.WebcamStream(broadcasts, subscribers)
    Webcam(numOfLiveWebcams, webcamStream)
  }

  private def getMeetingInfoAudioDetails(): Audio = {
    val voiceUsers: Vector[VoiceUserState] = VoiceUsers.findAll(liveMeeting.voiceUsers)
    val numOfVoiceUsers: Int = voiceUsers.length

    val listenOnlyUsers: Vector[VoiceUserState] = findAllListenOnlyVoiceUsers(liveMeeting.voiceUsers)
    val numOfListenOnlyUsers: Int = listenOnlyUsers.length
    val listenOnlyAudio = ListenOnlyAudio(
      numOfListenOnlyUsers,
      listenOnlyUsers.map(voiceUserState => User(voiceUserState.voiceUserId, resolveUserName(voiceUserState.intId))).toList
    )

    val freeswitchUsers: Vector[VoiceUserState] = findAllFreeswitchCallers(liveMeeting.voiceUsers)
    val numOfFreeswitchUsers: Int = freeswitchUsers.length
    val twoWayAudio = TwoWayAudio(
      numOfFreeswitchUsers,
      freeswitchUsers.map(voiceUserState => User(voiceUserState.voiceUserId, resolveUserName(voiceUserState.intId))).toList
    )

    // TODO: Placeholder values
    val phoneAudio = PhoneAudio(0, List())

    Audio(numOfVoiceUsers, listenOnlyAudio, twoWayAudio, phoneAudio)
  }

  private def getMeetingInfoPresentationDetails(): PresentationInfo = {
    val presentationPods: Vector[PresentationPod] = state.presentationPodManager.getAllPresentationPodsInMeeting()
    val presentationId: String = presentationPods.flatMap(_.getCurrentPresentation.map(_.id)).mkString
    val presentationName: String = presentationPods.flatMap(_.getCurrentPresentation.map(_.name)).mkString
    PresentationInfo(presentationId, presentationName)
  }

  def handleGetRunningMeetingStateReqMsg(msg: GetRunningMeetingStateReqMsg): Unit = {
    processGetRunningMeetingStateReqMsg()
  }

  def processGetRunningMeetingStateReqMsg(): Unit = {

    // sync all meetings
    handleSyncGetMeetingInfoRespMsg(liveMeeting.props)

    // sync all users
    usersApp.handleSyncGetUsersMeetingRespMsg()

    // sync all presentations
    presentationPodsApp.handleSyncGetPresentationPods(state, liveMeeting, msgBus)

    // sync all group chats and group chat messages
    groupChatApp.handleSyncGetGroupChatsInfo(state, liveMeeting, msgBus)

    // sync all voice users
    handleSyncGetVoiceUsersMsg(state, liveMeeting, msgBus)

    // sync all lock settings
    handleSyncGetLockSettingsMsg(state, liveMeeting, msgBus)

    // send all screen sharing info
    screenshareApp2x.handleSyncGetScreenshareInfoRespMsg(liveMeeting, msgBus)

    // send all webcam info
    webcamApp2x.handleSyncGetWebcamInfoRespMsg(liveMeeting, msgBus)
  }

  def handleGetAllMeetingsReqMsg(msg: GetAllMeetingsReqMsg): Unit = {
    processGetRunningMeetingStateReqMsg()
  }

  def handlePresenterChange(msg: AssignPresenterReqMsg, state: MeetingState2x): MeetingState2x = {
    // Stop poll if one is running as presenter left
    pollApp.stopPoll(state, msg.header.userId, liveMeeting, msgBus)

    // switch user presenter status for old and new presenter
    val newState = usersApp.handleAssignPresenterReqMsg(msg, state)

    newState

  }

  def handleMonitorNumberOfUsers(msg: MonitorNumberOfUsersInternalMsg) {
    state = removeUsersWithExpiredUserLeftFlag(liveMeeting, state)

    if (!liveMeeting.props.meetingProp.isBreakout) {
      // Track expiry only for non-breakout rooms. The breakout room lifecycle is
      // driven by the parent meeting.
      val (newState, expireReason) = ExpiryTrackerHelper.processMeetingExpiryAudit(outGW, eventBus, liveMeeting, state)
      state = newState
      expireReason foreach (reason => log.info("Meeting {} expired with reason {}", props.meetingProp.intId, reason))
    }

    sendRttTraceTest()
    setRecordingChapterBreak()

    processUserInactivityAudit()
    checkIfNeedToEndMeetingWhenNoAuthedUsers(liveMeeting)
    checkIfNeedToEndMeetingWhenNoModerators(liveMeeting)
  }

  def checkVoiceConfUsersStatus(): Unit = {
    val event = MsgBuilder.buildLastcheckVoiceConfUsersStatus(
      props.meetingProp.intId,
      props.voiceProp.voiceConf
    )
    outGW.send(event)
  }

  def checkVoiceConfIsRunningAndRecording(): Unit = {
    val event = MsgBuilder.buildCheckRunningAndRecordingToVoiceConfSysMsg(
      props.meetingProp.intId,
      props.voiceProp.voiceConf
    )
    outGW.send(event)
  }

  var lastRecBreakSentOn = expiryTracker.startedOnInMs

  def setRecordingChapterBreak(): Unit = {
    val now = System.currentTimeMillis()
    val elapsedInMs = now - lastRecBreakSentOn
    val elapsedInMin = TimeUtil.millisToMinutes(elapsedInMs)

    if (props.recordProp.record &&
      recordingChapterBreakLengthInMinutes > 0 &&
      elapsedInMin > recordingChapterBreakLengthInMinutes) {
      lastRecBreakSentOn = now
      val event = MsgBuilder.buildRecordingChapterBreakSysMsg(props.meetingProp.intId, TimeUtil.timeNowInMs())
      outGW.send(event)

      VoiceApp.stopRecordingVoiceConference(liveMeeting, outGW)

      val meetingId = liveMeeting.props.meetingProp.intId
      val recordFile = VoiceApp.genRecordPath(
        voiceConfRecordPath,
        meetingId,
        now,
        voiceConfRecordCodec
      )
      VoiceApp.startRecordingVoiceConference(liveMeeting, outGW, recordFile)
    }
  }

  def sendRttTraceTest(): Unit = {
    val now = System.currentTimeMillis()

    def buildDoLatencyTracerMsg(meetingId: String): BbbCommonEnvCoreMsg = {
      val routing = Routing.addMsgToClientRouting(MessageTypes.BROADCAST_TO_MEETING, meetingId, "not-used")
      val envelope = BbbCoreEnvelope(DoLatencyTracerMsg.NAME, routing)
      val body = DoLatencyTracerMsgBody(now)
      val header = BbbClientMsgHeader(DoLatencyTracerMsg.NAME, meetingId, "not-used")
      val event = DoLatencyTracerMsg(header, body)

      BbbCommonEnvCoreMsg(envelope, event)
    }

    if (now - lastRttTestSentOn > 60000) {
      lastRttTestSentOn = now
      val event = buildDoLatencyTracerMsg(liveMeeting.props.meetingProp.intId)
      outGW.send(event)
    }

  }

  private def checkIfNeedToEndMeetingWhenNoAuthedUsers(liveMeeting: LiveMeeting): Unit = {
    val authUserJoined = MeetingStatus2x.hasAuthedUserJoined(liveMeeting.status)

    if (endMeetingWhenNoMoreAuthedUsers &&
      !liveMeeting.props.meetingProp.isBreakout &&
      authUserJoined) {
      val lastAuthedUserLeftLimitMs = TimeUtil.timeNowInMs() - MeetingStatus2x.getLastAuthedUserLeftOn(liveMeeting.status)
      if (lastAuthedUserLeftLimitMs > TimeUtil.minutesToMillis(endMeetingWhenNoMoreAuthedUsersAfterMinutes)) {
        val authedUsers = Users2x.findAllAuthedUsers(liveMeeting.users2x)

        if (authedUsers.isEmpty) {
          sendEndMeetingDueToExpiry(
            MeetingEndReason.ENDED_DUE_TO_NO_AUTHED_USER,
            eventBus, outGW, liveMeeting,
            "system"
          )
        }
      }
    }
  }

  private def checkIfNeedToEndMeetingWhenNoModerators(liveMeeting: LiveMeeting): Unit = {
    if (state.expiryTracker.endWhenNoModerator &&
      !liveMeeting.props.meetingProp.isBreakout &&
      state.expiryTracker.moderatorHasJoined &&
      state.expiryTracker.lastModeratorLeftOnInMs != 0 &&
      //Check if has moderator with leftFlag
      Users2x.findModerator(liveMeeting.users2x).toVector.length == 0) {
      val hasModeratorLeftRecently = (TimeUtil.timeNowInMs() - state.expiryTracker.endWhenNoModeratorDelayInMs) < state.expiryTracker.lastModeratorLeftOnInMs
      if (!hasModeratorLeftRecently) {
        log.info("Meeting will end due option endWhenNoModerator is enabled and all moderators have left the meeting. meetingId=" + props.meetingProp.intId)
        sendEndMeetingDueToExpiry(
          MeetingEndReason.ENDED_DUE_TO_NO_MODERATOR,
          eventBus, outGW, liveMeeting,
          "system"
        )
      } else {
        val msToEndMeeting = state.expiryTracker.lastModeratorLeftOnInMs - (TimeUtil.timeNowInMs() - state.expiryTracker.endWhenNoModeratorDelayInMs)
        log.info("All moderators have left. Meeting will end in " + TimeUtil.millisToSeconds(msToEndMeeting) + " seconds. meetingId=" + props.meetingProp.intId)
      }
    }
  }

  def handleExtendMeetingDuration(msg: ExtendMeetingDuration) = ???

  def removeUsersWithExpiredUserLeftFlag(liveMeeting: LiveMeeting, state: MeetingState2x): MeetingState2x = {
    val leftUsers = Users2x.findAllExpiredUserLeftFlags(liveMeeting.users2x, expiryTracker.meetingExpireWhenLastUserLeftInMs)
    leftUsers foreach { leftUser =>
      for {
        u <- Users2x.remove(liveMeeting.users2x, leftUser.intId)
      } yield {
        log.info("Removing user from meeting. meetingId=" + props.meetingProp.intId + " userId=" + u.intId + " user=" + u)

        captionApp2x.handleUserLeavingMsg(leftUser.intId, liveMeeting, msgBus)

        // send a user left event for the clients to update
        val userLeftMeetingEvent = MsgBuilder.buildUserLeftMeetingEvtMsg(liveMeeting.props.meetingProp.intId, u.intId)
        outGW.send(userLeftMeetingEvent)

        val notifyEvent = MsgBuilder.buildNotifyAllInMeetingEvtMsg(
          liveMeeting.props.meetingProp.intId,
          "info",
          "user",
          "app.notification.userLeavePushAlert",
          "Notification for a user leaves the meeting",
          Vector(s"${u.name}")
        )
        outGW.send(notifyEvent)

        if (u.presenter) {
          log.info("removeUsersWithExpiredUserLeftFlag will cause an automaticallyAssignPresenter because user={} left", u)
          UsersApp.automaticallyAssignPresenter(outGW, liveMeeting)

          // request ongoing poll to end
          Polls.handleStopPollReqMsg(state, u.intId, liveMeeting)
        }
      }
    }

    stopRecordingIfAutoStart2x(outGW, liveMeeting, state)

    if (liveMeeting.props.meetingProp.isBreakout) {
      BreakoutHdlrHelpers.updateParentMeetingWithUsers(liveMeeting, eventBus)
    }

    if (state.expiryTracker.userHasJoined &&
      Users2x.numUsers(liveMeeting.users2x) == 0
      && !state.expiryTracker.lastUserLeftOnInMs.isDefined) {
      log.info("Setting meeting no more users. meetingId=" + props.meetingProp.intId)
      val tracker = state.expiryTracker.setLastUserLeftOn(TimeUtil.timeNowInMs())
      state.update(tracker)
    } else {
      state
    }
  }

  var lastUsersInactivityInspection = System.currentTimeMillis()

  def processUserInactivityAudit(): Unit = {

    val now = System.currentTimeMillis()

    // Check if user is inactive. We only do the check is user inactivity
    // is not disabled (0).
    if ((expiryTracker.userInactivityInspectTimerInMs > 0) &&
      (now > lastUsersInactivityInspection + expiryTracker.userInactivityInspectTimerInMs)) {
      lastUsersInactivityInspection = now

      warnPotentiallyInactiveUsers()
      disconnectInactiveUsers()
    }

  }

  def warnPotentiallyInactiveUsers(): Unit = {
    log.info("Checking for inactive users.")
    val users = Users2x.findAll(liveMeeting.users2x)
    users foreach { u =>
      val hasActivityAfterWarning = u.lastInactivityInspect < u.lastActivityTime
      val hasActivityRecently = (lastUsersInactivityInspection - expiryTracker.userInactivityThresholdInMs) < u.lastActivityTime

      if (hasActivityAfterWarning && !hasActivityRecently) {
        log.info("User has been inactive for " + TimeUnit.MILLISECONDS.toMinutes(expiryTracker.userInactivityThresholdInMs) + " minutes. Sending inactivity warning. meetingId=" + props.meetingProp.intId + " userId=" + u.intId + " user=" + u)

        val secsToDisconnect = TimeUnit.MILLISECONDS.toSeconds(expiryTracker.userActivitySignResponseDelayInMs);
        Sender.sendUserInactivityInspectMsg(liveMeeting.props.meetingProp.intId, u.intId, secsToDisconnect, outGW)
        updateUserLastInactivityInspect(u.intId)
      }
    }
  }

  def disconnectInactiveUsers(): Unit = {
    log.info("Check for users who haven't responded to user inactivity warning.")
    val users = Users2x.findAll(liveMeeting.users2x)
    users foreach { u =>
      val hasInactivityWarningSent = u.lastInactivityInspect != 0
      val hasActivityAfterWarning = u.lastInactivityInspect < u.lastActivityTime
      val respondedOnTime = (lastUsersInactivityInspection - expiryTracker.userActivitySignResponseDelayInMs) < u.lastInactivityInspect

      if (hasInactivityWarningSent && !hasActivityAfterWarning && !respondedOnTime) {
        log.info("User didn't response the inactivity warning within " + TimeUnit.MILLISECONDS.toSeconds(expiryTracker.userActivitySignResponseDelayInMs) + " seconds. Ejecting from meeting. meetingId=" + props.meetingProp.intId + " userId=" + u.intId + " user=" + u)

        UsersApp.ejectUserFromMeeting(
          outGW,
          liveMeeting,
          u.intId,
          SystemUser.ID,
          "User inactive for too long.",
          EjectReasonCode.USER_INACTIVITY,
          ban = false
        )

        Sender.sendDisconnectClientSysMsg(liveMeeting.props.meetingProp.intId, u.intId, SystemUser.ID, EjectReasonCode.USER_INACTIVITY, outGW)
      }
    }
  }

  def handleCheckRunningAndRecordingVoiceConfEvtMsg(msg: CheckRunningAndRecordingVoiceConfEvtMsg): Unit = {
    //msg.body.confRecordings foreach { cr =>
    //  println("rec = " + cr.recordPath)
    //}

    if (liveMeeting.props.recordProp.record &&
      msg.body.isRunning &&
      !msg.body.isRecording) {
      // Voice conference is running but not recording. We should start recording.
      // But first, see if we have recording streams and stop those.
      VoiceApp.stopRecordingVoiceConference(liveMeeting, outGW)
      // Remove recording streams that have stopped so we should only have
      // one active recording stream.

      // Let us start recording.
      val meetingId = liveMeeting.props.meetingProp.intId
      val recordFile = VoiceApp.genRecordPath(
        voiceConfRecordPath,
        meetingId,
        TimeUtil.timeNowInMs(),
        voiceConfRecordCodec
      )
      log.info("Forcing START RECORDING voice conf. meetingId=" + meetingId + " voice conf=" + liveMeeting.props.voiceProp.voiceConf)

      VoiceApp.startRecordingVoiceConference(liveMeeting, outGW, recordFile)
    }
  }

}<|MERGE_RESOLUTION|>--- conflicted
+++ resolved
@@ -507,11 +507,8 @@
       case m: AssignPresenterReqMsg                          => state = handlePresenterChange(m, state)
       case m: MakePresentationWithAnnotationDownloadReqMsg   => presentationPodsApp.handle(m, state, liveMeeting, msgBus)
       case m: NewPresAnnFileAvailableMsg                     => presentationPodsApp.handle(m, liveMeeting, msgBus)
-<<<<<<< HEAD
       case m: PresAnnStatusMsg                               => presentationPodsApp.handle(m, liveMeeting, msgBus)
-=======
       case m: PadCapturePubMsg                               => presentationPodsApp.handle(m, liveMeeting, msgBus)
->>>>>>> 0753cc5c
 
       // Presentation Pods
       case m: CreateNewPresentationPodPubMsg                 => state = presentationPodsApp.handle(m, state, liveMeeting, msgBus)
