package org.bigbluebutton.core.running

import java.io.{ PrintWriter, StringWriter }
import akka.actor._
import akka.actor.SupervisorStrategy.Resume
import org.bigbluebutton.SystemConfiguration
import org.bigbluebutton.core.apps.groupchats.GroupChatHdlrs
import org.bigbluebutton.core.apps.presentationpod._
import org.bigbluebutton.core.apps.users._
import org.bigbluebutton.core.apps.whiteboard.ClientToServerLatencyTracerMsgHdlr
import org.bigbluebutton.core.domain._
import org.bigbluebutton.core.util.TimeUtil
import org.bigbluebutton.common2.domain.{ DefaultProps, LockSettingsProps }
import org.bigbluebutton.core.api._
import org.bigbluebutton.core.apps._
import org.bigbluebutton.core.apps.caption.CaptionApp2x
import org.bigbluebutton.core.apps.chat.ChatApp2x
import org.bigbluebutton.core.apps.externalvideo.ExternalVideoApp2x
import org.bigbluebutton.core.apps.pads.PadsApp2x
import org.bigbluebutton.core.apps.screenshare.ScreenshareApp2x
import org.bigbluebutton.core.apps.audiocaptions.AudioCaptionsApp2x
import org.bigbluebutton.core.apps.presentation.PresentationApp2x
import org.bigbluebutton.core.apps.users.UsersApp2x
import org.bigbluebutton.core.apps.webcam.WebcamApp2x
import org.bigbluebutton.core.apps.whiteboard.WhiteboardApp2x
import org.bigbluebutton.core.bus._
import org.bigbluebutton.core.models.{ Users2x, VoiceUsers, _ }
import org.bigbluebutton.core2.{ MeetingStatus2x, Permissions }
import org.bigbluebutton.core2.message.handlers._
import org.bigbluebutton.core2.message.handlers.meeting._
import org.bigbluebutton.common2.msgs._
import org.bigbluebutton.core.apps.breakout._
import org.bigbluebutton.core.apps.polls._
import org.bigbluebutton.core.apps.voice._
import akka.actor.Props
import akka.actor.OneForOneStrategy
import akka.actor.SupervisorStrategy.Resume
import org.bigbluebutton.common2.msgs

import scala.concurrent.duration._
import org.bigbluebutton.core.apps.layout.LayoutApp2x
import org.bigbluebutton.core.apps.meeting.{ SyncGetMeetingInfoRespMsgHdlr, ValidateConnAuthTokenSysMsgHdlr }
import org.bigbluebutton.core.apps.users.ChangeLockSettingsInMeetingCmdMsgHdlr
import org.bigbluebutton.core.models.VoiceUsers.{ findAllFreeswitchCallers, findAllListenOnlyVoiceUsers }
import org.bigbluebutton.core.models.Webcams.{ findAll }
import org.bigbluebutton.core2.MeetingStatus2x.{ hasAuthedUserJoined, isVoiceRecording }
import org.bigbluebutton.core2.message.senders.{ MsgBuilder, Sender }

import java.util.concurrent.TimeUnit
import scala.concurrent.ExecutionContext.Implicits.global

object MeetingActor {
  def props(
      props:       DefaultProps,
      eventBus:    InternalEventBus,
      outGW:       OutMsgRouter,
      liveMeeting: LiveMeeting
  ): Props =
    Props(classOf[MeetingActor], props, eventBus, outGW, liveMeeting)
}

class MeetingActor(
    val props:       DefaultProps,
    val eventBus:    InternalEventBus,
    val outGW:       OutMsgRouter,
    val liveMeeting: LiveMeeting
)
  extends BaseMeetingActor
  with SystemConfiguration
  with GuestsApp
  with LayoutApp2x
  with VoiceApp2x
  with BreakoutApp2x
  with UsersApp2x

  with UserJoinMeetingReqMsgHdlr
  with UserJoinMeetingAfterReconnectReqMsgHdlr
  with UserConnectedToGlobalAudioMsgHdlr
  with UserDisconnectedFromGlobalAudioMsgHdlr
  with MuteAllExceptPresentersCmdMsgHdlr
  with MuteMeetingCmdMsgHdlr
  with IsMeetingMutedReqMsgHdlr
  with GetGlobalAudioPermissionReqMsgHdlr
  with GetMicrophonePermissionReqMsgHdlr
  with GetScreenBroadcastPermissionReqMsgHdlr
  with GetScreenSubscribePermissionReqMsgHdlr

  with EjectUserFromVoiceCmdMsgHdlr
  with EndMeetingSysCmdMsgHdlr
  with DestroyMeetingSysCmdMsgHdlr
  with SendTimeRemainingUpdateHdlr
  with SendBreakoutTimeRemainingMsgHdlr
  with SendBreakoutTimeRemainingInternalMsgHdlr
  with ChangeLockSettingsInMeetingCmdMsgHdlr
  with SyncGetMeetingInfoRespMsgHdlr
  with ClientToServerLatencyTracerMsgHdlr
  with ValidateConnAuthTokenSysMsgHdlr
  with UserActivitySignCmdMsgHdlr {

  object CheckVoiceRecordingInternalMsg
  object SyncVoiceUserStatusInternalMsg
  object MeetingInfoAnalyticsMsg
  object MeetingInfoAnalyticsLogMsg

  override val supervisorStrategy = OneForOneStrategy(maxNrOfRetries = 10, withinTimeRange = 1 minute) {
    case e: Exception => {
      val sw: StringWriter = new StringWriter()
      sw.write("An exception has been thrown on MeetingActor, exception message [" + e.getMessage() + "] (full stacktrace below)\n")
      e.printStackTrace(new PrintWriter(sw))
      log.error(sw.toString())
      Resume
    }
  }

  /**
   * Put the internal message injector into another actor so this
   * actor is easy to test.
   */
  var actorMonitor = context.actorOf(
    MeetingActorAudit.props(props, eventBus, outGW),
    "actorMonitor-" + props.meetingProp.intId
  )

  val msgBus = MessageBus(eventBus, outGW)

  val presentationApp2x = new PresentationApp2x
  val screenshareApp2x = new ScreenshareApp2x
  val audioCaptionsApp2x = new AudioCaptionsApp2x
  val captionApp2x = new CaptionApp2x
  val chatApp2x = new ChatApp2x
  val externalVideoApp2x = new ExternalVideoApp2x
  val padsApp2x = new PadsApp2x
  val usersApp = new UsersApp(liveMeeting, outGW, eventBus)
  val groupChatApp = new GroupChatHdlrs
  val presentationPodsApp = new PresentationPodHdlrs
  val pollApp = new PollApp2x
  val webcamApp2x = new WebcamApp2x
  val wbApp = new WhiteboardApp2x

  object ExpiryTrackerHelper extends MeetingExpiryTrackerHelper

  val expiryTracker = new MeetingExpiryTracker(
    startedOnInMs = TimeUtil.timeNowInMs(),
    userHasJoined = false,
    moderatorHasJoined = false,
    isBreakout = props.meetingProp.isBreakout,
    lastUserLeftOnInMs = None,
    lastModeratorLeftOnInMs = 0,
    durationInMs = TimeUtil.minutesToMillis(props.durationProps.duration),
    meetingExpireIfNoUserJoinedInMs = TimeUtil.minutesToMillis(props.durationProps.meetingExpireIfNoUserJoinedInMinutes),
    meetingExpireWhenLastUserLeftInMs = TimeUtil.minutesToMillis(props.durationProps.meetingExpireWhenLastUserLeftInMinutes),
    userInactivityInspectTimerInMs = TimeUtil.minutesToMillis(props.durationProps.userInactivityInspectTimerInMinutes),
    userInactivityThresholdInMs = TimeUtil.minutesToMillis(props.durationProps.userInactivityThresholdInMinutes),
    userActivitySignResponseDelayInMs = TimeUtil.minutesToMillis(props.durationProps.userActivitySignResponseDelayInMinutes),
    endWhenNoModerator = props.durationProps.endWhenNoModerator,
    endWhenNoModeratorDelayInMs = TimeUtil.minutesToMillis(props.durationProps.endWhenNoModeratorDelayInMinutes)
  )

  val recordingTracker = new MeetingRecordingTracker(startedOnInMs = 0L, previousDurationInMs = 0L, currentDurationInMs = 0L)

  var state = new MeetingState2x(
    new GroupChats(Map.empty),
    new PresentationPodManager(Map.empty),
    None,
    None,
    expiryTracker,
    recordingTracker
  )

  var lastRttTestSentOn = System.currentTimeMillis()

  // Send new 2x message
  val msgEvent = MsgBuilder.buildMeetingCreatedEvtMsg(liveMeeting.props.meetingProp.intId, liveMeeting.props)
  outGW.send(msgEvent)

  // Create a default public group chat
  state = groupChatApp.handleCreateDefaultPublicGroupChat(state, liveMeeting, msgBus)

  //state = GroupChatApp.genTestChatMsgHistory(GroupChatApp.MAIN_PUBLIC_CHAT, state, BbbSystemConst.SYSTEM_USER, liveMeeting)
  // Create a default public group chat **DEPRECATED, NOT GOING TO WORK ANYMORE**
  //state = GroupChatApp.createDefaultPublicGroupChat("TEST_GROUP_CHAT", state)
  //state = GroupChatApp.genTestChatMsgHistory("TEST_GROUP_CHAT", state, BbbSystemConst.SYSTEM_USER, liveMeeting)

  log.debug("NUM GROUP CHATS = " + state.groupChats.findAllPublicChats().length)

  // Create a default Presentation Pod
  state = presentationPodsApp.handleCreateDefaultPresentationPod(state, liveMeeting, msgBus)

  log.debug("NUM Presentation Pods = " + state.presentationPodManager.getNumberOfPods())

  // Initialize if the meeting is muted on start
  if (props.voiceProp.muteOnStart) {
    MeetingStatus2x.muteMeeting(liveMeeting.status)
  } else {
    MeetingStatus2x.unmuteMeeting(liveMeeting.status)
  }

  // Set webcamsOnlyForModerator property in case we didn't after meeting creation
  MeetingStatus2x.setWebcamsOnlyForModerator(liveMeeting.status, liveMeeting.props.usersProp.webcamsOnlyForModerator)

  initLockSettings(liveMeeting, liveMeeting.props.lockSettingsProps)

  /** *****************************************************************/
  // Helper to create fake users for testing (ralam jan 5, 2018)
  //object FakeTestData extends FakeTestData
  //FakeTestData.createFakeUsers(liveMeeting)
  /** *****************************************************************/

  context.system.scheduler.schedule(
    5 seconds,
    syncVoiceUsersStatusInterval seconds,
    self,
    SyncVoiceUserStatusInternalMsg
  )

  context.system.scheduler.schedule(
    5 seconds,
    checkVoiceRecordingInterval seconds,
    self,
    CheckVoiceRecordingInternalMsg
  )

  context.system.scheduler.scheduleOnce(
    10 seconds,
    self,
    MeetingInfoAnalyticsLogMsg
  )

  context.system.scheduler.schedule(
    10 seconds,
    30 seconds,
    self,
    MeetingInfoAnalyticsMsg
  )

  def receive = {
    case SyncVoiceUserStatusInternalMsg =>
      checkVoiceConfUsersStatus()
    case CheckVoiceRecordingInternalMsg =>
      checkVoiceConfIsRunningAndRecording()
    case MeetingInfoAnalyticsLogMsg =>
      handleMeetingInfoAnalyticsLogging()
    case MeetingInfoAnalyticsMsg =>
      handleMeetingInfoAnalyticsService()
    //=============================

    // 2x messages
    case msg: BbbCommonEnvCoreMsg             => handleBbbCommonEnvCoreMsg(msg)

    // Handling RegisterUserReqMsg as it is forwarded from BBBActor and
    // its type is not BbbCommonEnvCoreMsg
    case m: RegisterUserReqMsg                => usersApp.handleRegisterUserReqMsg(m)
    case m: EjectDuplicateUserReqMsg          => usersApp.handleEjectDuplicateUserReqMsg(m)
    case m: GetAllMeetingsReqMsg              => handleGetAllMeetingsReqMsg(m)
    case m: GetRunningMeetingStateReqMsg      => handleGetRunningMeetingStateReqMsg(m)
    case m: ValidateConnAuthTokenSysMsg       => handleValidateConnAuthTokenSysMsg(m)

    // Meeting
    case m: DestroyMeetingSysCmdMsg           => handleDestroyMeetingSysCmdMsg(m)

    //======================================

    //=======================================
    // internal messages
    case msg: MonitorNumberOfUsersInternalMsg => handleMonitorNumberOfUsers(msg)

    case msg: ExtendMeetingDuration           => handleExtendMeetingDuration(msg)
    case msg: SendTimeRemainingAuditInternalMsg =>
      if (!liveMeeting.props.meetingProp.isBreakout) {
        // Update users of meeting remaining time.
        state = handleSendTimeRemainingUpdate(msg, state)
      }

      // Update breakout rooms of remaining time
      state = handleSendBreakoutTimeRemainingMsg(msg, state)
    case msg: BreakoutRoomCreatedInternalMsg       => state = handleBreakoutRoomCreatedInternalMsg(msg, state)
    case msg: SendBreakoutUsersAuditInternalMsg    => handleSendBreakoutUsersUpdateInternalMsg(msg)
    case msg: BreakoutRoomUsersUpdateInternalMsg   => state = handleBreakoutRoomUsersUpdateInternalMsg(msg, state)
    case msg: EndBreakoutRoomInternalMsg           => handleEndBreakoutRoomInternalMsg(msg)
    case msg: UpdateBreakoutRoomTimeInternalMsg    => state = handleUpdateBreakoutRoomTimeInternalMsgHdlr(msg, state)
    case msg: EjectUserFromBreakoutInternalMsg     => handleEjectUserFromBreakoutInternalMsgHdlr(msg)
    case msg: BreakoutRoomEndedInternalMsg         => state = handleBreakoutRoomEndedInternalMsg(msg, state)
    case msg: SendMessageToBreakoutRoomInternalMsg => state = handleSendMessageToBreakoutRoomInternalMsg(msg, state, liveMeeting, msgBus)
    case msg: SendBreakoutTimeRemainingInternalMsg =>
      handleSendBreakoutTimeRemainingInternalMsg(msg)
<<<<<<< HEAD
    case msg: CapturePresentationReqInternalMsg    => presentationPodsApp.handle(msg, state, liveMeeting, msgBus)

=======
    case msg: CaptureSharedNotesReqInternalMsg => presentationPodsApp.handle(msg, liveMeeting, msgBus)
>>>>>>> ba2aefb5
    case msg: SendRecordingTimerInternalMsg =>
      state = usersApp.handleSendRecordingTimerInternalMsg(msg, state)

    case _ => // do nothing
  }

  private def initLockSettings(liveMeeting: LiveMeeting, lockSettingsProp: LockSettingsProps): Unit = {
    val settings = Permissions(
      disableCam = lockSettingsProp.disableCam,
      disableMic = lockSettingsProp.disableMic,
      disablePrivChat = lockSettingsProp.disablePrivateChat,
      disablePubChat = lockSettingsProp.disablePublicChat,
      disableNotes = lockSettingsProp.disableNotes,
      hideUserList = lockSettingsProp.hideUserList,
      lockedLayout = lockSettingsProp.lockedLayout,
      lockOnJoin = lockSettingsProp.lockOnJoin,
      lockOnJoinConfigurable = lockSettingsProp.lockOnJoinConfigurable,
      hideViewersCursor = lockSettingsProp.hideViewersCursor
    )

    MeetingStatus2x.initializePermissions(liveMeeting.status)

    MeetingStatus2x.setPermissions(liveMeeting.status, settings)

  }

  private def updateVoiceUserLastActivity(userId: String) {
    for {
      vu <- VoiceUsers.findWithVoiceUserId(liveMeeting.voiceUsers, userId)
    } yield {
      updateUserLastActivity(vu.intId)
    }
  }

  private def updateUserLastActivity(userId: String) {
    for {
      user <- Users2x.findWithIntId(liveMeeting.users2x, userId)
    } yield {
      Users2x.updateLastUserActivity(liveMeeting.users2x, user)
    }
  }

  private def updateModeratorsPresence() {
    if (Users2x.numActiveModerators(liveMeeting.users2x) > 0) {
      if (state.expiryTracker.moderatorHasJoined == false ||
        state.expiryTracker.lastModeratorLeftOnInMs != 0) {
        log.info("A moderator has joined. Setting setModeratorHasJoined(). meetingId=" + props.meetingProp.intId)
        val tracker = state.expiryTracker.setModeratorHasJoined()
        state = state.update(tracker)
      }
    } else {
      if (state.expiryTracker.moderatorHasJoined == true &&
        state.expiryTracker.lastModeratorLeftOnInMs == 0) {
        log.info("All moderators have left. Setting setLastModeratorLeftOn(). meetingId=" + props.meetingProp.intId)
        val tracker = state.expiryTracker.setLastModeratorLeftOn(TimeUtil.timeNowInMs())
        state = state.update(tracker)
      }
    }
  }

  private def updateUserLastInactivityInspect(userId: String) {
    for {
      user <- Users2x.findWithIntId(liveMeeting.users2x, userId)
    } yield {
      Users2x.updateLastInactivityInspect(liveMeeting.users2x, user)
    }
  }

  private def handleBbbCommonEnvCoreMsg(msg: BbbCommonEnvCoreMsg): Unit = {
    msg.core match {
      case m: ClientToServerLatencyTracerMsg => handleClientToServerLatencyTracerMsg(m)
      case m: CheckRunningAndRecordingVoiceConfEvtMsg => handleCheckRunningAndRecordingVoiceConfEvtMsg(m)
      case _ => handleMessageThatAffectsInactivity(msg)
    }
  }

  private def handleMessageThatAffectsInactivity(msg: BbbCommonEnvCoreMsg): Unit = {

    msg.core match {
      case m: EndMeetingSysCmdMsg     => handleEndMeeting(m, state)

      // Users
      case m: ValidateAuthTokenReqMsg => state = usersApp.handleValidateAuthTokenReqMsg(m, state)
      case m: UserJoinMeetingReqMsg =>
        state = handleUserJoinMeetingReqMsg(m, state)
        updateModeratorsPresence()
      case m: UserJoinMeetingAfterReconnectReqMsg =>
        state = handleUserJoinMeetingAfterReconnectReqMsg(m, state)
        updateModeratorsPresence()
      case m: UserLeaveReqMsg =>
        state = handleUserLeaveReqMsg(m, state)
        updateModeratorsPresence()

      case m: UserJoinedVoiceConfEvtMsg => handleUserJoinedVoiceConfEvtMsg(m)
      case m: LogoutAndEndMeetingCmdMsg => usersApp.handleLogoutAndEndMeetingCmdMsg(m, state)
      case m: SetRecordingStatusCmdMsg =>
        state = usersApp.handleSetRecordingStatusCmdMsg(m, state)
        updateUserLastActivity(m.body.setBy)
      case m: RecordAndClearPreviousMarkersCmdMsg =>
        state = usersApp.handleRecordAndClearPreviousMarkersCmdMsg(m, state)
        updateUserLastActivity(m.body.setBy)
      case m: GetRecordingStatusReqMsg => usersApp.handleGetRecordingStatusReqMsg(m)
      case m: ChangeUserEmojiCmdMsg    => handleChangeUserEmojiCmdMsg(m)
      case m: SelectRandomViewerReqMsg => usersApp.handleSelectRandomViewerReqMsg(m)
      case m: ChangeUserPinStateReqMsg => usersApp.handleChangeUserPinStateReqMsg(m)

      // Client requested to eject user
      case m: EjectUserFromMeetingCmdMsg =>
        usersApp.handleEjectUserFromMeetingCmdMsg(m, state)
        updateUserLastActivity(m.body.ejectedBy)

      // Another part of system (e.g. bbb-apps) requested to eject user.
      case m: EjectUserFromMeetingSysMsg => usersApp.handleEjectUserFromMeetingSysMsg(m)
      case m: GetUsersMeetingReqMsg      => usersApp.handleGetUsersMeetingReqMsg(m)
      case m: ChangeUserRoleCmdMsg =>
        usersApp.handleChangeUserRoleCmdMsg(m)
        updateUserLastActivity(m.body.changedBy)
        updateModeratorsPresence()

      // Whiteboard
      case m: SendCursorPositionPubMsg          => wbApp.handle(m, liveMeeting, msgBus)
      case m: ClearWhiteboardPubMsg             => wbApp.handle(m, liveMeeting, msgBus)
      case m: DeleteWhiteboardAnnotationsPubMsg => wbApp.handle(m, liveMeeting, msgBus)
      case m: ModifyWhiteboardAccessPubMsg      => wbApp.handle(m, liveMeeting, msgBus)
      case m: SendWhiteboardAnnotationsPubMsg   => wbApp.handle(m, liveMeeting, msgBus)
      case m: GetWhiteboardAnnotationsReqMsg    => wbApp.handle(m, liveMeeting, msgBus)

      // Poll
      case m: StartPollReqMsg =>
        pollApp.handle(m, state, liveMeeting, msgBus) // passing state but not modifying it
        updateUserLastActivity(m.body.requesterId)
      case m: StartCustomPollReqMsg =>
        pollApp.handle(m, state, liveMeeting, msgBus) // passing state but not modifying it
        updateUserLastActivity(m.body.requesterId)
      case m: StopPollReqMsg =>
        pollApp.handle(m, state, liveMeeting, msgBus) // passing state but not modifying it
        updateUserLastActivity(m.body.requesterId)
      case m: ShowPollResultReqMsg =>
        pollApp.handle(m, state, liveMeeting, msgBus) // passing state but not modifying it
        updateUserLastActivity(m.body.requesterId)
      case m: GetCurrentPollReqMsg => pollApp.handle(m, state, liveMeeting, msgBus) // passing state but not modifying it
      case m: RespondToPollReqMsg =>
        pollApp.handle(m, liveMeeting, msgBus)
        updateUserLastActivity(m.body.requesterId)
      case m: RespondToTypedPollReqMsg =>
        pollApp.handle(m, liveMeeting, msgBus)
        updateUserLastActivity(m.body.requesterId)

      // Breakout
      case m: BreakoutRoomsListMsg                => state = handleBreakoutRoomsListMsg(m, state)
      case m: CreateBreakoutRoomsCmdMsg           => state = handleCreateBreakoutRoomsCmdMsg(m, state)
      case m: EndAllBreakoutRoomsMsg              => state = handleEndAllBreakoutRoomsMsg(m, state)
      case m: RequestBreakoutJoinURLReqMsg        => state = handleRequestBreakoutJoinURLReqMsg(m, state)
      case m: TransferUserToMeetingRequestMsg     => state = handleTransferUserToMeetingRequestMsg(m, state)
      case m: UpdateBreakoutRoomsTimeReqMsg       => state = handleUpdateBreakoutRoomsTimeMsg(m, state)
      case m: SendMessageToAllBreakoutRoomsReqMsg => state = handleSendMessageToAllBreakoutRoomsMsg(m, state)
      case m: ChangeUserBreakoutReqMsg            => state = handleChangeUserBreakoutReqMsg(m, state)

      // Voice
      case m: UserLeftVoiceConfEvtMsg             => handleUserLeftVoiceConfEvtMsg(m)
      case m: UserMutedInVoiceConfEvtMsg          => handleUserMutedInVoiceConfEvtMsg(m)
      case m: UserTalkingInVoiceConfEvtMsg =>
        updateVoiceUserLastActivity(m.body.voiceUserId)
        handleUserTalkingInVoiceConfEvtMsg(m)
      case m: VoiceConfCallStateEvtMsg        => handleVoiceConfCallStateEvtMsg(m)

      case m: RecordingStartedVoiceConfEvtMsg => handleRecordingStartedVoiceConfEvtMsg(m)
      case m: AudioFloorChangedVoiceConfEvtMsg =>
        handleAudioFloorChangedVoiceConfEvtMsg(m)
        audioCaptionsApp2x.handle(m, liveMeeting)
      case m: MuteUserCmdMsg =>
        usersApp.handleMuteUserCmdMsg(m)
        updateUserLastActivity(m.body.mutedBy)
      case m: MuteAllExceptPresentersCmdMsg =>
        handleMuteAllExceptPresentersCmdMsg(m)
        updateUserLastActivity(m.body.mutedBy)
      case m: EjectUserFromVoiceCmdMsg => handleEjectUserFromVoiceCmdMsg(m)
      case m: IsMeetingMutedReqMsg     => handleIsMeetingMutedReqMsg(m)
      case m: MuteMeetingCmdMsg =>
        handleMuteMeetingCmdMsg(m)
        updateUserLastActivity(m.body.mutedBy)
      case m: UserConnectedToGlobalAudioMsg      => handleUserConnectedToGlobalAudioMsg(m)
      case m: UserDisconnectedFromGlobalAudioMsg => handleUserDisconnectedFromGlobalAudioMsg(m)
      case m: VoiceConfRunningEvtMsg             => handleVoiceConfRunningEvtMsg(m)
      case m: UserStatusVoiceConfEvtMsg =>
        handleUserStatusVoiceConfEvtMsg(m)
      case m: GetGlobalAudioPermissionReqMsg =>
        handleGetGlobalAudioPermissionReqMsg(m)
      case m: GetMicrophonePermissionReqMsg =>
        handleGetMicrophonePermissionReqMsg(m)

      // Layout
      case m: GetCurrentLayoutReqMsg  => handleGetCurrentLayoutReqMsg(m)
      case m: BroadcastLayoutMsg      => handleBroadcastLayoutMsg(m)
      case m: BroadcastPushLayoutMsg  => handleBroadcastPushLayoutMsg(m)

      // Pads
      case m: PadCreateGroupReqMsg    => padsApp2x.handle(m, liveMeeting, msgBus)
      case m: PadGroupCreatedEvtMsg   => padsApp2x.handle(m, liveMeeting, msgBus)
      case m: PadCreateReqMsg         => padsApp2x.handle(m, liveMeeting, msgBus)
      case m: PadCreatedEvtMsg        => padsApp2x.handle(m, liveMeeting, msgBus)
      case m: PadCreateSessionReqMsg  => padsApp2x.handle(m, liveMeeting, msgBus)
      case m: PadSessionCreatedEvtMsg => padsApp2x.handle(m, liveMeeting, msgBus)
      case m: PadSessionDeletedSysMsg => padsApp2x.handle(m, liveMeeting, msgBus)
      case m: PadUpdatedSysMsg        => padsApp2x.handle(m, liveMeeting, msgBus)
      case m: PadContentSysMsg        => padsApp2x.handle(m, liveMeeting, msgBus)
      case m: PadPatchSysMsg          => padsApp2x.handle(m, liveMeeting, msgBus)
      case m: PadUpdatePubMsg         => padsApp2x.handle(m, liveMeeting, msgBus)

      // Lock Settings
      case m: ChangeLockSettingsInMeetingCmdMsg =>
        handleSetLockSettings(m)
        updateUserLastActivity(m.body.setBy)
      case m: LockUserInMeetingCmdMsg                        => handleLockUserInMeetingCmdMsg(m)
      case m: LockUsersInMeetingCmdMsg                       => handleLockUsersInMeetingCmdMsg(m)
      case m: GetLockSettingsReqMsg                          => handleGetLockSettingsReqMsg(m)

      // Presentation
      case m: PreuploadedPresentationsSysPubMsg              => presentationApp2x.handle(m, liveMeeting, msgBus)
      case m: AssignPresenterReqMsg                          => state = handlePresenterChange(m, state)
      case m: MakePresentationWithAnnotationDownloadReqMsg   => presentationPodsApp.handle(m, state, liveMeeting, msgBus)
      case m: NewPresAnnFileAvailableMsg                     => presentationPodsApp.handle(m, liveMeeting, msgBus)
      case m: PadCapturePubMsg                               => presentationPodsApp.handle(m, liveMeeting, msgBus)

      // Presentation Pods
      case m: CreateNewPresentationPodPubMsg                 => state = presentationPodsApp.handle(m, state, liveMeeting, msgBus)
      case m: RemovePresentationPodPubMsg                    => state = presentationPodsApp.handle(m, state, liveMeeting, msgBus)
      case m: GetAllPresentationPodsReqMsg                   => state = presentationPodsApp.handle(m, state, liveMeeting, msgBus)
      case m: SetCurrentPresentationPubMsg                   => state = presentationPodsApp.handle(m, state, liveMeeting, msgBus)
      case m: PresentationConversionCompletedSysPubMsg       => state = presentationPodsApp.handle(m, state, liveMeeting, msgBus)
      case m: PdfConversionInvalidErrorSysPubMsg             => state = presentationPodsApp.handle(m, state, liveMeeting, msgBus)
      case m: SetCurrentPagePubMsg                           => state = presentationPodsApp.handle(m, state, liveMeeting, msgBus)
      case m: SetPresenterInPodReqMsg                        => state = presentationPodsApp.handle(m, state, liveMeeting, msgBus)
      case m: RemovePresentationPubMsg                       => state = presentationPodsApp.handle(m, state, liveMeeting, msgBus)
      case m: SetPresentationDownloadablePubMsg              => state = presentationPodsApp.handle(m, state, liveMeeting, msgBus)
      case m: PresentationConversionUpdateSysPubMsg          => state = presentationPodsApp.handle(m, state, liveMeeting, msgBus)
      case m: PresentationUploadedFileTooLargeErrorSysPubMsg => state = presentationPodsApp.handle(m, state, liveMeeting, msgBus)
      case m: PresentationUploadedFileTimeoutErrorSysPubMsg  => state = presentationPodsApp.handle(m, state, liveMeeting, msgBus)
      case m: PresentationPageGeneratedSysPubMsg             => state = presentationPodsApp.handle(m, state, liveMeeting, msgBus)
      case m: PresentationPageCountErrorSysPubMsg            => state = presentationPodsApp.handle(m, state, liveMeeting, msgBus)
      case m: PresentationUploadTokenReqMsg                  => state = presentationPodsApp.handle(m, state, liveMeeting, msgBus)
      case m: ResizeAndMovePagePubMsg                        => state = presentationPodsApp.handle(m, state, liveMeeting, msgBus)
      case m: PresentationPageConvertedSysMsg                => state = presentationPodsApp.handle(m, state, liveMeeting, msgBus)
      case m: PresentationPageConversionStartedSysMsg        => state = presentationPodsApp.handle(m, state, liveMeeting, msgBus)
      case m: PresentationConversionEndedSysMsg              => state = presentationPodsApp.handle(m, state, liveMeeting, msgBus)

      // Caption
      case m: EditCaptionHistoryPubMsg                       => captionApp2x.handle(m, liveMeeting, msgBus)
      case m: UpdateCaptionOwnerPubMsg                       => captionApp2x.handle(m, liveMeeting, msgBus)
      case m: SendCaptionHistoryReqMsg                       => captionApp2x.handle(m, liveMeeting, msgBus)

      // Guests
      case m: GetGuestsWaitingApprovalReqMsg                 => handleGetGuestsWaitingApprovalReqMsg(m)
      case m: SetGuestPolicyCmdMsg                           => handleSetGuestPolicyMsg(m)
      case m: SetGuestLobbyMessageCmdMsg                     => handleSetGuestLobbyMessageMsg(m)
      case m: GuestsWaitingApprovedMsg                       => handleGuestsWaitingApprovedMsg(m)
      case m: GuestWaitingLeftMsg                            => handleGuestWaitingLeftMsg(m)
      case m: GetGuestPolicyReqMsg                           => handleGetGuestPolicyReqMsg(m)
      case m: UpdatePositionInWaitingQueueReqMsg             => handleUpdatePositionInWaitingQueueReqMsg(m)
      case m: SetPrivateGuestLobbyMessageCmdMsg              => handleSetPrivateGuestLobbyMessageCmdMsg(m)

      // Chat
      case m: GetChatHistoryReqMsg                           => chatApp2x.handle(m, liveMeeting, msgBus)
      case m: SendPublicMessagePubMsg =>
        chatApp2x.handle(m, liveMeeting, msgBus)
        updateUserLastActivity(m.body.message.fromUserId)
      case m: SendPrivateMessagePubMsg =>
        chatApp2x.handle(m, liveMeeting, msgBus)
        updateUserLastActivity(m.body.message.fromUserId)
      case m: ClearPublicChatHistoryPubMsg                   => state = chatApp2x.handle(m, state, liveMeeting, msgBus)
      case m: UserTypingPubMsg                               => chatApp2x.handle(m, liveMeeting, msgBus)

      // Screenshare
      case m: ScreenshareRtmpBroadcastStartedVoiceConfEvtMsg => screenshareApp2x.handle(m, liveMeeting, msgBus)
      case m: ScreenshareRtmpBroadcastStoppedVoiceConfEvtMsg => screenshareApp2x.handle(m, liveMeeting, msgBus)
      case m: GetScreenshareStatusReqMsg                     => screenshareApp2x.handle(m, liveMeeting, msgBus)
      case m: GetScreenBroadcastPermissionReqMsg             => handleGetScreenBroadcastPermissionReqMsg(m)
      case m: GetScreenSubscribePermissionReqMsg             => handleGetScreenSubscribePermissionReqMsg(m)

      // AudioCaptions
      case m: UpdateTranscriptPubMsg                         => audioCaptionsApp2x.handle(m, liveMeeting, msgBus)

      // GroupChat
      case m: CreateGroupChatReqMsg =>
        state = groupChatApp.handle(m, state, liveMeeting, msgBus)
        updateUserLastActivity(m.header.userId)
      case m: GetGroupChatMsgsReqMsg => state = groupChatApp.handle(m, state, liveMeeting, msgBus)
      case m: GetGroupChatsReqMsg    => state = groupChatApp.handle(m, state, liveMeeting, msgBus)
      case m: SendGroupChatMessageMsg =>
        state = groupChatApp.handle(m, state, liveMeeting, msgBus)
        updateUserLastActivity(m.body.msg.sender.id)

      // Webcams
      case m: UserBroadcastCamStartMsg            => webcamApp2x.handle(m, liveMeeting, msgBus)
      case m: UserBroadcastCamStopMsg             => webcamApp2x.handle(m, liveMeeting, msgBus)
      case m: GetCamBroadcastPermissionReqMsg     => webcamApp2x.handle(m, liveMeeting, msgBus)
      case m: GetCamSubscribePermissionReqMsg     => webcamApp2x.handle(m, liveMeeting, msgBus)
      case m: CamStreamSubscribedInSfuEvtMsg      => webcamApp2x.handle(m, liveMeeting, msgBus)
      case m: CamStreamUnsubscribedInSfuEvtMsg    => webcamApp2x.handle(m, liveMeeting, msgBus)
      case m: CamBroadcastStoppedInSfuEvtMsg      => webcamApp2x.handle(m, liveMeeting, msgBus)
      case m: EjectUserCamerasCmdMsg              => webcamApp2x.handle(m, liveMeeting, msgBus)
      case m: GetWebcamsOnlyForModeratorReqMsg    => webcamApp2x.handle(m, liveMeeting, msgBus)
      case m: UpdateWebcamsOnlyForModeratorCmdMsg => webcamApp2x.handle(m, liveMeeting, msgBus)

      // ExternalVideo
      case m: StartExternalVideoPubMsg            => externalVideoApp2x.handle(m, liveMeeting, msgBus)
      case m: UpdateExternalVideoPubMsg           => externalVideoApp2x.handle(m, liveMeeting, msgBus)
      case m: StopExternalVideoPubMsg             => externalVideoApp2x.handle(m, liveMeeting, msgBus)

      case m: ValidateConnAuthTokenSysMsg         => handleValidateConnAuthTokenSysMsg(m)

      case m: UserActivitySignCmdMsg              => handleUserActivitySignCmdMsg(m)

      case _                                      => log.warning("***** Cannot handle " + msg.envelope.name)
    }
  }

  private def handleMeetingInfoAnalyticsLogging(): Unit = {
    val meetingInfoAnalyticsLogMsg: MeetingInfoAnalytics = prepareMeetingInfo()
    val event = MsgBuilder.buildMeetingInfoAnalyticsMsg(meetingInfoAnalyticsLogMsg)
    outGW.send(event)
  }

  private def handleMeetingInfoAnalyticsService(): Unit = {
    val meetingInfoAnalyticsLogMsg: MeetingInfoAnalytics = prepareMeetingInfo()
    val event2 = MsgBuilder.buildMeetingInfoAnalyticsServiceMsg(meetingInfoAnalyticsLogMsg)
    outGW.send(event2)
  }

  private def prepareMeetingInfo(): MeetingInfoAnalytics = {
    val meetingName: String = liveMeeting.props.meetingProp.name
    val externalId: String = liveMeeting.props.meetingProp.extId
    val internalId: String = liveMeeting.props.meetingProp.intId
    val hasUserJoined: Boolean = hasAuthedUserJoined(liveMeeting.status)
    val isMeetingRecorded = MeetingStatus2x.isRecording(liveMeeting.status)

    // TODO: Placeholder values as required values not available
    val screenshareStream: ScreenshareStream = ScreenshareStream(new User("", ""), List())
    val screenshare: Screenshare = Screenshare(screenshareStream)

    val listOfUsers: List[UserState] = Users2x.findAll(liveMeeting.users2x).toList
    val breakoutRoomNames: List[String] = {
      if (state.breakout.isDefined)
        state.breakout.get.getRooms.map(_.name).toList
      else
        List()
    }
    val breakoutRoom: BreakoutRoom = BreakoutRoom(liveMeeting.props.breakoutProps.parentId, breakoutRoomNames)
    MeetingInfoAnalytics(
      meetingName, externalId, internalId, hasUserJoined, isMeetingRecorded, getMeetingInfoWebcamDetails, getMeetingInfoAudioDetails,
      screenshare, listOfUsers.map(u => Participant(u.intId, u.name, u.role)), getMeetingInfoPresentationDetails, breakoutRoom
    )
  }

  private def resolveUserName(userId: String): String = {
    val userName: String = Users2x.findWithIntId(liveMeeting.users2x, userId).map(_.name).getOrElse("")
    if (userName.isEmpty) log.error(s"Failed to map username for id $userId")
    userName
  }

  private def getMeetingInfoWebcamDetails(): Webcam = {
    val liveWebcams: Vector[org.bigbluebutton.core.models.WebcamStream] = findAll(liveMeeting.webcams)
    val numOfLiveWebcams: Int = liveWebcams.length
    val broadcasts: List[Broadcast] = liveWebcams.map(webcam => Broadcast(
      webcam.streamId,
      User(webcam.userId, resolveUserName(webcam.userId)), 0L
    )).toList
    val subscribers: Set[String] = liveWebcams.flatMap(_.subscribers).toSet
    val webcamStream: msgs.WebcamStream = msgs.WebcamStream(broadcasts, subscribers)
    Webcam(numOfLiveWebcams, webcamStream)
  }

  private def getMeetingInfoAudioDetails(): Audio = {
    val voiceUsers: Vector[VoiceUserState] = VoiceUsers.findAll(liveMeeting.voiceUsers)
    val numOfVoiceUsers: Int = voiceUsers.length

    val listenOnlyUsers: Vector[VoiceUserState] = findAllListenOnlyVoiceUsers(liveMeeting.voiceUsers)
    val numOfListenOnlyUsers: Int = listenOnlyUsers.length
    val listenOnlyAudio = ListenOnlyAudio(
      numOfListenOnlyUsers,
      listenOnlyUsers.map(voiceUserState => User(voiceUserState.voiceUserId, resolveUserName(voiceUserState.intId))).toList
    )

    val freeswitchUsers: Vector[VoiceUserState] = findAllFreeswitchCallers(liveMeeting.voiceUsers)
    val numOfFreeswitchUsers: Int = freeswitchUsers.length
    val twoWayAudio = TwoWayAudio(
      numOfFreeswitchUsers,
      freeswitchUsers.map(voiceUserState => User(voiceUserState.voiceUserId, resolveUserName(voiceUserState.intId))).toList
    )

    // TODO: Placeholder values
    val phoneAudio = PhoneAudio(0, List())

    Audio(numOfVoiceUsers, listenOnlyAudio, twoWayAudio, phoneAudio)
  }

  private def getMeetingInfoPresentationDetails(): PresentationInfo = {
    val presentationPods: Vector[PresentationPod] = state.presentationPodManager.getAllPresentationPodsInMeeting()
    val presentationId: String = presentationPods.flatMap(_.getCurrentPresentation.map(_.id)).mkString
    val presentationName: String = presentationPods.flatMap(_.getCurrentPresentation.map(_.name)).mkString
    PresentationInfo(presentationId, presentationName)
  }

  def handleGetRunningMeetingStateReqMsg(msg: GetRunningMeetingStateReqMsg): Unit = {
    processGetRunningMeetingStateReqMsg()
  }

  def processGetRunningMeetingStateReqMsg(): Unit = {

    // sync all meetings
    handleSyncGetMeetingInfoRespMsg(liveMeeting.props)

    // sync all users
    usersApp.handleSyncGetUsersMeetingRespMsg()

    // sync all presentations
    presentationPodsApp.handleSyncGetPresentationPods(state, liveMeeting, msgBus)

    // sync all group chats and group chat messages
    groupChatApp.handleSyncGetGroupChatsInfo(state, liveMeeting, msgBus)

    // sync all voice users
    handleSyncGetVoiceUsersMsg(state, liveMeeting, msgBus)

    // sync all lock settings
    handleSyncGetLockSettingsMsg(state, liveMeeting, msgBus)

    // send all screen sharing info
    screenshareApp2x.handleSyncGetScreenshareInfoRespMsg(liveMeeting, msgBus)

    // send all webcam info
    webcamApp2x.handleSyncGetWebcamInfoRespMsg(liveMeeting, msgBus)
  }

  def handleGetAllMeetingsReqMsg(msg: GetAllMeetingsReqMsg): Unit = {
    processGetRunningMeetingStateReqMsg()
  }

  def handlePresenterChange(msg: AssignPresenterReqMsg, state: MeetingState2x): MeetingState2x = {
    // Stop poll if one is running as presenter left
    pollApp.stopPoll(state, msg.header.userId, liveMeeting, msgBus)

    // switch user presenter status for old and new presenter
    val newState = usersApp.handleAssignPresenterReqMsg(msg, state)

    newState

  }

  def handleMonitorNumberOfUsers(msg: MonitorNumberOfUsersInternalMsg) {
    state = removeUsersWithExpiredUserLeftFlag(liveMeeting, state)

    if (!liveMeeting.props.meetingProp.isBreakout) {
      // Track expiry only for non-breakout rooms. The breakout room lifecycle is
      // driven by the parent meeting.
      val (newState, expireReason) = ExpiryTrackerHelper.processMeetingExpiryAudit(outGW, eventBus, liveMeeting, state)
      state = newState
      expireReason foreach (reason => log.info("Meeting {} expired with reason {}", props.meetingProp.intId, reason))
    }

    sendRttTraceTest()
    setRecordingChapterBreak()

    processUserInactivityAudit()
    checkIfNeedToEndMeetingWhenNoAuthedUsers(liveMeeting)
    checkIfNeedToEndMeetingWhenNoModerators(liveMeeting)
  }

  def checkVoiceConfUsersStatus(): Unit = {
    val event = MsgBuilder.buildLastcheckVoiceConfUsersStatus(
      props.meetingProp.intId,
      props.voiceProp.voiceConf
    )
    outGW.send(event)
  }

  def checkVoiceConfIsRunningAndRecording(): Unit = {
    val event = MsgBuilder.buildCheckRunningAndRecordingToVoiceConfSysMsg(
      props.meetingProp.intId,
      props.voiceProp.voiceConf
    )
    outGW.send(event)
  }

  var lastRecBreakSentOn = expiryTracker.startedOnInMs

  def setRecordingChapterBreak(): Unit = {
    val now = System.currentTimeMillis()
    val elapsedInMs = now - lastRecBreakSentOn
    val elapsedInMin = TimeUtil.millisToMinutes(elapsedInMs)

    if (props.recordProp.record &&
      recordingChapterBreakLengthInMinutes > 0 &&
      elapsedInMin > recordingChapterBreakLengthInMinutes) {
      lastRecBreakSentOn = now
      val event = MsgBuilder.buildRecordingChapterBreakSysMsg(props.meetingProp.intId, TimeUtil.timeNowInMs())
      outGW.send(event)

      VoiceApp.stopRecordingVoiceConference(liveMeeting, outGW)

      val meetingId = liveMeeting.props.meetingProp.intId
      val recordFile = VoiceApp.genRecordPath(
        voiceConfRecordPath,
        meetingId,
        now,
        voiceConfRecordCodec
      )
      VoiceApp.startRecordingVoiceConference(liveMeeting, outGW, recordFile)
    }
  }

  def sendRttTraceTest(): Unit = {
    val now = System.currentTimeMillis()

    def buildDoLatencyTracerMsg(meetingId: String): BbbCommonEnvCoreMsg = {
      val routing = Routing.addMsgToClientRouting(MessageTypes.BROADCAST_TO_MEETING, meetingId, "not-used")
      val envelope = BbbCoreEnvelope(DoLatencyTracerMsg.NAME, routing)
      val body = DoLatencyTracerMsgBody(now)
      val header = BbbClientMsgHeader(DoLatencyTracerMsg.NAME, meetingId, "not-used")
      val event = DoLatencyTracerMsg(header, body)

      BbbCommonEnvCoreMsg(envelope, event)
    }

    if (now - lastRttTestSentOn > 60000) {
      lastRttTestSentOn = now
      val event = buildDoLatencyTracerMsg(liveMeeting.props.meetingProp.intId)
      outGW.send(event)
    }

  }

  private def checkIfNeedToEndMeetingWhenNoAuthedUsers(liveMeeting: LiveMeeting): Unit = {
    val authUserJoined = MeetingStatus2x.hasAuthedUserJoined(liveMeeting.status)

    if (endMeetingWhenNoMoreAuthedUsers &&
      !liveMeeting.props.meetingProp.isBreakout &&
      authUserJoined) {
      val lastAuthedUserLeftLimitMs = TimeUtil.timeNowInMs() - MeetingStatus2x.getLastAuthedUserLeftOn(liveMeeting.status)
      if (lastAuthedUserLeftLimitMs > TimeUtil.minutesToMillis(endMeetingWhenNoMoreAuthedUsersAfterMinutes)) {
        val authedUsers = Users2x.findAllAuthedUsers(liveMeeting.users2x)

        if (authedUsers.isEmpty) {
          sendEndMeetingDueToExpiry(
            MeetingEndReason.ENDED_DUE_TO_NO_AUTHED_USER,
            eventBus, outGW, liveMeeting,
            "system"
          )
        }
      }
    }
  }

  private def checkIfNeedToEndMeetingWhenNoModerators(liveMeeting: LiveMeeting): Unit = {
    if (state.expiryTracker.endWhenNoModerator &&
      !liveMeeting.props.meetingProp.isBreakout &&
      state.expiryTracker.moderatorHasJoined &&
      state.expiryTracker.lastModeratorLeftOnInMs != 0 &&
      //Check if has moderator with leftFlag
      Users2x.findModerator(liveMeeting.users2x).toVector.length == 0) {
      val hasModeratorLeftRecently = (TimeUtil.timeNowInMs() - state.expiryTracker.endWhenNoModeratorDelayInMs) < state.expiryTracker.lastModeratorLeftOnInMs
      if (!hasModeratorLeftRecently) {
        log.info("Meeting will end due option endWhenNoModerator is enabled and all moderators have left the meeting. meetingId=" + props.meetingProp.intId)
        sendEndMeetingDueToExpiry(
          MeetingEndReason.ENDED_DUE_TO_NO_MODERATOR,
          eventBus, outGW, liveMeeting,
          "system"
        )
      } else {
        val msToEndMeeting = state.expiryTracker.lastModeratorLeftOnInMs - (TimeUtil.timeNowInMs() - state.expiryTracker.endWhenNoModeratorDelayInMs)
        log.info("All moderators have left. Meeting will end in " + TimeUtil.millisToSeconds(msToEndMeeting) + " seconds. meetingId=" + props.meetingProp.intId)
      }
    }
  }

  def handleExtendMeetingDuration(msg: ExtendMeetingDuration) = ???

  def removeUsersWithExpiredUserLeftFlag(liveMeeting: LiveMeeting, state: MeetingState2x): MeetingState2x = {
    val leftUsers = Users2x.findAllExpiredUserLeftFlags(liveMeeting.users2x, expiryTracker.meetingExpireWhenLastUserLeftInMs)
    leftUsers foreach { leftUser =>
      for {
        u <- Users2x.remove(liveMeeting.users2x, leftUser.intId)
      } yield {
        log.info("Removing user from meeting. meetingId=" + props.meetingProp.intId + " userId=" + u.intId + " user=" + u)

        captionApp2x.handleUserLeavingMsg(leftUser.intId, liveMeeting, msgBus)

        // send a user left event for the clients to update
        val userLeftMeetingEvent = MsgBuilder.buildUserLeftMeetingEvtMsg(liveMeeting.props.meetingProp.intId, u.intId)
        outGW.send(userLeftMeetingEvent)

        val notifyEvent = MsgBuilder.buildNotifyAllInMeetingEvtMsg(
          liveMeeting.props.meetingProp.intId,
          "info",
          "user",
          "app.notification.userLeavePushAlert",
          "Notification for a user leaves the meeting",
          Vector(s"${u.name}")
        )
        outGW.send(notifyEvent)

        if (u.presenter) {
          log.info("removeUsersWithExpiredUserLeftFlag will cause an automaticallyAssignPresenter because user={} left", u)
          UsersApp.automaticallyAssignPresenter(outGW, liveMeeting)

          // request ongoing poll to end
          Polls.handleStopPollReqMsg(state, u.intId, liveMeeting)
        }
      }
    }

    stopRecordingIfAutoStart2x(outGW, liveMeeting, state)

    if (liveMeeting.props.meetingProp.isBreakout) {
      BreakoutHdlrHelpers.updateParentMeetingWithUsers(liveMeeting, eventBus)
    }

    if (state.expiryTracker.userHasJoined &&
      Users2x.numUsers(liveMeeting.users2x) == 0
      && !state.expiryTracker.lastUserLeftOnInMs.isDefined) {
      log.info("Setting meeting no more users. meetingId=" + props.meetingProp.intId)
      val tracker = state.expiryTracker.setLastUserLeftOn(TimeUtil.timeNowInMs())
      state.update(tracker)
    } else {
      state
    }
  }

  var lastUsersInactivityInspection = System.currentTimeMillis()

  def processUserInactivityAudit(): Unit = {

    val now = System.currentTimeMillis()

    // Check if user is inactive. We only do the check is user inactivity
    // is not disabled (0).
    if ((expiryTracker.userInactivityInspectTimerInMs > 0) &&
      (now > lastUsersInactivityInspection + expiryTracker.userInactivityInspectTimerInMs)) {
      lastUsersInactivityInspection = now

      warnPotentiallyInactiveUsers()
      disconnectInactiveUsers()
    }

  }

  def warnPotentiallyInactiveUsers(): Unit = {
    log.info("Checking for inactive users.")
    val users = Users2x.findAll(liveMeeting.users2x)
    users foreach { u =>
      val hasActivityAfterWarning = u.lastInactivityInspect < u.lastActivityTime
      val hasActivityRecently = (lastUsersInactivityInspection - expiryTracker.userInactivityThresholdInMs) < u.lastActivityTime

      if (hasActivityAfterWarning && !hasActivityRecently) {
        log.info("User has been inactive for " + TimeUnit.MILLISECONDS.toMinutes(expiryTracker.userInactivityThresholdInMs) + " minutes. Sending inactivity warning. meetingId=" + props.meetingProp.intId + " userId=" + u.intId + " user=" + u)

        val secsToDisconnect = TimeUnit.MILLISECONDS.toSeconds(expiryTracker.userActivitySignResponseDelayInMs);
        Sender.sendUserInactivityInspectMsg(liveMeeting.props.meetingProp.intId, u.intId, secsToDisconnect, outGW)
        updateUserLastInactivityInspect(u.intId)
      }
    }
  }

  def disconnectInactiveUsers(): Unit = {
    log.info("Check for users who haven't responded to user inactivity warning.")
    val users = Users2x.findAll(liveMeeting.users2x)
    users foreach { u =>
      val hasInactivityWarningSent = u.lastInactivityInspect != 0
      val hasActivityAfterWarning = u.lastInactivityInspect < u.lastActivityTime
      val respondedOnTime = (lastUsersInactivityInspection - expiryTracker.userActivitySignResponseDelayInMs) < u.lastInactivityInspect

      if (hasInactivityWarningSent && !hasActivityAfterWarning && !respondedOnTime) {
        log.info("User didn't response the inactivity warning within " + TimeUnit.MILLISECONDS.toSeconds(expiryTracker.userActivitySignResponseDelayInMs) + " seconds. Ejecting from meeting. meetingId=" + props.meetingProp.intId + " userId=" + u.intId + " user=" + u)

        UsersApp.ejectUserFromMeeting(
          outGW,
          liveMeeting,
          u.intId,
          SystemUser.ID,
          "User inactive for too long.",
          EjectReasonCode.USER_INACTIVITY,
          ban = false
        )

        Sender.sendDisconnectClientSysMsg(liveMeeting.props.meetingProp.intId, u.intId, SystemUser.ID, EjectReasonCode.USER_INACTIVITY, outGW)
      }
    }
  }

  def handleCheckRunningAndRecordingVoiceConfEvtMsg(msg: CheckRunningAndRecordingVoiceConfEvtMsg): Unit = {
    //msg.body.confRecordings foreach { cr =>
    //  println("rec = " + cr.recordPath)
    //}

    if (liveMeeting.props.recordProp.record &&
      msg.body.isRunning &&
      !msg.body.isRecording) {
      // Voice conference is running but not recording. We should start recording.
      // But first, see if we have recording streams and stop those.
      VoiceApp.stopRecordingVoiceConference(liveMeeting, outGW)
      // Remove recording streams that have stopped so we should only have
      // one active recording stream.

      // Let us start recording.
      val meetingId = liveMeeting.props.meetingProp.intId
      val recordFile = VoiceApp.genRecordPath(
        voiceConfRecordPath,
        meetingId,
        TimeUtil.timeNowInMs(),
        voiceConfRecordCodec
      )
      log.info("Forcing START RECORDING voice conf. meetingId=" + meetingId + " voice conf=" + liveMeeting.props.voiceProp.voiceConf)

      VoiceApp.startRecordingVoiceConference(liveMeeting, outGW, recordFile)
    }
  }

}<|MERGE_RESOLUTION|>--- conflicted
+++ resolved
@@ -283,12 +283,8 @@
     case msg: SendMessageToBreakoutRoomInternalMsg => state = handleSendMessageToBreakoutRoomInternalMsg(msg, state, liveMeeting, msgBus)
     case msg: SendBreakoutTimeRemainingInternalMsg =>
       handleSendBreakoutTimeRemainingInternalMsg(msg)
-<<<<<<< HEAD
-    case msg: CapturePresentationReqInternalMsg    => presentationPodsApp.handle(msg, state, liveMeeting, msgBus)
-
-=======
-    case msg: CaptureSharedNotesReqInternalMsg => presentationPodsApp.handle(msg, liveMeeting, msgBus)
->>>>>>> ba2aefb5
+    case msg: CapturePresentationReqInternalMsg => presentationPodsApp.handle(msg, state, liveMeeting, msgBus)
+    case msg: CaptureSharedNotesReqInternalMsg  => presentationPodsApp.handle(msg, liveMeeting, msgBus)
     case msg: SendRecordingTimerInternalMsg =>
       state = usersApp.handleSendRecordingTimerInternalMsg(msg, state)
 
