package org.bigbluebutton.core.running

import java.io.{ PrintWriter, StringWriter }

import akka.actor._
import akka.actor.SupervisorStrategy.Resume
import org.bigbluebutton.core.apps.groupchats.{ GroupChatApp, GroupChatHdlrs }
import org.bigbluebutton.core.apps.presentationpod._
import org.bigbluebutton.core.apps.users._
import org.bigbluebutton.core.apps.whiteboard.ClientToServerLatencyTracerMsgHdlr
import org.bigbluebutton.core.domain.{ BbbSystemConst, MeetingExpiryTracker, MeetingInactivityTracker, MeetingState2x }
import org.bigbluebutton.core.util.TimeUtil
import org.bigbluebutton.common2.domain.DefaultProps
import org.bigbluebutton.core.api._
import org.bigbluebutton.core.apps._
import org.bigbluebutton.core.apps.caption.CaptionApp2x
import org.bigbluebutton.core.apps.chat.ChatApp2x
import org.bigbluebutton.core.apps.screenshare.ScreenshareApp2x
import org.bigbluebutton.core.apps.presentation.PresentationApp2x
import org.bigbluebutton.core.apps.users.UsersApp2x
import org.bigbluebutton.core.apps.sharednotes.SharedNotesApp2x
import org.bigbluebutton.core.apps.whiteboard.WhiteboardApp2x
import org.bigbluebutton.core.bus._
import org.bigbluebutton.core.models._
import org.bigbluebutton.core2.MeetingStatus2x
import org.bigbluebutton.core2.message.handlers._
import org.bigbluebutton.core2.message.handlers.meeting._
import org.bigbluebutton.common2.msgs._
import org.bigbluebutton.core.apps.breakout._
import org.bigbluebutton.core.apps.polls._
import org.bigbluebutton.core.apps.voice._

import scala.concurrent.duration._
import org.bigbluebutton.core2.testdata.FakeTestData
import org.bigbluebutton.core.apps.layout.LayoutApp2x
import org.bigbluebutton.core.apps.meeting.{ SyncGetMeetingInfoRespMsgHdlr, ValidateConnAuthTokenSysMsgHdlr }
import org.bigbluebutton.core.apps.users.ChangeLockSettingsInMeetingCmdMsgHdlr
import org.bigbluebutton.core2.message.senders.MsgBuilder

object MeetingActor {
  def props(
    props:       DefaultProps,
    eventBus:    InternalEventBus,
    outGW:       OutMsgRouter,
    liveMeeting: LiveMeeting
  ): Props =
    Props(classOf[MeetingActor], props, eventBus, outGW, liveMeeting)
}

class MeetingActor(
  val props:       DefaultProps,
  val eventBus:    InternalEventBus,
  val outGW:       OutMsgRouter,
  val liveMeeting: LiveMeeting
)
    extends BaseMeetingActor
    with GuestsApp
    with LayoutApp2x
    with VoiceApp2x
    with BreakoutApp2x
    with UsersApp2x

    with UserBroadcastCamStartMsgHdlr
    with UserJoinMeetingReqMsgHdlr
    with UserJoinMeetingAfterReconnectReqMsgHdlr
    with UserBroadcastCamStopMsgHdlr
    with UserConnectedToGlobalAudioMsgHdlr
    with UserDisconnectedFromGlobalAudioMsgHdlr
    with MuteAllExceptPresentersCmdMsgHdlr
    with MuteMeetingCmdMsgHdlr
    with MuteMeetingCmdMsgHdlrCheckPerm
    with IsMeetingMutedReqMsgHdlr

    with EjectUserFromVoiceCmdMsgHdlr
    with EndMeetingSysCmdMsgHdlr
    with DestroyMeetingSysCmdMsgHdlr
    with SendTimeRemainingUpdateHdlr
    with SendBreakoutTimeRemainingMsgHdlr
    with ChangeLockSettingsInMeetingCmdMsgHdlr
    with SyncGetMeetingInfoRespMsgHdlr
    with ClientToServerLatencyTracerMsgHdlr
    with ValidateConnAuthTokenSysMsgHdlr {

  override val supervisorStrategy = OneForOneStrategy(maxNrOfRetries = 10, withinTimeRange = 1 minute) {
    case e: Exception => {
      val sw: StringWriter = new StringWriter()
      sw.write("An exception has been thrown on MeetingActor, exception message [" + e.getMessage() + "] (full stacktrace below)\n")
      e.printStackTrace(new PrintWriter(sw))
      log.error(sw.toString())
      Resume
    }
  }

  /**
   * Put the internal message injector into another actor so this
   * actor is easy to test.
   */
  var actorMonitor = context.actorOf(
    MeetingActorAudit.props(props, eventBus, outGW),
    "actorMonitor-" + props.meetingProp.intId
  )

  val msgBus = MessageBus(eventBus, outGW)

  val presentationApp2x = new PresentationApp2x
  val screenshareApp2x = new ScreenshareApp2x
  val captionApp2x = new CaptionApp2x
  val sharedNotesApp2x = new SharedNotesApp2x
  val chatApp2x = new ChatApp2x
  val usersApp = new UsersApp(liveMeeting, outGW, eventBus)
  val groupChatApp = new GroupChatHdlrs
  val presentationPodsApp = new PresentationPodHdlrs
  val pollApp = new PollApp2x
  val wbApp = new WhiteboardApp2x

  object ExpiryTrackerHelper extends MeetingExpiryTrackerHelper

  val inactivityTracker = new MeetingInactivityTracker(
    TimeUtil.minutesToMillis(props.durationProps.maxInactivityTimeoutMinutes),
    TimeUtil.minutesToMillis(props.durationProps.warnMinutesBeforeMax),
    lastActivityTimestampInMs = TimeUtil.timeNowInMs(),
    warningSent = false,
    warningSentOnTimestampInMs = 0L
  )

  val expiryTracker = new MeetingExpiryTracker(
    startedOnInMs = TimeUtil.timeNowInMs(),
    userHasJoined = false,
    lastUserLeftOnInMs = None,
    durationInMs = TimeUtil.minutesToMillis(props.durationProps.duration),
    meetingExpireIfNoUserJoinedInMs = TimeUtil.minutesToMillis(props.durationProps.meetingExpireIfNoUserJoinedInMinutes),
    meetingExpireWhenLastUserLeftInMs = TimeUtil.minutesToMillis(props.durationProps.meetingExpireWhenLastUserLeftInMinutes)
  )

  var state = new MeetingState2x(
    new GroupChats(Map.empty),
    new PresentationPodManager(Map.empty),
    None,
    inactivityTracker,
    expiryTracker
  )

  var lastRttTestSentOn = System.currentTimeMillis()

  // Create a default publish group chat
  state = GroupChatApp.createDefaultPublicGroupChat(GroupChatApp.MAIN_PUBLIC_CHAT, state)
  state = GroupChatApp.genTestChatMsgHistory(GroupChatApp.MAIN_PUBLIC_CHAT, state, BbbSystemConst.SYSTEM_USER, liveMeeting)

  // Create a default publish group chat
  state = GroupChatApp.createDefaultPublicGroupChat("TEST_GROUP_CHAT", state)
  state = GroupChatApp.genTestChatMsgHistory("TEST_GROUP_CHAT", state, BbbSystemConst.SYSTEM_USER, liveMeeting)

  log.debug("NUM GROUP CHATS = " + state.groupChats.findAllPublicChats().length)

  // Create a default Presentation Pod
  //  state = PresentationPodsApp.createDefaultPresentationPod(state)
  log.debug("NUM Presentation Pods = " + state.presentationPodManager.getNumberOfPods())

  /*******************************************************************/
  //object FakeTestData extends FakeTestData
  //FakeTestData.createFakeUsers(liveMeeting)
  /*******************************************************************/

  def receive = {
    //=============================
    // 2x messages
    case msg: BbbCommonEnvCoreMsg             => handleBbbCommonEnvCoreMsg(msg)

    // Handling RegisterUserReqMsg as it is forwarded from BBBActor and
    // its type is not BbbCommonEnvCoreMsg
    case m: RegisterUserReqMsg                => usersApp.handleRegisterUserReqMsg(m)
    case m: GetAllMeetingsReqMsg              => handleGetAllMeetingsReqMsg(m)

    // Meeting
    case m: DestroyMeetingSysCmdMsg           => handleDestroyMeetingSysCmdMsg(m)

    //======================================

    //=======================================
    // internal messages
    case msg: MonitorNumberOfUsersInternalMsg => handleMonitorNumberOfUsers(msg)

    case msg: ExtendMeetingDuration           => handleExtendMeetingDuration(msg)
    case msg: SendTimeRemainingAuditInternalMsg =>
      state = handleSendTimeRemainingUpdate(msg, state)
      state = handleSendBreakoutTimeRemainingMsg(msg, state)
    case msg: BreakoutRoomCreatedInternalMsg =>
      state = handleBreakoutRoomCreatedInternalMsg(msg, state)
    case msg: SendBreakoutUsersAuditInternalMsg => handleSendBreakoutUsersUpdateInternalMsg(msg)
    case msg: BreakoutRoomUsersUpdateInternalMsg =>
      state = handleBreakoutRoomUsersUpdateInternalMsg(msg, state)
    case msg: EndBreakoutRoomInternalMsg => handleEndBreakoutRoomInternalMsg(msg)
    case msg: BreakoutRoomEndedInternalMsg =>
      state = handleBreakoutRoomEndedInternalMsg(msg, state)

    // Screenshare
    case msg: DeskShareGetDeskShareInfoRequest => handleDeskShareGetDeskShareInfoRequest(msg)

    case _                                     => // do nothing
  }

  private def handleBbbCommonEnvCoreMsg(msg: BbbCommonEnvCoreMsg): Unit = {
    val tracker = state.inactivityTracker.updateLastActivityTimestamp(TimeUtil.timeNowInMs())
    state = state.update(tracker)

    msg.core match {
      case m: EndMeetingSysCmdMsg => handleEndMeeting(m, state)

      // Users
      case m: ValidateAuthTokenReqMsg =>
        state = usersApp.handleValidateAuthTokenReqMsg(m, state)
      case m: UserJoinMeetingReqMsg =>
        state = handleUserJoinMeetingReqMsg(m, state)
      case m: UserJoinMeetingAfterReconnectReqMsg =>
        state = handleUserJoinMeetingAfterReconnectReqMsg(m, state)
      case m: UserLeaveReqMsg =>
        state = handleUserLeaveReqMsg(m, state)
      case m: UserBroadcastCamStartMsg  => handleUserBroadcastCamStartMsg(m)
      case m: UserBroadcastCamStopMsg   => handleUserBroadcastCamStopMsg(m)
      case m: UserJoinedVoiceConfEvtMsg => handleUserJoinedVoiceConfEvtMsg(m)
      case m: MeetingActivityResponseCmdMsg =>
        state = usersApp.handleMeetingActivityResponseCmdMsg(m, state)
      case m: LogoutAndEndMeetingCmdMsg     => usersApp.handleLogoutAndEndMeetingCmdMsg(m, state)
      case m: SetRecordingStatusCmdMsg      => usersApp.handleSetRecordingStatusCmdMsg(m)
      case m: GetRecordingStatusReqMsg      => usersApp.handleGetRecordingStatusReqMsg(m)
      case m: ChangeUserEmojiCmdMsg         => handleChangeUserEmojiCmdMsg(m)
      case m: EjectUserFromMeetingCmdMsg    => usersApp.handleEjectUserFromMeetingCmdMsg(m)
      case m: GetUsersMeetingReqMsg         => usersApp.handleGetUsersMeetingReqMsg(m)
      case m: ChangeUserRoleCmdMsg          => usersApp.handleChangeUserRoleCmdMsg(m)
      case m: AddUserToPresenterGroupCmdMsg => usersApp.handleAddUserToPresenterGroupCmdMsg(m)
      case m: RemoveUserFromPresenterGroupCmdMsg =>
        usersApp.handleRemoveUserFromPresenterGroupCmdMsg(m)
      case m: GetPresenterGroupReqMsg        => usersApp.handleGetPresenterGroupReqMsg(m)

      // Whiteboard
      case m: SendCursorPositionPubMsg       => wbApp.handle(m, liveMeeting, msgBus)
      case m: ClearWhiteboardPubMsg          => wbApp.handle(m, liveMeeting, msgBus)
      case m: UndoWhiteboardPubMsg           => wbApp.handle(m, liveMeeting, msgBus)
      case m: ModifyWhiteboardAccessPubMsg   => wbApp.handle(m, liveMeeting, msgBus)
      case m: GetWhiteboardAccessReqMsg      => wbApp.handle(m, liveMeeting, msgBus)
      case m: SendWhiteboardAnnotationPubMsg => wbApp.handle(m, liveMeeting, msgBus)
      case m: GetWhiteboardAnnotationsReqMsg => wbApp.handle(m, liveMeeting, msgBus)
      case m: ClientToServerLatencyTracerMsg => handleClientToServerLatencyTracerMsg(m)

      // Poll
      case m: StartPollReqMsg                => pollApp.handle(m, state, liveMeeting, msgBus) // passing state but not modifying it
      case m: StartCustomPollReqMsg          => pollApp.handle(m, state, liveMeeting, msgBus) // passing state but not modifying it
      case m: StopPollReqMsg                 => pollApp.handle(m, state, liveMeeting, msgBus) // passing state but not modifying it
      case m: ShowPollResultReqMsg           => pollApp.handle(m, state, liveMeeting, msgBus) // passing state but not modifying it
      case m: HidePollResultReqMsg           => pollApp.handle(m, liveMeeting, msgBus)
      case m: GetCurrentPollReqMsg           => pollApp.handle(m, state, liveMeeting, msgBus) // passing state but not modifying it
      case m: RespondToPollReqMsg            => pollApp.handle(m, liveMeeting, msgBus)

      // Breakout
      case m: BreakoutRoomsListMsg =>
        state = handleBreakoutRoomsListMsg(m, state)
      case m: CreateBreakoutRoomsCmdMsg =>
        state = handleCreateBreakoutRoomsCmdMsg(m, state)
      case m: EndAllBreakoutRoomsMsg =>
        state = handleEndAllBreakoutRoomsMsg(m, state)
      case m: RequestBreakoutJoinURLReqMsg =>
        state = handleRequestBreakoutJoinURLReqMsg(m, state)
      case m: TransferUserToMeetingRequestMsg =>
        state = handleTransferUserToMeetingRequestMsg(m, state)

      // Voice
      case m: UserLeftVoiceConfEvtMsg => handleUserLeftVoiceConfEvtMsg(m)
      case m: UserMutedInVoiceConfEvtMsg => handleUserMutedInVoiceConfEvtMsg(m)
      case m: UserTalkingInVoiceConfEvtMsg => handleUserTalkingInVoiceConfEvtMsg(m)
      case m: RecordingStartedVoiceConfEvtMsg => handleRecordingStartedVoiceConfEvtMsg(m)
      case m: MuteUserCmdMsg => usersApp.handleMuteUserCmdMsg(m)
      case m: MuteAllExceptPresentersCmdMsg => handleMuteAllExceptPresentersCmdMsg(m)
      case m: EjectUserFromVoiceCmdMsg => handleEjectUserFromVoiceCmdMsg(m)
      case m: IsMeetingMutedReqMsg => handleIsMeetingMutedReqMsg(m)
      case m: MuteMeetingCmdMsg => handleMuteMeetingCmdMsg(m)
      case m: UserConnectedToGlobalAudioMsg => handleUserConnectedToGlobalAudioMsg(m)
      case m: UserDisconnectedFromGlobalAudioMsg => handleUserDisconnectedFromGlobalAudioMsg(m)
      case m: VoiceConfRunningEvtMsg => handleVoiceConfRunningEvtMsg(m)

      // Layout
      case m: GetCurrentLayoutReqMsg => handleGetCurrentLayoutReqMsg(m)
      case m: BroadcastLayoutMsg => handleBroadcastLayoutMsg(m)

      // Lock Settings
      case m: ChangeLockSettingsInMeetingCmdMsg => handleSetLockSettings(m)
      case m: LockUserInMeetingCmdMsg => handleLockUserInMeetingCmdMsg(m)
      case m: LockUsersInMeetingCmdMsg => handleLockUsersInMeetingCmdMsg(m)
      case m: GetLockSettingsReqMsg => handleGetLockSettingsReqMsg(m)

      // Presentation
<<<<<<< HEAD
      case m: ResizeAndMovePagePubMsg => presentationApp2x.handle(m, liveMeeting, msgBus)
      case m: PresentationUploadTokenReqMsg => presentationApp2x.handle(m, liveMeeting, msgBus)
=======
>>>>>>> 7d10ac1a
      case m: PreuploadedPresentationsSysPubMsg => presentationApp2x.handle(m, liveMeeting, msgBus)
      case m: AssignPresenterReqMsg => handlePresenterChange(m)

      // Presentation Pods
      case m: CreateNewPresentationPodPubMsg => state = presentationPodsApp.handle(m, state, liveMeeting, msgBus)
      case m: RemovePresentationPodPubMsg => state = presentationPodsApp.handle(m, state, liveMeeting, msgBus)
      case m: GetPresentationInfoReqMsg => state = presentationPodsApp.handle(m, state, liveMeeting, msgBus)
      case m: GetAllPresentationPodsReqMsg => state = presentationPodsApp.handle(m, state, liveMeeting, msgBus)
      case m: SetCurrentPresentationPubMsg => state = presentationPodsApp.handle(m, state, liveMeeting, msgBus)
      case m: PresentationConversionCompletedSysPubMsg => state = presentationPodsApp.handle(m, state, liveMeeting, msgBus)
      case m: SetCurrentPagePubMsg => state = presentationPodsApp.handle(m, state, liveMeeting, msgBus)
      case m: SetPresenterInPodReqMsg => state = presentationPodsApp.handle(m, state, liveMeeting, msgBus)
      case m: RemovePresentationPubMsg => state = presentationPodsApp.handle(m, state, liveMeeting, msgBus)
<<<<<<< HEAD
=======
      case m: PresentationConversionUpdateSysPubMsg => state = presentationPodsApp.handle(m, state, liveMeeting, msgBus)
      case m: PresentationPageGeneratedSysPubMsg => state = presentationPodsApp.handle(m, state, liveMeeting, msgBus)
      case m: PresentationPageCountErrorSysPubMsg => state = presentationPodsApp.handle(m, state, liveMeeting, msgBus)
      case m: PresentationUploadTokenReqMsg => state = presentationPodsApp.handle(m, state, liveMeeting, msgBus)
      case m: ResizeAndMovePagePubMsg => state = presentationPodsApp.handle(m, state, liveMeeting, msgBus)
>>>>>>> 7d10ac1a

      // Caption
      case m: EditCaptionHistoryPubMsg => captionApp2x.handle(m, liveMeeting, msgBus)
      case m: UpdateCaptionOwnerPubMsg => captionApp2x.handle(m, liveMeeting, msgBus)
      case m: SendCaptionHistoryReqMsg => captionApp2x.handle(m, liveMeeting, msgBus)

      // SharedNotes
      case m: GetSharedNotesPubMsg => sharedNotesApp2x.handle(m, liveMeeting, msgBus)
      case m: SyncSharedNotePubMsg => sharedNotesApp2x.handle(m, liveMeeting, msgBus)
      case m: ClearSharedNotePubMsg => sharedNotesApp2x.handle(m, liveMeeting, msgBus)
      case m: UpdateSharedNoteReqMsg => sharedNotesApp2x.handle(m, liveMeeting, msgBus)
      case m: CreateSharedNoteReqMsg => sharedNotesApp2x.handle(m, liveMeeting, msgBus)
      case m: DestroySharedNoteReqMsg => sharedNotesApp2x.handle(m, liveMeeting, msgBus)

      // Guests
      case m: GetGuestsWaitingApprovalReqMsg => handleGetGuestsWaitingApprovalReqMsg(m)
      case m: SetGuestPolicyCmdMsg => handleSetGuestPolicyMsg(m)
      case m: GuestsWaitingApprovedMsg => handleGuestsWaitingApprovedMsg(m)
      case m: GetGuestPolicyReqMsg => handleGetGuestPolicyReqMsg(m)

      // Chat
      case m: GetChatHistoryReqMsg => chatApp2x.handle(m, liveMeeting, msgBus)
      case m: SendPublicMessagePubMsg => chatApp2x.handle(m, liveMeeting, msgBus)
      case m: SendPrivateMessagePubMsg => chatApp2x.handle(m, liveMeeting, msgBus)
      case m: ClearPublicChatHistoryPubMsg => chatApp2x.handle(m, liveMeeting, msgBus)

      // Screenshare
      case m: ScreenshareStartedVoiceConfEvtMsg => screenshareApp2x.handle(m, liveMeeting, msgBus)
      case m: ScreenshareStoppedVoiceConfEvtMsg => screenshareApp2x.handle(m, liveMeeting, msgBus)
      case m: ScreenshareRtmpBroadcastStartedVoiceConfEvtMsg => screenshareApp2x.handle(m, liveMeeting, msgBus)
      case m: ScreenshareRtmpBroadcastStoppedVoiceConfEvtMsg => screenshareApp2x.handle(m, liveMeeting, msgBus)
      case m: GetScreenshareStatusReqMsg => screenshareApp2x.handle(m, liveMeeting, msgBus)

      // GroupChat
      case m: CreateGroupChatReqMsg => state = groupChatApp.handle(m, state, liveMeeting, msgBus)
      case m: GetGroupChatMsgsReqMsg => state = groupChatApp.handle(m, state, liveMeeting, msgBus)
      case m: GetGroupChatsReqMsg => state = groupChatApp.handle(m, state, liveMeeting, msgBus)
      case m: SendGroupChatMessageMsg => state = groupChatApp.handle(m, state, liveMeeting, msgBus)

      case m: ValidateConnAuthTokenSysMsg => handleValidateConnAuthTokenSysMsg(m)

      case _ => log.warning("***** Cannot handle " + msg.envelope.name)
    }
  }

  def handleGetAllMeetingsReqMsg(msg: GetAllMeetingsReqMsg): Unit = {
    // sync all meetings
    handleSyncGetMeetingInfoRespMsg(liveMeeting.props)

    // sync all users
    usersApp.handleSyncGetUsersMeetingRespMsg()

    // sync all presentations
    presentationApp2x.handle(liveMeeting, msgBus)

    // sync access of whiteboard (multi user)
    wbApp.handle(liveMeeting, msgBus)

    // TODO send all chat
    // TODO send all lock settings
    // TODO send all screen sharing info
  }

  def handlePresenterChange(msg: AssignPresenterReqMsg): Unit = {
    // Stop poll if one is running as presenter left
    pollApp.stopPoll(state, msg.header.userId, liveMeeting, msgBus)

    // switch user presenter status for old and new presenter
    usersApp.handleAssignPresenterReqMsg(msg)

    // request screenshare to end
    screenshareApp2x.handleScreenshareStoppedVoiceConfEvtMsg(
      liveMeeting.props.voiceProp.voiceConf,
      liveMeeting.props.screenshareProps.screenshareConf,
      liveMeeting, msgBus
    )

  }

  def handleDeskShareGetDeskShareInfoRequest(msg: DeskShareGetDeskShareInfoRequest): Unit = {

    log.info("handleDeskShareGetDeskShareInfoRequest: " + msg.conferenceName + "isBroadcasting="
      + ScreenshareModel.isBroadcastingRTMP(liveMeeting.screenshareModel) + " URL:" +
      ScreenshareModel.getRTMPBroadcastingUrl(liveMeeting.screenshareModel))

    if (ScreenshareModel.isBroadcastingRTMP(liveMeeting.screenshareModel)) {
      // if the meeting has an ongoing WebRTC Deskshare session, send a notification
      //outGW.send(new DeskShareNotifyASingleViewer(props.meetingProp.intId, msg.requesterID,
      //  DeskshareModel.getRTMPBroadcastingUrl(liveMeeting.deskshareModel),
      //  DeskshareModel.getDesktopShareVideoWidth(liveMeeting.deskshareModel),
      //  DeskshareModel.getDesktopShareVideoHeight(liveMeeting.deskshareModel), true))
    }
  }

  def handleMonitorNumberOfUsers(msg: MonitorNumberOfUsersInternalMsg) {
    val (newState, expireReason) = ExpiryTrackerHelper.processMeetingInactivityAudit(outGW, eventBus, liveMeeting, state)
    state = newState
    expireReason foreach (reason => log.info("Meeting {} expired with reason {}", props.meetingProp.intId, reason))
    val (newState2, expireReason2) = ExpiryTrackerHelper.processMeetingExpiryAudit(outGW, eventBus, liveMeeting, state)
    state = newState2
    expireReason2 foreach (reason => log.info("Meeting {} expired with reason {}", props.meetingProp.intId, reason))

    sendRttTraceTest()
    setRecordingChapterBreak()
  }

  var lastRecBreakSentOn = expiryTracker.startedOnInMs

  def setRecordingChapterBreak(): Unit = {
    val now = TimeUtil.timeNowInMs()
    val elapsedInMs = now - lastRecBreakSentOn
    val elapsedInMin = TimeUtil.millisToMinutes(elapsedInMs)

    if (elapsedInMin > recordingChapterBreakLenghtInMinutes) {
      lastRecBreakSentOn = now
      val event = MsgBuilder.buildRecordingChapterBreakSysMsg(props.meetingProp.intId, TimeUtil.timeNowInMs())
      outGW.send(event)

      VoiceApp.stopRecordingVoiceConference(liveMeeting, outGW)

      val meetingId = liveMeeting.props.meetingProp.intId
      val recordFile = VoiceApp.genRecordPath(voiceConfRecordPath, meetingId, now)
      VoiceApp.startRecordingVoiceConference(liveMeeting, outGW, recordFile)

    }

  }

  def sendRttTraceTest(): Unit = {
    val now = System.currentTimeMillis()

    def buildDoLatencyTracerMsg(meetingId: String): BbbCommonEnvCoreMsg = {
      val routing = Routing.addMsgToClientRouting(MessageTypes.BROADCAST_TO_MEETING, meetingId, "not-used")
      val envelope = BbbCoreEnvelope(DoLatencyTracerMsg.NAME, routing)
      val body = DoLatencyTracerMsgBody(now)
      val header = BbbClientMsgHeader(DoLatencyTracerMsg.NAME, meetingId, "not-used")
      val event = DoLatencyTracerMsg(header, body)

      BbbCommonEnvCoreMsg(envelope, event)
    }

    if (now - lastRttTestSentOn > 60000) {
      lastRttTestSentOn = now
      val event = buildDoLatencyTracerMsg(liveMeeting.props.meetingProp.intId)
      outGW.send(event)
    }

  }

  def handleExtendMeetingDuration(msg: ExtendMeetingDuration) {

  }

  def startRecordingIfAutoStart() {
    if (props.recordProp.record && !MeetingStatus2x.isRecording(liveMeeting.status) &&
      props.recordProp.autoStartRecording && Users2x.numUsers(liveMeeting.users2x) == 1) {

      MeetingStatus2x.recordingStarted(liveMeeting.status)

      def buildRecordingStatusChangedEvtMsg(meetingId: String, userId: String, recording: Boolean): BbbCommonEnvCoreMsg = {
        val routing = Routing.addMsgToClientRouting(MessageTypes.BROADCAST_TO_MEETING, meetingId, userId)
        val envelope = BbbCoreEnvelope(RecordingStatusChangedEvtMsg.NAME, routing)
        val body = RecordingStatusChangedEvtMsgBody(recording, userId)
        val header = BbbClientMsgHeader(RecordingStatusChangedEvtMsg.NAME, meetingId, userId)
        val event = RecordingStatusChangedEvtMsg(header, body)

        BbbCommonEnvCoreMsg(envelope, event)
      }

      val event = buildRecordingStatusChangedEvtMsg(
        liveMeeting.props.meetingProp.intId,
        "system", MeetingStatus2x.isRecording(liveMeeting.status)
      )
      outGW.send(event)

    }
  }

  def stopAutoStartedRecording() {
    if (props.recordProp.record && MeetingStatus2x.isRecording(liveMeeting.status) &&
      props.recordProp.autoStartRecording && Users2x.numUsers(liveMeeting.users2x) == 0) {
      log.info("Last web user left. Auto stopping recording. meetingId={}", props.meetingProp.intId)
      MeetingStatus2x.recordingStopped(liveMeeting.status)

      def buildRecordingStatusChangedEvtMsg(meetingId: String, userId: String, recording: Boolean): BbbCommonEnvCoreMsg = {
        val routing = Routing.addMsgToClientRouting(MessageTypes.BROADCAST_TO_MEETING, meetingId, userId)
        val envelope = BbbCoreEnvelope(RecordingStatusChangedEvtMsg.NAME, routing)
        val body = RecordingStatusChangedEvtMsgBody(recording, userId)
        val header = BbbClientMsgHeader(RecordingStatusChangedEvtMsg.NAME, meetingId, userId)
        val event = RecordingStatusChangedEvtMsg(header, body)

        BbbCommonEnvCoreMsg(envelope, event)
      }

      val event = buildRecordingStatusChangedEvtMsg(
        liveMeeting.props.meetingProp.intId,
        "system", MeetingStatus2x.isRecording(liveMeeting.status)
      )
      outGW.send(event)

    }
  }
}<|MERGE_RESOLUTION|>--- conflicted
+++ resolved
@@ -288,11 +288,6 @@
       case m: GetLockSettingsReqMsg => handleGetLockSettingsReqMsg(m)
 
       // Presentation
-<<<<<<< HEAD
-      case m: ResizeAndMovePagePubMsg => presentationApp2x.handle(m, liveMeeting, msgBus)
-      case m: PresentationUploadTokenReqMsg => presentationApp2x.handle(m, liveMeeting, msgBus)
-=======
->>>>>>> 7d10ac1a
       case m: PreuploadedPresentationsSysPubMsg => presentationApp2x.handle(m, liveMeeting, msgBus)
       case m: AssignPresenterReqMsg => handlePresenterChange(m)
 
@@ -306,14 +301,11 @@
       case m: SetCurrentPagePubMsg => state = presentationPodsApp.handle(m, state, liveMeeting, msgBus)
       case m: SetPresenterInPodReqMsg => state = presentationPodsApp.handle(m, state, liveMeeting, msgBus)
       case m: RemovePresentationPubMsg => state = presentationPodsApp.handle(m, state, liveMeeting, msgBus)
-<<<<<<< HEAD
-=======
       case m: PresentationConversionUpdateSysPubMsg => state = presentationPodsApp.handle(m, state, liveMeeting, msgBus)
       case m: PresentationPageGeneratedSysPubMsg => state = presentationPodsApp.handle(m, state, liveMeeting, msgBus)
       case m: PresentationPageCountErrorSysPubMsg => state = presentationPodsApp.handle(m, state, liveMeeting, msgBus)
       case m: PresentationUploadTokenReqMsg => state = presentationPodsApp.handle(m, state, liveMeeting, msgBus)
       case m: ResizeAndMovePagePubMsg => state = presentationPodsApp.handle(m, state, liveMeeting, msgBus)
->>>>>>> 7d10ac1a
 
       // Caption
       case m: EditCaptionHistoryPubMsg => captionApp2x.handle(m, liveMeeting, msgBus)
