package org.bigbluebutton.core.running

import java.io.{ PrintWriter, StringWriter }

import akka.actor._
import akka.actor.SupervisorStrategy.Resume
import org.bigbluebutton.common2.domain.DefaultProps
import org.bigbluebutton.core._
import org.bigbluebutton.core.api._
import org.bigbluebutton.core.apps._
import org.bigbluebutton.core.apps.caption.CaptionApp2x
import org.bigbluebutton.core.apps.chat.ChatApp2x
import org.bigbluebutton.core.apps.deskshare.DeskshareApp2x
import org.bigbluebutton.core.apps.presentation.PresentationApp2x
import org.bigbluebutton.core.apps.meeting._
import org.bigbluebutton.core.apps.users.UsersApp2x
import org.bigbluebutton.core.apps.sharednotes.SharedNotesApp2x
import org.bigbluebutton.core.bus._
import org.bigbluebutton.core.models._
import org.bigbluebutton.core2.MeetingStatus2x
import org.bigbluebutton.core2.message.handlers._
import org.bigbluebutton.core2.message.handlers.users._
import org.bigbluebutton.common2.msgs._
import org.bigbluebutton.core.apps.breakout._
import org.bigbluebutton.core.apps.polls._
import org.bigbluebutton.core.apps.voice._

import scala.concurrent.duration._
import org.bigbluebutton.core2.testdata.FakeTestData
import org.bigbluebutton.core.apps.layout.LayoutApp2x
import org.bigbluebutton.core.apps.meeting.SyncGetMeetingInfoRespMsgHdlr

object MeetingActor {
  def props(props: DefaultProps,
    eventBus: IncomingEventBus,
    outGW: OutMessageGateway, liveMeeting: LiveMeeting): Props =
    Props(classOf[MeetingActor], props, eventBus, outGW, liveMeeting)
}

class MeetingActor(val props: DefaultProps,
  val eventBus: IncomingEventBus,
  val outGW: OutMessageGateway,
  val liveMeeting: LiveMeeting)
    extends BaseMeetingActor
    with GuestsApp
    with LayoutApp2x
    with VoiceApp2x
    with PollApp2x
    with BreakoutApp2x
    with UsersApp2x

    with PresentationApp
    with ChatApp
    with WhiteboardApp

<<<<<<< HEAD
=======
    with UsersApp with PresentationApp
    with WhiteboardApp with PollApp
    with BreakoutRoomApp
>>>>>>> e30ba203
    with PermisssionCheck
    with UserBroadcastCamStartMsgHdlr
    with UserJoinMeetingReqMsgHdlr
    with UserBroadcastCamStopMsgHdlr
    with UserConnectedToGlobalAudioHdlr
    with UserDisconnectedFromGlobalAudioHdlr
    with MuteAllExceptPresentersCmdMsgHdlr
    with MuteMeetingCmdMsgHdlr
    with IsMeetingMutedReqMsgHdlr
    with MuteUserCmdMsgHdlr
    with EjectUserFromVoiceCmdMsgHdlr
    with EndMeetingSysCmdMsgHdlr
    with SendTimeRemainingUpdateHdlr
    with SyncGetMeetingInfoRespMsgHdlr {

  override val supervisorStrategy = OneForOneStrategy(maxNrOfRetries = 10, withinTimeRange = 1 minute) {
    case e: Exception => {
      val sw: StringWriter = new StringWriter()
      sw.write("An exception has been thrown on MeetingActor, exception message [" + e.getMessage() + "] (full stacktrace below)\n")
      e.printStackTrace(new PrintWriter(sw))
      log.error(sw.toString())
      Resume
    }
  }

  /**
   * Put the internal message injector into another actor so this
   * actor is easy to test.
   */
  var actorMonitor = context.actorOf(MeetingActorInternal.props(props, eventBus, outGW),
    "actorMonitor-" + props.meetingProp.intId)

  /** Subscribe to meeting and voice events. **/
  eventBus.subscribe(actorMonitor, props.meetingProp.intId)
  eventBus.subscribe(actorMonitor, props.voiceProp.voiceConf)
  eventBus.subscribe(actorMonitor, props.screenshareProps.screenshareConf)

  val presentationApp2x = new PresentationApp2x(liveMeeting, outGW = outGW)
  val deskshareApp2x = new DeskshareApp2x(liveMeeting, outGW = outGW)
  val captionApp2x = new CaptionApp2x(liveMeeting, outGW = outGW)
  val sharedNotesApp2x = new SharedNotesApp2x(liveMeeting, outGW = outGW)
  val chatApp2x = new ChatApp2x(liveMeeting, outGW = outGW)

  /*******************************************************************/
  //object FakeTestData extends FakeTestData
  //FakeTestData.createFakeUsers(liveMeeting)
  /*******************************************************************/

  def receive = {
    //=============================
    // 2x messages
    case msg: BbbCommonEnvCoreMsg => handleBbbCommonEnvCoreMsg(msg)

    // Handling RegisterUserReqMsg as it is forwarded from BBBActor and
    // its type is not BbbCommonEnvCoreMsg
    case m: RegisterUserReqMsg => handleRegisterUserReqMsg(m)
    case m: GetAllMeetingsReqMsg => handleGetAllMeetingsReqMsg(m)

    //======================================

    //=======================================
    // old messages
    case msg: MonitorNumberOfUsers => handleMonitorNumberOfUsers(msg)

    case msg: AllowUserToShareDesktop => handleAllowUserToShareDesktop(msg)

<<<<<<< HEAD
    case msg: GetChatHistoryRequest => handleGetChatHistoryRequest(msg)
    case msg: SendPublicMessageRequest => handleSendPublicMessageRequest(msg)
    case msg: SendPrivateMessageRequest => handleSendPrivateMessageRequest(msg)
    case msg: UserConnectedToGlobalAudio => handleUserConnectedToGlobalAudio(msg)
    case msg: UserDisconnectedFromGlobalAudio => handleUserDisconnectedFromGlobalAudio(msg)
    case msg: InitializeMeeting => handleInitializeMeeting(msg)
=======
    case msg: UserEmojiStatus => handleUserEmojiStatus(msg)

    case msg: MuteMeetingRequest => handleMuteMeetingRequest(msg)
    case msg: MuteAllExceptPresenterRequest => handleMuteAllExceptPresenterRequest(msg)
    case msg: IsMeetingMutedRequest => handleIsMeetingMutedRequest(msg)
    case msg: MuteUserRequest => handleMuteUserRequest(msg)
    case msg: EjectUserFromVoiceRequest => handleEjectUserRequest(msg)
    case msg: TransferUserToMeetingRequest => handleTransferUserToMeeting(msg)
    case msg: UserConnectedToGlobalAudio => handleUserConnectedToGlobalAudio(msg)
    case msg: UserDisconnectedFromGlobalAudio => handleUserDisconnectedFromGlobalAudio(msg)
    case msg: InitializeMeeting => handleInitializeMeeting(msg)
    case msg: SetRecordingStatus => handleSetRecordingStatus(msg)
    case msg: GetRecordingStatus => handleGetRecordingStatus(msg)
    case msg: GetPollRequest => handleGetPollRequest(msg)
    case msg: LogoutEndMeeting => handleLogoutEndMeeting(msg)
>>>>>>> e30ba203

    case msg: ClearPublicChatHistoryRequest => handleClearPublicChatHistoryRequest(msg)

    case msg: ExtendMeetingDuration => handleExtendMeetingDuration(msg)
    case msg: SendTimeRemainingUpdate => handleSendTimeRemainingUpdate(msg)

    case msg: DeskShareStartedRequest => handleDeskShareStartedRequest(msg)
    case msg: DeskShareStoppedRequest => handleDeskShareStoppedRequest(msg)
    case msg: DeskShareRTMPBroadcastStartedRequest => handleDeskShareRTMPBroadcastStartedRequest(msg)
    case msg: DeskShareRTMPBroadcastStoppedRequest => handleDeskShareRTMPBroadcastStoppedRequest(msg)
    case msg: DeskShareGetDeskShareInfoRequest => handleDeskShareGetDeskShareInfoRequest(msg)

    // Guest
    case msg: GetGuestPolicy => handleGetGuestPolicy(msg)
    case msg: SetGuestPolicy => handleSetGuestPolicy(msg)

    case _ => // do nothing
  }

  private def handleBbbCommonEnvCoreMsg(msg: BbbCommonEnvCoreMsg): Unit = {

    msg.core match {
      // Users
      case m: ValidateAuthTokenReqMsg => handleValidateAuthTokenReqMsg(m)
      case m: UserJoinMeetingReqMsg => handleUserJoinMeetingReqMsg(m)
      case m: UserLeaveReqMsg => handleUserLeaveReqMsg(m)
      case m: UserBroadcastCamStartMsg => handleUserBroadcastCamStartMsg(m)
      case m: UserBroadcastCamStopMsg => handleUserBroadcastCamStopMsg(m)
      case m: UserJoinedVoiceConfEvtMsg => handleUserJoinedVoiceConfEvtMsg(m)
      case m: MeetingActivityResponseCmdMsg => handleMeetingActivityResponseCmdMsg(m)
      case m: LogoutAndEndMeetingCmdMsg => handleLogoutAndEndMeetingCmdMsg(m)
      case m: SetRecordingStatusCmdMsg => handleSetRecordingStatusCmdMsg(m)
      case m: GetRecordingStatusReqMsg => handleGetRecordingStatusReqMsg(m)

      // Whiteboard
      case m: SendCursorPositionPubMsg => handleSendCursorPositionPubMsg(m)
      case m: ClearWhiteboardPubMsg => handleClearWhiteboardPubMsg(m)
      case m: UndoWhiteboardPubMsg => handleUndoWhiteboardPubMsg(m)
      case m: ModifyWhiteboardAccessPubMsg => handleModifyWhiteboardAccessPubMsg(m)
      case m: GetWhiteboardAccessReqMsg => handleGetWhiteboardAccessReqMsg(m)
      case m: SendWhiteboardAnnotationPubMsg => handleSendWhiteboardAnnotationPubMsg(m)
      case m: GetWhiteboardAnnotationsReqMsg => handleGetWhiteboardAnnotationsReqMsg(m)

      // Poll
      case m: StartPollReqMsg => handleStartPollReqMsg(m)
      case m: StartCustomPollReqMsg => handleStartCustomPollReqMsg(m)
      case m: StopPollReqMsg => handleStopPollReqMsg(m)
      case m: ShowPollResultReqMsg => handleShowPollResultReqMsg(m)
      case m: HidePollResultReqMsg => handleHidePollResultReqMsg(m)
      case m: GetCurrentPollReqMsg => handleGetCurrentPollReqMsg(m)
      case m: RespondToPollReqMsg => handleRespondToPollReqMsg(m)

      // Breakout
      case m: BreakoutRoomsListMsg => handleBreakoutRoomsListMsg(m)
      case m: CreateBreakoutRoomsCmdMsg => handleCreateBreakoutRoomsCmdMsg(m)
      case m: EndAllBreakoutRoomsMsg => handleEndAllBreakoutRoomsMsg(m)
      case m: RequestBreakoutJoinURLReqMsg => handleRequestBreakoutJoinURLReqMsg(m)
      case m: BreakoutRoomCreatedMsg => handleBreakoutRoomCreatedMsg(m)
      case m: BreakoutRoomEndedMsg => handleBreakoutRoomEndedMsg(m)
      case m: BreakoutRoomUsersUpdateMsg => handleBreakoutRoomUsersUpdateMsg(m)
      case m: SendBreakoutUsersUpdateMsg => handleSendBreakoutUsersUpdateMsg(m)
      case m: TransferUserToMeetingRequestMsg => handleTransferUserToMeetingRequestMsg(m)

      // Voice
      case m: UserLeftVoiceConfEvtMsg => handleUserLeftVoiceConfEvtMsg(m)
      case m: UserMutedInVoiceConfEvtMsg => handleUserMutedInVoiceConfEvtMsg(m)
      case m: UserTalkingInVoiceConfEvtMsg => handleUserTalkingInVoiceConfEvtMsg(m)
      case m: RecordingStartedVoiceConfEvtMsg => handleRecordingStartedVoiceConfEvtMsg(m)

      // Layout
      case m: GetCurrentLayoutReqMsg => handleGetCurrentLayoutReqMsg(m)
      case m: LockLayoutMsg => handleLockLayoutMsg(m)
      case m: BroadcastLayoutMsg => handleBroadcastLayoutMsg(m)

      // Presentation
      case m: SetCurrentPresentationPubMsg => presentationApp2x.handleSetCurrentPresentationPubMsg(m)
      case m: GetPresentationInfoReqMsg => presentationApp2x.handleGetPresentationInfoReqMsg(m)
      case m: SetCurrentPagePubMsg => presentationApp2x.handleSetCurrentPagePubMsg(m)
      case m: ResizeAndMovePagePubMsg => presentationApp2x.handleResizeAndMovePagePubMsg(m)
      case m: RemovePresentationPubMsg => presentationApp2x.handleRemovePresentationPubMsg(m)
      case m: PreuploadedPresentationsSysPubMsg => presentationApp2x.handlePreuploadedPresentationsPubMsg(m)
      case m: PresentationConversionUpdateSysPubMsg => presentationApp2x.handlePresentationConversionUpdatePubMsg(m)
      case m: PresentationPageCountErrorSysPubMsg => presentationApp2x.handlePresentationPageCountErrorPubMsg(m)
      case m: PresentationPageGeneratedSysPubMsg => presentationApp2x.handlePresentationPageGeneratedPubMsg(m)
      case m: PresentationConversionCompletedSysPubMsg => presentationApp2x.handlePresentationConversionCompletedPubMsg(m)
      case m: AssignPresenterReqMsg => handlePresenterChange(m)

      // Caption
      case m: EditCaptionHistoryPubMsg => captionApp2x.handleEditCaptionHistoryPubMsg(m)
      case m: UpdateCaptionOwnerPubMsg => captionApp2x.handleUpdateCaptionOwnerPubMsg(m)
      case m: SendCaptionHistoryReqMsg => captionApp2x.handleSendCaptionHistoryReqMsg(m)

      // SharedNotes
      case m: GetSharedNotesPubMsg => sharedNotesApp2x.handleGetSharedNotesPubMsg(m)
      case m: SyncSharedNotePubMsg => sharedNotesApp2x.handleSyncSharedNotePubMsg(m)
      case m: UpdateSharedNoteReqMsg => sharedNotesApp2x.handleUpdateSharedNoteReqMsg(m)
      case m: CreateSharedNoteReqMsg => sharedNotesApp2x.handleCreateSharedNoteReqMsg(m)
      case m: DestroySharedNoteReqMsg => sharedNotesApp2x.handleDestroySharedNoteReqMsg(m)

<<<<<<< HEAD
      // Guests
      case m: GetGuestsWaitingApprovalReqMsg => handleGetGuestsWaitingApprovalReqMsg(m)
      case m: SetGuestPolicyMsg => handleSetGuestPolicyMsg(m)
      case m: GuestsWaitingApprovedMsg => handleGuestsWaitingApprovedMsg(m)
=======
      // Chat
      case m: GetChatHistoryReqMsg => chatApp2x.handleGetChatHistoryReqMsg(m)
      case m: SendPublicMessagePubMsg => chatApp2x.handleSendPublicMessagePubMsg(m)
      case m: SendPrivateMessagePubMsg => chatApp2x.handleSendPrivateMessagePubMsg(m)
      case m: ClearPublicChatHistoryPubMsg => chatApp2x.handleClearPublicChatHistoryPubMsg(m)

      //Guests
      case m: GetGuestsWaitingApprovalReqMsg => handle(m)
      case m: SetGuestPolicyMsg => handle(m)
      case m: GuestsWaitingApprovedMsg => handle(m)
>>>>>>> e30ba203

      case _ => log.warning("***** Cannot handle " + msg.envelope.name)
    }
  }

  def handleGetAllMeetingsReqMsg(msg: GetAllMeetingsReqMsg): Unit = {
    // sync all meetings
    handleSyncGetMeetingInfoRespMsg(liveMeeting.props)

    // sync all users
    handleSyncGetUsersMeetingRespMsg()

    // sync all presentations
    presentationApp2x.handleSyncGetPresentationInfoRespMsg()

    // TODO send all chat
    // TODO send all lock settings
    // TODO send all screen sharing info
  }

  def handlePresenterChange(msg: AssignPresenterReqMsg): Unit = {
    // Stop poll if one is running as presenter left
    handleStopPollReqMsg(msg.header.userId)

    // switch user presenter status for old and new presenter
    handleAssignPresenterReqMsg(msg)

    // TODO stop current screen sharing session (initiated by the old presenter)

  }

  def handleDeskShareRTMPBroadcastStoppedRequest(msg: DeskShareRTMPBroadcastStoppedRequest): Unit = {
    log.info("handleDeskShareRTMPBroadcastStoppedRequest: isBroadcastingRTMP=" +
      DeskshareModel.isBroadcastingRTMP(liveMeeting.deskshareModel) + " URL:" +
      DeskshareModel.getRTMPBroadcastingUrl(liveMeeting.deskshareModel))

    // only valid if currently broadcasting
    if (DeskshareModel.isBroadcastingRTMP(liveMeeting.deskshareModel)) {
      log.info("STOP broadcast ALLOWED when isBroadcastingRTMP=true")
      DeskshareModel.broadcastingRTMPStopped(liveMeeting.deskshareModel)

      // notify viewers that RTMP broadcast stopped
      //outGW.send(new DeskShareNotifyViewersRTMP(props.meetingProp.intId,
      //  DeskshareModel.getRTMPBroadcastingUrl(liveMeeting.deskshareModel),
      //  msg.videoWidth, msg.videoHeight, false))
    } else {
      log.info("STOP broadcast NOT ALLOWED when isBroadcastingRTMP=false")
    }
  }

  def handleDeskShareGetDeskShareInfoRequest(msg: DeskShareGetDeskShareInfoRequest): Unit = {

    log.info("handleDeskShareGetDeskShareInfoRequest: " + msg.conferenceName + "isBroadcasting="
      + DeskshareModel.isBroadcastingRTMP(liveMeeting.deskshareModel) + " URL:" +
      DeskshareModel.getRTMPBroadcastingUrl(liveMeeting.deskshareModel))

    if (DeskshareModel.isBroadcastingRTMP(liveMeeting.deskshareModel)) {
      // if the meeting has an ongoing WebRTC Deskshare session, send a notification
      //outGW.send(new DeskShareNotifyASingleViewer(props.meetingProp.intId, msg.requesterID,
      //  DeskshareModel.getRTMPBroadcastingUrl(liveMeeting.deskshareModel),
      //  DeskshareModel.getDesktopShareVideoWidth(liveMeeting.deskshareModel),
      //  DeskshareModel.getDesktopShareVideoHeight(liveMeeting.deskshareModel), true))
    }
  }

  def handleGetGuestPolicy(msg: GetGuestPolicy) {
    //   outGW.send(new GetGuestPolicyReply(msg.meetingID, props.recordProp.record,
    //     msg.requesterID, MeetingStatus2x.getGuestPolicy(liveMeeting.status).toString()))
  }

  def handleSetGuestPolicy(msg: SetGuestPolicy) {
    //    MeetingStatus2x.setGuestPolicy(liveMeeting.status, msg.policy)
    //    MeetingStatus2x.setGuestPolicySetBy(liveMeeting.status, msg.setBy)
    //    outGW.send(new GuestPolicyChanged(msg.meetingID, props.recordProp.record,
    //      MeetingStatus2x.getGuestPolicy(liveMeeting.status).toString()))
  }

  def handleAllowUserToShareDesktop(msg: AllowUserToShareDesktop): Unit = {
    Users2x.findPresenter(liveMeeting.users2x) match {
      case Some(curPres) => {
        val allowed = msg.userID equals (curPres.intId)
        //   outGW.send(AllowUserToShareDesktopOut(msg.meetingID, msg.userID, allowed))
      }
      case None => // do nothing
    }
  }

  // WebRTC Desktop Sharing

  def handleDeskShareStartedRequest(msg: DeskShareStartedRequest): Unit = {
    log.info("handleDeskShareStartedRequest: dsStarted=" + DeskshareModel.getDeskShareStarted(liveMeeting.deskshareModel))

    if (!DeskshareModel.getDeskShareStarted(liveMeeting.deskshareModel)) {
      val timestamp = System.currentTimeMillis().toString
      val streamPath = "rtmp://" + props.screenshareProps.red5ScreenshareIp + "/" + props.screenshareProps.red5ScreenshareApp +
        "/" + props.meetingProp.intId + "/" + props.meetingProp.intId + "-" + timestamp
      log.info("handleDeskShareStartedRequest: streamPath=" + streamPath)

      // Tell FreeSwitch to broadcast to RTMP
      //outGW.send(new DeskShareStartRTMPBroadcast(msg.conferenceName, streamPath))

      DeskshareModel.setDeskShareStarted(liveMeeting.deskshareModel, true)
    }
  }

  def handleDeskShareStoppedRequest(msg: DeskShareStoppedRequest): Unit = {
    log.info("handleDeskShareStoppedRequest: dsStarted=" +
      DeskshareModel.getDeskShareStarted(liveMeeting.deskshareModel) +
      " URL:" + DeskshareModel.getRTMPBroadcastingUrl(liveMeeting.deskshareModel))

    // Tell FreeSwitch to stop broadcasting to RTMP
    //outGW.send(new DeskShareStopRTMPBroadcast(msg.conferenceName,
    //  DeskshareModel.getRTMPBroadcastingUrl(liveMeeting.deskshareModel)))

    DeskshareModel.setDeskShareStarted(liveMeeting.deskshareModel, false)
  }

  def handleDeskShareRTMPBroadcastStartedRequest(msg: DeskShareRTMPBroadcastStartedRequest): Unit = {
    log.info("handleDeskShareRTMPBroadcastStartedRequest: isBroadcastingRTMP=" +
      DeskshareModel.isBroadcastingRTMP(liveMeeting.deskshareModel) +
      " URL:" + DeskshareModel.getRTMPBroadcastingUrl(liveMeeting.deskshareModel))

    // only valid if not broadcasting yet
    if (!DeskshareModel.isBroadcastingRTMP(liveMeeting.deskshareModel)) {
      DeskshareModel.setRTMPBroadcastingUrl(liveMeeting.deskshareModel, msg.streamname)
      DeskshareModel.broadcastingRTMPStarted(liveMeeting.deskshareModel)
      DeskshareModel.setDesktopShareVideoWidth(liveMeeting.deskshareModel, msg.videoWidth)
      DeskshareModel.setDesktopShareVideoHeight(liveMeeting.deskshareModel, msg.videoHeight)
      log.info("START broadcast ALLOWED when isBroadcastingRTMP=false")

      // Notify viewers in the meeting that there's an rtmp stream to view
      //outGW.send(new DeskShareNotifyViewersRTMP(props.meetingProp.intId, msg.streamname, msg.videoWidth, msg.videoHeight, true))
    } else {
      log.info("START broadcast NOT ALLOWED when isBroadcastingRTMP=true")
    }
  }

  def handleMonitorNumberOfUsers(msg: MonitorNumberOfUsers) {
    monitorNumberOfWebUsers()
    monitorNumberOfUsers()
  }

  def monitorNumberOfWebUsers() {

    def buildEjectAllFromVoiceConfMsg(meetingId: String, voiceConf: String): BbbCommonEnvCoreMsg = {
      val routing = collection.immutable.HashMap("sender" -> "bbb-apps-akka")
      val envelope = BbbCoreEnvelope(EjectAllFromVoiceConfMsg.NAME, routing)
      val body = EjectAllFromVoiceConfMsgBody(voiceConf)
      val header = BbbCoreHeaderWithMeetingId(EjectAllFromVoiceConfMsg.NAME, meetingId)
      val event = EjectAllFromVoiceConfMsg(header, body)

      BbbCommonEnvCoreMsg(envelope, event)
    }

    if (Users2x.numUsers(liveMeeting.users2x) == 0 &&
      MeetingStatus2x.lastWebUserLeftOn(liveMeeting.status) > 0) {
      if (liveMeeting.timeNowInMinutes - MeetingStatus2x.lastWebUserLeftOn(liveMeeting.status) > 2) {
        log.info("Empty meeting. Ejecting all users from voice. meetingId={}", props.meetingProp.intId)
        val event = buildEjectAllFromVoiceConfMsg(props.meetingProp.intId, props.voiceProp.voiceConf)
        outGW.send(event)
      }
    }
  }

  def monitorNumberOfUsers() {
    val hasUsers = Users2x.numUsers(liveMeeting.users2x) != 0
    // TODO: We could use a better control over this message to send it just when it really matters :)
    eventBus.publish(BigBlueButtonEvent(props.meetingProp.intId, UpdateMeetingExpireMonitor(props.meetingProp.intId, hasUsers)))
  }

  def handleExtendMeetingDuration(msg: ExtendMeetingDuration) {

  }

  def startRecordingIfAutoStart() {
    if (props.recordProp.record && !MeetingStatus2x.isRecording(liveMeeting.status) &&
      props.recordProp.autoStartRecording && Users2x.numUsers(liveMeeting.users2x) == 1) {
      log.info("Auto start recording. meetingId={}", props.meetingProp.intId)
      MeetingStatus2x.recordingStarted(liveMeeting.status)

      def buildRecordingStatusChangedEvtMsg(meetingId: String, userId: String, recording: Boolean): BbbCommonEnvCoreMsg = {
        val routing = Routing.addMsgToClientRouting(MessageTypes.BROADCAST_TO_MEETING, meetingId, userId)
        val envelope = BbbCoreEnvelope(RecordingStatusChangedEvtMsg.NAME, routing)
        val body = RecordingStatusChangedEvtMsgBody(recording, userId)
        val header = BbbClientMsgHeader(RecordingStatusChangedEvtMsg.NAME, meetingId, userId)
        val event = RecordingStatusChangedEvtMsg(header, body)

        BbbCommonEnvCoreMsg(envelope, event)
      }

      val event = buildRecordingStatusChangedEvtMsg(liveMeeting.props.meetingProp.intId,
        "system", MeetingStatus2x.isRecording(liveMeeting.status))
      outGW.send(event)

    }
  }

  def stopAutoStartedRecording() {
    if (props.recordProp.record && MeetingStatus2x.isRecording(liveMeeting.status) &&
      props.recordProp.autoStartRecording && Users2x.numUsers(liveMeeting.users2x) == 0) {
      log.info("Last web user left. Auto stopping recording. meetingId={}", props.meetingProp.intId)
      MeetingStatus2x.recordingStopped(liveMeeting.status)

      def buildRecordingStatusChangedEvtMsg(meetingId: String, userId: String, recording: Boolean): BbbCommonEnvCoreMsg = {
        val routing = Routing.addMsgToClientRouting(MessageTypes.BROADCAST_TO_MEETING, meetingId, userId)
        val envelope = BbbCoreEnvelope(RecordingStatusChangedEvtMsg.NAME, routing)
        val body = RecordingStatusChangedEvtMsgBody(recording, userId)
        val header = BbbClientMsgHeader(RecordingStatusChangedEvtMsg.NAME, meetingId, userId)
        val event = RecordingStatusChangedEvtMsg(header, body)

        BbbCommonEnvCoreMsg(envelope, event)
      }

      val event = buildRecordingStatusChangedEvtMsg(liveMeeting.props.meetingProp.intId,
        "system", MeetingStatus2x.isRecording(liveMeeting.status))
      outGW.send(event)

    }
  }

  def record(msg: BbbCoreMsg): Unit = {
    if (liveMeeting.props.recordProp.record) {
      outGW.record(msg)
    }
  }
}
<|MERGE_RESOLUTION|>--- conflicted
+++ resolved
@@ -1,493 +1,453 @@
-package org.bigbluebutton.core.running
-
-import java.io.{ PrintWriter, StringWriter }
-
-import akka.actor._
-import akka.actor.SupervisorStrategy.Resume
-import org.bigbluebutton.common2.domain.DefaultProps
-import org.bigbluebutton.core._
-import org.bigbluebutton.core.api._
-import org.bigbluebutton.core.apps._
-import org.bigbluebutton.core.apps.caption.CaptionApp2x
-import org.bigbluebutton.core.apps.chat.ChatApp2x
-import org.bigbluebutton.core.apps.deskshare.DeskshareApp2x
-import org.bigbluebutton.core.apps.presentation.PresentationApp2x
-import org.bigbluebutton.core.apps.meeting._
-import org.bigbluebutton.core.apps.users.UsersApp2x
-import org.bigbluebutton.core.apps.sharednotes.SharedNotesApp2x
-import org.bigbluebutton.core.bus._
-import org.bigbluebutton.core.models._
-import org.bigbluebutton.core2.MeetingStatus2x
-import org.bigbluebutton.core2.message.handlers._
-import org.bigbluebutton.core2.message.handlers.users._
-import org.bigbluebutton.common2.msgs._
-import org.bigbluebutton.core.apps.breakout._
-import org.bigbluebutton.core.apps.polls._
-import org.bigbluebutton.core.apps.voice._
-
-import scala.concurrent.duration._
-import org.bigbluebutton.core2.testdata.FakeTestData
-import org.bigbluebutton.core.apps.layout.LayoutApp2x
-import org.bigbluebutton.core.apps.meeting.SyncGetMeetingInfoRespMsgHdlr
-
-object MeetingActor {
-  def props(props: DefaultProps,
-    eventBus: IncomingEventBus,
-    outGW: OutMessageGateway, liveMeeting: LiveMeeting): Props =
-    Props(classOf[MeetingActor], props, eventBus, outGW, liveMeeting)
-}
-
-class MeetingActor(val props: DefaultProps,
-  val eventBus: IncomingEventBus,
-  val outGW: OutMessageGateway,
-  val liveMeeting: LiveMeeting)
-    extends BaseMeetingActor
-    with GuestsApp
-    with LayoutApp2x
-    with VoiceApp2x
-    with PollApp2x
-    with BreakoutApp2x
-    with UsersApp2x
-
-    with PresentationApp
-    with ChatApp
-    with WhiteboardApp
-
-<<<<<<< HEAD
-=======
-    with UsersApp with PresentationApp
-    with WhiteboardApp with PollApp
-    with BreakoutRoomApp
->>>>>>> e30ba203
-    with PermisssionCheck
-    with UserBroadcastCamStartMsgHdlr
-    with UserJoinMeetingReqMsgHdlr
-    with UserBroadcastCamStopMsgHdlr
-    with UserConnectedToGlobalAudioHdlr
-    with UserDisconnectedFromGlobalAudioHdlr
-    with MuteAllExceptPresentersCmdMsgHdlr
-    with MuteMeetingCmdMsgHdlr
-    with IsMeetingMutedReqMsgHdlr
-    with MuteUserCmdMsgHdlr
-    with EjectUserFromVoiceCmdMsgHdlr
-    with EndMeetingSysCmdMsgHdlr
-    with SendTimeRemainingUpdateHdlr
-    with SyncGetMeetingInfoRespMsgHdlr {
-
-  override val supervisorStrategy = OneForOneStrategy(maxNrOfRetries = 10, withinTimeRange = 1 minute) {
-    case e: Exception => {
-      val sw: StringWriter = new StringWriter()
-      sw.write("An exception has been thrown on MeetingActor, exception message [" + e.getMessage() + "] (full stacktrace below)\n")
-      e.printStackTrace(new PrintWriter(sw))
-      log.error(sw.toString())
-      Resume
-    }
-  }
-
-  /**
-   * Put the internal message injector into another actor so this
-   * actor is easy to test.
-   */
-  var actorMonitor = context.actorOf(MeetingActorInternal.props(props, eventBus, outGW),
-    "actorMonitor-" + props.meetingProp.intId)
-
-  /** Subscribe to meeting and voice events. **/
-  eventBus.subscribe(actorMonitor, props.meetingProp.intId)
-  eventBus.subscribe(actorMonitor, props.voiceProp.voiceConf)
-  eventBus.subscribe(actorMonitor, props.screenshareProps.screenshareConf)
-
-  val presentationApp2x = new PresentationApp2x(liveMeeting, outGW = outGW)
-  val deskshareApp2x = new DeskshareApp2x(liveMeeting, outGW = outGW)
-  val captionApp2x = new CaptionApp2x(liveMeeting, outGW = outGW)
-  val sharedNotesApp2x = new SharedNotesApp2x(liveMeeting, outGW = outGW)
-  val chatApp2x = new ChatApp2x(liveMeeting, outGW = outGW)
-
-  /*******************************************************************/
-  //object FakeTestData extends FakeTestData
-  //FakeTestData.createFakeUsers(liveMeeting)
-  /*******************************************************************/
-
-  def receive = {
-    //=============================
-    // 2x messages
-    case msg: BbbCommonEnvCoreMsg => handleBbbCommonEnvCoreMsg(msg)
-
-    // Handling RegisterUserReqMsg as it is forwarded from BBBActor and
-    // its type is not BbbCommonEnvCoreMsg
-    case m: RegisterUserReqMsg => handleRegisterUserReqMsg(m)
-    case m: GetAllMeetingsReqMsg => handleGetAllMeetingsReqMsg(m)
-
-    //======================================
-
-    //=======================================
-    // old messages
-    case msg: MonitorNumberOfUsers => handleMonitorNumberOfUsers(msg)
-
-    case msg: AllowUserToShareDesktop => handleAllowUserToShareDesktop(msg)
-
-<<<<<<< HEAD
-    case msg: GetChatHistoryRequest => handleGetChatHistoryRequest(msg)
-    case msg: SendPublicMessageRequest => handleSendPublicMessageRequest(msg)
-    case msg: SendPrivateMessageRequest => handleSendPrivateMessageRequest(msg)
-    case msg: UserConnectedToGlobalAudio => handleUserConnectedToGlobalAudio(msg)
-    case msg: UserDisconnectedFromGlobalAudio => handleUserDisconnectedFromGlobalAudio(msg)
-    case msg: InitializeMeeting => handleInitializeMeeting(msg)
-=======
-    case msg: UserEmojiStatus => handleUserEmojiStatus(msg)
-
-    case msg: MuteMeetingRequest => handleMuteMeetingRequest(msg)
-    case msg: MuteAllExceptPresenterRequest => handleMuteAllExceptPresenterRequest(msg)
-    case msg: IsMeetingMutedRequest => handleIsMeetingMutedRequest(msg)
-    case msg: MuteUserRequest => handleMuteUserRequest(msg)
-    case msg: EjectUserFromVoiceRequest => handleEjectUserRequest(msg)
-    case msg: TransferUserToMeetingRequest => handleTransferUserToMeeting(msg)
-    case msg: UserConnectedToGlobalAudio => handleUserConnectedToGlobalAudio(msg)
-    case msg: UserDisconnectedFromGlobalAudio => handleUserDisconnectedFromGlobalAudio(msg)
-    case msg: InitializeMeeting => handleInitializeMeeting(msg)
-    case msg: SetRecordingStatus => handleSetRecordingStatus(msg)
-    case msg: GetRecordingStatus => handleGetRecordingStatus(msg)
-    case msg: GetPollRequest => handleGetPollRequest(msg)
-    case msg: LogoutEndMeeting => handleLogoutEndMeeting(msg)
->>>>>>> e30ba203
-
-    case msg: ClearPublicChatHistoryRequest => handleClearPublicChatHistoryRequest(msg)
-
-    case msg: ExtendMeetingDuration => handleExtendMeetingDuration(msg)
-    case msg: SendTimeRemainingUpdate => handleSendTimeRemainingUpdate(msg)
-
-    case msg: DeskShareStartedRequest => handleDeskShareStartedRequest(msg)
-    case msg: DeskShareStoppedRequest => handleDeskShareStoppedRequest(msg)
-    case msg: DeskShareRTMPBroadcastStartedRequest => handleDeskShareRTMPBroadcastStartedRequest(msg)
-    case msg: DeskShareRTMPBroadcastStoppedRequest => handleDeskShareRTMPBroadcastStoppedRequest(msg)
-    case msg: DeskShareGetDeskShareInfoRequest => handleDeskShareGetDeskShareInfoRequest(msg)
-
-    // Guest
-    case msg: GetGuestPolicy => handleGetGuestPolicy(msg)
-    case msg: SetGuestPolicy => handleSetGuestPolicy(msg)
-
-    case _ => // do nothing
-  }
-
-  private def handleBbbCommonEnvCoreMsg(msg: BbbCommonEnvCoreMsg): Unit = {
-
-    msg.core match {
-      // Users
-      case m: ValidateAuthTokenReqMsg => handleValidateAuthTokenReqMsg(m)
-      case m: UserJoinMeetingReqMsg => handleUserJoinMeetingReqMsg(m)
-      case m: UserLeaveReqMsg => handleUserLeaveReqMsg(m)
-      case m: UserBroadcastCamStartMsg => handleUserBroadcastCamStartMsg(m)
-      case m: UserBroadcastCamStopMsg => handleUserBroadcastCamStopMsg(m)
-      case m: UserJoinedVoiceConfEvtMsg => handleUserJoinedVoiceConfEvtMsg(m)
-      case m: MeetingActivityResponseCmdMsg => handleMeetingActivityResponseCmdMsg(m)
-      case m: LogoutAndEndMeetingCmdMsg => handleLogoutAndEndMeetingCmdMsg(m)
-      case m: SetRecordingStatusCmdMsg => handleSetRecordingStatusCmdMsg(m)
-      case m: GetRecordingStatusReqMsg => handleGetRecordingStatusReqMsg(m)
-
-      // Whiteboard
-      case m: SendCursorPositionPubMsg => handleSendCursorPositionPubMsg(m)
-      case m: ClearWhiteboardPubMsg => handleClearWhiteboardPubMsg(m)
-      case m: UndoWhiteboardPubMsg => handleUndoWhiteboardPubMsg(m)
-      case m: ModifyWhiteboardAccessPubMsg => handleModifyWhiteboardAccessPubMsg(m)
-      case m: GetWhiteboardAccessReqMsg => handleGetWhiteboardAccessReqMsg(m)
-      case m: SendWhiteboardAnnotationPubMsg => handleSendWhiteboardAnnotationPubMsg(m)
-      case m: GetWhiteboardAnnotationsReqMsg => handleGetWhiteboardAnnotationsReqMsg(m)
-
-      // Poll
-      case m: StartPollReqMsg => handleStartPollReqMsg(m)
-      case m: StartCustomPollReqMsg => handleStartCustomPollReqMsg(m)
-      case m: StopPollReqMsg => handleStopPollReqMsg(m)
-      case m: ShowPollResultReqMsg => handleShowPollResultReqMsg(m)
-      case m: HidePollResultReqMsg => handleHidePollResultReqMsg(m)
-      case m: GetCurrentPollReqMsg => handleGetCurrentPollReqMsg(m)
-      case m: RespondToPollReqMsg => handleRespondToPollReqMsg(m)
-
-      // Breakout
-      case m: BreakoutRoomsListMsg => handleBreakoutRoomsListMsg(m)
-      case m: CreateBreakoutRoomsCmdMsg => handleCreateBreakoutRoomsCmdMsg(m)
-      case m: EndAllBreakoutRoomsMsg => handleEndAllBreakoutRoomsMsg(m)
-      case m: RequestBreakoutJoinURLReqMsg => handleRequestBreakoutJoinURLReqMsg(m)
-      case m: BreakoutRoomCreatedMsg => handleBreakoutRoomCreatedMsg(m)
-      case m: BreakoutRoomEndedMsg => handleBreakoutRoomEndedMsg(m)
-      case m: BreakoutRoomUsersUpdateMsg => handleBreakoutRoomUsersUpdateMsg(m)
-      case m: SendBreakoutUsersUpdateMsg => handleSendBreakoutUsersUpdateMsg(m)
-      case m: TransferUserToMeetingRequestMsg => handleTransferUserToMeetingRequestMsg(m)
-
-      // Voice
-      case m: UserLeftVoiceConfEvtMsg => handleUserLeftVoiceConfEvtMsg(m)
-      case m: UserMutedInVoiceConfEvtMsg => handleUserMutedInVoiceConfEvtMsg(m)
-      case m: UserTalkingInVoiceConfEvtMsg => handleUserTalkingInVoiceConfEvtMsg(m)
-      case m: RecordingStartedVoiceConfEvtMsg => handleRecordingStartedVoiceConfEvtMsg(m)
-
-      // Layout
-      case m: GetCurrentLayoutReqMsg => handleGetCurrentLayoutReqMsg(m)
-      case m: LockLayoutMsg => handleLockLayoutMsg(m)
-      case m: BroadcastLayoutMsg => handleBroadcastLayoutMsg(m)
-
-      // Presentation
-      case m: SetCurrentPresentationPubMsg => presentationApp2x.handleSetCurrentPresentationPubMsg(m)
-      case m: GetPresentationInfoReqMsg => presentationApp2x.handleGetPresentationInfoReqMsg(m)
-      case m: SetCurrentPagePubMsg => presentationApp2x.handleSetCurrentPagePubMsg(m)
-      case m: ResizeAndMovePagePubMsg => presentationApp2x.handleResizeAndMovePagePubMsg(m)
-      case m: RemovePresentationPubMsg => presentationApp2x.handleRemovePresentationPubMsg(m)
-      case m: PreuploadedPresentationsSysPubMsg => presentationApp2x.handlePreuploadedPresentationsPubMsg(m)
-      case m: PresentationConversionUpdateSysPubMsg => presentationApp2x.handlePresentationConversionUpdatePubMsg(m)
-      case m: PresentationPageCountErrorSysPubMsg => presentationApp2x.handlePresentationPageCountErrorPubMsg(m)
-      case m: PresentationPageGeneratedSysPubMsg => presentationApp2x.handlePresentationPageGeneratedPubMsg(m)
-      case m: PresentationConversionCompletedSysPubMsg => presentationApp2x.handlePresentationConversionCompletedPubMsg(m)
-      case m: AssignPresenterReqMsg => handlePresenterChange(m)
-
-      // Caption
-      case m: EditCaptionHistoryPubMsg => captionApp2x.handleEditCaptionHistoryPubMsg(m)
-      case m: UpdateCaptionOwnerPubMsg => captionApp2x.handleUpdateCaptionOwnerPubMsg(m)
-      case m: SendCaptionHistoryReqMsg => captionApp2x.handleSendCaptionHistoryReqMsg(m)
-
-      // SharedNotes
-      case m: GetSharedNotesPubMsg => sharedNotesApp2x.handleGetSharedNotesPubMsg(m)
-      case m: SyncSharedNotePubMsg => sharedNotesApp2x.handleSyncSharedNotePubMsg(m)
-      case m: UpdateSharedNoteReqMsg => sharedNotesApp2x.handleUpdateSharedNoteReqMsg(m)
-      case m: CreateSharedNoteReqMsg => sharedNotesApp2x.handleCreateSharedNoteReqMsg(m)
-      case m: DestroySharedNoteReqMsg => sharedNotesApp2x.handleDestroySharedNoteReqMsg(m)
-
-<<<<<<< HEAD
-      // Guests
-      case m: GetGuestsWaitingApprovalReqMsg => handleGetGuestsWaitingApprovalReqMsg(m)
-      case m: SetGuestPolicyMsg => handleSetGuestPolicyMsg(m)
-      case m: GuestsWaitingApprovedMsg => handleGuestsWaitingApprovedMsg(m)
-=======
-      // Chat
-      case m: GetChatHistoryReqMsg => chatApp2x.handleGetChatHistoryReqMsg(m)
-      case m: SendPublicMessagePubMsg => chatApp2x.handleSendPublicMessagePubMsg(m)
-      case m: SendPrivateMessagePubMsg => chatApp2x.handleSendPrivateMessagePubMsg(m)
-      case m: ClearPublicChatHistoryPubMsg => chatApp2x.handleClearPublicChatHistoryPubMsg(m)
-
-      //Guests
-      case m: GetGuestsWaitingApprovalReqMsg => handle(m)
-      case m: SetGuestPolicyMsg => handle(m)
-      case m: GuestsWaitingApprovedMsg => handle(m)
->>>>>>> e30ba203
-
-      case _ => log.warning("***** Cannot handle " + msg.envelope.name)
-    }
-  }
-
-  def handleGetAllMeetingsReqMsg(msg: GetAllMeetingsReqMsg): Unit = {
-    // sync all meetings
-    handleSyncGetMeetingInfoRespMsg(liveMeeting.props)
-
-    // sync all users
-    handleSyncGetUsersMeetingRespMsg()
-
-    // sync all presentations
-    presentationApp2x.handleSyncGetPresentationInfoRespMsg()
-
-    // TODO send all chat
-    // TODO send all lock settings
-    // TODO send all screen sharing info
-  }
-
-  def handlePresenterChange(msg: AssignPresenterReqMsg): Unit = {
-    // Stop poll if one is running as presenter left
-    handleStopPollReqMsg(msg.header.userId)
-
-    // switch user presenter status for old and new presenter
-    handleAssignPresenterReqMsg(msg)
-
-    // TODO stop current screen sharing session (initiated by the old presenter)
-
-  }
-
-  def handleDeskShareRTMPBroadcastStoppedRequest(msg: DeskShareRTMPBroadcastStoppedRequest): Unit = {
-    log.info("handleDeskShareRTMPBroadcastStoppedRequest: isBroadcastingRTMP=" +
-      DeskshareModel.isBroadcastingRTMP(liveMeeting.deskshareModel) + " URL:" +
-      DeskshareModel.getRTMPBroadcastingUrl(liveMeeting.deskshareModel))
-
-    // only valid if currently broadcasting
-    if (DeskshareModel.isBroadcastingRTMP(liveMeeting.deskshareModel)) {
-      log.info("STOP broadcast ALLOWED when isBroadcastingRTMP=true")
-      DeskshareModel.broadcastingRTMPStopped(liveMeeting.deskshareModel)
-
-      // notify viewers that RTMP broadcast stopped
-      //outGW.send(new DeskShareNotifyViewersRTMP(props.meetingProp.intId,
-      //  DeskshareModel.getRTMPBroadcastingUrl(liveMeeting.deskshareModel),
-      //  msg.videoWidth, msg.videoHeight, false))
-    } else {
-      log.info("STOP broadcast NOT ALLOWED when isBroadcastingRTMP=false")
-    }
-  }
-
-  def handleDeskShareGetDeskShareInfoRequest(msg: DeskShareGetDeskShareInfoRequest): Unit = {
-
-    log.info("handleDeskShareGetDeskShareInfoRequest: " + msg.conferenceName + "isBroadcasting="
-      + DeskshareModel.isBroadcastingRTMP(liveMeeting.deskshareModel) + " URL:" +
-      DeskshareModel.getRTMPBroadcastingUrl(liveMeeting.deskshareModel))
-
-    if (DeskshareModel.isBroadcastingRTMP(liveMeeting.deskshareModel)) {
-      // if the meeting has an ongoing WebRTC Deskshare session, send a notification
-      //outGW.send(new DeskShareNotifyASingleViewer(props.meetingProp.intId, msg.requesterID,
-      //  DeskshareModel.getRTMPBroadcastingUrl(liveMeeting.deskshareModel),
-      //  DeskshareModel.getDesktopShareVideoWidth(liveMeeting.deskshareModel),
-      //  DeskshareModel.getDesktopShareVideoHeight(liveMeeting.deskshareModel), true))
-    }
-  }
-
-  def handleGetGuestPolicy(msg: GetGuestPolicy) {
-    //   outGW.send(new GetGuestPolicyReply(msg.meetingID, props.recordProp.record,
-    //     msg.requesterID, MeetingStatus2x.getGuestPolicy(liveMeeting.status).toString()))
-  }
-
-  def handleSetGuestPolicy(msg: SetGuestPolicy) {
-    //    MeetingStatus2x.setGuestPolicy(liveMeeting.status, msg.policy)
-    //    MeetingStatus2x.setGuestPolicySetBy(liveMeeting.status, msg.setBy)
-    //    outGW.send(new GuestPolicyChanged(msg.meetingID, props.recordProp.record,
-    //      MeetingStatus2x.getGuestPolicy(liveMeeting.status).toString()))
-  }
-
-  def handleAllowUserToShareDesktop(msg: AllowUserToShareDesktop): Unit = {
-    Users2x.findPresenter(liveMeeting.users2x) match {
-      case Some(curPres) => {
-        val allowed = msg.userID equals (curPres.intId)
-        //   outGW.send(AllowUserToShareDesktopOut(msg.meetingID, msg.userID, allowed))
-      }
-      case None => // do nothing
-    }
-  }
-
-  // WebRTC Desktop Sharing
-
-  def handleDeskShareStartedRequest(msg: DeskShareStartedRequest): Unit = {
-    log.info("handleDeskShareStartedRequest: dsStarted=" + DeskshareModel.getDeskShareStarted(liveMeeting.deskshareModel))
-
-    if (!DeskshareModel.getDeskShareStarted(liveMeeting.deskshareModel)) {
-      val timestamp = System.currentTimeMillis().toString
-      val streamPath = "rtmp://" + props.screenshareProps.red5ScreenshareIp + "/" + props.screenshareProps.red5ScreenshareApp +
-        "/" + props.meetingProp.intId + "/" + props.meetingProp.intId + "-" + timestamp
-      log.info("handleDeskShareStartedRequest: streamPath=" + streamPath)
-
-      // Tell FreeSwitch to broadcast to RTMP
-      //outGW.send(new DeskShareStartRTMPBroadcast(msg.conferenceName, streamPath))
-
-      DeskshareModel.setDeskShareStarted(liveMeeting.deskshareModel, true)
-    }
-  }
-
-  def handleDeskShareStoppedRequest(msg: DeskShareStoppedRequest): Unit = {
-    log.info("handleDeskShareStoppedRequest: dsStarted=" +
-      DeskshareModel.getDeskShareStarted(liveMeeting.deskshareModel) +
-      " URL:" + DeskshareModel.getRTMPBroadcastingUrl(liveMeeting.deskshareModel))
-
-    // Tell FreeSwitch to stop broadcasting to RTMP
-    //outGW.send(new DeskShareStopRTMPBroadcast(msg.conferenceName,
-    //  DeskshareModel.getRTMPBroadcastingUrl(liveMeeting.deskshareModel)))
-
-    DeskshareModel.setDeskShareStarted(liveMeeting.deskshareModel, false)
-  }
-
-  def handleDeskShareRTMPBroadcastStartedRequest(msg: DeskShareRTMPBroadcastStartedRequest): Unit = {
-    log.info("handleDeskShareRTMPBroadcastStartedRequest: isBroadcastingRTMP=" +
-      DeskshareModel.isBroadcastingRTMP(liveMeeting.deskshareModel) +
-      " URL:" + DeskshareModel.getRTMPBroadcastingUrl(liveMeeting.deskshareModel))
-
-    // only valid if not broadcasting yet
-    if (!DeskshareModel.isBroadcastingRTMP(liveMeeting.deskshareModel)) {
-      DeskshareModel.setRTMPBroadcastingUrl(liveMeeting.deskshareModel, msg.streamname)
-      DeskshareModel.broadcastingRTMPStarted(liveMeeting.deskshareModel)
-      DeskshareModel.setDesktopShareVideoWidth(liveMeeting.deskshareModel, msg.videoWidth)
-      DeskshareModel.setDesktopShareVideoHeight(liveMeeting.deskshareModel, msg.videoHeight)
-      log.info("START broadcast ALLOWED when isBroadcastingRTMP=false")
-
-      // Notify viewers in the meeting that there's an rtmp stream to view
-      //outGW.send(new DeskShareNotifyViewersRTMP(props.meetingProp.intId, msg.streamname, msg.videoWidth, msg.videoHeight, true))
-    } else {
-      log.info("START broadcast NOT ALLOWED when isBroadcastingRTMP=true")
-    }
-  }
-
-  def handleMonitorNumberOfUsers(msg: MonitorNumberOfUsers) {
-    monitorNumberOfWebUsers()
-    monitorNumberOfUsers()
-  }
-
-  def monitorNumberOfWebUsers() {
-
-    def buildEjectAllFromVoiceConfMsg(meetingId: String, voiceConf: String): BbbCommonEnvCoreMsg = {
-      val routing = collection.immutable.HashMap("sender" -> "bbb-apps-akka")
-      val envelope = BbbCoreEnvelope(EjectAllFromVoiceConfMsg.NAME, routing)
-      val body = EjectAllFromVoiceConfMsgBody(voiceConf)
-      val header = BbbCoreHeaderWithMeetingId(EjectAllFromVoiceConfMsg.NAME, meetingId)
-      val event = EjectAllFromVoiceConfMsg(header, body)
-
-      BbbCommonEnvCoreMsg(envelope, event)
-    }
-
-    if (Users2x.numUsers(liveMeeting.users2x) == 0 &&
-      MeetingStatus2x.lastWebUserLeftOn(liveMeeting.status) > 0) {
-      if (liveMeeting.timeNowInMinutes - MeetingStatus2x.lastWebUserLeftOn(liveMeeting.status) > 2) {
-        log.info("Empty meeting. Ejecting all users from voice. meetingId={}", props.meetingProp.intId)
-        val event = buildEjectAllFromVoiceConfMsg(props.meetingProp.intId, props.voiceProp.voiceConf)
-        outGW.send(event)
-      }
-    }
-  }
-
-  def monitorNumberOfUsers() {
-    val hasUsers = Users2x.numUsers(liveMeeting.users2x) != 0
-    // TODO: We could use a better control over this message to send it just when it really matters :)
-    eventBus.publish(BigBlueButtonEvent(props.meetingProp.intId, UpdateMeetingExpireMonitor(props.meetingProp.intId, hasUsers)))
-  }
-
-  def handleExtendMeetingDuration(msg: ExtendMeetingDuration) {
-
-  }
-
-  def startRecordingIfAutoStart() {
-    if (props.recordProp.record && !MeetingStatus2x.isRecording(liveMeeting.status) &&
-      props.recordProp.autoStartRecording && Users2x.numUsers(liveMeeting.users2x) == 1) {
-      log.info("Auto start recording. meetingId={}", props.meetingProp.intId)
-      MeetingStatus2x.recordingStarted(liveMeeting.status)
-
-      def buildRecordingStatusChangedEvtMsg(meetingId: String, userId: String, recording: Boolean): BbbCommonEnvCoreMsg = {
-        val routing = Routing.addMsgToClientRouting(MessageTypes.BROADCAST_TO_MEETING, meetingId, userId)
-        val envelope = BbbCoreEnvelope(RecordingStatusChangedEvtMsg.NAME, routing)
-        val body = RecordingStatusChangedEvtMsgBody(recording, userId)
-        val header = BbbClientMsgHeader(RecordingStatusChangedEvtMsg.NAME, meetingId, userId)
-        val event = RecordingStatusChangedEvtMsg(header, body)
-
-        BbbCommonEnvCoreMsg(envelope, event)
-      }
-
-      val event = buildRecordingStatusChangedEvtMsg(liveMeeting.props.meetingProp.intId,
-        "system", MeetingStatus2x.isRecording(liveMeeting.status))
-      outGW.send(event)
-
-    }
-  }
-
-  def stopAutoStartedRecording() {
-    if (props.recordProp.record && MeetingStatus2x.isRecording(liveMeeting.status) &&
-      props.recordProp.autoStartRecording && Users2x.numUsers(liveMeeting.users2x) == 0) {
-      log.info("Last web user left. Auto stopping recording. meetingId={}", props.meetingProp.intId)
-      MeetingStatus2x.recordingStopped(liveMeeting.status)
-
-      def buildRecordingStatusChangedEvtMsg(meetingId: String, userId: String, recording: Boolean): BbbCommonEnvCoreMsg = {
-        val routing = Routing.addMsgToClientRouting(MessageTypes.BROADCAST_TO_MEETING, meetingId, userId)
-        val envelope = BbbCoreEnvelope(RecordingStatusChangedEvtMsg.NAME, routing)
-        val body = RecordingStatusChangedEvtMsgBody(recording, userId)
-        val header = BbbClientMsgHeader(RecordingStatusChangedEvtMsg.NAME, meetingId, userId)
-        val event = RecordingStatusChangedEvtMsg(header, body)
-
-        BbbCommonEnvCoreMsg(envelope, event)
-      }
-
-      val event = buildRecordingStatusChangedEvtMsg(liveMeeting.props.meetingProp.intId,
-        "system", MeetingStatus2x.isRecording(liveMeeting.status))
-      outGW.send(event)
-
-    }
-  }
-
-  def record(msg: BbbCoreMsg): Unit = {
-    if (liveMeeting.props.recordProp.record) {
-      outGW.record(msg)
-    }
-  }
-}
+package org.bigbluebutton.core.running
+
+import java.io.{ PrintWriter, StringWriter }
+
+import akka.actor._
+import akka.actor.SupervisorStrategy.Resume
+import org.bigbluebutton.common2.domain.DefaultProps
+import org.bigbluebutton.core._
+import org.bigbluebutton.core.api._
+import org.bigbluebutton.core.apps._
+import org.bigbluebutton.core.apps.caption.CaptionApp2x
+import org.bigbluebutton.core.apps.chat.ChatApp2x
+import org.bigbluebutton.core.apps.deskshare.DeskshareApp2x
+import org.bigbluebutton.core.apps.presentation.PresentationApp2x
+import org.bigbluebutton.core.apps.meeting._
+import org.bigbluebutton.core.apps.users.UsersApp2x
+import org.bigbluebutton.core.apps.sharednotes.SharedNotesApp2x
+import org.bigbluebutton.core.bus._
+import org.bigbluebutton.core.models._
+import org.bigbluebutton.core2.MeetingStatus2x
+import org.bigbluebutton.core2.message.handlers._
+import org.bigbluebutton.core2.message.handlers.users._
+import org.bigbluebutton.common2.msgs._
+import org.bigbluebutton.core.apps.breakout._
+import org.bigbluebutton.core.apps.polls._
+import org.bigbluebutton.core.apps.voice._
+
+import scala.concurrent.duration._
+import org.bigbluebutton.core2.testdata.FakeTestData
+import org.bigbluebutton.core.apps.layout.LayoutApp2x
+import org.bigbluebutton.core.apps.meeting.SyncGetMeetingInfoRespMsgHdlr
+
+object MeetingActor {
+  def props(props: DefaultProps,
+    eventBus: IncomingEventBus,
+    outGW: OutMessageGateway, liveMeeting: LiveMeeting): Props =
+    Props(classOf[MeetingActor], props, eventBus, outGW, liveMeeting)
+}
+
+class MeetingActor(val props: DefaultProps,
+  val eventBus: IncomingEventBus,
+  val outGW: OutMessageGateway,
+  val liveMeeting: LiveMeeting)
+    extends BaseMeetingActor
+    with GuestsApp
+    with LayoutApp2x
+    with VoiceApp2x
+    with PollApp2x
+    with BreakoutApp2x
+    with UsersApp2x
+
+    with PresentationApp
+    with WhiteboardApp
+    with PermisssionCheck
+    with UserBroadcastCamStartMsgHdlr
+    with UserJoinMeetingReqMsgHdlr
+    with UserBroadcastCamStopMsgHdlr
+    with UserConnectedToGlobalAudioHdlr
+    with UserDisconnectedFromGlobalAudioHdlr
+    with MuteAllExceptPresentersCmdMsgHdlr
+    with MuteMeetingCmdMsgHdlr
+    with IsMeetingMutedReqMsgHdlr
+    with MuteUserCmdMsgHdlr
+    with EjectUserFromVoiceCmdMsgHdlr
+    with EndMeetingSysCmdMsgHdlr
+    with SendTimeRemainingUpdateHdlr
+    with SyncGetMeetingInfoRespMsgHdlr {
+
+  override val supervisorStrategy = OneForOneStrategy(maxNrOfRetries = 10, withinTimeRange = 1 minute) {
+    case e: Exception => {
+      val sw: StringWriter = new StringWriter()
+      sw.write("An exception has been thrown on MeetingActor, exception message [" + e.getMessage() + "] (full stacktrace below)\n")
+      e.printStackTrace(new PrintWriter(sw))
+      log.error(sw.toString())
+      Resume
+    }
+  }
+
+  /**
+   * Put the internal message injector into another actor so this
+   * actor is easy to test.
+   */
+  var actorMonitor = context.actorOf(MeetingActorInternal.props(props, eventBus, outGW),
+    "actorMonitor-" + props.meetingProp.intId)
+
+  /** Subscribe to meeting and voice events. **/
+  eventBus.subscribe(actorMonitor, props.meetingProp.intId)
+  eventBus.subscribe(actorMonitor, props.voiceProp.voiceConf)
+  eventBus.subscribe(actorMonitor, props.screenshareProps.screenshareConf)
+
+  val presentationApp2x = new PresentationApp2x(liveMeeting, outGW = outGW)
+  val deskshareApp2x = new DeskshareApp2x(liveMeeting, outGW = outGW)
+  val captionApp2x = new CaptionApp2x(liveMeeting, outGW = outGW)
+  val sharedNotesApp2x = new SharedNotesApp2x(liveMeeting, outGW = outGW)
+  val chatApp2x = new ChatApp2x(liveMeeting, outGW = outGW)
+
+  /*******************************************************************/
+  //object FakeTestData extends FakeTestData
+  //FakeTestData.createFakeUsers(liveMeeting)
+  /*******************************************************************/
+
+  def receive = {
+    //=============================
+    // 2x messages
+    case msg: BbbCommonEnvCoreMsg => handleBbbCommonEnvCoreMsg(msg)
+
+    // Handling RegisterUserReqMsg as it is forwarded from BBBActor and
+    // its type is not BbbCommonEnvCoreMsg
+    case m: RegisterUserReqMsg => handleRegisterUserReqMsg(m)
+    case m: GetAllMeetingsReqMsg => handleGetAllMeetingsReqMsg(m)
+
+    //======================================
+
+    //=======================================
+    // old messages
+    case msg: MonitorNumberOfUsers => handleMonitorNumberOfUsers(msg)
+
+    case msg: AllowUserToShareDesktop => handleAllowUserToShareDesktop(msg)
+    case msg: UserConnectedToGlobalAudio => handleUserConnectedToGlobalAudio(msg)
+    case msg: UserDisconnectedFromGlobalAudio => handleUserDisconnectedFromGlobalAudio(msg)
+    case msg: InitializeMeeting => handleInitializeMeeting(msg)
+    case msg: ExtendMeetingDuration => handleExtendMeetingDuration(msg)
+    case msg: SendTimeRemainingUpdate => handleSendTimeRemainingUpdate(msg)
+
+    case msg: DeskShareStartedRequest => handleDeskShareStartedRequest(msg)
+    case msg: DeskShareStoppedRequest => handleDeskShareStoppedRequest(msg)
+    case msg: DeskShareRTMPBroadcastStartedRequest => handleDeskShareRTMPBroadcastStartedRequest(msg)
+    case msg: DeskShareRTMPBroadcastStoppedRequest => handleDeskShareRTMPBroadcastStoppedRequest(msg)
+    case msg: DeskShareGetDeskShareInfoRequest => handleDeskShareGetDeskShareInfoRequest(msg)
+
+    // Guest
+    case msg: GetGuestPolicy => handleGetGuestPolicy(msg)
+    case msg: SetGuestPolicy => handleSetGuestPolicy(msg)
+
+    case _ => // do nothing
+  }
+
+  private def handleBbbCommonEnvCoreMsg(msg: BbbCommonEnvCoreMsg): Unit = {
+
+    msg.core match {
+      // Users
+      case m: ValidateAuthTokenReqMsg => handleValidateAuthTokenReqMsg(m)
+      case m: UserJoinMeetingReqMsg => handleUserJoinMeetingReqMsg(m)
+      case m: UserLeaveReqMsg => handleUserLeaveReqMsg(m)
+      case m: UserBroadcastCamStartMsg => handleUserBroadcastCamStartMsg(m)
+      case m: UserBroadcastCamStopMsg => handleUserBroadcastCamStopMsg(m)
+      case m: UserJoinedVoiceConfEvtMsg => handleUserJoinedVoiceConfEvtMsg(m)
+      case m: MeetingActivityResponseCmdMsg => handleMeetingActivityResponseCmdMsg(m)
+      case m: LogoutAndEndMeetingCmdMsg => handleLogoutAndEndMeetingCmdMsg(m)
+      case m: SetRecordingStatusCmdMsg => handleSetRecordingStatusCmdMsg(m)
+      case m: GetRecordingStatusReqMsg => handleGetRecordingStatusReqMsg(m)
+
+      // Whiteboard
+      case m: SendCursorPositionPubMsg => handleSendCursorPositionPubMsg(m)
+      case m: ClearWhiteboardPubMsg => handleClearWhiteboardPubMsg(m)
+      case m: UndoWhiteboardPubMsg => handleUndoWhiteboardPubMsg(m)
+      case m: ModifyWhiteboardAccessPubMsg => handleModifyWhiteboardAccessPubMsg(m)
+      case m: GetWhiteboardAccessReqMsg => handleGetWhiteboardAccessReqMsg(m)
+      case m: SendWhiteboardAnnotationPubMsg => handleSendWhiteboardAnnotationPubMsg(m)
+      case m: GetWhiteboardAnnotationsReqMsg => handleGetWhiteboardAnnotationsReqMsg(m)
+
+      // Poll
+      case m: StartPollReqMsg => handleStartPollReqMsg(m)
+      case m: StartCustomPollReqMsg => handleStartCustomPollReqMsg(m)
+      case m: StopPollReqMsg => handleStopPollReqMsg(m)
+      case m: ShowPollResultReqMsg => handleShowPollResultReqMsg(m)
+      case m: HidePollResultReqMsg => handleHidePollResultReqMsg(m)
+      case m: GetCurrentPollReqMsg => handleGetCurrentPollReqMsg(m)
+      case m: RespondToPollReqMsg => handleRespondToPollReqMsg(m)
+
+      // Breakout
+      case m: BreakoutRoomsListMsg => handleBreakoutRoomsListMsg(m)
+      case m: CreateBreakoutRoomsCmdMsg => handleCreateBreakoutRoomsCmdMsg(m)
+      case m: EndAllBreakoutRoomsMsg => handleEndAllBreakoutRoomsMsg(m)
+      case m: RequestBreakoutJoinURLReqMsg => handleRequestBreakoutJoinURLReqMsg(m)
+      case m: BreakoutRoomCreatedMsg => handleBreakoutRoomCreatedMsg(m)
+      case m: BreakoutRoomEndedMsg => handleBreakoutRoomEndedMsg(m)
+      case m: BreakoutRoomUsersUpdateMsg => handleBreakoutRoomUsersUpdateMsg(m)
+      case m: SendBreakoutUsersUpdateMsg => handleSendBreakoutUsersUpdateMsg(m)
+      case m: TransferUserToMeetingRequestMsg => handleTransferUserToMeetingRequestMsg(m)
+
+      // Voice
+      case m: UserLeftVoiceConfEvtMsg => handleUserLeftVoiceConfEvtMsg(m)
+      case m: UserMutedInVoiceConfEvtMsg => handleUserMutedInVoiceConfEvtMsg(m)
+      case m: UserTalkingInVoiceConfEvtMsg => handleUserTalkingInVoiceConfEvtMsg(m)
+      case m: RecordingStartedVoiceConfEvtMsg => handleRecordingStartedVoiceConfEvtMsg(m)
+
+      // Layout
+      case m: GetCurrentLayoutReqMsg => handleGetCurrentLayoutReqMsg(m)
+      case m: LockLayoutMsg => handleLockLayoutMsg(m)
+      case m: BroadcastLayoutMsg => handleBroadcastLayoutMsg(m)
+
+      // Presentation
+      case m: SetCurrentPresentationPubMsg => presentationApp2x.handleSetCurrentPresentationPubMsg(m)
+      case m: GetPresentationInfoReqMsg => presentationApp2x.handleGetPresentationInfoReqMsg(m)
+      case m: SetCurrentPagePubMsg => presentationApp2x.handleSetCurrentPagePubMsg(m)
+      case m: ResizeAndMovePagePubMsg => presentationApp2x.handleResizeAndMovePagePubMsg(m)
+      case m: RemovePresentationPubMsg => presentationApp2x.handleRemovePresentationPubMsg(m)
+      case m: PreuploadedPresentationsSysPubMsg => presentationApp2x.handlePreuploadedPresentationsPubMsg(m)
+      case m: PresentationConversionUpdateSysPubMsg => presentationApp2x.handlePresentationConversionUpdatePubMsg(m)
+      case m: PresentationPageCountErrorSysPubMsg => presentationApp2x.handlePresentationPageCountErrorPubMsg(m)
+      case m: PresentationPageGeneratedSysPubMsg => presentationApp2x.handlePresentationPageGeneratedPubMsg(m)
+      case m: PresentationConversionCompletedSysPubMsg => presentationApp2x.handlePresentationConversionCompletedPubMsg(m)
+      case m: AssignPresenterReqMsg => handlePresenterChange(m)
+
+      // Caption
+      case m: EditCaptionHistoryPubMsg => captionApp2x.handleEditCaptionHistoryPubMsg(m)
+      case m: UpdateCaptionOwnerPubMsg => captionApp2x.handleUpdateCaptionOwnerPubMsg(m)
+      case m: SendCaptionHistoryReqMsg => captionApp2x.handleSendCaptionHistoryReqMsg(m)
+
+      // SharedNotes
+      case m: GetSharedNotesPubMsg => sharedNotesApp2x.handleGetSharedNotesPubMsg(m)
+      case m: SyncSharedNotePubMsg => sharedNotesApp2x.handleSyncSharedNotePubMsg(m)
+      case m: UpdateSharedNoteReqMsg => sharedNotesApp2x.handleUpdateSharedNoteReqMsg(m)
+      case m: CreateSharedNoteReqMsg => sharedNotesApp2x.handleCreateSharedNoteReqMsg(m)
+      case m: DestroySharedNoteReqMsg => sharedNotesApp2x.handleDestroySharedNoteReqMsg(m)
+
+      // Guests
+      case m: GetGuestsWaitingApprovalReqMsg => handleGetGuestsWaitingApprovalReqMsg(m)
+      case m: SetGuestPolicyMsg => handleSetGuestPolicyMsg(m)
+      case m: GuestsWaitingApprovedMsg => handleGuestsWaitingApprovedMsg(m)
+
+      // Chat
+      case m: GetChatHistoryReqMsg => chatApp2x.handleGetChatHistoryReqMsg(m)
+      case m: SendPublicMessagePubMsg => chatApp2x.handleSendPublicMessagePubMsg(m)
+      case m: SendPrivateMessagePubMsg => chatApp2x.handleSendPrivateMessagePubMsg(m)
+      case m: ClearPublicChatHistoryPubMsg => chatApp2x.handleClearPublicChatHistoryPubMsg(m)
+
+      case _ => log.warning("***** Cannot handle " + msg.envelope.name)
+    }
+  }
+
+  def handleGetAllMeetingsReqMsg(msg: GetAllMeetingsReqMsg): Unit = {
+    // sync all meetings
+    handleSyncGetMeetingInfoRespMsg(liveMeeting.props)
+
+    // sync all users
+    handleSyncGetUsersMeetingRespMsg()
+
+    // sync all presentations
+    presentationApp2x.handleSyncGetPresentationInfoRespMsg()
+
+    // TODO send all chat
+    // TODO send all lock settings
+    // TODO send all screen sharing info
+  }
+
+  def handlePresenterChange(msg: AssignPresenterReqMsg): Unit = {
+    // Stop poll if one is running as presenter left
+    handleStopPollReqMsg(msg.header.userId)
+
+    // switch user presenter status for old and new presenter
+    handleAssignPresenterReqMsg(msg)
+
+    // TODO stop current screen sharing session (initiated by the old presenter)
+
+  }
+
+  def handleDeskShareRTMPBroadcastStoppedRequest(msg: DeskShareRTMPBroadcastStoppedRequest): Unit = {
+    log.info("handleDeskShareRTMPBroadcastStoppedRequest: isBroadcastingRTMP=" +
+      DeskshareModel.isBroadcastingRTMP(liveMeeting.deskshareModel) + " URL:" +
+      DeskshareModel.getRTMPBroadcastingUrl(liveMeeting.deskshareModel))
+
+    // only valid if currently broadcasting
+    if (DeskshareModel.isBroadcastingRTMP(liveMeeting.deskshareModel)) {
+      log.info("STOP broadcast ALLOWED when isBroadcastingRTMP=true")
+      DeskshareModel.broadcastingRTMPStopped(liveMeeting.deskshareModel)
+
+      // notify viewers that RTMP broadcast stopped
+      //outGW.send(new DeskShareNotifyViewersRTMP(props.meetingProp.intId,
+      //  DeskshareModel.getRTMPBroadcastingUrl(liveMeeting.deskshareModel),
+      //  msg.videoWidth, msg.videoHeight, false))
+    } else {
+      log.info("STOP broadcast NOT ALLOWED when isBroadcastingRTMP=false")
+    }
+  }
+
+  def handleDeskShareGetDeskShareInfoRequest(msg: DeskShareGetDeskShareInfoRequest): Unit = {
+
+    log.info("handleDeskShareGetDeskShareInfoRequest: " + msg.conferenceName + "isBroadcasting="
+      + DeskshareModel.isBroadcastingRTMP(liveMeeting.deskshareModel) + " URL:" +
+      DeskshareModel.getRTMPBroadcastingUrl(liveMeeting.deskshareModel))
+
+    if (DeskshareModel.isBroadcastingRTMP(liveMeeting.deskshareModel)) {
+      // if the meeting has an ongoing WebRTC Deskshare session, send a notification
+      //outGW.send(new DeskShareNotifyASingleViewer(props.meetingProp.intId, msg.requesterID,
+      //  DeskshareModel.getRTMPBroadcastingUrl(liveMeeting.deskshareModel),
+      //  DeskshareModel.getDesktopShareVideoWidth(liveMeeting.deskshareModel),
+      //  DeskshareModel.getDesktopShareVideoHeight(liveMeeting.deskshareModel), true))
+    }
+  }
+
+  def handleGetGuestPolicy(msg: GetGuestPolicy) {
+    //   outGW.send(new GetGuestPolicyReply(msg.meetingID, props.recordProp.record,
+    //     msg.requesterID, MeetingStatus2x.getGuestPolicy(liveMeeting.status).toString()))
+  }
+
+  def handleSetGuestPolicy(msg: SetGuestPolicy) {
+    //    MeetingStatus2x.setGuestPolicy(liveMeeting.status, msg.policy)
+    //    MeetingStatus2x.setGuestPolicySetBy(liveMeeting.status, msg.setBy)
+    //    outGW.send(new GuestPolicyChanged(msg.meetingID, props.recordProp.record,
+    //      MeetingStatus2x.getGuestPolicy(liveMeeting.status).toString()))
+  }
+
+  def handleAllowUserToShareDesktop(msg: AllowUserToShareDesktop): Unit = {
+    Users2x.findPresenter(liveMeeting.users2x) match {
+      case Some(curPres) => {
+        val allowed = msg.userID equals (curPres.intId)
+        //   outGW.send(AllowUserToShareDesktopOut(msg.meetingID, msg.userID, allowed))
+      }
+      case None => // do nothing
+    }
+  }
+
+  // WebRTC Desktop Sharing
+
+  def handleDeskShareStartedRequest(msg: DeskShareStartedRequest): Unit = {
+    log.info("handleDeskShareStartedRequest: dsStarted=" + DeskshareModel.getDeskShareStarted(liveMeeting.deskshareModel))
+
+    if (!DeskshareModel.getDeskShareStarted(liveMeeting.deskshareModel)) {
+      val timestamp = System.currentTimeMillis().toString
+      val streamPath = "rtmp://" + props.screenshareProps.red5ScreenshareIp + "/" + props.screenshareProps.red5ScreenshareApp +
+        "/" + props.meetingProp.intId + "/" + props.meetingProp.intId + "-" + timestamp
+      log.info("handleDeskShareStartedRequest: streamPath=" + streamPath)
+
+      // Tell FreeSwitch to broadcast to RTMP
+      //outGW.send(new DeskShareStartRTMPBroadcast(msg.conferenceName, streamPath))
+
+      DeskshareModel.setDeskShareStarted(liveMeeting.deskshareModel, true)
+    }
+  }
+
+  def handleDeskShareStoppedRequest(msg: DeskShareStoppedRequest): Unit = {
+    log.info("handleDeskShareStoppedRequest: dsStarted=" +
+      DeskshareModel.getDeskShareStarted(liveMeeting.deskshareModel) +
+      " URL:" + DeskshareModel.getRTMPBroadcastingUrl(liveMeeting.deskshareModel))
+
+    // Tell FreeSwitch to stop broadcasting to RTMP
+    //outGW.send(new DeskShareStopRTMPBroadcast(msg.conferenceName,
+    //  DeskshareModel.getRTMPBroadcastingUrl(liveMeeting.deskshareModel)))
+
+    DeskshareModel.setDeskShareStarted(liveMeeting.deskshareModel, false)
+  }
+
+  def handleDeskShareRTMPBroadcastStartedRequest(msg: DeskShareRTMPBroadcastStartedRequest): Unit = {
+    log.info("handleDeskShareRTMPBroadcastStartedRequest: isBroadcastingRTMP=" +
+      DeskshareModel.isBroadcastingRTMP(liveMeeting.deskshareModel) +
+      " URL:" + DeskshareModel.getRTMPBroadcastingUrl(liveMeeting.deskshareModel))
+
+    // only valid if not broadcasting yet
+    if (!DeskshareModel.isBroadcastingRTMP(liveMeeting.deskshareModel)) {
+      DeskshareModel.setRTMPBroadcastingUrl(liveMeeting.deskshareModel, msg.streamname)
+      DeskshareModel.broadcastingRTMPStarted(liveMeeting.deskshareModel)
+      DeskshareModel.setDesktopShareVideoWidth(liveMeeting.deskshareModel, msg.videoWidth)
+      DeskshareModel.setDesktopShareVideoHeight(liveMeeting.deskshareModel, msg.videoHeight)
+      log.info("START broadcast ALLOWED when isBroadcastingRTMP=false")
+
+      // Notify viewers in the meeting that there's an rtmp stream to view
+      //outGW.send(new DeskShareNotifyViewersRTMP(props.meetingProp.intId, msg.streamname, msg.videoWidth, msg.videoHeight, true))
+    } else {
+      log.info("START broadcast NOT ALLOWED when isBroadcastingRTMP=true")
+    }
+  }
+
+  def handleMonitorNumberOfUsers(msg: MonitorNumberOfUsers) {
+    monitorNumberOfWebUsers()
+    monitorNumberOfUsers()
+  }
+
+  def monitorNumberOfWebUsers() {
+
+    def buildEjectAllFromVoiceConfMsg(meetingId: String, voiceConf: String): BbbCommonEnvCoreMsg = {
+      val routing = collection.immutable.HashMap("sender" -> "bbb-apps-akka")
+      val envelope = BbbCoreEnvelope(EjectAllFromVoiceConfMsg.NAME, routing)
+      val body = EjectAllFromVoiceConfMsgBody(voiceConf)
+      val header = BbbCoreHeaderWithMeetingId(EjectAllFromVoiceConfMsg.NAME, meetingId)
+      val event = EjectAllFromVoiceConfMsg(header, body)
+
+      BbbCommonEnvCoreMsg(envelope, event)
+    }
+
+    if (Users2x.numUsers(liveMeeting.users2x) == 0 &&
+      MeetingStatus2x.lastWebUserLeftOn(liveMeeting.status) > 0) {
+      if (liveMeeting.timeNowInMinutes - MeetingStatus2x.lastWebUserLeftOn(liveMeeting.status) > 2) {
+        log.info("Empty meeting. Ejecting all users from voice. meetingId={}", props.meetingProp.intId)
+        val event = buildEjectAllFromVoiceConfMsg(props.meetingProp.intId, props.voiceProp.voiceConf)
+        outGW.send(event)
+      }
+    }
+  }
+
+  def monitorNumberOfUsers() {
+    val hasUsers = Users2x.numUsers(liveMeeting.users2x) != 0
+    // TODO: We could use a better control over this message to send it just when it really matters :)
+    eventBus.publish(BigBlueButtonEvent(props.meetingProp.intId, UpdateMeetingExpireMonitor(props.meetingProp.intId, hasUsers)))
+  }
+
+  def handleExtendMeetingDuration(msg: ExtendMeetingDuration) {
+
+  }
+
+  def startRecordingIfAutoStart() {
+    if (props.recordProp.record && !MeetingStatus2x.isRecording(liveMeeting.status) &&
+      props.recordProp.autoStartRecording && Users2x.numUsers(liveMeeting.users2x) == 1) {
+      log.info("Auto start recording. meetingId={}", props.meetingProp.intId)
+      MeetingStatus2x.recordingStarted(liveMeeting.status)
+
+      def buildRecordingStatusChangedEvtMsg(meetingId: String, userId: String, recording: Boolean): BbbCommonEnvCoreMsg = {
+        val routing = Routing.addMsgToClientRouting(MessageTypes.BROADCAST_TO_MEETING, meetingId, userId)
+        val envelope = BbbCoreEnvelope(RecordingStatusChangedEvtMsg.NAME, routing)
+        val body = RecordingStatusChangedEvtMsgBody(recording, userId)
+        val header = BbbClientMsgHeader(RecordingStatusChangedEvtMsg.NAME, meetingId, userId)
+        val event = RecordingStatusChangedEvtMsg(header, body)
+
+        BbbCommonEnvCoreMsg(envelope, event)
+      }
+
+      val event = buildRecordingStatusChangedEvtMsg(liveMeeting.props.meetingProp.intId,
+        "system", MeetingStatus2x.isRecording(liveMeeting.status))
+      outGW.send(event)
+
+    }
+  }
+
+  def stopAutoStartedRecording() {
+    if (props.recordProp.record && MeetingStatus2x.isRecording(liveMeeting.status) &&
+      props.recordProp.autoStartRecording && Users2x.numUsers(liveMeeting.users2x) == 0) {
+      log.info("Last web user left. Auto stopping recording. meetingId={}", props.meetingProp.intId)
+      MeetingStatus2x.recordingStopped(liveMeeting.status)
+
+      def buildRecordingStatusChangedEvtMsg(meetingId: String, userId: String, recording: Boolean): BbbCommonEnvCoreMsg = {
+        val routing = Routing.addMsgToClientRouting(MessageTypes.BROADCAST_TO_MEETING, meetingId, userId)
+        val envelope = BbbCoreEnvelope(RecordingStatusChangedEvtMsg.NAME, routing)
+        val body = RecordingStatusChangedEvtMsgBody(recording, userId)
+        val header = BbbClientMsgHeader(RecordingStatusChangedEvtMsg.NAME, meetingId, userId)
+        val event = RecordingStatusChangedEvtMsg(header, body)
+
+        BbbCommonEnvCoreMsg(envelope, event)
+      }
+
+      val event = buildRecordingStatusChangedEvtMsg(liveMeeting.props.meetingProp.intId,
+        "system", MeetingStatus2x.isRecording(liveMeeting.status))
+      outGW.send(event)
+
+    }
+  }
+
+  def record(msg: BbbCoreMsg): Unit = {
+    if (liveMeeting.props.recordProp.record) {
+      outGW.record(msg)
+    }
+  }
+}