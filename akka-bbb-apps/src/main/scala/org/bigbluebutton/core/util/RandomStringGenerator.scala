--- conflicted
+++ resolved
@@ -1,27 +1,17 @@
-package org.bigbluebutton.core.util
-
-object RandomStringGenerator {
-  // From: http://www.bindschaedler.com/2012/04/07/elegant-random-string-generation-in-scala/
-
-  // Random generator
-  val random = new scala.util.Random
-
-  // Generate a random string of length n from the given alphabet
-  def randomString(alphabet: String)(n: Int): String =
-    Stream.continually(random.nextInt(alphabet.size)).map(alphabet).take(n).mkString
-
-  // Generate a random alphabnumeric string of length n
-  def randomAlphanumericString(n: Int) =
-    randomString("abcdefghijklmnopqrstuvwxyz0123456789")(n)
-
-<<<<<<< HEAD
-  def randomColor = {
-    val colorOptions = List("#7b1fa2", "#6a1b9a", "#4a148c", "#5e35b1", "#512da8", "#4527a0", "#311b92",
-      "#3949ab", "#303f9f", "#283593", "#1a237e", "#1976d2", "#1565c0", "#0d47a1", "#0277bd", "#01579b")
-    colorOptions(random.nextInt(colorOptions.length))
-  }
-
-=======
->>>>>>> e79ebb72
-}
-
+package org.bigbluebutton.core.util
+
+object RandomStringGenerator {
+  // From: http://www.bindschaedler.com/2012/04/07/elegant-random-string-generation-in-scala/
+
+  // Random generator
+  val random = new scala.util.Random
+
+  // Generate a random string of length n from the given alphabet
+  def randomString(alphabet: String)(n: Int): String =
+    Stream.continually(random.nextInt(alphabet.size)).map(alphabet).take(n).mkString
+
+  // Generate a random alphabnumeric string of length n
+  def randomAlphanumericString(n: Int) =
+    randomString("abcdefghijklmnopqrstuvwxyz0123456789")(n)
+}
+