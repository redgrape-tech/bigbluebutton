--- conflicted
+++ resolved
@@ -11,23 +11,14 @@
 
 object Polls {
 
-<<<<<<< HEAD
-  def handleStartPollReqMsg(state: MeetingState2x, userId: String, pollId: String, pollType: String, question: String,
-                            multiResponse: Boolean, lm: LiveMeeting): Option[SimplePollOutVO] = {
-=======
-  def handleStartPollReqMsg(state: MeetingState2x, userId: String, pollId: String, pollType: String, secretPoll: Boolean, questionText: String,
+  def handleStartPollReqMsg(state: MeetingState2x, userId: String, pollId: String, pollType: String, secretPoll: Boolean, multiResponse: Boolean, questionText: String,
                             lm: LiveMeeting): Option[SimplePollOutVO] = {
->>>>>>> f64429cb
 
     def createPoll(stampedPollId: String): Option[Poll] = {
       val numRespondents: Int = Users2x.numUsers(lm.users2x) - 1 // subtract the presenter
 
       for {
-<<<<<<< HEAD
-        poll <- PollFactory.createPoll(stampedPollId, pollType, multiResponse, numRespondents, None)
-=======
-        poll <- PollFactory.createPoll(stampedPollId, pollType, numRespondents, None, Some(questionText), secretPoll)
->>>>>>> f64429cb
+        poll <- PollFactory.createPoll(stampedPollId, pollType, multiResponse, numRespondents, None, Some(questionText), secretPoll)
       } yield {
         lm.polls.save(poll)
         poll
@@ -177,22 +168,13 @@
     }
   }
 
-<<<<<<< HEAD
-  def handleStartCustomPollReqMsg(state: MeetingState2x, requesterId: String, pollId: String, pollType: String,
-                                  multiResponse: Boolean, answers: Seq[String], question: String, lm: LiveMeeting): Option[SimplePollOutVO] = {
-=======
-  def handleStartCustomPollReqMsg(state: MeetingState2x, requesterId: String, pollId: String, pollType: String, secretPoll: Boolean,
+  def handleStartCustomPollReqMsg(state: MeetingState2x, requesterId: String, pollId: String, pollType: String, secretPoll: Boolean, multiResponse: Boolean,
                                   answers: Seq[String], questionText: String, lm: LiveMeeting): Option[SimplePollOutVO] = {
->>>>>>> f64429cb
 
     def createPoll(stampedPollId: String): Option[Poll] = {
       val numRespondents: Int = Users2x.numUsers(lm.users2x) - 1 // subtract the presenter
       for {
-<<<<<<< HEAD
-        poll <- PollFactory.createPoll(stampedPollId, pollType, multiResponse, numRespondents, Some(answers))
-=======
-        poll <- PollFactory.createPoll(stampedPollId, pollType, numRespondents, Some(answers), Some(questionText), secretPoll)
->>>>>>> f64429cb
+        poll <- PollFactory.createPoll(stampedPollId, pollType, numRespondents, Some(answers), Some(questionText), secretPoll, multiResponse)
       } yield {
         lm.polls.save(poll)
         poll
@@ -289,11 +271,7 @@
 
     // Limit the number of answers displayed to minimize
     // squishing the display.
-<<<<<<< HEAD
-    if (sorted_answers.length < 7) {
-=======
     if (sorted_answers.length <= 7) {
->>>>>>> f64429cb
       sorted_answers.foreach(ans => {
         answers += SimpleVoteOutVO(ans.id, ans.key, ans.numVotes)
       })
@@ -474,54 +452,32 @@
   val LetterArray = Array("A", "B", "C", "D", "E", "F")
   val NumberArray = Array("1", "2", "3", "4", "5", "6")
 
-<<<<<<< HEAD
-  private def processYesNoPollType(qType: String, multiResponse: Boolean): Question = {
-=======
-  private def processYesNoPollType(qType: String, text: Option[String]): Question = {
->>>>>>> f64429cb
+  private def processYesNoPollType(qType: String, text: Option[String], multiResponse: Boolean): Question = {
     val answers = new ArrayBuffer[Answer];
 
     answers += new Answer(0, "Yes", Some("Yes"))
     answers += new Answer(1, "No", Some("No"))
 
-<<<<<<< HEAD
-    new Question(0, PollType.YesNoPollType, multiResponse, None, answers)
-  }
-
-  private def processYesNoAbstentionPollType(qType: String, multiResponse: Boolean): Question = {
-=======
-    new Question(0, PollType.YesNoPollType, false, text, answers)
-  }
-
-  private def processYesNoAbstentionPollType(qType: String, text: Option[String]): Question = {
->>>>>>> f64429cb
+    new Question(0, PollType.YesNoPollType, false, text, answers, multiResponse)
+  }
+
+  private def processYesNoAbstentionPollType(qType: String, text: Option[String], multiResponse: Boolean): Question = {
     val answers = new ArrayBuffer[Answer]
 
     answers += new Answer(0, "Yes", Some("Yes"))
     answers += new Answer(1, "No", Some("No"))
     answers += new Answer(2, "Abstention", Some("Abstention"))
 
-<<<<<<< HEAD
-    new Question(0, PollType.YesNoAbstentionPollType, multiResponse, None, answers)
-  }
-
-  private def processTrueFalsePollType(qType: String, multiResponse: Boolean): Question = {
-=======
-    new Question(0, PollType.YesNoAbstentionPollType, false, text, answers)
-  }
-
-  private def processTrueFalsePollType(qType: String, text: Option[String]): Question = {
->>>>>>> f64429cb
+    new Question(0, PollType.YesNoAbstentionPollType, false, text, answers, multiResponse)
+  }
+
+  private def processTrueFalsePollType(qType: String, text: Option[String], multiResponse: Boolean): Question = {
     val answers = new ArrayBuffer[Answer];
 
     answers += new Answer(0, "True", Some("True"))
     answers += new Answer(1, "False", Some("False"))
 
-<<<<<<< HEAD
-    new Question(0, PollType.TrueFalsePollType, multiResponse, None, answers)
-=======
-    new Question(0, PollType.TrueFalsePollType, false, text, answers)
->>>>>>> f64429cb
+    new Question(0, PollType.TrueFalsePollType, false, text, answers, multiResponse)
   }
 
   private def processLetterPollType(qType: String, multiResponse: Boolean, text: Option[String]): Option[Question] = {
@@ -590,59 +546,34 @@
     questionOption
   }
 
-<<<<<<< HEAD
-  private def createQuestion(qType: String, multiResponse: Boolean, answers: Option[Seq[String]]): Option[Question] = {
-=======
-  private def createQuestion(qType: String, answers: Option[Seq[String]], text: Option[String]): Option[Question] = {
->>>>>>> f64429cb
+  private def createQuestion(qType: String, multiResponse: Boolean, answers: Option[Seq[String]], text: Option[String]): Option[Question] = {
 
     val qt = qType.toUpperCase()
     var questionOption: Option[Question] = None
 
     if (qt.matches(PollType.YesNoPollType)) {
-<<<<<<< HEAD
-      questionOption = Some(processYesNoPollType(qt, multiResponse))
+      questionOption = Some(processYesNoPollType(qt, text, multiResponse))
     } else if (qt.matches(PollType.YesNoAbstentionPollType)) {
-      questionOption = Some(processYesNoAbstentionPollType(qt, multiResponse))
+      questionOption = Some(processYesNoAbstentionPollType(qt, text, multiResponse))
     } else if (qt.matches(PollType.TrueFalsePollType)) {
-      questionOption = Some(processTrueFalsePollType(qt, multiResponse))
+      questionOption = Some(processTrueFalsePollType(qt, text, multiResponse))
     } else if (qt.matches(PollType.CustomPollType)) {
-      questionOption = processCustomPollType(qt, multiResponse, answers)
+      questionOption = processCustomPollType(qt, false, text, answers, multiResponse)
     } else if (qt.startsWith(PollType.LetterPollType)) {
-      questionOption = processLetterPollType(qt, multiResponse)
+      questionOption = processLetterPollType(qt, false, text, multiResponse)
     } else if (qt.startsWith(PollType.NumberPollType)) {
-      questionOption = processNumberPollType(qt, multiResponse)
-=======
-      questionOption = Some(processYesNoPollType(qt, text))
-    } else if (qt.matches(PollType.YesNoAbstentionPollType)) {
-      questionOption = Some(processYesNoAbstentionPollType(qt, text))
-    } else if (qt.matches(PollType.TrueFalsePollType)) {
-      questionOption = Some(processTrueFalsePollType(qt, text))
-    } else if (qt.matches(PollType.CustomPollType)) {
-      questionOption = processCustomPollType(qt, false, text, answers)
-    } else if (qt.startsWith(PollType.LetterPollType)) {
-      questionOption = processLetterPollType(qt, false, text)
-    } else if (qt.startsWith(PollType.NumberPollType)) {
-      questionOption = processNumberPollType(qt, false, text)
->>>>>>> f64429cb
+      questionOption = processNumberPollType(qt, false, text, multiResponse)
     } else if (qt.startsWith(PollType.ResponsePollType)) {
-      questionOption = processResponsePollType(qt, text)
+      questionOption = processResponsePollType(qt, text, multiResponse)
     }
 
     questionOption
   }
 
-<<<<<<< HEAD
-  def createPoll(id: String, pollType: String, multiResponse: Boolean, numRespondents: Int, answers: Option[Seq[String]]): Option[Poll] = {
+  def createPoll(id: String, pollType: String, multiResponse: Boolean, numRespondents: Int, answers: Option[Seq[String]], questionText: Option[String], isSecret: Boolean): Option[Poll] = {
     var poll: Option[Poll] = None
 
-    createQuestion(pollType, multiResponse, answers) match {
-=======
-  def createPoll(id: String, pollType: String, numRespondents: Int, answers: Option[Seq[String]], questionText: Option[String], isSecret: Boolean): Option[Poll] = {
-    var poll: Option[Poll] = None
-
-    createQuestion(pollType, answers, questionText) match {
->>>>>>> f64429cb
+    createQuestion(pollType, multiResponse, answers, questionText) match {
       case Some(question) => {
         poll = Some(new Poll(id, Array(question), numRespondents, None, isSecret))
       }
