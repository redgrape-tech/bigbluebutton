package org.bigbluebutton.core.models

import com.softwaremill.quicklens._
import org.bigbluebutton.core.domain.BreakoutRoom2x

object RegisteredUsers {
  def create(userId: String, extId: String, name: String, roles: String,
             token: String, avatar: String, guest: Boolean, authenticated: Boolean,
             guestStatus: String, excludeFromDashboard: Boolean, loggedOut: Boolean): RegisteredUser = {
    new RegisteredUser(
      userId,
      extId,
      name,
      roles,
      token,
      avatar,
      guest,
      authenticated,
      guestStatus,
      excludeFromDashboard,
      System.currentTimeMillis(),
      0,
      false,
      false,
      loggedOut,
    )
  }

  def findWithToken(token: String, users: RegisteredUsers): Option[RegisteredUser] = {
    users.toVector.find(u => u.authToken == token)
  }

  def findWithUserId(id: String, users: RegisteredUsers): Option[RegisteredUser] = {
    users.toVector.find(ru => id == ru.id)
  }

  def findWithExternUserId(id: String, users: RegisteredUsers): Option[RegisteredUser] = {
    users.toVector.find(ru => id == ru.externId)
  }

  def findAllWithExternUserId(id: String, users: RegisteredUsers): Vector[RegisteredUser] = {
    users.toVector.filter(ru => id == ru.externId)
  }

<<<<<<< HEAD
=======
  def findUsersNotJoined(users: RegisteredUsers): Vector[RegisteredUser] = {
    users.toVector.filter(u => u.joined == false && u.markAsJoinTimedOut == false)
  }

  def findWithBreakoutRoomId(breakoutRoomId: String, users: RegisteredUsers): Vector[RegisteredUser] = {
    //userId + "-" + roomSequence
    val userIdParts = breakoutRoomId.split("-")
    val userExtId = userIdParts(0)
    users.toVector.filter(ru => userExtId == ru.externId)
  }

>>>>>>> 21a0b771
  def getRegisteredUserWithToken(token: String, userId: String, regUsers: RegisteredUsers): Option[RegisteredUser] = {
    def isSameUserId(ru: RegisteredUser, userId: String): Option[RegisteredUser] = {
      if (userId.startsWith(ru.id)) {
        Some(ru)
      } else {
        None
      }
    }

    for {
      ru <- RegisteredUsers.findWithToken(token, regUsers)
      user <- isSameUserId(ru, userId)
    } yield user
  }

  def add(users: RegisteredUsers, user: RegisteredUser): Vector[RegisteredUser] = {

    findWithExternUserId(user.externId, users) match {
      case Some(u) =>
        if (u.banned) {
          // Banned user is rejoining. Don't add so that validate token
          // will fail and can't join.
          // ralam april 21, 2020
          val bannedUser = user.copy(banned = true)
          users.save(bannedUser)
        } else {
          // If user hasn't been ejected, we allow user to join
          // as the user might be joining using 2 browsers for
          // better management of meeting.
          // ralam april 21, 2020
          users.save(user)
        }
      case None =>
        users.save(user)
    }

  }

  private def banOrEjectUser(ejectedUser: RegisteredUser, users: RegisteredUsers, ban: Boolean): RegisteredUser = {
    // Some users join with multiple browser to manage the meeting.
    // Don't black list a user ejecting oneself.
    // ralam april 23, 2020
    if (ban) {
      // Set a flag that user has been ejected. We flag the user instead of
      // removing so we can eject when user tries to rejoin with the same
      // external userid.
      // ralam april 21, 2020
      val u = ejectedUser.modify(_.banned).setTo(true)
      users.save(u)
      u
    } else {
      users.delete(ejectedUser.id)
      ejectedUser
    }
  }
  def eject(id: String, users: RegisteredUsers, ban: Boolean): Option[RegisteredUser] = {
    for {
      ru <- findWithUserId(id, users)
    } yield {
      banOrEjectUser(ru, users, ban)
    }
  }

  def setWaitingForApproval(users: RegisteredUsers, user: RegisteredUser,
                            guestStatus: String): RegisteredUser = {
    val u = user.modify(_.guestStatus).setTo(guestStatus)
    users.save(u)
    u
  }

  def updateUserRole(users: RegisteredUsers, user: RegisteredUser,
                     role: String): RegisteredUser = {
    val u = user.modify(_.role).setTo(role)
    users.save(u)
    u
  }

  def updateUserLastBreakoutRoom(users: RegisteredUsers, user: RegisteredUser,
                                 lastBreakoutRoom: BreakoutRoom2x): RegisteredUser = {
    val u = user.modify(_.lastBreakoutRoom).setTo(lastBreakoutRoom)
    users.save(u)
    u
  }

  def updateUserJoin(users: RegisteredUsers, user: RegisteredUser): RegisteredUser = {
    val u = user.copy(joined = true)
    users.save(u)
    u
  }

  def updateUserLastAuthTokenValidated(users: RegisteredUsers, user: RegisteredUser): RegisteredUser = {
    val u = user.copy(lastAuthTokenValidatedOn = System.currentTimeMillis())
    users.save(u)
    u
  }

  def setUserLoggedOutFlag(users: RegisteredUsers, user: RegisteredUser): RegisteredUser = {
    val u = user.copy(loggedOut = true)
    users.save(u)
    u
  }

}

class RegisteredUsers {
  private var regUsers = new collection.immutable.HashMap[String, RegisteredUser]

  private def toVector: Vector[RegisteredUser] = regUsers.values.toVector

  private def save(user: RegisteredUser): Vector[RegisteredUser] = {
    regUsers += user.authToken -> user
    regUsers.values.toVector
  }

  private def delete(id: String): Option[RegisteredUser] = {
    val ru = regUsers.values.find(p => p.id == id)
    ru foreach { u =>
      regUsers -= u.authToken
    }
    ru
  }
}

case class RegisteredUser(
    id:                       String,
    externId:                 String,
    name:                     String,
    role:                     String,
    authToken:                String,
    avatarURL:                String,
    guest:                    Boolean,
    authed:                   Boolean,
    guestStatus:              String,
    excludeFromDashboard:     Boolean,
    registeredOn:             Long,
    lastAuthTokenValidatedOn: Long,
    joined:                   Boolean,
    banned:                   Boolean,
    loggedOut:                Boolean,
    lastBreakoutRoom:         BreakoutRoom2x = null
)
<|MERGE_RESOLUTION|>--- conflicted
+++ resolved
@@ -42,12 +42,6 @@
     users.toVector.filter(ru => id == ru.externId)
   }
 
-<<<<<<< HEAD
-=======
-  def findUsersNotJoined(users: RegisteredUsers): Vector[RegisteredUser] = {
-    users.toVector.filter(u => u.joined == false && u.markAsJoinTimedOut == false)
-  }
-
   def findWithBreakoutRoomId(breakoutRoomId: String, users: RegisteredUsers): Vector[RegisteredUser] = {
     //userId + "-" + roomSequence
     val userIdParts = breakoutRoomId.split("-")
@@ -55,7 +49,6 @@
     users.toVector.filter(ru => userExtId == ru.externId)
   }
 
->>>>>>> 21a0b771
   def getRegisteredUserWithToken(token: String, userId: String, regUsers: RegisteredUsers): Option[RegisteredUser] = {
     def isSameUserId(ru: RegisteredUser, userId: String): Option[RegisteredUser] = {
       if (userId.startsWith(ru.id)) {
