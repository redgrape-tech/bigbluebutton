--- conflicted
+++ resolved
@@ -1,535 +1,274 @@
-<<<<<<< HEAD
-package org.bigbluebutton.core.models
-
-import scala.collection.immutable.ListSet
-
-import org.bigbluebutton.core.util.RandomStringGenerator
-
-import com.softwaremill.quicklens.ModifyPimp
-import com.softwaremill.quicklens.modify
-
-object CallingWith {
-  val WEBRTC = "webrtc"
-  val FLASH = "flash"
-  val PHONE = "phone"
-}
-
-object Roles {
-  val MODERATOR_ROLE = "MODERATOR"
-  val PRESENTER_ROLE = "PRESENTER"
-  val VIEWER_ROLE = "VIEWER"
-  val GUEST_ROLE = "GUEST"
-}
-
-object Users {
-
-  def newUser(userId: String, lockStatus: Boolean, ru: RegisteredUser, waitingForAcceptance: Boolean,
-    vu: VoiceUser, users: Users): Option[UserVO] = {
-    val uvo = new UserVO(userId, ru.externId, ru.name,
-      ru.role, ru.guest, ru.authed, waitingForAcceptance = waitingForAcceptance, emojiStatus = "none", presenter = false,
-      hasStream = false, locked = lockStatus,
-      webcamStreams = new ListSet[String](), phoneUser = false, vu,
-      listenOnly = vu.listenOnly, avatarURL = vu.avatarURL, joinedWeb = true)
-    users.save(uvo)
-    Some(uvo)
-  }
-
-  def findWithId(id: String, users: Users): Option[UserVO] = users.toVector.find(u => u.id == id)
-  def findWithExtId(id: String, users: Users): Option[UserVO] = users.toVector.find(u => u.externalId == id)
-  def findModerators(users: Users): Vector[UserVO] = users.toVector.filter(u => u.role == Roles.MODERATOR_ROLE)
-  def findPresenters(users: Users): Vector[UserVO] = users.toVector.filter(u => u.role == Roles.PRESENTER_ROLE)
-  def findViewers(users: Users): Vector[UserVO] = users.toVector.filter(u => u.role == Roles.VIEWER_ROLE)
-  def hasModerator(users: Users): Boolean = users.toVector.filter(u => u.role == Roles.MODERATOR_ROLE).length > 0
-  def hasPresenter(users: Users): Boolean = users.toVector.filter(u => u.role == Roles.PRESENTER_ROLE).length > 0
-  def hasNoPresenter(users: Users): Boolean = users.toVector.filter(u => u.role == Roles.PRESENTER_ROLE).length == 0
-  //def hasSessionId(sessionId: String, users: Users): Boolean = {
-  //  users.toVector.find(u => usessionId)
-  // }
-  def hasUserWithId(id: String, users: Users): Boolean = {
-    findWithId(id, users) match {
-      case Some(u) => true
-      case None => false
-    }
-  }
-  def numUsers(users: Users): Int = users.toVector.size
-  def numWebUsers(users: Users): Int = users.toVector filter (u => u.phoneUser == false) size
-  def numUsersInVoiceConference(users: Users): Int = users.toVector filter (u => u.voiceUser.joined) size
-  def getUserWithExternalId(id: String, users: Users): Option[UserVO] = users.toVector find (u => u.externalId == id)
-  def getUserWithVoiceUserId(voiceUserId: String, users: Users): Option[UserVO] = users.toVector find (u => u.voiceUser.userId == voiceUserId)
-  def getUser(userID: String, users: Users): Option[UserVO] = users.toVector find (u => u.id == userID)
-  def numModerators(users: Users): Int = findModerators(users).length
-  def findAModerator(users: Users): Option[UserVO] = users.toVector find (u => u.role == Roles.MODERATOR_ROLE)
-  def getCurrentPresenter(users: Users): Option[UserVO] = users.toVector find (u => u.presenter == true)
-
-  def getUsers(users: Users): Vector[UserVO] = users.toVector
-
-  def userLeft(userId: String, users: Users): Option[UserVO] = {
-    users.remove(userId)
-  }
-
-  def unbecomePresenter(userID: String, users: Users) = {
-    for {
-      u <- Users.findWithId(userID, users)
-      user = modify(u)(_.presenter).setTo(false)
-    } yield users.save(user)
-  }
-
-  def becomePresenter(userID: String, users: Users) = {
-    for {
-      u <- Users.findWithId(userID, users)
-      user = modify(u)(_.presenter).setTo(true)
-    } yield users.save(user)
-  }
-
-  def isModerator(id: String, users: Users): Boolean = {
-    Users.findWithId(id, users) match {
-      case Some(user) => return user.role == Roles.MODERATOR_ROLE && !user.waitingForAcceptance
-      case None => return false
-    }
-  }
-  def generateWebUserId(users: Users): String = {
-    val webUserId = RandomStringGenerator.randomAlphanumericString(6)
-    if (!hasUserWithId(webUserId, users)) webUserId else generateWebUserId(users)
-  }
-
-  def usersWhoAreNotPresenter(users: Users): Vector[UserVO] = users.toVector filter (u => u.presenter == false)
-
-  def joinedVoiceListenOnly(userId: String, users: Users): Option[UserVO] = {
-    for {
-      u <- Users.findWithId(userId, users)
-      vu = u.modify(_.voiceUser.joined).setTo(false)
-        .modify(_.voiceUser.talking).setTo(false)
-        .modify(_.listenOnly).setTo(true)
-    } yield {
-      users.save(vu)
-      vu
-    }
-  }
-
-  def leftVoiceListenOnly(userId: String, users: Users): Option[UserVO] = {
-    for {
-      u <- Users.findWithId(userId, users)
-      vu = u.modify(_.voiceUser.joined).setTo(false)
-        .modify(_.voiceUser.talking).setTo(false)
-        .modify(_.listenOnly).setTo(false)
-    } yield {
-      users.save(vu)
-      vu
-    }
-  }
-
-  def lockUser(userId: String, lock: Boolean, users: Users): Option[UserVO] = {
-    for {
-      u <- findWithId(userId, users)
-      uvo = u.modify(_.locked).setTo(lock) // u.copy(locked = msg.lock)
-    } yield {
-      users.save(uvo)
-      uvo
-    }
-  }
-
-  def changeRole(userId: String, users: Users, role: String): Option[UserVO] = {
-    for {
-      u <- findWithId(userId, users)
-      uvo = u.modify(_.role).setTo(role)
-    } yield {
-      users.save(uvo)
-      uvo
-    }
-  }
-
-  def userSharedWebcam(userId: String, users: Users, streamId: String): Option[UserVO] = {
-    for {
-      u <- findWithId(userId, users)
-      streams = u.webcamStreams + streamId
-      uvo = u.modify(_.hasStream).setTo(true).modify(_.webcamStreams).setTo(streams)
-    } yield {
-      users.save(uvo)
-      uvo
-    }
-  }
-
-  def userUnsharedWebcam(userId: String, users: Users, streamId: String): Option[UserVO] = {
-
-    def findWebcamStream(streams: Set[String], stream: String): Option[String] = {
-      streams find (w => w == stream)
-    }
-
-    for {
-      u <- findWithId(userId, users)
-      streamName <- findWebcamStream(u.webcamStreams, streamId)
-      streams = u.webcamStreams - streamName
-      uvo = u.modify(_.hasStream).setTo(!streams.isEmpty).modify(_.webcamStreams).setTo(streams)
-    } yield {
-      users.save(uvo)
-      uvo
-    }
-  }
-
-  def setEmojiStatus(userId: String, users: Users, emoji: String): Option[UserVO] = {
-    for {
-      u <- findWithId(userId, users)
-      uvo = u.modify(_.emojiStatus).setTo(emoji)
-    } yield {
-      users.save(uvo)
-      uvo
-    }
-  }
-
-  def setWaitingForAcceptance(user: UserVO, users: Users, waitingForAcceptance: Boolean): UserVO = {
-    val nu = user.modify(_.waitingForAcceptance).setTo(waitingForAcceptance)
-    users.save(nu)
-    nu
-  }
-
-  def setUserTalking(user: UserVO, users: Users, talking: Boolean): UserVO = {
-    val nv = user.modify(_.voiceUser.talking).setTo(talking)
-    users.save(nv)
-    nv
-  }
-
-  def setUserMuted(user: UserVO, users: Users, muted: Boolean): UserVO = {
-    val talking: Boolean = if (muted) false else user.voiceUser.talking
-    val nv = user.modify(_.voiceUser.muted).setTo(muted).modify(_.voiceUser.talking).setTo(talking)
-    users.save(nv)
-    nv
-  }
-
-  def resetVoiceUser(user: UserVO, users: Users): UserVO = {
-    val vu = new VoiceUser(user.id, user.id, user.name, user.name,
-      joined = false, locked = false, muted = false, talking = false, user.avatarURL, listenOnly = false)
-
-    val nu = user.modify(_.voiceUser).setTo(vu)
-      .modify(_.phoneUser).setTo(false)
-      .modify(_.listenOnly).setTo(false)
-    users.save(nu)
-    nu
-  }
-
-  def switchUserToPhoneUser(user: UserVO, users: Users, voiceUserId: String, userId: String,
-    callerIdName: String, callerIdNum: String, muted: Boolean, talking: Boolean,
-    avatarURL: String, listenOnly: Boolean): UserVO = {
-    val vu = new VoiceUser(voiceUserId, userId, callerIdName,
-      callerIdNum, joined = true, locked = false,
-      muted, talking, avatarURL, listenOnly)
-    val nu = user.modify(_.voiceUser).setTo(vu)
-      .modify(_.listenOnly).setTo(listenOnly)
-    users.save(nu)
-    nu
-  }
-
-  def restoreMuteState(user: UserVO, users: Users, voiceUserId: String, userId: String,
-    callerIdName: String, callerIdNum: String, muted: Boolean, talking: Boolean,
-    avatarURL: String, listenOnly: Boolean): UserVO = {
-    val vu = new VoiceUser(voiceUserId, userId, callerIdName,
-      callerIdNum, joined = true, locked = false,
-      muted, talking, avatarURL, listenOnly)
-    val nu = user.modify(_.voiceUser).setTo(vu)
-      .modify(_.listenOnly).setTo(listenOnly)
-    users.save(nu)
-    nu
-  }
-
-  def makeUserPhoneUser(vu: VoiceUser, users: Users, webUserId: String, externUserId: String,
-    callerIdName: String, lockStatus: Boolean, listenOnly: Boolean, avatarURL: String): UserVO = {
-    val uvo = new UserVO(webUserId, externUserId, callerIdName,
-      Roles.VIEWER_ROLE, guest = false, authed = false, waitingForAcceptance = false, emojiStatus = "none", presenter = false,
-      hasStream = false, locked = lockStatus,
-      webcamStreams = new ListSet[String](),
-      phoneUser = !listenOnly, vu, listenOnly = listenOnly, avatarURL = avatarURL, joinedWeb = false)
-
-    users.save(uvo)
-    uvo
-  }
-
-}
-
-class Users {
-  private var users: collection.immutable.HashMap[String, UserVO] = new collection.immutable.HashMap[String, UserVO]
-
-  private def toVector: Vector[UserVO] = users.values.toVector
-
-  private def save(user: UserVO): UserVO = {
-    users += user.id -> user
-    user
-  }
-
-  private def remove(id: String): Option[UserVO] = {
-    val user = users.get(id)
-    user foreach (u => users -= id)
-    user
-  }
-}
-
-case class UserIdAndName(id: String, name: String)
-
-case class UserVO(id: String, externalId: String, name: String, role: String,
-  guest: Boolean, authed: Boolean, waitingForAcceptance: Boolean, emojiStatus: String,
-  presenter: Boolean, hasStream: Boolean, locked: Boolean, webcamStreams: Set[String],
-  phoneUser: Boolean, voiceUser: VoiceUser, listenOnly: Boolean, avatarURL: String,
-  joinedWeb: Boolean)
-
-case class VoiceUser(userId: String, webUserId: String, callerName: String,
-  callerNum: String, joined: Boolean, locked: Boolean, muted: Boolean,
-  talking: Boolean, avatarURL: String, listenOnly: Boolean)
-=======
-package org.bigbluebutton.core.models
-
-import scala.collection.immutable.ListSet
-
-import org.bigbluebutton.core.util.RandomStringGenerator
-
-import com.softwaremill.quicklens.ModifyPimp
-import com.softwaremill.quicklens.modify
-
-import org.bigbluebutton.common2.domain.{ UserVO, VoiceUserVO }
-
-object Roles {
-  val MODERATOR_ROLE = "MODERATOR"
-  val PRESENTER_ROLE = "PRESENTER"
-  val VIEWER_ROLE = "VIEWER"
-  val GUEST_ROLE = "GUEST"
-}
-
-object Users {
-
-  def newUser(userId: String, lockStatus: Boolean, ru: RegisteredUser, waitingForAcceptance: Boolean,
-    vu: VoiceUserVO, users: Users): Option[UserVO] = {
-    val uvo = new UserVO(userId, ru.externId, ru.name,
-      ru.role, ru.guest, ru.authed, waitingForAcceptance = waitingForAcceptance, emojiStatus = "none", presenter = false,
-      hasStream = false, locked = lockStatus,
-      webcamStreams = new ListSet[String](), phoneUser = false, vu,
-      listenOnly = vu.listenOnly, avatarURL = vu.avatarURL, joinedWeb = true)
-    users.save(uvo)
-    Some(uvo)
-  }
-
-  def findWithId(id: String, users: Users): Option[UserVO] = users.toVector.find(u => u.id == id)
-  def findWithExtId(id: String, users: Users): Option[UserVO] = users.toVector.find(u => u.externalId == id)
-  def findModerators(users: Users): Vector[UserVO] = users.toVector.filter(u => u.role == Roles.MODERATOR_ROLE)
-  def findPresenters(users: Users): Vector[UserVO] = users.toVector.filter(u => u.role == Roles.PRESENTER_ROLE)
-  def findViewers(users: Users): Vector[UserVO] = users.toVector.filter(u => u.role == Roles.VIEWER_ROLE)
-  def hasModerator(users: Users): Boolean = users.toVector.filter(u => u.role == Roles.MODERATOR_ROLE).length > 0
-  def hasPresenter(users: Users): Boolean = users.toVector.filter(u => u.role == Roles.PRESENTER_ROLE).length > 0
-  def hasNoPresenter(users: Users): Boolean = users.toVector.filter(u => u.role == Roles.PRESENTER_ROLE).length == 0
-  //def hasSessionId(sessionId: String, users: Users): Boolean = {
-  //  users.toVector.find(u => usessionId)
-  // }
-  def hasUserWithId(id: String, users: Users): Boolean = {
-    findWithId(id, users) match {
-      case Some(u) => true
-      case None => false
-    }
-  }
-  def numUsers(users: Users): Int = users.toVector.size
-  def numWebUsers(users: Users): Int = users.toVector filter (u => u.phoneUser == false) size
-  def numUsersInVoiceConference(users: Users): Int = users.toVector filter (u => u.voiceUser.joined) size
-  def getUserWithExternalId(id: String, users: Users): Option[UserVO] = users.toVector find (u => u.externalId == id)
-  def getUserWithVoiceUserId(voiceUserId: String, users: Users): Option[UserVO] = users.toVector find (u => u.voiceUser.userId == voiceUserId)
-  def getUser(userID: String, users: Users): Option[UserVO] = users.toVector find (u => u.id == userID)
-  def numModerators(users: Users): Int = findModerators(users).length
-  def findAModerator(users: Users): Option[UserVO] = users.toVector find (u => u.role == Roles.MODERATOR_ROLE)
-  def getCurrentPresenter(users: Users): Option[UserVO] = users.toVector find (u => u.presenter == true)
-
-  def getUsers(users: Users): Vector[UserVO] = users.toVector
-
-  def userLeft(userId: String, users: Users): Option[UserVO] = {
-    users.remove(userId)
-  }
-
-  def unbecomePresenter(userID: String, users: Users) = {
-    for {
-      u <- Users.findWithId(userID, users)
-      user = modify(u)(_.presenter).setTo(false)
-    } yield users.save(user)
-  }
-
-  def becomePresenter(userID: String, users: Users) = {
-    for {
-      u <- Users.findWithId(userID, users)
-      user = modify(u)(_.presenter).setTo(true)
-    } yield users.save(user)
-  }
-
-  def isModerator(id: String, users: Users): Boolean = {
-    Users.findWithId(id, users) match {
-      case Some(user) => return user.role == Roles.MODERATOR_ROLE && !user.waitingForAcceptance
-      case None => return false
-    }
-  }
-  def generateWebUserId(users: Users): String = {
-    val webUserId = RandomStringGenerator.randomAlphanumericString(6)
-    if (!hasUserWithId(webUserId, users)) webUserId else generateWebUserId(users)
-  }
-
-  def usersWhoAreNotPresenter(users: Users): Vector[UserVO] = users.toVector filter (u => u.presenter == false)
-
-  def joinedVoiceListenOnly(userId: String, users: Users): Option[UserVO] = {
-    for {
-      u <- Users.findWithId(userId, users)
-      vu = u.modify(_.voiceUser.joined).setTo(false)
-        .modify(_.voiceUser.talking).setTo(false)
-        .modify(_.listenOnly).setTo(true)
-    } yield {
-      users.save(vu)
-      vu
-    }
-  }
-
-  def leftVoiceListenOnly(userId: String, users: Users): Option[UserVO] = {
-    for {
-      u <- Users.findWithId(userId, users)
-      vu = u.modify(_.voiceUser.joined).setTo(false)
-        .modify(_.voiceUser.talking).setTo(false)
-        .modify(_.listenOnly).setTo(false)
-    } yield {
-      users.save(vu)
-      vu
-    }
-  }
-
-  def lockUser(userId: String, lock: Boolean, users: Users): Option[UserVO] = {
-    for {
-      u <- findWithId(userId, users)
-      uvo = u.modify(_.locked).setTo(lock) // u.copy(locked = msg.lock)
-    } yield {
-      users.save(uvo)
-      uvo
-    }
-  }
-
-  def changeRole(userId: String, users: Users, role: String): Option[UserVO] = {
-    for {
-      u <- findWithId(userId, users)
-      uvo = u.modify(_.role).setTo(role)
-    } yield {
-      users.save(uvo)
-      uvo
-    }
-  }
-
-  def userSharedWebcam(userId: String, users: Users, streamId: String): Option[UserVO] = {
-    for {
-      u <- findWithId(userId, users)
-      streams = u.webcamStreams + streamId
-      uvo = u.modify(_.hasStream).setTo(true).modify(_.webcamStreams).setTo(streams)
-    } yield {
-      users.save(uvo)
-      uvo
-    }
-  }
-
-  def userUnsharedWebcam(userId: String, users: Users, streamId: String): Option[UserVO] = {
-
-    def findWebcamStream(streams: Set[String], stream: String): Option[String] = {
-      streams find (w => w == stream)
-    }
-
-    for {
-      u <- findWithId(userId, users)
-      streamName <- findWebcamStream(u.webcamStreams, streamId)
-      streams = u.webcamStreams - streamName
-      uvo = u.modify(_.hasStream).setTo(!streams.isEmpty).modify(_.webcamStreams).setTo(streams)
-    } yield {
-      users.save(uvo)
-      uvo
-    }
-  }
-
-  def setEmojiStatus(userId: String, users: Users, emoji: String): Option[UserVO] = {
-    for {
-      u <- findWithId(userId, users)
-      uvo = u.modify(_.emojiStatus).setTo(emoji)
-    } yield {
-      users.save(uvo)
-      uvo
-    }
-  }
-
-  def setWaitingForAcceptance(user: UserVO, users: Users, waitingForAcceptance: Boolean): UserVO = {
-    val nu = user.modify(_.waitingForAcceptance).setTo(waitingForAcceptance)
-    users.save(nu)
-    nu
-  }
-
-  def setUserTalking(user: UserVO, users: Users, talking: Boolean): UserVO = {
-    val nv = user.modify(_.voiceUser.talking).setTo(talking)
-    users.save(nv)
-    nv
-  }
-
-  def setUserMuted(user: UserVO, users: Users, muted: Boolean): UserVO = {
-    val talking: Boolean = if (muted) false else user.voiceUser.talking
-    val nv = user.modify(_.voiceUser.muted).setTo(muted).modify(_.voiceUser.talking).setTo(talking)
-    users.save(nv)
-    nv
-  }
-
-  def resetVoiceUser(user: UserVO, users: Users): UserVO = {
-    val vu = new VoiceUserVO(user.id, user.id, user.name, user.name,
-      joined = false, locked = false, muted = false, talking = false, user.avatarURL, listenOnly = false)
-
-    val nu = user.modify(_.voiceUser).setTo(vu)
-      .modify(_.phoneUser).setTo(false)
-      .modify(_.listenOnly).setTo(false)
-    users.save(nu)
-    nu
-  }
-
-  def switchUserToPhoneUser(user: UserVO, users: Users, voiceUserId: String, userId: String,
-    callerIdName: String, callerIdNum: String, muted: Boolean, talking: Boolean,
-    avatarURL: String, listenOnly: Boolean): UserVO = {
-    val vu = new VoiceUserVO(voiceUserId, userId, callerIdName,
-      callerIdNum, joined = true, locked = false,
-      muted, talking, avatarURL, listenOnly)
-    val nu = user.modify(_.voiceUser).setTo(vu)
-      .modify(_.listenOnly).setTo(listenOnly)
-    users.save(nu)
-    nu
-  }
-
-  def restoreMuteState(user: UserVO, users: Users, voiceUserId: String, userId: String,
-    callerIdName: String, callerIdNum: String, muted: Boolean, talking: Boolean,
-    avatarURL: String, listenOnly: Boolean): UserVO = {
-    val vu = new VoiceUserVO(voiceUserId, userId, callerIdName,
-      callerIdNum, joined = true, locked = false,
-      muted, talking, avatarURL, listenOnly)
-    val nu = user.modify(_.voiceUser).setTo(vu)
-      .modify(_.listenOnly).setTo(listenOnly)
-    users.save(nu)
-    nu
-  }
-
-  def makeUserPhoneUser(vu: VoiceUserVO, users: Users, webUserId: String, externUserId: String,
-    callerIdName: String, lockStatus: Boolean, listenOnly: Boolean, avatarURL: String): UserVO = {
-    val uvo = new UserVO(webUserId, externUserId, callerIdName,
-      Roles.VIEWER_ROLE, guest = false, authed = false, waitingForAcceptance = false, emojiStatus = "none", presenter = false,
-      hasStream = false, locked = lockStatus,
-      webcamStreams = new ListSet[String](),
-      phoneUser = !listenOnly, vu, listenOnly = listenOnly, avatarURL = avatarURL, joinedWeb = false)
-
-    users.save(uvo)
-    uvo
-  }
-
-}
-
-class Users {
-  private var users: collection.immutable.HashMap[String, UserVO] = new collection.immutable.HashMap[String, UserVO]
-
-  private def toVector: Vector[UserVO] = users.values.toVector
-
-  private def save(user: UserVO): UserVO = {
-    users += user.id -> user
-    user
-  }
-
-  private def remove(id: String): Option[UserVO] = {
-    val user = users.get(id)
-    user foreach (u => users -= id)
-    user
-  }
-}
-
-case class UserIdAndName(id: String, name: String)
->>>>>>> 34cab65b
+package org.bigbluebutton.core.models
+
+import scala.collection.immutable.ListSet
+import org.bigbluebutton.core.util.RandomStringGenerator
+import com.softwaremill.quicklens.ModifyPimp
+import com.softwaremill.quicklens.modify
+import org.bigbluebutton.common2.domain.{ UserVO, VoiceUserVO }
+
+object CallingWith {
+  val WEBRTC = "webrtc"
+  val FLASH = "flash"
+  val PHONE = "phone"
+}
+
+object Roles {
+  val MODERATOR_ROLE = "MODERATOR"
+  val PRESENTER_ROLE = "PRESENTER"
+  val VIEWER_ROLE = "VIEWER"
+  val GUEST_ROLE = "GUEST"
+}
+
+object Users {
+
+  def newUser(userId: String, lockStatus: Boolean, ru: RegisteredUser, waitingForAcceptance: Boolean,
+    vu: VoiceUserVO, users: Users): Option[UserVO] = {
+    val uvo = new UserVO(userId, ru.externId, ru.name,
+      ru.role, ru.guest, ru.authed, waitingForAcceptance = waitingForAcceptance, emojiStatus = "none", presenter = false,
+      hasStream = false, locked = lockStatus,
+      webcamStreams = new ListSet[String](), phoneUser = false, vu,
+      listenOnly = vu.listenOnly, avatarURL = vu.avatarURL, joinedWeb = true)
+    users.save(uvo)
+    Some(uvo)
+  }
+
+  def findWithId(id: String, users: Users): Option[UserVO] = users.toVector.find(u => u.id == id)
+  def findWithExtId(id: String, users: Users): Option[UserVO] = users.toVector.find(u => u.externalId == id)
+  def findModerators(users: Users): Vector[UserVO] = users.toVector.filter(u => u.role == Roles.MODERATOR_ROLE)
+  def findPresenters(users: Users): Vector[UserVO] = users.toVector.filter(u => u.role == Roles.PRESENTER_ROLE)
+  def findViewers(users: Users): Vector[UserVO] = users.toVector.filter(u => u.role == Roles.VIEWER_ROLE)
+  def hasModerator(users: Users): Boolean = users.toVector.filter(u => u.role == Roles.MODERATOR_ROLE).length > 0
+  def hasPresenter(users: Users): Boolean = users.toVector.filter(u => u.role == Roles.PRESENTER_ROLE).length > 0
+  def hasNoPresenter(users: Users): Boolean = users.toVector.filter(u => u.role == Roles.PRESENTER_ROLE).length == 0
+  //def hasSessionId(sessionId: String, users: Users): Boolean = {
+  //  users.toVector.find(u => usessionId)
+  // }
+  def hasUserWithId(id: String, users: Users): Boolean = {
+    findWithId(id, users) match {
+      case Some(u) => true
+      case None => false
+    }
+  }
+  def numUsers(users: Users): Int = users.toVector.size
+  def numWebUsers(users: Users): Int = users.toVector filter (u => u.phoneUser == false) size
+  def numUsersInVoiceConference(users: Users): Int = users.toVector filter (u => u.voiceUser.joined) size
+  def getUserWithExternalId(id: String, users: Users): Option[UserVO] = users.toVector find (u => u.externalId == id)
+  def getUserWithVoiceUserId(voiceUserId: String, users: Users): Option[UserVO] = users.toVector find (u => u.voiceUser.userId == voiceUserId)
+  def getUser(userID: String, users: Users): Option[UserVO] = users.toVector find (u => u.id == userID)
+  def numModerators(users: Users): Int = findModerators(users).length
+  def findAModerator(users: Users): Option[UserVO] = users.toVector find (u => u.role == Roles.MODERATOR_ROLE)
+  def getCurrentPresenter(users: Users): Option[UserVO] = users.toVector find (u => u.presenter == true)
+
+  def getUsers(users: Users): Vector[UserVO] = users.toVector
+
+  def userLeft(userId: String, users: Users): Option[UserVO] = {
+    users.remove(userId)
+  }
+
+  def unbecomePresenter(userID: String, users: Users) = {
+    for {
+      u <- Users.findWithId(userID, users)
+      user = modify(u)(_.presenter).setTo(false)
+    } yield users.save(user)
+  }
+
+  def becomePresenter(userID: String, users: Users) = {
+    for {
+      u <- Users.findWithId(userID, users)
+      user = modify(u)(_.presenter).setTo(true)
+    } yield users.save(user)
+  }
+
+  def isModerator(id: String, users: Users): Boolean = {
+    Users.findWithId(id, users) match {
+      case Some(user) => return user.role == Roles.MODERATOR_ROLE && !user.waitingForAcceptance
+      case None => return false
+    }
+  }
+  def generateWebUserId(users: Users): String = {
+    val webUserId = RandomStringGenerator.randomAlphanumericString(6)
+    if (!hasUserWithId(webUserId, users)) webUserId else generateWebUserId(users)
+  }
+
+  def usersWhoAreNotPresenter(users: Users): Vector[UserVO] = users.toVector filter (u => u.presenter == false)
+
+  def joinedVoiceListenOnly(userId: String, users: Users): Option[UserVO] = {
+    for {
+      u <- Users.findWithId(userId, users)
+      vu = u.modify(_.voiceUser.joined).setTo(false)
+        .modify(_.voiceUser.talking).setTo(false)
+        .modify(_.listenOnly).setTo(true)
+    } yield {
+      users.save(vu)
+      vu
+    }
+  }
+
+  def leftVoiceListenOnly(userId: String, users: Users): Option[UserVO] = {
+    for {
+      u <- Users.findWithId(userId, users)
+      vu = u.modify(_.voiceUser.joined).setTo(false)
+        .modify(_.voiceUser.talking).setTo(false)
+        .modify(_.listenOnly).setTo(false)
+    } yield {
+      users.save(vu)
+      vu
+    }
+  }
+
+  def lockUser(userId: String, lock: Boolean, users: Users): Option[UserVO] = {
+    for {
+      u <- findWithId(userId, users)
+      uvo = u.modify(_.locked).setTo(lock) // u.copy(locked = msg.lock)
+    } yield {
+      users.save(uvo)
+      uvo
+    }
+  }
+
+  def changeRole(userId: String, users: Users, role: String): Option[UserVO] = {
+    for {
+      u <- findWithId(userId, users)
+      uvo = u.modify(_.role).setTo(role)
+    } yield {
+      users.save(uvo)
+      uvo
+    }
+  }
+
+  def userSharedWebcam(userId: String, users: Users, streamId: String): Option[UserVO] = {
+    for {
+      u <- findWithId(userId, users)
+      streams = u.webcamStreams + streamId
+      uvo = u.modify(_.hasStream).setTo(true).modify(_.webcamStreams).setTo(streams)
+    } yield {
+      users.save(uvo)
+      uvo
+    }
+  }
+
+  def userUnsharedWebcam(userId: String, users: Users, streamId: String): Option[UserVO] = {
+
+    def findWebcamStream(streams: Set[String], stream: String): Option[String] = {
+      streams find (w => w == stream)
+    }
+
+    for {
+      u <- findWithId(userId, users)
+      streamName <- findWebcamStream(u.webcamStreams, streamId)
+      streams = u.webcamStreams - streamName
+      uvo = u.modify(_.hasStream).setTo(!streams.isEmpty).modify(_.webcamStreams).setTo(streams)
+    } yield {
+      users.save(uvo)
+      uvo
+    }
+  }
+
+  def setEmojiStatus(userId: String, users: Users, emoji: String): Option[UserVO] = {
+    for {
+      u <- findWithId(userId, users)
+      uvo = u.modify(_.emojiStatus).setTo(emoji)
+    } yield {
+      users.save(uvo)
+      uvo
+    }
+  }
+
+  def setWaitingForAcceptance(user: UserVO, users: Users, waitingForAcceptance: Boolean): UserVO = {
+    val nu = user.modify(_.waitingForAcceptance).setTo(waitingForAcceptance)
+    users.save(nu)
+    nu
+  }
+
+  def setUserTalking(user: UserVO, users: Users, talking: Boolean): UserVO = {
+    val nv = user.modify(_.voiceUser.talking).setTo(talking)
+    users.save(nv)
+    nv
+  }
+
+  def setUserMuted(user: UserVO, users: Users, muted: Boolean): UserVO = {
+    val talking: Boolean = if (muted) false else user.voiceUser.talking
+    val nv = user.modify(_.voiceUser.muted).setTo(muted).modify(_.voiceUser.talking).setTo(talking)
+    users.save(nv)
+    nv
+  }
+
+  def resetVoiceUser(user: UserVO, users: Users): UserVO = {
+    val vu = new VoiceUserVO(user.id, user.id, user.name, user.name,
+      joined = false, locked = false, muted = false, talking = false, user.avatarURL, listenOnly = false)
+
+    val nu = user.modify(_.voiceUser).setTo(vu)
+      .modify(_.phoneUser).setTo(false)
+      .modify(_.listenOnly).setTo(false)
+    users.save(nu)
+    nu
+  }
+
+  def switchUserToPhoneUser(user: UserVO, users: Users, voiceUserId: String, userId: String,
+    callerIdName: String, callerIdNum: String, muted: Boolean, talking: Boolean,
+    avatarURL: String, listenOnly: Boolean): UserVO = {
+    val vu = new VoiceUserVO(voiceUserId, userId, callerIdName,
+      callerIdNum, joined = true, locked = false,
+      muted, talking, avatarURL, listenOnly)
+    val nu = user.modify(_.voiceUser).setTo(vu)
+      .modify(_.listenOnly).setTo(listenOnly)
+    users.save(nu)
+    nu
+  }
+
+  def restoreMuteState(user: UserVO, users: Users, voiceUserId: String, userId: String,
+    callerIdName: String, callerIdNum: String, muted: Boolean, talking: Boolean,
+    avatarURL: String, listenOnly: Boolean): UserVO = {
+    val vu = new VoiceUserVO(voiceUserId, userId, callerIdName,
+      callerIdNum, joined = true, locked = false,
+      muted, talking, avatarURL, listenOnly)
+    val nu = user.modify(_.voiceUser).setTo(vu)
+      .modify(_.listenOnly).setTo(listenOnly)
+    users.save(nu)
+    nu
+  }
+
+  def makeUserPhoneUser(vu: VoiceUserVO, users: Users, webUserId: String, externUserId: String,
+    callerIdName: String, lockStatus: Boolean, listenOnly: Boolean, avatarURL: String): UserVO = {
+    val uvo = new UserVO(webUserId, externUserId, callerIdName,
+      Roles.VIEWER_ROLE, guest = false, authed = false, waitingForAcceptance = false, emojiStatus = "none", presenter = false,
+      hasStream = false, locked = lockStatus,
+      webcamStreams = new ListSet[String](),
+      phoneUser = !listenOnly, vu, listenOnly = listenOnly, avatarURL = avatarURL, joinedWeb = false)
+
+    users.save(uvo)
+    uvo
+  }
+
+}
+
+class Users {
+  private var users: collection.immutable.HashMap[String, UserVO] = new collection.immutable.HashMap[String, UserVO]
+
+  private def toVector: Vector[UserVO] = users.values.toVector
+
+  private def save(user: UserVO): UserVO = {
+    users += user.id -> user
+    user
+  }
+
+  private def remove(id: String): Option[UserVO] = {
+    val user = users.get(id)
+    user foreach (u => users -= id)
+    user
+  }
+}
+
+case class UserIdAndName(id: String, name: String)
+
+/*
+case class UserVO(id: String, externalId: String, name: String, role: String,
+  guest: Boolean, authed: Boolean, waitingForAcceptance: Boolean, emojiStatus: String,
+  presenter: Boolean, hasStream: Boolean, locked: Boolean, webcamStreams: Set[String],
+  phoneUser: Boolean, voiceUser: VoiceUser, listenOnly: Boolean, avatarURL: String,
+  joinedWeb: Boolean)
+
+case class VoiceUser(userId: String, webUserId: String, callerName: String,
+  callerNum: String, joined: Boolean, locked: Boolean, muted: Boolean,
+  talking: Boolean, avatarURL: String, listenOnly: Boolean)
+*/