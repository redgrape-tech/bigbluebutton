package org.bigbluebutton.core.models

import com.softwaremill.quicklens._
import org.bigbluebutton.core.util.TimeUtil

object Users2x {
  def findWithIntId(users: Users2x, intId: String): Option[UserState] = {
    users.toVector find (u => u.intId == intId)
  }

  def findAll(users: Users2x): Vector[UserState] = users.toVector

  def add(users: Users2x, user: UserState): Option[UserState] = {
    users.save(user)
    Some(user)
  }

  def remove(users: Users2x, intId: String): Option[UserState] = {
    users.remove(intId)
  }

  def setUserLeftFlag(users: Users2x, intId: String): Option[UserState] = {
    for {
      u <- findWithIntId(users, intId)
    } yield {
      val newUser = u.copy(userLeftFlag = UserLeftFlag(true, System.currentTimeMillis()))
      users.save(newUser)
      newUser
    }
  }

  def resetUserLeftFlag(users: Users2x, intId: String): Option[UserState] = {
    for {
      u <- findWithIntId(users, intId)
    } yield {
      val newUser = u.copy(userLeftFlag = UserLeftFlag(false, 0))
      users.save(newUser)
      newUser
    }
  }

  def findAllExpiredUserLeftFlags(users: Users2x): Vector[UserState] = {
    users.toVector filter (u => u.userLeftFlag.left && u.userLeftFlag.leftOn != 0 &&
      System.currentTimeMillis() - u.userLeftFlag.leftOn > 10000)
  }

  def numUsers(users: Users2x): Int = {
    users.toVector.length
  }

  def findNotPresenters(users: Users2x): Vector[UserState] = {
    users.toVector.filter(u => !u.presenter)
  }

  def updateLastUserActivity(users: Users2x, u: UserState): UserState = {
    val newUserState = modify(u)(_.lastActivityTime).setTo(TimeUtil.timeNowInMs())
    users.save(newUserState)
    newUserState
  }

  def changeRole(users: Users2x, u: UserState, newRole: String): UserState = {
    val newUserState = modify(u)(_.role).setTo(newRole).modify(_.roleChangedOn).setTo(System.currentTimeMillis())
    users.save(newUserState)
    newUserState
  }

  def ejectFromMeeting(users: Users2x, intId: String): Option[UserState] = {
    for {
      _ <- users.remove(intId)
      ejectedUser <- users.removeFromCache(intId)
    } yield {
      ejectedUser
    }
  }

  def makePresenter(users: Users2x, intId: String): Option[UserState] = {
    for {
      u <- findWithIntId(users, intId)
    } yield {
      val newUser = u.modify(_.presenter).setTo(true)
      users.save(newUser)
      newUser
    }
  }

  def makeNotPresenter(users: Users2x, intId: String): Option[UserState] = {
    for {
      u <- findWithIntId(users, intId)
    } yield {
      val newUser = u.modify(_.presenter).setTo(false)
      users.save(newUser)
      newUser
    }
  }

  def setEmojiStatus(users: Users2x, intId: String, emoji: String): Option[UserState] = {
    for {
      u <- findWithIntId(users, intId)
    } yield {
      val newUser = u.modify(_.emoji).setTo(emoji)
      users.save(newUser)
      newUser
    }
  }

  def setUserLocked(users: Users2x, intId: String, locked: Boolean): Option[UserState] = {
    for {
      u <- findWithIntId(users, intId)
    } yield {
      val newUser = u.modify(_.locked).setTo(locked)
      users.save(newUser)
      newUser
    }
  }

  def hasPresenter(users: Users2x): Boolean = {
    findPresenter(users) match {
      case Some(p) => true
      case None    => false
    }
  }

  def isPresenter(intId: String, users: Users2x): Boolean = {
    findWithIntId(users, intId) match {
      case Some(u) => u.presenter
      case None    => false
    }
  }

  def findPresenter(users: Users2x): Option[UserState] = {
    users.toVector.find(u => u.presenter)
  }

  def findModerator(users: Users2x): Option[UserState] = {
    users.toVector.find(u => u.role == Roles.MODERATOR_ROLE)
  }

  def findAllAuthedUsers(users: Users2x): Vector[UserState] = {
    users.toVector.find(u => u.authed).toVector
  }

  def addUserToPresenterGroup(users: Users2x, userIdToAdd: String): Boolean = {
    users.updatePresenterGroup(users.presenterGroup.filterNot(_ == userIdToAdd).:+(userIdToAdd)) // ensure no repetition
    users.presenterGroup.contains(userIdToAdd)
  }

  def removeUserFromPresenterGroup(users: Users2x, userIdToRemove: String): Boolean = {
    users.updatePresenterGroup(users.presenterGroup.filterNot(_ == userIdToRemove))
    !users.presenterGroup.contains(userIdToRemove)
  }

  def getPresenterGroupUsers(users2x: Users2x): Vector[String] = {
    users2x.presenterGroup
  }

  def userIsInPresenterGroup(users2x: Users2x, userId: String): Boolean = {
    users2x.presenterGroup.contains(userId)
  }

}

class Users2x {
  private var users: collection.immutable.HashMap[String, UserState] = new collection.immutable.HashMap[String, UserState]
  private var presenterGroup: Vector[String] = scala.collection.immutable.Vector.empty

  private var oldPresenterGroup: collection.immutable.HashMap[String, OldPresenter] = new collection.immutable.HashMap[String, OldPresenter]

  // Collection of users that left the meeting. We keep a cache of the old users state to recover in case
  // the user reconnected by refreshing the client. (ralam june 13, 2017)
  private var usersCache: collection.immutable.HashMap[String, UserState] = new collection.immutable.HashMap[String, UserState]

  private def toVector: Vector[UserState] = users.values.toVector

  private def save(user: UserState): UserState = {
    users += user.intId -> user
    user
  }

  private def remove(id: String): Option[UserState] = {
    for {
      user <- users.get(id)
    } yield {
      users -= id
      saveToCache(user)
      user
    }
  }

  private def saveToCache(user: UserState): Unit = {
    usersCache += user.intId -> user
  }

  private def removeFromCache(intId: String): Option[UserState] = {
    for {
      user <- usersCache.get(intId)
    } yield {
      usersCache -= intId
      user
    }
  }

  private def findUserFromCache(intId: String): Option[UserState] = {
    usersCache.values.find(u => u.intId == intId)
  }

  private def updatePresenterGroup(updatedGroup: Vector[String]): Unit = {
    presenterGroup = updatedGroup
  }

  def addOldPresenter(userId: String): OldPresenter = {
    val op = OldPresenter(userId, System.currentTimeMillis())
    oldPresenterGroup += op.userId -> op
    op
  }

  def removeOldPresenter(userId: String): Option[OldPresenter] = {
    for {
      op <- oldPresenterGroup.get(userId)
    } yield {
      oldPresenterGroup -= userId
      op
    }
  }

  def findOldPresenter(userId: String): Option[OldPresenter] = {
    oldPresenterGroup.get(userId)
  }

  def purgeOldPresenters(): Unit = {
    val now = System.currentTimeMillis()
    oldPresenterGroup.values.foreach { op =>
      if (now - op.changedPresenterOn < 5000) {
        oldPresenterGroup -= op.userId
      }
    }
  }
}

<<<<<<< HEAD
case class OldPresenter(userId: String, changedPresenterOn: Long)

case class UserState(
  intId:            String,
  extId:            String,
  name:             String,
  role:             String,
  guest:            Boolean,
  authed:           Boolean,
  guestStatus:      String,
  emoji:            String,
  locked:           Boolean,
  presenter:        Boolean,
  avatar:           String,
  roleChangedOn:    Long    = System.currentTimeMillis(),
  lastActivityTime: Long    = TimeUtil.timeNowInMs(),
  clientType:       String)
=======
case class UserLeftFlag(left: Boolean, leftOn: Long)

case class UserState(intId: String, extId: String, name: String, role: String,
                     guest: Boolean, authed: Boolean, waitingForAcceptance: Boolean, emoji: String, locked: Boolean,
                     presenter: Boolean, avatar: String, clientType: String, userLeftFlag: UserLeftFlag)
>>>>>>> 952f777c

case class UserIdAndName(id: String, name: String)

object CallingWith {
  val WEBRTC = "webrtc"
  val FLASH = "flash"
  val PHONE = "phone"
}

object Roles {
  val MODERATOR_ROLE = "MODERATOR"
  val PRESENTER_ROLE = "PRESENTER"
  val VIEWER_ROLE = "VIEWER"
  val GUEST_ROLE = "GUEST"
  val AUTHENTICATED_ROLE = "AUTHENTICATED"
}

object SystemUser {
  val ID = "SYSTEM"
}

object EjectReasonCode {
  val DUPLICATE_USER = "duplicate_user_in_meeting_eject_reason"
  val PERMISSION_FAILED = "not_enough_permission_eject_reason"
  val EJECT_USER = "user_requested_eject_reason"
  val SYSTEM_EJECT_USER = "system_requested_eject_reason"
  val VALIDATE_TOKEN = "validate_token_failed_eject_reason"
  val USER_INACTIVITY = "user_inactivity_eject_reason"
}
<|MERGE_RESOLUTION|>--- conflicted
+++ resolved
@@ -1,292 +1,288 @@
-package org.bigbluebutton.core.models
-
-import com.softwaremill.quicklens._
-import org.bigbluebutton.core.util.TimeUtil
-
-object Users2x {
-  def findWithIntId(users: Users2x, intId: String): Option[UserState] = {
-    users.toVector find (u => u.intId == intId)
-  }
-
-  def findAll(users: Users2x): Vector[UserState] = users.toVector
-
-  def add(users: Users2x, user: UserState): Option[UserState] = {
-    users.save(user)
-    Some(user)
-  }
-
-  def remove(users: Users2x, intId: String): Option[UserState] = {
-    users.remove(intId)
-  }
-
-  def setUserLeftFlag(users: Users2x, intId: String): Option[UserState] = {
-    for {
-      u <- findWithIntId(users, intId)
-    } yield {
-      val newUser = u.copy(userLeftFlag = UserLeftFlag(true, System.currentTimeMillis()))
-      users.save(newUser)
-      newUser
-    }
-  }
-
-  def resetUserLeftFlag(users: Users2x, intId: String): Option[UserState] = {
-    for {
-      u <- findWithIntId(users, intId)
-    } yield {
-      val newUser = u.copy(userLeftFlag = UserLeftFlag(false, 0))
-      users.save(newUser)
-      newUser
-    }
-  }
-
-  def findAllExpiredUserLeftFlags(users: Users2x): Vector[UserState] = {
-    users.toVector filter (u => u.userLeftFlag.left && u.userLeftFlag.leftOn != 0 &&
-      System.currentTimeMillis() - u.userLeftFlag.leftOn > 10000)
-  }
-
-  def numUsers(users: Users2x): Int = {
-    users.toVector.length
-  }
-
-  def findNotPresenters(users: Users2x): Vector[UserState] = {
-    users.toVector.filter(u => !u.presenter)
-  }
-
-  def updateLastUserActivity(users: Users2x, u: UserState): UserState = {
-    val newUserState = modify(u)(_.lastActivityTime).setTo(TimeUtil.timeNowInMs())
-    users.save(newUserState)
-    newUserState
-  }
-
-  def changeRole(users: Users2x, u: UserState, newRole: String): UserState = {
-    val newUserState = modify(u)(_.role).setTo(newRole).modify(_.roleChangedOn).setTo(System.currentTimeMillis())
-    users.save(newUserState)
-    newUserState
-  }
-
-  def ejectFromMeeting(users: Users2x, intId: String): Option[UserState] = {
-    for {
-      _ <- users.remove(intId)
-      ejectedUser <- users.removeFromCache(intId)
-    } yield {
-      ejectedUser
-    }
-  }
-
-  def makePresenter(users: Users2x, intId: String): Option[UserState] = {
-    for {
-      u <- findWithIntId(users, intId)
-    } yield {
-      val newUser = u.modify(_.presenter).setTo(true)
-      users.save(newUser)
-      newUser
-    }
-  }
-
-  def makeNotPresenter(users: Users2x, intId: String): Option[UserState] = {
-    for {
-      u <- findWithIntId(users, intId)
-    } yield {
-      val newUser = u.modify(_.presenter).setTo(false)
-      users.save(newUser)
-      newUser
-    }
-  }
-
-  def setEmojiStatus(users: Users2x, intId: String, emoji: String): Option[UserState] = {
-    for {
-      u <- findWithIntId(users, intId)
-    } yield {
-      val newUser = u.modify(_.emoji).setTo(emoji)
-      users.save(newUser)
-      newUser
-    }
-  }
-
-  def setUserLocked(users: Users2x, intId: String, locked: Boolean): Option[UserState] = {
-    for {
-      u <- findWithIntId(users, intId)
-    } yield {
-      val newUser = u.modify(_.locked).setTo(locked)
-      users.save(newUser)
-      newUser
-    }
-  }
-
-  def hasPresenter(users: Users2x): Boolean = {
-    findPresenter(users) match {
-      case Some(p) => true
-      case None    => false
-    }
-  }
-
-  def isPresenter(intId: String, users: Users2x): Boolean = {
-    findWithIntId(users, intId) match {
-      case Some(u) => u.presenter
-      case None    => false
-    }
-  }
-
-  def findPresenter(users: Users2x): Option[UserState] = {
-    users.toVector.find(u => u.presenter)
-  }
-
-  def findModerator(users: Users2x): Option[UserState] = {
-    users.toVector.find(u => u.role == Roles.MODERATOR_ROLE)
-  }
-
-  def findAllAuthedUsers(users: Users2x): Vector[UserState] = {
-    users.toVector.find(u => u.authed).toVector
-  }
-
-  def addUserToPresenterGroup(users: Users2x, userIdToAdd: String): Boolean = {
-    users.updatePresenterGroup(users.presenterGroup.filterNot(_ == userIdToAdd).:+(userIdToAdd)) // ensure no repetition
-    users.presenterGroup.contains(userIdToAdd)
-  }
-
-  def removeUserFromPresenterGroup(users: Users2x, userIdToRemove: String): Boolean = {
-    users.updatePresenterGroup(users.presenterGroup.filterNot(_ == userIdToRemove))
-    !users.presenterGroup.contains(userIdToRemove)
-  }
-
-  def getPresenterGroupUsers(users2x: Users2x): Vector[String] = {
-    users2x.presenterGroup
-  }
-
-  def userIsInPresenterGroup(users2x: Users2x, userId: String): Boolean = {
-    users2x.presenterGroup.contains(userId)
-  }
-
-}
-
-class Users2x {
-  private var users: collection.immutable.HashMap[String, UserState] = new collection.immutable.HashMap[String, UserState]
-  private var presenterGroup: Vector[String] = scala.collection.immutable.Vector.empty
-
-  private var oldPresenterGroup: collection.immutable.HashMap[String, OldPresenter] = new collection.immutable.HashMap[String, OldPresenter]
-
-  // Collection of users that left the meeting. We keep a cache of the old users state to recover in case
-  // the user reconnected by refreshing the client. (ralam june 13, 2017)
-  private var usersCache: collection.immutable.HashMap[String, UserState] = new collection.immutable.HashMap[String, UserState]
-
-  private def toVector: Vector[UserState] = users.values.toVector
-
-  private def save(user: UserState): UserState = {
-    users += user.intId -> user
-    user
-  }
-
-  private def remove(id: String): Option[UserState] = {
-    for {
-      user <- users.get(id)
-    } yield {
-      users -= id
-      saveToCache(user)
-      user
-    }
-  }
-
-  private def saveToCache(user: UserState): Unit = {
-    usersCache += user.intId -> user
-  }
-
-  private def removeFromCache(intId: String): Option[UserState] = {
-    for {
-      user <- usersCache.get(intId)
-    } yield {
-      usersCache -= intId
-      user
-    }
-  }
-
-  private def findUserFromCache(intId: String): Option[UserState] = {
-    usersCache.values.find(u => u.intId == intId)
-  }
-
-  private def updatePresenterGroup(updatedGroup: Vector[String]): Unit = {
-    presenterGroup = updatedGroup
-  }
-
-  def addOldPresenter(userId: String): OldPresenter = {
-    val op = OldPresenter(userId, System.currentTimeMillis())
-    oldPresenterGroup += op.userId -> op
-    op
-  }
-
-  def removeOldPresenter(userId: String): Option[OldPresenter] = {
-    for {
-      op <- oldPresenterGroup.get(userId)
-    } yield {
-      oldPresenterGroup -= userId
-      op
-    }
-  }
-
-  def findOldPresenter(userId: String): Option[OldPresenter] = {
-    oldPresenterGroup.get(userId)
-  }
-
-  def purgeOldPresenters(): Unit = {
-    val now = System.currentTimeMillis()
-    oldPresenterGroup.values.foreach { op =>
-      if (now - op.changedPresenterOn < 5000) {
-        oldPresenterGroup -= op.userId
-      }
-    }
-  }
-}
-
-<<<<<<< HEAD
-case class OldPresenter(userId: String, changedPresenterOn: Long)
-
-case class UserState(
-  intId:            String,
-  extId:            String,
-  name:             String,
-  role:             String,
-  guest:            Boolean,
-  authed:           Boolean,
-  guestStatus:      String,
-  emoji:            String,
-  locked:           Boolean,
-  presenter:        Boolean,
-  avatar:           String,
-  roleChangedOn:    Long    = System.currentTimeMillis(),
-  lastActivityTime: Long    = TimeUtil.timeNowInMs(),
-  clientType:       String)
-=======
-case class UserLeftFlag(left: Boolean, leftOn: Long)
-
-case class UserState(intId: String, extId: String, name: String, role: String,
-                     guest: Boolean, authed: Boolean, waitingForAcceptance: Boolean, emoji: String, locked: Boolean,
-                     presenter: Boolean, avatar: String, clientType: String, userLeftFlag: UserLeftFlag)
->>>>>>> 952f777c
-
-case class UserIdAndName(id: String, name: String)
-
-object CallingWith {
-  val WEBRTC = "webrtc"
-  val FLASH = "flash"
-  val PHONE = "phone"
-}
-
-object Roles {
-  val MODERATOR_ROLE = "MODERATOR"
-  val PRESENTER_ROLE = "PRESENTER"
-  val VIEWER_ROLE = "VIEWER"
-  val GUEST_ROLE = "GUEST"
-  val AUTHENTICATED_ROLE = "AUTHENTICATED"
-}
-
-object SystemUser {
-  val ID = "SYSTEM"
-}
-
-object EjectReasonCode {
-  val DUPLICATE_USER = "duplicate_user_in_meeting_eject_reason"
-  val PERMISSION_FAILED = "not_enough_permission_eject_reason"
-  val EJECT_USER = "user_requested_eject_reason"
-  val SYSTEM_EJECT_USER = "system_requested_eject_reason"
-  val VALIDATE_TOKEN = "validate_token_failed_eject_reason"
-  val USER_INACTIVITY = "user_inactivity_eject_reason"
-}
+package org.bigbluebutton.core.models
+
+import com.softwaremill.quicklens._
+import org.bigbluebutton.core.util.TimeUtil
+
+object Users2x {
+  def findWithIntId(users: Users2x, intId: String): Option[UserState] = {
+    users.toVector find (u => u.intId == intId)
+  }
+
+  def findAll(users: Users2x): Vector[UserState] = users.toVector
+
+  def add(users: Users2x, user: UserState): Option[UserState] = {
+    users.save(user)
+    Some(user)
+  }
+
+  def remove(users: Users2x, intId: String): Option[UserState] = {
+    users.remove(intId)
+  }
+
+  def setUserLeftFlag(users: Users2x, intId: String): Option[UserState] = {
+    for {
+      u <- findWithIntId(users, intId)
+    } yield {
+      val newUser = u.copy(userLeftFlag = UserLeftFlag(true, System.currentTimeMillis()))
+      users.save(newUser)
+      newUser
+    }
+  }
+
+  def resetUserLeftFlag(users: Users2x, intId: String): Option[UserState] = {
+    for {
+      u <- findWithIntId(users, intId)
+    } yield {
+      val newUser = u.copy(userLeftFlag = UserLeftFlag(false, 0))
+      users.save(newUser)
+      newUser
+    }
+  }
+
+  def findAllExpiredUserLeftFlags(users: Users2x): Vector[UserState] = {
+    users.toVector filter (u => u.userLeftFlag.left && u.userLeftFlag.leftOn != 0 &&
+      System.currentTimeMillis() - u.userLeftFlag.leftOn > 10000)
+  }
+
+  def numUsers(users: Users2x): Int = {
+    users.toVector.length
+  }
+
+  def findNotPresenters(users: Users2x): Vector[UserState] = {
+    users.toVector.filter(u => !u.presenter)
+  }
+
+  def updateLastUserActivity(users: Users2x, u: UserState): UserState = {
+    val newUserState = modify(u)(_.lastActivityTime).setTo(TimeUtil.timeNowInMs())
+    users.save(newUserState)
+    newUserState
+  }
+
+  def changeRole(users: Users2x, u: UserState, newRole: String): UserState = {
+    val newUserState = modify(u)(_.role).setTo(newRole).modify(_.roleChangedOn).setTo(System.currentTimeMillis())
+    users.save(newUserState)
+    newUserState
+  }
+
+  def ejectFromMeeting(users: Users2x, intId: String): Option[UserState] = {
+    for {
+      _ <- users.remove(intId)
+      ejectedUser <- users.removeFromCache(intId)
+    } yield {
+      ejectedUser
+    }
+  }
+
+  def makePresenter(users: Users2x, intId: String): Option[UserState] = {
+    for {
+      u <- findWithIntId(users, intId)
+    } yield {
+      val newUser = u.modify(_.presenter).setTo(true)
+      users.save(newUser)
+      newUser
+    }
+  }
+
+  def makeNotPresenter(users: Users2x, intId: String): Option[UserState] = {
+    for {
+      u <- findWithIntId(users, intId)
+    } yield {
+      val newUser = u.modify(_.presenter).setTo(false)
+      users.save(newUser)
+      newUser
+    }
+  }
+
+  def setEmojiStatus(users: Users2x, intId: String, emoji: String): Option[UserState] = {
+    for {
+      u <- findWithIntId(users, intId)
+    } yield {
+      val newUser = u.modify(_.emoji).setTo(emoji)
+      users.save(newUser)
+      newUser
+    }
+  }
+
+  def setUserLocked(users: Users2x, intId: String, locked: Boolean): Option[UserState] = {
+    for {
+      u <- findWithIntId(users, intId)
+    } yield {
+      val newUser = u.modify(_.locked).setTo(locked)
+      users.save(newUser)
+      newUser
+    }
+  }
+
+  def hasPresenter(users: Users2x): Boolean = {
+    findPresenter(users) match {
+      case Some(p) => true
+      case None    => false
+    }
+  }
+
+  def isPresenter(intId: String, users: Users2x): Boolean = {
+    findWithIntId(users, intId) match {
+      case Some(u) => u.presenter
+      case None    => false
+    }
+  }
+
+  def findPresenter(users: Users2x): Option[UserState] = {
+    users.toVector.find(u => u.presenter)
+  }
+
+  def findModerator(users: Users2x): Option[UserState] = {
+    users.toVector.find(u => u.role == Roles.MODERATOR_ROLE)
+  }
+
+  def findAllAuthedUsers(users: Users2x): Vector[UserState] = {
+    users.toVector.find(u => u.authed).toVector
+  }
+
+  def addUserToPresenterGroup(users: Users2x, userIdToAdd: String): Boolean = {
+    users.updatePresenterGroup(users.presenterGroup.filterNot(_ == userIdToAdd).:+(userIdToAdd)) // ensure no repetition
+    users.presenterGroup.contains(userIdToAdd)
+  }
+
+  def removeUserFromPresenterGroup(users: Users2x, userIdToRemove: String): Boolean = {
+    users.updatePresenterGroup(users.presenterGroup.filterNot(_ == userIdToRemove))
+    !users.presenterGroup.contains(userIdToRemove)
+  }
+
+  def getPresenterGroupUsers(users2x: Users2x): Vector[String] = {
+    users2x.presenterGroup
+  }
+
+  def userIsInPresenterGroup(users2x: Users2x, userId: String): Boolean = {
+    users2x.presenterGroup.contains(userId)
+  }
+
+}
+
+class Users2x {
+  private var users: collection.immutable.HashMap[String, UserState] = new collection.immutable.HashMap[String, UserState]
+  private var presenterGroup: Vector[String] = scala.collection.immutable.Vector.empty
+
+  private var oldPresenterGroup: collection.immutable.HashMap[String, OldPresenter] = new collection.immutable.HashMap[String, OldPresenter]
+
+  // Collection of users that left the meeting. We keep a cache of the old users state to recover in case
+  // the user reconnected by refreshing the client. (ralam june 13, 2017)
+  private var usersCache: collection.immutable.HashMap[String, UserState] = new collection.immutable.HashMap[String, UserState]
+
+  private def toVector: Vector[UserState] = users.values.toVector
+
+  private def save(user: UserState): UserState = {
+    users += user.intId -> user
+    user
+  }
+
+  private def remove(id: String): Option[UserState] = {
+    for {
+      user <- users.get(id)
+    } yield {
+      users -= id
+      saveToCache(user)
+      user
+    }
+  }
+
+  private def saveToCache(user: UserState): Unit = {
+    usersCache += user.intId -> user
+  }
+
+  private def removeFromCache(intId: String): Option[UserState] = {
+    for {
+      user <- usersCache.get(intId)
+    } yield {
+      usersCache -= intId
+      user
+    }
+  }
+
+  private def findUserFromCache(intId: String): Option[UserState] = {
+    usersCache.values.find(u => u.intId == intId)
+  }
+
+  private def updatePresenterGroup(updatedGroup: Vector[String]): Unit = {
+    presenterGroup = updatedGroup
+  }
+
+  def addOldPresenter(userId: String): OldPresenter = {
+    val op = OldPresenter(userId, System.currentTimeMillis())
+    oldPresenterGroup += op.userId -> op
+    op
+  }
+
+  def removeOldPresenter(userId: String): Option[OldPresenter] = {
+    for {
+      op <- oldPresenterGroup.get(userId)
+    } yield {
+      oldPresenterGroup -= userId
+      op
+    }
+  }
+
+  def findOldPresenter(userId: String): Option[OldPresenter] = {
+    oldPresenterGroup.get(userId)
+  }
+
+  def purgeOldPresenters(): Unit = {
+    val now = System.currentTimeMillis()
+    oldPresenterGroup.values.foreach { op =>
+      if (now - op.changedPresenterOn < 5000) {
+        oldPresenterGroup -= op.userId
+      }
+    }
+  }
+}
+
+case class OldPresenter(userId: String, changedPresenterOn: Long)
+
+case class UserLeftFlag(left: Boolean, leftOn: Long)
+
+case class UserState(
+  intId:            String,
+  extId:            String,
+  name:             String,
+  role:             String,
+  guest:            Boolean,
+  authed:           Boolean,
+  guestStatus:      String,
+  emoji:            String,
+  locked:           Boolean,
+  presenter:        Boolean,
+  avatar:           String,
+  roleChangedOn:    Long    = System.currentTimeMillis(),
+  lastActivityTime: Long    = TimeUtil.timeNowInMs(),
+  clientType:       String,
+  userLeftFlag: UserLeftFlag)
+
+
+case class UserIdAndName(id: String, name: String)
+
+object CallingWith {
+  val WEBRTC = "webrtc"
+  val FLASH = "flash"
+  val PHONE = "phone"
+}
+
+object Roles {
+  val MODERATOR_ROLE = "MODERATOR"
+  val PRESENTER_ROLE = "PRESENTER"
+  val VIEWER_ROLE = "VIEWER"
+  val GUEST_ROLE = "GUEST"
+  val AUTHENTICATED_ROLE = "AUTHENTICATED"
+}
+
+object SystemUser {
+  val ID = "SYSTEM"
+}
+
+object EjectReasonCode {
+  val DUPLICATE_USER = "duplicate_user_in_meeting_eject_reason"
+  val PERMISSION_FAILED = "not_enough_permission_eject_reason"
+  val EJECT_USER = "user_requested_eject_reason"
+  val SYSTEM_EJECT_USER = "system_requested_eject_reason"
+  val VALIDATE_TOKEN = "validate_token_failed_eject_reason"
+  val USER_INACTIVITY = "user_inactivity_eject_reason"
+}