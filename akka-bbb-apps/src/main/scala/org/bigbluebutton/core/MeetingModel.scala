--- conflicted
+++ resolved
@@ -1,232 +1,141 @@
-package org.bigbluebutton.core
-
-import org.bigbluebutton.core.api.GuestPolicy
-import org.bigbluebutton.core.api.Metadata
-import org.bigbluebutton.core.api.Permissions
-import java.util.concurrent.TimeUnit
-
-case object StopMeetingActor
-<<<<<<< HEAD
-case class MeetingProperties(meetingID: String, externalMeetingID: String, parentMeetingID: String, meetingName: String,
-  recorded: Boolean, voiceBridge: String, deskshareBridge: String, duration: Int,
-  autoStartRecording: Boolean, allowStartStopRecording: Boolean, moderatorPass: String,
-  viewerPass: String, createTime: Long, createDate: String,
-  red5DeskShareIP: String, red5DeskShareApp: String, isBreakout: Boolean, sequence: Int)
-
-case class MeetingExtensionProp(maxExtensions: Int = 2, numExtensions: Int = 0, extendByMinutes: Int = 20,
-  sendNotice: Boolean = true, sent15MinNotice: Boolean = false,
-  sent10MinNotice: Boolean = false, sent5MinNotice: Boolean = false)
-=======
-case class MeetingProperties(meetingID: String, externalMeetingID: String, meetingName: String, recorded: Boolean,
-  voiceBridge: String, duration: Long, autoStartRecording: Boolean, allowStartStopRecording: Boolean,
-  moderatorPass: String, viewerPass: String, createTime: Long, createDate: String, metadata: java.util.Map[String, String])
->>>>>>> a05a7ca6
-
-class MeetingModel {
-  private var audioSettingsInited = false
-  private var permissionsInited = false
-  private var permissions = new Permissions()
-  private var recording = false;
-  private var broadcastingRTMP = false
-  private var muted = false;
-  private var meetingEnded = false
-  private var meetingMuted = false
-  private var guestPolicy = GuestPolicy.ASK_MODERATOR
-  private var guestPolicySetBy: String = null
-
-  private var hasLastWebUserLeft = false
-  private var lastWebUserLeftOnTimestamp: Long = 0
-
-  private var voiceRecordingFilename: String = ""
-  private var rtmpBroadcastingUrl: String = ""
-  private var deskShareStarted = false
-  private var desktopShareVideoWidth = 0
-  private var desktopShareVideoHeight = 0
-
-  private var extension = new MeetingExtensionProp
-
-  val startedOn = timeNowInSeconds;
-
-  var breakoutRoomsStartedOn: Long = 0;
-  var breakoutRoomsdurationInMinutes: Int = 0;
-
-  def resetDesktopSharingParams() = {
-    broadcastingRTMP = false
-    deskShareStarted = false
-    rtmpBroadcastingUrl = ""
-    desktopShareVideoWidth = 0
-    desktopShareVideoHeight = 0
-  }
-
-  def getDeskShareStarted(): Boolean = {
-    return deskShareStarted
-  }
-
-  def setDeskShareStarted(b: Boolean) {
-    deskShareStarted = b
-    println("---deskshare status changed to:" + b)
-  }
-
-  def setDesktopShareVideoWidth(videoWidth: Int) {
-    desktopShareVideoWidth = videoWidth
-  }
-
-  def setDesktopShareVideoHeight(videoHeight: Int) {
-    desktopShareVideoHeight = videoHeight
-  }
-
-  def getDesktopShareVideoWidth(): Int = {
-    desktopShareVideoWidth
-  }
-
-  def getDesktopShareVideoHeight(): Int = {
-    desktopShareVideoHeight
-  }
-
-  def broadcastingRTMPStarted() {
-    broadcastingRTMP = true
-  }
-
-  def isBroadcastingRTMP(): Boolean = {
-    broadcastingRTMP
-  }
-
-  def broadcastingRTMPStopped() {
-    broadcastingRTMP = false
-  }
-
-  def setRTMPBroadcastingUrl(path: String) {
-    println("---RTMP broadcastUrl changed to:" + path)
-    rtmpBroadcastingUrl = path
-  }
-
-  def getRTMPBroadcastingUrl(): String = {
-    rtmpBroadcastingUrl
-  }
-
-  def isExtensionAllowed(): Boolean = extension.numExtensions < extension.maxExtensions
-  def incNumExtension(): Int = {
-    if (extension.numExtensions < extension.maxExtensions) {
-      extension = extension.copy(numExtensions = extension.numExtensions + 1); extension.numExtensions
-    }
-    extension.numExtensions
-  }
-
-  def notice15MinutesSent() = extension = extension.copy(sent15MinNotice = true)
-  def notice10MinutesSent() = extension = extension.copy(sent10MinNotice = true)
-  def notice5MinutesSent() = extension = extension.copy(sent5MinNotice = true)
-
-<<<<<<< HEAD
-  def getMeetingExtensionProp(): MeetingExtensionProp = extension
-  def muteMeeting() = meetingMuted = true
-  def unmuteMeeting() = meetingMuted = false
-  def isMeetingMuted(): Boolean = meetingMuted
-  def recordingStarted() = recording = true
-  def recordingStopped() = recording = false
-  def isRecording(): Boolean = recording
-  def lastWebUserLeft() = lastWebUserLeftOnTimestamp = timeNowInMinutes
-  def lastWebUserLeftOn(): Long = lastWebUserLeftOnTimestamp
-  def resetLastWebUserLeftOn() = lastWebUserLeftOnTimestamp = 0
-  def setVoiceRecordingFilename(path: String) = voiceRecordingFilename = path
-  def getVoiceRecordingFilename(): String = voiceRecordingFilename
-  def permisionsInitialized(): Boolean = permissionsInited
-  def initializePermissions() = permissionsInited = true
-  def audioSettingsInitialized(): Boolean = audioSettingsInited
-  def initializeAudioSettings() = audioSettingsInited = true
-  def permissionsEqual(other: Permissions): Boolean = permissions == other
-  def lockLayout(lock: Boolean) = permissions = permissions.copy(lockedLayout = lock)
-  def getPermissions(): Permissions = permissions
-  def setPermissions(p: Permissions) = permissions = p
-  def meetingHasEnded() = meetingEnded = true
-  def hasMeetingEnded(): Boolean = meetingEnded
-  def timeNowInMinutes(): Long = TimeUnit.NANOSECONDS.toMinutes(System.nanoTime())
-  def timeNowInSeconds(): Long = TimeUnit.NANOSECONDS.toSeconds(System.nanoTime())
-=======
-  def setPermissions(p: Permissions) {
-    permissions = p
-  }
-
-  def meetingHasEnded() {
-    meetingEnded = true
-  }
-
-  def hasMeetingEnded(): Boolean = {
-    meetingEnded
-  }
-
-  def timeNowInMinutes(): Long = {
-    TimeUnit.NANOSECONDS.toMinutes(System.nanoTime())
-  }
-
-  def getGuestPolicy(): GuestPolicy.GuestPolicy = {
-    guestPolicy
-  }
-
-  def setGuestPolicy(policy: GuestPolicy.GuestPolicy) {
-    guestPolicy = policy
-  }
-
-  def getGuestPolicySetBy(): String = {
-    guestPolicySetBy
-  }
-
-  def setGuestPolicySetBy(user: String) {
-    guestPolicySetBy = user
-  }
-
-  def getMetadata(key: String, metadata: java.util.Map[String, String]): Option[Object] = {
-    var value: Option[String] = None
-    if (metadata.containsKey(key)) {
-      value = Some(metadata.get(key))
-    }
-
-    value match {
-      case Some(v) => {
-        key match {
-          case Metadata.INACTIVITY_DEADLINE => {
-            // Can be defined between 1 minute to 6 hours
-            metadataIntegerValueOf(v, 60, 21600) match {
-              case Some(r) => Some(r.asInstanceOf[Object])
-              case None => None
-            }
-          }
-          case Metadata.INACTIVITY_TIMELEFT => {
-            // Can be defined between 30 seconds to 30 minutes
-            metadataIntegerValueOf(v, 30, 1800) match {
-              case Some(r) => Some(r.asInstanceOf[Object])
-              case None => None
-            }
-          }
-          case _ => None
-        }
-      }
-      case None => None
-    }
-  }
-
-  private def metadataIntegerValueOf(value: String, lowerBound: Int, upperBound: Int): Option[Int] = {
-    stringToInt(value) match {
-      case Some(r) => {
-        if (lowerBound <= r && r <= upperBound) {
-          Some(r)
-        } else {
-          None
-        }
-      }
-      case None => None
-    }
-  }
-
-  private def stringToInt(value: String): Option[Int] = {
-    var result: Option[Int] = None
-    try {
-      result = Some(Integer.parseInt(value))
-    } catch {
-      case e: Exception => {
-        result = None
-      }
-    }
-    result
-  }
->>>>>>> a05a7ca6
-}
+package org.bigbluebutton.core
+
+import org.bigbluebutton.core.api.GuestPolicy
+import org.bigbluebutton.core.api.Metadata
+import org.bigbluebutton.core.api.Permissions
+import java.util.concurrent.TimeUnit
+
+case object StopMeetingActor
+case class MeetingProperties(meetingID: String, externalMeetingID: String, parentMeetingID: String, meetingName: String,
+  recorded: Boolean, voiceBridge: String, deskshareBridge: String, duration: Int,
+  autoStartRecording: Boolean, allowStartStopRecording: Boolean, moderatorPass: String,
+  viewerPass: String, createTime: Long, createDate: String,
+  red5DeskShareIP: String, red5DeskShareApp: String, isBreakout: Boolean, sequence: Int, metadata: java.util.Map[String, String])
+
+case class MeetingExtensionProp(maxExtensions: Int = 2, numExtensions: Int = 0, extendByMinutes: Int = 20,
+  sendNotice: Boolean = true, sent15MinNotice: Boolean = false,
+  sent10MinNotice: Boolean = false, sent5MinNotice: Boolean = false)
+
+class MeetingModel {
+  private var audioSettingsInited = false
+  private var permissionsInited = false
+  private var permissions = new Permissions()
+  private var recording = false;
+  private var broadcastingRTMP = false
+  private var muted = false;
+  private var meetingEnded = false
+  private var meetingMuted = false
+  private var guestPolicy = GuestPolicy.ASK_MODERATOR
+  private var guestPolicySetBy: String = null
+
+  private var hasLastWebUserLeft = false
+  private var lastWebUserLeftOnTimestamp: Long = 0
+
+  private var voiceRecordingFilename: String = ""
+  private var rtmpBroadcastingUrl: String = ""
+  private var deskShareStarted = false
+  private var desktopShareVideoWidth = 0
+  private var desktopShareVideoHeight = 0
+
+  private var extension = new MeetingExtensionProp
+
+  val startedOn = timeNowInSeconds;
+
+  var breakoutRoomsStartedOn: Long = 0;
+  var breakoutRoomsdurationInMinutes: Int = 0;
+
+  def resetDesktopSharingParams() = {
+    broadcastingRTMP = false
+    deskShareStarted = false
+    rtmpBroadcastingUrl = ""
+    desktopShareVideoWidth = 0
+    desktopShareVideoHeight = 0
+  }
+
+  def getDeskShareStarted(): Boolean = {
+    return deskShareStarted
+  }
+
+  def setDeskShareStarted(b: Boolean) {
+    deskShareStarted = b
+    println("---deskshare status changed to:" + b)
+  }
+
+  def setDesktopShareVideoWidth(videoWidth: Int) {
+    desktopShareVideoWidth = videoWidth
+  }
+
+  def setDesktopShareVideoHeight(videoHeight: Int) {
+    desktopShareVideoHeight = videoHeight
+  }
+
+  def getDesktopShareVideoWidth(): Int = {
+    desktopShareVideoWidth
+  }
+
+  def getDesktopShareVideoHeight(): Int = {
+    desktopShareVideoHeight
+  }
+
+  def broadcastingRTMPStarted() {
+    broadcastingRTMP = true
+  }
+
+  def isBroadcastingRTMP(): Boolean = {
+    broadcastingRTMP
+  }
+
+  def broadcastingRTMPStopped() {
+    broadcastingRTMP = false
+  }
+
+  def setRTMPBroadcastingUrl(path: String) {
+    println("---RTMP broadcastUrl changed to:" + path)
+    rtmpBroadcastingUrl = path
+  }
+
+  def getRTMPBroadcastingUrl(): String = {
+    rtmpBroadcastingUrl
+  }
+
+  def isExtensionAllowed(): Boolean = extension.numExtensions < extension.maxExtensions
+  def incNumExtension(): Int = {
+    if (extension.numExtensions < extension.maxExtensions) {
+      extension = extension.copy(numExtensions = extension.numExtensions + 1); extension.numExtensions
+    }
+    extension.numExtensions
+  }
+
+  def notice15MinutesSent() = extension = extension.copy(sent15MinNotice = true)
+  def notice10MinutesSent() = extension = extension.copy(sent10MinNotice = true)
+  def notice5MinutesSent() = extension = extension.copy(sent5MinNotice = true)
+
+  def getMeetingExtensionProp(): MeetingExtensionProp = extension
+  def muteMeeting() = meetingMuted = true
+  def unmuteMeeting() = meetingMuted = false
+  def isMeetingMuted(): Boolean = meetingMuted
+  def recordingStarted() = recording = true
+  def recordingStopped() = recording = false
+  def isRecording(): Boolean = recording
+  def lastWebUserLeft() = lastWebUserLeftOnTimestamp = timeNowInMinutes
+  def lastWebUserLeftOn(): Long = lastWebUserLeftOnTimestamp
+  def resetLastWebUserLeftOn() = lastWebUserLeftOnTimestamp = 0
+  def setVoiceRecordingFilename(path: String) = voiceRecordingFilename = path
+  def getVoiceRecordingFilename(): String = voiceRecordingFilename
+  def permisionsInitialized(): Boolean = permissionsInited
+  def initializePermissions() = permissionsInited = true
+  def audioSettingsInitialized(): Boolean = audioSettingsInited
+  def initializeAudioSettings() = audioSettingsInited = true
+  def permissionsEqual(other: Permissions): Boolean = permissions == other
+  def lockLayout(lock: Boolean) = permissions = permissions.copy(lockedLayout = lock)
+  def getPermissions(): Permissions = permissions
+  def setPermissions(p: Permissions) = permissions = p
+  def meetingHasEnded() = meetingEnded = true
+  def hasMeetingEnded(): Boolean = meetingEnded
+  def timeNowInMinutes(): Long = TimeUnit.NANOSECONDS.toMinutes(System.nanoTime())
+  def timeNowInSeconds(): Long = TimeUnit.NANOSECONDS.toSeconds(System.nanoTime())
+  def getGuestPolicy(): GuestPolicy.GuestPolicy = guestPolicy
+  def setGuestPolicy(policy: GuestPolicy.GuestPolicy) = guestPolicy = policy
+  def getGuestPolicySetBy(): String = guestPolicySetBy
+  def setGuestPolicySetBy(user: String) = guestPolicySetBy = user
+}