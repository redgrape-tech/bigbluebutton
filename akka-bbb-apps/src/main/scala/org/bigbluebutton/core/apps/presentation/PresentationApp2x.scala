package org.bigbluebutton.core.apps.presentation

import akka.actor.ActorContext
import akka.event.Logging
import org.bigbluebutton.common2.domain.PageVO
import org.bigbluebutton.core.apps.Presentation
import org.bigbluebutton.core.running.LiveMeeting

class PresentationApp2x(implicit val context: ActorContext)
    extends NewPresentationMsgHdlr
<<<<<<< HEAD
    with ResizeAndMovePagePubMsgHdlr
    with PresentationUploadTokenReqMsgHdlr
=======
>>>>>>> 7d10ac1a
    with PreuploadedPresentationsPubMsgHdlr
    with SyncGetPresentationInfoRespMsgHdlr {

  val log = Logging(context.system, getClass)

  def processPreuploadedPresentations(liveMeeting: LiveMeeting, presentations: Vector[Presentation]) {
    presentations.foreach(presentation => {
      liveMeeting.presModel.addPresentation(presentation)
    })

    liveMeeting.presModel.getCurrentPresentation() match {
      case Some(p) => // do nothing
      case None    => setCurrentPresentation(liveMeeting, presentations.head.id)
    }
  }

  def setCurrentPresentation(liveMeeting: LiveMeeting, presentationId: String): Option[Presentation] = {
    liveMeeting.presModel.setCurrentPresentation(presentationId)
  }

  def getPresentationInfo(liveMeeting: LiveMeeting): Vector[Presentation] = {
    liveMeeting.presModel.getPresentations
  }

}
<|MERGE_RESOLUTION|>--- conflicted
+++ resolved
@@ -1,40 +1,35 @@
-package org.bigbluebutton.core.apps.presentation
-
-import akka.actor.ActorContext
-import akka.event.Logging
-import org.bigbluebutton.common2.domain.PageVO
-import org.bigbluebutton.core.apps.Presentation
-import org.bigbluebutton.core.running.LiveMeeting
-
-class PresentationApp2x(implicit val context: ActorContext)
-    extends NewPresentationMsgHdlr
-<<<<<<< HEAD
-    with ResizeAndMovePagePubMsgHdlr
-    with PresentationUploadTokenReqMsgHdlr
-=======
->>>>>>> 7d10ac1a
-    with PreuploadedPresentationsPubMsgHdlr
-    with SyncGetPresentationInfoRespMsgHdlr {
-
-  val log = Logging(context.system, getClass)
-
-  def processPreuploadedPresentations(liveMeeting: LiveMeeting, presentations: Vector[Presentation]) {
-    presentations.foreach(presentation => {
-      liveMeeting.presModel.addPresentation(presentation)
-    })
-
-    liveMeeting.presModel.getCurrentPresentation() match {
-      case Some(p) => // do nothing
-      case None    => setCurrentPresentation(liveMeeting, presentations.head.id)
-    }
-  }
-
-  def setCurrentPresentation(liveMeeting: LiveMeeting, presentationId: String): Option[Presentation] = {
-    liveMeeting.presModel.setCurrentPresentation(presentationId)
-  }
-
-  def getPresentationInfo(liveMeeting: LiveMeeting): Vector[Presentation] = {
-    liveMeeting.presModel.getPresentations
-  }
-
-}
+package org.bigbluebutton.core.apps.presentation
+
+import akka.actor.ActorContext
+import akka.event.Logging
+import org.bigbluebutton.common2.domain.PageVO
+import org.bigbluebutton.core.apps.Presentation
+import org.bigbluebutton.core.running.LiveMeeting
+
+class PresentationApp2x(implicit val context: ActorContext)
+    extends NewPresentationMsgHdlr
+    with PreuploadedPresentationsPubMsgHdlr
+    with SyncGetPresentationInfoRespMsgHdlr {
+
+  val log = Logging(context.system, getClass)
+
+  def processPreuploadedPresentations(liveMeeting: LiveMeeting, presentations: Vector[Presentation]) {
+    presentations.foreach(presentation => {
+      liveMeeting.presModel.addPresentation(presentation)
+    })
+
+    liveMeeting.presModel.getCurrentPresentation() match {
+      case Some(p) => // do nothing
+      case None    => setCurrentPresentation(liveMeeting, presentations.head.id)
+    }
+  }
+
+  def setCurrentPresentation(liveMeeting: LiveMeeting, presentationId: String): Option[Presentation] = {
+    liveMeeting.presModel.setCurrentPresentation(presentationId)
+  }
+
+  def getPresentationInfo(liveMeeting: LiveMeeting): Vector[Presentation] = {
+    liveMeeting.presModel.getPresentations
+  }
+
+}