--- conflicted
+++ resolved
@@ -1,72 +1,65 @@
-package org.bigbluebutton.core.apps.users
-
-import org.bigbluebutton.SystemConfiguration
-import org.bigbluebutton.common2.msgs.MuteUserCmdMsg
-import org.bigbluebutton.core.apps.PermissionCheck
-import org.bigbluebutton.core.models.VoiceUsers
-import org.bigbluebutton.core.running.{ LiveMeeting, OutMsgRouter }
-import org.bigbluebutton.core2.message.senders.MsgBuilder
-
-trait MuteUserCmdMsgHdlrDefault {
-  def handleMuteUserCmdMsg(msg: MuteUserCmdMsg): Unit = {
-    println("**************** MuteUserCmdMsgHdlrDefault ")
-  }
-}
-
-trait MuteUserCmdMsgHdlrPermCheck extends MuteUserCmdMsgHdlrDefault with SystemConfiguration {
-  this: UsersApp =>
-
-  val liveMeeting: LiveMeeting
-  val outGW: OutMsgRouter
-
-  override def handleMuteUserCmdMsg(msg: MuteUserCmdMsg): Unit = {
-    println("**************** MuteUserCmdMsgHdlrPermCheck ")
-
-    val isAllowed = PermissionCheck.isAllowed(
-      PermissionCheck.MOD_LEVEL,
-      PermissionCheck.VIEWER_LEVEL, liveMeeting.users2x, msg.header.userId
-    )
-
-    if (msg.header.userId != msg.body.userId && applyPermissionCheck && !isAllowed) {
-      val meetingId = liveMeeting.props.meetingProp.intId
-      val reason = "No permission to mute user in meeting."
-      PermissionCheck.ejectUserForFailedPermission(meetingId, msg.body.mutedBy, reason, outGW, liveMeeting)
-    } else {
-      super.handleMuteUserCmdMsg(msg)
-    }
-  }
-}
-
-trait MuteUserCmdMsgHdlr extends MuteUserCmdMsgHdlrDefault {
-  this: UsersApp =>
-
-  val liveMeeting: LiveMeeting
-  val outGW: OutMsgRouter
-
-  override def handleMuteUserCmdMsg(msg: MuteUserCmdMsg) {
-    println("**************** MuteUserCmdMsgHdlr ")
-
-    val meetingId = liveMeeting.props.meetingProp.intId
-    val voiceConf = liveMeeting.props.voiceProp.voiceConf
-
-    log.info("Received mute user request. meetingId=" + meetingId + " userId="
-      + msg.body.userId)
-    for {
-      u <- VoiceUsers.findWithIntId(liveMeeting.voiceUsers, msg.body.userId)
-    } yield {
-<<<<<<< HEAD
-      log.info("Send mute user request. meetingId=" + meetingId + " userId=" + u.intId + " user=" + u)
-      val event = MsgBuilder.buildMuteUserInVoiceConfSysMsg(meetingId, voiceConf,
-        u.voiceUserId, !u.muted)
-      outGW.send(event)
-=======
-      if (u.muted != msg.body.mute) {
-        log.info("Send mute user request. meetingId=" + props.meetingProp.intId + " userId=" + u.intId + " user=" + u)
-        val event = MsgBuilder.buildMuteUserInVoiceConfSysMsg(props.meetingProp.intId, props.voiceProp.voiceConf,
-          u.voiceUserId, msg.body.mute)
-        outGW.send(event)
-      }
->>>>>>> 2e51c766
-    }
-  }
-}
+package org.bigbluebutton.core.apps.users
+
+import org.bigbluebutton.SystemConfiguration
+import org.bigbluebutton.common2.msgs.MuteUserCmdMsg
+import org.bigbluebutton.core.apps.PermissionCheck
+import org.bigbluebutton.core.models.VoiceUsers
+import org.bigbluebutton.core.running.{ LiveMeeting, OutMsgRouter }
+import org.bigbluebutton.core2.message.senders.MsgBuilder
+
+trait MuteUserCmdMsgHdlrDefault {
+  def handleMuteUserCmdMsg(msg: MuteUserCmdMsg): Unit = {
+    println("**************** MuteUserCmdMsgHdlrDefault ")
+  }
+}
+
+trait MuteUserCmdMsgHdlrPermCheck extends MuteUserCmdMsgHdlrDefault with SystemConfiguration {
+  this: UsersApp =>
+
+  val liveMeeting: LiveMeeting
+  val outGW: OutMsgRouter
+
+  override def handleMuteUserCmdMsg(msg: MuteUserCmdMsg): Unit = {
+    println("**************** MuteUserCmdMsgHdlrPermCheck ")
+
+    val isAllowed = PermissionCheck.isAllowed(
+      PermissionCheck.MOD_LEVEL,
+      PermissionCheck.VIEWER_LEVEL, liveMeeting.users2x, msg.header.userId
+    )
+
+    if (msg.header.userId != msg.body.userId && applyPermissionCheck && !isAllowed) {
+      val meetingId = liveMeeting.props.meetingProp.intId
+      val reason = "No permission to mute user in meeting."
+      PermissionCheck.ejectUserForFailedPermission(meetingId, msg.body.mutedBy, reason, outGW, liveMeeting)
+    } else {
+      super.handleMuteUserCmdMsg(msg)
+    }
+  }
+}
+
+trait MuteUserCmdMsgHdlr extends MuteUserCmdMsgHdlrDefault {
+  this: UsersApp =>
+
+  val liveMeeting: LiveMeeting
+  val outGW: OutMsgRouter
+
+  override def handleMuteUserCmdMsg(msg: MuteUserCmdMsg) {
+    println("**************** MuteUserCmdMsgHdlr ")
+
+    val meetingId = liveMeeting.props.meetingProp.intId
+    val voiceConf = liveMeeting.props.voiceProp.voiceConf
+
+    log.info("Received mute user request. meetingId=" + meetingId + " userId="
+      + msg.body.userId)
+    for {
+      u <- VoiceUsers.findWithIntId(liveMeeting.voiceUsers, msg.body.userId)
+    } yield {
+      if (u.muted != msg.body.mute) {
+        log.info("Send mute user request. meetingId=" + meetingId + " userId=" + u.intId + " user=" + u)
+        val event = MsgBuilder.buildMuteUserInVoiceConfSysMsg(meetingId, voiceConf,
+          u.voiceUserId, msg.body.mute)
+        outGW.send(event)
+      }
+    }
+  }
+}