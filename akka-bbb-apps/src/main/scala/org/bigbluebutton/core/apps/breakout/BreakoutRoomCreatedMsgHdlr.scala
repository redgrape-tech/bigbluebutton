--- conflicted
+++ resolved
@@ -52,11 +52,7 @@
         (redirectToHtml5JoinURL, redirectJoinURL) <- BreakoutHdlrHelpers.getRedirectUrls(liveMeeting, user, r.externalId, r.sequence.toString())
       } yield (user -> redirectToHtml5JoinURL)
 
-<<<<<<< HEAD
-      new BreakoutRoomInfo(r.name, r.externalId, r.id, r.sequence, r.shortName, r.isDefaultName, r.freeJoin, html5JoinUrls.toMap, r.capture)
-=======
-      new BreakoutRoomInfo(r.name, r.externalId, r.id, r.sequence, r.shortName, r.isDefaultName, r.freeJoin, html5JoinUrls.toMap, r.captureNotes)
->>>>>>> ba2aefb5
+      new BreakoutRoomInfo(r.name, r.externalId, r.id, r.sequence, r.shortName, r.isDefaultName, r.freeJoin, html5JoinUrls.toMap, r.captureNotes, r.captureSlides)
     }
 
     log.info("Sending breakout rooms list to {} with containing {} room(s)", liveMeeting.props.meetingProp.intId, breakoutRooms.length)
@@ -83,11 +79,7 @@
       BbbCommonEnvCoreMsg(envelope, event)
     }
 
-<<<<<<< HEAD
-    val breakoutInfo = BreakoutRoomInfo(room.name, room.externalId, room.id, room.sequence, room.shortName, room.isDefaultName, room.freeJoin, Map(), room.capture)
-=======
-    val breakoutInfo = BreakoutRoomInfo(room.name, room.externalId, room.id, room.sequence, room.shortName, room.isDefaultName, room.freeJoin, Map(), room.captureNotes)
->>>>>>> ba2aefb5
+    val breakoutInfo = BreakoutRoomInfo(room.name, room.externalId, room.id, room.sequence, room.shortName, room.isDefaultName, room.freeJoin, Map(), room.captureNotes, room.captureSlides)
     val event = build(liveMeeting.props.meetingProp.intId, breakoutInfo)
     outGW.send(event)
 
