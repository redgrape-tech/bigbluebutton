package org.bigbluebutton.core.apps.breakout

import org.bigbluebutton.common2.msgs.{ BreakoutUserVO, SendBreakoutUsersUpdateMsg }
import org.bigbluebutton.core.OutMessageGateway
import org.bigbluebutton.core.models.Users2x
import org.bigbluebutton.core.running.MeetingActor

trait SendBreakoutUsersUpdateMsgHdlr {
  this: MeetingActor =>

  val outGW: OutMessageGateway

  def handleSendBreakoutUsersUpdateMsg(msg: SendBreakoutUsersUpdateMsg): Unit = {

    val users = Users2x.findAll(liveMeeting.users2x)
    val breakoutUsers = users map { u => new BreakoutUserVO(u.extId, u.name) }
<<<<<<< HEAD
    eventBus.publish(BigBlueButtonEvent(
      props.breakoutProps.parentId,
      new BreakoutRoomUsersUpdate(props.breakoutProps.parentId, props.meetingProp.intId, breakoutUsers)
    ))
=======
    /** TODO Need to figure out how to do this in a 2.0 way */
    log.error("**** SendBreakoutUsersUpdateMsgHdlr isn't finished and needs a new part *****")
    //eventBus.publish(BigBlueButtonEvent(props.breakoutProps.parentId,
    //  new BreakoutRoomUsersUpdate(props.breakoutProps.parentId, props.meetingProp.intId, breakoutUsers)))
>>>>>>> 9772de2d
  }
}<|MERGE_RESOLUTION|>--- conflicted
+++ resolved
@@ -14,16 +14,9 @@
 
     val users = Users2x.findAll(liveMeeting.users2x)
     val breakoutUsers = users map { u => new BreakoutUserVO(u.extId, u.name) }
-<<<<<<< HEAD
-    eventBus.publish(BigBlueButtonEvent(
-      props.breakoutProps.parentId,
-      new BreakoutRoomUsersUpdate(props.breakoutProps.parentId, props.meetingProp.intId, breakoutUsers)
-    ))
-=======
     /** TODO Need to figure out how to do this in a 2.0 way */
     log.error("**** SendBreakoutUsersUpdateMsgHdlr isn't finished and needs a new part *****")
     //eventBus.publish(BigBlueButtonEvent(props.breakoutProps.parentId,
     //  new BreakoutRoomUsersUpdate(props.breakoutProps.parentId, props.meetingProp.intId, breakoutUsers)))
->>>>>>> 9772de2d
   }
 }