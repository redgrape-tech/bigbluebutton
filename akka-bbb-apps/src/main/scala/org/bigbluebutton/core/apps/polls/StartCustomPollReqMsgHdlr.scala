--- conflicted
+++ resolved
@@ -29,11 +29,7 @@
       PermissionCheck.ejectUserForFailedPermission(meetingId, msg.header.userId, reason, bus.outGW, liveMeeting)
     } else {
       for {
-<<<<<<< HEAD
-        pvo <- Polls.handleStartCustomPollReqMsg(state, msg.header.userId, msg.body.pollId, msg.body.pollType, msg.body.isMultipleResponse, msg.body.answers, msg.body.question, liveMeeting)
-=======
-        pvo <- Polls.handleStartCustomPollReqMsg(state, msg.header.userId, msg.body.pollId, msg.body.pollType, msg.body.secretPoll, msg.body.answers, msg.body.question, liveMeeting)
->>>>>>> f64429cb
+        pvo <- Polls.handleStartCustomPollReqMsg(state, msg.header.userId, msg.body.pollId, msg.body.pollType, msg.body.secretPoll, msg.body.isMultipleResponse, msg.body.answers, msg.body.question, liveMeeting)
       } yield {
         broadcastEvent(msg, pvo)
       }
