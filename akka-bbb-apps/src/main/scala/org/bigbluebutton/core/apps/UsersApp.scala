--- conflicted
+++ resolved
@@ -1,684 +1,677 @@
-package org.bigbluebutton.core.apps
-
-import org.bigbluebutton.core.api._
-import scala.collection.mutable.HashMap
-import java.util.ArrayList
-import scala.collection.mutable.ArrayBuffer
-import scala.collection.immutable.ListSet
-import org.bigbluebutton.core.OutMessageGateway
-<<<<<<< HEAD
-import org.bigbluebutton.core.LiveMeeting
-=======
-import org.bigbluebutton.core.api.GuestPolicy
->>>>>>> a05a7ca6
-
-trait UsersApp {
-  this: LiveMeeting =>
-
-  val outGW: OutMessageGateway
-
-  def hasUser(userID: String): Boolean = {
-    usersModel.hasUser(userID)
-  }
-
-  def getUser(userID: String): Option[UserVO] = {
-    usersModel.getUser(userID)
-  }
-
-  def handleUserConnectedToGlobalAudio(msg: UserConnectedToGlobalAudio) {
-    log.info("Handling UserConnectedToGlobalAudio: meetingId=" + mProps.meetingID + " userId=" + msg.userid)
-
-    val user = usersModel.getUser(msg.userid)
-    user foreach { u =>
-      if (usersModel.addGlobalAudioConnection(msg.userid)) {
-        val vu = u.voiceUser.copy(joined = false, talking = false)
-        val uvo = u.copy(listenOnly = true, voiceUser = vu)
-        usersModel.addUser(uvo)
-        log.info("UserConnectedToGlobalAudio: meetingId=" + mProps.meetingID + " userId=" + uvo.userID + " user=" + uvo)
-        outGW.send(new UserListeningOnly(mProps.meetingID, mProps.recorded, uvo.userID, uvo.listenOnly))
-      }
-    }
-  }
-
-  def handleUserDisconnectedFromGlobalAudio(msg: UserDisconnectedFromGlobalAudio) {
-    log.info("Handling UserDisconnectedToGlobalAudio: meetingId=" + mProps.meetingID + " userId=" + msg.userid)
-
-    val user = usersModel.getUser(msg.userid)
-    user foreach { u =>
-      if (usersModel.removeGlobalAudioConnection(msg.userid)) {
-        if (!u.joinedWeb) {
-          val userLeaving = usersModel.removeUser(u.userID)
-          log.info("Not web user. Send user left message. meetingId=" + mProps.meetingID + " userId=" + u.userID + " user=" + u)
-          userLeaving foreach (u => outGW.send(new UserLeft(mProps.meetingID, mProps.recorded, u)))
-        } else {
-          val vu = u.voiceUser.copy(joined = false)
-          val uvo = u.copy(listenOnly = false, voiceUser = vu)
-          usersModel.addUser(uvo)
-          log.info("UserDisconnectedToGlobalAudio: meetingId=" + mProps.meetingID + " userId=" + uvo.userID + " user=" + uvo)
-          outGW.send(new UserListeningOnly(mProps.meetingID, mProps.recorded, uvo.userID, uvo.listenOnly))
-        }
-      }
-    }
-  }
-
-  def handleMuteAllExceptPresenterRequest(msg: MuteAllExceptPresenterRequest) {
-    if (msg.mute) {
-      meetingModel.muteMeeting()
-    } else {
-      meetingModel.unmuteMeeting()
-    }
-    outGW.send(new MeetingMuted(mProps.meetingID, mProps.recorded, meetingModel.isMeetingMuted()))
-
-    usersWhoAreNotPresenter foreach { u =>
-      outGW.send(new MuteVoiceUser(mProps.meetingID, mProps.recorded, msg.requesterID,
-        u.userID, mProps.voiceBridge, u.voiceUser.userId, msg.mute))
-    }
-  }
-
-  def handleMuteMeetingRequest(msg: MuteMeetingRequest) {
-    if (msg.mute) {
-      meetingModel.muteMeeting()
-    } else {
-      meetingModel.unmuteMeeting()
-    }
-    outGW.send(new MeetingMuted(mProps.meetingID, mProps.recorded, meetingModel.isMeetingMuted()))
-    usersModel.getUsers foreach { u =>
-      outGW.send(new MuteVoiceUser(mProps.meetingID, mProps.recorded, msg.requesterID,
-        u.userID, mProps.voiceBridge, u.voiceUser.userId, msg.mute))
-    }
-  }
-
-  def handleValidateAuthToken(msg: ValidateAuthToken) {
-    log.info("Got ValidateAuthToken message. meetingId=" + msg.meetingID + " userId=" + msg.userId)
-    usersModel.getRegisteredUserWithToken(msg.token) match {
-      case Some(u) =>
-        {
-          val replyTo = mProps.meetingID + '/' + msg.userId
-
-          //send the reply
-          outGW.send(new ValidateAuthTokenReply(mProps.meetingID, msg.userId, msg.token, true, msg.correlationId))
-
-          log.info("ValidateToken success. meetingId=" + mProps.meetingID + " userId=" + msg.userId)
-
-          //join the user
-          handleUserJoin(new UserJoining(mProps.meetingID, msg.userId, msg.token))
-
-        }
-      case None => {
-        log.info("ValidateToken failed. meetingId=" + mProps.meetingID + " userId=" + msg.userId)
-        outGW.send(new ValidateAuthTokenReply(mProps.meetingID, msg.userId, msg.token, false, msg.correlationId))
-      }
-    }
-
-    /**
-     * Send a reply to BigBlueButtonActor to let it know this MeetingActor hasn't hung!
-     * Sometimes, the actor seems to hang and doesn't anymore accept messages. This is a simple
-     * audit to check whether the actor is still alive. (ralam feb 25, 2015)
-     */
-    //sender ! new ValidateAuthTokenReply(mProps.meetingID, msg.userId, msg.token, false, msg.correlationId)
-  }
-
-  def handleRegisterUser(msg: RegisterUser) {
-    if (meetingModel.hasMeetingEnded()) {
-      // Check first if the meeting has ended and the user refreshed the client to re-connect.
-      log.info("Register user failed. Mmeeting has ended. meetingId=" + mProps.meetingID + " userId=" + msg.userID)
-      sendMeetingHasEnded(msg.userID)
-    } else {
-<<<<<<< HEAD
-      val regUser = new RegisteredUser(msg.userID, msg.extUserID, msg.name, msg.role, msg.authToken, msg.avatarURL)
-=======
-      val regUser = new RegisteredUser(msg.userID, msg.extUserID, msg.name, msg.role, msg.authToken, msg.guest, msg.guest)
->>>>>>> a05a7ca6
-      usersModel.addRegisteredUser(msg.authToken, regUser)
-
-      log.info("Register user success. meetingId=" + mProps.meetingID + " userId=" + msg.userID + " user=" + regUser)
-      outGW.send(new UserRegistered(mProps.meetingID, mProps.recorded, regUser))
-    }
-
-  }
-
-  def handleIsMeetingMutedRequest(msg: IsMeetingMutedRequest) {
-    outGW.send(new IsMeetingMutedReply(mProps.meetingID, mProps.recorded,
-      msg.requesterID, meetingModel.isMeetingMuted()))
-  }
-
-  def handleMuteUserRequest(msg: MuteUserRequest) {
-    log.info("Received mute user request. meetingId=" + mProps.meetingID + " userId=" + msg.userID + " mute=" + msg.mute)
-    usersModel.getUser(msg.userID) match {
-      case Some(u) => {
-        log.info("Send mute user request. meetingId=" + mProps.meetingID + " userId=" + u.userID + " user=" + u)
-        outGW.send(new MuteVoiceUser(mProps.meetingID, mProps.recorded,
-          msg.requesterID, u.userID, mProps.voiceBridge,
-          u.voiceUser.userId, msg.mute))
-      }
-      case None => {
-        log.info("Could not find user to mute.  meetingId=" + mProps.meetingID + " userId=" + msg.userID)
-      }
-    }
-  }
-
-  def handleEjectUserRequest(msg: EjectUserFromVoiceRequest) {
-    log.info("Received eject user request. meetingId=" + msg.meetingID + " userId=" + msg.userId)
-    usersModel.getUser(msg.userId) match {
-      case Some(u) => {
-        if (u.voiceUser.joined) {
-          log.info("Ejecting user from voice.  meetingId=" + mProps.meetingID + " userId=" + u.userID)
-          outGW.send(new EjectVoiceUser(mProps.meetingID, mProps.recorded, msg.ejectedBy, u.userID, mProps.voiceBridge, u.voiceUser.userId))
-        }
-      }
-      case None => // do nothing
-    }
-  }
-
-  def handleGetLockSettings(msg: GetLockSettings) {
-    //println("*************** Reply with current lock settings ********************")
-
-    //reusing the existing handle for NewPermissionsSettings to reply to the GetLockSettings request
-    outGW.send(new NewPermissionsSetting(mProps.meetingID, msg.userId,
-      meetingModel.getPermissions(), usersModel.getUsers))
-  }
-
-  def handleSetLockSettings(msg: SetLockSettings) {
-    if (!permissionsEqual(msg.settings)) {
-      newPermissions(msg.settings)
-      outGW.send(new NewPermissionsSetting(mProps.meetingID, msg.setByUser,
-        meetingModel.getPermissions, usersModel.getUsers))
-
-      handleLockLayout(msg.settings.lockedLayout, msg.setByUser)
-    }
-  }
-
-  def handleLockUserRequest(msg: LockUserRequest) {
-    usersModel.getUser(msg.userID) match {
-      case Some(u) => {
-        val uvo = u.copy(locked = msg.lock)
-        usersModel.addUser(uvo)
-
-        log.info("Lock user.  meetingId=" + mProps.meetingID + " userId=" + u.userID + " lock=" + msg.lock)
-        outGW.send(new UserLocked(mProps.meetingID, u.userID, msg.lock))
-      }
-      case None => {
-        log.info("Could not find user to lock.  meetingId=" + mProps.meetingID + " userId=" + msg.userID + " lock=" + msg.lock)
-      }
-    }
-  }
-
-  def handleInitLockSettings(msg: InitLockSettings) {
-    if (!meetingModel.permisionsInitialized()) {
-      meetingModel.initializePermissions()
-      newPermissions(msg.settings)
-      outGW.send(new PermissionsSettingInitialized(msg.meetingID, msg.settings, usersModel.getUsers))
-    }
-  }
-
-  def handleInitAudioSettings(msg: InitAudioSettings) {
-    if (!meetingModel.audioSettingsInitialized()) {
-      meetingModel.initializeAudioSettings()
-
-      if (meetingModel.isMeetingMuted() != msg.muted) {
-        handleMuteAllExceptPresenterRequest(
-          new MuteAllExceptPresenterRequest(mProps.meetingID,
-            msg.requesterID, msg.muted));
-      }
-    }
-  }
-
-  def usersWhoAreNotPresenter(): Array[UserVO] = {
-    val au = ArrayBuffer[UserVO]()
-
-    usersModel.getUsers foreach { u =>
-      if (!u.presenter) {
-        au += u
-      }
-    }
-    au.toArray
-  }
-
-  def handleUserEmojiStatus(msg: UserEmojiStatus) {
-    usersModel.getUser(msg.userId) foreach { user =>
-      val uvo = user.copy(emojiStatus = msg.emojiStatus)
-      usersModel.addUser(uvo)
-      outGW.send(new UserChangedEmojiStatus(mProps.meetingID, mProps.recorded, msg.emojiStatus, uvo.userID))
-    }
-  }
-
-  def handleChangeUserRole(msg: ChangeUserRole) {
-    usersModel.getUser(msg.userID) foreach { user =>
-      val uvo = user.copy(role = msg.role)
-      usersModel.addUser(uvo)
-      usersModel.updateRegUser(uvo)
-      val userRole = if (msg.role == Role.MODERATOR) "MODERATOR" else "VIEWER"
-      outGW.send(new UserRoleChange(mProps.meetingID, mProps.recorded, msg.userID, userRole))
-    }
-  }
-
-  def makeSurePresenterIsAssigned(user: UserVO): Unit = {
-    if (user.presenter) {
-      /* The current presenter has left the meeting. Find a moderator and make
-       * him presenter. This way, if there is a moderator in the meeting, there
-       * will always be a presenter.
-       */
-      val moderator = usersModel.findAModerator()
-      moderator.foreach { mod =>
-        log.info("Presenter left meeting.  meetingId=" + mProps.meetingID + " userId=" + user.userID
-          + ". Making user=[" + mod.userID + "] presenter.")
-        assignNewPresenter(mod.userID, mod.name, mod.userID)
-      }
-
-      if (meetingModel.isBroadcastingRTMP()) {
-        // The presenter left during desktop sharing. Stop desktop sharing on FreeSWITCH
-        outGW.send(new DeskShareHangUp(mProps.meetingID, mProps.voiceBridge))
-
-        // notify other clients to close their deskshare view
-        outGW.send(new DeskShareNotifyViewersRTMP(mProps.meetingID, meetingModel.getRTMPBroadcastingUrl(),
-          meetingModel.getDesktopShareVideoWidth(), meetingModel.getDesktopShareVideoHeight(), false))
-
-        // reset meeting info
-        meetingModel.resetDesktopSharingParams()
-      }
-    }
-  }
-
-  def handleEjectUserFromMeeting(msg: EjectUserFromMeeting) {
-    usersModel.getUser(msg.userId) foreach { user =>
-      if (user.voiceUser.joined) {
-        outGW.send(new EjectVoiceUser(mProps.meetingID, mProps.recorded,
-          msg.ejectedBy, msg.userId, mProps.voiceBridge, user.voiceUser.userId))
-      }
-
-      usersModel.removeUser(msg.userId)
-      usersModel.removeRegUser(msg.userId)
-
-      makeSurePresenterIsAssigned(user)
-
-      log.info("Ejecting user from meeting.  meetingId=" + mProps.meetingID + " userId=" + msg.userId)
-      outGW.send(new UserEjectedFromMeeting(mProps.meetingID, mProps.recorded, msg.userId, msg.ejectedBy))
-      outGW.send(new DisconnectUser(mProps.meetingID, msg.userId))
-
-      outGW.send(new UserLeft(msg.meetingID, mProps.recorded, user))
-    }
-  }
-
-  def handleUserShareWebcam(msg: UserShareWebcam) {
-    usersModel.getUser(msg.userId) foreach { user =>
-      val streams = user.webcamStreams + msg.stream
-      val uvo = user.copy(hasStream = true, webcamStreams = streams)
-      usersModel.addUser(uvo)
-      log.info("User shared webcam.  meetingId=" + mProps.meetingID + " userId=" + uvo.userID
-        + " stream=" + msg.stream + " streams=" + streams)
-      outGW.send(new UserSharedWebcam(mProps.meetingID, mProps.recorded, uvo.userID, msg.stream))
-    }
-  }
-
-  def handleUserunshareWebcam(msg: UserUnshareWebcam) {
-    usersModel.getUser(msg.userId) foreach { user =>
-      val streamName = user.webcamStreams find (w => w == msg.stream) foreach { streamName =>
-        val streams = user.webcamStreams - streamName
-        val uvo = user.copy(hasStream = (!streams.isEmpty), webcamStreams = streams)
-        usersModel.addUser(uvo)
-        log.info("User unshared webcam.  meetingId=" + mProps.meetingID + " userId=" + uvo.userID
-          + " stream=" + msg.stream + " streams=" + streams)
-        outGW.send(new UserUnsharedWebcam(mProps.meetingID, mProps.recorded, uvo.userID, msg.stream))
-      }
-
-    }
-  }
-
-  def handleChangeUserStatus(msg: ChangeUserStatus): Unit = {
-    if (usersModel.hasUser(msg.userID)) {
-      outGW.send(new UserStatusChange(mProps.meetingID, mProps.recorded, msg.userID, msg.status, msg.value))
-    }
-  }
-
-  def handleGetUsers(msg: GetUsers): Unit = {
-    outGW.send(new GetUsersReply(msg.meetingID, msg.requesterID, usersModel.getUsers))
-  }
-
-  def handleUserJoin(msg: UserJoining): Unit = {
-    log.debug("Received user joined meeting. metingId=" + mProps.meetingID + " userId=" + msg.userID)
-
-    val regUser = usersModel.getRegisteredUserWithToken(msg.authToken)
-    regUser foreach { ru =>
-      log.debug("Found registered user. metingId=" + mProps.meetingID + " userId=" + msg.userID + " ru=" + ru)
-
-      val wUser = usersModel.getUser(msg.userID)
-
-      val vu = wUser match {
-        case Some(u) => {
-          log.debug("Found  user. metingId=" + mProps.meetingID + " userId=" + msg.userID + " user=" + u)
-          if (u.voiceUser.joined) {
-            /*
-             * User is in voice conference. Must mean that the user reconnected with audio
-             * still in the voice conference.
-             */
-            u.voiceUser.copy()
-          } else {
-            /**
-             * User is not joined in voice conference. Initialize user and copy status
-             * as user maybe joined listenOnly.
-             */
-            new VoiceUser(u.voiceUser.userId, msg.userID, ru.name, ru.name,
-              joined = false, locked = false, muted = false,
-              talking = false, u.avatarURL, listenOnly = u.listenOnly)
-          }
-        }
-        case None => {
-          log.debug("User not found. metingId=" + mProps.meetingID + " userId=" + msg.userID)
-          /**
-           * New user. Initialize voice status.
-           */
-          new VoiceUser(msg.userID, msg.userID, ru.name, ru.name,
-            joined = false, locked = false,
-            muted = false, talking = false, ru.avatarURL, listenOnly = false)
-        }
-      }
-
-      wUser.foreach { w =>
-        if (!w.joinedWeb) {
-          log.debug("User is in voice only. Mark as user left. metingId=" + mProps.meetingID + " userId=" + msg.userID)
-          /**
-           * If user is not joined through the web (perhaps reconnecting).
-           * Send a user left event to clear up user list of all clients.
-           */
-          val user = usersModel.removeUser(w.userID)
-          outGW.send(new UserLeft(msg.meetingID, mProps.recorded, w))
-        }
-      }
-
-      /**
-       * Initialize the newly joined user copying voice status in case this
-       * join is due to a reconnect.
-       */
-      val waitingForAcceptance = ru.guest && meetingModel.getGuestPolicy() == GuestPolicy.ASK_MODERATOR && ru.waitingForAcceptance
-      val uvo = new UserVO(msg.userID, ru.externId, ru.name,
-        ru.role, ru.guest, waitingForAcceptance = waitingForAcceptance, emojiStatus = "none", presenter = false,
-        hasStream = false, locked = getInitialLockStatus(ru.role),
-        webcamStreams = new ListSet[String](), phoneUser = false, vu,
-        listenOnly = vu.listenOnly, avatarURL = vu.avatarURL, joinedWeb = true)
-
-      usersModel.addUser(uvo)
-
-      log.info("User joined meeting. metingId=" + mProps.meetingID + " userId=" + uvo.userID + " user=" + uvo)
-
-      if (uvo.guest && meetingModel.getGuestPolicy() == GuestPolicy.ALWAYS_DENY) {
-        outGW.send(new GuestAccessDenied(mProps.meetingID, mProps.recorded, uvo.userID))
-      } else {
-        outGW.send(new UserJoined(mProps.meetingID, mProps.recorded, uvo))
-        outGW.send(new MeetingState(mProps.meetingID, mProps.recorded, uvo.userID, meetingModel.getPermissions(), meetingModel.isMeetingMuted()))
-        if (!waitingForAcceptance) {
-          // Become presenter if the only moderator
-          if ((usersModel.numModerators == 1) || (usersModel.noPresenter())) {
-            if (ru.role == Role.MODERATOR) {
-              assignNewPresenter(msg.userID, ru.name, msg.userID)
-            }
-          }
-        }
-        webUserJoined
-        startRecordingIfAutoStart()
-      }
-    }
-  }
-
-  def handleUserLeft(msg: UserLeaving): Unit = {
-    if (usersModel.hasUser(msg.userID)) {
-      val user = usersModel.removeUser(msg.userID)
-      user foreach { u =>
-        log.info("User left meeting. meetingId=" + mProps.meetingID + " userId=" + u.userID + " user=" + u)
-        outGW.send(new UserLeft(msg.meetingID, mProps.recorded, u))
-
-        makeSurePresenterIsAssigned(u)
-
-        val vu = u.voiceUser
-        if (vu.joined || u.listenOnly) {
-          /**
-           * The user that left is still in the voice conference. Maybe this user just got disconnected
-           * and is reconnecting. Make the user as joined only in the voice conference. If we get a
-           * user left voice conference message, then we will remove the user from the users list.
-           */
-          switchUserToPhoneUser(new UserJoinedVoiceConfMessage(mProps.voiceBridge,
-            vu.userId, u.userID, u.externUserID, vu.callerName,
-            vu.callerNum, vu.muted, vu.talking, vu.avatarURL, u.listenOnly));
-        }
-
-        checkCaptionOwnerLogOut(u.userID)
-      }
-
-      startCheckingIfWeNeedToEndVoiceConf()
-      stopAutoStartedRecording()
-    }
-  }
-
-  def getInitialLockStatus(role: Role.Role): Boolean = {
-    meetingModel.getPermissions().lockOnJoin && !role.equals(Role.MODERATOR)
-  }
-
-  def handleUserJoinedVoiceFromPhone(msg: UserJoinedVoiceConfMessage) = {
-    log.info("User joining from phone.  meetingId=" + mProps.meetingID + " userId=" + msg.userId + " extUserId=" + msg.externUserId)
-
-    val user = usersModel.getUserWithVoiceUserId(msg.voiceUserId) match {
-      case Some(user) => {
-        log.info("Voice user=" + msg.voiceUserId + " is already in conf="
-          + mProps.voiceBridge + ". Must be duplicate message. meetigId=" + mProps.meetingID)
-      }
-      case None => {
-        val webUserId = if (msg.userId != msg.callerIdName) {
-          msg.userId
-        } else {
-          // No current web user. This means that the user called in through
-          // the phone. We need to generate a new user as we are not able
-          // to match with a web user.
-          usersModel.generateWebUserId
-        }
-
-        /**
-         * If user is not joined listenOnly then user is joined calling through phone or webrtc.
-         */
-        val vu = new VoiceUser(msg.voiceUserId, webUserId, msg.callerIdName, msg.callerIdNum,
-          joined = !msg.listenOnly, locked = false, muted = msg.muted, talking = msg.talking, msg.avatarURL, listenOnly = msg.listenOnly)
-
-        /**
-         * If user is not joined listenOnly then user is joined calling through phone or webrtc.
-         * So we call him "phoneUser".
-         */
-        val uvo = new UserVO(webUserId, msg.externUserId, msg.callerIdName,
-          Role.VIEWER, guest = false, waitingForAcceptance = false, emojiStatus = "none", presenter = false,
-          hasStream = false, locked = getInitialLockStatus(Role.VIEWER),
-          webcamStreams = new ListSet[String](),
-          phoneUser = !msg.listenOnly, vu, listenOnly = msg.listenOnly, avatarURL = msg.avatarURL, joinedWeb = false)
-
-        usersModel.addUser(uvo)
-
-        log.info("User joined from phone.  meetingId=" + mProps.meetingID + " userId=" + uvo.userID + " user=" + uvo)
-
-        outGW.send(new UserJoined(mProps.meetingID, mProps.recorded, uvo))
-        outGW.send(new UserJoinedVoice(mProps.meetingID, mProps.recorded, mProps.voiceBridge, uvo))
-
-        if (meetingModel.isMeetingMuted()) {
-          outGW.send(new MuteVoiceUser(mProps.meetingID, mProps.recorded, uvo.userID, uvo.userID,
-            mProps.voiceBridge, vu.userId, meetingModel.isMeetingMuted()))
-        }
-      }
-    }
-  }
-
-  def startRecordingVoiceConference() {
-    if (usersModel.numUsersInVoiceConference == 1 && mProps.recorded && !usersModel.isVoiceRecording) {
-      usersModel.startRecordingVoice()
-      log.info("Send START RECORDING voice conf. meetingId=" + mProps.meetingID + " voice conf=" + mProps.voiceBridge)
-      outGW.send(new StartRecordingVoiceConf(mProps.meetingID, mProps.recorded, mProps.voiceBridge))
-    }
-  }
-
-  def switchUserToPhoneUser(msg: UserJoinedVoiceConfMessage) = {
-    log.info("User has been disconnected but still in voice conf. Switching to phone user. meetingId="
-      + mProps.meetingID + " callername=" + msg.callerIdName
-      + " userId=" + msg.userId + " extUserId=" + msg.externUserId)
-
-    usersModel.getUser(msg.userId) match {
-      case Some(user) => {
-        val vu = new VoiceUser(msg.voiceUserId, msg.userId, msg.callerIdName,
-          msg.callerIdNum, joined = true, locked = false,
-          msg.muted, msg.talking, msg.avatarURL, msg.listenOnly)
-        val nu = user.copy(voiceUser = vu, listenOnly = msg.listenOnly)
-        usersModel.addUser(nu)
-
-        log.info("User joined voice. meetingId=" + mProps.meetingID + " userId=" + user.userID + " user=" + nu)
-        outGW.send(new UserJoinedVoice(mProps.meetingID, mProps.recorded, mProps.voiceBridge, nu))
-
-        if (meetingModel.isMeetingMuted()) {
-          outGW.send(new MuteVoiceUser(mProps.meetingID, mProps.recorded,
-            nu.userID, nu.userID, mProps.voiceBridge,
-            nu.voiceUser.userId, meetingModel.isMeetingMuted()))
-        }
-      }
-      case None => {
-        handleUserJoinedVoiceFromPhone(msg)
-      }
-    }
-  }
-
-  def handleUserJoinedVoiceConfMessage(msg: UserJoinedVoiceConfMessage) = {
-    log.info("Received user joined voice. meetingId=" + mProps.meetingID + " callername=" + msg.callerIdName
-      + " userId=" + msg.userId + " extUserId=" + msg.externUserId)
-
-    usersModel.getUser(msg.userId) match {
-      case Some(user) => {
-        // this is used to restore the mute state on reconnect
-        val previouslyMuted = user.voiceUser.muted
-
-        val vu = new VoiceUser(msg.voiceUserId, msg.userId, msg.callerIdName,
-          msg.callerIdNum, joined = true, locked = false,
-          msg.muted, msg.talking, msg.avatarURL, msg.listenOnly)
-        val nu = user.copy(voiceUser = vu, listenOnly = msg.listenOnly)
-        usersModel.addUser(nu)
-
-        log.info("User joined voice. meetingId=" + mProps.meetingID + " userId=" + user.userID + " user=" + nu)
-        outGW.send(new UserJoinedVoice(mProps.meetingID, mProps.recorded, mProps.voiceBridge, nu))
-
-        if (meetingModel.isMeetingMuted() || previouslyMuted) {
-          outGW.send(new MuteVoiceUser(mProps.meetingID, mProps.recorded,
-            nu.userID, nu.userID, mProps.voiceBridge,
-            nu.voiceUser.userId, true))
-        }
-
-        startRecordingVoiceConference()
-      }
-      case None => {
-        handleUserJoinedVoiceFromPhone(msg)
-        startRecordingVoiceConference()
-      }
-    }
-  }
-
-  def stopRecordingVoiceConference() {
-    if (usersModel.numUsersInVoiceConference == 0 && mProps.recorded && usersModel.isVoiceRecording) {
-      usersModel.stopRecordingVoice()
-      log.info("Send STOP RECORDING voice conf. meetingId=" + mProps.meetingID + " voice conf=" + mProps.voiceBridge)
-      outGW.send(new StopRecordingVoiceConf(mProps.meetingID, mProps.recorded,
-        mProps.voiceBridge, meetingModel.getVoiceRecordingFilename()))
-    }
-  }
-
-  def handleUserLeftVoiceConfMessage(msg: UserLeftVoiceConfMessage) {
-    log.info("Received user left voice conf. meetingId=" + mProps.meetingID + " voice conf=" + msg.voiceConfId
-      + " userId=" + msg.voiceUserId)
-
-    usersModel.getUserWithVoiceUserId(msg.voiceUserId) foreach { user =>
-      /**
-       * Reset user's voice status.
-       */
-      val vu = new VoiceUser(user.userID, user.userID, user.name, user.name,
-        joined = false, locked = false, muted = false, talking = false, user.avatarURL, listenOnly = false)
-      val nu = user.copy(voiceUser = vu, phoneUser = false, listenOnly = false)
-      usersModel.addUser(nu)
-
-      log.info("User left voice conf. meetingId=" + mProps.meetingID + " userId=" + nu.userID + " user=" + nu)
-      outGW.send(new UserLeftVoice(mProps.meetingID, mProps.recorded, mProps.voiceBridge, nu))
-
-      if (user.phoneUser) {
-        if (usersModel.hasUser(user.userID)) {
-          val userLeaving = usersModel.removeUser(user.userID)
-          userLeaving foreach (u => outGW.send(new UserLeft(mProps.meetingID, mProps.recorded, u)))
-        }
-      }
-
-      stopRecordingVoiceConference()
-    }
-  }
-
-  def handleUserMutedInVoiceConfMessage(msg: UserMutedInVoiceConfMessage) {
-    usersModel.getUserWithVoiceUserId(msg.voiceUserId) foreach { user =>
-      val talking: Boolean = if (msg.muted) false else user.voiceUser.talking
-      val nv = user.voiceUser.copy(muted = msg.muted, talking = talking)
-      val nu = user.copy(voiceUser = nv)
-      usersModel.addUser(nu)
-
-      log.info("User muted in voice conf. meetingId=" + mProps.meetingID + " userId=" + nu.userID + " user=" + nu)
-
-      outGW.send(new UserVoiceMuted(mProps.meetingID, mProps.recorded, mProps.voiceBridge, nu))
-    }
-  }
-
-  def handleUserTalkingInVoiceConfMessage(msg: UserTalkingInVoiceConfMessage) {
-    usersModel.getUserWithVoiceUserId(msg.voiceUserId) foreach { user =>
-      val nv = user.voiceUser.copy(talking = msg.talking)
-      val nu = user.copy(voiceUser = nv)
-      usersModel.addUser(nu)
-      //      println("Received voice talking=[" + msg.talking + "] wid=[" + msg.userId + "]" )
-      outGW.send(new UserVoiceTalking(mProps.meetingID, mProps.recorded, mProps.voiceBridge, nu))
-    }
-  }
-
-  def handleAssignPresenter(msg: AssignPresenter): Unit = {
-    assignNewPresenter(msg.newPresenterID, msg.newPresenterName, msg.assignedBy)
-  }
-
-  def assignNewPresenter(newPresenterID: String, newPresenterName: String, assignedBy: String) {
-    // Stop poll if one is running as presenter left.
-    handleStopPollRequest(StopPollRequest(mProps.meetingID, assignedBy))
-
-    if (usersModel.hasUser(newPresenterID)) {
-
-      usersModel.getCurrentPresenter match {
-        case Some(curPres) => {
-          usersModel.unbecomePresenter(curPres.userID)
-          outGW.send(new UserStatusChange(mProps.meetingID, mProps.recorded, curPres.userID, "presenter", false: java.lang.Boolean))
-        }
-        case None => // do nothing
-      }
-
-      usersModel.getUser(newPresenterID) match {
-        case Some(newPres) => {
-          usersModel.becomePresenter(newPres.userID)
-          usersModel.setCurrentPresenterInfo(new Presenter(newPresenterID, newPresenterName, assignedBy))
-          outGW.send(new PresenterAssigned(mProps.meetingID, mProps.recorded, new Presenter(newPresenterID, newPresenterName, assignedBy)))
-          outGW.send(new UserStatusChange(mProps.meetingID, mProps.recorded, newPresenterID, "presenter", true: java.lang.Boolean))
-        }
-        case None => // do nothing
-      }
-
-    }
-  }
-
-  def handleRespondToGuest(msg: RespondToGuest) {
-    if (usersModel.isModerator(msg.requesterID)) {
-      var usersToAnswer: Array[UserVO] = null;
-      if (msg.userId == null) {
-        usersToAnswer = usersModel.getUsers.filter(u => u.waitingForAcceptance == true)
-      } else {
-        usersToAnswer = usersModel.getUsers.filter(u => u.waitingForAcceptance == true && u.userID == msg.userId)
-      }
-      usersToAnswer foreach { user =>
-        println("UsersApp - handleGuestAccessDenied for user [" + user.userID + "]");
-        if (msg.response == true) {
-          val nu = user.copy(waitingForAcceptance = false)
-          usersModel.addUser(nu)
-          usersModel.updateRegUser(nu)
-          outGW.send(new UserJoined(mProps.meetingID, mProps.recorded, nu))
-        } else {
-          outGW.send(new GuestAccessDenied(mProps.meetingID, mProps.recorded, user.userID))
-        }
-      }
-    }
-  }
-}
+package org.bigbluebutton.core.apps
+
+import org.bigbluebutton.core.api._
+import scala.collection.mutable.HashMap
+import java.util.ArrayList
+import scala.collection.mutable.ArrayBuffer
+import scala.collection.immutable.ListSet
+import org.bigbluebutton.core.OutMessageGateway
+import org.bigbluebutton.core.LiveMeeting
+import org.bigbluebutton.core.api.GuestPolicy
+
+trait UsersApp {
+  this: LiveMeeting =>
+
+  val outGW: OutMessageGateway
+
+  def hasUser(userID: String): Boolean = {
+    usersModel.hasUser(userID)
+  }
+
+  def getUser(userID: String): Option[UserVO] = {
+    usersModel.getUser(userID)
+  }
+
+  def handleUserConnectedToGlobalAudio(msg: UserConnectedToGlobalAudio) {
+    log.info("Handling UserConnectedToGlobalAudio: meetingId=" + mProps.meetingID + " userId=" + msg.userid)
+
+    val user = usersModel.getUser(msg.userid)
+    user foreach { u =>
+      if (usersModel.addGlobalAudioConnection(msg.userid)) {
+        val vu = u.voiceUser.copy(joined = false, talking = false)
+        val uvo = u.copy(listenOnly = true, voiceUser = vu)
+        usersModel.addUser(uvo)
+        log.info("UserConnectedToGlobalAudio: meetingId=" + mProps.meetingID + " userId=" + uvo.userID + " user=" + uvo)
+        outGW.send(new UserListeningOnly(mProps.meetingID, mProps.recorded, uvo.userID, uvo.listenOnly))
+      }
+    }
+  }
+
+  def handleUserDisconnectedFromGlobalAudio(msg: UserDisconnectedFromGlobalAudio) {
+    log.info("Handling UserDisconnectedToGlobalAudio: meetingId=" + mProps.meetingID + " userId=" + msg.userid)
+
+    val user = usersModel.getUser(msg.userid)
+    user foreach { u =>
+      if (usersModel.removeGlobalAudioConnection(msg.userid)) {
+        if (!u.joinedWeb) {
+          val userLeaving = usersModel.removeUser(u.userID)
+          log.info("Not web user. Send user left message. meetingId=" + mProps.meetingID + " userId=" + u.userID + " user=" + u)
+          userLeaving foreach (u => outGW.send(new UserLeft(mProps.meetingID, mProps.recorded, u)))
+        } else {
+          val vu = u.voiceUser.copy(joined = false)
+          val uvo = u.copy(listenOnly = false, voiceUser = vu)
+          usersModel.addUser(uvo)
+          log.info("UserDisconnectedToGlobalAudio: meetingId=" + mProps.meetingID + " userId=" + uvo.userID + " user=" + uvo)
+          outGW.send(new UserListeningOnly(mProps.meetingID, mProps.recorded, uvo.userID, uvo.listenOnly))
+        }
+      }
+    }
+  }
+
+  def handleMuteAllExceptPresenterRequest(msg: MuteAllExceptPresenterRequest) {
+    if (msg.mute) {
+      meetingModel.muteMeeting()
+    } else {
+      meetingModel.unmuteMeeting()
+    }
+    outGW.send(new MeetingMuted(mProps.meetingID, mProps.recorded, meetingModel.isMeetingMuted()))
+
+    usersWhoAreNotPresenter foreach { u =>
+      outGW.send(new MuteVoiceUser(mProps.meetingID, mProps.recorded, msg.requesterID,
+        u.userID, mProps.voiceBridge, u.voiceUser.userId, msg.mute))
+    }
+  }
+
+  def handleMuteMeetingRequest(msg: MuteMeetingRequest) {
+    if (msg.mute) {
+      meetingModel.muteMeeting()
+    } else {
+      meetingModel.unmuteMeeting()
+    }
+    outGW.send(new MeetingMuted(mProps.meetingID, mProps.recorded, meetingModel.isMeetingMuted()))
+    usersModel.getUsers foreach { u =>
+      outGW.send(new MuteVoiceUser(mProps.meetingID, mProps.recorded, msg.requesterID,
+        u.userID, mProps.voiceBridge, u.voiceUser.userId, msg.mute))
+    }
+  }
+
+  def handleValidateAuthToken(msg: ValidateAuthToken) {
+    log.info("Got ValidateAuthToken message. meetingId=" + msg.meetingID + " userId=" + msg.userId)
+    usersModel.getRegisteredUserWithToken(msg.token) match {
+      case Some(u) =>
+        {
+          val replyTo = mProps.meetingID + '/' + msg.userId
+
+          //send the reply
+          outGW.send(new ValidateAuthTokenReply(mProps.meetingID, msg.userId, msg.token, true, msg.correlationId))
+
+          log.info("ValidateToken success. meetingId=" + mProps.meetingID + " userId=" + msg.userId)
+
+          //join the user
+          handleUserJoin(new UserJoining(mProps.meetingID, msg.userId, msg.token))
+
+        }
+      case None => {
+        log.info("ValidateToken failed. meetingId=" + mProps.meetingID + " userId=" + msg.userId)
+        outGW.send(new ValidateAuthTokenReply(mProps.meetingID, msg.userId, msg.token, false, msg.correlationId))
+      }
+    }
+
+    /**
+     * Send a reply to BigBlueButtonActor to let it know this MeetingActor hasn't hung!
+     * Sometimes, the actor seems to hang and doesn't anymore accept messages. This is a simple
+     * audit to check whether the actor is still alive. (ralam feb 25, 2015)
+     */
+    //sender ! new ValidateAuthTokenReply(mProps.meetingID, msg.userId, msg.token, false, msg.correlationId)
+  }
+
+  def handleRegisterUser(msg: RegisterUser) {
+    if (meetingModel.hasMeetingEnded()) {
+      // Check first if the meeting has ended and the user refreshed the client to re-connect.
+      log.info("Register user failed. Mmeeting has ended. meetingId=" + mProps.meetingID + " userId=" + msg.userID)
+      sendMeetingHasEnded(msg.userID)
+    } else {
+      val regUser = new RegisteredUser(msg.userID, msg.extUserID, msg.name, msg.role, msg.authToken, msg.avatarURL, msg.guest, msg.guest)
+      usersModel.addRegisteredUser(msg.authToken, regUser)
+
+      log.info("Register user success. meetingId=" + mProps.meetingID + " userId=" + msg.userID + " user=" + regUser)
+      outGW.send(new UserRegistered(mProps.meetingID, mProps.recorded, regUser))
+    }
+
+  }
+
+  def handleIsMeetingMutedRequest(msg: IsMeetingMutedRequest) {
+    outGW.send(new IsMeetingMutedReply(mProps.meetingID, mProps.recorded,
+      msg.requesterID, meetingModel.isMeetingMuted()))
+  }
+
+  def handleMuteUserRequest(msg: MuteUserRequest) {
+    log.info("Received mute user request. meetingId=" + mProps.meetingID + " userId=" + msg.userID + " mute=" + msg.mute)
+    usersModel.getUser(msg.userID) match {
+      case Some(u) => {
+        log.info("Send mute user request. meetingId=" + mProps.meetingID + " userId=" + u.userID + " user=" + u)
+        outGW.send(new MuteVoiceUser(mProps.meetingID, mProps.recorded,
+          msg.requesterID, u.userID, mProps.voiceBridge,
+          u.voiceUser.userId, msg.mute))
+      }
+      case None => {
+        log.info("Could not find user to mute.  meetingId=" + mProps.meetingID + " userId=" + msg.userID)
+      }
+    }
+  }
+
+  def handleEjectUserRequest(msg: EjectUserFromVoiceRequest) {
+    log.info("Received eject user request. meetingId=" + msg.meetingID + " userId=" + msg.userId)
+    usersModel.getUser(msg.userId) match {
+      case Some(u) => {
+        if (u.voiceUser.joined) {
+          log.info("Ejecting user from voice.  meetingId=" + mProps.meetingID + " userId=" + u.userID)
+          outGW.send(new EjectVoiceUser(mProps.meetingID, mProps.recorded, msg.ejectedBy, u.userID, mProps.voiceBridge, u.voiceUser.userId))
+        }
+      }
+      case None => // do nothing
+    }
+  }
+
+  def handleGetLockSettings(msg: GetLockSettings) {
+    //println("*************** Reply with current lock settings ********************")
+
+    //reusing the existing handle for NewPermissionsSettings to reply to the GetLockSettings request
+    outGW.send(new NewPermissionsSetting(mProps.meetingID, msg.userId,
+      meetingModel.getPermissions(), usersModel.getUsers))
+  }
+
+  def handleSetLockSettings(msg: SetLockSettings) {
+    if (!permissionsEqual(msg.settings)) {
+      newPermissions(msg.settings)
+      outGW.send(new NewPermissionsSetting(mProps.meetingID, msg.setByUser,
+        meetingModel.getPermissions, usersModel.getUsers))
+
+      handleLockLayout(msg.settings.lockedLayout, msg.setByUser)
+    }
+  }
+
+  def handleLockUserRequest(msg: LockUserRequest) {
+    usersModel.getUser(msg.userID) match {
+      case Some(u) => {
+        val uvo = u.copy(locked = msg.lock)
+        usersModel.addUser(uvo)
+
+        log.info("Lock user.  meetingId=" + mProps.meetingID + " userId=" + u.userID + " lock=" + msg.lock)
+        outGW.send(new UserLocked(mProps.meetingID, u.userID, msg.lock))
+      }
+      case None => {
+        log.info("Could not find user to lock.  meetingId=" + mProps.meetingID + " userId=" + msg.userID + " lock=" + msg.lock)
+      }
+    }
+  }
+
+  def handleInitLockSettings(msg: InitLockSettings) {
+    if (!meetingModel.permisionsInitialized()) {
+      meetingModel.initializePermissions()
+      newPermissions(msg.settings)
+      outGW.send(new PermissionsSettingInitialized(msg.meetingID, msg.settings, usersModel.getUsers))
+    }
+  }
+
+  def handleInitAudioSettings(msg: InitAudioSettings) {
+    if (!meetingModel.audioSettingsInitialized()) {
+      meetingModel.initializeAudioSettings()
+
+      if (meetingModel.isMeetingMuted() != msg.muted) {
+        handleMuteAllExceptPresenterRequest(
+          new MuteAllExceptPresenterRequest(mProps.meetingID,
+            msg.requesterID, msg.muted));
+      }
+    }
+  }
+
+  def usersWhoAreNotPresenter(): Array[UserVO] = {
+    val au = ArrayBuffer[UserVO]()
+
+    usersModel.getUsers foreach { u =>
+      if (!u.presenter) {
+        au += u
+      }
+    }
+    au.toArray
+  }
+
+  def handleUserEmojiStatus(msg: UserEmojiStatus) {
+    usersModel.getUser(msg.userId) foreach { user =>
+      val uvo = user.copy(emojiStatus = msg.emojiStatus)
+      usersModel.addUser(uvo)
+      outGW.send(new UserChangedEmojiStatus(mProps.meetingID, mProps.recorded, msg.emojiStatus, uvo.userID))
+    }
+  }
+
+  def handleChangeUserRole(msg: ChangeUserRole) {
+    usersModel.getUser(msg.userID) foreach { user =>
+      val uvo = user.copy(role = msg.role)
+      usersModel.addUser(uvo)
+      usersModel.updateRegUser(uvo)
+      val userRole = if (msg.role == Role.MODERATOR) "MODERATOR" else "VIEWER"
+      outGW.send(new UserRoleChange(mProps.meetingID, mProps.recorded, msg.userID, userRole))
+    }
+  }
+
+  def makeSurePresenterIsAssigned(user: UserVO): Unit = {
+    if (user.presenter) {
+      /* The current presenter has left the meeting. Find a moderator and make
+       * him presenter. This way, if there is a moderator in the meeting, there
+       * will always be a presenter.
+       */
+      val moderator = usersModel.findAModerator()
+      moderator.foreach { mod =>
+        log.info("Presenter left meeting.  meetingId=" + mProps.meetingID + " userId=" + user.userID
+          + ". Making user=[" + mod.userID + "] presenter.")
+        assignNewPresenter(mod.userID, mod.name, mod.userID)
+      }
+
+      if (meetingModel.isBroadcastingRTMP()) {
+        // The presenter left during desktop sharing. Stop desktop sharing on FreeSWITCH
+        outGW.send(new DeskShareHangUp(mProps.meetingID, mProps.voiceBridge))
+
+        // notify other clients to close their deskshare view
+        outGW.send(new DeskShareNotifyViewersRTMP(mProps.meetingID, meetingModel.getRTMPBroadcastingUrl(),
+          meetingModel.getDesktopShareVideoWidth(), meetingModel.getDesktopShareVideoHeight(), false))
+
+        // reset meeting info
+        meetingModel.resetDesktopSharingParams()
+      }
+    }
+  }
+
+  def handleEjectUserFromMeeting(msg: EjectUserFromMeeting) {
+    usersModel.getUser(msg.userId) foreach { user =>
+      if (user.voiceUser.joined) {
+        outGW.send(new EjectVoiceUser(mProps.meetingID, mProps.recorded,
+          msg.ejectedBy, msg.userId, mProps.voiceBridge, user.voiceUser.userId))
+      }
+
+      usersModel.removeUser(msg.userId)
+      usersModel.removeRegUser(msg.userId)
+
+      makeSurePresenterIsAssigned(user)
+
+      log.info("Ejecting user from meeting.  meetingId=" + mProps.meetingID + " userId=" + msg.userId)
+      outGW.send(new UserEjectedFromMeeting(mProps.meetingID, mProps.recorded, msg.userId, msg.ejectedBy))
+      outGW.send(new DisconnectUser(mProps.meetingID, msg.userId))
+
+      outGW.send(new UserLeft(msg.meetingID, mProps.recorded, user))
+    }
+  }
+
+  def handleUserShareWebcam(msg: UserShareWebcam) {
+    usersModel.getUser(msg.userId) foreach { user =>
+      val streams = user.webcamStreams + msg.stream
+      val uvo = user.copy(hasStream = true, webcamStreams = streams)
+      usersModel.addUser(uvo)
+      log.info("User shared webcam.  meetingId=" + mProps.meetingID + " userId=" + uvo.userID
+        + " stream=" + msg.stream + " streams=" + streams)
+      outGW.send(new UserSharedWebcam(mProps.meetingID, mProps.recorded, uvo.userID, msg.stream))
+    }
+  }
+
+  def handleUserunshareWebcam(msg: UserUnshareWebcam) {
+    usersModel.getUser(msg.userId) foreach { user =>
+      val streamName = user.webcamStreams find (w => w == msg.stream) foreach { streamName =>
+        val streams = user.webcamStreams - streamName
+        val uvo = user.copy(hasStream = (!streams.isEmpty), webcamStreams = streams)
+        usersModel.addUser(uvo)
+        log.info("User unshared webcam.  meetingId=" + mProps.meetingID + " userId=" + uvo.userID
+          + " stream=" + msg.stream + " streams=" + streams)
+        outGW.send(new UserUnsharedWebcam(mProps.meetingID, mProps.recorded, uvo.userID, msg.stream))
+      }
+
+    }
+  }
+
+  def handleChangeUserStatus(msg: ChangeUserStatus): Unit = {
+    if (usersModel.hasUser(msg.userID)) {
+      outGW.send(new UserStatusChange(mProps.meetingID, mProps.recorded, msg.userID, msg.status, msg.value))
+    }
+  }
+
+  def handleGetUsers(msg: GetUsers): Unit = {
+    outGW.send(new GetUsersReply(msg.meetingID, msg.requesterID, usersModel.getUsers))
+  }
+
+  def handleUserJoin(msg: UserJoining): Unit = {
+    log.debug("Received user joined meeting. metingId=" + mProps.meetingID + " userId=" + msg.userID)
+
+    val regUser = usersModel.getRegisteredUserWithToken(msg.authToken)
+    regUser foreach { ru =>
+      log.debug("Found registered user. metingId=" + mProps.meetingID + " userId=" + msg.userID + " ru=" + ru)
+
+      val wUser = usersModel.getUser(msg.userID)
+
+      val vu = wUser match {
+        case Some(u) => {
+          log.debug("Found  user. metingId=" + mProps.meetingID + " userId=" + msg.userID + " user=" + u)
+          if (u.voiceUser.joined) {
+            /*
+             * User is in voice conference. Must mean that the user reconnected with audio
+             * still in the voice conference.
+             */
+            u.voiceUser.copy()
+          } else {
+            /**
+             * User is not joined in voice conference. Initialize user and copy status
+             * as user maybe joined listenOnly.
+             */
+            new VoiceUser(u.voiceUser.userId, msg.userID, ru.name, ru.name,
+              joined = false, locked = false, muted = false,
+              talking = false, u.avatarURL, listenOnly = u.listenOnly)
+          }
+        }
+        case None => {
+          log.debug("User not found. metingId=" + mProps.meetingID + " userId=" + msg.userID)
+          /**
+           * New user. Initialize voice status.
+           */
+          new VoiceUser(msg.userID, msg.userID, ru.name, ru.name,
+            joined = false, locked = false,
+            muted = false, talking = false, ru.avatarURL, listenOnly = false)
+        }
+      }
+
+      wUser.foreach { w =>
+        if (!w.joinedWeb) {
+          log.debug("User is in voice only. Mark as user left. metingId=" + mProps.meetingID + " userId=" + msg.userID)
+          /**
+           * If user is not joined through the web (perhaps reconnecting).
+           * Send a user left event to clear up user list of all clients.
+           */
+          val user = usersModel.removeUser(w.userID)
+          outGW.send(new UserLeft(msg.meetingID, mProps.recorded, w))
+        }
+      }
+
+      /**
+       * Initialize the newly joined user copying voice status in case this
+       * join is due to a reconnect.
+       */
+      val waitingForAcceptance = ru.guest && meetingModel.getGuestPolicy() == GuestPolicy.ASK_MODERATOR && ru.waitingForAcceptance
+      val uvo = new UserVO(msg.userID, ru.externId, ru.name,
+        ru.role, ru.guest, waitingForAcceptance = waitingForAcceptance, emojiStatus = "none", presenter = false,
+        hasStream = false, locked = getInitialLockStatus(ru.role),
+        webcamStreams = new ListSet[String](), phoneUser = false, vu,
+        listenOnly = vu.listenOnly, avatarURL = vu.avatarURL, joinedWeb = true)
+
+      usersModel.addUser(uvo)
+
+      log.info("User joined meeting. metingId=" + mProps.meetingID + " userId=" + uvo.userID + " user=" + uvo)
+
+      if (uvo.guest && meetingModel.getGuestPolicy() == GuestPolicy.ALWAYS_DENY) {
+        outGW.send(new GuestAccessDenied(mProps.meetingID, mProps.recorded, uvo.userID))
+      } else {
+        outGW.send(new UserJoined(mProps.meetingID, mProps.recorded, uvo))
+        outGW.send(new MeetingState(mProps.meetingID, mProps.recorded, uvo.userID, meetingModel.getPermissions(), meetingModel.isMeetingMuted()))
+        if (!waitingForAcceptance) {
+          // Become presenter if the only moderator
+          if ((usersModel.numModerators == 1) || (usersModel.noPresenter())) {
+            if (ru.role == Role.MODERATOR) {
+              assignNewPresenter(msg.userID, ru.name, msg.userID)
+            }
+          }
+        }
+        webUserJoined
+        startRecordingIfAutoStart()
+      }
+    }
+  }
+
+  def handleUserLeft(msg: UserLeaving): Unit = {
+    if (usersModel.hasUser(msg.userID)) {
+      val user = usersModel.removeUser(msg.userID)
+      user foreach { u =>
+        log.info("User left meeting. meetingId=" + mProps.meetingID + " userId=" + u.userID + " user=" + u)
+        outGW.send(new UserLeft(msg.meetingID, mProps.recorded, u))
+
+        makeSurePresenterIsAssigned(u)
+
+        val vu = u.voiceUser
+        if (vu.joined || u.listenOnly) {
+          /**
+           * The user that left is still in the voice conference. Maybe this user just got disconnected
+           * and is reconnecting. Make the user as joined only in the voice conference. If we get a
+           * user left voice conference message, then we will remove the user from the users list.
+           */
+          switchUserToPhoneUser(new UserJoinedVoiceConfMessage(mProps.voiceBridge,
+            vu.userId, u.userID, u.externUserID, vu.callerName,
+            vu.callerNum, vu.muted, vu.talking, vu.avatarURL, u.listenOnly));
+        }
+
+        checkCaptionOwnerLogOut(u.userID)
+      }
+
+      startCheckingIfWeNeedToEndVoiceConf()
+      stopAutoStartedRecording()
+    }
+  }
+
+  def getInitialLockStatus(role: Role.Role): Boolean = {
+    meetingModel.getPermissions().lockOnJoin && !role.equals(Role.MODERATOR)
+  }
+
+  def handleUserJoinedVoiceFromPhone(msg: UserJoinedVoiceConfMessage) = {
+    log.info("User joining from phone.  meetingId=" + mProps.meetingID + " userId=" + msg.userId + " extUserId=" + msg.externUserId)
+
+    val user = usersModel.getUserWithVoiceUserId(msg.voiceUserId) match {
+      case Some(user) => {
+        log.info("Voice user=" + msg.voiceUserId + " is already in conf="
+          + mProps.voiceBridge + ". Must be duplicate message. meetigId=" + mProps.meetingID)
+      }
+      case None => {
+        val webUserId = if (msg.userId != msg.callerIdName) {
+          msg.userId
+        } else {
+          // No current web user. This means that the user called in through
+          // the phone. We need to generate a new user as we are not able
+          // to match with a web user.
+          usersModel.generateWebUserId
+        }
+
+        /**
+         * If user is not joined listenOnly then user is joined calling through phone or webrtc.
+         */
+        val vu = new VoiceUser(msg.voiceUserId, webUserId, msg.callerIdName, msg.callerIdNum,
+          joined = !msg.listenOnly, locked = false, muted = msg.muted, talking = msg.talking, msg.avatarURL, listenOnly = msg.listenOnly)
+
+        /**
+         * If user is not joined listenOnly then user is joined calling through phone or webrtc.
+         * So we call him "phoneUser".
+         */
+        val uvo = new UserVO(webUserId, msg.externUserId, msg.callerIdName,
+          Role.VIEWER, guest = false, waitingForAcceptance = false, emojiStatus = "none", presenter = false,
+          hasStream = false, locked = getInitialLockStatus(Role.VIEWER),
+          webcamStreams = new ListSet[String](),
+          phoneUser = !msg.listenOnly, vu, listenOnly = msg.listenOnly, avatarURL = msg.avatarURL, joinedWeb = false)
+
+        usersModel.addUser(uvo)
+
+        log.info("User joined from phone.  meetingId=" + mProps.meetingID + " userId=" + uvo.userID + " user=" + uvo)
+
+        outGW.send(new UserJoined(mProps.meetingID, mProps.recorded, uvo))
+        outGW.send(new UserJoinedVoice(mProps.meetingID, mProps.recorded, mProps.voiceBridge, uvo))
+
+        if (meetingModel.isMeetingMuted()) {
+          outGW.send(new MuteVoiceUser(mProps.meetingID, mProps.recorded, uvo.userID, uvo.userID,
+            mProps.voiceBridge, vu.userId, meetingModel.isMeetingMuted()))
+        }
+      }
+    }
+  }
+
+  def startRecordingVoiceConference() {
+    if (usersModel.numUsersInVoiceConference == 1 && mProps.recorded && !usersModel.isVoiceRecording) {
+      usersModel.startRecordingVoice()
+      log.info("Send START RECORDING voice conf. meetingId=" + mProps.meetingID + " voice conf=" + mProps.voiceBridge)
+      outGW.send(new StartRecordingVoiceConf(mProps.meetingID, mProps.recorded, mProps.voiceBridge))
+    }
+  }
+
+  def switchUserToPhoneUser(msg: UserJoinedVoiceConfMessage) = {
+    log.info("User has been disconnected but still in voice conf. Switching to phone user. meetingId="
+      + mProps.meetingID + " callername=" + msg.callerIdName
+      + " userId=" + msg.userId + " extUserId=" + msg.externUserId)
+
+    usersModel.getUser(msg.userId) match {
+      case Some(user) => {
+        val vu = new VoiceUser(msg.voiceUserId, msg.userId, msg.callerIdName,
+          msg.callerIdNum, joined = true, locked = false,
+          msg.muted, msg.talking, msg.avatarURL, msg.listenOnly)
+        val nu = user.copy(voiceUser = vu, listenOnly = msg.listenOnly)
+        usersModel.addUser(nu)
+
+        log.info("User joined voice. meetingId=" + mProps.meetingID + " userId=" + user.userID + " user=" + nu)
+        outGW.send(new UserJoinedVoice(mProps.meetingID, mProps.recorded, mProps.voiceBridge, nu))
+
+        if (meetingModel.isMeetingMuted()) {
+          outGW.send(new MuteVoiceUser(mProps.meetingID, mProps.recorded,
+            nu.userID, nu.userID, mProps.voiceBridge,
+            nu.voiceUser.userId, meetingModel.isMeetingMuted()))
+        }
+      }
+      case None => {
+        handleUserJoinedVoiceFromPhone(msg)
+      }
+    }
+  }
+
+  def handleUserJoinedVoiceConfMessage(msg: UserJoinedVoiceConfMessage) = {
+    log.info("Received user joined voice. meetingId=" + mProps.meetingID + " callername=" + msg.callerIdName
+      + " userId=" + msg.userId + " extUserId=" + msg.externUserId)
+
+    usersModel.getUser(msg.userId) match {
+      case Some(user) => {
+        // this is used to restore the mute state on reconnect
+        val previouslyMuted = user.voiceUser.muted
+
+        val vu = new VoiceUser(msg.voiceUserId, msg.userId, msg.callerIdName,
+          msg.callerIdNum, joined = true, locked = false,
+          msg.muted, msg.talking, msg.avatarURL, msg.listenOnly)
+        val nu = user.copy(voiceUser = vu, listenOnly = msg.listenOnly)
+        usersModel.addUser(nu)
+
+        log.info("User joined voice. meetingId=" + mProps.meetingID + " userId=" + user.userID + " user=" + nu)
+        outGW.send(new UserJoinedVoice(mProps.meetingID, mProps.recorded, mProps.voiceBridge, nu))
+
+        if (meetingModel.isMeetingMuted() || previouslyMuted) {
+          outGW.send(new MuteVoiceUser(mProps.meetingID, mProps.recorded,
+            nu.userID, nu.userID, mProps.voiceBridge,
+            nu.voiceUser.userId, true))
+        }
+
+        startRecordingVoiceConference()
+      }
+      case None => {
+        handleUserJoinedVoiceFromPhone(msg)
+        startRecordingVoiceConference()
+      }
+    }
+  }
+
+  def stopRecordingVoiceConference() {
+    if (usersModel.numUsersInVoiceConference == 0 && mProps.recorded && usersModel.isVoiceRecording) {
+      usersModel.stopRecordingVoice()
+      log.info("Send STOP RECORDING voice conf. meetingId=" + mProps.meetingID + " voice conf=" + mProps.voiceBridge)
+      outGW.send(new StopRecordingVoiceConf(mProps.meetingID, mProps.recorded,
+        mProps.voiceBridge, meetingModel.getVoiceRecordingFilename()))
+    }
+  }
+
+  def handleUserLeftVoiceConfMessage(msg: UserLeftVoiceConfMessage) {
+    log.info("Received user left voice conf. meetingId=" + mProps.meetingID + " voice conf=" + msg.voiceConfId
+      + " userId=" + msg.voiceUserId)
+
+    usersModel.getUserWithVoiceUserId(msg.voiceUserId) foreach { user =>
+      /**
+       * Reset user's voice status.
+       */
+      val vu = new VoiceUser(user.userID, user.userID, user.name, user.name,
+        joined = false, locked = false, muted = false, talking = false, user.avatarURL, listenOnly = false)
+      val nu = user.copy(voiceUser = vu, phoneUser = false, listenOnly = false)
+      usersModel.addUser(nu)
+
+      log.info("User left voice conf. meetingId=" + mProps.meetingID + " userId=" + nu.userID + " user=" + nu)
+      outGW.send(new UserLeftVoice(mProps.meetingID, mProps.recorded, mProps.voiceBridge, nu))
+
+      if (user.phoneUser) {
+        if (usersModel.hasUser(user.userID)) {
+          val userLeaving = usersModel.removeUser(user.userID)
+          userLeaving foreach (u => outGW.send(new UserLeft(mProps.meetingID, mProps.recorded, u)))
+        }
+      }
+
+      stopRecordingVoiceConference()
+    }
+  }
+
+  def handleUserMutedInVoiceConfMessage(msg: UserMutedInVoiceConfMessage) {
+    usersModel.getUserWithVoiceUserId(msg.voiceUserId) foreach { user =>
+      val talking: Boolean = if (msg.muted) false else user.voiceUser.talking
+      val nv = user.voiceUser.copy(muted = msg.muted, talking = talking)
+      val nu = user.copy(voiceUser = nv)
+      usersModel.addUser(nu)
+
+      log.info("User muted in voice conf. meetingId=" + mProps.meetingID + " userId=" + nu.userID + " user=" + nu)
+
+      outGW.send(new UserVoiceMuted(mProps.meetingID, mProps.recorded, mProps.voiceBridge, nu))
+    }
+  }
+
+  def handleUserTalkingInVoiceConfMessage(msg: UserTalkingInVoiceConfMessage) {
+    usersModel.getUserWithVoiceUserId(msg.voiceUserId) foreach { user =>
+      val nv = user.voiceUser.copy(talking = msg.talking)
+      val nu = user.copy(voiceUser = nv)
+      usersModel.addUser(nu)
+      //      println("Received voice talking=[" + msg.talking + "] wid=[" + msg.userId + "]" )
+      outGW.send(new UserVoiceTalking(mProps.meetingID, mProps.recorded, mProps.voiceBridge, nu))
+    }
+  }
+
+  def handleAssignPresenter(msg: AssignPresenter): Unit = {
+    assignNewPresenter(msg.newPresenterID, msg.newPresenterName, msg.assignedBy)
+  }
+
+  def assignNewPresenter(newPresenterID: String, newPresenterName: String, assignedBy: String) {
+    // Stop poll if one is running as presenter left.
+    handleStopPollRequest(StopPollRequest(mProps.meetingID, assignedBy))
+
+    if (usersModel.hasUser(newPresenterID)) {
+
+      usersModel.getCurrentPresenter match {
+        case Some(curPres) => {
+          usersModel.unbecomePresenter(curPres.userID)
+          outGW.send(new UserStatusChange(mProps.meetingID, mProps.recorded, curPres.userID, "presenter", false: java.lang.Boolean))
+        }
+        case None => // do nothing
+      }
+
+      usersModel.getUser(newPresenterID) match {
+        case Some(newPres) => {
+          usersModel.becomePresenter(newPres.userID)
+          usersModel.setCurrentPresenterInfo(new Presenter(newPresenterID, newPresenterName, assignedBy))
+          outGW.send(new PresenterAssigned(mProps.meetingID, mProps.recorded, new Presenter(newPresenterID, newPresenterName, assignedBy)))
+          outGW.send(new UserStatusChange(mProps.meetingID, mProps.recorded, newPresenterID, "presenter", true: java.lang.Boolean))
+        }
+        case None => // do nothing
+      }
+
+    }
+  }
+
+  def handleRespondToGuest(msg: RespondToGuest) {
+    if (usersModel.isModerator(msg.requesterID)) {
+      var usersToAnswer: Array[UserVO] = null;
+      if (msg.userId == null) {
+        usersToAnswer = usersModel.getUsers.filter(u => u.waitingForAcceptance == true)
+      } else {
+        usersToAnswer = usersModel.getUsers.filter(u => u.waitingForAcceptance == true && u.userID == msg.userId)
+      }
+      usersToAnswer foreach { user =>
+        println("UsersApp - handleGuestAccessDenied for user [" + user.userID + "]");
+        if (msg.response == true) {
+          val nu = user.copy(waitingForAcceptance = false)
+          usersModel.addUser(nu)
+          usersModel.updateRegUser(nu)
+          outGW.send(new UserJoined(mProps.meetingID, mProps.recorded, nu))
+        } else {
+          outGW.send(new GuestAccessDenied(mProps.meetingID, mProps.recorded, user.userID))
+        }
+      }
+    }
+  }
+}