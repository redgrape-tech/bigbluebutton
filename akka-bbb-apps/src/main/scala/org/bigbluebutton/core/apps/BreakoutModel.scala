--- conflicted
+++ resolved
@@ -1,92 +1,87 @@
-package org.bigbluebutton.core.apps
-
-import org.bigbluebutton.core.domain.{ BreakoutRoom2x, BreakoutUser }
-
-object BreakoutModel {
-  def create(
-      parentId:      String,
-      id:            String,
-      externalId:    String,
-      name:          String,
-      sequence:      Integer,
-      shortName:     String,
-      isDefaultName: Boolean,
-      freeJoin:      Boolean,
-      voiceConf:     String,
-      assignedUsers: Vector[String],
-<<<<<<< HEAD
-      capture:       Boolean,
-  ): BreakoutRoom2x = {
-    new BreakoutRoom2x(id, externalId, name, parentId, sequence, shortName, isDefaultName, freeJoin, voiceConf, assignedUsers, Vector(), Vector(), None, false, capture)
-=======
-      captureNotes:  Boolean,
-  ): BreakoutRoom2x = {
-    new BreakoutRoom2x(id, externalId, name, parentId, sequence, shortName, isDefaultName, freeJoin, voiceConf, assignedUsers, Vector(), Vector(), None, false, captureNotes)
->>>>>>> ba2aefb5
-  }
-
-}
-
-case class BreakoutModel(
-    startedOn:         Option[Long],
-    durationInSeconds: Int,
-    rooms:             Map[String, BreakoutRoom2x]
-) {
-
-  def find(id: String): Option[BreakoutRoom2x] = {
-    rooms.get(id)
-  }
-
-  def findWithExternalId(externalId: String): Option[BreakoutRoom2x] = {
-    rooms.values find (r => r.externalId == externalId)
-  }
-
-  def getRooms(): Vector[BreakoutRoom2x] = {
-    rooms.values.toVector
-  }
-
-  def getNumberOfRooms(): Int = {
-    rooms.size
-  }
-
-  def started(room: BreakoutRoom2x, startedOnInMillis: Long): BreakoutRoom2x = {
-    room.copy(started = true, startedOn = Some(startedOnInMillis))
-  }
-
-  def hasAllStarted(): Boolean = {
-    rooms.values.filter(r => r.started).size == rooms.values.size
-  }
-
-  def update(room: BreakoutRoom2x): BreakoutModel = {
-    copy(rooms = rooms + (room.id -> room))
-  }
-
-  def getAssignedUsers(breakoutMeetingId: String): Option[Vector[String]] = {
-    for {
-      room <- rooms.get(breakoutMeetingId)
-    } yield room.assignedUsers
-  }
-
-  def updateBreakoutUsers(breakoutMeetingId: String, users: Vector[BreakoutUser]): BreakoutModel = {
-    val model = for {
-      room <- rooms.get(breakoutMeetingId)
-    } yield {
-      val newRoom = room.copy(users = users)
-      copy(rooms = rooms + (newRoom.id -> newRoom))
-    }
-
-    model match {
-      case Some(m) => m
-      case None    => copy()
-    }
-  }
-
-  def removeRoom(id: String): BreakoutModel = {
-    copy(rooms = rooms - id)
-  }
-
-  def setTime(newDurationInSeconds: Int): BreakoutModel = {
-    copy(durationInSeconds = newDurationInSeconds)
-  }
-
-}
+package org.bigbluebutton.core.apps
+
+import org.bigbluebutton.core.domain.{ BreakoutRoom2x, BreakoutUser }
+
+object BreakoutModel {
+  def create(
+      parentId:      String,
+      id:            String,
+      externalId:    String,
+      name:          String,
+      sequence:      Integer,
+      shortName:     String,
+      isDefaultName: Boolean,
+      freeJoin:      Boolean,
+      voiceConf:     String,
+      assignedUsers: Vector[String],
+      captureNotes:  Boolean,
+      captureSlides: Boolean,
+  ): BreakoutRoom2x = {
+    new BreakoutRoom2x(id, externalId, name, parentId, sequence, shortName, isDefaultName, freeJoin, voiceConf, assignedUsers, Vector(), Vector(), None, false, captureNotes, captureSlides)
+  }
+
+}
+
+case class BreakoutModel(
+    startedOn:         Option[Long],
+    durationInSeconds: Int,
+    rooms:             Map[String, BreakoutRoom2x]
+) {
+
+  def find(id: String): Option[BreakoutRoom2x] = {
+    rooms.get(id)
+  }
+
+  def findWithExternalId(externalId: String): Option[BreakoutRoom2x] = {
+    rooms.values find (r => r.externalId == externalId)
+  }
+
+  def getRooms(): Vector[BreakoutRoom2x] = {
+    rooms.values.toVector
+  }
+
+  def getNumberOfRooms(): Int = {
+    rooms.size
+  }
+
+  def started(room: BreakoutRoom2x, startedOnInMillis: Long): BreakoutRoom2x = {
+    room.copy(started = true, startedOn = Some(startedOnInMillis))
+  }
+
+  def hasAllStarted(): Boolean = {
+    rooms.values.filter(r => r.started).size == rooms.values.size
+  }
+
+  def update(room: BreakoutRoom2x): BreakoutModel = {
+    copy(rooms = rooms + (room.id -> room))
+  }
+
+  def getAssignedUsers(breakoutMeetingId: String): Option[Vector[String]] = {
+    for {
+      room <- rooms.get(breakoutMeetingId)
+    } yield room.assignedUsers
+  }
+
+  def updateBreakoutUsers(breakoutMeetingId: String, users: Vector[BreakoutUser]): BreakoutModel = {
+    val model = for {
+      room <- rooms.get(breakoutMeetingId)
+    } yield {
+      val newRoom = room.copy(users = users)
+      copy(rooms = rooms + (newRoom.id -> newRoom))
+    }
+
+    model match {
+      case Some(m) => m
+      case None    => copy()
+    }
+  }
+
+  def removeRoom(id: String): BreakoutModel = {
+    copy(rooms = rooms - id)
+  }
+
+  def setTime(newDurationInSeconds: Int): BreakoutModel = {
+    copy(durationInSeconds = newDurationInSeconds)
+  }
+
+}