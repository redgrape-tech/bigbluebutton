package org.bigbluebutton.core.apps

import org.bigbluebutton.core.api._
import org.bigbluebutton.core.MeetingActor
<<<<<<< HEAD
import org.bigbluebutton.common.messages.WhiteboardKeyUtil
=======
import org.bigbluebutton.core.service.whiteboard.WhiteboardKeyUtil
import org.bigbluebutton.core.OutMessageGateway
>>>>>>> f7620cb4

case class Whiteboard(id: String, shapes: Seq[AnnotationVO])

trait WhiteboardApp {
  this: MeetingActor =>

  val outGW: OutMessageGateway

  def handleSendWhiteboardAnnotationRequest(msg: SendWhiteboardAnnotationRequest) {
    val status = msg.annotation.status
    val shapeType = msg.annotation.shapeType
    val wbId = msg.annotation.wbId
    val shape = msg.annotation

    initWhiteboard(wbId)

    //    println("Received whiteboard shape. status=[" + status + "], shapeType=[" + shapeType + "]")

    if (WhiteboardKeyUtil.TEXT_CREATED_STATUS == status) {
      //      println("Received textcreated status")
      wbModel.addAnnotation(wbId, shape)
    } else if ((WhiteboardKeyUtil.PENCIL_TYPE == shapeType)
      && (WhiteboardKeyUtil.DRAW_START_STATUS == status)) {
      //        println("Received pencil draw start status")
      wbModel.addAnnotation(wbId, shape)
    } else if ((WhiteboardKeyUtil.DRAW_END_STATUS == status)
      && ((WhiteboardKeyUtil.RECTANGLE_TYPE == shapeType)
        || (WhiteboardKeyUtil.ELLIPSE_TYPE == shapeType)
        || (WhiteboardKeyUtil.TRIANGLE_TYPE == shapeType)
        || (WhiteboardKeyUtil.POLL_RESULT_TYPE == shapeType)
        || (WhiteboardKeyUtil.LINE_TYPE == shapeType))) {
      //        println("Received [" + shapeType +"] draw end status")
      wbModel.addAnnotation(wbId, shape)
    } else if (WhiteboardKeyUtil.TEXT_TYPE == shapeType) {
      //	    println("Received [" + shapeType +"] modify text status")
      wbModel.modifyText(wbId, shape)
    } else {
      //	    println("Received UNKNOWN whiteboard shape!!!!. status=[" + status + "], shapeType=[" + shapeType + "]")
    }
    wbModel.getWhiteboard(wbId) foreach { wb =>
      //        println("WhiteboardApp::handleSendWhiteboardAnnotationRequest - num shapes [" + wb.shapes.length + "]")
      outGW.send(new SendWhiteboardAnnotationEvent(mProps.meetingID, mProps.recorded, msg.requesterID, wbId, msg.annotation))
    }

  }

  private def initWhiteboard(wbId: String) {
    if (!wbModel.hasWhiteboard(wbId)) {
      wbModel.createWhiteboard(wbId)
    }
  }

  def handleGetWhiteboardShapesRequest(msg: GetWhiteboardShapesRequest) {
    //println("WB: Received page history [" + msg.whiteboardId + "]")
    wbModel.history(msg.whiteboardId) foreach { wb =>
      outGW.send(new GetWhiteboardShapesReply(mProps.meetingID, mProps.recorded, msg.requesterID, wb.id, wb.shapes.toArray, msg.replyTo))
    }
  }

  def handleClearWhiteboardRequest(msg: ClearWhiteboardRequest) {
    //println("WB: Received clear whiteboard")
    wbModel.clearWhiteboard(msg.whiteboardId)
    wbModel.getWhiteboard(msg.whiteboardId) foreach { wb =>
      outGW.send(new ClearWhiteboardEvent(mProps.meetingID, mProps.recorded, msg.requesterID, wb.id))
    }
  }

  def handleUndoWhiteboardRequest(msg: UndoWhiteboardRequest) {
    //    println("WB: Received undo whiteboard")

    wbModel.getWhiteboard(msg.whiteboardId) foreach { wb =>
      wbModel.undoWhiteboard(msg.whiteboardId) foreach { last =>
        outGW.send(new UndoWhiteboardEvent(mProps.meetingID, mProps.recorded, msg.requesterID, wb.id, last.id))
      }
    }
  }

  def handleEnableWhiteboardRequest(msg: EnableWhiteboardRequest) {
    wbModel.enableWhiteboard(msg.enable)
    outGW.send(new WhiteboardEnabledEvent(mProps.meetingID, mProps.recorded, msg.requesterID, msg.enable))
  }

  def handleIsWhiteboardEnabledRequest(msg: IsWhiteboardEnabledRequest) {
    val enabled = wbModel.isWhiteboardEnabled()
    outGW.send(new IsWhiteboardEnabledReply(mProps.meetingID, mProps.recorded, msg.requesterID, enabled, msg.replyTo))
  }
}<|MERGE_RESOLUTION|>--- conflicted
+++ resolved
@@ -1,97 +1,93 @@
-package org.bigbluebutton.core.apps
-
-import org.bigbluebutton.core.api._
-import org.bigbluebutton.core.MeetingActor
-<<<<<<< HEAD
-import org.bigbluebutton.common.messages.WhiteboardKeyUtil
-=======
-import org.bigbluebutton.core.service.whiteboard.WhiteboardKeyUtil
-import org.bigbluebutton.core.OutMessageGateway
->>>>>>> f7620cb4
-
-case class Whiteboard(id: String, shapes: Seq[AnnotationVO])
-
-trait WhiteboardApp {
-  this: MeetingActor =>
-
-  val outGW: OutMessageGateway
-
-  def handleSendWhiteboardAnnotationRequest(msg: SendWhiteboardAnnotationRequest) {
-    val status = msg.annotation.status
-    val shapeType = msg.annotation.shapeType
-    val wbId = msg.annotation.wbId
-    val shape = msg.annotation
-
-    initWhiteboard(wbId)
-
-    //    println("Received whiteboard shape. status=[" + status + "], shapeType=[" + shapeType + "]")
-
-    if (WhiteboardKeyUtil.TEXT_CREATED_STATUS == status) {
-      //      println("Received textcreated status")
-      wbModel.addAnnotation(wbId, shape)
-    } else if ((WhiteboardKeyUtil.PENCIL_TYPE == shapeType)
-      && (WhiteboardKeyUtil.DRAW_START_STATUS == status)) {
-      //        println("Received pencil draw start status")
-      wbModel.addAnnotation(wbId, shape)
-    } else if ((WhiteboardKeyUtil.DRAW_END_STATUS == status)
-      && ((WhiteboardKeyUtil.RECTANGLE_TYPE == shapeType)
-        || (WhiteboardKeyUtil.ELLIPSE_TYPE == shapeType)
-        || (WhiteboardKeyUtil.TRIANGLE_TYPE == shapeType)
-        || (WhiteboardKeyUtil.POLL_RESULT_TYPE == shapeType)
-        || (WhiteboardKeyUtil.LINE_TYPE == shapeType))) {
-      //        println("Received [" + shapeType +"] draw end status")
-      wbModel.addAnnotation(wbId, shape)
-    } else if (WhiteboardKeyUtil.TEXT_TYPE == shapeType) {
-      //	    println("Received [" + shapeType +"] modify text status")
-      wbModel.modifyText(wbId, shape)
-    } else {
-      //	    println("Received UNKNOWN whiteboard shape!!!!. status=[" + status + "], shapeType=[" + shapeType + "]")
-    }
-    wbModel.getWhiteboard(wbId) foreach { wb =>
-      //        println("WhiteboardApp::handleSendWhiteboardAnnotationRequest - num shapes [" + wb.shapes.length + "]")
-      outGW.send(new SendWhiteboardAnnotationEvent(mProps.meetingID, mProps.recorded, msg.requesterID, wbId, msg.annotation))
-    }
-
-  }
-
-  private def initWhiteboard(wbId: String) {
-    if (!wbModel.hasWhiteboard(wbId)) {
-      wbModel.createWhiteboard(wbId)
-    }
-  }
-
-  def handleGetWhiteboardShapesRequest(msg: GetWhiteboardShapesRequest) {
-    //println("WB: Received page history [" + msg.whiteboardId + "]")
-    wbModel.history(msg.whiteboardId) foreach { wb =>
-      outGW.send(new GetWhiteboardShapesReply(mProps.meetingID, mProps.recorded, msg.requesterID, wb.id, wb.shapes.toArray, msg.replyTo))
-    }
-  }
-
-  def handleClearWhiteboardRequest(msg: ClearWhiteboardRequest) {
-    //println("WB: Received clear whiteboard")
-    wbModel.clearWhiteboard(msg.whiteboardId)
-    wbModel.getWhiteboard(msg.whiteboardId) foreach { wb =>
-      outGW.send(new ClearWhiteboardEvent(mProps.meetingID, mProps.recorded, msg.requesterID, wb.id))
-    }
-  }
-
-  def handleUndoWhiteboardRequest(msg: UndoWhiteboardRequest) {
-    //    println("WB: Received undo whiteboard")
-
-    wbModel.getWhiteboard(msg.whiteboardId) foreach { wb =>
-      wbModel.undoWhiteboard(msg.whiteboardId) foreach { last =>
-        outGW.send(new UndoWhiteboardEvent(mProps.meetingID, mProps.recorded, msg.requesterID, wb.id, last.id))
-      }
-    }
-  }
-
-  def handleEnableWhiteboardRequest(msg: EnableWhiteboardRequest) {
-    wbModel.enableWhiteboard(msg.enable)
-    outGW.send(new WhiteboardEnabledEvent(mProps.meetingID, mProps.recorded, msg.requesterID, msg.enable))
-  }
-
-  def handleIsWhiteboardEnabledRequest(msg: IsWhiteboardEnabledRequest) {
-    val enabled = wbModel.isWhiteboardEnabled()
-    outGW.send(new IsWhiteboardEnabledReply(mProps.meetingID, mProps.recorded, msg.requesterID, enabled, msg.replyTo))
-  }
-}+package org.bigbluebutton.core.apps
+
+import org.bigbluebutton.core.api._
+import org.bigbluebutton.core.MeetingActor
+import org.bigbluebutton.common.messages.WhiteboardKeyUtil
+import org.bigbluebutton.core.OutMessageGateway
+
+case class Whiteboard(id: String, shapes: Seq[AnnotationVO])
+
+trait WhiteboardApp {
+  this: MeetingActor =>
+
+  val outGW: OutMessageGateway
+
+  def handleSendWhiteboardAnnotationRequest(msg: SendWhiteboardAnnotationRequest) {
+    val status = msg.annotation.status
+    val shapeType = msg.annotation.shapeType
+    val wbId = msg.annotation.wbId
+    val shape = msg.annotation
+
+    initWhiteboard(wbId)
+
+    //    println("Received whiteboard shape. status=[" + status + "], shapeType=[" + shapeType + "]")
+
+    if (WhiteboardKeyUtil.TEXT_CREATED_STATUS == status) {
+      //      println("Received textcreated status")
+      wbModel.addAnnotation(wbId, shape)
+    } else if ((WhiteboardKeyUtil.PENCIL_TYPE == shapeType)
+      && (WhiteboardKeyUtil.DRAW_START_STATUS == status)) {
+      //        println("Received pencil draw start status")
+      wbModel.addAnnotation(wbId, shape)
+    } else if ((WhiteboardKeyUtil.DRAW_END_STATUS == status)
+      && ((WhiteboardKeyUtil.RECTANGLE_TYPE == shapeType)
+        || (WhiteboardKeyUtil.ELLIPSE_TYPE == shapeType)
+        || (WhiteboardKeyUtil.TRIANGLE_TYPE == shapeType)
+        || (WhiteboardKeyUtil.POLL_RESULT_TYPE == shapeType)
+        || (WhiteboardKeyUtil.LINE_TYPE == shapeType))) {
+      //        println("Received [" + shapeType +"] draw end status")
+      wbModel.addAnnotation(wbId, shape)
+    } else if (WhiteboardKeyUtil.TEXT_TYPE == shapeType) {
+      //	    println("Received [" + shapeType +"] modify text status")
+      wbModel.modifyText(wbId, shape)
+    } else {
+      //	    println("Received UNKNOWN whiteboard shape!!!!. status=[" + status + "], shapeType=[" + shapeType + "]")
+    }
+    wbModel.getWhiteboard(wbId) foreach { wb =>
+      //        println("WhiteboardApp::handleSendWhiteboardAnnotationRequest - num shapes [" + wb.shapes.length + "]")
+      outGW.send(new SendWhiteboardAnnotationEvent(mProps.meetingID, mProps.recorded, msg.requesterID, wbId, msg.annotation))
+    }
+
+  }
+
+  private def initWhiteboard(wbId: String) {
+    if (!wbModel.hasWhiteboard(wbId)) {
+      wbModel.createWhiteboard(wbId)
+    }
+  }
+
+  def handleGetWhiteboardShapesRequest(msg: GetWhiteboardShapesRequest) {
+    //println("WB: Received page history [" + msg.whiteboardId + "]")
+    wbModel.history(msg.whiteboardId) foreach { wb =>
+      outGW.send(new GetWhiteboardShapesReply(mProps.meetingID, mProps.recorded, msg.requesterID, wb.id, wb.shapes.toArray, msg.replyTo))
+    }
+  }
+
+  def handleClearWhiteboardRequest(msg: ClearWhiteboardRequest) {
+    //println("WB: Received clear whiteboard")
+    wbModel.clearWhiteboard(msg.whiteboardId)
+    wbModel.getWhiteboard(msg.whiteboardId) foreach { wb =>
+      outGW.send(new ClearWhiteboardEvent(mProps.meetingID, mProps.recorded, msg.requesterID, wb.id))
+    }
+  }
+
+  def handleUndoWhiteboardRequest(msg: UndoWhiteboardRequest) {
+    //    println("WB: Received undo whiteboard")
+
+    wbModel.getWhiteboard(msg.whiteboardId) foreach { wb =>
+      wbModel.undoWhiteboard(msg.whiteboardId) foreach { last =>
+        outGW.send(new UndoWhiteboardEvent(mProps.meetingID, mProps.recorded, msg.requesterID, wb.id, last.id))
+      }
+    }
+  }
+
+  def handleEnableWhiteboardRequest(msg: EnableWhiteboardRequest) {
+    wbModel.enableWhiteboard(msg.enable)
+    outGW.send(new WhiteboardEnabledEvent(mProps.meetingID, mProps.recorded, msg.requesterID, msg.enable))
+  }
+
+  def handleIsWhiteboardEnabledRequest(msg: IsWhiteboardEnabledRequest) {
+    val enabled = wbModel.isWhiteboardEnabled()
+    outGW.send(new IsWhiteboardEnabledReply(mProps.meetingID, mProps.recorded, msg.requesterID, enabled, msg.replyTo))
+  }
+}