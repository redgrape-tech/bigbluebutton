package org.bigbluebutton.core.apps.users

import org.bigbluebutton.common2.msgs._
import org.bigbluebutton.core.bus.InternalEventBus
import org.bigbluebutton.core.domain.MeetingState2x
import org.bigbluebutton.core.models._
import org.bigbluebutton.core.running.{ HandlerHelpers, LiveMeeting, OutMsgRouter }
import org.bigbluebutton.core2.message.senders.{ MsgBuilder }

trait ValidateAuthTokenReqMsgHdlr extends HandlerHelpers {
  this: UsersApp =>

  val liveMeeting: LiveMeeting
  val outGW: OutMsgRouter
  val eventBus: InternalEventBus

  def handleValidateAuthTokenReqMsg(msg: ValidateAuthTokenReqMsg, state: MeetingState2x): MeetingState2x = {
    log.debug("RECEIVED ValidateAuthTokenReqMsg msg {}", msg)

    val regUser = RegisteredUsers.getRegisteredUserWithToken(msg.body.authToken, msg.body.userId,
      liveMeeting.registeredUsers)

    regUser match {
      case Some(u) =>
        if (u.guestStatus == GuestStatus.ALLOW) {
          userValidated(u, state)
        } else {
          validateTokenFailed(outGW, meetingId = liveMeeting.props.meetingProp.intId,
            userId = msg.header.userId, authToken = msg.body.authToken,
            valid = false, waitForApproval = false, state)
        }

      case None =>
        validateTokenFailed(outGW, meetingId = liveMeeting.props.meetingProp.intId,
          userId = msg.header.userId, authToken = msg.body.authToken,
          valid = false, waitForApproval = false, state)

    }
  }

  def validateTokenFailed(outGW: OutMsgRouter, meetingId: String, userId: String, authToken: String,
                          valid: Boolean, waitForApproval: Boolean, state: MeetingState2x): MeetingState2x = {
    val event = MsgBuilder.buildValidateAuthTokenRespMsg(meetingId, userId, authToken, valid, waitForApproval)
    outGW.send(event)

    UsersApp.ejectUserFromMeeting(outGW, liveMeeting, userId, SystemUser.ID, "Invalid auth token.", EjectReasonCode.VALIDATE_TOKEN)

    state
  }

  def sendValidateAuthTokenRespMsg(meetingId: String, userId: String, authToken: String,
                                   valid: Boolean, waitForApproval: Boolean): Unit = {
    val event = MsgBuilder.buildValidateAuthTokenRespMsg(meetingId, userId, authToken, valid, waitForApproval)
    outGW.send(event)
  }

  def userValidated(user: RegisteredUser, state: MeetingState2x): MeetingState2x = {
    val meetingId = liveMeeting.props.meetingProp.intId
    sendValidateAuthTokenRespMsg(meetingId, user.id, user.authToken, valid = true, waitForApproval = false)
    state
  }

  def sendAllUsersInMeeting(requesterId: String): Unit = {
    val meetingId = liveMeeting.props.meetingProp.intId
    val users = Users2x.findAll(liveMeeting.users2x)
    val webUsers = users.map { u =>
      WebUser(intId = u.intId, extId = u.extId, name = u.name, role = u.role,
<<<<<<< HEAD
        guest = u.guest, authed = u.authed, guestStatus = u.guestStatus, emoji = u.emoji,
        locked = u.locked, presenter = u.presenter, avatar = u.avatar)
=======
        guest = u.guest, authed = u.authed, waitingForAcceptance = u.waitingForAcceptance, emoji = u.emoji,
        locked = u.locked, presenter = u.presenter, avatar = u.avatar, clientType = u.clientType)
>>>>>>> 6c82c189
    }

    val event = MsgBuilder.buildGetUsersMeetingRespMsg(meetingId, requesterId, webUsers)
    outGW.send(event)
  }

  def sendAllVoiceUsersInMeeting(requesterId: String, voiceUsers: VoiceUsers, meetingId: String): Unit = {
    val vu = VoiceUsers.findAll(voiceUsers).map { u =>
      VoiceConfUser(intId = u.intId, voiceUserId = u.voiceUserId, callingWith = u.callingWith, callerName = u.callerName,
        callerNum = u.callerNum, muted = u.muted, talking = u.talking, listenOnly = u.listenOnly)
    }

    val event = MsgBuilder.buildGetVoiceUsersMeetingRespMsg(meetingId, requesterId, vu)
    outGW.send(event)
  }

}
<|MERGE_RESOLUTION|>--- conflicted
+++ resolved
@@ -1,91 +1,86 @@
-package org.bigbluebutton.core.apps.users
-
-import org.bigbluebutton.common2.msgs._
-import org.bigbluebutton.core.bus.InternalEventBus
-import org.bigbluebutton.core.domain.MeetingState2x
-import org.bigbluebutton.core.models._
-import org.bigbluebutton.core.running.{ HandlerHelpers, LiveMeeting, OutMsgRouter }
-import org.bigbluebutton.core2.message.senders.{ MsgBuilder }
-
-trait ValidateAuthTokenReqMsgHdlr extends HandlerHelpers {
-  this: UsersApp =>
-
-  val liveMeeting: LiveMeeting
-  val outGW: OutMsgRouter
-  val eventBus: InternalEventBus
-
-  def handleValidateAuthTokenReqMsg(msg: ValidateAuthTokenReqMsg, state: MeetingState2x): MeetingState2x = {
-    log.debug("RECEIVED ValidateAuthTokenReqMsg msg {}", msg)
-
-    val regUser = RegisteredUsers.getRegisteredUserWithToken(msg.body.authToken, msg.body.userId,
-      liveMeeting.registeredUsers)
-
-    regUser match {
-      case Some(u) =>
-        if (u.guestStatus == GuestStatus.ALLOW) {
-          userValidated(u, state)
-        } else {
-          validateTokenFailed(outGW, meetingId = liveMeeting.props.meetingProp.intId,
-            userId = msg.header.userId, authToken = msg.body.authToken,
-            valid = false, waitForApproval = false, state)
-        }
-
-      case None =>
-        validateTokenFailed(outGW, meetingId = liveMeeting.props.meetingProp.intId,
-          userId = msg.header.userId, authToken = msg.body.authToken,
-          valid = false, waitForApproval = false, state)
-
-    }
-  }
-
-  def validateTokenFailed(outGW: OutMsgRouter, meetingId: String, userId: String, authToken: String,
-                          valid: Boolean, waitForApproval: Boolean, state: MeetingState2x): MeetingState2x = {
-    val event = MsgBuilder.buildValidateAuthTokenRespMsg(meetingId, userId, authToken, valid, waitForApproval)
-    outGW.send(event)
-
-    UsersApp.ejectUserFromMeeting(outGW, liveMeeting, userId, SystemUser.ID, "Invalid auth token.", EjectReasonCode.VALIDATE_TOKEN)
-
-    state
-  }
-
-  def sendValidateAuthTokenRespMsg(meetingId: String, userId: String, authToken: String,
-                                   valid: Boolean, waitForApproval: Boolean): Unit = {
-    val event = MsgBuilder.buildValidateAuthTokenRespMsg(meetingId, userId, authToken, valid, waitForApproval)
-    outGW.send(event)
-  }
-
-  def userValidated(user: RegisteredUser, state: MeetingState2x): MeetingState2x = {
-    val meetingId = liveMeeting.props.meetingProp.intId
-    sendValidateAuthTokenRespMsg(meetingId, user.id, user.authToken, valid = true, waitForApproval = false)
-    state
-  }
-
-  def sendAllUsersInMeeting(requesterId: String): Unit = {
-    val meetingId = liveMeeting.props.meetingProp.intId
-    val users = Users2x.findAll(liveMeeting.users2x)
-    val webUsers = users.map { u =>
-      WebUser(intId = u.intId, extId = u.extId, name = u.name, role = u.role,
-<<<<<<< HEAD
-        guest = u.guest, authed = u.authed, guestStatus = u.guestStatus, emoji = u.emoji,
-        locked = u.locked, presenter = u.presenter, avatar = u.avatar)
-=======
-        guest = u.guest, authed = u.authed, waitingForAcceptance = u.waitingForAcceptance, emoji = u.emoji,
-        locked = u.locked, presenter = u.presenter, avatar = u.avatar, clientType = u.clientType)
->>>>>>> 6c82c189
-    }
-
-    val event = MsgBuilder.buildGetUsersMeetingRespMsg(meetingId, requesterId, webUsers)
-    outGW.send(event)
-  }
-
-  def sendAllVoiceUsersInMeeting(requesterId: String, voiceUsers: VoiceUsers, meetingId: String): Unit = {
-    val vu = VoiceUsers.findAll(voiceUsers).map { u =>
-      VoiceConfUser(intId = u.intId, voiceUserId = u.voiceUserId, callingWith = u.callingWith, callerName = u.callerName,
-        callerNum = u.callerNum, muted = u.muted, talking = u.talking, listenOnly = u.listenOnly)
-    }
-
-    val event = MsgBuilder.buildGetVoiceUsersMeetingRespMsg(meetingId, requesterId, vu)
-    outGW.send(event)
-  }
-
-}
+package org.bigbluebutton.core.apps.users
+
+import org.bigbluebutton.common2.msgs._
+import org.bigbluebutton.core.bus.InternalEventBus
+import org.bigbluebutton.core.domain.MeetingState2x
+import org.bigbluebutton.core.models._
+import org.bigbluebutton.core.running.{ HandlerHelpers, LiveMeeting, OutMsgRouter }
+import org.bigbluebutton.core2.message.senders.{ MsgBuilder }
+
+trait ValidateAuthTokenReqMsgHdlr extends HandlerHelpers {
+  this: UsersApp =>
+
+  val liveMeeting: LiveMeeting
+  val outGW: OutMsgRouter
+  val eventBus: InternalEventBus
+
+  def handleValidateAuthTokenReqMsg(msg: ValidateAuthTokenReqMsg, state: MeetingState2x): MeetingState2x = {
+    log.debug("RECEIVED ValidateAuthTokenReqMsg msg {}", msg)
+
+    val regUser = RegisteredUsers.getRegisteredUserWithToken(msg.body.authToken, msg.body.userId,
+      liveMeeting.registeredUsers)
+
+    regUser match {
+      case Some(u) =>
+        if (u.guestStatus == GuestStatus.ALLOW) {
+          userValidated(u, state)
+        } else {
+          validateTokenFailed(outGW, meetingId = liveMeeting.props.meetingProp.intId,
+            userId = msg.header.userId, authToken = msg.body.authToken,
+            valid = false, waitForApproval = false, state)
+        }
+
+      case None =>
+        validateTokenFailed(outGW, meetingId = liveMeeting.props.meetingProp.intId,
+          userId = msg.header.userId, authToken = msg.body.authToken,
+          valid = false, waitForApproval = false, state)
+
+    }
+  }
+
+  def validateTokenFailed(outGW: OutMsgRouter, meetingId: String, userId: String, authToken: String,
+                          valid: Boolean, waitForApproval: Boolean, state: MeetingState2x): MeetingState2x = {
+    val event = MsgBuilder.buildValidateAuthTokenRespMsg(meetingId, userId, authToken, valid, waitForApproval)
+    outGW.send(event)
+
+    UsersApp.ejectUserFromMeeting(outGW, liveMeeting, userId, SystemUser.ID, "Invalid auth token.", EjectReasonCode.VALIDATE_TOKEN)
+
+    state
+  }
+
+  def sendValidateAuthTokenRespMsg(meetingId: String, userId: String, authToken: String,
+                                   valid: Boolean, waitForApproval: Boolean): Unit = {
+    val event = MsgBuilder.buildValidateAuthTokenRespMsg(meetingId, userId, authToken, valid, waitForApproval)
+    outGW.send(event)
+  }
+
+  def userValidated(user: RegisteredUser, state: MeetingState2x): MeetingState2x = {
+    val meetingId = liveMeeting.props.meetingProp.intId
+    sendValidateAuthTokenRespMsg(meetingId, user.id, user.authToken, valid = true, waitForApproval = false)
+    state
+  }
+
+  def sendAllUsersInMeeting(requesterId: String): Unit = {
+    val meetingId = liveMeeting.props.meetingProp.intId
+    val users = Users2x.findAll(liveMeeting.users2x)
+    val webUsers = users.map { u =>
+      WebUser(intId = u.intId, extId = u.extId, name = u.name, role = u.role,
+        guest = u.guest, authed = u.authed, guestStatus = u.guestStatus, emoji = u.emoji,
+        locked = u.locked, presenter = u.presenter, avatar = u.avatar, clientType = u.clientType)
+    }
+
+    val event = MsgBuilder.buildGetUsersMeetingRespMsg(meetingId, requesterId, webUsers)
+    outGW.send(event)
+  }
+
+  def sendAllVoiceUsersInMeeting(requesterId: String, voiceUsers: VoiceUsers, meetingId: String): Unit = {
+    val vu = VoiceUsers.findAll(voiceUsers).map { u =>
+      VoiceConfUser(intId = u.intId, voiceUserId = u.voiceUserId, callingWith = u.callingWith, callerName = u.callerName,
+        callerNum = u.callerNum, muted = u.muted, talking = u.talking, listenOnly = u.listenOnly)
+    }
+
+    val event = MsgBuilder.buildGetVoiceUsersMeetingRespMsg(meetingId, requesterId, vu)
+    outGW.send(event)
+  }
+
+}