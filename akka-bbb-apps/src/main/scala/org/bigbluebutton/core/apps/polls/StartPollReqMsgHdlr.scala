package org.bigbluebutton.core.apps.polls

import org.bigbluebutton.common2.domain.SimplePollOutVO
import org.bigbluebutton.common2.msgs._
import org.bigbluebutton.core.bus.MessageBus
import org.bigbluebutton.core.domain.MeetingState2x
import org.bigbluebutton.core.models.Polls
import org.bigbluebutton.core.running.LiveMeeting
import org.bigbluebutton.core.apps.{ PermissionCheck, RightsManagementTrait }

trait StartPollReqMsgHdlr extends RightsManagementTrait {
  this: PollApp2x =>

  def handle(msg: StartPollReqMsg, state: MeetingState2x, liveMeeting: LiveMeeting, bus: MessageBus): Unit = {

    def broadcastEvent(msg: StartPollReqMsg, poll: SimplePollOutVO): Unit = {
      val routing = Routing.addMsgToClientRouting(MessageTypes.BROADCAST_TO_MEETING, liveMeeting.props.meetingProp.intId, msg.header.userId)
      val envelope = BbbCoreEnvelope(PollStartedEvtMsg.NAME, routing)
      val header = BbbClientMsgHeader(PollStartedEvtMsg.NAME, liveMeeting.props.meetingProp.intId, msg.header.userId)

      val body = PollStartedEvtMsgBody(msg.header.userId, poll.id, msg.body.pollType, msg.body.question, poll)
      val event = PollStartedEvtMsg(header, body)
      val msgEvent = BbbCommonEnvCoreMsg(envelope, event)
      bus.outGW.send(msgEvent)
    }

    if (permissionFailed(PermissionCheck.GUEST_LEVEL, PermissionCheck.PRESENTER_LEVEL, liveMeeting.users2x, msg.header.userId)) {
      val meetingId = liveMeeting.props.meetingProp.intId
      val reason = "No permission to start poll."
      PermissionCheck.ejectUserForFailedPermission(meetingId, msg.header.userId, reason, bus.outGW, liveMeeting)
    } else {
      for {
<<<<<<< HEAD
        pvo <- Polls.handleStartPollReqMsg(state, msg.header.userId, msg.body.pollId, msg.body.pollType, msg.body.isMultipleResponse, liveMeeting)
=======
        pvo <- Polls.handleStartPollReqMsg(state, msg.header.userId, msg.body.pollId, msg.body.pollType, msg.body.question, liveMeeting)
>>>>>>> 7625910e
      } yield {
        broadcastEvent(msg, pvo)
      }
    }
  }
}<|MERGE_RESOLUTION|>--- conflicted
+++ resolved
@@ -30,11 +30,7 @@
       PermissionCheck.ejectUserForFailedPermission(meetingId, msg.header.userId, reason, bus.outGW, liveMeeting)
     } else {
       for {
-<<<<<<< HEAD
-        pvo <- Polls.handleStartPollReqMsg(state, msg.header.userId, msg.body.pollId, msg.body.pollType, msg.body.isMultipleResponse, liveMeeting)
-=======
-        pvo <- Polls.handleStartPollReqMsg(state, msg.header.userId, msg.body.pollId, msg.body.pollType, msg.body.question, liveMeeting)
->>>>>>> 7625910e
+        pvo <- Polls.handleStartPollReqMsg(state, msg.header.userId, msg.body.pollId, msg.body.pollType, msg.body.question, msg.body.isMultipleResponse, liveMeeting)
       } yield {
         broadcastEvent(msg, pvo)
       }
