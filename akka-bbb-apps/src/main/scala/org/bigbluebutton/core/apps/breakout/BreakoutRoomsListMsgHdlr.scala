package org.bigbluebutton.core.apps.breakout

import org.bigbluebutton.common2.msgs._
import org.bigbluebutton.core.domain.MeetingState2x
import org.bigbluebutton.core.running.{ MeetingActor, OutMsgRouter }

trait BreakoutRoomsListMsgHdlr {
  this: MeetingActor =>

  val outGW: OutMsgRouter

  def handleBreakoutRoomsListMsg(msg: BreakoutRoomsListMsg, state: MeetingState2x): MeetingState2x = {

    def broadcastEvent(rooms: Vector[BreakoutRoomInfo], roomsReady: Boolean): Unit = {
      log.info("Sending breakout rooms list to {} with containing {} room(s)", props.meetingProp.intId, rooms.length)

      val routing = Routing.addMsgToClientRouting(MessageTypes.BROADCAST_TO_MEETING, props.meetingProp.intId, msg.header.userId)
      val envelope = BbbCoreEnvelope(BreakoutRoomsListEvtMsg.NAME, routing)
      val header = BbbClientMsgHeader(BreakoutRoomsListEvtMsg.NAME, props.meetingProp.intId, msg.header.userId)

      val body = BreakoutRoomsListEvtMsgBody(msg.body.meetingId, rooms, roomsReady)
      val event = BreakoutRoomsListEvtMsg(header, body)
      val msgEvent = BbbCommonEnvCoreMsg(envelope, event)
      outGW.send(msgEvent)
    }

    for {
      breakoutModel <- state.breakout
    } yield {
      val rooms = breakoutModel.rooms.values.toVector map { r =>
<<<<<<< HEAD
        new BreakoutRoomInfo(r.name, r.externalId, r.id, r.sequence, r.shortName, r.isDefaultName, r.freeJoin, Map(), r.capture)
=======
        new BreakoutRoomInfo(r.name, r.externalId, r.id, r.sequence, r.shortName, r.isDefaultName, r.freeJoin, Map(), r.captureNotes)
>>>>>>> ba2aefb5
      }
      val ready = breakoutModel.hasAllStarted()
      broadcastEvent(rooms, ready)
    }

    state
  }
}<|MERGE_RESOLUTION|>--- conflicted
+++ resolved
@@ -28,11 +28,7 @@
       breakoutModel <- state.breakout
     } yield {
       val rooms = breakoutModel.rooms.values.toVector map { r =>
-<<<<<<< HEAD
-        new BreakoutRoomInfo(r.name, r.externalId, r.id, r.sequence, r.shortName, r.isDefaultName, r.freeJoin, Map(), r.capture)
-=======
-        new BreakoutRoomInfo(r.name, r.externalId, r.id, r.sequence, r.shortName, r.isDefaultName, r.freeJoin, Map(), r.captureNotes)
->>>>>>> ba2aefb5
+        new BreakoutRoomInfo(r.name, r.externalId, r.id, r.sequence, r.shortName, r.isDefaultName, r.freeJoin, Map(), r.captureNotes, r.captureSlides)
       }
       val ready = breakoutModel.hasAllStarted()
       broadcastEvent(rooms, ready)
