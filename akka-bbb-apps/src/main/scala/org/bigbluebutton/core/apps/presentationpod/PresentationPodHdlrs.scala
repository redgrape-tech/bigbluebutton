--- conflicted
+++ resolved
@@ -12,14 +12,11 @@
     with SetCurrentPagePubMsgHdlr
     with SetPresenterInPodReqMsgHdlr
     with RemovePresentationPubMsgHdlr
-<<<<<<< HEAD
-=======
     with PresentationConversionUpdatePubMsgHdlr
     with PresentationPageGeneratedPubMsgHdlr
     with PresentationPageCountErrorPubMsgHdlr
     with PresentationUploadTokenReqMsgHdlr
     with ResizeAndMovePagePubMsgHdlr
->>>>>>> 7d10ac1a
     with RemovePresentationPodPubMsgHdlr {
 
   val log = Logging(context.system, getClass)
