package org.bigbluebutton.core.apps.users

import org.bigbluebutton.common2.msgs.UserLeaveReqMsg
import org.bigbluebutton.common2.msgs._
import org.bigbluebutton.core.apps.presentationpod.PresentationPodsApp
import org.bigbluebutton.core.domain.MeetingState2x
import org.bigbluebutton.core.models.Users2x
import org.bigbluebutton.core.running.{ LiveMeeting, MeetingActor, OutMsgRouter }
import org.bigbluebutton.core.util.TimeUtil
import org.bigbluebutton.core2.MeetingStatus2x
import org.bigbluebutton.core2.message.senders.MsgBuilder

trait UserLeaveReqMsgHdlr {
  this: MeetingActor =>

  val outGW: OutMsgRouter

  def handleUserLeaveReqMsg(msg: UserLeaveReqMsg, state: MeetingState2x): MeetingState2x = {
<<<<<<< HEAD

    def broadcastSetPresenterInPodRespMsg(podId: String, nextPresenterId: String, requesterId: String): Unit = {
      val routing = Routing.addMsgToClientRouting(
        MessageTypes.BROADCAST_TO_MEETING,
        liveMeeting.props.meetingProp.intId, requesterId)
      val envelope = BbbCoreEnvelope(SetPresenterInPodRespMsg.NAME, routing)
      val header = BbbClientMsgHeader(SetPresenterInPodRespMsg.NAME, liveMeeting.props.meetingProp.intId, requesterId)

      val body = SetPresenterInPodRespMsgBody(podId, nextPresenterId)
      val event = SetPresenterInPodRespMsg(header, body)
      val msgEvent = BbbCommonEnvCoreMsg(envelope, event)
      outGW.send(msgEvent)
    }

    var newState = state
    for {
      u <- Users2x.remove(liveMeeting.users2x, msg.body.userId)
    } yield {
      log.info("User left meeting. meetingId=" + props.meetingProp.intId + " userId=" + u.intId + " user=" + u)

      val authedUsers = Users2x.findAllAuthedUsers(liveMeeting.users2x)
      if (u.authed && authedUsers.isEmpty) {
        MeetingStatus2x.setLastAuthedUserLeftOn(liveMeeting.status)
      }

      captionApp2x.handleUserLeavingMsg(msg.body.userId, liveMeeting, msgBus)
      stopRecordingIfAutoStart2x(outGW, liveMeeting, state)

      // send a user left event for the clients to update
      val userLeftMeetingEvent = MsgBuilder.buildUserLeftMeetingEvtMsg(liveMeeting.props.meetingProp.intId, u.intId)
      outGW.send(userLeftMeetingEvent)

      if (u.presenter) {
        UsersApp.automaticallyAssignPresenter(outGW, liveMeeting)

        // request screenshare to end
        screenshareApp2x.handleScreenshareStoppedVoiceConfEvtMsg(
          liveMeeting.props.voiceProp.voiceConf,
          liveMeeting.props.screenshareProps.screenshareConf,
          liveMeeting, msgBus)

        // request ongoing poll to end
        pollApp.stopPoll(state, u.intId, liveMeeting, msgBus)
      }

      if (Users2x.userIsInPresenterGroup(liveMeeting.users2x, u.intId)) {
        Users2x.removeUserFromPresenterGroup(liveMeeting.users2x, u.intId)
        outGW.send(buildRemoveUserFromPresenterGroup(liveMeeting.props.meetingProp.intId, u.intId, u.intId))

        val pods = PresentationPodsApp.findPodsWhereUserIsPresenter(state.presentationPodManager, u.intId)
        if (pods.length > 0) {
          val presenters = Users2x.getPresenterGroupUsers(liveMeeting.users2x)
          var newPresenter = ""
          if (presenters.length > 0) {
            newPresenter = presenters.head
          }

          pods foreach { pod =>
            val updatedPod = pod.setCurrentPresenter(newPresenter)
            broadcastSetPresenterInPodRespMsg(pod.id, newPresenter, "system")
            val newpods = state.presentationPodManager.addPod(updatedPod)
            newState = state.update(newpods)
          }
        }
      }
    }

    if (liveMeeting.props.meetingProp.isBreakout) {
      updateParentMeetingWithUsers()
    }

    if (Users2x.numUsers(liveMeeting.users2x) == 0) {
      val tracker = state.expiryTracker.setLastUserLeftOn(TimeUtil.timeNowInMs())
      newState.update(tracker)
    } else {
      newState
=======
    Users2x.findWithIntId(liveMeeting.users2x, msg.body.userId) match {
      case Some(reconnectingUser) =>
        log.info("Received user left meeting. user " + msg.body.userId + " meetingId=" + msg.header.meetingId)
        if (!reconnectingUser.userLeftFlag.left) {
          log.info("Setting user left flag. user " + msg.body.userId + " meetingId=" + msg.header.meetingId)
          // Just flag that user has left as the user might be reconnecting.
          // An audit will remove this user if it hasn't rejoined after a certain period of time.
          // ralam oct 23, 2018
          Users2x.setUserLeftFlag(liveMeeting.users2x, msg.body.userId)
        }
        state
      case None =>
        state
>>>>>>> 952f777c
    }
  }

}
<|MERGE_RESOLUTION|>--- conflicted
+++ resolved
@@ -1,114 +1,29 @@
-package org.bigbluebutton.core.apps.users
-
-import org.bigbluebutton.common2.msgs.UserLeaveReqMsg
-import org.bigbluebutton.common2.msgs._
-import org.bigbluebutton.core.apps.presentationpod.PresentationPodsApp
-import org.bigbluebutton.core.domain.MeetingState2x
-import org.bigbluebutton.core.models.Users2x
-import org.bigbluebutton.core.running.{ LiveMeeting, MeetingActor, OutMsgRouter }
-import org.bigbluebutton.core.util.TimeUtil
-import org.bigbluebutton.core2.MeetingStatus2x
-import org.bigbluebutton.core2.message.senders.MsgBuilder
-
-trait UserLeaveReqMsgHdlr {
-  this: MeetingActor =>
-
-  val outGW: OutMsgRouter
-
-  def handleUserLeaveReqMsg(msg: UserLeaveReqMsg, state: MeetingState2x): MeetingState2x = {
-<<<<<<< HEAD
-
-    def broadcastSetPresenterInPodRespMsg(podId: String, nextPresenterId: String, requesterId: String): Unit = {
-      val routing = Routing.addMsgToClientRouting(
-        MessageTypes.BROADCAST_TO_MEETING,
-        liveMeeting.props.meetingProp.intId, requesterId)
-      val envelope = BbbCoreEnvelope(SetPresenterInPodRespMsg.NAME, routing)
-      val header = BbbClientMsgHeader(SetPresenterInPodRespMsg.NAME, liveMeeting.props.meetingProp.intId, requesterId)
-
-      val body = SetPresenterInPodRespMsgBody(podId, nextPresenterId)
-      val event = SetPresenterInPodRespMsg(header, body)
-      val msgEvent = BbbCommonEnvCoreMsg(envelope, event)
-      outGW.send(msgEvent)
-    }
-
-    var newState = state
-    for {
-      u <- Users2x.remove(liveMeeting.users2x, msg.body.userId)
-    } yield {
-      log.info("User left meeting. meetingId=" + props.meetingProp.intId + " userId=" + u.intId + " user=" + u)
-
-      val authedUsers = Users2x.findAllAuthedUsers(liveMeeting.users2x)
-      if (u.authed && authedUsers.isEmpty) {
-        MeetingStatus2x.setLastAuthedUserLeftOn(liveMeeting.status)
-      }
-
-      captionApp2x.handleUserLeavingMsg(msg.body.userId, liveMeeting, msgBus)
-      stopRecordingIfAutoStart2x(outGW, liveMeeting, state)
-
-      // send a user left event for the clients to update
-      val userLeftMeetingEvent = MsgBuilder.buildUserLeftMeetingEvtMsg(liveMeeting.props.meetingProp.intId, u.intId)
-      outGW.send(userLeftMeetingEvent)
-
-      if (u.presenter) {
-        UsersApp.automaticallyAssignPresenter(outGW, liveMeeting)
-
-        // request screenshare to end
-        screenshareApp2x.handleScreenshareStoppedVoiceConfEvtMsg(
-          liveMeeting.props.voiceProp.voiceConf,
-          liveMeeting.props.screenshareProps.screenshareConf,
-          liveMeeting, msgBus)
-
-        // request ongoing poll to end
-        pollApp.stopPoll(state, u.intId, liveMeeting, msgBus)
-      }
-
-      if (Users2x.userIsInPresenterGroup(liveMeeting.users2x, u.intId)) {
-        Users2x.removeUserFromPresenterGroup(liveMeeting.users2x, u.intId)
-        outGW.send(buildRemoveUserFromPresenterGroup(liveMeeting.props.meetingProp.intId, u.intId, u.intId))
-
-        val pods = PresentationPodsApp.findPodsWhereUserIsPresenter(state.presentationPodManager, u.intId)
-        if (pods.length > 0) {
-          val presenters = Users2x.getPresenterGroupUsers(liveMeeting.users2x)
-          var newPresenter = ""
-          if (presenters.length > 0) {
-            newPresenter = presenters.head
-          }
-
-          pods foreach { pod =>
-            val updatedPod = pod.setCurrentPresenter(newPresenter)
-            broadcastSetPresenterInPodRespMsg(pod.id, newPresenter, "system")
-            val newpods = state.presentationPodManager.addPod(updatedPod)
-            newState = state.update(newpods)
-          }
-        }
-      }
-    }
-
-    if (liveMeeting.props.meetingProp.isBreakout) {
-      updateParentMeetingWithUsers()
-    }
-
-    if (Users2x.numUsers(liveMeeting.users2x) == 0) {
-      val tracker = state.expiryTracker.setLastUserLeftOn(TimeUtil.timeNowInMs())
-      newState.update(tracker)
-    } else {
-      newState
-=======
-    Users2x.findWithIntId(liveMeeting.users2x, msg.body.userId) match {
-      case Some(reconnectingUser) =>
-        log.info("Received user left meeting. user " + msg.body.userId + " meetingId=" + msg.header.meetingId)
-        if (!reconnectingUser.userLeftFlag.left) {
-          log.info("Setting user left flag. user " + msg.body.userId + " meetingId=" + msg.header.meetingId)
-          // Just flag that user has left as the user might be reconnecting.
-          // An audit will remove this user if it hasn't rejoined after a certain period of time.
-          // ralam oct 23, 2018
-          Users2x.setUserLeftFlag(liveMeeting.users2x, msg.body.userId)
-        }
-        state
-      case None =>
-        state
->>>>>>> 952f777c
-    }
-  }
-
-}
+package org.bigbluebutton.core.apps.users
+
+import org.bigbluebutton.common2.msgs.UserLeaveReqMsg
+import org.bigbluebutton.core.domain.MeetingState2x
+import org.bigbluebutton.core.models.Users2x
+import org.bigbluebutton.core.running.{ MeetingActor, OutMsgRouter }
+
+trait UserLeaveReqMsgHdlr {
+  this: MeetingActor =>
+
+  val outGW: OutMsgRouter
+
+  def handleUserLeaveReqMsg(msg: UserLeaveReqMsg, state: MeetingState2x): MeetingState2x = {
+    Users2x.findWithIntId(liveMeeting.users2x, msg.body.userId) match {
+      case Some(reconnectingUser) =>
+        log.info("Received user left meeting. user {} meetingId={}", msg.body.userId, msg.header.meetingId)
+        if (!reconnectingUser.userLeftFlag.left) {
+          log.info("Setting user left flag. user {} meetingId={}", msg.body.userId, msg.header.meetingId)
+          // Just flag that user has left as the user might be reconnecting.
+          // An audit will remove this user if it hasn't rejoined after a certain period of time.
+          // ralam oct 23, 2018
+          Users2x.setUserLeftFlag(liveMeeting.users2x, msg.body.userId)
+        }
+        state
+      case None =>
+        state
+    }
+  }
+}