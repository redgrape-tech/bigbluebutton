--- conflicted
+++ resolved
@@ -1,105 +1,94 @@
-package org.bigbluebutton.core.apps.users
-
-<<<<<<< HEAD
-import org.bigbluebutton.common2.msgs.UserLeaveReqMsg
-=======
-import org.bigbluebutton.common2.msgs._
-import org.bigbluebutton.core.apps.presentationpod.PresentationPodsApp
->>>>>>> b312b358
-import org.bigbluebutton.core.domain.MeetingState2x
-import org.bigbluebutton.core.models.Users2x
-import org.bigbluebutton.core.running.{ MeetingActor, OutMsgRouter }
-import org.bigbluebutton.core.util.TimeUtil
-import org.bigbluebutton.core2.message.senders.MsgBuilder
-
-trait UserLeaveReqMsgHdlr {
-  this: MeetingActor =>
-
-  val outGW: OutMsgRouter
-
-  def handleUserLeaveReqMsg(msg: UserLeaveReqMsg, state: MeetingState2x): MeetingState2x = {
-
-    def broadcastSetPresenterInPodRespMsg(podId: String, nextPresenterId: String, requesterId: String): Unit = {
-      val routing = Routing.addMsgToClientRouting(
-        MessageTypes.BROADCAST_TO_MEETING,
-        liveMeeting.props.meetingProp.intId, requesterId
-      )
-      val envelope = BbbCoreEnvelope(SetPresenterInPodRespMsg.NAME, routing)
-      val header = BbbClientMsgHeader(SetPresenterInPodRespMsg.NAME, liveMeeting.props.meetingProp.intId, requesterId)
-
-      val body = SetPresenterInPodRespMsgBody(podId, nextPresenterId)
-      val event = SetPresenterInPodRespMsg(header, body)
-      val msgEvent = BbbCommonEnvCoreMsg(envelope, event)
-      outGW.send(msgEvent)
-    }
-
-    var newState = state
-    for {
-      u <- Users2x.remove(liveMeeting.users2x, msg.body.userId)
-    } yield {
-      log.info("User left meeting. meetingId=" + props.meetingProp.intId + " userId=" + u.intId + " user=" + u)
-
-<<<<<<< HEAD
-      captionApp2x.handleUserLeavingMsg(msg.body.userId)
-      stopRecordingIfAutoStart2x(outGW, liveMeeting, state)
-=======
-      // stop the webcams of a user leaving
-      handleUserBroadcastCamStopMsg(msg.body.userId)
-
-      captionApp2x.handleUserLeavingMsg(msg.body.userId, liveMeeting, msgBus)
-      stopAutoStartedRecording()
->>>>>>> b312b358
-
-      // send a user left event for the clients to update
-      val userLeftMeetingEvent = MsgBuilder.buildUserLeftMeetingEvtMsg(liveMeeting.props.meetingProp.intId, u.intId)
-      outGW.send(userLeftMeetingEvent)
-
-      if (u.presenter) {
-        UsersApp.automaticallyAssignPresenter(outGW, liveMeeting)
-
-        // request screenshare to end
-        screenshareApp2x.handleScreenshareStoppedVoiceConfEvtMsg(
-          liveMeeting.props.voiceProp.voiceConf,
-          liveMeeting.props.screenshareProps.screenshareConf,
-          liveMeeting, msgBus
-        )
-
-        // request ongoing poll to end
-        pollApp.stopPoll(state, u.intId, liveMeeting, msgBus)
-      }
-
-      if (Users2x.userIsInPresenterGroup(liveMeeting.users2x, u.intId)) {
-        Users2x.removeUserFromPresenterGroup(liveMeeting.users2x, u.intId)
-        outGW.send(buildRemoveUserFromPresenterGroup(liveMeeting.props.meetingProp.intId, u.intId, u.intId))
-
-        val pods = PresentationPodsApp.findPodsWhereUserIsPresenter(state.presentationPodManager, u.intId)
-        if (pods.length > 0) {
-          val presenters = Users2x.getPresenterGroupUsers(liveMeeting.users2x)
-          var newPresenter = ""
-          if (presenters.length > 0) {
-            newPresenter = presenters.head
-          }
-
-          pods foreach { pod =>
-            val updatedPod = pod.setCurrentPresenter(newPresenter)
-            broadcastSetPresenterInPodRespMsg(pod.id, newPresenter, "system")
-            val newpods = state.presentationPodManager.addPod(updatedPod)
-            newState = state.update(newpods)
-          }
-        }
-      }
-    }
-
-    if (liveMeeting.props.meetingProp.isBreakout) {
-      updateParentMeetingWithUsers()
-    }
-
-    if (Users2x.numUsers(liveMeeting.users2x) == 0) {
-      val tracker = state.expiryTracker.setLastUserLeftOn(TimeUtil.timeNowInMs())
-      newState.update(tracker)
-    } else {
-      newState
-    }
-  }
-
-}
+package org.bigbluebutton.core.apps.users
+
+import org.bigbluebutton.common2.msgs.UserLeaveReqMsg
+import org.bigbluebutton.common2.msgs._
+import org.bigbluebutton.core.apps.presentationpod.PresentationPodsApp
+import org.bigbluebutton.core.domain.MeetingState2x
+import org.bigbluebutton.core.models.Users2x
+import org.bigbluebutton.core.running.{ MeetingActor, OutMsgRouter }
+import org.bigbluebutton.core.util.TimeUtil
+import org.bigbluebutton.core2.message.senders.MsgBuilder
+
+trait UserLeaveReqMsgHdlr {
+  this: MeetingActor =>
+
+  val outGW: OutMsgRouter
+
+  def handleUserLeaveReqMsg(msg: UserLeaveReqMsg, state: MeetingState2x): MeetingState2x = {
+
+    def broadcastSetPresenterInPodRespMsg(podId: String, nextPresenterId: String, requesterId: String): Unit = {
+      val routing = Routing.addMsgToClientRouting(
+        MessageTypes.BROADCAST_TO_MEETING,
+        liveMeeting.props.meetingProp.intId, requesterId
+      )
+      val envelope = BbbCoreEnvelope(SetPresenterInPodRespMsg.NAME, routing)
+      val header = BbbClientMsgHeader(SetPresenterInPodRespMsg.NAME, liveMeeting.props.meetingProp.intId, requesterId)
+
+      val body = SetPresenterInPodRespMsgBody(podId, nextPresenterId)
+      val event = SetPresenterInPodRespMsg(header, body)
+      val msgEvent = BbbCommonEnvCoreMsg(envelope, event)
+      outGW.send(msgEvent)
+    }
+
+    var newState = state
+    for {
+      u <- Users2x.remove(liveMeeting.users2x, msg.body.userId)
+    } yield {
+      log.info("User left meeting. meetingId=" + props.meetingProp.intId + " userId=" + u.intId + " user=" + u)
+
+      captionApp2x.handleUserLeavingMsg(msg.body.userId, liveMeeting, msgBus)
+      stopRecordingIfAutoStart2x(outGW, liveMeeting, state)
+
+      // send a user left event for the clients to update
+      val userLeftMeetingEvent = MsgBuilder.buildUserLeftMeetingEvtMsg(liveMeeting.props.meetingProp.intId, u.intId)
+      outGW.send(userLeftMeetingEvent)
+
+      if (u.presenter) {
+        UsersApp.automaticallyAssignPresenter(outGW, liveMeeting)
+
+        // request screenshare to end
+        screenshareApp2x.handleScreenshareStoppedVoiceConfEvtMsg(
+          liveMeeting.props.voiceProp.voiceConf,
+          liveMeeting.props.screenshareProps.screenshareConf,
+          liveMeeting, msgBus
+        )
+
+        // request ongoing poll to end
+        pollApp.stopPoll(state, u.intId, liveMeeting, msgBus)
+      }
+
+      if (Users2x.userIsInPresenterGroup(liveMeeting.users2x, u.intId)) {
+        Users2x.removeUserFromPresenterGroup(liveMeeting.users2x, u.intId)
+        outGW.send(buildRemoveUserFromPresenterGroup(liveMeeting.props.meetingProp.intId, u.intId, u.intId))
+
+        val pods = PresentationPodsApp.findPodsWhereUserIsPresenter(state.presentationPodManager, u.intId)
+        if (pods.length > 0) {
+          val presenters = Users2x.getPresenterGroupUsers(liveMeeting.users2x)
+          var newPresenter = ""
+          if (presenters.length > 0) {
+            newPresenter = presenters.head
+          }
+
+          pods foreach { pod =>
+            val updatedPod = pod.setCurrentPresenter(newPresenter)
+            broadcastSetPresenterInPodRespMsg(pod.id, newPresenter, "system")
+            val newpods = state.presentationPodManager.addPod(updatedPod)
+            newState = state.update(newpods)
+          }
+        }
+      }
+    }
+
+    if (liveMeeting.props.meetingProp.isBreakout) {
+      updateParentMeetingWithUsers()
+    }
+
+    if (Users2x.numUsers(liveMeeting.users2x) == 0) {
+      val tracker = state.expiryTracker.setLastUserLeftOn(TimeUtil.timeNowInMs())
+      newState.update(tracker)
+    } else {
+      newState
+    }
+  }
+
+}