--- conflicted
+++ resolved
@@ -1,82 +1,64 @@
-package org.bigbluebutton.core.apps.voice
-
-import org.bigbluebutton.SystemConfiguration
-import org.bigbluebutton.common2.msgs._
-import org.bigbluebutton.core.apps.breakout.BreakoutHdlrHelpers
-import org.bigbluebutton.core.models.{ VoiceUserState, VoiceUsers }
-import org.bigbluebutton.core.running.{ BaseMeetingActor, LiveMeeting, OutMsgRouter }
-import org.bigbluebutton.core2.MeetingStatus2x
-import org.bigbluebutton.core2.message.senders.MsgBuilder
-
-trait UserJoinedVoiceConfEvtMsgHdlr extends BreakoutHdlrHelpers with SystemConfiguration {
-  this: BaseMeetingActor =>
-
-  val liveMeeting: LiveMeeting
-  val outGW: OutMsgRouter
-
-  def handleUserJoinedVoiceConfEvtMsg(msg: UserJoinedVoiceConfEvtMsg): Unit = {
-    log.info("Received user joined voice conference " + msg)
-
-    handleUserJoinedVoiceConfEvtMsg(msg.body.voiceConf, msg.body.intId, msg.body.voiceUserId,
-      msg.body.callingWith, msg.body.callerIdName, msg.body.callerIdNum, msg.body.muted, msg.body.talking)
-  }
-
-  def handleUserJoinedVoiceConfEvtMsg(voiceConf: String, intId: String, voiceUserId: String, callingWith: String,
-                                      callerIdName: String, callerIdNum: String, muted: Boolean, talking: Boolean): Unit = {
-    def broadcastEvent(voiceUserState: VoiceUserState): Unit = {
-      val routing = Routing.addMsgToClientRouting(
-        MessageTypes.BROADCAST_TO_MEETING,
-        liveMeeting.props.meetingProp.intId, voiceUserState.intId
-      )
-      val envelope = BbbCoreEnvelope(UserJoinedVoiceConfToClientEvtMsg.NAME, routing)
-      val header = BbbClientMsgHeader(
-        UserJoinedVoiceConfToClientEvtMsg.NAME,
-        liveMeeting.props.meetingProp.intId, voiceUserState.intId
-      )
-
-      val body = UserJoinedVoiceConfToClientEvtMsgBody(voiceConf, voiceUserState.intId, voiceUserState.voiceUserId,
-        voiceUserState.callerName, voiceUserState.callerNum, voiceUserState.muted, voiceUserState.talking,
-        voiceUserState.callingWith, voiceUserState.listenOnly)
-
-      val event = UserJoinedVoiceConfToClientEvtMsg(header, body)
-      val msgEvent = BbbCommonEnvCoreMsg(envelope, event)
-      outGW.send(msgEvent)
-    }
-
-    val isListenOnly = if (callerIdName.startsWith("LISTENONLY")) true else false
-
-    val voiceUserState = VoiceUserState(intId, voiceUserId, callingWith, callerIdName, callerIdNum, muted, talking, listenOnly = isListenOnly)
-    VoiceUsers.add(liveMeeting.voiceUsers, voiceUserState)
-
-    if (MeetingStatus2x.isMeetingMuted(liveMeeting.status)) {
-      val event = MsgBuilder.buildMuteUserInVoiceConfSysMsg(liveMeeting.props.meetingProp.intId, liveMeeting.props.voiceProp.voiceConf,
-        voiceUserId, true)
-      outGW.send(event)
-    }
-
-    broadcastEvent(voiceUserState)
-
-    if (liveMeeting.props.meetingProp.isBreakout) {
-      updateParentMeetingWithUsers()
-    }
-
-    // if the meeting is muted tell freeswitch to mute the new person
-    if (!isListenOnly && MeetingStatus2x.isMeetingMuted(liveMeeting.status)) {
-      val event = MsgBuilder.buildMuteUserInVoiceConfSysMsg(liveMeeting.props.meetingProp.intId, voiceConf, voiceUserId, true)
-      outGW.send(event)
-    }
-  }
-<<<<<<< HEAD
-=======
-
-  def buildStartRecordingVoiceConfSysMsg(meetingId: String, voiceConf: String): BbbCommonEnvCoreMsg = {
-    val routing = collection.immutable.HashMap("sender" -> "bbb-apps-akka")
-    val envelope = BbbCoreEnvelope(StartRecordingVoiceConfSysMsg.NAME, routing)
-    val header = BbbCoreHeaderWithMeetingId(StartRecordingVoiceConfSysMsg.NAME, meetingId)
-    val body = StartRecordingVoiceConfSysMsgBody(voiceConf, meetingId)
-    val event = StartRecordingVoiceConfSysMsg(header, body)
-    BbbCommonEnvCoreMsg(envelope, event)
-  }
-
->>>>>>> fb214b13
-}
+package org.bigbluebutton.core.apps.voice
+
+import org.bigbluebutton.SystemConfiguration
+import org.bigbluebutton.common2.msgs._
+import org.bigbluebutton.core.apps.breakout.BreakoutHdlrHelpers
+import org.bigbluebutton.core.models.{ VoiceUserState, VoiceUsers }
+import org.bigbluebutton.core.running.{ BaseMeetingActor, LiveMeeting, OutMsgRouter }
+import org.bigbluebutton.core2.MeetingStatus2x
+import org.bigbluebutton.core2.message.senders.MsgBuilder
+
+trait UserJoinedVoiceConfEvtMsgHdlr extends BreakoutHdlrHelpers with SystemConfiguration {
+  this: BaseMeetingActor =>
+
+  val liveMeeting: LiveMeeting
+  val outGW: OutMsgRouter
+
+  def handleUserJoinedVoiceConfEvtMsg(msg: UserJoinedVoiceConfEvtMsg): Unit = {
+    log.info("Received user joined voice conference " + msg)
+
+    handleUserJoinedVoiceConfEvtMsg(msg.body.voiceConf, msg.body.intId, msg.body.voiceUserId,
+      msg.body.callingWith, msg.body.callerIdName, msg.body.callerIdNum, msg.body.muted, msg.body.talking)
+  }
+
+  def handleUserJoinedVoiceConfEvtMsg(voiceConf: String, intId: String, voiceUserId: String, callingWith: String,
+                                      callerIdName: String, callerIdNum: String, muted: Boolean, talking: Boolean): Unit = {
+    def broadcastEvent(voiceUserState: VoiceUserState): Unit = {
+      val routing = Routing.addMsgToClientRouting(
+        MessageTypes.BROADCAST_TO_MEETING,
+        liveMeeting.props.meetingProp.intId, voiceUserState.intId
+      )
+      val envelope = BbbCoreEnvelope(UserJoinedVoiceConfToClientEvtMsg.NAME, routing)
+      val header = BbbClientMsgHeader(
+        UserJoinedVoiceConfToClientEvtMsg.NAME,
+        liveMeeting.props.meetingProp.intId, voiceUserState.intId
+      )
+
+      val body = UserJoinedVoiceConfToClientEvtMsgBody(voiceConf, voiceUserState.intId, voiceUserState.voiceUserId,
+        voiceUserState.callerName, voiceUserState.callerNum, voiceUserState.muted, voiceUserState.talking,
+        voiceUserState.callingWith, voiceUserState.listenOnly)
+
+      val event = UserJoinedVoiceConfToClientEvtMsg(header, body)
+      val msgEvent = BbbCommonEnvCoreMsg(envelope, event)
+      outGW.send(msgEvent)
+    }
+
+    val isListenOnly = if (callerIdName.startsWith("LISTENONLY")) true else false
+
+    val voiceUserState = VoiceUserState(intId, voiceUserId, callingWith, callerIdName, callerIdNum, muted, talking, listenOnly = isListenOnly)
+    VoiceUsers.add(liveMeeting.voiceUsers, voiceUserState)
+
+    broadcastEvent(voiceUserState)
+
+    if (liveMeeting.props.meetingProp.isBreakout) {
+      updateParentMeetingWithUsers()
+    }
+
+    // if the meeting is muted tell freeswitch to mute the new person
+    if (!isListenOnly && MeetingStatus2x.isMeetingMuted(liveMeeting.status)) {
+      val event = MsgBuilder.buildMuteUserInVoiceConfSysMsg(liveMeeting.props.meetingProp.intId, voiceConf, voiceUserId, true)
+      outGW.send(event)
+    }
+  }
+
+}