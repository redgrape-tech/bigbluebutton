package org.bigbluebutton.core.apps.voice

import org.bigbluebutton.SystemConfiguration
import org.bigbluebutton.common2.msgs._
import org.bigbluebutton.core.running.{ LiveMeeting, MeetingActor, OutMsgRouter }
import org.bigbluebutton.core2.message.senders.MsgBuilder
import org.bigbluebutton.core.models._
<<<<<<< HEAD
import org.bigbluebutton.core.apps.users.UsersApp
import org.bigbluebutton.core.util.RandomStringGenerator
=======
import org.bigbluebutton.core.util.ColorPicker
>>>>>>> e79ebb72
import org.bigbluebutton.core2.MeetingStatus2x

import scala.util.Random

trait UserJoinedVoiceConfEvtMsgHdlr extends SystemConfiguration {
  this: MeetingActor =>

  val liveMeeting: LiveMeeting
  val outGW: OutMsgRouter

  def handleUserJoinedVoiceConfEvtMsg(msg: UserJoinedVoiceConfEvtMsg): Unit = {

    val guestPolicy = GuestsWaiting.getGuestPolicy(liveMeeting.guestsWaiting)
    val isDialInUser = msg.body.intId.startsWith(IntIdPrefixType.DIAL_IN)

<<<<<<< HEAD
    val userColor = RandomStringGenerator.randomColor
=======
    val userColor = ColorPicker.nextColor(liveMeeting.props.meetingProp.intId)
>>>>>>> e79ebb72

    def notifyModeratorsOfGuestWaiting(guest: GuestWaiting, users: Users2x, meetingId: String): Unit = {
      val moderators = Users2x.findAll(users).filter(p => p.role == Roles.MODERATOR_ROLE)
      moderators foreach { mod =>
        val event = MsgBuilder.buildGuestsWaitingForApprovalEvtMsg(meetingId, mod.intId, Vector(guest))
        outGW.send(event)
      }
      // bbb-html should only listen for this single message
      val event = MsgBuilder.buildGuestsWaitingForApprovalEvtMsg(meetingId, "nodeJSapp", Vector(guest))
      outGW.send(event)
    }

    def registerUserInRegisteredUsers() = {
      val regUser = RegisteredUsers.create(msg.body.intId, msg.body.voiceUserId,
<<<<<<< HEAD
        msg.body.callerIdName, Roles.VIEWER_ROLE, "", "", "", userColor,
        true, true, GuestStatus.WAIT, true, false)
      RegisteredUsers.add(liveMeeting.registeredUsers, regUser, liveMeeting.props.meetingProp.intId)
=======
        msg.body.callerIdName, Roles.VIEWER_ROLE, "", userColor,
        "", true, true, GuestStatus.WAIT, true, false)
      RegisteredUsers.add(liveMeeting.registeredUsers, regUser)
>>>>>>> e79ebb72
    }

    def registerUserInUsers2x() = {
      val newUser = UserState(
        intId = msg.body.intId,
        extId = msg.body.voiceUserId,
        name = msg.body.callerIdName,
        role = Roles.VIEWER_ROLE,
        guest = true,
        authed = true,
        guestStatus = GuestStatus.WAIT,
        emoji = "none",
        pin = false,
        mobile = false,
        presenter = false,
        locked = MeetingStatus2x.getPermissions(liveMeeting.status).lockOnJoin,
        avatar = "",
        color = userColor,
        clientType = "",
        pickExempted = false,
        userLeftFlag = UserLeftFlag(false, 0)
      )
      Users2x.add(liveMeeting.users2x, newUser)
    }

    def registerUserAsGuest() = {
      if (GuestsWaiting.findWithIntId(liveMeeting.guestsWaiting, msg.body.intId) == None) {
        val guest = GuestWaiting(msg.body.intId, msg.body.callerIdName, Roles.VIEWER_ROLE, true, "", userColor, true, System.currentTimeMillis())
        GuestsWaiting.add(liveMeeting.guestsWaiting, guest)
        notifyModeratorsOfGuestWaiting(guest, liveMeeting.users2x, liveMeeting.props.meetingProp.intId)

        VoiceApp.toggleUserAudioInVoiceConf(
          liveMeeting,
          outGW,
          msg.body.voiceUserId,
          false
        )
      }
    }

    def letUserEnter() = {
      VoiceApp.handleUserJoinedVoiceConfEvtMsg(
        liveMeeting,
        outGW,
        eventBus,
        msg.body.voiceConf,
        msg.body.intId,
        msg.body.voiceUserId,
        msg.body.callingWith,
        msg.body.callerIdName,
        msg.body.callerIdNum,
        userColor,
        msg.body.muted,
        msg.body.talking,
        "freeswitch"
      )
    }

    //Firs of all we check whether the user is banned from the meeting
    if (VoiceUsers.isCallerBanned(msg.body.callerIdNum, liveMeeting.voiceUsers)) {
      log.info("Ejecting banned voice user " + msg)
      val event = MsgBuilder.buildEjectUserFromVoiceConfSysMsg(
        props.meetingProp.intId,
        props.voiceProp.voiceConf,
        msg.body.voiceUserId
      )
      outGW.send(event)
    } else {
      if (isDialInUser) {
        registerUserInRegisteredUsers()
        registerUserInUsers2x()
        guestPolicy match {
          case GuestPolicy(policy, setBy) => {
            policy match {
              case GuestPolicyType.ALWAYS_ACCEPT => letUserEnter()
              case GuestPolicyType.ALWAYS_DENY   => VoiceApp.removeUserFromVoiceConf(liveMeeting, outGW, msg.body.voiceUserId)
              case GuestPolicyType.ASK_MODERATOR => registerUserAsGuest()
            }
          }
        }
      } else {
        // Regular users reach this point after beeing
        // allowed to join
        letUserEnter()
      }
    }
  }
}
<|MERGE_RESOLUTION|>--- conflicted
+++ resolved
@@ -1,144 +1,126 @@
-package org.bigbluebutton.core.apps.voice
-
-import org.bigbluebutton.SystemConfiguration
-import org.bigbluebutton.common2.msgs._
-import org.bigbluebutton.core.running.{ LiveMeeting, MeetingActor, OutMsgRouter }
-import org.bigbluebutton.core2.message.senders.MsgBuilder
-import org.bigbluebutton.core.models._
-<<<<<<< HEAD
-import org.bigbluebutton.core.apps.users.UsersApp
-import org.bigbluebutton.core.util.RandomStringGenerator
-=======
-import org.bigbluebutton.core.util.ColorPicker
->>>>>>> e79ebb72
-import org.bigbluebutton.core2.MeetingStatus2x
-
-import scala.util.Random
-
-trait UserJoinedVoiceConfEvtMsgHdlr extends SystemConfiguration {
-  this: MeetingActor =>
-
-  val liveMeeting: LiveMeeting
-  val outGW: OutMsgRouter
-
-  def handleUserJoinedVoiceConfEvtMsg(msg: UserJoinedVoiceConfEvtMsg): Unit = {
-
-    val guestPolicy = GuestsWaiting.getGuestPolicy(liveMeeting.guestsWaiting)
-    val isDialInUser = msg.body.intId.startsWith(IntIdPrefixType.DIAL_IN)
-
-<<<<<<< HEAD
-    val userColor = RandomStringGenerator.randomColor
-=======
-    val userColor = ColorPicker.nextColor(liveMeeting.props.meetingProp.intId)
->>>>>>> e79ebb72
-
-    def notifyModeratorsOfGuestWaiting(guest: GuestWaiting, users: Users2x, meetingId: String): Unit = {
-      val moderators = Users2x.findAll(users).filter(p => p.role == Roles.MODERATOR_ROLE)
-      moderators foreach { mod =>
-        val event = MsgBuilder.buildGuestsWaitingForApprovalEvtMsg(meetingId, mod.intId, Vector(guest))
-        outGW.send(event)
-      }
-      // bbb-html should only listen for this single message
-      val event = MsgBuilder.buildGuestsWaitingForApprovalEvtMsg(meetingId, "nodeJSapp", Vector(guest))
-      outGW.send(event)
-    }
-
-    def registerUserInRegisteredUsers() = {
-      val regUser = RegisteredUsers.create(msg.body.intId, msg.body.voiceUserId,
-<<<<<<< HEAD
-        msg.body.callerIdName, Roles.VIEWER_ROLE, "", "", "", userColor,
-        true, true, GuestStatus.WAIT, true, false)
-      RegisteredUsers.add(liveMeeting.registeredUsers, regUser, liveMeeting.props.meetingProp.intId)
-=======
-        msg.body.callerIdName, Roles.VIEWER_ROLE, "", userColor,
-        "", true, true, GuestStatus.WAIT, true, false)
-      RegisteredUsers.add(liveMeeting.registeredUsers, regUser)
->>>>>>> e79ebb72
-    }
-
-    def registerUserInUsers2x() = {
-      val newUser = UserState(
-        intId = msg.body.intId,
-        extId = msg.body.voiceUserId,
-        name = msg.body.callerIdName,
-        role = Roles.VIEWER_ROLE,
-        guest = true,
-        authed = true,
-        guestStatus = GuestStatus.WAIT,
-        emoji = "none",
-        pin = false,
-        mobile = false,
-        presenter = false,
-        locked = MeetingStatus2x.getPermissions(liveMeeting.status).lockOnJoin,
-        avatar = "",
-        color = userColor,
-        clientType = "",
-        pickExempted = false,
-        userLeftFlag = UserLeftFlag(false, 0)
-      )
-      Users2x.add(liveMeeting.users2x, newUser)
-    }
-
-    def registerUserAsGuest() = {
-      if (GuestsWaiting.findWithIntId(liveMeeting.guestsWaiting, msg.body.intId) == None) {
-        val guest = GuestWaiting(msg.body.intId, msg.body.callerIdName, Roles.VIEWER_ROLE, true, "", userColor, true, System.currentTimeMillis())
-        GuestsWaiting.add(liveMeeting.guestsWaiting, guest)
-        notifyModeratorsOfGuestWaiting(guest, liveMeeting.users2x, liveMeeting.props.meetingProp.intId)
-
-        VoiceApp.toggleUserAudioInVoiceConf(
-          liveMeeting,
-          outGW,
-          msg.body.voiceUserId,
-          false
-        )
-      }
-    }
-
-    def letUserEnter() = {
-      VoiceApp.handleUserJoinedVoiceConfEvtMsg(
-        liveMeeting,
-        outGW,
-        eventBus,
-        msg.body.voiceConf,
-        msg.body.intId,
-        msg.body.voiceUserId,
-        msg.body.callingWith,
-        msg.body.callerIdName,
-        msg.body.callerIdNum,
-        userColor,
-        msg.body.muted,
-        msg.body.talking,
-        "freeswitch"
-      )
-    }
-
-    //Firs of all we check whether the user is banned from the meeting
-    if (VoiceUsers.isCallerBanned(msg.body.callerIdNum, liveMeeting.voiceUsers)) {
-      log.info("Ejecting banned voice user " + msg)
-      val event = MsgBuilder.buildEjectUserFromVoiceConfSysMsg(
-        props.meetingProp.intId,
-        props.voiceProp.voiceConf,
-        msg.body.voiceUserId
-      )
-      outGW.send(event)
-    } else {
-      if (isDialInUser) {
-        registerUserInRegisteredUsers()
-        registerUserInUsers2x()
-        guestPolicy match {
-          case GuestPolicy(policy, setBy) => {
-            policy match {
-              case GuestPolicyType.ALWAYS_ACCEPT => letUserEnter()
-              case GuestPolicyType.ALWAYS_DENY   => VoiceApp.removeUserFromVoiceConf(liveMeeting, outGW, msg.body.voiceUserId)
-              case GuestPolicyType.ASK_MODERATOR => registerUserAsGuest()
-            }
-          }
-        }
-      } else {
-        // Regular users reach this point after beeing
-        // allowed to join
-        letUserEnter()
-      }
-    }
-  }
-}
+package org.bigbluebutton.core.apps.voice
+
+import org.bigbluebutton.SystemConfiguration
+import org.bigbluebutton.common2.msgs._
+import org.bigbluebutton.core.running.{ LiveMeeting, MeetingActor, OutMsgRouter }
+import org.bigbluebutton.core2.message.senders.MsgBuilder
+import org.bigbluebutton.core.models._
+import org.bigbluebutton.core.util.ColorPicker
+import org.bigbluebutton.core2.MeetingStatus2x
+
+trait UserJoinedVoiceConfEvtMsgHdlr extends SystemConfiguration {
+  this: MeetingActor =>
+
+  val liveMeeting: LiveMeeting
+  val outGW: OutMsgRouter
+
+  def handleUserJoinedVoiceConfEvtMsg(msg: UserJoinedVoiceConfEvtMsg): Unit = {
+
+    val guestPolicy = GuestsWaiting.getGuestPolicy(liveMeeting.guestsWaiting)
+    val isDialInUser = msg.body.intId.startsWith(IntIdPrefixType.DIAL_IN)
+    val userColor = ColorPicker.nextColor(liveMeeting.props.meetingProp.intId)
+
+    def notifyModeratorsOfGuestWaiting(guest: GuestWaiting, users: Users2x, meetingId: String): Unit = {
+      val moderators = Users2x.findAll(users).filter(p => p.role == Roles.MODERATOR_ROLE)
+      moderators foreach { mod =>
+        val event = MsgBuilder.buildGuestsWaitingForApprovalEvtMsg(meetingId, mod.intId, Vector(guest))
+        outGW.send(event)
+      }
+      // bbb-html should only listen for this single message
+      val event = MsgBuilder.buildGuestsWaitingForApprovalEvtMsg(meetingId, "nodeJSapp", Vector(guest))
+      outGW.send(event)
+    }
+
+    def registerUserInRegisteredUsers() = {
+      val regUser = RegisteredUsers.create(msg.body.intId, msg.body.voiceUserId,
+        msg.body.callerIdName, Roles.VIEWER_ROLE, "", "", "", userColor,
+        true, true, GuestStatus.WAIT, true, false)
+      RegisteredUsers.add(liveMeeting.registeredUsers, regUser, liveMeeting.props.meetingProp.intId)
+    }
+
+    def registerUserInUsers2x() = {
+      val newUser = UserState(
+        intId = msg.body.intId,
+        extId = msg.body.voiceUserId,
+        name = msg.body.callerIdName,
+        role = Roles.VIEWER_ROLE,
+        guest = true,
+        authed = true,
+        guestStatus = GuestStatus.WAIT,
+        emoji = "none",
+        pin = false,
+        mobile = false,
+        presenter = false,
+        locked = MeetingStatus2x.getPermissions(liveMeeting.status).lockOnJoin,
+        avatar = "",
+        color = userColor,
+        clientType = "",
+        pickExempted = false,
+        userLeftFlag = UserLeftFlag(false, 0)
+      )
+      Users2x.add(liveMeeting.users2x, newUser)
+    }
+
+    def registerUserAsGuest() = {
+      if (GuestsWaiting.findWithIntId(liveMeeting.guestsWaiting, msg.body.intId) == None) {
+        val guest = GuestWaiting(msg.body.intId, msg.body.callerIdName, Roles.VIEWER_ROLE, true, "", userColor, true, System.currentTimeMillis())
+        GuestsWaiting.add(liveMeeting.guestsWaiting, guest)
+        notifyModeratorsOfGuestWaiting(guest, liveMeeting.users2x, liveMeeting.props.meetingProp.intId)
+
+        VoiceApp.toggleUserAudioInVoiceConf(
+          liveMeeting,
+          outGW,
+          msg.body.voiceUserId,
+          false
+        )
+      }
+    }
+
+    def letUserEnter() = {
+      VoiceApp.handleUserJoinedVoiceConfEvtMsg(
+        liveMeeting,
+        outGW,
+        eventBus,
+        msg.body.voiceConf,
+        msg.body.intId,
+        msg.body.voiceUserId,
+        msg.body.callingWith,
+        msg.body.callerIdName,
+        msg.body.callerIdNum,
+        userColor,
+        msg.body.muted,
+        msg.body.talking,
+        "freeswitch"
+      )
+    }
+
+    //Firs of all we check whether the user is banned from the meeting
+    if (VoiceUsers.isCallerBanned(msg.body.callerIdNum, liveMeeting.voiceUsers)) {
+      log.info("Ejecting banned voice user " + msg)
+      val event = MsgBuilder.buildEjectUserFromVoiceConfSysMsg(
+        props.meetingProp.intId,
+        props.voiceProp.voiceConf,
+        msg.body.voiceUserId
+      )
+      outGW.send(event)
+    } else {
+      if (isDialInUser) {
+        registerUserInRegisteredUsers()
+        registerUserInUsers2x()
+        guestPolicy match {
+          case GuestPolicy(policy, setBy) => {
+            policy match {
+              case GuestPolicyType.ALWAYS_ACCEPT => letUserEnter()
+              case GuestPolicyType.ALWAYS_DENY   => VoiceApp.removeUserFromVoiceConf(liveMeeting, outGW, msg.body.voiceUserId)
+              case GuestPolicyType.ASK_MODERATOR => registerUserAsGuest()
+            }
+          }
+        }
+      } else {
+        // Regular users reach this point after beeing
+        // allowed to join
+        letUserEnter()
+      }
+    }
+  }
+}