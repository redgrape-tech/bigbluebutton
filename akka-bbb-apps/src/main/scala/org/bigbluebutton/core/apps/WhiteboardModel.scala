package org.bigbluebutton.core.apps

//import java.util.ArrayList;
import org.bigbluebutton.core.util.jhotdraw.BezierWrapper
import scala.collection.immutable.List
import scala.collection.immutable.HashMap
import scala.collection.JavaConverters._
import org.bigbluebutton.common2.msgs.AnnotationVO
import org.bigbluebutton.core.apps.whiteboard.Whiteboard
import org.bigbluebutton.SystemConfiguration

class WhiteboardModel extends SystemConfiguration {
  private var _whiteboards = new HashMap[String, Whiteboard]()

<<<<<<< HEAD
=======
  private var _multiUser = multiUserWhiteboardDefault

>>>>>>> ffe95aa8
  private def saveWhiteboard(wb: Whiteboard) {
    _whiteboards += wb.id -> wb
  }

  def getWhiteboard(id: String): Whiteboard = {
    _whiteboards.get(id).getOrElse(createWhiteboard(id))
  }

  def hasWhiteboard(id: String): Boolean = {
    _whiteboards.contains(id)
  }

  private def createWhiteboard(wbId: String): Whiteboard = {
    new Whiteboard(wbId, false, System.currentTimeMillis(), 0, new HashMap[String, List[AnnotationVO]]())
  }

  private def getAnnotationsByUserId(wb: Whiteboard, id: String): List[AnnotationVO] = {
    wb.annotationsMap.get(id).getOrElse(List[AnnotationVO]())
  }

  def addAnnotation(wbId: String, userId: String, annotation: AnnotationVO): AnnotationVO = {
    val wb = getWhiteboard(wbId)
    val usersAnnotations = getAnnotationsByUserId(wb, userId)
    val rtnAnnotation = cleansePointsInAnnotation(annotation).copy(position = wb.annotationCount)
    val newAnnotationsMap = wb.annotationsMap + (userId -> (rtnAnnotation :: usersAnnotations))

    val newWb = wb.copy(annotationCount = wb.annotationCount + 1, annotationsMap = newAnnotationsMap)
    //println("Adding annotation to page [" + wb.id + "]. After numAnnotations=[" + getAnnotationsByUserId(wb, userId).length + "].")
    saveWhiteboard(newWb)

    rtnAnnotation
  }

  def updateAnnotation(wbId: String, userId: String, annotation: AnnotationVO): AnnotationVO = {
    val wb = getWhiteboard(wbId)
    val usersAnnotations = getAnnotationsByUserId(wb, userId)

    //not empty and head id equals annotation id
    if (!usersAnnotations.isEmpty && usersAnnotations.head.id == annotation.id) {
      val rtnAnnotation = annotation.copy(position = usersAnnotations.head.position)
      val newAnnotationsMap = wb.annotationsMap + (userId -> (rtnAnnotation :: usersAnnotations.tail))
      //println("Annotation has position [" + usersAnnotations.head.position + "]")
      val newWb = wb.copy(annotationsMap = newAnnotationsMap)
      //println("Updating annotation on page [" + wb.id + "]. After numAnnotations=[" + getAnnotationsByUserId(wb, userId).length + "].")
      saveWhiteboard(newWb)
      rtnAnnotation
    } else {
      addAnnotation(wbId, userId, annotation)
    }
  }

  def updateAnnotationPencil(wbId: String, userId: String, annotation: AnnotationVO): AnnotationVO = {
    val wb = getWhiteboard(wbId)
    val usersAnnotations = getAnnotationsByUserId(wb, userId)

    //not empty and head id equals annotation id
    if (!usersAnnotations.isEmpty && usersAnnotations.head.id == annotation.id) {
      val oldAnnotation = usersAnnotations.head
      var oldPoints: List[Float] = List[Float]()
      oldAnnotation.annotationInfo.get("points").foreach(a => {
        a match {
          case a2: List[_] => oldPoints = a2.asInstanceOf[List[Float]]
        }
      }) //oldPoints = a.asInstanceOf[ArrayList[Float]])
      var newPoints: List[Float] = List[Float]()
      annotation.annotationInfo.get("points").foreach(a => {
        a match {
          case a2: List[_] => newPoints = convertListNumbersToFloat(a2)
        }
      }) //newPoints = a.asInstanceOf[ArrayList[Float]])
      val updatedAnnotationData = annotation.annotationInfo + ("points" -> (oldPoints ::: newPoints))
      val updatedAnnotation = annotation.copy(position = oldAnnotation.position, annotationInfo = updatedAnnotationData)

      val newAnnotationsMap = wb.annotationsMap + (userId -> (updatedAnnotation :: usersAnnotations.tail))
      //println("Annotation has position [" + usersAnnotations.head.position + "]")
      val newWb = wb.copy(annotationsMap = newAnnotationsMap)
      //println("Updating annotation on page [" + wb.id + "]. After numAnnotations=[" + getAnnotationsByUserId(wb, userId).length + "].")
      saveWhiteboard(newWb)

      annotation
    } else {
      addAnnotation(wbId, userId, annotation)
    }
  }

  def endAnnotationPencil(wbId: String, userId: String, annotation: AnnotationVO): AnnotationVO = {
    var rtnAnnotation: AnnotationVO = annotation

    val wb = getWhiteboard(wbId)
    val usersAnnotations = getAnnotationsByUserId(wb, userId)

    //not empty and head id equals annotation id
    //println("!usersAnnotations.isEmpty: " + (!usersAnnotations.isEmpty) + ", usersAnnotations.head.id == annotation.id: " + (usersAnnotations.head.id == annotation.id));
    if (!usersAnnotations.isEmpty && usersAnnotations.head.id == annotation.id) {
      var dimensions: List[Int] = List[Int]()
      annotation.annotationInfo.get("dimensions").foreach(d => {
        d match {
          case d2: List[_] => dimensions = convertListNumbersToInt(d2)
        }
      })

      //println("dimensions.size(): " + dimensions.size());
      if (dimensions.length == 2) {
        val oldAnnotation = usersAnnotations.head
        var oldPoints: List[Float] = List[Float]()
        oldAnnotation.annotationInfo.get("points").foreach(a => {
          a match {
            case a2: List[_] => oldPoints = a2.asInstanceOf[List[Float]]
          }
        })

        var newPoints: List[Float] = List[Float]()
        annotation.annotationInfo.get("points").foreach(a => {
          a match {
            case a2: List[_] => newPoints = convertListNumbersToFloat(a2)
          }
        }) //newPoints = a.asInstanceOf[ArrayList[Float]])

        //println("oldPoints.size(): " + oldPoints.size());

        //val oldPointsJava: java.util.List[java.lang.Float] = oldPoints.asJava.asInstanceOf[java.util.List[java.lang.Float]]
        //println("****class = " + oldPointsJava.getClass())
        val pathData = BezierWrapper.lineSimplifyAndCurve((oldPoints ::: newPoints).asJava.asInstanceOf[java.util.List[java.lang.Float]], dimensions(0), dimensions(1))
        //println("Path data: pointssize " + pathData.points.size() + " commandssize " + pathData.commands.size())

        val updatedAnnotationData = annotation.annotationInfo + ("points" -> pathData.points.asScala.toList) + ("commands" -> pathData.commands.asScala.toList)
        val updatedAnnotation = annotation.copy(position = oldAnnotation.position, annotationInfo = updatedAnnotationData)

        val newAnnotationsMap = wb.annotationsMap + (userId -> (updatedAnnotation :: usersAnnotations.tail))
        //println("Annotation has position [" + usersAnnotations.head.position + "]")
        val newWb = wb.copy(annotationsMap = newAnnotationsMap)
        //println("Updating annotation on page [" + wb.id + "]. After numAnnotations=[" + getAnnotationsByUserId(wb, userId).length + "].")
        saveWhiteboard(newWb)

        rtnAnnotation = updatedAnnotation
      }
    }

    rtnAnnotation
  }

  def getHistory(wbId: String): Array[AnnotationVO] = {
    val wb = getWhiteboard(wbId)
    wb.annotationsMap.values.flatten.toArray.sortBy(_.position);
  }

  def clearWhiteboard(wbId: String, userId: String): Option[Boolean] = {
    var cleared: Option[Boolean] = None

    if (hasWhiteboard(wbId)) {
      val wb = getWhiteboard(wbId)

      if (wb.multiUser) {
        if (wb.annotationsMap.contains(userId)) {
          val newWb = wb.copy(annotationsMap = wb.annotationsMap - userId)
          saveWhiteboard(newWb)
          cleared = Some(false)
        }
      } else {
        if (wb.annotationsMap.nonEmpty) {
          val newWb = wb.copy(annotationsMap = new HashMap[String, List[AnnotationVO]]())
          saveWhiteboard(newWb)
          cleared = Some(true)
        }
      }
    }
    cleared
  }

  def undoWhiteboard(wbId: String, userId: String): Option[AnnotationVO] = {
    var last: Option[AnnotationVO] = None
    val wb = getWhiteboard(wbId)

    if (wb.multiUser) {
      val usersAnnotations = getAnnotationsByUserId(wb, userId)

      //not empty and head id equals annotation id
      if (!usersAnnotations.isEmpty) {
        last = Some(usersAnnotations.head)

        val newWb = removeHeadAnnotation(wb, userId, usersAnnotations)
        //println("Removing annotation on page [" + wb.id + "]. After numAnnotations=[" + getAnnotationsByUserId(wb, userId).length + "].")
        saveWhiteboard(newWb)
      }
    } else {
      if (wb.annotationsMap.nonEmpty) {
        val lastElement = wb.annotationsMap.maxBy(_._2.head.position)
        val lastList = lastElement._2
        last = Some(lastList.head)
        val newWb = removeHeadAnnotation(wb, lastElement._1, lastList)
        //println("Removing annotation on page [" + wb.id + "]. After numAnnotations=[" + getAnnotationsByUserId(wb, userId).length + "].")
        saveWhiteboard(newWb)
      }
    }
    last
  }

  private def removeHeadAnnotation(wb: Whiteboard, key: String, list: List[AnnotationVO]): Whiteboard = {
    val newAnnotationsMap = if (list.tail == Nil) wb.annotationsMap - key else wb.annotationsMap + (key -> list.tail)
    wb.copy(annotationsMap = newAnnotationsMap)
  }

  def modifyWhiteboardAccess(wbId: String, multiUser: Boolean) {
    val wb = getWhiteboard(wbId)
    val newWb = wb.copy(multiUser = multiUser, changedModeOn = System.currentTimeMillis())
    saveWhiteboard(newWb)
  }

  def getWhiteboardAccess(wbId: String): Boolean = getWhiteboard(wbId).multiUser

  def getChangedModeOn(wbId: String): Long = getWhiteboard(wbId).changedModeOn

  def cleansePointsInAnnotation(ann: AnnotationVO): AnnotationVO = {
    var updatedAnnotationInfo = ann.annotationInfo
    ann.annotationInfo.get("points").foreach(points =>
      updatedAnnotationInfo = (ann.annotationInfo + ("points" -> convertListNumbersToFloat(points.asInstanceOf[List[_]]))))
    ann.copy(annotationInfo = updatedAnnotationInfo)
  }

  private def convertListNumbersToFloat(list: List[_]): List[Float] = {
    list.map {
      case f: Double => f.toFloat
      case f: Float  => f
      case f: Int    => f.toFloat
    }.asInstanceOf[List[Float]]
  }

  private def convertListNumbersToInt(list: List[_]): List[Int] = {
    list.map {
      case f: Double => f.toInt
      case f: Float  => f.toInt
      case f: Int    => f
    }.asInstanceOf[List[Int]]
  }
}
<|MERGE_RESOLUTION|>--- conflicted
+++ resolved
@@ -1,254 +1,249 @@
-package org.bigbluebutton.core.apps
-
-//import java.util.ArrayList;
-import org.bigbluebutton.core.util.jhotdraw.BezierWrapper
-import scala.collection.immutable.List
-import scala.collection.immutable.HashMap
-import scala.collection.JavaConverters._
-import org.bigbluebutton.common2.msgs.AnnotationVO
-import org.bigbluebutton.core.apps.whiteboard.Whiteboard
-import org.bigbluebutton.SystemConfiguration
-
-class WhiteboardModel extends SystemConfiguration {
-  private var _whiteboards = new HashMap[String, Whiteboard]()
-
-<<<<<<< HEAD
-=======
-  private var _multiUser = multiUserWhiteboardDefault
-
->>>>>>> ffe95aa8
-  private def saveWhiteboard(wb: Whiteboard) {
-    _whiteboards += wb.id -> wb
-  }
-
-  def getWhiteboard(id: String): Whiteboard = {
-    _whiteboards.get(id).getOrElse(createWhiteboard(id))
-  }
-
-  def hasWhiteboard(id: String): Boolean = {
-    _whiteboards.contains(id)
-  }
-
-  private def createWhiteboard(wbId: String): Whiteboard = {
-    new Whiteboard(wbId, false, System.currentTimeMillis(), 0, new HashMap[String, List[AnnotationVO]]())
-  }
-
-  private def getAnnotationsByUserId(wb: Whiteboard, id: String): List[AnnotationVO] = {
-    wb.annotationsMap.get(id).getOrElse(List[AnnotationVO]())
-  }
-
-  def addAnnotation(wbId: String, userId: String, annotation: AnnotationVO): AnnotationVO = {
-    val wb = getWhiteboard(wbId)
-    val usersAnnotations = getAnnotationsByUserId(wb, userId)
-    val rtnAnnotation = cleansePointsInAnnotation(annotation).copy(position = wb.annotationCount)
-    val newAnnotationsMap = wb.annotationsMap + (userId -> (rtnAnnotation :: usersAnnotations))
-
-    val newWb = wb.copy(annotationCount = wb.annotationCount + 1, annotationsMap = newAnnotationsMap)
-    //println("Adding annotation to page [" + wb.id + "]. After numAnnotations=[" + getAnnotationsByUserId(wb, userId).length + "].")
-    saveWhiteboard(newWb)
-
-    rtnAnnotation
-  }
-
-  def updateAnnotation(wbId: String, userId: String, annotation: AnnotationVO): AnnotationVO = {
-    val wb = getWhiteboard(wbId)
-    val usersAnnotations = getAnnotationsByUserId(wb, userId)
-
-    //not empty and head id equals annotation id
-    if (!usersAnnotations.isEmpty && usersAnnotations.head.id == annotation.id) {
-      val rtnAnnotation = annotation.copy(position = usersAnnotations.head.position)
-      val newAnnotationsMap = wb.annotationsMap + (userId -> (rtnAnnotation :: usersAnnotations.tail))
-      //println("Annotation has position [" + usersAnnotations.head.position + "]")
-      val newWb = wb.copy(annotationsMap = newAnnotationsMap)
-      //println("Updating annotation on page [" + wb.id + "]. After numAnnotations=[" + getAnnotationsByUserId(wb, userId).length + "].")
-      saveWhiteboard(newWb)
-      rtnAnnotation
-    } else {
-      addAnnotation(wbId, userId, annotation)
-    }
-  }
-
-  def updateAnnotationPencil(wbId: String, userId: String, annotation: AnnotationVO): AnnotationVO = {
-    val wb = getWhiteboard(wbId)
-    val usersAnnotations = getAnnotationsByUserId(wb, userId)
-
-    //not empty and head id equals annotation id
-    if (!usersAnnotations.isEmpty && usersAnnotations.head.id == annotation.id) {
-      val oldAnnotation = usersAnnotations.head
-      var oldPoints: List[Float] = List[Float]()
-      oldAnnotation.annotationInfo.get("points").foreach(a => {
-        a match {
-          case a2: List[_] => oldPoints = a2.asInstanceOf[List[Float]]
-        }
-      }) //oldPoints = a.asInstanceOf[ArrayList[Float]])
-      var newPoints: List[Float] = List[Float]()
-      annotation.annotationInfo.get("points").foreach(a => {
-        a match {
-          case a2: List[_] => newPoints = convertListNumbersToFloat(a2)
-        }
-      }) //newPoints = a.asInstanceOf[ArrayList[Float]])
-      val updatedAnnotationData = annotation.annotationInfo + ("points" -> (oldPoints ::: newPoints))
-      val updatedAnnotation = annotation.copy(position = oldAnnotation.position, annotationInfo = updatedAnnotationData)
-
-      val newAnnotationsMap = wb.annotationsMap + (userId -> (updatedAnnotation :: usersAnnotations.tail))
-      //println("Annotation has position [" + usersAnnotations.head.position + "]")
-      val newWb = wb.copy(annotationsMap = newAnnotationsMap)
-      //println("Updating annotation on page [" + wb.id + "]. After numAnnotations=[" + getAnnotationsByUserId(wb, userId).length + "].")
-      saveWhiteboard(newWb)
-
-      annotation
-    } else {
-      addAnnotation(wbId, userId, annotation)
-    }
-  }
-
-  def endAnnotationPencil(wbId: String, userId: String, annotation: AnnotationVO): AnnotationVO = {
-    var rtnAnnotation: AnnotationVO = annotation
-
-    val wb = getWhiteboard(wbId)
-    val usersAnnotations = getAnnotationsByUserId(wb, userId)
-
-    //not empty and head id equals annotation id
-    //println("!usersAnnotations.isEmpty: " + (!usersAnnotations.isEmpty) + ", usersAnnotations.head.id == annotation.id: " + (usersAnnotations.head.id == annotation.id));
-    if (!usersAnnotations.isEmpty && usersAnnotations.head.id == annotation.id) {
-      var dimensions: List[Int] = List[Int]()
-      annotation.annotationInfo.get("dimensions").foreach(d => {
-        d match {
-          case d2: List[_] => dimensions = convertListNumbersToInt(d2)
-        }
-      })
-
-      //println("dimensions.size(): " + dimensions.size());
-      if (dimensions.length == 2) {
-        val oldAnnotation = usersAnnotations.head
-        var oldPoints: List[Float] = List[Float]()
-        oldAnnotation.annotationInfo.get("points").foreach(a => {
-          a match {
-            case a2: List[_] => oldPoints = a2.asInstanceOf[List[Float]]
-          }
-        })
-
-        var newPoints: List[Float] = List[Float]()
-        annotation.annotationInfo.get("points").foreach(a => {
-          a match {
-            case a2: List[_] => newPoints = convertListNumbersToFloat(a2)
-          }
-        }) //newPoints = a.asInstanceOf[ArrayList[Float]])
-
-        //println("oldPoints.size(): " + oldPoints.size());
-
-        //val oldPointsJava: java.util.List[java.lang.Float] = oldPoints.asJava.asInstanceOf[java.util.List[java.lang.Float]]
-        //println("****class = " + oldPointsJava.getClass())
-        val pathData = BezierWrapper.lineSimplifyAndCurve((oldPoints ::: newPoints).asJava.asInstanceOf[java.util.List[java.lang.Float]], dimensions(0), dimensions(1))
-        //println("Path data: pointssize " + pathData.points.size() + " commandssize " + pathData.commands.size())
-
-        val updatedAnnotationData = annotation.annotationInfo + ("points" -> pathData.points.asScala.toList) + ("commands" -> pathData.commands.asScala.toList)
-        val updatedAnnotation = annotation.copy(position = oldAnnotation.position, annotationInfo = updatedAnnotationData)
-
-        val newAnnotationsMap = wb.annotationsMap + (userId -> (updatedAnnotation :: usersAnnotations.tail))
-        //println("Annotation has position [" + usersAnnotations.head.position + "]")
-        val newWb = wb.copy(annotationsMap = newAnnotationsMap)
-        //println("Updating annotation on page [" + wb.id + "]. After numAnnotations=[" + getAnnotationsByUserId(wb, userId).length + "].")
-        saveWhiteboard(newWb)
-
-        rtnAnnotation = updatedAnnotation
-      }
-    }
-
-    rtnAnnotation
-  }
-
-  def getHistory(wbId: String): Array[AnnotationVO] = {
-    val wb = getWhiteboard(wbId)
-    wb.annotationsMap.values.flatten.toArray.sortBy(_.position);
-  }
-
-  def clearWhiteboard(wbId: String, userId: String): Option[Boolean] = {
-    var cleared: Option[Boolean] = None
-
-    if (hasWhiteboard(wbId)) {
-      val wb = getWhiteboard(wbId)
-
-      if (wb.multiUser) {
-        if (wb.annotationsMap.contains(userId)) {
-          val newWb = wb.copy(annotationsMap = wb.annotationsMap - userId)
-          saveWhiteboard(newWb)
-          cleared = Some(false)
-        }
-      } else {
-        if (wb.annotationsMap.nonEmpty) {
-          val newWb = wb.copy(annotationsMap = new HashMap[String, List[AnnotationVO]]())
-          saveWhiteboard(newWb)
-          cleared = Some(true)
-        }
-      }
-    }
-    cleared
-  }
-
-  def undoWhiteboard(wbId: String, userId: String): Option[AnnotationVO] = {
-    var last: Option[AnnotationVO] = None
-    val wb = getWhiteboard(wbId)
-
-    if (wb.multiUser) {
-      val usersAnnotations = getAnnotationsByUserId(wb, userId)
-
-      //not empty and head id equals annotation id
-      if (!usersAnnotations.isEmpty) {
-        last = Some(usersAnnotations.head)
-
-        val newWb = removeHeadAnnotation(wb, userId, usersAnnotations)
-        //println("Removing annotation on page [" + wb.id + "]. After numAnnotations=[" + getAnnotationsByUserId(wb, userId).length + "].")
-        saveWhiteboard(newWb)
-      }
-    } else {
-      if (wb.annotationsMap.nonEmpty) {
-        val lastElement = wb.annotationsMap.maxBy(_._2.head.position)
-        val lastList = lastElement._2
-        last = Some(lastList.head)
-        val newWb = removeHeadAnnotation(wb, lastElement._1, lastList)
-        //println("Removing annotation on page [" + wb.id + "]. After numAnnotations=[" + getAnnotationsByUserId(wb, userId).length + "].")
-        saveWhiteboard(newWb)
-      }
-    }
-    last
-  }
-
-  private def removeHeadAnnotation(wb: Whiteboard, key: String, list: List[AnnotationVO]): Whiteboard = {
-    val newAnnotationsMap = if (list.tail == Nil) wb.annotationsMap - key else wb.annotationsMap + (key -> list.tail)
-    wb.copy(annotationsMap = newAnnotationsMap)
-  }
-
-  def modifyWhiteboardAccess(wbId: String, multiUser: Boolean) {
-    val wb = getWhiteboard(wbId)
-    val newWb = wb.copy(multiUser = multiUser, changedModeOn = System.currentTimeMillis())
-    saveWhiteboard(newWb)
-  }
-
-  def getWhiteboardAccess(wbId: String): Boolean = getWhiteboard(wbId).multiUser
-
-  def getChangedModeOn(wbId: String): Long = getWhiteboard(wbId).changedModeOn
-
-  def cleansePointsInAnnotation(ann: AnnotationVO): AnnotationVO = {
-    var updatedAnnotationInfo = ann.annotationInfo
-    ann.annotationInfo.get("points").foreach(points =>
-      updatedAnnotationInfo = (ann.annotationInfo + ("points" -> convertListNumbersToFloat(points.asInstanceOf[List[_]]))))
-    ann.copy(annotationInfo = updatedAnnotationInfo)
-  }
-
-  private def convertListNumbersToFloat(list: List[_]): List[Float] = {
-    list.map {
-      case f: Double => f.toFloat
-      case f: Float  => f
-      case f: Int    => f.toFloat
-    }.asInstanceOf[List[Float]]
-  }
-
-  private def convertListNumbersToInt(list: List[_]): List[Int] = {
-    list.map {
-      case f: Double => f.toInt
-      case f: Float  => f.toInt
-      case f: Int    => f
-    }.asInstanceOf[List[Int]]
-  }
-}
+package org.bigbluebutton.core.apps
+
+//import java.util.ArrayList;
+import org.bigbluebutton.core.util.jhotdraw.BezierWrapper
+import scala.collection.immutable.List
+import scala.collection.immutable.HashMap
+import scala.collection.JavaConverters._
+import org.bigbluebutton.common2.msgs.AnnotationVO
+import org.bigbluebutton.core.apps.whiteboard.Whiteboard
+import org.bigbluebutton.SystemConfiguration
+
+class WhiteboardModel extends SystemConfiguration {
+  private var _whiteboards = new HashMap[String, Whiteboard]()
+
+  private def saveWhiteboard(wb: Whiteboard) {
+    _whiteboards += wb.id -> wb
+  }
+
+  def getWhiteboard(id: String): Whiteboard = {
+    _whiteboards.get(id).getOrElse(createWhiteboard(id))
+  }
+
+  def hasWhiteboard(id: String): Boolean = {
+    _whiteboards.contains(id)
+  }
+
+  private def createWhiteboard(wbId: String): Whiteboard = {
+    new Whiteboard(wbId, multiUserWhiteboardDefault, System.currentTimeMillis(), 0, new HashMap[String, List[AnnotationVO]]())
+  }
+
+  private def getAnnotationsByUserId(wb: Whiteboard, id: String): List[AnnotationVO] = {
+    wb.annotationsMap.get(id).getOrElse(List[AnnotationVO]())
+  }
+
+  def addAnnotation(wbId: String, userId: String, annotation: AnnotationVO): AnnotationVO = {
+    val wb = getWhiteboard(wbId)
+    val usersAnnotations = getAnnotationsByUserId(wb, userId)
+    val rtnAnnotation = cleansePointsInAnnotation(annotation).copy(position = wb.annotationCount)
+    val newAnnotationsMap = wb.annotationsMap + (userId -> (rtnAnnotation :: usersAnnotations))
+
+    val newWb = wb.copy(annotationCount = wb.annotationCount + 1, annotationsMap = newAnnotationsMap)
+    //println("Adding annotation to page [" + wb.id + "]. After numAnnotations=[" + getAnnotationsByUserId(wb, userId).length + "].")
+    saveWhiteboard(newWb)
+
+    rtnAnnotation
+  }
+
+  def updateAnnotation(wbId: String, userId: String, annotation: AnnotationVO): AnnotationVO = {
+    val wb = getWhiteboard(wbId)
+    val usersAnnotations = getAnnotationsByUserId(wb, userId)
+
+    //not empty and head id equals annotation id
+    if (!usersAnnotations.isEmpty && usersAnnotations.head.id == annotation.id) {
+      val rtnAnnotation = annotation.copy(position = usersAnnotations.head.position)
+      val newAnnotationsMap = wb.annotationsMap + (userId -> (rtnAnnotation :: usersAnnotations.tail))
+      //println("Annotation has position [" + usersAnnotations.head.position + "]")
+      val newWb = wb.copy(annotationsMap = newAnnotationsMap)
+      //println("Updating annotation on page [" + wb.id + "]. After numAnnotations=[" + getAnnotationsByUserId(wb, userId).length + "].")
+      saveWhiteboard(newWb)
+      rtnAnnotation
+    } else {
+      addAnnotation(wbId, userId, annotation)
+    }
+  }
+
+  def updateAnnotationPencil(wbId: String, userId: String, annotation: AnnotationVO): AnnotationVO = {
+    val wb = getWhiteboard(wbId)
+    val usersAnnotations = getAnnotationsByUserId(wb, userId)
+
+    //not empty and head id equals annotation id
+    if (!usersAnnotations.isEmpty && usersAnnotations.head.id == annotation.id) {
+      val oldAnnotation = usersAnnotations.head
+      var oldPoints: List[Float] = List[Float]()
+      oldAnnotation.annotationInfo.get("points").foreach(a => {
+        a match {
+          case a2: List[_] => oldPoints = a2.asInstanceOf[List[Float]]
+        }
+      }) //oldPoints = a.asInstanceOf[ArrayList[Float]])
+      var newPoints: List[Float] = List[Float]()
+      annotation.annotationInfo.get("points").foreach(a => {
+        a match {
+          case a2: List[_] => newPoints = convertListNumbersToFloat(a2)
+        }
+      }) //newPoints = a.asInstanceOf[ArrayList[Float]])
+      val updatedAnnotationData = annotation.annotationInfo + ("points" -> (oldPoints ::: newPoints))
+      val updatedAnnotation = annotation.copy(position = oldAnnotation.position, annotationInfo = updatedAnnotationData)
+
+      val newAnnotationsMap = wb.annotationsMap + (userId -> (updatedAnnotation :: usersAnnotations.tail))
+      //println("Annotation has position [" + usersAnnotations.head.position + "]")
+      val newWb = wb.copy(annotationsMap = newAnnotationsMap)
+      //println("Updating annotation on page [" + wb.id + "]. After numAnnotations=[" + getAnnotationsByUserId(wb, userId).length + "].")
+      saveWhiteboard(newWb)
+
+      annotation
+    } else {
+      addAnnotation(wbId, userId, annotation)
+    }
+  }
+
+  def endAnnotationPencil(wbId: String, userId: String, annotation: AnnotationVO): AnnotationVO = {
+    var rtnAnnotation: AnnotationVO = annotation
+
+    val wb = getWhiteboard(wbId)
+    val usersAnnotations = getAnnotationsByUserId(wb, userId)
+
+    //not empty and head id equals annotation id
+    //println("!usersAnnotations.isEmpty: " + (!usersAnnotations.isEmpty) + ", usersAnnotations.head.id == annotation.id: " + (usersAnnotations.head.id == annotation.id));
+    if (!usersAnnotations.isEmpty && usersAnnotations.head.id == annotation.id) {
+      var dimensions: List[Int] = List[Int]()
+      annotation.annotationInfo.get("dimensions").foreach(d => {
+        d match {
+          case d2: List[_] => dimensions = convertListNumbersToInt(d2)
+        }
+      })
+
+      //println("dimensions.size(): " + dimensions.size());
+      if (dimensions.length == 2) {
+        val oldAnnotation = usersAnnotations.head
+        var oldPoints: List[Float] = List[Float]()
+        oldAnnotation.annotationInfo.get("points").foreach(a => {
+          a match {
+            case a2: List[_] => oldPoints = a2.asInstanceOf[List[Float]]
+          }
+        })
+
+        var newPoints: List[Float] = List[Float]()
+        annotation.annotationInfo.get("points").foreach(a => {
+          a match {
+            case a2: List[_] => newPoints = convertListNumbersToFloat(a2)
+          }
+        }) //newPoints = a.asInstanceOf[ArrayList[Float]])
+
+        //println("oldPoints.size(): " + oldPoints.size());
+
+        //val oldPointsJava: java.util.List[java.lang.Float] = oldPoints.asJava.asInstanceOf[java.util.List[java.lang.Float]]
+        //println("****class = " + oldPointsJava.getClass())
+        val pathData = BezierWrapper.lineSimplifyAndCurve((oldPoints ::: newPoints).asJava.asInstanceOf[java.util.List[java.lang.Float]], dimensions(0), dimensions(1))
+        //println("Path data: pointssize " + pathData.points.size() + " commandssize " + pathData.commands.size())
+
+        val updatedAnnotationData = annotation.annotationInfo + ("points" -> pathData.points.asScala.toList) + ("commands" -> pathData.commands.asScala.toList)
+        val updatedAnnotation = annotation.copy(position = oldAnnotation.position, annotationInfo = updatedAnnotationData)
+
+        val newAnnotationsMap = wb.annotationsMap + (userId -> (updatedAnnotation :: usersAnnotations.tail))
+        //println("Annotation has position [" + usersAnnotations.head.position + "]")
+        val newWb = wb.copy(annotationsMap = newAnnotationsMap)
+        //println("Updating annotation on page [" + wb.id + "]. After numAnnotations=[" + getAnnotationsByUserId(wb, userId).length + "].")
+        saveWhiteboard(newWb)
+
+        rtnAnnotation = updatedAnnotation
+      }
+    }
+
+    rtnAnnotation
+  }
+
+  def getHistory(wbId: String): Array[AnnotationVO] = {
+    val wb = getWhiteboard(wbId)
+    wb.annotationsMap.values.flatten.toArray.sortBy(_.position);
+  }
+
+  def clearWhiteboard(wbId: String, userId: String): Option[Boolean] = {
+    var cleared: Option[Boolean] = None
+
+    if (hasWhiteboard(wbId)) {
+      val wb = getWhiteboard(wbId)
+
+      if (wb.multiUser) {
+        if (wb.annotationsMap.contains(userId)) {
+          val newWb = wb.copy(annotationsMap = wb.annotationsMap - userId)
+          saveWhiteboard(newWb)
+          cleared = Some(false)
+        }
+      } else {
+        if (wb.annotationsMap.nonEmpty) {
+          val newWb = wb.copy(annotationsMap = new HashMap[String, List[AnnotationVO]]())
+          saveWhiteboard(newWb)
+          cleared = Some(true)
+        }
+      }
+    }
+    cleared
+  }
+
+  def undoWhiteboard(wbId: String, userId: String): Option[AnnotationVO] = {
+    var last: Option[AnnotationVO] = None
+    val wb = getWhiteboard(wbId)
+
+    if (wb.multiUser) {
+      val usersAnnotations = getAnnotationsByUserId(wb, userId)
+
+      //not empty and head id equals annotation id
+      if (!usersAnnotations.isEmpty) {
+        last = Some(usersAnnotations.head)
+
+        val newWb = removeHeadAnnotation(wb, userId, usersAnnotations)
+        //println("Removing annotation on page [" + wb.id + "]. After numAnnotations=[" + getAnnotationsByUserId(wb, userId).length + "].")
+        saveWhiteboard(newWb)
+      }
+    } else {
+      if (wb.annotationsMap.nonEmpty) {
+        val lastElement = wb.annotationsMap.maxBy(_._2.head.position)
+        val lastList = lastElement._2
+        last = Some(lastList.head)
+        val newWb = removeHeadAnnotation(wb, lastElement._1, lastList)
+        //println("Removing annotation on page [" + wb.id + "]. After numAnnotations=[" + getAnnotationsByUserId(wb, userId).length + "].")
+        saveWhiteboard(newWb)
+      }
+    }
+    last
+  }
+
+  private def removeHeadAnnotation(wb: Whiteboard, key: String, list: List[AnnotationVO]): Whiteboard = {
+    val newAnnotationsMap = if (list.tail == Nil) wb.annotationsMap - key else wb.annotationsMap + (key -> list.tail)
+    wb.copy(annotationsMap = newAnnotationsMap)
+  }
+
+  def modifyWhiteboardAccess(wbId: String, multiUser: Boolean) {
+    val wb = getWhiteboard(wbId)
+    val newWb = wb.copy(multiUser = multiUser, changedModeOn = System.currentTimeMillis())
+    saveWhiteboard(newWb)
+  }
+
+  def getWhiteboardAccess(wbId: String): Boolean = getWhiteboard(wbId).multiUser
+
+  def getChangedModeOn(wbId: String): Long = getWhiteboard(wbId).changedModeOn
+
+  def cleansePointsInAnnotation(ann: AnnotationVO): AnnotationVO = {
+    var updatedAnnotationInfo = ann.annotationInfo
+    ann.annotationInfo.get("points").foreach(points =>
+      updatedAnnotationInfo = (ann.annotationInfo + ("points" -> convertListNumbersToFloat(points.asInstanceOf[List[_]]))))
+    ann.copy(annotationInfo = updatedAnnotationInfo)
+  }
+
+  private def convertListNumbersToFloat(list: List[_]): List[Float] = {
+    list.map {
+      case f: Double => f.toFloat
+      case f: Float  => f
+      case f: Int    => f.toFloat
+    }.asInstanceOf[List[Float]]
+  }
+
+  private def convertListNumbersToInt(list: List[_]): List[Int] = {
+    list.map {
+      case f: Double => f.toInt
+      case f: Float  => f.toInt
+      case f: Int    => f
+    }.asInstanceOf[List[Int]]
+  }
+}