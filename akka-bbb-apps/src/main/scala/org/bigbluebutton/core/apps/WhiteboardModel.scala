package org.bigbluebutton.core.apps

import java.util.ArrayList;
import org.bigbluebutton.core.util.jhotdraw.BezierWrapper
<<<<<<< HEAD
=======

>>>>>>> 7a60aec8
import scala.collection.immutable.List
import scala.collection.immutable.HashMap

case class AnnotationVO(id: String, status: String, shapeType: String, shape: scala.collection.immutable.Map[String, Object], wbId: String, userId: String, position: Int)

class WhiteboardModel {
  private var _whiteboards = new HashMap[String, Whiteboard]()

  private var _multiUser = false

  private def saveWhiteboard(wb: Whiteboard) {
    _whiteboards += wb.id -> wb
  }

  def getWhiteboard(id: String): Whiteboard = {
    _whiteboards.get(id).getOrElse(createWhiteboard(id))
  }

  def hasWhiteboard(id: String): Boolean = {
    _whiteboards.contains(id)
  }

  private def createWhiteboard(wbId: String): Whiteboard = {
    new Whiteboard(wbId, 0, new HashMap[String, List[AnnotationVO]]())
  }

  private def getShapesByUserId(wb: Whiteboard, id: String): List[AnnotationVO] = {
    wb.shapesMap.get(id).getOrElse(List[AnnotationVO]())
  }

  def addAnnotation(wbId: String, userId: String, shape: AnnotationVO) {
    val wb = getWhiteboard(wbId)
    val usersShapes = getShapesByUserId(wb, userId)
    val newShapesMap = wb.shapesMap + (userId -> (shape.copy(position = wb.shapeCount) :: usersShapes))

    val newWb = new Whiteboard(wb.id, wb.shapeCount + 1, newShapesMap)
    //println("Adding shape to page [" + wb.id + "]. After numShapes=[" + getShapesByUserId(wb, userId).length + "].")
    saveWhiteboard(newWb)
  }

  def updateAnnotation(wbId: String, userId: String, shape: AnnotationVO) {
    val wb = getWhiteboard(wbId)
    val usersShapes = getShapesByUserId(wb, userId)

    //not empty and head id equals shape id
    if (!usersShapes.isEmpty && usersShapes.head.id == shape.id) {
      val newShapesMap = wb.shapesMap + (userId -> (shape.copy(position = usersShapes.head.position) :: usersShapes.tail))
      //println("Shape has position [" + usersShapes.head.position + "]")
      val newWb = wb.copy(shapesMap = newShapesMap)
      //println("Updating shape on page [" + wb.id + "]. After numShapes=[" + getShapesByUserId(wb, userId).length + "].")
      saveWhiteboard(newWb)
    } else {
      addAnnotation(wbId, userId, shape)
    }
  }

  def updateAnnotationPencil(wbId: String, userId: String, shape: AnnotationVO) {
    val wb = getWhiteboard(wbId)
    val usersShapes = getShapesByUserId(wb, userId)

    //not empty and head id equals shape id
    if (!usersShapes.isEmpty && usersShapes.head.id == shape.id) {
      val oldShape = usersShapes.head
      var oldPoints: ArrayList[Float] = new ArrayList[Float]()
      oldShape.shape.get("points").foreach(a => {
        a match {
          case a2: ArrayList[Any] => oldPoints = a2.asInstanceOf[ArrayList[Float]]
        }
      }) //oldPoints = a.asInstanceOf[ArrayList[Float]])
      var newPoints: ArrayList[Float] = new ArrayList[Float]()
      shape.shape.get("points").foreach(a => {
        a match {
          case a2: ArrayList[Any] => newPoints = a2.asInstanceOf[ArrayList[Float]]
        }
      }) //newPoints = a.asInstanceOf[ArrayList[Float]])
      oldPoints.addAll(newPoints)
      val updatedShapeData = shape.shape + ("points" -> oldPoints.asInstanceOf[Object])
      val updatedShape = shape.copy(position = oldShape.position, shape = updatedShapeData)

      val newShapesMap = wb.shapesMap + (userId -> (updatedShape :: usersShapes.tail))
      //println("Shape has position [" + usersShapes.head.position + "]")
      val newWb = wb.copy(shapesMap = newShapesMap)
      //println("Updating shape on page [" + wb.id + "]. After numShapes=[" + getShapesByUserId(wb, userId).length + "].")
      saveWhiteboard(newWb)
    } else {
      addAnnotation(wbId, userId, shape)
    }
  }

  def endAnnotationPencil(wbId: String, userId: String, shape: AnnotationVO): AnnotationVO = {
    var rtnAnnotation: AnnotationVO = shape

    val wb = getWhiteboard(wbId)
    val usersShapes = getShapesByUserId(wb, userId)

    //not empty and head id equals shape id
    //println("!usersShapes.isEmpty: " + (!usersShapes.isEmpty) + ", usersShapes.head.id == shape.id: " + (usersShapes.head.id == shape.id));
    if (!usersShapes.isEmpty && usersShapes.head.id == shape.id) {
      var dimensions: ArrayList[java.lang.Float] = new ArrayList[java.lang.Float]()
      shape.shape.get("points").foreach(d => {
        d match {
          case d2: ArrayList[Any] => dimensions = d2.asInstanceOf[ArrayList[java.lang.Float]]
        }
      })

      //println("dimensions.size(): " + dimensions.size());
      if (dimensions.size() == 2) {
        val oldShape = usersShapes.head
        var oldPoints: ArrayList[java.lang.Float] = new ArrayList[java.lang.Float]()
        oldShape.shape.get("points").foreach(a => {
          a match {
            case a2: ArrayList[Any] => oldPoints = a2.asInstanceOf[ArrayList[java.lang.Float]]
          }
        })

        //println("oldPoints.size(): " + oldPoints.size());

        val pathData = BezierWrapper.lineSimplifyAndCurve(oldPoints, dimensions.get(0).toInt, dimensions.get(1).toInt)
        //println("Path data: pointssize " + pathData.points.size() + " commandssize " + pathData.commands.size())

        val updatedShapeData = shape.shape + ("points" -> pathData.points.asInstanceOf[Object]) + ("commands" -> pathData.commands.asInstanceOf[Object])
        val updatedShape = shape.copy(position = oldShape.position, shape = updatedShapeData)

        val newShapesMap = wb.shapesMap + (userId -> (updatedShape :: usersShapes.tail))
        //println("Shape has position [" + usersShapes.head.position + "]")
        val newWb = wb.copy(shapesMap = newShapesMap)
        //println("Updating shape on page [" + wb.id + "]. After numShapes=[" + getShapesByUserId(wb, userId).length + "].")
        saveWhiteboard(newWb)

        rtnAnnotation = updatedShape
      }
    }

    rtnAnnotation
  }

  def getHistory(wbId: String): Array[AnnotationVO] = {
    val wb = getWhiteboard(wbId)
    wb.shapesMap.values.flatten.toArray.sortBy(_.position);
  }

  def clearWhiteboard(wbId: String, userId: String): Option[Boolean] = {
    var cleared: Option[Boolean] = None

    if (hasWhiteboard(wbId)) {
      val wb = getWhiteboard(wbId)

      if (_multiUser) {
        if (wb.shapesMap.contains(userId)) {
          val newWb = wb.copy(shapesMap = wb.shapesMap - userId)
          saveWhiteboard(newWb)
          cleared = Some(false)
        }
      } else {
        if (wb.shapesMap.nonEmpty) {
          val newWb = wb.copy(shapesMap = new HashMap[String, List[AnnotationVO]]())
          saveWhiteboard(newWb)
          cleared = Some(true)
        }
      }
    }
    cleared
  }

  def undoWhiteboard(wbId: String, userId: String): Option[AnnotationVO] = {
    var last: Option[AnnotationVO] = None
    val wb = getWhiteboard(wbId)

    if (_multiUser) {
      val usersShapes = getShapesByUserId(wb, userId)

      //not empty and head id equals shape id
      if (!usersShapes.isEmpty) {
        last = Some(usersShapes.head)

        val newWb = removeHeadShape(wb, userId, usersShapes)
        //println("Removing shape on page [" + wb.id + "]. After numShapes=[" + getShapesByUserId(wb, userId).length + "].")
        saveWhiteboard(newWb)
      }
    } else {
      if (wb.shapesMap.nonEmpty) {
        val lastElement = wb.shapesMap.maxBy(_._2.head.position)
        val lastList = lastElement._2
        last = Some(lastList.head)
        val newWb = removeHeadShape(wb, lastElement._1, lastList)
        //println("Removing shape on page [" + wb.id + "]. After numShapes=[" + getShapesByUserId(wb, userId).length + "].")
        saveWhiteboard(newWb)
      }
    }
    last
  }

  private def removeHeadShape(wb: Whiteboard, key: String, list: List[AnnotationVO]): Whiteboard = {
    val newShapesMap = if (list.tail == Nil) wb.shapesMap - key else wb.shapesMap + (key -> list.tail)
    wb.copy(shapesMap = newShapesMap)
  }

  def modifyWhiteboardAccess(multiUser: Boolean) {
    _multiUser = multiUser
  }

  def getWhiteboardAccess(): Boolean = {
    _multiUser
  }
}<|MERGE_RESOLUTION|>--- conflicted
+++ resolved
@@ -1,213 +1,209 @@
-package org.bigbluebutton.core.apps
-
-import java.util.ArrayList;
-import org.bigbluebutton.core.util.jhotdraw.BezierWrapper
-<<<<<<< HEAD
-=======
-
->>>>>>> 7a60aec8
-import scala.collection.immutable.List
-import scala.collection.immutable.HashMap
-
-case class AnnotationVO(id: String, status: String, shapeType: String, shape: scala.collection.immutable.Map[String, Object], wbId: String, userId: String, position: Int)
-
-class WhiteboardModel {
-  private var _whiteboards = new HashMap[String, Whiteboard]()
-
-  private var _multiUser = false
-
-  private def saveWhiteboard(wb: Whiteboard) {
-    _whiteboards += wb.id -> wb
-  }
-
-  def getWhiteboard(id: String): Whiteboard = {
-    _whiteboards.get(id).getOrElse(createWhiteboard(id))
-  }
-
-  def hasWhiteboard(id: String): Boolean = {
-    _whiteboards.contains(id)
-  }
-
-  private def createWhiteboard(wbId: String): Whiteboard = {
-    new Whiteboard(wbId, 0, new HashMap[String, List[AnnotationVO]]())
-  }
-
-  private def getShapesByUserId(wb: Whiteboard, id: String): List[AnnotationVO] = {
-    wb.shapesMap.get(id).getOrElse(List[AnnotationVO]())
-  }
-
-  def addAnnotation(wbId: String, userId: String, shape: AnnotationVO) {
-    val wb = getWhiteboard(wbId)
-    val usersShapes = getShapesByUserId(wb, userId)
-    val newShapesMap = wb.shapesMap + (userId -> (shape.copy(position = wb.shapeCount) :: usersShapes))
-
-    val newWb = new Whiteboard(wb.id, wb.shapeCount + 1, newShapesMap)
-    //println("Adding shape to page [" + wb.id + "]. After numShapes=[" + getShapesByUserId(wb, userId).length + "].")
-    saveWhiteboard(newWb)
-  }
-
-  def updateAnnotation(wbId: String, userId: String, shape: AnnotationVO) {
-    val wb = getWhiteboard(wbId)
-    val usersShapes = getShapesByUserId(wb, userId)
-
-    //not empty and head id equals shape id
-    if (!usersShapes.isEmpty && usersShapes.head.id == shape.id) {
-      val newShapesMap = wb.shapesMap + (userId -> (shape.copy(position = usersShapes.head.position) :: usersShapes.tail))
-      //println("Shape has position [" + usersShapes.head.position + "]")
-      val newWb = wb.copy(shapesMap = newShapesMap)
-      //println("Updating shape on page [" + wb.id + "]. After numShapes=[" + getShapesByUserId(wb, userId).length + "].")
-      saveWhiteboard(newWb)
-    } else {
-      addAnnotation(wbId, userId, shape)
-    }
-  }
-
-  def updateAnnotationPencil(wbId: String, userId: String, shape: AnnotationVO) {
-    val wb = getWhiteboard(wbId)
-    val usersShapes = getShapesByUserId(wb, userId)
-
-    //not empty and head id equals shape id
-    if (!usersShapes.isEmpty && usersShapes.head.id == shape.id) {
-      val oldShape = usersShapes.head
-      var oldPoints: ArrayList[Float] = new ArrayList[Float]()
-      oldShape.shape.get("points").foreach(a => {
-        a match {
-          case a2: ArrayList[Any] => oldPoints = a2.asInstanceOf[ArrayList[Float]]
-        }
-      }) //oldPoints = a.asInstanceOf[ArrayList[Float]])
-      var newPoints: ArrayList[Float] = new ArrayList[Float]()
-      shape.shape.get("points").foreach(a => {
-        a match {
-          case a2: ArrayList[Any] => newPoints = a2.asInstanceOf[ArrayList[Float]]
-        }
-      }) //newPoints = a.asInstanceOf[ArrayList[Float]])
-      oldPoints.addAll(newPoints)
-      val updatedShapeData = shape.shape + ("points" -> oldPoints.asInstanceOf[Object])
-      val updatedShape = shape.copy(position = oldShape.position, shape = updatedShapeData)
-
-      val newShapesMap = wb.shapesMap + (userId -> (updatedShape :: usersShapes.tail))
-      //println("Shape has position [" + usersShapes.head.position + "]")
-      val newWb = wb.copy(shapesMap = newShapesMap)
-      //println("Updating shape on page [" + wb.id + "]. After numShapes=[" + getShapesByUserId(wb, userId).length + "].")
-      saveWhiteboard(newWb)
-    } else {
-      addAnnotation(wbId, userId, shape)
-    }
-  }
-
-  def endAnnotationPencil(wbId: String, userId: String, shape: AnnotationVO): AnnotationVO = {
-    var rtnAnnotation: AnnotationVO = shape
-
-    val wb = getWhiteboard(wbId)
-    val usersShapes = getShapesByUserId(wb, userId)
-
-    //not empty and head id equals shape id
-    //println("!usersShapes.isEmpty: " + (!usersShapes.isEmpty) + ", usersShapes.head.id == shape.id: " + (usersShapes.head.id == shape.id));
-    if (!usersShapes.isEmpty && usersShapes.head.id == shape.id) {
-      var dimensions: ArrayList[java.lang.Float] = new ArrayList[java.lang.Float]()
-      shape.shape.get("points").foreach(d => {
-        d match {
-          case d2: ArrayList[Any] => dimensions = d2.asInstanceOf[ArrayList[java.lang.Float]]
-        }
-      })
-
-      //println("dimensions.size(): " + dimensions.size());
-      if (dimensions.size() == 2) {
-        val oldShape = usersShapes.head
-        var oldPoints: ArrayList[java.lang.Float] = new ArrayList[java.lang.Float]()
-        oldShape.shape.get("points").foreach(a => {
-          a match {
-            case a2: ArrayList[Any] => oldPoints = a2.asInstanceOf[ArrayList[java.lang.Float]]
-          }
-        })
-
-        //println("oldPoints.size(): " + oldPoints.size());
-
-        val pathData = BezierWrapper.lineSimplifyAndCurve(oldPoints, dimensions.get(0).toInt, dimensions.get(1).toInt)
-        //println("Path data: pointssize " + pathData.points.size() + " commandssize " + pathData.commands.size())
-
-        val updatedShapeData = shape.shape + ("points" -> pathData.points.asInstanceOf[Object]) + ("commands" -> pathData.commands.asInstanceOf[Object])
-        val updatedShape = shape.copy(position = oldShape.position, shape = updatedShapeData)
-
-        val newShapesMap = wb.shapesMap + (userId -> (updatedShape :: usersShapes.tail))
-        //println("Shape has position [" + usersShapes.head.position + "]")
-        val newWb = wb.copy(shapesMap = newShapesMap)
-        //println("Updating shape on page [" + wb.id + "]. After numShapes=[" + getShapesByUserId(wb, userId).length + "].")
-        saveWhiteboard(newWb)
-
-        rtnAnnotation = updatedShape
-      }
-    }
-
-    rtnAnnotation
-  }
-
-  def getHistory(wbId: String): Array[AnnotationVO] = {
-    val wb = getWhiteboard(wbId)
-    wb.shapesMap.values.flatten.toArray.sortBy(_.position);
-  }
-
-  def clearWhiteboard(wbId: String, userId: String): Option[Boolean] = {
-    var cleared: Option[Boolean] = None
-
-    if (hasWhiteboard(wbId)) {
-      val wb = getWhiteboard(wbId)
-
-      if (_multiUser) {
-        if (wb.shapesMap.contains(userId)) {
-          val newWb = wb.copy(shapesMap = wb.shapesMap - userId)
-          saveWhiteboard(newWb)
-          cleared = Some(false)
-        }
-      } else {
-        if (wb.shapesMap.nonEmpty) {
-          val newWb = wb.copy(shapesMap = new HashMap[String, List[AnnotationVO]]())
-          saveWhiteboard(newWb)
-          cleared = Some(true)
-        }
-      }
-    }
-    cleared
-  }
-
-  def undoWhiteboard(wbId: String, userId: String): Option[AnnotationVO] = {
-    var last: Option[AnnotationVO] = None
-    val wb = getWhiteboard(wbId)
-
-    if (_multiUser) {
-      val usersShapes = getShapesByUserId(wb, userId)
-
-      //not empty and head id equals shape id
-      if (!usersShapes.isEmpty) {
-        last = Some(usersShapes.head)
-
-        val newWb = removeHeadShape(wb, userId, usersShapes)
-        //println("Removing shape on page [" + wb.id + "]. After numShapes=[" + getShapesByUserId(wb, userId).length + "].")
-        saveWhiteboard(newWb)
-      }
-    } else {
-      if (wb.shapesMap.nonEmpty) {
-        val lastElement = wb.shapesMap.maxBy(_._2.head.position)
-        val lastList = lastElement._2
-        last = Some(lastList.head)
-        val newWb = removeHeadShape(wb, lastElement._1, lastList)
-        //println("Removing shape on page [" + wb.id + "]. After numShapes=[" + getShapesByUserId(wb, userId).length + "].")
-        saveWhiteboard(newWb)
-      }
-    }
-    last
-  }
-
-  private def removeHeadShape(wb: Whiteboard, key: String, list: List[AnnotationVO]): Whiteboard = {
-    val newShapesMap = if (list.tail == Nil) wb.shapesMap - key else wb.shapesMap + (key -> list.tail)
-    wb.copy(shapesMap = newShapesMap)
-  }
-
-  def modifyWhiteboardAccess(multiUser: Boolean) {
-    _multiUser = multiUser
-  }
-
-  def getWhiteboardAccess(): Boolean = {
-    _multiUser
-  }
-}+package org.bigbluebutton.core.apps
+
+import java.util.ArrayList;
+import org.bigbluebutton.core.util.jhotdraw.BezierWrapper
+import scala.collection.immutable.List
+import scala.collection.immutable.HashMap
+
+case class AnnotationVO(id: String, status: String, shapeType: String, shape: scala.collection.immutable.Map[String, Object], wbId: String, userId: String, position: Int)
+
+class WhiteboardModel {
+  private var _whiteboards = new HashMap[String, Whiteboard]()
+
+  private var _multiUser = false
+
+  private def saveWhiteboard(wb: Whiteboard) {
+    _whiteboards += wb.id -> wb
+  }
+
+  def getWhiteboard(id: String): Whiteboard = {
+    _whiteboards.get(id).getOrElse(createWhiteboard(id))
+  }
+
+  def hasWhiteboard(id: String): Boolean = {
+    _whiteboards.contains(id)
+  }
+
+  private def createWhiteboard(wbId: String): Whiteboard = {
+    new Whiteboard(wbId, 0, new HashMap[String, List[AnnotationVO]]())
+  }
+
+  private def getShapesByUserId(wb: Whiteboard, id: String): List[AnnotationVO] = {
+    wb.shapesMap.get(id).getOrElse(List[AnnotationVO]())
+  }
+
+  def addAnnotation(wbId: String, userId: String, shape: AnnotationVO) {
+    val wb = getWhiteboard(wbId)
+    val usersShapes = getShapesByUserId(wb, userId)
+    val newShapesMap = wb.shapesMap + (userId -> (shape.copy(position = wb.shapeCount) :: usersShapes))
+
+    val newWb = new Whiteboard(wb.id, wb.shapeCount + 1, newShapesMap)
+    //println("Adding shape to page [" + wb.id + "]. After numShapes=[" + getShapesByUserId(wb, userId).length + "].")
+    saveWhiteboard(newWb)
+  }
+
+  def updateAnnotation(wbId: String, userId: String, shape: AnnotationVO) {
+    val wb = getWhiteboard(wbId)
+    val usersShapes = getShapesByUserId(wb, userId)
+
+    //not empty and head id equals shape id
+    if (!usersShapes.isEmpty && usersShapes.head.id == shape.id) {
+      val newShapesMap = wb.shapesMap + (userId -> (shape.copy(position = usersShapes.head.position) :: usersShapes.tail))
+      //println("Shape has position [" + usersShapes.head.position + "]")
+      val newWb = wb.copy(shapesMap = newShapesMap)
+      //println("Updating shape on page [" + wb.id + "]. After numShapes=[" + getShapesByUserId(wb, userId).length + "].")
+      saveWhiteboard(newWb)
+    } else {
+      addAnnotation(wbId, userId, shape)
+    }
+  }
+
+  def updateAnnotationPencil(wbId: String, userId: String, shape: AnnotationVO) {
+    val wb = getWhiteboard(wbId)
+    val usersShapes = getShapesByUserId(wb, userId)
+
+    //not empty and head id equals shape id
+    if (!usersShapes.isEmpty && usersShapes.head.id == shape.id) {
+      val oldShape = usersShapes.head
+      var oldPoints: ArrayList[Float] = new ArrayList[Float]()
+      oldShape.shape.get("points").foreach(a => {
+        a match {
+          case a2: ArrayList[Any] => oldPoints = a2.asInstanceOf[ArrayList[Float]]
+        }
+      }) //oldPoints = a.asInstanceOf[ArrayList[Float]])
+      var newPoints: ArrayList[Float] = new ArrayList[Float]()
+      shape.shape.get("points").foreach(a => {
+        a match {
+          case a2: ArrayList[Any] => newPoints = a2.asInstanceOf[ArrayList[Float]]
+        }
+      }) //newPoints = a.asInstanceOf[ArrayList[Float]])
+      oldPoints.addAll(newPoints)
+      val updatedShapeData = shape.shape + ("points" -> oldPoints.asInstanceOf[Object])
+      val updatedShape = shape.copy(position = oldShape.position, shape = updatedShapeData)
+
+      val newShapesMap = wb.shapesMap + (userId -> (updatedShape :: usersShapes.tail))
+      //println("Shape has position [" + usersShapes.head.position + "]")
+      val newWb = wb.copy(shapesMap = newShapesMap)
+      //println("Updating shape on page [" + wb.id + "]. After numShapes=[" + getShapesByUserId(wb, userId).length + "].")
+      saveWhiteboard(newWb)
+    } else {
+      addAnnotation(wbId, userId, shape)
+    }
+  }
+
+  def endAnnotationPencil(wbId: String, userId: String, shape: AnnotationVO): AnnotationVO = {
+    var rtnAnnotation: AnnotationVO = shape
+
+    val wb = getWhiteboard(wbId)
+    val usersShapes = getShapesByUserId(wb, userId)
+
+    //not empty and head id equals shape id
+    //println("!usersShapes.isEmpty: " + (!usersShapes.isEmpty) + ", usersShapes.head.id == shape.id: " + (usersShapes.head.id == shape.id));
+    if (!usersShapes.isEmpty && usersShapes.head.id == shape.id) {
+      var dimensions: ArrayList[java.lang.Float] = new ArrayList[java.lang.Float]()
+      shape.shape.get("points").foreach(d => {
+        d match {
+          case d2: ArrayList[Any] => dimensions = d2.asInstanceOf[ArrayList[java.lang.Float]]
+        }
+      })
+
+      //println("dimensions.size(): " + dimensions.size());
+      if (dimensions.size() == 2) {
+        val oldShape = usersShapes.head
+        var oldPoints: ArrayList[java.lang.Float] = new ArrayList[java.lang.Float]()
+        oldShape.shape.get("points").foreach(a => {
+          a match {
+            case a2: ArrayList[Any] => oldPoints = a2.asInstanceOf[ArrayList[java.lang.Float]]
+          }
+        })
+
+        //println("oldPoints.size(): " + oldPoints.size());
+
+        val pathData = BezierWrapper.lineSimplifyAndCurve(oldPoints, dimensions.get(0).toInt, dimensions.get(1).toInt)
+        //println("Path data: pointssize " + pathData.points.size() + " commandssize " + pathData.commands.size())
+
+        val updatedShapeData = shape.shape + ("points" -> pathData.points.asInstanceOf[Object]) + ("commands" -> pathData.commands.asInstanceOf[Object])
+        val updatedShape = shape.copy(position = oldShape.position, shape = updatedShapeData)
+
+        val newShapesMap = wb.shapesMap + (userId -> (updatedShape :: usersShapes.tail))
+        //println("Shape has position [" + usersShapes.head.position + "]")
+        val newWb = wb.copy(shapesMap = newShapesMap)
+        //println("Updating shape on page [" + wb.id + "]. After numShapes=[" + getShapesByUserId(wb, userId).length + "].")
+        saveWhiteboard(newWb)
+
+        rtnAnnotation = updatedShape
+      }
+    }
+
+    rtnAnnotation
+  }
+
+  def getHistory(wbId: String): Array[AnnotationVO] = {
+    val wb = getWhiteboard(wbId)
+    wb.shapesMap.values.flatten.toArray.sortBy(_.position);
+  }
+
+  def clearWhiteboard(wbId: String, userId: String): Option[Boolean] = {
+    var cleared: Option[Boolean] = None
+
+    if (hasWhiteboard(wbId)) {
+      val wb = getWhiteboard(wbId)
+
+      if (_multiUser) {
+        if (wb.shapesMap.contains(userId)) {
+          val newWb = wb.copy(shapesMap = wb.shapesMap - userId)
+          saveWhiteboard(newWb)
+          cleared = Some(false)
+        }
+      } else {
+        if (wb.shapesMap.nonEmpty) {
+          val newWb = wb.copy(shapesMap = new HashMap[String, List[AnnotationVO]]())
+          saveWhiteboard(newWb)
+          cleared = Some(true)
+        }
+      }
+    }
+    cleared
+  }
+
+  def undoWhiteboard(wbId: String, userId: String): Option[AnnotationVO] = {
+    var last: Option[AnnotationVO] = None
+    val wb = getWhiteboard(wbId)
+
+    if (_multiUser) {
+      val usersShapes = getShapesByUserId(wb, userId)
+
+      //not empty and head id equals shape id
+      if (!usersShapes.isEmpty) {
+        last = Some(usersShapes.head)
+
+        val newWb = removeHeadShape(wb, userId, usersShapes)
+        //println("Removing shape on page [" + wb.id + "]. After numShapes=[" + getShapesByUserId(wb, userId).length + "].")
+        saveWhiteboard(newWb)
+      }
+    } else {
+      if (wb.shapesMap.nonEmpty) {
+        val lastElement = wb.shapesMap.maxBy(_._2.head.position)
+        val lastList = lastElement._2
+        last = Some(lastList.head)
+        val newWb = removeHeadShape(wb, lastElement._1, lastList)
+        //println("Removing shape on page [" + wb.id + "]. After numShapes=[" + getShapesByUserId(wb, userId).length + "].")
+        saveWhiteboard(newWb)
+      }
+    }
+    last
+  }
+
+  private def removeHeadShape(wb: Whiteboard, key: String, list: List[AnnotationVO]): Whiteboard = {
+    val newShapesMap = if (list.tail == Nil) wb.shapesMap - key else wb.shapesMap + (key -> list.tail)
+    wb.copy(shapesMap = newShapesMap)
+  }
+
+  def modifyWhiteboardAccess(multiUser: Boolean) {
+    _multiUser = multiUser
+  }
+
+  def getWhiteboardAccess(): Boolean = {
+    _multiUser
+  }
+}