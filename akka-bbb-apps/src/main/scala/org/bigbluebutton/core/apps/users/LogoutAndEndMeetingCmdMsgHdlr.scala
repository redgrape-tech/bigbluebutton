package org.bigbluebutton.core.apps.users

import org.bigbluebutton.common2.msgs._
import org.bigbluebutton.core.OutMessageGateway
<<<<<<< HEAD
import org.bigbluebutton.core.models.{ Roles, Users2x }
import org.bigbluebutton.core.running.LiveMeeting
import org.bigbluebutton.core2.MeetingStatus2x
=======
import org.bigbluebutton.core.bus.IncomingEventBus
import org.bigbluebutton.core.domain.MeetingEndReason
import org.bigbluebutton.core.models.{ Roles, Users2x }
import org.bigbluebutton.core.running.LiveMeeting
>>>>>>> d1cc6927

trait LogoutAndEndMeetingCmdMsgHdlr {
  this: UsersApp =>

  val liveMeeting: LiveMeeting
  val outGW: OutMessageGateway
  val eventBus: IncomingEventBus

  def handleLogoutAndEndMeetingCmdMsg(msg: LogoutAndEndMeetingCmdMsg) {
    for {
      u <- Users2x.findWithIntId(liveMeeting.users2x, msg.body.userId)
    } yield {
      if (u.role == Roles.MODERATOR_ROLE) {
        sendEndMeetingDueToExpiry(MeetingEndReason.ENDED_AFTER_USER_LOGGED_OUT, eventBus, outGW, liveMeeting)
      }
    }
  }
}
<|MERGE_RESOLUTION|>--- conflicted
+++ resolved
@@ -1,32 +1,26 @@
-package org.bigbluebutton.core.apps.users
-
-import org.bigbluebutton.common2.msgs._
-import org.bigbluebutton.core.OutMessageGateway
-<<<<<<< HEAD
-import org.bigbluebutton.core.models.{ Roles, Users2x }
-import org.bigbluebutton.core.running.LiveMeeting
-import org.bigbluebutton.core2.MeetingStatus2x
-=======
-import org.bigbluebutton.core.bus.IncomingEventBus
-import org.bigbluebutton.core.domain.MeetingEndReason
-import org.bigbluebutton.core.models.{ Roles, Users2x }
-import org.bigbluebutton.core.running.LiveMeeting
->>>>>>> d1cc6927
-
-trait LogoutAndEndMeetingCmdMsgHdlr {
-  this: UsersApp =>
-
-  val liveMeeting: LiveMeeting
-  val outGW: OutMessageGateway
-  val eventBus: IncomingEventBus
-
-  def handleLogoutAndEndMeetingCmdMsg(msg: LogoutAndEndMeetingCmdMsg) {
-    for {
-      u <- Users2x.findWithIntId(liveMeeting.users2x, msg.body.userId)
-    } yield {
-      if (u.role == Roles.MODERATOR_ROLE) {
-        sendEndMeetingDueToExpiry(MeetingEndReason.ENDED_AFTER_USER_LOGGED_OUT, eventBus, outGW, liveMeeting)
-      }
-    }
-  }
-}
+package org.bigbluebutton.core.apps.users
+
+import org.bigbluebutton.common2.msgs._
+import org.bigbluebutton.core.OutMessageGateway
+import org.bigbluebutton.core.bus.IncomingEventBus
+import org.bigbluebutton.core.domain.MeetingEndReason
+import org.bigbluebutton.core.models.{ Roles, Users2x }
+import org.bigbluebutton.core.running.LiveMeeting
+
+trait LogoutAndEndMeetingCmdMsgHdlr {
+  this: UsersApp =>
+
+  val liveMeeting: LiveMeeting
+  val outGW: OutMessageGateway
+  val eventBus: IncomingEventBus
+
+  def handleLogoutAndEndMeetingCmdMsg(msg: LogoutAndEndMeetingCmdMsg) {
+    for {
+      u <- Users2x.findWithIntId(liveMeeting.users2x, msg.body.userId)
+    } yield {
+      if (u.role == Roles.MODERATOR_ROLE) {
+        sendEndMeetingDueToExpiry(MeetingEndReason.ENDED_AFTER_USER_LOGGED_OUT, eventBus, outGW, liveMeeting)
+      }
+    }
+  }
+}