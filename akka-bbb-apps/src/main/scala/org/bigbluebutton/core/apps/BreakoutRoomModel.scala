--- conflicted
+++ resolved
@@ -1,55 +1,50 @@
-package org.bigbluebutton.core.apps
-
-import scala.collection.mutable.ArrayBuffer
-import scala.collection.immutable.HashMap
-
-case class BreakoutUser(id: String, name: String)
-case class BreakoutRoom(id: String, name: String, voiceConfId: String,
-  assignedUsers: Vector[String], users: Vector[BreakoutUser], defaultPresentationURL: String)
-
-class BreakoutRoomModel {
-  private var rooms = new collection.immutable.HashMap[String, BreakoutRoom]
-
-  def add(room: BreakoutRoom): BreakoutRoom = {
-    rooms += room.id -> room
-    room
-  }
-
-  def remove(id: String) {
-    rooms -= id
-  }
-
-  def createBreakoutRoom(id: String, name: String, voiceConfId: String,
-    assignedUsers: Vector[String], defaultPresentationURL: String): BreakoutRoom = {
-    val room = new BreakoutRoom(id, name, voiceConfId, assignedUsers, Vector(), defaultPresentationURL)
-    add(room)
-  }
-
-  def getBreakoutRoom(id: String): Option[BreakoutRoom] = {
-    rooms.get(id)
-  }
-
-<<<<<<< HEAD
-  def getRooms() {
-    rooms
-=======
-  def getRooms(): Array[BreakoutRoom] = {
-    rooms.values.toArray
->>>>>>> f2ed0188
-  }
-
-  def getAssignedUsers(breakoutId: String): Option[Vector[String]] = {
-    for {
-      room <- rooms.get(breakoutId)
-    } yield room.assignedUsers
-  }
-
-  def updateBreakoutUsers(breakoutId: String, users: Vector[BreakoutUser]): Option[BreakoutRoom] = {
-    for {
-      room <- rooms.get(breakoutId)
-      newroom = room.copy(users = users)
-      room2 = add(newroom)
-    } yield room2
-  }
-}
-
+package org.bigbluebutton.core.apps
+
+import scala.collection.mutable.ArrayBuffer
+import scala.collection.immutable.HashMap
+
+case class BreakoutUser(id: String, name: String)
+case class BreakoutRoom(id: String, name: String, voiceConfId: String,
+  assignedUsers: Vector[String], users: Vector[BreakoutUser], defaultPresentationURL: String)
+
+class BreakoutRoomModel {
+  private var rooms = new collection.immutable.HashMap[String, BreakoutRoom]
+
+  def add(room: BreakoutRoom): BreakoutRoom = {
+    rooms += room.id -> room
+    room
+  }
+
+  def remove(id: String) {
+    rooms -= id
+  }
+
+  def createBreakoutRoom(id: String, name: String, voiceConfId: String,
+    assignedUsers: Vector[String], defaultPresentationURL: String): BreakoutRoom = {
+    val room = new BreakoutRoom(id, name, voiceConfId, assignedUsers, Vector(), defaultPresentationURL)
+    add(room)
+  }
+
+  def getBreakoutRoom(id: String): Option[BreakoutRoom] = {
+    rooms.get(id)
+  }
+
+  def getRooms(): Array[BreakoutRoom] = {
+    rooms.values.toArray
+  }
+
+  def getAssignedUsers(breakoutId: String): Option[Vector[String]] = {
+    for {
+      room <- rooms.get(breakoutId)
+    } yield room.assignedUsers
+  }
+
+  def updateBreakoutUsers(breakoutId: String, users: Vector[BreakoutUser]): Option[BreakoutRoom] = {
+    for {
+      room <- rooms.get(breakoutId)
+      newroom = room.copy(users = users)
+      room2 = add(newroom)
+    } yield room2
+  }
+}
+