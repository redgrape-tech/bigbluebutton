package org.bigbluebutton.core.apps.screenshare

import org.bigbluebutton.common2.msgs._
import org.bigbluebutton.core.apps.{ ExternalVideoModel, ScreenshareModel }
import org.bigbluebutton.core.bus.MessageBus
import org.bigbluebutton.core.db.ScreenshareDAO
import org.bigbluebutton.core.running.LiveMeeting

trait ScreenshareRtmpBroadcastStartedVoiceConfEvtMsgHdlr {
  this: ScreenshareApp2x =>

  def handle(msg: ScreenshareRtmpBroadcastStartedVoiceConfEvtMsg, liveMeeting: LiveMeeting, bus: MessageBus): Unit = {
    def broadcastEvent(voiceConf: String, screenshareConf: String, stream: String, vidWidth: Int, vidHeight: Int,
                       timestamp: String, hasAudio: Boolean, contentType: String): BbbCommonEnvCoreMsg = {

      val routing = Routing.addMsgToClientRouting(
        MessageTypes.BROADCAST_TO_MEETING,
        liveMeeting.props.meetingProp.intId, "not-used"
      )
      val envelope = BbbCoreEnvelope(ScreenshareRtmpBroadcastStartedEvtMsg.NAME, routing)
      val header = BbbClientMsgHeader(
        ScreenshareRtmpBroadcastStartedEvtMsg.NAME,
        liveMeeting.props.meetingProp.intId, "not-used"
      )

      val body = ScreenshareRtmpBroadcastStartedEvtMsgBody(voiceConf, screenshareConf,
        stream, vidWidth, vidHeight, timestamp, hasAudio, contentType)
      val event = ScreenshareRtmpBroadcastStartedEvtMsg(header, body)
      BbbCommonEnvCoreMsg(envelope, event)
    }

    log.info("handleScreenshareRTMPBroadcastStartedRequest: isBroadcastingRTMP=" +
      ScreenshareModel.isBroadcastingRTMP(liveMeeting.screenshareModel) +
      " URL:" + ScreenshareModel.getRTMPBroadcastingUrl(liveMeeting.screenshareModel))

<<<<<<< HEAD
    // only valid if not broadcasting yet
    if (!ScreenshareModel.isBroadcastingRTMP(liveMeeting.screenshareModel)) {
      // Stop external video if it's running
      ExternalVideoModel.stop(bus.outGW, liveMeeting)

      ScreenshareModel.setRTMPBroadcastingUrl(liveMeeting.screenshareModel, msg.body.stream)
      ScreenshareModel.broadcastingRTMPStarted(liveMeeting.screenshareModel)
      ScreenshareModel.setScreenshareVideoWidth(liveMeeting.screenshareModel, msg.body.vidWidth)
      ScreenshareModel.setScreenshareVideoHeight(liveMeeting.screenshareModel, msg.body.vidHeight)
      ScreenshareModel.setVoiceConf(liveMeeting.screenshareModel, msg.body.voiceConf)
      ScreenshareModel.setScreenshareConf(liveMeeting.screenshareModel, msg.body.screenshareConf)
      ScreenshareModel.setTimestamp(liveMeeting.screenshareModel, msg.body.timestamp)
      ScreenshareModel.setHasAudio(liveMeeting.screenshareModel, msg.body.hasAudio)
      ScreenshareModel.setContentType(liveMeeting.screenshareModel, msg.body.contentType)

      log.info("START broadcast ALLOWED when isBroadcastingRTMP=false")

      ScreenshareDAO.insert(liveMeeting.props.meetingProp.intId, liveMeeting.screenshareModel)

      // Notify viewers in the meeting that there's an rtmp stream to view
      val msgEvent = broadcastEvent(msg.body.voiceConf, msg.body.screenshareConf, msg.body.stream,
        msg.body.vidWidth, msg.body.vidHeight, msg.body.timestamp, msg.body.hasAudio, msg.body.contentType)
      bus.outGW.send(msgEvent)
=======
    if (msg.body.contentType == "camera" && liveMeeting.props.meetingProp.disabledFeatures.contains("cameraAsContent")) {
      log.error(
        "Camera as a content is disabled for meeting {}, meetingID = {}",
        liveMeeting.props.meetingProp.name, liveMeeting.props.meetingProp.intId
      )
    } else if (msg.body.contentType == "screenshare" && liveMeeting.props.meetingProp.disabledFeatures.contains("screenshare")) {
      val meetingId = liveMeeting.props.meetingProp.intId
      log.error("Screen sharing is disabled for this meeting, meetingID = {}", meetingId)
>>>>>>> 574b1876
    } else {
      // only valid if not broadcasting yet
      if (!ScreenshareModel.isBroadcastingRTMP(liveMeeting.screenshareModel)) {
        // Stop external video if it's running
        ExternalVideoModel.stop(bus.outGW, liveMeeting)

        ScreenshareModel.setRTMPBroadcastingUrl(liveMeeting.screenshareModel, msg.body.stream)
        ScreenshareModel.broadcastingRTMPStarted(liveMeeting.screenshareModel)
        ScreenshareModel.setScreenshareVideoWidth(liveMeeting.screenshareModel, msg.body.vidWidth)
        ScreenshareModel.setScreenshareVideoHeight(liveMeeting.screenshareModel, msg.body.vidHeight)
        ScreenshareModel.setVoiceConf(liveMeeting.screenshareModel, msg.body.voiceConf)
        ScreenshareModel.setScreenshareConf(liveMeeting.screenshareModel, msg.body.screenshareConf)
        ScreenshareModel.setTimestamp(liveMeeting.screenshareModel, msg.body.timestamp)
        ScreenshareModel.setHasAudio(liveMeeting.screenshareModel, msg.body.hasAudio)
        ScreenshareModel.setContentType(liveMeeting.screenshareModel, msg.body.contentType)

        log.info("START broadcast ALLOWED when isBroadcastingRTMP=false")

        // Notify viewers in the meeting that there's an rtmp stream to view
        val msgEvent = broadcastEvent(msg.body.voiceConf, msg.body.screenshareConf, msg.body.stream,
          msg.body.vidWidth, msg.body.vidHeight, msg.body.timestamp, msg.body.hasAudio, msg.body.contentType)
        bus.outGW.send(msgEvent)
      } else {
        log.info("START broadcast NOT ALLOWED when isBroadcastingRTMP=true")
      }
    }
  }

}
<|MERGE_RESOLUTION|>--- conflicted
+++ resolved
@@ -1,98 +1,74 @@
-package org.bigbluebutton.core.apps.screenshare
-
-import org.bigbluebutton.common2.msgs._
-import org.bigbluebutton.core.apps.{ ExternalVideoModel, ScreenshareModel }
-import org.bigbluebutton.core.bus.MessageBus
-import org.bigbluebutton.core.db.ScreenshareDAO
-import org.bigbluebutton.core.running.LiveMeeting
-
-trait ScreenshareRtmpBroadcastStartedVoiceConfEvtMsgHdlr {
-  this: ScreenshareApp2x =>
-
-  def handle(msg: ScreenshareRtmpBroadcastStartedVoiceConfEvtMsg, liveMeeting: LiveMeeting, bus: MessageBus): Unit = {
-    def broadcastEvent(voiceConf: String, screenshareConf: String, stream: String, vidWidth: Int, vidHeight: Int,
-                       timestamp: String, hasAudio: Boolean, contentType: String): BbbCommonEnvCoreMsg = {
-
-      val routing = Routing.addMsgToClientRouting(
-        MessageTypes.BROADCAST_TO_MEETING,
-        liveMeeting.props.meetingProp.intId, "not-used"
-      )
-      val envelope = BbbCoreEnvelope(ScreenshareRtmpBroadcastStartedEvtMsg.NAME, routing)
-      val header = BbbClientMsgHeader(
-        ScreenshareRtmpBroadcastStartedEvtMsg.NAME,
-        liveMeeting.props.meetingProp.intId, "not-used"
-      )
-
-      val body = ScreenshareRtmpBroadcastStartedEvtMsgBody(voiceConf, screenshareConf,
-        stream, vidWidth, vidHeight, timestamp, hasAudio, contentType)
-      val event = ScreenshareRtmpBroadcastStartedEvtMsg(header, body)
-      BbbCommonEnvCoreMsg(envelope, event)
-    }
-
-    log.info("handleScreenshareRTMPBroadcastStartedRequest: isBroadcastingRTMP=" +
-      ScreenshareModel.isBroadcastingRTMP(liveMeeting.screenshareModel) +
-      " URL:" + ScreenshareModel.getRTMPBroadcastingUrl(liveMeeting.screenshareModel))
-
-<<<<<<< HEAD
-    // only valid if not broadcasting yet
-    if (!ScreenshareModel.isBroadcastingRTMP(liveMeeting.screenshareModel)) {
-      // Stop external video if it's running
-      ExternalVideoModel.stop(bus.outGW, liveMeeting)
-
-      ScreenshareModel.setRTMPBroadcastingUrl(liveMeeting.screenshareModel, msg.body.stream)
-      ScreenshareModel.broadcastingRTMPStarted(liveMeeting.screenshareModel)
-      ScreenshareModel.setScreenshareVideoWidth(liveMeeting.screenshareModel, msg.body.vidWidth)
-      ScreenshareModel.setScreenshareVideoHeight(liveMeeting.screenshareModel, msg.body.vidHeight)
-      ScreenshareModel.setVoiceConf(liveMeeting.screenshareModel, msg.body.voiceConf)
-      ScreenshareModel.setScreenshareConf(liveMeeting.screenshareModel, msg.body.screenshareConf)
-      ScreenshareModel.setTimestamp(liveMeeting.screenshareModel, msg.body.timestamp)
-      ScreenshareModel.setHasAudio(liveMeeting.screenshareModel, msg.body.hasAudio)
-      ScreenshareModel.setContentType(liveMeeting.screenshareModel, msg.body.contentType)
-
-      log.info("START broadcast ALLOWED when isBroadcastingRTMP=false")
-
-      ScreenshareDAO.insert(liveMeeting.props.meetingProp.intId, liveMeeting.screenshareModel)
-
-      // Notify viewers in the meeting that there's an rtmp stream to view
-      val msgEvent = broadcastEvent(msg.body.voiceConf, msg.body.screenshareConf, msg.body.stream,
-        msg.body.vidWidth, msg.body.vidHeight, msg.body.timestamp, msg.body.hasAudio, msg.body.contentType)
-      bus.outGW.send(msgEvent)
-=======
-    if (msg.body.contentType == "camera" && liveMeeting.props.meetingProp.disabledFeatures.contains("cameraAsContent")) {
-      log.error(
-        "Camera as a content is disabled for meeting {}, meetingID = {}",
-        liveMeeting.props.meetingProp.name, liveMeeting.props.meetingProp.intId
-      )
-    } else if (msg.body.contentType == "screenshare" && liveMeeting.props.meetingProp.disabledFeatures.contains("screenshare")) {
-      val meetingId = liveMeeting.props.meetingProp.intId
-      log.error("Screen sharing is disabled for this meeting, meetingID = {}", meetingId)
->>>>>>> 574b1876
-    } else {
-      // only valid if not broadcasting yet
-      if (!ScreenshareModel.isBroadcastingRTMP(liveMeeting.screenshareModel)) {
-        // Stop external video if it's running
-        ExternalVideoModel.stop(bus.outGW, liveMeeting)
-
-        ScreenshareModel.setRTMPBroadcastingUrl(liveMeeting.screenshareModel, msg.body.stream)
-        ScreenshareModel.broadcastingRTMPStarted(liveMeeting.screenshareModel)
-        ScreenshareModel.setScreenshareVideoWidth(liveMeeting.screenshareModel, msg.body.vidWidth)
-        ScreenshareModel.setScreenshareVideoHeight(liveMeeting.screenshareModel, msg.body.vidHeight)
-        ScreenshareModel.setVoiceConf(liveMeeting.screenshareModel, msg.body.voiceConf)
-        ScreenshareModel.setScreenshareConf(liveMeeting.screenshareModel, msg.body.screenshareConf)
-        ScreenshareModel.setTimestamp(liveMeeting.screenshareModel, msg.body.timestamp)
-        ScreenshareModel.setHasAudio(liveMeeting.screenshareModel, msg.body.hasAudio)
-        ScreenshareModel.setContentType(liveMeeting.screenshareModel, msg.body.contentType)
-
-        log.info("START broadcast ALLOWED when isBroadcastingRTMP=false")
-
-        // Notify viewers in the meeting that there's an rtmp stream to view
-        val msgEvent = broadcastEvent(msg.body.voiceConf, msg.body.screenshareConf, msg.body.stream,
-          msg.body.vidWidth, msg.body.vidHeight, msg.body.timestamp, msg.body.hasAudio, msg.body.contentType)
-        bus.outGW.send(msgEvent)
-      } else {
-        log.info("START broadcast NOT ALLOWED when isBroadcastingRTMP=true")
-      }
-    }
-  }
-
-}
+package org.bigbluebutton.core.apps.screenshare
+
+import org.bigbluebutton.common2.msgs._
+import org.bigbluebutton.core.apps.{ ExternalVideoModel, ScreenshareModel }
+import org.bigbluebutton.core.bus.MessageBus
+import org.bigbluebutton.core.db.ScreenshareDAO
+import org.bigbluebutton.core.running.LiveMeeting
+
+trait ScreenshareRtmpBroadcastStartedVoiceConfEvtMsgHdlr {
+  this: ScreenshareApp2x =>
+
+  def handle(msg: ScreenshareRtmpBroadcastStartedVoiceConfEvtMsg, liveMeeting: LiveMeeting, bus: MessageBus): Unit = {
+    def broadcastEvent(voiceConf: String, screenshareConf: String, stream: String, vidWidth: Int, vidHeight: Int,
+                       timestamp: String, hasAudio: Boolean, contentType: String): BbbCommonEnvCoreMsg = {
+
+      val routing = Routing.addMsgToClientRouting(
+        MessageTypes.BROADCAST_TO_MEETING,
+        liveMeeting.props.meetingProp.intId, "not-used"
+      )
+      val envelope = BbbCoreEnvelope(ScreenshareRtmpBroadcastStartedEvtMsg.NAME, routing)
+      val header = BbbClientMsgHeader(
+        ScreenshareRtmpBroadcastStartedEvtMsg.NAME,
+        liveMeeting.props.meetingProp.intId, "not-used"
+      )
+
+      val body = ScreenshareRtmpBroadcastStartedEvtMsgBody(voiceConf, screenshareConf,
+        stream, vidWidth, vidHeight, timestamp, hasAudio, contentType)
+      val event = ScreenshareRtmpBroadcastStartedEvtMsg(header, body)
+      BbbCommonEnvCoreMsg(envelope, event)
+    }
+
+    log.info("handleScreenshareRTMPBroadcastStartedRequest: isBroadcastingRTMP=" +
+      ScreenshareModel.isBroadcastingRTMP(liveMeeting.screenshareModel) +
+      " URL:" + ScreenshareModel.getRTMPBroadcastingUrl(liveMeeting.screenshareModel))
+
+    if (msg.body.contentType == "camera" && liveMeeting.props.meetingProp.disabledFeatures.contains("cameraAsContent")) {
+      log.error(
+        "Camera as a content is disabled for meeting {}, meetingID = {}",
+        liveMeeting.props.meetingProp.name, liveMeeting.props.meetingProp.intId
+      )
+    } else if (msg.body.contentType == "screenshare" && liveMeeting.props.meetingProp.disabledFeatures.contains("screenshare")) {
+      val meetingId = liveMeeting.props.meetingProp.intId
+      log.error("Screen sharing is disabled for this meeting, meetingID = {}", meetingId)
+    } else {
+      // only valid if not broadcasting yet
+      if (!ScreenshareModel.isBroadcastingRTMP(liveMeeting.screenshareModel)) {
+        // Stop external video if it's running
+        ExternalVideoModel.stop(bus.outGW, liveMeeting)
+
+        ScreenshareModel.setRTMPBroadcastingUrl(liveMeeting.screenshareModel, msg.body.stream)
+        ScreenshareModel.broadcastingRTMPStarted(liveMeeting.screenshareModel)
+        ScreenshareModel.setScreenshareVideoWidth(liveMeeting.screenshareModel, msg.body.vidWidth)
+        ScreenshareModel.setScreenshareVideoHeight(liveMeeting.screenshareModel, msg.body.vidHeight)
+        ScreenshareModel.setVoiceConf(liveMeeting.screenshareModel, msg.body.voiceConf)
+        ScreenshareModel.setScreenshareConf(liveMeeting.screenshareModel, msg.body.screenshareConf)
+        ScreenshareModel.setTimestamp(liveMeeting.screenshareModel, msg.body.timestamp)
+        ScreenshareModel.setHasAudio(liveMeeting.screenshareModel, msg.body.hasAudio)
+        ScreenshareModel.setContentType(liveMeeting.screenshareModel, msg.body.contentType)
+
+        log.info("START broadcast ALLOWED when isBroadcastingRTMP=false")
+
+        ScreenshareDAO.insert(liveMeeting.props.meetingProp.intId, liveMeeting.screenshareModel)
+
+        // Notify viewers in the meeting that there's an rtmp stream to view
+        val msgEvent = broadcastEvent(msg.body.voiceConf, msg.body.screenshareConf, msg.body.stream,
+          msg.body.vidWidth, msg.body.vidHeight, msg.body.timestamp, msg.body.hasAudio, msg.body.contentType)
+        bus.outGW.send(msgEvent)
+      } else {
+        log.info("START broadcast NOT ALLOWED when isBroadcastingRTMP=true")
+      }
+    }
+  }
+
+}