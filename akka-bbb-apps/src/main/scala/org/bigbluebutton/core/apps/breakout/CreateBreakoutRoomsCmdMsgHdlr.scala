--- conflicted
+++ resolved
@@ -85,12 +85,8 @@
       outGW.send(event)
     }
 
-<<<<<<< HEAD
-    val breakoutModel = new BreakoutModel(None, msg.body.durationInMinutes * 60, rooms)
+    val breakoutModel = new BreakoutModel(None, msg.body.durationInMinutes * 60, rooms, msg.body.sendInviteToModerators)
     BreakoutRoomDAO.insert(breakoutModel)
-=======
-    val breakoutModel = new BreakoutModel(None, msg.body.durationInMinutes * 60, rooms, msg.body.sendInviteToModerators)
->>>>>>> c8867fad
     state.update(Some(breakoutModel))
   }
 
