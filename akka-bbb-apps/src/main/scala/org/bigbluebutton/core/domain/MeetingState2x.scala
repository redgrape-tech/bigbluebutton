package org.bigbluebutton.core.domain

import org.bigbluebutton.core.apps.BreakoutModel
import org.bigbluebutton.core.models.GroupChats
import org.bigbluebutton.core.models.PresentationPodManager

object MeetingState2x {

}

case class MeetingState2x(
<<<<<<< HEAD
    breakout:          Option[BreakoutModel],
    inactivityTracker: MeetingInactivityTracker,
    expiryTracker:     MeetingExpiryTracker,
    recordingTracker:  MeetingRecordingTracker
=======
    groupChats:             GroupChats,
    presentationPodManager: PresentationPodManager,
    breakout:               Option[BreakoutModel],
    inactivityTracker:      MeetingInactivityTracker,
    expiryTracker:          MeetingExpiryTracker
>>>>>>> b312b358
) {

  def update(groupChats: GroupChats): MeetingState2x = copy(groupChats = groupChats)
  def update(presPodManager: PresentationPodManager): MeetingState2x = copy(presentationPodManager = presPodManager)
  def update(breakout: Option[BreakoutModel]): MeetingState2x = copy(breakout = breakout)
  def update(expiry: MeetingExpiryTracker): MeetingState2x = copy(expiryTracker = expiry)
  def update(inactivityTracker: MeetingInactivityTracker): MeetingState2x = copy(inactivityTracker = inactivityTracker)
  def update(recordingTracker: MeetingRecordingTracker): MeetingState2x = copy(recordingTracker = recordingTracker)
}

object MeetingEndReason {
  val ENDED_FROM_API = "ENDED_FROM_API"
  val ENDED_DUE_TO_INACTIVITY = "ENDED_DUE_TO_ACTIVITY"
  val ENDED_WHEN_NOT_JOINED = "ENDED_WHEN_NOT_JOINED"
  val ENDED_WHEN_LAST_USER_LEFT = "ENDED_WHEN_LAST_USER_LEFT"
  val ENDED_AFTER_USER_LOGGED_OUT = "ENDED_AFTER_USER_LOGGED_OUT"
  val ENDED_AFTER_EXCEEDING_DURATION = "ENDED_AFTER_EXCEEDING_DURATION"
  val ENDED_BY_PARENT = "ENDED_BY_PARENT"
}
<|MERGE_RESOLUTION|>--- conflicted
+++ resolved
@@ -1,42 +1,36 @@
-package org.bigbluebutton.core.domain
-
-import org.bigbluebutton.core.apps.BreakoutModel
-import org.bigbluebutton.core.models.GroupChats
-import org.bigbluebutton.core.models.PresentationPodManager
-
-object MeetingState2x {
-
-}
-
-case class MeetingState2x(
-<<<<<<< HEAD
-    breakout:          Option[BreakoutModel],
-    inactivityTracker: MeetingInactivityTracker,
-    expiryTracker:     MeetingExpiryTracker,
-    recordingTracker:  MeetingRecordingTracker
-=======
-    groupChats:             GroupChats,
-    presentationPodManager: PresentationPodManager,
-    breakout:               Option[BreakoutModel],
-    inactivityTracker:      MeetingInactivityTracker,
-    expiryTracker:          MeetingExpiryTracker
->>>>>>> b312b358
-) {
-
-  def update(groupChats: GroupChats): MeetingState2x = copy(groupChats = groupChats)
-  def update(presPodManager: PresentationPodManager): MeetingState2x = copy(presentationPodManager = presPodManager)
-  def update(breakout: Option[BreakoutModel]): MeetingState2x = copy(breakout = breakout)
-  def update(expiry: MeetingExpiryTracker): MeetingState2x = copy(expiryTracker = expiry)
-  def update(inactivityTracker: MeetingInactivityTracker): MeetingState2x = copy(inactivityTracker = inactivityTracker)
-  def update(recordingTracker: MeetingRecordingTracker): MeetingState2x = copy(recordingTracker = recordingTracker)
-}
-
-object MeetingEndReason {
-  val ENDED_FROM_API = "ENDED_FROM_API"
-  val ENDED_DUE_TO_INACTIVITY = "ENDED_DUE_TO_ACTIVITY"
-  val ENDED_WHEN_NOT_JOINED = "ENDED_WHEN_NOT_JOINED"
-  val ENDED_WHEN_LAST_USER_LEFT = "ENDED_WHEN_LAST_USER_LEFT"
-  val ENDED_AFTER_USER_LOGGED_OUT = "ENDED_AFTER_USER_LOGGED_OUT"
-  val ENDED_AFTER_EXCEEDING_DURATION = "ENDED_AFTER_EXCEEDING_DURATION"
-  val ENDED_BY_PARENT = "ENDED_BY_PARENT"
-}
+package org.bigbluebutton.core.domain
+
+import org.bigbluebutton.core.apps.BreakoutModel
+import org.bigbluebutton.core.models.GroupChats
+import org.bigbluebutton.core.models.PresentationPodManager
+
+object MeetingState2x {
+
+}
+
+case class MeetingState2x(
+    groupChats:             GroupChats,
+    presentationPodManager: PresentationPodManager,
+    breakout:               Option[BreakoutModel],
+    inactivityTracker:      MeetingInactivityTracker,
+    expiryTracker:          MeetingExpiryTracker,
+    recordingTracker:       MeetingRecordingTracker
+) {
+
+  def update(groupChats: GroupChats): MeetingState2x = copy(groupChats = groupChats)
+  def update(presPodManager: PresentationPodManager): MeetingState2x = copy(presentationPodManager = presPodManager)
+  def update(breakout: Option[BreakoutModel]): MeetingState2x = copy(breakout = breakout)
+  def update(expiry: MeetingExpiryTracker): MeetingState2x = copy(expiryTracker = expiry)
+  def update(inactivityTracker: MeetingInactivityTracker): MeetingState2x = copy(inactivityTracker = inactivityTracker)
+  def update(recordingTracker: MeetingRecordingTracker): MeetingState2x = copy(recordingTracker = recordingTracker)
+}
+
+object MeetingEndReason {
+  val ENDED_FROM_API = "ENDED_FROM_API"
+  val ENDED_DUE_TO_INACTIVITY = "ENDED_DUE_TO_ACTIVITY"
+  val ENDED_WHEN_NOT_JOINED = "ENDED_WHEN_NOT_JOINED"
+  val ENDED_WHEN_LAST_USER_LEFT = "ENDED_WHEN_LAST_USER_LEFT"
+  val ENDED_AFTER_USER_LOGGED_OUT = "ENDED_AFTER_USER_LOGGED_OUT"
+  val ENDED_AFTER_EXCEEDING_DURATION = "ENDED_AFTER_EXCEEDING_DURATION"
+  val ENDED_BY_PARENT = "ENDED_BY_PARENT"
+}