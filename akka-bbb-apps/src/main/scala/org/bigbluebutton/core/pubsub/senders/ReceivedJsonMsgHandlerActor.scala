package org.bigbluebutton.core.pubsub.senders

import akka.actor.{ Actor, ActorLogging, Props }
import org.bigbluebutton.SystemConfiguration
import com.fasterxml.jackson.databind.JsonNode
<<<<<<< HEAD
import org.bigbluebutton.common2.msgs._
=======
import org.bigbluebutton.common2.messages._
import org.bigbluebutton.common2.messages.breakoutrooms._
import org.bigbluebutton.common2.messages.caption._
import org.bigbluebutton.common2.messages.polls._
import org.bigbluebutton.common2.messages.users._
import org.bigbluebutton.common2.messages.layout._
import org.bigbluebutton.common2.messages.voiceconf._
import org.bigbluebutton.common2.messages.whiteboard._
>>>>>>> 02e8c4f4
import org.bigbluebutton.core.bus._
import org.bigbluebutton.core2.ReceivedMessageRouter

import scala.reflect.runtime.universe._

object ReceivedJsonMsgHandlerActor {
  def props(eventBus: BbbMsgRouterEventBus, incomingJsonMessageBus: IncomingJsonMessageBus): Props =
    Props(classOf[ReceivedJsonMsgHandlerActor], eventBus, incomingJsonMessageBus)
}

class ReceivedJsonMsgHandlerActor(
  val eventBus: BbbMsgRouterEventBus,
  val incomingJsonMessageBus: IncomingJsonMessageBus)
    extends Actor with ActorLogging
    with SystemConfiguration
    with ReceivedJsonMsgDeserializer
    with ReceivedMessageRouter {

  def receive = {
    case msg: ReceivedJsonMessage =>
      log.debug("handling {} - {}", msg.channel, msg.data)
      handleReceivedJsonMessage(msg)
    case _ => // do nothing
  }

  def handleReceivedJsonMessage(msg: ReceivedJsonMessage): Unit = {
    for {
      envJsonNode <- JsonDeserializer.toBbbCommonEnvJsNodeMsg(msg.data)
    } yield handle(envJsonNode.envelope, envJsonNode.core)
  }

  def route[T <: BbbCoreMsg](channel: String, envelope: BbbCoreEnvelope, jsonNode: JsonNode)(implicit tag: TypeTag[T]): Unit = {
    for {
      m <- deserialize[T](jsonNode)
    } yield {
      send(channel, envelope, m)
    }
  }

  def handle(envelope: BbbCoreEnvelope, jsonNode: JsonNode): Unit = {
    if (SendCursorPositionPubMsg.NAME != envelope.name)
      log.debug("Route envelope name " + envelope.name)

    envelope.name match {
      case CreateMeetingReqMsg.NAME =>
        // for {
        //   m <- deserialize[CreateMeetingReqMsg](jsonNode)
        // } yield {
        route[CreateMeetingReqMsg](meetingManagerChannel, envelope, jsonNode)
      // }
      case ValidateAuthTokenReqMsg.NAME =>
        for {
          m <- deserialize[ValidateAuthTokenReqMsg](jsonNode)
        } yield {
          send(m.header.meetingId, envelope, m)
        }
      case RegisterUserReqMsg.NAME =>
        //for {
        //  m <- deserialize[RegisterUserReqMsg](jsonNode)
        //} yield {
        // Route via meeting manager as there is a race condition if we send directly to meeting
        // because the meeting actor might not have been created yet.
        //  send(meetingManagerChannel, envelope, m)
        //}
        route[RegisterUserReqMsg](meetingManagerChannel, envelope, jsonNode)
      case UserJoinMeetingReqMsg.NAME =>
        for {
          m <- deserialize[UserJoinMeetingReqMsg](jsonNode)
        } yield {
          send(m.header.userId, envelope, m)
        }
      case StartCustomPollReqMsg.NAME =>
        for {
          m <- deserialize[StartCustomPollReqMsg](jsonNode)
        } yield {
          send(m.header.meetingId, envelope, m)
        }
      case StartPollReqMsg.NAME =>
        for {
          m <- deserialize[StartPollReqMsg](jsonNode)
        } yield {
          send(m.header.meetingId, envelope, m)
        }
      case StopPollReqMsg.NAME =>
        for {
          m <- deserialize[StopPollReqMsg](jsonNode)
        } yield {
          send(m.header.meetingId, envelope, m)
        }
      case ShowPollResultReqMsg.NAME =>
        for {
          m <- deserialize[ShowPollResultReqMsg](jsonNode)
        } yield {
          send(m.header.meetingId, envelope, m)
        }
      case HidePollResultReqMsg.NAME =>
        for {
          m <- deserialize[HidePollResultReqMsg](jsonNode)
        } yield {
          send(m.header.meetingId, envelope, m)
        }
      case GetCurrentPollReqMsg.NAME =>
        for {
          m <- deserialize[GetCurrentPollReqMsg](jsonNode)
        } yield {
          send(m.header.meetingId, envelope, m)
        }
      case RespondToPollReqMsg.NAME =>
        for {
          m <- deserialize[RespondToPollReqMsg](jsonNode)
        } yield {
          send(m.header.meetingId, envelope, m)
        }
      case UserBroadcastCamStartMsg.NAME =>
        for {
          m <- deserialize[UserBroadcastCamStartMsg](jsonNode)
        } yield {
          val event = BbbMsgEvent(m.header.meetingId, BbbCommonEnvCoreMsg(envelope, m))
          publish(event)
        }
      case UserBroadcastCamStopMsg.NAME =>
        for {
          m <- deserialize[UserBroadcastCamStopMsg](jsonNode)
        } yield {
          send(m.header.meetingId, envelope, m)
        }
      case RecordingStartedVoiceConfEvtMsg.NAME =>
        for {
          m <- deserialize[RecordingStartedVoiceConfEvtMsg](jsonNode)
        } yield {
          send(m.header.voiceConf, envelope, m)
        }
      case UserJoinedVoiceConfEvtMsg.NAME =>
        for {
          m <- deserialize[UserJoinedVoiceConfEvtMsg](jsonNode)
        } yield {
          send(m.header.voiceConf, envelope, m)
        }
      case UserLeftVoiceConfEvtMsg.NAME =>
        for {
          m <- deserialize[UserLeftVoiceConfEvtMsg](jsonNode)
        } yield {
          send(m.header.voiceConf, envelope, m)
        }
      case UserMutedInVoiceConfEvtMsg.NAME =>
        for {
          m <- deserialize[UserMutedInVoiceConfEvtMsg](jsonNode)
        } yield {
          send(m.header.voiceConf, envelope, m)
        }
      case UserTalkingInVoiceConfEvtMsg.NAME =>
        for {
          m <- deserialize[UserTalkingInVoiceConfEvtMsg](jsonNode)
        } yield {
          send(m.header.voiceConf, envelope, m)
        }
      case BreakoutRoomsListMsg.NAME =>
        for {
          m <- deserialize[BreakoutRoomsListMsg](jsonNode)
        } yield {
          send(m.header.meetingId, envelope, m)
        }
      case CreateBreakoutRoomsMsg.NAME =>
        for {
          m <- deserialize[CreateBreakoutRoomsMsg](jsonNode)
        } yield {
          send(m.header.meetingId, envelope, m)
        }
      case RequestBreakoutJoinURLMsg.NAME =>
        for {
          m <- deserialize[RequestBreakoutJoinURLMsg](jsonNode)
        } yield {
          send(m.header.meetingId, envelope, m)
        }
      case BreakoutRoomCreatedMsg.NAME =>
        for {
          m <- deserialize[BreakoutRoomCreatedMsg](jsonNode)
        } yield {
          send(m.header.meetingId, envelope, m)
        }
      case BreakoutRoomUsersUpdateMsg.NAME =>
        for {
          m <- deserialize[BreakoutRoomUsersUpdateMsg](jsonNode)
        } yield {
          send(m.header.meetingId, envelope, m)
        }
      case SendBreakoutUsersUpdateMsg.NAME =>
        for {
          m <- deserialize[SendBreakoutUsersUpdateMsg](jsonNode)
        } yield {
          send(m.header.meetingId, envelope, m)
        }
      case EndAllBreakoutRoomsMsg.NAME =>
        for {
          m <- deserialize[EndAllBreakoutRoomsMsg](jsonNode)
        } yield {
          send(m.header.meetingId, envelope, m)
        }
      case BreakoutRoomEndedMsg.NAME =>
        for {
          m <- deserialize[BreakoutRoomEndedMsg](jsonNode)
        } yield {
          send(m.header.meetingId, envelope, m)
        }
      case TransferUserToMeetingRequestMsg.NAME =>
        for {
          m <- deserialize[TransferUserToMeetingRequestMsg](jsonNode)
        } yield {
          send(m.header.meetingId, envelope, m)
        }
      case GetCurrentLayoutMsg.NAME =>
        for {
          m <- deserialize[GetCurrentLayoutMsg](jsonNode)
        } yield {
          send(m.header.meetingId, envelope, m)
        }
      case LockLayoutMsg.NAME =>
        for {
          m <- deserialize[LockLayoutMsg](jsonNode)
        } yield {
          send(m.header.meetingId, envelope, m)
        }
      case BroadcastLayoutMsg.NAME =>
        for {
          m <- deserialize[BroadcastLayoutMsg](jsonNode)
        } yield {
          send(m.header.meetingId, envelope, m)
        }
      case UserLeaveReqMsg.NAME =>
        for {
          m <- deserialize[UserLeaveReqMsg](jsonNode)
        } yield {
          send(m.header.meetingId, envelope, m)
        }
      case SendCursorPositionPubMsg.NAME =>
        routeGenericMsg[SendCursorPositionPubMsg](envelope, jsonNode)
      case ModifyWhiteboardAccessPubMsg.NAME =>
        routeGenericMsg[ModifyWhiteboardAccessPubMsg](envelope, jsonNode)
      case GetWhiteboardAccessReqMsg.NAME =>
        routeGenericMsg[GetWhiteboardAccessReqMsg](envelope, jsonNode)
      case ClearWhiteboardPubMsg.NAME =>
        routeGenericMsg[ClearWhiteboardPubMsg](envelope, jsonNode)
      case UndoWhiteboardPubMsg.NAME =>
        routeGenericMsg[UndoWhiteboardPubMsg](envelope, jsonNode)
      case SendWhiteboardAnnotationPubMsg.NAME =>
        routeGenericMsg[SendWhiteboardAnnotationPubMsg](envelope, jsonNode)
      case GetWhiteboardAnnotationsReqMsg.NAME =>
        routeGenericMsg[GetWhiteboardAnnotationsReqMsg](envelope, jsonNode)
      case SetCurrentPresentationPubMsg.NAME =>
        routeGenericMsg[SetCurrentPresentationPubMsg](envelope, jsonNode)
      case GetPresentationInfoReqMsg.NAME =>
        routeGenericMsg[GetPresentationInfoReqMsg](envelope, jsonNode)
      case SetCurrentPagePubMsg.NAME =>
        routeGenericMsg[SetCurrentPagePubMsg](envelope, jsonNode)
      case ResizeAndMovePagePubMsg.NAME =>
        routeGenericMsg[ResizeAndMovePagePubMsg](envelope, jsonNode)
      case RemovePresentationPubMsg.NAME =>
        routeGenericMsg[RemovePresentationPubMsg](envelope, jsonNode)
      case PreuploadedPresentationsPubMsg.NAME =>
        routeGenericMsg[PreuploadedPresentationsPubMsg](envelope, jsonNode)
      case PresentationConversionUpdatePubMsg.NAME =>
        routeGenericMsg[PresentationConversionUpdatePubMsg](envelope, jsonNode)
      case PresentationPageCountErrorPubMsg.NAME =>
        routeGenericMsg[PresentationPageCountErrorPubMsg](envelope, jsonNode)
      case PresentationPageGeneratedPubMsg.NAME =>
        routeGenericMsg[PresentationPageGeneratedPubMsg](envelope, jsonNode)
      case PresentationConversionCompletedPubMsg.NAME =>
        routeGenericMsg[PresentationConversionCompletedPubMsg](envelope, jsonNode)
      case EditCaptionHistoryPubMsg.NAME =>
        routeGenericMsg[EditCaptionHistoryPubMsg](envelope, jsonNode)
      case UpdateCaptionOwnerPubMsg.NAME =>
        routeGenericMsg[UpdateCaptionOwnerPubMsg](envelope, jsonNode)
      case SendCaptionHistoryReqMsg.NAME =>
        routeGenericMsg[SendCaptionHistoryReqMsg](envelope, jsonNode)
      case _ =>
        log.error("Cannot route envelope name " + envelope.name)
      // do nothing
    }
  }

}
<|MERGE_RESOLUTION|>--- conflicted
+++ resolved
@@ -1,298 +1,287 @@
-package org.bigbluebutton.core.pubsub.senders
-
-import akka.actor.{ Actor, ActorLogging, Props }
-import org.bigbluebutton.SystemConfiguration
-import com.fasterxml.jackson.databind.JsonNode
-<<<<<<< HEAD
-import org.bigbluebutton.common2.msgs._
-=======
-import org.bigbluebutton.common2.messages._
-import org.bigbluebutton.common2.messages.breakoutrooms._
-import org.bigbluebutton.common2.messages.caption._
-import org.bigbluebutton.common2.messages.polls._
-import org.bigbluebutton.common2.messages.users._
-import org.bigbluebutton.common2.messages.layout._
-import org.bigbluebutton.common2.messages.voiceconf._
-import org.bigbluebutton.common2.messages.whiteboard._
->>>>>>> 02e8c4f4
-import org.bigbluebutton.core.bus._
-import org.bigbluebutton.core2.ReceivedMessageRouter
-
-import scala.reflect.runtime.universe._
-
-object ReceivedJsonMsgHandlerActor {
-  def props(eventBus: BbbMsgRouterEventBus, incomingJsonMessageBus: IncomingJsonMessageBus): Props =
-    Props(classOf[ReceivedJsonMsgHandlerActor], eventBus, incomingJsonMessageBus)
-}
-
-class ReceivedJsonMsgHandlerActor(
-  val eventBus: BbbMsgRouterEventBus,
-  val incomingJsonMessageBus: IncomingJsonMessageBus)
-    extends Actor with ActorLogging
-    with SystemConfiguration
-    with ReceivedJsonMsgDeserializer
-    with ReceivedMessageRouter {
-
-  def receive = {
-    case msg: ReceivedJsonMessage =>
-      log.debug("handling {} - {}", msg.channel, msg.data)
-      handleReceivedJsonMessage(msg)
-    case _ => // do nothing
-  }
-
-  def handleReceivedJsonMessage(msg: ReceivedJsonMessage): Unit = {
-    for {
-      envJsonNode <- JsonDeserializer.toBbbCommonEnvJsNodeMsg(msg.data)
-    } yield handle(envJsonNode.envelope, envJsonNode.core)
-  }
-
-  def route[T <: BbbCoreMsg](channel: String, envelope: BbbCoreEnvelope, jsonNode: JsonNode)(implicit tag: TypeTag[T]): Unit = {
-    for {
-      m <- deserialize[T](jsonNode)
-    } yield {
-      send(channel, envelope, m)
-    }
-  }
-
-  def handle(envelope: BbbCoreEnvelope, jsonNode: JsonNode): Unit = {
-    if (SendCursorPositionPubMsg.NAME != envelope.name)
-      log.debug("Route envelope name " + envelope.name)
-
-    envelope.name match {
-      case CreateMeetingReqMsg.NAME =>
-        // for {
-        //   m <- deserialize[CreateMeetingReqMsg](jsonNode)
-        // } yield {
-        route[CreateMeetingReqMsg](meetingManagerChannel, envelope, jsonNode)
-      // }
-      case ValidateAuthTokenReqMsg.NAME =>
-        for {
-          m <- deserialize[ValidateAuthTokenReqMsg](jsonNode)
-        } yield {
-          send(m.header.meetingId, envelope, m)
-        }
-      case RegisterUserReqMsg.NAME =>
-        //for {
-        //  m <- deserialize[RegisterUserReqMsg](jsonNode)
-        //} yield {
-        // Route via meeting manager as there is a race condition if we send directly to meeting
-        // because the meeting actor might not have been created yet.
-        //  send(meetingManagerChannel, envelope, m)
-        //}
-        route[RegisterUserReqMsg](meetingManagerChannel, envelope, jsonNode)
-      case UserJoinMeetingReqMsg.NAME =>
-        for {
-          m <- deserialize[UserJoinMeetingReqMsg](jsonNode)
-        } yield {
-          send(m.header.userId, envelope, m)
-        }
-      case StartCustomPollReqMsg.NAME =>
-        for {
-          m <- deserialize[StartCustomPollReqMsg](jsonNode)
-        } yield {
-          send(m.header.meetingId, envelope, m)
-        }
-      case StartPollReqMsg.NAME =>
-        for {
-          m <- deserialize[StartPollReqMsg](jsonNode)
-        } yield {
-          send(m.header.meetingId, envelope, m)
-        }
-      case StopPollReqMsg.NAME =>
-        for {
-          m <- deserialize[StopPollReqMsg](jsonNode)
-        } yield {
-          send(m.header.meetingId, envelope, m)
-        }
-      case ShowPollResultReqMsg.NAME =>
-        for {
-          m <- deserialize[ShowPollResultReqMsg](jsonNode)
-        } yield {
-          send(m.header.meetingId, envelope, m)
-        }
-      case HidePollResultReqMsg.NAME =>
-        for {
-          m <- deserialize[HidePollResultReqMsg](jsonNode)
-        } yield {
-          send(m.header.meetingId, envelope, m)
-        }
-      case GetCurrentPollReqMsg.NAME =>
-        for {
-          m <- deserialize[GetCurrentPollReqMsg](jsonNode)
-        } yield {
-          send(m.header.meetingId, envelope, m)
-        }
-      case RespondToPollReqMsg.NAME =>
-        for {
-          m <- deserialize[RespondToPollReqMsg](jsonNode)
-        } yield {
-          send(m.header.meetingId, envelope, m)
-        }
-      case UserBroadcastCamStartMsg.NAME =>
-        for {
-          m <- deserialize[UserBroadcastCamStartMsg](jsonNode)
-        } yield {
-          val event = BbbMsgEvent(m.header.meetingId, BbbCommonEnvCoreMsg(envelope, m))
-          publish(event)
-        }
-      case UserBroadcastCamStopMsg.NAME =>
-        for {
-          m <- deserialize[UserBroadcastCamStopMsg](jsonNode)
-        } yield {
-          send(m.header.meetingId, envelope, m)
-        }
-      case RecordingStartedVoiceConfEvtMsg.NAME =>
-        for {
-          m <- deserialize[RecordingStartedVoiceConfEvtMsg](jsonNode)
-        } yield {
-          send(m.header.voiceConf, envelope, m)
-        }
-      case UserJoinedVoiceConfEvtMsg.NAME =>
-        for {
-          m <- deserialize[UserJoinedVoiceConfEvtMsg](jsonNode)
-        } yield {
-          send(m.header.voiceConf, envelope, m)
-        }
-      case UserLeftVoiceConfEvtMsg.NAME =>
-        for {
-          m <- deserialize[UserLeftVoiceConfEvtMsg](jsonNode)
-        } yield {
-          send(m.header.voiceConf, envelope, m)
-        }
-      case UserMutedInVoiceConfEvtMsg.NAME =>
-        for {
-          m <- deserialize[UserMutedInVoiceConfEvtMsg](jsonNode)
-        } yield {
-          send(m.header.voiceConf, envelope, m)
-        }
-      case UserTalkingInVoiceConfEvtMsg.NAME =>
-        for {
-          m <- deserialize[UserTalkingInVoiceConfEvtMsg](jsonNode)
-        } yield {
-          send(m.header.voiceConf, envelope, m)
-        }
-      case BreakoutRoomsListMsg.NAME =>
-        for {
-          m <- deserialize[BreakoutRoomsListMsg](jsonNode)
-        } yield {
-          send(m.header.meetingId, envelope, m)
-        }
-      case CreateBreakoutRoomsMsg.NAME =>
-        for {
-          m <- deserialize[CreateBreakoutRoomsMsg](jsonNode)
-        } yield {
-          send(m.header.meetingId, envelope, m)
-        }
-      case RequestBreakoutJoinURLMsg.NAME =>
-        for {
-          m <- deserialize[RequestBreakoutJoinURLMsg](jsonNode)
-        } yield {
-          send(m.header.meetingId, envelope, m)
-        }
-      case BreakoutRoomCreatedMsg.NAME =>
-        for {
-          m <- deserialize[BreakoutRoomCreatedMsg](jsonNode)
-        } yield {
-          send(m.header.meetingId, envelope, m)
-        }
-      case BreakoutRoomUsersUpdateMsg.NAME =>
-        for {
-          m <- deserialize[BreakoutRoomUsersUpdateMsg](jsonNode)
-        } yield {
-          send(m.header.meetingId, envelope, m)
-        }
-      case SendBreakoutUsersUpdateMsg.NAME =>
-        for {
-          m <- deserialize[SendBreakoutUsersUpdateMsg](jsonNode)
-        } yield {
-          send(m.header.meetingId, envelope, m)
-        }
-      case EndAllBreakoutRoomsMsg.NAME =>
-        for {
-          m <- deserialize[EndAllBreakoutRoomsMsg](jsonNode)
-        } yield {
-          send(m.header.meetingId, envelope, m)
-        }
-      case BreakoutRoomEndedMsg.NAME =>
-        for {
-          m <- deserialize[BreakoutRoomEndedMsg](jsonNode)
-        } yield {
-          send(m.header.meetingId, envelope, m)
-        }
-      case TransferUserToMeetingRequestMsg.NAME =>
-        for {
-          m <- deserialize[TransferUserToMeetingRequestMsg](jsonNode)
-        } yield {
-          send(m.header.meetingId, envelope, m)
-        }
-      case GetCurrentLayoutMsg.NAME =>
-        for {
-          m <- deserialize[GetCurrentLayoutMsg](jsonNode)
-        } yield {
-          send(m.header.meetingId, envelope, m)
-        }
-      case LockLayoutMsg.NAME =>
-        for {
-          m <- deserialize[LockLayoutMsg](jsonNode)
-        } yield {
-          send(m.header.meetingId, envelope, m)
-        }
-      case BroadcastLayoutMsg.NAME =>
-        for {
-          m <- deserialize[BroadcastLayoutMsg](jsonNode)
-        } yield {
-          send(m.header.meetingId, envelope, m)
-        }
-      case UserLeaveReqMsg.NAME =>
-        for {
-          m <- deserialize[UserLeaveReqMsg](jsonNode)
-        } yield {
-          send(m.header.meetingId, envelope, m)
-        }
-      case SendCursorPositionPubMsg.NAME =>
-        routeGenericMsg[SendCursorPositionPubMsg](envelope, jsonNode)
-      case ModifyWhiteboardAccessPubMsg.NAME =>
-        routeGenericMsg[ModifyWhiteboardAccessPubMsg](envelope, jsonNode)
-      case GetWhiteboardAccessReqMsg.NAME =>
-        routeGenericMsg[GetWhiteboardAccessReqMsg](envelope, jsonNode)
-      case ClearWhiteboardPubMsg.NAME =>
-        routeGenericMsg[ClearWhiteboardPubMsg](envelope, jsonNode)
-      case UndoWhiteboardPubMsg.NAME =>
-        routeGenericMsg[UndoWhiteboardPubMsg](envelope, jsonNode)
-      case SendWhiteboardAnnotationPubMsg.NAME =>
-        routeGenericMsg[SendWhiteboardAnnotationPubMsg](envelope, jsonNode)
-      case GetWhiteboardAnnotationsReqMsg.NAME =>
-        routeGenericMsg[GetWhiteboardAnnotationsReqMsg](envelope, jsonNode)
-      case SetCurrentPresentationPubMsg.NAME =>
-        routeGenericMsg[SetCurrentPresentationPubMsg](envelope, jsonNode)
-      case GetPresentationInfoReqMsg.NAME =>
-        routeGenericMsg[GetPresentationInfoReqMsg](envelope, jsonNode)
-      case SetCurrentPagePubMsg.NAME =>
-        routeGenericMsg[SetCurrentPagePubMsg](envelope, jsonNode)
-      case ResizeAndMovePagePubMsg.NAME =>
-        routeGenericMsg[ResizeAndMovePagePubMsg](envelope, jsonNode)
-      case RemovePresentationPubMsg.NAME =>
-        routeGenericMsg[RemovePresentationPubMsg](envelope, jsonNode)
-      case PreuploadedPresentationsPubMsg.NAME =>
-        routeGenericMsg[PreuploadedPresentationsPubMsg](envelope, jsonNode)
-      case PresentationConversionUpdatePubMsg.NAME =>
-        routeGenericMsg[PresentationConversionUpdatePubMsg](envelope, jsonNode)
-      case PresentationPageCountErrorPubMsg.NAME =>
-        routeGenericMsg[PresentationPageCountErrorPubMsg](envelope, jsonNode)
-      case PresentationPageGeneratedPubMsg.NAME =>
-        routeGenericMsg[PresentationPageGeneratedPubMsg](envelope, jsonNode)
-      case PresentationConversionCompletedPubMsg.NAME =>
-        routeGenericMsg[PresentationConversionCompletedPubMsg](envelope, jsonNode)
-      case EditCaptionHistoryPubMsg.NAME =>
-        routeGenericMsg[EditCaptionHistoryPubMsg](envelope, jsonNode)
-      case UpdateCaptionOwnerPubMsg.NAME =>
-        routeGenericMsg[UpdateCaptionOwnerPubMsg](envelope, jsonNode)
-      case SendCaptionHistoryReqMsg.NAME =>
-        routeGenericMsg[SendCaptionHistoryReqMsg](envelope, jsonNode)
-      case _ =>
-        log.error("Cannot route envelope name " + envelope.name)
-      // do nothing
-    }
-  }
-
-}
+package org.bigbluebutton.core.pubsub.senders
+
+import akka.actor.{ Actor, ActorLogging, Props }
+import org.bigbluebutton.SystemConfiguration
+import com.fasterxml.jackson.databind.JsonNode
+import org.bigbluebutton.common2.msgs._
+import org.bigbluebutton.core.bus._
+import org.bigbluebutton.core2.ReceivedMessageRouter
+
+import scala.reflect.runtime.universe._
+
+object ReceivedJsonMsgHandlerActor {
+  def props(eventBus: BbbMsgRouterEventBus, incomingJsonMessageBus: IncomingJsonMessageBus): Props =
+    Props(classOf[ReceivedJsonMsgHandlerActor], eventBus, incomingJsonMessageBus)
+}
+
+class ReceivedJsonMsgHandlerActor(
+  val eventBus: BbbMsgRouterEventBus,
+  val incomingJsonMessageBus: IncomingJsonMessageBus)
+    extends Actor with ActorLogging
+    with SystemConfiguration
+    with ReceivedJsonMsgDeserializer
+    with ReceivedMessageRouter {
+
+  def receive = {
+    case msg: ReceivedJsonMessage =>
+      log.debug("handling {} - {}", msg.channel, msg.data)
+      handleReceivedJsonMessage(msg)
+    case _ => // do nothing
+  }
+
+  def handleReceivedJsonMessage(msg: ReceivedJsonMessage): Unit = {
+    for {
+      envJsonNode <- JsonDeserializer.toBbbCommonEnvJsNodeMsg(msg.data)
+    } yield handle(envJsonNode.envelope, envJsonNode.core)
+  }
+
+  def route[T <: BbbCoreMsg](channel: String, envelope: BbbCoreEnvelope, jsonNode: JsonNode)(implicit tag: TypeTag[T]): Unit = {
+    for {
+      m <- deserialize[T](jsonNode)
+    } yield {
+      send(channel, envelope, m)
+    }
+  }
+
+  def handle(envelope: BbbCoreEnvelope, jsonNode: JsonNode): Unit = {
+    if (SendCursorPositionPubMsg.NAME != envelope.name)
+      log.debug("Route envelope name " + envelope.name)
+
+    envelope.name match {
+      case CreateMeetingReqMsg.NAME =>
+        // for {
+        //   m <- deserialize[CreateMeetingReqMsg](jsonNode)
+        // } yield {
+        route[CreateMeetingReqMsg](meetingManagerChannel, envelope, jsonNode)
+      // }
+      case ValidateAuthTokenReqMsg.NAME =>
+        for {
+          m <- deserialize[ValidateAuthTokenReqMsg](jsonNode)
+        } yield {
+          send(m.header.meetingId, envelope, m)
+        }
+      case RegisterUserReqMsg.NAME =>
+        //for {
+        //  m <- deserialize[RegisterUserReqMsg](jsonNode)
+        //} yield {
+        // Route via meeting manager as there is a race condition if we send directly to meeting
+        // because the meeting actor might not have been created yet.
+        //  send(meetingManagerChannel, envelope, m)
+        //}
+        route[RegisterUserReqMsg](meetingManagerChannel, envelope, jsonNode)
+      case UserJoinMeetingReqMsg.NAME =>
+        for {
+          m <- deserialize[UserJoinMeetingReqMsg](jsonNode)
+        } yield {
+          send(m.header.userId, envelope, m)
+        }
+      case StartCustomPollReqMsg.NAME =>
+        for {
+          m <- deserialize[StartCustomPollReqMsg](jsonNode)
+        } yield {
+          send(m.header.meetingId, envelope, m)
+        }
+      case StartPollReqMsg.NAME =>
+        for {
+          m <- deserialize[StartPollReqMsg](jsonNode)
+        } yield {
+          send(m.header.meetingId, envelope, m)
+        }
+      case StopPollReqMsg.NAME =>
+        for {
+          m <- deserialize[StopPollReqMsg](jsonNode)
+        } yield {
+          send(m.header.meetingId, envelope, m)
+        }
+      case ShowPollResultReqMsg.NAME =>
+        for {
+          m <- deserialize[ShowPollResultReqMsg](jsonNode)
+        } yield {
+          send(m.header.meetingId, envelope, m)
+        }
+      case HidePollResultReqMsg.NAME =>
+        for {
+          m <- deserialize[HidePollResultReqMsg](jsonNode)
+        } yield {
+          send(m.header.meetingId, envelope, m)
+        }
+      case GetCurrentPollReqMsg.NAME =>
+        for {
+          m <- deserialize[GetCurrentPollReqMsg](jsonNode)
+        } yield {
+          send(m.header.meetingId, envelope, m)
+        }
+      case RespondToPollReqMsg.NAME =>
+        for {
+          m <- deserialize[RespondToPollReqMsg](jsonNode)
+        } yield {
+          send(m.header.meetingId, envelope, m)
+        }
+      case UserBroadcastCamStartMsg.NAME =>
+        for {
+          m <- deserialize[UserBroadcastCamStartMsg](jsonNode)
+        } yield {
+          val event = BbbMsgEvent(m.header.meetingId, BbbCommonEnvCoreMsg(envelope, m))
+          publish(event)
+        }
+      case UserBroadcastCamStopMsg.NAME =>
+        for {
+          m <- deserialize[UserBroadcastCamStopMsg](jsonNode)
+        } yield {
+          send(m.header.meetingId, envelope, m)
+        }
+      case RecordingStartedVoiceConfEvtMsg.NAME =>
+        for {
+          m <- deserialize[RecordingStartedVoiceConfEvtMsg](jsonNode)
+        } yield {
+          send(m.header.voiceConf, envelope, m)
+        }
+      case UserJoinedVoiceConfEvtMsg.NAME =>
+        for {
+          m <- deserialize[UserJoinedVoiceConfEvtMsg](jsonNode)
+        } yield {
+          send(m.header.voiceConf, envelope, m)
+        }
+      case UserLeftVoiceConfEvtMsg.NAME =>
+        for {
+          m <- deserialize[UserLeftVoiceConfEvtMsg](jsonNode)
+        } yield {
+          send(m.header.voiceConf, envelope, m)
+        }
+      case UserMutedInVoiceConfEvtMsg.NAME =>
+        for {
+          m <- deserialize[UserMutedInVoiceConfEvtMsg](jsonNode)
+        } yield {
+          send(m.header.voiceConf, envelope, m)
+        }
+      case UserTalkingInVoiceConfEvtMsg.NAME =>
+        for {
+          m <- deserialize[UserTalkingInVoiceConfEvtMsg](jsonNode)
+        } yield {
+          send(m.header.voiceConf, envelope, m)
+        }
+      case BreakoutRoomsListMsg.NAME =>
+        for {
+          m <- deserialize[BreakoutRoomsListMsg](jsonNode)
+        } yield {
+          send(m.header.meetingId, envelope, m)
+        }
+      case CreateBreakoutRoomsMsg.NAME =>
+        for {
+          m <- deserialize[CreateBreakoutRoomsMsg](jsonNode)
+        } yield {
+          send(m.header.meetingId, envelope, m)
+        }
+      case RequestBreakoutJoinURLMsg.NAME =>
+        for {
+          m <- deserialize[RequestBreakoutJoinURLMsg](jsonNode)
+        } yield {
+          send(m.header.meetingId, envelope, m)
+        }
+      case BreakoutRoomCreatedMsg.NAME =>
+        for {
+          m <- deserialize[BreakoutRoomCreatedMsg](jsonNode)
+        } yield {
+          send(m.header.meetingId, envelope, m)
+        }
+      case BreakoutRoomUsersUpdateMsg.NAME =>
+        for {
+          m <- deserialize[BreakoutRoomUsersUpdateMsg](jsonNode)
+        } yield {
+          send(m.header.meetingId, envelope, m)
+        }
+      case SendBreakoutUsersUpdateMsg.NAME =>
+        for {
+          m <- deserialize[SendBreakoutUsersUpdateMsg](jsonNode)
+        } yield {
+          send(m.header.meetingId, envelope, m)
+        }
+      case EndAllBreakoutRoomsMsg.NAME =>
+        for {
+          m <- deserialize[EndAllBreakoutRoomsMsg](jsonNode)
+        } yield {
+          send(m.header.meetingId, envelope, m)
+        }
+      case BreakoutRoomEndedMsg.NAME =>
+        for {
+          m <- deserialize[BreakoutRoomEndedMsg](jsonNode)
+        } yield {
+          send(m.header.meetingId, envelope, m)
+        }
+      case TransferUserToMeetingRequestMsg.NAME =>
+        for {
+          m <- deserialize[TransferUserToMeetingRequestMsg](jsonNode)
+        } yield {
+          send(m.header.meetingId, envelope, m)
+        }
+      case GetCurrentLayoutMsg.NAME =>
+        for {
+          m <- deserialize[GetCurrentLayoutMsg](jsonNode)
+        } yield {
+          send(m.header.meetingId, envelope, m)
+        }
+      case LockLayoutMsg.NAME =>
+        for {
+          m <- deserialize[LockLayoutMsg](jsonNode)
+        } yield {
+          send(m.header.meetingId, envelope, m)
+        }
+      case BroadcastLayoutMsg.NAME =>
+        for {
+          m <- deserialize[BroadcastLayoutMsg](jsonNode)
+        } yield {
+          send(m.header.meetingId, envelope, m)
+        }
+      case UserLeaveReqMsg.NAME =>
+        for {
+          m <- deserialize[UserLeaveReqMsg](jsonNode)
+        } yield {
+          send(m.header.meetingId, envelope, m)
+        }
+      case SendCursorPositionPubMsg.NAME =>
+        routeGenericMsg[SendCursorPositionPubMsg](envelope, jsonNode)
+      case ModifyWhiteboardAccessPubMsg.NAME =>
+        routeGenericMsg[ModifyWhiteboardAccessPubMsg](envelope, jsonNode)
+      case GetWhiteboardAccessReqMsg.NAME =>
+        routeGenericMsg[GetWhiteboardAccessReqMsg](envelope, jsonNode)
+      case ClearWhiteboardPubMsg.NAME =>
+        routeGenericMsg[ClearWhiteboardPubMsg](envelope, jsonNode)
+      case UndoWhiteboardPubMsg.NAME =>
+        routeGenericMsg[UndoWhiteboardPubMsg](envelope, jsonNode)
+      case SendWhiteboardAnnotationPubMsg.NAME =>
+        routeGenericMsg[SendWhiteboardAnnotationPubMsg](envelope, jsonNode)
+      case GetWhiteboardAnnotationsReqMsg.NAME =>
+        routeGenericMsg[GetWhiteboardAnnotationsReqMsg](envelope, jsonNode)
+      case SetCurrentPresentationPubMsg.NAME =>
+        routeGenericMsg[SetCurrentPresentationPubMsg](envelope, jsonNode)
+      case GetPresentationInfoReqMsg.NAME =>
+        routeGenericMsg[GetPresentationInfoReqMsg](envelope, jsonNode)
+      case SetCurrentPagePubMsg.NAME =>
+        routeGenericMsg[SetCurrentPagePubMsg](envelope, jsonNode)
+      case ResizeAndMovePagePubMsg.NAME =>
+        routeGenericMsg[ResizeAndMovePagePubMsg](envelope, jsonNode)
+      case RemovePresentationPubMsg.NAME =>
+        routeGenericMsg[RemovePresentationPubMsg](envelope, jsonNode)
+      case PreuploadedPresentationsPubMsg.NAME =>
+        routeGenericMsg[PreuploadedPresentationsPubMsg](envelope, jsonNode)
+      case PresentationConversionUpdatePubMsg.NAME =>
+        routeGenericMsg[PresentationConversionUpdatePubMsg](envelope, jsonNode)
+      case PresentationPageCountErrorPubMsg.NAME =>
+        routeGenericMsg[PresentationPageCountErrorPubMsg](envelope, jsonNode)
+      case PresentationPageGeneratedPubMsg.NAME =>
+        routeGenericMsg[PresentationPageGeneratedPubMsg](envelope, jsonNode)
+      case PresentationConversionCompletedPubMsg.NAME =>
+        routeGenericMsg[PresentationConversionCompletedPubMsg](envelope, jsonNode)
+      case EditCaptionHistoryPubMsg.NAME =>
+        routeGenericMsg[EditCaptionHistoryPubMsg](envelope, jsonNode)
+      case UpdateCaptionOwnerPubMsg.NAME =>
+        routeGenericMsg[UpdateCaptionOwnerPubMsg](envelope, jsonNode)
+      case SendCaptionHistoryReqMsg.NAME =>
+        routeGenericMsg[SendCaptionHistoryReqMsg](envelope, jsonNode)
+      case _ =>
+        log.error("Cannot route envelope name " + envelope.name)
+      // do nothing
+    }
+  }
+
+}