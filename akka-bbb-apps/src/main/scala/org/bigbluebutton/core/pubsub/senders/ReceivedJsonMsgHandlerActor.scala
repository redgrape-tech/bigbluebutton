--- conflicted
+++ resolved
@@ -1,189 +1,181 @@
-package org.bigbluebutton.core.pubsub.senders
-
-import akka.actor.{ Actor, ActorLogging, Props }
-import org.bigbluebutton.SystemConfiguration
-import com.fasterxml.jackson.databind.JsonNode
-import org.bigbluebutton.common2.messages.{ BbbCoreMsg, _ }
-import org.bigbluebutton.common2.messages.voiceconf._
-import org.bigbluebutton.core.bus._
-import org.bigbluebutton.core2.ReceivedMessageRouter
-import scala.reflect.runtime.universe._
-
-object ReceivedJsonMsgHandlerActor {
-  def props(eventBus: BbbMsgRouterEventBus, incomingJsonMessageBus: IncomingJsonMessageBus): Props =
-    Props(classOf[ReceivedJsonMsgHandlerActor], eventBus, incomingJsonMessageBus)
-}
-
-class ReceivedJsonMsgHandlerActor(
-  val eventBus: BbbMsgRouterEventBus,
-  val incomingJsonMessageBus: IncomingJsonMessageBus)
-    extends Actor with ActorLogging
-    with SystemConfiguration
-    with ReceivedJsonMsgDeserializer
-    with ReceivedMessageRouter {
-
-  def receive = {
-    case msg: ReceivedJsonMessage =>
-      log.debug("handling {} - {}", msg.channel, msg.data)
-      handleReceivedJsonMessage(msg)
-    case _ => // do nothing
-  }
-
-  def handleReceivedJsonMessage(msg: ReceivedJsonMessage): Unit = {
-    for {
-      envJsonNode <- JsonDeserializer.toBbbCommonEnvJsNodeMsg(msg.data)
-    } yield handle(envJsonNode.envelope, envJsonNode.core)
-  }
-
-<<<<<<< HEAD
-=======
-  def send(channel: String, envelope: BbbCoreEnvelope, msg: BbbCoreMsg): Unit = {
-    val event = BbbMsgEvent(channel, BbbCommonEnvCoreMsg(envelope, msg))
-    publish(event)
-  }
-
-  def route[T <: BbbCoreMsg](channel: String, envelope: BbbCoreEnvelope, jsonNode: JsonNode)(implicit tag: TypeTag[T]): Unit = {
-    for {
-      m <- deserialize[T](jsonNode)
-    } yield {
-      send(channel, envelope, m)
-    }
-  }
-
->>>>>>> 003af418
-  def handle(envelope: BbbCoreEnvelope, jsonNode: JsonNode): Unit = {
-    log.debug("Route envelope name " + envelope.name)
-    envelope.name match {
-      case CreateMeetingReqMsg.NAME =>
-        // for {
-        //   m <- deserialize[CreateMeetingReqMsg](jsonNode)
-        // } yield {
-        route[CreateMeetingReqMsg](meetingManagerChannel, envelope, jsonNode)
-      // }
-      case ValidateAuthTokenReqMsg.NAME =>
-        for {
-          m <- deserialize[ValidateAuthTokenReqMsg](jsonNode)
-        } yield {
-          send(m.header.meetingId, envelope, m)
-        }
-      case RegisterUserReqMsg.NAME =>
-        //for {
-        //  m <- deserialize[RegisterUserReqMsg](jsonNode)
-        //} yield {
-        // Route via meeting manager as there is a race condition if we send directly to meeting
-        // because the meeting actor might not have been created yet.
-        //  send(meetingManagerChannel, envelope, m)
-        //}
-        route[RegisterUserReqMsg](meetingManagerChannel, envelope, jsonNode)
-      case UserJoinMeetingReqMsg.NAME =>
-        for {
-          m <- deserialize[UserJoinMeetingReqMsg](jsonNode)
-        } yield {
-          send(m.header.userId, envelope, m)
-        }
-      case StartCustomPollReqMsg.NAME =>
-        for {
-          m <- deserialize[StartCustomPollReqMsg](jsonNode)
-        } yield {
-          send(m.header.meetingId, envelope, m)
-        }
-      case StartPollReqMsg.NAME =>
-        for {
-          m <- deserialize[StartPollReqMsg](jsonNode)
-        } yield {
-          send(m.header.meetingId, envelope, m)
-        }
-      case StopPollReqMsg.NAME =>
-        for {
-          m <- deserialize[StopPollReqMsg](jsonNode)
-        } yield {
-          send(m.header.meetingId, envelope, m)
-        }
-      case ShowPollResultReqMsg.NAME =>
-        for {
-          m <- deserialize[ShowPollResultReqMsg](jsonNode)
-        } yield {
-          send(m.header.meetingId, envelope, m)
-        }
-      case HidePollResultReqMsg.NAME =>
-        for {
-          m <- deserialize[HidePollResultReqMsg](jsonNode)
-        } yield {
-          send(m.header.meetingId, envelope, m)
-        }
-      case GetCurrentPollReqMsg.NAME =>
-        for {
-          m <- deserialize[GetCurrentPollReqMsg](jsonNode)
-        } yield {
-          send(m.header.meetingId, envelope, m)
-        }
-      case RespondToPollReqMsg.NAME =>
-        for {
-          m <- deserialize[RespondToPollReqMsg](jsonNode)
-        } yield {
-          send(m.header.meetingId, envelope, m)
-        }
-      case UserBroadcastCamStartMsg.NAME =>
-        for {
-          m <- deserialize[UserBroadcastCamStartMsg](jsonNode)
-        } yield {
-          val event = BbbMsgEvent(m.header.meetingId, BbbCommonEnvCoreMsg(envelope, m))
-          publish(event)
-        }
-      case UserBroadcastCamStopMsg.NAME =>
-        for {
-          m <- deserialize[UserBroadcastCamStopMsg](jsonNode)
-        } yield {
-          send(m.header.meetingId, envelope, m)
-        }
-      case RecordingStartedVoiceConfEvtMsg.NAME =>
-        for {
-          m <- deserialize[RecordingStartedVoiceConfEvtMsg](jsonNode)
-        } yield {
-          send(m.header.voiceConf, envelope, m)
-        }
-      case UserJoinedVoiceConfEvtMsg.NAME =>
-        for {
-          m <- deserialize[UserJoinedVoiceConfEvtMsg](jsonNode)
-        } yield {
-          send(m.header.voiceConf, envelope, m)
-        }
-      case UserLeftVoiceConfEvtMsg.NAME =>
-        for {
-          m <- deserialize[UserLeftVoiceConfEvtMsg](jsonNode)
-        } yield {
-          send(m.header.voiceConf, envelope, m)
-        }
-      case UserMutedInVoiceConfEvtMsg.NAME =>
-        for {
-          m <- deserialize[UserMutedInVoiceConfEvtMsg](jsonNode)
-        } yield {
-          send(m.header.voiceConf, envelope, m)
-        }
-      case UserTalkingInVoiceConfEvtMsg.NAME =>
-        for {
-          m <- deserialize[UserTalkingInVoiceConfEvtMsg](jsonNode)
-        } yield {
-          send(m.header.voiceConf, envelope, m)
-        }
-      case SendCursorPositionPubMsg.NAME =>
-        routeGenericMsg[SendCursorPositionPubMsg](envelope, jsonNode)
-      case ModifyWhiteboardAccessPubMsg.NAME =>
-        routeGenericMsg[ModifyWhiteboardAccessPubMsg](envelope, jsonNode)
-      case GetWhiteboardAccessReqMsg.NAME =>
-        routeGenericMsg[GetWhiteboardAccessReqMsg](envelope, jsonNode)
-      case ClearWhiteboardPubMsg.NAME =>
-        routeGenericMsg[ClearWhiteboardPubMsg](envelope, jsonNode)
-      case UndoWhiteboardPubMsg.NAME =>
-        routeGenericMsg[UndoWhiteboardPubMsg](envelope, jsonNode)
-      case SendWhiteboardAnnotationPubMsg.NAME =>
-        routeGenericMsg[SendWhiteboardAnnotationPubMsg](envelope, jsonNode)
-      case GetWhiteboardAnnotationsReqMsg.NAME =>
-        routeGenericMsg[GetWhiteboardAnnotationsReqMsg](envelope, jsonNode)
-      case _ =>
-        log.error("Cannot route envelope name " + envelope.name)
-      // do nothing
-    }
-  }
-
-}
+package org.bigbluebutton.core.pubsub.senders
+
+import akka.actor.{ Actor, ActorLogging, Props }
+import org.bigbluebutton.SystemConfiguration
+import com.fasterxml.jackson.databind.JsonNode
+import org.bigbluebutton.common2.messages.{ BbbCoreMsg, _ }
+import org.bigbluebutton.common2.messages.voiceconf._
+import org.bigbluebutton.core.bus._
+import org.bigbluebutton.core2.ReceivedMessageRouter
+import scala.reflect.runtime.universe._
+
+object ReceivedJsonMsgHandlerActor {
+  def props(eventBus: BbbMsgRouterEventBus, incomingJsonMessageBus: IncomingJsonMessageBus): Props =
+    Props(classOf[ReceivedJsonMsgHandlerActor], eventBus, incomingJsonMessageBus)
+}
+
+class ReceivedJsonMsgHandlerActor(
+  val eventBus: BbbMsgRouterEventBus,
+  val incomingJsonMessageBus: IncomingJsonMessageBus)
+    extends Actor with ActorLogging
+    with SystemConfiguration
+    with ReceivedJsonMsgDeserializer
+    with ReceivedMessageRouter {
+
+  def receive = {
+    case msg: ReceivedJsonMessage =>
+      log.debug("handling {} - {}", msg.channel, msg.data)
+      handleReceivedJsonMessage(msg)
+    case _ => // do nothing
+  }
+
+  def handleReceivedJsonMessage(msg: ReceivedJsonMessage): Unit = {
+    for {
+      envJsonNode <- JsonDeserializer.toBbbCommonEnvJsNodeMsg(msg.data)
+    } yield handle(envJsonNode.envelope, envJsonNode.core)
+  }
+
+  def route[T <: BbbCoreMsg](channel: String, envelope: BbbCoreEnvelope, jsonNode: JsonNode)(implicit tag: TypeTag[T]): Unit = {
+    for {
+      m <- deserialize[T](jsonNode)
+    } yield {
+      send(channel, envelope, m)
+    }
+  }
+
+  def handle(envelope: BbbCoreEnvelope, jsonNode: JsonNode): Unit = {
+    log.debug("Route envelope name " + envelope.name)
+    envelope.name match {
+      case CreateMeetingReqMsg.NAME =>
+        // for {
+        //   m <- deserialize[CreateMeetingReqMsg](jsonNode)
+        // } yield {
+        route[CreateMeetingReqMsg](meetingManagerChannel, envelope, jsonNode)
+      // }
+      case ValidateAuthTokenReqMsg.NAME =>
+        for {
+          m <- deserialize[ValidateAuthTokenReqMsg](jsonNode)
+        } yield {
+          send(m.header.meetingId, envelope, m)
+        }
+      case RegisterUserReqMsg.NAME =>
+        //for {
+        //  m <- deserialize[RegisterUserReqMsg](jsonNode)
+        //} yield {
+        // Route via meeting manager as there is a race condition if we send directly to meeting
+        // because the meeting actor might not have been created yet.
+        //  send(meetingManagerChannel, envelope, m)
+        //}
+        route[RegisterUserReqMsg](meetingManagerChannel, envelope, jsonNode)
+      case UserJoinMeetingReqMsg.NAME =>
+        for {
+          m <- deserialize[UserJoinMeetingReqMsg](jsonNode)
+        } yield {
+          send(m.header.userId, envelope, m)
+        }
+      case StartCustomPollReqMsg.NAME =>
+        for {
+          m <- deserialize[StartCustomPollReqMsg](jsonNode)
+        } yield {
+          send(m.header.meetingId, envelope, m)
+        }
+      case StartPollReqMsg.NAME =>
+        for {
+          m <- deserialize[StartPollReqMsg](jsonNode)
+        } yield {
+          send(m.header.meetingId, envelope, m)
+        }
+      case StopPollReqMsg.NAME =>
+        for {
+          m <- deserialize[StopPollReqMsg](jsonNode)
+        } yield {
+          send(m.header.meetingId, envelope, m)
+        }
+      case ShowPollResultReqMsg.NAME =>
+        for {
+          m <- deserialize[ShowPollResultReqMsg](jsonNode)
+        } yield {
+          send(m.header.meetingId, envelope, m)
+        }
+      case HidePollResultReqMsg.NAME =>
+        for {
+          m <- deserialize[HidePollResultReqMsg](jsonNode)
+        } yield {
+          send(m.header.meetingId, envelope, m)
+        }
+      case GetCurrentPollReqMsg.NAME =>
+        for {
+          m <- deserialize[GetCurrentPollReqMsg](jsonNode)
+        } yield {
+          send(m.header.meetingId, envelope, m)
+        }
+      case RespondToPollReqMsg.NAME =>
+        for {
+          m <- deserialize[RespondToPollReqMsg](jsonNode)
+        } yield {
+          send(m.header.meetingId, envelope, m)
+        }
+      case UserBroadcastCamStartMsg.NAME =>
+        for {
+          m <- deserialize[UserBroadcastCamStartMsg](jsonNode)
+        } yield {
+          val event = BbbMsgEvent(m.header.meetingId, BbbCommonEnvCoreMsg(envelope, m))
+          publish(event)
+        }
+      case UserBroadcastCamStopMsg.NAME =>
+        for {
+          m <- deserialize[UserBroadcastCamStopMsg](jsonNode)
+        } yield {
+          send(m.header.meetingId, envelope, m)
+        }
+      case RecordingStartedVoiceConfEvtMsg.NAME =>
+        for {
+          m <- deserialize[RecordingStartedVoiceConfEvtMsg](jsonNode)
+        } yield {
+          send(m.header.voiceConf, envelope, m)
+        }
+      case UserJoinedVoiceConfEvtMsg.NAME =>
+        for {
+          m <- deserialize[UserJoinedVoiceConfEvtMsg](jsonNode)
+        } yield {
+          send(m.header.voiceConf, envelope, m)
+        }
+      case UserLeftVoiceConfEvtMsg.NAME =>
+        for {
+          m <- deserialize[UserLeftVoiceConfEvtMsg](jsonNode)
+        } yield {
+          send(m.header.voiceConf, envelope, m)
+        }
+      case UserMutedInVoiceConfEvtMsg.NAME =>
+        for {
+          m <- deserialize[UserMutedInVoiceConfEvtMsg](jsonNode)
+        } yield {
+          send(m.header.voiceConf, envelope, m)
+        }
+      case UserTalkingInVoiceConfEvtMsg.NAME =>
+        for {
+          m <- deserialize[UserTalkingInVoiceConfEvtMsg](jsonNode)
+        } yield {
+          send(m.header.voiceConf, envelope, m)
+        }
+      case SendCursorPositionPubMsg.NAME =>
+        routeGenericMsg[SendCursorPositionPubMsg](envelope, jsonNode)
+      case ModifyWhiteboardAccessPubMsg.NAME =>
+        routeGenericMsg[ModifyWhiteboardAccessPubMsg](envelope, jsonNode)
+      case GetWhiteboardAccessReqMsg.NAME =>
+        routeGenericMsg[GetWhiteboardAccessReqMsg](envelope, jsonNode)
+      case ClearWhiteboardPubMsg.NAME =>
+        routeGenericMsg[ClearWhiteboardPubMsg](envelope, jsonNode)
+      case UndoWhiteboardPubMsg.NAME =>
+        routeGenericMsg[UndoWhiteboardPubMsg](envelope, jsonNode)
+      case SendWhiteboardAnnotationPubMsg.NAME =>
+        routeGenericMsg[SendWhiteboardAnnotationPubMsg](envelope, jsonNode)
+      case GetWhiteboardAnnotationsReqMsg.NAME =>
+        routeGenericMsg[GetWhiteboardAnnotationsReqMsg](envelope, jsonNode)
+      case _ =>
+        log.error("Cannot route envelope name " + envelope.name)
+      // do nothing
+    }
+  }
+
+}