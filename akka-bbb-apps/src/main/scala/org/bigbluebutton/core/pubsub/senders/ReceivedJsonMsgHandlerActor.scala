package org.bigbluebutton.core.pubsub.senders

import akka.actor.{ Actor, ActorLogging, Props }
import org.bigbluebutton.SystemConfiguration
import com.fasterxml.jackson.databind.JsonNode
import org.bigbluebutton.common2.msgs._
import org.bigbluebutton.core.bus._
import org.bigbluebutton.core2.ReceivedMessageRouter
import scala.reflect.runtime.universe._

object ReceivedJsonMsgHandlerActor {
  def props(eventBus: BbbMsgRouterEventBus, incomingJsonMessageBus: IncomingJsonMessageBus): Props =
    Props(classOf[ReceivedJsonMsgHandlerActor], eventBus, incomingJsonMessageBus)
}

class ReceivedJsonMsgHandlerActor(
  val eventBus:               BbbMsgRouterEventBus,
  val incomingJsonMessageBus: IncomingJsonMessageBus
)
    extends Actor with ActorLogging
    with SystemConfiguration
    with ReceivedJsonMsgDeserializer
    with ReceivedMessageRouter {

  def receive = {
    case msg: ReceivedJsonMessage =>
      //      log.debug("handling {} - {}", msg.channel, msg.data)
      handleReceivedJsonMessage(msg)
    case _ => // do nothing
  }

  def handleReceivedJsonMessage(msg: ReceivedJsonMessage): Unit = {
    for {
      envJsonNode <- JsonDeserializer.toBbbCommonEnvJsNodeMsg(msg.data)
    } yield handle(envJsonNode.envelope, envJsonNode.core)
  }

  def route[T <: BbbCoreMsg](channel: String, envelope: BbbCoreEnvelope, jsonNode: JsonNode)(implicit tag: TypeTag[T]): Unit = {
    for {
      m <- deserialize[T](jsonNode)
    } yield {
      send(channel, envelope, m)
    }
  }

  def handle(envelope: BbbCoreEnvelope, jsonNode: JsonNode): Unit = {
    // if (SendCursorPositionPubMsg.NAME != envelope.name)
    //   log.debug("Route envelope name " + envelope.name)

    envelope.name match {
      // System
      case CheckAlivePingSysMsg.NAME =>
        route[CheckAlivePingSysMsg](meetingManagerChannel, envelope, jsonNode)

      case CreateMeetingReqMsg.NAME =>
        route[CreateMeetingReqMsg](meetingManagerChannel, envelope, jsonNode)
      case ValidateAuthTokenReqMsg.NAME =>
        routeGenericMsg[ValidateAuthTokenReqMsg](envelope, jsonNode)
      case RegisterUserReqMsg.NAME =>
        // Route via meeting manager as there is a race condition if we send directly to meeting
        // because the meeting actor might not have been created yet.
        route[RegisterUserReqMsg](meetingManagerChannel, envelope, jsonNode)
      case EjectDuplicateUserReqMsg.NAME =>
        route[EjectDuplicateUserReqMsg](meetingManagerChannel, envelope, jsonNode)
      case UserJoinMeetingReqMsg.NAME =>
        routeGenericMsg[UserJoinMeetingReqMsg](envelope, jsonNode)
      case UserJoinMeetingAfterReconnectReqMsg.NAME =>
        routeGenericMsg[UserJoinMeetingAfterReconnectReqMsg](envelope, jsonNode)
      case GetAllMeetingsReqMsg.NAME =>
        route[GetAllMeetingsReqMsg](meetingManagerChannel, envelope, jsonNode)
      case DestroyMeetingSysCmdMsg.NAME =>
        route[DestroyMeetingSysCmdMsg](meetingManagerChannel, envelope, jsonNode)
<<<<<<< HEAD
      case EjectUserFromMeetingSysMsg.NAME =>
        routeGenericMsg[EjectUserFromMeetingSysMsg](envelope, jsonNode)
=======
      case ValidateConnAuthTokenSysMsg.NAME =>
        route[ValidateConnAuthTokenSysMsg](meetingManagerChannel, envelope, jsonNode)
>>>>>>> 91ab6829

      // Guests
      case GetGuestsWaitingApprovalReqMsg.NAME =>
        routeGenericMsg[GetGuestsWaitingApprovalReqMsg](envelope, jsonNode)
      case GuestsWaitingApprovedMsg.NAME =>
        routeGenericMsg[GuestsWaitingApprovedMsg](envelope, jsonNode)
      case SetGuestPolicyCmdMsg.NAME =>
        routeGenericMsg[SetGuestPolicyCmdMsg](envelope, jsonNode)
      case GetGuestPolicyReqMsg.NAME =>
        routeGenericMsg[GetGuestPolicyReqMsg](envelope, jsonNode)

      // Users
      case GetUsersMeetingReqMsg.NAME =>
        routeGenericMsg[GetUsersMeetingReqMsg](envelope, jsonNode)
      case AddUserToPresenterGroupCmdMsg.NAME =>
        routeGenericMsg[AddUserToPresenterGroupCmdMsg](envelope, jsonNode)
      case RemoveUserFromPresenterGroupCmdMsg.NAME =>
        routeGenericMsg[RemoveUserFromPresenterGroupCmdMsg](envelope, jsonNode)
      case GetPresenterGroupReqMsg.NAME =>
        routeGenericMsg[GetPresenterGroupReqMsg](envelope, jsonNode)

      // Poll
      case StartCustomPollReqMsg.NAME =>
        routeGenericMsg[StartCustomPollReqMsg](envelope, jsonNode)
      case StartPollReqMsg.NAME =>
        routeGenericMsg[StartPollReqMsg](envelope, jsonNode)
      case StopPollReqMsg.NAME =>
        routeGenericMsg[StopPollReqMsg](envelope, jsonNode)
      case ShowPollResultReqMsg.NAME =>
        routeGenericMsg[ShowPollResultReqMsg](envelope, jsonNode)
      case GetCurrentPollReqMsg.NAME =>
        routeGenericMsg[GetCurrentPollReqMsg](envelope, jsonNode)
      case RespondToPollReqMsg.NAME =>
        routeGenericMsg[RespondToPollReqMsg](envelope, jsonNode)

      // Webcam
      case UserBroadcastCamStartMsg.NAME =>
        routeGenericMsg[UserBroadcastCamStartMsg](envelope, jsonNode)
      case UserBroadcastCamStopMsg.NAME =>
        routeGenericMsg[UserBroadcastCamStopMsg](envelope, jsonNode)

      // Voice
      case RecordingStartedVoiceConfEvtMsg.NAME =>
        routeVoiceMsg[RecordingStartedVoiceConfEvtMsg](envelope, jsonNode)
      case VoiceConfRunningEvtMsg.NAME =>
        routeVoiceMsg[VoiceConfRunningEvtMsg](envelope, jsonNode)
      case UserJoinedVoiceConfEvtMsg.NAME =>
        routeVoiceMsg[UserJoinedVoiceConfEvtMsg](envelope, jsonNode)
      case UserLeftVoiceConfEvtMsg.NAME =>
        routeVoiceMsg[UserLeftVoiceConfEvtMsg](envelope, jsonNode)
      case UserMutedInVoiceConfEvtMsg.NAME =>
        routeVoiceMsg[UserMutedInVoiceConfEvtMsg](envelope, jsonNode)
      case UserTalkingInVoiceConfEvtMsg.NAME =>
        routeVoiceMsg[UserTalkingInVoiceConfEvtMsg](envelope, jsonNode)
      case MuteUserCmdMsg.NAME =>
        routeGenericMsg[MuteUserCmdMsg](envelope, jsonNode)
      case MuteAllExceptPresentersCmdMsg.NAME =>
        routeGenericMsg[MuteAllExceptPresentersCmdMsg](envelope, jsonNode)
      case EjectUserFromMeetingCmdMsg.NAME =>
        routeGenericMsg[EjectUserFromMeetingCmdMsg](envelope, jsonNode)
      case EjectUserFromVoiceCmdMsg.NAME =>
        routeGenericMsg[EjectUserFromVoiceCmdMsg](envelope, jsonNode)
      case UserConnectedToGlobalAudioMsg.NAME =>
        routeVoiceMsg[UserConnectedToGlobalAudioMsg](envelope, jsonNode)
      case UserDisconnectedFromGlobalAudioMsg.NAME =>
        routeVoiceMsg[UserDisconnectedFromGlobalAudioMsg](envelope, jsonNode)
      case MuteMeetingCmdMsg.NAME =>
        routeGenericMsg[MuteMeetingCmdMsg](envelope, jsonNode)
      case IsMeetingMutedReqMsg.NAME =>
        routeGenericMsg[IsMeetingMutedReqMsg](envelope, jsonNode)

      // Breakout rooms
      case BreakoutRoomsListMsg.NAME =>
        routeGenericMsg[BreakoutRoomsListMsg](envelope, jsonNode)
      case CreateBreakoutRoomsCmdMsg.NAME =>
        routeGenericMsg[CreateBreakoutRoomsCmdMsg](envelope, jsonNode)
      case RequestBreakoutJoinURLReqMsg.NAME =>
        routeGenericMsg[RequestBreakoutJoinURLReqMsg](envelope, jsonNode)
      case EndAllBreakoutRoomsMsg.NAME =>
        routeGenericMsg[EndAllBreakoutRoomsMsg](envelope, jsonNode)
      case TransferUserToMeetingRequestMsg.NAME =>
        routeGenericMsg[TransferUserToMeetingRequestMsg](envelope, jsonNode)

      // Layout
      case GetCurrentLayoutReqMsg.NAME =>
        routeGenericMsg[GetCurrentLayoutReqMsg](envelope, jsonNode)
      case BroadcastLayoutMsg.NAME =>
        routeGenericMsg[BroadcastLayoutMsg](envelope, jsonNode)

      case UserLeaveReqMsg.NAME =>
        routeGenericMsg[UserLeaveReqMsg](envelope, jsonNode)
      case ChangeUserEmojiCmdMsg.NAME =>
        routeGenericMsg[ChangeUserEmojiCmdMsg](envelope, jsonNode)
      case ChangeUserRoleCmdMsg.NAME =>
        routeGenericMsg[ChangeUserRoleCmdMsg](envelope, jsonNode)

      // Whiteboard
      case SendCursorPositionPubMsg.NAME =>
        routeGenericMsg[SendCursorPositionPubMsg](envelope, jsonNode)
      case ModifyWhiteboardAccessPubMsg.NAME =>
        routeGenericMsg[ModifyWhiteboardAccessPubMsg](envelope, jsonNode)
      case ClearWhiteboardPubMsg.NAME =>
        routeGenericMsg[ClearWhiteboardPubMsg](envelope, jsonNode)
      case UndoWhiteboardPubMsg.NAME =>
        routeGenericMsg[UndoWhiteboardPubMsg](envelope, jsonNode)
      case SendWhiteboardAnnotationPubMsg.NAME =>
        routeGenericMsg[SendWhiteboardAnnotationPubMsg](envelope, jsonNode)
      case GetWhiteboardAnnotationsReqMsg.NAME =>
        routeGenericMsg[GetWhiteboardAnnotationsReqMsg](envelope, jsonNode)
      case ClientToServerLatencyTracerMsg.NAME =>
        log.info("-- trace --" + jsonNode.toString)
        routeGenericMsg[ClientToServerLatencyTracerMsg](envelope, jsonNode)

      // Presentation
      case SetCurrentPresentationPubMsg.NAME =>
        routeGenericMsg[SetCurrentPresentationPubMsg](envelope, jsonNode)
      case SetCurrentPagePubMsg.NAME =>
        routeGenericMsg[SetCurrentPagePubMsg](envelope, jsonNode)
      case ResizeAndMovePagePubMsg.NAME =>
        routeGenericMsg[ResizeAndMovePagePubMsg](envelope, jsonNode)
      case RemovePresentationPubMsg.NAME =>
        routeGenericMsg[RemovePresentationPubMsg](envelope, jsonNode)
      case SetPresentationDownloadablePubMsg.NAME =>
        routeGenericMsg[SetPresentationDownloadablePubMsg](envelope, jsonNode)
      case PresentationUploadTokenReqMsg.NAME =>
        routeGenericMsg[PresentationUploadTokenReqMsg](envelope, jsonNode)
      case GetAllPresentationPodsReqMsg.NAME =>
        routeGenericMsg[GetAllPresentationPodsReqMsg](envelope, jsonNode)
      case PreuploadedPresentationsSysPubMsg.NAME =>
        routeGenericMsg[PreuploadedPresentationsSysPubMsg](envelope, jsonNode)
      case PresentationConversionUpdateSysPubMsg.NAME =>
        routeGenericMsg[PresentationConversionUpdateSysPubMsg](envelope, jsonNode)
      case PresentationPageCountErrorSysPubMsg.NAME =>
        routeGenericMsg[PresentationPageCountErrorSysPubMsg](envelope, jsonNode)
      case PresentationPageGeneratedSysPubMsg.NAME =>
        routeGenericMsg[PresentationPageGeneratedSysPubMsg](envelope, jsonNode)
      case PresentationConversionCompletedSysPubMsg.NAME =>
        routeGenericMsg[PresentationConversionCompletedSysPubMsg](envelope, jsonNode)
      case AssignPresenterReqMsg.NAME =>
        routeGenericMsg[AssignPresenterReqMsg](envelope, jsonNode)

      // Presentation Pods
      case CreateNewPresentationPodPubMsg.NAME =>
        routeGenericMsg[CreateNewPresentationPodPubMsg](envelope, jsonNode)
      case RemovePresentationPodPubMsg.NAME =>
        routeGenericMsg[RemovePresentationPodPubMsg](envelope, jsonNode)
      case SetPresenterInPodReqMsg.NAME =>
        routeGenericMsg[SetPresenterInPodReqMsg](envelope, jsonNode)

      // Caption
      case EditCaptionHistoryPubMsg.NAME =>
        routeGenericMsg[EditCaptionHistoryPubMsg](envelope, jsonNode)
      case UpdateCaptionOwnerPubMsg.NAME =>
        routeGenericMsg[UpdateCaptionOwnerPubMsg](envelope, jsonNode)
      case SendCaptionHistoryReqMsg.NAME =>
        routeGenericMsg[SendCaptionHistoryReqMsg](envelope, jsonNode)

      // Shared notes
      case GetSharedNotesPubMsg.NAME =>
        routeGenericMsg[GetSharedNotesPubMsg](envelope, jsonNode)
      case SyncSharedNotePubMsg.NAME =>
        routeGenericMsg[SyncSharedNotePubMsg](envelope, jsonNode)
      case ClearSharedNotePubMsg.NAME =>
        routeGenericMsg[ClearSharedNotePubMsg](envelope, jsonNode)
      case UpdateSharedNoteReqMsg.NAME =>
        routeGenericMsg[UpdateSharedNoteReqMsg](envelope, jsonNode)
      case CreateSharedNoteReqMsg.NAME =>
        routeGenericMsg[CreateSharedNoteReqMsg](envelope, jsonNode)
      case DestroySharedNoteReqMsg.NAME =>
        routeGenericMsg[DestroySharedNoteReqMsg](envelope, jsonNode)

      // Chat
      case GetChatHistoryReqMsg.NAME =>
        routeGenericMsg[GetChatHistoryReqMsg](envelope, jsonNode)
      case SendPublicMessagePubMsg.NAME =>
        routeGenericMsg[SendPublicMessagePubMsg](envelope, jsonNode)
      case SendPrivateMessagePubMsg.NAME =>
        routeGenericMsg[SendPrivateMessagePubMsg](envelope, jsonNode)
      case ClearPublicChatHistoryPubMsg.NAME =>
        routeGenericMsg[ClearPublicChatHistoryPubMsg](envelope, jsonNode)

      // Meeting
      case EndMeetingSysCmdMsg.NAME =>
        routeGenericMsg[EndMeetingSysCmdMsg](envelope, jsonNode)
      case MeetingActivityResponseCmdMsg.NAME =>
        routeGenericMsg[MeetingActivityResponseCmdMsg](envelope, jsonNode)
      case LogoutAndEndMeetingCmdMsg.NAME =>
        routeGenericMsg[LogoutAndEndMeetingCmdMsg](envelope, jsonNode)
      case SetRecordingStatusCmdMsg.NAME =>
        routeGenericMsg[SetRecordingStatusCmdMsg](envelope, jsonNode)
      case GetRecordingStatusReqMsg.NAME =>
        routeGenericMsg[GetRecordingStatusReqMsg](envelope, jsonNode)
      case GetScreenshareStatusReqMsg.NAME =>
        routeGenericMsg[GetScreenshareStatusReqMsg](envelope, jsonNode)
      case GetWebcamsOnlyForModeratorReqMsg.NAME =>
        routeGenericMsg[GetWebcamsOnlyForModeratorReqMsg](envelope, jsonNode)
      case UpdateWebcamsOnlyForModeratorCmdMsg.NAME =>
        routeGenericMsg[UpdateWebcamsOnlyForModeratorCmdMsg](envelope, jsonNode)

      // Lock settings
      case LockUserInMeetingCmdMsg.NAME =>
        routeGenericMsg[LockUserInMeetingCmdMsg](envelope, jsonNode)
      case ChangeLockSettingsInMeetingCmdMsg.NAME =>
        routeGenericMsg[ChangeLockSettingsInMeetingCmdMsg](envelope, jsonNode)
      case LockUsersInMeetingCmdMsg.NAME =>
        routeGenericMsg[LockUsersInMeetingCmdMsg](envelope, jsonNode)
      case GetLockSettingsReqMsg.NAME =>
        routeGenericMsg[GetLockSettingsReqMsg](envelope, jsonNode)

      // Screenshare
      case ScreenshareRtmpBroadcastStartedVoiceConfEvtMsg.NAME =>
        routeVoiceMsg[ScreenshareRtmpBroadcastStartedVoiceConfEvtMsg](envelope, jsonNode)
      case ScreenshareRtmpBroadcastStoppedVoiceConfEvtMsg.NAME =>
        routeVoiceMsg[ScreenshareRtmpBroadcastStoppedVoiceConfEvtMsg](envelope, jsonNode)
      case ScreenshareStartedVoiceConfEvtMsg.NAME =>
        routeVoiceMsg[ScreenshareStartedVoiceConfEvtMsg](envelope, jsonNode)
      case ScreenshareStoppedVoiceConfEvtMsg.NAME =>
        routeVoiceMsg[ScreenshareStoppedVoiceConfEvtMsg](envelope, jsonNode)

      // GroupChats
      case GetGroupChatsReqMsg.NAME =>
        routeGenericMsg[GetGroupChatsReqMsg](envelope, jsonNode)
      case SendGroupChatMessageMsg.NAME =>
        routeGenericMsg[SendGroupChatMessageMsg](envelope, jsonNode)
      case GetGroupChatMsgsReqMsg.NAME =>
        routeGenericMsg[GetGroupChatMsgsReqMsg](envelope, jsonNode)
      case CreateGroupChatReqMsg.NAME =>
        routeGenericMsg[CreateGroupChatReqMsg](envelope, jsonNode)

      case ValidateConnAuthTokenSysMsg.NAME =>
        routeGenericMsg[ValidateConnAuthTokenSysMsg](envelope, jsonNode)

      case _ =>
        log.error("Cannot route envelope name " + envelope.name)
      // do nothing
    }
  }

}
<|MERGE_RESOLUTION|>--- conflicted
+++ resolved
@@ -1,318 +1,312 @@
-package org.bigbluebutton.core.pubsub.senders
-
-import akka.actor.{ Actor, ActorLogging, Props }
-import org.bigbluebutton.SystemConfiguration
-import com.fasterxml.jackson.databind.JsonNode
-import org.bigbluebutton.common2.msgs._
-import org.bigbluebutton.core.bus._
-import org.bigbluebutton.core2.ReceivedMessageRouter
-import scala.reflect.runtime.universe._
-
-object ReceivedJsonMsgHandlerActor {
-  def props(eventBus: BbbMsgRouterEventBus, incomingJsonMessageBus: IncomingJsonMessageBus): Props =
-    Props(classOf[ReceivedJsonMsgHandlerActor], eventBus, incomingJsonMessageBus)
-}
-
-class ReceivedJsonMsgHandlerActor(
-  val eventBus:               BbbMsgRouterEventBus,
-  val incomingJsonMessageBus: IncomingJsonMessageBus
-)
-    extends Actor with ActorLogging
-    with SystemConfiguration
-    with ReceivedJsonMsgDeserializer
-    with ReceivedMessageRouter {
-
-  def receive = {
-    case msg: ReceivedJsonMessage =>
-      //      log.debug("handling {} - {}", msg.channel, msg.data)
-      handleReceivedJsonMessage(msg)
-    case _ => // do nothing
-  }
-
-  def handleReceivedJsonMessage(msg: ReceivedJsonMessage): Unit = {
-    for {
-      envJsonNode <- JsonDeserializer.toBbbCommonEnvJsNodeMsg(msg.data)
-    } yield handle(envJsonNode.envelope, envJsonNode.core)
-  }
-
-  def route[T <: BbbCoreMsg](channel: String, envelope: BbbCoreEnvelope, jsonNode: JsonNode)(implicit tag: TypeTag[T]): Unit = {
-    for {
-      m <- deserialize[T](jsonNode)
-    } yield {
-      send(channel, envelope, m)
-    }
-  }
-
-  def handle(envelope: BbbCoreEnvelope, jsonNode: JsonNode): Unit = {
-    // if (SendCursorPositionPubMsg.NAME != envelope.name)
-    //   log.debug("Route envelope name " + envelope.name)
-
-    envelope.name match {
-      // System
-      case CheckAlivePingSysMsg.NAME =>
-        route[CheckAlivePingSysMsg](meetingManagerChannel, envelope, jsonNode)
-
-      case CreateMeetingReqMsg.NAME =>
-        route[CreateMeetingReqMsg](meetingManagerChannel, envelope, jsonNode)
-      case ValidateAuthTokenReqMsg.NAME =>
-        routeGenericMsg[ValidateAuthTokenReqMsg](envelope, jsonNode)
-      case RegisterUserReqMsg.NAME =>
-        // Route via meeting manager as there is a race condition if we send directly to meeting
-        // because the meeting actor might not have been created yet.
-        route[RegisterUserReqMsg](meetingManagerChannel, envelope, jsonNode)
-      case EjectDuplicateUserReqMsg.NAME =>
-        route[EjectDuplicateUserReqMsg](meetingManagerChannel, envelope, jsonNode)
-      case UserJoinMeetingReqMsg.NAME =>
-        routeGenericMsg[UserJoinMeetingReqMsg](envelope, jsonNode)
-      case UserJoinMeetingAfterReconnectReqMsg.NAME =>
-        routeGenericMsg[UserJoinMeetingAfterReconnectReqMsg](envelope, jsonNode)
-      case GetAllMeetingsReqMsg.NAME =>
-        route[GetAllMeetingsReqMsg](meetingManagerChannel, envelope, jsonNode)
-      case DestroyMeetingSysCmdMsg.NAME =>
-        route[DestroyMeetingSysCmdMsg](meetingManagerChannel, envelope, jsonNode)
-<<<<<<< HEAD
-      case EjectUserFromMeetingSysMsg.NAME =>
-        routeGenericMsg[EjectUserFromMeetingSysMsg](envelope, jsonNode)
-=======
-      case ValidateConnAuthTokenSysMsg.NAME =>
-        route[ValidateConnAuthTokenSysMsg](meetingManagerChannel, envelope, jsonNode)
->>>>>>> 91ab6829
-
-      // Guests
-      case GetGuestsWaitingApprovalReqMsg.NAME =>
-        routeGenericMsg[GetGuestsWaitingApprovalReqMsg](envelope, jsonNode)
-      case GuestsWaitingApprovedMsg.NAME =>
-        routeGenericMsg[GuestsWaitingApprovedMsg](envelope, jsonNode)
-      case SetGuestPolicyCmdMsg.NAME =>
-        routeGenericMsg[SetGuestPolicyCmdMsg](envelope, jsonNode)
-      case GetGuestPolicyReqMsg.NAME =>
-        routeGenericMsg[GetGuestPolicyReqMsg](envelope, jsonNode)
-
-      // Users
-      case GetUsersMeetingReqMsg.NAME =>
-        routeGenericMsg[GetUsersMeetingReqMsg](envelope, jsonNode)
-      case AddUserToPresenterGroupCmdMsg.NAME =>
-        routeGenericMsg[AddUserToPresenterGroupCmdMsg](envelope, jsonNode)
-      case RemoveUserFromPresenterGroupCmdMsg.NAME =>
-        routeGenericMsg[RemoveUserFromPresenterGroupCmdMsg](envelope, jsonNode)
-      case GetPresenterGroupReqMsg.NAME =>
-        routeGenericMsg[GetPresenterGroupReqMsg](envelope, jsonNode)
-
-      // Poll
-      case StartCustomPollReqMsg.NAME =>
-        routeGenericMsg[StartCustomPollReqMsg](envelope, jsonNode)
-      case StartPollReqMsg.NAME =>
-        routeGenericMsg[StartPollReqMsg](envelope, jsonNode)
-      case StopPollReqMsg.NAME =>
-        routeGenericMsg[StopPollReqMsg](envelope, jsonNode)
-      case ShowPollResultReqMsg.NAME =>
-        routeGenericMsg[ShowPollResultReqMsg](envelope, jsonNode)
-      case GetCurrentPollReqMsg.NAME =>
-        routeGenericMsg[GetCurrentPollReqMsg](envelope, jsonNode)
-      case RespondToPollReqMsg.NAME =>
-        routeGenericMsg[RespondToPollReqMsg](envelope, jsonNode)
-
-      // Webcam
-      case UserBroadcastCamStartMsg.NAME =>
-        routeGenericMsg[UserBroadcastCamStartMsg](envelope, jsonNode)
-      case UserBroadcastCamStopMsg.NAME =>
-        routeGenericMsg[UserBroadcastCamStopMsg](envelope, jsonNode)
-
-      // Voice
-      case RecordingStartedVoiceConfEvtMsg.NAME =>
-        routeVoiceMsg[RecordingStartedVoiceConfEvtMsg](envelope, jsonNode)
-      case VoiceConfRunningEvtMsg.NAME =>
-        routeVoiceMsg[VoiceConfRunningEvtMsg](envelope, jsonNode)
-      case UserJoinedVoiceConfEvtMsg.NAME =>
-        routeVoiceMsg[UserJoinedVoiceConfEvtMsg](envelope, jsonNode)
-      case UserLeftVoiceConfEvtMsg.NAME =>
-        routeVoiceMsg[UserLeftVoiceConfEvtMsg](envelope, jsonNode)
-      case UserMutedInVoiceConfEvtMsg.NAME =>
-        routeVoiceMsg[UserMutedInVoiceConfEvtMsg](envelope, jsonNode)
-      case UserTalkingInVoiceConfEvtMsg.NAME =>
-        routeVoiceMsg[UserTalkingInVoiceConfEvtMsg](envelope, jsonNode)
-      case MuteUserCmdMsg.NAME =>
-        routeGenericMsg[MuteUserCmdMsg](envelope, jsonNode)
-      case MuteAllExceptPresentersCmdMsg.NAME =>
-        routeGenericMsg[MuteAllExceptPresentersCmdMsg](envelope, jsonNode)
-      case EjectUserFromMeetingCmdMsg.NAME =>
-        routeGenericMsg[EjectUserFromMeetingCmdMsg](envelope, jsonNode)
-      case EjectUserFromVoiceCmdMsg.NAME =>
-        routeGenericMsg[EjectUserFromVoiceCmdMsg](envelope, jsonNode)
-      case UserConnectedToGlobalAudioMsg.NAME =>
-        routeVoiceMsg[UserConnectedToGlobalAudioMsg](envelope, jsonNode)
-      case UserDisconnectedFromGlobalAudioMsg.NAME =>
-        routeVoiceMsg[UserDisconnectedFromGlobalAudioMsg](envelope, jsonNode)
-      case MuteMeetingCmdMsg.NAME =>
-        routeGenericMsg[MuteMeetingCmdMsg](envelope, jsonNode)
-      case IsMeetingMutedReqMsg.NAME =>
-        routeGenericMsg[IsMeetingMutedReqMsg](envelope, jsonNode)
-
-      // Breakout rooms
-      case BreakoutRoomsListMsg.NAME =>
-        routeGenericMsg[BreakoutRoomsListMsg](envelope, jsonNode)
-      case CreateBreakoutRoomsCmdMsg.NAME =>
-        routeGenericMsg[CreateBreakoutRoomsCmdMsg](envelope, jsonNode)
-      case RequestBreakoutJoinURLReqMsg.NAME =>
-        routeGenericMsg[RequestBreakoutJoinURLReqMsg](envelope, jsonNode)
-      case EndAllBreakoutRoomsMsg.NAME =>
-        routeGenericMsg[EndAllBreakoutRoomsMsg](envelope, jsonNode)
-      case TransferUserToMeetingRequestMsg.NAME =>
-        routeGenericMsg[TransferUserToMeetingRequestMsg](envelope, jsonNode)
-
-      // Layout
-      case GetCurrentLayoutReqMsg.NAME =>
-        routeGenericMsg[GetCurrentLayoutReqMsg](envelope, jsonNode)
-      case BroadcastLayoutMsg.NAME =>
-        routeGenericMsg[BroadcastLayoutMsg](envelope, jsonNode)
-
-      case UserLeaveReqMsg.NAME =>
-        routeGenericMsg[UserLeaveReqMsg](envelope, jsonNode)
-      case ChangeUserEmojiCmdMsg.NAME =>
-        routeGenericMsg[ChangeUserEmojiCmdMsg](envelope, jsonNode)
-      case ChangeUserRoleCmdMsg.NAME =>
-        routeGenericMsg[ChangeUserRoleCmdMsg](envelope, jsonNode)
-
-      // Whiteboard
-      case SendCursorPositionPubMsg.NAME =>
-        routeGenericMsg[SendCursorPositionPubMsg](envelope, jsonNode)
-      case ModifyWhiteboardAccessPubMsg.NAME =>
-        routeGenericMsg[ModifyWhiteboardAccessPubMsg](envelope, jsonNode)
-      case ClearWhiteboardPubMsg.NAME =>
-        routeGenericMsg[ClearWhiteboardPubMsg](envelope, jsonNode)
-      case UndoWhiteboardPubMsg.NAME =>
-        routeGenericMsg[UndoWhiteboardPubMsg](envelope, jsonNode)
-      case SendWhiteboardAnnotationPubMsg.NAME =>
-        routeGenericMsg[SendWhiteboardAnnotationPubMsg](envelope, jsonNode)
-      case GetWhiteboardAnnotationsReqMsg.NAME =>
-        routeGenericMsg[GetWhiteboardAnnotationsReqMsg](envelope, jsonNode)
-      case ClientToServerLatencyTracerMsg.NAME =>
-        log.info("-- trace --" + jsonNode.toString)
-        routeGenericMsg[ClientToServerLatencyTracerMsg](envelope, jsonNode)
-
-      // Presentation
-      case SetCurrentPresentationPubMsg.NAME =>
-        routeGenericMsg[SetCurrentPresentationPubMsg](envelope, jsonNode)
-      case SetCurrentPagePubMsg.NAME =>
-        routeGenericMsg[SetCurrentPagePubMsg](envelope, jsonNode)
-      case ResizeAndMovePagePubMsg.NAME =>
-        routeGenericMsg[ResizeAndMovePagePubMsg](envelope, jsonNode)
-      case RemovePresentationPubMsg.NAME =>
-        routeGenericMsg[RemovePresentationPubMsg](envelope, jsonNode)
-      case SetPresentationDownloadablePubMsg.NAME =>
-        routeGenericMsg[SetPresentationDownloadablePubMsg](envelope, jsonNode)
-      case PresentationUploadTokenReqMsg.NAME =>
-        routeGenericMsg[PresentationUploadTokenReqMsg](envelope, jsonNode)
-      case GetAllPresentationPodsReqMsg.NAME =>
-        routeGenericMsg[GetAllPresentationPodsReqMsg](envelope, jsonNode)
-      case PreuploadedPresentationsSysPubMsg.NAME =>
-        routeGenericMsg[PreuploadedPresentationsSysPubMsg](envelope, jsonNode)
-      case PresentationConversionUpdateSysPubMsg.NAME =>
-        routeGenericMsg[PresentationConversionUpdateSysPubMsg](envelope, jsonNode)
-      case PresentationPageCountErrorSysPubMsg.NAME =>
-        routeGenericMsg[PresentationPageCountErrorSysPubMsg](envelope, jsonNode)
-      case PresentationPageGeneratedSysPubMsg.NAME =>
-        routeGenericMsg[PresentationPageGeneratedSysPubMsg](envelope, jsonNode)
-      case PresentationConversionCompletedSysPubMsg.NAME =>
-        routeGenericMsg[PresentationConversionCompletedSysPubMsg](envelope, jsonNode)
-      case AssignPresenterReqMsg.NAME =>
-        routeGenericMsg[AssignPresenterReqMsg](envelope, jsonNode)
-
-      // Presentation Pods
-      case CreateNewPresentationPodPubMsg.NAME =>
-        routeGenericMsg[CreateNewPresentationPodPubMsg](envelope, jsonNode)
-      case RemovePresentationPodPubMsg.NAME =>
-        routeGenericMsg[RemovePresentationPodPubMsg](envelope, jsonNode)
-      case SetPresenterInPodReqMsg.NAME =>
-        routeGenericMsg[SetPresenterInPodReqMsg](envelope, jsonNode)
-
-      // Caption
-      case EditCaptionHistoryPubMsg.NAME =>
-        routeGenericMsg[EditCaptionHistoryPubMsg](envelope, jsonNode)
-      case UpdateCaptionOwnerPubMsg.NAME =>
-        routeGenericMsg[UpdateCaptionOwnerPubMsg](envelope, jsonNode)
-      case SendCaptionHistoryReqMsg.NAME =>
-        routeGenericMsg[SendCaptionHistoryReqMsg](envelope, jsonNode)
-
-      // Shared notes
-      case GetSharedNotesPubMsg.NAME =>
-        routeGenericMsg[GetSharedNotesPubMsg](envelope, jsonNode)
-      case SyncSharedNotePubMsg.NAME =>
-        routeGenericMsg[SyncSharedNotePubMsg](envelope, jsonNode)
-      case ClearSharedNotePubMsg.NAME =>
-        routeGenericMsg[ClearSharedNotePubMsg](envelope, jsonNode)
-      case UpdateSharedNoteReqMsg.NAME =>
-        routeGenericMsg[UpdateSharedNoteReqMsg](envelope, jsonNode)
-      case CreateSharedNoteReqMsg.NAME =>
-        routeGenericMsg[CreateSharedNoteReqMsg](envelope, jsonNode)
-      case DestroySharedNoteReqMsg.NAME =>
-        routeGenericMsg[DestroySharedNoteReqMsg](envelope, jsonNode)
-
-      // Chat
-      case GetChatHistoryReqMsg.NAME =>
-        routeGenericMsg[GetChatHistoryReqMsg](envelope, jsonNode)
-      case SendPublicMessagePubMsg.NAME =>
-        routeGenericMsg[SendPublicMessagePubMsg](envelope, jsonNode)
-      case SendPrivateMessagePubMsg.NAME =>
-        routeGenericMsg[SendPrivateMessagePubMsg](envelope, jsonNode)
-      case ClearPublicChatHistoryPubMsg.NAME =>
-        routeGenericMsg[ClearPublicChatHistoryPubMsg](envelope, jsonNode)
-
-      // Meeting
-      case EndMeetingSysCmdMsg.NAME =>
-        routeGenericMsg[EndMeetingSysCmdMsg](envelope, jsonNode)
-      case MeetingActivityResponseCmdMsg.NAME =>
-        routeGenericMsg[MeetingActivityResponseCmdMsg](envelope, jsonNode)
-      case LogoutAndEndMeetingCmdMsg.NAME =>
-        routeGenericMsg[LogoutAndEndMeetingCmdMsg](envelope, jsonNode)
-      case SetRecordingStatusCmdMsg.NAME =>
-        routeGenericMsg[SetRecordingStatusCmdMsg](envelope, jsonNode)
-      case GetRecordingStatusReqMsg.NAME =>
-        routeGenericMsg[GetRecordingStatusReqMsg](envelope, jsonNode)
-      case GetScreenshareStatusReqMsg.NAME =>
-        routeGenericMsg[GetScreenshareStatusReqMsg](envelope, jsonNode)
-      case GetWebcamsOnlyForModeratorReqMsg.NAME =>
-        routeGenericMsg[GetWebcamsOnlyForModeratorReqMsg](envelope, jsonNode)
-      case UpdateWebcamsOnlyForModeratorCmdMsg.NAME =>
-        routeGenericMsg[UpdateWebcamsOnlyForModeratorCmdMsg](envelope, jsonNode)
-
-      // Lock settings
-      case LockUserInMeetingCmdMsg.NAME =>
-        routeGenericMsg[LockUserInMeetingCmdMsg](envelope, jsonNode)
-      case ChangeLockSettingsInMeetingCmdMsg.NAME =>
-        routeGenericMsg[ChangeLockSettingsInMeetingCmdMsg](envelope, jsonNode)
-      case LockUsersInMeetingCmdMsg.NAME =>
-        routeGenericMsg[LockUsersInMeetingCmdMsg](envelope, jsonNode)
-      case GetLockSettingsReqMsg.NAME =>
-        routeGenericMsg[GetLockSettingsReqMsg](envelope, jsonNode)
-
-      // Screenshare
-      case ScreenshareRtmpBroadcastStartedVoiceConfEvtMsg.NAME =>
-        routeVoiceMsg[ScreenshareRtmpBroadcastStartedVoiceConfEvtMsg](envelope, jsonNode)
-      case ScreenshareRtmpBroadcastStoppedVoiceConfEvtMsg.NAME =>
-        routeVoiceMsg[ScreenshareRtmpBroadcastStoppedVoiceConfEvtMsg](envelope, jsonNode)
-      case ScreenshareStartedVoiceConfEvtMsg.NAME =>
-        routeVoiceMsg[ScreenshareStartedVoiceConfEvtMsg](envelope, jsonNode)
-      case ScreenshareStoppedVoiceConfEvtMsg.NAME =>
-        routeVoiceMsg[ScreenshareStoppedVoiceConfEvtMsg](envelope, jsonNode)
-
-      // GroupChats
-      case GetGroupChatsReqMsg.NAME =>
-        routeGenericMsg[GetGroupChatsReqMsg](envelope, jsonNode)
-      case SendGroupChatMessageMsg.NAME =>
-        routeGenericMsg[SendGroupChatMessageMsg](envelope, jsonNode)
-      case GetGroupChatMsgsReqMsg.NAME =>
-        routeGenericMsg[GetGroupChatMsgsReqMsg](envelope, jsonNode)
-      case CreateGroupChatReqMsg.NAME =>
-        routeGenericMsg[CreateGroupChatReqMsg](envelope, jsonNode)
-
-      case ValidateConnAuthTokenSysMsg.NAME =>
-        routeGenericMsg[ValidateConnAuthTokenSysMsg](envelope, jsonNode)
-
-      case _ =>
-        log.error("Cannot route envelope name " + envelope.name)
-      // do nothing
-    }
-  }
-
-}
+package org.bigbluebutton.core.pubsub.senders
+
+import akka.actor.{ Actor, ActorLogging, Props }
+import org.bigbluebutton.SystemConfiguration
+import com.fasterxml.jackson.databind.JsonNode
+import org.bigbluebutton.common2.msgs._
+import org.bigbluebutton.core.bus._
+import org.bigbluebutton.core2.ReceivedMessageRouter
+import scala.reflect.runtime.universe._
+
+object ReceivedJsonMsgHandlerActor {
+  def props(eventBus: BbbMsgRouterEventBus, incomingJsonMessageBus: IncomingJsonMessageBus): Props =
+    Props(classOf[ReceivedJsonMsgHandlerActor], eventBus, incomingJsonMessageBus)
+}
+
+class ReceivedJsonMsgHandlerActor(
+  val eventBus:               BbbMsgRouterEventBus,
+  val incomingJsonMessageBus: IncomingJsonMessageBus
+)
+    extends Actor with ActorLogging
+    with SystemConfiguration
+    with ReceivedJsonMsgDeserializer
+    with ReceivedMessageRouter {
+
+  def receive = {
+    case msg: ReceivedJsonMessage =>
+      //      log.debug("handling {} - {}", msg.channel, msg.data)
+      handleReceivedJsonMessage(msg)
+    case _ => // do nothing
+  }
+
+  def handleReceivedJsonMessage(msg: ReceivedJsonMessage): Unit = {
+    for {
+      envJsonNode <- JsonDeserializer.toBbbCommonEnvJsNodeMsg(msg.data)
+    } yield handle(envJsonNode.envelope, envJsonNode.core)
+  }
+
+  def route[T <: BbbCoreMsg](channel: String, envelope: BbbCoreEnvelope, jsonNode: JsonNode)(implicit tag: TypeTag[T]): Unit = {
+    for {
+      m <- deserialize[T](jsonNode)
+    } yield {
+      send(channel, envelope, m)
+    }
+  }
+
+  def handle(envelope: BbbCoreEnvelope, jsonNode: JsonNode): Unit = {
+    // if (SendCursorPositionPubMsg.NAME != envelope.name)
+    //   log.debug("Route envelope name " + envelope.name)
+
+    envelope.name match {
+      // System
+      case CheckAlivePingSysMsg.NAME =>
+        route[CheckAlivePingSysMsg](meetingManagerChannel, envelope, jsonNode)
+
+      case CreateMeetingReqMsg.NAME =>
+        route[CreateMeetingReqMsg](meetingManagerChannel, envelope, jsonNode)
+      case ValidateAuthTokenReqMsg.NAME =>
+        routeGenericMsg[ValidateAuthTokenReqMsg](envelope, jsonNode)
+      case RegisterUserReqMsg.NAME =>
+        // Route via meeting manager as there is a race condition if we send directly to meeting
+        // because the meeting actor might not have been created yet.
+        route[RegisterUserReqMsg](meetingManagerChannel, envelope, jsonNode)
+      case EjectDuplicateUserReqMsg.NAME =>
+        route[EjectDuplicateUserReqMsg](meetingManagerChannel, envelope, jsonNode)
+      case UserJoinMeetingReqMsg.NAME =>
+        routeGenericMsg[UserJoinMeetingReqMsg](envelope, jsonNode)
+      case UserJoinMeetingAfterReconnectReqMsg.NAME =>
+        routeGenericMsg[UserJoinMeetingAfterReconnectReqMsg](envelope, jsonNode)
+      case GetAllMeetingsReqMsg.NAME =>
+        route[GetAllMeetingsReqMsg](meetingManagerChannel, envelope, jsonNode)
+      case DestroyMeetingSysCmdMsg.NAME =>
+        route[DestroyMeetingSysCmdMsg](meetingManagerChannel, envelope, jsonNode)
+      case EjectUserFromMeetingSysMsg.NAME =>
+        routeGenericMsg[EjectUserFromMeetingSysMsg](envelope, jsonNode)
+      case ValidateConnAuthTokenSysMsg.NAME =>
+        route[ValidateConnAuthTokenSysMsg](meetingManagerChannel, envelope, jsonNode)
+
+      // Guests
+      case GetGuestsWaitingApprovalReqMsg.NAME =>
+        routeGenericMsg[GetGuestsWaitingApprovalReqMsg](envelope, jsonNode)
+      case GuestsWaitingApprovedMsg.NAME =>
+        routeGenericMsg[GuestsWaitingApprovedMsg](envelope, jsonNode)
+      case SetGuestPolicyCmdMsg.NAME =>
+        routeGenericMsg[SetGuestPolicyCmdMsg](envelope, jsonNode)
+      case GetGuestPolicyReqMsg.NAME =>
+        routeGenericMsg[GetGuestPolicyReqMsg](envelope, jsonNode)
+
+      // Users
+      case GetUsersMeetingReqMsg.NAME =>
+        routeGenericMsg[GetUsersMeetingReqMsg](envelope, jsonNode)
+      case AddUserToPresenterGroupCmdMsg.NAME =>
+        routeGenericMsg[AddUserToPresenterGroupCmdMsg](envelope, jsonNode)
+      case RemoveUserFromPresenterGroupCmdMsg.NAME =>
+        routeGenericMsg[RemoveUserFromPresenterGroupCmdMsg](envelope, jsonNode)
+      case GetPresenterGroupReqMsg.NAME =>
+        routeGenericMsg[GetPresenterGroupReqMsg](envelope, jsonNode)
+
+      // Poll
+      case StartCustomPollReqMsg.NAME =>
+        routeGenericMsg[StartCustomPollReqMsg](envelope, jsonNode)
+      case StartPollReqMsg.NAME =>
+        routeGenericMsg[StartPollReqMsg](envelope, jsonNode)
+      case StopPollReqMsg.NAME =>
+        routeGenericMsg[StopPollReqMsg](envelope, jsonNode)
+      case ShowPollResultReqMsg.NAME =>
+        routeGenericMsg[ShowPollResultReqMsg](envelope, jsonNode)
+      case GetCurrentPollReqMsg.NAME =>
+        routeGenericMsg[GetCurrentPollReqMsg](envelope, jsonNode)
+      case RespondToPollReqMsg.NAME =>
+        routeGenericMsg[RespondToPollReqMsg](envelope, jsonNode)
+
+      // Webcam
+      case UserBroadcastCamStartMsg.NAME =>
+        routeGenericMsg[UserBroadcastCamStartMsg](envelope, jsonNode)
+      case UserBroadcastCamStopMsg.NAME =>
+        routeGenericMsg[UserBroadcastCamStopMsg](envelope, jsonNode)
+
+      // Voice
+      case RecordingStartedVoiceConfEvtMsg.NAME =>
+        routeVoiceMsg[RecordingStartedVoiceConfEvtMsg](envelope, jsonNode)
+      case VoiceConfRunningEvtMsg.NAME =>
+        routeVoiceMsg[VoiceConfRunningEvtMsg](envelope, jsonNode)
+      case UserJoinedVoiceConfEvtMsg.NAME =>
+        routeVoiceMsg[UserJoinedVoiceConfEvtMsg](envelope, jsonNode)
+      case UserLeftVoiceConfEvtMsg.NAME =>
+        routeVoiceMsg[UserLeftVoiceConfEvtMsg](envelope, jsonNode)
+      case UserMutedInVoiceConfEvtMsg.NAME =>
+        routeVoiceMsg[UserMutedInVoiceConfEvtMsg](envelope, jsonNode)
+      case UserTalkingInVoiceConfEvtMsg.NAME =>
+        routeVoiceMsg[UserTalkingInVoiceConfEvtMsg](envelope, jsonNode)
+      case MuteUserCmdMsg.NAME =>
+        routeGenericMsg[MuteUserCmdMsg](envelope, jsonNode)
+      case MuteAllExceptPresentersCmdMsg.NAME =>
+        routeGenericMsg[MuteAllExceptPresentersCmdMsg](envelope, jsonNode)
+      case EjectUserFromMeetingCmdMsg.NAME =>
+        routeGenericMsg[EjectUserFromMeetingCmdMsg](envelope, jsonNode)
+      case EjectUserFromVoiceCmdMsg.NAME =>
+        routeGenericMsg[EjectUserFromVoiceCmdMsg](envelope, jsonNode)
+      case UserConnectedToGlobalAudioMsg.NAME =>
+        routeVoiceMsg[UserConnectedToGlobalAudioMsg](envelope, jsonNode)
+      case UserDisconnectedFromGlobalAudioMsg.NAME =>
+        routeVoiceMsg[UserDisconnectedFromGlobalAudioMsg](envelope, jsonNode)
+      case MuteMeetingCmdMsg.NAME =>
+        routeGenericMsg[MuteMeetingCmdMsg](envelope, jsonNode)
+      case IsMeetingMutedReqMsg.NAME =>
+        routeGenericMsg[IsMeetingMutedReqMsg](envelope, jsonNode)
+
+      // Breakout rooms
+      case BreakoutRoomsListMsg.NAME =>
+        routeGenericMsg[BreakoutRoomsListMsg](envelope, jsonNode)
+      case CreateBreakoutRoomsCmdMsg.NAME =>
+        routeGenericMsg[CreateBreakoutRoomsCmdMsg](envelope, jsonNode)
+      case RequestBreakoutJoinURLReqMsg.NAME =>
+        routeGenericMsg[RequestBreakoutJoinURLReqMsg](envelope, jsonNode)
+      case EndAllBreakoutRoomsMsg.NAME =>
+        routeGenericMsg[EndAllBreakoutRoomsMsg](envelope, jsonNode)
+      case TransferUserToMeetingRequestMsg.NAME =>
+        routeGenericMsg[TransferUserToMeetingRequestMsg](envelope, jsonNode)
+
+      // Layout
+      case GetCurrentLayoutReqMsg.NAME =>
+        routeGenericMsg[GetCurrentLayoutReqMsg](envelope, jsonNode)
+      case BroadcastLayoutMsg.NAME =>
+        routeGenericMsg[BroadcastLayoutMsg](envelope, jsonNode)
+
+      case UserLeaveReqMsg.NAME =>
+        routeGenericMsg[UserLeaveReqMsg](envelope, jsonNode)
+      case ChangeUserEmojiCmdMsg.NAME =>
+        routeGenericMsg[ChangeUserEmojiCmdMsg](envelope, jsonNode)
+      case ChangeUserRoleCmdMsg.NAME =>
+        routeGenericMsg[ChangeUserRoleCmdMsg](envelope, jsonNode)
+
+      // Whiteboard
+      case SendCursorPositionPubMsg.NAME =>
+        routeGenericMsg[SendCursorPositionPubMsg](envelope, jsonNode)
+      case ModifyWhiteboardAccessPubMsg.NAME =>
+        routeGenericMsg[ModifyWhiteboardAccessPubMsg](envelope, jsonNode)
+      case ClearWhiteboardPubMsg.NAME =>
+        routeGenericMsg[ClearWhiteboardPubMsg](envelope, jsonNode)
+      case UndoWhiteboardPubMsg.NAME =>
+        routeGenericMsg[UndoWhiteboardPubMsg](envelope, jsonNode)
+      case SendWhiteboardAnnotationPubMsg.NAME =>
+        routeGenericMsg[SendWhiteboardAnnotationPubMsg](envelope, jsonNode)
+      case GetWhiteboardAnnotationsReqMsg.NAME =>
+        routeGenericMsg[GetWhiteboardAnnotationsReqMsg](envelope, jsonNode)
+      case ClientToServerLatencyTracerMsg.NAME =>
+        log.info("-- trace --" + jsonNode.toString)
+        routeGenericMsg[ClientToServerLatencyTracerMsg](envelope, jsonNode)
+
+      // Presentation
+      case SetCurrentPresentationPubMsg.NAME =>
+        routeGenericMsg[SetCurrentPresentationPubMsg](envelope, jsonNode)
+      case SetCurrentPagePubMsg.NAME =>
+        routeGenericMsg[SetCurrentPagePubMsg](envelope, jsonNode)
+      case ResizeAndMovePagePubMsg.NAME =>
+        routeGenericMsg[ResizeAndMovePagePubMsg](envelope, jsonNode)
+      case RemovePresentationPubMsg.NAME =>
+        routeGenericMsg[RemovePresentationPubMsg](envelope, jsonNode)
+      case SetPresentationDownloadablePubMsg.NAME =>
+        routeGenericMsg[SetPresentationDownloadablePubMsg](envelope, jsonNode)
+      case PresentationUploadTokenReqMsg.NAME =>
+        routeGenericMsg[PresentationUploadTokenReqMsg](envelope, jsonNode)
+      case GetAllPresentationPodsReqMsg.NAME =>
+        routeGenericMsg[GetAllPresentationPodsReqMsg](envelope, jsonNode)
+      case PreuploadedPresentationsSysPubMsg.NAME =>
+        routeGenericMsg[PreuploadedPresentationsSysPubMsg](envelope, jsonNode)
+      case PresentationConversionUpdateSysPubMsg.NAME =>
+        routeGenericMsg[PresentationConversionUpdateSysPubMsg](envelope, jsonNode)
+      case PresentationPageCountErrorSysPubMsg.NAME =>
+        routeGenericMsg[PresentationPageCountErrorSysPubMsg](envelope, jsonNode)
+      case PresentationPageGeneratedSysPubMsg.NAME =>
+        routeGenericMsg[PresentationPageGeneratedSysPubMsg](envelope, jsonNode)
+      case PresentationConversionCompletedSysPubMsg.NAME =>
+        routeGenericMsg[PresentationConversionCompletedSysPubMsg](envelope, jsonNode)
+      case AssignPresenterReqMsg.NAME =>
+        routeGenericMsg[AssignPresenterReqMsg](envelope, jsonNode)
+
+      // Presentation Pods
+      case CreateNewPresentationPodPubMsg.NAME =>
+        routeGenericMsg[CreateNewPresentationPodPubMsg](envelope, jsonNode)
+      case RemovePresentationPodPubMsg.NAME =>
+        routeGenericMsg[RemovePresentationPodPubMsg](envelope, jsonNode)
+      case SetPresenterInPodReqMsg.NAME =>
+        routeGenericMsg[SetPresenterInPodReqMsg](envelope, jsonNode)
+
+      // Caption
+      case EditCaptionHistoryPubMsg.NAME =>
+        routeGenericMsg[EditCaptionHistoryPubMsg](envelope, jsonNode)
+      case UpdateCaptionOwnerPubMsg.NAME =>
+        routeGenericMsg[UpdateCaptionOwnerPubMsg](envelope, jsonNode)
+      case SendCaptionHistoryReqMsg.NAME =>
+        routeGenericMsg[SendCaptionHistoryReqMsg](envelope, jsonNode)
+
+      // Shared notes
+      case GetSharedNotesPubMsg.NAME =>
+        routeGenericMsg[GetSharedNotesPubMsg](envelope, jsonNode)
+      case SyncSharedNotePubMsg.NAME =>
+        routeGenericMsg[SyncSharedNotePubMsg](envelope, jsonNode)
+      case ClearSharedNotePubMsg.NAME =>
+        routeGenericMsg[ClearSharedNotePubMsg](envelope, jsonNode)
+      case UpdateSharedNoteReqMsg.NAME =>
+        routeGenericMsg[UpdateSharedNoteReqMsg](envelope, jsonNode)
+      case CreateSharedNoteReqMsg.NAME =>
+        routeGenericMsg[CreateSharedNoteReqMsg](envelope, jsonNode)
+      case DestroySharedNoteReqMsg.NAME =>
+        routeGenericMsg[DestroySharedNoteReqMsg](envelope, jsonNode)
+
+      // Chat
+      case GetChatHistoryReqMsg.NAME =>
+        routeGenericMsg[GetChatHistoryReqMsg](envelope, jsonNode)
+      case SendPublicMessagePubMsg.NAME =>
+        routeGenericMsg[SendPublicMessagePubMsg](envelope, jsonNode)
+      case SendPrivateMessagePubMsg.NAME =>
+        routeGenericMsg[SendPrivateMessagePubMsg](envelope, jsonNode)
+      case ClearPublicChatHistoryPubMsg.NAME =>
+        routeGenericMsg[ClearPublicChatHistoryPubMsg](envelope, jsonNode)
+
+      // Meeting
+      case EndMeetingSysCmdMsg.NAME =>
+        routeGenericMsg[EndMeetingSysCmdMsg](envelope, jsonNode)
+      case MeetingActivityResponseCmdMsg.NAME =>
+        routeGenericMsg[MeetingActivityResponseCmdMsg](envelope, jsonNode)
+      case LogoutAndEndMeetingCmdMsg.NAME =>
+        routeGenericMsg[LogoutAndEndMeetingCmdMsg](envelope, jsonNode)
+      case SetRecordingStatusCmdMsg.NAME =>
+        routeGenericMsg[SetRecordingStatusCmdMsg](envelope, jsonNode)
+      case GetRecordingStatusReqMsg.NAME =>
+        routeGenericMsg[GetRecordingStatusReqMsg](envelope, jsonNode)
+      case GetScreenshareStatusReqMsg.NAME =>
+        routeGenericMsg[GetScreenshareStatusReqMsg](envelope, jsonNode)
+      case GetWebcamsOnlyForModeratorReqMsg.NAME =>
+        routeGenericMsg[GetWebcamsOnlyForModeratorReqMsg](envelope, jsonNode)
+      case UpdateWebcamsOnlyForModeratorCmdMsg.NAME =>
+        routeGenericMsg[UpdateWebcamsOnlyForModeratorCmdMsg](envelope, jsonNode)
+
+      // Lock settings
+      case LockUserInMeetingCmdMsg.NAME =>
+        routeGenericMsg[LockUserInMeetingCmdMsg](envelope, jsonNode)
+      case ChangeLockSettingsInMeetingCmdMsg.NAME =>
+        routeGenericMsg[ChangeLockSettingsInMeetingCmdMsg](envelope, jsonNode)
+      case LockUsersInMeetingCmdMsg.NAME =>
+        routeGenericMsg[LockUsersInMeetingCmdMsg](envelope, jsonNode)
+      case GetLockSettingsReqMsg.NAME =>
+        routeGenericMsg[GetLockSettingsReqMsg](envelope, jsonNode)
+
+      // Screenshare
+      case ScreenshareRtmpBroadcastStartedVoiceConfEvtMsg.NAME =>
+        routeVoiceMsg[ScreenshareRtmpBroadcastStartedVoiceConfEvtMsg](envelope, jsonNode)
+      case ScreenshareRtmpBroadcastStoppedVoiceConfEvtMsg.NAME =>
+        routeVoiceMsg[ScreenshareRtmpBroadcastStoppedVoiceConfEvtMsg](envelope, jsonNode)
+      case ScreenshareStartedVoiceConfEvtMsg.NAME =>
+        routeVoiceMsg[ScreenshareStartedVoiceConfEvtMsg](envelope, jsonNode)
+      case ScreenshareStoppedVoiceConfEvtMsg.NAME =>
+        routeVoiceMsg[ScreenshareStoppedVoiceConfEvtMsg](envelope, jsonNode)
+
+      // GroupChats
+      case GetGroupChatsReqMsg.NAME =>
+        routeGenericMsg[GetGroupChatsReqMsg](envelope, jsonNode)
+      case SendGroupChatMessageMsg.NAME =>
+        routeGenericMsg[SendGroupChatMessageMsg](envelope, jsonNode)
+      case GetGroupChatMsgsReqMsg.NAME =>
+        routeGenericMsg[GetGroupChatMsgsReqMsg](envelope, jsonNode)
+      case CreateGroupChatReqMsg.NAME =>
+        routeGenericMsg[CreateGroupChatReqMsg](envelope, jsonNode)
+
+      case _ =>
+        log.error("Cannot route envelope name " + envelope.name)
+      // do nothing
+    }
+  }
+
+}