package org.bigbluebutton.core.pubsub.senders

import akka.actor.{ Actor, ActorLogging, Props }
import org.bigbluebutton.SystemConfiguration
import com.fasterxml.jackson.databind.JsonNode
import org.bigbluebutton.common2.msgs._
import org.bigbluebutton.core.bus._
import org.bigbluebutton.core2.ReceivedMessageRouter
import scala.reflect.runtime.universe._

object ReceivedJsonMsgHandlerActor {
  def props(eventBus: BbbMsgRouterEventBus, incomingJsonMessageBus: IncomingJsonMessageBus): Props =
    Props(classOf[ReceivedJsonMsgHandlerActor], eventBus, incomingJsonMessageBus)
}

class ReceivedJsonMsgHandlerActor(
  val eventBus: BbbMsgRouterEventBus,
  val incomingJsonMessageBus: IncomingJsonMessageBus)
    extends Actor with ActorLogging
    with SystemConfiguration
    with ReceivedJsonMsgDeserializer
    with ReceivedMessageRouter {

  def receive = {
    case msg: ReceivedJsonMessage =>
      //log.debug("handling {} - {}", msg.channel, msg.data)
      handleReceivedJsonMessage(msg)
    case _ => // do nothing
  }

  def handleReceivedJsonMessage(msg: ReceivedJsonMessage): Unit = {
    for {
      envJsonNode <- JsonDeserializer.toBbbCommonEnvJsNodeMsg(msg.data)
    } yield handle(envJsonNode.envelope, envJsonNode.core)
  }

  def route[T <: BbbCoreMsg](channel: String, envelope: BbbCoreEnvelope, jsonNode: JsonNode)(implicit tag: TypeTag[T]): Unit = {
    for {
      m <- deserialize[T](jsonNode)
    } yield {
      send(channel, envelope, m)
    }
  }

  def handle(envelope: BbbCoreEnvelope, jsonNode: JsonNode): Unit = {
    // if (SendCursorPositionPubMsg.NAME != envelope.name)
    //   log.debug("Route envelope name " + envelope.name)

    envelope.name match {
      case CreateMeetingReqMsg.NAME =>
        route[CreateMeetingReqMsg](meetingManagerChannel, envelope, jsonNode)
      case ValidateAuthTokenReqMsg.NAME =>
        for {
          m <- deserialize[ValidateAuthTokenReqMsg](jsonNode)
        } yield {
          send(m.header.meetingId, envelope, m)
        }
      case RegisterUserReqMsg.NAME =>
        // Route via meeting manager as there is a race condition if we send directly to meeting
        // because the meeting actor might not have been created yet.
        route[RegisterUserReqMsg](meetingManagerChannel, envelope, jsonNode)
      case UserJoinMeetingReqMsg.NAME =>
        for {
          m <- deserialize[UserJoinMeetingReqMsg](jsonNode)
        } yield {
          send(m.header.userId, envelope, m)
        }
      case GetAllMeetingsReqMsg.NAME =>
        route[GetAllMeetingsReqMsg](meetingManagerChannel, envelope, jsonNode)

      // Poll
      case StartCustomPollReqMsg.NAME =>
        routeGenericMsg[StartCustomPollReqMsg](envelope, jsonNode)
      case StartPollReqMsg.NAME =>
        routeGenericMsg[StartPollReqMsg](envelope, jsonNode)
      case StopPollReqMsg.NAME =>
        routeGenericMsg[StopPollReqMsg](envelope, jsonNode)
      case ShowPollResultReqMsg.NAME =>
        routeGenericMsg[ShowPollResultReqMsg](envelope, jsonNode)
      case HidePollResultReqMsg.NAME =>
        routeGenericMsg[HidePollResultReqMsg](envelope, jsonNode)
      case GetCurrentPollReqMsg.NAME =>
        routeGenericMsg[GetCurrentPollReqMsg](envelope, jsonNode)
      case RespondToPollReqMsg.NAME =>
        routeGenericMsg[RespondToPollReqMsg](envelope, jsonNode)

      // Webcam
      case UserBroadcastCamStartMsg.NAME =>
        routeGenericMsg[UserBroadcastCamStartMsg](envelope, jsonNode)
      case UserBroadcastCamStopMsg.NAME =>
        routeGenericMsg[UserBroadcastCamStopMsg](envelope, jsonNode)

      // Voice
      case RecordingStartedVoiceConfEvtMsg.NAME =>
        routeVoiceMsg[RecordingStartedVoiceConfEvtMsg](envelope, jsonNode)
      case UserJoinedVoiceConfEvtMsg.NAME =>
        routeVoiceMsg[UserJoinedVoiceConfEvtMsg](envelope, jsonNode)
      case UserLeftVoiceConfEvtMsg.NAME =>
        routeVoiceMsg[UserLeftVoiceConfEvtMsg](envelope, jsonNode)
      case UserMutedInVoiceConfEvtMsg.NAME =>
        routeVoiceMsg[UserMutedInVoiceConfEvtMsg](envelope, jsonNode)
      case UserTalkingInVoiceConfEvtMsg.NAME =>
        routeVoiceMsg[UserTalkingInVoiceConfEvtMsg](envelope, jsonNode)
      case MuteUserCmdMsg.NAME =>
        routeGenericMsg[MuteUserCmdMsg](envelope, jsonNode)
      case MuteAllExceptPresentersCmdMsg.NAME =>
        routeGenericMsg[MuteAllExceptPresentersCmdMsg](envelope, jsonNode)

      // Breakout rooms
      case BreakoutRoomsListMsg.NAME =>
        for {
          m <- deserialize[BreakoutRoomsListMsg](jsonNode)
        } yield {
          send(m.header.meetingId, envelope, m)
        }
      case CreateBreakoutRoomsCmdMsg.NAME =>
        for {
          m <- deserialize[CreateBreakoutRoomsCmdMsg](jsonNode)
        } yield {
          send(m.header.meetingId, envelope, m)
        }
      case RequestBreakoutJoinURLReqMsg.NAME =>
        for {
          m <- deserialize[RequestBreakoutJoinURLReqMsg](jsonNode)
        } yield {
          send(m.header.meetingId, envelope, m)
        }
      case BreakoutRoomCreatedMsg.NAME =>
        for {
          m <- deserialize[BreakoutRoomCreatedMsg](jsonNode)
        } yield {
          send(m.header.meetingId, envelope, m)
        }
      case BreakoutRoomUsersUpdateMsg.NAME =>
        for {
          m <- deserialize[BreakoutRoomUsersUpdateMsg](jsonNode)
        } yield {
          send(m.header.meetingId, envelope, m)
        }
      case SendBreakoutUsersUpdateMsg.NAME =>
        for {
          m <- deserialize[SendBreakoutUsersUpdateMsg](jsonNode)
        } yield {
          send(m.header.meetingId, envelope, m)
        }
      case EndAllBreakoutRoomsMsg.NAME =>
        for {
          m <- deserialize[EndAllBreakoutRoomsMsg](jsonNode)
        } yield {
          send(m.header.meetingId, envelope, m)
        }
      case BreakoutRoomEndedMsg.NAME =>
        for {
          m <- deserialize[BreakoutRoomEndedMsg](jsonNode)
        } yield {
          send(m.header.meetingId, envelope, m)
        }
      case TransferUserToMeetingRequestMsg.NAME =>
        for {
          m <- deserialize[TransferUserToMeetingRequestMsg](jsonNode)
        } yield {
          send(m.header.meetingId, envelope, m)
        }

      // Layout
      case GetCurrentLayoutReqMsg.NAME =>
        routeGenericMsg[GetCurrentLayoutReqMsg](envelope, jsonNode)
      case LockLayoutMsg.NAME =>
        routeGenericMsg[LockLayoutMsg](envelope, jsonNode)
      case BroadcastLayoutMsg.NAME =>
        routeGenericMsg[BroadcastLayoutMsg](envelope, jsonNode)

      case UserLeaveReqMsg.NAME =>
        routeGenericMsg[UserLeaveReqMsg](envelope, jsonNode)
      case ChangeUserEmojiCmdMsg.NAME =>
        routeGenericMsg[ChangeUserEmojiCmdMsg](envelope, jsonNode)

      // Whiteboard
      case SendCursorPositionPubMsg.NAME =>
        routeGenericMsg[SendCursorPositionPubMsg](envelope, jsonNode)
      case ModifyWhiteboardAccessPubMsg.NAME =>
        routeGenericMsg[ModifyWhiteboardAccessPubMsg](envelope, jsonNode)
      case GetWhiteboardAccessReqMsg.NAME =>
        routeGenericMsg[GetWhiteboardAccessReqMsg](envelope, jsonNode)
      case ClearWhiteboardPubMsg.NAME =>
        routeGenericMsg[ClearWhiteboardPubMsg](envelope, jsonNode)
      case UndoWhiteboardPubMsg.NAME =>
        routeGenericMsg[UndoWhiteboardPubMsg](envelope, jsonNode)
      case SendWhiteboardAnnotationPubMsg.NAME =>
        routeGenericMsg[SendWhiteboardAnnotationPubMsg](envelope, jsonNode)
      case GetWhiteboardAnnotationsReqMsg.NAME =>
        routeGenericMsg[GetWhiteboardAnnotationsReqMsg](envelope, jsonNode)

      // Presentation
      case SetCurrentPresentationPubMsg.NAME =>
        routeGenericMsg[SetCurrentPresentationPubMsg](envelope, jsonNode)
      case GetPresentationInfoReqMsg.NAME =>
        routeGenericMsg[GetPresentationInfoReqMsg](envelope, jsonNode)
      case SetCurrentPagePubMsg.NAME =>
        routeGenericMsg[SetCurrentPagePubMsg](envelope, jsonNode)
      case ResizeAndMovePagePubMsg.NAME =>
        routeGenericMsg[ResizeAndMovePagePubMsg](envelope, jsonNode)
      case RemovePresentationPubMsg.NAME =>
        routeGenericMsg[RemovePresentationPubMsg](envelope, jsonNode)
      case PreuploadedPresentationsSysPubMsg.NAME =>
        routeGenericMsg[PreuploadedPresentationsSysPubMsg](envelope, jsonNode)
      case PresentationConversionUpdateSysPubMsg.NAME =>
        routeGenericMsg[PresentationConversionUpdateSysPubMsg](envelope, jsonNode)
      case PresentationPageCountErrorSysPubMsg.NAME =>
        routeGenericMsg[PresentationPageCountErrorSysPubMsg](envelope, jsonNode)
      case PresentationPageGeneratedSysPubMsg.NAME =>
        routeGenericMsg[PresentationPageGeneratedSysPubMsg](envelope, jsonNode)
      case PresentationConversionCompletedSysPubMsg.NAME =>
        routeGenericMsg[PresentationConversionCompletedSysPubMsg](envelope, jsonNode)
      case AssignPresenterReqMsg.NAME =>
        routeGenericMsg[AssignPresenterReqMsg](envelope, jsonNode)

      // Caption
      case EditCaptionHistoryPubMsg.NAME =>
        routeGenericMsg[EditCaptionHistoryPubMsg](envelope, jsonNode)
      case UpdateCaptionOwnerPubMsg.NAME =>
        routeGenericMsg[UpdateCaptionOwnerPubMsg](envelope, jsonNode)
      case SendCaptionHistoryReqMsg.NAME =>
        routeGenericMsg[SendCaptionHistoryReqMsg](envelope, jsonNode)

      // Shared notes
      case GetSharedNotesPubMsg.NAME =>
        routeGenericMsg[GetSharedNotesPubMsg](envelope, jsonNode)
      case SyncSharedNotePubMsg.NAME =>
        routeGenericMsg[SyncSharedNotePubMsg](envelope, jsonNode)
      case UpdateSharedNoteReqMsg.NAME =>
        routeGenericMsg[UpdateSharedNoteReqMsg](envelope, jsonNode)
      case CreateSharedNoteReqMsg.NAME =>
        routeGenericMsg[CreateSharedNoteReqMsg](envelope, jsonNode)
      case DestroySharedNoteReqMsg.NAME =>
        routeGenericMsg[DestroySharedNoteReqMsg](envelope, jsonNode)

      // Chat
      case GetChatHistoryReqMsg.NAME =>
        routeGenericMsg[GetChatHistoryReqMsg](envelope, jsonNode)
      case SendPublicMessagePubMsg.NAME =>
        routeGenericMsg[SendPublicMessagePubMsg](envelope, jsonNode)
      case SendPrivateMessagePubMsg.NAME =>
        routeGenericMsg[SendPrivateMessagePubMsg](envelope, jsonNode)
      case ClearPublicChatHistoryPubMsg.NAME =>
        routeGenericMsg[ClearPublicChatHistoryPubMsg](envelope, jsonNode)

      // Meeting
      case MeetingActivityResponseCmdMsg.NAME =>
        routeGenericMsg[MeetingActivityResponseCmdMsg](envelope, jsonNode)
      case LogoutAndEndMeetingCmdMsg.NAME =>
        routeGenericMsg[LogoutAndEndMeetingCmdMsg](envelope, jsonNode)
      case SetRecordingStatusCmdMsg.NAME =>
        routeGenericMsg[SetRecordingStatusCmdMsg](envelope, jsonNode)
      case GetRecordingStatusReqMsg.NAME =>
        routeGenericMsg[GetRecordingStatusReqMsg](envelope, jsonNode)
<<<<<<< HEAD
      case MuteUserCmdMsg.NAME =>
        routeGenericMsg[MuteUserCmdMsg](envelope, jsonNode)
      case MuteAllExceptPresentersCmdMsg.NAME =>
        routeGenericMsg[MuteAllExceptPresentersCmdMsg](envelope, jsonNode)
      case EjectUserFromMeetingCmdMsg.NAME =>
        routeGenericMsg[EjectUserFromMeetingCmdMsg](envelope, jsonNode)
=======

      // Lock settings
      case LockUserInMeetingCmdMsg.NAME =>
        routeGenericMsg[LockUserInMeetingCmdMsg](envelope, jsonNode)
      case IsMeetingLockedReqMsg.NAME =>
        routeGenericMsg[IsMeetingLockedReqMsg](envelope, jsonNode)
      case ChangeLockSettingsInMeetingCmdMsg.NAME =>
        routeGenericMsg[ChangeLockSettingsInMeetingCmdMsg](envelope, jsonNode)
>>>>>>> 72f27443
      case _ =>
        log.error("Cannot route envelope name " + envelope.name)
      // do nothing
    }
  }

}
<|MERGE_RESOLUTION|>--- conflicted
+++ resolved
@@ -1,280 +1,273 @@
-package org.bigbluebutton.core.pubsub.senders
-
-import akka.actor.{ Actor, ActorLogging, Props }
-import org.bigbluebutton.SystemConfiguration
-import com.fasterxml.jackson.databind.JsonNode
-import org.bigbluebutton.common2.msgs._
-import org.bigbluebutton.core.bus._
-import org.bigbluebutton.core2.ReceivedMessageRouter
-import scala.reflect.runtime.universe._
-
-object ReceivedJsonMsgHandlerActor {
-  def props(eventBus: BbbMsgRouterEventBus, incomingJsonMessageBus: IncomingJsonMessageBus): Props =
-    Props(classOf[ReceivedJsonMsgHandlerActor], eventBus, incomingJsonMessageBus)
-}
-
-class ReceivedJsonMsgHandlerActor(
-  val eventBus: BbbMsgRouterEventBus,
-  val incomingJsonMessageBus: IncomingJsonMessageBus)
-    extends Actor with ActorLogging
-    with SystemConfiguration
-    with ReceivedJsonMsgDeserializer
-    with ReceivedMessageRouter {
-
-  def receive = {
-    case msg: ReceivedJsonMessage =>
-      //log.debug("handling {} - {}", msg.channel, msg.data)
-      handleReceivedJsonMessage(msg)
-    case _ => // do nothing
-  }
-
-  def handleReceivedJsonMessage(msg: ReceivedJsonMessage): Unit = {
-    for {
-      envJsonNode <- JsonDeserializer.toBbbCommonEnvJsNodeMsg(msg.data)
-    } yield handle(envJsonNode.envelope, envJsonNode.core)
-  }
-
-  def route[T <: BbbCoreMsg](channel: String, envelope: BbbCoreEnvelope, jsonNode: JsonNode)(implicit tag: TypeTag[T]): Unit = {
-    for {
-      m <- deserialize[T](jsonNode)
-    } yield {
-      send(channel, envelope, m)
-    }
-  }
-
-  def handle(envelope: BbbCoreEnvelope, jsonNode: JsonNode): Unit = {
-    // if (SendCursorPositionPubMsg.NAME != envelope.name)
-    //   log.debug("Route envelope name " + envelope.name)
-
-    envelope.name match {
-      case CreateMeetingReqMsg.NAME =>
-        route[CreateMeetingReqMsg](meetingManagerChannel, envelope, jsonNode)
-      case ValidateAuthTokenReqMsg.NAME =>
-        for {
-          m <- deserialize[ValidateAuthTokenReqMsg](jsonNode)
-        } yield {
-          send(m.header.meetingId, envelope, m)
-        }
-      case RegisterUserReqMsg.NAME =>
-        // Route via meeting manager as there is a race condition if we send directly to meeting
-        // because the meeting actor might not have been created yet.
-        route[RegisterUserReqMsg](meetingManagerChannel, envelope, jsonNode)
-      case UserJoinMeetingReqMsg.NAME =>
-        for {
-          m <- deserialize[UserJoinMeetingReqMsg](jsonNode)
-        } yield {
-          send(m.header.userId, envelope, m)
-        }
-      case GetAllMeetingsReqMsg.NAME =>
-        route[GetAllMeetingsReqMsg](meetingManagerChannel, envelope, jsonNode)
-
-      // Poll
-      case StartCustomPollReqMsg.NAME =>
-        routeGenericMsg[StartCustomPollReqMsg](envelope, jsonNode)
-      case StartPollReqMsg.NAME =>
-        routeGenericMsg[StartPollReqMsg](envelope, jsonNode)
-      case StopPollReqMsg.NAME =>
-        routeGenericMsg[StopPollReqMsg](envelope, jsonNode)
-      case ShowPollResultReqMsg.NAME =>
-        routeGenericMsg[ShowPollResultReqMsg](envelope, jsonNode)
-      case HidePollResultReqMsg.NAME =>
-        routeGenericMsg[HidePollResultReqMsg](envelope, jsonNode)
-      case GetCurrentPollReqMsg.NAME =>
-        routeGenericMsg[GetCurrentPollReqMsg](envelope, jsonNode)
-      case RespondToPollReqMsg.NAME =>
-        routeGenericMsg[RespondToPollReqMsg](envelope, jsonNode)
-
-      // Webcam
-      case UserBroadcastCamStartMsg.NAME =>
-        routeGenericMsg[UserBroadcastCamStartMsg](envelope, jsonNode)
-      case UserBroadcastCamStopMsg.NAME =>
-        routeGenericMsg[UserBroadcastCamStopMsg](envelope, jsonNode)
-
-      // Voice
-      case RecordingStartedVoiceConfEvtMsg.NAME =>
-        routeVoiceMsg[RecordingStartedVoiceConfEvtMsg](envelope, jsonNode)
-      case UserJoinedVoiceConfEvtMsg.NAME =>
-        routeVoiceMsg[UserJoinedVoiceConfEvtMsg](envelope, jsonNode)
-      case UserLeftVoiceConfEvtMsg.NAME =>
-        routeVoiceMsg[UserLeftVoiceConfEvtMsg](envelope, jsonNode)
-      case UserMutedInVoiceConfEvtMsg.NAME =>
-        routeVoiceMsg[UserMutedInVoiceConfEvtMsg](envelope, jsonNode)
-      case UserTalkingInVoiceConfEvtMsg.NAME =>
-        routeVoiceMsg[UserTalkingInVoiceConfEvtMsg](envelope, jsonNode)
-      case MuteUserCmdMsg.NAME =>
-        routeGenericMsg[MuteUserCmdMsg](envelope, jsonNode)
-      case MuteAllExceptPresentersCmdMsg.NAME =>
-        routeGenericMsg[MuteAllExceptPresentersCmdMsg](envelope, jsonNode)
-
-      // Breakout rooms
-      case BreakoutRoomsListMsg.NAME =>
-        for {
-          m <- deserialize[BreakoutRoomsListMsg](jsonNode)
-        } yield {
-          send(m.header.meetingId, envelope, m)
-        }
-      case CreateBreakoutRoomsCmdMsg.NAME =>
-        for {
-          m <- deserialize[CreateBreakoutRoomsCmdMsg](jsonNode)
-        } yield {
-          send(m.header.meetingId, envelope, m)
-        }
-      case RequestBreakoutJoinURLReqMsg.NAME =>
-        for {
-          m <- deserialize[RequestBreakoutJoinURLReqMsg](jsonNode)
-        } yield {
-          send(m.header.meetingId, envelope, m)
-        }
-      case BreakoutRoomCreatedMsg.NAME =>
-        for {
-          m <- deserialize[BreakoutRoomCreatedMsg](jsonNode)
-        } yield {
-          send(m.header.meetingId, envelope, m)
-        }
-      case BreakoutRoomUsersUpdateMsg.NAME =>
-        for {
-          m <- deserialize[BreakoutRoomUsersUpdateMsg](jsonNode)
-        } yield {
-          send(m.header.meetingId, envelope, m)
-        }
-      case SendBreakoutUsersUpdateMsg.NAME =>
-        for {
-          m <- deserialize[SendBreakoutUsersUpdateMsg](jsonNode)
-        } yield {
-          send(m.header.meetingId, envelope, m)
-        }
-      case EndAllBreakoutRoomsMsg.NAME =>
-        for {
-          m <- deserialize[EndAllBreakoutRoomsMsg](jsonNode)
-        } yield {
-          send(m.header.meetingId, envelope, m)
-        }
-      case BreakoutRoomEndedMsg.NAME =>
-        for {
-          m <- deserialize[BreakoutRoomEndedMsg](jsonNode)
-        } yield {
-          send(m.header.meetingId, envelope, m)
-        }
-      case TransferUserToMeetingRequestMsg.NAME =>
-        for {
-          m <- deserialize[TransferUserToMeetingRequestMsg](jsonNode)
-        } yield {
-          send(m.header.meetingId, envelope, m)
-        }
-
-      // Layout
-      case GetCurrentLayoutReqMsg.NAME =>
-        routeGenericMsg[GetCurrentLayoutReqMsg](envelope, jsonNode)
-      case LockLayoutMsg.NAME =>
-        routeGenericMsg[LockLayoutMsg](envelope, jsonNode)
-      case BroadcastLayoutMsg.NAME =>
-        routeGenericMsg[BroadcastLayoutMsg](envelope, jsonNode)
-
-      case UserLeaveReqMsg.NAME =>
-        routeGenericMsg[UserLeaveReqMsg](envelope, jsonNode)
-      case ChangeUserEmojiCmdMsg.NAME =>
-        routeGenericMsg[ChangeUserEmojiCmdMsg](envelope, jsonNode)
-
-      // Whiteboard
-      case SendCursorPositionPubMsg.NAME =>
-        routeGenericMsg[SendCursorPositionPubMsg](envelope, jsonNode)
-      case ModifyWhiteboardAccessPubMsg.NAME =>
-        routeGenericMsg[ModifyWhiteboardAccessPubMsg](envelope, jsonNode)
-      case GetWhiteboardAccessReqMsg.NAME =>
-        routeGenericMsg[GetWhiteboardAccessReqMsg](envelope, jsonNode)
-      case ClearWhiteboardPubMsg.NAME =>
-        routeGenericMsg[ClearWhiteboardPubMsg](envelope, jsonNode)
-      case UndoWhiteboardPubMsg.NAME =>
-        routeGenericMsg[UndoWhiteboardPubMsg](envelope, jsonNode)
-      case SendWhiteboardAnnotationPubMsg.NAME =>
-        routeGenericMsg[SendWhiteboardAnnotationPubMsg](envelope, jsonNode)
-      case GetWhiteboardAnnotationsReqMsg.NAME =>
-        routeGenericMsg[GetWhiteboardAnnotationsReqMsg](envelope, jsonNode)
-
-      // Presentation
-      case SetCurrentPresentationPubMsg.NAME =>
-        routeGenericMsg[SetCurrentPresentationPubMsg](envelope, jsonNode)
-      case GetPresentationInfoReqMsg.NAME =>
-        routeGenericMsg[GetPresentationInfoReqMsg](envelope, jsonNode)
-      case SetCurrentPagePubMsg.NAME =>
-        routeGenericMsg[SetCurrentPagePubMsg](envelope, jsonNode)
-      case ResizeAndMovePagePubMsg.NAME =>
-        routeGenericMsg[ResizeAndMovePagePubMsg](envelope, jsonNode)
-      case RemovePresentationPubMsg.NAME =>
-        routeGenericMsg[RemovePresentationPubMsg](envelope, jsonNode)
-      case PreuploadedPresentationsSysPubMsg.NAME =>
-        routeGenericMsg[PreuploadedPresentationsSysPubMsg](envelope, jsonNode)
-      case PresentationConversionUpdateSysPubMsg.NAME =>
-        routeGenericMsg[PresentationConversionUpdateSysPubMsg](envelope, jsonNode)
-      case PresentationPageCountErrorSysPubMsg.NAME =>
-        routeGenericMsg[PresentationPageCountErrorSysPubMsg](envelope, jsonNode)
-      case PresentationPageGeneratedSysPubMsg.NAME =>
-        routeGenericMsg[PresentationPageGeneratedSysPubMsg](envelope, jsonNode)
-      case PresentationConversionCompletedSysPubMsg.NAME =>
-        routeGenericMsg[PresentationConversionCompletedSysPubMsg](envelope, jsonNode)
-      case AssignPresenterReqMsg.NAME =>
-        routeGenericMsg[AssignPresenterReqMsg](envelope, jsonNode)
-
-      // Caption
-      case EditCaptionHistoryPubMsg.NAME =>
-        routeGenericMsg[EditCaptionHistoryPubMsg](envelope, jsonNode)
-      case UpdateCaptionOwnerPubMsg.NAME =>
-        routeGenericMsg[UpdateCaptionOwnerPubMsg](envelope, jsonNode)
-      case SendCaptionHistoryReqMsg.NAME =>
-        routeGenericMsg[SendCaptionHistoryReqMsg](envelope, jsonNode)
-
-      // Shared notes
-      case GetSharedNotesPubMsg.NAME =>
-        routeGenericMsg[GetSharedNotesPubMsg](envelope, jsonNode)
-      case SyncSharedNotePubMsg.NAME =>
-        routeGenericMsg[SyncSharedNotePubMsg](envelope, jsonNode)
-      case UpdateSharedNoteReqMsg.NAME =>
-        routeGenericMsg[UpdateSharedNoteReqMsg](envelope, jsonNode)
-      case CreateSharedNoteReqMsg.NAME =>
-        routeGenericMsg[CreateSharedNoteReqMsg](envelope, jsonNode)
-      case DestroySharedNoteReqMsg.NAME =>
-        routeGenericMsg[DestroySharedNoteReqMsg](envelope, jsonNode)
-
-      // Chat
-      case GetChatHistoryReqMsg.NAME =>
-        routeGenericMsg[GetChatHistoryReqMsg](envelope, jsonNode)
-      case SendPublicMessagePubMsg.NAME =>
-        routeGenericMsg[SendPublicMessagePubMsg](envelope, jsonNode)
-      case SendPrivateMessagePubMsg.NAME =>
-        routeGenericMsg[SendPrivateMessagePubMsg](envelope, jsonNode)
-      case ClearPublicChatHistoryPubMsg.NAME =>
-        routeGenericMsg[ClearPublicChatHistoryPubMsg](envelope, jsonNode)
-
-      // Meeting
-      case MeetingActivityResponseCmdMsg.NAME =>
-        routeGenericMsg[MeetingActivityResponseCmdMsg](envelope, jsonNode)
-      case LogoutAndEndMeetingCmdMsg.NAME =>
-        routeGenericMsg[LogoutAndEndMeetingCmdMsg](envelope, jsonNode)
-      case SetRecordingStatusCmdMsg.NAME =>
-        routeGenericMsg[SetRecordingStatusCmdMsg](envelope, jsonNode)
-      case GetRecordingStatusReqMsg.NAME =>
-        routeGenericMsg[GetRecordingStatusReqMsg](envelope, jsonNode)
-<<<<<<< HEAD
-      case MuteUserCmdMsg.NAME =>
-        routeGenericMsg[MuteUserCmdMsg](envelope, jsonNode)
-      case MuteAllExceptPresentersCmdMsg.NAME =>
-        routeGenericMsg[MuteAllExceptPresentersCmdMsg](envelope, jsonNode)
-      case EjectUserFromMeetingCmdMsg.NAME =>
-        routeGenericMsg[EjectUserFromMeetingCmdMsg](envelope, jsonNode)
-=======
-
-      // Lock settings
-      case LockUserInMeetingCmdMsg.NAME =>
-        routeGenericMsg[LockUserInMeetingCmdMsg](envelope, jsonNode)
-      case IsMeetingLockedReqMsg.NAME =>
-        routeGenericMsg[IsMeetingLockedReqMsg](envelope, jsonNode)
-      case ChangeLockSettingsInMeetingCmdMsg.NAME =>
-        routeGenericMsg[ChangeLockSettingsInMeetingCmdMsg](envelope, jsonNode)
->>>>>>> 72f27443
-      case _ =>
-        log.error("Cannot route envelope name " + envelope.name)
-      // do nothing
-    }
-  }
-
-}
+package org.bigbluebutton.core.pubsub.senders
+
+import akka.actor.{ Actor, ActorLogging, Props }
+import org.bigbluebutton.SystemConfiguration
+import com.fasterxml.jackson.databind.JsonNode
+import org.bigbluebutton.common2.msgs._
+import org.bigbluebutton.core.bus._
+import org.bigbluebutton.core2.ReceivedMessageRouter
+import scala.reflect.runtime.universe._
+
+object ReceivedJsonMsgHandlerActor {
+  def props(eventBus: BbbMsgRouterEventBus, incomingJsonMessageBus: IncomingJsonMessageBus): Props =
+    Props(classOf[ReceivedJsonMsgHandlerActor], eventBus, incomingJsonMessageBus)
+}
+
+class ReceivedJsonMsgHandlerActor(
+  val eventBus: BbbMsgRouterEventBus,
+  val incomingJsonMessageBus: IncomingJsonMessageBus)
+    extends Actor with ActorLogging
+    with SystemConfiguration
+    with ReceivedJsonMsgDeserializer
+    with ReceivedMessageRouter {
+
+  def receive = {
+    case msg: ReceivedJsonMessage =>
+      //log.debug("handling {} - {}", msg.channel, msg.data)
+      handleReceivedJsonMessage(msg)
+    case _ => // do nothing
+  }
+
+  def handleReceivedJsonMessage(msg: ReceivedJsonMessage): Unit = {
+    for {
+      envJsonNode <- JsonDeserializer.toBbbCommonEnvJsNodeMsg(msg.data)
+    } yield handle(envJsonNode.envelope, envJsonNode.core)
+  }
+
+  def route[T <: BbbCoreMsg](channel: String, envelope: BbbCoreEnvelope, jsonNode: JsonNode)(implicit tag: TypeTag[T]): Unit = {
+    for {
+      m <- deserialize[T](jsonNode)
+    } yield {
+      send(channel, envelope, m)
+    }
+  }
+
+  def handle(envelope: BbbCoreEnvelope, jsonNode: JsonNode): Unit = {
+    // if (SendCursorPositionPubMsg.NAME != envelope.name)
+    //   log.debug("Route envelope name " + envelope.name)
+
+    envelope.name match {
+      case CreateMeetingReqMsg.NAME =>
+        route[CreateMeetingReqMsg](meetingManagerChannel, envelope, jsonNode)
+      case ValidateAuthTokenReqMsg.NAME =>
+        for {
+          m <- deserialize[ValidateAuthTokenReqMsg](jsonNode)
+        } yield {
+          send(m.header.meetingId, envelope, m)
+        }
+      case RegisterUserReqMsg.NAME =>
+        // Route via meeting manager as there is a race condition if we send directly to meeting
+        // because the meeting actor might not have been created yet.
+        route[RegisterUserReqMsg](meetingManagerChannel, envelope, jsonNode)
+      case UserJoinMeetingReqMsg.NAME =>
+        for {
+          m <- deserialize[UserJoinMeetingReqMsg](jsonNode)
+        } yield {
+          send(m.header.userId, envelope, m)
+        }
+      case GetAllMeetingsReqMsg.NAME =>
+        route[GetAllMeetingsReqMsg](meetingManagerChannel, envelope, jsonNode)
+
+      // Poll
+      case StartCustomPollReqMsg.NAME =>
+        routeGenericMsg[StartCustomPollReqMsg](envelope, jsonNode)
+      case StartPollReqMsg.NAME =>
+        routeGenericMsg[StartPollReqMsg](envelope, jsonNode)
+      case StopPollReqMsg.NAME =>
+        routeGenericMsg[StopPollReqMsg](envelope, jsonNode)
+      case ShowPollResultReqMsg.NAME =>
+        routeGenericMsg[ShowPollResultReqMsg](envelope, jsonNode)
+      case HidePollResultReqMsg.NAME =>
+        routeGenericMsg[HidePollResultReqMsg](envelope, jsonNode)
+      case GetCurrentPollReqMsg.NAME =>
+        routeGenericMsg[GetCurrentPollReqMsg](envelope, jsonNode)
+      case RespondToPollReqMsg.NAME =>
+        routeGenericMsg[RespondToPollReqMsg](envelope, jsonNode)
+
+      // Webcam
+      case UserBroadcastCamStartMsg.NAME =>
+        routeGenericMsg[UserBroadcastCamStartMsg](envelope, jsonNode)
+      case UserBroadcastCamStopMsg.NAME =>
+        routeGenericMsg[UserBroadcastCamStopMsg](envelope, jsonNode)
+
+      // Voice
+      case RecordingStartedVoiceConfEvtMsg.NAME =>
+        routeVoiceMsg[RecordingStartedVoiceConfEvtMsg](envelope, jsonNode)
+      case UserJoinedVoiceConfEvtMsg.NAME =>
+        routeVoiceMsg[UserJoinedVoiceConfEvtMsg](envelope, jsonNode)
+      case UserLeftVoiceConfEvtMsg.NAME =>
+        routeVoiceMsg[UserLeftVoiceConfEvtMsg](envelope, jsonNode)
+      case UserMutedInVoiceConfEvtMsg.NAME =>
+        routeVoiceMsg[UserMutedInVoiceConfEvtMsg](envelope, jsonNode)
+      case UserTalkingInVoiceConfEvtMsg.NAME =>
+        routeVoiceMsg[UserTalkingInVoiceConfEvtMsg](envelope, jsonNode)
+      case MuteUserCmdMsg.NAME =>
+        routeGenericMsg[MuteUserCmdMsg](envelope, jsonNode)
+      case MuteAllExceptPresentersCmdMsg.NAME =>
+        routeGenericMsg[MuteAllExceptPresentersCmdMsg](envelope, jsonNode)
+      case EjectUserFromMeetingCmdMsg.NAME =>
+        routeGenericMsg[EjectUserFromMeetingCmdMsg](envelope, jsonNode)
+
+      // Breakout rooms
+      case BreakoutRoomsListMsg.NAME =>
+        for {
+          m <- deserialize[BreakoutRoomsListMsg](jsonNode)
+        } yield {
+          send(m.header.meetingId, envelope, m)
+        }
+      case CreateBreakoutRoomsCmdMsg.NAME =>
+        for {
+          m <- deserialize[CreateBreakoutRoomsCmdMsg](jsonNode)
+        } yield {
+          send(m.header.meetingId, envelope, m)
+        }
+      case RequestBreakoutJoinURLReqMsg.NAME =>
+        for {
+          m <- deserialize[RequestBreakoutJoinURLReqMsg](jsonNode)
+        } yield {
+          send(m.header.meetingId, envelope, m)
+        }
+      case BreakoutRoomCreatedMsg.NAME =>
+        for {
+          m <- deserialize[BreakoutRoomCreatedMsg](jsonNode)
+        } yield {
+          send(m.header.meetingId, envelope, m)
+        }
+      case BreakoutRoomUsersUpdateMsg.NAME =>
+        for {
+          m <- deserialize[BreakoutRoomUsersUpdateMsg](jsonNode)
+        } yield {
+          send(m.header.meetingId, envelope, m)
+        }
+      case SendBreakoutUsersUpdateMsg.NAME =>
+        for {
+          m <- deserialize[SendBreakoutUsersUpdateMsg](jsonNode)
+        } yield {
+          send(m.header.meetingId, envelope, m)
+        }
+      case EndAllBreakoutRoomsMsg.NAME =>
+        for {
+          m <- deserialize[EndAllBreakoutRoomsMsg](jsonNode)
+        } yield {
+          send(m.header.meetingId, envelope, m)
+        }
+      case BreakoutRoomEndedMsg.NAME =>
+        for {
+          m <- deserialize[BreakoutRoomEndedMsg](jsonNode)
+        } yield {
+          send(m.header.meetingId, envelope, m)
+        }
+      case TransferUserToMeetingRequestMsg.NAME =>
+        for {
+          m <- deserialize[TransferUserToMeetingRequestMsg](jsonNode)
+        } yield {
+          send(m.header.meetingId, envelope, m)
+        }
+
+      // Layout
+      case GetCurrentLayoutReqMsg.NAME =>
+        routeGenericMsg[GetCurrentLayoutReqMsg](envelope, jsonNode)
+      case LockLayoutMsg.NAME =>
+        routeGenericMsg[LockLayoutMsg](envelope, jsonNode)
+      case BroadcastLayoutMsg.NAME =>
+        routeGenericMsg[BroadcastLayoutMsg](envelope, jsonNode)
+
+      case UserLeaveReqMsg.NAME =>
+        routeGenericMsg[UserLeaveReqMsg](envelope, jsonNode)
+      case ChangeUserEmojiCmdMsg.NAME =>
+        routeGenericMsg[ChangeUserEmojiCmdMsg](envelope, jsonNode)
+
+      // Whiteboard
+      case SendCursorPositionPubMsg.NAME =>
+        routeGenericMsg[SendCursorPositionPubMsg](envelope, jsonNode)
+      case ModifyWhiteboardAccessPubMsg.NAME =>
+        routeGenericMsg[ModifyWhiteboardAccessPubMsg](envelope, jsonNode)
+      case GetWhiteboardAccessReqMsg.NAME =>
+        routeGenericMsg[GetWhiteboardAccessReqMsg](envelope, jsonNode)
+      case ClearWhiteboardPubMsg.NAME =>
+        routeGenericMsg[ClearWhiteboardPubMsg](envelope, jsonNode)
+      case UndoWhiteboardPubMsg.NAME =>
+        routeGenericMsg[UndoWhiteboardPubMsg](envelope, jsonNode)
+      case SendWhiteboardAnnotationPubMsg.NAME =>
+        routeGenericMsg[SendWhiteboardAnnotationPubMsg](envelope, jsonNode)
+      case GetWhiteboardAnnotationsReqMsg.NAME =>
+        routeGenericMsg[GetWhiteboardAnnotationsReqMsg](envelope, jsonNode)
+
+      // Presentation
+      case SetCurrentPresentationPubMsg.NAME =>
+        routeGenericMsg[SetCurrentPresentationPubMsg](envelope, jsonNode)
+      case GetPresentationInfoReqMsg.NAME =>
+        routeGenericMsg[GetPresentationInfoReqMsg](envelope, jsonNode)
+      case SetCurrentPagePubMsg.NAME =>
+        routeGenericMsg[SetCurrentPagePubMsg](envelope, jsonNode)
+      case ResizeAndMovePagePubMsg.NAME =>
+        routeGenericMsg[ResizeAndMovePagePubMsg](envelope, jsonNode)
+      case RemovePresentationPubMsg.NAME =>
+        routeGenericMsg[RemovePresentationPubMsg](envelope, jsonNode)
+      case PreuploadedPresentationsSysPubMsg.NAME =>
+        routeGenericMsg[PreuploadedPresentationsSysPubMsg](envelope, jsonNode)
+      case PresentationConversionUpdateSysPubMsg.NAME =>
+        routeGenericMsg[PresentationConversionUpdateSysPubMsg](envelope, jsonNode)
+      case PresentationPageCountErrorSysPubMsg.NAME =>
+        routeGenericMsg[PresentationPageCountErrorSysPubMsg](envelope, jsonNode)
+      case PresentationPageGeneratedSysPubMsg.NAME =>
+        routeGenericMsg[PresentationPageGeneratedSysPubMsg](envelope, jsonNode)
+      case PresentationConversionCompletedSysPubMsg.NAME =>
+        routeGenericMsg[PresentationConversionCompletedSysPubMsg](envelope, jsonNode)
+      case AssignPresenterReqMsg.NAME =>
+        routeGenericMsg[AssignPresenterReqMsg](envelope, jsonNode)
+
+      // Caption
+      case EditCaptionHistoryPubMsg.NAME =>
+        routeGenericMsg[EditCaptionHistoryPubMsg](envelope, jsonNode)
+      case UpdateCaptionOwnerPubMsg.NAME =>
+        routeGenericMsg[UpdateCaptionOwnerPubMsg](envelope, jsonNode)
+      case SendCaptionHistoryReqMsg.NAME =>
+        routeGenericMsg[SendCaptionHistoryReqMsg](envelope, jsonNode)
+
+      // Shared notes
+      case GetSharedNotesPubMsg.NAME =>
+        routeGenericMsg[GetSharedNotesPubMsg](envelope, jsonNode)
+      case SyncSharedNotePubMsg.NAME =>
+        routeGenericMsg[SyncSharedNotePubMsg](envelope, jsonNode)
+      case UpdateSharedNoteReqMsg.NAME =>
+        routeGenericMsg[UpdateSharedNoteReqMsg](envelope, jsonNode)
+      case CreateSharedNoteReqMsg.NAME =>
+        routeGenericMsg[CreateSharedNoteReqMsg](envelope, jsonNode)
+      case DestroySharedNoteReqMsg.NAME =>
+        routeGenericMsg[DestroySharedNoteReqMsg](envelope, jsonNode)
+
+      // Chat
+      case GetChatHistoryReqMsg.NAME =>
+        routeGenericMsg[GetChatHistoryReqMsg](envelope, jsonNode)
+      case SendPublicMessagePubMsg.NAME =>
+        routeGenericMsg[SendPublicMessagePubMsg](envelope, jsonNode)
+      case SendPrivateMessagePubMsg.NAME =>
+        routeGenericMsg[SendPrivateMessagePubMsg](envelope, jsonNode)
+      case ClearPublicChatHistoryPubMsg.NAME =>
+        routeGenericMsg[ClearPublicChatHistoryPubMsg](envelope, jsonNode)
+
+      // Meeting
+      case MeetingActivityResponseCmdMsg.NAME =>
+        routeGenericMsg[MeetingActivityResponseCmdMsg](envelope, jsonNode)
+      case LogoutAndEndMeetingCmdMsg.NAME =>
+        routeGenericMsg[LogoutAndEndMeetingCmdMsg](envelope, jsonNode)
+      case SetRecordingStatusCmdMsg.NAME =>
+        routeGenericMsg[SetRecordingStatusCmdMsg](envelope, jsonNode)
+      case GetRecordingStatusReqMsg.NAME =>
+        routeGenericMsg[GetRecordingStatusReqMsg](envelope, jsonNode)
+
+      // Lock settings
+      case LockUserInMeetingCmdMsg.NAME =>
+        routeGenericMsg[LockUserInMeetingCmdMsg](envelope, jsonNode)
+      case IsMeetingLockedReqMsg.NAME =>
+        routeGenericMsg[IsMeetingLockedReqMsg](envelope, jsonNode)
+      case ChangeLockSettingsInMeetingCmdMsg.NAME =>
+        routeGenericMsg[ChangeLockSettingsInMeetingCmdMsg](envelope, jsonNode)
+      case _ =>
+        log.error("Cannot route envelope name " + envelope.name)
+      // do nothing
+    }
+  }
+
+}