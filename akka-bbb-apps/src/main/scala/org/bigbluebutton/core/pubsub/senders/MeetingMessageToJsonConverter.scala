package org.bigbluebutton.core.pubsub.senders

import org.bigbluebutton.core.api._
import org.bigbluebutton.core.messaging.Util
import org.bigbluebutton.messages._

import spray.json.JsArray
import spray.json.JsObject
import spray.json.JsString

object MeetingMessageToJsonConverter {
  def meetingDestroyedToJson(msg: MeetingDestroyed): String = {
    val payload = new java.util.HashMap[String, Any]()
    payload.put(Constants.MEETING_ID, msg.meetingID)

    val header = Util.buildHeader(MessageNames.MEETING_DESTROYED_EVENT, None)
    Util.buildJson(header, payload)
  }

  def keepAliveMessageReplyToJson(msg: KeepAliveMessageReply): String = {
    val payload = new java.util.HashMap[String, Any]()
    payload.put(Constants.KEEP_ALIVE_ID, msg.aliveID)

    val header = Util.buildHeader(MessageNames.KEEP_ALIVE_REPLY, None)
    Util.buildJson(header, payload)
  }

  def meetingCreatedToJson(msg: MeetingCreated): String = {
    val payload = new java.util.HashMap[String, Any]()
    payload.put(Constants.MEETING_ID, msg.meetingID)
    payload.put(Constants.EXTERNAL_MEETING_ID, msg.externalMeetingID)
    payload.put(Constants.PARENT_MEETING_ID, msg.parentMeetingID)
    payload.put(Constants.IS_BREAKOUT, msg.isBreakout)
    payload.put(Constants.NAME, msg.name)
    payload.put(Constants.RECORDED, msg.recorded)
    payload.put(Constants.VOICE_CONF, msg.voiceBridge)
    payload.put(Constants.DURATION, msg.duration)
    payload.put(Constants.MODERATOR_PASS, msg.moderatorPass)
    payload.put(Constants.VIEWER_PASS, msg.viewerPass)
    payload.put(Constants.CREATE_TIME, msg.createTime)
    payload.put(Constants.CREATE_DATE, msg.createDate)

    val header = Util.buildHeader(MessageNames.MEETING_CREATED, None)
    Util.buildJson(header, payload)
  }

  def meetingEndedToJson(msg: MeetingEnded): String = {
    val payload = new java.util.HashMap[String, Any]()
    payload.put(Constants.MEETING_ID, msg.meetingID)

    val header = Util.buildHeader(MessageNames.MEETING_ENDED, None)
    Util.buildJson(header, payload)
  }

  def meetingEndingToJson(msg: MeetingEnding): String = {
    val payload = new java.util.HashMap[String, Any]()
    payload.put(Constants.MEETING_ID, msg.meetingID)

    val header = Util.buildHeader(MessageNames.MEETING_ENDING, None)
    Util.buildJson(header, payload)
  }

  def voiceRecordingStartedToJson(msg: VoiceRecordingStarted): String = {
    val payload = new java.util.HashMap[String, Any]()
    payload.put(Constants.MEETING_ID, msg.meetingID)
    payload.put(Constants.RECORDED, msg.recorded)
    payload.put(Constants.RECORDING_FILE, msg.recordingFile)
    payload.put(Constants.VOICE_CONF, msg.confNum)
    payload.put(Constants.TIMESTAMP, msg.timestamp)

    val header = Util.buildHeader(MessageNames.VOICE_RECORDING_STARTED, None)
    Util.buildJson(header, payload)
  }

  def voiceRecordingStoppedToJson(msg: VoiceRecordingStopped): String = {
    val payload = new java.util.HashMap[String, Any]()
    payload.put(Constants.MEETING_ID, msg.meetingID)
    payload.put(Constants.RECORDED, msg.recorded)
    payload.put(Constants.RECORDING_FILE, msg.recordingFile)
    payload.put(Constants.VOICE_CONF, msg.confNum)
    payload.put(Constants.TIMESTAMP, msg.timestamp)

    val header = Util.buildHeader(MessageNames.VOICE_RECORDING_STOPPED, None)
    Util.buildJson(header, payload)
  }

  def recordingStatusChangedToJson(msg: RecordingStatusChanged): String = {
    val payload = new java.util.HashMap[String, Any]()
    payload.put(Constants.MEETING_ID, msg.meetingID)
    payload.put(Constants.RECORDED, msg.recorded)
    payload.put(Constants.USER_ID, msg.userId)
    payload.put(Constants.RECORDING, msg.recording)

    val header = Util.buildHeader(MessageNames.RECORDING_STATUS_CHANGED, None)
    Util.buildJson(header, payload)
  }

  def getRecordingStatusReplyToJson(msg: GetRecordingStatusReply): String = {
    val payload = new java.util.HashMap[String, Any]()
    payload.put(Constants.MEETING_ID, msg.meetingID)
    payload.put(Constants.RECORDED, msg.recorded)
    payload.put(Constants.USER_ID, msg.userId)
    payload.put(Constants.RECORDING, msg.recording)

    val header = Util.buildHeader(MessageNames.GET_RECORDING_STATUS_REPLY, None)
    Util.buildJson(header, payload)
  }

  def meetingHasEndedToJson(msg: MeetingHasEnded): String = {
    val payload = new java.util.HashMap[String, Any]()
    payload.put(Constants.MEETING_ID, msg.meetingID)
    payload.put(Constants.USER_ID, msg.userId)

    val header = Util.buildHeader(MessageNames.MEETING_ENDED, None)
    Util.buildJson(header, payload)
  }

  def startRecordingToJson(msg: StartRecording): String = {
    val payload = new java.util.HashMap[String, Any]()
    payload.put(Constants.MEETING_ID, msg.meetingID)
    payload.put(Constants.RECORDED, msg.recorded)
    payload.put(Constants.REQUESTER_ID, msg.requesterID)

    val header = Util.buildHeader(MessageNames.START_RECORDING, None)
    Util.buildJson(header, payload)
  }

  def stopRecordingToJson(msg: StopRecording): String = {
    val payload = new java.util.HashMap[String, Any]()
    payload.put(Constants.MEETING_ID, msg.meetingID)
    payload.put(Constants.RECORDED, msg.recorded)
    payload.put(Constants.REQUESTER_ID, msg.requesterID)

    val header = Util.buildHeader(MessageNames.STOP_RECORDING, None)
    Util.buildJson(header, payload)
  }

  def getAllMeetingsReplyToJson(msg: GetAllMeetingsReply): String = {
    val payload = new java.util.HashMap[String, Any]()
    payload.put("meetings", msg.meetings)

    val header = Util.buildHeader(MessageNames.GET_ALL_MEETINGS_REPLY, None)
    Util.buildJson(header, payload)
  }

<<<<<<< HEAD
  def breakoutRoomsListOutMessageToJson(msg: BreakoutRoomsListOutMessage): String = {
    val payload = new java.util.HashMap[String, Any]()
    payload.put("meetingId", msg.meetingId)
    payload.put("rooms", msg.rooms.toArray)
    payload.put("roomsReady", msg.roomsReady)

    val header = Util.buildHeader(BreakoutRoomsList.NAME, None)
    Util.buildJson(header, payload)
  }

  def breakoutRoomStartedOutMessageToJson(msg: BreakoutRoomStartedOutMessage): String = {
    val payload = new java.util.HashMap[String, Any]()
    payload.put("meetingId", msg.breakout.meetingId)
    payload.put("externalMeetingId", msg.breakout.externalMeetingId)
    payload.put("parentMeetingId", msg.parentMeetingId)
    payload.put("sequence", msg.breakout.sequence)
    payload.put("name", msg.breakout.name)

    val header = Util.buildHeader(BreakoutRoomStarted.NAME, None)
    Util.buildJson(header, payload)
  }

  def breakoutRoomEndedOutMessageToJson(msg: BreakoutRoomEndedOutMessage): String = {
    val payload = new java.util.HashMap[String, Any]()
    payload.put("parentMeetingId", msg.parentMeetingId)
    payload.put("meetingId", msg.meetingId)

    val header = Util.buildHeader(BreakoutRoomClosed.NAME, None)
    Util.buildJson(header, payload)
  }

  def breakoutRoomJoinURLOutMessageToJson(msg: BreakoutRoomJoinURLOutMessage): String = {
    val payload = new java.util.HashMap[String, Any]()
    payload.put("parentMeetingId", msg.parentMeetingId)
    payload.put("breakoutMeetingId", msg.breakoutMeetingId)
    payload.put("userId", msg.userId)
    payload.put("redirectJoinURL", msg.redirectJoinURL)
    payload.put("noRedirectJoinURL", msg.noRedirectJoinURL)

    val header = Util.buildHeader(BreakoutRoomJoinURL.NAME, None)
    Util.buildJson(header, payload)
  }

  def updateBreakoutUsersOutMessageToJson(msg: UpdateBreakoutUsersOutMessage): String = {
    val payload = new java.util.HashMap[String, Any]()
    payload.put("parentMeetingId", msg.parentMeetingId)
    payload.put("breakoutMeetingId", msg.breakoutMeetingId)
    payload.put("recorded", msg.recorded)
    payload.put("users", msg.users.toArray)

    val header = Util.buildHeader(UpdateBreakoutUsers.NAME, None)
    Util.buildJson(header, payload)
  }

  def meetingTimeRemainingUpdateToJson(msg: MeetingTimeRemainingUpdate): String = {
    val payload = new java.util.HashMap[String, Any]()
    payload.put("meetingId", msg.meetingId)
    payload.put("recorded", msg.recorded)
    payload.put("timeRemaining", msg.timeRemaining)

    val header = Util.buildHeader(TimeRemainingUpdate.NAME, None)
    Util.buildJson(header, payload)
  }

  def breakoutRoomsTimeRemainingUpdateToJson(msg: BreakoutRoomsTimeRemainingUpdateOutMessage): String = {
    val payload = new java.util.HashMap[String, Any]()
    payload.put("meetingId", msg.meetingId)
    payload.put("recorded", msg.recorded)
    payload.put("timeRemaining", msg.timeRemaining)

    val header = Util.buildHeader(BreakoutRoomsTimeRemainingUpdate.NAME, None)
    Util.buildJson(header, payload)
  }
}

=======
  def inactivityWarningToJson(msg: InactivityWarning): String = {
    val payload = new java.util.HashMap[String, Any]()
    payload.put(Constants.MEETING_ID, msg.meetingID)
    payload.put(Constants.DURATION, msg.duration)

    val header = Util.buildHeader(MessageNames.INACTIVITY_WARNING, None)
    Util.buildJson(header, payload)
  }

  def meetingIsActiveToJson(msg: MeetingIsActive): String = {
    val payload = new java.util.HashMap[String, Any]()
    payload.put(Constants.MEETING_ID, msg.meetingID)

    val header = Util.buildHeader(MessageNames.MEETING_IS_ACTIVE, None)
    Util.buildJson(header, payload)
  }
}
>>>>>>> a05a7ca6
<|MERGE_RESOLUTION|>--- conflicted
+++ resolved
@@ -1,240 +1,236 @@
-package org.bigbluebutton.core.pubsub.senders
-
-import org.bigbluebutton.core.api._
-import org.bigbluebutton.core.messaging.Util
-import org.bigbluebutton.messages._
-
-import spray.json.JsArray
-import spray.json.JsObject
-import spray.json.JsString
-
-object MeetingMessageToJsonConverter {
-  def meetingDestroyedToJson(msg: MeetingDestroyed): String = {
-    val payload = new java.util.HashMap[String, Any]()
-    payload.put(Constants.MEETING_ID, msg.meetingID)
-
-    val header = Util.buildHeader(MessageNames.MEETING_DESTROYED_EVENT, None)
-    Util.buildJson(header, payload)
-  }
-
-  def keepAliveMessageReplyToJson(msg: KeepAliveMessageReply): String = {
-    val payload = new java.util.HashMap[String, Any]()
-    payload.put(Constants.KEEP_ALIVE_ID, msg.aliveID)
-
-    val header = Util.buildHeader(MessageNames.KEEP_ALIVE_REPLY, None)
-    Util.buildJson(header, payload)
-  }
-
-  def meetingCreatedToJson(msg: MeetingCreated): String = {
-    val payload = new java.util.HashMap[String, Any]()
-    payload.put(Constants.MEETING_ID, msg.meetingID)
-    payload.put(Constants.EXTERNAL_MEETING_ID, msg.externalMeetingID)
-    payload.put(Constants.PARENT_MEETING_ID, msg.parentMeetingID)
-    payload.put(Constants.IS_BREAKOUT, msg.isBreakout)
-    payload.put(Constants.NAME, msg.name)
-    payload.put(Constants.RECORDED, msg.recorded)
-    payload.put(Constants.VOICE_CONF, msg.voiceBridge)
-    payload.put(Constants.DURATION, msg.duration)
-    payload.put(Constants.MODERATOR_PASS, msg.moderatorPass)
-    payload.put(Constants.VIEWER_PASS, msg.viewerPass)
-    payload.put(Constants.CREATE_TIME, msg.createTime)
-    payload.put(Constants.CREATE_DATE, msg.createDate)
-
-    val header = Util.buildHeader(MessageNames.MEETING_CREATED, None)
-    Util.buildJson(header, payload)
-  }
-
-  def meetingEndedToJson(msg: MeetingEnded): String = {
-    val payload = new java.util.HashMap[String, Any]()
-    payload.put(Constants.MEETING_ID, msg.meetingID)
-
-    val header = Util.buildHeader(MessageNames.MEETING_ENDED, None)
-    Util.buildJson(header, payload)
-  }
-
-  def meetingEndingToJson(msg: MeetingEnding): String = {
-    val payload = new java.util.HashMap[String, Any]()
-    payload.put(Constants.MEETING_ID, msg.meetingID)
-
-    val header = Util.buildHeader(MessageNames.MEETING_ENDING, None)
-    Util.buildJson(header, payload)
-  }
-
-  def voiceRecordingStartedToJson(msg: VoiceRecordingStarted): String = {
-    val payload = new java.util.HashMap[String, Any]()
-    payload.put(Constants.MEETING_ID, msg.meetingID)
-    payload.put(Constants.RECORDED, msg.recorded)
-    payload.put(Constants.RECORDING_FILE, msg.recordingFile)
-    payload.put(Constants.VOICE_CONF, msg.confNum)
-    payload.put(Constants.TIMESTAMP, msg.timestamp)
-
-    val header = Util.buildHeader(MessageNames.VOICE_RECORDING_STARTED, None)
-    Util.buildJson(header, payload)
-  }
-
-  def voiceRecordingStoppedToJson(msg: VoiceRecordingStopped): String = {
-    val payload = new java.util.HashMap[String, Any]()
-    payload.put(Constants.MEETING_ID, msg.meetingID)
-    payload.put(Constants.RECORDED, msg.recorded)
-    payload.put(Constants.RECORDING_FILE, msg.recordingFile)
-    payload.put(Constants.VOICE_CONF, msg.confNum)
-    payload.put(Constants.TIMESTAMP, msg.timestamp)
-
-    val header = Util.buildHeader(MessageNames.VOICE_RECORDING_STOPPED, None)
-    Util.buildJson(header, payload)
-  }
-
-  def recordingStatusChangedToJson(msg: RecordingStatusChanged): String = {
-    val payload = new java.util.HashMap[String, Any]()
-    payload.put(Constants.MEETING_ID, msg.meetingID)
-    payload.put(Constants.RECORDED, msg.recorded)
-    payload.put(Constants.USER_ID, msg.userId)
-    payload.put(Constants.RECORDING, msg.recording)
-
-    val header = Util.buildHeader(MessageNames.RECORDING_STATUS_CHANGED, None)
-    Util.buildJson(header, payload)
-  }
-
-  def getRecordingStatusReplyToJson(msg: GetRecordingStatusReply): String = {
-    val payload = new java.util.HashMap[String, Any]()
-    payload.put(Constants.MEETING_ID, msg.meetingID)
-    payload.put(Constants.RECORDED, msg.recorded)
-    payload.put(Constants.USER_ID, msg.userId)
-    payload.put(Constants.RECORDING, msg.recording)
-
-    val header = Util.buildHeader(MessageNames.GET_RECORDING_STATUS_REPLY, None)
-    Util.buildJson(header, payload)
-  }
-
-  def meetingHasEndedToJson(msg: MeetingHasEnded): String = {
-    val payload = new java.util.HashMap[String, Any]()
-    payload.put(Constants.MEETING_ID, msg.meetingID)
-    payload.put(Constants.USER_ID, msg.userId)
-
-    val header = Util.buildHeader(MessageNames.MEETING_ENDED, None)
-    Util.buildJson(header, payload)
-  }
-
-  def startRecordingToJson(msg: StartRecording): String = {
-    val payload = new java.util.HashMap[String, Any]()
-    payload.put(Constants.MEETING_ID, msg.meetingID)
-    payload.put(Constants.RECORDED, msg.recorded)
-    payload.put(Constants.REQUESTER_ID, msg.requesterID)
-
-    val header = Util.buildHeader(MessageNames.START_RECORDING, None)
-    Util.buildJson(header, payload)
-  }
-
-  def stopRecordingToJson(msg: StopRecording): String = {
-    val payload = new java.util.HashMap[String, Any]()
-    payload.put(Constants.MEETING_ID, msg.meetingID)
-    payload.put(Constants.RECORDED, msg.recorded)
-    payload.put(Constants.REQUESTER_ID, msg.requesterID)
-
-    val header = Util.buildHeader(MessageNames.STOP_RECORDING, None)
-    Util.buildJson(header, payload)
-  }
-
-  def getAllMeetingsReplyToJson(msg: GetAllMeetingsReply): String = {
-    val payload = new java.util.HashMap[String, Any]()
-    payload.put("meetings", msg.meetings)
-
-    val header = Util.buildHeader(MessageNames.GET_ALL_MEETINGS_REPLY, None)
-    Util.buildJson(header, payload)
-  }
-
-<<<<<<< HEAD
-  def breakoutRoomsListOutMessageToJson(msg: BreakoutRoomsListOutMessage): String = {
-    val payload = new java.util.HashMap[String, Any]()
-    payload.put("meetingId", msg.meetingId)
-    payload.put("rooms", msg.rooms.toArray)
-    payload.put("roomsReady", msg.roomsReady)
-
-    val header = Util.buildHeader(BreakoutRoomsList.NAME, None)
-    Util.buildJson(header, payload)
-  }
-
-  def breakoutRoomStartedOutMessageToJson(msg: BreakoutRoomStartedOutMessage): String = {
-    val payload = new java.util.HashMap[String, Any]()
-    payload.put("meetingId", msg.breakout.meetingId)
-    payload.put("externalMeetingId", msg.breakout.externalMeetingId)
-    payload.put("parentMeetingId", msg.parentMeetingId)
-    payload.put("sequence", msg.breakout.sequence)
-    payload.put("name", msg.breakout.name)
-
-    val header = Util.buildHeader(BreakoutRoomStarted.NAME, None)
-    Util.buildJson(header, payload)
-  }
-
-  def breakoutRoomEndedOutMessageToJson(msg: BreakoutRoomEndedOutMessage): String = {
-    val payload = new java.util.HashMap[String, Any]()
-    payload.put("parentMeetingId", msg.parentMeetingId)
-    payload.put("meetingId", msg.meetingId)
-
-    val header = Util.buildHeader(BreakoutRoomClosed.NAME, None)
-    Util.buildJson(header, payload)
-  }
-
-  def breakoutRoomJoinURLOutMessageToJson(msg: BreakoutRoomJoinURLOutMessage): String = {
-    val payload = new java.util.HashMap[String, Any]()
-    payload.put("parentMeetingId", msg.parentMeetingId)
-    payload.put("breakoutMeetingId", msg.breakoutMeetingId)
-    payload.put("userId", msg.userId)
-    payload.put("redirectJoinURL", msg.redirectJoinURL)
-    payload.put("noRedirectJoinURL", msg.noRedirectJoinURL)
-
-    val header = Util.buildHeader(BreakoutRoomJoinURL.NAME, None)
-    Util.buildJson(header, payload)
-  }
-
-  def updateBreakoutUsersOutMessageToJson(msg: UpdateBreakoutUsersOutMessage): String = {
-    val payload = new java.util.HashMap[String, Any]()
-    payload.put("parentMeetingId", msg.parentMeetingId)
-    payload.put("breakoutMeetingId", msg.breakoutMeetingId)
-    payload.put("recorded", msg.recorded)
-    payload.put("users", msg.users.toArray)
-
-    val header = Util.buildHeader(UpdateBreakoutUsers.NAME, None)
-    Util.buildJson(header, payload)
-  }
-
-  def meetingTimeRemainingUpdateToJson(msg: MeetingTimeRemainingUpdate): String = {
-    val payload = new java.util.HashMap[String, Any]()
-    payload.put("meetingId", msg.meetingId)
-    payload.put("recorded", msg.recorded)
-    payload.put("timeRemaining", msg.timeRemaining)
-
-    val header = Util.buildHeader(TimeRemainingUpdate.NAME, None)
-    Util.buildJson(header, payload)
-  }
-
-  def breakoutRoomsTimeRemainingUpdateToJson(msg: BreakoutRoomsTimeRemainingUpdateOutMessage): String = {
-    val payload = new java.util.HashMap[String, Any]()
-    payload.put("meetingId", msg.meetingId)
-    payload.put("recorded", msg.recorded)
-    payload.put("timeRemaining", msg.timeRemaining)
-
-    val header = Util.buildHeader(BreakoutRoomsTimeRemainingUpdate.NAME, None)
-    Util.buildJson(header, payload)
-  }
-}
-
-=======
-  def inactivityWarningToJson(msg: InactivityWarning): String = {
-    val payload = new java.util.HashMap[String, Any]()
-    payload.put(Constants.MEETING_ID, msg.meetingID)
-    payload.put(Constants.DURATION, msg.duration)
-
-    val header = Util.buildHeader(MessageNames.INACTIVITY_WARNING, None)
-    Util.buildJson(header, payload)
-  }
-
-  def meetingIsActiveToJson(msg: MeetingIsActive): String = {
-    val payload = new java.util.HashMap[String, Any]()
-    payload.put(Constants.MEETING_ID, msg.meetingID)
-
-    val header = Util.buildHeader(MessageNames.MEETING_IS_ACTIVE, None)
-    Util.buildJson(header, payload)
-  }
-}
->>>>>>> a05a7ca6
+package org.bigbluebutton.core.pubsub.senders
+
+import org.bigbluebutton.core.api._
+import org.bigbluebutton.core.messaging.Util
+import org.bigbluebutton.messages._
+
+import spray.json.JsArray
+import spray.json.JsObject
+import spray.json.JsString
+
+object MeetingMessageToJsonConverter {
+  def meetingDestroyedToJson(msg: MeetingDestroyed): String = {
+    val payload = new java.util.HashMap[String, Any]()
+    payload.put(Constants.MEETING_ID, msg.meetingID)
+
+    val header = Util.buildHeader(MessageNames.MEETING_DESTROYED_EVENT, None)
+    Util.buildJson(header, payload)
+  }
+
+  def keepAliveMessageReplyToJson(msg: KeepAliveMessageReply): String = {
+    val payload = new java.util.HashMap[String, Any]()
+    payload.put(Constants.KEEP_ALIVE_ID, msg.aliveID)
+
+    val header = Util.buildHeader(MessageNames.KEEP_ALIVE_REPLY, None)
+    Util.buildJson(header, payload)
+  }
+
+  def meetingCreatedToJson(msg: MeetingCreated): String = {
+    val payload = new java.util.HashMap[String, Any]()
+    payload.put(Constants.MEETING_ID, msg.meetingID)
+    payload.put(Constants.EXTERNAL_MEETING_ID, msg.externalMeetingID)
+    payload.put(Constants.PARENT_MEETING_ID, msg.parentMeetingID)
+    payload.put(Constants.IS_BREAKOUT, msg.isBreakout)
+    payload.put(Constants.NAME, msg.name)
+    payload.put(Constants.RECORDED, msg.recorded)
+    payload.put(Constants.VOICE_CONF, msg.voiceBridge)
+    payload.put(Constants.DURATION, msg.duration)
+    payload.put(Constants.MODERATOR_PASS, msg.moderatorPass)
+    payload.put(Constants.VIEWER_PASS, msg.viewerPass)
+    payload.put(Constants.CREATE_TIME, msg.createTime)
+    payload.put(Constants.CREATE_DATE, msg.createDate)
+
+    val header = Util.buildHeader(MessageNames.MEETING_CREATED, None)
+    Util.buildJson(header, payload)
+  }
+
+  def meetingEndedToJson(msg: MeetingEnded): String = {
+    val payload = new java.util.HashMap[String, Any]()
+    payload.put(Constants.MEETING_ID, msg.meetingID)
+
+    val header = Util.buildHeader(MessageNames.MEETING_ENDED, None)
+    Util.buildJson(header, payload)
+  }
+
+  def meetingEndingToJson(msg: MeetingEnding): String = {
+    val payload = new java.util.HashMap[String, Any]()
+    payload.put(Constants.MEETING_ID, msg.meetingID)
+
+    val header = Util.buildHeader(MessageNames.MEETING_ENDING, None)
+    Util.buildJson(header, payload)
+  }
+
+  def voiceRecordingStartedToJson(msg: VoiceRecordingStarted): String = {
+    val payload = new java.util.HashMap[String, Any]()
+    payload.put(Constants.MEETING_ID, msg.meetingID)
+    payload.put(Constants.RECORDED, msg.recorded)
+    payload.put(Constants.RECORDING_FILE, msg.recordingFile)
+    payload.put(Constants.VOICE_CONF, msg.confNum)
+    payload.put(Constants.TIMESTAMP, msg.timestamp)
+
+    val header = Util.buildHeader(MessageNames.VOICE_RECORDING_STARTED, None)
+    Util.buildJson(header, payload)
+  }
+
+  def voiceRecordingStoppedToJson(msg: VoiceRecordingStopped): String = {
+    val payload = new java.util.HashMap[String, Any]()
+    payload.put(Constants.MEETING_ID, msg.meetingID)
+    payload.put(Constants.RECORDED, msg.recorded)
+    payload.put(Constants.RECORDING_FILE, msg.recordingFile)
+    payload.put(Constants.VOICE_CONF, msg.confNum)
+    payload.put(Constants.TIMESTAMP, msg.timestamp)
+
+    val header = Util.buildHeader(MessageNames.VOICE_RECORDING_STOPPED, None)
+    Util.buildJson(header, payload)
+  }
+
+  def recordingStatusChangedToJson(msg: RecordingStatusChanged): String = {
+    val payload = new java.util.HashMap[String, Any]()
+    payload.put(Constants.MEETING_ID, msg.meetingID)
+    payload.put(Constants.RECORDED, msg.recorded)
+    payload.put(Constants.USER_ID, msg.userId)
+    payload.put(Constants.RECORDING, msg.recording)
+
+    val header = Util.buildHeader(MessageNames.RECORDING_STATUS_CHANGED, None)
+    Util.buildJson(header, payload)
+  }
+
+  def getRecordingStatusReplyToJson(msg: GetRecordingStatusReply): String = {
+    val payload = new java.util.HashMap[String, Any]()
+    payload.put(Constants.MEETING_ID, msg.meetingID)
+    payload.put(Constants.RECORDED, msg.recorded)
+    payload.put(Constants.USER_ID, msg.userId)
+    payload.put(Constants.RECORDING, msg.recording)
+
+    val header = Util.buildHeader(MessageNames.GET_RECORDING_STATUS_REPLY, None)
+    Util.buildJson(header, payload)
+  }
+
+  def meetingHasEndedToJson(msg: MeetingHasEnded): String = {
+    val payload = new java.util.HashMap[String, Any]()
+    payload.put(Constants.MEETING_ID, msg.meetingID)
+    payload.put(Constants.USER_ID, msg.userId)
+
+    val header = Util.buildHeader(MessageNames.MEETING_ENDED, None)
+    Util.buildJson(header, payload)
+  }
+
+  def startRecordingToJson(msg: StartRecording): String = {
+    val payload = new java.util.HashMap[String, Any]()
+    payload.put(Constants.MEETING_ID, msg.meetingID)
+    payload.put(Constants.RECORDED, msg.recorded)
+    payload.put(Constants.REQUESTER_ID, msg.requesterID)
+
+    val header = Util.buildHeader(MessageNames.START_RECORDING, None)
+    Util.buildJson(header, payload)
+  }
+
+  def stopRecordingToJson(msg: StopRecording): String = {
+    val payload = new java.util.HashMap[String, Any]()
+    payload.put(Constants.MEETING_ID, msg.meetingID)
+    payload.put(Constants.RECORDED, msg.recorded)
+    payload.put(Constants.REQUESTER_ID, msg.requesterID)
+
+    val header = Util.buildHeader(MessageNames.STOP_RECORDING, None)
+    Util.buildJson(header, payload)
+  }
+
+  def getAllMeetingsReplyToJson(msg: GetAllMeetingsReply): String = {
+    val payload = new java.util.HashMap[String, Any]()
+    payload.put("meetings", msg.meetings)
+
+    val header = Util.buildHeader(MessageNames.GET_ALL_MEETINGS_REPLY, None)
+    Util.buildJson(header, payload)
+  }
+
+  def breakoutRoomsListOutMessageToJson(msg: BreakoutRoomsListOutMessage): String = {
+    val payload = new java.util.HashMap[String, Any]()
+    payload.put("meetingId", msg.meetingId)
+    payload.put("rooms", msg.rooms.toArray)
+    payload.put("roomsReady", msg.roomsReady)
+
+    val header = Util.buildHeader(BreakoutRoomsList.NAME, None)
+    Util.buildJson(header, payload)
+  }
+
+  def breakoutRoomStartedOutMessageToJson(msg: BreakoutRoomStartedOutMessage): String = {
+    val payload = new java.util.HashMap[String, Any]()
+    payload.put("meetingId", msg.breakout.meetingId)
+    payload.put("externalMeetingId", msg.breakout.externalMeetingId)
+    payload.put("parentMeetingId", msg.parentMeetingId)
+    payload.put("sequence", msg.breakout.sequence)
+    payload.put("name", msg.breakout.name)
+
+    val header = Util.buildHeader(BreakoutRoomStarted.NAME, None)
+    Util.buildJson(header, payload)
+  }
+
+  def breakoutRoomEndedOutMessageToJson(msg: BreakoutRoomEndedOutMessage): String = {
+    val payload = new java.util.HashMap[String, Any]()
+    payload.put("parentMeetingId", msg.parentMeetingId)
+    payload.put("meetingId", msg.meetingId)
+
+    val header = Util.buildHeader(BreakoutRoomClosed.NAME, None)
+    Util.buildJson(header, payload)
+  }
+
+  def breakoutRoomJoinURLOutMessageToJson(msg: BreakoutRoomJoinURLOutMessage): String = {
+    val payload = new java.util.HashMap[String, Any]()
+    payload.put("parentMeetingId", msg.parentMeetingId)
+    payload.put("breakoutMeetingId", msg.breakoutMeetingId)
+    payload.put("userId", msg.userId)
+    payload.put("redirectJoinURL", msg.redirectJoinURL)
+    payload.put("noRedirectJoinURL", msg.noRedirectJoinURL)
+
+    val header = Util.buildHeader(BreakoutRoomJoinURL.NAME, None)
+    Util.buildJson(header, payload)
+  }
+
+  def updateBreakoutUsersOutMessageToJson(msg: UpdateBreakoutUsersOutMessage): String = {
+    val payload = new java.util.HashMap[String, Any]()
+    payload.put("parentMeetingId", msg.parentMeetingId)
+    payload.put("breakoutMeetingId", msg.breakoutMeetingId)
+    payload.put("recorded", msg.recorded)
+    payload.put("users", msg.users.toArray)
+
+    val header = Util.buildHeader(UpdateBreakoutUsers.NAME, None)
+    Util.buildJson(header, payload)
+  }
+
+  def meetingTimeRemainingUpdateToJson(msg: MeetingTimeRemainingUpdate): String = {
+    val payload = new java.util.HashMap[String, Any]()
+    payload.put("meetingId", msg.meetingId)
+    payload.put("recorded", msg.recorded)
+    payload.put("timeRemaining", msg.timeRemaining)
+
+    val header = Util.buildHeader(TimeRemainingUpdate.NAME, None)
+    Util.buildJson(header, payload)
+  }
+
+  def breakoutRoomsTimeRemainingUpdateToJson(msg: BreakoutRoomsTimeRemainingUpdateOutMessage): String = {
+    val payload = new java.util.HashMap[String, Any]()
+    payload.put("meetingId", msg.meetingId)
+    payload.put("recorded", msg.recorded)
+    payload.put("timeRemaining", msg.timeRemaining)
+
+    val header = Util.buildHeader(BreakoutRoomsTimeRemainingUpdate.NAME, None)
+    Util.buildJson(header, payload)
+  }
+
+  def inactivityWarningToJson(msg: InactivityWarning): String = {
+    val payload = new java.util.HashMap[String, Any]()
+    payload.put(Constants.MEETING_ID, msg.meetingID)
+    payload.put(Constants.DURATION, msg.duration)
+
+    val header = Util.buildHeader(MessageNames.INACTIVITY_WARNING, None)
+    Util.buildJson(header, payload)
+  }
+
+  def meetingIsActiveToJson(msg: MeetingIsActive): String = {
+    val payload = new java.util.HashMap[String, Any]()
+    payload.put(Constants.MEETING_ID, msg.meetingID)
+
+    val header = Util.buildHeader(MessageNames.MEETING_IS_ACTIVE, None)
+    Util.buildJson(header, payload)
+  }
+}