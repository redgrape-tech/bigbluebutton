package org.bigbluebutton.core.pubsub.senders

import com.fasterxml.jackson.databind.JsonNode
import org.bigbluebutton.SystemConfiguration
import org.bigbluebutton.common2.messages._
<<<<<<< HEAD
import org.bigbluebutton.core.bus.BbbMsgEvent
=======
import scala.reflect.runtime.universe._
>>>>>>> 003af418

trait ReceivedJsonMsgDeserializer extends SystemConfiguration {
  this: ReceivedJsonMsgHandlerActor =>

  object JsonDeserializer extends Deserializer

<<<<<<< HEAD
  def deserializeFoo[T](jsonNode: JsonNode)(implicit m: Manifest[T]): Option[T] = {
=======
  def deserialize[T <: BbbCoreMsg](jsonNode: JsonNode)(implicit tag: TypeTag[T]): Option[T] = {
>>>>>>> 003af418
    val (result, error) = JsonDeserializer.toBbbCommonMsg[T](jsonNode)

    result match {
      case Some(msg) =>
        Some(msg.asInstanceOf[T])
      case None =>
        log.error("Failed to deserialize message. error: {} \n msg: ", error, jsonNode)
        None
    }
  }

  def deserialize[B <: BbbCoreMsg](jsonNode: JsonNode)(implicit tag: Manifest[B]): Option[B] = {
    val (result, error) = JsonDeserializer.toBbbCommonMsg[B](jsonNode)

    result match {
      case Some(msg) =>
        Some(msg.asInstanceOf[B])
      case None =>
        log.error("Failed to deserialize message " + error)
        None
    }
  }

  def send(channel: String, envelope: BbbCoreEnvelope, msg: BbbCoreMsg): Unit = {
    val event = BbbMsgEvent(channel, BbbCommonEnvCoreMsg(envelope, msg))
    publish(event)
  }

  def routeGenericMsg[B <: StandardMsg](envelope: BbbCoreEnvelope, jsonNode: JsonNode)(implicit tag: Manifest[B]): Unit = {
    for {
      m <- deserialize[B](jsonNode)
    } yield {
      send(m.header.meetingId, envelope, m)
    }
  }
}
<|MERGE_RESOLUTION|>--- conflicted
+++ resolved
@@ -1,57 +1,38 @@
-package org.bigbluebutton.core.pubsub.senders
-
-import com.fasterxml.jackson.databind.JsonNode
-import org.bigbluebutton.SystemConfiguration
-import org.bigbluebutton.common2.messages._
-<<<<<<< HEAD
-import org.bigbluebutton.core.bus.BbbMsgEvent
-=======
-import scala.reflect.runtime.universe._
->>>>>>> 003af418
-
-trait ReceivedJsonMsgDeserializer extends SystemConfiguration {
-  this: ReceivedJsonMsgHandlerActor =>
-
-  object JsonDeserializer extends Deserializer
-
-<<<<<<< HEAD
-  def deserializeFoo[T](jsonNode: JsonNode)(implicit m: Manifest[T]): Option[T] = {
-=======
-  def deserialize[T <: BbbCoreMsg](jsonNode: JsonNode)(implicit tag: TypeTag[T]): Option[T] = {
->>>>>>> 003af418
-    val (result, error) = JsonDeserializer.toBbbCommonMsg[T](jsonNode)
-
-    result match {
-      case Some(msg) =>
-        Some(msg.asInstanceOf[T])
-      case None =>
-        log.error("Failed to deserialize message. error: {} \n msg: ", error, jsonNode)
-        None
-    }
-  }
-
-  def deserialize[B <: BbbCoreMsg](jsonNode: JsonNode)(implicit tag: Manifest[B]): Option[B] = {
-    val (result, error) = JsonDeserializer.toBbbCommonMsg[B](jsonNode)
-
-    result match {
-      case Some(msg) =>
-        Some(msg.asInstanceOf[B])
-      case None =>
-        log.error("Failed to deserialize message " + error)
-        None
-    }
-  }
-
-  def send(channel: String, envelope: BbbCoreEnvelope, msg: BbbCoreMsg): Unit = {
-    val event = BbbMsgEvent(channel, BbbCommonEnvCoreMsg(envelope, msg))
-    publish(event)
-  }
-
-  def routeGenericMsg[B <: StandardMsg](envelope: BbbCoreEnvelope, jsonNode: JsonNode)(implicit tag: Manifest[B]): Unit = {
-    for {
-      m <- deserialize[B](jsonNode)
-    } yield {
-      send(m.header.meetingId, envelope, m)
-    }
-  }
-}
+package org.bigbluebutton.core.pubsub.senders
+
+import com.fasterxml.jackson.databind.JsonNode
+import org.bigbluebutton.SystemConfiguration
+import org.bigbluebutton.common2.messages._
+import org.bigbluebutton.core.bus.BbbMsgEvent
+import scala.reflect.runtime.universe._
+
+trait ReceivedJsonMsgDeserializer extends SystemConfiguration {
+  this: ReceivedJsonMsgHandlerActor =>
+
+  object JsonDeserializer extends Deserializer
+
+  def deserialize[B <: BbbCoreMsg](jsonNode: JsonNode)(implicit tag: TypeTag[B]): Option[B] = {
+    val (result, error) = JsonDeserializer.toBbbCommonMsg[B](jsonNode)
+
+    result match {
+      case Some(msg) =>
+        Some(msg.asInstanceOf[B])
+      case None =>
+        log.error("Failed to deserialize message " + error)
+        None
+    }
+  }
+
+  def send(channel: String, envelope: BbbCoreEnvelope, msg: BbbCoreMsg): Unit = {
+    val event = BbbMsgEvent(channel, BbbCommonEnvCoreMsg(envelope, msg))
+    publish(event)
+  }
+
+  def routeGenericMsg[B <: StandardMsg](envelope: BbbCoreEnvelope, jsonNode: JsonNode)(implicit tag: TypeTag[B]): Unit = {
+    for {
+      m <- deserialize[B](jsonNode)
+    } yield {
+      send(m.header.meetingId, envelope, m)
+    }
+  }
+}