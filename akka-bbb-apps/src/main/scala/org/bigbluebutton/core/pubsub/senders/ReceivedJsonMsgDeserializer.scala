package org.bigbluebutton.core.pubsub.senders

import com.fasterxml.jackson.databind.JsonNode
import org.bigbluebutton.SystemConfiguration
import org.bigbluebutton.common2.messages._
<<<<<<< HEAD
import org.bigbluebutton.core.bus.{ BbbMsgEvent }

import scala.util.{ Failure, Success }
=======
>>>>>>> 080441e2

trait ReceivedJsonMsgDeserializer extends SystemConfiguration {
  this: ReceivedJsonMsgHandlerActor =>

  object JsonDeserializer extends Deserializer

  def deserialize[T](jsonNode: JsonNode)(implicit m: Manifest[T]): Option[T] = {
    val (result, error) = JsonDeserializer.toBbbCommonMsg[T](jsonNode)

    result match {
      case Some(msg) =>
        Some(msg.asInstanceOf[T])
      case None =>
        log.error("Failed to deserialize message. error: {} \n msg: ", error, jsonNode)
        None
    }
  }

<<<<<<< HEAD
  def routeRegisterUserReqMsg(envelope: BbbCoreEnvelope, jsonNode: JsonNode): Unit = {
    def deserialize(jsonNode: JsonNode): Option[RegisterUserReqMsg] = {
      val (result, error) = JsonDeserializer.toBbbCommonMsg[RegisterUserReqMsg](jsonNode)

      result match {
        case Some(msg) =>
          Some(msg.asInstanceOf[RegisterUserReqMsg])
        case None =>
          log.error("Failed to RegisterUserReqMsg message " + error)
          None
      }
    }

    def send(envelope: BbbCoreEnvelope, msg: RegisterUserReqMsg): Unit = {
      // Route via meeting manager as there is a race condition if we send directly to meeting
      // because the meeting actor might not have been created yet.
      val event = BbbMsgEvent(meetingManagerChannel, BbbCommonEnvCoreMsg(envelope, msg))
      publish(event)
    }

    for {
      m <- deserialize(jsonNode)
    } yield {
      send(envelope, m)
    }
  }

  def routeUserBroadcastCamStartMsg(envelope: BbbCoreEnvelope, jsonNode: JsonNode): Unit = {
    def deserialize(jsonNode: JsonNode): Option[UserBroadcastCamStartMsg] = {
      val (result, error) = JsonDeserializer.toBbbCommonMsg[UserBroadcastCamStartMsg](jsonNode)

      result match {
        case Some(msg) =>
          Some(msg.asInstanceOf[UserBroadcastCamStartMsg])
        case None =>
          log.error("Failed to UserShareWebcamMsg message " + error)
          None
      }
    }

    def send(envelope: BbbCoreEnvelope, msg: UserBroadcastCamStartMsg): Unit = {
      val event = BbbMsgEvent(msg.header.meetingId, BbbCommonEnvCoreMsg(envelope, msg))
      publish(event)
    }

    for {
      m <- deserialize(jsonNode)
    } yield {
      send(envelope, m)
    }
  }

  def routeUserBroadcastCamStopMsg(envelope: BbbCoreEnvelope, jsonNode: JsonNode): Unit = {
    def deserialize(jsonNode: JsonNode): Option[UserBroadcastCamStopMsg] = {
      val (result, error) = JsonDeserializer.toBbbCommonMsg[UserBroadcastCamStopMsg](jsonNode)

      result match {
        case Some(msg) =>
          Some(msg.asInstanceOf[UserBroadcastCamStopMsg])
        case None =>
          log.error("Failed to UserShareWebcamMsg message " + error)
          None
      }
    }

    def send(envelope: BbbCoreEnvelope, msg: UserBroadcastCamStopMsg): Unit = {
      val event = BbbMsgEvent(msg.header.meetingId, BbbCommonEnvCoreMsg(envelope, msg))
      publish(event)
    }

    for {
      m <- deserialize(jsonNode)
    } yield {
      send(envelope, m)
    }
  }

  def routeBreakoutRoomsListMsg(envelope: BbbCoreEnvelope, jsonNode: JsonNode): Unit = {
    def deserialize(jsonNode: JsonNode): Option[BreakoutRoomsListMsg] = {
      val (result, error) = JsonDeserializer.toBbbCommonMsg[BreakoutRoomsListMsg](jsonNode)

      result match {
        case Some(msg) =>
          Some(msg.asInstanceOf[BreakoutRoomsListMsg])
        case None =>
          log.error("Failed to BreakoutRoomsListMsg message " + error)
          None
      }
    }

    def send(envelope: BbbCoreEnvelope, msg: BreakoutRoomsListMsg): Unit = {
      val event = BbbMsgEvent(msg.header.meetingId, BbbCommonEnvCoreMsg(envelope, msg))
      publish(event)
    }

    for {
      m <- deserialize(jsonNode)
    } yield {
      send(envelope, m)
    }
  }

  def routeCreateBreakoutRoomsMsg(envelope: BbbCoreEnvelope, jsonNode: JsonNode): Unit = {
    def deserialize(jsonNode: JsonNode): Option[CreateBreakoutRoomsMsg] = {
      val (result, error) = JsonDeserializer.toBbbCommonMsg[CreateBreakoutRoomsMsg](jsonNode)

      result match {
        case Some(msg) =>
          Some(msg.asInstanceOf[CreateBreakoutRoomsMsg])
        case None =>
          log.error("Failed to BreakoutRoomsListMsg message " + error)
          None
      }
    }

    def send(envelope: BbbCoreEnvelope, msg: CreateBreakoutRoomsMsg): Unit = {
      val event = BbbMsgEvent(msg.header.meetingId, BbbCommonEnvCoreMsg(envelope, msg))
      publish(event)
    }

    for {
      m <- deserialize(jsonNode)
    } yield {
      send(envelope, m)
    }
  }
=======
>>>>>>> 080441e2
}
<|MERGE_RESOLUTION|>--- conflicted
+++ resolved
@@ -1,159 +1,24 @@
-package org.bigbluebutton.core.pubsub.senders
-
-import com.fasterxml.jackson.databind.JsonNode
-import org.bigbluebutton.SystemConfiguration
-import org.bigbluebutton.common2.messages._
-<<<<<<< HEAD
-import org.bigbluebutton.core.bus.{ BbbMsgEvent }
-
-import scala.util.{ Failure, Success }
-=======
->>>>>>> 080441e2
-
-trait ReceivedJsonMsgDeserializer extends SystemConfiguration {
-  this: ReceivedJsonMsgHandlerActor =>
-
-  object JsonDeserializer extends Deserializer
-
-  def deserialize[T](jsonNode: JsonNode)(implicit m: Manifest[T]): Option[T] = {
-    val (result, error) = JsonDeserializer.toBbbCommonMsg[T](jsonNode)
-
-    result match {
-      case Some(msg) =>
-        Some(msg.asInstanceOf[T])
-      case None =>
-        log.error("Failed to deserialize message. error: {} \n msg: ", error, jsonNode)
-        None
-    }
-  }
-
-<<<<<<< HEAD
-  def routeRegisterUserReqMsg(envelope: BbbCoreEnvelope, jsonNode: JsonNode): Unit = {
-    def deserialize(jsonNode: JsonNode): Option[RegisterUserReqMsg] = {
-      val (result, error) = JsonDeserializer.toBbbCommonMsg[RegisterUserReqMsg](jsonNode)
-
-      result match {
-        case Some(msg) =>
-          Some(msg.asInstanceOf[RegisterUserReqMsg])
-        case None =>
-          log.error("Failed to RegisterUserReqMsg message " + error)
-          None
-      }
-    }
-
-    def send(envelope: BbbCoreEnvelope, msg: RegisterUserReqMsg): Unit = {
-      // Route via meeting manager as there is a race condition if we send directly to meeting
-      // because the meeting actor might not have been created yet.
-      val event = BbbMsgEvent(meetingManagerChannel, BbbCommonEnvCoreMsg(envelope, msg))
-      publish(event)
-    }
-
-    for {
-      m <- deserialize(jsonNode)
-    } yield {
-      send(envelope, m)
-    }
-  }
-
-  def routeUserBroadcastCamStartMsg(envelope: BbbCoreEnvelope, jsonNode: JsonNode): Unit = {
-    def deserialize(jsonNode: JsonNode): Option[UserBroadcastCamStartMsg] = {
-      val (result, error) = JsonDeserializer.toBbbCommonMsg[UserBroadcastCamStartMsg](jsonNode)
-
-      result match {
-        case Some(msg) =>
-          Some(msg.asInstanceOf[UserBroadcastCamStartMsg])
-        case None =>
-          log.error("Failed to UserShareWebcamMsg message " + error)
-          None
-      }
-    }
-
-    def send(envelope: BbbCoreEnvelope, msg: UserBroadcastCamStartMsg): Unit = {
-      val event = BbbMsgEvent(msg.header.meetingId, BbbCommonEnvCoreMsg(envelope, msg))
-      publish(event)
-    }
-
-    for {
-      m <- deserialize(jsonNode)
-    } yield {
-      send(envelope, m)
-    }
-  }
-
-  def routeUserBroadcastCamStopMsg(envelope: BbbCoreEnvelope, jsonNode: JsonNode): Unit = {
-    def deserialize(jsonNode: JsonNode): Option[UserBroadcastCamStopMsg] = {
-      val (result, error) = JsonDeserializer.toBbbCommonMsg[UserBroadcastCamStopMsg](jsonNode)
-
-      result match {
-        case Some(msg) =>
-          Some(msg.asInstanceOf[UserBroadcastCamStopMsg])
-        case None =>
-          log.error("Failed to UserShareWebcamMsg message " + error)
-          None
-      }
-    }
-
-    def send(envelope: BbbCoreEnvelope, msg: UserBroadcastCamStopMsg): Unit = {
-      val event = BbbMsgEvent(msg.header.meetingId, BbbCommonEnvCoreMsg(envelope, msg))
-      publish(event)
-    }
-
-    for {
-      m <- deserialize(jsonNode)
-    } yield {
-      send(envelope, m)
-    }
-  }
-
-  def routeBreakoutRoomsListMsg(envelope: BbbCoreEnvelope, jsonNode: JsonNode): Unit = {
-    def deserialize(jsonNode: JsonNode): Option[BreakoutRoomsListMsg] = {
-      val (result, error) = JsonDeserializer.toBbbCommonMsg[BreakoutRoomsListMsg](jsonNode)
-
-      result match {
-        case Some(msg) =>
-          Some(msg.asInstanceOf[BreakoutRoomsListMsg])
-        case None =>
-          log.error("Failed to BreakoutRoomsListMsg message " + error)
-          None
-      }
-    }
-
-    def send(envelope: BbbCoreEnvelope, msg: BreakoutRoomsListMsg): Unit = {
-      val event = BbbMsgEvent(msg.header.meetingId, BbbCommonEnvCoreMsg(envelope, msg))
-      publish(event)
-    }
-
-    for {
-      m <- deserialize(jsonNode)
-    } yield {
-      send(envelope, m)
-    }
-  }
-
-  def routeCreateBreakoutRoomsMsg(envelope: BbbCoreEnvelope, jsonNode: JsonNode): Unit = {
-    def deserialize(jsonNode: JsonNode): Option[CreateBreakoutRoomsMsg] = {
-      val (result, error) = JsonDeserializer.toBbbCommonMsg[CreateBreakoutRoomsMsg](jsonNode)
-
-      result match {
-        case Some(msg) =>
-          Some(msg.asInstanceOf[CreateBreakoutRoomsMsg])
-        case None =>
-          log.error("Failed to BreakoutRoomsListMsg message " + error)
-          None
-      }
-    }
-
-    def send(envelope: BbbCoreEnvelope, msg: CreateBreakoutRoomsMsg): Unit = {
-      val event = BbbMsgEvent(msg.header.meetingId, BbbCommonEnvCoreMsg(envelope, msg))
-      publish(event)
-    }
-
-    for {
-      m <- deserialize(jsonNode)
-    } yield {
-      send(envelope, m)
-    }
-  }
-=======
->>>>>>> 080441e2
-}
+package org.bigbluebutton.core.pubsub.senders
+
+import com.fasterxml.jackson.databind.JsonNode
+import org.bigbluebutton.SystemConfiguration
+import org.bigbluebutton.common2.messages._
+
+trait ReceivedJsonMsgDeserializer extends SystemConfiguration {
+  this: ReceivedJsonMsgHandlerActor =>
+
+  object JsonDeserializer extends Deserializer
+
+  def deserialize[T](jsonNode: JsonNode)(implicit m: Manifest[T]): Option[T] = {
+    val (result, error) = JsonDeserializer.toBbbCommonMsg[T](jsonNode)
+
+    result match {
+      case Some(msg) =>
+        Some(msg.asInstanceOf[T])
+      case None =>
+        log.error("Failed to deserialize message. error: {} \n msg: ", error, jsonNode)
+        None
+    }
+  }
+
+}