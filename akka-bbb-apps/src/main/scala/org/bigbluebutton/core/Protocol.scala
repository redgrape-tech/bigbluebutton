<<<<<<< HEAD
package org.bigbluebutton.core

import spray.json.{ DefaultJsonProtocol, JsValue, JsString, DeserializationException, JsonFormat }
import org.bigbluebutton.core.api.BreakoutRoomInPayload
import org.bigbluebutton.core.api.CreateBreakoutRooms
import org.bigbluebutton.core.api.InMessageHeader

object UserMessagesProtocol extends DefaultJsonProtocol {
  /*  
  implicit object RoleJsonFormat extends JsonFormat[Role.RoleType] {
  	def write(obj: Role.RoleType): JsValue = JsString(obj.toString)
  	
  	def read(json: JsValue): Role.RoleType = json match {
  	    case JsString(str) => Role.withName(str)
  	    case _ => throw new DeserializationException("Enum string expected")
  	}
  }
*/

  implicit object MessageTypeFormat extends JsonFormat[MessageType.FooType] {
    def write(obj: MessageType.FooType): JsValue = JsString(obj.toString)

    def read(json: JsValue): MessageType.FooType = json match {
      case JsString(str) => MessageType.withName(str)
      case _ => throw new DeserializationException("Enum string expected")
    }
  }

  implicit val breakoutRoomInPayloadFormat = jsonFormat2(BreakoutRoomInPayload)
  implicit val createBreakoutRoomsFormat = jsonFormat3(CreateBreakoutRooms)
  implicit val inMsgHeaderFormat = jsonFormat1(InMessageHeader)
  implicit val outMsgHeaderFormat = jsonFormat1(OutMsgHeader)
  implicit val outMsgEnvelopeHeaderFormat = jsonFormat2(OutMsgEnvelopeHeader)
  implicit val createBreakoutRoomOutMsgPayloadFormat = jsonFormat8(CreateBreakoutRoomOutMsgPayload)
  implicit val createBreakoutRoomOutMsgEnvelopePayloadFormat = jsonFormat2(CreateBreakoutRoomOutMsgEnvelopePayload)
  implicit val createBreakoutRoomOutMsgEnvelopeFormat = jsonFormat2(CreateBreakoutRoomOutMsgEnvelope)

=======
package org.bigbluebutton.core

import spray.json.{ DefaultJsonProtocol, JsValue, JsString, DeserializationException, JsonFormat }
import org.bigbluebutton.core.api._

object UserMessagesProtocol extends DefaultJsonProtocol {
  /*  
  implicit object RoleJsonFormat extends JsonFormat[Role.RoleType] {
  	def write(obj: Role.RoleType): JsValue = JsString(obj.toString)
  	
  	def read(json: JsValue): Role.RoleType = json match {
  	    case JsString(str) => Role.withName(str)
  	    case _ => throw new DeserializationException("Enum string expected")
  	}
  }
*/

  implicit object MessageTypeFormat extends JsonFormat[MessageType.MessageType] {
    def write(obj: MessageType.MessageType): JsValue = JsString(obj.toString)

    def read(json: JsValue): MessageType.MessageType = json match {
      case JsString(str) => MessageType.withName(str)
      case _ => throw new DeserializationException("Enum string expected")
    }
  }

  implicit val breakoutRoomInPayloadFormat = jsonFormat2(BreakoutRoomInPayload)
  implicit val createBreakoutRoomsFormat = jsonFormat3(CreateBreakoutRooms)
  implicit val breakoutRoomsListMessageFormat = jsonFormat1(BreakoutRoomsListMessage)
  implicit val requestBreakoutJoinURLInMessageFormat = jsonFormat3(RequestBreakoutJoinURLInMessage)
  implicit val transferUserToMeetingRequestFormat = jsonFormat4(TransferUserToMeetingRequest)
  implicit val endBreakoutRoomsFormat = jsonFormat1(EndAllBreakoutRooms)
  implicit val inMsgHeaderFormat = jsonFormat1(InMessageHeader)
  implicit val outMsgHeaderFormat = jsonFormat1(OutMsgHeader)
  implicit val outMsgEnvelopeHeaderFormat = jsonFormat2(OutMsgEnvelopeHeader)
  implicit val createBreakoutRoomOutMsgPayloadFormat = jsonFormat8(CreateBreakoutRoomOutMsgPayload)
  implicit val createBreakoutRoomOutMsgEnvelopePayloadFormat = jsonFormat2(CreateBreakoutRoomOutMsgEnvelopePayload)
  implicit val createBreakoutRoomOutMsgEnvelopeFormat = jsonFormat2(CreateBreakoutRoomOutMsgEnvelope)

>>>>>>> f2ed0188
}<|MERGE_RESOLUTION|>--- conflicted
+++ resolved
@@ -1,80 +1,40 @@
-<<<<<<< HEAD
-package org.bigbluebutton.core
-
-import spray.json.{ DefaultJsonProtocol, JsValue, JsString, DeserializationException, JsonFormat }
-import org.bigbluebutton.core.api.BreakoutRoomInPayload
-import org.bigbluebutton.core.api.CreateBreakoutRooms
-import org.bigbluebutton.core.api.InMessageHeader
-
-object UserMessagesProtocol extends DefaultJsonProtocol {
-  /*  
-  implicit object RoleJsonFormat extends JsonFormat[Role.RoleType] {
-  	def write(obj: Role.RoleType): JsValue = JsString(obj.toString)
-  	
-  	def read(json: JsValue): Role.RoleType = json match {
-  	    case JsString(str) => Role.withName(str)
-  	    case _ => throw new DeserializationException("Enum string expected")
-  	}
-  }
-*/
-
-  implicit object MessageTypeFormat extends JsonFormat[MessageType.FooType] {
-    def write(obj: MessageType.FooType): JsValue = JsString(obj.toString)
-
-    def read(json: JsValue): MessageType.FooType = json match {
-      case JsString(str) => MessageType.withName(str)
-      case _ => throw new DeserializationException("Enum string expected")
-    }
-  }
-
-  implicit val breakoutRoomInPayloadFormat = jsonFormat2(BreakoutRoomInPayload)
-  implicit val createBreakoutRoomsFormat = jsonFormat3(CreateBreakoutRooms)
-  implicit val inMsgHeaderFormat = jsonFormat1(InMessageHeader)
-  implicit val outMsgHeaderFormat = jsonFormat1(OutMsgHeader)
-  implicit val outMsgEnvelopeHeaderFormat = jsonFormat2(OutMsgEnvelopeHeader)
-  implicit val createBreakoutRoomOutMsgPayloadFormat = jsonFormat8(CreateBreakoutRoomOutMsgPayload)
-  implicit val createBreakoutRoomOutMsgEnvelopePayloadFormat = jsonFormat2(CreateBreakoutRoomOutMsgEnvelopePayload)
-  implicit val createBreakoutRoomOutMsgEnvelopeFormat = jsonFormat2(CreateBreakoutRoomOutMsgEnvelope)
-
-=======
-package org.bigbluebutton.core
-
-import spray.json.{ DefaultJsonProtocol, JsValue, JsString, DeserializationException, JsonFormat }
-import org.bigbluebutton.core.api._
-
-object UserMessagesProtocol extends DefaultJsonProtocol {
-  /*  
-  implicit object RoleJsonFormat extends JsonFormat[Role.RoleType] {
-  	def write(obj: Role.RoleType): JsValue = JsString(obj.toString)
-  	
-  	def read(json: JsValue): Role.RoleType = json match {
-  	    case JsString(str) => Role.withName(str)
-  	    case _ => throw new DeserializationException("Enum string expected")
-  	}
-  }
-*/
-
-  implicit object MessageTypeFormat extends JsonFormat[MessageType.MessageType] {
-    def write(obj: MessageType.MessageType): JsValue = JsString(obj.toString)
-
-    def read(json: JsValue): MessageType.MessageType = json match {
-      case JsString(str) => MessageType.withName(str)
-      case _ => throw new DeserializationException("Enum string expected")
-    }
-  }
-
-  implicit val breakoutRoomInPayloadFormat = jsonFormat2(BreakoutRoomInPayload)
-  implicit val createBreakoutRoomsFormat = jsonFormat3(CreateBreakoutRooms)
-  implicit val breakoutRoomsListMessageFormat = jsonFormat1(BreakoutRoomsListMessage)
-  implicit val requestBreakoutJoinURLInMessageFormat = jsonFormat3(RequestBreakoutJoinURLInMessage)
-  implicit val transferUserToMeetingRequestFormat = jsonFormat4(TransferUserToMeetingRequest)
-  implicit val endBreakoutRoomsFormat = jsonFormat1(EndAllBreakoutRooms)
-  implicit val inMsgHeaderFormat = jsonFormat1(InMessageHeader)
-  implicit val outMsgHeaderFormat = jsonFormat1(OutMsgHeader)
-  implicit val outMsgEnvelopeHeaderFormat = jsonFormat2(OutMsgEnvelopeHeader)
-  implicit val createBreakoutRoomOutMsgPayloadFormat = jsonFormat8(CreateBreakoutRoomOutMsgPayload)
-  implicit val createBreakoutRoomOutMsgEnvelopePayloadFormat = jsonFormat2(CreateBreakoutRoomOutMsgEnvelopePayload)
-  implicit val createBreakoutRoomOutMsgEnvelopeFormat = jsonFormat2(CreateBreakoutRoomOutMsgEnvelope)
-
->>>>>>> f2ed0188
+package org.bigbluebutton.core
+
+import spray.json.{ DefaultJsonProtocol, JsValue, JsString, DeserializationException, JsonFormat }
+import org.bigbluebutton.core.api._
+
+object UserMessagesProtocol extends DefaultJsonProtocol {
+  /*  
+  implicit object RoleJsonFormat extends JsonFormat[Role.RoleType] {
+  	def write(obj: Role.RoleType): JsValue = JsString(obj.toString)
+  	
+  	def read(json: JsValue): Role.RoleType = json match {
+  	    case JsString(str) => Role.withName(str)
+  	    case _ => throw new DeserializationException("Enum string expected")
+  	}
+  }
+*/
+
+  implicit object MessageTypeFormat extends JsonFormat[MessageType.MessageType] {
+    def write(obj: MessageType.MessageType): JsValue = JsString(obj.toString)
+
+    def read(json: JsValue): MessageType.MessageType = json match {
+      case JsString(str) => MessageType.withName(str)
+      case _ => throw new DeserializationException("Enum string expected")
+    }
+  }
+
+  implicit val breakoutRoomInPayloadFormat = jsonFormat2(BreakoutRoomInPayload)
+  implicit val createBreakoutRoomsFormat = jsonFormat3(CreateBreakoutRooms)
+  implicit val breakoutRoomsListMessageFormat = jsonFormat1(BreakoutRoomsListMessage)
+  implicit val requestBreakoutJoinURLInMessageFormat = jsonFormat3(RequestBreakoutJoinURLInMessage)
+  implicit val transferUserToMeetingRequestFormat = jsonFormat4(TransferUserToMeetingRequest)
+  implicit val endBreakoutRoomsFormat = jsonFormat1(EndAllBreakoutRooms)
+  implicit val inMsgHeaderFormat = jsonFormat1(InMessageHeader)
+  implicit val outMsgHeaderFormat = jsonFormat1(OutMsgHeader)
+  implicit val outMsgEnvelopeHeaderFormat = jsonFormat2(OutMsgEnvelopeHeader)
+  implicit val createBreakoutRoomOutMsgPayloadFormat = jsonFormat8(CreateBreakoutRoomOutMsgPayload)
+  implicit val createBreakoutRoomOutMsgEnvelopePayloadFormat = jsonFormat2(CreateBreakoutRoomOutMsgEnvelopePayload)
+  implicit val createBreakoutRoomOutMsgEnvelopeFormat = jsonFormat2(CreateBreakoutRoomOutMsgEnvelope)
+
 }