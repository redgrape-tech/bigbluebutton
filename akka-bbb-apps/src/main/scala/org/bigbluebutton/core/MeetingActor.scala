--- conflicted
+++ resolved
@@ -1,546 +1,374 @@
-package org.bigbluebutton.core
-
-import akka.actor.Actor
-import akka.actor.ActorRef
-import akka.actor.ActorLogging
-import akka.actor.Props
-<<<<<<< HEAD
-import org.bigbluebutton.core.bus._
-=======
-import akka.actor.OneForOneStrategy
-import akka.actor.SupervisorStrategy.Resume
-import java.io.{ PrintWriter, StringWriter }
->>>>>>> a05a7ca6
-import org.bigbluebutton.core.api._
-import java.util.concurrent.TimeUnit
-import org.bigbluebutton.SystemConfiguration
-import org.bigbluebutton.core.util._
-import scala.concurrent.duration._
-<<<<<<< HEAD
-import org.bigbluebutton.core.apps.{ PollApp, UsersApp, PresentationApp, LayoutApp, ChatApp, WhiteboardApp, CaptionApp }
-import org.bigbluebutton.core.apps.{ ChatModel, LayoutModel, UsersModel, PollModel, WhiteboardModel, CaptionModel }
-=======
-import org.bigbluebutton.core.apps.{ PollApp, UsersApp, PresentationApp, LayoutApp, ChatApp, WhiteboardApp, SharedNotesApp }
-import org.bigbluebutton.core.apps.{ ChatModel, LayoutModel, UsersModel, PollModel, WhiteboardModel, SharedNotesModel }
->>>>>>> a05a7ca6
-import org.bigbluebutton.core.apps.PresentationModel
-import org.bigbluebutton.core.apps.BreakoutRoomApp
-import org.bigbluebutton.core.apps.BreakoutRoomModel
-
-object MeetingActorInternal {
-  def props(mProps: MeetingProperties,
-    eventBus: IncomingEventBus,
-    outGW: OutMessageGateway): Props =
-    Props(classOf[MeetingActorInternal], mProps, eventBus, outGW)
-}
-
-<<<<<<< HEAD
-// This actor is an internal audit actor for each meeting actor that
-// periodically sends messages to the meeting actor
-class MeetingActorInternal(val mProps: MeetingProperties,
-  val eventBus: IncomingEventBus, val outGW: OutMessageGateway)
-    extends Actor with ActorLogging {
-
-  import context.dispatcher
-  context.system.scheduler.schedule(5 seconds, 10 seconds, self, "MonitorNumberOfWebUsers")
-=======
-class MeetingActor(val mProps: MeetingProperties, val outGW: OutMessageGateway)
-    extends Actor with UsersApp with PresentationApp
-    with LayoutApp with ChatApp with WhiteboardApp with PollApp
-    with SharedNotesApp with ActorLogging with SystemConfiguration {
-
-  val chatModel = new ChatModel()
-  val layoutModel = new LayoutModel()
-  val meetingModel = new MeetingModel()
-  val usersModel = new UsersModel()
-  val pollModel = new PollModel()
-  val wbModel = new WhiteboardModel()
-  val presModel = new PresentationModel()
-  val notesModel = new SharedNotesModel()
-
-  private val InactivityDeadline = FiniteDuration(getInactivityDeadline(), "seconds")
-  private val InactivityTimeLeft = FiniteDuration(getInactivityTimeLeft(), "seconds")
-  private val MonitorFrequency = 30 seconds
-  private var deadline = InactivityDeadline.fromNow
-  private var inactivityWarning: Deadline = null
-
-  import context.dispatcher
-  context.system.scheduler.schedule(2 seconds, MonitorFrequency, self, "Monitor")
->>>>>>> a05a7ca6
-
-  // Query to get voice conference users
-  outGW.send(new GetUsersInVoiceConference(mProps.meetingID, mProps.recorded, mProps.voiceBridge))
-
-<<<<<<< HEAD
-  if (mProps.isBreakout) {
-    // This is a breakout room. Inform our parent meeting that we have been successfully created.
-    eventBus.publish(BigBlueButtonEvent(
-      mProps.parentMeetingID,
-      BreakoutRoomCreated(mProps.parentMeetingID, mProps.meetingID)))
-=======
-  override val supervisorStrategy = OneForOneStrategy(maxNrOfRetries = 10, withinTimeRange = 1 minute) {
-    case e: Exception => {
-      val sw: StringWriter = new StringWriter()
-      sw.write("An exception has been thrown on MeetingActor, exception message [" + e.getMessage() + "] (full stacktrace below)\n")
-      e.printStackTrace(new PrintWriter(sw))
-      log.error(sw.toString())
-      Resume
-    }
-  }
-
-  def receive = {
-    case "StartTimer" =>
-      handleStartTimer
-    case "Hello" =>
-      handleHello
-    case "Monitor" =>
-      handleMonitor()
-    case msg: Object =>
-      handleMessage(msg)
-  }
-
-  private def handleMessage(msg: Object) {
-    notifyActivity()
-    msg match {
-      case msg: ActivityResponse =>
-        handleActivityResponse(msg)
-      case msg: ValidateAuthToken =>
-        handleValidateAuthToken(msg)
-      case msg: RegisterUser =>
-        handleRegisterUser(msg)
-      case msg: UserJoinedVoiceConfMessage =>
-        handleUserJoinedVoiceConfMessage(msg)
-      case msg: UserLeftVoiceConfMessage =>
-        handleUserLeftVoiceConfMessage(msg)
-      case msg: UserMutedInVoiceConfMessage =>
-        handleUserMutedInVoiceConfMessage(msg)
-      case msg: UserTalkingInVoiceConfMessage =>
-        handleUserTalkingInVoiceConfMessage(msg)
-      case msg: VoiceConfRecordingStartedMessage =>
-        handleVoiceConfRecordingStartedMessage(msg)
-      case msg: UserJoining =>
-        handleUserJoin(msg)
-      case msg: UserLeaving =>
-        handleUserLeft(msg)
-      case msg: AssignPresenter =>
-        handleAssignPresenter(msg)
-      case msg: GetUsers =>
-        handleGetUsers(msg)
-      case msg: ChangeUserStatus =>
-        handleChangeUserStatus(msg)
-      case msg: ChangeUserRole =>
-        handleChangeUserRole(msg)
-      case msg: EjectUserFromMeeting =>
-        handleEjectUserFromMeeting(msg)
-      case msg: LogoutEndMeeting =>
-        handleLogoutEndMeeting(msg)
-      case msg: UserEmojiStatus =>
-        handleUserEmojiStatus(msg)
-      case msg: UserShareWebcam =>
-        handleUserShareWebcam(msg)
-      case msg: UserUnshareWebcam =>
-        handleUserunshareWebcam(msg)
-      case msg: MuteMeetingRequest =>
-        handleMuteMeetingRequest(msg)
-      case msg: MuteAllExceptPresenterRequest =>
-        handleMuteAllExceptPresenterRequest(msg)
-      case msg: IsMeetingMutedRequest =>
-        handleIsMeetingMutedRequest(msg)
-      case msg: MuteUserRequest =>
-        handleMuteUserRequest(msg)
-      case msg: EjectUserFromVoiceRequest =>
-        handleEjectUserRequest(msg)
-      case msg: SetLockSettings =>
-        handleSetLockSettings(msg)
-      case msg: GetLockSettings =>
-        handleGetLockSettings(msg)
-      case msg: LockUserRequest =>
-        handleLockUserRequest(msg)
-      case msg: InitLockSettings =>
-        handleInitLockSettings(msg)
-      case msg: InitAudioSettings =>
-        handleInitAudioSettings(msg)
-      case msg: GetChatHistoryRequest =>
-        handleGetChatHistoryRequest(msg)
-      case msg: SendPublicMessageRequest =>
-        handleSendPublicMessageRequest(msg)
-      case msg: SendPrivateMessageRequest =>
-        handleSendPrivateMessageRequest(msg)
-      case msg: ClearPublicChatHistoryRequest =>
-        handleClearPublicChatHistoryRequest(msg)
-      case msg: UserConnectedToGlobalAudio =>
-        handleUserConnectedToGlobalAudio(msg)
-      case msg: UserDisconnectedFromGlobalAudio =>
-        handleUserDisconnectedFromGlobalAudio(msg)
-      case msg: GetCurrentLayoutRequest =>
-        handleGetCurrentLayoutRequest(msg)
-      case msg: BroadcastLayoutRequest =>
-        handleBroadcastLayoutRequest(msg)
-      case msg: InitializeMeeting =>
-        handleInitializeMeeting(msg)
-      case msg: ClearPresentation =>
-        handleClearPresentation(msg)
-      case msg: PresentationConversionUpdate =>
-        handlePresentationConversionUpdate(msg)
-      case msg: PresentationPageCountError =>
-        handlePresentationPageCountError(msg)
-      case msg: PresentationSlideGenerated =>
-        handlePresentationSlideGenerated(msg)
-      case msg: PresentationConversionCompleted =>
-        handlePresentationConversionCompleted(msg)
-      case msg: RemovePresentation =>
-        handleRemovePresentation(msg)
-      case msg: GetPresentationInfo =>
-        handleGetPresentationInfo(msg)
-      case msg: SendCursorUpdate =>
-        handleSendCursorUpdate(msg)
-      case msg: ResizeAndMoveSlide =>
-        handleResizeAndMoveSlide(msg)
-      case msg: GotoSlide =>
-        handleGotoSlide(msg)
-      case msg: SharePresentation =>
-        handleSharePresentation(msg)
-      case msg: GetSlideInfo =>
-        handleGetSlideInfo(msg)
-      case msg: PreuploadedPresentations =>
-        handlePreuploadedPresentations(msg)
-      case msg: SendWhiteboardAnnotationRequest =>
-        handleSendWhiteboardAnnotationRequest(msg)
-      case msg: GetWhiteboardShapesRequest =>
-        handleGetWhiteboardShapesRequest(msg)
-      case msg: ClearWhiteboardRequest =>
-        handleClearWhiteboardRequest(msg)
-      case msg: UndoWhiteboardRequest =>
-        handleUndoWhiteboardRequest(msg)
-      case msg: EnableWhiteboardRequest =>
-        handleEnableWhiteboardRequest(msg)
-      case msg: IsWhiteboardEnabledRequest =>
-        handleIsWhiteboardEnabledRequest(msg)
-      case msg: SetRecordingStatus =>
-        handleSetRecordingStatus(msg)
-      case msg: GetRecordingStatus =>
-        handleGetRecordingStatus(msg)
-      case msg: StartCustomPollRequest =>
-        handleStartCustomPollRequest(msg)
-      case msg: StartPollRequest =>
-        handleStartPollRequest(msg)
-      case msg: StopPollRequest =>
-        handleStopPollRequest(msg)
-      case msg: ShowPollResultRequest =>
-        handleShowPollResultRequest(msg)
-      case msg: HidePollResultRequest =>
-        handleHidePollResultRequest(msg)
-      case msg: RespondToPollRequest =>
-        handleRespondToPollRequest(msg)
-      case msg: GetPollRequest =>
-        handleGetPollRequest(msg)
-      case msg: GetCurrentPollRequest =>
-        handleGetCurrentPollRequest(msg)
-      case msg: GetGuestPolicy =>
-        handleGetGuestPolicy(msg)
-      case msg: SetGuestPolicy =>
-        handleSetGuestPolicy(msg)
-      case msg: RespondToGuest =>
-        handleRespondToGuest(msg)
-      case msg: PatchDocumentRequest =>
-        handlePatchDocumentRequest(msg)
-      case msg: GetCurrentDocumentRequest =>
-        handleGetCurrentDocumentRequest(msg)
-      case msg: CreateAdditionalNotesRequest =>
-        handleCreateAdditionalNotesRequest(msg)
-      case msg: DestroyAdditionalNotesRequest =>
-        handleDestroyAdditionalNotesRequest(msg)
-      case msg: RequestAdditionalNotesSetRequest =>
-        handleRequestAdditionalNotesSetRequest(msg)
-      case msg: SharedNotesSyncNoteRequest =>
-        handleSharedNotesSyncNoteRequest(msg)
-
-      case msg: EndMeeting => handleEndMeeting(msg)
-      case StopMeetingActor => //exit
-      case _ => // do nothing
-    }
-  }
-
-  def hasMeetingEnded(): Boolean = {
-    meetingModel.hasMeetingEnded()
-  }
-
-  private def handleStartTimer() {
-    //    println("***************timer started******************")
-    //    val timerActor = new TimerActor(2000, self, "Hello")
-    //    timerActor.start
-  }
-
-  private def handleHello() {
-    //    println("***************hello received on [" + System.currentTimeMillis() + "]******************")
-
-    //    val timerActor = new TimerActor(2000, self, "Hello")    
-    //    timerActor.start
-  }
-
-  def webUserJoined() {
-    if (usersModel.numWebUsers > 0) {
-      meetingModel.resetLastWebUserLeftOn()
-    }
-  }
-
-  def startRecordingIfAutoStart() {
-    if (mProps.recorded && !meetingModel.isRecording() && mProps.autoStartRecording && usersModel.numWebUsers == 1) {
-      log.info("Auto start recording. meetingId={}", mProps.meetingID)
-      meetingModel.recordingStarted()
-      outGW.send(new RecordingStatusChanged(mProps.meetingID, mProps.recorded, "system", meetingModel.isRecording()))
-    }
-  }
-
-  def stopAutoStartedRecording() {
-    if (mProps.recorded && meetingModel.isRecording() && mProps.autoStartRecording && usersModel.numWebUsers == 0) {
-      log.info("Last web user left. Auto stopping recording. meetingId={}", mProps.meetingID)
-      meetingModel.recordingStopped()
-      outGW.send(new RecordingStatusChanged(mProps.meetingID, mProps.recorded, "system", meetingModel.isRecording()))
-    }
->>>>>>> a05a7ca6
-  }
-
-  def receive = {
-    case "MonitorNumberOfWebUsers" => handleMonitorNumberOfWebUsers()
-  }
-
-<<<<<<< HEAD
-  def handleMonitorNumberOfWebUsers() {
-    eventBus.publish(BigBlueButtonEvent(mProps.meetingID, MonitorNumberOfUsers(mProps.meetingID)))
-
-    // Trigger updating users of time remaining on meeting.
-    eventBus.publish(BigBlueButtonEvent(mProps.meetingID, SendTimeRemainingUpdate(mProps.meetingID)))
-
-    if (mProps.isBreakout) {
-      // This is a breakout room. Update the main meeting with list of users in this breakout room.
-      eventBus.publish(BigBlueButtonEvent(mProps.meetingID, SendBreakoutUsersUpdate(mProps.meetingID)))
-    }
-=======
-  def handleMonitor() {
-    activity()
-    numberOfWebUsers()
-  }
-
-  private def numberOfWebUsers() {
-    if (usersModel.numWebUsers == 0 && meetingModel.lastWebUserLeftOn > 0) {
-      if (timeNowInMinutes - meetingModel.lastWebUserLeftOn > 2) {
-        log.info("Empty meeting. Ejecting all users from voice. meetingId={}", mProps.meetingID)
-        outGW.send(new EjectAllVoiceUsers(mProps.meetingID, mProps.recorded, mProps.voiceBridge))
-      }
-    }
-  }
-
-  private def activity() {
-    if (deadline.isOverdue() && inactivityWarning != null && inactivityWarning.isOverdue()) {
-      log.info("Closing meeting {} due to inactivity for {} seconds", mProps.meetingID, InactivityDeadline.toSeconds)
-      updateInactivityMonitors()
-      self ! EndMeeting(mProps.meetingID)
-      // Or else make sure to send only one warning message
-    } else if (deadline.isOverdue() && inactivityWarning == null) {
-      log.info("Sending inactivity warning to meeting {}", mProps.meetingID)
-      outGW.send(new InactivityWarning(mProps.meetingID, InactivityTimeLeft.toSeconds))
-      // We add 5 seconds so clients will have enough time to process the message
-      inactivityWarning = (InactivityTimeLeft + (5 seconds)).fromNow
-    }
-  }
-
-  private def updateInactivityMonitors() {
-    deadline = InactivityDeadline.fromNow
-    inactivityWarning = null
-  }
-
-  private def notifyActivity() {
-    if (inactivityWarning != null) {
-      outGW.send(new MeetingIsActive(mProps.meetingID))
-    }
-
-    updateInactivityMonitors()
-  }
-
-  private def handleActivityResponse(msg: ActivityResponse) {
-    log.info("User endorsed that meeting {} is active", mProps.meetingID)
-    updateInactivityMonitors()
-    outGW.send(new MeetingIsActive(mProps.meetingID))
-  }
-
-  def timeNowInMinutes(): Long = {
-    TimeUnit.NANOSECONDS.toMinutes(System.nanoTime())
-  }
->>>>>>> a05a7ca6
-
-  }
-}
-
-object MeetingActor {
-  def props(mProps: MeetingProperties,
-    eventBus: IncomingEventBus,
-    outGW: OutMessageGateway): Props =
-    Props(classOf[MeetingActor], mProps, eventBus, outGW)
-}
-
-class MeetingActor(val mProps: MeetingProperties,
-  val eventBus: IncomingEventBus,
-  val outGW: OutMessageGateway)
-    extends Actor with ActorLogging {
-
-  val chatModel = new ChatModel()
-  val layoutModel = new LayoutModel()
-  val meetingModel = new MeetingModel()
-  val usersModel = new UsersModel()
-  val pollModel = new PollModel()
-  val wbModel = new WhiteboardModel()
-  val presModel = new PresentationModel()
-  val breakoutModel = new BreakoutRoomModel()
-  val captionModel = new CaptionModel()
-
-  // We extract the meeting handlers into this class so it is
-  // easy to test.
-  val liveMeeting = new LiveMeeting(mProps, eventBus, outGW,
-    chatModel, layoutModel, meetingModel, usersModel, pollModel,
-    wbModel, presModel, breakoutModel, captionModel)
-
-<<<<<<< HEAD
-  /**
-   * Put the internal message injector into another actor so this
-   * actor is easy to test.
-   */
-  var actorMonitor = context.actorOf(MeetingActorInternal.props(mProps, eventBus, outGW))
-=======
-  private def handleGetGuestPolicy(msg: GetGuestPolicy) {
-    outGW.send(new GetGuestPolicyReply(msg.meetingID, mProps.recorded, msg.requesterID, meetingModel.getGuestPolicy().toString()))
-  }
-
-  private def handleSetGuestPolicy(msg: SetGuestPolicy) {
-    meetingModel.setGuestPolicy(msg.policy)
-    meetingModel.setGuestPolicySetBy(msg.setBy)
-    outGW.send(new GuestPolicyChanged(msg.meetingID, mProps.recorded, meetingModel.getGuestPolicy().toString()))
-  }
-
-  def lockLayout(lock: Boolean) {
-    meetingModel.lockLayout(lock)
-  }
->>>>>>> a05a7ca6
-
-  def receive = {
-    case msg: MonitorNumberOfUsers => liveMeeting.handleMonitorNumberOfWebUsers(msg)
-    case msg: ValidateAuthToken => liveMeeting.handleValidateAuthToken(msg)
-    case msg: RegisterUser => liveMeeting.handleRegisterUser(msg)
-    case msg: UserJoinedVoiceConfMessage => liveMeeting.handleUserJoinedVoiceConfMessage(msg)
-    case msg: UserLeftVoiceConfMessage => liveMeeting.handleUserLeftVoiceConfMessage(msg)
-    case msg: UserMutedInVoiceConfMessage => liveMeeting.handleUserMutedInVoiceConfMessage(msg)
-    case msg: UserTalkingInVoiceConfMessage => liveMeeting.handleUserTalkingInVoiceConfMessage(msg)
-    case msg: VoiceConfRecordingStartedMessage => liveMeeting.handleVoiceConfRecordingStartedMessage(msg)
-    case msg: UserJoining => liveMeeting.handleUserJoin(msg)
-    case msg: UserLeaving => liveMeeting.handleUserLeft(msg)
-    case msg: AssignPresenter => liveMeeting.handleAssignPresenter(msg)
-    case msg: AllowUserToShareDesktop => liveMeeting.handleAllowUserToShareDesktop(msg)
-    case msg: GetUsers => liveMeeting.handleGetUsers(msg)
-    case msg: ChangeUserStatus => liveMeeting.handleChangeUserStatus(msg)
-    case msg: EjectUserFromMeeting => liveMeeting.handleEjectUserFromMeeting(msg)
-    case msg: UserEmojiStatus => liveMeeting.handleUserEmojiStatus(msg)
-    case msg: UserShareWebcam => liveMeeting.handleUserShareWebcam(msg)
-    case msg: UserUnshareWebcam => liveMeeting.handleUserunshareWebcam(msg)
-    case msg: MuteMeetingRequest => liveMeeting.handleMuteMeetingRequest(msg)
-    case msg: MuteAllExceptPresenterRequest => liveMeeting.handleMuteAllExceptPresenterRequest(msg)
-    case msg: IsMeetingMutedRequest => liveMeeting.handleIsMeetingMutedRequest(msg)
-    case msg: MuteUserRequest => liveMeeting.handleMuteUserRequest(msg)
-    case msg: EjectUserFromVoiceRequest => liveMeeting.handleEjectUserRequest(msg)
-    case msg: TransferUserToMeetingRequest => liveMeeting.handleTransferUserToMeeting(msg)
-    case msg: SetLockSettings => liveMeeting.handleSetLockSettings(msg)
-    case msg: GetLockSettings => liveMeeting.handleGetLockSettings(msg)
-    case msg: LockUserRequest => liveMeeting.handleLockUserRequest(msg)
-    case msg: InitLockSettings => liveMeeting.handleInitLockSettings(msg)
-    case msg: InitAudioSettings => liveMeeting.handleInitAudioSettings(msg)
-    case msg: GetChatHistoryRequest => liveMeeting.handleGetChatHistoryRequest(msg)
-    case msg: SendPublicMessageRequest => liveMeeting.handleSendPublicMessageRequest(msg)
-    case msg: SendPrivateMessageRequest => liveMeeting.handleSendPrivateMessageRequest(msg)
-    case msg: UserConnectedToGlobalAudio => liveMeeting.handleUserConnectedToGlobalAudio(msg)
-    case msg: UserDisconnectedFromGlobalAudio => liveMeeting.handleUserDisconnectedFromGlobalAudio(msg)
-    case msg: GetCurrentLayoutRequest => liveMeeting.handleGetCurrentLayoutRequest(msg)
-    case msg: BroadcastLayoutRequest => liveMeeting.handleBroadcastLayoutRequest(msg)
-    case msg: InitializeMeeting => liveMeeting.handleInitializeMeeting(msg)
-    case msg: ClearPresentation => liveMeeting.handleClearPresentation(msg)
-    case msg: PresentationConversionUpdate => liveMeeting.handlePresentationConversionUpdate(msg)
-    case msg: PresentationPageCountError => liveMeeting.handlePresentationPageCountError(msg)
-    case msg: PresentationSlideGenerated => liveMeeting.handlePresentationSlideGenerated(msg)
-    case msg: PresentationConversionCompleted => liveMeeting.handlePresentationConversionCompleted(msg)
-    case msg: RemovePresentation => liveMeeting.handleRemovePresentation(msg)
-    case msg: GetPresentationInfo => liveMeeting.handleGetPresentationInfo(msg)
-    case msg: SendCursorUpdate => liveMeeting.handleSendCursorUpdate(msg)
-    case msg: ResizeAndMoveSlide => liveMeeting.handleResizeAndMoveSlide(msg)
-    case msg: GotoSlide => liveMeeting.handleGotoSlide(msg)
-    case msg: SharePresentation => liveMeeting.handleSharePresentation(msg)
-    case msg: GetSlideInfo => liveMeeting.handleGetSlideInfo(msg)
-    case msg: PreuploadedPresentations => liveMeeting.handlePreuploadedPresentations(msg)
-    case msg: SendWhiteboardAnnotationRequest => liveMeeting.handleSendWhiteboardAnnotationRequest(msg)
-    case msg: GetWhiteboardShapesRequest => liveMeeting.handleGetWhiteboardShapesRequest(msg)
-    case msg: ClearWhiteboardRequest => liveMeeting.handleClearWhiteboardRequest(msg)
-    case msg: UndoWhiteboardRequest => liveMeeting.handleUndoWhiteboardRequest(msg)
-    case msg: EnableWhiteboardRequest => liveMeeting.handleEnableWhiteboardRequest(msg)
-    case msg: IsWhiteboardEnabledRequest => liveMeeting.handleIsWhiteboardEnabledRequest(msg)
-    case msg: SetRecordingStatus => liveMeeting.handleSetRecordingStatus(msg)
-    case msg: GetRecordingStatus => liveMeeting.handleGetRecordingStatus(msg)
-    case msg: StartCustomPollRequest => liveMeeting.handleStartCustomPollRequest(msg)
-    case msg: StartPollRequest => liveMeeting.handleStartPollRequest(msg)
-    case msg: StopPollRequest => liveMeeting.handleStopPollRequest(msg)
-    case msg: ShowPollResultRequest => liveMeeting.handleShowPollResultRequest(msg)
-    case msg: HidePollResultRequest => liveMeeting.handleHidePollResultRequest(msg)
-    case msg: RespondToPollRequest => liveMeeting.handleRespondToPollRequest(msg)
-    case msg: GetPollRequest => liveMeeting.handleGetPollRequest(msg)
-    case msg: GetCurrentPollRequest => liveMeeting.handleGetCurrentPollRequest(msg)
-    // Breakout rooms
-    case msg: BreakoutRoomsListMessage => liveMeeting.handleBreakoutRoomsList(msg)
-    case msg: CreateBreakoutRooms => liveMeeting.handleCreateBreakoutRooms(msg)
-    case msg: BreakoutRoomCreated => liveMeeting.handleBreakoutRoomCreated(msg)
-    case msg: BreakoutRoomEnded => liveMeeting.handleBreakoutRoomEnded(msg)
-    case msg: RequestBreakoutJoinURLInMessage => liveMeeting.handleRequestBreakoutJoinURL(msg)
-    case msg: BreakoutRoomUsersUpdate => liveMeeting.handleBreakoutRoomUsersUpdate(msg)
-    case msg: SendBreakoutUsersUpdate => liveMeeting.handleSendBreakoutUsersUpdate(msg)
-    case msg: EndAllBreakoutRooms => liveMeeting.handleEndAllBreakoutRooms(msg)
-
-    case msg: ExtendMeetingDuration => liveMeeting.handleExtendMeetingDuration(msg)
-    case msg: SendTimeRemainingUpdate => liveMeeting.handleSendTimeRemainingUpdate(msg)
-    case msg: EndMeeting => liveMeeting.handleEndMeeting(msg)
-
-    // Closed Caption
-    case msg: SendCaptionHistoryRequest => liveMeeting.handleSendCaptionHistoryRequest(msg)
-    case msg: UpdateCaptionOwnerRequest => liveMeeting.handleUpdateCaptionOwnerRequest(msg)
-    case msg: EditCaptionHistoryRequest => liveMeeting.handleEditCaptionHistoryRequest(msg)
-
-    case msg: DeskShareStartedRequest => liveMeeting.handleDeskShareStartedRequest(msg)
-    case msg: DeskShareStoppedRequest => liveMeeting.handleDeskShareStoppedRequest(msg)
-    case msg: DeskShareRTMPBroadcastStartedRequest => liveMeeting.handleDeskShareRTMPBroadcastStartedRequest(msg)
-    case msg: DeskShareRTMPBroadcastStoppedRequest => liveMeeting.handleDeskShareRTMPBroadcastStoppedRequest(msg)
-    case msg: DeskShareGetDeskShareInfoRequest => liveMeeting.handleDeskShareGetDeskShareInfoRequest(msg)
-
-    case _ => // do nothing
-  }
-
-<<<<<<< HEAD
-=======
-  def handleLogoutEndMeeting(msg: LogoutEndMeeting) {
-    if (usersModel.isModerator(msg.userID)) {
-      self ! EndMeeting(mProps.meetingID)
-    }
-  }
-
-  private def getInactivityDeadline(): Int = {
-    val time = meetingModel.getMetadata(Metadata.INACTIVITY_DEADLINE, mProps.metadata) match {
-      case Some(result) => result.asInstanceOf[Int]
-      case None => inactivityDeadline
-    }
-    log.debug("InactivityDeadline: {} seconds", time)
-    time
-  }
-
-  private def getInactivityTimeLeft(): Int = {
-    val time = meetingModel.getMetadata(Metadata.INACTIVITY_TIMELEFT, mProps.metadata) match {
-      case Some(result) => result.asInstanceOf[Int]
-      case None => inactivityTimeLeft
-    }
-    log.debug("InactivityTimeLeft: {} seconds", time)
-    time
-  }
->>>>>>> a05a7ca6
-}
+package org.bigbluebutton.core
+
+import akka.actor.Actor
+import akka.actor.ActorRef
+import akka.actor.ActorLogging
+import akka.actor.Props
+import akka.actor.OneForOneStrategy
+import akka.actor.SupervisorStrategy.Resume
+import java.io.{ PrintWriter, StringWriter }
+import org.bigbluebutton.SystemConfiguration
+import org.bigbluebutton.core.bus._
+import org.bigbluebutton.core.api._
+import java.util.concurrent.TimeUnit
+import org.bigbluebutton.core.util._
+import scala.concurrent.duration._
+import org.bigbluebutton.core.apps.{ PollApp, UsersApp, PresentationApp, LayoutApp, ChatApp, WhiteboardApp, CaptionApp, SharedNotesApp }
+import org.bigbluebutton.core.apps.{ ChatModel, LayoutModel, UsersModel, PollModel, WhiteboardModel, CaptionModel, SharedNotesModel }
+import org.bigbluebutton.core.apps.PresentationModel
+import org.bigbluebutton.core.apps.BreakoutRoomApp
+import org.bigbluebutton.core.apps.BreakoutRoomModel
+
+object MeetingActorInternal {
+  def props(mProps: MeetingProperties,
+    eventBus: IncomingEventBus,
+    outGW: OutMessageGateway): Props =
+    Props(classOf[MeetingActorInternal], mProps, eventBus, outGW)
+}
+
+// This actor is an internal audit actor for each meeting actor that
+// periodically sends messages to the meeting actor
+class MeetingActorInternal(val mProps: MeetingProperties,
+  val eventBus: IncomingEventBus, val outGW: OutMessageGateway)
+    extends Actor with ActorLogging with SystemConfiguration {
+
+  override val supervisorStrategy = OneForOneStrategy(maxNrOfRetries = 10, withinTimeRange = 1 minute) {
+    case e: Exception => {
+      val sw: StringWriter = new StringWriter()
+      sw.write("An exception has been thrown on MeetingActorInternal, exception message [" + e.getMessage() + "] (full stacktrace below)\n")
+      e.printStackTrace(new PrintWriter(sw))
+      log.error(sw.toString())
+      Resume
+    }
+  }
+
+  private def getInactivityDeadline(): Int = {
+    val time = getMetadata(Metadata.INACTIVITY_DEADLINE, mProps.metadata) match {
+      case Some(result) => result.asInstanceOf[Int]
+      case None => inactivityDeadline
+    }
+    log.debug("InactivityDeadline: {} seconds", time)
+    time
+  }
+
+  private def getInactivityTimeLeft(): Int = {
+    val time = getMetadata(Metadata.INACTIVITY_TIMELEFT, mProps.metadata) match {
+      case Some(result) => result.asInstanceOf[Int]
+      case None => inactivityTimeLeft
+    }
+    log.debug("InactivityTimeLeft: {} seconds", time)
+    time
+  }
+
+  private val InactivityDeadline = FiniteDuration(getInactivityDeadline(), "seconds")
+  private val InactivityTimeLeft = FiniteDuration(getInactivityTimeLeft(), "seconds")
+  private val MonitorFrequency = 10 seconds
+  private var deadline = InactivityDeadline.fromNow
+  private var inactivityWarning: Deadline = null
+
+  import context.dispatcher
+  context.system.scheduler.schedule(5 seconds, MonitorFrequency, self, "Monitor")
+
+  // Query to get voice conference users
+  outGW.send(new GetUsersInVoiceConference(mProps.meetingID, mProps.recorded, mProps.voiceBridge))
+
+  if (mProps.isBreakout) {
+    // This is a breakout room. Inform our parent meeting that we have been successfully created.
+    eventBus.publish(BigBlueButtonEvent(
+      mProps.parentMeetingID,
+      BreakoutRoomCreated(mProps.parentMeetingID, mProps.meetingID)))
+  }
+
+  def receive = {
+    case "Monitor" => handleMonitor()
+    case msg: Object => handleMessage(msg)
+  }
+
+  def handleMonitor() {
+    handleMonitorActivity()
+    handleMonitorNumberOfWebUsers()
+  }
+
+  def handleMessage(msg: Object) {
+    if (isMeetingActivity(msg)) {
+      notifyActivity()
+    }
+  }
+
+  def handleMonitorNumberOfWebUsers() {
+    eventBus.publish(BigBlueButtonEvent(mProps.meetingID, MonitorNumberOfUsers(mProps.meetingID)))
+
+    // Trigger updating users of time remaining on meeting.
+    eventBus.publish(BigBlueButtonEvent(mProps.meetingID, SendTimeRemainingUpdate(mProps.meetingID)))
+
+    if (mProps.isBreakout) {
+      // This is a breakout room. Update the main meeting with list of users in this breakout room.
+      eventBus.publish(BigBlueButtonEvent(mProps.meetingID, SendBreakoutUsersUpdate(mProps.meetingID)))
+    }
+
+  }
+
+  private def handleMonitorActivity() {
+    if (deadline.isOverdue() && inactivityWarning != null && inactivityWarning.isOverdue()) {
+      log.info("Closing meeting {} due to inactivity for {} seconds", mProps.meetingID, InactivityDeadline.toSeconds)
+      updateInactivityMonitors()
+      eventBus.publish(BigBlueButtonEvent(mProps.meetingID, EndMeeting(mProps.meetingID)))
+      // Or else make sure to send only one warning message
+    } else if (deadline.isOverdue() && inactivityWarning == null) {
+      log.info("Sending inactivity warning to meeting {}", mProps.meetingID)
+      outGW.send(new InactivityWarning(mProps.meetingID, InactivityTimeLeft.toSeconds))
+      // We add 5 seconds so clients will have enough time to process the message
+      inactivityWarning = (InactivityTimeLeft + (5 seconds)).fromNow
+    }
+  }
+
+  private def updateInactivityMonitors() {
+    deadline = InactivityDeadline.fromNow
+    inactivityWarning = null
+  }
+
+  private def notifyActivity() {
+    if (inactivityWarning != null) {
+      outGW.send(new MeetingIsActive(mProps.meetingID))
+    }
+
+    updateInactivityMonitors()
+  }
+
+  private def handleActivityResponse(msg: ActivityResponse) {
+    log.info("User endorsed that meeting {} is active", mProps.meetingID)
+    updateInactivityMonitors()
+    outGW.send(new MeetingIsActive(mProps.meetingID))
+  }
+
+  private def isMeetingActivity(msg: Object): Boolean = {
+    // We need to avoid all internal system's messages
+    msg match {
+      case msg: MonitorNumberOfUsers => false
+      case msg: SendTimeRemainingUpdate => false
+      case msg: SendBreakoutUsersUpdate => false
+      case msg: BreakoutRoomCreated => false
+      case _ => true
+    }
+  }
+
+  def getMetadata(key: String, metadata: java.util.Map[String, String]): Option[Object] = {
+    var value: Option[String] = None
+    if (metadata.containsKey(key)) {
+      value = Some(metadata.get(key))
+    }
+
+    value match {
+      case Some(v) => {
+        key match {
+          case Metadata.INACTIVITY_DEADLINE => {
+            // Can be defined between 1 minute to 6 hours
+            metadataIntegerValueOf(v, 60, 21600) match {
+              case Some(r) => Some(r.asInstanceOf[Object])
+              case None => None
+            }
+          }
+          case Metadata.INACTIVITY_TIMELEFT => {
+            // Can be defined between 30 seconds to 30 minutes
+            metadataIntegerValueOf(v, 30, 1800) match {
+              case Some(r) => Some(r.asInstanceOf[Object])
+              case None => None
+            }
+          }
+          case _ => None
+        }
+      }
+      case None => None
+    }
+  }
+
+  private def metadataIntegerValueOf(value: String, lowerBound: Int, upperBound: Int): Option[Int] = {
+    stringToInt(value) match {
+      case Some(r) => {
+        if (lowerBound <= r && r <= upperBound) {
+          Some(r)
+        } else {
+          None
+        }
+      }
+      case None => None
+    }
+  }
+
+  private def stringToInt(value: String): Option[Int] = {
+    var result: Option[Int] = None
+    try {
+      result = Some(Integer.parseInt(value))
+    } catch {
+      case e: Exception => {
+        result = None
+      }
+    }
+    result
+  }
+}
+
+object MeetingActor {
+  def props(mProps: MeetingProperties,
+    eventBus: IncomingEventBus,
+    outGW: OutMessageGateway): Props =
+    Props(classOf[MeetingActor], mProps, eventBus, outGW)
+}
+
+class MeetingActor(val mProps: MeetingProperties,
+  val eventBus: IncomingEventBus,
+  val outGW: OutMessageGateway)
+    extends Actor with ActorLogging {
+
+  override val supervisorStrategy = OneForOneStrategy(maxNrOfRetries = 10, withinTimeRange = 1 minute) {
+    case e: Exception => {
+      val sw: StringWriter = new StringWriter()
+      sw.write("An exception has been thrown on MeetingActor, exception message [" + e.getMessage() + "] (full stacktrace below)\n")
+      e.printStackTrace(new PrintWriter(sw))
+      log.error(sw.toString())
+      Resume
+    }
+  }
+
+  val chatModel = new ChatModel()
+  val layoutModel = new LayoutModel()
+  val meetingModel = new MeetingModel()
+  val usersModel = new UsersModel()
+  val pollModel = new PollModel()
+  val wbModel = new WhiteboardModel()
+  val presModel = new PresentationModel()
+  val breakoutModel = new BreakoutRoomModel()
+  val captionModel = new CaptionModel()
+  val notesModel = new SharedNotesModel()
+
+  // We extract the meeting handlers into this class so it is
+  // easy to test.
+  val liveMeeting = new LiveMeeting(mProps, eventBus, outGW,
+    chatModel, layoutModel, meetingModel, usersModel, pollModel,
+    wbModel, presModel, breakoutModel, captionModel, notesModel)
+
+  /**
+   * Put the internal message injector into another actor so this
+   * actor is easy to test.
+   */
+  var actorMonitor = context.actorOf(MeetingActorInternal.props(mProps, eventBus, outGW), "actorMonitor-" + mProps.meetingID)
+
+  /** Subscribe to meeting and voice events. **/
+  eventBus.subscribe(actorMonitor, mProps.meetingID)
+  eventBus.subscribe(actorMonitor, mProps.voiceBridge)
+  eventBus.subscribe(actorMonitor, mProps.deskshareBridge)
+
+  def receive = {
+    case msg: ActivityResponse => liveMeeting.handleActivityResponse(msg)
+    case msg: MonitorNumberOfUsers => liveMeeting.handleMonitorNumberOfWebUsers(msg)
+    case msg: ValidateAuthToken => liveMeeting.handleValidateAuthToken(msg)
+    case msg: RegisterUser => liveMeeting.handleRegisterUser(msg)
+    case msg: UserJoinedVoiceConfMessage => liveMeeting.handleUserJoinedVoiceConfMessage(msg)
+    case msg: UserLeftVoiceConfMessage => liveMeeting.handleUserLeftVoiceConfMessage(msg)
+    case msg: UserMutedInVoiceConfMessage => liveMeeting.handleUserMutedInVoiceConfMessage(msg)
+    case msg: UserTalkingInVoiceConfMessage => liveMeeting.handleUserTalkingInVoiceConfMessage(msg)
+    case msg: VoiceConfRecordingStartedMessage => liveMeeting.handleVoiceConfRecordingStartedMessage(msg)
+    case msg: UserJoining => liveMeeting.handleUserJoin(msg)
+    case msg: UserLeaving => liveMeeting.handleUserLeft(msg)
+    case msg: AssignPresenter => liveMeeting.handleAssignPresenter(msg)
+    case msg: AllowUserToShareDesktop => liveMeeting.handleAllowUserToShareDesktop(msg)
+    case msg: GetUsers => liveMeeting.handleGetUsers(msg)
+    case msg: ChangeUserStatus => liveMeeting.handleChangeUserStatus(msg)
+    case msg: EjectUserFromMeeting => liveMeeting.handleEjectUserFromMeeting(msg)
+    case msg: UserEmojiStatus => liveMeeting.handleUserEmojiStatus(msg)
+    case msg: UserShareWebcam => liveMeeting.handleUserShareWebcam(msg)
+    case msg: UserUnshareWebcam => liveMeeting.handleUserunshareWebcam(msg)
+    case msg: MuteMeetingRequest => liveMeeting.handleMuteMeetingRequest(msg)
+    case msg: MuteAllExceptPresenterRequest => liveMeeting.handleMuteAllExceptPresenterRequest(msg)
+    case msg: IsMeetingMutedRequest => liveMeeting.handleIsMeetingMutedRequest(msg)
+    case msg: MuteUserRequest => liveMeeting.handleMuteUserRequest(msg)
+    case msg: EjectUserFromVoiceRequest => liveMeeting.handleEjectUserRequest(msg)
+    case msg: TransferUserToMeetingRequest => liveMeeting.handleTransferUserToMeeting(msg)
+    case msg: SetLockSettings => liveMeeting.handleSetLockSettings(msg)
+    case msg: GetLockSettings => liveMeeting.handleGetLockSettings(msg)
+    case msg: LockUserRequest => liveMeeting.handleLockUserRequest(msg)
+    case msg: InitLockSettings => liveMeeting.handleInitLockSettings(msg)
+    case msg: InitAudioSettings => liveMeeting.handleInitAudioSettings(msg)
+    case msg: GetChatHistoryRequest => liveMeeting.handleGetChatHistoryRequest(msg)
+    case msg: SendPublicMessageRequest => liveMeeting.handleSendPublicMessageRequest(msg)
+    case msg: SendPrivateMessageRequest => liveMeeting.handleSendPrivateMessageRequest(msg)
+    case msg: UserConnectedToGlobalAudio => liveMeeting.handleUserConnectedToGlobalAudio(msg)
+    case msg: UserDisconnectedFromGlobalAudio => liveMeeting.handleUserDisconnectedFromGlobalAudio(msg)
+    case msg: GetCurrentLayoutRequest => liveMeeting.handleGetCurrentLayoutRequest(msg)
+    case msg: BroadcastLayoutRequest => liveMeeting.handleBroadcastLayoutRequest(msg)
+    case msg: InitializeMeeting => liveMeeting.handleInitializeMeeting(msg)
+    case msg: ClearPresentation => liveMeeting.handleClearPresentation(msg)
+    case msg: PresentationConversionUpdate => liveMeeting.handlePresentationConversionUpdate(msg)
+    case msg: PresentationPageCountError => liveMeeting.handlePresentationPageCountError(msg)
+    case msg: PresentationSlideGenerated => liveMeeting.handlePresentationSlideGenerated(msg)
+    case msg: PresentationConversionCompleted => liveMeeting.handlePresentationConversionCompleted(msg)
+    case msg: RemovePresentation => liveMeeting.handleRemovePresentation(msg)
+    case msg: GetPresentationInfo => liveMeeting.handleGetPresentationInfo(msg)
+    case msg: SendCursorUpdate => liveMeeting.handleSendCursorUpdate(msg)
+    case msg: ResizeAndMoveSlide => liveMeeting.handleResizeAndMoveSlide(msg)
+    case msg: GotoSlide => liveMeeting.handleGotoSlide(msg)
+    case msg: SharePresentation => liveMeeting.handleSharePresentation(msg)
+    case msg: GetSlideInfo => liveMeeting.handleGetSlideInfo(msg)
+    case msg: PreuploadedPresentations => liveMeeting.handlePreuploadedPresentations(msg)
+    case msg: SendWhiteboardAnnotationRequest => liveMeeting.handleSendWhiteboardAnnotationRequest(msg)
+    case msg: GetWhiteboardShapesRequest => liveMeeting.handleGetWhiteboardShapesRequest(msg)
+    case msg: ClearWhiteboardRequest => liveMeeting.handleClearWhiteboardRequest(msg)
+    case msg: UndoWhiteboardRequest => liveMeeting.handleUndoWhiteboardRequest(msg)
+    case msg: EnableWhiteboardRequest => liveMeeting.handleEnableWhiteboardRequest(msg)
+    case msg: IsWhiteboardEnabledRequest => liveMeeting.handleIsWhiteboardEnabledRequest(msg)
+    case msg: SetRecordingStatus => liveMeeting.handleSetRecordingStatus(msg)
+    case msg: GetRecordingStatus => liveMeeting.handleGetRecordingStatus(msg)
+    case msg: StartCustomPollRequest => liveMeeting.handleStartCustomPollRequest(msg)
+    case msg: StartPollRequest => liveMeeting.handleStartPollRequest(msg)
+    case msg: StopPollRequest => liveMeeting.handleStopPollRequest(msg)
+    case msg: ShowPollResultRequest => liveMeeting.handleShowPollResultRequest(msg)
+    case msg: HidePollResultRequest => liveMeeting.handleHidePollResultRequest(msg)
+    case msg: RespondToPollRequest => liveMeeting.handleRespondToPollRequest(msg)
+    case msg: GetPollRequest => liveMeeting.handleGetPollRequest(msg)
+    case msg: GetCurrentPollRequest => liveMeeting.handleGetCurrentPollRequest(msg)
+    case msg: ChangeUserRole => liveMeeting.handleChangeUserRole(msg)
+    case msg: LogoutEndMeeting => liveMeeting.handleLogoutEndMeeting(msg)
+    case msg: ClearPublicChatHistoryRequest => liveMeeting.handleClearPublicChatHistoryRequest(msg)
+
+    // Breakout rooms
+    case msg: BreakoutRoomsListMessage => liveMeeting.handleBreakoutRoomsList(msg)
+    case msg: CreateBreakoutRooms => liveMeeting.handleCreateBreakoutRooms(msg)
+    case msg: BreakoutRoomCreated => liveMeeting.handleBreakoutRoomCreated(msg)
+    case msg: BreakoutRoomEnded => liveMeeting.handleBreakoutRoomEnded(msg)
+    case msg: RequestBreakoutJoinURLInMessage => liveMeeting.handleRequestBreakoutJoinURL(msg)
+    case msg: BreakoutRoomUsersUpdate => liveMeeting.handleBreakoutRoomUsersUpdate(msg)
+    case msg: SendBreakoutUsersUpdate => liveMeeting.handleSendBreakoutUsersUpdate(msg)
+    case msg: EndAllBreakoutRooms => liveMeeting.handleEndAllBreakoutRooms(msg)
+
+    case msg: ExtendMeetingDuration => liveMeeting.handleExtendMeetingDuration(msg)
+    case msg: SendTimeRemainingUpdate => liveMeeting.handleSendTimeRemainingUpdate(msg)
+    case msg: EndMeeting => liveMeeting.handleEndMeeting(msg)
+
+    // Closed Caption
+    case msg: SendCaptionHistoryRequest => liveMeeting.handleSendCaptionHistoryRequest(msg)
+    case msg: UpdateCaptionOwnerRequest => liveMeeting.handleUpdateCaptionOwnerRequest(msg)
+    case msg: EditCaptionHistoryRequest => liveMeeting.handleEditCaptionHistoryRequest(msg)
+
+    case msg: DeskShareStartedRequest => liveMeeting.handleDeskShareStartedRequest(msg)
+    case msg: DeskShareStoppedRequest => liveMeeting.handleDeskShareStoppedRequest(msg)
+    case msg: DeskShareRTMPBroadcastStartedRequest => liveMeeting.handleDeskShareRTMPBroadcastStartedRequest(msg)
+    case msg: DeskShareRTMPBroadcastStoppedRequest => liveMeeting.handleDeskShareRTMPBroadcastStoppedRequest(msg)
+    case msg: DeskShareGetDeskShareInfoRequest => liveMeeting.handleDeskShareGetDeskShareInfoRequest(msg)
+
+    // Guest
+    case msg: GetGuestPolicy => liveMeeting.handleGetGuestPolicy(msg)
+    case msg: SetGuestPolicy => liveMeeting.handleSetGuestPolicy(msg)
+    case msg: RespondToGuest => liveMeeting.handleRespondToGuest(msg)
+
+    // Shared Notes
+    case msg: PatchDocumentRequest => liveMeeting.handlePatchDocumentRequest(msg)
+    case msg: GetCurrentDocumentRequest => liveMeeting.handleGetCurrentDocumentRequest(msg)
+    case msg: CreateAdditionalNotesRequest => liveMeeting.handleCreateAdditionalNotesRequest(msg)
+    case msg: DestroyAdditionalNotesRequest => liveMeeting.handleDestroyAdditionalNotesRequest(msg)
+    case msg: RequestAdditionalNotesSetRequest => liveMeeting.handleRequestAdditionalNotesSetRequest(msg)
+    case msg: SharedNotesSyncNoteRequest => liveMeeting.handleSharedNotesSyncNoteRequest(msg)
+
+    case _ => // do nothing
+  }
+
+}