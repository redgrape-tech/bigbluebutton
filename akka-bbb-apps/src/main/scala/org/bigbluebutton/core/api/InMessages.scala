--- conflicted
+++ resolved
@@ -1,119 +1,82 @@
-package org.bigbluebutton.core.api
-
-import org.bigbluebutton.common2.msgs.BreakoutUserVO
-import org.bigbluebutton.core.apps.Presentation
-import spray.json.JsObject
-case class InMessageHeader(name: String)
-case class InHeaderAndJsonPayload(header: InMessageHeader, payload: JsObject)
-case class MessageProcessException(message: String) extends Exception(message)
-
-trait InMessage
-
-//////////////////////////////////////////////////////////////////////////////
-// System
-/////////////////////////////////////////////////////////////////////////////
-
-case class PubSubPing(system: String, timestamp: Long) extends InMessage
-case class IsMeetingActorAliveMessage(meetingId: String) extends InMessage
-case class KeepAliveMessage(aliveID: String) extends InMessage
-
-//////////////////////////////////////////////////////////////////////////////
-// Meeting
-/////////////////////////////////////////////////////////////////////////////
-
-case class MonitorNumberOfUsers(meetingID: String) extends InMessage
-case class SendTimeRemainingUpdate(meetingId: String) extends InMessage
-case class ExtendMeetingDuration(meetingId: String, userId: String) extends InMessage
-case class DestroyMeeting(meetingID: String) extends InMessage
-case class StartMeeting(meetingID: String) extends InMessage
-case class EndMeeting(meetingId: String) extends InMessage
-case class LockSetting(meetingID: String, locked: Boolean, settings: Map[String, Boolean]) extends InMessage
-case class UpdateMeetingExpireMonitor(meetingID: String, hasUser: Boolean) extends InMessage
-
-////////////////////////////////////////////////////////////////////////////////////
-// Lock
-///////////////////////////////////////////////////////////////////////////////////
-
-case class LockUser(meetingID: String, userId: String, lock: Boolean) extends InMessage
-case class InitLockSettings(meetingID: String, settings: Permissions) extends InMessage
-case class SetLockSettings(meetingID: String, setByUser: String, settings: Permissions) extends InMessage
-case class GetLockSettings(meetingID: String, userId: String) extends InMessage
-
-//////////////////////////////////////////////////////////////////////////////////
-// Users
-/////////////////////////////////////////////////////////////////////////////////
-
-case class ValidateAuthToken(meetingID: String, userId: String, token: String,
-                             correlationId: String, sessionId: String) extends InMessage
-case class RegisterUser(meetingID: String, userID: String, name: String, role: String,
-                        extUserID: String, authToken: String, avatarURL: String, guest: Boolean, authed: Boolean) extends InMessage
-case class UserJoining(meetingID: String, userID: String, authToken: String) extends InMessage
-case class UserLeaving(meetingID: String, userID: String, sessionId: String) extends InMessage
-case class GetUsers(meetingID: String, requesterID: String) extends InMessage
-case class UserEmojiStatus(meetingID: String, userId: String, emojiStatus: String) extends InMessage
-
-case class UserShareWebcam(meetingID: String, userId: String, stream: String) extends InMessage
-case class UserUnshareWebcam(meetingID: String, userId: String, stream: String) extends InMessage
-case class ChangeUserStatus(meetingID: String, userID: String, status: String, value: Object) extends InMessage
-
-case class AssignPresenter(meetingID: String, newPresenterID: String, newPresenterName: String, assignedBy: String) extends InMessage
-case class SetRecordingStatus(meetingID: String, userId: String, recording: Boolean) extends InMessage
-case class GetRecordingStatus(meetingID: String, userId: String) extends InMessage
-case class AllowUserToShareDesktop(meetingID: String, userID: String) extends InMessage
-case class ActivityResponse(meetingID: String) extends InMessage
-case class LogoutEndMeeting(meetingID: String, userID: String) extends InMessage
-
-<<<<<<< HEAD
-//////////////////////////////////////////////////////////////////////////////////
-// Global Audio
-/////////////////////////////////////////////////////////////////////////////////
-
-case class UserConnectedToGlobalAudio(meetingID: String, /** Not used. Just to satisfy trait **/ voiceConf: String,
-                                      userid: String, name: String) extends InMessage
-case class UserDisconnectedFromGlobalAudio(meetingID: String, /** Not used. Just to satisfy trait **/ voiceConf: String,
-                                           userid: String, name: String) extends InMessage
-
-=======
->>>>>>> 9772de2d
-///////////////////////////////////////////////////////////////////////////////////////
-// Guest support
-///////////////////////////////////////////////////////////////////////////////////////
-
-case class GetGuestPolicy(meetingID: String, requesterID: String) extends InMessage
-case class SetGuestPolicy(meetingID: String, policy: String, setBy: String) extends InMessage
-case class RespondToGuest(meetingID: String, userId: String, response: Boolean, requesterID: String) extends InMessage
-
-<<<<<<< HEAD
-///////////////////////////////////////////////////////////////////////////////////
-// Voice
-///////////////////////////////////////////////////////////////////////////////////
-
-case class InitAudioSettings(meetingID: String, requesterID: String, muted: Boolean) extends InMessage
-case class SendVoiceUsersRequest(meetingID: String, requesterID: String) extends InMessage
-case class MuteAllExceptPresenterRequest(meetingID: String, requesterID: String, mute: Boolean) extends InMessage
-case class MuteMeetingRequest(meetingID: String, requesterID: String, mute: Boolean) extends InMessage
-case class IsMeetingMutedRequest(meetingID: String, requesterID: String) extends InMessage
-case class MuteUserRequest(meetingID: String, requesterID: String, userID: String, mute: Boolean) extends InMessage
-case class LockUserRequest(meetingID: String, requesterID: String, userID: String, lock: Boolean) extends InMessage
-case class EjectUserFromVoiceRequest(meetingID: String, userId: String, ejectedBy: String) extends InMessage
-case class VoiceUserJoinedMessage(meetingID: String, user: String, voiceConfId: String,
-                                  callerIdNum: String, callerIdName: String, muted: Boolean, talking: Boolean) extends InMessage
-case class UserJoinedVoiceConfMessage(voiceConfId: String, voiceUserId: String, userId: String, externUserId: String,
-                                      callerIdName: String, callerIdNum: String, muted: Boolean, talking: Boolean, avatarURL: String, listenOnly: Boolean) extends InMessage
-case class UserLeftVoiceConfMessage(voiceConfId: String, voiceUserId: String) extends InMessage
-case class UserLockedInVoiceConfMessage(voiceConfId: String, voiceUserId: String, locked: Boolean) extends InMessage
-case class UserMutedInVoiceConfMessage(voiceConfId: String, voiceUserId: String, muted: Boolean) extends InMessage
-case class UserTalkingInVoiceConfMessage(voiceConfId: String, voiceUserId: String, talking: Boolean) extends InMessage
-case class VoiceConfRecordingStartedMessage(voiceConfId: String, recordStream: String, recording: Boolean, timestamp: String) extends InMessage
-
-=======
->>>>>>> 9772de2d
-// No idea what part this is for
-case class GetAllMeetingsRequest(meetingID: String /** Not used. Just to satisfy trait **/ ) extends InMessage
-
-// DeskShare
-case class DeskShareStartedRequest(conferenceName: String, callerId: String, callerIdName: String) extends InMessage
-case class DeskShareStoppedRequest(conferenceName: String, callerId: String, callerIdName: String) extends InMessage
-case class DeskShareRTMPBroadcastStartedRequest(conferenceName: String, streamname: String, videoWidth: Int, videoHeight: Int, timestamp: String) extends InMessage
-case class DeskShareRTMPBroadcastStoppedRequest(conferenceName: String, streamname: String, videoWidth: Int, videoHeight: Int, timestamp: String) extends InMessage
-case class DeskShareGetDeskShareInfoRequest(conferenceName: String, requesterID: String, replyTo: String) extends InMessage
+package org.bigbluebutton.core.api
+
+import org.bigbluebutton.common2.msgs.BreakoutUserVO
+import org.bigbluebutton.core.apps.Presentation
+import spray.json.JsObject
+case class InMessageHeader(name: String)
+case class InHeaderAndJsonPayload(header: InMessageHeader, payload: JsObject)
+case class MessageProcessException(message: String) extends Exception(message)
+
+trait InMessage
+
+//////////////////////////////////////////////////////////////////////////////
+// System
+/////////////////////////////////////////////////////////////////////////////
+
+case class PubSubPing(system: String, timestamp: Long) extends InMessage
+case class IsMeetingActorAliveMessage(meetingId: String) extends InMessage
+case class KeepAliveMessage(aliveID: String) extends InMessage
+
+//////////////////////////////////////////////////////////////////////////////
+// Meeting
+/////////////////////////////////////////////////////////////////////////////
+
+case class MonitorNumberOfUsers(meetingID: String) extends InMessage
+case class SendTimeRemainingUpdate(meetingId: String) extends InMessage
+case class ExtendMeetingDuration(meetingId: String, userId: String) extends InMessage
+case class DestroyMeeting(meetingID: String) extends InMessage
+case class StartMeeting(meetingID: String) extends InMessage
+case class EndMeeting(meetingId: String) extends InMessage
+case class LockSetting(meetingID: String, locked: Boolean, settings: Map[String, Boolean]) extends InMessage
+case class UpdateMeetingExpireMonitor(meetingID: String, hasUser: Boolean) extends InMessage
+
+////////////////////////////////////////////////////////////////////////////////////
+// Lock
+///////////////////////////////////////////////////////////////////////////////////
+
+case class LockUser(meetingID: String, userId: String, lock: Boolean) extends InMessage
+case class InitLockSettings(meetingID: String, settings: Permissions) extends InMessage
+case class SetLockSettings(meetingID: String, setByUser: String, settings: Permissions) extends InMessage
+case class GetLockSettings(meetingID: String, userId: String) extends InMessage
+
+//////////////////////////////////////////////////////////////////////////////////
+// Users
+/////////////////////////////////////////////////////////////////////////////////
+
+case class ValidateAuthToken(meetingID: String, userId: String, token: String,
+                             correlationId: String, sessionId: String) extends InMessage
+case class RegisterUser(meetingID: String, userID: String, name: String, role: String,
+                        extUserID: String, authToken: String, avatarURL: String, guest: Boolean, authed: Boolean) extends InMessage
+case class UserJoining(meetingID: String, userID: String, authToken: String) extends InMessage
+case class UserLeaving(meetingID: String, userID: String, sessionId: String) extends InMessage
+case class GetUsers(meetingID: String, requesterID: String) extends InMessage
+case class UserEmojiStatus(meetingID: String, userId: String, emojiStatus: String) extends InMessage
+
+case class UserShareWebcam(meetingID: String, userId: String, stream: String) extends InMessage
+case class UserUnshareWebcam(meetingID: String, userId: String, stream: String) extends InMessage
+case class ChangeUserStatus(meetingID: String, userID: String, status: String, value: Object) extends InMessage
+
+case class AssignPresenter(meetingID: String, newPresenterID: String, newPresenterName: String, assignedBy: String) extends InMessage
+case class SetRecordingStatus(meetingID: String, userId: String, recording: Boolean) extends InMessage
+case class GetRecordingStatus(meetingID: String, userId: String) extends InMessage
+case class AllowUserToShareDesktop(meetingID: String, userID: String) extends InMessage
+case class ActivityResponse(meetingID: String) extends InMessage
+case class LogoutEndMeeting(meetingID: String, userID: String) extends InMessage
+
+///////////////////////////////////////////////////////////////////////////////////////
+// Guest support
+///////////////////////////////////////////////////////////////////////////////////////
+
+case class GetGuestPolicy(meetingID: String, requesterID: String) extends InMessage
+case class SetGuestPolicy(meetingID: String, policy: String, setBy: String) extends InMessage
+case class RespondToGuest(meetingID: String, userId: String, response: Boolean, requesterID: String) extends InMessage
+
+// No idea what part this is for
+case class GetAllMeetingsRequest(meetingID: String /** Not used. Just to satisfy trait **/ ) extends InMessage
+
+// DeskShare
+case class DeskShareStartedRequest(conferenceName: String, callerId: String, callerIdName: String) extends InMessage
+case class DeskShareStoppedRequest(conferenceName: String, callerId: String, callerIdName: String) extends InMessage
+case class DeskShareRTMPBroadcastStartedRequest(conferenceName: String, streamname: String, videoWidth: Int, videoHeight: Int, timestamp: String) extends InMessage
+case class DeskShareRTMPBroadcastStoppedRequest(conferenceName: String, streamname: String, videoWidth: Int, videoHeight: Int, timestamp: String) extends InMessage
+case class DeskShareGetDeskShareInfoRequest(conferenceName: String, requesterID: String, replyTo: String) extends InMessage