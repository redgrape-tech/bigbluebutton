--- conflicted
+++ resolved
@@ -1,153 +1,140 @@
-package org.bigbluebutton.core.api
-
-import org.bigbluebutton.core.apps.users.UserEstablishedGraphqlConnectionInternalMsgHdlr
-import org.bigbluebutton.core.domain.{ BreakoutUser, BreakoutVoiceUser }
-import spray.json.JsObject
-case class InMessageHeader(name: String)
-case class InHeaderAndJsonPayload(header: InMessageHeader, payload: JsObject)
-case class MessageProcessException(message: String) extends Exception(message)
-
-trait InMessage
-
-//////////////////////////////////////////////////////////////////////////////
-// System
-/////////////////////////////////////////////////////////////////////////////
-
-case class IsMeetingActorAliveMessage(meetingId: String) extends InMessage
-
-//////////////////////////////////////////////////////////////////////////////
-// Internal Messages
-/////////////////////////////////////////////////////////////////////////////
-
-case class MonitorNumberOfUsersInternalMsg(meetingID: String) extends InMessage
-
-/**
- * Audit message sent to meeting to trigger updating clients of meeting time remaining.
- * @param meetingId
- */
-case class SendTimeRemainingAuditInternalMsg(meetingId: String, timeUpdatedInMinutes: Int) extends InMessage
-
-/**
- * Parent message sent to breakout rooms to trigger updating clients of meeting time remaining.
- * @param meetingId
- * @param timeLeftInSec
- */
-case class SendBreakoutTimeRemainingInternalMsg(meetingId: String, timeLeftInSec: Long, timeUpdatedInMinutes: Int) extends InMessage
-
-case class SendRecordingTimerInternalMsg(meetingId: String) extends InMessage
-
-case class ExtendMeetingDuration(meetingId: String, userId: String) extends InMessage
-case class DestroyMeetingInternalMsg(meetingId: String) extends InMessage
-
-/**
- * Sent by breakout room to parent meeting the breakout had ended.
- * @param meetingId
- */
-case class BreakoutRoomEndedInternalMsg(meetingId: String) extends InMessage
-
-/**
- * Sent by breakout room to parent meeting that breakout room has been created.
- * @param parentId
- * @param breakoutId
- */
-case class BreakoutRoomCreatedInternalMsg(parentId: String, breakoutId: String) extends InMessage
-
-/**
- * Audit message to trigger breakout room to update parent meeting of list of users.
- * @param parentId
- * @param breakoutId
- */
-case class SendBreakoutUsersAuditInternalMsg(parentId: String, breakoutId: String) extends InMessage
-
-/**
- * Send by breakout room to parent meeting with list of users in breakout room.
- * @param parentId
- * @param breakoutId
- * @param users
- */
-case class BreakoutRoomUsersUpdateInternalMsg(parentId: String, breakoutId: String,
-                                              users:      Vector[BreakoutUser],
-                                              voiceUsers: Vector[BreakoutVoiceUser]) extends InMessage
-
-/**
- * Sent by parent meeting to breakout room to end breakout room.
- * @param parentId
- * @param breakoutId
- */
-case class EndBreakoutRoomInternalMsg(parentId: String, breakoutId: String, reason: String) extends InMessage
-
-/**
- * Sent by parent meeting to breakout room to update time.
- * @param parentId
- * @param breakoutId
- * @param durationInSeconds
- */
-case class UpdateBreakoutRoomTimeInternalMsg(parentId: String, breakoutId: String, durationInSeconds: Int) extends InMessage
-
-/**
- * Sent by parent meeting to breakout room to extend time.
- * @param parentId
- * @param breakoutId
- * @param senderName
- * @param msg
- */
-case class SendMessageToBreakoutRoomInternalMsg(parentId: String, breakoutId: String, senderName: String, msg: String) extends InMessage
-
-/**
- * Sent by parent meeting to breakout room to eject user.
- * @param parentId
- * @param breakoutId
- * @param extUserId
- * @param ejectedBy
- * @param reason
- * @param reasonCode
- * @param ban
- */
-case class EjectUserFromBreakoutInternalMsg(parentId: String, breakoutId: String, extUserId: String, ejectedBy: String, reason: String, reasonCode: String, ban: Boolean) extends InMessage
-
-/**
- * Sent by parent meeting to breakout room to import annotated slides.
- * @param userId
- * @param parentMeetingId
- * @param filename
- * @param allPages
- */
-case class CapturePresentationReqInternalMsg(userId: String, parentMeetingId: String, filename: String, allPages: Boolean = true) extends InMessage
-
-/**
- * Sent to the same meeting to force a new presenter to the Pod
- * @param presenterId
- */
-case class SetPresenterInDefaultPodInternalMsg(presenterId: String) extends InMessage
-
-/**
- * Sent by breakout room to parent meeting to obtain padId
- * @param breakoutId
- * @param filename
- */
-<<<<<<< HEAD
-case class CaptureSharedNotesReqInternalMsg(breakoutId: String, filename: String) extends InMessage
-
-=======
-case class CaptureSharedNotesReqInternalMsg(breakoutId: String, filename: String) extends InMessage
-
-/**
- * Sent by GraphqlActionsActor to inform MeetingActor that user disconnected
- * @param userId
- */
-case class UserClosedAllGraphqlConnectionsInternalMsg(userId: String) extends InMessage
-
-/**
- * Sent by GraphqlActionsActor to inform MeetingActor that user came back from disconnection
- * @param userId
- */
-case class UserEstablishedGraphqlConnectionInternalMsg(userId: String) extends InMessage
-
-// DeskShare
-case class DeskShareStartedRequest(conferenceName: String, callerId: String, callerIdName: String) extends InMessage
-case class DeskShareStoppedRequest(conferenceName: String, callerId: String, callerIdName: String) extends InMessage
-case class DeskShareRTMPBroadcastStartedRequest(conferenceName: String, streamname: String, videoWidth: Int, videoHeight: Int, timestamp: String) extends InMessage
-case class DeskShareRTMPBroadcastStoppedRequest(conferenceName: String, streamname: String, videoWidth: Int, videoHeight: Int, timestamp: String) extends InMessage
-case class DeskShareGetDeskShareInfoRequest(conferenceName: String, requesterID: String, replyTo: String) extends InMessage
-
->>>>>>> 49379a46
+package org.bigbluebutton.core.api
+
+import org.bigbluebutton.core.apps.users.UserEstablishedGraphqlConnectionInternalMsgHdlr
+import org.bigbluebutton.core.domain.{ BreakoutUser, BreakoutVoiceUser }
+import spray.json.JsObject
+case class InMessageHeader(name: String)
+case class InHeaderAndJsonPayload(header: InMessageHeader, payload: JsObject)
+case class MessageProcessException(message: String) extends Exception(message)
+
+trait InMessage
+
+//////////////////////////////////////////////////////////////////////////////
+// System
+/////////////////////////////////////////////////////////////////////////////
+
+case class IsMeetingActorAliveMessage(meetingId: String) extends InMessage
+
+//////////////////////////////////////////////////////////////////////////////
+// Internal Messages
+/////////////////////////////////////////////////////////////////////////////
+
+case class MonitorNumberOfUsersInternalMsg(meetingID: String) extends InMessage
+
+/**
+ * Audit message sent to meeting to trigger updating clients of meeting time remaining.
+ * @param meetingId
+ */
+case class SendTimeRemainingAuditInternalMsg(meetingId: String, timeUpdatedInMinutes: Int) extends InMessage
+
+/**
+ * Parent message sent to breakout rooms to trigger updating clients of meeting time remaining.
+ * @param meetingId
+ * @param timeLeftInSec
+ */
+case class SendBreakoutTimeRemainingInternalMsg(meetingId: String, timeLeftInSec: Long, timeUpdatedInMinutes: Int) extends InMessage
+
+case class SendRecordingTimerInternalMsg(meetingId: String) extends InMessage
+
+case class ExtendMeetingDuration(meetingId: String, userId: String) extends InMessage
+case class DestroyMeetingInternalMsg(meetingId: String) extends InMessage
+
+/**
+ * Sent by breakout room to parent meeting the breakout had ended.
+ * @param meetingId
+ */
+case class BreakoutRoomEndedInternalMsg(meetingId: String) extends InMessage
+
+/**
+ * Sent by breakout room to parent meeting that breakout room has been created.
+ * @param parentId
+ * @param breakoutId
+ */
+case class BreakoutRoomCreatedInternalMsg(parentId: String, breakoutId: String) extends InMessage
+
+/**
+ * Audit message to trigger breakout room to update parent meeting of list of users.
+ * @param parentId
+ * @param breakoutId
+ */
+case class SendBreakoutUsersAuditInternalMsg(parentId: String, breakoutId: String) extends InMessage
+
+/**
+ * Send by breakout room to parent meeting with list of users in breakout room.
+ * @param parentId
+ * @param breakoutId
+ * @param users
+ */
+case class BreakoutRoomUsersUpdateInternalMsg(parentId: String, breakoutId: String,
+                                              users:      Vector[BreakoutUser],
+                                              voiceUsers: Vector[BreakoutVoiceUser]) extends InMessage
+
+/**
+ * Sent by parent meeting to breakout room to end breakout room.
+ * @param parentId
+ * @param breakoutId
+ */
+case class EndBreakoutRoomInternalMsg(parentId: String, breakoutId: String, reason: String) extends InMessage
+
+/**
+ * Sent by parent meeting to breakout room to update time.
+ * @param parentId
+ * @param breakoutId
+ * @param durationInSeconds
+ */
+case class UpdateBreakoutRoomTimeInternalMsg(parentId: String, breakoutId: String, durationInSeconds: Int) extends InMessage
+
+/**
+ * Sent by parent meeting to breakout room to extend time.
+ * @param parentId
+ * @param breakoutId
+ * @param senderName
+ * @param msg
+ */
+case class SendMessageToBreakoutRoomInternalMsg(parentId: String, breakoutId: String, senderName: String, msg: String) extends InMessage
+
+/**
+ * Sent by parent meeting to breakout room to eject user.
+ * @param parentId
+ * @param breakoutId
+ * @param extUserId
+ * @param ejectedBy
+ * @param reason
+ * @param reasonCode
+ * @param ban
+ */
+case class EjectUserFromBreakoutInternalMsg(parentId: String, breakoutId: String, extUserId: String, ejectedBy: String, reason: String, reasonCode: String, ban: Boolean) extends InMessage
+
+/**
+ * Sent by parent meeting to breakout room to import annotated slides.
+ * @param userId
+ * @param parentMeetingId
+ * @param filename
+ * @param allPages
+ */
+case class CapturePresentationReqInternalMsg(userId: String, parentMeetingId: String, filename: String, allPages: Boolean = true) extends InMessage
+
+/**
+ * Sent to the same meeting to force a new presenter to the Pod
+ * @param presenterId
+ */
+case class SetPresenterInDefaultPodInternalMsg(presenterId: String) extends InMessage
+
+/**
+ * Sent by breakout room to parent meeting to obtain padId
+ * @param breakoutId
+ * @param filename
+ */
+case class CaptureSharedNotesReqInternalMsg(breakoutId: String, filename: String) extends InMessage
+
+/**
+ * Sent by GraphqlActionsActor to inform MeetingActor that user disconnected
+ * @param userId
+ */
+case class UserClosedAllGraphqlConnectionsInternalMsg(userId: String) extends InMessage
+
+/**
+ * Sent by GraphqlActionsActor to inform MeetingActor that user came back from disconnection
+ * @param userId
+ */
+case class UserEstablishedGraphqlConnectionInternalMsg(userId: String) extends InMessage