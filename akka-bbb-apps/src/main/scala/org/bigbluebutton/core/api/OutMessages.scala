package org.bigbluebutton.core.api

<<<<<<< HEAD
import org.bigbluebutton.common2.messages.breakoutrooms._
import org.bigbluebutton.core.apps._
import org.bigbluebutton.core.models._
=======
import org.bigbluebutton.core.apps.CurrentPresentationInfo
import org.bigbluebutton.core.apps.Presentation
import org.bigbluebutton.core.apps.Page
import org.bigbluebutton.core.apps.PollVO
import org.bigbluebutton.core.apps.SimplePollOutVO
import org.bigbluebutton.core.apps.SimplePollResultOutVO
import org.bigbluebutton.core.apps.BreakoutUser
import org.bigbluebutton.core.models.{ RegisteredUser, UserVO }
>>>>>>> 957213f4

case class VoiceRecordingStarted(meetingID: String, recorded: Boolean, recordingFile: String, timestamp: String, confNum: String) extends IOutMessage
case class VoiceRecordingStopped(meetingID: String, recorded: Boolean, recordingFile: String, timestamp: String, confNum: String) extends IOutMessage
case class RecordingStatusChanged(meetingID: String, recorded: Boolean, userId: String, recording: Boolean) extends IOutMessage
case class GetRecordingStatusReply(meetingID: String, recorded: Boolean, userId: String, recording: Boolean) extends IOutMessage
case class MeetingCreated(meetingID: String, externalMeetingID: String, parentMeetingID: String, recorded: Boolean, name: String,
                          voiceBridge: String, duration: Int, moderatorPass: String, viewerPass: String, createTime: Long, createDate: String, isBreakout: Boolean) extends IOutMessage
case class MeetingMuted(meetingID: String, recorded: Boolean, meetingMuted: Boolean) extends IOutMessage
case class MeetingEnding(meetingID: String) extends IOutMessage
case class MeetingEnded(meetingID: String, recorded: Boolean, voiceBridge: String) extends IOutMessage
case class MeetingState(meetingID: String, recorded: Boolean, userId: String, permissions: Permissions, meetingMuted: Boolean) extends IOutMessage
case class MeetingHasEnded(meetingID: String, userId: String) extends IOutMessage
case class MeetingDestroyed(meetingID: String) extends IOutMessage
case class DisconnectAllUsers(meetingID: String) extends IOutMessage
case class InactivityWarning(meetingID: String, duration: Long) extends IOutMessage
case class MeetingIsActive(meetingID: String) extends IOutMessage
case class DisconnectUser(meetingID: String, userId: String) extends IOutMessage
case class KeepAliveMessageReply(aliveID: String) extends IOutMessage
case class PubSubPong(system: String, timestamp: Long) extends IOutMessage
case object IsAliveMessage extends IOutMessage

// Breakout Rooms
case class BreakoutRoomsListOutMessage(meetingId: String, rooms: Vector[BreakoutRoomInfo], roomsReady: Boolean) extends IOutMessage
case class CreateBreakoutRoom(meetingId: String, room: BreakoutRoomOutPayload) extends IOutMessage
case class EndBreakoutRoom(breakoutMeetingId: String) extends IOutMessage
case class BreakoutRoomOutPayload(breakoutMeetingId: String, name: String, parentId: String, sequence: Integer,
                                  voiceConfId: String, durationInMinutes: Int, moderatorPassword: String, viewerPassword: String,
                                  sourcePresentationId: String, sourcePresentationSlide: Int, record: Boolean)
case class BreakoutRoomJoinURLOutMessage(parentMeetingId: String, recorded: Boolean, breakoutMeetingId: String, userId: String, redirectJoinURL: String, noRedirectJoinURL: String) extends IOutMessage
case class BreakoutRoomStartedOutMessage(parentMeetingId: String, recorded: Boolean, breakout: BreakoutRoomInfo) extends IOutMessage
case class UpdateBreakoutUsersOutMessage(parentMeetingId: String, recorded: Boolean, breakoutMeetingId: String, users: Vector[BreakoutUserVO]) extends IOutMessage
case class MeetingTimeRemainingUpdate(meetingId: String, recorded: Boolean, timeRemaining: Int) extends IOutMessage
case class BreakoutRoomsTimeRemainingUpdateOutMessage(meetingId: String, recorded: Boolean, timeRemaining: Int) extends IOutMessage
case class BreakoutRoomEndedOutMessage(parentMeetingId: String, meetingId: String) extends IOutMessage

// Permissions
case class PermissionsSettingInitialized(meetingID: String, permissions: Permissions, applyTo: Array[UserVO]) extends IOutMessage
case class NewPermissionsSetting(meetingID: String, setByUser: String, permissions: Permissions, applyTo: Array[UserVO]) extends IOutMessage
case class UserLocked(meetingID: String, userId: String, lock: Boolean) extends IOutMessage
case class GetPermissionsSettingReply(meetingID: String, userId: String) extends IOutMessage

// Users
case class UserRegistered(meetingID: String, recorded: Boolean, user: RegisteredUser) extends IOutMessage
case class UserLeft(meetingID: String, recorded: Boolean, user: UserVO) extends IOutMessage
case class UserEjectedFromMeeting(meetingID: String, recorded: Boolean, userId: String, ejectedBy: String) extends IOutMessage
case class PresenterAssigned(meetingID: String, recorded: Boolean, presenter: Presenter) extends IOutMessage
case class EjectAllVoiceUsers(meetingID: String, recorded: Boolean, voiceBridge: String) extends IOutMessage
case class EndAndKickAll(meetingID: String, recorded: Boolean) extends IOutMessage
case class GetUsersReply(meetingID: String, requesterID: String, users: Array[UserVO]) extends IOutMessage
case class ValidateAuthTokenTimedOut(meetingID: String, requesterId: String, token: String, valid: Boolean, correlationId: String) extends IOutMessage
case class ValidateAuthTokenReply(meetingID: String, requesterId: String, token: String, valid: Boolean, correlationId: String) extends IOutMessage
case class UserJoined(meetingID: String, recorded: Boolean, user: UserVO) extends IOutMessage
case class UserChangedEmojiStatus(meetingID: String, recorded: Boolean, emojiStatus: String, userID: String) extends IOutMessage
case class UserListeningOnly(meetingID: String, recorded: Boolean, userID: String, listenOnly: Boolean) extends IOutMessage
case class UserSharedWebcam(meetingID: String, recorded: Boolean, userID: String, stream: String) extends IOutMessage
case class UserUnsharedWebcam(meetingID: String, recorded: Boolean, userID: String, stream: String) extends IOutMessage
case class UserStatusChange(meetingID: String, recorded: Boolean, userID: String, status: String, value: Object) extends IOutMessage
case class UserRoleChange(meetingID: String, recorded: Boolean, userID: String, role: String) extends IOutMessage
case class GetUsersInVoiceConference(meetingID: String, recorded: Boolean, voiceConfId: String) extends IOutMessage
case class MuteVoiceUser(meetingID: String, recorded: Boolean, requesterID: String,
                         userId: String, voiceConfId: String, voiceUserId: String, mute: Boolean) extends IOutMessage
case class UserVoiceMuted(meetingID: String, recorded: Boolean, confNum: String, user: UserVO) extends IOutMessage
case class UserVoiceTalking(meetingID: String, recorded: Boolean, confNum: String, user: UserVO) extends IOutMessage
case class EjectVoiceUser(meetingID: String, recorded: Boolean, requesterID: String, userId: String, voiceConfId: String, voiceUserId: String) extends IOutMessage
case class TransferUserToMeeting(voiceConfId: String, targetVoiceConfId: String, userId: String) extends IOutMessage
case class UserJoinedVoice(meetingID: String, recorded: Boolean, confNum: String, user: UserVO) extends IOutMessage
case class UserLeftVoice(meetingID: String, recorded: Boolean, confNum: String, user: UserVO) extends IOutMessage
case class AllowUserToShareDesktopOut(meetingID: String, userID: String, allowed: Boolean) extends IOutMessage

// Voice
case class IsMeetingMutedReply(meetingID: String, recorded: Boolean, requesterID: String, meetingMuted: Boolean) extends IOutMessage
case class StartRecording(meetingID: String, recorded: Boolean, requesterID: String) extends IOutMessage
case class StartRecordingVoiceConf(meetingID: String, recorded: Boolean, voiceConfId: String) extends IOutMessage
case class StopRecordingVoiceConf(meetingID: String, recorded: Boolean, voiceConfId: String, recordedStream: String) extends IOutMessage
case class StopRecording(meetingID: String, recorded: Boolean, requesterID: String) extends IOutMessage

// Chat
case class GetChatHistoryReply(meetingID: String, recorded: Boolean, requesterID: String,
                               replyTo: String, history: Array[Map[String, String]]) extends IOutMessage
case class SendPublicMessageEvent(meetingID: String, recorded: Boolean, requesterID: String,
                                  message: Map[String, String]) extends IOutMessage
case class SendPrivateMessageEvent(meetingID: String, recorded: Boolean, requesterID: String,
                                   message: Map[String, String]) extends IOutMessage
case class ClearPublicChatHistoryReply(meetingID: String, recorded: Boolean, requesterID: String) extends IOutMessage

// Layout
case class GetCurrentLayoutReply(meetingID: String, recorded: Boolean, requesterID: String, layoutID: String,
                                 locked: Boolean, setByUserID: String) extends IOutMessage
case class BroadcastLayoutEvent(meetingID: String, recorded: Boolean, requesterID: String,
                                layoutID: String, locked: Boolean, setByUserID: String, applyTo: Array[UserVO]) extends IOutMessage
case class LockLayoutEvent(meetingID: String, recorded: Boolean, setById: String, locked: Boolean,
                           applyTo: Array[UserVO]) extends IOutMessage

// Presentation
case class ClearPresentationOutMsg(meetingID: String, recorded: Boolean) extends IOutMessage
case class RemovePresentationOutMsg(meetingID: String, recorded: Boolean, presentationID: String) extends IOutMessage
case class GetPresentationInfoOutMsg(meetingID: String, recorded: Boolean, requesterID: String,
                                     info: CurrentPresentationInfo, replyTo: String) extends IOutMessage
case class ResizeAndMoveSlideOutMsg(meetingID: String, recorded: Boolean, page: Page) extends IOutMessage
case class GotoSlideOutMsg(meetingID: String, recorded: Boolean, page: Page) extends IOutMessage
case class SharePresentationOutMsg(meetingID: String, recorded: Boolean, presentation: Presentation) extends IOutMessage
case class GetSlideInfoOutMsg(meetingID: String, recorded: Boolean, requesterID: String, page: Page, replyTo: String) extends IOutMessage
case class GetPreuploadedPresentationsOutMsg(meetingID: String, recorded: Boolean) extends IOutMessage
case class PresentationConversionProgress(meetingID: String, messageKey: String, code: String,
                                          presentationId: String, presentationName: String) extends IOutMessage
case class PresentationConversionError(meetingID: String, messageKey: String, code: String,
                                       presentationId: String, numberOfPages: Int, maxNumberPages: Int, presentationName: String) extends IOutMessage
case class PresentationPageGenerated(meetingID: String, messageKey: String, code: String, presentationId: String,
                                     numberOfPages: Int, pagesCompleted: Int, presentationName: String) extends IOutMessage
case class PresentationConversionDone(meetingID: String, recorded: Boolean, messageKey: String, code: String,
                                      presentation: Presentation) extends IOutMessage
case class PresentationChanged(meetingID: String, presentation: Presentation) extends IOutMessage
case class GetPresentationStatusReply(meetingID: String, presentations: Seq[Presentation], current: Presentation, replyTo: String) extends IOutMessage
case class PresentationRemoved(meetingID: String, presentationId: String) extends IOutMessage
case class PageChanged(meetingID: String, page: Page) extends IOutMessage

// Polling
//case class PollCreatedMessage(meetingID: String, recorded: Boolean, requesterId: String, pollId: String, poll: PollVO) extends IOutMessage
//case class CreatePollReplyMessage(meetingID: String, recorded: Boolean, result: RequestResult, requesterId: String, pollId: String, pollType: String) extends IOutMessage
case class PollStartedMessage(meetingID: String, recorded: Boolean, requesterId: String, pollId: String, poll: SimplePollOutVO) extends IOutMessage
case class StartPollReplyMessage(meetingID: String, recorded: Boolean, result: RequestResult, requesterId: String, pollId: String) extends IOutMessage
case class PollStoppedMessage(meetingID: String, recorded: Boolean, requesterId: String, pollId: String) extends IOutMessage
case class StopPollReplyMessage(meetingID: String, recorded: Boolean, result: RequestResult, requesterId: String) extends IOutMessage
case class PollShowResultMessage(meetingID: String, recorded: Boolean, requesterId: String, pollId: String, poll: SimplePollResultOutVO) extends IOutMessage
case class ShowPollResultReplyMessage(meetingID: String, recorded: Boolean, result: RequestResult, requesterId: String, pollId: String) extends IOutMessage
case class PollHideResultMessage(meetingID: String, recorded: Boolean, requesterId: String, pollId: String) extends IOutMessage
case class HidePollResultReplyMessage(meetingID: String, recorded: Boolean, result: RequestResult, requesterId: String, pollId: String) extends IOutMessage
case class UserRespondedToPollMessage(meetingID: String, recorded: Boolean, presenterId: String, pollId: String, poll: SimplePollResultOutVO) extends IOutMessage
case class RespondToPollReplyMessage(meetingID: String, recorded: Boolean, result: RequestResult, requesterId: String, pollId: String) extends IOutMessage
case class GetCurrentPollReplyMessage(meetingID: String, recorded: Boolean, requesterId: String, hasPoll: Boolean, poll: Option[PollVO]) extends IOutMessage

// No idea what part this is for
case class GetAllMeetingsReply(meetings: Array[MeetingInfo]) extends IOutMessage

// Caption
case class SendCaptionHistoryReply(meetingID: String, recorded: Boolean, requesterID: String, history: Map[String, Array[String]]) extends IOutMessage
case class UpdateCaptionOwnerReply(meetingID: String, recorded: Boolean, locale: String, localeCode: String, ownerID: String) extends IOutMessage
case class EditCaptionHistoryReply(meetingID: String, recorded: Boolean, userID: String, startIndex: Integer, endIndex: Integer, locale: String, localeCode: String, text: String) extends IOutMessage
// DeskShare
case class DeskShareStartRTMPBroadcast(conferenceName: String, streamPath: String) extends IOutMessage
case class DeskShareStopRTMPBroadcast(conferenceName: String, streamPath: String) extends IOutMessage
case class DeskShareNotifyViewersRTMP(meetingID: String, streamPath: String, videoWidth: Int, videoHeight: Int, broadcasting: Boolean) extends IOutMessage
case class DeskShareNotifyASingleViewer(meetingID: String, userID: String, streamPath: String, videoWidth: Int, videoHeight: Int, broadcasting: Boolean) extends IOutMessage
case class DeskShareHangUp(meetingID: String, fsConferenceName: String) extends IOutMessage

// Guest
case class GetGuestPolicyReply(meetingID: String, recorded: Boolean, requesterID: String, policy: String) extends IOutMessage
case class GuestPolicyChanged(meetingID: String, recorded: Boolean, policy: String) extends IOutMessage
case class GuestAccessDenied(meetingID: String, recorded: Boolean, userId: String) extends IOutMessage

// Shared Notes
case class PatchDocumentReply(meetingID: String, recorded: Boolean, requesterID: String, noteID: String, patch: String, patchID: Int, undo: Boolean, redo: Boolean) extends IOutMessage
case class GetCurrentDocumentReply(meetingID: String, recorded: Boolean, requesterID: String, notes: Map[String, NoteReport]) extends IOutMessage
case class CreateAdditionalNotesReply(meetingID: String, recorded: Boolean, requesterID: String, noteID: String, noteName: String) extends IOutMessage
case class DestroyAdditionalNotesReply(meetingID: String, recorded: Boolean, requesterID: String, noteID: String) extends IOutMessage
case class SharedNotesSyncNoteReply(meetingID: String, recorded: Boolean, requesterID: String, noteID: String, note: NoteReport) extends IOutMessage

// Value Objects
case class MeetingVO(id: String, recorded: Boolean)

<|MERGE_RESOLUTION|>--- conflicted
+++ resolved
@@ -1,176 +1,165 @@
-package org.bigbluebutton.core.api
-
-<<<<<<< HEAD
-import org.bigbluebutton.common2.messages.breakoutrooms._
-import org.bigbluebutton.core.apps._
-import org.bigbluebutton.core.models._
-=======
-import org.bigbluebutton.core.apps.CurrentPresentationInfo
-import org.bigbluebutton.core.apps.Presentation
-import org.bigbluebutton.core.apps.Page
-import org.bigbluebutton.core.apps.PollVO
-import org.bigbluebutton.core.apps.SimplePollOutVO
-import org.bigbluebutton.core.apps.SimplePollResultOutVO
-import org.bigbluebutton.core.apps.BreakoutUser
-import org.bigbluebutton.core.models.{ RegisteredUser, UserVO }
->>>>>>> 957213f4
-
-case class VoiceRecordingStarted(meetingID: String, recorded: Boolean, recordingFile: String, timestamp: String, confNum: String) extends IOutMessage
-case class VoiceRecordingStopped(meetingID: String, recorded: Boolean, recordingFile: String, timestamp: String, confNum: String) extends IOutMessage
-case class RecordingStatusChanged(meetingID: String, recorded: Boolean, userId: String, recording: Boolean) extends IOutMessage
-case class GetRecordingStatusReply(meetingID: String, recorded: Boolean, userId: String, recording: Boolean) extends IOutMessage
-case class MeetingCreated(meetingID: String, externalMeetingID: String, parentMeetingID: String, recorded: Boolean, name: String,
-                          voiceBridge: String, duration: Int, moderatorPass: String, viewerPass: String, createTime: Long, createDate: String, isBreakout: Boolean) extends IOutMessage
-case class MeetingMuted(meetingID: String, recorded: Boolean, meetingMuted: Boolean) extends IOutMessage
-case class MeetingEnding(meetingID: String) extends IOutMessage
-case class MeetingEnded(meetingID: String, recorded: Boolean, voiceBridge: String) extends IOutMessage
-case class MeetingState(meetingID: String, recorded: Boolean, userId: String, permissions: Permissions, meetingMuted: Boolean) extends IOutMessage
-case class MeetingHasEnded(meetingID: String, userId: String) extends IOutMessage
-case class MeetingDestroyed(meetingID: String) extends IOutMessage
-case class DisconnectAllUsers(meetingID: String) extends IOutMessage
-case class InactivityWarning(meetingID: String, duration: Long) extends IOutMessage
-case class MeetingIsActive(meetingID: String) extends IOutMessage
-case class DisconnectUser(meetingID: String, userId: String) extends IOutMessage
-case class KeepAliveMessageReply(aliveID: String) extends IOutMessage
-case class PubSubPong(system: String, timestamp: Long) extends IOutMessage
-case object IsAliveMessage extends IOutMessage
-
-// Breakout Rooms
-case class BreakoutRoomsListOutMessage(meetingId: String, rooms: Vector[BreakoutRoomInfo], roomsReady: Boolean) extends IOutMessage
-case class CreateBreakoutRoom(meetingId: String, room: BreakoutRoomOutPayload) extends IOutMessage
-case class EndBreakoutRoom(breakoutMeetingId: String) extends IOutMessage
-case class BreakoutRoomOutPayload(breakoutMeetingId: String, name: String, parentId: String, sequence: Integer,
-                                  voiceConfId: String, durationInMinutes: Int, moderatorPassword: String, viewerPassword: String,
-                                  sourcePresentationId: String, sourcePresentationSlide: Int, record: Boolean)
-case class BreakoutRoomJoinURLOutMessage(parentMeetingId: String, recorded: Boolean, breakoutMeetingId: String, userId: String, redirectJoinURL: String, noRedirectJoinURL: String) extends IOutMessage
-case class BreakoutRoomStartedOutMessage(parentMeetingId: String, recorded: Boolean, breakout: BreakoutRoomInfo) extends IOutMessage
-case class UpdateBreakoutUsersOutMessage(parentMeetingId: String, recorded: Boolean, breakoutMeetingId: String, users: Vector[BreakoutUserVO]) extends IOutMessage
-case class MeetingTimeRemainingUpdate(meetingId: String, recorded: Boolean, timeRemaining: Int) extends IOutMessage
-case class BreakoutRoomsTimeRemainingUpdateOutMessage(meetingId: String, recorded: Boolean, timeRemaining: Int) extends IOutMessage
-case class BreakoutRoomEndedOutMessage(parentMeetingId: String, meetingId: String) extends IOutMessage
-
-// Permissions
-case class PermissionsSettingInitialized(meetingID: String, permissions: Permissions, applyTo: Array[UserVO]) extends IOutMessage
-case class NewPermissionsSetting(meetingID: String, setByUser: String, permissions: Permissions, applyTo: Array[UserVO]) extends IOutMessage
-case class UserLocked(meetingID: String, userId: String, lock: Boolean) extends IOutMessage
-case class GetPermissionsSettingReply(meetingID: String, userId: String) extends IOutMessage
-
-// Users
-case class UserRegistered(meetingID: String, recorded: Boolean, user: RegisteredUser) extends IOutMessage
-case class UserLeft(meetingID: String, recorded: Boolean, user: UserVO) extends IOutMessage
-case class UserEjectedFromMeeting(meetingID: String, recorded: Boolean, userId: String, ejectedBy: String) extends IOutMessage
-case class PresenterAssigned(meetingID: String, recorded: Boolean, presenter: Presenter) extends IOutMessage
-case class EjectAllVoiceUsers(meetingID: String, recorded: Boolean, voiceBridge: String) extends IOutMessage
-case class EndAndKickAll(meetingID: String, recorded: Boolean) extends IOutMessage
-case class GetUsersReply(meetingID: String, requesterID: String, users: Array[UserVO]) extends IOutMessage
-case class ValidateAuthTokenTimedOut(meetingID: String, requesterId: String, token: String, valid: Boolean, correlationId: String) extends IOutMessage
-case class ValidateAuthTokenReply(meetingID: String, requesterId: String, token: String, valid: Boolean, correlationId: String) extends IOutMessage
-case class UserJoined(meetingID: String, recorded: Boolean, user: UserVO) extends IOutMessage
-case class UserChangedEmojiStatus(meetingID: String, recorded: Boolean, emojiStatus: String, userID: String) extends IOutMessage
-case class UserListeningOnly(meetingID: String, recorded: Boolean, userID: String, listenOnly: Boolean) extends IOutMessage
-case class UserSharedWebcam(meetingID: String, recorded: Boolean, userID: String, stream: String) extends IOutMessage
-case class UserUnsharedWebcam(meetingID: String, recorded: Boolean, userID: String, stream: String) extends IOutMessage
-case class UserStatusChange(meetingID: String, recorded: Boolean, userID: String, status: String, value: Object) extends IOutMessage
-case class UserRoleChange(meetingID: String, recorded: Boolean, userID: String, role: String) extends IOutMessage
-case class GetUsersInVoiceConference(meetingID: String, recorded: Boolean, voiceConfId: String) extends IOutMessage
-case class MuteVoiceUser(meetingID: String, recorded: Boolean, requesterID: String,
-                         userId: String, voiceConfId: String, voiceUserId: String, mute: Boolean) extends IOutMessage
-case class UserVoiceMuted(meetingID: String, recorded: Boolean, confNum: String, user: UserVO) extends IOutMessage
-case class UserVoiceTalking(meetingID: String, recorded: Boolean, confNum: String, user: UserVO) extends IOutMessage
-case class EjectVoiceUser(meetingID: String, recorded: Boolean, requesterID: String, userId: String, voiceConfId: String, voiceUserId: String) extends IOutMessage
-case class TransferUserToMeeting(voiceConfId: String, targetVoiceConfId: String, userId: String) extends IOutMessage
-case class UserJoinedVoice(meetingID: String, recorded: Boolean, confNum: String, user: UserVO) extends IOutMessage
-case class UserLeftVoice(meetingID: String, recorded: Boolean, confNum: String, user: UserVO) extends IOutMessage
-case class AllowUserToShareDesktopOut(meetingID: String, userID: String, allowed: Boolean) extends IOutMessage
-
-// Voice
-case class IsMeetingMutedReply(meetingID: String, recorded: Boolean, requesterID: String, meetingMuted: Boolean) extends IOutMessage
-case class StartRecording(meetingID: String, recorded: Boolean, requesterID: String) extends IOutMessage
-case class StartRecordingVoiceConf(meetingID: String, recorded: Boolean, voiceConfId: String) extends IOutMessage
-case class StopRecordingVoiceConf(meetingID: String, recorded: Boolean, voiceConfId: String, recordedStream: String) extends IOutMessage
-case class StopRecording(meetingID: String, recorded: Boolean, requesterID: String) extends IOutMessage
-
-// Chat
-case class GetChatHistoryReply(meetingID: String, recorded: Boolean, requesterID: String,
-                               replyTo: String, history: Array[Map[String, String]]) extends IOutMessage
-case class SendPublicMessageEvent(meetingID: String, recorded: Boolean, requesterID: String,
-                                  message: Map[String, String]) extends IOutMessage
-case class SendPrivateMessageEvent(meetingID: String, recorded: Boolean, requesterID: String,
-                                   message: Map[String, String]) extends IOutMessage
-case class ClearPublicChatHistoryReply(meetingID: String, recorded: Boolean, requesterID: String) extends IOutMessage
-
-// Layout
-case class GetCurrentLayoutReply(meetingID: String, recorded: Boolean, requesterID: String, layoutID: String,
-                                 locked: Boolean, setByUserID: String) extends IOutMessage
-case class BroadcastLayoutEvent(meetingID: String, recorded: Boolean, requesterID: String,
-                                layoutID: String, locked: Boolean, setByUserID: String, applyTo: Array[UserVO]) extends IOutMessage
-case class LockLayoutEvent(meetingID: String, recorded: Boolean, setById: String, locked: Boolean,
-                           applyTo: Array[UserVO]) extends IOutMessage
-
-// Presentation
-case class ClearPresentationOutMsg(meetingID: String, recorded: Boolean) extends IOutMessage
-case class RemovePresentationOutMsg(meetingID: String, recorded: Boolean, presentationID: String) extends IOutMessage
-case class GetPresentationInfoOutMsg(meetingID: String, recorded: Boolean, requesterID: String,
-                                     info: CurrentPresentationInfo, replyTo: String) extends IOutMessage
-case class ResizeAndMoveSlideOutMsg(meetingID: String, recorded: Boolean, page: Page) extends IOutMessage
-case class GotoSlideOutMsg(meetingID: String, recorded: Boolean, page: Page) extends IOutMessage
-case class SharePresentationOutMsg(meetingID: String, recorded: Boolean, presentation: Presentation) extends IOutMessage
-case class GetSlideInfoOutMsg(meetingID: String, recorded: Boolean, requesterID: String, page: Page, replyTo: String) extends IOutMessage
-case class GetPreuploadedPresentationsOutMsg(meetingID: String, recorded: Boolean) extends IOutMessage
-case class PresentationConversionProgress(meetingID: String, messageKey: String, code: String,
-                                          presentationId: String, presentationName: String) extends IOutMessage
-case class PresentationConversionError(meetingID: String, messageKey: String, code: String,
-                                       presentationId: String, numberOfPages: Int, maxNumberPages: Int, presentationName: String) extends IOutMessage
-case class PresentationPageGenerated(meetingID: String, messageKey: String, code: String, presentationId: String,
-                                     numberOfPages: Int, pagesCompleted: Int, presentationName: String) extends IOutMessage
-case class PresentationConversionDone(meetingID: String, recorded: Boolean, messageKey: String, code: String,
-                                      presentation: Presentation) extends IOutMessage
-case class PresentationChanged(meetingID: String, presentation: Presentation) extends IOutMessage
-case class GetPresentationStatusReply(meetingID: String, presentations: Seq[Presentation], current: Presentation, replyTo: String) extends IOutMessage
-case class PresentationRemoved(meetingID: String, presentationId: String) extends IOutMessage
-case class PageChanged(meetingID: String, page: Page) extends IOutMessage
-
-// Polling
-//case class PollCreatedMessage(meetingID: String, recorded: Boolean, requesterId: String, pollId: String, poll: PollVO) extends IOutMessage
-//case class CreatePollReplyMessage(meetingID: String, recorded: Boolean, result: RequestResult, requesterId: String, pollId: String, pollType: String) extends IOutMessage
-case class PollStartedMessage(meetingID: String, recorded: Boolean, requesterId: String, pollId: String, poll: SimplePollOutVO) extends IOutMessage
-case class StartPollReplyMessage(meetingID: String, recorded: Boolean, result: RequestResult, requesterId: String, pollId: String) extends IOutMessage
-case class PollStoppedMessage(meetingID: String, recorded: Boolean, requesterId: String, pollId: String) extends IOutMessage
-case class StopPollReplyMessage(meetingID: String, recorded: Boolean, result: RequestResult, requesterId: String) extends IOutMessage
-case class PollShowResultMessage(meetingID: String, recorded: Boolean, requesterId: String, pollId: String, poll: SimplePollResultOutVO) extends IOutMessage
-case class ShowPollResultReplyMessage(meetingID: String, recorded: Boolean, result: RequestResult, requesterId: String, pollId: String) extends IOutMessage
-case class PollHideResultMessage(meetingID: String, recorded: Boolean, requesterId: String, pollId: String) extends IOutMessage
-case class HidePollResultReplyMessage(meetingID: String, recorded: Boolean, result: RequestResult, requesterId: String, pollId: String) extends IOutMessage
-case class UserRespondedToPollMessage(meetingID: String, recorded: Boolean, presenterId: String, pollId: String, poll: SimplePollResultOutVO) extends IOutMessage
-case class RespondToPollReplyMessage(meetingID: String, recorded: Boolean, result: RequestResult, requesterId: String, pollId: String) extends IOutMessage
-case class GetCurrentPollReplyMessage(meetingID: String, recorded: Boolean, requesterId: String, hasPoll: Boolean, poll: Option[PollVO]) extends IOutMessage
-
-// No idea what part this is for
-case class GetAllMeetingsReply(meetings: Array[MeetingInfo]) extends IOutMessage
-
-// Caption
-case class SendCaptionHistoryReply(meetingID: String, recorded: Boolean, requesterID: String, history: Map[String, Array[String]]) extends IOutMessage
-case class UpdateCaptionOwnerReply(meetingID: String, recorded: Boolean, locale: String, localeCode: String, ownerID: String) extends IOutMessage
-case class EditCaptionHistoryReply(meetingID: String, recorded: Boolean, userID: String, startIndex: Integer, endIndex: Integer, locale: String, localeCode: String, text: String) extends IOutMessage
-// DeskShare
-case class DeskShareStartRTMPBroadcast(conferenceName: String, streamPath: String) extends IOutMessage
-case class DeskShareStopRTMPBroadcast(conferenceName: String, streamPath: String) extends IOutMessage
-case class DeskShareNotifyViewersRTMP(meetingID: String, streamPath: String, videoWidth: Int, videoHeight: Int, broadcasting: Boolean) extends IOutMessage
-case class DeskShareNotifyASingleViewer(meetingID: String, userID: String, streamPath: String, videoWidth: Int, videoHeight: Int, broadcasting: Boolean) extends IOutMessage
-case class DeskShareHangUp(meetingID: String, fsConferenceName: String) extends IOutMessage
-
-// Guest
-case class GetGuestPolicyReply(meetingID: String, recorded: Boolean, requesterID: String, policy: String) extends IOutMessage
-case class GuestPolicyChanged(meetingID: String, recorded: Boolean, policy: String) extends IOutMessage
-case class GuestAccessDenied(meetingID: String, recorded: Boolean, userId: String) extends IOutMessage
-
-// Shared Notes
-case class PatchDocumentReply(meetingID: String, recorded: Boolean, requesterID: String, noteID: String, patch: String, patchID: Int, undo: Boolean, redo: Boolean) extends IOutMessage
-case class GetCurrentDocumentReply(meetingID: String, recorded: Boolean, requesterID: String, notes: Map[String, NoteReport]) extends IOutMessage
-case class CreateAdditionalNotesReply(meetingID: String, recorded: Boolean, requesterID: String, noteID: String, noteName: String) extends IOutMessage
-case class DestroyAdditionalNotesReply(meetingID: String, recorded: Boolean, requesterID: String, noteID: String) extends IOutMessage
-case class SharedNotesSyncNoteReply(meetingID: String, recorded: Boolean, requesterID: String, noteID: String, note: NoteReport) extends IOutMessage
-
-// Value Objects
-case class MeetingVO(id: String, recorded: Boolean)
-
+package org.bigbluebutton.core.api
+
+import org.bigbluebutton.common2.messages.breakoutrooms._
+import org.bigbluebutton.core.apps._
+import org.bigbluebutton.core.models._
+
+case class VoiceRecordingStarted(meetingID: String, recorded: Boolean, recordingFile: String, timestamp: String, confNum: String) extends IOutMessage
+case class VoiceRecordingStopped(meetingID: String, recorded: Boolean, recordingFile: String, timestamp: String, confNum: String) extends IOutMessage
+case class RecordingStatusChanged(meetingID: String, recorded: Boolean, userId: String, recording: Boolean) extends IOutMessage
+case class GetRecordingStatusReply(meetingID: String, recorded: Boolean, userId: String, recording: Boolean) extends IOutMessage
+case class MeetingCreated(meetingID: String, externalMeetingID: String, parentMeetingID: String, recorded: Boolean, name: String,
+                          voiceBridge: String, duration: Int, moderatorPass: String, viewerPass: String, createTime: Long, createDate: String, isBreakout: Boolean) extends IOutMessage
+case class MeetingMuted(meetingID: String, recorded: Boolean, meetingMuted: Boolean) extends IOutMessage
+case class MeetingEnding(meetingID: String) extends IOutMessage
+case class MeetingEnded(meetingID: String, recorded: Boolean, voiceBridge: String) extends IOutMessage
+case class MeetingState(meetingID: String, recorded: Boolean, userId: String, permissions: Permissions, meetingMuted: Boolean) extends IOutMessage
+case class MeetingHasEnded(meetingID: String, userId: String) extends IOutMessage
+case class MeetingDestroyed(meetingID: String) extends IOutMessage
+case class DisconnectAllUsers(meetingID: String) extends IOutMessage
+case class InactivityWarning(meetingID: String, duration: Long) extends IOutMessage
+case class MeetingIsActive(meetingID: String) extends IOutMessage
+case class DisconnectUser(meetingID: String, userId: String) extends IOutMessage
+case class KeepAliveMessageReply(aliveID: String) extends IOutMessage
+case class PubSubPong(system: String, timestamp: Long) extends IOutMessage
+case object IsAliveMessage extends IOutMessage
+
+// Breakout Rooms
+case class BreakoutRoomsListOutMessage(meetingId: String, rooms: Vector[BreakoutRoomInfo], roomsReady: Boolean) extends IOutMessage
+case class CreateBreakoutRoom(meetingId: String, room: BreakoutRoomOutPayload) extends IOutMessage
+case class EndBreakoutRoom(breakoutMeetingId: String) extends IOutMessage
+case class BreakoutRoomOutPayload(breakoutMeetingId: String, name: String, parentId: String, sequence: Integer,
+                                  voiceConfId: String, durationInMinutes: Int, moderatorPassword: String, viewerPassword: String,
+                                  sourcePresentationId: String, sourcePresentationSlide: Int, record: Boolean)
+case class BreakoutRoomJoinURLOutMessage(parentMeetingId: String, recorded: Boolean, breakoutMeetingId: String, userId: String, redirectJoinURL: String, noRedirectJoinURL: String) extends IOutMessage
+case class BreakoutRoomStartedOutMessage(parentMeetingId: String, recorded: Boolean, breakout: BreakoutRoomInfo) extends IOutMessage
+case class UpdateBreakoutUsersOutMessage(parentMeetingId: String, recorded: Boolean, breakoutMeetingId: String, users: Vector[BreakoutUserVO]) extends IOutMessage
+case class MeetingTimeRemainingUpdate(meetingId: String, recorded: Boolean, timeRemaining: Int) extends IOutMessage
+case class BreakoutRoomsTimeRemainingUpdateOutMessage(meetingId: String, recorded: Boolean, timeRemaining: Int) extends IOutMessage
+case class BreakoutRoomEndedOutMessage(parentMeetingId: String, meetingId: String) extends IOutMessage
+
+// Permissions
+case class PermissionsSettingInitialized(meetingID: String, permissions: Permissions, applyTo: Array[UserVO]) extends IOutMessage
+case class NewPermissionsSetting(meetingID: String, setByUser: String, permissions: Permissions, applyTo: Array[UserVO]) extends IOutMessage
+case class UserLocked(meetingID: String, userId: String, lock: Boolean) extends IOutMessage
+case class GetPermissionsSettingReply(meetingID: String, userId: String) extends IOutMessage
+
+// Users
+case class UserRegistered(meetingID: String, recorded: Boolean, user: RegisteredUser) extends IOutMessage
+case class UserLeft(meetingID: String, recorded: Boolean, user: UserVO) extends IOutMessage
+case class UserEjectedFromMeeting(meetingID: String, recorded: Boolean, userId: String, ejectedBy: String) extends IOutMessage
+case class PresenterAssigned(meetingID: String, recorded: Boolean, presenter: Presenter) extends IOutMessage
+case class EjectAllVoiceUsers(meetingID: String, recorded: Boolean, voiceBridge: String) extends IOutMessage
+case class EndAndKickAll(meetingID: String, recorded: Boolean) extends IOutMessage
+case class GetUsersReply(meetingID: String, requesterID: String, users: Array[UserVO]) extends IOutMessage
+case class ValidateAuthTokenTimedOut(meetingID: String, requesterId: String, token: String, valid: Boolean, correlationId: String) extends IOutMessage
+case class ValidateAuthTokenReply(meetingID: String, requesterId: String, token: String, valid: Boolean, correlationId: String) extends IOutMessage
+case class UserJoined(meetingID: String, recorded: Boolean, user: UserVO) extends IOutMessage
+case class UserChangedEmojiStatus(meetingID: String, recorded: Boolean, emojiStatus: String, userID: String) extends IOutMessage
+case class UserListeningOnly(meetingID: String, recorded: Boolean, userID: String, listenOnly: Boolean) extends IOutMessage
+case class UserSharedWebcam(meetingID: String, recorded: Boolean, userID: String, stream: String) extends IOutMessage
+case class UserUnsharedWebcam(meetingID: String, recorded: Boolean, userID: String, stream: String) extends IOutMessage
+case class UserStatusChange(meetingID: String, recorded: Boolean, userID: String, status: String, value: Object) extends IOutMessage
+case class UserRoleChange(meetingID: String, recorded: Boolean, userID: String, role: String) extends IOutMessage
+case class GetUsersInVoiceConference(meetingID: String, recorded: Boolean, voiceConfId: String) extends IOutMessage
+case class MuteVoiceUser(meetingID: String, recorded: Boolean, requesterID: String,
+                         userId: String, voiceConfId: String, voiceUserId: String, mute: Boolean) extends IOutMessage
+case class UserVoiceMuted(meetingID: String, recorded: Boolean, confNum: String, user: UserVO) extends IOutMessage
+case class UserVoiceTalking(meetingID: String, recorded: Boolean, confNum: String, user: UserVO) extends IOutMessage
+case class EjectVoiceUser(meetingID: String, recorded: Boolean, requesterID: String, userId: String, voiceConfId: String, voiceUserId: String) extends IOutMessage
+case class TransferUserToMeeting(voiceConfId: String, targetVoiceConfId: String, userId: String) extends IOutMessage
+case class UserJoinedVoice(meetingID: String, recorded: Boolean, confNum: String, user: UserVO) extends IOutMessage
+case class UserLeftVoice(meetingID: String, recorded: Boolean, confNum: String, user: UserVO) extends IOutMessage
+case class AllowUserToShareDesktopOut(meetingID: String, userID: String, allowed: Boolean) extends IOutMessage
+
+// Voice
+case class IsMeetingMutedReply(meetingID: String, recorded: Boolean, requesterID: String, meetingMuted: Boolean) extends IOutMessage
+case class StartRecording(meetingID: String, recorded: Boolean, requesterID: String) extends IOutMessage
+case class StartRecordingVoiceConf(meetingID: String, recorded: Boolean, voiceConfId: String) extends IOutMessage
+case class StopRecordingVoiceConf(meetingID: String, recorded: Boolean, voiceConfId: String, recordedStream: String) extends IOutMessage
+case class StopRecording(meetingID: String, recorded: Boolean, requesterID: String) extends IOutMessage
+
+// Chat
+case class GetChatHistoryReply(meetingID: String, recorded: Boolean, requesterID: String,
+                               replyTo: String, history: Array[Map[String, String]]) extends IOutMessage
+case class SendPublicMessageEvent(meetingID: String, recorded: Boolean, requesterID: String,
+                                  message: Map[String, String]) extends IOutMessage
+case class SendPrivateMessageEvent(meetingID: String, recorded: Boolean, requesterID: String,
+                                   message: Map[String, String]) extends IOutMessage
+case class ClearPublicChatHistoryReply(meetingID: String, recorded: Boolean, requesterID: String) extends IOutMessage
+
+// Layout
+case class GetCurrentLayoutReply(meetingID: String, recorded: Boolean, requesterID: String, layoutID: String,
+                                 locked: Boolean, setByUserID: String) extends IOutMessage
+case class BroadcastLayoutEvent(meetingID: String, recorded: Boolean, requesterID: String,
+                                layoutID: String, locked: Boolean, setByUserID: String, applyTo: Array[UserVO]) extends IOutMessage
+case class LockLayoutEvent(meetingID: String, recorded: Boolean, setById: String, locked: Boolean,
+                           applyTo: Array[UserVO]) extends IOutMessage
+
+// Presentation
+case class ClearPresentationOutMsg(meetingID: String, recorded: Boolean) extends IOutMessage
+case class RemovePresentationOutMsg(meetingID: String, recorded: Boolean, presentationID: String) extends IOutMessage
+case class GetPresentationInfoOutMsg(meetingID: String, recorded: Boolean, requesterID: String,
+                                     info: CurrentPresentationInfo, replyTo: String) extends IOutMessage
+case class ResizeAndMoveSlideOutMsg(meetingID: String, recorded: Boolean, page: Page) extends IOutMessage
+case class GotoSlideOutMsg(meetingID: String, recorded: Boolean, page: Page) extends IOutMessage
+case class SharePresentationOutMsg(meetingID: String, recorded: Boolean, presentation: Presentation) extends IOutMessage
+case class GetSlideInfoOutMsg(meetingID: String, recorded: Boolean, requesterID: String, page: Page, replyTo: String) extends IOutMessage
+case class GetPreuploadedPresentationsOutMsg(meetingID: String, recorded: Boolean) extends IOutMessage
+case class PresentationConversionProgress(meetingID: String, messageKey: String, code: String,
+                                          presentationId: String, presentationName: String) extends IOutMessage
+case class PresentationConversionError(meetingID: String, messageKey: String, code: String,
+                                       presentationId: String, numberOfPages: Int, maxNumberPages: Int, presentationName: String) extends IOutMessage
+case class PresentationPageGenerated(meetingID: String, messageKey: String, code: String, presentationId: String,
+                                     numberOfPages: Int, pagesCompleted: Int, presentationName: String) extends IOutMessage
+case class PresentationConversionDone(meetingID: String, recorded: Boolean, messageKey: String, code: String,
+                                      presentation: Presentation) extends IOutMessage
+case class PresentationChanged(meetingID: String, presentation: Presentation) extends IOutMessage
+case class GetPresentationStatusReply(meetingID: String, presentations: Seq[Presentation], current: Presentation, replyTo: String) extends IOutMessage
+case class PresentationRemoved(meetingID: String, presentationId: String) extends IOutMessage
+case class PageChanged(meetingID: String, page: Page) extends IOutMessage
+
+// Polling
+//case class PollCreatedMessage(meetingID: String, recorded: Boolean, requesterId: String, pollId: String, poll: PollVO) extends IOutMessage
+//case class CreatePollReplyMessage(meetingID: String, recorded: Boolean, result: RequestResult, requesterId: String, pollId: String, pollType: String) extends IOutMessage
+case class PollStartedMessage(meetingID: String, recorded: Boolean, requesterId: String, pollId: String, poll: SimplePollOutVO) extends IOutMessage
+case class StartPollReplyMessage(meetingID: String, recorded: Boolean, result: RequestResult, requesterId: String, pollId: String) extends IOutMessage
+case class PollStoppedMessage(meetingID: String, recorded: Boolean, requesterId: String, pollId: String) extends IOutMessage
+case class StopPollReplyMessage(meetingID: String, recorded: Boolean, result: RequestResult, requesterId: String) extends IOutMessage
+case class PollShowResultMessage(meetingID: String, recorded: Boolean, requesterId: String, pollId: String, poll: SimplePollResultOutVO) extends IOutMessage
+case class ShowPollResultReplyMessage(meetingID: String, recorded: Boolean, result: RequestResult, requesterId: String, pollId: String) extends IOutMessage
+case class PollHideResultMessage(meetingID: String, recorded: Boolean, requesterId: String, pollId: String) extends IOutMessage
+case class HidePollResultReplyMessage(meetingID: String, recorded: Boolean, result: RequestResult, requesterId: String, pollId: String) extends IOutMessage
+case class UserRespondedToPollMessage(meetingID: String, recorded: Boolean, presenterId: String, pollId: String, poll: SimplePollResultOutVO) extends IOutMessage
+case class RespondToPollReplyMessage(meetingID: String, recorded: Boolean, result: RequestResult, requesterId: String, pollId: String) extends IOutMessage
+case class GetCurrentPollReplyMessage(meetingID: String, recorded: Boolean, requesterId: String, hasPoll: Boolean, poll: Option[PollVO]) extends IOutMessage
+
+// No idea what part this is for
+case class GetAllMeetingsReply(meetings: Array[MeetingInfo]) extends IOutMessage
+
+// Caption
+case class SendCaptionHistoryReply(meetingID: String, recorded: Boolean, requesterID: String, history: Map[String, Array[String]]) extends IOutMessage
+case class UpdateCaptionOwnerReply(meetingID: String, recorded: Boolean, locale: String, localeCode: String, ownerID: String) extends IOutMessage
+case class EditCaptionHistoryReply(meetingID: String, recorded: Boolean, userID: String, startIndex: Integer, endIndex: Integer, locale: String, localeCode: String, text: String) extends IOutMessage
+// DeskShare
+case class DeskShareStartRTMPBroadcast(conferenceName: String, streamPath: String) extends IOutMessage
+case class DeskShareStopRTMPBroadcast(conferenceName: String, streamPath: String) extends IOutMessage
+case class DeskShareNotifyViewersRTMP(meetingID: String, streamPath: String, videoWidth: Int, videoHeight: Int, broadcasting: Boolean) extends IOutMessage
+case class DeskShareNotifyASingleViewer(meetingID: String, userID: String, streamPath: String, videoWidth: Int, videoHeight: Int, broadcasting: Boolean) extends IOutMessage
+case class DeskShareHangUp(meetingID: String, fsConferenceName: String) extends IOutMessage
+
+// Guest
+case class GetGuestPolicyReply(meetingID: String, recorded: Boolean, requesterID: String, policy: String) extends IOutMessage
+case class GuestPolicyChanged(meetingID: String, recorded: Boolean, policy: String) extends IOutMessage
+case class GuestAccessDenied(meetingID: String, recorded: Boolean, userId: String) extends IOutMessage
+
+// Shared Notes
+case class PatchDocumentReply(meetingID: String, recorded: Boolean, requesterID: String, noteID: String, patch: String, patchID: Int, undo: Boolean, redo: Boolean) extends IOutMessage
+case class GetCurrentDocumentReply(meetingID: String, recorded: Boolean, requesterID: String, notes: Map[String, NoteReport]) extends IOutMessage
+case class CreateAdditionalNotesReply(meetingID: String, recorded: Boolean, requesterID: String, noteID: String, noteName: String) extends IOutMessage
+case class DestroyAdditionalNotesReply(meetingID: String, recorded: Boolean, requesterID: String, noteID: String) extends IOutMessage
+case class SharedNotesSyncNoteReply(meetingID: String, recorded: Boolean, requesterID: String, noteID: String, note: NoteReport) extends IOutMessage
+
+// Value Objects
+case class MeetingVO(id: String, recorded: Boolean)
+