package org.bigbluebutton.core.api

import org.bigbluebutton.core.apps._
import org.bigbluebutton.core.models._
import org.bigbluebutton.common2.domain.UserVO
import org.bigbluebutton.common2.msgs.{ BreakoutRoomInfo, BreakoutUserVO }

case class VoiceRecordingStarted(meetingID: String, recorded: Boolean, recordingFile: String, timestamp: String, confNum: String) extends IOutMessage
case class VoiceRecordingStopped(meetingID: String, recorded: Boolean, recordingFile: String, timestamp: String, confNum: String) extends IOutMessage
case class RecordingStatusChanged(meetingID: String, recorded: Boolean, userId: String, recording: Boolean) extends IOutMessage
case class GetRecordingStatusReply(meetingID: String, recorded: Boolean, userId: String, recording: Boolean) extends IOutMessage
case class MeetingCreated(meetingID: String, externalMeetingID: String, parentMeetingID: String, recorded: Boolean, name: String,
                          voiceBridge: String, duration: Int, moderatorPass: String, viewerPass: String, createTime: Long, createDate: String, isBreakout: Boolean) extends IOutMessage
case class MeetingMuted(meetingID: String, recorded: Boolean, meetingMuted: Boolean) extends IOutMessage
case class MeetingEnding(meetingID: String) extends IOutMessage
case class MeetingEnded(meetingID: String, recorded: Boolean, voiceBridge: String) extends IOutMessage
case class MeetingState(meetingID: String, recorded: Boolean, userId: String, permissions: Permissions, meetingMuted: Boolean) extends IOutMessage
case class MeetingHasEnded(meetingID: String, userId: String) extends IOutMessage
case class MeetingDestroyed(meetingID: String) extends IOutMessage
case class DisconnectAllUsers(meetingID: String) extends IOutMessage
case class InactivityWarning(meetingID: String, duration: Long) extends IOutMessage
case class MeetingIsActive(meetingID: String) extends IOutMessage
case class DisconnectUser(meetingID: String, userId: String) extends IOutMessage
case class KeepAliveMessageReply(aliveID: String) extends IOutMessage
case class PubSubPong(system: String, timestamp: Long) extends IOutMessage
case object IsAliveMessage extends IOutMessage

// Breakout Rooms
case class BreakoutRoomsListOutMessage(meetingId: String, rooms: Vector[BreakoutRoomInfo], roomsReady: Boolean) extends IOutMessage
case class CreateBreakoutRoom(meetingId: String, room: BreakoutRoomOutPayload) extends IOutMessage
case class EndBreakoutRoom(breakoutMeetingId: String) extends IOutMessage
case class BreakoutRoomOutPayload(breakoutMeetingId: String, name: String, parentId: String, sequence: Integer,
                                  voiceConfId: String, durationInMinutes: Int, moderatorPassword: String, viewerPassword: String,
                                  sourcePresentationId: String, sourcePresentationSlide: Int, record: Boolean)
case class BreakoutRoomJoinURLOutMessage(parentMeetingId: String, recorded: Boolean, breakoutMeetingId: String, userId: String, redirectJoinURL: String, noRedirectJoinURL: String) extends IOutMessage
case class BreakoutRoomStartedOutMessage(parentMeetingId: String, recorded: Boolean, breakout: BreakoutRoomInfo) extends IOutMessage
case class UpdateBreakoutUsersOutMessage(parentMeetingId: String, recorded: Boolean, breakoutMeetingId: String, users: Vector[BreakoutUserVO]) extends IOutMessage
case class MeetingTimeRemainingUpdate(meetingId: String, recorded: Boolean, timeRemaining: Int) extends IOutMessage
case class BreakoutRoomsTimeRemainingUpdateOutMessage(meetingId: String, recorded: Boolean, timeRemaining: Int) extends IOutMessage
case class BreakoutRoomEndedOutMessage(parentMeetingId: String, meetingId: String) extends IOutMessage

// Permissions
case class PermissionsSettingInitialized(meetingID: String, permissions: Permissions, applyTo: Array[UserVO]) extends IOutMessage
case class NewPermissionsSetting(meetingID: String, setByUser: String, permissions: Permissions, applyTo: Vector[UserState]) extends IOutMessage
case class UserLocked(meetingID: String, userId: String, lock: Boolean) extends IOutMessage
case class GetPermissionsSettingReply(meetingID: String, userId: String) extends IOutMessage

// Users
case class UserRegistered(meetingID: String, recorded: Boolean, user: RegisteredUser) extends IOutMessage
case class UserLeft(meetingID: String, recorded: Boolean, user: UserVO) extends IOutMessage
case class UserEjectedFromMeeting(meetingID: String, recorded: Boolean, userId: String, ejectedBy: String) extends IOutMessage
case class PresenterAssigned(meetingID: String, recorded: Boolean, presenter: Presenter) extends IOutMessage
case class EjectAllVoiceUsers(meetingID: String, recorded: Boolean, voiceBridge: String) extends IOutMessage
case class EndAndKickAll(meetingID: String, recorded: Boolean) extends IOutMessage
case class GetUsersReply(meetingID: String, requesterID: String, users: Array[UserVO]) extends IOutMessage
case class ValidateAuthTokenTimedOut(meetingID: String, requesterId: String, token: String, valid: Boolean, correlationId: String) extends IOutMessage
case class ValidateAuthTokenReply(meetingID: String, requesterId: String, token: String, valid: Boolean, correlationId: String) extends IOutMessage
case class UserJoined(meetingID: String, recorded: Boolean, user: UserVO) extends IOutMessage
case class UserChangedEmojiStatus(meetingID: String, recorded: Boolean, emojiStatus: String, userID: String) extends IOutMessage
case class UserListeningOnly(meetingID: String, recorded: Boolean, userID: String, listenOnly: Boolean) extends IOutMessage
case class UserSharedWebcam(meetingID: String, recorded: Boolean, userID: String, stream: String) extends IOutMessage
case class UserUnsharedWebcam(meetingID: String, recorded: Boolean, userID: String, stream: String) extends IOutMessage
case class UserStatusChange(meetingID: String, recorded: Boolean, userID: String, status: String, value: Object) extends IOutMessage
case class UserRoleChange(meetingID: String, recorded: Boolean, userID: String, role: String) extends IOutMessage
case class GetUsersInVoiceConference(meetingID: String, recorded: Boolean, voiceConfId: String) extends IOutMessage
case class MuteVoiceUser(meetingID: String, recorded: Boolean, requesterID: String,
                         userId: String, voiceConfId: String, voiceUserId: String, mute: Boolean) extends IOutMessage
case class UserVoiceMuted(meetingID: String, recorded: Boolean, confNum: String, user: UserVO) extends IOutMessage
case class UserVoiceTalking(meetingID: String, recorded: Boolean, confNum: String, user: UserVO) extends IOutMessage
case class EjectVoiceUser(meetingID: String, recorded: Boolean, requesterID: String, userId: String, voiceConfId: String, voiceUserId: String) extends IOutMessage
case class TransferUserToMeeting(voiceConfId: String, targetVoiceConfId: String, userId: String) extends IOutMessage
case class UserJoinedVoice(meetingID: String, recorded: Boolean, confNum: String, user: UserVO) extends IOutMessage
case class UserLeftVoice(meetingID: String, recorded: Boolean, confNum: String, user: UserVO) extends IOutMessage
case class AllowUserToShareDesktopOut(meetingID: String, userID: String, allowed: Boolean) extends IOutMessage

// Voice
case class IsMeetingMutedReply(meetingID: String, recorded: Boolean, requesterID: String, meetingMuted: Boolean) extends IOutMessage
case class StartRecording(meetingID: String, recorded: Boolean, requesterID: String) extends IOutMessage
case class StartRecordingVoiceConf(meetingID: String, recorded: Boolean, voiceConfId: String) extends IOutMessage
case class StopRecordingVoiceConf(meetingID: String, recorded: Boolean, voiceConfId: String, recordedStream: String) extends IOutMessage
case class StopRecording(meetingID: String, recorded: Boolean, requesterID: String) extends IOutMessage

<<<<<<< HEAD
// Layout
case class GetCurrentLayoutReply(meetingID: String, recorded: Boolean, requesterID: String, layoutID: String,
                                 locked: Boolean, setByUserID: String) extends IOutMessage
case class BroadcastLayoutEvent(meetingID: String, recorded: Boolean, requesterID: String,
                                layoutID: String, locked: Boolean, setByUserID: String, applyTo: Array[UserVO]) extends IOutMessage
case class LockLayoutEvent(meetingID: String, recorded: Boolean, setById: String, locked: Boolean,
                           applyTo: Array[UserVO]) extends IOutMessage

// Presentation
case class ClearPresentationOutMsg(meetingID: String, recorded: Boolean) extends IOutMessage
case class RemovePresentationOutMsg(meetingID: String, recorded: Boolean, presentationID: String) extends IOutMessage
case class GetPresentationInfoOutMsg(meetingID: String, recorded: Boolean, requesterID: String,
                                     info: CurrentPresentationInfo, replyTo: String) extends IOutMessage
case class ResizeAndMoveSlideOutMsg(meetingID: String, recorded: Boolean, page: Page) extends IOutMessage
case class GotoSlideOutMsg(meetingID: String, recorded: Boolean, page: Page) extends IOutMessage
case class SharePresentationOutMsg(meetingID: String, recorded: Boolean, presentation: Presentation) extends IOutMessage
case class GetSlideInfoOutMsg(meetingID: String, recorded: Boolean, requesterID: String, page: Page, replyTo: String) extends IOutMessage
case class GetPreuploadedPresentationsOutMsg(meetingID: String, recorded: Boolean) extends IOutMessage
case class PresentationConversionProgress(meetingID: String, messageKey: String, code: String,
                                          presentationId: String, presentationName: String) extends IOutMessage
case class PresentationConversionError(meetingID: String, messageKey: String, code: String,
                                       presentationId: String, numberOfPages: Int, maxNumberPages: Int, presentationName: String) extends IOutMessage
case class PresentationPageGenerated(meetingID: String, messageKey: String, code: String, presentationId: String,
                                     numberOfPages: Int, pagesCompleted: Int, presentationName: String) extends IOutMessage
case class PresentationConversionDone(meetingID: String, recorded: Boolean, messageKey: String, code: String,
                                      presentation: Presentation) extends IOutMessage
case class PresentationChanged(meetingID: String, presentation: Presentation) extends IOutMessage
case class GetPresentationStatusReply(meetingID: String, presentations: Seq[Presentation], current: Presentation, replyTo: String) extends IOutMessage
case class PresentationRemoved(meetingID: String, presentationId: String) extends IOutMessage
case class PageChanged(meetingID: String, page: Page) extends IOutMessage

// Polling
//case class PollCreatedMessage(meetingID: String, recorded: Boolean, requesterId: String, pollId: String, poll: PollVO) extends IOutMessage
//case class CreatePollReplyMessage(meetingID: String, recorded: Boolean, result: RequestResult, requesterId: String, pollId: String, pollType: String) extends IOutMessage
case class PollStartedMessage(meetingID: String, recorded: Boolean, requesterId: String, pollId: String, poll: SimplePollOutVO) extends IOutMessage
case class StartPollReplyMessage(meetingID: String, recorded: Boolean, result: RequestResult, requesterId: String, pollId: String) extends IOutMessage
case class PollStoppedMessage(meetingID: String, recorded: Boolean, requesterId: String, pollId: String) extends IOutMessage
case class StopPollReplyMessage(meetingID: String, recorded: Boolean, result: RequestResult, requesterId: String) extends IOutMessage
case class PollShowResultMessage(meetingID: String, recorded: Boolean, requesterId: String, pollId: String, poll: SimplePollResultOutVO) extends IOutMessage
case class ShowPollResultReplyMessage(meetingID: String, recorded: Boolean, result: RequestResult, requesterId: String, pollId: String) extends IOutMessage
case class PollHideResultMessage(meetingID: String, recorded: Boolean, requesterId: String, pollId: String) extends IOutMessage
case class HidePollResultReplyMessage(meetingID: String, recorded: Boolean, result: RequestResult, requesterId: String, pollId: String) extends IOutMessage
case class UserRespondedToPollMessage(meetingID: String, recorded: Boolean, presenterId: String, pollId: String, poll: SimplePollResultOutVO) extends IOutMessage
case class RespondToPollReplyMessage(meetingID: String, recorded: Boolean, result: RequestResult, requesterId: String, pollId: String) extends IOutMessage
case class GetCurrentPollReplyMessage(meetingID: String, recorded: Boolean, requesterId: String, hasPoll: Boolean, poll: Option[PollVO]) extends IOutMessage

=======
>>>>>>> a23d8e29
// No idea what part this is for
case class GetAllMeetingsReply(meetings: Array[MeetingInfo]) extends IOutMessage

// DeskShare
case class DeskShareStartRTMPBroadcast(conferenceName: String, streamPath: String) extends IOutMessage
case class DeskShareStopRTMPBroadcast(conferenceName: String, streamPath: String) extends IOutMessage
case class DeskShareNotifyViewersRTMP(meetingID: String, streamPath: String, videoWidth: Int, videoHeight: Int, broadcasting: Boolean) extends IOutMessage
case class DeskShareNotifyASingleViewer(meetingID: String, userID: String, streamPath: String, videoWidth: Int, videoHeight: Int, broadcasting: Boolean) extends IOutMessage
case class DeskShareHangUp(meetingID: String, fsConferenceName: String) extends IOutMessage

// Guest
case class GetGuestPolicyReply(meetingID: String, recorded: Boolean, requesterID: String, policy: String) extends IOutMessage
case class GuestPolicyChanged(meetingID: String, recorded: Boolean, policy: String) extends IOutMessage
case class GuestAccessDenied(meetingID: String, recorded: Boolean, userId: String) extends IOutMessage

// Value Objects
case class MeetingVO(id: String, recorded: Boolean)<|MERGE_RESOLUTION|>--- conflicted
+++ resolved
@@ -80,55 +80,6 @@
 case class StopRecordingVoiceConf(meetingID: String, recorded: Boolean, voiceConfId: String, recordedStream: String) extends IOutMessage
 case class StopRecording(meetingID: String, recorded: Boolean, requesterID: String) extends IOutMessage
 
-<<<<<<< HEAD
-// Layout
-case class GetCurrentLayoutReply(meetingID: String, recorded: Boolean, requesterID: String, layoutID: String,
-                                 locked: Boolean, setByUserID: String) extends IOutMessage
-case class BroadcastLayoutEvent(meetingID: String, recorded: Boolean, requesterID: String,
-                                layoutID: String, locked: Boolean, setByUserID: String, applyTo: Array[UserVO]) extends IOutMessage
-case class LockLayoutEvent(meetingID: String, recorded: Boolean, setById: String, locked: Boolean,
-                           applyTo: Array[UserVO]) extends IOutMessage
-
-// Presentation
-case class ClearPresentationOutMsg(meetingID: String, recorded: Boolean) extends IOutMessage
-case class RemovePresentationOutMsg(meetingID: String, recorded: Boolean, presentationID: String) extends IOutMessage
-case class GetPresentationInfoOutMsg(meetingID: String, recorded: Boolean, requesterID: String,
-                                     info: CurrentPresentationInfo, replyTo: String) extends IOutMessage
-case class ResizeAndMoveSlideOutMsg(meetingID: String, recorded: Boolean, page: Page) extends IOutMessage
-case class GotoSlideOutMsg(meetingID: String, recorded: Boolean, page: Page) extends IOutMessage
-case class SharePresentationOutMsg(meetingID: String, recorded: Boolean, presentation: Presentation) extends IOutMessage
-case class GetSlideInfoOutMsg(meetingID: String, recorded: Boolean, requesterID: String, page: Page, replyTo: String) extends IOutMessage
-case class GetPreuploadedPresentationsOutMsg(meetingID: String, recorded: Boolean) extends IOutMessage
-case class PresentationConversionProgress(meetingID: String, messageKey: String, code: String,
-                                          presentationId: String, presentationName: String) extends IOutMessage
-case class PresentationConversionError(meetingID: String, messageKey: String, code: String,
-                                       presentationId: String, numberOfPages: Int, maxNumberPages: Int, presentationName: String) extends IOutMessage
-case class PresentationPageGenerated(meetingID: String, messageKey: String, code: String, presentationId: String,
-                                     numberOfPages: Int, pagesCompleted: Int, presentationName: String) extends IOutMessage
-case class PresentationConversionDone(meetingID: String, recorded: Boolean, messageKey: String, code: String,
-                                      presentation: Presentation) extends IOutMessage
-case class PresentationChanged(meetingID: String, presentation: Presentation) extends IOutMessage
-case class GetPresentationStatusReply(meetingID: String, presentations: Seq[Presentation], current: Presentation, replyTo: String) extends IOutMessage
-case class PresentationRemoved(meetingID: String, presentationId: String) extends IOutMessage
-case class PageChanged(meetingID: String, page: Page) extends IOutMessage
-
-// Polling
-//case class PollCreatedMessage(meetingID: String, recorded: Boolean, requesterId: String, pollId: String, poll: PollVO) extends IOutMessage
-//case class CreatePollReplyMessage(meetingID: String, recorded: Boolean, result: RequestResult, requesterId: String, pollId: String, pollType: String) extends IOutMessage
-case class PollStartedMessage(meetingID: String, recorded: Boolean, requesterId: String, pollId: String, poll: SimplePollOutVO) extends IOutMessage
-case class StartPollReplyMessage(meetingID: String, recorded: Boolean, result: RequestResult, requesterId: String, pollId: String) extends IOutMessage
-case class PollStoppedMessage(meetingID: String, recorded: Boolean, requesterId: String, pollId: String) extends IOutMessage
-case class StopPollReplyMessage(meetingID: String, recorded: Boolean, result: RequestResult, requesterId: String) extends IOutMessage
-case class PollShowResultMessage(meetingID: String, recorded: Boolean, requesterId: String, pollId: String, poll: SimplePollResultOutVO) extends IOutMessage
-case class ShowPollResultReplyMessage(meetingID: String, recorded: Boolean, result: RequestResult, requesterId: String, pollId: String) extends IOutMessage
-case class PollHideResultMessage(meetingID: String, recorded: Boolean, requesterId: String, pollId: String) extends IOutMessage
-case class HidePollResultReplyMessage(meetingID: String, recorded: Boolean, result: RequestResult, requesterId: String, pollId: String) extends IOutMessage
-case class UserRespondedToPollMessage(meetingID: String, recorded: Boolean, presenterId: String, pollId: String, poll: SimplePollResultOutVO) extends IOutMessage
-case class RespondToPollReplyMessage(meetingID: String, recorded: Boolean, result: RequestResult, requesterId: String, pollId: String) extends IOutMessage
-case class GetCurrentPollReplyMessage(meetingID: String, recorded: Boolean, requesterId: String, hasPoll: Boolean, poll: Option[PollVO]) extends IOutMessage
-
-=======
->>>>>>> a23d8e29
 // No idea what part this is for
 case class GetAllMeetingsReply(meetings: Array[MeetingInfo]) extends IOutMessage
 
