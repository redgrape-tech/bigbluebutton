--- conflicted
+++ resolved
@@ -1,237 +1,230 @@
-package org.bigbluebutton.core
-
-import akka.actor._
-import akka.actor.ActorLogging
-import akka.actor.SupervisorStrategy.Resume
-import akka.pattern.{ ask, pipe }
-import akka.util.Timeout
-import java.io.{ PrintWriter, StringWriter }
-import scala.concurrent.duration._
-import org.bigbluebutton.core.bus._
-import org.bigbluebutton.core.api._
-import org.bigbluebutton.SystemConfiguration
-
-import java.util.concurrent.TimeUnit
-
-object BigBlueButtonActor extends SystemConfiguration {
-  def props(system: ActorSystem,
-    eventBus: IncomingEventBus,
-    outGW: OutMessageGateway): Props =
-    Props(classOf[BigBlueButtonActor], system, eventBus, outGW)
-}
-
-class BigBlueButtonActor(val system: ActorSystem,
-    eventBus: IncomingEventBus, outGW: OutMessageGateway) extends Actor with ActorLogging {
-
-  implicit def executionContext = system.dispatcher
-  implicit val timeout = Timeout(5 seconds)
-
-  private var meetings = new collection.immutable.HashMap[String, RunningMeeting]
-
-  override val supervisorStrategy = OneForOneStrategy(maxNrOfRetries = 10, withinTimeRange = 1 minute) {
-    case e: Exception => {
-      val sw: StringWriter = new StringWriter()
-      sw.write("An exception has been thrown on BigBlueButtonActor, exception message [" + e.getMessage() + "] (full stacktrace below)\n")
-      e.printStackTrace(new PrintWriter(sw))
-      log.error(sw.toString())
-      Resume
-    }
-  }
-
-  def receive = {
-    case msg: CreateMeeting => handleCreateMeeting(msg)
-    case msg: DestroyMeeting => handleDestroyMeeting(msg)
-    case msg: KeepAliveMessage => handleKeepAliveMessage(msg)
-    case msg: PubSubPing => handlePubSubPingMessage(msg)
-    case msg: ValidateAuthToken => handleValidateAuthToken(msg)
-    case msg: GetAllMeetingsRequest => handleGetAllMeetingsRequest(msg)
-    case msg: UserJoinedVoiceConfMessage => handleUserJoinedVoiceConfMessage(msg)
-    case msg: UserLeftVoiceConfMessage => handleUserLeftVoiceConfMessage(msg)
-    case msg: UserLockedInVoiceConfMessage => handleUserLockedInVoiceConfMessage(msg)
-    case msg: UserMutedInVoiceConfMessage => handleUserMutedInVoiceConfMessage(msg)
-    case msg: UserTalkingInVoiceConfMessage => handleUserTalkingInVoiceConfMessage(msg)
-    case msg: VoiceConfRecordingStartedMessage => handleVoiceConfRecordingStartedMessage(msg)
-    case _ => // do nothing
-  }
-
-  private def findMeetingWithVoiceConfId(voiceConfId: String): Option[RunningMeeting] = {
-    meetings.values.find(m => { m.mProps.voiceBridge == voiceConfId })
-  }
-
-  private def handleUserJoinedVoiceConfMessage(msg: UserJoinedVoiceConfMessage) {
-    findMeetingWithVoiceConfId(msg.voiceConfId) foreach { m => m.actorRef ! msg }
-  }
-
-  private def handleUserLeftVoiceConfMessage(msg: UserLeftVoiceConfMessage) {
-    findMeetingWithVoiceConfId(msg.voiceConfId) foreach { m =>
-      m.actorRef ! msg
-    }
-  }
-
-  private def handleUserLockedInVoiceConfMessage(msg: UserLockedInVoiceConfMessage) {
-    findMeetingWithVoiceConfId(msg.voiceConfId) foreach { m =>
-      m.actorRef ! msg
-    }
-  }
-
-  private def handleUserMutedInVoiceConfMessage(msg: UserMutedInVoiceConfMessage) {
-    findMeetingWithVoiceConfId(msg.voiceConfId) foreach { m =>
-      m.actorRef ! msg
-    }
-  }
-
-  private def handleVoiceConfRecordingStartedMessage(msg: VoiceConfRecordingStartedMessage) {
-    findMeetingWithVoiceConfId(msg.voiceConfId) foreach { m =>
-      m.actorRef ! msg
-    }
-
-  }
-
-  private def handleUserTalkingInVoiceConfMessage(msg: UserTalkingInVoiceConfMessage) {
-    findMeetingWithVoiceConfId(msg.voiceConfId) foreach { m =>
-      m.actorRef ! msg
-    }
-  }
-
-  private def handleValidateAuthToken(msg: ValidateAuthToken) {
-    meetings.get(msg.meetingID) foreach { m =>
-      m.actorRef ! msg
-
-      //      val future = m.actorRef.ask(msg)(5 seconds)
-      //      future onComplete {
-      //        case Success(result) => {
-      //          log.info("Validate auth token response. meetingId=" + msg.meetingID + " userId=" + msg.userId + " token=" + msg.token)
-      //          /**
-      //           * Received a reply from MeetingActor which means hasn't hung!
-      //           * Sometimes, the actor seems to hang and doesn't anymore accept messages. This is a simple
-      //           * audit to check whether the actor is still alive. (ralam feb 25, 2015)
-      //           */
-      //        }
-      //        case Failure(failure) => {
-      //          log.warning("Validate auth token timeout. meetingId=" + msg.meetingID + " userId=" + msg.userId + " token=" + msg.token)
-      //          outGW.send(new ValidateAuthTokenTimedOut(msg.meetingID, msg.userId, msg.token, false, msg.correlationId))
-      //        }
-      //      }
-    }
-  }
-
-  private def handleKeepAliveMessage(msg: KeepAliveMessage): Unit = {
-    outGW.send(new KeepAliveMessageReply(msg.aliveID))
-  }
-
-  private def handlePubSubPingMessage(msg: PubSubPing): Unit = {
-    outGW.send(new PubSubPong(msg.system, msg.timestamp))
-  }
-
-  private def handleDestroyMeeting(msg: DestroyMeeting) {
-    log.info("Received DestroyMeeting message for meetingId={}", msg.meetingID)
-    meetings.get(msg.meetingID) match {
-      case None => log.info("Could not find meetingId={}", msg.meetingID)
-      case Some(m) => {
-        meetings -= msg.meetingID
-        log.info("Kick everyone out on meetingId={}", msg.meetingID)
-<<<<<<< HEAD
-        if (m.mProps.isBreakout) {
-          log.info("Informing parent meeting {} that a breakout room has been ended {}", m.mProps.parentMeetingID, m.mProps.meetingID)
-          eventBus.publish(BigBlueButtonEvent(m.mProps.parentMeetingID,
-            BreakoutRoomEnded(m.mProps.parentMeetingID, m.mProps.meetingID)))
-        }
-=======
-        outGW.send(new EndAndKickAll(msg.meetingID, m.mProps.recorded))
-        outGW.send(new DisconnectAllUsers(msg.meetingID))
-        outGW.send(new StopMeetingTranscoders(msg.meetingID))
-        log.info("Destroyed meetingId={}", msg.meetingID)
-        outGW.send(new MeetingDestroyed(msg.meetingID))
->>>>>>> 6f40494a
-
-        // Eject all users using the client.
-        outGW.send(new EndAndKickAll(msg.meetingID, m.mProps.recorded))
-        // Eject all users from the voice conference
-        outGW.send(new EjectAllVoiceUsers(msg.meetingID, m.mProps.recorded, m.mProps.voiceBridge))
-
-        // Delay sending DisconnectAllUsers because of RTMPT connection being dropped before UserEject message arrives to the client  
-        context.system.scheduler.scheduleOnce(Duration.create(2500, TimeUnit.MILLISECONDS)) {
-          // Disconnect all clients
-          outGW.send(new DisconnectAllUsers(msg.meetingID))
-          log.info("Destroyed meetingId={}", msg.meetingID)
-          outGW.send(new MeetingDestroyed(msg.meetingID))
-
-          /** Unsubscribe to meeting and voice events. **/
-          eventBus.unsubscribe(m.actorRef, m.mProps.meetingID)
-          eventBus.unsubscribe(m.actorRef, m.mProps.voiceBridge)
-
-          // Stop the meeting actor.
-          context.stop(m.actorRef)
-        }
-      }
-    }
-  }
-
-  private def handleCreateMeeting(msg: CreateMeeting): Unit = {
-    meetings.get(msg.meetingID) match {
-      case None => {
-        log.info("Create meeting request. meetingId={}", msg.mProps.meetingID)
-
-        var m = RunningMeeting(msg.mProps, outGW, eventBus)
-
-        /** Subscribe to meeting and voice events. **/
-        eventBus.subscribe(m.actorRef, m.mProps.meetingID)
-        eventBus.subscribe(m.actorRef, m.mProps.voiceBridge)
-        eventBus.subscribe(m.actorRef, m.mProps.deskshareBridge)
-
-        meetings += m.mProps.meetingID -> m
-        outGW.send(new MeetingCreated(m.mProps.meetingID, m.mProps.externalMeetingID, m.mProps.parentMeetingID,
-          m.mProps.recorded, m.mProps.meetingName, m.mProps.voiceBridge, msg.mProps.duration, msg.mProps.moderatorPass,
-          msg.mProps.viewerPass, msg.mProps.createTime, msg.mProps.createDate, msg.mProps.isBreakout))
-
-        m.actorRef ! new InitializeMeeting(m.mProps.meetingID, m.mProps.recorded)
-      }
-      case Some(m) => {
-        log.info("Meeting already created. meetingID={}", msg.mProps.meetingID)
-        // do nothing
-      }
-    }
-  }
-
-  private def handleGetAllMeetingsRequest(msg: GetAllMeetingsRequest) {
-    val len = meetings.keys.size
-    var currPosition = len - 1
-    var resultArray: Array[MeetingInfo] = new Array[MeetingInfo](len)
-
-    meetings.values.foreach(m => {
-      val id = m.mProps.meetingID
-      val duration = m.mProps.duration
-      val name = m.mProps.meetingName
-      val recorded = m.mProps.recorded
-      val voiceBridge = m.mProps.voiceBridge
-
-      val info = new MeetingInfo(id, name, recorded, voiceBridge, duration)
-      resultArray(currPosition) = info
-      currPosition = currPosition - 1
-
-      val html5clientRequesterID = "nodeJSapp"
-
-      //send the users
-      eventBus.publish(BigBlueButtonEvent(id, new GetUsers(id, html5clientRequesterID)))
-
-      //send the presentation
-      eventBus.publish(BigBlueButtonEvent(id, new GetPresentationInfo(id, html5clientRequesterID, html5clientRequesterID)))
-
-      //send chat history
-      eventBus.publish(BigBlueButtonEvent(id, new GetChatHistoryRequest(id, html5clientRequesterID, html5clientRequesterID)))
-
-      //send lock settings
-      eventBus.publish(BigBlueButtonEvent(id, new GetLockSettings(id, html5clientRequesterID)))
-
-      //send desktop sharing info
-      eventBus.publish(BigBlueButtonEvent(id, new DeskShareGetDeskShareInfoRequest(id, html5clientRequesterID, html5clientRequesterID)))
-
-      // send captions
-      eventBus.publish(BigBlueButtonEvent(id, new SendCaptionHistoryRequest(id, html5clientRequesterID)))
-    })
-
-    outGW.send(new GetAllMeetingsReply(resultArray))
-  }
-
-}
-
+package org.bigbluebutton.core
+
+import akka.actor._
+import akka.actor.ActorLogging
+import akka.actor.SupervisorStrategy.Resume
+import akka.pattern.{ ask, pipe }
+import akka.util.Timeout
+import java.io.{ PrintWriter, StringWriter }
+import scala.concurrent.duration._
+import org.bigbluebutton.core.bus._
+import org.bigbluebutton.core.api._
+import org.bigbluebutton.SystemConfiguration
+
+import java.util.concurrent.TimeUnit
+
+object BigBlueButtonActor extends SystemConfiguration {
+  def props(system: ActorSystem,
+    eventBus: IncomingEventBus,
+    outGW: OutMessageGateway): Props =
+    Props(classOf[BigBlueButtonActor], system, eventBus, outGW)
+}
+
+class BigBlueButtonActor(val system: ActorSystem,
+    eventBus: IncomingEventBus, outGW: OutMessageGateway) extends Actor with ActorLogging {
+
+  implicit def executionContext = system.dispatcher
+  implicit val timeout = Timeout(5 seconds)
+
+  private var meetings = new collection.immutable.HashMap[String, RunningMeeting]
+
+  override val supervisorStrategy = OneForOneStrategy(maxNrOfRetries = 10, withinTimeRange = 1 minute) {
+    case e: Exception => {
+      val sw: StringWriter = new StringWriter()
+      sw.write("An exception has been thrown on BigBlueButtonActor, exception message [" + e.getMessage() + "] (full stacktrace below)\n")
+      e.printStackTrace(new PrintWriter(sw))
+      log.error(sw.toString())
+      Resume
+    }
+  }
+
+  def receive = {
+    case msg: CreateMeeting => handleCreateMeeting(msg)
+    case msg: DestroyMeeting => handleDestroyMeeting(msg)
+    case msg: KeepAliveMessage => handleKeepAliveMessage(msg)
+    case msg: PubSubPing => handlePubSubPingMessage(msg)
+    case msg: ValidateAuthToken => handleValidateAuthToken(msg)
+    case msg: GetAllMeetingsRequest => handleGetAllMeetingsRequest(msg)
+    case msg: UserJoinedVoiceConfMessage => handleUserJoinedVoiceConfMessage(msg)
+    case msg: UserLeftVoiceConfMessage => handleUserLeftVoiceConfMessage(msg)
+    case msg: UserLockedInVoiceConfMessage => handleUserLockedInVoiceConfMessage(msg)
+    case msg: UserMutedInVoiceConfMessage => handleUserMutedInVoiceConfMessage(msg)
+    case msg: UserTalkingInVoiceConfMessage => handleUserTalkingInVoiceConfMessage(msg)
+    case msg: VoiceConfRecordingStartedMessage => handleVoiceConfRecordingStartedMessage(msg)
+    case _ => // do nothing
+  }
+
+  private def findMeetingWithVoiceConfId(voiceConfId: String): Option[RunningMeeting] = {
+    meetings.values.find(m => { m.mProps.voiceBridge == voiceConfId })
+  }
+
+  private def handleUserJoinedVoiceConfMessage(msg: UserJoinedVoiceConfMessage) {
+    findMeetingWithVoiceConfId(msg.voiceConfId) foreach { m => m.actorRef ! msg }
+  }
+
+  private def handleUserLeftVoiceConfMessage(msg: UserLeftVoiceConfMessage) {
+    findMeetingWithVoiceConfId(msg.voiceConfId) foreach { m =>
+      m.actorRef ! msg
+    }
+  }
+
+  private def handleUserLockedInVoiceConfMessage(msg: UserLockedInVoiceConfMessage) {
+    findMeetingWithVoiceConfId(msg.voiceConfId) foreach { m =>
+      m.actorRef ! msg
+    }
+  }
+
+  private def handleUserMutedInVoiceConfMessage(msg: UserMutedInVoiceConfMessage) {
+    findMeetingWithVoiceConfId(msg.voiceConfId) foreach { m =>
+      m.actorRef ! msg
+    }
+  }
+
+  private def handleVoiceConfRecordingStartedMessage(msg: VoiceConfRecordingStartedMessage) {
+    findMeetingWithVoiceConfId(msg.voiceConfId) foreach { m =>
+      m.actorRef ! msg
+    }
+
+  }
+
+  private def handleUserTalkingInVoiceConfMessage(msg: UserTalkingInVoiceConfMessage) {
+    findMeetingWithVoiceConfId(msg.voiceConfId) foreach { m =>
+      m.actorRef ! msg
+    }
+  }
+
+  private def handleValidateAuthToken(msg: ValidateAuthToken) {
+    meetings.get(msg.meetingID) foreach { m =>
+      m.actorRef ! msg
+
+      //      val future = m.actorRef.ask(msg)(5 seconds)
+      //      future onComplete {
+      //        case Success(result) => {
+      //          log.info("Validate auth token response. meetingId=" + msg.meetingID + " userId=" + msg.userId + " token=" + msg.token)
+      //          /**
+      //           * Received a reply from MeetingActor which means hasn't hung!
+      //           * Sometimes, the actor seems to hang and doesn't anymore accept messages. This is a simple
+      //           * audit to check whether the actor is still alive. (ralam feb 25, 2015)
+      //           */
+      //        }
+      //        case Failure(failure) => {
+      //          log.warning("Validate auth token timeout. meetingId=" + msg.meetingID + " userId=" + msg.userId + " token=" + msg.token)
+      //          outGW.send(new ValidateAuthTokenTimedOut(msg.meetingID, msg.userId, msg.token, false, msg.correlationId))
+      //        }
+      //      }
+    }
+  }
+
+  private def handleKeepAliveMessage(msg: KeepAliveMessage): Unit = {
+    outGW.send(new KeepAliveMessageReply(msg.aliveID))
+  }
+
+  private def handlePubSubPingMessage(msg: PubSubPing): Unit = {
+    outGW.send(new PubSubPong(msg.system, msg.timestamp))
+  }
+
+  private def handleDestroyMeeting(msg: DestroyMeeting) {
+    log.info("Received DestroyMeeting message for meetingId={}", msg.meetingID)
+    meetings.get(msg.meetingID) match {
+      case None => log.info("Could not find meetingId={}", msg.meetingID)
+      case Some(m) => {
+        meetings -= msg.meetingID
+        log.info("Kick everyone out on meetingId={}", msg.meetingID)
+        if (m.mProps.isBreakout) {
+          log.info("Informing parent meeting {} that a breakout room has been ended {}", m.mProps.parentMeetingID, m.mProps.meetingID)
+          eventBus.publish(BigBlueButtonEvent(m.mProps.parentMeetingID,
+            BreakoutRoomEnded(m.mProps.parentMeetingID, m.mProps.meetingID)))
+        }
+
+        // Eject all users using the client.
+        outGW.send(new EndAndKickAll(msg.meetingID, m.mProps.recorded))
+        // Eject all users from the voice conference
+        outGW.send(new EjectAllVoiceUsers(msg.meetingID, m.mProps.recorded, m.mProps.voiceBridge))
+
+        // Delay sending DisconnectAllUsers because of RTMPT connection being dropped before UserEject message arrives to the client  
+        context.system.scheduler.scheduleOnce(Duration.create(2500, TimeUnit.MILLISECONDS)) {
+          // Disconnect all clients
+          outGW.send(new DisconnectAllUsers(msg.meetingID))
+          outGW.send(new StopMeetingTranscoders(msg.meetingID))
+          log.info("Destroyed meetingId={}", msg.meetingID)
+          outGW.send(new MeetingDestroyed(msg.meetingID))
+
+          /** Unsubscribe to meeting and voice events. **/
+          eventBus.unsubscribe(m.actorRef, m.mProps.meetingID)
+          eventBus.unsubscribe(m.actorRef, m.mProps.voiceBridge)
+
+          // Stop the meeting actor.
+          context.stop(m.actorRef)
+        }
+      }
+    }
+  }
+
+  private def handleCreateMeeting(msg: CreateMeeting): Unit = {
+    meetings.get(msg.meetingID) match {
+      case None => {
+        log.info("Create meeting request. meetingId={}", msg.mProps.meetingID)
+
+        var m = RunningMeeting(msg.mProps, outGW, eventBus)
+
+        /** Subscribe to meeting and voice events. **/
+        eventBus.subscribe(m.actorRef, m.mProps.meetingID)
+        eventBus.subscribe(m.actorRef, m.mProps.voiceBridge)
+        eventBus.subscribe(m.actorRef, m.mProps.deskshareBridge)
+
+        meetings += m.mProps.meetingID -> m
+        outGW.send(new MeetingCreated(m.mProps.meetingID, m.mProps.externalMeetingID, m.mProps.parentMeetingID,
+          m.mProps.recorded, m.mProps.meetingName, m.mProps.voiceBridge, msg.mProps.duration, msg.mProps.moderatorPass,
+          msg.mProps.viewerPass, msg.mProps.createTime, msg.mProps.createDate, msg.mProps.isBreakout))
+
+        m.actorRef ! new InitializeMeeting(m.mProps.meetingID, m.mProps.recorded)
+      }
+      case Some(m) => {
+        log.info("Meeting already created. meetingID={}", msg.mProps.meetingID)
+        // do nothing
+      }
+    }
+  }
+
+  private def handleGetAllMeetingsRequest(msg: GetAllMeetingsRequest) {
+    val len = meetings.keys.size
+    var currPosition = len - 1
+    var resultArray: Array[MeetingInfo] = new Array[MeetingInfo](len)
+
+    meetings.values.foreach(m => {
+      val id = m.mProps.meetingID
+      val duration = m.mProps.duration
+      val name = m.mProps.meetingName
+      val recorded = m.mProps.recorded
+      val voiceBridge = m.mProps.voiceBridge
+
+      val info = new MeetingInfo(id, name, recorded, voiceBridge, duration)
+      resultArray(currPosition) = info
+      currPosition = currPosition - 1
+
+      val html5clientRequesterID = "nodeJSapp"
+
+      //send the users
+      eventBus.publish(BigBlueButtonEvent(id, new GetUsers(id, html5clientRequesterID)))
+
+      //send the presentation
+      eventBus.publish(BigBlueButtonEvent(id, new GetPresentationInfo(id, html5clientRequesterID, html5clientRequesterID)))
+
+      //send chat history
+      eventBus.publish(BigBlueButtonEvent(id, new GetChatHistoryRequest(id, html5clientRequesterID, html5clientRequesterID)))
+
+      //send lock settings
+      eventBus.publish(BigBlueButtonEvent(id, new GetLockSettings(id, html5clientRequesterID)))
+
+      //send desktop sharing info
+      eventBus.publish(BigBlueButtonEvent(id, new DeskShareGetDeskShareInfoRequest(id, html5clientRequesterID, html5clientRequesterID)))
+
+      // send captions
+      eventBus.publish(BigBlueButtonEvent(id, new SendCaptionHistoryRequest(id, html5clientRequesterID)))
+    })
+
+    outGW.send(new GetAllMeetingsReply(resultArray))
+  }
+
+}
+