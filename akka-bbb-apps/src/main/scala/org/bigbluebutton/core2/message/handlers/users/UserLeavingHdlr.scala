package org.bigbluebutton.core2.message.handlers.users

import org.bigbluebutton.common2.messages._
import org.bigbluebutton.common2.messages.users.UserLeaveReqMsg
import org.bigbluebutton.core.OutMessageGateway
import org.bigbluebutton.core.models.Users2x
import org.bigbluebutton.core.running.MeetingActor

trait UserLeavingHdlr {
  this: MeetingActor =>

  val outGW: OutMessageGateway

  def handle(msg: UserLeaveReqMsg): Unit = {
    for {
      u <- Users2x.remove(liveMeeting.users2x, msg.body.userId)
    } yield {
      log.info("User left meeting. meetingId=" + props.meetingProp.intId + " userId=" + u.intId + " user=" + u)

<<<<<<< HEAD
      makeSurePresenterIsAssigned(u)

      val vu = u.voiceUser
      if (vu.joined || u.listenOnly) {
        /**
         * The user that left is still in the voice conference. Maybe this user just got disconnected
         * and is reconnecting. Make the user as joined only in the voice conference. If we get a
         * user left voice conference message, then we will remove the user from the users list.
         */
        switchUserToPhoneUser(new UserJoinedVoiceConfMessage(props.voiceProp.voiceConf,
          vu.userId, u.id, u.externalId, vu.callerName,
          vu.callerNum, vu.muted, vu.talking, vu.avatarURL, u.listenOnly));
      }

      captionApp2x.handleUserLeavingMsg(u.id)
=======
      checkCaptionOwnerLogOut(u.intId)
>>>>>>> 692609df
      liveMeeting.startCheckingIfWeNeedToEndVoiceConf()
      stopAutoStartedRecording()
      sendUserLeftMeetingEvtMsg(outGW, props.meetingProp.intId, msg.body.userId)
    }
  }

  def sendUserLeftMeetingEvtMsg(outGW: OutMessageGateway, meetingId: String, userId: String): Unit = {
    val routing = Routing.addMsgToClientRouting(MessageTypes.BROADCAST_TO_MEETING, meetingId, userId)
    val envelope = BbbCoreEnvelope(UserLeftMeetingEvtMsg.NAME, routing)
    val header = BbbClientMsgHeader(UserLeftMeetingEvtMsg.NAME, meetingId, userId)
    val body = UserLeftMeetingEvtMsgBody(userId)
    val event = UserLeftMeetingEvtMsg(header, body)
    val msgEvent = BbbCommonEnvCoreMsg(envelope, event)
    outGW.send(msgEvent)
  }
}
<|MERGE_RESOLUTION|>--- conflicted
+++ resolved
@@ -1,54 +1,36 @@
-package org.bigbluebutton.core2.message.handlers.users
-
-import org.bigbluebutton.common2.messages._
-import org.bigbluebutton.common2.messages.users.UserLeaveReqMsg
-import org.bigbluebutton.core.OutMessageGateway
-import org.bigbluebutton.core.models.Users2x
-import org.bigbluebutton.core.running.MeetingActor
-
-trait UserLeavingHdlr {
-  this: MeetingActor =>
-
-  val outGW: OutMessageGateway
-
-  def handle(msg: UserLeaveReqMsg): Unit = {
-    for {
-      u <- Users2x.remove(liveMeeting.users2x, msg.body.userId)
-    } yield {
-      log.info("User left meeting. meetingId=" + props.meetingProp.intId + " userId=" + u.intId + " user=" + u)
-
-<<<<<<< HEAD
-      makeSurePresenterIsAssigned(u)
-
-      val vu = u.voiceUser
-      if (vu.joined || u.listenOnly) {
-        /**
-         * The user that left is still in the voice conference. Maybe this user just got disconnected
-         * and is reconnecting. Make the user as joined only in the voice conference. If we get a
-         * user left voice conference message, then we will remove the user from the users list.
-         */
-        switchUserToPhoneUser(new UserJoinedVoiceConfMessage(props.voiceProp.voiceConf,
-          vu.userId, u.id, u.externalId, vu.callerName,
-          vu.callerNum, vu.muted, vu.talking, vu.avatarURL, u.listenOnly));
-      }
-
-      captionApp2x.handleUserLeavingMsg(u.id)
-=======
-      checkCaptionOwnerLogOut(u.intId)
->>>>>>> 692609df
-      liveMeeting.startCheckingIfWeNeedToEndVoiceConf()
-      stopAutoStartedRecording()
-      sendUserLeftMeetingEvtMsg(outGW, props.meetingProp.intId, msg.body.userId)
-    }
-  }
-
-  def sendUserLeftMeetingEvtMsg(outGW: OutMessageGateway, meetingId: String, userId: String): Unit = {
-    val routing = Routing.addMsgToClientRouting(MessageTypes.BROADCAST_TO_MEETING, meetingId, userId)
-    val envelope = BbbCoreEnvelope(UserLeftMeetingEvtMsg.NAME, routing)
-    val header = BbbClientMsgHeader(UserLeftMeetingEvtMsg.NAME, meetingId, userId)
-    val body = UserLeftMeetingEvtMsgBody(userId)
-    val event = UserLeftMeetingEvtMsg(header, body)
-    val msgEvent = BbbCommonEnvCoreMsg(envelope, event)
-    outGW.send(msgEvent)
-  }
-}
+package org.bigbluebutton.core2.message.handlers.users
+
+import org.bigbluebutton.common2.messages._
+import org.bigbluebutton.common2.messages.users.UserLeaveReqMsg
+import org.bigbluebutton.core.OutMessageGateway
+import org.bigbluebutton.core.models.Users2x
+import org.bigbluebutton.core.running.MeetingActor
+
+trait UserLeavingHdlr {
+  this: MeetingActor =>
+
+  val outGW: OutMessageGateway
+
+  def handle(msg: UserLeaveReqMsg): Unit = {
+    for {
+      u <- Users2x.remove(liveMeeting.users2x, msg.body.userId)
+    } yield {
+      log.info("User left meeting. meetingId=" + props.meetingProp.intId + " userId=" + u.intId + " user=" + u)
+
+      captionApp2x.handleUserLeavingMsg(msg.body.userId)
+      liveMeeting.startCheckingIfWeNeedToEndVoiceConf()
+      stopAutoStartedRecording()
+      sendUserLeftMeetingEvtMsg(outGW, props.meetingProp.intId, msg.body.userId)
+    }
+  }
+
+  def sendUserLeftMeetingEvtMsg(outGW: OutMessageGateway, meetingId: String, userId: String): Unit = {
+    val routing = Routing.addMsgToClientRouting(MessageTypes.BROADCAST_TO_MEETING, meetingId, userId)
+    val envelope = BbbCoreEnvelope(UserLeftMeetingEvtMsg.NAME, routing)
+    val header = BbbClientMsgHeader(UserLeftMeetingEvtMsg.NAME, meetingId, userId)
+    val body = UserLeftMeetingEvtMsgBody(userId)
+    val event = UserLeftMeetingEvtMsg(header, body)
+    val msgEvent = BbbCommonEnvCoreMsg(envelope, event)
+    outGW.send(msgEvent)
+  }
+}