package org.bigbluebutton.core2.message.handlers

import org.bigbluebutton.common2.msgs._
import org.bigbluebutton.core.models.{ UserState, Users2x, VoiceUserState, VoiceUsers }
import org.bigbluebutton.core.running.{ MeetingActor, OutMsgRouter }
import org.bigbluebutton.core2.MeetingStatus2x
import org.bigbluebutton.core.apps.PermissionCheck

trait MuteAllExceptPresentersCmdMsgHdlr {
  this: MeetingActor =>

  val outGW: OutMsgRouter

  def handleMuteAllExceptPresentersCmdMsg(msg: MuteAllExceptPresentersCmdMsg) {
<<<<<<< HEAD
    if (applyPermissionCheck && !PermissionCheck.isAllowed(PermissionCheck.MOD_LEVEL, PermissionCheck.VIEWER_LEVEL, liveMeeting.users2x, msg.header.userId)) {
      val meetingId = liveMeeting.props.meetingProp.intId
      val reason = "No permission to mute all except presenters."
      PermissionCheck.ejectUserForFailedPermission(meetingId, msg.header.userId, reason, outGW, liveMeeting)
    } else {
      if (MeetingStatus2x.isMeetingMuted(liveMeeting.status)) {
        MeetingStatus2x.unmuteMeeting(liveMeeting.status)
      } else {
        MeetingStatus2x.muteMeeting(liveMeeting.status)
=======
    if (msg.body.mute != MeetingStatus2x.isMeetingMuted(liveMeeting.status)) {
      if (msg.body.mute) {
        MeetingStatus2x.muteMeeting(liveMeeting.status)
      } else {
        MeetingStatus2x.unmuteMeeting(liveMeeting.status)
>>>>>>> 2e51c766
      }

      val muted = MeetingStatus2x.isMeetingMuted(liveMeeting.status)
      val event = build(props.meetingProp.intId, msg.body.mutedBy, muted, msg.body.mutedBy)

      outGW.send(event)

      // I think the correct flow would be to find those who are presenters and exclude them
      // from the list of voice users. The remaining, mute.
      VoiceUsers.findAll(liveMeeting.voiceUsers) foreach { vu =>
        if (!vu.listenOnly) {
          Users2x.findWithIntId(liveMeeting.users2x, vu.intId) match {
            case Some(u) => if (!u.presenter) muteUserInVoiceConf(vu, muted)
            case None    => muteUserInVoiceConf(vu, muted)
          }
        }
      }
    }
  }

  def usersWhoAreNotPresenter(): Vector[UserState] = {
    Users2x.findNotPresenters(liveMeeting.users2x)
  }

  def build(meetingId: String, userId: String, muted: Boolean, mutedBy: String): BbbCommonEnvCoreMsg = {
    val routing = Routing.addMsgToClientRouting(MessageTypes.BROADCAST_TO_MEETING, meetingId, userId)
    val envelope = BbbCoreEnvelope(MeetingMutedEvtMsg.NAME, routing)
    val header = BbbClientMsgHeader(MeetingMutedEvtMsg.NAME, meetingId, userId)

    val body = MeetingMutedEvtMsgBody(muted, mutedBy)
    val event = MeetingMutedEvtMsg(header, body)

    BbbCommonEnvCoreMsg(envelope, event)
  }

  def muteUserInVoiceConf(vu: VoiceUserState, mute: Boolean): Unit = {
    val routing = Routing.addMsgToClientRouting(MessageTypes.BROADCAST_TO_MEETING, props.meetingProp.intId, vu.intId)
    val envelope = BbbCoreEnvelope(MuteUserInVoiceConfSysMsg.NAME, routing)
    val header = BbbCoreHeaderWithMeetingId(MuteUserInVoiceConfSysMsg.NAME, props.meetingProp.intId)

    val body = MuteUserInVoiceConfSysMsgBody(props.voiceProp.voiceConf, vu.voiceUserId, mute)
    val event = MuteUserInVoiceConfSysMsg(header, body)
    val msgEvent = BbbCommonEnvCoreMsg(envelope, event)

    outGW.send(msgEvent)

  }

}
<|MERGE_RESOLUTION|>--- conflicted
+++ resolved
@@ -1,80 +1,74 @@
-package org.bigbluebutton.core2.message.handlers
-
-import org.bigbluebutton.common2.msgs._
-import org.bigbluebutton.core.models.{ UserState, Users2x, VoiceUserState, VoiceUsers }
-import org.bigbluebutton.core.running.{ MeetingActor, OutMsgRouter }
-import org.bigbluebutton.core2.MeetingStatus2x
-import org.bigbluebutton.core.apps.PermissionCheck
-
-trait MuteAllExceptPresentersCmdMsgHdlr {
-  this: MeetingActor =>
-
-  val outGW: OutMsgRouter
-
-  def handleMuteAllExceptPresentersCmdMsg(msg: MuteAllExceptPresentersCmdMsg) {
-<<<<<<< HEAD
-    if (applyPermissionCheck && !PermissionCheck.isAllowed(PermissionCheck.MOD_LEVEL, PermissionCheck.VIEWER_LEVEL, liveMeeting.users2x, msg.header.userId)) {
-      val meetingId = liveMeeting.props.meetingProp.intId
-      val reason = "No permission to mute all except presenters."
-      PermissionCheck.ejectUserForFailedPermission(meetingId, msg.header.userId, reason, outGW, liveMeeting)
-    } else {
-      if (MeetingStatus2x.isMeetingMuted(liveMeeting.status)) {
-        MeetingStatus2x.unmuteMeeting(liveMeeting.status)
-      } else {
-        MeetingStatus2x.muteMeeting(liveMeeting.status)
-=======
-    if (msg.body.mute != MeetingStatus2x.isMeetingMuted(liveMeeting.status)) {
-      if (msg.body.mute) {
-        MeetingStatus2x.muteMeeting(liveMeeting.status)
-      } else {
-        MeetingStatus2x.unmuteMeeting(liveMeeting.status)
->>>>>>> 2e51c766
-      }
-
-      val muted = MeetingStatus2x.isMeetingMuted(liveMeeting.status)
-      val event = build(props.meetingProp.intId, msg.body.mutedBy, muted, msg.body.mutedBy)
-
-      outGW.send(event)
-
-      // I think the correct flow would be to find those who are presenters and exclude them
-      // from the list of voice users. The remaining, mute.
-      VoiceUsers.findAll(liveMeeting.voiceUsers) foreach { vu =>
-        if (!vu.listenOnly) {
-          Users2x.findWithIntId(liveMeeting.users2x, vu.intId) match {
-            case Some(u) => if (!u.presenter) muteUserInVoiceConf(vu, muted)
-            case None    => muteUserInVoiceConf(vu, muted)
-          }
-        }
-      }
-    }
-  }
-
-  def usersWhoAreNotPresenter(): Vector[UserState] = {
-    Users2x.findNotPresenters(liveMeeting.users2x)
-  }
-
-  def build(meetingId: String, userId: String, muted: Boolean, mutedBy: String): BbbCommonEnvCoreMsg = {
-    val routing = Routing.addMsgToClientRouting(MessageTypes.BROADCAST_TO_MEETING, meetingId, userId)
-    val envelope = BbbCoreEnvelope(MeetingMutedEvtMsg.NAME, routing)
-    val header = BbbClientMsgHeader(MeetingMutedEvtMsg.NAME, meetingId, userId)
-
-    val body = MeetingMutedEvtMsgBody(muted, mutedBy)
-    val event = MeetingMutedEvtMsg(header, body)
-
-    BbbCommonEnvCoreMsg(envelope, event)
-  }
-
-  def muteUserInVoiceConf(vu: VoiceUserState, mute: Boolean): Unit = {
-    val routing = Routing.addMsgToClientRouting(MessageTypes.BROADCAST_TO_MEETING, props.meetingProp.intId, vu.intId)
-    val envelope = BbbCoreEnvelope(MuteUserInVoiceConfSysMsg.NAME, routing)
-    val header = BbbCoreHeaderWithMeetingId(MuteUserInVoiceConfSysMsg.NAME, props.meetingProp.intId)
-
-    val body = MuteUserInVoiceConfSysMsgBody(props.voiceProp.voiceConf, vu.voiceUserId, mute)
-    val event = MuteUserInVoiceConfSysMsg(header, body)
-    val msgEvent = BbbCommonEnvCoreMsg(envelope, event)
-
-    outGW.send(msgEvent)
-
-  }
-
-}
+package org.bigbluebutton.core2.message.handlers
+
+import org.bigbluebutton.common2.msgs._
+import org.bigbluebutton.core.models.{ UserState, Users2x, VoiceUserState, VoiceUsers }
+import org.bigbluebutton.core.running.{ MeetingActor, OutMsgRouter }
+import org.bigbluebutton.core2.MeetingStatus2x
+import org.bigbluebutton.core.apps.PermissionCheck
+
+trait MuteAllExceptPresentersCmdMsgHdlr {
+  this: MeetingActor =>
+
+  val outGW: OutMsgRouter
+
+  def handleMuteAllExceptPresentersCmdMsg(msg: MuteAllExceptPresentersCmdMsg) {
+    if (applyPermissionCheck && !PermissionCheck.isAllowed(PermissionCheck.MOD_LEVEL, PermissionCheck.VIEWER_LEVEL, liveMeeting.users2x, msg.header.userId)) {
+      val meetingId = liveMeeting.props.meetingProp.intId
+      val reason = "No permission to mute all except presenters."
+      PermissionCheck.ejectUserForFailedPermission(meetingId, msg.header.userId, reason, outGW, liveMeeting)
+    } else {
+      if (msg.body.mute != MeetingStatus2x.isMeetingMuted(liveMeeting.status)) {
+        if (msg.body.mute) {
+          MeetingStatus2x.muteMeeting(liveMeeting.status)
+        } else {
+          MeetingStatus2x.unmuteMeeting(liveMeeting.status)
+        }
+
+        val muted = MeetingStatus2x.isMeetingMuted(liveMeeting.status)
+        val event = build(props.meetingProp.intId, msg.body.mutedBy, muted, msg.body.mutedBy)
+
+        outGW.send(event)
+
+        // I think the correct flow would be to find those who are presenters and exclude them
+        // from the list of voice users. The remaining, mute.
+        VoiceUsers.findAll(liveMeeting.voiceUsers) foreach { vu =>
+          if (!vu.listenOnly) {
+            Users2x.findWithIntId(liveMeeting.users2x, vu.intId) match {
+              case Some(u) => if (!u.presenter) muteUserInVoiceConf(vu, muted)
+              case None    => muteUserInVoiceConf(vu, muted)
+            }
+          }
+        }
+      }
+    }
+  }
+
+  def usersWhoAreNotPresenter(): Vector[UserState] = {
+    Users2x.findNotPresenters(liveMeeting.users2x)
+  }
+
+  def build(meetingId: String, userId: String, muted: Boolean, mutedBy: String): BbbCommonEnvCoreMsg = {
+    val routing = Routing.addMsgToClientRouting(MessageTypes.BROADCAST_TO_MEETING, meetingId, userId)
+    val envelope = BbbCoreEnvelope(MeetingMutedEvtMsg.NAME, routing)
+    val header = BbbClientMsgHeader(MeetingMutedEvtMsg.NAME, meetingId, userId)
+
+    val body = MeetingMutedEvtMsgBody(muted, mutedBy)
+    val event = MeetingMutedEvtMsg(header, body)
+
+    BbbCommonEnvCoreMsg(envelope, event)
+  }
+
+  def muteUserInVoiceConf(vu: VoiceUserState, mute: Boolean): Unit = {
+    val routing = Routing.addMsgToClientRouting(MessageTypes.BROADCAST_TO_MEETING, props.meetingProp.intId, vu.intId)
+    val envelope = BbbCoreEnvelope(MuteUserInVoiceConfSysMsg.NAME, routing)
+    val header = BbbCoreHeaderWithMeetingId(MuteUserInVoiceConfSysMsg.NAME, props.meetingProp.intId)
+
+    val body = MuteUserInVoiceConfSysMsgBody(props.voiceProp.voiceConf, vu.voiceUserId, mute)
+    val event = MuteUserInVoiceConfSysMsg(header, body)
+    val msgEvent = BbbCommonEnvCoreMsg(envelope, event)
+
+    outGW.send(msgEvent)
+
+  }
+
+}