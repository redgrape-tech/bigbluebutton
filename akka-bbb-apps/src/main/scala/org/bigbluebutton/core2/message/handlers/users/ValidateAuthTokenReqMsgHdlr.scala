package org.bigbluebutton.core2.message.handlers.users

import org.bigbluebutton.common2.messages._
import org.bigbluebutton.core.OutMessageGateway
<<<<<<< HEAD
import org.bigbluebutton.core.models.{ RegisteredUsers, VoiceUsers, Webcams }
=======
import org.bigbluebutton.core.api.ValidateAuthToken
import org.bigbluebutton.core.models.RegisteredUsers
>>>>>>> d0343b40
import org.bigbluebutton.core.running.MeetingActor
import org.bigbluebutton.core2.message.senders.{ GetVoiceUsersMeetingRespMsgBuilder, GetWebcamStreamsMeetingRespMsgBuilder, Sender, ValidateAuthTokenRespMsgSender }

trait ValidateAuthTokenReqMsgHdlr {
  this: MeetingActor =>

  val outGW: OutMessageGateway

  def handleValidateAuthTokenReqMsg(msg: ValidateAuthTokenReqMsg): Unit = {
    log.debug("****** RECEIVED ValidateAuthTokenReqMsg msg {}", msg)

<<<<<<< HEAD
    val valid = RegisteredUsers.getRegisteredUserWithToken(msg.body.authToken, msg.body.userId, liveMeeting.registeredUsers) match {
      case Some(u) => true
      case None => false
=======
    val routing = Routing.addMsgToClientRouting(MessageTypes.DIRECT, props.meetingProp.intId, msg.body.userId)
    val envelope = BbbCoreEnvelope(ValidateAuthTokenRespMsg.NAME, routing)
    val header = BbbClientMsgHeader(ValidateAuthTokenRespMsg.NAME, props.meetingProp.intId, msg.body.userId)

    RegisteredUsers.getRegisteredUserWithToken(msg.body.authToken, msg.body.userId, liveMeeting.registeredUsers) match {
      case Some(u) =>
        log.info("ValidateToken success. meetingId=" + props.meetingProp.intId + " userId=" + msg.body.userId)

        val body = ValidateAuthTokenRespMsgBody(msg.body.userId, msg.body.authToken, true)
        val event = ValidateAuthTokenRespMsg(header, body)
        val msgEvent = BbbCommonEnvCoreMsg(envelope, event)
        outGW.send(msgEvent)

        sendOldValidateToken(props.meetingProp.intId, msg.body.userId, msg.body.authToken)
      case None =>
        log.info("ValidateToken failed. meetingId=" + props.meetingProp.intId + " userId=" + msg.body.userId)
        val body = ValidateAuthTokenRespMsgBody(msg.body.userId, msg.body.authToken, false)
        val event = ValidateAuthTokenRespMsg(header, body)
        val msgEvent = BbbCommonEnvCoreMsg(envelope, event)
        outGW.send(msgEvent)
>>>>>>> d0343b40
    }

    ValidateAuthTokenRespMsgSender.send(outGW, meetingId = props.meetingProp.intId,
      userId = msg.body.userId, authToken = msg.body.authToken, valid = valid)

    userJoinMeeting(msg.body.authToken)

    sendAllUsersInMeeting(msg.body.userId)

    sendAllVoiceUsersInMeeting(msg.body.userId)

    sendAllWebcamStreams(msg.body.userId)
  }

<<<<<<< HEAD
  def sendAllVoiceUsersInMeeting(requesterId: String): Unit = {
    val users = VoiceUsers.findAll(liveMeeting.voiceUsers)
    val voiceUsers = users.map { u =>
      VoiceConfUser(intId = u.intId, voiceUserId = u.voiceUserId, callingWith = u.callingWith, callerName = u.callerName,
        callerNum = u.callerNum, muted = u.muted, talking = u.talking, listenOnly = u.listenOnly)
    }

    val event = GetVoiceUsersMeetingRespMsgBuilder.build(liveMeeting.props.meetingProp.intId, requesterId, voiceUsers)
    Sender.send(outGW, event)
  }

  def sendAllWebcamStreams(requesterId: String): Unit = {
    val streams = Webcams.findAll(liveMeeting.webcams)
    val webcamStreams = streams.map { u =>
      val msVO = MediaStreamVO(id = u.stream.id, url = u.stream.url, userId = u.stream.userId,
        attributes = u.stream.attributes, viewers = u.stream.viewers)

      WebcamStreamVO(streamId = msVO.id, stream = msVO)
    }

    val event = GetWebcamStreamsMeetingRespMsgBuilder.build(liveMeeting.props.meetingProp.intId, requesterId, webcamStreams)
    Sender.send(outGW, event)
=======
  def sendOldValidateToken(meetingId: String, userId: String, authToken: String): Unit = {
    handleValidateAuthToken(ValidateAuthToken(meetingID = meetingId, userId = userId, token = authToken,
      correlationId = authToken, sessionId = authToken))
>>>>>>> d0343b40
  }
}
<|MERGE_RESOLUTION|>--- conflicted
+++ resolved
@@ -1,91 +1,66 @@
-package org.bigbluebutton.core2.message.handlers.users
-
-import org.bigbluebutton.common2.messages._
-import org.bigbluebutton.core.OutMessageGateway
-<<<<<<< HEAD
-import org.bigbluebutton.core.models.{ RegisteredUsers, VoiceUsers, Webcams }
-=======
-import org.bigbluebutton.core.api.ValidateAuthToken
-import org.bigbluebutton.core.models.RegisteredUsers
->>>>>>> d0343b40
-import org.bigbluebutton.core.running.MeetingActor
-import org.bigbluebutton.core2.message.senders.{ GetVoiceUsersMeetingRespMsgBuilder, GetWebcamStreamsMeetingRespMsgBuilder, Sender, ValidateAuthTokenRespMsgSender }
-
-trait ValidateAuthTokenReqMsgHdlr {
-  this: MeetingActor =>
-
-  val outGW: OutMessageGateway
-
-  def handleValidateAuthTokenReqMsg(msg: ValidateAuthTokenReqMsg): Unit = {
-    log.debug("****** RECEIVED ValidateAuthTokenReqMsg msg {}", msg)
-
-<<<<<<< HEAD
-    val valid = RegisteredUsers.getRegisteredUserWithToken(msg.body.authToken, msg.body.userId, liveMeeting.registeredUsers) match {
-      case Some(u) => true
-      case None => false
-=======
-    val routing = Routing.addMsgToClientRouting(MessageTypes.DIRECT, props.meetingProp.intId, msg.body.userId)
-    val envelope = BbbCoreEnvelope(ValidateAuthTokenRespMsg.NAME, routing)
-    val header = BbbClientMsgHeader(ValidateAuthTokenRespMsg.NAME, props.meetingProp.intId, msg.body.userId)
-
-    RegisteredUsers.getRegisteredUserWithToken(msg.body.authToken, msg.body.userId, liveMeeting.registeredUsers) match {
-      case Some(u) =>
-        log.info("ValidateToken success. meetingId=" + props.meetingProp.intId + " userId=" + msg.body.userId)
-
-        val body = ValidateAuthTokenRespMsgBody(msg.body.userId, msg.body.authToken, true)
-        val event = ValidateAuthTokenRespMsg(header, body)
-        val msgEvent = BbbCommonEnvCoreMsg(envelope, event)
-        outGW.send(msgEvent)
-
-        sendOldValidateToken(props.meetingProp.intId, msg.body.userId, msg.body.authToken)
-      case None =>
-        log.info("ValidateToken failed. meetingId=" + props.meetingProp.intId + " userId=" + msg.body.userId)
-        val body = ValidateAuthTokenRespMsgBody(msg.body.userId, msg.body.authToken, false)
-        val event = ValidateAuthTokenRespMsg(header, body)
-        val msgEvent = BbbCommonEnvCoreMsg(envelope, event)
-        outGW.send(msgEvent)
->>>>>>> d0343b40
-    }
-
-    ValidateAuthTokenRespMsgSender.send(outGW, meetingId = props.meetingProp.intId,
-      userId = msg.body.userId, authToken = msg.body.authToken, valid = valid)
-
-    userJoinMeeting(msg.body.authToken)
-
-    sendAllUsersInMeeting(msg.body.userId)
-
-    sendAllVoiceUsersInMeeting(msg.body.userId)
-
-    sendAllWebcamStreams(msg.body.userId)
-  }
-
-<<<<<<< HEAD
-  def sendAllVoiceUsersInMeeting(requesterId: String): Unit = {
-    val users = VoiceUsers.findAll(liveMeeting.voiceUsers)
-    val voiceUsers = users.map { u =>
-      VoiceConfUser(intId = u.intId, voiceUserId = u.voiceUserId, callingWith = u.callingWith, callerName = u.callerName,
-        callerNum = u.callerNum, muted = u.muted, talking = u.talking, listenOnly = u.listenOnly)
-    }
-
-    val event = GetVoiceUsersMeetingRespMsgBuilder.build(liveMeeting.props.meetingProp.intId, requesterId, voiceUsers)
-    Sender.send(outGW, event)
-  }
-
-  def sendAllWebcamStreams(requesterId: String): Unit = {
-    val streams = Webcams.findAll(liveMeeting.webcams)
-    val webcamStreams = streams.map { u =>
-      val msVO = MediaStreamVO(id = u.stream.id, url = u.stream.url, userId = u.stream.userId,
-        attributes = u.stream.attributes, viewers = u.stream.viewers)
-
-      WebcamStreamVO(streamId = msVO.id, stream = msVO)
-    }
-
-    val event = GetWebcamStreamsMeetingRespMsgBuilder.build(liveMeeting.props.meetingProp.intId, requesterId, webcamStreams)
-    Sender.send(outGW, event)
-=======
-  def sendOldValidateToken(meetingId: String, userId: String, authToken: String): Unit = {
-    handleValidateAuthToken(ValidateAuthToken(meetingID = meetingId, userId = userId, token = authToken,
-      correlationId = authToken, sessionId = authToken))
->>>>>>> d0343b40
-  }
-}
+package org.bigbluebutton.core2.message.handlers.users
+
+import org.bigbluebutton.common2.messages._
+import org.bigbluebutton.core.OutMessageGateway
+import org.bigbluebutton.core.models.{ RegisteredUsers, VoiceUsers, Webcams }
+import org.bigbluebutton.core.api.ValidateAuthToken
+import org.bigbluebutton.core.models.RegisteredUsers
+import org.bigbluebutton.core.running.MeetingActor
+import org.bigbluebutton.core2.message.senders.{ GetVoiceUsersMeetingRespMsgBuilder, GetWebcamStreamsMeetingRespMsgBuilder, Sender, ValidateAuthTokenRespMsgSender }
+
+trait ValidateAuthTokenReqMsgHdlr {
+  this: MeetingActor =>
+
+  val outGW: OutMessageGateway
+
+  def handleValidateAuthTokenReqMsg(msg: ValidateAuthTokenReqMsg): Unit = {
+    log.debug("****** RECEIVED ValidateAuthTokenReqMsg msg {}", msg)
+
+    val valid = RegisteredUsers.getRegisteredUserWithToken(msg.body.authToken, msg.body.userId, liveMeeting.registeredUsers) match {
+      case Some(u) => true
+      case None => false
+    }
+
+    sendOldValidateToken(props.meetingProp.intId, msg.body.userId, msg.body.authToken)
+
+    ValidateAuthTokenRespMsgSender.send(outGW, meetingId = props.meetingProp.intId,
+      userId = msg.body.userId, authToken = msg.body.authToken, valid = valid)
+
+    userJoinMeeting(msg.body.authToken)
+
+    sendAllUsersInMeeting(msg.body.userId)
+
+    sendAllVoiceUsersInMeeting(msg.body.userId)
+
+    sendAllWebcamStreams(msg.body.userId)
+  }
+
+  def sendAllVoiceUsersInMeeting(requesterId: String): Unit = {
+    val users = VoiceUsers.findAll(liveMeeting.voiceUsers)
+    val voiceUsers = users.map { u =>
+      VoiceConfUser(intId = u.intId, voiceUserId = u.voiceUserId, callingWith = u.callingWith, callerName = u.callerName,
+        callerNum = u.callerNum, muted = u.muted, talking = u.talking, listenOnly = u.listenOnly)
+    }
+
+    val event = GetVoiceUsersMeetingRespMsgBuilder.build(liveMeeting.props.meetingProp.intId, requesterId, voiceUsers)
+    Sender.send(outGW, event)
+  }
+
+  def sendAllWebcamStreams(requesterId: String): Unit = {
+    val streams = Webcams.findAll(liveMeeting.webcams)
+    val webcamStreams = streams.map { u =>
+      val msVO = MediaStreamVO(id = u.stream.id, url = u.stream.url, userId = u.stream.userId,
+        attributes = u.stream.attributes, viewers = u.stream.viewers)
+
+      WebcamStreamVO(streamId = msVO.id, stream = msVO)
+    }
+
+    val event = GetWebcamStreamsMeetingRespMsgBuilder.build(liveMeeting.props.meetingProp.intId, requesterId, webcamStreams)
+    Sender.send(outGW, event)
+  }
+
+  def sendOldValidateToken(meetingId: String, userId: String, authToken: String): Unit = {
+    handleValidateAuthToken(ValidateAuthToken(meetingID = meetingId, userId = userId, token = authToken,
+      correlationId = authToken, sessionId = authToken))
+  }
+}