package org.bigbluebutton.core2.message.senders

import org.bigbluebutton.common2.domain.DefaultProps
import org.bigbluebutton.common2.msgs.{ BbbCommonEnvCoreMsg, BbbCoreEnvelope, BbbCoreHeaderWithMeetingId, MessageTypes, Routing, ValidateConnAuthTokenSysRespMsg, ValidateConnAuthTokenSysRespMsgBody, _ }
import org.bigbluebutton.core.models.GuestWaiting

object MsgBuilder {
  def buildGuestPolicyChangedEvtMsg(meetingId: String, userId: String, policy: String, setBy: String): BbbCommonEnvCoreMsg = {
    val routing = Routing.addMsgToClientRouting(MessageTypes.BROADCAST_TO_MEETING, meetingId, userId)
    val envelope = BbbCoreEnvelope(GuestPolicyChangedEvtMsg.NAME, routing)
    val header = BbbClientMsgHeader(GuestPolicyChangedEvtMsg.NAME, meetingId, userId)

    val body = GuestPolicyChangedEvtMsgBody(policy, setBy)
    val event = GuestPolicyChangedEvtMsg(header, body)

    BbbCommonEnvCoreMsg(envelope, event)
  }

  def buildGuestApprovedEvtMsg(meetingId: String, userId: String, status: String, approvedBy: String): BbbCommonEnvCoreMsg = {
    val routing = Routing.addMsgToClientRouting(MessageTypes.DIRECT, meetingId, userId)
    val envelope = BbbCoreEnvelope(GuestApprovedEvtMsg.NAME, routing)
    val header = BbbClientMsgHeader(GuestApprovedEvtMsg.NAME, meetingId, userId)

    val body = GuestApprovedEvtMsgBody(status, approvedBy)
    val event = GuestApprovedEvtMsg(header, body)

    BbbCommonEnvCoreMsg(envelope, event)
  }

  def buildGuestsWaitingApprovedEvtMsg(meetingId: String, userId: String,
                                       guests: Vector[GuestApprovedVO], approvedBy: String): BbbCommonEnvCoreMsg = {
    val routing = Routing.addMsgToClientRouting(MessageTypes.DIRECT, meetingId, userId)
    val envelope = BbbCoreEnvelope(GuestsWaitingApprovedEvtMsg.NAME, routing)
    val header = BbbClientMsgHeader(GuestsWaitingApprovedEvtMsg.NAME, meetingId, userId)

    val body = GuestsWaitingApprovedEvtMsgBody(guests, approvedBy)
    val event = GuestsWaitingApprovedEvtMsg(header, body)

    BbbCommonEnvCoreMsg(envelope, event)
  }

  def buildGetGuestsWaitingApprovalRespMsg(meetingId: String, userId: String, guests: Vector[GuestWaiting]): BbbCommonEnvCoreMsg = {
    val routing = Routing.addMsgToClientRouting(MessageTypes.DIRECT, meetingId, userId)
    val envelope = BbbCoreEnvelope(GetGuestsWaitingApprovalRespMsg.NAME, routing)
    val header = BbbClientMsgHeader(GetGuestsWaitingApprovalRespMsg.NAME, meetingId, userId)

    val guestsWaiting = guests.map(g => GuestWaitingVO(g.intId, g.name, g.role, g.guest, g.authenticated))
    val body = GetGuestsWaitingApprovalRespMsgBody(guestsWaiting)
    val event = GetGuestsWaitingApprovalRespMsg(header, body)

    BbbCommonEnvCoreMsg(envelope, event)
  }

  def buildGuestsWaitingForApprovalEvtMsg(meetingId: String, userId: String, guests: Vector[GuestWaiting]): BbbCommonEnvCoreMsg = {
    val routing = Routing.addMsgToClientRouting(MessageTypes.DIRECT, meetingId, userId)
    val envelope = BbbCoreEnvelope(GuestsWaitingForApprovalEvtMsg.NAME, routing)
    val header = BbbClientMsgHeader(GuestsWaitingForApprovalEvtMsg.NAME, meetingId, userId)

    val guestsWaiting = guests.map(g => GuestWaitingVO(g.intId, g.name, g.role, g.guest, g.authenticated))
    val body = GuestsWaitingForApprovalEvtMsgBody(guestsWaiting)
    val event = GuestsWaitingForApprovalEvtMsg(header, body)

    BbbCommonEnvCoreMsg(envelope, event)
  }

<<<<<<< HEAD
  def buildValidateConnAuthTokenSysRespMsg(meetingId: String, userId: String, authToken: String,
                                           authzed: Boolean, conn: String): BbbCommonEnvCoreMsg = {
    val routing = Routing.addMsgToClientRouting(MessageTypes.DIRECT, meetingId, userId)
    val envelope = BbbCoreEnvelope(ValidateConnAuthTokenSysRespMsg.NAME, routing)
    val header = BbbCoreHeaderWithMeetingId(ValidateConnAuthTokenSysRespMsg.NAME, meetingId)
    val body = ValidateConnAuthTokenSysRespMsgBody(meetingId, userId, authToken, conn, authzed)
=======
  def buildValidateConnAuthTokenSysRespMsg(meetingId: String, userId: String,
                                           authzed: Boolean, connId: String, app: String): BbbCommonEnvCoreMsg = {
    val routing = Routing.addMsgToClientRouting(MessageTypes.DIRECT, meetingId, userId)
    val envelope = BbbCoreEnvelope(ValidateConnAuthTokenSysRespMsg.NAME, routing)
    val header = BbbCoreHeaderWithMeetingId(ValidateConnAuthTokenSysRespMsg.NAME, meetingId)
    val body = ValidateConnAuthTokenSysRespMsgBody(meetingId, userId, connId, authzed, app)
>>>>>>> 91ab6829
    val event = ValidateConnAuthTokenSysRespMsg(header, body)
    BbbCommonEnvCoreMsg(envelope, event)
  }

  def buildValidateAuthTokenRespMsg(meetingId: String, userId: String, authToken: String,
                                    valid: Boolean, waitForApproval: Boolean): BbbCommonEnvCoreMsg = {
    val routing = Routing.addMsgToClientRouting(MessageTypes.DIRECT, meetingId, userId)
    val envelope = BbbCoreEnvelope(ValidateAuthTokenRespMsg.NAME, routing)
    val header = BbbClientMsgHeader(ValidateAuthTokenRespMsg.NAME, meetingId, userId)
    val body = ValidateAuthTokenRespMsgBody(userId, authToken, valid, waitForApproval)
    val event = ValidateAuthTokenRespMsg(header, body)
    BbbCommonEnvCoreMsg(envelope, event)
  }

  def buildGetUsersMeetingRespMsg(meetingId: String, userId: String, webusers: Vector[WebUser]): BbbCommonEnvCoreMsg = {
    val routing = Routing.addMsgToClientRouting(MessageTypes.DIRECT, meetingId, userId)
    val envelope = BbbCoreEnvelope(GetUsersMeetingRespMsg.NAME, routing)
    val header = BbbClientMsgHeader(GetUsersMeetingRespMsg.NAME, meetingId, userId)

    val body = GetUsersMeetingRespMsgBody(webusers)
    val event = GetUsersMeetingRespMsg(header, body)

    BbbCommonEnvCoreMsg(envelope, event)
  }

  def buildGetWebcamStreamsMeetingRespMsg(meetingId: String, userId: String, streams: Vector[WebcamStreamVO]): BbbCommonEnvCoreMsg = {
    val routing = Routing.addMsgToClientRouting(MessageTypes.DIRECT, meetingId, userId)
    val envelope = BbbCoreEnvelope(GetWebcamStreamsMeetingRespMsg.NAME, routing)
    val header = BbbClientMsgHeader(GetWebcamStreamsMeetingRespMsg.NAME, meetingId, userId)

    val body = GetWebcamStreamsMeetingRespMsgBody(streams)
    val event = GetWebcamStreamsMeetingRespMsg(header, body)

    BbbCommonEnvCoreMsg(envelope, event)
  }

  def buildGetVoiceUsersMeetingRespMsg(meetingId: String, userId: String, voiceUsers: Vector[VoiceConfUser]): BbbCommonEnvCoreMsg = {
    val routing = Routing.addMsgToClientRouting(MessageTypes.DIRECT, meetingId, userId)
    val envelope = BbbCoreEnvelope(GetVoiceUsersMeetingRespMsg.NAME, routing)
    val header = BbbClientMsgHeader(GetVoiceUsersMeetingRespMsg.NAME, meetingId, userId)

    val body = GetVoiceUsersMeetingRespMsgBody(voiceUsers)
    val event = GetVoiceUsersMeetingRespMsg(header, body)

    BbbCommonEnvCoreMsg(envelope, event)
  }

  def buildPresenterAssignedEvtMsg(meetingId: String, intId: String, name: String, assignedBy: String): BbbCommonEnvCoreMsg = {
    val routing = Routing.addMsgToClientRouting(MessageTypes.BROADCAST_TO_MEETING, meetingId, intId)
    val envelope = BbbCoreEnvelope(PresenterAssignedEvtMsg.NAME, routing)

    val body = PresenterAssignedEvtMsgBody(intId, name, assignedBy)
    val header = BbbClientMsgHeader(PresenterAssignedEvtMsg.NAME, meetingId, intId)
    val event = PresenterAssignedEvtMsg(header, body)

    BbbCommonEnvCoreMsg(envelope, event)
  }

  def buildMeetingCreatedEvtMsg(meetingId: String, props: DefaultProps): BbbCommonEnvCoreMsg = {
    val routing = collection.immutable.HashMap("sender" -> "bbb-apps-akka")
    val envelope = BbbCoreEnvelope(MeetingCreatedEvtMsg.NAME, routing)
    val header = BbbCoreBaseHeader(MeetingCreatedEvtMsg.NAME)
    val body = MeetingCreatedEvtBody(props)
    val event = MeetingCreatedEvtMsg(header, body)
    BbbCommonEnvCoreMsg(envelope, event)
  }

  def buildMeetingDestroyedEvtMsg(meetingId: String): BbbCommonEnvCoreMsg = {
    val routing = collection.immutable.HashMap("sender" -> "bbb-apps-akka")
    val envelope = BbbCoreEnvelope(MeetingDestroyedEvtMsg.NAME, routing)
    val body = MeetingDestroyedEvtMsgBody(meetingId)
    val header = BbbCoreBaseHeader(MeetingDestroyedEvtMsg.NAME)
    val event = MeetingDestroyedEvtMsg(header, body)

    BbbCommonEnvCoreMsg(envelope, event)
  }

  def buildEndAndKickAllSysMsg(meetingId: String, userId: String): BbbCommonEnvCoreMsg = {
    val routing = Routing.addMsgToClientRouting(MessageTypes.SYSTEM, meetingId, userId)
    val envelope = BbbCoreEnvelope(EndAndKickAllSysMsg.NAME, routing)
    val body = EndAndKickAllSysMsgBody(meetingId)
    val header = BbbCoreHeaderWithMeetingId(EndAndKickAllSysMsg.NAME, meetingId)
    val event = EndAndKickAllSysMsg(header, body)

    BbbCommonEnvCoreMsg(envelope, event)
  }

  def buildDisconnectAllClientsSysMsg(meetingId: String, reason: String): BbbCommonEnvCoreMsg = {
    val routing = Routing.addMsgToClientRouting(MessageTypes.SYSTEM, meetingId, "not-used")
    val envelope = BbbCoreEnvelope(DisconnectAllClientsSysMsg.NAME, routing)
    val body = DisconnectAllClientsSysMsgBody(meetingId, reason)
    val header = BbbCoreHeaderWithMeetingId(DisconnectAllClientsSysMsg.NAME, meetingId)
    val event = DisconnectAllClientsSysMsg(header, body)

    BbbCommonEnvCoreMsg(envelope, event)
  }

  def buildEjectAllFromVoiceConfMsg(meetingId: String, voiceConf: String): BbbCommonEnvCoreMsg = {
    val routing = collection.immutable.HashMap("sender" -> "bbb-apps-akka")
    val envelope = BbbCoreEnvelope(EjectAllFromVoiceConfMsg.NAME, routing)
    val body = EjectAllFromVoiceConfMsgBody(voiceConf)
    val header = BbbCoreHeaderWithMeetingId(EjectAllFromVoiceConfMsg.NAME, meetingId)
    val event = EjectAllFromVoiceConfMsg(header, body)

    BbbCommonEnvCoreMsg(envelope, event)
  }

  def buildUserEjectedFromMeetingEvtMsg(meetingId: String, userId: String,
                                        ejectedBy: String, reason: String,
                                        reasonCode: String): BbbCommonEnvCoreMsg = {
    val routing = Routing.addMsgToClientRouting(MessageTypes.DIRECT, meetingId, userId)
    val envelope = BbbCoreEnvelope(UserEjectedFromMeetingEvtMsg.NAME, routing)
    val header = BbbClientMsgHeader(UserEjectedFromMeetingEvtMsg.NAME, meetingId, userId)
    val body = UserEjectedFromMeetingEvtMsgBody(userId, ejectedBy, reason, reasonCode)
    val event = UserEjectedFromMeetingEvtMsg(header, body)

    BbbCommonEnvCoreMsg(envelope, event)
  }

  def buildDisconnectClientSysMsg(meetingId: String, userId: String, ejectedBy: String, reason: String): BbbCommonEnvCoreMsg = {
    val routing = Routing.addMsgToClientRouting(MessageTypes.SYSTEM, meetingId, userId)
    val envelope = BbbCoreEnvelope(DisconnectClientSysMsg.NAME, routing)
    val header = BbbCoreHeaderWithMeetingId(DisconnectClientSysMsg.NAME, meetingId)
    val body = DisconnectClientSysMsgBody(meetingId, userId, ejectedBy, reason)
    val event = DisconnectClientSysMsg(header, body)

    BbbCommonEnvCoreMsg(envelope, event)
  }

  def buildUserLeftMeetingEvtMsg(meetingId: String, userId: String): BbbCommonEnvCoreMsg = {
    val routing = Routing.addMsgToClientRouting(MessageTypes.BROADCAST_TO_MEETING, meetingId, userId)
    val envelope = BbbCoreEnvelope(UserLeftMeetingEvtMsg.NAME, routing)
    val header = BbbClientMsgHeader(UserLeftMeetingEvtMsg.NAME, meetingId, userId)
    val body = UserLeftMeetingEvtMsgBody(userId)
    val event = UserLeftMeetingEvtMsg(header, body)

    BbbCommonEnvCoreMsg(envelope, event)
  }

  def buildCheckAlivePingSysMsg(system: String, timestamp: Long): BbbCommonEnvCoreMsg = {
    val routing = collection.immutable.HashMap("sender" -> "bbb-apps-akka")
    val envelope = BbbCoreEnvelope(CheckAlivePongSysMsg.NAME, routing)
    val body = CheckAlivePongSysMsgBody(system, timestamp)
    val header = BbbCoreBaseHeader(CheckAlivePongSysMsg.NAME)
    val event = CheckAlivePongSysMsg(header, body)

    BbbCommonEnvCoreMsg(envelope, event)
  }

  def buildEjectUserFromVoiceConfSysMsg(meetingId: String, voiceConf: String, voiceUserId: String): BbbCommonEnvCoreMsg = {
    val routing = collection.immutable.HashMap("sender" -> "bbb-apps-akka")
    val envelope = BbbCoreEnvelope(EjectUserFromVoiceConfSysMsg.NAME, routing)
    val body = EjectUserFromVoiceConfSysMsgBody(voiceConf, voiceUserId)
    val header = BbbCoreHeaderWithMeetingId(EjectUserFromVoiceConfSysMsg.NAME, meetingId)
    val event = EjectUserFromVoiceConfSysMsg(header, body)

    BbbCommonEnvCoreMsg(envelope, event)
  }

  def buildMuteUserInVoiceConfSysMsg(meetingId: String, voiceConf: String, voiceUserId: String, mute: Boolean): BbbCommonEnvCoreMsg = {
    val routing = collection.immutable.HashMap("sender" -> "bbb-apps-akka")
    val envelope = BbbCoreEnvelope(MuteUserInVoiceConfSysMsg.NAME, routing)
    val body = MuteUserInVoiceConfSysMsgBody(voiceConf, voiceUserId, mute)
    val header = BbbCoreHeaderWithMeetingId(MuteUserInVoiceConfSysMsg.NAME, meetingId)
    val event = MuteUserInVoiceConfSysMsg(header, body)

    BbbCommonEnvCoreMsg(envelope, event)
  }

  def buildBreakoutRoomEndedEvtMsg(meetingId: String, userId: String, breakoutRoomId: String): BbbCommonEnvCoreMsg = {
    val routing = Routing.addMsgToClientRouting(MessageTypes.BROADCAST_TO_MEETING, meetingId, userId)
    val envelope = BbbCoreEnvelope(BreakoutRoomEndedEvtMsg.NAME, routing)
    val header = BbbClientMsgHeader(BreakoutRoomEndedEvtMsg.NAME, meetingId, userId)

    val body = BreakoutRoomEndedEvtMsgBody(meetingId, breakoutRoomId)
    val event = BreakoutRoomEndedEvtMsg(header, body)

    BbbCommonEnvCoreMsg(envelope, event)
  }

  def buildStopMeetingTranscodersSysCmdMsg(meetingId: String): BbbCommonEnvCoreMsg = {
    val routing = collection.immutable.HashMap("sender" -> "bbb-apps-akka")
    val envelope = BbbCoreEnvelope(StopMeetingTranscodersSysCmdMsg.NAME, routing)
    val body = StopMeetingTranscodersSysCmdMsgBody()
    val header = BbbCoreHeaderWithMeetingId(StopMeetingTranscodersSysCmdMsg.NAME, meetingId)
    val event = StopMeetingTranscodersSysCmdMsg(header, body)

    BbbCommonEnvCoreMsg(envelope, event)
  }

  def buildRecordingChapterBreakSysMsg(meetingId: String, timestamp: Long): BbbCommonEnvCoreMsg = {
    val routing = collection.immutable.HashMap("sender" -> "bbb-apps-akka")
    val envelope = BbbCoreEnvelope(RecordingChapterBreakSysMsg.NAME, routing)
    val body = RecordingChapterBreakSysMsgBody(meetingId, timestamp)
    val header = BbbCoreHeaderWithMeetingId(RecordingChapterBreakSysMsg.NAME, meetingId)
    val event = RecordingChapterBreakSysMsg(header, body)

    BbbCommonEnvCoreMsg(envelope, event)
  }

  def buildStartRecordingVoiceConfSysMsg(meetingId: String, voiceConf: String, stream: String): BbbCommonEnvCoreMsg = {
    val routing = collection.immutable.HashMap("sender" -> "bbb-apps-akka")
    val envelope = BbbCoreEnvelope(StartRecordingVoiceConfSysMsg.NAME, routing)
    val header = BbbCoreHeaderWithMeetingId(StartRecordingVoiceConfSysMsg.NAME, meetingId)
    val body = StartRecordingVoiceConfSysMsgBody(voiceConf, meetingId, stream)
    val event = StartRecordingVoiceConfSysMsg(header, body)
    BbbCommonEnvCoreMsg(envelope, event)
  }

  def buildStopRecordingVoiceConfSysMsg(meetingId: String, voiceConf: String, stream: String): BbbCommonEnvCoreMsg = {
    val routing = collection.immutable.HashMap("sender" -> "bbb-apps-akka")
    val envelope = BbbCoreEnvelope(StopRecordingVoiceConfSysMsg.NAME, routing)
    val header = BbbCoreHeaderWithMeetingId(StopRecordingVoiceConfSysMsg.NAME, meetingId)
    val body = StopRecordingVoiceConfSysMsgBody(voiceConf, meetingId, stream)
    val event = StopRecordingVoiceConfSysMsg(header, body)
    BbbCommonEnvCoreMsg(envelope, event)
  }
}
<|MERGE_RESOLUTION|>--- conflicted
+++ resolved
@@ -1,298 +1,289 @@
-package org.bigbluebutton.core2.message.senders
-
-import org.bigbluebutton.common2.domain.DefaultProps
-import org.bigbluebutton.common2.msgs.{ BbbCommonEnvCoreMsg, BbbCoreEnvelope, BbbCoreHeaderWithMeetingId, MessageTypes, Routing, ValidateConnAuthTokenSysRespMsg, ValidateConnAuthTokenSysRespMsgBody, _ }
-import org.bigbluebutton.core.models.GuestWaiting
-
-object MsgBuilder {
-  def buildGuestPolicyChangedEvtMsg(meetingId: String, userId: String, policy: String, setBy: String): BbbCommonEnvCoreMsg = {
-    val routing = Routing.addMsgToClientRouting(MessageTypes.BROADCAST_TO_MEETING, meetingId, userId)
-    val envelope = BbbCoreEnvelope(GuestPolicyChangedEvtMsg.NAME, routing)
-    val header = BbbClientMsgHeader(GuestPolicyChangedEvtMsg.NAME, meetingId, userId)
-
-    val body = GuestPolicyChangedEvtMsgBody(policy, setBy)
-    val event = GuestPolicyChangedEvtMsg(header, body)
-
-    BbbCommonEnvCoreMsg(envelope, event)
-  }
-
-  def buildGuestApprovedEvtMsg(meetingId: String, userId: String, status: String, approvedBy: String): BbbCommonEnvCoreMsg = {
-    val routing = Routing.addMsgToClientRouting(MessageTypes.DIRECT, meetingId, userId)
-    val envelope = BbbCoreEnvelope(GuestApprovedEvtMsg.NAME, routing)
-    val header = BbbClientMsgHeader(GuestApprovedEvtMsg.NAME, meetingId, userId)
-
-    val body = GuestApprovedEvtMsgBody(status, approvedBy)
-    val event = GuestApprovedEvtMsg(header, body)
-
-    BbbCommonEnvCoreMsg(envelope, event)
-  }
-
-  def buildGuestsWaitingApprovedEvtMsg(meetingId: String, userId: String,
-                                       guests: Vector[GuestApprovedVO], approvedBy: String): BbbCommonEnvCoreMsg = {
-    val routing = Routing.addMsgToClientRouting(MessageTypes.DIRECT, meetingId, userId)
-    val envelope = BbbCoreEnvelope(GuestsWaitingApprovedEvtMsg.NAME, routing)
-    val header = BbbClientMsgHeader(GuestsWaitingApprovedEvtMsg.NAME, meetingId, userId)
-
-    val body = GuestsWaitingApprovedEvtMsgBody(guests, approvedBy)
-    val event = GuestsWaitingApprovedEvtMsg(header, body)
-
-    BbbCommonEnvCoreMsg(envelope, event)
-  }
-
-  def buildGetGuestsWaitingApprovalRespMsg(meetingId: String, userId: String, guests: Vector[GuestWaiting]): BbbCommonEnvCoreMsg = {
-    val routing = Routing.addMsgToClientRouting(MessageTypes.DIRECT, meetingId, userId)
-    val envelope = BbbCoreEnvelope(GetGuestsWaitingApprovalRespMsg.NAME, routing)
-    val header = BbbClientMsgHeader(GetGuestsWaitingApprovalRespMsg.NAME, meetingId, userId)
-
-    val guestsWaiting = guests.map(g => GuestWaitingVO(g.intId, g.name, g.role, g.guest, g.authenticated))
-    val body = GetGuestsWaitingApprovalRespMsgBody(guestsWaiting)
-    val event = GetGuestsWaitingApprovalRespMsg(header, body)
-
-    BbbCommonEnvCoreMsg(envelope, event)
-  }
-
-  def buildGuestsWaitingForApprovalEvtMsg(meetingId: String, userId: String, guests: Vector[GuestWaiting]): BbbCommonEnvCoreMsg = {
-    val routing = Routing.addMsgToClientRouting(MessageTypes.DIRECT, meetingId, userId)
-    val envelope = BbbCoreEnvelope(GuestsWaitingForApprovalEvtMsg.NAME, routing)
-    val header = BbbClientMsgHeader(GuestsWaitingForApprovalEvtMsg.NAME, meetingId, userId)
-
-    val guestsWaiting = guests.map(g => GuestWaitingVO(g.intId, g.name, g.role, g.guest, g.authenticated))
-    val body = GuestsWaitingForApprovalEvtMsgBody(guestsWaiting)
-    val event = GuestsWaitingForApprovalEvtMsg(header, body)
-
-    BbbCommonEnvCoreMsg(envelope, event)
-  }
-
-<<<<<<< HEAD
-  def buildValidateConnAuthTokenSysRespMsg(meetingId: String, userId: String, authToken: String,
-                                           authzed: Boolean, conn: String): BbbCommonEnvCoreMsg = {
-    val routing = Routing.addMsgToClientRouting(MessageTypes.DIRECT, meetingId, userId)
-    val envelope = BbbCoreEnvelope(ValidateConnAuthTokenSysRespMsg.NAME, routing)
-    val header = BbbCoreHeaderWithMeetingId(ValidateConnAuthTokenSysRespMsg.NAME, meetingId)
-    val body = ValidateConnAuthTokenSysRespMsgBody(meetingId, userId, authToken, conn, authzed)
-=======
-  def buildValidateConnAuthTokenSysRespMsg(meetingId: String, userId: String,
-                                           authzed: Boolean, connId: String, app: String): BbbCommonEnvCoreMsg = {
-    val routing = Routing.addMsgToClientRouting(MessageTypes.DIRECT, meetingId, userId)
-    val envelope = BbbCoreEnvelope(ValidateConnAuthTokenSysRespMsg.NAME, routing)
-    val header = BbbCoreHeaderWithMeetingId(ValidateConnAuthTokenSysRespMsg.NAME, meetingId)
-    val body = ValidateConnAuthTokenSysRespMsgBody(meetingId, userId, connId, authzed, app)
->>>>>>> 91ab6829
-    val event = ValidateConnAuthTokenSysRespMsg(header, body)
-    BbbCommonEnvCoreMsg(envelope, event)
-  }
-
-  def buildValidateAuthTokenRespMsg(meetingId: String, userId: String, authToken: String,
-                                    valid: Boolean, waitForApproval: Boolean): BbbCommonEnvCoreMsg = {
-    val routing = Routing.addMsgToClientRouting(MessageTypes.DIRECT, meetingId, userId)
-    val envelope = BbbCoreEnvelope(ValidateAuthTokenRespMsg.NAME, routing)
-    val header = BbbClientMsgHeader(ValidateAuthTokenRespMsg.NAME, meetingId, userId)
-    val body = ValidateAuthTokenRespMsgBody(userId, authToken, valid, waitForApproval)
-    val event = ValidateAuthTokenRespMsg(header, body)
-    BbbCommonEnvCoreMsg(envelope, event)
-  }
-
-  def buildGetUsersMeetingRespMsg(meetingId: String, userId: String, webusers: Vector[WebUser]): BbbCommonEnvCoreMsg = {
-    val routing = Routing.addMsgToClientRouting(MessageTypes.DIRECT, meetingId, userId)
-    val envelope = BbbCoreEnvelope(GetUsersMeetingRespMsg.NAME, routing)
-    val header = BbbClientMsgHeader(GetUsersMeetingRespMsg.NAME, meetingId, userId)
-
-    val body = GetUsersMeetingRespMsgBody(webusers)
-    val event = GetUsersMeetingRespMsg(header, body)
-
-    BbbCommonEnvCoreMsg(envelope, event)
-  }
-
-  def buildGetWebcamStreamsMeetingRespMsg(meetingId: String, userId: String, streams: Vector[WebcamStreamVO]): BbbCommonEnvCoreMsg = {
-    val routing = Routing.addMsgToClientRouting(MessageTypes.DIRECT, meetingId, userId)
-    val envelope = BbbCoreEnvelope(GetWebcamStreamsMeetingRespMsg.NAME, routing)
-    val header = BbbClientMsgHeader(GetWebcamStreamsMeetingRespMsg.NAME, meetingId, userId)
-
-    val body = GetWebcamStreamsMeetingRespMsgBody(streams)
-    val event = GetWebcamStreamsMeetingRespMsg(header, body)
-
-    BbbCommonEnvCoreMsg(envelope, event)
-  }
-
-  def buildGetVoiceUsersMeetingRespMsg(meetingId: String, userId: String, voiceUsers: Vector[VoiceConfUser]): BbbCommonEnvCoreMsg = {
-    val routing = Routing.addMsgToClientRouting(MessageTypes.DIRECT, meetingId, userId)
-    val envelope = BbbCoreEnvelope(GetVoiceUsersMeetingRespMsg.NAME, routing)
-    val header = BbbClientMsgHeader(GetVoiceUsersMeetingRespMsg.NAME, meetingId, userId)
-
-    val body = GetVoiceUsersMeetingRespMsgBody(voiceUsers)
-    val event = GetVoiceUsersMeetingRespMsg(header, body)
-
-    BbbCommonEnvCoreMsg(envelope, event)
-  }
-
-  def buildPresenterAssignedEvtMsg(meetingId: String, intId: String, name: String, assignedBy: String): BbbCommonEnvCoreMsg = {
-    val routing = Routing.addMsgToClientRouting(MessageTypes.BROADCAST_TO_MEETING, meetingId, intId)
-    val envelope = BbbCoreEnvelope(PresenterAssignedEvtMsg.NAME, routing)
-
-    val body = PresenterAssignedEvtMsgBody(intId, name, assignedBy)
-    val header = BbbClientMsgHeader(PresenterAssignedEvtMsg.NAME, meetingId, intId)
-    val event = PresenterAssignedEvtMsg(header, body)
-
-    BbbCommonEnvCoreMsg(envelope, event)
-  }
-
-  def buildMeetingCreatedEvtMsg(meetingId: String, props: DefaultProps): BbbCommonEnvCoreMsg = {
-    val routing = collection.immutable.HashMap("sender" -> "bbb-apps-akka")
-    val envelope = BbbCoreEnvelope(MeetingCreatedEvtMsg.NAME, routing)
-    val header = BbbCoreBaseHeader(MeetingCreatedEvtMsg.NAME)
-    val body = MeetingCreatedEvtBody(props)
-    val event = MeetingCreatedEvtMsg(header, body)
-    BbbCommonEnvCoreMsg(envelope, event)
-  }
-
-  def buildMeetingDestroyedEvtMsg(meetingId: String): BbbCommonEnvCoreMsg = {
-    val routing = collection.immutable.HashMap("sender" -> "bbb-apps-akka")
-    val envelope = BbbCoreEnvelope(MeetingDestroyedEvtMsg.NAME, routing)
-    val body = MeetingDestroyedEvtMsgBody(meetingId)
-    val header = BbbCoreBaseHeader(MeetingDestroyedEvtMsg.NAME)
-    val event = MeetingDestroyedEvtMsg(header, body)
-
-    BbbCommonEnvCoreMsg(envelope, event)
-  }
-
-  def buildEndAndKickAllSysMsg(meetingId: String, userId: String): BbbCommonEnvCoreMsg = {
-    val routing = Routing.addMsgToClientRouting(MessageTypes.SYSTEM, meetingId, userId)
-    val envelope = BbbCoreEnvelope(EndAndKickAllSysMsg.NAME, routing)
-    val body = EndAndKickAllSysMsgBody(meetingId)
-    val header = BbbCoreHeaderWithMeetingId(EndAndKickAllSysMsg.NAME, meetingId)
-    val event = EndAndKickAllSysMsg(header, body)
-
-    BbbCommonEnvCoreMsg(envelope, event)
-  }
-
-  def buildDisconnectAllClientsSysMsg(meetingId: String, reason: String): BbbCommonEnvCoreMsg = {
-    val routing = Routing.addMsgToClientRouting(MessageTypes.SYSTEM, meetingId, "not-used")
-    val envelope = BbbCoreEnvelope(DisconnectAllClientsSysMsg.NAME, routing)
-    val body = DisconnectAllClientsSysMsgBody(meetingId, reason)
-    val header = BbbCoreHeaderWithMeetingId(DisconnectAllClientsSysMsg.NAME, meetingId)
-    val event = DisconnectAllClientsSysMsg(header, body)
-
-    BbbCommonEnvCoreMsg(envelope, event)
-  }
-
-  def buildEjectAllFromVoiceConfMsg(meetingId: String, voiceConf: String): BbbCommonEnvCoreMsg = {
-    val routing = collection.immutable.HashMap("sender" -> "bbb-apps-akka")
-    val envelope = BbbCoreEnvelope(EjectAllFromVoiceConfMsg.NAME, routing)
-    val body = EjectAllFromVoiceConfMsgBody(voiceConf)
-    val header = BbbCoreHeaderWithMeetingId(EjectAllFromVoiceConfMsg.NAME, meetingId)
-    val event = EjectAllFromVoiceConfMsg(header, body)
-
-    BbbCommonEnvCoreMsg(envelope, event)
-  }
-
-  def buildUserEjectedFromMeetingEvtMsg(meetingId: String, userId: String,
-                                        ejectedBy: String, reason: String,
-                                        reasonCode: String): BbbCommonEnvCoreMsg = {
-    val routing = Routing.addMsgToClientRouting(MessageTypes.DIRECT, meetingId, userId)
-    val envelope = BbbCoreEnvelope(UserEjectedFromMeetingEvtMsg.NAME, routing)
-    val header = BbbClientMsgHeader(UserEjectedFromMeetingEvtMsg.NAME, meetingId, userId)
-    val body = UserEjectedFromMeetingEvtMsgBody(userId, ejectedBy, reason, reasonCode)
-    val event = UserEjectedFromMeetingEvtMsg(header, body)
-
-    BbbCommonEnvCoreMsg(envelope, event)
-  }
-
-  def buildDisconnectClientSysMsg(meetingId: String, userId: String, ejectedBy: String, reason: String): BbbCommonEnvCoreMsg = {
-    val routing = Routing.addMsgToClientRouting(MessageTypes.SYSTEM, meetingId, userId)
-    val envelope = BbbCoreEnvelope(DisconnectClientSysMsg.NAME, routing)
-    val header = BbbCoreHeaderWithMeetingId(DisconnectClientSysMsg.NAME, meetingId)
-    val body = DisconnectClientSysMsgBody(meetingId, userId, ejectedBy, reason)
-    val event = DisconnectClientSysMsg(header, body)
-
-    BbbCommonEnvCoreMsg(envelope, event)
-  }
-
-  def buildUserLeftMeetingEvtMsg(meetingId: String, userId: String): BbbCommonEnvCoreMsg = {
-    val routing = Routing.addMsgToClientRouting(MessageTypes.BROADCAST_TO_MEETING, meetingId, userId)
-    val envelope = BbbCoreEnvelope(UserLeftMeetingEvtMsg.NAME, routing)
-    val header = BbbClientMsgHeader(UserLeftMeetingEvtMsg.NAME, meetingId, userId)
-    val body = UserLeftMeetingEvtMsgBody(userId)
-    val event = UserLeftMeetingEvtMsg(header, body)
-
-    BbbCommonEnvCoreMsg(envelope, event)
-  }
-
-  def buildCheckAlivePingSysMsg(system: String, timestamp: Long): BbbCommonEnvCoreMsg = {
-    val routing = collection.immutable.HashMap("sender" -> "bbb-apps-akka")
-    val envelope = BbbCoreEnvelope(CheckAlivePongSysMsg.NAME, routing)
-    val body = CheckAlivePongSysMsgBody(system, timestamp)
-    val header = BbbCoreBaseHeader(CheckAlivePongSysMsg.NAME)
-    val event = CheckAlivePongSysMsg(header, body)
-
-    BbbCommonEnvCoreMsg(envelope, event)
-  }
-
-  def buildEjectUserFromVoiceConfSysMsg(meetingId: String, voiceConf: String, voiceUserId: String): BbbCommonEnvCoreMsg = {
-    val routing = collection.immutable.HashMap("sender" -> "bbb-apps-akka")
-    val envelope = BbbCoreEnvelope(EjectUserFromVoiceConfSysMsg.NAME, routing)
-    val body = EjectUserFromVoiceConfSysMsgBody(voiceConf, voiceUserId)
-    val header = BbbCoreHeaderWithMeetingId(EjectUserFromVoiceConfSysMsg.NAME, meetingId)
-    val event = EjectUserFromVoiceConfSysMsg(header, body)
-
-    BbbCommonEnvCoreMsg(envelope, event)
-  }
-
-  def buildMuteUserInVoiceConfSysMsg(meetingId: String, voiceConf: String, voiceUserId: String, mute: Boolean): BbbCommonEnvCoreMsg = {
-    val routing = collection.immutable.HashMap("sender" -> "bbb-apps-akka")
-    val envelope = BbbCoreEnvelope(MuteUserInVoiceConfSysMsg.NAME, routing)
-    val body = MuteUserInVoiceConfSysMsgBody(voiceConf, voiceUserId, mute)
-    val header = BbbCoreHeaderWithMeetingId(MuteUserInVoiceConfSysMsg.NAME, meetingId)
-    val event = MuteUserInVoiceConfSysMsg(header, body)
-
-    BbbCommonEnvCoreMsg(envelope, event)
-  }
-
-  def buildBreakoutRoomEndedEvtMsg(meetingId: String, userId: String, breakoutRoomId: String): BbbCommonEnvCoreMsg = {
-    val routing = Routing.addMsgToClientRouting(MessageTypes.BROADCAST_TO_MEETING, meetingId, userId)
-    val envelope = BbbCoreEnvelope(BreakoutRoomEndedEvtMsg.NAME, routing)
-    val header = BbbClientMsgHeader(BreakoutRoomEndedEvtMsg.NAME, meetingId, userId)
-
-    val body = BreakoutRoomEndedEvtMsgBody(meetingId, breakoutRoomId)
-    val event = BreakoutRoomEndedEvtMsg(header, body)
-
-    BbbCommonEnvCoreMsg(envelope, event)
-  }
-
-  def buildStopMeetingTranscodersSysCmdMsg(meetingId: String): BbbCommonEnvCoreMsg = {
-    val routing = collection.immutable.HashMap("sender" -> "bbb-apps-akka")
-    val envelope = BbbCoreEnvelope(StopMeetingTranscodersSysCmdMsg.NAME, routing)
-    val body = StopMeetingTranscodersSysCmdMsgBody()
-    val header = BbbCoreHeaderWithMeetingId(StopMeetingTranscodersSysCmdMsg.NAME, meetingId)
-    val event = StopMeetingTranscodersSysCmdMsg(header, body)
-
-    BbbCommonEnvCoreMsg(envelope, event)
-  }
-
-  def buildRecordingChapterBreakSysMsg(meetingId: String, timestamp: Long): BbbCommonEnvCoreMsg = {
-    val routing = collection.immutable.HashMap("sender" -> "bbb-apps-akka")
-    val envelope = BbbCoreEnvelope(RecordingChapterBreakSysMsg.NAME, routing)
-    val body = RecordingChapterBreakSysMsgBody(meetingId, timestamp)
-    val header = BbbCoreHeaderWithMeetingId(RecordingChapterBreakSysMsg.NAME, meetingId)
-    val event = RecordingChapterBreakSysMsg(header, body)
-
-    BbbCommonEnvCoreMsg(envelope, event)
-  }
-
-  def buildStartRecordingVoiceConfSysMsg(meetingId: String, voiceConf: String, stream: String): BbbCommonEnvCoreMsg = {
-    val routing = collection.immutable.HashMap("sender" -> "bbb-apps-akka")
-    val envelope = BbbCoreEnvelope(StartRecordingVoiceConfSysMsg.NAME, routing)
-    val header = BbbCoreHeaderWithMeetingId(StartRecordingVoiceConfSysMsg.NAME, meetingId)
-    val body = StartRecordingVoiceConfSysMsgBody(voiceConf, meetingId, stream)
-    val event = StartRecordingVoiceConfSysMsg(header, body)
-    BbbCommonEnvCoreMsg(envelope, event)
-  }
-
-  def buildStopRecordingVoiceConfSysMsg(meetingId: String, voiceConf: String, stream: String): BbbCommonEnvCoreMsg = {
-    val routing = collection.immutable.HashMap("sender" -> "bbb-apps-akka")
-    val envelope = BbbCoreEnvelope(StopRecordingVoiceConfSysMsg.NAME, routing)
-    val header = BbbCoreHeaderWithMeetingId(StopRecordingVoiceConfSysMsg.NAME, meetingId)
-    val body = StopRecordingVoiceConfSysMsgBody(voiceConf, meetingId, stream)
-    val event = StopRecordingVoiceConfSysMsg(header, body)
-    BbbCommonEnvCoreMsg(envelope, event)
-  }
-}
+package org.bigbluebutton.core2.message.senders
+
+import org.bigbluebutton.common2.domain.DefaultProps
+import org.bigbluebutton.common2.msgs.{ BbbCommonEnvCoreMsg, BbbCoreEnvelope, BbbCoreHeaderWithMeetingId, MessageTypes, Routing, ValidateConnAuthTokenSysRespMsg, ValidateConnAuthTokenSysRespMsgBody, _ }
+import org.bigbluebutton.core.models.GuestWaiting
+
+object MsgBuilder {
+  def buildGuestPolicyChangedEvtMsg(meetingId: String, userId: String, policy: String, setBy: String): BbbCommonEnvCoreMsg = {
+    val routing = Routing.addMsgToClientRouting(MessageTypes.BROADCAST_TO_MEETING, meetingId, userId)
+    val envelope = BbbCoreEnvelope(GuestPolicyChangedEvtMsg.NAME, routing)
+    val header = BbbClientMsgHeader(GuestPolicyChangedEvtMsg.NAME, meetingId, userId)
+
+    val body = GuestPolicyChangedEvtMsgBody(policy, setBy)
+    val event = GuestPolicyChangedEvtMsg(header, body)
+
+    BbbCommonEnvCoreMsg(envelope, event)
+  }
+
+  def buildGuestApprovedEvtMsg(meetingId: String, userId: String, status: String, approvedBy: String): BbbCommonEnvCoreMsg = {
+    val routing = Routing.addMsgToClientRouting(MessageTypes.DIRECT, meetingId, userId)
+    val envelope = BbbCoreEnvelope(GuestApprovedEvtMsg.NAME, routing)
+    val header = BbbClientMsgHeader(GuestApprovedEvtMsg.NAME, meetingId, userId)
+
+    val body = GuestApprovedEvtMsgBody(status, approvedBy)
+    val event = GuestApprovedEvtMsg(header, body)
+
+    BbbCommonEnvCoreMsg(envelope, event)
+  }
+
+  def buildGuestsWaitingApprovedEvtMsg(meetingId: String, userId: String,
+                                       guests: Vector[GuestApprovedVO], approvedBy: String): BbbCommonEnvCoreMsg = {
+    val routing = Routing.addMsgToClientRouting(MessageTypes.DIRECT, meetingId, userId)
+    val envelope = BbbCoreEnvelope(GuestsWaitingApprovedEvtMsg.NAME, routing)
+    val header = BbbClientMsgHeader(GuestsWaitingApprovedEvtMsg.NAME, meetingId, userId)
+
+    val body = GuestsWaitingApprovedEvtMsgBody(guests, approvedBy)
+    val event = GuestsWaitingApprovedEvtMsg(header, body)
+
+    BbbCommonEnvCoreMsg(envelope, event)
+  }
+
+  def buildGetGuestsWaitingApprovalRespMsg(meetingId: String, userId: String, guests: Vector[GuestWaiting]): BbbCommonEnvCoreMsg = {
+    val routing = Routing.addMsgToClientRouting(MessageTypes.DIRECT, meetingId, userId)
+    val envelope = BbbCoreEnvelope(GetGuestsWaitingApprovalRespMsg.NAME, routing)
+    val header = BbbClientMsgHeader(GetGuestsWaitingApprovalRespMsg.NAME, meetingId, userId)
+
+    val guestsWaiting = guests.map(g => GuestWaitingVO(g.intId, g.name, g.role, g.guest, g.authenticated))
+    val body = GetGuestsWaitingApprovalRespMsgBody(guestsWaiting)
+    val event = GetGuestsWaitingApprovalRespMsg(header, body)
+
+    BbbCommonEnvCoreMsg(envelope, event)
+  }
+
+  def buildGuestsWaitingForApprovalEvtMsg(meetingId: String, userId: String, guests: Vector[GuestWaiting]): BbbCommonEnvCoreMsg = {
+    val routing = Routing.addMsgToClientRouting(MessageTypes.DIRECT, meetingId, userId)
+    val envelope = BbbCoreEnvelope(GuestsWaitingForApprovalEvtMsg.NAME, routing)
+    val header = BbbClientMsgHeader(GuestsWaitingForApprovalEvtMsg.NAME, meetingId, userId)
+
+    val guestsWaiting = guests.map(g => GuestWaitingVO(g.intId, g.name, g.role, g.guest, g.authenticated))
+    val body = GuestsWaitingForApprovalEvtMsgBody(guestsWaiting)
+    val event = GuestsWaitingForApprovalEvtMsg(header, body)
+
+    BbbCommonEnvCoreMsg(envelope, event)
+  }
+
+  def buildValidateConnAuthTokenSysRespMsg(meetingId: String, userId: String,
+                                           authzed: Boolean, connId: String, app: String): BbbCommonEnvCoreMsg = {
+    val routing = Routing.addMsgToClientRouting(MessageTypes.DIRECT, meetingId, userId)
+    val envelope = BbbCoreEnvelope(ValidateConnAuthTokenSysRespMsg.NAME, routing)
+    val header = BbbCoreHeaderWithMeetingId(ValidateConnAuthTokenSysRespMsg.NAME, meetingId)
+    val body = ValidateConnAuthTokenSysRespMsgBody(meetingId, userId, connId, authzed, app)
+    val event = ValidateConnAuthTokenSysRespMsg(header, body)
+    BbbCommonEnvCoreMsg(envelope, event)
+  }
+
+  def buildValidateAuthTokenRespMsg(meetingId: String, userId: String, authToken: String,
+                                    valid: Boolean, waitForApproval: Boolean): BbbCommonEnvCoreMsg = {
+    val routing = Routing.addMsgToClientRouting(MessageTypes.DIRECT, meetingId, userId)
+    val envelope = BbbCoreEnvelope(ValidateAuthTokenRespMsg.NAME, routing)
+    val header = BbbClientMsgHeader(ValidateAuthTokenRespMsg.NAME, meetingId, userId)
+    val body = ValidateAuthTokenRespMsgBody(userId, authToken, valid, waitForApproval)
+    val event = ValidateAuthTokenRespMsg(header, body)
+    BbbCommonEnvCoreMsg(envelope, event)
+  }
+
+  def buildGetUsersMeetingRespMsg(meetingId: String, userId: String, webusers: Vector[WebUser]): BbbCommonEnvCoreMsg = {
+    val routing = Routing.addMsgToClientRouting(MessageTypes.DIRECT, meetingId, userId)
+    val envelope = BbbCoreEnvelope(GetUsersMeetingRespMsg.NAME, routing)
+    val header = BbbClientMsgHeader(GetUsersMeetingRespMsg.NAME, meetingId, userId)
+
+    val body = GetUsersMeetingRespMsgBody(webusers)
+    val event = GetUsersMeetingRespMsg(header, body)
+
+    BbbCommonEnvCoreMsg(envelope, event)
+  }
+
+  def buildGetWebcamStreamsMeetingRespMsg(meetingId: String, userId: String, streams: Vector[WebcamStreamVO]): BbbCommonEnvCoreMsg = {
+    val routing = Routing.addMsgToClientRouting(MessageTypes.DIRECT, meetingId, userId)
+    val envelope = BbbCoreEnvelope(GetWebcamStreamsMeetingRespMsg.NAME, routing)
+    val header = BbbClientMsgHeader(GetWebcamStreamsMeetingRespMsg.NAME, meetingId, userId)
+
+    val body = GetWebcamStreamsMeetingRespMsgBody(streams)
+    val event = GetWebcamStreamsMeetingRespMsg(header, body)
+
+    BbbCommonEnvCoreMsg(envelope, event)
+  }
+
+  def buildGetVoiceUsersMeetingRespMsg(meetingId: String, userId: String, voiceUsers: Vector[VoiceConfUser]): BbbCommonEnvCoreMsg = {
+    val routing = Routing.addMsgToClientRouting(MessageTypes.DIRECT, meetingId, userId)
+    val envelope = BbbCoreEnvelope(GetVoiceUsersMeetingRespMsg.NAME, routing)
+    val header = BbbClientMsgHeader(GetVoiceUsersMeetingRespMsg.NAME, meetingId, userId)
+
+    val body = GetVoiceUsersMeetingRespMsgBody(voiceUsers)
+    val event = GetVoiceUsersMeetingRespMsg(header, body)
+
+    BbbCommonEnvCoreMsg(envelope, event)
+  }
+
+  def buildPresenterAssignedEvtMsg(meetingId: String, intId: String, name: String, assignedBy: String): BbbCommonEnvCoreMsg = {
+    val routing = Routing.addMsgToClientRouting(MessageTypes.BROADCAST_TO_MEETING, meetingId, intId)
+    val envelope = BbbCoreEnvelope(PresenterAssignedEvtMsg.NAME, routing)
+
+    val body = PresenterAssignedEvtMsgBody(intId, name, assignedBy)
+    val header = BbbClientMsgHeader(PresenterAssignedEvtMsg.NAME, meetingId, intId)
+    val event = PresenterAssignedEvtMsg(header, body)
+
+    BbbCommonEnvCoreMsg(envelope, event)
+  }
+
+  def buildMeetingCreatedEvtMsg(meetingId: String, props: DefaultProps): BbbCommonEnvCoreMsg = {
+    val routing = collection.immutable.HashMap("sender" -> "bbb-apps-akka")
+    val envelope = BbbCoreEnvelope(MeetingCreatedEvtMsg.NAME, routing)
+    val header = BbbCoreBaseHeader(MeetingCreatedEvtMsg.NAME)
+    val body = MeetingCreatedEvtBody(props)
+    val event = MeetingCreatedEvtMsg(header, body)
+    BbbCommonEnvCoreMsg(envelope, event)
+  }
+
+  def buildMeetingDestroyedEvtMsg(meetingId: String): BbbCommonEnvCoreMsg = {
+    val routing = collection.immutable.HashMap("sender" -> "bbb-apps-akka")
+    val envelope = BbbCoreEnvelope(MeetingDestroyedEvtMsg.NAME, routing)
+    val body = MeetingDestroyedEvtMsgBody(meetingId)
+    val header = BbbCoreBaseHeader(MeetingDestroyedEvtMsg.NAME)
+    val event = MeetingDestroyedEvtMsg(header, body)
+
+    BbbCommonEnvCoreMsg(envelope, event)
+  }
+
+  def buildEndAndKickAllSysMsg(meetingId: String, userId: String): BbbCommonEnvCoreMsg = {
+    val routing = Routing.addMsgToClientRouting(MessageTypes.SYSTEM, meetingId, userId)
+    val envelope = BbbCoreEnvelope(EndAndKickAllSysMsg.NAME, routing)
+    val body = EndAndKickAllSysMsgBody(meetingId)
+    val header = BbbCoreHeaderWithMeetingId(EndAndKickAllSysMsg.NAME, meetingId)
+    val event = EndAndKickAllSysMsg(header, body)
+
+    BbbCommonEnvCoreMsg(envelope, event)
+  }
+
+  def buildDisconnectAllClientsSysMsg(meetingId: String, reason: String): BbbCommonEnvCoreMsg = {
+    val routing = Routing.addMsgToClientRouting(MessageTypes.SYSTEM, meetingId, "not-used")
+    val envelope = BbbCoreEnvelope(DisconnectAllClientsSysMsg.NAME, routing)
+    val body = DisconnectAllClientsSysMsgBody(meetingId, reason)
+    val header = BbbCoreHeaderWithMeetingId(DisconnectAllClientsSysMsg.NAME, meetingId)
+    val event = DisconnectAllClientsSysMsg(header, body)
+
+    BbbCommonEnvCoreMsg(envelope, event)
+  }
+
+  def buildEjectAllFromVoiceConfMsg(meetingId: String, voiceConf: String): BbbCommonEnvCoreMsg = {
+    val routing = collection.immutable.HashMap("sender" -> "bbb-apps-akka")
+    val envelope = BbbCoreEnvelope(EjectAllFromVoiceConfMsg.NAME, routing)
+    val body = EjectAllFromVoiceConfMsgBody(voiceConf)
+    val header = BbbCoreHeaderWithMeetingId(EjectAllFromVoiceConfMsg.NAME, meetingId)
+    val event = EjectAllFromVoiceConfMsg(header, body)
+
+    BbbCommonEnvCoreMsg(envelope, event)
+  }
+
+  def buildUserEjectedFromMeetingEvtMsg(meetingId: String, userId: String,
+                                        ejectedBy: String, reason: String,
+                                        reasonCode: String): BbbCommonEnvCoreMsg = {
+    val routing = Routing.addMsgToClientRouting(MessageTypes.DIRECT, meetingId, userId)
+    val envelope = BbbCoreEnvelope(UserEjectedFromMeetingEvtMsg.NAME, routing)
+    val header = BbbClientMsgHeader(UserEjectedFromMeetingEvtMsg.NAME, meetingId, userId)
+    val body = UserEjectedFromMeetingEvtMsgBody(userId, ejectedBy, reason, reasonCode)
+    val event = UserEjectedFromMeetingEvtMsg(header, body)
+
+    BbbCommonEnvCoreMsg(envelope, event)
+  }
+
+  def buildDisconnectClientSysMsg(meetingId: String, userId: String, ejectedBy: String, reason: String): BbbCommonEnvCoreMsg = {
+    val routing = Routing.addMsgToClientRouting(MessageTypes.SYSTEM, meetingId, userId)
+    val envelope = BbbCoreEnvelope(DisconnectClientSysMsg.NAME, routing)
+    val header = BbbCoreHeaderWithMeetingId(DisconnectClientSysMsg.NAME, meetingId)
+    val body = DisconnectClientSysMsgBody(meetingId, userId, ejectedBy, reason)
+    val event = DisconnectClientSysMsg(header, body)
+
+    BbbCommonEnvCoreMsg(envelope, event)
+  }
+
+  def buildUserLeftMeetingEvtMsg(meetingId: String, userId: String): BbbCommonEnvCoreMsg = {
+    val routing = Routing.addMsgToClientRouting(MessageTypes.BROADCAST_TO_MEETING, meetingId, userId)
+    val envelope = BbbCoreEnvelope(UserLeftMeetingEvtMsg.NAME, routing)
+    val header = BbbClientMsgHeader(UserLeftMeetingEvtMsg.NAME, meetingId, userId)
+    val body = UserLeftMeetingEvtMsgBody(userId)
+    val event = UserLeftMeetingEvtMsg(header, body)
+
+    BbbCommonEnvCoreMsg(envelope, event)
+  }
+
+  def buildCheckAlivePingSysMsg(system: String, timestamp: Long): BbbCommonEnvCoreMsg = {
+    val routing = collection.immutable.HashMap("sender" -> "bbb-apps-akka")
+    val envelope = BbbCoreEnvelope(CheckAlivePongSysMsg.NAME, routing)
+    val body = CheckAlivePongSysMsgBody(system, timestamp)
+    val header = BbbCoreBaseHeader(CheckAlivePongSysMsg.NAME)
+    val event = CheckAlivePongSysMsg(header, body)
+
+    BbbCommonEnvCoreMsg(envelope, event)
+  }
+
+  def buildEjectUserFromVoiceConfSysMsg(meetingId: String, voiceConf: String, voiceUserId: String): BbbCommonEnvCoreMsg = {
+    val routing = collection.immutable.HashMap("sender" -> "bbb-apps-akka")
+    val envelope = BbbCoreEnvelope(EjectUserFromVoiceConfSysMsg.NAME, routing)
+    val body = EjectUserFromVoiceConfSysMsgBody(voiceConf, voiceUserId)
+    val header = BbbCoreHeaderWithMeetingId(EjectUserFromVoiceConfSysMsg.NAME, meetingId)
+    val event = EjectUserFromVoiceConfSysMsg(header, body)
+
+    BbbCommonEnvCoreMsg(envelope, event)
+  }
+
+  def buildMuteUserInVoiceConfSysMsg(meetingId: String, voiceConf: String, voiceUserId: String, mute: Boolean): BbbCommonEnvCoreMsg = {
+    val routing = collection.immutable.HashMap("sender" -> "bbb-apps-akka")
+    val envelope = BbbCoreEnvelope(MuteUserInVoiceConfSysMsg.NAME, routing)
+    val body = MuteUserInVoiceConfSysMsgBody(voiceConf, voiceUserId, mute)
+    val header = BbbCoreHeaderWithMeetingId(MuteUserInVoiceConfSysMsg.NAME, meetingId)
+    val event = MuteUserInVoiceConfSysMsg(header, body)
+
+    BbbCommonEnvCoreMsg(envelope, event)
+  }
+
+  def buildBreakoutRoomEndedEvtMsg(meetingId: String, userId: String, breakoutRoomId: String): BbbCommonEnvCoreMsg = {
+    val routing = Routing.addMsgToClientRouting(MessageTypes.BROADCAST_TO_MEETING, meetingId, userId)
+    val envelope = BbbCoreEnvelope(BreakoutRoomEndedEvtMsg.NAME, routing)
+    val header = BbbClientMsgHeader(BreakoutRoomEndedEvtMsg.NAME, meetingId, userId)
+
+    val body = BreakoutRoomEndedEvtMsgBody(meetingId, breakoutRoomId)
+    val event = BreakoutRoomEndedEvtMsg(header, body)
+
+    BbbCommonEnvCoreMsg(envelope, event)
+  }
+
+  def buildStopMeetingTranscodersSysCmdMsg(meetingId: String): BbbCommonEnvCoreMsg = {
+    val routing = collection.immutable.HashMap("sender" -> "bbb-apps-akka")
+    val envelope = BbbCoreEnvelope(StopMeetingTranscodersSysCmdMsg.NAME, routing)
+    val body = StopMeetingTranscodersSysCmdMsgBody()
+    val header = BbbCoreHeaderWithMeetingId(StopMeetingTranscodersSysCmdMsg.NAME, meetingId)
+    val event = StopMeetingTranscodersSysCmdMsg(header, body)
+
+    BbbCommonEnvCoreMsg(envelope, event)
+  }
+
+  def buildRecordingChapterBreakSysMsg(meetingId: String, timestamp: Long): BbbCommonEnvCoreMsg = {
+    val routing = collection.immutable.HashMap("sender" -> "bbb-apps-akka")
+    val envelope = BbbCoreEnvelope(RecordingChapterBreakSysMsg.NAME, routing)
+    val body = RecordingChapterBreakSysMsgBody(meetingId, timestamp)
+    val header = BbbCoreHeaderWithMeetingId(RecordingChapterBreakSysMsg.NAME, meetingId)
+    val event = RecordingChapterBreakSysMsg(header, body)
+
+    BbbCommonEnvCoreMsg(envelope, event)
+  }
+
+  def buildStartRecordingVoiceConfSysMsg(meetingId: String, voiceConf: String, stream: String): BbbCommonEnvCoreMsg = {
+    val routing = collection.immutable.HashMap("sender" -> "bbb-apps-akka")
+    val envelope = BbbCoreEnvelope(StartRecordingVoiceConfSysMsg.NAME, routing)
+    val header = BbbCoreHeaderWithMeetingId(StartRecordingVoiceConfSysMsg.NAME, meetingId)
+    val body = StartRecordingVoiceConfSysMsgBody(voiceConf, meetingId, stream)
+    val event = StartRecordingVoiceConfSysMsg(header, body)
+    BbbCommonEnvCoreMsg(envelope, event)
+  }
+
+  def buildStopRecordingVoiceConfSysMsg(meetingId: String, voiceConf: String, stream: String): BbbCommonEnvCoreMsg = {
+    val routing = collection.immutable.HashMap("sender" -> "bbb-apps-akka")
+    val envelope = BbbCoreEnvelope(StopRecordingVoiceConfSysMsg.NAME, routing)
+    val header = BbbCoreHeaderWithMeetingId(StopRecordingVoiceConfSysMsg.NAME, meetingId)
+    val body = StopRecordingVoiceConfSysMsgBody(voiceConf, meetingId, stream)
+    val event = StopRecordingVoiceConfSysMsg(header, body)
+    BbbCommonEnvCoreMsg(envelope, event)
+  }
+}