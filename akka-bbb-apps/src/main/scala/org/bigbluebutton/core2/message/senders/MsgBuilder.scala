--- conflicted
+++ resolved
@@ -1,561 +1,558 @@
-package org.bigbluebutton.core2.message.senders
-
-import org.bigbluebutton.common2.domain.DefaultProps
-import org.bigbluebutton.common2.msgs.{ BbbCommonEnvCoreMsg, BbbCoreEnvelope, BbbCoreHeaderWithMeetingId, MessageTypes, Routing, ValidateConnAuthTokenSysRespMsg, ValidateConnAuthTokenSysRespMsgBody, _ }
-import org.bigbluebutton.core.models.GuestWaiting
-
-object MsgBuilder {
-  def buildGuestPolicyChangedEvtMsg(meetingId: String, userId: String, policy: String, setBy: String): BbbCommonEnvCoreMsg = {
-    val routing = Routing.addMsgToClientRouting(MessageTypes.BROADCAST_TO_MEETING, meetingId, userId)
-    val envelope = BbbCoreEnvelope(GuestPolicyChangedEvtMsg.NAME, routing)
-    val header = BbbClientMsgHeader(GuestPolicyChangedEvtMsg.NAME, meetingId, userId)
-
-    val body = GuestPolicyChangedEvtMsgBody(policy, setBy)
-    val event = GuestPolicyChangedEvtMsg(header, body)
-
-    BbbCommonEnvCoreMsg(envelope, event)
-  }
-
-  def buildGuestLobbyMessageChangedEvtMsg(meetingId: String, userId: String, message: String): BbbCommonEnvCoreMsg = {
-    val routing = Routing.addMsgToClientRouting(MessageTypes.BROADCAST_TO_MEETING, meetingId, userId)
-    val envelope = BbbCoreEnvelope(GuestLobbyMessageChangedEvtMsg.NAME, routing)
-    val header = BbbClientMsgHeader(GuestLobbyMessageChangedEvtMsg.NAME, meetingId, userId)
-
-    val body = GuestLobbyMessageChangedEvtMsgBody(message)
-    val event = GuestLobbyMessageChangedEvtMsg(header, body)
-
-    BbbCommonEnvCoreMsg(envelope, event)
-  }
-
-  def buildGuestApprovedEvtMsg(meetingId: String, userId: String, status: String, approvedBy: String): BbbCommonEnvCoreMsg = {
-    val routing = Routing.addMsgToClientRouting(MessageTypes.DIRECT, meetingId, userId)
-    val envelope = BbbCoreEnvelope(GuestApprovedEvtMsg.NAME, routing)
-    val header = BbbClientMsgHeader(GuestApprovedEvtMsg.NAME, meetingId, userId)
-
-    val body = GuestApprovedEvtMsgBody(status, approvedBy)
-    val event = GuestApprovedEvtMsg(header, body)
-
-    BbbCommonEnvCoreMsg(envelope, event)
-  }
-
-  def buildGuestsWaitingApprovedEvtMsg(meetingId: String, userId: String,
-                                       guests: Vector[GuestApprovedVO], approvedBy: String): BbbCommonEnvCoreMsg = {
-    val routing = Routing.addMsgToClientRouting(MessageTypes.DIRECT, meetingId, userId)
-    val envelope = BbbCoreEnvelope(GuestsWaitingApprovedEvtMsg.NAME, routing)
-    val header = BbbClientMsgHeader(GuestsWaitingApprovedEvtMsg.NAME, meetingId, userId)
-
-    val body = GuestsWaitingApprovedEvtMsgBody(guests, approvedBy)
-    val event = GuestsWaitingApprovedEvtMsg(header, body)
-
-    BbbCommonEnvCoreMsg(envelope, event)
-  }
-
-  def buildGetGuestsWaitingApprovalRespMsg(meetingId: String, userId: String, guests: Vector[GuestWaiting]): BbbCommonEnvCoreMsg = {
-    val routing = Routing.addMsgToClientRouting(MessageTypes.DIRECT, meetingId, userId)
-    val envelope = BbbCoreEnvelope(GetGuestsWaitingApprovalRespMsg.NAME, routing)
-    val header = BbbClientMsgHeader(GetGuestsWaitingApprovalRespMsg.NAME, meetingId, userId)
-
-    val guestsWaiting = guests.map(g => GuestWaitingVO(g.intId, g.name, g.role, g.guest, g.avatar, g.authenticated, g.registeredOn))
-    val body = GetGuestsWaitingApprovalRespMsgBody(guestsWaiting)
-    val event = GetGuestsWaitingApprovalRespMsg(header, body)
-
-    BbbCommonEnvCoreMsg(envelope, event)
-  }
-
-  def buildGuestsWaitingForApprovalEvtMsg(meetingId: String, userId: String, guests: Vector[GuestWaiting]): BbbCommonEnvCoreMsg = {
-    val routing = Routing.addMsgToClientRouting(MessageTypes.DIRECT, meetingId, userId)
-    val envelope = BbbCoreEnvelope(GuestsWaitingForApprovalEvtMsg.NAME, routing)
-    val header = BbbClientMsgHeader(GuestsWaitingForApprovalEvtMsg.NAME, meetingId, userId)
-
-    val guestsWaiting = guests.map(g => GuestWaitingVO(g.intId, g.name, g.role, g.guest, g.avatar, g.authenticated, g.registeredOn))
-    val body = GuestsWaitingForApprovalEvtMsgBody(guestsWaiting)
-    val event = GuestsWaitingForApprovalEvtMsg(header, body)
-
-    BbbCommonEnvCoreMsg(envelope, event)
-  }
-
-  def buildValidateConnAuthTokenSysRespMsg(meetingId: String, userId: String,
-                                           authzed: Boolean, connId: String, app: String): BbbCommonEnvCoreMsg = {
-    val routing = Routing.addMsgToClientRouting(MessageTypes.DIRECT, meetingId, userId)
-    val envelope = BbbCoreEnvelope(ValidateConnAuthTokenSysRespMsg.NAME, routing)
-    val header = BbbCoreHeaderWithMeetingId(ValidateConnAuthTokenSysRespMsg.NAME, meetingId)
-    val body = ValidateConnAuthTokenSysRespMsgBody(meetingId, userId, connId, authzed, app)
-    val event = ValidateConnAuthTokenSysRespMsg(header, body)
-    BbbCommonEnvCoreMsg(envelope, event)
-  }
-
-  def buildValidateAuthTokenRespMsg(meetingId: String, userId: String, authToken: String,
-                                    valid: Boolean, waitForApproval: Boolean, registeredOn: Long, authTokenValidatedOn: Long,
-                                    reasonCode: String, reason: String): BbbCommonEnvCoreMsg = {
-    val routing = Routing.addMsgToClientRouting(MessageTypes.DIRECT, meetingId, userId)
-    val envelope = BbbCoreEnvelope(ValidateAuthTokenRespMsg.NAME, routing)
-    val header = BbbClientMsgHeader(ValidateAuthTokenRespMsg.NAME, meetingId, userId)
-    val body = ValidateAuthTokenRespMsgBody(userId, authToken, valid, waitForApproval, registeredOn, authTokenValidatedOn,
-      reasonCode, reason)
-    val event = ValidateAuthTokenRespMsg(header, body)
-    BbbCommonEnvCoreMsg(envelope, event)
-  }
-
-  def buildAddPadEvtMsg(meetingId: String, padId: String, readOnlyId: String): BbbCommonEnvCoreMsg = {
-    val routing = collection.immutable.HashMap("sender" -> "bbb-apps-akka")
-    val envelope = BbbCoreEnvelope(AddPadEvtMsg.NAME, routing)
-    val header = BbbCoreHeaderWithMeetingId(AddPadEvtMsg.NAME, meetingId)
-    val body = AddPadEvtMsgBody(padId, readOnlyId)
-    val event = AddPadEvtMsg(header, body)
-
-    BbbCommonEnvCoreMsg(envelope, event)
-  }
-
-  def buildAddCaptionsPadsEvtMsg(meetingId: String, padIds: Array[String]): BbbCommonEnvCoreMsg = {
-    val routing = collection.immutable.HashMap("sender" -> "bbb-apps-akka")
-    val envelope = BbbCoreEnvelope(AddCaptionsPadsEvtMsg.NAME, routing)
-    val header = BbbCoreHeaderWithMeetingId(AddCaptionsPadsEvtMsg.NAME, meetingId)
-    val body = AddCaptionsPadsEvtMsgBody(padIds)
-    val event = AddCaptionsPadsEvtMsg(header, body)
-
-    BbbCommonEnvCoreMsg(envelope, event)
-  }
-
-  def buildGetUsersMeetingRespMsg(meetingId: String, userId: String, webusers: Vector[WebUser]): BbbCommonEnvCoreMsg = {
-    val routing = Routing.addMsgToClientRouting(MessageTypes.DIRECT, meetingId, userId)
-    val envelope = BbbCoreEnvelope(GetUsersMeetingRespMsg.NAME, routing)
-    val header = BbbClientMsgHeader(GetUsersMeetingRespMsg.NAME, meetingId, userId)
-
-    val body = GetUsersMeetingRespMsgBody(webusers)
-    val event = GetUsersMeetingRespMsg(header, body)
-
-    BbbCommonEnvCoreMsg(envelope, event)
-  }
-
-  def buildGetWebcamStreamsMeetingRespMsg(meetingId: String, userId: String, streams: Vector[WebcamStreamVO]): BbbCommonEnvCoreMsg = {
-    val routing = Routing.addMsgToClientRouting(MessageTypes.DIRECT, meetingId, userId)
-    val envelope = BbbCoreEnvelope(GetWebcamStreamsMeetingRespMsg.NAME, routing)
-    val header = BbbClientMsgHeader(GetWebcamStreamsMeetingRespMsg.NAME, meetingId, userId)
-
-    val body = GetWebcamStreamsMeetingRespMsgBody(streams)
-    val event = GetWebcamStreamsMeetingRespMsg(header, body)
-
-    BbbCommonEnvCoreMsg(envelope, event)
-  }
-
-  def buildGetVoiceUsersMeetingRespMsg(meetingId: String, userId: String, voiceUsers: Vector[VoiceConfUser]): BbbCommonEnvCoreMsg = {
-    val routing = Routing.addMsgToClientRouting(MessageTypes.DIRECT, meetingId, userId)
-    val envelope = BbbCoreEnvelope(GetVoiceUsersMeetingRespMsg.NAME, routing)
-    val header = BbbClientMsgHeader(GetVoiceUsersMeetingRespMsg.NAME, meetingId, userId)
-
-    val body = GetVoiceUsersMeetingRespMsgBody(voiceUsers)
-    val event = GetVoiceUsersMeetingRespMsg(header, body)
-
-    BbbCommonEnvCoreMsg(envelope, event)
-  }
-
-  def buildPresenterAssignedEvtMsg(meetingId: String, intId: String, name: String, assignedBy: String): BbbCommonEnvCoreMsg = {
-    val routing = Routing.addMsgToClientRouting(MessageTypes.BROADCAST_TO_MEETING, meetingId, intId)
-    val envelope = BbbCoreEnvelope(PresenterAssignedEvtMsg.NAME, routing)
-
-    val body = PresenterAssignedEvtMsgBody(intId, name, assignedBy)
-    val header = BbbClientMsgHeader(PresenterAssignedEvtMsg.NAME, meetingId, intId)
-    val event = PresenterAssignedEvtMsg(header, body)
-
-    BbbCommonEnvCoreMsg(envelope, event)
-  }
-
-  def buildStopExternalVideoEvtMsg(meetingId: String): BbbCommonEnvCoreMsg = {
-    val routing = Routing.addMsgToClientRouting(MessageTypes.DIRECT, meetingId, "nodeJSapp")
-    val envelope = BbbCoreEnvelope(StopExternalVideoEvtMsg.NAME, routing)
-
-    val body = StopExternalVideoEvtMsgBody()
-    val header = BbbClientMsgHeader(StopExternalVideoEvtMsg.NAME, meetingId, "not-used")
-    val event = StopExternalVideoEvtMsg(header, body)
-
-    BbbCommonEnvCoreMsg(envelope, event)
-  }
-
-  def buildMeetingCreatedEvtMsg(meetingId: String, props: DefaultProps): BbbCommonEnvCoreMsg = {
-    val routing = collection.immutable.HashMap("sender" -> "bbb-apps-akka")
-    val envelope = BbbCoreEnvelope(MeetingCreatedEvtMsg.NAME, routing)
-    val header = BbbCoreBaseHeader(MeetingCreatedEvtMsg.NAME)
-    val body = MeetingCreatedEvtBody(props)
-    val event = MeetingCreatedEvtMsg(header, body)
-    BbbCommonEnvCoreMsg(envelope, event)
-  }
-
-  def buildMeetingInfoAnalyticsMsg(analytics: MeetingInfoAnalytics): BbbCommonEnvCoreMsg = {
-    val routing = collection.immutable.HashMap("sender" -> "bbb-apps-akka")
-    val envelope = BbbCoreEnvelope(MeetingInfoAnalyticsMsg.NAME, routing)
-    val header = BbbCoreBaseHeader(MeetingInfoAnalyticsMsg.NAME)
-    val body = MeetingInfoAnalyticsMsgBody(analytics)
-    val event = MeetingInfoAnalyticsMsg(header, body)
-
-    BbbCommonEnvCoreMsg(envelope, event)
-  }
-
-  def buildMeetingInfoAnalyticsServiceMsg(analytics: MeetingInfoAnalytics): BbbCommonEnvCoreMsg = {
-    val routing = collection.immutable.HashMap("sender" -> "bbb-apps-akka")
-    val envelope = BbbCoreEnvelope(MeetingInfoAnalyticsServiceMsg.NAME, routing)
-    val header = BbbCoreBaseHeader(MeetingInfoAnalyticsServiceMsg.NAME)
-    val body = MeetingInfoAnalyticsMsgBody(analytics)
-    val event = MeetingInfoAnalyticsServiceMsg(header, body)
-    BbbCommonEnvCoreMsg(envelope, event)
-  }
-
-  def buildCamStreamSubscribeSysMsg(meetingId: String, userId: String, streamId: String, sfuSessionId: String): BbbCommonEnvCoreMsg = {
-    val routing = collection.immutable.HashMap("sender" -> "bbb-apps-akka")
-    val envelope = BbbCoreEnvelope(CamStreamSubscribeSysMsg.NAME, routing)
-    val header = BbbCoreBaseHeader(CamStreamSubscribeSysMsg.NAME)
-    val body = CamStreamSubscribeSysMsgBody(meetingId, userId, streamId, sfuSessionId)
-    val event = CamStreamSubscribeSysMsg(header, body)
-
-    BbbCommonEnvCoreMsg(envelope, event)
-  }
-
-  def buildMeetingDestroyedEvtMsg(meetingId: String): BbbCommonEnvCoreMsg = {
-    val routing = collection.immutable.HashMap("sender" -> "bbb-apps-akka")
-    val envelope = BbbCoreEnvelope(MeetingDestroyedEvtMsg.NAME, routing)
-    val body = MeetingDestroyedEvtMsgBody(meetingId)
-    val header = BbbCoreBaseHeader(MeetingDestroyedEvtMsg.NAME)
-    val event = MeetingDestroyedEvtMsg(header, body)
-
-    BbbCommonEnvCoreMsg(envelope, event)
-  }
-
-  def buildEndAndKickAllSysMsg(meetingId: String, userId: String): BbbCommonEnvCoreMsg = {
-    val routing = Routing.addMsgToClientRouting(MessageTypes.SYSTEM, meetingId, userId)
-    val envelope = BbbCoreEnvelope(EndAndKickAllSysMsg.NAME, routing)
-    val body = EndAndKickAllSysMsgBody(meetingId)
-    val header = BbbCoreHeaderWithMeetingId(EndAndKickAllSysMsg.NAME, meetingId)
-    val event = EndAndKickAllSysMsg(header, body)
-
-    BbbCommonEnvCoreMsg(envelope, event)
-  }
-
-  def buildRecordStatusResetSysMsg(meetingId: String, recording: Boolean, setBy: String): BbbCommonEnvCoreMsg = {
-    val routing = Routing.addMsgToClientRouting(MessageTypes.SYSTEM, meetingId, setBy)
-    val envelope = BbbCoreEnvelope(RecordStatusResetSysMsg.NAME, routing)
-    val body = RecordStatusResetSysMsgBody(recording, setBy)
-    val header = BbbCoreHeaderWithMeetingId(RecordStatusResetSysMsg.NAME, meetingId)
-    val event = RecordStatusResetSysMsg(header, body)
-
-    BbbCommonEnvCoreMsg(envelope, event)
-  }
-
-  def buildDisconnectAllClientsSysMsg(meetingId: String, reason: String): BbbCommonEnvCoreMsg = {
-    val routing = Routing.addMsgToClientRouting(MessageTypes.SYSTEM, meetingId, "not-used")
-    val envelope = BbbCoreEnvelope(DisconnectAllClientsSysMsg.NAME, routing)
-    val body = DisconnectAllClientsSysMsgBody(meetingId, reason)
-    val header = BbbCoreHeaderWithMeetingId(DisconnectAllClientsSysMsg.NAME, meetingId)
-    val event = DisconnectAllClientsSysMsg(header, body)
-
-    BbbCommonEnvCoreMsg(envelope, event)
-  }
-
-  def buildEjectAllFromVoiceConfMsg(meetingId: String, voiceConf: String): BbbCommonEnvCoreMsg = {
-    val routing = collection.immutable.HashMap("sender" -> "bbb-apps-akka")
-    val envelope = BbbCoreEnvelope(EjectAllFromVoiceConfMsg.NAME, routing)
-    val body = EjectAllFromVoiceConfMsgBody(voiceConf)
-    val header = BbbCoreHeaderWithMeetingId(EjectAllFromVoiceConfMsg.NAME, meetingId)
-    val event = EjectAllFromVoiceConfMsg(header, body)
-
-    BbbCommonEnvCoreMsg(envelope, event)
-  }
-
-  def buildUserEjectedFromMeetingEvtMsg(meetingId: String, userId: String,
-                                        ejectedBy: String, reason: String,
-                                        reasonCode: String): BbbCommonEnvCoreMsg = {
-    val routing = Routing.addMsgToClientRouting(MessageTypes.DIRECT, meetingId, userId)
-    val envelope = BbbCoreEnvelope(UserEjectedFromMeetingEvtMsg.NAME, routing)
-    val header = BbbClientMsgHeader(UserEjectedFromMeetingEvtMsg.NAME, meetingId, userId)
-    val body = UserEjectedFromMeetingEvtMsgBody(userId, ejectedBy, reason, reasonCode)
-    val event = UserEjectedFromMeetingEvtMsg(header, body)
-
-    BbbCommonEnvCoreMsg(envelope, event)
-  }
-
-  def buildDisconnectClientSysMsg(meetingId: String, userId: String, ejectedBy: String, reason: String): BbbCommonEnvCoreMsg = {
-    val routing = Routing.addMsgToClientRouting(MessageTypes.SYSTEM, meetingId, userId)
-    val envelope = BbbCoreEnvelope(DisconnectClientSysMsg.NAME, routing)
-    val header = BbbCoreHeaderWithMeetingId(DisconnectClientSysMsg.NAME, meetingId)
-    val body = DisconnectClientSysMsgBody(meetingId, userId, ejectedBy, reason)
-    val event = DisconnectClientSysMsg(header, body)
-
-    BbbCommonEnvCoreMsg(envelope, event)
-  }
-
-  def buildGuestWaitingLeftEvtMsg(meetingId: String, userId: String): BbbCommonEnvCoreMsg = {
-    val routing = Routing.addMsgToClientRouting(MessageTypes.BROADCAST_TO_MEETING, meetingId, userId)
-    val envelope = BbbCoreEnvelope(GuestWaitingLeftEvtMsg.NAME, routing)
-    val header = BbbClientMsgHeader(GuestWaitingLeftEvtMsg.NAME, meetingId, userId)
-    val body = GuestWaitingLeftEvtMsgBody(userId)
-    val event = GuestWaitingLeftEvtMsg(header, body)
-
-    BbbCommonEnvCoreMsg(envelope, event)
-  }
-
-  def buildUserLeftMeetingEvtMsg(meetingId: String, userId: String): BbbCommonEnvCoreMsg = {
-    val routing = Routing.addMsgToClientRouting(MessageTypes.BROADCAST_TO_MEETING, meetingId, userId)
-    val envelope = BbbCoreEnvelope(UserLeftMeetingEvtMsg.NAME, routing)
-    val header = BbbClientMsgHeader(UserLeftMeetingEvtMsg.NAME, meetingId, userId)
-    val body = UserLeftMeetingEvtMsgBody(userId)
-    val event = UserLeftMeetingEvtMsg(header, body)
-
-    BbbCommonEnvCoreMsg(envelope, event)
-  }
-
-  def buildUserInactivityInspectMsg(meetingId: String, userId: String, responseDelay: Long): BbbCommonEnvCoreMsg = {
-    val routing = Routing.addMsgToClientRouting(MessageTypes.DIRECT, meetingId, userId)
-    val envelope = BbbCoreEnvelope(UserInactivityInspectMsg.NAME, routing)
-    val body = UserInactivityInspectMsgBody(meetingId, responseDelay)
-    val header = BbbClientMsgHeader(UserInactivityInspectMsg.NAME, meetingId, userId)
-    val event = UserInactivityInspectMsg(header, body)
-
-    BbbCommonEnvCoreMsg(envelope, event)
-  }
-
-  def buildCheckAlivePingSysMsg(system: String, bbbWebTimestamp: Long, akkaAppsTimestamp: Long): BbbCommonEnvCoreMsg = {
-    val routing = collection.immutable.HashMap("sender" -> "bbb-apps-akka")
-    val envelope = BbbCoreEnvelope(CheckAlivePongSysMsg.NAME, routing)
-    val body = CheckAlivePongSysMsgBody(system, bbbWebTimestamp, akkaAppsTimestamp)
-    val header = BbbCoreBaseHeader(CheckAlivePongSysMsg.NAME)
-    val event = CheckAlivePongSysMsg(header, body)
-
-    BbbCommonEnvCoreMsg(envelope, event)
-  }
-
-  def buildEjectUserFromVoiceConfSysMsg(meetingId: String, voiceConf: String, voiceUserId: String): BbbCommonEnvCoreMsg = {
-    val routing = collection.immutable.HashMap("sender" -> "bbb-apps-akka")
-    val envelope = BbbCoreEnvelope(EjectUserFromVoiceConfSysMsg.NAME, routing)
-    val body = EjectUserFromVoiceConfSysMsgBody(voiceConf, voiceUserId)
-    val header = BbbCoreHeaderWithMeetingId(EjectUserFromVoiceConfSysMsg.NAME, meetingId)
-    val event = EjectUserFromVoiceConfSysMsg(header, body)
-
-    BbbCommonEnvCoreMsg(envelope, event)
-  }
-
-  def buildMuteUserInVoiceConfSysMsg(meetingId: String, voiceConf: String, voiceUserId: String, mute: Boolean): BbbCommonEnvCoreMsg = {
-    val routing = collection.immutable.HashMap("sender" -> "bbb-apps-akka")
-    val envelope = BbbCoreEnvelope(MuteUserInVoiceConfSysMsg.NAME, routing)
-    val body = MuteUserInVoiceConfSysMsgBody(voiceConf, voiceUserId, mute)
-    val header = BbbCoreHeaderWithMeetingId(MuteUserInVoiceConfSysMsg.NAME, meetingId)
-    val event = MuteUserInVoiceConfSysMsg(header, body)
-
-    BbbCommonEnvCoreMsg(envelope, event)
-  }
-
-  def buildBreakoutRoomEndedEvtMsg(meetingId: String, userId: String, breakoutRoomId: String): BbbCommonEnvCoreMsg = {
-    val routing = Routing.addMsgToClientRouting(MessageTypes.BROADCAST_TO_MEETING, meetingId, userId)
-    val envelope = BbbCoreEnvelope(BreakoutRoomEndedEvtMsg.NAME, routing)
-    val header = BbbClientMsgHeader(BreakoutRoomEndedEvtMsg.NAME, meetingId, userId)
-
-    val body = BreakoutRoomEndedEvtMsgBody(meetingId, breakoutRoomId)
-    val event = BreakoutRoomEndedEvtMsg(header, body)
-
-    BbbCommonEnvCoreMsg(envelope, event)
-  }
-
-  def buildStopMeetingTranscodersSysCmdMsg(meetingId: String): BbbCommonEnvCoreMsg = {
-    val routing = collection.immutable.HashMap("sender" -> "bbb-apps-akka")
-    val envelope = BbbCoreEnvelope(StopMeetingTranscodersSysCmdMsg.NAME, routing)
-    val body = StopMeetingTranscodersSysCmdMsgBody()
-    val header = BbbCoreHeaderWithMeetingId(StopMeetingTranscodersSysCmdMsg.NAME, meetingId)
-    val event = StopMeetingTranscodersSysCmdMsg(header, body)
-
-    BbbCommonEnvCoreMsg(envelope, event)
-  }
-
-  def buildRecordingChapterBreakSysMsg(meetingId: String, timestamp: Long): BbbCommonEnvCoreMsg = {
-    val routing = collection.immutable.HashMap("sender" -> "bbb-apps-akka")
-    val envelope = BbbCoreEnvelope(RecordingChapterBreakSysMsg.NAME, routing)
-    val body = RecordingChapterBreakSysMsgBody(meetingId, timestamp)
-    val header = BbbCoreHeaderWithMeetingId(RecordingChapterBreakSysMsg.NAME, meetingId)
-    val event = RecordingChapterBreakSysMsg(header, body)
-
-    BbbCommonEnvCoreMsg(envelope, event)
-  }
-
-  def buildLastcheckVoiceConfUsersStatus(meetingId: String, voiceConf: String): BbbCommonEnvCoreMsg = {
-    val routing = collection.immutable.HashMap("sender" -> "bbb-apps-akka")
-    val envelope = BbbCoreEnvelope(GetUsersStatusToVoiceConfSysMsg.NAME, routing)
-    val header = BbbCoreHeaderWithMeetingId(GetUsersStatusToVoiceConfSysMsg.NAME, meetingId)
-    val body = GetUsersStatusToVoiceConfSysMsgBody(voiceConf, meetingId)
-    val event = GetUsersStatusToVoiceConfSysMsg(header, body)
-    BbbCommonEnvCoreMsg(envelope, event)
-  }
-
-  def buildCheckRunningAndRecordingToVoiceConfSysMsg(meetingId: String, voiceConf: String): BbbCommonEnvCoreMsg = {
-    val routing = collection.immutable.HashMap("sender" -> "bbb-apps-akka")
-    val envelope = BbbCoreEnvelope(CheckRunningAndRecordingToVoiceConfSysMsg.NAME, routing)
-    val header = BbbCoreHeaderWithMeetingId(CheckRunningAndRecordingToVoiceConfSysMsg.NAME, meetingId)
-    val body = CheckRunningAndRecordingToVoiceConfSysMsgBody(voiceConf, meetingId)
-    val event = CheckRunningAndRecordingToVoiceConfSysMsg(header, body)
-    BbbCommonEnvCoreMsg(envelope, event)
-  }
-
-  def buildStartRecordingVoiceConfSysMsg(meetingId: String, voiceConf: String, stream: String): BbbCommonEnvCoreMsg = {
-    val routing = collection.immutable.HashMap("sender" -> "bbb-apps-akka")
-    val envelope = BbbCoreEnvelope(StartRecordingVoiceConfSysMsg.NAME, routing)
-    val header = BbbCoreHeaderWithMeetingId(StartRecordingVoiceConfSysMsg.NAME, meetingId)
-    val body = StartRecordingVoiceConfSysMsgBody(voiceConf, meetingId, stream)
-    val event = StartRecordingVoiceConfSysMsg(header, body)
-    BbbCommonEnvCoreMsg(envelope, event)
-  }
-
-  def buildStopRecordingVoiceConfSysMsg(meetingId: String, voiceConf: String, stream: String): BbbCommonEnvCoreMsg = {
-    val routing = collection.immutable.HashMap("sender" -> "bbb-apps-akka")
-    val envelope = BbbCoreEnvelope(StopRecordingVoiceConfSysMsg.NAME, routing)
-    val header = BbbCoreHeaderWithMeetingId(StopRecordingVoiceConfSysMsg.NAME, meetingId)
-    val body = StopRecordingVoiceConfSysMsgBody(voiceConf, meetingId, stream)
-    val event = StopRecordingVoiceConfSysMsg(header, body)
-    BbbCommonEnvCoreMsg(envelope, event)
-  }
-
-  def buildCreateNewPresentationPodEvtMsg(meetingId: String, currentPresenterId: String, podId: String, userId: String): BbbCommonEnvCoreMsg = {
-    val routing = Routing.addMsgToClientRouting(MessageTypes.BROADCAST_TO_MEETING, meetingId, userId)
-    val envelope = BbbCoreEnvelope(CreateNewPresentationPodEvtMsg.NAME, routing)
-    val header = BbbClientMsgHeader(CreateNewPresentationPodEvtMsg.NAME, meetingId, userId)
-
-    val body = CreateNewPresentationPodEvtMsgBody(currentPresenterId, podId)
-    val event = CreateNewPresentationPodEvtMsg(header, body)
-
-    BbbCommonEnvCoreMsg(envelope, event)
-  }
-
-  def buildRegisteredUserJoinTimeoutMsg(meetingId: String, userId: String, name: String): BbbCommonEnvCoreMsg = {
-    val routing = collection.immutable.HashMap("sender" -> "bbb-apps-akka")
-    val envelope = BbbCoreEnvelope(RegisteredUserJoinTimeoutMsg.NAME, routing)
-    val header = BbbCoreHeaderWithMeetingId(RegisteredUserJoinTimeoutMsg.NAME, meetingId)
-    val body = RegisteredUserJoinTimeoutMsgBody(meetingId, userId, name)
-    val event = RegisteredUserJoinTimeoutMsg(header, body)
-    BbbCommonEnvCoreMsg(envelope, event)
-  }
-
-  def buildGetScreenSubscribePermissionRespMsg(
-      meetingId:    String,
-      voiceConf:    String,
-      userId:       String,
-      streamId:     String,
-      sfuSessionId: String,
-      allowed:      Boolean
-  ): BbbCommonEnvCoreMsg = {
-    val routing = Routing.addMsgToClientRouting(MessageTypes.DIRECT, meetingId, userId)
-    val envelope = BbbCoreEnvelope(GetScreenSubscribePermissionRespMsg.NAME, routing)
-    val header = BbbClientMsgHeader(GetScreenSubscribePermissionRespMsg.NAME, meetingId, userId)
-    val body = GetScreenSubscribePermissionRespMsgBody(
-      meetingId,
-      voiceConf,
-      userId,
-      streamId,
-      sfuSessionId,
-      allowed
-    )
-    val event = GetScreenSubscribePermissionRespMsg(header, body)
-
-    BbbCommonEnvCoreMsg(envelope, event)
-  }
-
-  def buildGetScreenBroadcastPermissionRespMsg(
-      meetingId:    String,
-      voiceConf:    String,
-      userId:       String,
-      sfuSessionId: String,
-      allowed:      Boolean
-  ): BbbCommonEnvCoreMsg = {
-    val routing = Routing.addMsgToClientRouting(MessageTypes.DIRECT, meetingId, userId)
-    val envelope = BbbCoreEnvelope(GetScreenBroadcastPermissionRespMsg.NAME, routing)
-    val header = BbbClientMsgHeader(GetScreenBroadcastPermissionRespMsg.NAME, meetingId, userId)
-
-    val body = GetScreenBroadcastPermissionRespMsgBody(
-      meetingId,
-      voiceConf,
-      userId,
-      sfuSessionId,
-      allowed
-    )
-    val event = GetScreenBroadcastPermissionRespMsg(header, body)
-
-    BbbCommonEnvCoreMsg(envelope, event)
-  }
-
-  def buildGetCamSubscribePermissionRespMsg(
-      meetingId:    String,
-      userId:       String,
-      streamId:     String,
-      sfuSessionId: String,
-      allowed:      Boolean
-  ): BbbCommonEnvCoreMsg = {
-    val routing = Routing.addMsgToClientRouting(MessageTypes.DIRECT, meetingId, userId)
-    val envelope = BbbCoreEnvelope(GetCamSubscribePermissionRespMsg.NAME, routing)
-    val header = BbbClientMsgHeader(GetCamSubscribePermissionRespMsg.NAME, meetingId, userId)
-    val body = GetCamSubscribePermissionRespMsgBody(
-      meetingId,
-      userId,
-      streamId,
-      sfuSessionId,
-      allowed
-    )
-    val event = GetCamSubscribePermissionRespMsg(header, body)
-
-    BbbCommonEnvCoreMsg(envelope, event)
-  }
-
-  def buildGetCamBroadcastPermissionRespMsg(
-      meetingId:    String,
-      userId:       String,
-      sfuSessionId: String,
-      allowed:      Boolean
-  ): BbbCommonEnvCoreMsg = {
-    val routing = Routing.addMsgToClientRouting(MessageTypes.DIRECT, meetingId, userId)
-    val envelope = BbbCoreEnvelope(GetCamBroadcastPermissionRespMsg.NAME, routing)
-    val header = BbbClientMsgHeader(GetCamBroadcastPermissionRespMsg.NAME, meetingId, userId)
-
-    val body = GetCamBroadcastPermissionRespMsgBody(
-      meetingId,
-      userId,
-      sfuSessionId,
-      allowed
-    )
-    val event = GetCamBroadcastPermissionRespMsg(header, body)
-
-    BbbCommonEnvCoreMsg(envelope, event)
-  }
-
-  def buildGetGlobalAudioPermissionRespMsg(
-      meetingId:    String,
-      voiceConf:    String,
-      userId:       String,
-      sfuSessionId: String,
-      allowed:      Boolean
-  ): BbbCommonEnvCoreMsg = {
-    val routing = Routing.addMsgToClientRouting(MessageTypes.DIRECT, meetingId, userId)
-    val envelope = BbbCoreEnvelope(GetGlobalAudioPermissionRespMsg.NAME, routing)
-    val header = BbbClientMsgHeader(GetGlobalAudioPermissionRespMsg.NAME, meetingId, userId)
-
-    val body = GetGlobalAudioPermissionRespMsgBody(meetingId, voiceConf, userId, sfuSessionId, allowed)
-    val event = GetGlobalAudioPermissionRespMsg(header, body)
-
-    BbbCommonEnvCoreMsg(envelope, event)
-  }
-
-  def buildMeetingTimeRemainingUpdateEvtMsg(meetingId: String, timeLeftInSec: Long): BbbCommonEnvCoreMsg = {
-    val routing = Routing.addMsgToClientRouting(MessageTypes.BROADCAST_TO_MEETING, meetingId, "not-used")
-    val envelope = BbbCoreEnvelope(MeetingTimeRemainingUpdateEvtMsg.NAME, routing)
-    val body = MeetingTimeRemainingUpdateEvtMsgBody(timeLeftInSec)
-    val header = BbbClientMsgHeader(MeetingTimeRemainingUpdateEvtMsg.NAME, meetingId, "not-used")
-    val event = MeetingTimeRemainingUpdateEvtMsg(header, body)
-
-    BbbCommonEnvCoreMsg(envelope, event)
-  }
-<<<<<<< HEAD
-=======
-
-  def buildLearningDashboardEvtMsg(meetingId: String, activityJson: String): BbbCommonEnvCoreMsg = {
-    val routing = collection.immutable.HashMap("sender" -> "bbb-apps-akka")
-    val envelope = BbbCoreEnvelope(LearningDashboardEvtMsg.NAME, routing)
-    val body = LearningDashboardEvtMsgBody(activityJson)
-    val header = BbbCoreHeaderWithMeetingId(LearningDashboardEvtMsg.NAME, meetingId)
-    val event = LearningDashboardEvtMsg(header, body)
-
-    BbbCommonEnvCoreMsg(envelope, event)
-  }
-
->>>>>>> f64429cb
-}
+package org.bigbluebutton.core2.message.senders
+
+import org.bigbluebutton.common2.domain.DefaultProps
+import org.bigbluebutton.common2.msgs.{ BbbCommonEnvCoreMsg, BbbCoreEnvelope, BbbCoreHeaderWithMeetingId, MessageTypes, Routing, ValidateConnAuthTokenSysRespMsg, ValidateConnAuthTokenSysRespMsgBody, _ }
+import org.bigbluebutton.core.models.GuestWaiting
+
+object MsgBuilder {
+  def buildGuestPolicyChangedEvtMsg(meetingId: String, userId: String, policy: String, setBy: String): BbbCommonEnvCoreMsg = {
+    val routing = Routing.addMsgToClientRouting(MessageTypes.BROADCAST_TO_MEETING, meetingId, userId)
+    val envelope = BbbCoreEnvelope(GuestPolicyChangedEvtMsg.NAME, routing)
+    val header = BbbClientMsgHeader(GuestPolicyChangedEvtMsg.NAME, meetingId, userId)
+
+    val body = GuestPolicyChangedEvtMsgBody(policy, setBy)
+    val event = GuestPolicyChangedEvtMsg(header, body)
+
+    BbbCommonEnvCoreMsg(envelope, event)
+  }
+
+  def buildGuestLobbyMessageChangedEvtMsg(meetingId: String, userId: String, message: String): BbbCommonEnvCoreMsg = {
+    val routing = Routing.addMsgToClientRouting(MessageTypes.BROADCAST_TO_MEETING, meetingId, userId)
+    val envelope = BbbCoreEnvelope(GuestLobbyMessageChangedEvtMsg.NAME, routing)
+    val header = BbbClientMsgHeader(GuestLobbyMessageChangedEvtMsg.NAME, meetingId, userId)
+
+    val body = GuestLobbyMessageChangedEvtMsgBody(message)
+    val event = GuestLobbyMessageChangedEvtMsg(header, body)
+
+    BbbCommonEnvCoreMsg(envelope, event)
+  }
+
+  def buildGuestApprovedEvtMsg(meetingId: String, userId: String, status: String, approvedBy: String): BbbCommonEnvCoreMsg = {
+    val routing = Routing.addMsgToClientRouting(MessageTypes.DIRECT, meetingId, userId)
+    val envelope = BbbCoreEnvelope(GuestApprovedEvtMsg.NAME, routing)
+    val header = BbbClientMsgHeader(GuestApprovedEvtMsg.NAME, meetingId, userId)
+
+    val body = GuestApprovedEvtMsgBody(status, approvedBy)
+    val event = GuestApprovedEvtMsg(header, body)
+
+    BbbCommonEnvCoreMsg(envelope, event)
+  }
+
+  def buildGuestsWaitingApprovedEvtMsg(meetingId: String, userId: String,
+                                       guests: Vector[GuestApprovedVO], approvedBy: String): BbbCommonEnvCoreMsg = {
+    val routing = Routing.addMsgToClientRouting(MessageTypes.DIRECT, meetingId, userId)
+    val envelope = BbbCoreEnvelope(GuestsWaitingApprovedEvtMsg.NAME, routing)
+    val header = BbbClientMsgHeader(GuestsWaitingApprovedEvtMsg.NAME, meetingId, userId)
+
+    val body = GuestsWaitingApprovedEvtMsgBody(guests, approvedBy)
+    val event = GuestsWaitingApprovedEvtMsg(header, body)
+
+    BbbCommonEnvCoreMsg(envelope, event)
+  }
+
+  def buildGetGuestsWaitingApprovalRespMsg(meetingId: String, userId: String, guests: Vector[GuestWaiting]): BbbCommonEnvCoreMsg = {
+    val routing = Routing.addMsgToClientRouting(MessageTypes.DIRECT, meetingId, userId)
+    val envelope = BbbCoreEnvelope(GetGuestsWaitingApprovalRespMsg.NAME, routing)
+    val header = BbbClientMsgHeader(GetGuestsWaitingApprovalRespMsg.NAME, meetingId, userId)
+
+    val guestsWaiting = guests.map(g => GuestWaitingVO(g.intId, g.name, g.role, g.guest, g.avatar, g.authenticated, g.registeredOn))
+    val body = GetGuestsWaitingApprovalRespMsgBody(guestsWaiting)
+    val event = GetGuestsWaitingApprovalRespMsg(header, body)
+
+    BbbCommonEnvCoreMsg(envelope, event)
+  }
+
+  def buildGuestsWaitingForApprovalEvtMsg(meetingId: String, userId: String, guests: Vector[GuestWaiting]): BbbCommonEnvCoreMsg = {
+    val routing = Routing.addMsgToClientRouting(MessageTypes.DIRECT, meetingId, userId)
+    val envelope = BbbCoreEnvelope(GuestsWaitingForApprovalEvtMsg.NAME, routing)
+    val header = BbbClientMsgHeader(GuestsWaitingForApprovalEvtMsg.NAME, meetingId, userId)
+
+    val guestsWaiting = guests.map(g => GuestWaitingVO(g.intId, g.name, g.role, g.guest, g.avatar, g.authenticated, g.registeredOn))
+    val body = GuestsWaitingForApprovalEvtMsgBody(guestsWaiting)
+    val event = GuestsWaitingForApprovalEvtMsg(header, body)
+
+    BbbCommonEnvCoreMsg(envelope, event)
+  }
+
+  def buildValidateConnAuthTokenSysRespMsg(meetingId: String, userId: String,
+                                           authzed: Boolean, connId: String, app: String): BbbCommonEnvCoreMsg = {
+    val routing = Routing.addMsgToClientRouting(MessageTypes.DIRECT, meetingId, userId)
+    val envelope = BbbCoreEnvelope(ValidateConnAuthTokenSysRespMsg.NAME, routing)
+    val header = BbbCoreHeaderWithMeetingId(ValidateConnAuthTokenSysRespMsg.NAME, meetingId)
+    val body = ValidateConnAuthTokenSysRespMsgBody(meetingId, userId, connId, authzed, app)
+    val event = ValidateConnAuthTokenSysRespMsg(header, body)
+    BbbCommonEnvCoreMsg(envelope, event)
+  }
+
+  def buildValidateAuthTokenRespMsg(meetingId: String, userId: String, authToken: String,
+                                    valid: Boolean, waitForApproval: Boolean, registeredOn: Long, authTokenValidatedOn: Long,
+                                    reasonCode: String, reason: String): BbbCommonEnvCoreMsg = {
+    val routing = Routing.addMsgToClientRouting(MessageTypes.DIRECT, meetingId, userId)
+    val envelope = BbbCoreEnvelope(ValidateAuthTokenRespMsg.NAME, routing)
+    val header = BbbClientMsgHeader(ValidateAuthTokenRespMsg.NAME, meetingId, userId)
+    val body = ValidateAuthTokenRespMsgBody(userId, authToken, valid, waitForApproval, registeredOn, authTokenValidatedOn,
+      reasonCode, reason)
+    val event = ValidateAuthTokenRespMsg(header, body)
+    BbbCommonEnvCoreMsg(envelope, event)
+  }
+
+  def buildAddPadEvtMsg(meetingId: String, padId: String, readOnlyId: String): BbbCommonEnvCoreMsg = {
+    val routing = collection.immutable.HashMap("sender" -> "bbb-apps-akka")
+    val envelope = BbbCoreEnvelope(AddPadEvtMsg.NAME, routing)
+    val header = BbbCoreHeaderWithMeetingId(AddPadEvtMsg.NAME, meetingId)
+    val body = AddPadEvtMsgBody(padId, readOnlyId)
+    val event = AddPadEvtMsg(header, body)
+
+    BbbCommonEnvCoreMsg(envelope, event)
+  }
+
+  def buildAddCaptionsPadsEvtMsg(meetingId: String, padIds: Array[String]): BbbCommonEnvCoreMsg = {
+    val routing = collection.immutable.HashMap("sender" -> "bbb-apps-akka")
+    val envelope = BbbCoreEnvelope(AddCaptionsPadsEvtMsg.NAME, routing)
+    val header = BbbCoreHeaderWithMeetingId(AddCaptionsPadsEvtMsg.NAME, meetingId)
+    val body = AddCaptionsPadsEvtMsgBody(padIds)
+    val event = AddCaptionsPadsEvtMsg(header, body)
+
+    BbbCommonEnvCoreMsg(envelope, event)
+  }
+
+  def buildGetUsersMeetingRespMsg(meetingId: String, userId: String, webusers: Vector[WebUser]): BbbCommonEnvCoreMsg = {
+    val routing = Routing.addMsgToClientRouting(MessageTypes.DIRECT, meetingId, userId)
+    val envelope = BbbCoreEnvelope(GetUsersMeetingRespMsg.NAME, routing)
+    val header = BbbClientMsgHeader(GetUsersMeetingRespMsg.NAME, meetingId, userId)
+
+    val body = GetUsersMeetingRespMsgBody(webusers)
+    val event = GetUsersMeetingRespMsg(header, body)
+
+    BbbCommonEnvCoreMsg(envelope, event)
+  }
+
+  def buildGetWebcamStreamsMeetingRespMsg(meetingId: String, userId: String, streams: Vector[WebcamStreamVO]): BbbCommonEnvCoreMsg = {
+    val routing = Routing.addMsgToClientRouting(MessageTypes.DIRECT, meetingId, userId)
+    val envelope = BbbCoreEnvelope(GetWebcamStreamsMeetingRespMsg.NAME, routing)
+    val header = BbbClientMsgHeader(GetWebcamStreamsMeetingRespMsg.NAME, meetingId, userId)
+
+    val body = GetWebcamStreamsMeetingRespMsgBody(streams)
+    val event = GetWebcamStreamsMeetingRespMsg(header, body)
+
+    BbbCommonEnvCoreMsg(envelope, event)
+  }
+
+  def buildGetVoiceUsersMeetingRespMsg(meetingId: String, userId: String, voiceUsers: Vector[VoiceConfUser]): BbbCommonEnvCoreMsg = {
+    val routing = Routing.addMsgToClientRouting(MessageTypes.DIRECT, meetingId, userId)
+    val envelope = BbbCoreEnvelope(GetVoiceUsersMeetingRespMsg.NAME, routing)
+    val header = BbbClientMsgHeader(GetVoiceUsersMeetingRespMsg.NAME, meetingId, userId)
+
+    val body = GetVoiceUsersMeetingRespMsgBody(voiceUsers)
+    val event = GetVoiceUsersMeetingRespMsg(header, body)
+
+    BbbCommonEnvCoreMsg(envelope, event)
+  }
+
+  def buildPresenterAssignedEvtMsg(meetingId: String, intId: String, name: String, assignedBy: String): BbbCommonEnvCoreMsg = {
+    val routing = Routing.addMsgToClientRouting(MessageTypes.BROADCAST_TO_MEETING, meetingId, intId)
+    val envelope = BbbCoreEnvelope(PresenterAssignedEvtMsg.NAME, routing)
+
+    val body = PresenterAssignedEvtMsgBody(intId, name, assignedBy)
+    val header = BbbClientMsgHeader(PresenterAssignedEvtMsg.NAME, meetingId, intId)
+    val event = PresenterAssignedEvtMsg(header, body)
+
+    BbbCommonEnvCoreMsg(envelope, event)
+  }
+
+  def buildStopExternalVideoEvtMsg(meetingId: String): BbbCommonEnvCoreMsg = {
+    val routing = Routing.addMsgToClientRouting(MessageTypes.DIRECT, meetingId, "nodeJSapp")
+    val envelope = BbbCoreEnvelope(StopExternalVideoEvtMsg.NAME, routing)
+
+    val body = StopExternalVideoEvtMsgBody()
+    val header = BbbClientMsgHeader(StopExternalVideoEvtMsg.NAME, meetingId, "not-used")
+    val event = StopExternalVideoEvtMsg(header, body)
+
+    BbbCommonEnvCoreMsg(envelope, event)
+  }
+
+  def buildMeetingCreatedEvtMsg(meetingId: String, props: DefaultProps): BbbCommonEnvCoreMsg = {
+    val routing = collection.immutable.HashMap("sender" -> "bbb-apps-akka")
+    val envelope = BbbCoreEnvelope(MeetingCreatedEvtMsg.NAME, routing)
+    val header = BbbCoreBaseHeader(MeetingCreatedEvtMsg.NAME)
+    val body = MeetingCreatedEvtBody(props)
+    val event = MeetingCreatedEvtMsg(header, body)
+    BbbCommonEnvCoreMsg(envelope, event)
+  }
+
+  def buildMeetingInfoAnalyticsMsg(analytics: MeetingInfoAnalytics): BbbCommonEnvCoreMsg = {
+    val routing = collection.immutable.HashMap("sender" -> "bbb-apps-akka")
+    val envelope = BbbCoreEnvelope(MeetingInfoAnalyticsMsg.NAME, routing)
+    val header = BbbCoreBaseHeader(MeetingInfoAnalyticsMsg.NAME)
+    val body = MeetingInfoAnalyticsMsgBody(analytics)
+    val event = MeetingInfoAnalyticsMsg(header, body)
+
+    BbbCommonEnvCoreMsg(envelope, event)
+  }
+
+  def buildMeetingInfoAnalyticsServiceMsg(analytics: MeetingInfoAnalytics): BbbCommonEnvCoreMsg = {
+    val routing = collection.immutable.HashMap("sender" -> "bbb-apps-akka")
+    val envelope = BbbCoreEnvelope(MeetingInfoAnalyticsServiceMsg.NAME, routing)
+    val header = BbbCoreBaseHeader(MeetingInfoAnalyticsServiceMsg.NAME)
+    val body = MeetingInfoAnalyticsMsgBody(analytics)
+    val event = MeetingInfoAnalyticsServiceMsg(header, body)
+    BbbCommonEnvCoreMsg(envelope, event)
+  }
+
+  def buildCamStreamSubscribeSysMsg(meetingId: String, userId: String, streamId: String, sfuSessionId: String): BbbCommonEnvCoreMsg = {
+    val routing = collection.immutable.HashMap("sender" -> "bbb-apps-akka")
+    val envelope = BbbCoreEnvelope(CamStreamSubscribeSysMsg.NAME, routing)
+    val header = BbbCoreBaseHeader(CamStreamSubscribeSysMsg.NAME)
+    val body = CamStreamSubscribeSysMsgBody(meetingId, userId, streamId, sfuSessionId)
+    val event = CamStreamSubscribeSysMsg(header, body)
+
+    BbbCommonEnvCoreMsg(envelope, event)
+  }
+
+  def buildMeetingDestroyedEvtMsg(meetingId: String): BbbCommonEnvCoreMsg = {
+    val routing = collection.immutable.HashMap("sender" -> "bbb-apps-akka")
+    val envelope = BbbCoreEnvelope(MeetingDestroyedEvtMsg.NAME, routing)
+    val body = MeetingDestroyedEvtMsgBody(meetingId)
+    val header = BbbCoreBaseHeader(MeetingDestroyedEvtMsg.NAME)
+    val event = MeetingDestroyedEvtMsg(header, body)
+
+    BbbCommonEnvCoreMsg(envelope, event)
+  }
+
+  def buildEndAndKickAllSysMsg(meetingId: String, userId: String): BbbCommonEnvCoreMsg = {
+    val routing = Routing.addMsgToClientRouting(MessageTypes.SYSTEM, meetingId, userId)
+    val envelope = BbbCoreEnvelope(EndAndKickAllSysMsg.NAME, routing)
+    val body = EndAndKickAllSysMsgBody(meetingId)
+    val header = BbbCoreHeaderWithMeetingId(EndAndKickAllSysMsg.NAME, meetingId)
+    val event = EndAndKickAllSysMsg(header, body)
+
+    BbbCommonEnvCoreMsg(envelope, event)
+  }
+
+  def buildRecordStatusResetSysMsg(meetingId: String, recording: Boolean, setBy: String): BbbCommonEnvCoreMsg = {
+    val routing = Routing.addMsgToClientRouting(MessageTypes.SYSTEM, meetingId, setBy)
+    val envelope = BbbCoreEnvelope(RecordStatusResetSysMsg.NAME, routing)
+    val body = RecordStatusResetSysMsgBody(recording, setBy)
+    val header = BbbCoreHeaderWithMeetingId(RecordStatusResetSysMsg.NAME, meetingId)
+    val event = RecordStatusResetSysMsg(header, body)
+
+    BbbCommonEnvCoreMsg(envelope, event)
+  }
+
+  def buildDisconnectAllClientsSysMsg(meetingId: String, reason: String): BbbCommonEnvCoreMsg = {
+    val routing = Routing.addMsgToClientRouting(MessageTypes.SYSTEM, meetingId, "not-used")
+    val envelope = BbbCoreEnvelope(DisconnectAllClientsSysMsg.NAME, routing)
+    val body = DisconnectAllClientsSysMsgBody(meetingId, reason)
+    val header = BbbCoreHeaderWithMeetingId(DisconnectAllClientsSysMsg.NAME, meetingId)
+    val event = DisconnectAllClientsSysMsg(header, body)
+
+    BbbCommonEnvCoreMsg(envelope, event)
+  }
+
+  def buildEjectAllFromVoiceConfMsg(meetingId: String, voiceConf: String): BbbCommonEnvCoreMsg = {
+    val routing = collection.immutable.HashMap("sender" -> "bbb-apps-akka")
+    val envelope = BbbCoreEnvelope(EjectAllFromVoiceConfMsg.NAME, routing)
+    val body = EjectAllFromVoiceConfMsgBody(voiceConf)
+    val header = BbbCoreHeaderWithMeetingId(EjectAllFromVoiceConfMsg.NAME, meetingId)
+    val event = EjectAllFromVoiceConfMsg(header, body)
+
+    BbbCommonEnvCoreMsg(envelope, event)
+  }
+
+  def buildUserEjectedFromMeetingEvtMsg(meetingId: String, userId: String,
+                                        ejectedBy: String, reason: String,
+                                        reasonCode: String): BbbCommonEnvCoreMsg = {
+    val routing = Routing.addMsgToClientRouting(MessageTypes.DIRECT, meetingId, userId)
+    val envelope = BbbCoreEnvelope(UserEjectedFromMeetingEvtMsg.NAME, routing)
+    val header = BbbClientMsgHeader(UserEjectedFromMeetingEvtMsg.NAME, meetingId, userId)
+    val body = UserEjectedFromMeetingEvtMsgBody(userId, ejectedBy, reason, reasonCode)
+    val event = UserEjectedFromMeetingEvtMsg(header, body)
+
+    BbbCommonEnvCoreMsg(envelope, event)
+  }
+
+  def buildDisconnectClientSysMsg(meetingId: String, userId: String, ejectedBy: String, reason: String): BbbCommonEnvCoreMsg = {
+    val routing = Routing.addMsgToClientRouting(MessageTypes.SYSTEM, meetingId, userId)
+    val envelope = BbbCoreEnvelope(DisconnectClientSysMsg.NAME, routing)
+    val header = BbbCoreHeaderWithMeetingId(DisconnectClientSysMsg.NAME, meetingId)
+    val body = DisconnectClientSysMsgBody(meetingId, userId, ejectedBy, reason)
+    val event = DisconnectClientSysMsg(header, body)
+
+    BbbCommonEnvCoreMsg(envelope, event)
+  }
+
+  def buildGuestWaitingLeftEvtMsg(meetingId: String, userId: String): BbbCommonEnvCoreMsg = {
+    val routing = Routing.addMsgToClientRouting(MessageTypes.BROADCAST_TO_MEETING, meetingId, userId)
+    val envelope = BbbCoreEnvelope(GuestWaitingLeftEvtMsg.NAME, routing)
+    val header = BbbClientMsgHeader(GuestWaitingLeftEvtMsg.NAME, meetingId, userId)
+    val body = GuestWaitingLeftEvtMsgBody(userId)
+    val event = GuestWaitingLeftEvtMsg(header, body)
+
+    BbbCommonEnvCoreMsg(envelope, event)
+  }
+
+  def buildUserLeftMeetingEvtMsg(meetingId: String, userId: String): BbbCommonEnvCoreMsg = {
+    val routing = Routing.addMsgToClientRouting(MessageTypes.BROADCAST_TO_MEETING, meetingId, userId)
+    val envelope = BbbCoreEnvelope(UserLeftMeetingEvtMsg.NAME, routing)
+    val header = BbbClientMsgHeader(UserLeftMeetingEvtMsg.NAME, meetingId, userId)
+    val body = UserLeftMeetingEvtMsgBody(userId)
+    val event = UserLeftMeetingEvtMsg(header, body)
+
+    BbbCommonEnvCoreMsg(envelope, event)
+  }
+
+  def buildUserInactivityInspectMsg(meetingId: String, userId: String, responseDelay: Long): BbbCommonEnvCoreMsg = {
+    val routing = Routing.addMsgToClientRouting(MessageTypes.DIRECT, meetingId, userId)
+    val envelope = BbbCoreEnvelope(UserInactivityInspectMsg.NAME, routing)
+    val body = UserInactivityInspectMsgBody(meetingId, responseDelay)
+    val header = BbbClientMsgHeader(UserInactivityInspectMsg.NAME, meetingId, userId)
+    val event = UserInactivityInspectMsg(header, body)
+
+    BbbCommonEnvCoreMsg(envelope, event)
+  }
+
+  def buildCheckAlivePingSysMsg(system: String, bbbWebTimestamp: Long, akkaAppsTimestamp: Long): BbbCommonEnvCoreMsg = {
+    val routing = collection.immutable.HashMap("sender" -> "bbb-apps-akka")
+    val envelope = BbbCoreEnvelope(CheckAlivePongSysMsg.NAME, routing)
+    val body = CheckAlivePongSysMsgBody(system, bbbWebTimestamp, akkaAppsTimestamp)
+    val header = BbbCoreBaseHeader(CheckAlivePongSysMsg.NAME)
+    val event = CheckAlivePongSysMsg(header, body)
+
+    BbbCommonEnvCoreMsg(envelope, event)
+  }
+
+  def buildEjectUserFromVoiceConfSysMsg(meetingId: String, voiceConf: String, voiceUserId: String): BbbCommonEnvCoreMsg = {
+    val routing = collection.immutable.HashMap("sender" -> "bbb-apps-akka")
+    val envelope = BbbCoreEnvelope(EjectUserFromVoiceConfSysMsg.NAME, routing)
+    val body = EjectUserFromVoiceConfSysMsgBody(voiceConf, voiceUserId)
+    val header = BbbCoreHeaderWithMeetingId(EjectUserFromVoiceConfSysMsg.NAME, meetingId)
+    val event = EjectUserFromVoiceConfSysMsg(header, body)
+
+    BbbCommonEnvCoreMsg(envelope, event)
+  }
+
+  def buildMuteUserInVoiceConfSysMsg(meetingId: String, voiceConf: String, voiceUserId: String, mute: Boolean): BbbCommonEnvCoreMsg = {
+    val routing = collection.immutable.HashMap("sender" -> "bbb-apps-akka")
+    val envelope = BbbCoreEnvelope(MuteUserInVoiceConfSysMsg.NAME, routing)
+    val body = MuteUserInVoiceConfSysMsgBody(voiceConf, voiceUserId, mute)
+    val header = BbbCoreHeaderWithMeetingId(MuteUserInVoiceConfSysMsg.NAME, meetingId)
+    val event = MuteUserInVoiceConfSysMsg(header, body)
+
+    BbbCommonEnvCoreMsg(envelope, event)
+  }
+
+  def buildBreakoutRoomEndedEvtMsg(meetingId: String, userId: String, breakoutRoomId: String): BbbCommonEnvCoreMsg = {
+    val routing = Routing.addMsgToClientRouting(MessageTypes.BROADCAST_TO_MEETING, meetingId, userId)
+    val envelope = BbbCoreEnvelope(BreakoutRoomEndedEvtMsg.NAME, routing)
+    val header = BbbClientMsgHeader(BreakoutRoomEndedEvtMsg.NAME, meetingId, userId)
+
+    val body = BreakoutRoomEndedEvtMsgBody(meetingId, breakoutRoomId)
+    val event = BreakoutRoomEndedEvtMsg(header, body)
+
+    BbbCommonEnvCoreMsg(envelope, event)
+  }
+
+  def buildStopMeetingTranscodersSysCmdMsg(meetingId: String): BbbCommonEnvCoreMsg = {
+    val routing = collection.immutable.HashMap("sender" -> "bbb-apps-akka")
+    val envelope = BbbCoreEnvelope(StopMeetingTranscodersSysCmdMsg.NAME, routing)
+    val body = StopMeetingTranscodersSysCmdMsgBody()
+    val header = BbbCoreHeaderWithMeetingId(StopMeetingTranscodersSysCmdMsg.NAME, meetingId)
+    val event = StopMeetingTranscodersSysCmdMsg(header, body)
+
+    BbbCommonEnvCoreMsg(envelope, event)
+  }
+
+  def buildRecordingChapterBreakSysMsg(meetingId: String, timestamp: Long): BbbCommonEnvCoreMsg = {
+    val routing = collection.immutable.HashMap("sender" -> "bbb-apps-akka")
+    val envelope = BbbCoreEnvelope(RecordingChapterBreakSysMsg.NAME, routing)
+    val body = RecordingChapterBreakSysMsgBody(meetingId, timestamp)
+    val header = BbbCoreHeaderWithMeetingId(RecordingChapterBreakSysMsg.NAME, meetingId)
+    val event = RecordingChapterBreakSysMsg(header, body)
+
+    BbbCommonEnvCoreMsg(envelope, event)
+  }
+
+  def buildLastcheckVoiceConfUsersStatus(meetingId: String, voiceConf: String): BbbCommonEnvCoreMsg = {
+    val routing = collection.immutable.HashMap("sender" -> "bbb-apps-akka")
+    val envelope = BbbCoreEnvelope(GetUsersStatusToVoiceConfSysMsg.NAME, routing)
+    val header = BbbCoreHeaderWithMeetingId(GetUsersStatusToVoiceConfSysMsg.NAME, meetingId)
+    val body = GetUsersStatusToVoiceConfSysMsgBody(voiceConf, meetingId)
+    val event = GetUsersStatusToVoiceConfSysMsg(header, body)
+    BbbCommonEnvCoreMsg(envelope, event)
+  }
+
+  def buildCheckRunningAndRecordingToVoiceConfSysMsg(meetingId: String, voiceConf: String): BbbCommonEnvCoreMsg = {
+    val routing = collection.immutable.HashMap("sender" -> "bbb-apps-akka")
+    val envelope = BbbCoreEnvelope(CheckRunningAndRecordingToVoiceConfSysMsg.NAME, routing)
+    val header = BbbCoreHeaderWithMeetingId(CheckRunningAndRecordingToVoiceConfSysMsg.NAME, meetingId)
+    val body = CheckRunningAndRecordingToVoiceConfSysMsgBody(voiceConf, meetingId)
+    val event = CheckRunningAndRecordingToVoiceConfSysMsg(header, body)
+    BbbCommonEnvCoreMsg(envelope, event)
+  }
+
+  def buildStartRecordingVoiceConfSysMsg(meetingId: String, voiceConf: String, stream: String): BbbCommonEnvCoreMsg = {
+    val routing = collection.immutable.HashMap("sender" -> "bbb-apps-akka")
+    val envelope = BbbCoreEnvelope(StartRecordingVoiceConfSysMsg.NAME, routing)
+    val header = BbbCoreHeaderWithMeetingId(StartRecordingVoiceConfSysMsg.NAME, meetingId)
+    val body = StartRecordingVoiceConfSysMsgBody(voiceConf, meetingId, stream)
+    val event = StartRecordingVoiceConfSysMsg(header, body)
+    BbbCommonEnvCoreMsg(envelope, event)
+  }
+
+  def buildStopRecordingVoiceConfSysMsg(meetingId: String, voiceConf: String, stream: String): BbbCommonEnvCoreMsg = {
+    val routing = collection.immutable.HashMap("sender" -> "bbb-apps-akka")
+    val envelope = BbbCoreEnvelope(StopRecordingVoiceConfSysMsg.NAME, routing)
+    val header = BbbCoreHeaderWithMeetingId(StopRecordingVoiceConfSysMsg.NAME, meetingId)
+    val body = StopRecordingVoiceConfSysMsgBody(voiceConf, meetingId, stream)
+    val event = StopRecordingVoiceConfSysMsg(header, body)
+    BbbCommonEnvCoreMsg(envelope, event)
+  }
+
+  def buildCreateNewPresentationPodEvtMsg(meetingId: String, currentPresenterId: String, podId: String, userId: String): BbbCommonEnvCoreMsg = {
+    val routing = Routing.addMsgToClientRouting(MessageTypes.BROADCAST_TO_MEETING, meetingId, userId)
+    val envelope = BbbCoreEnvelope(CreateNewPresentationPodEvtMsg.NAME, routing)
+    val header = BbbClientMsgHeader(CreateNewPresentationPodEvtMsg.NAME, meetingId, userId)
+
+    val body = CreateNewPresentationPodEvtMsgBody(currentPresenterId, podId)
+    val event = CreateNewPresentationPodEvtMsg(header, body)
+
+    BbbCommonEnvCoreMsg(envelope, event)
+  }
+
+  def buildRegisteredUserJoinTimeoutMsg(meetingId: String, userId: String, name: String): BbbCommonEnvCoreMsg = {
+    val routing = collection.immutable.HashMap("sender" -> "bbb-apps-akka")
+    val envelope = BbbCoreEnvelope(RegisteredUserJoinTimeoutMsg.NAME, routing)
+    val header = BbbCoreHeaderWithMeetingId(RegisteredUserJoinTimeoutMsg.NAME, meetingId)
+    val body = RegisteredUserJoinTimeoutMsgBody(meetingId, userId, name)
+    val event = RegisteredUserJoinTimeoutMsg(header, body)
+    BbbCommonEnvCoreMsg(envelope, event)
+  }
+
+  def buildGetScreenSubscribePermissionRespMsg(
+      meetingId:    String,
+      voiceConf:    String,
+      userId:       String,
+      streamId:     String,
+      sfuSessionId: String,
+      allowed:      Boolean
+  ): BbbCommonEnvCoreMsg = {
+    val routing = Routing.addMsgToClientRouting(MessageTypes.DIRECT, meetingId, userId)
+    val envelope = BbbCoreEnvelope(GetScreenSubscribePermissionRespMsg.NAME, routing)
+    val header = BbbClientMsgHeader(GetScreenSubscribePermissionRespMsg.NAME, meetingId, userId)
+    val body = GetScreenSubscribePermissionRespMsgBody(
+      meetingId,
+      voiceConf,
+      userId,
+      streamId,
+      sfuSessionId,
+      allowed
+    )
+    val event = GetScreenSubscribePermissionRespMsg(header, body)
+
+    BbbCommonEnvCoreMsg(envelope, event)
+  }
+
+  def buildGetScreenBroadcastPermissionRespMsg(
+      meetingId:    String,
+      voiceConf:    String,
+      userId:       String,
+      sfuSessionId: String,
+      allowed:      Boolean
+  ): BbbCommonEnvCoreMsg = {
+    val routing = Routing.addMsgToClientRouting(MessageTypes.DIRECT, meetingId, userId)
+    val envelope = BbbCoreEnvelope(GetScreenBroadcastPermissionRespMsg.NAME, routing)
+    val header = BbbClientMsgHeader(GetScreenBroadcastPermissionRespMsg.NAME, meetingId, userId)
+
+    val body = GetScreenBroadcastPermissionRespMsgBody(
+      meetingId,
+      voiceConf,
+      userId,
+      sfuSessionId,
+      allowed
+    )
+    val event = GetScreenBroadcastPermissionRespMsg(header, body)
+
+    BbbCommonEnvCoreMsg(envelope, event)
+  }
+
+  def buildGetCamSubscribePermissionRespMsg(
+      meetingId:    String,
+      userId:       String,
+      streamId:     String,
+      sfuSessionId: String,
+      allowed:      Boolean
+  ): BbbCommonEnvCoreMsg = {
+    val routing = Routing.addMsgToClientRouting(MessageTypes.DIRECT, meetingId, userId)
+    val envelope = BbbCoreEnvelope(GetCamSubscribePermissionRespMsg.NAME, routing)
+    val header = BbbClientMsgHeader(GetCamSubscribePermissionRespMsg.NAME, meetingId, userId)
+    val body = GetCamSubscribePermissionRespMsgBody(
+      meetingId,
+      userId,
+      streamId,
+      sfuSessionId,
+      allowed
+    )
+    val event = GetCamSubscribePermissionRespMsg(header, body)
+
+    BbbCommonEnvCoreMsg(envelope, event)
+  }
+
+  def buildGetCamBroadcastPermissionRespMsg(
+      meetingId:    String,
+      userId:       String,
+      sfuSessionId: String,
+      allowed:      Boolean
+  ): BbbCommonEnvCoreMsg = {
+    val routing = Routing.addMsgToClientRouting(MessageTypes.DIRECT, meetingId, userId)
+    val envelope = BbbCoreEnvelope(GetCamBroadcastPermissionRespMsg.NAME, routing)
+    val header = BbbClientMsgHeader(GetCamBroadcastPermissionRespMsg.NAME, meetingId, userId)
+
+    val body = GetCamBroadcastPermissionRespMsgBody(
+      meetingId,
+      userId,
+      sfuSessionId,
+      allowed
+    )
+    val event = GetCamBroadcastPermissionRespMsg(header, body)
+
+    BbbCommonEnvCoreMsg(envelope, event)
+  }
+
+  def buildGetGlobalAudioPermissionRespMsg(
+      meetingId:    String,
+      voiceConf:    String,
+      userId:       String,
+      sfuSessionId: String,
+      allowed:      Boolean
+  ): BbbCommonEnvCoreMsg = {
+    val routing = Routing.addMsgToClientRouting(MessageTypes.DIRECT, meetingId, userId)
+    val envelope = BbbCoreEnvelope(GetGlobalAudioPermissionRespMsg.NAME, routing)
+    val header = BbbClientMsgHeader(GetGlobalAudioPermissionRespMsg.NAME, meetingId, userId)
+
+    val body = GetGlobalAudioPermissionRespMsgBody(meetingId, voiceConf, userId, sfuSessionId, allowed)
+    val event = GetGlobalAudioPermissionRespMsg(header, body)
+
+    BbbCommonEnvCoreMsg(envelope, event)
+  }
+
+  def buildMeetingTimeRemainingUpdateEvtMsg(meetingId: String, timeLeftInSec: Long): BbbCommonEnvCoreMsg = {
+    val routing = Routing.addMsgToClientRouting(MessageTypes.BROADCAST_TO_MEETING, meetingId, "not-used")
+    val envelope = BbbCoreEnvelope(MeetingTimeRemainingUpdateEvtMsg.NAME, routing)
+    val body = MeetingTimeRemainingUpdateEvtMsgBody(timeLeftInSec)
+    val header = BbbClientMsgHeader(MeetingTimeRemainingUpdateEvtMsg.NAME, meetingId, "not-used")
+    val event = MeetingTimeRemainingUpdateEvtMsg(header, body)
+
+    BbbCommonEnvCoreMsg(envelope, event)
+  }
+
+  def buildLearningDashboardEvtMsg(meetingId: String, activityJson: String): BbbCommonEnvCoreMsg = {
+    val routing = collection.immutable.HashMap("sender" -> "bbb-apps-akka")
+    val envelope = BbbCoreEnvelope(LearningDashboardEvtMsg.NAME, routing)
+    val body = LearningDashboardEvtMsgBody(activityJson)
+    val header = BbbCoreHeaderWithMeetingId(LearningDashboardEvtMsg.NAME, meetingId)
+    val event = LearningDashboardEvtMsg(header, body)
+
+    BbbCommonEnvCoreMsg(envelope, event)
+  }
+
+}