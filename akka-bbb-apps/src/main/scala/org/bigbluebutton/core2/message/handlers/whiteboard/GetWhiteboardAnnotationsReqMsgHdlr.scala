--- conflicted
+++ resolved
@@ -1,36 +1,32 @@
-package org.bigbluebutton.core2.message.handlers.whiteboard
-
-import org.bigbluebutton.core.running.MeetingActor
-import org.bigbluebutton.core.OutMessageGateway
-import org.bigbluebutton.common2.messages._
-<<<<<<< HEAD
-import org.bigbluebutton.common2.domain.AnnotationProps
-import org.bigbluebutton.common2.messages.whiteboard.{ GetWhiteboardAnnotationsReqMsg, GetWhiteboardAnnotationsRespMsg, GetWhiteboardAnnotationsRespMsgBody }
-=======
-import org.bigbluebutton.common2.domain.AnnotationVO
->>>>>>> 34cab65b
-
-trait GetWhiteboardAnnotationsReqMsgHdlr {
-  this: MeetingActor =>
-
-  val outGW: OutMessageGateway
-
-  def handleGetWhiteboardAnnotationsReqMsg(msg: GetWhiteboardAnnotationsReqMsg): Unit = {
-
-    def broadcastEvent(msg: GetWhiteboardAnnotationsReqMsg, history: Array[AnnotationVO]): Unit = {
-      val routing = Routing.addMsgToClientRouting(MessageTypes.DIRECT, props.meetingProp.intId, msg.header.userId)
-      val envelope = BbbCoreEnvelope(GetWhiteboardAnnotationsRespMsg.NAME, routing)
-      val header = BbbClientMsgHeader(GetWhiteboardAnnotationsRespMsg.NAME, props.meetingProp.intId, msg.header.userId)
-
-      val body = GetWhiteboardAnnotationsRespMsgBody(msg.body.whiteboardId, history)
-      val event = GetWhiteboardAnnotationsRespMsg(header, body)
-      val msgEvent = BbbCommonEnvCoreMsg(envelope, event)
-      outGW.send(msgEvent)
-
-      //record(event)
-    }
-
-    val history = getWhiteboardAnnotations(msg.body.whiteboardId)
-    broadcastEvent(msg, history)
-  }
-}+package org.bigbluebutton.core2.message.handlers.whiteboard
+
+import org.bigbluebutton.core.running.MeetingActor
+import org.bigbluebutton.core.OutMessageGateway
+import org.bigbluebutton.common2.messages._
+import org.bigbluebutton.common2.messages.whiteboard.{ GetWhiteboardAnnotationsReqMsg, GetWhiteboardAnnotationsRespMsg, GetWhiteboardAnnotationsRespMsgBody }
+import org.bigbluebutton.common2.domain.AnnotationVO
+
+trait GetWhiteboardAnnotationsReqMsgHdlr {
+  this: MeetingActor =>
+
+  val outGW: OutMessageGateway
+
+  def handleGetWhiteboardAnnotationsReqMsg(msg: GetWhiteboardAnnotationsReqMsg): Unit = {
+
+    def broadcastEvent(msg: GetWhiteboardAnnotationsReqMsg, history: Array[AnnotationVO]): Unit = {
+      val routing = Routing.addMsgToClientRouting(MessageTypes.DIRECT, props.meetingProp.intId, msg.header.userId)
+      val envelope = BbbCoreEnvelope(GetWhiteboardAnnotationsRespMsg.NAME, routing)
+      val header = BbbClientMsgHeader(GetWhiteboardAnnotationsRespMsg.NAME, props.meetingProp.intId, msg.header.userId)
+
+      val body = GetWhiteboardAnnotationsRespMsgBody(msg.body.whiteboardId, history)
+      val event = GetWhiteboardAnnotationsRespMsg(header, body)
+      val msgEvent = BbbCommonEnvCoreMsg(envelope, event)
+      outGW.send(msgEvent)
+
+      //record(event)
+    }
+
+    val history = getWhiteboardAnnotations(msg.body.whiteboardId)
+    broadcastEvent(msg, history)
+  }
+}