package org.bigbluebutton.core2

import akka.actor.{ Actor, ActorLogging, Props }
import org.bigbluebutton.common2.msgs._
import org.bigbluebutton.common2.util.JsonUtil

object AnalyticsActor {
  def props(): Props = Props(classOf[AnalyticsActor])
}

class AnalyticsActor extends Actor with ActorLogging {

  val TAG = "-- analytics -- "

  def receive = {
    case msg: BbbCommonEnvCoreMsg => handleBbbCommonEnvCoreMsg(msg)
    case _                        => log.warning("Cannot handle message ")
  }

  def logMessage(msg: BbbCommonEnvCoreMsg): Unit = {
    val json = JsonUtil.toJson(msg)
    log.info(TAG + json)
  }

  def traceMessage(msg: BbbCommonEnvCoreMsg): Unit = {
    val json = JsonUtil.toJson(msg)
    log.info(" -- trace -- " + json)
  }

  def handleBbbCommonEnvCoreMsg(msg: BbbCommonEnvCoreMsg): Unit = {

    msg.core match {
      case m: RegisterUserReqMsg => logMessage(msg)
      case m: UserRegisteredRespMsg => logMessage(msg)
      case m: DisconnectAllClientsSysMsg => logMessage(msg)
      case m: DisconnectClientSysMsg => logMessage(msg)
      case m: MeetingEndingEvtMsg => logMessage(msg)
      case m: MeetingCreatedEvtMsg => logMessage(msg)
      case m: LogoutAndEndMeetingCmdMsg => logMessage(msg)
      case m: ValidateAuthTokenRespMsg => logMessage(msg)
      case m: UserJoinedMeetingEvtMsg => logMessage(msg)
      case m: RecordingStatusChangedEvtMsg => logMessage(msg)
      case m: WebcamsOnlyForModeratorChangedEvtMsg => logMessage(msg)
      case m: UserLeftMeetingEvtMsg => logMessage(msg)
      case m: PresenterUnassignedEvtMsg => logMessage(msg)
      case m: PresenterAssignedEvtMsg => logMessage(msg)
      case m: MeetingIsActiveEvtMsg => logMessage(msg)
      case m: UserEjectedFromMeetingEvtMsg => logMessage(msg)
      case m: EjectUserFromVoiceConfSysMsg => logMessage(msg)
      case m: CreateBreakoutRoomSysCmdMsg => logMessage(msg)
      case m: RequestBreakoutJoinURLReqMsg => logMessage(msg)
      case m: EndAllBreakoutRoomsMsg => logMessage(msg)
      case m: TransferUserToMeetingRequestMsg => logMessage(msg)
      case m: UserLeftVoiceConfToClientEvtMsg => logMessage(msg)
      case m: UserLeftVoiceConfEvtMsg => logMessage(msg)
      case m: RecordingStartedVoiceConfEvtMsg => logMessage(msg)
      case m: MuteUserCmdMsg => logMessage(msg)
      case m: MuteUserInVoiceConfSysMsg => logMessage(msg)
      case m: MuteAllExceptPresentersCmdMsg => logMessage(msg)
      case m: EjectUserFromVoiceCmdMsg => logMessage(msg)
      case m: MuteMeetingCmdMsg => logMessage(msg)
      case m: UserConnectedToGlobalAudioMsg => logMessage(msg)
      case m: UserJoinedVoiceConfToClientEvtMsg => logMessage(msg)
      case m: UserDisconnectedFromGlobalAudioMsg => logMessage(msg)
      case m: AssignPresenterReqMsg => logMessage(msg)
      case m: ScreenshareStartedVoiceConfEvtMsg => logMessage(msg)
      case m: ScreenshareStoppedVoiceConfEvtMsg => logMessage(msg)
      case m: ScreenshareRtmpBroadcastStartedVoiceConfEvtMsg => logMessage(msg)
      case m: ScreenshareRtmpBroadcastStoppedVoiceConfEvtMsg => logMessage(msg)
      case m: ScreenshareStartRtmpBroadcastVoiceConfMsg => logMessage(msg)
      case m: ScreenshareStopRtmpBroadcastVoiceConfMsg => logMessage(msg)
      case m: ScreenshareRtmpBroadcastStartedEvtMsg => logMessage(msg)
      case m: ScreenshareRtmpBroadcastStoppedEvtMsg => logMessage(msg)
      case m: MeetingInactivityWarningEvtMsg => logMessage(msg)
      case m: StartRecordingVoiceConfSysMsg => logMessage(msg)
      case m: StopRecordingVoiceConfSysMsg => logMessage(msg)
      //case m: UpdateRecordingTimerEvtMsg => logMessage(msg)
      case m: RecordAndClearPreviousMarkersCmdMsg => logMessage(msg)
      case m: TransferUserToVoiceConfSysMsg => logMessage(msg)
<<<<<<< HEAD
      case m: UserBroadcastCamStartMsg => logMessage(msg)
      case m: UserBroadcastCamStopMsg => logMessage(msg)
      case m: UserBroadcastCamStoppedEvtMsg => logMessage(msg)
      case m: UserBroadcastCamStartedEvtMsg => logMessage(msg)
=======
      case m: EjectUserFromMeetingSysMsg => logMessage(msg)

      case m: ChangeUserRoleCmdMsg => logMessage(msg)
>>>>>>> b312b358

      // Breakout
      case m: BreakoutRoomEndedEvtMsg => logMessage(msg)

      // Presentation
      case m: PresentationConversionCompletedSysPubMsg => logMessage(msg)
      case m: SetCurrentPresentationPubMsg => logMessage(msg)
      case m: SetCurrentPresentationEvtMsg => logMessage(msg)
      case m: SetPresentationDownloadablePubMsg => logMessage(msg)
      case m: SetPresentationDownloadableEvtMsg => logMessage(msg)

      // Group Chats
      case m: SendGroupChatMessageMsg => logMessage(msg)
      case m: GroupChatMessageBroadcastEvtMsg => logMessage(msg)
      case m: GetGroupChatMsgsReqMsg => logMessage(msg)
      case m: GetGroupChatMsgsRespMsg => logMessage(msg)
      case m: CreateGroupChatReqMsg => logMessage(msg)
      case m: GroupChatCreatedEvtMsg => logMessage(msg)
      case m: GetGroupChatsReqMsg => logMessage(msg)
      case m: GetGroupChatsRespMsg => logMessage(msg)

      // Guest Management
      case m: GuestsWaitingApprovedMsg => logMessage(msg)
      case m: GuestsWaitingApprovedEvtMsg => logMessage(msg)
      case m: GuestsWaitingForApprovalEvtMsg => logMessage(msg)
      case m: SetGuestPolicyCmdMsg => logMessage(msg)
      case m: GuestPolicyChangedEvtMsg => logMessage(msg)

      // System
      case m: ClientToServerLatencyTracerMsg => traceMessage(msg)
      case m: ServerToClientLatencyTracerMsg => traceMessage(msg)
      case m: ValidateConnAuthTokenSysMsg => traceMessage(msg)
      case m: ValidateConnAuthTokenSysRespMsg => traceMessage(msg)

      // Recording
      case m: RecordingChapterBreakSysMsg => logMessage(msg)

      case _ => // ignore message
    }
  }
}
<|MERGE_RESOLUTION|>--- conflicted
+++ resolved
@@ -1,130 +1,127 @@
-package org.bigbluebutton.core2
-
-import akka.actor.{ Actor, ActorLogging, Props }
-import org.bigbluebutton.common2.msgs._
-import org.bigbluebutton.common2.util.JsonUtil
-
-object AnalyticsActor {
-  def props(): Props = Props(classOf[AnalyticsActor])
-}
-
-class AnalyticsActor extends Actor with ActorLogging {
-
-  val TAG = "-- analytics -- "
-
-  def receive = {
-    case msg: BbbCommonEnvCoreMsg => handleBbbCommonEnvCoreMsg(msg)
-    case _                        => log.warning("Cannot handle message ")
-  }
-
-  def logMessage(msg: BbbCommonEnvCoreMsg): Unit = {
-    val json = JsonUtil.toJson(msg)
-    log.info(TAG + json)
-  }
-
-  def traceMessage(msg: BbbCommonEnvCoreMsg): Unit = {
-    val json = JsonUtil.toJson(msg)
-    log.info(" -- trace -- " + json)
-  }
-
-  def handleBbbCommonEnvCoreMsg(msg: BbbCommonEnvCoreMsg): Unit = {
-
-    msg.core match {
-      case m: RegisterUserReqMsg => logMessage(msg)
-      case m: UserRegisteredRespMsg => logMessage(msg)
-      case m: DisconnectAllClientsSysMsg => logMessage(msg)
-      case m: DisconnectClientSysMsg => logMessage(msg)
-      case m: MeetingEndingEvtMsg => logMessage(msg)
-      case m: MeetingCreatedEvtMsg => logMessage(msg)
-      case m: LogoutAndEndMeetingCmdMsg => logMessage(msg)
-      case m: ValidateAuthTokenRespMsg => logMessage(msg)
-      case m: UserJoinedMeetingEvtMsg => logMessage(msg)
-      case m: RecordingStatusChangedEvtMsg => logMessage(msg)
-      case m: WebcamsOnlyForModeratorChangedEvtMsg => logMessage(msg)
-      case m: UserLeftMeetingEvtMsg => logMessage(msg)
-      case m: PresenterUnassignedEvtMsg => logMessage(msg)
-      case m: PresenterAssignedEvtMsg => logMessage(msg)
-      case m: MeetingIsActiveEvtMsg => logMessage(msg)
-      case m: UserEjectedFromMeetingEvtMsg => logMessage(msg)
-      case m: EjectUserFromVoiceConfSysMsg => logMessage(msg)
-      case m: CreateBreakoutRoomSysCmdMsg => logMessage(msg)
-      case m: RequestBreakoutJoinURLReqMsg => logMessage(msg)
-      case m: EndAllBreakoutRoomsMsg => logMessage(msg)
-      case m: TransferUserToMeetingRequestMsg => logMessage(msg)
-      case m: UserLeftVoiceConfToClientEvtMsg => logMessage(msg)
-      case m: UserLeftVoiceConfEvtMsg => logMessage(msg)
-      case m: RecordingStartedVoiceConfEvtMsg => logMessage(msg)
-      case m: MuteUserCmdMsg => logMessage(msg)
-      case m: MuteUserInVoiceConfSysMsg => logMessage(msg)
-      case m: MuteAllExceptPresentersCmdMsg => logMessage(msg)
-      case m: EjectUserFromVoiceCmdMsg => logMessage(msg)
-      case m: MuteMeetingCmdMsg => logMessage(msg)
-      case m: UserConnectedToGlobalAudioMsg => logMessage(msg)
-      case m: UserJoinedVoiceConfToClientEvtMsg => logMessage(msg)
-      case m: UserDisconnectedFromGlobalAudioMsg => logMessage(msg)
-      case m: AssignPresenterReqMsg => logMessage(msg)
-      case m: ScreenshareStartedVoiceConfEvtMsg => logMessage(msg)
-      case m: ScreenshareStoppedVoiceConfEvtMsg => logMessage(msg)
-      case m: ScreenshareRtmpBroadcastStartedVoiceConfEvtMsg => logMessage(msg)
-      case m: ScreenshareRtmpBroadcastStoppedVoiceConfEvtMsg => logMessage(msg)
-      case m: ScreenshareStartRtmpBroadcastVoiceConfMsg => logMessage(msg)
-      case m: ScreenshareStopRtmpBroadcastVoiceConfMsg => logMessage(msg)
-      case m: ScreenshareRtmpBroadcastStartedEvtMsg => logMessage(msg)
-      case m: ScreenshareRtmpBroadcastStoppedEvtMsg => logMessage(msg)
-      case m: MeetingInactivityWarningEvtMsg => logMessage(msg)
-      case m: StartRecordingVoiceConfSysMsg => logMessage(msg)
-      case m: StopRecordingVoiceConfSysMsg => logMessage(msg)
-      //case m: UpdateRecordingTimerEvtMsg => logMessage(msg)
-      case m: RecordAndClearPreviousMarkersCmdMsg => logMessage(msg)
-      case m: TransferUserToVoiceConfSysMsg => logMessage(msg)
-<<<<<<< HEAD
-      case m: UserBroadcastCamStartMsg => logMessage(msg)
-      case m: UserBroadcastCamStopMsg => logMessage(msg)
-      case m: UserBroadcastCamStoppedEvtMsg => logMessage(msg)
-      case m: UserBroadcastCamStartedEvtMsg => logMessage(msg)
-=======
-      case m: EjectUserFromMeetingSysMsg => logMessage(msg)
-
-      case m: ChangeUserRoleCmdMsg => logMessage(msg)
->>>>>>> b312b358
-
-      // Breakout
-      case m: BreakoutRoomEndedEvtMsg => logMessage(msg)
-
-      // Presentation
-      case m: PresentationConversionCompletedSysPubMsg => logMessage(msg)
-      case m: SetCurrentPresentationPubMsg => logMessage(msg)
-      case m: SetCurrentPresentationEvtMsg => logMessage(msg)
-      case m: SetPresentationDownloadablePubMsg => logMessage(msg)
-      case m: SetPresentationDownloadableEvtMsg => logMessage(msg)
-
-      // Group Chats
-      case m: SendGroupChatMessageMsg => logMessage(msg)
-      case m: GroupChatMessageBroadcastEvtMsg => logMessage(msg)
-      case m: GetGroupChatMsgsReqMsg => logMessage(msg)
-      case m: GetGroupChatMsgsRespMsg => logMessage(msg)
-      case m: CreateGroupChatReqMsg => logMessage(msg)
-      case m: GroupChatCreatedEvtMsg => logMessage(msg)
-      case m: GetGroupChatsReqMsg => logMessage(msg)
-      case m: GetGroupChatsRespMsg => logMessage(msg)
-
-      // Guest Management
-      case m: GuestsWaitingApprovedMsg => logMessage(msg)
-      case m: GuestsWaitingApprovedEvtMsg => logMessage(msg)
-      case m: GuestsWaitingForApprovalEvtMsg => logMessage(msg)
-      case m: SetGuestPolicyCmdMsg => logMessage(msg)
-      case m: GuestPolicyChangedEvtMsg => logMessage(msg)
-
-      // System
-      case m: ClientToServerLatencyTracerMsg => traceMessage(msg)
-      case m: ServerToClientLatencyTracerMsg => traceMessage(msg)
-      case m: ValidateConnAuthTokenSysMsg => traceMessage(msg)
-      case m: ValidateConnAuthTokenSysRespMsg => traceMessage(msg)
-
-      // Recording
-      case m: RecordingChapterBreakSysMsg => logMessage(msg)
-
-      case _ => // ignore message
-    }
-  }
-}
+package org.bigbluebutton.core2
+
+import akka.actor.{ Actor, ActorLogging, Props }
+import org.bigbluebutton.common2.msgs._
+import org.bigbluebutton.common2.util.JsonUtil
+
+object AnalyticsActor {
+  def props(): Props = Props(classOf[AnalyticsActor])
+}
+
+class AnalyticsActor extends Actor with ActorLogging {
+
+  val TAG = "-- analytics -- "
+
+  def receive = {
+    case msg: BbbCommonEnvCoreMsg => handleBbbCommonEnvCoreMsg(msg)
+    case _                        => log.warning("Cannot handle message ")
+  }
+
+  def logMessage(msg: BbbCommonEnvCoreMsg): Unit = {
+    val json = JsonUtil.toJson(msg)
+    log.info(TAG + json)
+  }
+
+  def traceMessage(msg: BbbCommonEnvCoreMsg): Unit = {
+    val json = JsonUtil.toJson(msg)
+    log.info(" -- trace -- " + json)
+  }
+
+  def handleBbbCommonEnvCoreMsg(msg: BbbCommonEnvCoreMsg): Unit = {
+
+    msg.core match {
+      case m: RegisterUserReqMsg => logMessage(msg)
+      case m: UserRegisteredRespMsg => logMessage(msg)
+      case m: DisconnectAllClientsSysMsg => logMessage(msg)
+      case m: DisconnectClientSysMsg => logMessage(msg)
+      case m: MeetingEndingEvtMsg => logMessage(msg)
+      case m: MeetingCreatedEvtMsg => logMessage(msg)
+      case m: LogoutAndEndMeetingCmdMsg => logMessage(msg)
+      case m: ValidateAuthTokenRespMsg => logMessage(msg)
+      case m: UserJoinedMeetingEvtMsg => logMessage(msg)
+      case m: RecordingStatusChangedEvtMsg => logMessage(msg)
+      case m: WebcamsOnlyForModeratorChangedEvtMsg => logMessage(msg)
+      case m: UserLeftMeetingEvtMsg => logMessage(msg)
+      case m: PresenterUnassignedEvtMsg => logMessage(msg)
+      case m: PresenterAssignedEvtMsg => logMessage(msg)
+      case m: MeetingIsActiveEvtMsg => logMessage(msg)
+      case m: UserEjectedFromMeetingEvtMsg => logMessage(msg)
+      case m: EjectUserFromVoiceConfSysMsg => logMessage(msg)
+      case m: CreateBreakoutRoomSysCmdMsg => logMessage(msg)
+      case m: RequestBreakoutJoinURLReqMsg => logMessage(msg)
+      case m: EndAllBreakoutRoomsMsg => logMessage(msg)
+      case m: TransferUserToMeetingRequestMsg => logMessage(msg)
+      case m: UserLeftVoiceConfToClientEvtMsg => logMessage(msg)
+      case m: UserLeftVoiceConfEvtMsg => logMessage(msg)
+      case m: RecordingStartedVoiceConfEvtMsg => logMessage(msg)
+      case m: MuteUserCmdMsg => logMessage(msg)
+      case m: MuteUserInVoiceConfSysMsg => logMessage(msg)
+      case m: MuteAllExceptPresentersCmdMsg => logMessage(msg)
+      case m: EjectUserFromVoiceCmdMsg => logMessage(msg)
+      case m: MuteMeetingCmdMsg => logMessage(msg)
+      case m: UserConnectedToGlobalAudioMsg => logMessage(msg)
+      case m: UserJoinedVoiceConfToClientEvtMsg => logMessage(msg)
+      case m: UserDisconnectedFromGlobalAudioMsg => logMessage(msg)
+      case m: AssignPresenterReqMsg => logMessage(msg)
+      case m: ScreenshareStartedVoiceConfEvtMsg => logMessage(msg)
+      case m: ScreenshareStoppedVoiceConfEvtMsg => logMessage(msg)
+      case m: ScreenshareRtmpBroadcastStartedVoiceConfEvtMsg => logMessage(msg)
+      case m: ScreenshareRtmpBroadcastStoppedVoiceConfEvtMsg => logMessage(msg)
+      case m: ScreenshareStartRtmpBroadcastVoiceConfMsg => logMessage(msg)
+      case m: ScreenshareStopRtmpBroadcastVoiceConfMsg => logMessage(msg)
+      case m: ScreenshareRtmpBroadcastStartedEvtMsg => logMessage(msg)
+      case m: ScreenshareRtmpBroadcastStoppedEvtMsg => logMessage(msg)
+      case m: MeetingInactivityWarningEvtMsg => logMessage(msg)
+      case m: StartRecordingVoiceConfSysMsg => logMessage(msg)
+      case m: StopRecordingVoiceConfSysMsg => logMessage(msg)
+      //case m: UpdateRecordingTimerEvtMsg => logMessage(msg)
+      case m: RecordAndClearPreviousMarkersCmdMsg => logMessage(msg)
+      case m: TransferUserToVoiceConfSysMsg => logMessage(msg)
+      case m: UserBroadcastCamStartMsg => logMessage(msg)
+      case m: UserBroadcastCamStopMsg => logMessage(msg)
+      case m: UserBroadcastCamStoppedEvtMsg => logMessage(msg)
+      case m: UserBroadcastCamStartedEvtMsg => logMessage(msg)
+      case m: EjectUserFromMeetingSysMsg => logMessage(msg)
+
+      case m: ChangeUserRoleCmdMsg => logMessage(msg)
+
+      // Breakout
+      case m: BreakoutRoomEndedEvtMsg => logMessage(msg)
+
+      // Presentation
+      case m: PresentationConversionCompletedSysPubMsg => logMessage(msg)
+      case m: SetCurrentPresentationPubMsg => logMessage(msg)
+      case m: SetCurrentPresentationEvtMsg => logMessage(msg)
+      case m: SetPresentationDownloadablePubMsg => logMessage(msg)
+      case m: SetPresentationDownloadableEvtMsg => logMessage(msg)
+
+      // Group Chats
+      case m: SendGroupChatMessageMsg => logMessage(msg)
+      case m: GroupChatMessageBroadcastEvtMsg => logMessage(msg)
+      case m: GetGroupChatMsgsReqMsg => logMessage(msg)
+      case m: GetGroupChatMsgsRespMsg => logMessage(msg)
+      case m: CreateGroupChatReqMsg => logMessage(msg)
+      case m: GroupChatCreatedEvtMsg => logMessage(msg)
+      case m: GetGroupChatsReqMsg => logMessage(msg)
+      case m: GetGroupChatsRespMsg => logMessage(msg)
+
+      // Guest Management
+      case m: GuestsWaitingApprovedMsg => logMessage(msg)
+      case m: GuestsWaitingApprovedEvtMsg => logMessage(msg)
+      case m: GuestsWaitingForApprovalEvtMsg => logMessage(msg)
+      case m: SetGuestPolicyCmdMsg => logMessage(msg)
+      case m: GuestPolicyChangedEvtMsg => logMessage(msg)
+
+      // System
+      case m: ClientToServerLatencyTracerMsg => traceMessage(msg)
+      case m: ServerToClientLatencyTracerMsg => traceMessage(msg)
+      case m: ValidateConnAuthTokenSysMsg => traceMessage(msg)
+      case m: ValidateConnAuthTokenSysRespMsg => traceMessage(msg)
+
+      // Recording
+      case m: RecordingChapterBreakSysMsg => logMessage(msg)
+
+      case _ => // ignore message
+    }
+  }
+}