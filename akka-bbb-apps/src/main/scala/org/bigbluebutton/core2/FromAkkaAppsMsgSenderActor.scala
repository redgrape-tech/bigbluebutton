package org.bigbluebutton.core2

import akka.actor.{ Actor, ActorLogging, Props }
import org.bigbluebutton.SystemConfiguration
import org.bigbluebutton.common2.msgs._
import org.bigbluebutton.common2.util.JsonUtil
import org.bigbluebutton.common2.redis.MessageSender

object FromAkkaAppsMsgSenderActor {
  def props(msgSender: MessageSender): Props = Props(classOf[FromAkkaAppsMsgSenderActor], msgSender)
}

class FromAkkaAppsMsgSenderActor(msgSender: MessageSender)
  extends Actor with ActorLogging with SystemConfiguration {

  def receive = {
    case msg: BbbCommonEnvCoreMsg => handleBbbCommonEnvCoreMsg(msg)
    case _                        => log.warning("Cannot handle message ")
  }

  def sendToHTML5InstanceIdChannel(msg: BbbCommonEnvCoreMsg, json: String): Unit = {
    msg.envelope.routing.get("html5InstanceId") match {
      case Some(id) => {
        msgSender.send(toHTML5RedisChannel.concat(id), json)
      }
      case _ => log.error("No html5InstanceId for " + msg.envelope.name)
    }
  }

  def handleBbbCommonEnvCoreMsg(msg: BbbCommonEnvCoreMsg): Unit = {
    val json = JsonUtil.toJson(msg)

    msg.envelope.name match {

      // HTML5 sync messages
      case SyncGetPresentationPodsRespMsg.NAME => sendToHTML5InstanceIdChannel(msg, json)
      case SyncGetMeetingInfoRespMsg.NAME      => sendToHTML5InstanceIdChannel(msg, json)
      case SyncGetUsersMeetingRespMsg.NAME     => sendToHTML5InstanceIdChannel(msg, json)
      case SyncGetGroupChatsRespMsg.NAME       => sendToHTML5InstanceIdChannel(msg, json)
      case SyncGetGroupChatMsgsRespMsg.NAME    => sendToHTML5InstanceIdChannel(msg, json)
      case SyncGetVoiceUsersRespMsg.NAME       => sendToHTML5InstanceIdChannel(msg, json)

      // Sent to FreeSWITCH
      case ScreenshareStartRtmpBroadcastVoiceConfMsg.NAME =>
        msgSender.send(toVoiceConfRedisChannel, json)
      case ScreenshareStopRtmpBroadcastVoiceConfMsg.NAME =>
        msgSender.send(toVoiceConfRedisChannel, json)
      case EjectAllFromVoiceConfMsg.NAME =>
        msgSender.send(toVoiceConfRedisChannel, json)
      case GetUsersInVoiceConfSysMsg.NAME =>
        msgSender.send(toVoiceConfRedisChannel, json)
      case EjectUserFromVoiceConfSysMsg.NAME =>
        msgSender.send(toVoiceConfRedisChannel, json)
      case MuteUserInVoiceConfSysMsg.NAME =>
        msgSender.send(toVoiceConfRedisChannel, json)
      case StartRecordingVoiceConfSysMsg.NAME =>
        msgSender.send(toVoiceConfRedisChannel, json)
      case StopRecordingVoiceConfSysMsg.NAME =>
        msgSender.send(toVoiceConfRedisChannel, json)
      case TransferUserToVoiceConfSysMsg.NAME =>
        msgSender.send(toVoiceConfRedisChannel, json)
      case CheckRunningAndRecordingToVoiceConfSysMsg.NAME =>
        msgSender.send(toVoiceConfRedisChannel, json)
      case GetUsersStatusToVoiceConfSysMsg.NAME =>
        msgSender.send(toVoiceConfRedisChannel, json)

      //==================================================================
      // Send chat, presentation, and whiteboard in different channels so as not to
      // flood other applications (e.g. bbb-web) with unnecessary messages

      // Whiteboard
      case SendWhiteboardAnnotationEvtMsg.NAME =>
        msgSender.send("from-akka-apps-frontend-redis-channel", json)
      case SendCursorPositionEvtMsg.NAME =>
        msgSender.send("from-akka-apps-frontend-redis-channel", json)
      case ClearWhiteboardEvtMsg.NAME =>
        msgSender.send("from-akka-apps-frontend-redis-channel", json)
      case UndoWhiteboardEvtMsg.NAME =>
        msgSender.send("from-akka-apps-frontend-redis-channel", json)

      // Chat
      case SendPublicMessageEvtMsg.NAME =>
        msgSender.send(fromAkkaAppsChatRedisChannel, json)
      case ClearPublicChatHistoryEvtMsg.NAME =>
        msgSender.send(fromAkkaAppsChatRedisChannel, json)

      // Presentation
      case PresentationConversionCompletedEvtMsg.NAME =>
        msgSender.send(fromAkkaAppsPresRedisChannel, json)
      case SetCurrentPageEvtMsg.NAME =>
        msgSender.send(fromAkkaAppsPresRedisChannel, json)
      case ResizeAndMovePageEvtMsg.NAME =>
        msgSender.send(fromAkkaAppsPresRedisChannel, json)
      case RemovePresentationEvtMsg.NAME =>
        msgSender.send(fromAkkaAppsPresRedisChannel, json)
      case SetCurrentPresentationEvtMsg.NAME =>
        msgSender.send(fromAkkaAppsPresRedisChannel, json)

      // Breakout
      case UpdateBreakoutUsersEvtMsg.NAME =>
        msgSender.send(fromAkkaAppsPresRedisChannel, json)
      case BreakoutRoomsListEvtMsg.NAME =>
        msgSender.send(fromAkkaAppsPresRedisChannel, json)
      case BreakoutRoomJoinURLEvtMsg.NAME =>
        msgSender.send(fromAkkaAppsPresRedisChannel, json)
      case BreakoutRoomsTimeRemainingUpdateEvtMsg.NAME =>
        msgSender.send(fromAkkaAppsPresRedisChannel, json)
      case BreakoutRoomStartedEvtMsg.NAME =>
        msgSender.send(fromAkkaAppsPresRedisChannel, json)
      case MeetingTimeRemainingUpdateEvtMsg.NAME =>
        msgSender.send(fromAkkaAppsPresRedisChannel, json)
      //==================================================================

      //==================================================================
      // Some events are only intended for recording and shouldn't be
      // sent past akka-apps
      // Poll Record Event
      case UserRespondedToPollRecordMsg.NAME =>
      //==================================================================

      case ValidateAuthTokenRespMsg.NAME =>
<<<<<<< HEAD
        msgSender.send(fromAkkaAppsRedisChannel, json) // needed for cases when single nodejs process is running (like in development)  
=======
>>>>>>> 851c2645
        msgSender.send("from-akka-apps-frontend-redis-channel", json)

      // Message duplicated for frontend and backend processes
      case MeetingCreatedEvtMsg.NAME =>
        msgSender.send(fromAkkaAppsRedisChannel, json)
        msgSender.send("from-akka-apps-frontend-redis-channel", json)

      case MeetingEndingEvtMsg.NAME =>
        msgSender.send(fromAkkaAppsRedisChannel, json)
        msgSender.send("from-akka-apps-frontend-redis-channel", json)

      case MeetingDestroyedEvtMsg.NAME =>
        msgSender.send(fromAkkaAppsRedisChannel, json)
        msgSender.send("from-akka-apps-frontend-redis-channel", json)

<<<<<<< HEAD
      case UserLeftMeetingEvtMsg.NAME =>
        msgSender.send(fromAkkaAppsRedisChannel, json)
        msgSender.send("from-akka-apps-frontend-redis-channel", json)

      case UserLeftVoiceConfToClientEvtMsg.NAME =>
        msgSender.send(fromAkkaAppsRedisChannel, json)
=======
      case UpdateExternalVideoEvtMsg.NAME =>
>>>>>>> 851c2645
        msgSender.send("from-akka-apps-frontend-redis-channel", json)

      case _ =>
        msgSender.send(fromAkkaAppsRedisChannel, json)
    }
  }
}
<|MERGE_RESOLUTION|>--- conflicted
+++ resolved
@@ -1,157 +1,153 @@
-package org.bigbluebutton.core2
-
-import akka.actor.{ Actor, ActorLogging, Props }
-import org.bigbluebutton.SystemConfiguration
-import org.bigbluebutton.common2.msgs._
-import org.bigbluebutton.common2.util.JsonUtil
-import org.bigbluebutton.common2.redis.MessageSender
-
-object FromAkkaAppsMsgSenderActor {
-  def props(msgSender: MessageSender): Props = Props(classOf[FromAkkaAppsMsgSenderActor], msgSender)
-}
-
-class FromAkkaAppsMsgSenderActor(msgSender: MessageSender)
-  extends Actor with ActorLogging with SystemConfiguration {
-
-  def receive = {
-    case msg: BbbCommonEnvCoreMsg => handleBbbCommonEnvCoreMsg(msg)
-    case _                        => log.warning("Cannot handle message ")
-  }
-
-  def sendToHTML5InstanceIdChannel(msg: BbbCommonEnvCoreMsg, json: String): Unit = {
-    msg.envelope.routing.get("html5InstanceId") match {
-      case Some(id) => {
-        msgSender.send(toHTML5RedisChannel.concat(id), json)
-      }
-      case _ => log.error("No html5InstanceId for " + msg.envelope.name)
-    }
-  }
-
-  def handleBbbCommonEnvCoreMsg(msg: BbbCommonEnvCoreMsg): Unit = {
-    val json = JsonUtil.toJson(msg)
-
-    msg.envelope.name match {
-
-      // HTML5 sync messages
-      case SyncGetPresentationPodsRespMsg.NAME => sendToHTML5InstanceIdChannel(msg, json)
-      case SyncGetMeetingInfoRespMsg.NAME      => sendToHTML5InstanceIdChannel(msg, json)
-      case SyncGetUsersMeetingRespMsg.NAME     => sendToHTML5InstanceIdChannel(msg, json)
-      case SyncGetGroupChatsRespMsg.NAME       => sendToHTML5InstanceIdChannel(msg, json)
-      case SyncGetGroupChatMsgsRespMsg.NAME    => sendToHTML5InstanceIdChannel(msg, json)
-      case SyncGetVoiceUsersRespMsg.NAME       => sendToHTML5InstanceIdChannel(msg, json)
-
-      // Sent to FreeSWITCH
-      case ScreenshareStartRtmpBroadcastVoiceConfMsg.NAME =>
-        msgSender.send(toVoiceConfRedisChannel, json)
-      case ScreenshareStopRtmpBroadcastVoiceConfMsg.NAME =>
-        msgSender.send(toVoiceConfRedisChannel, json)
-      case EjectAllFromVoiceConfMsg.NAME =>
-        msgSender.send(toVoiceConfRedisChannel, json)
-      case GetUsersInVoiceConfSysMsg.NAME =>
-        msgSender.send(toVoiceConfRedisChannel, json)
-      case EjectUserFromVoiceConfSysMsg.NAME =>
-        msgSender.send(toVoiceConfRedisChannel, json)
-      case MuteUserInVoiceConfSysMsg.NAME =>
-        msgSender.send(toVoiceConfRedisChannel, json)
-      case StartRecordingVoiceConfSysMsg.NAME =>
-        msgSender.send(toVoiceConfRedisChannel, json)
-      case StopRecordingVoiceConfSysMsg.NAME =>
-        msgSender.send(toVoiceConfRedisChannel, json)
-      case TransferUserToVoiceConfSysMsg.NAME =>
-        msgSender.send(toVoiceConfRedisChannel, json)
-      case CheckRunningAndRecordingToVoiceConfSysMsg.NAME =>
-        msgSender.send(toVoiceConfRedisChannel, json)
-      case GetUsersStatusToVoiceConfSysMsg.NAME =>
-        msgSender.send(toVoiceConfRedisChannel, json)
-
-      //==================================================================
-      // Send chat, presentation, and whiteboard in different channels so as not to
-      // flood other applications (e.g. bbb-web) with unnecessary messages
-
-      // Whiteboard
-      case SendWhiteboardAnnotationEvtMsg.NAME =>
-        msgSender.send("from-akka-apps-frontend-redis-channel", json)
-      case SendCursorPositionEvtMsg.NAME =>
-        msgSender.send("from-akka-apps-frontend-redis-channel", json)
-      case ClearWhiteboardEvtMsg.NAME =>
-        msgSender.send("from-akka-apps-frontend-redis-channel", json)
-      case UndoWhiteboardEvtMsg.NAME =>
-        msgSender.send("from-akka-apps-frontend-redis-channel", json)
-
-      // Chat
-      case SendPublicMessageEvtMsg.NAME =>
-        msgSender.send(fromAkkaAppsChatRedisChannel, json)
-      case ClearPublicChatHistoryEvtMsg.NAME =>
-        msgSender.send(fromAkkaAppsChatRedisChannel, json)
-
-      // Presentation
-      case PresentationConversionCompletedEvtMsg.NAME =>
-        msgSender.send(fromAkkaAppsPresRedisChannel, json)
-      case SetCurrentPageEvtMsg.NAME =>
-        msgSender.send(fromAkkaAppsPresRedisChannel, json)
-      case ResizeAndMovePageEvtMsg.NAME =>
-        msgSender.send(fromAkkaAppsPresRedisChannel, json)
-      case RemovePresentationEvtMsg.NAME =>
-        msgSender.send(fromAkkaAppsPresRedisChannel, json)
-      case SetCurrentPresentationEvtMsg.NAME =>
-        msgSender.send(fromAkkaAppsPresRedisChannel, json)
-
-      // Breakout
-      case UpdateBreakoutUsersEvtMsg.NAME =>
-        msgSender.send(fromAkkaAppsPresRedisChannel, json)
-      case BreakoutRoomsListEvtMsg.NAME =>
-        msgSender.send(fromAkkaAppsPresRedisChannel, json)
-      case BreakoutRoomJoinURLEvtMsg.NAME =>
-        msgSender.send(fromAkkaAppsPresRedisChannel, json)
-      case BreakoutRoomsTimeRemainingUpdateEvtMsg.NAME =>
-        msgSender.send(fromAkkaAppsPresRedisChannel, json)
-      case BreakoutRoomStartedEvtMsg.NAME =>
-        msgSender.send(fromAkkaAppsPresRedisChannel, json)
-      case MeetingTimeRemainingUpdateEvtMsg.NAME =>
-        msgSender.send(fromAkkaAppsPresRedisChannel, json)
-      //==================================================================
-
-      //==================================================================
-      // Some events are only intended for recording and shouldn't be
-      // sent past akka-apps
-      // Poll Record Event
-      case UserRespondedToPollRecordMsg.NAME =>
-      //==================================================================
-
-      case ValidateAuthTokenRespMsg.NAME =>
-<<<<<<< HEAD
-        msgSender.send(fromAkkaAppsRedisChannel, json) // needed for cases when single nodejs process is running (like in development)  
-=======
->>>>>>> 851c2645
-        msgSender.send("from-akka-apps-frontend-redis-channel", json)
-
-      // Message duplicated for frontend and backend processes
-      case MeetingCreatedEvtMsg.NAME =>
-        msgSender.send(fromAkkaAppsRedisChannel, json)
-        msgSender.send("from-akka-apps-frontend-redis-channel", json)
-
-      case MeetingEndingEvtMsg.NAME =>
-        msgSender.send(fromAkkaAppsRedisChannel, json)
-        msgSender.send("from-akka-apps-frontend-redis-channel", json)
-
-      case MeetingDestroyedEvtMsg.NAME =>
-        msgSender.send(fromAkkaAppsRedisChannel, json)
-        msgSender.send("from-akka-apps-frontend-redis-channel", json)
-
-<<<<<<< HEAD
-      case UserLeftMeetingEvtMsg.NAME =>
-        msgSender.send(fromAkkaAppsRedisChannel, json)
-        msgSender.send("from-akka-apps-frontend-redis-channel", json)
-
-      case UserLeftVoiceConfToClientEvtMsg.NAME =>
-        msgSender.send(fromAkkaAppsRedisChannel, json)
-=======
-      case UpdateExternalVideoEvtMsg.NAME =>
->>>>>>> 851c2645
-        msgSender.send("from-akka-apps-frontend-redis-channel", json)
-
-      case _ =>
-        msgSender.send(fromAkkaAppsRedisChannel, json)
-    }
-  }
-}
+package org.bigbluebutton.core2
+
+import akka.actor.{ Actor, ActorLogging, Props }
+import org.bigbluebutton.SystemConfiguration
+import org.bigbluebutton.common2.msgs._
+import org.bigbluebutton.common2.util.JsonUtil
+import org.bigbluebutton.common2.redis.MessageSender
+
+object FromAkkaAppsMsgSenderActor {
+  def props(msgSender: MessageSender): Props = Props(classOf[FromAkkaAppsMsgSenderActor], msgSender)
+}
+
+class FromAkkaAppsMsgSenderActor(msgSender: MessageSender)
+  extends Actor with ActorLogging with SystemConfiguration {
+
+  def receive = {
+    case msg: BbbCommonEnvCoreMsg => handleBbbCommonEnvCoreMsg(msg)
+    case _                        => log.warning("Cannot handle message ")
+  }
+
+  def sendToHTML5InstanceIdChannel(msg: BbbCommonEnvCoreMsg, json: String): Unit = {
+    msg.envelope.routing.get("html5InstanceId") match {
+      case Some(id) => {
+        msgSender.send(toHTML5RedisChannel.concat(id), json)
+      }
+      case _ => log.error("No html5InstanceId for " + msg.envelope.name)
+    }
+  }
+
+  def handleBbbCommonEnvCoreMsg(msg: BbbCommonEnvCoreMsg): Unit = {
+    val json = JsonUtil.toJson(msg)
+
+    msg.envelope.name match {
+
+      // HTML5 sync messages
+      case SyncGetPresentationPodsRespMsg.NAME => sendToHTML5InstanceIdChannel(msg, json)
+      case SyncGetMeetingInfoRespMsg.NAME      => sendToHTML5InstanceIdChannel(msg, json)
+      case SyncGetUsersMeetingRespMsg.NAME     => sendToHTML5InstanceIdChannel(msg, json)
+      case SyncGetGroupChatsRespMsg.NAME       => sendToHTML5InstanceIdChannel(msg, json)
+      case SyncGetGroupChatMsgsRespMsg.NAME    => sendToHTML5InstanceIdChannel(msg, json)
+      case SyncGetVoiceUsersRespMsg.NAME       => sendToHTML5InstanceIdChannel(msg, json)
+
+      // Sent to FreeSWITCH
+      case ScreenshareStartRtmpBroadcastVoiceConfMsg.NAME =>
+        msgSender.send(toVoiceConfRedisChannel, json)
+      case ScreenshareStopRtmpBroadcastVoiceConfMsg.NAME =>
+        msgSender.send(toVoiceConfRedisChannel, json)
+      case EjectAllFromVoiceConfMsg.NAME =>
+        msgSender.send(toVoiceConfRedisChannel, json)
+      case GetUsersInVoiceConfSysMsg.NAME =>
+        msgSender.send(toVoiceConfRedisChannel, json)
+      case EjectUserFromVoiceConfSysMsg.NAME =>
+        msgSender.send(toVoiceConfRedisChannel, json)
+      case MuteUserInVoiceConfSysMsg.NAME =>
+        msgSender.send(toVoiceConfRedisChannel, json)
+      case StartRecordingVoiceConfSysMsg.NAME =>
+        msgSender.send(toVoiceConfRedisChannel, json)
+      case StopRecordingVoiceConfSysMsg.NAME =>
+        msgSender.send(toVoiceConfRedisChannel, json)
+      case TransferUserToVoiceConfSysMsg.NAME =>
+        msgSender.send(toVoiceConfRedisChannel, json)
+      case CheckRunningAndRecordingToVoiceConfSysMsg.NAME =>
+        msgSender.send(toVoiceConfRedisChannel, json)
+      case GetUsersStatusToVoiceConfSysMsg.NAME =>
+        msgSender.send(toVoiceConfRedisChannel, json)
+
+      //==================================================================
+      // Send chat, presentation, and whiteboard in different channels so as not to
+      // flood other applications (e.g. bbb-web) with unnecessary messages
+
+      // Whiteboard
+      case SendWhiteboardAnnotationEvtMsg.NAME =>
+        msgSender.send("from-akka-apps-frontend-redis-channel", json)
+      case SendCursorPositionEvtMsg.NAME =>
+        msgSender.send("from-akka-apps-frontend-redis-channel", json)
+      case ClearWhiteboardEvtMsg.NAME =>
+        msgSender.send("from-akka-apps-frontend-redis-channel", json)
+      case UndoWhiteboardEvtMsg.NAME =>
+        msgSender.send("from-akka-apps-frontend-redis-channel", json)
+
+      // Chat
+      case SendPublicMessageEvtMsg.NAME =>
+        msgSender.send(fromAkkaAppsChatRedisChannel, json)
+      case ClearPublicChatHistoryEvtMsg.NAME =>
+        msgSender.send(fromAkkaAppsChatRedisChannel, json)
+
+      // Presentation
+      case PresentationConversionCompletedEvtMsg.NAME =>
+        msgSender.send(fromAkkaAppsPresRedisChannel, json)
+      case SetCurrentPageEvtMsg.NAME =>
+        msgSender.send(fromAkkaAppsPresRedisChannel, json)
+      case ResizeAndMovePageEvtMsg.NAME =>
+        msgSender.send(fromAkkaAppsPresRedisChannel, json)
+      case RemovePresentationEvtMsg.NAME =>
+        msgSender.send(fromAkkaAppsPresRedisChannel, json)
+      case SetCurrentPresentationEvtMsg.NAME =>
+        msgSender.send(fromAkkaAppsPresRedisChannel, json)
+
+      // Breakout
+      case UpdateBreakoutUsersEvtMsg.NAME =>
+        msgSender.send(fromAkkaAppsPresRedisChannel, json)
+      case BreakoutRoomsListEvtMsg.NAME =>
+        msgSender.send(fromAkkaAppsPresRedisChannel, json)
+      case BreakoutRoomJoinURLEvtMsg.NAME =>
+        msgSender.send(fromAkkaAppsPresRedisChannel, json)
+      case BreakoutRoomsTimeRemainingUpdateEvtMsg.NAME =>
+        msgSender.send(fromAkkaAppsPresRedisChannel, json)
+      case BreakoutRoomStartedEvtMsg.NAME =>
+        msgSender.send(fromAkkaAppsPresRedisChannel, json)
+      case MeetingTimeRemainingUpdateEvtMsg.NAME =>
+        msgSender.send(fromAkkaAppsPresRedisChannel, json)
+      //==================================================================
+
+      //==================================================================
+      // Some events are only intended for recording and shouldn't be
+      // sent past akka-apps
+      // Poll Record Event
+      case UserRespondedToPollRecordMsg.NAME =>
+      //==================================================================
+
+      case ValidateAuthTokenRespMsg.NAME =>
+        msgSender.send(fromAkkaAppsRedisChannel, json) // needed for cases when single nodejs process is running (like in development)
+        msgSender.send("from-akka-apps-frontend-redis-channel", json)
+
+      // Message duplicated for frontend and backend processes
+      case MeetingCreatedEvtMsg.NAME =>
+        msgSender.send(fromAkkaAppsRedisChannel, json)
+        msgSender.send("from-akka-apps-frontend-redis-channel", json)
+
+      case MeetingEndingEvtMsg.NAME =>
+        msgSender.send(fromAkkaAppsRedisChannel, json)
+        msgSender.send("from-akka-apps-frontend-redis-channel", json)
+
+      case MeetingDestroyedEvtMsg.NAME =>
+        msgSender.send(fromAkkaAppsRedisChannel, json)
+        msgSender.send("from-akka-apps-frontend-redis-channel", json)
+
+      case UserLeftMeetingEvtMsg.NAME =>
+        msgSender.send(fromAkkaAppsRedisChannel, json)
+        msgSender.send("from-akka-apps-frontend-redis-channel", json)
+
+      case UserLeftVoiceConfToClientEvtMsg.NAME =>
+        msgSender.send(fromAkkaAppsRedisChannel, json)
+        msgSender.send("from-akka-apps-frontend-redis-channel", json)
+
+      case UpdateExternalVideoEvtMsg.NAME =>
+        msgSender.send("from-akka-apps-frontend-redis-channel", json)
+
+      case _ =>
+        msgSender.send(fromAkkaAppsRedisChannel, json)
+    }
+  }
+}