--- conflicted
+++ resolved
@@ -1,92 +1,87 @@
-package org.bigbluebutton.core2.testdata
-
-import org.bigbluebutton.core.models._
-import org.bigbluebutton.core.util.RandomStringGenerator
-
-import scala.util.Random
-
-/**
- * Create fake names.
- */
-object FakeUserGenerator {
-  private val random = new Random
-
-  // From Fake Name Generator (http://homepage.net/name_generator/)
-  private val firstNames = Seq("Abigail", "Alexandra", "Alison", "Amanda", "Amelia", "Amy", "Andrea", "Angela", "Anna", "Anne",
-    "Audrey", "Ava", "Bella", "Bernadette", "Carol", "Caroline", "Carolyn", "Chloe", "Claire", "Deirdre", "Diana",
-    "Diane", "Donna", "Dorothy", "Elizabeth", "Ella", "Emily", "Emma", "Faith", "Felicity", "Fiona", "Gabrielle",
-    "Grace", "Hannah", "Heather", "Irene", "Jan", "Jane", "Jasmine", "Jennifer", "Jessica", "Joan", "Joanne", "Julia",
-    "Karen", "Katherine", "Kimberly", "Kylie", "Lauren", "Leah", "Lillian", "Lily", "Lisa", "Madeleine", "Maria",
-    "Mary", "Megan", "Melanie", "Michelle", "Molly", "Natalie", "Nicola", "Olivia", "Penelope", "Pippa", "Rachel",
-    "Rebecca", "Rose", "Ruth", "Sally", "Samantha", "Sarah", "Sonia", "Sophie", "Stephanie", "Sue", "Theresa",
-    "Tracey", "Una", "Vanessa", "Victoria", "Virginia", "Wanda", "Wendy", "Yvonne", "Zoe", "Adam", "Adrian",
-    "Alan", "Alexander", "Andrew", "Anthony", "Austin", "Benjamin", "Blake", "Boris", "Brandon", "Brian",
-    "Cameron", "Carl", "Charles", "Christian", "Christopher", "Colin", "Connor", "Dan", "David", "Dominic",
-    "Dylan", "Edward", "Eric", "Evan", "Frank", "Gavin", "Gordon", "Harry", "Ian", "Isaac", "Jack", "Jacob",
-    "Jake", "James", "Jason", "Joe", "John", "Jonathan", "Joseph", "Joshua", "Julian", "Justin", "Keith", "Kevin",
-    "Leonard", "Liam", "Lucas", "Luke", "Matt", "Max", "Michael", "Nathan", "Neil", "Nicholas", "Oliver", "Owen",
-    "Paul", "Peter", "Phil", "Piers", "Richard", "Robert", "Ryan", "Sam", "Sean", "Sebastian", "Simon", "Stephen",
-    "Steven", "Stewart", "Thomas", "Tim", "Trevor", "Victor", "Warren", "William")
-
-  private val lastNames = Seq("Abraham", "Allan", "Alsop", "Anderson", "Arnold", "Avery", "Bailey", "Baker", "Ball", "Bell",
-    "Berry", "Black", "Blake", "Bond", "Bower", "Brown", "Buckland", "Burgess", "Butler", "Cameron", "Campbell",
-    "Carr", "Chapman", "Churchill", "Clark", "Clarkson", "Coleman", "Cornish", "Davidson", "Davies", "Dickens",
-    "Dowd", "Duncan", "Dyer", "Edmunds", "Ellison", "Ferguson", "Fisher", "Forsyth", "Fraser", "Gibson", "Gill",
-    "Glover", "Graham", "Grant", "Gray", "Greene", "Hamilton", "Hardacre", "Harris", "Hart", "Hemmings", "Henderson",
-    "Hill", "Hodges", "Howard", "Hudson", "Hughes", "Hunter", "Ince", "Jackson", "James", "Johnston", "Jones",
-    "Kelly", "Kerr", "King", "Knox", "Lambert", "Langdon", "Lawrence", "Lee", "Lewis", "Lyman", "MacDonald",
-    "Mackay", "Mackenzie", "MacLeod", "Manning", "Marshall", "Martin", "Mathis", "May", "McDonald", "McLean",
-    "McGrath", "Metcalfe", "Miller", "Mills", "Mitchell", "Morgan", "Morrison", "Murray", "Nash", "Newman",
-    "Nolan", "North", "Ogden", "Oliver", "Paige", "Parr", "Parsons", "Paterson", "Payne", "Peake", "Peters",
-    "Piper", "Poole", "Powell", "Pullman", "Quinn", "Rampling", "Randall", "Rees", "Reid", "Roberts", "Robertson",
-    "Ross", "Russell", "Rutherford", "Sanderson", "Scott", "Sharp", "Short", "Simpson", "Skinner", "Slater", "Smith",
-    "Springer", "Stewart", "Sutherland", "Taylor", "Terry", "Thomson", "Tucker", "Turner", "Underwood", "Vance",
-    "Vaughan", "Walker", "Wallace", "Walsh", "Watson", "Welch", "White", "Wilkins", "Wilson", "Wright", "Young")
-
-  private def getRandomElement(list: Seq[String], random: Random): String = list(random.nextInt(list.length))
-
-  def createFakeRegisteredUser(users: RegisteredUsers, role: String, guest: Boolean, authed: Boolean, meetingId: String): RegisteredUser = {
-    val name = getRandomElement(firstNames, random) + " " + getRandomElement(lastNames, random)
-    val id = "w_" + RandomStringGenerator.randomAlphanumericString(16)
-    val extId = RandomStringGenerator.randomAlphanumericString(16)
-    val authToken = RandomStringGenerator.randomAlphanumericString(16)
-    val sessionToken = RandomStringGenerator.randomAlphanumericString(16)
-    val avatarURL = "https://www." + RandomStringGenerator.randomAlphanumericString(32) + ".com/" +
-      RandomStringGenerator.randomAlphanumericString(10) + ".png"
-    val color = "#ff6242"
-
-    val ru = RegisteredUsers.create(userId = id, extId, name, role,
-<<<<<<< HEAD
-      authToken, sessionToken, avatarURL, color, guest, authed, guestStatus = GuestStatus.ALLOW, false, false)
-    RegisteredUsers.add(users, ru, meetingId)
-=======
-      authToken, avatarURL, color, guest, authed, guestStatus = GuestStatus.ALLOW, false, false)
-    RegisteredUsers.add(users, ru)
->>>>>>> e79ebb72
-    ru
-  }
-
-  def createFakeVoiceUser(user: RegisteredUser, callingWith: String, muted: Boolean, talking: Boolean,
-                          listenOnly: Boolean, floor: Boolean = false): VoiceUserState = {
-    val voiceUserId = RandomStringGenerator.randomAlphanumericString(8)
-    val lastFloorTime = System.currentTimeMillis().toString();
-    VoiceUserState(intId = user.id, voiceUserId = voiceUserId, callingWith, callerName = user.name,
-      callerNum = user.name, "#ff6242", muted, talking, listenOnly, "freeswitch", System.currentTimeMillis(), floor, lastFloorTime)
-  }
-
-  def createFakeVoiceOnlyUser(callingWith: String, muted: Boolean, talking: Boolean,
-                              listenOnly: Boolean, floor: Boolean = false): VoiceUserState = {
-    val voiceUserId = RandomStringGenerator.randomAlphanumericString(8)
-    val intId = "v_" + RandomStringGenerator.randomAlphanumericString(16)
-    val name = getRandomElement(firstNames, random) + " " + getRandomElement(lastNames, random)
-    val lastFloorTime = System.currentTimeMillis().toString();
-    VoiceUserState(intId, voiceUserId = voiceUserId, callingWith, callerName = name,
-      callerNum = name, "#ff6242", muted, talking, listenOnly, "freeswitch", System.currentTimeMillis(), floor, lastFloorTime)
-  }
-
-  def createFakeWebcamStreamFor(userId: String, subscribers: Set[String]): WebcamStream = {
-    val streamId = RandomStringGenerator.randomAlphanumericString(10)
-    WebcamStream(streamId, userId, subscribers)
-  }
-
-}
+package org.bigbluebutton.core2.testdata
+
+import org.bigbluebutton.core.models._
+import org.bigbluebutton.core.util.RandomStringGenerator
+
+import scala.util.Random
+
+/**
+ * Create fake names.
+ */
+object FakeUserGenerator {
+  private val random = new Random
+
+  // From Fake Name Generator (http://homepage.net/name_generator/)
+  private val firstNames = Seq("Abigail", "Alexandra", "Alison", "Amanda", "Amelia", "Amy", "Andrea", "Angela", "Anna", "Anne",
+    "Audrey", "Ava", "Bella", "Bernadette", "Carol", "Caroline", "Carolyn", "Chloe", "Claire", "Deirdre", "Diana",
+    "Diane", "Donna", "Dorothy", "Elizabeth", "Ella", "Emily", "Emma", "Faith", "Felicity", "Fiona", "Gabrielle",
+    "Grace", "Hannah", "Heather", "Irene", "Jan", "Jane", "Jasmine", "Jennifer", "Jessica", "Joan", "Joanne", "Julia",
+    "Karen", "Katherine", "Kimberly", "Kylie", "Lauren", "Leah", "Lillian", "Lily", "Lisa", "Madeleine", "Maria",
+    "Mary", "Megan", "Melanie", "Michelle", "Molly", "Natalie", "Nicola", "Olivia", "Penelope", "Pippa", "Rachel",
+    "Rebecca", "Rose", "Ruth", "Sally", "Samantha", "Sarah", "Sonia", "Sophie", "Stephanie", "Sue", "Theresa",
+    "Tracey", "Una", "Vanessa", "Victoria", "Virginia", "Wanda", "Wendy", "Yvonne", "Zoe", "Adam", "Adrian",
+    "Alan", "Alexander", "Andrew", "Anthony", "Austin", "Benjamin", "Blake", "Boris", "Brandon", "Brian",
+    "Cameron", "Carl", "Charles", "Christian", "Christopher", "Colin", "Connor", "Dan", "David", "Dominic",
+    "Dylan", "Edward", "Eric", "Evan", "Frank", "Gavin", "Gordon", "Harry", "Ian", "Isaac", "Jack", "Jacob",
+    "Jake", "James", "Jason", "Joe", "John", "Jonathan", "Joseph", "Joshua", "Julian", "Justin", "Keith", "Kevin",
+    "Leonard", "Liam", "Lucas", "Luke", "Matt", "Max", "Michael", "Nathan", "Neil", "Nicholas", "Oliver", "Owen",
+    "Paul", "Peter", "Phil", "Piers", "Richard", "Robert", "Ryan", "Sam", "Sean", "Sebastian", "Simon", "Stephen",
+    "Steven", "Stewart", "Thomas", "Tim", "Trevor", "Victor", "Warren", "William")
+
+  private val lastNames = Seq("Abraham", "Allan", "Alsop", "Anderson", "Arnold", "Avery", "Bailey", "Baker", "Ball", "Bell",
+    "Berry", "Black", "Blake", "Bond", "Bower", "Brown", "Buckland", "Burgess", "Butler", "Cameron", "Campbell",
+    "Carr", "Chapman", "Churchill", "Clark", "Clarkson", "Coleman", "Cornish", "Davidson", "Davies", "Dickens",
+    "Dowd", "Duncan", "Dyer", "Edmunds", "Ellison", "Ferguson", "Fisher", "Forsyth", "Fraser", "Gibson", "Gill",
+    "Glover", "Graham", "Grant", "Gray", "Greene", "Hamilton", "Hardacre", "Harris", "Hart", "Hemmings", "Henderson",
+    "Hill", "Hodges", "Howard", "Hudson", "Hughes", "Hunter", "Ince", "Jackson", "James", "Johnston", "Jones",
+    "Kelly", "Kerr", "King", "Knox", "Lambert", "Langdon", "Lawrence", "Lee", "Lewis", "Lyman", "MacDonald",
+    "Mackay", "Mackenzie", "MacLeod", "Manning", "Marshall", "Martin", "Mathis", "May", "McDonald", "McLean",
+    "McGrath", "Metcalfe", "Miller", "Mills", "Mitchell", "Morgan", "Morrison", "Murray", "Nash", "Newman",
+    "Nolan", "North", "Ogden", "Oliver", "Paige", "Parr", "Parsons", "Paterson", "Payne", "Peake", "Peters",
+    "Piper", "Poole", "Powell", "Pullman", "Quinn", "Rampling", "Randall", "Rees", "Reid", "Roberts", "Robertson",
+    "Ross", "Russell", "Rutherford", "Sanderson", "Scott", "Sharp", "Short", "Simpson", "Skinner", "Slater", "Smith",
+    "Springer", "Stewart", "Sutherland", "Taylor", "Terry", "Thomson", "Tucker", "Turner", "Underwood", "Vance",
+    "Vaughan", "Walker", "Wallace", "Walsh", "Watson", "Welch", "White", "Wilkins", "Wilson", "Wright", "Young")
+
+  private def getRandomElement(list: Seq[String], random: Random): String = list(random.nextInt(list.length))
+
+  def createFakeRegisteredUser(users: RegisteredUsers, role: String, guest: Boolean, authed: Boolean, meetingId: String): RegisteredUser = {
+    val name = getRandomElement(firstNames, random) + " " + getRandomElement(lastNames, random)
+    val id = "w_" + RandomStringGenerator.randomAlphanumericString(16)
+    val extId = RandomStringGenerator.randomAlphanumericString(16)
+    val authToken = RandomStringGenerator.randomAlphanumericString(16)
+    val sessionToken = RandomStringGenerator.randomAlphanumericString(16)
+    val avatarURL = "https://www." + RandomStringGenerator.randomAlphanumericString(32) + ".com/" +
+      RandomStringGenerator.randomAlphanumericString(10) + ".png"
+    val color = "#ff6242"
+
+    val ru = RegisteredUsers.create(userId = id, extId, name, role,
+      authToken, sessionToken, avatarURL, color, guest, authed, guestStatus = GuestStatus.ALLOW, false, false)
+    RegisteredUsers.add(users, ru, meetingId)
+    ru
+  }
+
+  def createFakeVoiceUser(user: RegisteredUser, callingWith: String, muted: Boolean, talking: Boolean,
+                          listenOnly: Boolean, floor: Boolean = false): VoiceUserState = {
+    val voiceUserId = RandomStringGenerator.randomAlphanumericString(8)
+    val lastFloorTime = System.currentTimeMillis().toString();
+    VoiceUserState(intId = user.id, voiceUserId = voiceUserId, callingWith, callerName = user.name,
+      callerNum = user.name, "#ff6242", muted, talking, listenOnly, "freeswitch", System.currentTimeMillis(), floor, lastFloorTime)
+  }
+
+  def createFakeVoiceOnlyUser(callingWith: String, muted: Boolean, talking: Boolean,
+                              listenOnly: Boolean, floor: Boolean = false): VoiceUserState = {
+    val voiceUserId = RandomStringGenerator.randomAlphanumericString(8)
+    val intId = "v_" + RandomStringGenerator.randomAlphanumericString(16)
+    val name = getRandomElement(firstNames, random) + " " + getRandomElement(lastNames, random)
+    val lastFloorTime = System.currentTimeMillis().toString();
+    VoiceUserState(intId, voiceUserId = voiceUserId, callingWith, callerName = name,
+      callerNum = name, "#ff6242", muted, talking, listenOnly, "freeswitch", System.currentTimeMillis(), floor, lastFloorTime)
+  }
+
+  def createFakeWebcamStreamFor(userId: String, subscribers: Set[String]): WebcamStream = {
+    val streamId = RandomStringGenerator.randomAlphanumericString(10)
+    WebcamStream(streamId, userId, subscribers)
+  }
+
+}