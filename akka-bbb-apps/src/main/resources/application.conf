akka {
  actor {
    debug {
      # enable DEBUG logging of all AutoReceiveMessages (Kill, PoisonPill et.c.)
      autoreceive = on
      # enable DEBUG logging of actor lifecycle changes
      lifecycle = on
    }
  }
  loggers = ["akka.event.slf4j.Slf4jLogger"]
  loglevel = "DEBUG"
  
  rediscala-publish-worker-dispatcher {
      mailbox-type = "akka.dispatch.SingleConsumerOnlyUnboundedMailbox"
      # Throughput defines the maximum number of messages to be
      # processed per actor before the thread jumps to the next actor.
      # Set to 1 for as fair as possible.
      throughput = 512
    }
    
  rediscala-subscriber-worker-dispatcher {
      mailbox-type = "akka.dispatch.SingleConsumerOnlyUnboundedMailbox"
      # Throughput defines the maximum number of messages to be
      # processed per actor before the thread jumps to the next actor.
      # Set to 1 for as fair as possible.
      throughput = 512
    }
}

redis {
    host="127.0.0.1"
    port=6379
    password=""
    # recording keys should expire in 14 days
    keyExpiry=1209600
}

<<<<<<< HEAD
http {
  interface = "0.0.0.0"
  port = 9000
}

services {
  bbbWebAPI = "http://192.168.23.33/bigbluebutton/api"
  sharedSecret = "changeme"
}

red5 {
    deskshareip="192.168.0.109"
    deskshareapp="video-broadcast"
}

=======
inactivity {
    # time in seconds
    deadline=7200
    # inactivity warning message
    timeLeft=300
}
>>>>>>> a05a7ca6
<|MERGE_RESOLUTION|>--- conflicted
+++ resolved
@@ -1,61 +1,58 @@
-akka {
-  actor {
-    debug {
-      # enable DEBUG logging of all AutoReceiveMessages (Kill, PoisonPill et.c.)
-      autoreceive = on
-      # enable DEBUG logging of actor lifecycle changes
-      lifecycle = on
-    }
-  }
-  loggers = ["akka.event.slf4j.Slf4jLogger"]
-  loglevel = "DEBUG"
-  
-  rediscala-publish-worker-dispatcher {
-      mailbox-type = "akka.dispatch.SingleConsumerOnlyUnboundedMailbox"
-      # Throughput defines the maximum number of messages to be
-      # processed per actor before the thread jumps to the next actor.
-      # Set to 1 for as fair as possible.
-      throughput = 512
-    }
-    
-  rediscala-subscriber-worker-dispatcher {
-      mailbox-type = "akka.dispatch.SingleConsumerOnlyUnboundedMailbox"
-      # Throughput defines the maximum number of messages to be
-      # processed per actor before the thread jumps to the next actor.
-      # Set to 1 for as fair as possible.
-      throughput = 512
-    }
-}
-
-redis {
-    host="127.0.0.1"
-    port=6379
-    password=""
-    # recording keys should expire in 14 days
-    keyExpiry=1209600
-}
-
-<<<<<<< HEAD
-http {
-  interface = "0.0.0.0"
-  port = 9000
-}
-
-services {
-  bbbWebAPI = "http://192.168.23.33/bigbluebutton/api"
-  sharedSecret = "changeme"
-}
-
-red5 {
-    deskshareip="192.168.0.109"
-    deskshareapp="video-broadcast"
-}
-
-=======
-inactivity {
-    # time in seconds
-    deadline=7200
-    # inactivity warning message
-    timeLeft=300
-}
->>>>>>> a05a7ca6
+akka {
+  actor {
+    debug {
+      # enable DEBUG logging of all AutoReceiveMessages (Kill, PoisonPill et.c.)
+      autoreceive = on
+      # enable DEBUG logging of actor lifecycle changes
+      lifecycle = on
+    }
+  }
+  loggers = ["akka.event.slf4j.Slf4jLogger"]
+  loglevel = "DEBUG"
+  
+  rediscala-publish-worker-dispatcher {
+      mailbox-type = "akka.dispatch.SingleConsumerOnlyUnboundedMailbox"
+      # Throughput defines the maximum number of messages to be
+      # processed per actor before the thread jumps to the next actor.
+      # Set to 1 for as fair as possible.
+      throughput = 512
+    }
+    
+  rediscala-subscriber-worker-dispatcher {
+      mailbox-type = "akka.dispatch.SingleConsumerOnlyUnboundedMailbox"
+      # Throughput defines the maximum number of messages to be
+      # processed per actor before the thread jumps to the next actor.
+      # Set to 1 for as fair as possible.
+      throughput = 512
+    }
+}
+
+redis {
+    host="127.0.0.1"
+    port=6379
+    password=""
+    # recording keys should expire in 14 days
+    keyExpiry=1209600
+}
+
+http {
+  interface = "0.0.0.0"
+  port = 9000
+}
+
+inactivity {
+    # time in seconds
+    deadline=7200
+    # inactivity warning message
+    timeLeft=300
+}
+
+services {
+  bbbWebAPI = "http://192.168.23.33/bigbluebutton/api"
+  sharedSecret = "changeme"
+}
+
+red5 {
+    deskshareip="192.168.0.109"
+    deskshareapp="video-broadcast"
+}