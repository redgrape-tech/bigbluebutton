akka {
  actor {
    debug {
      # enable DEBUG logging of all AutoReceiveMessages (Kill, PoisonPill et.c.)
      autoreceive = on
      # enable DEBUG logging of actor lifecycle changes
      lifecycle = on
    }
  }
  loggers = ["akka.event.slf4j.Slf4jLogger"]
  loglevel = "DEBUG"
  
  rediscala-publish-worker-dispatcher {
      mailbox-type = "akka.dispatch.SingleConsumerOnlyUnboundedMailbox"
      # Throughput defines the maximum number of messages to be
      # processed per actor before the thread jumps to the next actor.
      # Set to 1 for as fair as possible.
      throughput = 512
    }
    
  rediscala-subscriber-worker-dispatcher {
      mailbox-type = "akka.dispatch.SingleConsumerOnlyUnboundedMailbox"
      # Throughput defines the maximum number of messages to be
      # processed per actor before the thread jumps to the next actor.
      # Set to 1 for as fair as possible.
      throughput = 512
    }
}

redis {
    host="127.0.0.1"
    port=6379
    password=""
<<<<<<< HEAD
    # recording keys should expire in 14 days
    keyExpiry=1209600
}
=======
}

red5 {
    deskshareip="192.168.0.109"
    deskshareapp="video-broadcast"
}

>>>>>>> 095680cd
<|MERGE_RESOLUTION|>--- conflicted
+++ resolved
@@ -1,46 +1,41 @@
-akka {
-  actor {
-    debug {
-      # enable DEBUG logging of all AutoReceiveMessages (Kill, PoisonPill et.c.)
-      autoreceive = on
-      # enable DEBUG logging of actor lifecycle changes
-      lifecycle = on
-    }
-  }
-  loggers = ["akka.event.slf4j.Slf4jLogger"]
-  loglevel = "DEBUG"
-  
-  rediscala-publish-worker-dispatcher {
-      mailbox-type = "akka.dispatch.SingleConsumerOnlyUnboundedMailbox"
-      # Throughput defines the maximum number of messages to be
-      # processed per actor before the thread jumps to the next actor.
-      # Set to 1 for as fair as possible.
-      throughput = 512
-    }
-    
-  rediscala-subscriber-worker-dispatcher {
-      mailbox-type = "akka.dispatch.SingleConsumerOnlyUnboundedMailbox"
-      # Throughput defines the maximum number of messages to be
-      # processed per actor before the thread jumps to the next actor.
-      # Set to 1 for as fair as possible.
-      throughput = 512
-    }
-}
-
-redis {
-    host="127.0.0.1"
-    port=6379
-    password=""
-<<<<<<< HEAD
-    # recording keys should expire in 14 days
-    keyExpiry=1209600
-}
-=======
-}
-
-red5 {
-    deskshareip="192.168.0.109"
-    deskshareapp="video-broadcast"
-}
-
->>>>>>> 095680cd
+akka {
+  actor {
+    debug {
+      # enable DEBUG logging of all AutoReceiveMessages (Kill, PoisonPill et.c.)
+      autoreceive = on
+      # enable DEBUG logging of actor lifecycle changes
+      lifecycle = on
+    }
+  }
+  loggers = ["akka.event.slf4j.Slf4jLogger"]
+  loglevel = "DEBUG"
+  
+  rediscala-publish-worker-dispatcher {
+      mailbox-type = "akka.dispatch.SingleConsumerOnlyUnboundedMailbox"
+      # Throughput defines the maximum number of messages to be
+      # processed per actor before the thread jumps to the next actor.
+      # Set to 1 for as fair as possible.
+      throughput = 512
+    }
+    
+  rediscala-subscriber-worker-dispatcher {
+      mailbox-type = "akka.dispatch.SingleConsumerOnlyUnboundedMailbox"
+      # Throughput defines the maximum number of messages to be
+      # processed per actor before the thread jumps to the next actor.
+      # Set to 1 for as fair as possible.
+      throughput = 512
+    }
+}
+
+redis {
+    host="127.0.0.1"
+    port=6379
+    password=""
+    # recording keys should expire in 14 days
+    keyExpiry=1209600
+}
+
+red5 {
+    deskshareip="192.168.0.109"
+    deskshareapp="video-broadcast"
+}