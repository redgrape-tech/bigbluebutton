akka {
  actor {
    debug {
      # enable DEBUG logging of all AutoReceiveMessages (Kill, PoisonPill et.c.)
      autoreceive = on
      # enable DEBUG logging of actor lifecycle changes
      lifecycle = on
    }
  }
  loggers = ["akka.event.slf4j.Slf4jLogger"]
  loglevel = "DEBUG"
  
  rediscala-publish-worker-dispatcher {
      mailbox-type = "akka.dispatch.SingleConsumerOnlyUnboundedMailbox"
      # Throughput defines the maximum number of messages to be
      # processed per actor before the thread jumps to the next actor.
      # Set to 1 for as fair as possible.
      throughput = 512
    }
    
  rediscala-subscriber-worker-dispatcher {
      mailbox-type = "akka.dispatch.SingleConsumerOnlyUnboundedMailbox"
      # Throughput defines the maximum number of messages to be
      # processed per actor before the thread jumps to the next actor.
      # Set to 1 for as fair as possible.
      throughput = 512
    }
}
<<<<<<< HEAD

http {
  interface = "0.0.0.0"
  port = 9000
}

services {
  bbbWebAPI = "http://192.168.23.33/bigbluebutton/api"
  sharedSecret = "changeme"
  defaultPresentationURL = "http://localhost/default.pdf"
=======

redis {
    host="127.0.0.1"
    port=6379
    password=""
    # recording keys should expire in 14 days
    keyExpiry=1209600
>>>>>>> a47f159b
}

http {
  interface = "0.0.0.0"
  port = 9000
}

services {
  bbbWebHost = "localhost"
  bbbWebPort = 88888
  bbbWebAPI = "http://192.168.23.33/bigbluebutton/api"
  sharedSecret = "changeme"
  moderatorPassword = "mp"
  viewerPassword = "ap"
  defaultPresentationURL = "http://localhost/default.pdf"
}

red5 {
    deskshareip="192.168.0.109"
    deskshareapp="video-broadcast"
}<|MERGE_RESOLUTION|>--- conflicted
+++ resolved
@@ -1,69 +1,52 @@
-akka {
-  actor {
-    debug {
-      # enable DEBUG logging of all AutoReceiveMessages (Kill, PoisonPill et.c.)
-      autoreceive = on
-      # enable DEBUG logging of actor lifecycle changes
-      lifecycle = on
-    }
-  }
-  loggers = ["akka.event.slf4j.Slf4jLogger"]
-  loglevel = "DEBUG"
-  
-  rediscala-publish-worker-dispatcher {
-      mailbox-type = "akka.dispatch.SingleConsumerOnlyUnboundedMailbox"
-      # Throughput defines the maximum number of messages to be
-      # processed per actor before the thread jumps to the next actor.
-      # Set to 1 for as fair as possible.
-      throughput = 512
-    }
-    
-  rediscala-subscriber-worker-dispatcher {
-      mailbox-type = "akka.dispatch.SingleConsumerOnlyUnboundedMailbox"
-      # Throughput defines the maximum number of messages to be
-      # processed per actor before the thread jumps to the next actor.
-      # Set to 1 for as fair as possible.
-      throughput = 512
-    }
-}
-<<<<<<< HEAD
-
-http {
-  interface = "0.0.0.0"
-  port = 9000
-}
-
-services {
-  bbbWebAPI = "http://192.168.23.33/bigbluebutton/api"
-  sharedSecret = "changeme"
-  defaultPresentationURL = "http://localhost/default.pdf"
-=======
-
-redis {
-    host="127.0.0.1"
-    port=6379
-    password=""
-    # recording keys should expire in 14 days
-    keyExpiry=1209600
->>>>>>> a47f159b
-}
-
-http {
-  interface = "0.0.0.0"
-  port = 9000
-}
-
-services {
-  bbbWebHost = "localhost"
-  bbbWebPort = 88888
-  bbbWebAPI = "http://192.168.23.33/bigbluebutton/api"
-  sharedSecret = "changeme"
-  moderatorPassword = "mp"
-  viewerPassword = "ap"
-  defaultPresentationURL = "http://localhost/default.pdf"
-}
-
-red5 {
-    deskshareip="192.168.0.109"
-    deskshareapp="video-broadcast"
-}+akka {
+  actor {
+    debug {
+      # enable DEBUG logging of all AutoReceiveMessages (Kill, PoisonPill et.c.)
+      autoreceive = on
+      # enable DEBUG logging of actor lifecycle changes
+      lifecycle = on
+    }
+  }
+  loggers = ["akka.event.slf4j.Slf4jLogger"]
+  loglevel = "DEBUG"
+  
+  rediscala-publish-worker-dispatcher {
+      mailbox-type = "akka.dispatch.SingleConsumerOnlyUnboundedMailbox"
+      # Throughput defines the maximum number of messages to be
+      # processed per actor before the thread jumps to the next actor.
+      # Set to 1 for as fair as possible.
+      throughput = 512
+    }
+    
+  rediscala-subscriber-worker-dispatcher {
+      mailbox-type = "akka.dispatch.SingleConsumerOnlyUnboundedMailbox"
+      # Throughput defines the maximum number of messages to be
+      # processed per actor before the thread jumps to the next actor.
+      # Set to 1 for as fair as possible.
+      throughput = 512
+    }
+}
+
+redis {
+    host="127.0.0.1"
+    port=6379
+    password=""
+    # recording keys should expire in 14 days
+    keyExpiry=1209600
+}
+
+http {
+  interface = "0.0.0.0"
+  port = 9000
+}
+
+services {
+  bbbWebAPI = "http://192.168.23.33/bigbluebutton/api"
+  sharedSecret = "changeme"
+  defaultPresentationURL = "http://localhost/default.pdf"
+}
+
+red5 {
+    deskshareip="192.168.0.109"
+    deskshareapp="video-broadcast"
+}