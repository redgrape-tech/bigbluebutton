--- conflicted
+++ resolved
@@ -1,95 +1,93 @@
-akka {
-  actor {
-    debug {
-      # enable DEBUG logging of all AutoReceiveMessages (Kill, PoisonPill et.c.)
-      autoreceive = on
-      # enable DEBUG logging of actor lifecycle changes
-      lifecycle = on
-    }
-  }
-  loggers = ["akka.event.slf4j.Slf4jLogger"]
-  loglevel = "DEBUG"
-  
-  rediscala-publish-worker-dispatcher {
-      mailbox-type = "akka.dispatch.SingleConsumerOnlyUnboundedMailbox"
-      # Throughput defines the maximum number of messages to be
-      # processed per actor before the thread jumps to the next actor.
-      # Set to 1 for as fair as possible.
-      throughput = 512
-    }
-    
-  rediscala-subscriber-worker-dispatcher {
-      mailbox-type = "akka.dispatch.SingleConsumerOnlyUnboundedMailbox"
-      # Throughput defines the maximum number of messages to be
-      # processed per actor before the thread jumps to the next actor.
-      # Set to 1 for as fair as possible.
-      throughput = 512
-    }
-}
-
-redis {
-    host="127.0.0.1"
-    port=6379
-    password=""
-    # recording keys should expire in 14 days
-    keyExpiry=1209600
-}
-
-expire {
-  # time in seconds
-  lastUserLeft = 60
-  neverJoined = 300
-}
-
-services {
-  bbbWebAPI = "http://192.168.23.33/bigbluebutton/api"
-  sharedSecret = "changeme"
-}
-
-red5 {
-    deskshareip="10.130.218.89"
-    deskshareapp="video-broadcast"
-}
-
-eventBus {
-  meetingManagerChannel = "MeetingManagerChannel"
-  outMessageChannel = "OutgoingMessageChannel"
-  incomingJsonMsgChannel = "IncomingJsonMsgChannel"
-  outBbbMsgMsgChannel = "OutBbbMsgChannel"
-}
-
-sharedNotes {
-  maxNumberOfNotes = 3
-  maxNumberOfUndos = 30
-}
-
-<<<<<<< HEAD
-http {
-  interface = "0.0.0.0"
-  port = 9999
-}
-
-services {
-  telizeHost = "www.telize.com"
-  telizePort = 80
-}
-
-apps {
-  checkPermissions = true
-  endMeetingWhenNoMoreAuthedUsers = false
-  endMeetingWhenNoMoreAuthedUsersAfterMinutes = 2
-}
-
-voiceConf {
-  recordPath = "/var/freeswitch/meetings"
-}
-
-recording {
-  chapterBreakLengthInMinutes = 180
-}
-
-=======
-whiteboard {
-  multiUserDefault = false
-}
->>>>>>> ffe95aa8
+akka {
+  actor {
+    debug {
+      # enable DEBUG logging of all AutoReceiveMessages (Kill, PoisonPill et.c.)
+      autoreceive = on
+      # enable DEBUG logging of actor lifecycle changes
+      lifecycle = on
+    }
+  }
+  loggers = ["akka.event.slf4j.Slf4jLogger"]
+  loglevel = "DEBUG"
+  
+  rediscala-publish-worker-dispatcher {
+      mailbox-type = "akka.dispatch.SingleConsumerOnlyUnboundedMailbox"
+      # Throughput defines the maximum number of messages to be
+      # processed per actor before the thread jumps to the next actor.
+      # Set to 1 for as fair as possible.
+      throughput = 512
+    }
+    
+  rediscala-subscriber-worker-dispatcher {
+      mailbox-type = "akka.dispatch.SingleConsumerOnlyUnboundedMailbox"
+      # Throughput defines the maximum number of messages to be
+      # processed per actor before the thread jumps to the next actor.
+      # Set to 1 for as fair as possible.
+      throughput = 512
+    }
+}
+
+redis {
+    host="127.0.0.1"
+    port=6379
+    password=""
+    # recording keys should expire in 14 days
+    keyExpiry=1209600
+}
+
+expire {
+  # time in seconds
+  lastUserLeft = 60
+  neverJoined = 300
+}
+
+services {
+  bbbWebAPI = "http://192.168.23.33/bigbluebutton/api"
+  sharedSecret = "changeme"
+}
+
+red5 {
+    deskshareip="10.130.218.89"
+    deskshareapp="video-broadcast"
+}
+
+eventBus {
+  meetingManagerChannel = "MeetingManagerChannel"
+  outMessageChannel = "OutgoingMessageChannel"
+  incomingJsonMsgChannel = "IncomingJsonMsgChannel"
+  outBbbMsgMsgChannel = "OutBbbMsgChannel"
+}
+
+sharedNotes {
+  maxNumberOfNotes = 3
+  maxNumberOfUndos = 30
+}
+
+http {
+  interface = "0.0.0.0"
+  port = 9999
+}
+
+services {
+  telizeHost = "www.telize.com"
+  telizePort = 80
+}
+
+apps {
+  checkPermissions = true
+  endMeetingWhenNoMoreAuthedUsers = false
+  endMeetingWhenNoMoreAuthedUsersAfterMinutes = 2
+}
+
+voiceConf {
+  recordPath = "/var/freeswitch/meetings"
+}
+
+recording {
+  chapterBreakLengthInMinutes = 180
+}
+
+whiteboard {
+  multiUserDefault = false
+}
+