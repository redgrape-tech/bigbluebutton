package org.bigbluebutton.core

import org.bigbluebutton.common2.domain._
import org.bigbluebutton.core.apps._
import org.bigbluebutton.core.models._
import org.bigbluebutton.core.running.LiveMeeting
import org.bigbluebutton.core2.MeetingStatus2x

trait AppsTestFixtures {

  val meetingId = "testMeetingId"
  val externalMeetingId = "testExternalMeetingId"
  val parentMeetingId = "testParentMeetingId"
  val sequence = 4
  val meetingName = "test meeting"
  val record = false
  val voiceConfId = "85115"
  val muteOnStart = true
  val durationInMinutes = 10
  val meetingExpireIfNoUserJoinedInMinutes = 5
  val meetingExpireWhenLastUserLeftInMinutes = 10
  val userInactivityInspectTimerInMinutes = 60
  val userInactivityThresholdInMinutes = 10
  val userActivitySignResponseDelayInMinutes = 5
  val autoStartRecording = false
  val keepEvents = false
  val allowStartStopRecording = false
  val webcamsOnlyForModerator = false;
  val meetingCameraCap = 0
  val userCameraCap = 0
  val maxPinnedCameras = 3
  val moderatorPassword = "modpass"
  val viewerPassword = "viewpass"
  val learningDashboardAccessToken = "ldToken"
  val createTime = System.currentTimeMillis
  val createDate = "Oct 26, 2015"
  val isBreakout = false
  val welcomeMsgTemplate = "Welcome message template"
  val welcomeMsg = "Welcome message"
  val modOnlyMessage = "Moderator only message"
  val dialNumber = "613-555-1234"
  val maxUsers = 25
  val guestPolicy = "ALWAYS_ASK"
  val allowModsToUnmuteUsers = false
  val allowModsToEjectCameras = false
  val authenticatedGuest = false
  val meetingLayout = ""

  val metadata: collection.immutable.Map[String, String] = Map("foo" -> "bar", "bar" -> "baz", "baz" -> "foo")
<<<<<<< HEAD
  val breakoutProps = BreakoutProps(parentId = parentMeetingId, sequence = sequence, freeJoin = false, capture = false, breakoutRooms = Vector())
=======
  val breakoutProps = BreakoutProps(parentId = parentMeetingId, sequence = sequence, freeJoin = false, captureNotes = false, breakoutRooms = Vector())
>>>>>>> ba2aefb5

  val meetingProp = MeetingProp(name = meetingName, extId = externalMeetingId, intId = meetingId,
    meetingCameraCap = meetingCameraCap,
    maxPinnedCameras = maxPinnedCameras,
    isBreakout = isBreakout.booleanValue())
  val durationProps = DurationProps(duration = durationInMinutes, createdTime = createTime, createdDate = createDate,
    meetingExpireIfNoUserJoinedInMinutes = meetingExpireIfNoUserJoinedInMinutes, meetingExpireWhenLastUserLeftInMinutes = meetingExpireWhenLastUserLeftInMinutes,
    userInactivityInspectTimerInMinutes = userInactivityInspectTimerInMinutes, userInactivityThresholdInMinutes = userInactivityInspectTimerInMinutes, userActivitySignResponseDelayInMinutes = userActivitySignResponseDelayInMinutes)
  val password = PasswordProp(moderatorPass = moderatorPassword, viewerPass = viewerPassword, learningDashboardAccessToken = learningDashboardAccessToken)
  val recordProp = RecordProp(record = record, autoStartRecording = autoStartRecording,
    allowStartStopRecording = allowStartStopRecording, keepEvents = keepEvents )
  val welcomeProp = WelcomeProp(welcomeMsgTemplate = welcomeMsgTemplate, welcomeMsg = welcomeMsg,
    modOnlyMessage = modOnlyMessage)
  val voiceProp = VoiceProp(telVoice = voiceConfId, voiceConf = voiceConfId, dialNumber = dialNumber, muteOnStart = muteOnStart)
  val usersProp = UsersProp(maxUsers = maxUsers, webcamsOnlyForModerator = webcamsOnlyForModerator,
    userCameraCap = userCameraCap,
    guestPolicy = guestPolicy, allowModsToUnmuteUsers = allowModsToUnmuteUsers, allowModsToEjectCameras = allowModsToEjectCameras,
    authenticatedGuest = authenticatedGuest, meetingLayout = meetingLayout)
  val metadataProp = new MetadataProp(metadata)

  val defaultProps = DefaultProps(meetingProp, breakoutProps, durationProps, password, recordProp, welcomeProp, voiceProp,
    usersProp, metadataProp)

  val chatModel = new ChatModel()
  val layouts = new Layouts()
  val wbModel = new WhiteboardModel()
  val presModel = new PresentationModel()
  val breakoutRooms = new BreakoutRooms()
  val captionModel = new CaptionModel()
  val registeredUsers = new RegisteredUsers
  val meetingStatux2x = new MeetingStatus2x
  val webcams = new Webcams
  val voiceUsers = new VoiceUsers
  val users2x = new Users2x
  val polls2x = new Polls
  val guestsWaiting = new GuestsWaiting
  val deskshareModel = new ScreenshareModel

  def newLiveMeeting(): LiveMeeting = {
    val chatModel = new ChatModel()
    val layouts = new Layouts()
    val wbModel = new WhiteboardModel()
    val presModel = new PresentationModel()
    val captionModel = new CaptionModel()
    val registeredUsers = new RegisteredUsers
    val meetingStatux2x = new MeetingStatus2x
    val webcams = new Webcams
    val voiceUsers = new VoiceUsers
    val users2x = new Users2x
    val polls2x = new Polls
    val guestsWaiting = new GuestsWaiting
    val deskshareModel = new ScreenshareModel

    // We extract the meeting handlers into this class so it is
    // easy to test.
    new LiveMeeting(defaultProps, meetingStatux2x, deskshareModel, chatModel, layouts,
      registeredUsers, polls2x, wbModel, presModel, captionModel,
      webcams, voiceUsers, users2x, guestsWaiting)
  }
}
<|MERGE_RESOLUTION|>--- conflicted
+++ resolved
@@ -1,114 +1,110 @@
-package org.bigbluebutton.core
-
-import org.bigbluebutton.common2.domain._
-import org.bigbluebutton.core.apps._
-import org.bigbluebutton.core.models._
-import org.bigbluebutton.core.running.LiveMeeting
-import org.bigbluebutton.core2.MeetingStatus2x
-
-trait AppsTestFixtures {
-
-  val meetingId = "testMeetingId"
-  val externalMeetingId = "testExternalMeetingId"
-  val parentMeetingId = "testParentMeetingId"
-  val sequence = 4
-  val meetingName = "test meeting"
-  val record = false
-  val voiceConfId = "85115"
-  val muteOnStart = true
-  val durationInMinutes = 10
-  val meetingExpireIfNoUserJoinedInMinutes = 5
-  val meetingExpireWhenLastUserLeftInMinutes = 10
-  val userInactivityInspectTimerInMinutes = 60
-  val userInactivityThresholdInMinutes = 10
-  val userActivitySignResponseDelayInMinutes = 5
-  val autoStartRecording = false
-  val keepEvents = false
-  val allowStartStopRecording = false
-  val webcamsOnlyForModerator = false;
-  val meetingCameraCap = 0
-  val userCameraCap = 0
-  val maxPinnedCameras = 3
-  val moderatorPassword = "modpass"
-  val viewerPassword = "viewpass"
-  val learningDashboardAccessToken = "ldToken"
-  val createTime = System.currentTimeMillis
-  val createDate = "Oct 26, 2015"
-  val isBreakout = false
-  val welcomeMsgTemplate = "Welcome message template"
-  val welcomeMsg = "Welcome message"
-  val modOnlyMessage = "Moderator only message"
-  val dialNumber = "613-555-1234"
-  val maxUsers = 25
-  val guestPolicy = "ALWAYS_ASK"
-  val allowModsToUnmuteUsers = false
-  val allowModsToEjectCameras = false
-  val authenticatedGuest = false
-  val meetingLayout = ""
-
-  val metadata: collection.immutable.Map[String, String] = Map("foo" -> "bar", "bar" -> "baz", "baz" -> "foo")
-<<<<<<< HEAD
-  val breakoutProps = BreakoutProps(parentId = parentMeetingId, sequence = sequence, freeJoin = false, capture = false, breakoutRooms = Vector())
-=======
-  val breakoutProps = BreakoutProps(parentId = parentMeetingId, sequence = sequence, freeJoin = false, captureNotes = false, breakoutRooms = Vector())
->>>>>>> ba2aefb5
-
-  val meetingProp = MeetingProp(name = meetingName, extId = externalMeetingId, intId = meetingId,
-    meetingCameraCap = meetingCameraCap,
-    maxPinnedCameras = maxPinnedCameras,
-    isBreakout = isBreakout.booleanValue())
-  val durationProps = DurationProps(duration = durationInMinutes, createdTime = createTime, createdDate = createDate,
-    meetingExpireIfNoUserJoinedInMinutes = meetingExpireIfNoUserJoinedInMinutes, meetingExpireWhenLastUserLeftInMinutes = meetingExpireWhenLastUserLeftInMinutes,
-    userInactivityInspectTimerInMinutes = userInactivityInspectTimerInMinutes, userInactivityThresholdInMinutes = userInactivityInspectTimerInMinutes, userActivitySignResponseDelayInMinutes = userActivitySignResponseDelayInMinutes)
-  val password = PasswordProp(moderatorPass = moderatorPassword, viewerPass = viewerPassword, learningDashboardAccessToken = learningDashboardAccessToken)
-  val recordProp = RecordProp(record = record, autoStartRecording = autoStartRecording,
-    allowStartStopRecording = allowStartStopRecording, keepEvents = keepEvents )
-  val welcomeProp = WelcomeProp(welcomeMsgTemplate = welcomeMsgTemplate, welcomeMsg = welcomeMsg,
-    modOnlyMessage = modOnlyMessage)
-  val voiceProp = VoiceProp(telVoice = voiceConfId, voiceConf = voiceConfId, dialNumber = dialNumber, muteOnStart = muteOnStart)
-  val usersProp = UsersProp(maxUsers = maxUsers, webcamsOnlyForModerator = webcamsOnlyForModerator,
-    userCameraCap = userCameraCap,
-    guestPolicy = guestPolicy, allowModsToUnmuteUsers = allowModsToUnmuteUsers, allowModsToEjectCameras = allowModsToEjectCameras,
-    authenticatedGuest = authenticatedGuest, meetingLayout = meetingLayout)
-  val metadataProp = new MetadataProp(metadata)
-
-  val defaultProps = DefaultProps(meetingProp, breakoutProps, durationProps, password, recordProp, welcomeProp, voiceProp,
-    usersProp, metadataProp)
-
-  val chatModel = new ChatModel()
-  val layouts = new Layouts()
-  val wbModel = new WhiteboardModel()
-  val presModel = new PresentationModel()
-  val breakoutRooms = new BreakoutRooms()
-  val captionModel = new CaptionModel()
-  val registeredUsers = new RegisteredUsers
-  val meetingStatux2x = new MeetingStatus2x
-  val webcams = new Webcams
-  val voiceUsers = new VoiceUsers
-  val users2x = new Users2x
-  val polls2x = new Polls
-  val guestsWaiting = new GuestsWaiting
-  val deskshareModel = new ScreenshareModel
-
-  def newLiveMeeting(): LiveMeeting = {
-    val chatModel = new ChatModel()
-    val layouts = new Layouts()
-    val wbModel = new WhiteboardModel()
-    val presModel = new PresentationModel()
-    val captionModel = new CaptionModel()
-    val registeredUsers = new RegisteredUsers
-    val meetingStatux2x = new MeetingStatus2x
-    val webcams = new Webcams
-    val voiceUsers = new VoiceUsers
-    val users2x = new Users2x
-    val polls2x = new Polls
-    val guestsWaiting = new GuestsWaiting
-    val deskshareModel = new ScreenshareModel
-
-    // We extract the meeting handlers into this class so it is
-    // easy to test.
-    new LiveMeeting(defaultProps, meetingStatux2x, deskshareModel, chatModel, layouts,
-      registeredUsers, polls2x, wbModel, presModel, captionModel,
-      webcams, voiceUsers, users2x, guestsWaiting)
-  }
-}
+package org.bigbluebutton.core
+
+import org.bigbluebutton.common2.domain._
+import org.bigbluebutton.core.apps._
+import org.bigbluebutton.core.models._
+import org.bigbluebutton.core.running.LiveMeeting
+import org.bigbluebutton.core2.MeetingStatus2x
+
+trait AppsTestFixtures {
+
+  val meetingId = "testMeetingId"
+  val externalMeetingId = "testExternalMeetingId"
+  val parentMeetingId = "testParentMeetingId"
+  val sequence = 4
+  val meetingName = "test meeting"
+  val record = false
+  val voiceConfId = "85115"
+  val muteOnStart = true
+  val durationInMinutes = 10
+  val meetingExpireIfNoUserJoinedInMinutes = 5
+  val meetingExpireWhenLastUserLeftInMinutes = 10
+  val userInactivityInspectTimerInMinutes = 60
+  val userInactivityThresholdInMinutes = 10
+  val userActivitySignResponseDelayInMinutes = 5
+  val autoStartRecording = false
+  val keepEvents = false
+  val allowStartStopRecording = false
+  val webcamsOnlyForModerator = false;
+  val meetingCameraCap = 0
+  val userCameraCap = 0
+  val maxPinnedCameras = 3
+  val moderatorPassword = "modpass"
+  val viewerPassword = "viewpass"
+  val learningDashboardAccessToken = "ldToken"
+  val createTime = System.currentTimeMillis
+  val createDate = "Oct 26, 2015"
+  val isBreakout = false
+  val welcomeMsgTemplate = "Welcome message template"
+  val welcomeMsg = "Welcome message"
+  val modOnlyMessage = "Moderator only message"
+  val dialNumber = "613-555-1234"
+  val maxUsers = 25
+  val guestPolicy = "ALWAYS_ASK"
+  val allowModsToUnmuteUsers = false
+  val allowModsToEjectCameras = false
+  val authenticatedGuest = false
+  val meetingLayout = ""
+
+  val metadata: collection.immutable.Map[String, String] = Map("foo" -> "bar", "bar" -> "baz", "baz" -> "foo")
+  val breakoutProps = BreakoutProps(parentId = parentMeetingId, sequence = sequence, freeJoin = false, captureNotes = false, captureSlides = false, breakoutRooms = Vector())
+
+  val meetingProp = MeetingProp(name = meetingName, extId = externalMeetingId, intId = meetingId,
+    meetingCameraCap = meetingCameraCap,
+    maxPinnedCameras = maxPinnedCameras,
+    isBreakout = isBreakout.booleanValue())
+  val durationProps = DurationProps(duration = durationInMinutes, createdTime = createTime, createdDate = createDate,
+    meetingExpireIfNoUserJoinedInMinutes = meetingExpireIfNoUserJoinedInMinutes, meetingExpireWhenLastUserLeftInMinutes = meetingExpireWhenLastUserLeftInMinutes,
+    userInactivityInspectTimerInMinutes = userInactivityInspectTimerInMinutes, userInactivityThresholdInMinutes = userInactivityInspectTimerInMinutes, userActivitySignResponseDelayInMinutes = userActivitySignResponseDelayInMinutes)
+  val password = PasswordProp(moderatorPass = moderatorPassword, viewerPass = viewerPassword, learningDashboardAccessToken = learningDashboardAccessToken)
+  val recordProp = RecordProp(record = record, autoStartRecording = autoStartRecording,
+    allowStartStopRecording = allowStartStopRecording, keepEvents = keepEvents )
+  val welcomeProp = WelcomeProp(welcomeMsgTemplate = welcomeMsgTemplate, welcomeMsg = welcomeMsg,
+    modOnlyMessage = modOnlyMessage)
+  val voiceProp = VoiceProp(telVoice = voiceConfId, voiceConf = voiceConfId, dialNumber = dialNumber, muteOnStart = muteOnStart)
+  val usersProp = UsersProp(maxUsers = maxUsers, webcamsOnlyForModerator = webcamsOnlyForModerator,
+    userCameraCap = userCameraCap,
+    guestPolicy = guestPolicy, allowModsToUnmuteUsers = allowModsToUnmuteUsers, allowModsToEjectCameras = allowModsToEjectCameras,
+    authenticatedGuest = authenticatedGuest, meetingLayout = meetingLayout)
+  val metadataProp = new MetadataProp(metadata)
+
+  val defaultProps = DefaultProps(meetingProp, breakoutProps, durationProps, password, recordProp, welcomeProp, voiceProp,
+    usersProp, metadataProp)
+
+  val chatModel = new ChatModel()
+  val layouts = new Layouts()
+  val wbModel = new WhiteboardModel()
+  val presModel = new PresentationModel()
+  val breakoutRooms = new BreakoutRooms()
+  val captionModel = new CaptionModel()
+  val registeredUsers = new RegisteredUsers
+  val meetingStatux2x = new MeetingStatus2x
+  val webcams = new Webcams
+  val voiceUsers = new VoiceUsers
+  val users2x = new Users2x
+  val polls2x = new Polls
+  val guestsWaiting = new GuestsWaiting
+  val deskshareModel = new ScreenshareModel
+
+  def newLiveMeeting(): LiveMeeting = {
+    val chatModel = new ChatModel()
+    val layouts = new Layouts()
+    val wbModel = new WhiteboardModel()
+    val presModel = new PresentationModel()
+    val captionModel = new CaptionModel()
+    val registeredUsers = new RegisteredUsers
+    val meetingStatux2x = new MeetingStatus2x
+    val webcams = new Webcams
+    val voiceUsers = new VoiceUsers
+    val users2x = new Users2x
+    val polls2x = new Polls
+    val guestsWaiting = new GuestsWaiting
+    val deskshareModel = new ScreenshareModel
+
+    // We extract the meeting handlers into this class so it is
+    // easy to test.
+    new LiveMeeting(defaultProps, meetingStatux2x, deskshareModel, chatModel, layouts,
+      registeredUsers, polls2x, wbModel, presModel, captionModel,
+      webcams, voiceUsers, users2x, guestsWaiting)
+  }
+}