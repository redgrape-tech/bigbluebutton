enablePlugins(JavaServerAppPackaging)

name := "bbb-apps-akka"

organization := "org.bigbluebutton"

version := "0.0.1"

scalaVersion  := "2.11.6"

scalacOptions ++= Seq(
  "-unchecked",
  "-deprecation",
  "-Xlint",
  "-Ywarn-dead-code",
  "-language:_",
  "-target:jvm-1.7",
  "-encoding", "UTF-8"
)

resolvers ++= Seq(
  "spray repo" at "http://repo.spray.io/",
  "rediscala" at "http://dl.bintray.com/etaty/maven",
  "blindside-repos" at "http://blindside.googlecode.com/svn/repository/"
)

publishTo := Some(Resolver.file("file",  new File(Path.userHome.absolutePath+"/dev/repo/maven-repo/releases" )) )

// We want to have our jar files in lib_managed dir.
// This way we'll have the right path when we import
// into eclipse.
retrieveManaged := true

testOptions in Test += Tests.Argument(TestFrameworks.Specs2, "html", "console", "junitxml")

testOptions in Test += Tests.Argument(TestFrameworks.ScalaTest, "-h", "target/scalatest-reports")

libraryDependencies ++= {
  val akkaVersion  = "2.3.11"
  Seq(
	  "com.typesafe.akka"        %%  "akka-actor"        % akkaVersion,
	  "com.typesafe.akka"        %%  "akka-testkit"      % akkaVersion    % "test",
	  "com.typesafe.akka" 	     %%  "akka-slf4j"        % akkaVersion,
	  "ch.qos.logback"    	      %  "logback-classic"   % "1.0.13" % "runtime",
	  "org.pegdown" 		      %  "pegdown"           % "1.4.0",
	  "junit" 				      %  "junit"             % "4.11",
	  "com.etaty.rediscala"      %%  "rediscala"         % "1.4.0",
	  "commons-codec"             %  "commons-codec"     % "1.8",
	  "joda-time"                 %  "joda-time"         % "2.3",
	  "com.google.code.gson"      %  "gson"              % "1.7.1",
	  "redis.clients"             %  "jedis"             % "2.1.0",
      "org.apache.commons"        %  "commons-lang3"     % "3.2",
<<<<<<< HEAD
      "org.bigbluebutton"         %  "bbb-common-message" % "0.0.5-SNAPSHOT"
=======
      "org.bigbluebutton"         %  "bbb-common-message" % "0.0.12"
>>>>>>> f7620cb4
	)}


seq(Revolver.settings: _*)

scalariformSettings


//-----------
// Packaging
//
// Reference:
// https://github.com/muuki88/sbt-native-packager-examples/tree/master/akka-server-app
// http://www.scala-sbt.org/sbt-native-packager/index.html
//-----------
mainClass := Some("org.bigbluebutton.Boot")

maintainer in Linux := "Richard Alam <ritzalam@gmail.com>"

packageSummary in Linux := "BigBlueButton Apps (Akka)"

packageDescription := """BigBlueButton Core Apps in Akka."""

val user = "bigbluebutton"

val group = "bigbluebutton"

// user which will execute the application
daemonUser in Linux := user        

// group which will execute the application
daemonGroup in Linux := group 

mappings in Universal <+= (packageBin in Compile, sourceDirectory ) map { (_, src) =>
    // Move the application.conf so the user can override settings here
    val appConf = src / "main" / "resources" / "application.conf"
    appConf -> "conf/application.conf"
}

mappings in Universal <+= (packageBin in Compile, sourceDirectory ) map { (_, src) =>
    // Move logback.xml so the user can override settings here    
    val logConf = src / "main" / "resources" / "logback.xml"
    logConf -> "conf/logback.xml"
}

debianPackageDependencies in Debian ++= Seq("java7-runtime-headless", "bash")<|MERGE_RESOLUTION|>--- conflicted
+++ resolved
@@ -50,11 +50,7 @@
 	  "com.google.code.gson"      %  "gson"              % "1.7.1",
 	  "redis.clients"             %  "jedis"             % "2.1.0",
       "org.apache.commons"        %  "commons-lang3"     % "3.2",
-<<<<<<< HEAD
-      "org.bigbluebutton"         %  "bbb-common-message" % "0.0.5-SNAPSHOT"
-=======
       "org.bigbluebutton"         %  "bbb-common-message" % "0.0.12"
->>>>>>> f7620cb4
 	)}
 
 
