enablePlugins(JavaServerAppPackaging)

name := "bbb-apps-akka"

organization := "org.bigbluebutton"

version := "0.0.2"

scalaVersion  := "2.11.6"

scalacOptions ++= Seq(
  "-unchecked",
  "-deprecation",
  "-Xlint",
  "-Ywarn-dead-code",
  "-language:_",
  "-target:jvm-1.7",
  "-encoding", "UTF-8"
)

resolvers ++= Seq(
  "spray repo" at "http://repo.spray.io/",
  "rediscala" at "http://dl.bintray.com/etaty/maven",
  "blindside-repos" at "http://blindside.googlecode.com/svn/repository/"
)

publishTo := Some(Resolver.file("file",  new File(Path.userHome.absolutePath+"/dev/repo/maven-repo/releases" )) )

// We want to have our jar files in lib_managed dir.
// This way we'll have the right path when we import
// into eclipse.
retrieveManaged := true

testOptions in Test += Tests.Argument(TestFrameworks.Specs2, "html", "console", "junitxml")

testOptions in Test += Tests.Argument(TestFrameworks.ScalaTest, "-h", "target/scalatest-reports")

libraryDependencies ++= {
  val akkaVersion  = "2.3.11"
  Seq(
	  "com.typesafe.akka"        %%  "akka-actor"        % akkaVersion,
	  "com.typesafe.akka"        %%  "akka-testkit"      % akkaVersion    % "test",
	  "com.typesafe.akka" 	     %%  "akka-slf4j"        % akkaVersion,
	  "ch.qos.logback"    	      %  "logback-classic"   % "1.0.13" % "runtime",
	  "org.pegdown" 		      %  "pegdown"           % "1.4.0",
	  "junit" 				      %  "junit"             % "4.11",
	  "com.etaty.rediscala"      %%  "rediscala"         % "1.4.0",
	  "commons-codec"             %  "commons-codec"     % "1.8",
	  "joda-time"                 %  "joda-time"         % "2.3",
	  "com.google.code.gson"      %  "gson"              % "1.7.1",
	  "redis.clients"             %  "jedis"             % "2.7.2",
<<<<<<< HEAD
      "org.apache.commons"        %  "commons-lang3"     % "3.2",
      "org.bigbluebutton"         %  "bbb-common-message" % "0.0.16"
=======
	  "org.apache.commons"        %  "commons-lang3"     % "3.2",
	  "org.bigbluebutton"         %  "bbb-common-message" % "0.0.16-SNAPSHOT"
>>>>>>> 095680cd
	)}

seq(Revolver.settings: _*)

scalariformSettings


//-----------
// Packaging
//
// Reference:
// https://github.com/muuki88/sbt-native-packager-examples/tree/master/akka-server-app
// http://www.scala-sbt.org/sbt-native-packager/index.html
//-----------
mainClass := Some("org.bigbluebutton.Boot")

maintainer in Linux := "Richard Alam <ritzalam@gmail.com>"

packageSummary in Linux := "BigBlueButton Apps (Akka)"

packageDescription := """BigBlueButton Core Apps in Akka."""

val user = "bigbluebutton"

val group = "bigbluebutton"

// user which will execute the application
daemonUser in Linux := user        

// group which will execute the application
daemonGroup in Linux := group 

mappings in Universal <+= (packageBin in Compile, sourceDirectory ) map { (_, src) =>
    // Move the application.conf so the user can override settings here
    val appConf = src / "main" / "resources" / "application.conf"
    appConf -> "conf/application.conf"
}

mappings in Universal <+= (packageBin in Compile, sourceDirectory ) map { (_, src) =>
    // Move logback.xml so the user can override settings here    
    val logConf = src / "main" / "resources" / "logback.xml"
    logConf -> "conf/logback.xml"
}

debianPackageDependencies in Debian ++= Seq("java7-runtime-headless", "bash")<|MERGE_RESOLUTION|>--- conflicted
+++ resolved
@@ -38,25 +38,20 @@
 libraryDependencies ++= {
   val akkaVersion  = "2.3.11"
   Seq(
-	  "com.typesafe.akka"        %%  "akka-actor"        % akkaVersion,
-	  "com.typesafe.akka"        %%  "akka-testkit"      % akkaVersion    % "test",
-	  "com.typesafe.akka" 	     %%  "akka-slf4j"        % akkaVersion,
-	  "ch.qos.logback"    	      %  "logback-classic"   % "1.0.13" % "runtime",
-	  "org.pegdown" 		      %  "pegdown"           % "1.4.0",
-	  "junit" 				      %  "junit"             % "4.11",
-	  "com.etaty.rediscala"      %%  "rediscala"         % "1.4.0",
-	  "commons-codec"             %  "commons-codec"     % "1.8",
-	  "joda-time"                 %  "joda-time"         % "2.3",
-	  "com.google.code.gson"      %  "gson"              % "1.7.1",
-	  "redis.clients"             %  "jedis"             % "2.7.2",
-<<<<<<< HEAD
-      "org.apache.commons"        %  "commons-lang3"     % "3.2",
-      "org.bigbluebutton"         %  "bbb-common-message" % "0.0.16"
-=======
-	  "org.apache.commons"        %  "commons-lang3"     % "3.2",
-	  "org.bigbluebutton"         %  "bbb-common-message" % "0.0.16-SNAPSHOT"
->>>>>>> 095680cd
-	)}
+    "com.typesafe.akka"        %%  "akka-actor"        % akkaVersion,
+    "com.typesafe.akka"        %%  "akka-testkit"      % akkaVersion    % "test",
+    "com.typesafe.akka"        %%  "akka-slf4j"        % akkaVersion,
+    "ch.qos.logback"            %  "logback-classic"   % "1.0.13" % "runtime",
+    "org.pegdown"               %  "pegdown"           % "1.4.0",
+    "junit"                     %  "junit"             % "4.11",
+    "com.etaty.rediscala"      %%  "rediscala"         % "1.4.0",
+    "commons-codec"             %  "commons-codec"     % "1.8",
+    "joda-time"                 %  "joda-time"         % "2.3",
+    "com.google.code.gson"      %  "gson"              % "1.7.1",
+    "redis.clients"             %  "jedis"             % "2.7.2",
+    "org.apache.commons"        %  "commons-lang3"     % "3.2",
+    "org.bigbluebutton"         %  "bbb-common-message" % "0.0.16-SNAPSHOT"
+)}
 
 seq(Revolver.settings: _*)
 
