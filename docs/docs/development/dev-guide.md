--- conflicted
+++ resolved
@@ -195,11 +195,7 @@
 git status
 ```
 
-<<<<<<< HEAD
-BigBlueButton 2.7 source code lives on branch `v3.0.x-release`. This is where any patches to 3.0 will be merged. If you are looking to customize your BigBlueButton 3.0 clone to fit your needs, this is the branch to use.
-=======
 BigBlueButton 3.0 source code lives on branch `v3.0.x-release`. This is where any patches to 3.0 will be merged. If you are looking to customize your BigBlueButton 3.0 clone to fit your needs, this is the branch to use.
->>>>>>> 2fb301d3
 
 For the purpose of these instructions we'll assume you are only tweaking your clone of BigBlueButton. Thus we recommend you checkout branch `v3.0.x-release`.
 
