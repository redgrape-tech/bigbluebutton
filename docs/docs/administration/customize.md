--- conflicted
+++ resolved
@@ -1440,14 +1440,9 @@
 | `userdata-bbb_skip_check_audio=`               | If set to `true`, the user will not see the "echo test" prompt when sharing audio                                                                                                                                                                                                                                               | `false`       |
 | `userdata-bbb_skip_check_audio_on_first_join=` | (Introduced in BigBlueButton 2.3) If set to `true`, the user will not see the "echo test" when sharing audio for the first time in the session. If the user stops sharing, next time they try to share audio the echo test window will be displayed, allowing for configuration changes to be made prior to sharing audio again | `false`       |
 | `userdata-bbb_override_default_locale=`        | (Introduced in BigBlueButton 2.3) If set to `de`, the user's browser preference will be ignored - the client will be shown in 'de' (i.e. German) regardless of the otherwise preferred locale 'en' (or other)                                                                                                                   | `null`        |
-<<<<<<< HEAD
 | `userdata-bbb_hide_presentation_on_join`        | (Introduced in BigBlueButton 2.6) If set to `true` it will make the user enter the meeting with presentation minimized (Only for non-presenters), not peremanent. 
 
 | `userdata-bbb_direct_leave_button` | (Introduced in BigBlueButton 2.7) If set to `true` it will make a button to leave the meeting appear to the left of the Options menu. | `false` |                                                                                                                  | `false`        |
-=======
-| `userdata-bbb_hide_presentation_on_join`        | (Introduced in BigBlueButton 2.6) If set to `true` it will make the user enter the meeting with presentation minimized, not permanent.                                                                                                                   | `false`        |
-| `userdata-bbb_show_animations_default` | (Introduced in BigBlueButton 2.7.4) If set to `false` the default value for the Animations toggle in Settings will be 'off' | `true` |
->>>>>>> 98e280c2
 
 #### Branding parameters
 
