---
id: customize
slug: /administration/customize
title: Server Customization
sidebar_position: 5
description: BigBlueButton Configuration Customization
keywords:
- customization
---

BigBlueButton has many configuration files that offer you opportunities to customize your installation.

## General

### Preserving changes to configuration files

BigBlueButton's components use various configuration files which are included with the installation packages. If you were to make a change to these configuration files, your changes would be lost when an updated version of the package is installed during upgrades. To prevent this loss of customizations, most components also accept overriding configuration files from `/etc/bigbluebutton`. That directory is not interfered with by BigBlueButton (except in cases when using the command `bbb-conf --setip` or `--setsecret` placing new values you specify). 

For the full list of the configuration files and their overriding counterpart, see [Configuration Files](/administration/configuration-files#local-overrides-for-configuration-settings)

### Preserving customizations using apply-conf.sh

Whenever you upgrade a server to the latest version of BigBlueButton, either using the [manual upgrade steps](/administration/install#upgrading-from-bigbluebutton-25) or the [bbb-install-2.6.sh](https://github.com/bigbluebutton/bbb-install) script, if you have made custom changes to BigBlueButton's configuration files, the packaging scripts may overwrite these changes.

To make it easier to apply your configuration changes, you can create a BASH script at `/etc/bigbluebutton/bbb-conf/apply-config.sh` that contains commands to apply your changes. The `bbb-conf` script, which is run as part of the last steps in a manual upgrade steps or using `bbb-install.sh`, will detect `apply-config.sh` and invoke it just before starting all of BigBlueButton's components.

In this way, you can use `apply-conf.sh` to apply your custom configuration changes after all packages have updated but just before BigBlueButton starts.

For example, if you create `/etc/bigbluebutton/bbb-conf/apply-config.sh` with the following contents and make it executable with `chmod +x /etc/bigbluebutton/bbb-conf/apply-config.sh`

```sh
#!/bin/bash

# Pull in the helper functions for configuring BigBlueButton
source /etc/bigbluebutton/bbb-conf/apply-lib.sh

enableUFWRules

echo " - Disable screen sharing"
yq e -i $HTML5_CONFIG public.kurento.enableScreensharing false
chown meteor:meteor $HTML5_CONFIG
```

then when called by `bbb-conf`, the above `apply-conf.sh` script will

- use the helper function `enableUFWRules` to restrict access to specific ports, and
- set `enableScreensharing` to `false` in the HTML5 configuration file at `/usr/share/meteor/bundle/programs/server/assets/app/config/settings.yml`.

Notice that `apply-conf.sh` includes a helper script [apply-lib.sh](https://github.com/bigbluebutton/bigbluebutton/blob/v2.6.x-release/bigbluebutton-config/bin/apply-lib.sh).
This helper script contains some functions to make it easy to apply common configuration changes, along with some helper variables, such as `HTML5_CONFIG`.

The contents of `apply-config.sh` are not owned by any package, so it will never be overwritten.

## Common Customizations

### Recording

#### Delete raw data from published recordings

When a meeting finishes, the BigBlueButton server [archives the meeting data](/development/recording#archive) (referred to as the "raw" data).

Retaining the raw data lets you [rebuild](/development/recording#rebuild-a-recording) a recording if there was a processing issue, to enabled a new recording format, or if it was accidentally deleted by a user; however, the tradeoff is the storage of raw data will consume more disk space over time.

By default, BigBlueButton server automatically remove the raw data for a recording after 14 days of its being published. You can adjust this by editing the file `/etc/cron.daily/bigbluebutton`. Look for this line near the top of the file:

```bash
published_days=14
```

And adjust it to the desired number of days. If you would instead like to completely disable the cleanup of raw recording data, comment out the following line, near the bottom of the file:

```bash
remove_raw_of_published_recordings

#### Delete recordings older than N days

To delete recordings older than 14 days, create the file `/etc/cron.daily/bbb-recording-cleanup` with the contents

```bash
#!/bin/bash

MAXAGE=14

LOGFILE=/var/log/bigbluebutton/bbb-recording-cleanup.log

shopt -s nullglob

NOW=$(date +%s)

echo "$(date --rfc-3339=seconds) Deleting recordings older than ${MAXAGE} days" >>"${LOGFILE}"

for donefile in /var/bigbluebutton/recording/status/published/*-presentation.done ; do
        MTIME=$(stat -c %Y "${donefile}")
        # Check the age of the recording
        if [ $(( ( $NOW - $MTIME ) / 86400 )) -gt $MAXAGE ]; then
                MEETING_ID=$(basename "${donefile}")
                MEETING_ID=${MEETING_ID%-presentation.done}
                echo "${MEETING_ID}" >> "${LOGFILE}"

                bbb-record --delete "${MEETING_ID}" >>"${LOGFILE}"
        fi
done

for eventsfile in /var/bigbluebutton/recording/raw/*/events.xml ; do
        MTIME=$(stat -c %Y "${eventsfile}")
        # Check the age of the recording
        if [ $(( ( $NOW - $MTIME ) / 86400 )) -gt $MAXAGE ]; then
                MEETING_ID="${eventsfile%/events.xml}"
                MEETING_ID="${MEETING_ID##*/}"
                echo "${MEETING_ID}" >> "${LOGFILE}"

                bbb-record --delete "${MEETING_ID}" >>"${LOGFILE}"
        fi
done
```

Change the value for `MAXAGE` to specify how many days to retain the `presentation` format recordings on your BigBlueButton server. After you create the file, make it executable.

```bash
$ chmod +x /etc/cron.daily/bbb-recording-cleanup
```

#### Move recordings to a different partition

Most of BigBlueButton's storage occurs in the `/var/bigbluebutton` directory (this is where all the recordings are stored). If you want to move this directory to another partition, say to `/mnt/data`, do the following

```bash
$ sudo bbb-conf --stop
$ mv /var/bigbluebutton /mnt/data
$ ln -s /mnt/data/bigbluebutton /var/bigbluebutton
$ sudo bbb-conf --start
```

#### Migrate recordings from a previous version

Depending of the previous version there may be some differences in the metadata generated. In order to fix that it will be necessary to execute the corresponding scripts for updating the migrated recordings.

```bash
$ cd /usr/local/bigbluebutton/core/scripts
```

##### From version 0.9

```bash
$ sudo ./bbb-0.9-beta-recording-update
$ sudo ./bbb-0.9-recording-size
```

##### From version 1.0

```bash
$ sudo ./bbb-1.1-meeting-tag
```

If for some reason the scripts have to be run more than once, use the --force modifier.

```bash
$ sudo ./bbb-x.x-script --force
```

#### Enable playback of recordings on iOS

The `presentation` playback format encodes the video shared during the session (webcam and screen share) as `.webm` (VP8) files; however, iOS devices only support playback of `.mp4` (h.264) video files. To enable playback of the `presentation` recording format on iOS devices, edit `/usr/local/bigbluebutton/core/scripts/presentation.yml` and uncomment the entry for `mp4`.

```yaml
video_formats:
  - webm
  - mp4
```

This change will cause BigBlueButton to generate an additional `.mp4` file for the video components (webcam and screen share) that was shared during the session. This change only applies to new recordings. If you want this change to apply to any existing recordings, you need use the `bbb-record` command to [rebuild them](/development/recording#rebuild-a-recording).

This change will increase the processing time and storage size of recordings with video files as it will now generate two videos: `.webm` and `.mp4` for the webcam and screen share videos.

#### Always record every meeting

By default, the BigBlueButton server will produce a recording when both of the following are true:
1. the meeting has been created with `record=true` in the create API call, and
2. a moderator has clicked the Start/Stop Record button (at least once) during the meeting.

However, you can configure a BigBlueButton server to record every meeting and disable the ability for a moderator to stop the recording. Edit `/etc/bigbluebutton/bbb-web.properties` and set the following properties:

```properties
# Start recording when first user joins the meeting.
# For backward compatibility with 0.81 where whole meeting
# is recorded.
autoStartRecording=true

# Allow the user to start/stop recording.
allowStartStopRecording=false
```

To apply the changes, restart the BigBlueButton server using the command

```bash
$ sudo bbb-conf --restart
```

#### Transfer recordings

When setting up BigBlueButton on a server, you may want to transfer recordings from an older server. If your old server has all of the original recording files in the `/var/bigbluebutton/recording/raw` directory, then you can transfer these files to the new server using `rsync`.

For example, running this `rsync` command new server will copy over the recording file from the old server.

```bash
$ rsync -rP root@old-bbb-server.example.com:/var/bigbluebutton/recording/raw/ /var/bigbluebutton/recording/raw/
```

Alternatively, you could create a tar archive of the `/var/bigbluebutton/recording/raw` directory, and copy it with scp, or use a shared NFS mount.

After you copy over the files (either through rsync or tar-and-copy), you will then need to fix the permissions on the new server using the following `chown` command.

```bash
$ chown -R bigbluebutton:bigbluebutton /var/bigbluebutton/recording/raw
```

After transfer of recordings, view a sampling of the recordings to ensure they playback correctly (they should).

#### Re-process raw recordings

If you have transferred over the raw content, you can also reprocess the recordings using the newer scripts to rebuild them with the latest playback format (including any bug fixes made in the latest version). Note: Re-processing can take a long time (around 25% to 50% of the original length of the recordings), and will use a lot of CPU on your new BigBlueButton server while you wait for the recordings to process.

If you are interested in reprocessing the older recordings, try it first with one or two of the larger recordings. If there is no perceptible difference, you don't need to reprocess the others.

And initiate the re-processing of a single recording, you can do

```bash
$ sudo bbb-record --rebuild <recording_id>
```

where `<recording_id>` is the the file name of the raw recording in `/var/bigbluebutton/recording/raw`, such as

```bash
$ sudo bbb-record --rebuild f4ae6fd61e2e95940e2e5a8a246569674c63cb4a-1517234271176
```

If your old server has all of the original recording files in the `/var/bigbluebutton/recording/raw` directory, then you can transfer these files to the new server, for example with rsync:

If you want to rebuild all your recordings, enter the command

Warning: If you have a large number of recordings, this will rebuild _all_ of them, and not process any new recordings until the rebuild process finishes. Do not do this unless this is you intent. Do not do this command to troubleshoot recording errors, instead see [Recording Troubleshooting](/development/recording#troubleshooting).

```bash
$ sudo bbb-record --rebuildall
```

The BigBlueButton server will automatically go through the recordings and rebuild and publish them. You can use the `bbb-record --watch` command to see the progress.

#### Transfer published recordings from another server

If you want to do the minimum amount of work to quickly make your existing recordings on an older BigBlueButton server, transfer the contents of the `/var/bigbluebutton/published` and `/var/bigbluebutton/unpublished` directories. In addition, to preserve the backup of the original raw media, you should transfer the contents of the `/var/bigbluebutton/recording/raw` directory.

Here is an example set of rsync commands that would accomplish this; run these on the new server to copy the files from the old server.

```bash
$ rsync -rP root@old-bbb-server:/var/bigbluebutton/published/ /var/bigbluebutton/published/
$ rsync -rP root@old-bbb-server:/var/bigbluebutton/unpublished/ /var/bigbluebutton/unpublished/
$ rsync -rP root@old-bbb-server:/var/bigbluebutton/recording/raw/ /var/bigbluebutton/recording/raw/
```

Other methods of transferring these files can also be used; for example, you could create a tar archive of each of the directories, and transfer it via scp, or use a shared NFS mount.

You will then need to fix the permissions on the newly copied recordings:

```bash
$ chown -R bigbluebutton:bigbluebutton /var/bigbluebutton/published /var/bigbluebutton/unpublished /var/bigbluebutton/recording/raw
```

If the recordings were copied from a server with a different hostname, you will have to run the following command to fix the stored hostnames. (If you don't do this, it'll either return a 404 error, or attempt to load the recordings from the old server instead of the new server!)

Note that this command will restart the BigBlueButton server, interrupting any live sessions.

```bash
$ sudo bbb-conf --setip <ip_address_or_hostname>
```

For example,

```bash
$ sudo bbb-conf --setip bigbluebutton.example.com
```

The transferred recordings should be immediately visible via the BigBlueButton recordings API.

#### Change processing time

On a 2.2.x BigBlueButton server, the server will process recordings as meetings finish. You can restrict the recording processing interval to specific hours by creating the file `/etc/systemd/system/bbb-record-core.timer.d/override.conf` with the contents

```
[Timer]
OnActiveSec=
OnUnitInactiveSec=
OnCalendar=21,22,23,00,01,02,03:*:00
Persistent=false
```

and do `systemctl daemon-reload`. This file overrides the timing of when systemd runs `bbb-record-core.target`. In the above example, recordings will start processing between 21:00 and 03:59.

#### Allow all recordings to be returned

In 2.6.x a new configuration property, `allowFetchAllRecordings`, was added to `bigbluebutton.properties`. This property determines whether every recording on the server can be returned in a single response from a `getRecordings` call. By default this property is set to `true`. On a server with a large number of recordings an attempt to return every recording in a sinlge response can cause a large amount of load on the server and therefore it is advised that this property be switched to `false`. When this is done any request to `getRecordings` that does not specify any recording or meeting IDs as well as no pagination parameters will return no recordings to prevent all recordings from being returned. 

#### Increase the number of recording workers

<!-- TODO remove when 12403 is resolved -->
> **Warning**
>
> If the `defaultKeepEvents` or `meetingKeepEvents` setting in bbb-web is enabled, you must not increase the number of BigBlueButton recording workers. Doing so could result in data loss, as meeting events will not be correctly archived.
> 
> For more information, see [BigBlueButton issue #12503](https://github.com/bigbluebutton/bigbluebutton/issues/12503).

Run `systemctl edit bbb-rap-resque-worker.service`, and insert the following into the editor, replacing the number with the desired number of recordings to process concurrently.

```
[Service]
Environment=COUNT=3
```

Then restart the worker process: `systemctl restart bbb-rap-resque-worker.service`

If you run `systemctl status bbb-rap-resque-worker.service` now, you will see that it has the desired number of workers ready to process recordings in parallel:

```
● bbb-rap-resque-worker.service - BigBlueButton resque worker for recordings
   Loaded: loaded (/usr/lib/systemd/system/bbb-rap-resque-worker.service; disabled; vendor preset: enabled)
  Drop-In: /etc/systemd/system/bbb-rap-resque-worker.service.d
           └─override.conf
   Active: active (running) since Sat 2021-01-09 12:19:22 UTC; 6s ago
 Main PID: 23630 (sh)
    Tasks: 15 (limit: 4915)
   CGroup: /system.slice/bbb-rap-resque-worker.service
      ├─23630 /bin/sh -c /usr/bin/rake -f ../Rakefile resque:workers >> /var/log/bigbluebutton/bbb-rap-worker.log
      ├─23631 /usr/bin/ruby /usr/bin/rake -f ../Rakefile resque:workers
      ├─23650 resque-2.0.0: Waiting for rap:archive,rap:publish,rap:process,rap:sanity,rap:captions
      ├─23651 resque-2.0.0: Waiting for rap:archive,rap:publish,rap:process,rap:sanity,rap:captions
      └─23652 resque-2.0.0: Waiting for rap:archive,rap:publish,rap:process,rap:sanity,rap:captions
```

#### Install additional recording processing formats

In addition to the `presentation` format that is installed and enabled by default, there are several optional recording formats available for BigBlueButton 2.6:

- `notes`: Makes the shared notes from the meeting available as a document.
- `screenshare`: Generate a single video file from the screensharing and meeting audio.
- `podcast`: Generate an audio-only recording.
- `video`: Generate a recording containing the webcams, presentation area, and screensharing combined into a single video file.

The processing scripts and playback support files for these recording formats can be installed from the packages named `bbb-playback-formatname` (e.g. `bbb-playback-video`)

There is currently an issue where the recording formats are not automatically enabled when they are installed - see [#12241](https://github.com/bigbluebutton/bigbluebutton/issues/12241) for details.

In order to enable the recording formats manually, you need to edit the file `/usr/local/bigbluebutton/core/scripts/bigbluebutton.yml`. Look for the section named `steps:`. In this section, the recording processing workflow is defined, including what recording processing steps are performed, and what order they need to be performed in.

To enable a new recording format, you need to add a new step named `process:formatname` that runs after the step named captions, and a new step named `publish:formatname` that runs after `process:formatname`. You may have to convert some of the steps to list format.

For example, here are the stock steps in BigBlueButton 2.6 with the `presentation` format enabled:

```yml
steps:
  archive: 'sanity'
  sanity: 'captions'
  captions: 'process:presentation'
  'process:presentation': 'publish:presentation'
```

If you additionally enable the `video` recording format, the steps will have to be changed to look like this:

```yml
steps:
  archive: 'sanity'
  sanity: 'captions'
  captions:
    - 'process:presentation'
    - 'process:video'
  'process:presentation': 'publish:presentation'
  'process:video': 'publish:video'
```

This pattern can be repeated for additional recording formats. Note that it's very important to put the step names containing a colon (`:`) in quotes.

After you edit the configuration file, you must restart the recording processing queue: `systemctl restart bbb-rap-resque-worker.service` in order to pick up the changes.

#### Enable generating mp4 (H.264) video output

By default, BigBlueButton generates recording videos as `.webm` files using the VP9 video codec. These are supported in most desktop web browsers, but might not work on iOS mobile devices. You can additionally enable the H.264 video codec in some recording formats (Keep in mind that the following `.yml` files mentioned ahead only exist when the respective format package is installed):

**`video`**

Edit the file `/usr/local/bigbluebutton/core/scripts/video.yml` and uncomment the lines under the `formats:` label for the mimetype `video/mp4`.

<!-- TODO: The default for the video recording format is currently mp4; this needs to be updated with the correct steps -->

The encoding options can be adjusted to speed up encoding or increase quality of video generation as desired.

**`presentation`**

Edit the file `/usr/local/bigbluebutton/core/scripts/presentation.yml` and uncomment the entry for `mp4`:

```yml
video_formats:
  - webm
  - mp4
```

**`screenshare`**

Edit the file `/usr/local/bigbluebutton/core/scripts/screenshare.yml` and uncomment the lines under the `:formats:` label for the mime type `video/mp4`:

```yml
  - :mimetype: 'video/mp4; codecs="avc1.640028, mp4a.40.2"'
    :extension: mp4
    :parameters:
      - [ '-c:v', 'libx264', '-crf', '21', '-preset', 'medium', '-profile:v', 'high', '-level', '40', '-g', '240',
          '-c:a', 'aac', '-b:a', '96K',
          '-threads', '2', '-f', 'mp4', '-movflags', 'faststart' ]
```

The encoding options can be adjusted to speed up encoding or increase quality of video generation as desired.

### Video

#### Reduce bandwidth from webcams

You can use a banwidth usage on your BigBlueButton server using a tool such as `bmon` (`sudo apt-get install bmon`). You can change the maximum bandwidth settings for each webcam options (low, medium, high, high definition) by editing `/usr/share/meteor/bundle/programs/server/assets/app/config/settings.yml` and modifying the entries for

```yaml
cameraProfiles:
  - id: low
    name: Low quality
    default: false
    bitrate: 100
  - id: medium
    name: Medium quality
    default: true
    bitrate: 200
  - id: high
    name: High quality
    default: false
    bitrate: 500
  - id: hd
    name: High definition
    default: false
    bitrate: 800
```

The settings for `bitrate` are in kbits/sec (i.e. 100 kbits/sec). After your modify the values, save the file, restart your BigBlueButton server `sudo bbb-conf --restart` to have the settings take effect. The lowest setting allowed for WebRTC is 30 Kbits/sec.

If you have sessions that like to share lots of webcams, such as ten or more, then then setting the `bitrate` for `low` to 50 and `medium` to 100 will help reduce the overall bandwidth on the server. When many webcams are shared, the size of the webcams get so small that the reduction in `bitrate` will not be noticable during the live sessions.

#### Disable webcams

You can disable webcams by setting `enableVideo` to `false` in the `settings.yml` file for the HTML5 client.

To do this automatically between package upgrades and restarts of BigBlueButton, add the following lines to [apply-conf.sh](/administration/customize#apply-confsh).

```bash
echo " - Disable webcams"
yq e -i '.public.kurento.enableVideo = false' $HTML5_CONFIG
chown meteor:meteor $HTML5_CONFIG
```

and run `bbb-conf --restart`

#### Disable screen sharing

You can disable screen sharing by setting `enableScreensharing` to `false` in the `settings.yml` file for the HTML5 client.

To do this automatically between package upgrades and restarts of BigBlueButton, add the following lines to [apply-conf.sh](/administration/customize#apply-confsh).

```bash
echo " - Disable screen sharing"
yq e -i '.public.kurento.enableScreensharing = false' $HTML5_CONFIG 
chown meteor:meteor $HTML5_CONFIG
```

#### Reduce bandwidth for webcams

If you expect users to share many webcams, you can [reduce bandwidth for webcams](#reduce-bandwidth-from-webcams).

To do this automatically between package upgrades and restarts of BigBlueButton, add the following lines to [apply-conf.sh](/administration/customize#apply-confsh).

```bash
echo "  - Setting camera defaults"
yq e -i '.public.kurento.cameraProfiles.(id==low).bitrate = 50' $HTML5_CONFIG 
yq e -i '.public.kurento.cameraProfiles.(id==medium).bitrate = 100' $HTML5_CONFIG 
yq e -i '.public.kurento.cameraProfiles.(id==high).bitrate = 200' $HTML5_CONFIG 
yq e -i '.public.kurento.cameraProfiles.(id==hd).bitrate = 300' $HTML5_CONFIG 

yq e -i '.public.kurento.cameraProfiles.(id==low).default = true' $HTML5_CONFIG 
yq e -i '.public.kurento.cameraProfiles.(id==medium).default = false' $HTML5_CONFIG 
yq e -i '.public.kurento.cameraProfiles.(id==high).default = false' $HTML5_CONFIG 
yq e -i '.public.kurento.cameraProfiles.(id==hd).default = false' $HTML5_CONFIG 
chown meteor:meteor $HTML5_CONFIG
```

#### Run three parallel Kurento media servers

[ Available since BigBluebutton 2.2.24+ ]

Kurento media server handles three different types of media streams: listen only, webcams, and screen share.

Running three parallel Kurento media servers (KMS) -- one dedicated to each type of media stream -- should increase the stability of media handling as the load for starting/stopping media streams spreads over three separate KMS processes. Also, it should increase the reliability of media handling as a crash (and automatic restart) by one KMS will not affect the two.

To configure your BigBlueButton server to run three KMS processes, add the following line to [apply-conf.sh](/administration/customize#apply-confsh)

```sh
enableMultipleKurentos
```

and run `sudo bbb-conf --restart`, you should see

```
  - Configuring three Kurento Media Servers: one for listen only, webcam, and screeshare
Generating a 2048 bit RSA private key
....................+++
......+++
writing new private key to '/tmp/dtls-srtp-key.pem'
-----
Created symlink from /etc/systemd/system/kurento-media-server.service.wants/kurento-media-server-8888.service to /usr/lib/systemd/system/kurento-media-server-8888.service.
Created symlink from /etc/systemd/system/kurento-media-server.service.wants/kurento-media-server-8889.service to /usr/lib/systemd/system/kurento-media-server-8889.service.
Created symlink from /etc/systemd/system/kurento-media-server.service.wants/kurento-media-server-8890.service to /usr/lib/systemd/system/kurento-media-server-8890.service.
```

After BigBlueButton finishes restarting, you should see three KMS processes running using the `netstat -antp | grep kur` command.

```
# netstat -antp | grep kur
tcp6       0      0 :::8888                 :::*                    LISTEN      5929/kurento-media-
tcp6       0      0 :::8889                 :::*                    LISTEN      5943/kurento-media-
tcp6       0      0 :::8890                 :::*                    LISTEN      5956/kurento-media-
tcp6       0      0 127.0.0.1:8888          127.0.0.1:49132         ESTABLISHED 5929/kurento-media-
tcp6       0      0 127.0.0.1:8890          127.0.0.1:55540         ESTABLISHED 5956/kurento-media-
tcp6       0      0 127.0.0.1:8889          127.0.0.1:41000         ESTABLISHED 5943/kurento-media-
```

Each process has its own log file (distinguished by its process ID).

```
# ls -alt /var/log/kurento-media-server/
total 92
-rw-rw-r--  1 kurento kurento 11965 Sep 13 17:10 2020-09-13T170908.00000.pid5929.log
-rw-rw-r--  1 kurento kurento 10823 Sep 13 17:10 2020-09-13T170908.00000.pid5943.log
-rw-rw-r--  1 kurento kurento 10823 Sep 13 17:10 2020-09-13T170908.00000.pid5956.log
```

Now, if you now join a session and choose listen only (which causes Kurento setup a single listen only stream to FreeSWITCH), share your webcam, or share your screen, you'll see updates occuring independently to each of the above log files as each KMS process handles your request.

To revert back to running a single KMS server (which handles all three meida streams), change the above line in `/etc/bigbluebutton/bbb-conf/apply-config.sh` to

```sh
disableMultipleKurentos
```

and run `sudo bbb-conf --restart` again.

#### Limit overall media streams

On a typical BigBlueButton server Kurento can handle about 1000 media streams. A media stream is created when a user broadcasts or receives a webcam or screen share video, or when a user joins audio listening only. If your server will be using webcams, you can set limits per user, per room, and an overall limit per server in `/usr/local/bigbluebutton/bbb-webrtc-sfu/config/default.yml`. The default is no limit.

```
mediaThresholds:
  global: 0
  perRoom: 0
  perUser: 0
```

For example, the following settings would limit the overall number of media across all meetings to 1000 streams, the maximum number of webcam streams per meeting to 300, and no limit on the number of webcam streams per user.

```
mediaThresholds:
  global: 1000
  perRoom: 300
  perUser: 0
```

On a BigBlueButton 2.3 (or later) server, you can place the above in `/etc/bigbluebutton/bbb-webrtc-sfu/production.yml`, which `bbb-webrtc-sfu` will use to override the settings in `default.yml` (even after package upgrades).

If any of these thresholds are reached, then a user will receive a "Media resources not available (2002)" error when sharing webcams.

Thus, we recommend you [enable multiple Kurento](/administration/customize#run-three-parallel-kurento-media-servers) servers, thereby having one Kurento server for webcams, one for screen share, and one for listen only streams. The settings apply to each Kurento server, so in the above example each Kurento server would have a maximum of 1000 media streams.

BigBlueButton will dynamically reduce the number of webcams in a meeting as the meeting grows larger. These are set in `/usr/share/meteor/bundle/programs/server/assets/app/config/settings.yml`, but you can override them by placing them in `/etc/bigbluebutton/bbb-html5.yml`.

For example, the follwing `/etc/bigbluebutton/bbb-html5.yml` file would ensure that no single meeting will have more than 300 streams. For example, in a meeting with 30 users, the moderator will see 25 webcams and the viewers 6 webcams. This gives 25 + 29 _ 6 = 196 webcam streams. If the meeting grows to 100 users, the moderator will see 8 webcams and viewers will see 2 webcams. This gives 8 + 99 _ 2 = 206 webcam streams.

```
public:
    app:
        defaultSettings:
            application:
                paginationEnabled: true
    kurento:
        pagination:
            desktopPageSizes:
                moderator: 0
                viewer: 5
            mobilePageSizes:
                moderator: 2
                viewer: 2
            paginationToggleEnabled: false
        paginationThresholds:
            enabled: true
            thresholds:
            -   desktopPageSizes:
                    moderator: 25
                    viewer: 6
                users: 30
            -   desktopPageSizes:
                    moderator: 20
                    viewer: 5
                users: 40
            -   desktopPageSizes:
                    moderator: 16
                    viewer: 4
                users: 50
            -   desktopPageSizes:
                    moderator: 12
                    viewer: 4
                users: 60
            -   desktopPageSizes:
                    moderator: 8
                    viewer: 3
                users: 70
            -   desktopPageSizes:
                    moderator: 8
                    viewer: 2
                users: 80
            -   desktopPageSizes:
                    moderator: 8
                    viewer: 2
                users: 90
            -   desktopPageSizes:
                    moderator: 8
                    viewer: 2
                users: 100
HERE
```

#### Use custom images for virtual background

Starting from version 2.4 BigBlueButton offers virtual background for webcams.
To use your own background images copy them into the directory
`/usr/share/meteor/bundle/programs/web.browser/app/resources/images/virtual-backgrounds`.
For each image copy a thumbnail of the image of 50x50 pixels size into
`/usr/share/meteor/bundle/programs/web.browser/app/resources/images/virtual-backgrounds/thumbnails`.

To generate thumbnails you can use the following shell snippet:

```bash
#!/bin/bash
FULL="/usr/share/meteor/bundle/programs/web.browser/app/resources/images/virtual-backgrounds"
THUMB="${FULL}/thumbnails"

cd "$FULL"
for pic in *.jpg; do
    convert "$pic" -resize 50x50^ -gravity Center -extent 50x50 "${THUMB}/${pic}"
done
```

Reference them in the configuration file `/etc/bigbluebutton/bbb-html5.yml`:

```
public:
  virtualBackgrounds:
    fileNames:
      - image1.jpg
      - image2.jpg
      - image3.jpg
```

Background images should not be too large as clients have to download them. You
can optimize them using the `jpegoptim` command which is available as an Ubuntu
package.

### Audio

#### Mute all users on startup

If you want to have all users join muted, you can add an overwrite in `/etc/bigbluebutton/bbb-web.properties` and set this as a server-wide configuration.

```properties
# Mute the meeting on start
muteOnStart=false
```

After making them modification, restart your server with `sudo bbb-conf --restart` to apply the changes.

#### Turn off "you are now muted"

You can remove this sound for all users by editing `/opt/freeswitch/etc/freeswitch/autoload_configs/conference.conf.xml` and moving the lines containing `muted-sound` and `unmuted-sound` into the commented section.

```xml
    <profile name="cdquality">
      <param name="domain" value="$${domain}"/>
      <param name="rate" value="48000"/>
      <param name="interval" value="20"/>
      <param name="energy-level" value="100"/>
      <!-- <param name="sound-prefix" value="$${sounds_dir}/en/us/callie"/> -->
      <param name="muted-sound" value="conference/conf-muted.wav"/>
      <param name="unmuted-sound" value="conference/conf-unmuted.wav"/>
      <param name="alone-sound" value="conference/conf-alone.wav"/>
<!--
      <param name="moh-sound" value="$${hold_music}"/>
      <param name="enter-sound" value="tone_stream://%(200,0,500,600,700)"/>
      <param name="exit-sound" value="tone_stream://%(500,0,300,200,100,50,25)"/>
-->
      <param name="kicked-sound" value="conference/conf-kicked.wav"/>
      <param name="locked-sound" value="conference/conf-locked.wav"/>
      <param name="is-locked-sound" value="conference/conf-is-locked.wav"/>
      <param name="is-unlocked-sound" value="conference/conf-is-unlocked.wav"/>
      <param name="pin-sound" value="conference/conf-pin.wav"/>
      <param name="bad-pin-sound" value="conference/conf-bad-pin.wav"/>
      <param name="caller-id-name" value="$${outbound_caller_name}"/>
      <param name="caller-id-number" value="$${outbound_caller_id}"/>
      <param name="comfort-noise" value="true"/>

      <!-- <param name="conference-flags" value="video-floor-only|rfc-4579|livearray-sync|auto-3d-position|minimize-video-encoding"/> -->

      <!-- <param name="video-mode" value="mux"/> -->
      <!-- <param name="video-layout-name" value="3x3"/> -->
      <!-- <param name="video-layout-name" value="group:grid"/> -->
      <!-- <param name="video-canvas-size" value="1920x1080"/> -->
      <!-- <param name="video-canvas-bgcolor" value="#333333"/> -->
      <!-- <param name="video-layout-bgcolor" value="#000000"/> -->
      <!-- <param name="video-codec-bandwidth" value="2mb"/> -->
      <!-- <param name="video-fps" value="15"/> -->

    </profile>
```

#### Enable background music when only one person is in a session

p
FreeSWITCH enables you to have music play in the background when only one users is in the voice conference. To enable background music, edit `/opt/freeswitch/conf/autoload_configs/conference.conf.xml` (as root) and around line 204 you'll see the music on hold (moh-sound) commented out

```xml
<!--
      <param name="moh-sound" value="$${hold_music}"/>
      <param name="enter-sound" value="tone_stream://%(200,0,500,600,700)"/>
      <param name="exit-sound" value="tone_stream://%(500,0,300,200,100,50,25)"/>
-->
```

Uncomment it and save this file.

```xml
      <param name="moh-sound" value="$${hold_music}"/>
<!--
      <param name="enter-sound" value="tone_stream://%(200,0,500,600,700)"/>
      <param name="exit-sound" value="tone_stream://%(500,0,300,200,100,50,25)"/>
-->
```

The default BigBlueButton installation does not come with any music files. You'll need to upload a music file in WAV format to the server and change a reference in `/opt/freeswitch/conf/vars.xml`.

For example, to use the file `/opt/freeswitch/share/freeswitch/sounds/en/us/callie/ivr/48000/ivr-to_listen_to_moh.wav` as music on hold, edit `/opt/freeswitch/conf/vars.xml` and change the line

```xml
  <X-PRE-PROCESS cmd="set" data="hold_music=local_stream://moh"/>
```

to

```xml
  <X-PRE-PROCESS cmd="set" data="hold_music=/opt/freeswitch/share/freeswitch/sounds/en/us/callie/ivr/48000/ivr-to_listen_to_moh.wav" />
```

and then restart BigBlueButton

```bash
$ bbb-conf --restart
```

and join an audio session. You should now hear music on hold if there is only one user in the session.

#### Add a phone number to the conference bridge

The built-in WebRTC-based audio in BigBlueButton is very high quality audio. Still, there may be cases where you want users to be able to dial into the conference bridge using a telephone number.

Before you can configure FreeSWITCH to route the call to the right conference, you need to first obtain a phone number from a [Internet Telephone Service Providers](https://freeswitch.org/confluence/display/FREESWITCH/Providers+ITSPs) and configure FreeSWITCH accordingly to receive incoming calls via session initiation protocol (SIP) from that provider. Ensure that the context is `public` and that the file is called `/opt/freeswitch/conf/sip_profiles/external/YOUR-PROVIDER.xml`. Here is an example; of course, hostname and ALL-CAPS values need to be changed:

```xml
<include>
  <gateway name="ANY-NAME-FOR-YOUR-PROVIDER">
    <param name="proxy" value="sip.example.net"/>
    <param name="username" value="PROVIDER-ACCOUNT"/>
    <param name="password" value="PROVIDER-PASSWORD"/>
    <param name="extension" value="EXTERNALDID"/>
    <param name="register" value="true"/>
    <param name="context" value="public"/>
  </gateway>
</include>
```

To route the incoming call to the correct BigBlueButton audio conference, you need to create a `dialplan` which, for FreeSWITCH, is a set of instructions that it runs when receiving an incoming call. When a user calls the phone number, the dialplan will prompt the user to enter a five digit number associated with the conference.

To create the dialplan, use the XML below and save it to `/opt/freeswitch/conf/dialplan/public/my_provider.xml`. Replace `EXTERNALDID` with the value specified as the `extension` in the SIP profile (such as 6135551234, but see above).

```xml
<extension name="from_my_provider">
 <condition field="destination_number" expression="^EXTERNALDID">
   <action application="start_dtmf" />
   <action application="answer"/>
   <action application="sleep" data="1000"/>
   <action application="play_and_get_digits" data="5 7 3 30000 # conference/conf-pin.wav ivr/ivr-that_was_an_invalid_entry.wav pin \d+"/>

   <!-- Uncomment the following block if you want to mask the phone number in the list of participants. -->
   <!-- Instead of `01711233121` it will then show `xxx-xxx-3121`. -->
   <!--
   <action application="set_profile_var" data="caller_id_name=${regex(${caller_id_name}|^.*(.{4})$|xxx-xxx-%1)}"/>
   -->

   <action application="transfer" data="SEND_TO_CONFERENCE XML public"/>
 </condition>
</extension>
<extension name="check_if_conference_active">
 <condition field="${conference ${pin} list}" expression="/sofia/g" />
 <condition field="destination_number" expression="^SEND_TO_CONFERENCE$">
   <action application="set" data="bbb_authorized=true"/>
   <action application="transfer" data="${pin} XML default"/>
 </condition>
</extension>

<extension name="conf_bad_pin">
 <condition field="${pin}" expression="^\d{5}$">
   <action application="answer"/>
   <action application="sleep" data="1000"/>
   <action application="play_and_get_digits" data="5 7 3 30000 # conference/conf-bad-pin.wav ivr/ivr-that_was_an_invalid_entry.wav pin \d+"/>
   <action application="transfer" data="SEND_TO_CONFERENCE XML public"/>
 </condition>
</extension>
```

Change ownership of this file to `freeswitch:daemon`

```bash
$ chown freeswitch:daemon /opt/freeswitch/conf/dialplan/public/my_provider.xml
```

and then restart FreeSWITCH:

```bash
$ sudo systemctl restart freeswitch
```

Try calling the phone number. It should connect to FreeSWITCH and you should hear a voice prompting you to enter the five digit PIN number for the conference. Please note, that dialin will currently only work if at least one web participant has joined with their microphone.

To always show users the phone number along with the 5-digit PIN number within BigBlueButton, not only while selecting the microphone participation, edit `/etc/bigbluebutton/bbb-web.properties` and set the phone number provided by your Internet Telephone Service Provider

```properties
#----------------------------------------------------
# Default dial access number
defaultDialAccessNumber=613-555-1234
```

and set `defaultWelcomeMessageFooter` to

```properties
defaultWelcomeMessageFooter=<br><br>To join this meeting by phone, dial:<br>  %%DIALNUM%%<br>Then enter %%CONFNUM%%# as the conference PIN number.
```

Save `/etc/bigbluebutton/bbb-web.properties` and restart BigBlueButton again. Each user that joins a session will see a message in the chat similar to.

```text
To join this meeting by phone, dial:
   613-555-1234
and enter 12345 as the conference PIN number.
```

Finally, setup the firewall rules so you are only accepting incoming calls from the IP address of your SIP provider. For example, if your SIP provider forwards incoming calls from 64.2.142.33, then setup the following firewall rules on your server.

```bash
iptables -A INPUT -i eth0 -p tcp --dport 5060 -s 0.0.0.0/0 -j REJECT
iptables -A INPUT -i eth0 -p udp --dport 5060 -s 0.0.0.0/0 -j REJECT
iptables -A INPUT -i eth0 -p tcp --dport 5080 -s 0.0.0.0/0 -j REJECT
iptables -A INPUT -i eth0 -p udp --dport 5080 -s 0.0.0.0/0 -j REJECT
iptables -I INPUT  -p udp --dport 5060 -s 64.2.142.33 -j ACCEPT
```

With these rules, you won't get spammed by bots scanning for SIP endpoints and trying to connect.

#### Turn on the "comfort noise" when no one is speaking

FreeSWITCH has the ability to add a "comfort noise" that is a slight background hiss to let users know they are still in a voice conference even when no one is talking (otherwise, they may forget they are connected to the conference bridge and say something unintended for others).

If you want to enable, edit `/opt/freeswitch/conf/autoload_configs/conference.conf.xml`, look for the block `<profile name="cdquality">`, and change the value for `comfort-noise`. You can specify a level of noise, such as 0 (no noise), 350, 1400, etc. Try different values to get the level you desire.

```xml
<param name="comfort-noise" value="1400"/>
```

You need to restart BigBlueButton between each change. For more information, see [comfort-noise](https://freeswitch.org/confluence/display/FREESWITCH/mod_conference) in FreeSWITCH documentation.

```bash
$ sudo bbb-conf --restart
```

### Presentation

#### Change the default presentation

When a new meeting starts, BigBlueButton displays a default presentation. The file for the default presentation is located in `/var/www/bigbluebutton-default/assets/default.pdf`. You can replace the contents of this file with your presentation. Whenever a meeting is created, BigBlueButton will automatically load, convert, and display this presentation for all users.

Alternatively, you can change the global default by adding an overwriting rule in `/etc/bigbluebutton/bbb-web.properties` specifying the URL for `beans.presentationService.defaultUploadedPresentation`.

```properties
# Default Uploaded presentation file
beans.presentationService.defaultUploadedPresentation=${bigbluebutton.web.serverURL}/default.pdf
```

You'll need to restart BigBlueButton after the change with `sudo bbb-conf --restart`.

If you want to specify the default presentation for a given meeting, you can also pass a URL to the presentation as part of the [create](/development/api#pre-upload-slides) meeting API call.

#### Increase the 200 page limit for uploads

BigBlueButton, by default, restricts uploads to 200 pages. To increase this value, add an overwrite rule in `/etc/bigbluebutton/bbb-web.properties` and set the `maxNumPages` value:

```properties
#----------------------------------------------------
# Maximum number of pages allowed for an uploaded presentation (default 200).
maxNumPages=200
```

After you save the changes to `/etc/bigbluebutton/bbb-web.properties`, restart the BigBlueButton server with

```bash
$ sudo bbb-conf --restart
```

#### Increase the file size for an uploaded presentation

The default maximum file upload size for an uploaded presentation is 30 MB.

The first step is to change the size restriction in nginx. Edit `/etc/bigbluebutton/nginx/web.nginx` (2.4) or `/usr/share/bigbluebutton/nginx/web.nginx` (2.5) and modify the values for `client_max_body_size`.

```nginx
       location ~ "^\/bigbluebutton\/presentation\/(?<prestoken>[a-zA-Z0-9_-]+)/upload$" {
          ....
          # Allow 30M uploaded presentation document.
          client_max_body_size       30m;
          ....
       }

       location = /bigbluebutton/presentation/checkPresentation {
          ....
          # Allow 30M uploaded presentation document.
          client_max_body_size       30m;
          ....
       }
```

Next change the restriction in bbb-web. Add an overwrite rule in `/etc/bigbluebutton/bbb-web.properties` and set the value `maxFileSizeUpload`.

```properties
# Maximum file size for an uploaded presentation (default 30MB).
maxFileSizeUpload=30000000
```

You will have to additionally increase the size for the HTML5 client, edit `/usr/share/meteor/bundle/programs/server/assets/app/config/settings.yml` and modify `uploadSizeMax`.

Restart BigBlueButton with `sudo bbb-conf --restart`. You should now be able to upload larger presentations within the new limit.

#### Add custom fonts for presentation conversion

Starting with BigBlueButton 2.3 we added support for using additional fonts when converting presentation files.

On the server where you want the new fonts supported you would want to download the fonts (.ttf) file. For example:

```
wget https://github.com/bigbluebutton/bigbluebutton/files/6391912/Street.Ruler.zip
unzip Street.Ruler.zip
```

Then copy the font (.ttf) to `/usr/share/fonts/`

`sudo cp 'Street Ruler.ttf' /usr/share/fonts/`

That's all! The font will be available on next presentations.

### Frontends

#### Remove the API demos

If you have earlier installed the API demos for testing (which makes it possible for anyone to use your BigBlueButton server without authentication) and want to now remove them, enter the command:

```bash
$ sudo apt-get purge bbb-demo
```

#### Modify the default landing page

The default HTML landing page is located in

```bash
/var/www/bigbluebutton-default/index.html
```

Change this page to create your own landing page (and keep a back-up copy of it as it will be overwritten during package updates to `bbb-conf`).

#### Use the Greenlight front-end

BigBlueButton comes with Greenlight, a front-end application written in Ruby on Rails that makes it easy for users to create meetings, invite others, start meetings, and manage recordings.

![greenlight-start](/img/greenlight/v2/room.png)

For more information see [Installing Greenlight](/greenlight/v2/install).

### Networking

#### Setup a firewall

Configuring IP firewalling is _essential for securing your installation_. By default, many services are reachable across the network. This allows BigBlueButton operate in clusters and private data center networks -- but if your BigBlueButton server is publicly available on the internet, you need to run a firewall to reduce access to the minimal required ports.

If your server is behind a firewall already -- such as running within your company or on an EC2 instance behind a Amazon Security Group -- and the firewall is enforcing the above restrictions, you don't need a second firewall and can skip this section.

BigBlueButton comes with a [UFW](https://launchpad.net/ufw) based ruleset. It it can be applied on restart and restricts access only to the following needed ports:

- TCP/IP port 22 for SSH
- TCP/IP port 80 for HTTP
- TCP/IP port 443 for HTTPS
- UDP ports 16384 to 32768 for media connections

Note: if you have configured `sshd` (the OpenSSH daemon) to use a different port than 22, then before running the commands below, change `ufw allow OpenSSH` to `ufw allow <port>/tcp` where `<port>` is the port in use by `sshd`. You can see the listening port for `sshd` using the command `# netstat -antp | grep sshd`. Here the command shows `sshd` listening to the standard port 22.

```bash
$ netstat -antp | grep sshd
tcp        0      0 0.0.0.0:22              0.0.0.0:*               LISTEN      1739/sshd
tcp6       0      0 :::22                   :::*                    LISTEN      1739/sshd
```

To restrict external access minimal needed ports for BigBlueButton.
BigBlueButton supplies a helper function that you can call in `/etc/bigbluebutton/bbb-conf/apply-conf.sh`
to setup a minimal firewall (see [Setup Firewall](#setup-firewall)).

You can also do it manually with the following commands

```bash
$ apt-get install -y ufw
ufw allow OpenSSH
ufw allow "Nginx Full"
ufw allow 16384:32768/udp
ufw --force enable
```

These `ufw` firewall rules will be automatically re-applied on server reboot.

Besides IP-based firewalling, you can explore web application firewalls such as [ModSecurity](https://modsecurity.org/) that provide additional security by checking requests to various web-based components.

#### Setup Firewall

To configure a firewall for your BigBlueButton server (recommended), add `enableUFWRules` to `/etc/bigbluebutton/bbb-conf/apply-config.sh`, as in

```sh
enableUFWRules
```

With `enableUFWRule` added to `apply-config.sh`, whenever you do `bbb-conf` with `--restart` or `--setip`, you'll see the following output

```bash
sudo bbb-conf --restart

Restarting BigBlueButton ..
Stopping BigBlueButton

Applying updates in /etc/bigbluebutton/bbb-conf/apply-config.sh:
  - Enable Firewall and opening 22/tcp, 80/tcp, 443/tcp and 16384:32768/udp
Rules updated
Rules updated (v6)
Rules updated
Rules updated (v6)
Rules updated
Rules updated (v6)
Rules updated
Rules updated (v6)
Firewall is active and enabled on system startup

Starting BigBlueButton
```

#### Change UDP ports

By default, BigBlueButton uses the UDP ports 16384-32768 which are used by FreeSWITCH, mediasoup and Kurento to send real-time packets (RTP).

**FreeSWITCH** uses the range 16384 - 24576, which is defined in `/opt/freeswitch/etc/freeswitch/autoload_configs/switch.conf.xml`

```xml
    <!-- RTP port range -->
    <param name="rtp-start-port" value="16384"/>
    <param name="rtp-end-port" value="24576"/>
```

**Kurento** uses the range 24577 - 32768, which is defined in `/etc/kurento/modules/kurento/BaseRtpEndpoint.conf.ini`

```ini
    minPort=24577
    maxPort=32768
```

**mediasoup** also uses 24577 - 32768 by default (defined in `/usr/local/bigbluebutton/bbb-webrtc-sfu/config/default.yml`). If it needs to be changed, bbb-webrtc-sfu's [override configuration file](/administration/configuration-files) (located in `/etc/bigbluebutton/bbb-webrtc-sfu/production.yml`) should be used. For example, setting the range to 50000 - 51999 should be of the following format (YAML syntax, `/etc/bigbluebutton/bbb-webrtc-sfu/production.yml`):

```yaml
mediasoup:
  worker:
    rtcMinPort: 50000
    rtcMaxPort: 51999
```

#### Apply custom settings for TURN server

If always want a specific TURN server configuration, the following to [apply-config.sh](#apply-confsh) and modify `aaa.bbb.ccc.ddd` and `secret` with your values.

```bash
echo "  - Update TURN server configuration turn-stun-servers.xml"
  cat <<HERE > /usr/share/bbb-web/WEB-INF/classes/spring/turn-stun-servers.xml
<?xml version="1.0" encoding="UTF-8"?>
<beans xmlns="http://www.springframework.org/schema/beans"
        xmlns:xsi="http://www.w3.org/2001/XMLSchema-instance"
        xsi:schemaLocation="http://www.springframework.org/schema/beans
        http://www.springframework.org/schema/beans/spring-beans-2.5.xsd">
    <bean id="stun0" class="org.bigbluebutton.web.services.turn.StunServer">
        <constructor-arg index="0" value="stun:aaa.bbb.ccc.ddd"/>
    </bean>
    <bean id="turn0" class="org.bigbluebutton.web.services.turn.TurnServer">
        <constructor-arg index="0" value="secret"/>
        <constructor-arg index="1" value="turns:aaa.bbb.ccc.ddd:443?transport=tcp"/>
        <constructor-arg index="2" value="86400"/>
    </bean>
    <bean id="stunTurnService"
            class="org.bigbluebutton.web.services.turn.StunTurnService">
        <property name="stunServers">
            <set>
                <ref bean="stun0"/>
            </set>
        </property>
        <property name="turnServers">
            <set>
                <ref bean="turn0"/>
            </set>
        </property>
    </bean>
</beans>
HERE
```

### HTML5 client

#### Change the default welcome message

The default welcome message is built from three parameters: two system-wide parameters (see below) and the `welcome` parameter from the BigBlueButton `create` API call.

You'll find the two system-wide welcome parameters `defaultWelcomeMessage` and `defaultWelcomeMessageFooter` in `/usr/share/bbb-web/WEB-INF/classes/bigbluebutton.properties`.

```properties
defaultWelcomeMessage=<default welcome message>
defaultWelcomeMessageFooter=<default welcome message footer>
```

When a front-end creates a BigBlueButton session, it may also pass a `welcome` parameter in the [create](/development/api#create) API call.

The final welcome message shown to the user (as blue text in the Chat window) is a composite of `welcome` + `defaultWelcomeMessage` + `defaultWelcomeMessageFooter`.

The welcome message is fixed for the duration of a meeting. If you want to see the effect of changing the `welcome` parameter, you must [end](/development/api#end) the current meeting or wait until the BigBlueButton server removes it from memory (which occurs about two minutes after the last person has left). You can overwrite these values in file `/etc/bigbluebutton/bbb-web.properties`, just remember to restart BigBlueButton with `sudo bbb-conf --restart` for the new values to take effect.

#### Change the default locale

XXX - Needs updating

By default, the BigBlueButton client should detect the browser's locale and use that default language accordingly. The default language is English, but you can change that by editing `bigbluebutton/client/BigBlueButton.html` and change the value

```javascript
localeChain = 'en_US';
```

You can see the list of languages installed with BigBlueButton in the directory `/usr/share/meteor/bundle/programs/server/assets/app/locales`.

#### Change favicon

<<<<<<< HEAD
First method:

To change the favicon, overwrite the file `/var/www/bigbluebutton-default/images/favicon.ico`.
=======
To change the favicon, overwrite the file `/var/www/bigbluebutton-default/assets/favicon.ico`.
>>>>>>> a79a8fa3

You'll need to update file each time the `bbb-config` package updates.

Second method:

Create a custom directory under `/var/www/bigbluebutton-default/` like `/var/www/bigbluebutton-default/site` and copy your favicon.ico into this directory. Add a new file `favicon.nginx` to `/etc/bigbluebutton/nginx` and add the following lines:

```
location = /favicon.ico {
    alias /var/www/bigbluebutton-default/site/favicon.ico;
```

After a restart of nginx, your customized favicon.ico will be delivered. This change will affect BigBlueButton and Greenlight and will persist during updates.

#### Change title in the HTML5 client

The configuration file for the HTML5 client is located in `/usr/share/meteor/bundle/programs/server/assets/app/config/settings.yml`. It contains all the settings for the HTML5 client.

To change the title, edit `settings.yml` and change the entry for `public.app.clientTitle`

```yaml
public:
  app:
    ...
    clientTitle: BigBlueButton
```

You'll need to update this entry each time the package `bbb-html5` updates. The following script can help automate the change

```bash
$ TARGET=/usr/share/meteor/bundle/programs/server/assets/app/config/settings.yml
$ yq e -i ".public.app.clientTitle = \"New Title\"" $TARGET
$ chown meteor:meteor $TARGET
```

#### Apply lock settings to restrict webcams

To enable lock settings for `Share webcam` by default (viewers are unable to share their webcam), add the following to `/etc/bigbluebutton/bbb-web.properties`.

```properties
# Prevent viewers from sharing webcams
lockSettingsDisableCam=true
```

After restart, if you open the lock settings you'll see `Share webcam` lock enabled.

<p align="center">
  <img src="/img/html5-lock-webcam.png"/>
</p>

#### Change the default path for HTML5 client

The default URL path for the client is `/html5client`, and it can be changed to match your preferences.

Edit nginx configuration file (`/usr/share/bigbluebutton/nginx/bbb-html5.nginx`), replacing all instances of `/html5client` with the new path;

Do the same in `/usr/share/bbb-web/WEB-INF/classes/bigbluebutton.properties` in the following lines:

```
defaultHTML5ClientUrl=${bigbluebutton.web.serverURL}/html5client/join

defaultGuestWaitURL=${bigbluebutton.web.serverURL}/html5client/guestWait
```

In configuration file for the HTML5 client, located in `/usr/share/meteor/bundle/programs/server/assets/app/config/settings.yml`, change the entry for `public.app.basename`:

```
public:
  app:
    ...
    basename: '/html5client'
```

Edit `systemd_start.sh` and `systemd_start_frontend.sh` files, located in `/usr/share/meteor/bundle`, replacing `/html5client` with the new path in both files;

Finally, run the following command to reload configuration:

`sudo service nginx reload && sudo bbb-conf --restart`

#### Enable live captions

BigBlueButton has the ability to use Chrome's built-in speech-to-text API to give users the option to have their audio live captioned for other users in the session.  When live captions are enabled on the server, a user can choose their language from the drop-down list when joining audio.

<p align="center">
  <img src="/img/26-auto-transcription.png"/>
</p>

These captions will automatically appear in the recordings.  To enable live captions, edit `/etc/bigbluebutton/bbb-html5.yml` and add the following

```
public:
  app:
    # You may have other setting itms here
    audioCaptions:
      enabled: true
```

Restart BigBlueButton with `sudo bbb-conf --restart` and you should now see the options for live captions when joining audio.


### Configuration of global settings

The configuration file for the HTML5 client is located in `/usr/share/meteor/bundle/programs/server/assets/app/config/settings.yml`. It contains all the settings for the HTML5 client.

#### Modify the HTML5 client title

All changes to global HTML5 client settings are done in the file above. So to change the title, edit `settings.yml` and change the entry for `public.app.clientTitle`

#### Configure guest policy

The policy for guest management on the server is is set in the properties file for `bbb-web`, which is located at `/usr/share/bbb-web/WEB-INF/classes/bigbluebutton.properties`.
You can overwrite the default guest policy in `/etc/bigbluebutton/bbb-web.properties`. Just add the value you prefer, save the file and restart BigBlueButton.

```properties
# Default Guest Policy
# Valid values are ALWAYS_ACCEPT, ALWAYS_DENY, ASK_MODERATOR
#
defaultGuestPolicy=ALWAYS_ACCEPT
```
### Show a custom logo on the client

Ensure that the parameter `displayBrandingArea` is set to `true` in bbb-html5's configuration, restart BigBlueButton server with `sudo bbb-conf --restart` and pass `logo=<image-url>` in Custom parameters when creating the meeting.

## Other meeting configs available
These configs can be set in `/etc/bigbluebutton/bbb-web.properties`

| Parameter                                | Description                                                                                   | Options                                                      | Default value                  |
|------------------------------------------|-----------------------------------------------------------------------------------------------|--------------------------------------------------------------|--------------------------------|
| `defaultMeetingLayout`                   | Default Meeting Layout                                                                        | CUSTOM_LAYOUT, SMART_LAYOUT, PRESENTATION_FOCUS, VIDEO_FOCUS | CUSTOM_LAYOUT _`overwritable`_ |
| `defaultMaxUsers`                        | Maximum number of users a meeting can have                                                    | Integer `(0=disable)`                                        | 0 _`overwritable`_             |
| `maxUserConcurrentAccesses`              | Maximum number of sessions that each user (extId) can open simultaneously in the same meeting | Integer (0=disable)                                          | 3                              |
| `defaultMeetingDuration`                 | Duration of the meeting in minutes                                                            | Integer (0=disable)                                          | 0 _`overwritable`_             |
| `clientLogoutTimerInMinutes`             | Number of minutes to logout client if user isn't responsive                                   | Integer (0=disable)                                          | 0                              |
| `meetingExpireIfNoUserJoinedInMinutes`   | End meeting if no user joined within a period of time after meeting created                   | Integer                                                      | 5                              |
| `meetingExpireWhenLastUserLeftInMinutes` | Number of minutes to end meeting when the last user left                                      | Integer (0=disable)                                          | 1                              |
| `endWhenNoModerator`                     | End meeting when there are no moderators after a certain period of time                       | true/false                                                   | false _`overwritable`_         |
| `endWhenNoModeratorDelayInMinutes`       | Number of minutes to wait for moderator rejoin before end meeting                             | Integer                                                      | 1 _`overwritable`_             |
| `userInactivityInspectTimerInMinutes`    | User inactivity audit timer interval                                                          | Integer (0=disable)                                          | 0                              |
| `userInactivityThresholdInMinutes`       | Number of minutes to consider a user inactive.                                                | Integer                                                      | 30                             |
| `userActivitySignResponseDelayInMinutes` | Number of minutes for user to respond to inactivity warning before being logged out           | Integer                                                      | 5                              |
| `webcamsOnlyForModerator`                | Allow webcams streaming reception only to and from moderators                                 | true/false                                                   | false  _`overwritable`_        |
| `meetingCameraCap`                       | Per meeting camera share limit                                                                | Integer (0=disable)                                          | 0  _`overwritable`_            |
| `userCameraCap`                          | Per user camera share limit                                                                   | Integer (0=disable)                                          | 3 _`overwritable`_             |
| `maxPinnedCameras`                       | Maximum number of cameras pinned simultaneously                                               | Integer (0=disable)                                          | 3                              |
| `muteOnStart`                            | Mute the meeting on start                                                                     | true/false                                                   | false _`overwritable`_         |
| `allowModsToUnmuteUsers`                 | Gives moderators permission to unmute other users                                             | true/false                                                   | false _`overwritable`_         |
| `allowModsToEjectCameras`                | Gives moderators permission to close other users' webcams                                     | true/false                                                   | false _`overwritable`_         |
| `usersTimeout`                           | Timeout (millis) to remove a joined user after her/him left meeting without a rejoin          | Integer                                                      | 60000 (60s)                    |
| `waitingGuestUsersTimeout`               | Timeout (millis) to remove guest users that stopped fetching for her/his status               | Integer                                                      | 30000 (30s)                    |
| `enteredUsersTimeout`                    | Timeout (millis) to remove users that called the enter API but did not join                   | Integer                                                      | 45000 (45s)                    |
| `breakoutRoomsRecord`                    | Enable Recordings in Breakout Rooms                                                           | true/false                                                   | false _`overwritable`_         |
| `breakoutRoomsPrivateChatEnabled`        | Enable private chat in Breakout Rooms                                                         | true/false                                                   | true _`overwritable`_          |
| `notifyRecordingIsOn`                    | Notify users that recording is on                                                             | true/false                                                   | false _`overwritable`_         |
| `learningDashboardCleanupDelayInMinutes` | Number of minutes that Learning Dashboard will be available after the end of the meeting      | Integer (0=disable)                                          | 2 _`overwritable`_             |
| `serviceEnabled`                         | API enabled                                                                                   | true/false                                                   | true                           |
| `allowRequestsWithoutSession`            | Allow requests without JSESSIONID to be handled                                               | true/false                                                   | false                          |
| `supportedChecksumAlgorithms`            | List of supported hash algorithms for validating checksums                                    | sha1, sha256, sha384, sha512                                 | sha1, sha256, sha384, sha512   |
| `allowRevealOfBBBVersion`                | Allow endpoint with current BigBlueButton version                                             | true/false                                                   | false                          |

- _`overwritable`_: Config will be overwritten if the param is present in the API `/create` request


### Passing custom parameters to the client on join

The HTML5 client supports a list of parameters that can be added to the `join` API call which modify the look and default behaviour of the client. This list is accurate as of BigBlueButton version 2.2.17 (build 937). These parameters override the global defaults set in `settings.yml`. As the parameters are passed on call to join, it allows for some powerful customization that can vary depending on which user is joining the session.

Useful tools for development:

- A tool like (https://meyerweb.com/eric/tools/dencoder/) is useful in the encoding-decoding process for the fields expecting encoded value passed (see below).
- The [API mate](https://mconf.github.io/api-mate/) allows you to directly experiment with these custom parameters. To use the API mate, run the following command on your BigBlueButton machine: `sudo bbb-conf --secret`. This creates a link for you with your secret as a parameter so you can get started experimenting right away.

#### Application parameters

| Parameter                                      | Description                                                                                                                                                                                                                                                                                                                     | Default value |
| ---------------------------------------------- | ------------------------------------------------------------------------------------------------------------------------------------------------------------------------------------------------------------------------------------------------------------------------------------------------------------------------------- | ------------- |
| `userdata-bbb_ask_for_feedback_on_logout=`     | If set to `true`, the client will display the ask for feedback screen on logout                                                                                                                                                                                                                                                 | `false`       |
| `userdata-bbb_auto_join_audio=`                | If set to `true`, the client will start the process of joining the audio bridge automatically upon loading the client                                                                                                                                                                                                           | `false`       |
| `userdata-bbb_client_title=`                   | Specifies a string to set as the HTML5 client title                                                                                                                                                                                                                                                                             | BigBlueButton |
| `userdata-bbb_force_listen_only=`              | If set to `true`, attendees will be not be able to join with a microphone as an option (does not apply to moderators)                                                                                                                                                                                                           | `false`       |
| `userdata-bbb_listen_only_mode=`               | If set to `false`, the user will not be able to join the audio part of the meeting without a microphone (disables listen-only mode)                                                                                                                                                                                             | `true`        |
| `userdata-bbb_skip_check_audio=`               | If set to `true`, the user will not see the "echo test" prompt when sharing audio                                                                                                                                                                                                                                               | `false`       |
| `userdata-bbb_skip_check_audio_on_first_join=` | (Introduced in BigBlueButton 2.3) If set to `true`, the user will not see the "echo test" when sharing audio for the first time in the session. If the user stops sharing, next time they try to share audio the echo test window will be displayed, allowing for configuration changes to be made prior to sharing audio again | `false`       |
| `userdata-bbb_override_default_locale=`        | (Introduced in BigBlueButton 2.3) If set to `de`, the user's browser preference will be ignored - the client will be shown in 'de' (i.e. German) regardless of the otherwise preferred locale 'en' (or other)                                                                                                                   | `null`        |
| `userdata-bbb_hide_presentation_on_join`        | (Introduced in BigBlueButton 2.6) If set to `true` it will make the user enter the meeting with presentation minimized (Only for non-presenters), not peremanent.                                                                                                                   | `false`        |

#### Branding parameters

| Parameter                             | Description                                                                               | Default value |
| ------------------------------------- | ----------------------------------------------------------------------------------------- | ------------- |
| `userdata-bbb_display_branding_area=` | If set to `true`, the client will display the branding area in the upper left hand corner | `false`       |

#### Shortcut parameters

| Parameter                 | Description                                                                                                                                                    | Default value      |
| ------------------------- | -------------------------------------------------------------------------------------------------------------------------------------------------------------- | ------------------ |
| `userdata-bbb_shortcuts=` | The value passed has to be URL encoded. For example if you would like to disable shortcuts, pass `%5B%5D` which is the encoded version of the empty array `[]` | See `settings.yml` |

#### Kurento parameters

| Parameter                                        | Description                                                                                                                                                                                                                                                                                                                             | Default value |
| ------------------------------------------------ | --------------------------------------------------------------------------------------------------------------------------------------------------------------------------------------------------------------------------------------------------------------------------------------------------------------------------------------- | ------------- |
| `userdata-bbb_auto_share_webcam=`                | If set to `true`, the client will start the process of sharing webcam (if any) automatically upon loading the client                                                                                                                                                                                                                    | `false`       |
| `userdata-bbb_preferred_camera_profile=`         | Specifies a preferred camera profile to use out of those defined in the `settings.yml`                                                                                                                                                                                                                                                  | none          |
| `userdata-bbb_enable_video=`                     | If set to `false`, the client will display the webcam sharing button (in effect disabling/enabling webcams)                                                                                                                                                                                                                             | `true`        |
| `userdata-bbb_record_video=`                     | If set to `false`, the user won't have her/his video stream recorded                                                                                                                                                                                                                                                                    | `true`        |
| `userdata-bbb_skip_video_preview=`               | If set to `true`, the user will not see a preview of their webcam before sharing it                                                                                                                                                                                                                                                     | `false`       |
| `userdata-bbb_skip_video_preview_on_first_join=` | (Introduced in BigBlueButton 2.3) If set to `true`, the user will not see a preview of their webcam before sharing it when sharing for the first time in the session. If the user stops sharing, next time they try to share webcam the video preview will be displayed, allowing for configuration changes to be made prior to sharing | `false`       |
| `userdata-bbb_mirror_own_webcam=`                | If set to `true`, the client will see a mirrored version of their webcam. Doesn't affect the incoming video stream for other users.                                                                                                                                                                                                     | `false`       |

#### Presentation parameters

| Parameter                                                | Description                                                                                                                                                                      | Default value |
| -------------------------------------------------------- | -------------------------------------------------------------------------------------------------------------------------------------------------------------------------------- | ------------- |
| `userdata-bbb_force_restore_presentation_on_new_events=` | If set to `true`, new events related to the presentation will be pushed to viewers. See [this PR](https://github.com/bigbluebutton/bigbluebutton/pull/9517) for more information | `false`       |

#### Whiteboard parameters

| Parameter                           | Description                                                                                                     | Default value |
| ----------------------------------- | --------------------------------------------------------------------------------------------------------------- | ------------- |
| `userdata-bbb_multi_user_pen_only=` | If set to `true`, only the pen tool will be available to non-participants when multi-user whiteboard is enabled | `false`       |
| `userdata-bbb_presenter_tools=`     | Pass in an array of permitted tools from `settings.yml`                                                         | all enabled   |
| `userdata-bbb_multi_user_tools=`    | Pass in an array of permitted tools for non-presenters from `settings.yml`                                      | all enabled   |

#### Themeing & styling parameters

| Parameter                        | Description                                                                                                          | Default value |
| -------------------------------- | -------------------------------------------------------------------------------------------------------------------- | ------------- |
| `userdata-bbb_custom_style=`     | URL encoded string with custom CSS                                                                                   | none          |
| `userdata-bbb_custom_style_url=` | This parameter acts the same way as `userdata-bbb_custom_style` except that the CSS content comes from a hosted file | none          |

#### Layout parameters

| Parameter                                  | Description                                                                                                             | Default value |
| ------------------------------------------ | ----------------------------------------------------------------------------------------------------------------------- | ------------- |
| `userdata-bbb_auto_swap_layout=`           | If set to `true`, the presentation area will be minimized when a user joins a meeting. (Removed in 2.6)                                  | `false`       |
| `userdata-bbb_hide_presentation=`          | If set to `true`, the presentation area will not be displayed. (Removed in 2.6)                                                          | `false`       |
| `userdata-bbb_hide_presentation_on_join=`          | If set to `true`, the presentation area will start minimized, but can be restored                                                          | `false`       |
| `userdata-bbb_show_participants_on_login=` | If set to `false`, the participants panel (and the chat panel) will not be displayed until opened.                      | `true`        |
| `userdata-bbb_show_public_chat_on_login=`  | If set to `false`, the chat panel will not be visible on page load until opened. Not the same as disabling chat.        | `true`        |
| `userdata-bbb_hide_nav_bar=`               | If set to `true`, the navigation bar (the top portion of the client) will not be displayed. Introduced in BBB 2.4-rc-3. | `false`       |
| `userdata-bbb_hide_actions_bar=`           | If set to `true`, the actions bar (the bottom portion of the client) will not be displayed. Introduced in BBB 2.4-rc-3. | `false`       |

#### Examples

##### Changing the background color of the HTML client

You can change the background color of the HTML5 client with the following stylesheet:

```css
:root {
  --loader-bg: #000;
}

.overlay--1aTlbi {
  background-color: #000 !important;
}

body {
  background-color: #000 !important;
}
```

You can add this code to a hosted .css file and pass `userdata-bbb_custom_style_url=https://someservice.com/customStyles.css`

Alternatively (for simple changes) you can achieve the same without hosted file.

You can try this in API-MATE - you need the non-encoded version of the CSS

```
userdata-bbb_custom_style=:root{--loader-bg:#000;}.overlay--1aTlbi{background-color:#000!important;}body{background-color:#000!important;}
```

If you are adding this to a join-url you need to URI encode the string (see a sample encoding tool above)

```
%3Aroot%7B--loader-bg%3A%23000%3B%7D.overlay--1aTlbi%7Bbackground-color%3A%23000!important%3B%7Dbody%7Bbackground-color%3A%23000!important%3B%7D
```

### Send client logs to the server

Step-by-step instructions for how to configure logs from clients to be logged in a server log file are located in [Administration -> Configuration Files](/administration/configuration-files#logs-sent-directly-from-the-client)

#### Collect feedback from the users

The BigBlueButton client can ask the user for feedback when they leave a session. This feedback gives the administrator insight on a user's experiences within a BigBlueButton sessions.

To enable the feedback and it's logging to your server, run the following script.

```bash
#!/bin/bash

HOST=$(cat /etc/bigbluebutton/bbb-web.properties | grep -v '#' | sed -n '/^bigbluebutton.web.serverURL/{s/.*\///;p}')
HTML5_CONFIG=/usr/share/meteor/bundle/programs/server/assets/app/config/settings.yml
PROTOCOL=$(cat /etc/bigbluebutton/bbb-web.properties | grep -v '#' | grep '^bigbluebutton.web.serverURL' | sed 's/.*\(http[s]*\).*/\1/')

apt-get install -y nginx-full

yq e -i '.public.clientLog.external.enabled = true' $HTML5_CONFIG
yq e -i ".public.clientLog.external.url = \"$PROTOCOL://$HOST/html5log\"" $HTML5_CONFIG
yq e -i '.public.app.askForFeedbackOnLogout = true' $HTML5_CONFIG
chown meteor:meteor $HTML5_CONFIG

mkdir -p /etc/bigbluebutton/nginx/

cat > /etc/bigbluebutton/nginx/html5-client-log.nginx << HERE
location /html5log {
        access_log /var/log/nginx/html5-client.log postdata;
        echo_read_request_body;
}
HERE

cat > /etc/nginx/conf.d/html5-client-log.conf << HERE
log_format postdata '\$remote_addr [\$time_iso8601] \$request_body';
HERE

# We need nginx-full to enable postdata log_format
if ! dpkg -l | grep -q nginx-full; then
  apt-get install -y nginx-full
fi

touch /var/log/nginx/html5-client.log
chown bigbluebutton:bigbluebutton /var/log/nginx/html5-client.log
```

The feedback will be written to `/var/log/nginx/html5-client.log`, which you would need to extract and parse. You can also use the following command to monitor the feedback

```bash
tail -f /var/log/nginx/html5-client.log | sed -u 's/\\x22/"/g' | sed -u 's/\\x5C//g'
```

There used to be an incorrect version of the script above on the docs. If you face any issues after updating it, refer to [this issue](https://github.com/bigbluebutton/bigbluebutton/issues/9065) for solutions.

### Other configuration changes

#### Extract the shared secret

Any front-end to BigBlueButton needs two pieces of information: the hostname for the BigBlueButton server and its shared secret (for authenticating API calls). To print out the hostname and shared secret for you BigBlueButton server, enter the command `bbb-conf --secret`:

```bash
$ bbb-conf --secret

    URL: https://bigbluebutton.example.com/bigbluebutton/
    Secret: 577fd5f05280c10fb475553d200f3322

    Link to the API-Mate:
    https://mconf.github.io/api-mate/#server=https://10.0.3.132/bigbluebutton/&sharedSecret=577fd5f05280c10fb475553d200f3322
```

The last line gives a link API-Mate, an excellent tool provided by [Mconf Technologies](https://mconf.com/) (a company that has made many contributions to the BigBlueButton project over the years) that makes it easy to create API calls.

#### Change the shared secret

To validate incoming API calls, all external applications making API calls must checksum their API call using the same secret as configured in the BigBlueButton server.

You’ll find the shared secret in `/etc/bigbluebutton/bbb-web.properties`

```properties
securitySalt=<value_of_salt>
```

To change the shared secret, do the following:

1. Generate a new Universal Unique ID (UUID) from a UUID generator such as at [http://www.somacon.com/p113.php](http://www.somacon.com/p113.php). This will give a long string of random numbers that will be impossible to reverse engineer.
2. Run the command `sudo bbb-conf --setsecret new_secret`.

Note: If you have created you own front-end or are using a [third-party plug-in](http://bigbluebutton.org/support) to connect to BigBlueButton, its shared secret; otherwise, if the shared secrets do not match, the checksum for the incoming API calls will not match and the BigBlueButton server will reject the API call with an error.

#### Install callback for events (webhooks)

Want to receive callbacks to your application when an event occurs in BigBlueButton? BigBlueButton provides an optional web hooks package that installs a node.js application listens for all events on BigBlueButton and sends POST requests with details about these events to hooks registered via an API. A hook can be any external URL that can receive HTTP POST requests.

To install bbb-webhooks

```bash
$ sudo apt-get install bbb-webhooks
```

For information on configuring bbb-webhooks, see [bbb-webhooks](/development/webhooks).

#### Adjust the number of processes for nodejs

BigBlueButton uses 2 "frontend" and 2 "backend" processes by default to handle live meetings. See the description of the [Scalability of HTML5 server component](/development/architecture#scalability-of-html5-server-component) for details.

Depending on the resources available on your system, increasing the number of processes may allow you to support more concurrent users or concurrent meetings on the server. You can update the following settings in `/etc/bigbluebutton/bbb-html5-with-roles.conf`:

```sh
# Default = 2; Min = 1; Max = 4
# On powerful systems with high number of meetings you can set values up to 4 to accelerate handling of events
NUMBER_OF_BACKEND_NODEJS_PROCESSES=2
# Default = 2; Min = 0; Max = 8
# If 0 is set, bbb-html5 will handle both backend and frontend roles in one process (default until Feb 2021)
# Set a number between 1 and 4 times the value of NUMBER_OF_BACKEND_NODEJS_PROCESSES where higher number helps with meetings
# stretching the recommended number of users in BigBlueButton
NUMBER_OF_FRONTEND_NODEJS_PROCESSES=2
```

Changing these values requires restarting BigBlueButton (`bbb-conf --restart`). This configuration is preserved during updates.

#### Run three parallel Kurento media servers

Kurento media server handles three different types of media streams: listen only, webcams, and screen share.

Running three parallel Kurento media servers (KMS) -- one dedicated to each type of media stream -- should increase the stability of media handling as the load for starting/stopping media streams spreads over three separate KMS processes. Also, it should increase the reliability of media handling as a crash (and automatic restart) by one KMS will not affect the two.

To configure your BigBlueButton server to run three KMS processes, add the following line to [apply-conf.sh](/administration/customize#preserving-customizations-using-apply-confsh)

```sh
enableMultipleKurentos
```

and run `sudo bbb-conf --restart`, you should see

```
  - Configuring three Kurento Media Servers: one for listen only, webcam, and screeshare
Generating a 2048 bit RSA private key
....................+++
......+++
writing new private key to '/tmp/dtls-srtp-key.pem'
-----
Created symlink from /etc/systemd/system/kurento-media-server.service.wants/kurento-media-server-8888.service to /usr/lib/systemd/system/kurento-media-server-8888.service.
Created symlink from /etc/systemd/system/kurento-media-server.service.wants/kurento-media-server-8889.service to /usr/lib/systemd/system/kurento-media-server-8889.service.
Created symlink from /etc/systemd/system/kurento-media-server.service.wants/kurento-media-server-8890.service to /usr/lib/systemd/system/kurento-media-server-8890.service.
```

After BigBlueButton finishes restarting, you should see three KMS processes running using the `netstat -antp | grep kur` command.

```
# netstat -antp | grep kur
tcp6       0      0 :::8888                 :::*                    LISTEN      5929/kurento-media-
tcp6       0      0 :::8889                 :::*                    LISTEN      5943/kurento-media-
tcp6       0      0 :::8890                 :::*                    LISTEN      5956/kurento-media-
tcp6       0      0 127.0.0.1:8888          127.0.0.1:49132         ESTABLISHED 5929/kurento-media-
tcp6       0      0 127.0.0.1:8890          127.0.0.1:55540         ESTABLISHED 5956/kurento-media-
tcp6       0      0 127.0.0.1:8889          127.0.0.1:41000         ESTABLISHED 5943/kurento-media-
```

Each process has its own log file (distinguished by its process ID).

```
# ls -alt /var/log/kurento-media-server/
total 92
-rw-rw-r--  1 kurento kurento 11965 Sep 13 17:10 2020-09-13T170908.00000.pid5929.log
-rw-rw-r--  1 kurento kurento 10823 Sep 13 17:10 2020-09-13T170908.00000.pid5943.log
-rw-rw-r--  1 kurento kurento 10823 Sep 13 17:10 2020-09-13T170908.00000.pid5956.log
```

Now, if you now join a session and choose listen only (which causes Kurento setup a single listen only stream to FreeSWITCH), share your webcam, or share your screen, you'll see updates occuring independently to each of the above log files as each KMS process handles your request.

To revert back to running a single KMS server (which handles all three meida streams), change the above line in `/etc/bigbluebutton/bbb-conf/apply-config.sh` to

```sh
disableMultipleKurentos
```

and run `sudo bbb-conf --restart` again.<|MERGE_RESOLUTION|>--- conflicted
+++ resolved
@@ -1176,13 +1176,9 @@
 
 #### Change favicon
 
-<<<<<<< HEAD
 First method:
 
-To change the favicon, overwrite the file `/var/www/bigbluebutton-default/images/favicon.ico`.
-=======
 To change the favicon, overwrite the file `/var/www/bigbluebutton-default/assets/favicon.ico`.
->>>>>>> a79a8fa3
 
 You'll need to update file each time the `bbb-config` package updates.
 
