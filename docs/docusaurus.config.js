// @ts-check
// Note: type annotations allow type checking and IDEs autocompletion

const lightCodeTheme = require('prism-react-renderer').themes.github;
const darkCodeTheme = require('prism-react-renderer').themes.dracula;

/** @type {import('@docusaurus/types').Config} */
const config = {
    title: 'BigBlueButton',
    tagline: 'Official Documentation',
    url: 'https://docs.bigbluebutton.org/',
    baseUrl: '/',
    onBrokenLinks: 'throw',
    onBrokenMarkdownLinks: 'warn',
    favicon: 'img/favicon.ico',

    // GitHub pages deployment config.
    // If you aren't using GitHub pages, you don't need these.
    organizationName: 'bigbluebutton', // Usually your GitHub org/user name.
    projectName: 'bigbluebutton', // Usually your repo name.

    // Even if you don't use internalization, you can use this field to set useful
    // metadata like html lang. For example, if your site is Chinese, you may want
    // to replace "en" with "zh-Hans".
    i18n: {
        defaultLocale: 'en',
        locales: ['en'],
    },

    presets: [
        [
            'classic',
            /** @type {import('@docusaurus/preset-classic').Options} */
            ({
                docs: {
                    routeBasePath: "/",
                    sidebarPath: require.resolve('./sidebars.js'),
<<<<<<< HEAD
                    lastVersion: '2.7',
                    includeCurrentVersion: false,
                    versions: {
                        '2.5-legacy': {
                            banner: 'none'
                        },
                        '2.6': {
                            banner: 'none'
                        },
                        '3.0': {
                            banner: 'none'
                        },
                        '2.7': {
                            banner: 'none'
                        },
                    }
=======
>>>>>>> ab952344
                },
                theme: {
                    customCss: require.resolve('./src/css/custom.css'),
                },
            }),
        ],
    ],

<<<<<<< HEAD
    plugins: [
        require.resolve("@cmfcmf/docusaurus-search-local"),
        [
            "@docusaurus/plugin-client-redirects",
            {
                fromExtensions: ['html', 'htm'],
                redirects: [
                    {
                        to: "/2.6/new-features",
                        from: "/2.6/new"
                    },
                    {
                        to: "/2.6/new-features",
                        from: "/2.6/new.html"
                    },
                    {
                        to: "/new-features",
                        from: "/2.7/new-features"
                    },
                    {
                        to: "/development/api",
                        from: "/dev/api.html"
                    },
                    {
                        to: "/greenlight/v3/migration",
                        from: "/greenlight_v3/gl3-migration.html"
                    }
                ],
                // We interpret the path argument as the path "to"
                // and the return of this function as the paths "from"
                createRedirects: (path) =>  {
                    // TODO: remove default route to /
                    const redirect_list = [];

                    // Create redirect paths for all routes except 2.5 or 2.6 ones
                    if ( !(path.startsWith("/2.5") || path.startsWith("/2.6"))){
                        redirect_list.push("/2.7" + path);
                    }

                    if ( path.includes("/testing/release-testing") ){
                        redirect_list.push( path.replace("/testing/release-testing", "/release-tests.html") )
                    }
                    // Handle the old docs group /admin
                    if ( path.startsWith("/administration") ) {
                        // creates new routes /admin/something pointing to /administration
                        redirect_list.push( path.replace("/administration", "/admin") );
                    }
                    // handle the old docs group /dev
                    if ( path.startsWith("/development") ) {
                        // creates new routes /dev/something pointing to /development
                        redirect_list.push( path.replace("/development", "/dev") );
                    }
                    // redirect old links to the now modified url (includes -legacy)
                    if ( path.startsWith("/2.5") ) {
                        redirect_list.push( path.replace("/2.5", "/2.5-legacy") );
                    }

                    return redirect_list;
                },
            }
        ],
    ],
=======
    plugins: [require.resolve("@cmfcmf/docusaurus-search-local")],
>>>>>>> ab952344

    themeConfig:

    /** @type {import('@docusaurus/preset-classic').ThemeConfig} */
        ({
            tableOfContents: {
                minHeadingLevel: 2,
                maxHeadingLevel: 4,
            },
            navbar: {
                title: 'BigBlueButton',
                logo: {
                    alt: 'BigBlueButton Logo',
                    src: 'img/logo.svg',
                },
                items: [
                    {to: 'https://bigbluebutton.org/teachers/tutorials/', label: 'Teaching', position: 'left'},
                    {to: '/development/guide', label: 'Development', position: 'left'},
                    {to: '/administration/install', label: 'Administration', position: 'left'},
                    {to: '/greenlight/v3/install', label: 'Greenlight', position: 'left'},
                    {to: '/new-features', label: 'New Features', position: 'left'},
                    {to: '/support/getting-help', label: 'support', position: 'left'},
                    {
                        type: 'docsVersionDropdown',
                        position: 'right',
                        dropdownActiveClassDisabled: true,
                    },
                    {
                        href: 'https://github.com/bigbluebutton/bigbluebutton/tree/v2.7.x-release/docs',
                        label: 'GitHub',
                        position: 'right',
                    },
                ],
            },
            footer: {
                style: 'dark',
                links: [
                    {
                        title: 'BigBlueButton',
                        items: [
                            {
                                label: 'Release notes',
                                href: '/release-notes',
                            },
                            {
                                label: 'Github',
                                href: 'https://github.com/bigbluebutton',
                            },
                        ],
                    },
                    {
                        title: 'Community',
                        items: [
                            {
                                label: 'Setup Forums',
                                href: 'https://groups.google.com/forum/#!forum/bigbluebutton-setup',
                            },
                            {
                                label: 'Users Forums',
                                href: 'https://groups.google.com/forum/#!forum/bigbluebutton-users',
                            },
                            {
                                label: 'Developers Forums',
                                href: 'https://groups.google.com/forum/#!forum/bigbluebutton-dev',
                            },
                        ],
                    },
                    {
                        title: 'Support',
                        items: [
                            {
                                label: 'Road Map',
                                to: '/support/road-map',
                            },
                            {
                                label: 'FAQ',
                                to: '/support/faq',
                            },
                            {
                                label: 'Getting help',
                                to: '/support/getting-help',
                            },
                            {
                                label: 'Troubleshooting',
                                to: '/support/troubleshooting',
                            },
                        ],
                    },
                    {
                        title: 'Resources',
                        items: [
                            {
                                label: 'Knowledge Base',
                                href: 'https://support.bigbluebutton.org/',
                            },
                            {
                                label: 'Tutorial Videos',
                                href: 'https://bigbluebutton.org/teachers/tutorials/',
                            },
                        ],
                    },
                    {
                        title: 'Social',
                        items: [
                            {
                                label: 'Facebook',
                                href: 'https://www.facebook.com/bigbluebutton',
                            },
                            {
                                label: 'Twitter',
                                href: 'https://twitter.com/bigbluebutton',
                            },
                            {
                                label: 'Youtube',
                                href: 'https://www.youtube.com/channel/UCYj1_2Q3HTWCAImvI6eZ0SA',
                            },
                        ],
                    },
                ],
                copyright: `Copyright © ${new Date().getFullYear()} BigBlueButton Inc., Built with Docusaurus.`,
            },
            prism: {
                theme: lightCodeTheme,
                darkTheme: darkCodeTheme,
            },
        }),
};

module.exports = config;<|MERGE_RESOLUTION|>--- conflicted
+++ resolved
@@ -35,7 +35,6 @@
                 docs: {
                     routeBasePath: "/",
                     sidebarPath: require.resolve('./sidebars.js'),
-<<<<<<< HEAD
                     lastVersion: '2.7',
                     includeCurrentVersion: false,
                     versions: {
@@ -52,8 +51,6 @@
                             banner: 'none'
                         },
                     }
-=======
->>>>>>> ab952344
                 },
                 theme: {
                     customCss: require.resolve('./src/css/custom.css'),
@@ -62,7 +59,6 @@
         ],
     ],
 
-<<<<<<< HEAD
     plugins: [
         require.resolve("@cmfcmf/docusaurus-search-local"),
         [
@@ -125,9 +121,6 @@
             }
         ],
     ],
-=======
-    plugins: [require.resolve("@cmfcmf/docusaurus-search-local")],
->>>>>>> ab952344
 
     themeConfig:
 
