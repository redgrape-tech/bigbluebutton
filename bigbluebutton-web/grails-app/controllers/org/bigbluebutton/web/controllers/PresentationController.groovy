/**
 * BigBlueButton open source conferencing system - http://www.bigbluebutton.org/
 *
 * Copyright (c) 2012 BigBlueButton Inc. and by respective authors (see below).
 *
 * This program is free software; you can redistribute it and/or modify it under the
 * terms of the GNU Lesser General Public License as published by the Free Software
 * Foundation; either version 3.0 of the License, or (at your option) any later
 * version.
 *
 * BigBlueButton is distributed in the hope that it will be useful, but WITHOUT ANY
 * WARRANTY; without even the implied warranty of MERCHANTABILITY or FITNESS FOR A
 * PARTICULAR PURPOSE. See the GNU Lesser General Public License for more details.
 *
 * You should have received a copy of the GNU Lesser General Public License along
 * with BigBlueButton; if not, see <http://www.gnu.org/licenses/>.
 *
 */
package org.bigbluebutton.web.controllers

import grails.converters.*
import org.bigbluebutton.api.messaging.messages.PresentationUploadToken
import org.grails.web.mime.DefaultMimeUtility
import org.bigbluebutton.api.ParamsProcessorUtil;

import java.nio.charset.StandardCharsets

import org.apache.commons.io.FilenameUtils;
import org.bigbluebutton.web.services.PresentationService
import org.bigbluebutton.presentation.UploadedPresentation
import org.bigbluebutton.api.MeetingService;
import org.bigbluebutton.api.Util;

class PresentationController {
  MeetingService meetingService
  PresentationService presentationService
  ParamsProcessorUtil paramsProcessorUtil
  DefaultMimeUtility grailsMimeUtility

  def index = {
    render(view: 'upload-file')
  }

  def checkPresentationBeforeUploading = {
    try {
      def maxUploadFileSize = paramsProcessorUtil.getMaxPresentationFileUpload()
      def presentationToken = request.getHeader("x-presentation-token")
      def originalContentLengthString = request.getHeader("x-original-content-length")

      def originalContentLength = 0
      if (originalContentLengthString.isNumber()) {
        originalContentLength = originalContentLengthString as int
      }

      if (null != presentationToken
          && meetingService.authzTokenIsValid(presentationToken) // this we do in the upload handling
          && originalContentLength < maxUploadFileSize
          && 0 != originalContentLength) {
        log.debug "SUCCESS\n"
        response.setStatus(200);
        response.addHeader("Cache-Control", "no-cache")
        response.contentType = 'plain/text'
        response.outputStream << 'upload-success';
      } else {
        log.debug "NO SUCCESS \n"

        //Send upload error message
        PresentationUploadToken presUploadToken = meetingService.getPresentationUploadToken(presentationToken);
        meetingService.sendPresentationUploadMaxFilesizeMessage(presUploadToken, originalContentLength, maxUploadFileSize as int);

        response.setStatus(403);
        response.addHeader("Cache-Control", "no-cache")
        response.addHeader("x-file-too-large", "1")
        response.contentType = 'plain/text'
        response.outputStream << 'file-empty';
      }
    } catch (IOException e) {
      log.error("Error in checkPresentationBeforeUploading.\n" + e.getMessage());
    }
  }

  def upload = {
    // check if the authorization token provided is valid
    if (null == params.authzToken || !meetingService.authzTokenIsValidAndExpired(params.authzToken)) {
      log.debug "WARNING! AuthzToken=" + params.authzToken + " was not valid in meetingId=" + params.conference
      response.addHeader("Cache-Control", "no-cache")
      response.contentType = 'plain/text'
      response.outputStream << 'invalid auth token'
      return
    }

    def meetingId = params.conference
    if (Util.isMeetingIdValidFormat(meetingId)) {
      def meeting = meetingService.getNotEndedMeetingWithId(meetingId)
      if (meeting == null) {
        log.debug("Upload failed. No meeting running " + meetingId)
        response.addHeader("Cache-Control", "no-cache")
        response.contentType = 'plain/text'
        response.outputStream << 'no-meeting'
        return
      }
    } else {
      log.debug("Upload failed. Invalid meeting id format " + meetingId)
      response.addHeader("Cache-Control", "no-cache")
      response.contentType = 'plain/text'
      response.outputStream << 'no-meeting';
      return
    }

    def isDownloadable = params.boolean('is_downloadable') //instead of params.is_downloadable
    def podId = params.pod_id

    // Defaults current to false (optional upload parameter)
    def current = false
    
    if (null != params.current) {
      current = params.current.toBoolean()
    }
    
    log.debug "@Default presentation pod" + podId

    def uploadFailed = false
    def uploadFailReasons = new ArrayList<String>()
    def presOrigFilename = ""
    def presFilename = ""
    def filenameExt = ""
    def presId = ""
    def pres = null
    def temporaryPresentationId = params.temporaryPresentationId

    def file = request.getFile('fileUpload')
    if (file && !file.empty) {
      presOrigFilename = file.getOriginalFilename()
      // Gets the name minus the path from a full fileName.
      // a/b/c.txt --> c.txt
      presFilename =  FilenameUtils.getName(presOrigFilename)
      filenameExt = FilenameUtils.getExtension(presFilename)
    } else {
      log.warn "Upload failed. File Empty."
      uploadFailReasons.add("uploaded_file_empty")
      uploadFailed = true
    }

    if (presFilename == "" || filenameExt == "") {
      log.debug("Upload failed. Invalid filename " + presOrigFilename)
      uploadFailReasons.add("invalid_filename")
      uploadFailed = true
    } else {
      String presentationDir = presentationService.getPresentationDir()
      presId = Util.generatePresentationId(presFilename)
      File uploadDir = Util.createPresentationDir(meetingId, presentationDir, presId)
      if (uploadDir != null) {
        def newFilename = Util.createNewFilename(presId, filenameExt)
        pres = new File(uploadDir.absolutePath + File.separatorChar + newFilename)
        file.transferTo(pres)
      }
    }

    log.debug("processing file upload " + presFilename)
    def presentationBaseUrl = presentationService.presentationBaseUrl
    UploadedPresentation uploadedPres = new UploadedPresentation(
            podId,
            meetingId,
            presId,
            temporaryPresentationId,
            presFilename,
            presentationBaseUrl,
            current,
            params.authzToken,
            uploadFailed,
            uploadFailReasons
    )

    if (isDownloadable) {
      log.debug "@Setting file to be downloadable..."
      uploadedPres.setDownloadable();
    }
<<<<<<< HEAD
    log.debug "1) PRESENTATION: ${pres.toString()}"
=======
>>>>>>> 7582b889
    uploadedPres.setUploadedFile(pres);
    presentationService.processUploadedPresentation(uploadedPres)
    log.debug("file upload success " + presFilename)
    response.addHeader("Cache-Control", "no-cache")
    response.contentType = 'plain/text'
    response.outputStream << 'upload-success'
  }

  def testConversion = {
    presentationService.testConversionProcess()
  }

  //handle external presentation server 
  def delegate = {

    def presentation_name = request.getParameter('presentation_name')
    def conference = request.getParameter('conference')
    def room = request.getParameter('room')
    def returnCode = request.getParameter('returnCode')
    def totalSlides = request.getParameter('totalSlides')
    def slidesCompleted = request.getParameter('slidesCompleted')

    presentationService.processDelegatedPresentation(conference, room, presentation_name, returnCode, totalSlides, slidesCompleted)
    redirect(action: list)
  }

  def showSlide = {
    log.debug "############### HERE"
    def presentationName = params.presentation_name
    def conf = params.conference
    def rm = params.room
    def slide = params.id

    log.error "Nginx should be serving this SWF file! meetingId={} ,presId={} ,page={}", conf, presentationName, slide

    InputStream is = null;
    try {
      def pres = presentationService.showSlide(conf, rm, presentationName, slide)
      if (pres.exists()) {
        log.debug "###### SLIDE FOUND ######"
        def bytes = pres.readBytes()
        response.addHeader("Cache-Control", "no-cache")
        response.contentType = 'application/x-shockwave-flash'
        response.outputStream << bytes;
      } else {
        log.debug "###### SLIDE NNOOOOOOT FOUND ######"
      }
    } catch (IOException e) {
      log.error("Failed to read SWF file. meetingId=" + conf + ",presId=" + presentationName + ",page=" + slide);
      log.error("Error reading SWF file.\n" + e.getMessage());
    }
  }

  def showSvgImage = {
    def presentationName = params.presentation_name
    def conf = params.conference
    def rm = params.room
    def slide = params.id

    log.error("Nginx should be serving this SVG file! meetingId=" + conf + ",presId=" + presentationName + ",page=" + slide);

    InputStream is = null;
    try {
      def pres = presentationService.showSvgImage(conf, rm, presentationName, slide)
      if (pres.exists()) {
        def bytes = pres.readBytes()
        response.addHeader("Cache-Control", "no-cache")
        response.contentType = 'image/svg+xml'
        response.outputStream << bytes;
      }
    } catch (IOException e) {
      log.error("Failed to read SVG file. meetingId=" + conf + ",presId=" + presentationName + ",page=" + slide);
      log.error("Error reading SVG file.\n" + e.getMessage());
    }
  }

  def showThumbnail = {
    def presentationName = params.presentation_name
    def conf = params.conference
    def rm = params.room
    def thumb = params.id

    log.error("Nginx should be serving this thumb file! meetingId=" + conf + ",presId=" + presentationName + ",page=" + thumb);

    InputStream is = null;
    try {
      def pres = presentationService.showThumbnail(conf, rm, presentationName, thumb)
      if (pres.exists()) {

        def bytes = pres.readBytes()
        response.addHeader("Cache-Control", "no-cache")
        response.contentType = 'image'
        response.outputStream << bytes;
      }
    } catch (IOException e) {
      log.error("Failed to read thumb file. meetingId=" + conf + ",presId=" + presentationName + ",page=" + thumb);
      log.error("Error reading thunb file.\n" + e.getMessage());
    }
  }

  def showPng = {
    def presentationName = params.presentation_name
    def conf = params.conference
    def rm = params.room
    def png = params.id

    InputStream is = null;
    try {
      def pres = presentationService.showPng(conf, rm, presentationName, png)
      if (pres.exists()) {

        def bytes = pres.readBytes()
        response.addHeader("Cache-Control", "no-cache")
        response.contentType = 'image'
        response.outputStream << bytes;
      }
    } catch (IOException e) {
      log.error("Error reading file.\n" + e.getMessage());
    }
  }

  def showTextfile = {
    def presentationName = params.presentation_name
    def conf = params.conference
    def rm = params.room
    def textfile = params.id
    log.debug "Controller: Show textfile request for $presentationName $textfile"

    log.error("Nginx should be serving this text file! meetingId=" + conf + ",presId=" + presentationName + ",page=" + textfile);

    InputStream is = null;
    try {
      def pres = presentationService.showTextfile(conf, rm, presentationName, textfile)
      if (pres.exists()) {
        log.debug "Controller: Sending textfiles reply for $presentationName $textfile"

        def bytes = pres.readBytes()
        response.addHeader("Cache-Control", "no-cache")
        response.contentType = 'plain/text'
        response.outputStream << bytes;
      } else {
        log.debug "$pres does not exist."
      }
    } catch (IOException e) {
      log.error("Failed to read text file. meetingId=" + conf + ",presId=" + presentationName + ",page=" + textfile);
      log.error("Error reading text file.\n" + e.getMessage());
    }
  }

  def downloadFile = {
    def presId = params.presId
    def presFilename = params.presFilename
    def meetingId = params.meetingId

    log.debug "Controller: Download request for $presFilename"

    log.debug "8888888888888888888888888888888888888888888888888888888888888888888888888888888888888888888888888888"

    InputStream is = null;
    try {
      def pres = meetingService.getDownloadablePresentationFile(meetingId, presId, presFilename)
      if (pres != null && pres.exists()) {
        log.debug "Controller: Sending pdf reply for $presFilename"

        def bytes = pres.readBytes()
        def responseName = pres.getName();
        def mimeType = grailsMimeUtility.getMimeTypeForURI(responseName)
        def mimeName = mimeType != null ? mimeType.name : 'application/octet-stream'

        response.contentType = mimeName
        response.addHeader("content-disposition", "attachment; filename=" + URLEncoder.encode(responseName, StandardCharsets.UTF_8.name()))
        response.addHeader("Cache-Control", "no-cache")
        response.outputStream << bytes;
      } else {
        log.warn "$pres does not exist."
		response.status = 404
      }
    } catch (IOException e) {
      log.error("Error reading file.\n" + e.getMessage());
	  response.status = 404
    }
  }

  def thumbnail = {
    def filename = params.id.replace('###', '.')
    def presDir = confDir() + File.separatorChar + filename
    try {
      def pres = presentationService.showThumbnail(presDir, params.thumb)
      if (pres.exists()) {
        def bytes = pres.readBytes()

        response.contentType = 'image'
        response.outputStream << bytes;
      }
    } catch (IOException e) {
      log.error("Error reading file.\n" + e.getMessage());
    }
  }

  def numberOfSlides = {
    def presentationName = params.presentation_name
    def conf = params.conference
    def rm = params.room

    def numThumbs = presentationService.numberOfThumbnails(conf, rm, presentationName)
    response.addHeader("Cache-Control", "no-cache")
    withFormat {
      xml {
        render(contentType: "text/xml") {
          conference(id: conf, room: rm) {
            presentation(name: presentationName) {
              slides(count: numThumbs) {
                for(def i = 1; i <= numThumbs; i++) {
                  slide(number: "${i}", name: "slide/${i}", thumb: "thumbnail/${i}", textfile: "textfile/${i}")
                }
              }
            }
          }
        }
      }
    }
  }

  def numberOfThumbnails = {
    def filename = params.presentation_name
    def conf = params.conference
    def rm = params.room
    def numThumbs = presentationService.numberOfThumbnails(conf, rm, filename)
    withFormat {
      xml {
        render(contentType: "text/xml") {
          conference(id: f.conference, room: f.room) {
            presentation(name: filename) {
              thumbnails(count: numThumbs) {
                for(def i = 0; i < numThumbs; i++) {
                  thumb(name: "thumbnails/${i}")
                }
              }
            }
          }
        }
      }
    }
  }

  def numberOfSvgs = {
    def filename = params.presentation_name
    def conf = params.conference
    def rm = params.room
    def numSvgs = presentationService.numberOfSvgs(conf, rm, filename)
    withFormat {
      xml {
        render(contentType: "text/xml") {
          conference(id: f.conference, room: f.room) {
            presentation(name: filename) {
              svgs(count: numSvgs) {
                for(def i = 0; i < numSvgs; i++) {
                  svg(name: "svgs/${i}")
                }
              }
            }
          }
        }
      }
    }
  }

  def numberOfTextfiles = {
    def filename = params.presentation_name
    def conf = params.conference
    def rm = params.room
    def numFiles = presentationService.numberOfTextfiles(conf, rm, filename)

    withFormat {
      xml {
        render(contentType: "text/xml") {
          conference(id: f.conference, room: f.room) {
            presentation(name: filename) {
              textfiles(count: numFiles) {
                for(def i = 0; i < numFiles; i++) {
                  textfile(name: "textfiles/${i}")
                }
              }
            }
          }
        }
      }
    }
  }
}

<|MERGE_RESOLUTION|>--- conflicted
+++ resolved
@@ -1,472 +1,468 @@
-/**
- * BigBlueButton open source conferencing system - http://www.bigbluebutton.org/
- *
- * Copyright (c) 2012 BigBlueButton Inc. and by respective authors (see below).
- *
- * This program is free software; you can redistribute it and/or modify it under the
- * terms of the GNU Lesser General Public License as published by the Free Software
- * Foundation; either version 3.0 of the License, or (at your option) any later
- * version.
- *
- * BigBlueButton is distributed in the hope that it will be useful, but WITHOUT ANY
- * WARRANTY; without even the implied warranty of MERCHANTABILITY or FITNESS FOR A
- * PARTICULAR PURPOSE. See the GNU Lesser General Public License for more details.
- *
- * You should have received a copy of the GNU Lesser General Public License along
- * with BigBlueButton; if not, see <http://www.gnu.org/licenses/>.
- *
- */
-package org.bigbluebutton.web.controllers
-
-import grails.converters.*
-import org.bigbluebutton.api.messaging.messages.PresentationUploadToken
-import org.grails.web.mime.DefaultMimeUtility
-import org.bigbluebutton.api.ParamsProcessorUtil;
-
-import java.nio.charset.StandardCharsets
-
-import org.apache.commons.io.FilenameUtils;
-import org.bigbluebutton.web.services.PresentationService
-import org.bigbluebutton.presentation.UploadedPresentation
-import org.bigbluebutton.api.MeetingService;
-import org.bigbluebutton.api.Util;
-
-class PresentationController {
-  MeetingService meetingService
-  PresentationService presentationService
-  ParamsProcessorUtil paramsProcessorUtil
-  DefaultMimeUtility grailsMimeUtility
-
-  def index = {
-    render(view: 'upload-file')
-  }
-
-  def checkPresentationBeforeUploading = {
-    try {
-      def maxUploadFileSize = paramsProcessorUtil.getMaxPresentationFileUpload()
-      def presentationToken = request.getHeader("x-presentation-token")
-      def originalContentLengthString = request.getHeader("x-original-content-length")
-
-      def originalContentLength = 0
-      if (originalContentLengthString.isNumber()) {
-        originalContentLength = originalContentLengthString as int
-      }
-
-      if (null != presentationToken
-          && meetingService.authzTokenIsValid(presentationToken) // this we do in the upload handling
-          && originalContentLength < maxUploadFileSize
-          && 0 != originalContentLength) {
-        log.debug "SUCCESS\n"
-        response.setStatus(200);
-        response.addHeader("Cache-Control", "no-cache")
-        response.contentType = 'plain/text'
-        response.outputStream << 'upload-success';
-      } else {
-        log.debug "NO SUCCESS \n"
-
-        //Send upload error message
-        PresentationUploadToken presUploadToken = meetingService.getPresentationUploadToken(presentationToken);
-        meetingService.sendPresentationUploadMaxFilesizeMessage(presUploadToken, originalContentLength, maxUploadFileSize as int);
-
-        response.setStatus(403);
-        response.addHeader("Cache-Control", "no-cache")
-        response.addHeader("x-file-too-large", "1")
-        response.contentType = 'plain/text'
-        response.outputStream << 'file-empty';
-      }
-    } catch (IOException e) {
-      log.error("Error in checkPresentationBeforeUploading.\n" + e.getMessage());
-    }
-  }
-
-  def upload = {
-    // check if the authorization token provided is valid
-    if (null == params.authzToken || !meetingService.authzTokenIsValidAndExpired(params.authzToken)) {
-      log.debug "WARNING! AuthzToken=" + params.authzToken + " was not valid in meetingId=" + params.conference
-      response.addHeader("Cache-Control", "no-cache")
-      response.contentType = 'plain/text'
-      response.outputStream << 'invalid auth token'
-      return
-    }
-
-    def meetingId = params.conference
-    if (Util.isMeetingIdValidFormat(meetingId)) {
-      def meeting = meetingService.getNotEndedMeetingWithId(meetingId)
-      if (meeting == null) {
-        log.debug("Upload failed. No meeting running " + meetingId)
-        response.addHeader("Cache-Control", "no-cache")
-        response.contentType = 'plain/text'
-        response.outputStream << 'no-meeting'
-        return
-      }
-    } else {
-      log.debug("Upload failed. Invalid meeting id format " + meetingId)
-      response.addHeader("Cache-Control", "no-cache")
-      response.contentType = 'plain/text'
-      response.outputStream << 'no-meeting';
-      return
-    }
-
-    def isDownloadable = params.boolean('is_downloadable') //instead of params.is_downloadable
-    def podId = params.pod_id
-
-    // Defaults current to false (optional upload parameter)
-    def current = false
-    
-    if (null != params.current) {
-      current = params.current.toBoolean()
-    }
-    
-    log.debug "@Default presentation pod" + podId
-
-    def uploadFailed = false
-    def uploadFailReasons = new ArrayList<String>()
-    def presOrigFilename = ""
-    def presFilename = ""
-    def filenameExt = ""
-    def presId = ""
-    def pres = null
-    def temporaryPresentationId = params.temporaryPresentationId
-
-    def file = request.getFile('fileUpload')
-    if (file && !file.empty) {
-      presOrigFilename = file.getOriginalFilename()
-      // Gets the name minus the path from a full fileName.
-      // a/b/c.txt --> c.txt
-      presFilename =  FilenameUtils.getName(presOrigFilename)
-      filenameExt = FilenameUtils.getExtension(presFilename)
-    } else {
-      log.warn "Upload failed. File Empty."
-      uploadFailReasons.add("uploaded_file_empty")
-      uploadFailed = true
-    }
-
-    if (presFilename == "" || filenameExt == "") {
-      log.debug("Upload failed. Invalid filename " + presOrigFilename)
-      uploadFailReasons.add("invalid_filename")
-      uploadFailed = true
-    } else {
-      String presentationDir = presentationService.getPresentationDir()
-      presId = Util.generatePresentationId(presFilename)
-      File uploadDir = Util.createPresentationDir(meetingId, presentationDir, presId)
-      if (uploadDir != null) {
-        def newFilename = Util.createNewFilename(presId, filenameExt)
-        pres = new File(uploadDir.absolutePath + File.separatorChar + newFilename)
-        file.transferTo(pres)
-      }
-    }
-
-    log.debug("processing file upload " + presFilename)
-    def presentationBaseUrl = presentationService.presentationBaseUrl
-    UploadedPresentation uploadedPres = new UploadedPresentation(
-            podId,
-            meetingId,
-            presId,
-            temporaryPresentationId,
-            presFilename,
-            presentationBaseUrl,
-            current,
-            params.authzToken,
-            uploadFailed,
-            uploadFailReasons
-    )
-
-    if (isDownloadable) {
-      log.debug "@Setting file to be downloadable..."
-      uploadedPres.setDownloadable();
-    }
-<<<<<<< HEAD
-    log.debug "1) PRESENTATION: ${pres.toString()}"
-=======
->>>>>>> 7582b889
-    uploadedPres.setUploadedFile(pres);
-    presentationService.processUploadedPresentation(uploadedPres)
-    log.debug("file upload success " + presFilename)
-    response.addHeader("Cache-Control", "no-cache")
-    response.contentType = 'plain/text'
-    response.outputStream << 'upload-success'
-  }
-
-  def testConversion = {
-    presentationService.testConversionProcess()
-  }
-
-  //handle external presentation server 
-  def delegate = {
-
-    def presentation_name = request.getParameter('presentation_name')
-    def conference = request.getParameter('conference')
-    def room = request.getParameter('room')
-    def returnCode = request.getParameter('returnCode')
-    def totalSlides = request.getParameter('totalSlides')
-    def slidesCompleted = request.getParameter('slidesCompleted')
-
-    presentationService.processDelegatedPresentation(conference, room, presentation_name, returnCode, totalSlides, slidesCompleted)
-    redirect(action: list)
-  }
-
-  def showSlide = {
-    log.debug "############### HERE"
-    def presentationName = params.presentation_name
-    def conf = params.conference
-    def rm = params.room
-    def slide = params.id
-
-    log.error "Nginx should be serving this SWF file! meetingId={} ,presId={} ,page={}", conf, presentationName, slide
-
-    InputStream is = null;
-    try {
-      def pres = presentationService.showSlide(conf, rm, presentationName, slide)
-      if (pres.exists()) {
-        log.debug "###### SLIDE FOUND ######"
-        def bytes = pres.readBytes()
-        response.addHeader("Cache-Control", "no-cache")
-        response.contentType = 'application/x-shockwave-flash'
-        response.outputStream << bytes;
-      } else {
-        log.debug "###### SLIDE NNOOOOOOT FOUND ######"
-      }
-    } catch (IOException e) {
-      log.error("Failed to read SWF file. meetingId=" + conf + ",presId=" + presentationName + ",page=" + slide);
-      log.error("Error reading SWF file.\n" + e.getMessage());
-    }
-  }
-
-  def showSvgImage = {
-    def presentationName = params.presentation_name
-    def conf = params.conference
-    def rm = params.room
-    def slide = params.id
-
-    log.error("Nginx should be serving this SVG file! meetingId=" + conf + ",presId=" + presentationName + ",page=" + slide);
-
-    InputStream is = null;
-    try {
-      def pres = presentationService.showSvgImage(conf, rm, presentationName, slide)
-      if (pres.exists()) {
-        def bytes = pres.readBytes()
-        response.addHeader("Cache-Control", "no-cache")
-        response.contentType = 'image/svg+xml'
-        response.outputStream << bytes;
-      }
-    } catch (IOException e) {
-      log.error("Failed to read SVG file. meetingId=" + conf + ",presId=" + presentationName + ",page=" + slide);
-      log.error("Error reading SVG file.\n" + e.getMessage());
-    }
-  }
-
-  def showThumbnail = {
-    def presentationName = params.presentation_name
-    def conf = params.conference
-    def rm = params.room
-    def thumb = params.id
-
-    log.error("Nginx should be serving this thumb file! meetingId=" + conf + ",presId=" + presentationName + ",page=" + thumb);
-
-    InputStream is = null;
-    try {
-      def pres = presentationService.showThumbnail(conf, rm, presentationName, thumb)
-      if (pres.exists()) {
-
-        def bytes = pres.readBytes()
-        response.addHeader("Cache-Control", "no-cache")
-        response.contentType = 'image'
-        response.outputStream << bytes;
-      }
-    } catch (IOException e) {
-      log.error("Failed to read thumb file. meetingId=" + conf + ",presId=" + presentationName + ",page=" + thumb);
-      log.error("Error reading thunb file.\n" + e.getMessage());
-    }
-  }
-
-  def showPng = {
-    def presentationName = params.presentation_name
-    def conf = params.conference
-    def rm = params.room
-    def png = params.id
-
-    InputStream is = null;
-    try {
-      def pres = presentationService.showPng(conf, rm, presentationName, png)
-      if (pres.exists()) {
-
-        def bytes = pres.readBytes()
-        response.addHeader("Cache-Control", "no-cache")
-        response.contentType = 'image'
-        response.outputStream << bytes;
-      }
-    } catch (IOException e) {
-      log.error("Error reading file.\n" + e.getMessage());
-    }
-  }
-
-  def showTextfile = {
-    def presentationName = params.presentation_name
-    def conf = params.conference
-    def rm = params.room
-    def textfile = params.id
-    log.debug "Controller: Show textfile request for $presentationName $textfile"
-
-    log.error("Nginx should be serving this text file! meetingId=" + conf + ",presId=" + presentationName + ",page=" + textfile);
-
-    InputStream is = null;
-    try {
-      def pres = presentationService.showTextfile(conf, rm, presentationName, textfile)
-      if (pres.exists()) {
-        log.debug "Controller: Sending textfiles reply for $presentationName $textfile"
-
-        def bytes = pres.readBytes()
-        response.addHeader("Cache-Control", "no-cache")
-        response.contentType = 'plain/text'
-        response.outputStream << bytes;
-      } else {
-        log.debug "$pres does not exist."
-      }
-    } catch (IOException e) {
-      log.error("Failed to read text file. meetingId=" + conf + ",presId=" + presentationName + ",page=" + textfile);
-      log.error("Error reading text file.\n" + e.getMessage());
-    }
-  }
-
-  def downloadFile = {
-    def presId = params.presId
-    def presFilename = params.presFilename
-    def meetingId = params.meetingId
-
-    log.debug "Controller: Download request for $presFilename"
-
-    log.debug "8888888888888888888888888888888888888888888888888888888888888888888888888888888888888888888888888888"
-
-    InputStream is = null;
-    try {
-      def pres = meetingService.getDownloadablePresentationFile(meetingId, presId, presFilename)
-      if (pres != null && pres.exists()) {
-        log.debug "Controller: Sending pdf reply for $presFilename"
-
-        def bytes = pres.readBytes()
-        def responseName = pres.getName();
-        def mimeType = grailsMimeUtility.getMimeTypeForURI(responseName)
-        def mimeName = mimeType != null ? mimeType.name : 'application/octet-stream'
-
-        response.contentType = mimeName
-        response.addHeader("content-disposition", "attachment; filename=" + URLEncoder.encode(responseName, StandardCharsets.UTF_8.name()))
-        response.addHeader("Cache-Control", "no-cache")
-        response.outputStream << bytes;
-      } else {
-        log.warn "$pres does not exist."
-		response.status = 404
-      }
-    } catch (IOException e) {
-      log.error("Error reading file.\n" + e.getMessage());
-	  response.status = 404
-    }
-  }
-
-  def thumbnail = {
-    def filename = params.id.replace('###', '.')
-    def presDir = confDir() + File.separatorChar + filename
-    try {
-      def pres = presentationService.showThumbnail(presDir, params.thumb)
-      if (pres.exists()) {
-        def bytes = pres.readBytes()
-
-        response.contentType = 'image'
-        response.outputStream << bytes;
-      }
-    } catch (IOException e) {
-      log.error("Error reading file.\n" + e.getMessage());
-    }
-  }
-
-  def numberOfSlides = {
-    def presentationName = params.presentation_name
-    def conf = params.conference
-    def rm = params.room
-
-    def numThumbs = presentationService.numberOfThumbnails(conf, rm, presentationName)
-    response.addHeader("Cache-Control", "no-cache")
-    withFormat {
-      xml {
-        render(contentType: "text/xml") {
-          conference(id: conf, room: rm) {
-            presentation(name: presentationName) {
-              slides(count: numThumbs) {
-                for(def i = 1; i <= numThumbs; i++) {
-                  slide(number: "${i}", name: "slide/${i}", thumb: "thumbnail/${i}", textfile: "textfile/${i}")
-                }
-              }
-            }
-          }
-        }
-      }
-    }
-  }
-
-  def numberOfThumbnails = {
-    def filename = params.presentation_name
-    def conf = params.conference
-    def rm = params.room
-    def numThumbs = presentationService.numberOfThumbnails(conf, rm, filename)
-    withFormat {
-      xml {
-        render(contentType: "text/xml") {
-          conference(id: f.conference, room: f.room) {
-            presentation(name: filename) {
-              thumbnails(count: numThumbs) {
-                for(def i = 0; i < numThumbs; i++) {
-                  thumb(name: "thumbnails/${i}")
-                }
-              }
-            }
-          }
-        }
-      }
-    }
-  }
-
-  def numberOfSvgs = {
-    def filename = params.presentation_name
-    def conf = params.conference
-    def rm = params.room
-    def numSvgs = presentationService.numberOfSvgs(conf, rm, filename)
-    withFormat {
-      xml {
-        render(contentType: "text/xml") {
-          conference(id: f.conference, room: f.room) {
-            presentation(name: filename) {
-              svgs(count: numSvgs) {
-                for(def i = 0; i < numSvgs; i++) {
-                  svg(name: "svgs/${i}")
-                }
-              }
-            }
-          }
-        }
-      }
-    }
-  }
-
-  def numberOfTextfiles = {
-    def filename = params.presentation_name
-    def conf = params.conference
-    def rm = params.room
-    def numFiles = presentationService.numberOfTextfiles(conf, rm, filename)
-
-    withFormat {
-      xml {
-        render(contentType: "text/xml") {
-          conference(id: f.conference, room: f.room) {
-            presentation(name: filename) {
-              textfiles(count: numFiles) {
-                for(def i = 0; i < numFiles; i++) {
-                  textfile(name: "textfiles/${i}")
-                }
-              }
-            }
-          }
-        }
-      }
-    }
-  }
-}
-
+/**
+ * BigBlueButton open source conferencing system - http://www.bigbluebutton.org/
+ *
+ * Copyright (c) 2012 BigBlueButton Inc. and by respective authors (see below).
+ *
+ * This program is free software; you can redistribute it and/or modify it under the
+ * terms of the GNU Lesser General Public License as published by the Free Software
+ * Foundation; either version 3.0 of the License, or (at your option) any later
+ * version.
+ *
+ * BigBlueButton is distributed in the hope that it will be useful, but WITHOUT ANY
+ * WARRANTY; without even the implied warranty of MERCHANTABILITY or FITNESS FOR A
+ * PARTICULAR PURPOSE. See the GNU Lesser General Public License for more details.
+ *
+ * You should have received a copy of the GNU Lesser General Public License along
+ * with BigBlueButton; if not, see <http://www.gnu.org/licenses/>.
+ *
+ */
+package org.bigbluebutton.web.controllers
+
+import grails.converters.*
+import org.bigbluebutton.api.messaging.messages.PresentationUploadToken
+import org.grails.web.mime.DefaultMimeUtility
+import org.bigbluebutton.api.ParamsProcessorUtil;
+
+import java.nio.charset.StandardCharsets
+
+import org.apache.commons.io.FilenameUtils;
+import org.bigbluebutton.web.services.PresentationService
+import org.bigbluebutton.presentation.UploadedPresentation
+import org.bigbluebutton.api.MeetingService;
+import org.bigbluebutton.api.Util;
+
+class PresentationController {
+  MeetingService meetingService
+  PresentationService presentationService
+  ParamsProcessorUtil paramsProcessorUtil
+  DefaultMimeUtility grailsMimeUtility
+
+  def index = {
+    render(view: 'upload-file')
+  }
+
+  def checkPresentationBeforeUploading = {
+    try {
+      def maxUploadFileSize = paramsProcessorUtil.getMaxPresentationFileUpload()
+      def presentationToken = request.getHeader("x-presentation-token")
+      def originalContentLengthString = request.getHeader("x-original-content-length")
+
+      def originalContentLength = 0
+      if (originalContentLengthString.isNumber()) {
+        originalContentLength = originalContentLengthString as int
+      }
+
+      if (null != presentationToken
+          && meetingService.authzTokenIsValid(presentationToken) // this we do in the upload handling
+          && originalContentLength < maxUploadFileSize
+          && 0 != originalContentLength) {
+        log.debug "SUCCESS\n"
+        response.setStatus(200);
+        response.addHeader("Cache-Control", "no-cache")
+        response.contentType = 'plain/text'
+        response.outputStream << 'upload-success';
+      } else {
+        log.debug "NO SUCCESS \n"
+
+        //Send upload error message
+        PresentationUploadToken presUploadToken = meetingService.getPresentationUploadToken(presentationToken);
+        meetingService.sendPresentationUploadMaxFilesizeMessage(presUploadToken, originalContentLength, maxUploadFileSize as int);
+
+        response.setStatus(403);
+        response.addHeader("Cache-Control", "no-cache")
+        response.addHeader("x-file-too-large", "1")
+        response.contentType = 'plain/text'
+        response.outputStream << 'file-empty';
+      }
+    } catch (IOException e) {
+      log.error("Error in checkPresentationBeforeUploading.\n" + e.getMessage());
+    }
+  }
+
+  def upload = {
+    // check if the authorization token provided is valid
+    if (null == params.authzToken || !meetingService.authzTokenIsValidAndExpired(params.authzToken)) {
+      log.debug "WARNING! AuthzToken=" + params.authzToken + " was not valid in meetingId=" + params.conference
+      response.addHeader("Cache-Control", "no-cache")
+      response.contentType = 'plain/text'
+      response.outputStream << 'invalid auth token'
+      return
+    }
+
+    def meetingId = params.conference
+    if (Util.isMeetingIdValidFormat(meetingId)) {
+      def meeting = meetingService.getNotEndedMeetingWithId(meetingId)
+      if (meeting == null) {
+        log.debug("Upload failed. No meeting running " + meetingId)
+        response.addHeader("Cache-Control", "no-cache")
+        response.contentType = 'plain/text'
+        response.outputStream << 'no-meeting'
+        return
+      }
+    } else {
+      log.debug("Upload failed. Invalid meeting id format " + meetingId)
+      response.addHeader("Cache-Control", "no-cache")
+      response.contentType = 'plain/text'
+      response.outputStream << 'no-meeting';
+      return
+    }
+
+    def isDownloadable = params.boolean('is_downloadable') //instead of params.is_downloadable
+    def podId = params.pod_id
+
+    // Defaults current to false (optional upload parameter)
+    def current = false
+    
+    if (null != params.current) {
+      current = params.current.toBoolean()
+    }
+    
+    log.debug "@Default presentation pod" + podId
+
+    def uploadFailed = false
+    def uploadFailReasons = new ArrayList<String>()
+    def presOrigFilename = ""
+    def presFilename = ""
+    def filenameExt = ""
+    def presId = ""
+    def pres = null
+    def temporaryPresentationId = params.temporaryPresentationId
+
+    def file = request.getFile('fileUpload')
+    if (file && !file.empty) {
+      presOrigFilename = file.getOriginalFilename()
+      // Gets the name minus the path from a full fileName.
+      // a/b/c.txt --> c.txt
+      presFilename =  FilenameUtils.getName(presOrigFilename)
+      filenameExt = FilenameUtils.getExtension(presFilename)
+    } else {
+      log.warn "Upload failed. File Empty."
+      uploadFailReasons.add("uploaded_file_empty")
+      uploadFailed = true
+    }
+
+    if (presFilename == "" || filenameExt == "") {
+      log.debug("Upload failed. Invalid filename " + presOrigFilename)
+      uploadFailReasons.add("invalid_filename")
+      uploadFailed = true
+    } else {
+      String presentationDir = presentationService.getPresentationDir()
+      presId = Util.generatePresentationId(presFilename)
+      File uploadDir = Util.createPresentationDir(meetingId, presentationDir, presId)
+      if (uploadDir != null) {
+        def newFilename = Util.createNewFilename(presId, filenameExt)
+        pres = new File(uploadDir.absolutePath + File.separatorChar + newFilename)
+        file.transferTo(pres)
+      }
+    }
+
+    log.debug("processing file upload " + presFilename)
+    def presentationBaseUrl = presentationService.presentationBaseUrl
+    UploadedPresentation uploadedPres = new UploadedPresentation(
+            podId,
+            meetingId,
+            presId,
+            temporaryPresentationId,
+            presFilename,
+            presentationBaseUrl,
+            current,
+            params.authzToken,
+            uploadFailed,
+            uploadFailReasons
+    )
+
+    if (isDownloadable) {
+      log.debug "@Setting file to be downloadable..."
+      uploadedPres.setDownloadable();
+    }
+    uploadedPres.setUploadedFile(pres);
+    presentationService.processUploadedPresentation(uploadedPres)
+    log.debug("file upload success " + presFilename)
+    response.addHeader("Cache-Control", "no-cache")
+    response.contentType = 'plain/text'
+    response.outputStream << 'upload-success'
+  }
+
+  def testConversion = {
+    presentationService.testConversionProcess()
+  }
+
+  //handle external presentation server 
+  def delegate = {
+
+    def presentation_name = request.getParameter('presentation_name')
+    def conference = request.getParameter('conference')
+    def room = request.getParameter('room')
+    def returnCode = request.getParameter('returnCode')
+    def totalSlides = request.getParameter('totalSlides')
+    def slidesCompleted = request.getParameter('slidesCompleted')
+
+    presentationService.processDelegatedPresentation(conference, room, presentation_name, returnCode, totalSlides, slidesCompleted)
+    redirect(action: list)
+  }
+
+  def showSlide = {
+    log.debug "############### HERE"
+    def presentationName = params.presentation_name
+    def conf = params.conference
+    def rm = params.room
+    def slide = params.id
+
+    log.error "Nginx should be serving this SWF file! meetingId={} ,presId={} ,page={}", conf, presentationName, slide
+
+    InputStream is = null;
+    try {
+      def pres = presentationService.showSlide(conf, rm, presentationName, slide)
+      if (pres.exists()) {
+        log.debug "###### SLIDE FOUND ######"
+        def bytes = pres.readBytes()
+        response.addHeader("Cache-Control", "no-cache")
+        response.contentType = 'application/x-shockwave-flash'
+        response.outputStream << bytes;
+      } else {
+        log.debug "###### SLIDE NNOOOOOOT FOUND ######"
+      }
+    } catch (IOException e) {
+      log.error("Failed to read SWF file. meetingId=" + conf + ",presId=" + presentationName + ",page=" + slide);
+      log.error("Error reading SWF file.\n" + e.getMessage());
+    }
+  }
+
+  def showSvgImage = {
+    def presentationName = params.presentation_name
+    def conf = params.conference
+    def rm = params.room
+    def slide = params.id
+
+    log.error("Nginx should be serving this SVG file! meetingId=" + conf + ",presId=" + presentationName + ",page=" + slide);
+
+    InputStream is = null;
+    try {
+      def pres = presentationService.showSvgImage(conf, rm, presentationName, slide)
+      if (pres.exists()) {
+        def bytes = pres.readBytes()
+        response.addHeader("Cache-Control", "no-cache")
+        response.contentType = 'image/svg+xml'
+        response.outputStream << bytes;
+      }
+    } catch (IOException e) {
+      log.error("Failed to read SVG file. meetingId=" + conf + ",presId=" + presentationName + ",page=" + slide);
+      log.error("Error reading SVG file.\n" + e.getMessage());
+    }
+  }
+
+  def showThumbnail = {
+    def presentationName = params.presentation_name
+    def conf = params.conference
+    def rm = params.room
+    def thumb = params.id
+
+    log.error("Nginx should be serving this thumb file! meetingId=" + conf + ",presId=" + presentationName + ",page=" + thumb);
+
+    InputStream is = null;
+    try {
+      def pres = presentationService.showThumbnail(conf, rm, presentationName, thumb)
+      if (pres.exists()) {
+
+        def bytes = pres.readBytes()
+        response.addHeader("Cache-Control", "no-cache")
+        response.contentType = 'image'
+        response.outputStream << bytes;
+      }
+    } catch (IOException e) {
+      log.error("Failed to read thumb file. meetingId=" + conf + ",presId=" + presentationName + ",page=" + thumb);
+      log.error("Error reading thunb file.\n" + e.getMessage());
+    }
+  }
+
+  def showPng = {
+    def presentationName = params.presentation_name
+    def conf = params.conference
+    def rm = params.room
+    def png = params.id
+
+    InputStream is = null;
+    try {
+      def pres = presentationService.showPng(conf, rm, presentationName, png)
+      if (pres.exists()) {
+
+        def bytes = pres.readBytes()
+        response.addHeader("Cache-Control", "no-cache")
+        response.contentType = 'image'
+        response.outputStream << bytes;
+      }
+    } catch (IOException e) {
+      log.error("Error reading file.\n" + e.getMessage());
+    }
+  }
+
+  def showTextfile = {
+    def presentationName = params.presentation_name
+    def conf = params.conference
+    def rm = params.room
+    def textfile = params.id
+    log.debug "Controller: Show textfile request for $presentationName $textfile"
+
+    log.error("Nginx should be serving this text file! meetingId=" + conf + ",presId=" + presentationName + ",page=" + textfile);
+
+    InputStream is = null;
+    try {
+      def pres = presentationService.showTextfile(conf, rm, presentationName, textfile)
+      if (pres.exists()) {
+        log.debug "Controller: Sending textfiles reply for $presentationName $textfile"
+
+        def bytes = pres.readBytes()
+        response.addHeader("Cache-Control", "no-cache")
+        response.contentType = 'plain/text'
+        response.outputStream << bytes;
+      } else {
+        log.debug "$pres does not exist."
+      }
+    } catch (IOException e) {
+      log.error("Failed to read text file. meetingId=" + conf + ",presId=" + presentationName + ",page=" + textfile);
+      log.error("Error reading text file.\n" + e.getMessage());
+    }
+  }
+
+  def downloadFile = {
+    def presId = params.presId
+    def presFilename = params.presFilename
+    def meetingId = params.meetingId
+
+    log.debug "Controller: Download request for $presFilename"
+
+    log.debug "8888888888888888888888888888888888888888888888888888888888888888888888888888888888888888888888888888"
+
+    InputStream is = null;
+    try {
+      def pres = meetingService.getDownloadablePresentationFile(meetingId, presId, presFilename)
+      if (pres != null && pres.exists()) {
+        log.debug "Controller: Sending pdf reply for $presFilename"
+
+        def bytes = pres.readBytes()
+        def responseName = pres.getName();
+        def mimeType = grailsMimeUtility.getMimeTypeForURI(responseName)
+        def mimeName = mimeType != null ? mimeType.name : 'application/octet-stream'
+
+        response.contentType = mimeName
+        response.addHeader("content-disposition", "attachment; filename=" + URLEncoder.encode(responseName, StandardCharsets.UTF_8.name()))
+        response.addHeader("Cache-Control", "no-cache")
+        response.outputStream << bytes;
+      } else {
+        log.warn "$pres does not exist."
+		response.status = 404
+      }
+    } catch (IOException e) {
+      log.error("Error reading file.\n" + e.getMessage());
+	  response.status = 404
+    }
+  }
+
+  def thumbnail = {
+    def filename = params.id.replace('###', '.')
+    def presDir = confDir() + File.separatorChar + filename
+    try {
+      def pres = presentationService.showThumbnail(presDir, params.thumb)
+      if (pres.exists()) {
+        def bytes = pres.readBytes()
+
+        response.contentType = 'image'
+        response.outputStream << bytes;
+      }
+    } catch (IOException e) {
+      log.error("Error reading file.\n" + e.getMessage());
+    }
+  }
+
+  def numberOfSlides = {
+    def presentationName = params.presentation_name
+    def conf = params.conference
+    def rm = params.room
+
+    def numThumbs = presentationService.numberOfThumbnails(conf, rm, presentationName)
+    response.addHeader("Cache-Control", "no-cache")
+    withFormat {
+      xml {
+        render(contentType: "text/xml") {
+          conference(id: conf, room: rm) {
+            presentation(name: presentationName) {
+              slides(count: numThumbs) {
+                for(def i = 1; i <= numThumbs; i++) {
+                  slide(number: "${i}", name: "slide/${i}", thumb: "thumbnail/${i}", textfile: "textfile/${i}")
+                }
+              }
+            }
+          }
+        }
+      }
+    }
+  }
+
+  def numberOfThumbnails = {
+    def filename = params.presentation_name
+    def conf = params.conference
+    def rm = params.room
+    def numThumbs = presentationService.numberOfThumbnails(conf, rm, filename)
+    withFormat {
+      xml {
+        render(contentType: "text/xml") {
+          conference(id: f.conference, room: f.room) {
+            presentation(name: filename) {
+              thumbnails(count: numThumbs) {
+                for(def i = 0; i < numThumbs; i++) {
+                  thumb(name: "thumbnails/${i}")
+                }
+              }
+            }
+          }
+        }
+      }
+    }
+  }
+
+  def numberOfSvgs = {
+    def filename = params.presentation_name
+    def conf = params.conference
+    def rm = params.room
+    def numSvgs = presentationService.numberOfSvgs(conf, rm, filename)
+    withFormat {
+      xml {
+        render(contentType: "text/xml") {
+          conference(id: f.conference, room: f.room) {
+            presentation(name: filename) {
+              svgs(count: numSvgs) {
+                for(def i = 0; i < numSvgs; i++) {
+                  svg(name: "svgs/${i}")
+                }
+              }
+            }
+          }
+        }
+      }
+    }
+  }
+
+  def numberOfTextfiles = {
+    def filename = params.presentation_name
+    def conf = params.conference
+    def rm = params.room
+    def numFiles = presentationService.numberOfTextfiles(conf, rm, filename)
+
+    withFormat {
+      xml {
+        render(contentType: "text/xml") {
+          conference(id: f.conference, room: f.room) {
+            presentation(name: filename) {
+              textfiles(count: numFiles) {
+                for(def i = 0; i < numFiles; i++) {
+                  textfile(name: "textfiles/${i}")
+                }
+              }
+            }
+          }
+        }
+      }
+    }
+  }
+}
+