--- conflicted
+++ resolved
@@ -1469,17 +1469,14 @@
                   userID("${att.externalUserId}")
                   fullName("${att.fullname}")
                   role("${att.role}")
-<<<<<<< HEAD
                   isPresenter("${att.isPresenter()}")
                   hasVideoStream("${att.hasStream()}")
                   videoStreamName("${att.getStreamName()}")
-=======
 				  customdata(){
 					  meeting.getUserCustomData(att.externalUserId).each{ k,v ->
 						  "$k"("$v")
 					  }
 				  }
->>>>>>> 3cf7a536
                 }
               }
             }
