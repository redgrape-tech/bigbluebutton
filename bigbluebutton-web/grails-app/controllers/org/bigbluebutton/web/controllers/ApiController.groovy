--- conflicted
+++ resolved
@@ -924,11 +924,8 @@
               breakoutRooms {
                 record meeting.breakoutRoomsParams.record
                 privateChatEnabled meeting.breakoutRoomsParams.privateChatEnabled
-<<<<<<< HEAD
-                capture meeting.breakoutRoomsParams.capture
-=======
                 captureNotes meeting.breakoutRoomsParams.captureNotes
->>>>>>> ba2aefb5
+                captureSlides meeting.breakoutRoomsParams.captureSlides
               }
             }
             customdata (
