--- conflicted
+++ resolved
@@ -404,11 +404,8 @@
     }
 
     // Do not fail if there's no default config.xml, needed for an HTML5 client only scenario
-<<<<<<< HEAD
 
     String guestStatusVal = meeting.calcGuestStatus(role, guest, authenticated)
-=======
->>>>>>> 952f777c
 
     UserSession us = new UserSession();
     us.authToken = authToken;
@@ -1204,23 +1201,8 @@
       return
       // END - backward compatibility
 
-<<<<<<< HEAD
       errors.noConfigFound();
       respondWithErrors(errors);
-=======
-        if (StringUtils.isEmpty(defConfigXML)) {
-          // BEGIN - backward compatibility
-          invalid("noConfigFound","We could not find a config for this request.", REDIRECT_RESPONSE);
-          return
-          // END - backward compatibility
-
-          errors.noConfigFound();
-          respondWithErrors(errors);
-        }
-
-        response.addHeader("Cache-Control", "no-cache")
-        render text: defConfigXML, contentType: 'text/xml'
->>>>>>> 952f777c
     }
 
     response.addHeader("Cache-Control", "no-cache")
@@ -1989,12 +1971,7 @@
     requestBody = StringUtils.isEmpty(requestBody) ? null : requestBody;
 
     if (requestBody == null) {
-<<<<<<< HEAD
-      downloadAndProcessDocument(presentationService.defaultUploadedPresentation, conf.getInternalId(),
-          true /* default presentation */);
-=======
       downloadAndProcessDocument(presentationService.defaultUploadedPresentation, conf.getInternalId(), true /* default presentation */, '');
->>>>>>> 952f777c
     } else {
       log.debug "Request body: \n" + requestBody;
       def xml = new XmlSlurper().parseText(requestBody);
@@ -2017,12 +1994,8 @@
               def b64 = new Base64()
               def decodedBytes = b64.decode(document.text().getBytes())
               processDocumentFromRawBytes(decodedBytes, document.@name.toString(),
-<<<<<<< HEAD
-                  conf.getInternalId(), true /* default presentation */);
-=======
                       conf.getInternalId(), current /* default presentation */);
               current = false;
->>>>>>> 952f777c
             } else {
               log.debug("presentation module config found, but it did not contain url or name attributes");
             }
