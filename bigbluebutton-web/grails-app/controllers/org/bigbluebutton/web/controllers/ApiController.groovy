/**
* BigBlueButton open source conferencing system - http://www.bigbluebutton.org/
*
* Copyright (c) 2012 BigBlueButton Inc. and by respective authors (see below).
*
* This program is free software; you can redistribute it and/or modify it under the
* terms of the GNU Lesser General Public License as published by the Free Software
* Foundation; either version 3.0 of the License, or (at your option) any later
* version.
*
* BigBlueButton is distributed in the hope that it will be useful, but WITHOUT ANY
* WARRANTY; without even the implied warranty of MERCHANTABILITY or FITNESS FOR A
* PARTICULAR PURPOSE. See the GNU Lesser General Public License for more details.
*
* You should have received a copy of the GNU Lesser General Public License along
* with BigBlueButton; if not, see <http://www.gnu.org/licenses/>.
*
*/
package org.bigbluebutton.web.controllers

import javax.servlet.ServletRequest;
import java.text.MessageFormat;
import java.text.SimpleDateFormat;
import java.util.Collections;
import org.apache.commons.codec.binary.Hex;
import org.apache.commons.codec.digest.DigestUtils;
import org.apache.commons.codec.binary.Base64;
import org.apache.commons.lang.RandomStringUtils;
import org.apache.commons.lang.StringUtils;
import org.bigbluebutton.api.domain.Config;
import org.bigbluebutton.api.domain.Meeting;
import org.bigbluebutton.api.domain.UserSession;
import org.bigbluebutton.api.MeetingService;
import org.bigbluebutton.api.domain.Recording;
import org.bigbluebutton.api.Util;
import org.bigbluebutton.web.services.PresentationService
import org.bigbluebutton.web.services.turn.StunTurnService;
import org.bigbluebutton.web.services.turn.TurnEntry;
import org.bigbluebutton.presentation.PresentationUrlDownloadService;
import org.bigbluebutton.presentation.UploadedPresentation
import java.security.MessageDigest;
import java.security.NoSuchAlgorithmException;
import org.bigbluebutton.api.ApiErrors;
import org.bigbluebutton.api.ClientConfigService;
import org.bigbluebutton.api.ParamsProcessorUtil;
import java.util.HashMap;
import java.util.Iterator;
import java.util.ArrayList;
import java.text.DateFormat;
import freemarker.template.Configuration;
import freemarker.cache.WebappTemplateLoader;

class ApiController {
  private static final Integer SESSION_TIMEOUT = 14400  // 4 hours    
  private static final String CONTROLLER_NAME = 'ApiController'		
  private static final String RESP_CODE_SUCCESS = 'SUCCESS'
  private static final String RESP_CODE_FAILED = 'FAILED'
  private static final String ROLE_MODERATOR = "MODERATOR";
  private static final String ROLE_ATTENDEE = "VIEWER";
  private static final String SECURITY_SALT = '639259d4-9dd8-4b25-bf01-95f9567eaf4b'
  private static final String API_VERSION = '0.81'
    
  MeetingService meetingService;
  PresentationService presentationService
  ParamsProcessorUtil paramsProcessorUtil
  ClientConfigService configService
  PresentationUrlDownloadService presDownloadService
  StunTurnService stunTurnService
	
  /* general methods */
  def index = {
    log.debug CONTROLLER_NAME + "#index"
    response.addHeader("Cache-Control", "no-cache")
    withFormat {	
      xml {
        render(contentType:"text/xml") {
          response() {
            returncode(RESP_CODE_SUCCESS)
            version(paramsProcessorUtil.getApiVersion())
          }
        }
      }
    }
  }
 
        
  /*********************************** 
   * CREATE (API) 
   ***********************************/
  def create = {
    String API_CALL = 'create'
    log.debug CONTROLLER_NAME + "#${API_CALL}"
    log.debug params
  	
	// BEGIN - backward compatibility
	if (StringUtils.isEmpty(params.checksum)) {
      invalid("checksumError", "You did not pass the checksum security check")
	  return
	}

    if(!StringUtils.isEmpty(params.meetingID)) {
      params.meetingID = StringUtils.strip(params.meetingID);
      if (StringUtils.isEmpty(params.meetingID)) {
        invalid("missingParamMeetingID", "You must specify a meeting ID for the meeting.");
        return
      }
    } else {
        invalid("missingParamMeetingID", "You must specify a meeting ID for the meeting.");
        return
    }

	if (! paramsProcessorUtil.isChecksumSame(API_CALL, params.checksum, request.getQueryString())) {
      invalid("checksumError", "You did not pass the checksum security check")
      return
	}
	// END - backward compatibility
	
	ApiErrors errors = new ApiErrors();
	paramsProcessorUtil.processRequiredCreateParams(params, errors);

    if (errors.hasErrors()) {
      respondWithErrors(errors)
      return
    }
            
    // Do we agree with the checksum? If not, complain.
    if (! paramsProcessorUtil.isChecksumSame(API_CALL, params.checksum, request.getQueryString())) {
      errors.checksumError()
      respondWithErrors(errors)
      return
    }
    
    
    // Translate the external meeting id into an internal meeting id.
    String internalMeetingId = paramsProcessorUtil.convertToInternalMeetingId(params.meetingID);		
    Meeting existing = meetingService.getNotEndedMeetingWithId(internalMeetingId);
    if (existing != null) {
      log.debug "Existing conference found"
      Map<String, Object> updateParams = paramsProcessorUtil.processUpdateCreateParams(params);
      if (existing.getViewerPassword().equals(params.get("attendeePW")) && existing.getModeratorPassword().equals(params.get("moderatorPW"))) {
        paramsProcessorUtil.updateMeeting(updateParams, existing);
        // trying to create a conference a second time, return success, but give extra info
        // Ignore pre-uploaded presentations. We only allow uploading of presentation once.
        //uploadDocuments(existing);
        respondWithConference(existing, "duplicateWarning", "This conference was already in existence and may currently be in progress.");
      } else {
          // BEGIN - backward compatibility
          invalid("idNotUnique", "A meeting already exists with that meeting ID.  Please use a different meeting ID.");
          return;
          // END - backward compatibility

          // enforce meetingID unique-ness
          errors.nonUniqueMeetingIdError()
          respondWithErrors(errors)
      } 
      
      return;    
    }
     
    Meeting newMeeting = paramsProcessorUtil.processCreateParams(params);      
		
    if (! StringUtils.isEmpty(params.moderatorOnlyMessage)) {
      newMeeting.setModeratorOnlyMessage(params.moderatorOnlyMessage);
    }
		
    meetingService.createMeeting(newMeeting);
    
    // See if the request came with pre-uploading of presentation.
    uploadDocuments(newMeeting);    
    respondWithConference(newMeeting, null, null)
  }

  /**********************************************
   * JOIN API
   *********************************************/
  def join = {
    String API_CALL = 'join'
    log.debug CONTROLLER_NAME + "#${API_CALL}"
  	ApiErrors errors = new ApiErrors()
  	  
    // BEGIN - backward compatibility
    if (StringUtils.isEmpty(params.checksum)) {
      invalid("checksumError", "You did not pass the checksum security check")
      return
    }
    
    //checking for an empty username or for a username containing whitespaces only
    if(!StringUtils.isEmpty(params.fullName)) {
      params.fullName = StringUtils.strip(params.fullName);
      if (StringUtils.isEmpty(params.fullName)) {
        invalid("missingParamFullName", "You must specify a name for the attendee who will be joining the meeting.");
        return
      }
    } else {
      invalid("missingParamFullName", "You must specify a name for the attendee who will be joining the meeting.");
      return
    }
	
    if(!StringUtils.isEmpty(params.meetingID)) {
      params.meetingID = StringUtils.strip(params.meetingID);
      if (StringUtils.isEmpty(params.meetingID)) {
        invalid("missingParamMeetingID", "You must specify a meeting ID for the meeting.");
        return
      }
    } else {
      invalid("missingParamMeetingID", "You must specify a meeting ID for the meeting.");
      return
    }
	
    if (StringUtils.isEmpty(params.password)) {
      invalid("invalidPassword","You either did not supply a password or the password supplied is neither the attendee or moderator password for this conference.");
      return
    }
	
    if (!paramsProcessorUtil.isChecksumSame(API_CALL, params.checksum, request.getQueryString())) {
      invalid("checksumError", "You did not pass the checksum security check")
      return
    }

    // END - backward compatibility 
  
    // Do we have a checksum? If none, complain.
    if (StringUtils.isEmpty(params.checksum)) {
      errors.missingParamError("checksum");
    }

    String guest;
    if (!StringUtils.isEmpty(params.guest) && params.guest.equalsIgnoreCase("true"))
      guest = "true";
    else
      guest = "false";

    // Do we have a name for the user joining? If none, complain.
    if(!StringUtils.isEmpty(params.fullName)) {
      params.fullName = StringUtils.strip(params.fullName);
      if (StringUtils.isEmpty(params.fullName)) {
        errors.missingParamError("fullName");
        }
    } else {
        errors.missingParamError("fullName");
    }
    String fullName = params.fullName

    // Do we have a meeting id? If none, complain.
    if(!StringUtils.isEmpty(params.meetingID)) {
      params.meetingID = StringUtils.strip(params.meetingID);
      if (StringUtils.isEmpty(params.meetingID)) {
        errors.missingParamError("meetingID");
      }
    }
    else {
      errors.missingParamError("meetingID");
    }
    String externalMeetingId = params.meetingID

    // Do we have a password? If not, complain.
    String attPW = params.password
    if (StringUtils.isEmpty(attPW)) {
      errors.missingParamError("password");
    }
    
    if (errors.hasErrors()) {
      respondWithErrors(errors)
      return
    }
        
    // Do we agree on the checksum? If not, complain.		
    if (! paramsProcessorUtil.isChecksumSame(API_CALL, params.checksum, request.getQueryString())) {
      errors.checksumError()
      respondWithErrors(errors)
      return
    }

    // Everything is good so far. Translate the external meeting id to an internal meeting id. If
    // we can't find the meeting, complain.					        
    String internalMeetingId = paramsProcessorUtil.convertToInternalMeetingId(externalMeetingId);
    log.info("Retrieving meeting ${internalMeetingId}")		
    Meeting meeting = meetingService.getMeeting(internalMeetingId);
    if (meeting == null) {
      // BEGIN - backward compatibility
      invalid("invalidMeetingIdentifier", "The meeting ID that you supplied did not match any existing meetings");
      return;
      // END - backward compatibility
		
      errors.invalidMeetingIdError();
      respondWithErrors(errors)
      return;
    }

    // the createTime mismatch with meeting's createTime, complain
    // In the future, the createTime param will be required
    if (params.createTime != null) {
      long createTime = 0;
      try{
        createTime=Long.parseLong(params.createTime);
      } catch(Exception e){
        log.warn("could not parse createTime param");
        createTime = -1;
      }
      if(createTime != meeting.getCreateTime()) {
        errors.mismatchCreateTimeParam();
        respondWithErrors(errors);
        return;
      }
    }
    
    // Is this user joining a meeting that has been ended. If so, complain.
    if (meeting.isForciblyEnded()) {
      // BEGIN - backward compatibility
      invalid("meetingForciblyEnded", "You can not re-join a meeting that has already been forcibly ended.  However, once the meeting is removed from memory (according to the timeout configured on this server, you will be able to once again create a meeting with the same meeting ID");
      return;
      // END - backward compatibility
		
      errors.meetingForciblyEndedError();
      respondWithErrors(errors)
      return;
    }

    // Now determine if this user is a moderator or a viewer.
    String role = null;
    if (meeting.getModeratorPassword().equals(attPW)) {
      role = ROLE_MODERATOR;
    } else if (meeting.getViewerPassword().equals(attPW)) {
      role = ROLE_ATTENDEE;
    }
    
    if (role == null) {
      // BEGIN - backward compatibility
      invalid("invalidPassword","You either did not supply a password or the password supplied is neither the attendee or moderator password for this conference.");
      return
      // END - backward compatibility
    
      errors.invalidPasswordError()
      respondWithErrors(errors)
      return;
    }
	
    String webVoice = StringUtils.isEmpty(params.webVoiceConf) ? meeting.getTelVoice() : params.webVoiceConf

    boolean redirectImm = parseBoolean(params.redirectImmediately)
    
    String internalUserID = RandomStringUtils.randomAlphanumeric(12).toLowerCase()

    String authToken = RandomStringUtils.randomAlphanumeric(12).toLowerCase()
	
    String externUserID = params.userID
    if (StringUtils.isEmpty(externUserID)) {
      externUserID = internalUserID
    }
	
    //Return a Map with the user custom data
    Map<String,String> userCustomData = paramsProcessorUtil.getUserCustomData(params);

    //Currently, it's associated with the externalUserID
    if (userCustomData.size() > 0)
      meetingService.addUserCustomData(meeting.getInternalId(), externUserID, userCustomData);
    
    String configxml = null;
		
    if (! StringUtils.isEmpty(params.configToken)) {
      Config conf = meeting.getConfig(params.configToken);
      if (conf == null) {
      // Check if this config is one of our pre-built config
        configxml = configService.getConfig(params.configToken)
        if (configxml == null) {
        // Default to the default config.
          configxml = conf.config;
        }
      } else {
        configxml = conf.config;
      }
	} else {
		Config conf = meeting.getDefaultConfig();
		if (conf == null) {
			errors.noConfigFound();
			respondWithErrors(errors);
		} else {
			configxml = conf.config;
		}
	}
	
	if (StringUtils.isEmpty(configxml)) {
		errors.noConfigFound();
		respondWithErrors(errors);
	}
    UserSession us = new UserSession();
    us.authToken = authToken;
    us.internalUserId = internalUserID
    us.conferencename = meeting.getName()
    us.meetingID = meeting.getInternalId()
    us.externMeetingID = meeting.getExternalId()
    us.externUserID = externUserID
    us.fullname = fullName 
    us.role = role
    us.conference = meeting.getInternalId()
    us.room = meeting.getInternalId()
    us.voicebridge = meeting.getTelVoice()
    us.webvoiceconf = meeting.getWebVoice()
    us.mode = "LIVE"
    us.record = meeting.isRecord()
    us.welcome = meeting.getWelcomeMessage()
    us.guest = guest
    us.logoutUrl = meeting.getLogoutUrl();
    us.configXML = configxml;
			
	if (! StringUtils.isEmpty(params.defaultLayout)) {
		us.defaultLayout = params.defaultLayout;
	}

    if (! StringUtils.isEmpty(params.avatarURL)) {
        us.avatarURL = params.avatarURL;
    } else {
        us.avatarURL = meeting.defaultAvatarURL
    }
    	     
	// Store the following into a session so we can handle
	// logout, restarts properly.
	session['meeting-id'] = us.meetingID
	session['user-token'] = us.meetingID + "-" + us.authToken;
	session['logout-url'] = us.logoutUrl
	
	meetingService.addUserSession(session['user-token'], us);
	
	// Register user into the meeting.
	meetingService.registerUser(us.meetingID, us.internalUserId, us.fullname, us.role, us.externUserID, us.authToken, us.guest)
	
	log.info("Session user token for " + us.fullname + " [" + session['user-token'] + "]")	
    session.setMaxInactiveInterval(SESSION_TIMEOUT);
    
	//check if exists the param redirect
	boolean redirectClient = true;
	String clientURL = paramsProcessorUtil.getDefaultClientUrl();
	
	if(! StringUtils.isEmpty(params.redirect)) {
		try{
			redirectClient = Boolean.parseBoolean(params.redirect);
		}catch(Exception e){
			redirectClient = true;
		}
	}
	
	if(!StringUtils.isEmpty(params.clientURL)){
		clientURL = params.clientURL;
	}
	
	if (redirectClient){
		log.info("Successfully joined. Redirecting to ${paramsProcessorUtil.getDefaultClientUrl()}"); 		
		redirect(url: clientURL);
	}
	else{
		log.info("Successfully joined. Sending XML response.");
		response.addHeader("Cache-Control", "no-cache")
		withFormat {
		  xml {
			render(contentType:"text/xml") {
			  response() {
				returncode(RESP_CODE_SUCCESS)
				messageKey("successfullyJoined")
				message("You have joined successfully.")
				meeting_id() { mkp.yield(us.meetingID) }
				user_id(us.internalUserId)
				auth_token(us.authToken)
			  }
			}
		  }
		}
	}
  }

  /*******************************************
   * IS_MEETING_RUNNING API
   *******************************************/
  def isMeetingRunning = {
    String API_CALL = 'isMeetingRunning'
    log.debug CONTROLLER_NAME + "#${API_CALL}"

	// BEGIN - backward compatibility
    if (StringUtils.isEmpty(params.checksum)) {
      invalid("checksumError", "You did not pass the checksum security check")
      return
    }

    if(!StringUtils.isEmpty(params.meetingID)) {
      params.meetingID = StringUtils.strip(params.meetingID);
      if (StringUtils.isEmpty(params.meetingID)) {
        invalid("missingParamMeetingID", "You must specify a meeting ID for the meeting.");
        return
      }
    } else {
      invalid("missingParamMeetingID", "You must specify a meeting ID for the meeting.");
      return
    }
	
    if (! paramsProcessorUtil.isChecksumSame(API_CALL, params.checksum, request.getQueryString())) {
      invalid("checksumError", "You did not pass the checksum security check")
      return
    }
    // END - backward compatibility
	
    ApiErrors errors = new ApiErrors()
  	
    // Do we have a checksum? If none, complain.
    if (StringUtils.isEmpty(params.checksum)) {
      errors.missingParamError("checksum");
    }

    // Do we have a meeting id? If none, complain.
    if(!StringUtils.isEmpty(params.meetingID)) {
      params.meetingID = StringUtils.strip(params.meetingID);
      if (StringUtils.isEmpty(params.meetingID)) {
        errors.missingParamError("meetingID");
      }
    } else {
      errors.missingParamError("meetingID");
    }
    String externalMeetingId = params.meetingID


    if (errors.hasErrors()) {
    	respondWithErrors(errors)
    	return
    }
    
    // Do we agree on the checksum? If not, complain.		
    if (! paramsProcessorUtil.isChecksumSame(API_CALL, params.checksum, request.getQueryString())) {
      	errors.checksumError()
    	respondWithErrors(errors)
    	return
    }
            
    // Everything is good so far. Translate the external meeting id to an internal meeting id. If
    // we can't find the meeting, complain.					        
    String internalMeetingId = paramsProcessorUtil.convertToInternalMeetingId(externalMeetingId);
    log.info("Retrieving meeting ${internalMeetingId}")		
    Meeting meeting = meetingService.getMeeting(internalMeetingId);
	boolean isRunning = meeting != null && meeting.isRunning();
   
    response.addHeader("Cache-Control", "no-cache")
    withFormat {	
      xml {
        render(contentType:"text/xml") {
          response() {
            returncode(RESP_CODE_SUCCESS)
            running(isRunning ? "true" : "false")
          }
        }
      }
    }
  }

  /************************************
   * END API
   ************************************/
  def end = {
    String API_CALL = "end"
    
    log.debug CONTROLLER_NAME + "#${API_CALL}"    
	
	// BEGIN - backward compatibility
	if (StringUtils.isEmpty(params.checksum)) {
      invalid("checksumError", "You did not pass the checksum security check")
      return
    }

    if(!StringUtils.isEmpty(params.meetingID)) {
      params.meetingID = StringUtils.strip(params.meetingID);
      if (StringUtils.isEmpty(params.meetingID)) {
        invalid("missingParamMeetingID", "You must specify a meeting ID for the meeting.");
        return
      }
    } else {
      invalid("missingParamMeetingID", "You must specify a meeting ID for the meeting.");
      return
    }
	
	if (StringUtils.isEmpty(params.password)) {
      invalid("invalidPassword","You must supply the moderator password for this call.");
      return
    }
	
	if (! paramsProcessorUtil.isChecksumSame(API_CALL, params.checksum, request.getQueryString())) {
		invalid("checksumError", "You did not pass the checksum security check")
		return
	}
	// END - backward compatibility
	
    ApiErrors errors = new ApiErrors()
    
    // Do we have a checksum? If none, complain.
    if (StringUtils.isEmpty(params.checksum)) {
      errors.missingParamError("checksum");
    }

    // Do we have a meeting id? If none, complain.
    if(!StringUtils.isEmpty(params.meetingID)) {
      params.meetingID = StringUtils.strip(params.meetingID);
      if (StringUtils.isEmpty(params.meetingID)) {
        errors.missingParamError("meetingID");
      }
    } else {
      errors.missingParamError("meetingID");
    }
    String externalMeetingId = params.meetingID

    // Do we have a password? If not, complain.
    String modPW = params.password
    if (StringUtils.isEmpty(modPW)) {
      errors.missingParamError("password");
    }

    if (errors.hasErrors()) {
    	respondWithErrors(errors)
    	return
    }
    
    // Do we agree on the checksum? If not, complain.		
    if (! paramsProcessorUtil.isChecksumSame(API_CALL, params.checksum, request.getQueryString())) {
      	errors.checksumError()
    	respondWithErrors(errors)
    	return
    }
            
    // Everything is good so far. Translate the external meeting id to an internal meeting id. If
    // we can't find the meeting, complain.					        
    String internalMeetingId = paramsProcessorUtil.convertToInternalMeetingId(externalMeetingId);
    log.info("Retrieving meeting ${internalMeetingId}")		
    Meeting meeting = meetingService.getMeeting(internalMeetingId);
    if (meeting == null) {
		// BEGIN - backward compatibility
		invalid("notFound", "We could not find a meeting with that meeting ID - perhaps the meeting is not yet running?");
		return;
		// END - backward compatibility
		
	   errors.invalidMeetingIdError();
	   respondWithErrors(errors)
	   return;
    }
    
    if (meeting.getModeratorPassword().equals(modPW) == false) {
		// BEGIN - backward compatibility
		invalid("invalidPassword","You must supply the moderator password for this call.");
		return;
		// END - backward compatibility
		
	   errors.invalidPasswordError();
	   respondWithErrors(errors)
	   return;
    }
       
    meetingService.endMeeting(meeting.getInternalId());
    
    response.addHeader("Cache-Control", "no-cache")
    withFormat {	
      xml {
        render(contentType:"text/xml") {
          response() {
            returncode(RESP_CODE_SUCCESS)
            messageKey("sentEndMeetingRequest")
            message("A request to end the meeting was sent.  Please wait a few seconds, and then use the getMeetingInfo or isMeetingRunning API calls to verify that it was ended.")
          }
        }
      }
    }
  }

  /*****************************************
   * GETMEETINGINFO API
   *****************************************/
  def getMeetingInfo = {
    String API_CALL = "getMeetingInfo"
    log.debug CONTROLLER_NAME + "#${API_CALL}"
    
  	// BEGIN - backward compatibility
  	if (StringUtils.isEmpty(params.checksum)) {
  		invalid("checksumError", "You did not pass the checksum security check")
  		return
  	}

    if(!StringUtils.isEmpty(params.meetingID)) {
      params.meetingID = StringUtils.strip(params.meetingID);
      if (StringUtils.isEmpty(params.meetingID)) {
        invalid("missingParamMeetingID", "You must specify a meeting ID for the meeting.");
        return
      }
    } else {
      invalid("missingParamMeetingID", "You must specify a meeting ID for the meeting.");
      return
    }
  	
 	
  	if (! paramsProcessorUtil.isChecksumSame(API_CALL, params.checksum, request.getQueryString())) {
  		invalid("checksumError", "You did not pass the checksum security check")
  		return
  	}
  	// END - backward compatibility
	
    ApiErrors errors = new ApiErrors()
        
    // Do we have a checksum? If none, complain.
    if (StringUtils.isEmpty(params.checksum)) {
      errors.missingParamError("checksum");
    }

    // Do we have a meeting id? If none, complain.
    if(!StringUtils.isEmpty(params.meetingID)) {
      params.meetingID = StringUtils.strip(params.meetingID);
      if (StringUtils.isEmpty(params.meetingID)) {
        errors.missingParamError("meetingID");
      }
    } else {
      errors.missingParamError("meetingID");
    }
    String externalMeetingId = params.meetingID

    if (errors.hasErrors()) {
    	respondWithErrors(errors)
    	return
    }
    
    // Do we agree on the checksum? If not, complain.		
    if (! paramsProcessorUtil.isChecksumSame(API_CALL, params.checksum, request.getQueryString())) {
      	errors.checksumError()
    	respondWithErrors(errors)
    	return
    }
    
    // Everything is good so far. Translate the external meeting id to an internal meeting id. If
    // we can't find the meeting, complain.					        
    String internalMeetingId = paramsProcessorUtil.convertToInternalMeetingId(externalMeetingId);
    log.info("Retrieving meeting ${internalMeetingId}")		
    Meeting meeting = meetingService.getMeeting(internalMeetingId);
      if (meeting == null) {
  		// BEGIN - backward compatibility
  		invalid("notFound", "We could not find a meeting with that meeting ID");
  		return;
  		// END - backward compatibility
  		
      errors.invalidMeetingIdError();
      respondWithErrors(errors)
      return;
    }
     
    respondWithConferenceDetails(meeting, null, null, null);
  }
  
  /************************************
   *	GETMEETINGS API
   ************************************/
  def getMeetingsHandler = {
    String API_CALL = "getMeetings"
    log.debug CONTROLLER_NAME + "#${API_CALL}"
    
  	// BEGIN - backward compatibility
  	if (StringUtils.isEmpty(params.checksum)) {
  		invalid("checksumError", "You did not pass the checksum security check")
  		return
  	}
  	
  	if (! paramsProcessorUtil.isChecksumSame(API_CALL, params.checksum, request.getQueryString())) {
  		invalid("checksumError", "You did not pass the checksum security check")
  		return
  	}
  	// END - backward compatibility
	
    ApiErrors errors = new ApiErrors()
        
    // Do we have a checksum? If none, complain.
    if (StringUtils.isEmpty(params.checksum)) {
      errors.missingParamError("checksum");
    }

    if (errors.hasErrors()) {
    	respondWithErrors(errors)
    	return
    }
    
    // Do we agree on the checksum? If not, complain.		
    if (! paramsProcessorUtil.isChecksumSame(API_CALL, params.checksum, request.getQueryString())) {
      errors.checksumError()
    	respondWithErrors(errors)
    	return
    }
        
    Collection<Meeting> mtgs = meetingService.getMeetings();
    
    if (mtgs == null || mtgs.isEmpty()) {
      response.addHeader("Cache-Control", "no-cache")
      withFormat {	
        xml {
          render(contentType:"text/xml") {
            response() {
              returncode(RESP_CODE_SUCCESS)
              meetings()
              messageKey("noMeetings")
              message("no meetings were found on this server")
            }
          }
        }
      }
    } else {
      response.addHeader("Cache-Control", "no-cache")
      withFormat {	
        xml {
          render(contentType:"text/xml") {
            response() {
              returncode(RESP_CODE_SUCCESS)
                meetings {
                  for (m in mtgs) {
                    meeting {
                      meetingID() { mkp.yield(m.getExternalId()) } 
                      meetingName() { mkp.yield(m.getName()) }
                      createTime(m.getCreateTime())
                      createDate(formatPrettyDate(m.getCreateTime()))
                      voiceBridge() { mkp.yield(m.getTelVoice()) }
                      dialNumber() { mkp.yield(m.getDialNumber()) }
                      attendeePW() { mkp.yield(m.getViewerPassword()) }
                      moderatorPW() { mkp.yield(m.getModeratorPassword()) }
                      hasBeenForciblyEnded(m.isForciblyEnded() ? "true" : "false")
                      running(m.isRunning() ? "true" : "false")
                      participantCount(m.getNumUsers())
                      listenerCount(m.getNumListenOnly())
                      voiceParticipantCount(m.getNumVoiceJoined())
                      videoCount(m.getNumVideos())
                      duration(m.duration)
                      hasUserJoined(m.hasUserJoined())
                    }
                  }
                }
              }
            }
          }
      }
    }
  }

  /************************************
   *    GETSESSIONS API
   ************************************/
  def getSessionsHandler = {
    String API_CALL = "getSessions"
    log.debug CONTROLLER_NAME + "#${API_CALL}"
    
    // BEGIN - backward compatibility
    if (StringUtils.isEmpty(params.checksum)) {
        invalid("checksumError", "You did not pass the checksum security check")
        return
    }
    
    if (! paramsProcessorUtil.isChecksumSame(API_CALL, params.checksum, request.getQueryString())) {
        invalid("checksumError", "You did not pass the checksum security check")
        return
    }
    // END - backward compatibility
    
    ApiErrors errors = new ApiErrors()
        
    // Do we have a checksum? If none, complain.
    if (StringUtils.isEmpty(params.checksum)) {
      errors.missingParamError("checksum");
    }

    if (errors.hasErrors()) {
        respondWithErrors(errors)
        return
    }
    
    // Do we agree on the checksum? If not, complain.       
    if (! paramsProcessorUtil.isChecksumSame(API_CALL, params.checksum, request.getQueryString())) {
      errors.checksumError()
        respondWithErrors(errors)
        return
    }
        
    Collection<Meeting> sssns = meetingService.getSessions();
    
    if (sssns == null || sssns.isEmpty()) {
      response.addHeader("Cache-Control", "no-cache")
      withFormat {  
        xml {
          render(contentType:"text/xml") {
            response() {
              returncode(RESP_CODE_SUCCESS)
              sessions()
              messageKey("noSessions")
              message("no sessions were found on this server")
            }
          }
        }
      }
    } else {
      response.addHeader("Cache-Control", "no-cache")
      withFormat {  
        xml {
          render(contentType:"text/xml") {
            response() {
              returncode(RESP_CODE_SUCCESS)
                sessions {
                  for (m in sssns) {
                    meeting {
                      meetingID() { mkp.yield(m.meetingID) }
                      meetingName() { mkp.yield(m.conferencename) }
                      userName() { mkp.yield(m.fullname) }
                    }
                  }
                }
              }
            }
          }
      }
    }
  }

  
  def getDefaultConfigXML = {
 
    String API_CALL = "getDefaultConfigXML"
    ApiErrors errors = new ApiErrors();
    
    if (StringUtils.isEmpty(params.checksum)) {
        invalid("checksumError", "You did not pass the checksum security check")
        return
    }
        
    // Do we agree on the checksum? If not, complain.       
    if (! paramsProcessorUtil.isChecksumSame(API_CALL, params.checksum, request.getQueryString())) {
        errors.checksumError()
        respondWithErrors(errors)
        return
    }
    
    String defConfigXML = paramsProcessorUtil.getDefaultConfigXML();
    
    response.addHeader("Cache-Control", "no-cache")
    render text: defConfigXML, contentType: 'text/xml'
      
  }

  private Map<String, String[]> getParameters(ServletRequest request) {
    // Copy the parameters into our own Map as we can't pass the paramMap
    // from the request as it's an unmodifiable map.
    Map<String, String[]> reqParams = new HashMap<String, String[]>();
    Map<String, String[]> unModReqParams = request.getParameterMap(); 
 
    SortedSet<String> keys = new TreeSet<String>(unModReqParams.keySet());
 
    for (String key: keys) {       
      reqParams.put(key, unModReqParams.get(key));
    }

    return reqParams;
  }

  /***********************************************
  * POLL API
  ***********************************************/
  def setPollXML = {
    String API_CALL = "setPollXML"
    log.debug CONTROLLER_NAME + "#${API_CALL}"

    if (StringUtils.isEmpty(params.checksum)) {
        invalid("checksumError", "You did not pass the checksum security check")
        return
    }
    
    if (StringUtils.isEmpty(params.pollXML)) {
        invalid("configXMLError", "You did not pass a poll XML")
        return
    }

    if(!StringUtils.isEmpty(params.meetingID)) {
      params.meetingID = StringUtils.strip(params.meetingID);
      if (StringUtils.isEmpty(params.meetingID)) {
        invalid("missingParamMeetingID", "You must specify a meeting ID for the meeting.");
        return
      }
    } else {
        invalid("missingParamMeetingID", "You must specify a meeting ID for the meeting.");
        return
    }
    
    // Translate the external meeting id into an internal meeting id.
    String internalMeetingId = paramsProcessorUtil.convertToInternalMeetingId(params.meetingID);
    Meeting meeting = meetingService.getMeeting(internalMeetingId);
    if (meeting == null) {
      // BEGIN - backward compatibility
      invalid("invalidMeetingIdentifier", "The meeting ID that you supplied did not match any existing meetings");
      return;
      // END - backward compatibility
        
       errors.invalidMeetingIdError();
       respondWithErrors(errors)
       return;
    }
    
    Map<String, String[]> reqParams = getParameters(request)
    
    String pollXML = params.pollXML
    
    String decodedPollXML;
        
    try {
      decodedPollXML = URLDecoder.decode(pollXML, "UTF-8");
    } catch (UnsupportedEncodingException e) {
      log.error("Couldn't decode poll XML.");
      invalid("pollXMLError", "Cannot decode poll XML")
      return;
    }
    
    if (! paramsProcessorUtil.isPostChecksumSame(API_CALL, reqParams)) {       
      response.addHeader("Cache-Control", "no-cache")
      withFormat {
        xml {
          render(contentType:"text/xml") {
            response() {
              returncode("FAILED")
              messageKey("pollXMLChecksumError")
              message("pollXMLChecksumError: request did not pass the checksum security check.")
            }
          }
        }
      }       
    } else {

      def pollxml = new XmlSlurper().parseText(decodedPollXML);
        
      pollxml.children().each { poll ->
        String title = poll.title.text();
        String question = poll.question.text();
        String questionType = poll.questionType.text();
        
        ArrayList<String> answers = new ArrayList<String>();
        poll.answers.children().each { answer ->
          answers.add(answer.text());
        }
              
        //send poll to BigBlueButton Apps
        meetingService.createdPolls(meeting.getInternalId(), title, question, questionType, answers);
      }
            
      response.addHeader("Cache-Control", "no-cache")
      withFormat {
        xml {
          render(contentType:"text/xml") {
            response() {
              returncode("SUCCESS")
            }
          }
        }
      }
    }
  }
  
  /***********************************************
  * CONFIG API
  ***********************************************/
  def setConfigXML = {
    String API_CALL = "setConfigXML"
    log.debug CONTROLLER_NAME + "#${API_CALL}"

  	if (StringUtils.isEmpty(params.checksum)) {
  		invalid("checksumError", "You did not pass the checksum security check")
  		return
  	}
  	
  	if (StringUtils.isEmpty(params.configXML)) {
  		invalid("configXMLError", "You did not pass a config XML")
  		return
  	}

    if(!StringUtils.isEmpty(params.meetingID)) {
      params.meetingID = StringUtils.strip(params.meetingID);
      if (StringUtils.isEmpty(params.meetingID)) {
        invalid("missingParamMeetingID", "You must specify a meeting ID for the meeting.");
        return
      }
    } else {
      invalid("missingParamMeetingID", "You must specify a meeting ID for the meeting.");
      return
    }
	
    // Translate the external meeting id into an internal meeting id.
    String internalMeetingId = paramsProcessorUtil.convertToInternalMeetingId(params.meetingID);
    Meeting meeting = meetingService.getMeeting(internalMeetingId);
    if (meeting == null) {
      // BEGIN - backward compatibility
      invalid("invalidMeetingIdentifier", "The meeting ID that you supplied did not match any existing meetings");
      return;
      // END - backward compatibility
		
	   errors.invalidMeetingIdError();
	   respondWithErrors(errors)
	   return;
    }
	
    Map<String, String[]> reqParams = getParameters(request)
    
    String configXML = params.configXML
	
    String decodedConfigXML;
        
    try {
      decodedConfigXML = URLDecoder.decode(configXML, "UTF-8");
    } catch (UnsupportedEncodingException e) {
      log.error("Couldn't decode config XML.");
      invalid("configXMLError", "Cannot decode config XML")
      return;
    }
         
	  if (! paramsProcessorUtil.isPostChecksumSame(API_CALL, reqParams)) {		 
		  response.addHeader("Cache-Control", "no-cache")
		  withFormat {
  			xml {
  			  render(contentType:"text/xml") {
    				response() {
    				  returncode("FAILED")
    				  messageKey("configXMLChecksumError")
    				  message("configXMLChecksumError: request did not pass the checksum security check.")
    				}
  			  }
  			}
		  }		  
		} else {
			boolean defaultConfig = false;
			
			if (! StringUtils.isEmpty(params.defaultConfig)) {
				try {
					defaultConfig = Boolean.parseBoolean(params.defaultConfig);
				} catch(Exception e) {
					defaultConfig = false;
				}
			}
			

			String token = meeting.storeConfig(defaultConfig, decodedConfigXML);
			response.addHeader("Cache-Control", "no-cache")
			withFormat {
			  xml {
			    render(contentType:"text/xml") {
  				  response() {
  				    returncode("SUCCESS")
  				    configToken(token)
  				  }
			    }
			  }
		  }
		}
  }

  /***********************************************
  * CONFIG API
  ***********************************************/
  def configXML = {
	  	  
	  if (! session["user-token"] || (meetingService.getUserSession(session['user-token']) == null)) {
		  log.info("No session for user in conference.")
		  
		  Meeting meeting = null;
		  
		  // Determine the logout url so we can send the user there.
		  String logoutUrl = session["logout-url"]
						
		  if (! session['meeting-id']) {
			  meeting = meetingService.getMeeting(session['meeting-id']);
		  }
		
		  // Log the user out of the application.
		  session.invalidate()
		
		  if (meeting != null) {
			  log.debug("Logging out from [" + meeting.getInternalId() + "]");
			  logoutUrl = meeting.getLogoutUrl();
		  }
		  
		  if (StringUtils.isEmpty(logoutUrl))
			  logoutUrl = paramsProcessorUtil.getDefaultLogoutUrl()
		  
		  response.addHeader("Cache-Control", "no-cache")
		  withFormat {
			xml {
			  render(contentType:"text/xml") {
				response() {
				  returncode("FAILED")
				  message("Could not find conference.")
				  logoutURL() { mkp.yield(logoutUrl) }
				}
			  }
			}
		  }		  
		} else {
			UserSession us = meetingService.getUserSession(session['user-token']);
			log.info("Found session for " + us.fullname)
		
			response.addHeader("Cache-Control", "no-cache")
			render text: us.configXML, contentType: 'text/xml'
		}

  }
  
  /***********************************************
   * ENTER API
   ***********************************************/
  def enter = {
    boolean reject = false;

    UserSession us = null;
    Meeting meeting = null;

    if (!session["user-token"]) {
      reject = true;
    } else {
      if (meetingService.getUserSession(session['user-token']) == null)
        reject = true;
      else {
        us = meetingService.getUserSession(session['user-token']);
        meeting = meetingService.getMeeting(us.meetingID);
        if (meeting == null || meeting.isForciblyEnded()) {
          reject = true
        }
      }
    }

    if (reject) {
      log.info("No session for user in conference.")

      // Determine the logout url so we can send the user there.
      String logoutUrl = session["logout-url"]

      if (! session['meeting-id']) {
        meeting = meetingService.getMeeting(session['meeting-id']);
      }

      // Log the user out of the application.
      session.invalidate()

      if (meeting != null) {
        log.debug("Logging out from [" + meeting.getInternalId() + "]");
        logoutUrl = meeting.getLogoutUrl();
      }

      if (StringUtils.isEmpty(logoutUrl))
        logoutUrl = paramsProcessorUtil.getDefaultLogoutUrl()

      response.addHeader("Cache-Control", "no-cache")
      withFormat {        
        json {
          render(contentType: "application/json") {
            response = {
              returncode = "FAILED"
              message = "Could not find conference."
              logoutURL = logoutUrl
            }
          }
        }
      }
    } else {
		
		Map<String,String> userCustomData = paramsProcessorUtil.getUserCustomData(params);
	
      // Generate a new userId for this user. This prevents old connections from
      // removing the user when the user reconnects after being disconnected. (ralam jan 22, 2015)
      // We use underscore (_) to associate userid with the user. We are also able to track
      // how many times a user reconnects or refresh the browser.
      String newInternalUserID = us.internalUserId + "_" + us.incrementConnectionNum()
    
      log.info("Found conference for " + us.fullname)
      response.addHeader("Cache-Control", "no-cache")
      withFormat {        
        json {
          render(contentType: "application/json") {
            response = {
              returncode = "SUCCESS"
              fullname = us.fullname
              confname = us.conferencename
              meetingID = us.meetingID
              externMeetingID = us.externMeetingID
              externUserID = us.externUserID
              internalUserID = newInternalUserID
              authToken = us.authToken
              role = us.role
              guest = us.guest
              conference = us.conference
              room = us.room 
              voicebridge = us.voicebridge
              dialnumber = meeting.getDialNumber()
              webvoiceconf = us.webvoiceconf
              mode = us.mode
              record = us.record
              allowStartStopRecording = meeting.getAllowStartStopRecording()
              welcome = us.welcome
              if (! StringUtils.isEmpty(meeting.moderatorOnlyMessage))
                modOnlyMessage = meeting.moderatorOnlyMessage
              logoutUrl = us.logoutUrl
              defaultLayout = us.defaultLayout
              avatarURL = us.avatarURL
              customdata = array {
                 userCustomData.each { k, v ->
                      // Somehow we need to prepend something (custdata) for the JSON to work
                      custdata "$k" : v
				 }
              }
              metadata = array {
                meeting.getMetadata().each{ k, v ->
                  metadata "$k" : v
                }
              }
            }
          }
        }
      }
      }  
  }

  /***********************************************
   * STUN/TURN API
   ***********************************************/
  def stuns = {
    boolean reject = false;

    UserSession us = null;
    Meeting meeting = null;

    if (!session["user-token"]) {
      reject = true;
    } else {
      if (meetingService.getUserSession(session['user-token']) == null)
        reject = true;
      else {
        us = meetingService.getUserSession(session['user-token']);
        meeting = meetingService.getMeeting(us.meetingID);
        if (meeting == null || meeting.isForciblyEnded()) {
          reject = true
        }
      }
    }

    if (reject) {
      log.info("No session for user in conference.")

      // Determine the logout url so we can send the user there.
      String logoutUrl = session["logout-url"]

      if (! session['meeting-id']) {
        meeting = meetingService.getMeeting(session['meeting-id']);
      }

      // Log the user out of the application.
      session.invalidate()

      if (meeting != null) {
        log.debug("Logging out from [" + meeting.getInternalId() + "]");
        logoutUrl = meeting.getLogoutUrl();
      }

      if (StringUtils.isEmpty(logoutUrl)) {
        logoutUrl = paramsProcessorUtil.getDefaultLogoutUrl()
      }
      
      response.addHeader("Cache-Control", "no-cache")
      withFormat {
        json {
          render(contentType: "application/json") {
            response = {
              returncode = "FAILED"
              message = "Could not find conference."
              logoutURL = logoutUrl
            }
          }
        }
      }
    } else {
      Set<String> stuns = stunTurnService.getStunServers()
      Set<TurnEntry> turns = stunTurnService.getStunAndTurnServersFor(us.internalUserId)
      
      response.addHeader("Cache-Control", "no-cache")
      withFormat {
        json {
          render(contentType: "application/json") {
              stunServers = array {
                stuns.each { stun ->
                  stunData = {
                    url = stun.url
                  }
                }
              }
              turnServers = array {
                turns.each { turn -> 
                  turnData = {
                     username = turn.username
                     password = turn.password
                     url = turn.url
                     ttl = turn.ttl 
                   }
                }
              }
            }
          }
        }
      }
  }

  
  /*************************************************
   * SIGNOUT API
   *************************************************/
  def signOut = {  
	Meeting meeting = null;
  	
	if (session["user-token"] && (meetingService.getUserSession(session['user-token']) != null)) {
		  log.info("Found session for user in conference.")
		  UserSession us = meetingService.removeUserSession(session['user-token']);
		  meeting = meetingService.getMeeting(us.meetingID);
	}
		  
  	String logoutUrl = paramsProcessorUtil.getDefaultLogoutUrl()
                    
	if ((meeting == null) && (! session['meeting-id'])) {
		meeting = meetingService.getMeeting(session['meeting-id']);
	}
	
	// Log the user out of the application.
	session.invalidate()
	
  	if (meeting != null) {
  	  log.debug("Logging out from [" + meeting.getInternalId() + "]");
  		logoutUrl = meeting.getLogoutUrl();
  	}     
   
  	log.debug("Signing out. Redirecting to " + logoutUrl)
    response.addHeader("Cache-Control", "no-cache")
    withFormat {	
      xml {
        render(contentType:"text/xml") {
          response() {
            returncode(RESP_CODE_SUCCESS)
          }
        }
      }
    }
  }
 
  /******************************************************
   * GET_RECORDINGS API
   ******************************************************/
  def getRecordingsHandler = {
    String API_CALL = "getRecordings"
    log.debug CONTROLLER_NAME + "#${API_CALL}"
    
	// BEGIN - backward compatibility
	if (StringUtils.isEmpty(params.checksum)) {
		invalid("checksumError", "You did not pass the checksum security check")
		return
	}
	
	if (! paramsProcessorUtil.isChecksumSame(API_CALL, params.checksum, request.getQueryString())) {
		invalid("checksumError", "You did not pass the checksum security check")
		return
	}
	// END - backward compatibility
	
    ApiErrors errors = new ApiErrors()
        
    // Do we have a checksum? If none, complain.
    if (StringUtils.isEmpty(params.checksum)) {
      errors.missingParamError("checksum");
	  respondWithErrors(errors)
	  return
    }
	
    // Do we agree on the checksum? If not, complain.   
    if (! paramsProcessorUtil.isChecksumSame(API_CALL, params.checksum, request.getQueryString())) {
      errors.checksumError()
      respondWithErrors(errors)
      return
    }
	
	ArrayList<String> externalMeetingIds = new ArrayList<String>();
	if (!StringUtils.isEmpty(params.meetingID)) {
		externalMeetingIds=paramsProcessorUtil.decodeIds(params.meetingID);
	}
    
    // Everything is good so far. Translate the external meeting ids to an internal meeting ids.             
    ArrayList<String> internalMeetingIds = paramsProcessorUtil.convertToInternalMeetingId(externalMeetingIds);        
	Map<String,Recording> recs = meetingService.getRecordings(internalMeetingIds);
	recs = meetingService.filterRecordingsByMetadata(recs, ParamsProcessorUtil.processMetaParam(params));
	
    if (recs.isEmpty()) {
      response.addHeader("Cache-Control", "no-cache")
      withFormat {  
        xml {
          render(contentType:"text/xml") {
            response() {
              returncode(RESP_CODE_SUCCESS)
              recordings(null)
              messageKey("noRecordings")
              message("There are not recordings for the meetings")
            }
          }
        }
      }
      return;
    }
    def cfg = new Configuration()

    // Load the XML template
    // TODO: Maybe there is a better way to define the templates path
    def wtl = new WebappTemplateLoader(getServletContext(), "/WEB-INF/freemarker")
    cfg.setTemplateLoader(wtl)
    def ftl = cfg.getTemplate("get-recordings.ftl")
    def xmlText = new StringWriter()
    ftl.process([code:RESP_CODE_SUCCESS, recs:recs.values()], xmlText)
    withFormat {  
      xml {
<<<<<<< HEAD
        render(contentType:"text/xml") {
          response() {
           returncode(RESP_CODE_SUCCESS)
            recordings() {
              recs.values().each { r ->
				  recording() {
                  recordID(r.getId())
				  meetingID() { mkp.yield(r.getMeetingID()) }
				  name('') {
					  mkp.yieldUnescaped("<![CDATA["+r.getName()+"]]>")
				  }
                  published(r.isPublished())
                  startTime(r.getStartTime())
                  endTime(r.getEndTime())
                  size(r.getSize())
                  rawSize(r.getRawSize())
				  metadata() {
					 r.getMetadata().each { k,v ->
						 "$k"(''){ 
							 mkp.yieldUnescaped("<![CDATA[$v]]>") 
						 }
					 }
				  }
				  playback() {
					  r.getPlaybacks().each { item ->
						  format{
							  type(item.getFormat())
							  url(item.getUrl())
							  length(item.getLength())
							  size(item.getSize())
							  mkp.yield(item.getExtensions())
						  }
					  }
                  }
				  download() {
					  r.getDownloads().each { item ->
						  format{
							  type(item.getFormat())
							  url(item.getUrl())
							  md5(item.getMd5())
							  key(item.getKey())
							  length(item.getLength())
							  size(item.getSize())
						  }
					  }
                  }
                  
                }
              }
            }
          }
        }
=======
        render(text: xmlText.toString(), contentType: "text/xml")
>>>>>>> ebd6be1c
      }
    }
  } 
  
  /******************************************************
  * PUBLISH_RECORDINGS API
  ******************************************************/
  
  def publishRecordings = {
	  String API_CALL = "publishRecordings"
	  log.debug CONTROLLER_NAME + "#${API_CALL}"
	  
	  // BEGIN - backward compatibility
	  if (StringUtils.isEmpty(params.checksum)) {
		  invalid("checksumError", "You did not pass the checksum security check")
		  return
	  }
	  
	  if (StringUtils.isEmpty(params.recordID)) {
		  invalid("missingParamRecordID", "You must specify a recordID.");
		  return
	  }
	  
	  if (StringUtils.isEmpty(params.publish)) {
		  invalid("missingParamPublish", "You must specify a publish value true or false.");
		  return
	  }
	  
	  if (! paramsProcessorUtil.isChecksumSame(API_CALL, params.checksum, request.getQueryString())) {
		  invalid("checksumError", "You did not pass the checksum security check")
		  return
	  }
	  // END - backward compatibility
	  
	  ApiErrors errors = new ApiErrors()
	  
	  // Do we have a checksum? If none, complain.
	  if (StringUtils.isEmpty(params.checksum)) {
		errors.missingParamError("checksum");
	  }
	
	  // Do we have a recording id? If none, complain.
	  String recordId = params.recordID
	  if (StringUtils.isEmpty(recordId)) {
		errors.missingParamError("recordID");
	  }
	  // Do we have a publish status? If none, complain.
	  String publish = params.publish
	  if (StringUtils.isEmpty(publish)) {
		errors.missingParamError("publish");
	  }
	
	  if (errors.hasErrors()) {
		  respondWithErrors(errors)
		  return
	  }
  
	  // Do we agree on the checksum? If not, complain.
	  if (! paramsProcessorUtil.isChecksumSame(API_CALL, params.checksum, request.getQueryString())) {
		  errors.checksumError()
		  respondWithErrors(errors)
		  return
	  }
	  
	  ArrayList<String> recordIdList = new ArrayList<String>();
	  if (!StringUtils.isEmpty(recordId)) {
		  recordIdList=paramsProcessorUtil.decodeIds(recordId);
	  }
	  
	  if(!meetingService.existsAnyRecording(recordIdList)){
		  // BEGIN - backward compatibility
		  invalid("notFound", "We could not find recordings");
		  return;
		  // END - backward compatibility
		  
		  errors.recordingNotFound();
		  respondWithErrors(errors);
		  return;
	  }
	  
	  meetingService.setPublishRecording(recordIdList,publish.toBoolean());
	  withFormat {
		  xml {
			render(contentType:"text/xml") {
			  response() {
				  returncode(RESP_CODE_SUCCESS)
				  published(publish)
			  }
			}
		  }
		}
  }
  
  /******************************************************
  * DELETE_RECORDINGS API
  ******************************************************/
  def deleteRecordings = {
	  String API_CALL = "deleteRecordings"
	  log.debug CONTROLLER_NAME + "#${API_CALL}"
	  
	  // BEGIN - backward compatibility
	  if (StringUtils.isEmpty(params.checksum)) {
		  invalid("checksumError", "You did not pass the checksum security check")
		  return
	  }
	  
	  if (StringUtils.isEmpty(params.recordID)) {
		  invalid("missingParamRecordID", "You must specify a recordID.");
		  return
	  }
	  
	  if (! paramsProcessorUtil.isChecksumSame(API_CALL, params.checksum, request.getQueryString())) {
		  invalid("checksumError", "You did not pass the checksum security check")
		  return
	  }
	  // END - backward compatibility
	  
	  ApiErrors errors = new ApiErrors()
	  
	  // Do we have a checksum? If none, complain.
	  if (StringUtils.isEmpty(params.checksum)) {
		errors.missingParamError("checksum");
	  }
	
	  // Do we have a recording id? If none, complain.
	  String recordId = params.recordID
	  if (StringUtils.isEmpty(recordId)) {
		errors.missingParamError("recordID");
	  }
	
	  if (errors.hasErrors()) {
		  respondWithErrors(errors)
		  return
	  }
  
	  // Do we agree on the checksum? If not, complain.
	  if (! paramsProcessorUtil.isChecksumSame(API_CALL, params.checksum, request.getQueryString())) {
		  errors.checksumError()
		  respondWithErrors(errors)
		  return
	  }
	  
	  ArrayList<String> recordIdList = new ArrayList<String>();
	  if (!StringUtils.isEmpty(recordId)) {
		  recordIdList=paramsProcessorUtil.decodeIds(recordId);
	  }
	  
	  if(recordIdList.isEmpty()){
		  // BEGIN - backward compatibility
		  invalid("notFound", "We could not find recordings");
		  return;
		  // END - backward compatibility
		  
		  errors.recordingNotFound();
		  respondWithErrors(errors);
		  return;
	  }
	  
	  meetingService.deleteRecordings(recordIdList);
	  withFormat {
		  xml {
			render(contentType:"text/xml") {
			  response() {
				  returncode(RESP_CODE_SUCCESS)
				  deleted(true)
			  }
			}
		  }
		}
  }
  
  def uploadDocuments(conf) { 
    log.debug("ApiController#uploadDocuments(${conf.getInternalId()})");

    String requestBody = request.inputStream == null ? null : request.inputStream.text;
    requestBody = StringUtils.isEmpty(requestBody) ? null : requestBody;

    if (requestBody == null) {
		  downloadAndProcessDocument(presentationService.defaultUploadedPresentation, conf.getInternalId());
    } else {
		  log.debug "Request body: \n" + requestBody;
	    def xml = new XmlSlurper().parseText(requestBody);
		  xml.children().each { module ->
		    log.debug("module config found: [${module.@name}]");

		    if ("presentation".equals(module.@name.toString())) {
          // need to iterate over presentation files and process them
          module.children().each { document ->
            if (!StringUtils.isEmpty(document.@url.toString())) {
				      downloadAndProcessDocument(document.@url.toString(), conf.getInternalId());
            } else if (!StringUtils.isEmpty(document.@name.toString())) {
				      def b64 = new Base64()
				      def decodedBytes = b64.decode(document.text().getBytes())
				      processDocumentFromRawBytes(decodedBytes, document.@name.toString(), conf.getInternalId());
			     } else {
				     log.debug("presentation module config found, but it did not contain url or name attributes");
           }
          }
		    }
		  }
	  }
  }
  

 def processDocumentFromRawBytes(bytes, presFilename, meetingId) {
    def filenameExt = Util.getFilenameExt(presFilename);
    String presentationDir = presentationService.getPresentationDir()
    def presId = Util.generatePresentationId(presFilename)
    File uploadDir = Util.createPresentationDirectory(meetingId, presentationDir, presId) 
    if (uploadDir != null) {
      def newFilename = Util.createNewFilename(presId, filenameExt)
      def pres = new File(uploadDir.absolutePath + File.separatorChar + newFilename);

      FileOutputStream fos = new java.io.FileOutputStream(pres)
      fos.write(bytes)
      fos.flush()
      fos.close()

      processUploadedFile(meetingId, presId, presFilename, pres);      
    }

  }
  
 def downloadAndProcessDocument(address, meetingId) {
    log.debug("ApiController#downloadAndProcessDocument(${address}, ${meetingId})");
    String presFilename = address.tokenize("/")[-1];
    def filenameExt = presDownloadService.getFilenameExt(presFilename);
    String presentationDir = presentationService.getPresentationDir()
     
    def presId = presDownloadService.generatePresentationId(presFilename)
    File uploadDir = presDownloadService.createPresentationDirectory(meetingId, presentationDir, presId) 
    if (uploadDir != null) {
      def newFilename = presDownloadService.createNewFilename(presId, filenameExt)
			def newFilePath = uploadDir.absolutePath + File.separatorChar + newFilename
				
			if (presDownloadService.savePresentation(meetingId, newFilePath, address)) {
				def pres = new File(newFilePath)
				processUploadedFile(meetingId, presId, presFilename, pres);
			} else {
				log.error("Failed to download presentation=[${address}], meeting=[${meetingId}]")
			}
    } 
  }

  
  def processUploadedFile(meetingId, presId, filename, presFile) {
    def presentationBaseUrl = presentationService.presentationBaseUrl
    UploadedPresentation uploadedPres = new UploadedPresentation(meetingId, presId, filename, presentationBaseUrl);
    uploadedPres.setUploadedFile(presFile);
    presentationService.processUploadedPresentation(uploadedPres);
  }
  
  def beforeInterceptor = {
    if (paramsProcessorUtil.isServiceEnabled() == false) {
      log.info("apiNotEnabled: The API service and/or controller is not enabled on this server.  To use it, you must first enable it.")
      // TODO: this doesn't stop the request - so it generates invalid XML
      //			since the request continues and renders a second response
      invalid("apiNotEnabled", "The API service and/or controller is not enabled on this server.  To use it, you must first enable it.")
    }
  }

	def formatPrettyDate(timestamp) {
//		SimpleDateFormat ft = new SimpleDateFormat ("E yyyy.MM.dd 'at' hh:mm:ss a zzz");
//		return ft.format(new Date(timestamp))	
		
		return new Date(timestamp).toString()	
	}
	
  def respondWithConferenceDetails(meeting, room, msgKey, msg) {
    response.addHeader("Cache-Control", "no-cache")
    withFormat {				
      xml {
        render(contentType:"text/xml") {
          response() {
            returncode(RESP_CODE_SUCCESS)
            meetingName() { mkp.yield(meeting.getName()) }
            meetingID() { mkp.yield(meeting.getExternalId()) }
            internalMeetingID(meeting.getInternalId())
            createTime(meeting.getCreateTime())
            createDate(formatPrettyDate(meeting.getCreateTime()))
            voiceBridge() { mkp.yield(meeting.getTelVoice()) }
            dialNumber() { mkp.yield(meeting.getDialNumber()) }
            attendeePW() { mkp.yield(meeting.getViewerPassword()) }
            moderatorPW() { mkp.yield(meeting.getModeratorPassword()) }
            running(meeting.isRunning() ? "true" : "false")
            duration(meeting.duration)
            hasUserJoined(meeting.hasUserJoined())
            recording(meeting.isRecord() ? "true" : "false")
            hasBeenForciblyEnded(meeting.isForciblyEnded() ? "true" : "false")
            startTime(meeting.getStartTime())
            endTime(meeting.getEndTime())
            participantCount(meeting.getNumUsers())
            listenerCount(meeting.getNumListenOnly())
            voiceParticipantCount(meeting.getNumVoiceJoined())
            videoCount(meeting.getNumVideos())
            maxUsers(meeting.getMaxUsers())
            moderatorCount(meeting.getNumModerators())
            attendees() {
              meeting.getUsers().each { att ->
                attendee() {
                  userID() { mkp.yield("${att.externalUserId}") }
                  fullName() { mkp.yield("${att.fullname}") }
                  role("${att.role}")
                  guest("${att.guest}")
                  waitingForAcceptance("${att.waitingForAcceptance}")
                  isPresenter("${att.isPresenter()}")
                  isListeningOnly("${att.isListeningOnly()}")
                  hasJoinedVoice("${att.isVoiceJoined()}")
                  hasVideo("${att.hasVideo()}")
                  videoStreams(){
                    att.getStreams().each { s ->
                      streamName("${s}")
                    }
                  }
				  customdata(){
					  meeting.getUserCustomData(att.externalUserId).each{ k,v ->
						  "$k"("$v")
					  }
				  }
                }
              }
            }
			metadata(){
				meeting.getMetadata().each{ k,v ->
					"$k"("$v")
				}
			}
            messageKey(msgKey == null ? "" : msgKey)
            message(msg == null ? "" : msg)
          }
        }
      }
    }			 
  }
  
  def respondWithConference(meeting, msgKey, msg) {
    response.addHeader("Cache-Control", "no-cache")
    withFormat {	
      xml {
        log.debug "Rendering as xml"
        render(contentType:"text/xml") {
          response() {
            returncode(RESP_CODE_SUCCESS)
            meetingID() { mkp.yield(meeting.getExternalId()) }
            attendeePW() { mkp.yield(meeting.getViewerPassword()) }
            moderatorPW() { mkp.yield(meeting.getModeratorPassword()) }
            createTime(meeting.getCreateTime())
            voiceBridge() { mkp.yield(meeting.getTelVoice()) }
            dialNumber()  { mkp.yield(meeting.getDialNumber()) }
            createDate(formatPrettyDate(meeting.getCreateTime()))
            hasUserJoined(meeting.hasUserJoined())
            duration(meeting.duration)
            hasBeenForciblyEnded(meeting.isForciblyEnded() ? "true" : "false")
            messageKey(msgKey == null ? "" : msgKey)
            message(msg == null ? "" : msg)
          }
        }
      }
    }
  }
  
  def respondWithErrors(errorList) {
    log.debug CONTROLLER_NAME + "#invalid"
    response.addHeader("Cache-Control", "no-cache")
    withFormat {				
      xml {
        render(contentType:"text/xml") {
          response() {
            returncode(RESP_CODE_FAILED)
            errors() {
              ArrayList errs = errorList.getErrors();
              Iterator itr = errs.iterator();
              while (itr.hasNext()){
                String[] er = (String[]) itr.next();
                log.debug CONTROLLER_NAME + "#invalid" + er[0]
                error(key: er[0], message: er[1])
              }          
            }
          }
        }
      }
      json {
        log.debug "Rendering as json"
        render(contentType:"text/json") {
            returncode(RESP_CODE_FAILED)
            messageKey(key)
            message(msg)
        }
      }
    }  
  }
  //TODO: method added for backward compability, it will be removed in next versions after 0.8
  def invalid(key, msg) {
	  String deprecatedMsg=" Note: This xml scheme will be DEPRECATED."
	  log.debug CONTROLLER_NAME + "#invalid"
	  response.addHeader("Cache-Control", "no-cache")
	  withFormat {
		  xml {
			  render(contentType:"text/xml") {
				  response() {
					  returncode(RESP_CODE_FAILED)
					  messageKey(key)
					  message(msg)
				  }
			  }
		  }
		  json {
			  log.debug "Rendering as json"
			  render(contentType:"text/json") {
					  returncode(RESP_CODE_FAILED)
					  messageKey(key)
					  message(msg)
			  }
		  }
	  }
  }
  
  def parseBoolean(obj) {
		if (obj instanceof Number) {
			return ((Number) obj).intValue() == 1;
		}
		return false
  }  
  
}<|MERGE_RESOLUTION|>--- conflicted
+++ resolved
@@ -47,8 +47,6 @@
 import java.util.Iterator;
 import java.util.ArrayList;
 import java.text.DateFormat;
-import freemarker.template.Configuration;
-import freemarker.cache.WebappTemplateLoader;
 
 class ApiController {
   private static final Integer SESSION_TIMEOUT = 14400  // 4 hours    
@@ -1510,62 +1508,7 @@
     ftl.process([code:RESP_CODE_SUCCESS, recs:recs.values()], xmlText)
     withFormat {  
       xml {
-<<<<<<< HEAD
-        render(contentType:"text/xml") {
-          response() {
-           returncode(RESP_CODE_SUCCESS)
-            recordings() {
-              recs.values().each { r ->
-				  recording() {
-                  recordID(r.getId())
-				  meetingID() { mkp.yield(r.getMeetingID()) }
-				  name('') {
-					  mkp.yieldUnescaped("<![CDATA["+r.getName()+"]]>")
-				  }
-                  published(r.isPublished())
-                  startTime(r.getStartTime())
-                  endTime(r.getEndTime())
-                  size(r.getSize())
-                  rawSize(r.getRawSize())
-				  metadata() {
-					 r.getMetadata().each { k,v ->
-						 "$k"(''){ 
-							 mkp.yieldUnescaped("<![CDATA[$v]]>") 
-						 }
-					 }
-				  }
-				  playback() {
-					  r.getPlaybacks().each { item ->
-						  format{
-							  type(item.getFormat())
-							  url(item.getUrl())
-							  length(item.getLength())
-							  size(item.getSize())
-							  mkp.yield(item.getExtensions())
-						  }
-					  }
-                  }
-				  download() {
-					  r.getDownloads().each { item ->
-						  format{
-							  type(item.getFormat())
-							  url(item.getUrl())
-							  md5(item.getMd5())
-							  key(item.getKey())
-							  length(item.getLength())
-							  size(item.getSize())
-						  }
-					  }
-                  }
-                  
-                }
-              }
-            }
-          }
-        }
-=======
         render(text: xmlText.toString(), contentType: "text/xml")
->>>>>>> ebd6be1c
       }
     }
   } 
