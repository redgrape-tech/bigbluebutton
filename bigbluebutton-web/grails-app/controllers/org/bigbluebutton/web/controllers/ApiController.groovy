/**
* BigBlueButton open source conferencing system - http://www.bigbluebutton.org/
*
* Copyright (c) 2012 BigBlueButton Inc. and by respective authors (see below).
*
* This program is free software; you can redistribute it and/or modify it under the
* terms of the GNU Lesser General Public License as published by the Free Software
* Foundation; either version 3.0 of the License, or (at your option) any later
* version.
*
* BigBlueButton is distributed in the hope that it will be useful, but WITHOUT ANY
* WARRANTY; without even the implied warranty of MERCHANTABILITY or FITNESS FOR A
* PARTICULAR PURPOSE. See the GNU Lesser General Public License for more details.
*
* You should have received a copy of the GNU Lesser General Public License along
* with BigBlueButton; if not, see <http://www.gnu.org/licenses/>.
*
*/
package org.bigbluebutton.web.controllers

import javax.servlet.ServletRequest;
import java.text.MessageFormat;
import java.text.SimpleDateFormat;
import java.util.Collections;
import org.apache.commons.codec.binary.Hex;
import org.apache.commons.codec.digest.DigestUtils;
import org.apache.commons.codec.binary.Base64;
import org.apache.commons.lang.RandomStringUtils;
import org.apache.commons.lang.StringUtils;
import org.bigbluebutton.api.domain.Config;
import org.bigbluebutton.api.domain.Meeting;
import org.bigbluebutton.api.domain.UserSession;
import org.bigbluebutton.api.MeetingService;
import org.bigbluebutton.api.domain.Recording;
import org.bigbluebutton.web.services.PresentationService
import org.bigbluebutton.presentation.UploadedPresentation
import java.security.MessageDigest;
import java.security.NoSuchAlgorithmException;
import org.bigbluebutton.api.ApiErrors;
import org.bigbluebutton.api.ClientConfigService;
import org.bigbluebutton.api.ParamsProcessorUtil;
import java.util.HashMap;
import java.util.Iterator;
import java.util.ArrayList;
import java.text.DateFormat;
import org.bigbluebutton.api.Util;

class ApiController {
  private static final Integer SESSION_TIMEOUT = 14400  // 4 hours    
  private static final String CONTROLLER_NAME = 'ApiController'		
  private static final String RESP_CODE_SUCCESS = 'SUCCESS'
  private static final String RESP_CODE_FAILED = 'FAILED'
  private static final String ROLE_MODERATOR = "MODERATOR";
  private static final String ROLE_ATTENDEE = "VIEWER";
  private static final String SECURITY_SALT = '639259d4-9dd8-4b25-bf01-95f9567eaf4b'
  private static final String API_VERSION = '0.81'
    
  MeetingService meetingService;
  PresentationService presentationService
  ParamsProcessorUtil paramsProcessorUtil
	ClientConfigService configService
  
  /* general methods */
  def index = {
    log.debug CONTROLLER_NAME + "#index"
    response.addHeader("Cache-Control", "no-cache")
    withFormat {	
      xml {
        render(contentType:"text/xml") {
          response() {
            returncode(RESP_CODE_SUCCESS)
            version(paramsProcessorUtil.getApiVersion())
          }
        }
      }
    }
  }
 
        
  /*********************************** 
   * CREATE (API) 
   ***********************************/
  def create = {
    String API_CALL = 'create'
    log.debug CONTROLLER_NAME + "#${API_CALL}"
    log.debug params
  	
	// BEGIN - backward compatibility
	if (StringUtils.isEmpty(params.checksum)) {
		invalid("checksumError", "You did not pass the checksum security check")
		return
	}

/*
	if (StringUtils.isEmpty(params.name)) {
		invalid("missingParamName", "You must specify a name for the meeting.");
		return
	}
*/
	if (StringUtils.isEmpty(params.meetingID)) {
		invalid("missingParamMeetingID", "You must specify a meeting ID for the meeting.");
		return
	}
	
	if (! paramsProcessorUtil.isChecksumSame(API_CALL, params.checksum, request.getQueryString())) {
		invalid("checksumError", "You did not pass the checksum security check")
		return
	}
	// END - backward compatibility
	
	ApiErrors errors = new ApiErrors();
	paramsProcessorUtil.processRequiredCreateParams(params, errors);

    if (errors.hasErrors()) {
    	respondWithErrors(errors)
    	return
    }
            
    // Do we agree with the checksum? If not, complain.
    if (! paramsProcessorUtil.isChecksumSame(API_CALL, params.checksum, request.getQueryString())) {
      errors.checksumError()
    	respondWithErrors(errors)
    	return
    }
    
    
    // Translate the external meeting id into an internal meeting id.
    String internalMeetingId = paramsProcessorUtil.convertToInternalMeetingId(params.meetingID);		
    Meeting existing = meetingService.getNotEndedMeetingWithId(internalMeetingId);
    if (existing != null) {
      log.debug "Existing conference found"
      Map<String, Object> updateParams = paramsProcessorUtil.processUpdateCreateParams(params);
      if (existing.getViewerPassword().equals(params.get("attendeePW")) && existing.getModeratorPassword().equals(params.get("moderatorPW"))) {
        paramsProcessorUtil.updateMeeting(updateParams, existing);
        // trying to create a conference a second time, return success, but give extra info
        // Ignore pre-uploaded presentations. We only allow uploading of presentation once.
        //uploadDocuments(existing);
        respondWithConference(existing, "duplicateWarning", "This conference was already in existence and may currently be in progress.");
      } else {
	  	// BEGIN - backward compatibility
	  	invalid("idNotUnique", "A meeting already exists with that meeting ID.  Please use a different meeting ID.");
		  return;
	  	// END - backward compatibility
	  
        // enforce meetingID unique-ness
        errors.nonUniqueMeetingIdError()
        respondWithErrors(errors)
      } 
      
      return;    
    }
     
    Meeting newMeeting = paramsProcessorUtil.processCreateParams(params);      
		
		if (! StringUtils.isEmpty(params.moderatorOnlyMessage)) {
			newMeeting.setModeratorOnlyMessage(params.moderatorOnlyMessage);
		}
		
    meetingService.createMeeting(newMeeting);
    
    // See if the request came with pre-uploading of presentation.
    uploadDocuments(newMeeting);    
    respondWithConference(newMeeting, null, null)
  }

  /**********************************************
   * JOIN API
   *********************************************/
  def join = {
    String API_CALL = 'join'
    log.debug CONTROLLER_NAME + "#${API_CALL}"
  	ApiErrors errors = new ApiErrors()
  	  
	// BEGIN - backward compatibility
    if (StringUtils.isEmpty(params.checksum)) {
		invalid("checksumError", "You did not pass the checksum security check")
		return
	}

	if (StringUtils.isEmpty(params.fullName)) {
		invalid("missingParamFullName", "You must specify a name for the attendee who will be joining the meeting.");
		return
	}
	
	if (StringUtils.isEmpty(params.meetingID)) {
		invalid("missingParamMeetingID", "You must specify a meeting ID for the meeting.");
		return
	}
	
	if (StringUtils.isEmpty(params.password)) {
		invalid("invalidPassword","You either did not supply a password or the password supplied is neither the attendee or moderator password for this conference.");
		return
	}
	
	if (!paramsProcessorUtil.isChecksumSame(API_CALL, params.checksum, request.getQueryString())) {
		invalid("checksumError", "You did not pass the checksum security check")
		return
	}
	// END - backward compatibility
  
    // Do we have a checksum? If none, complain.
    if (StringUtils.isEmpty(params.checksum)) {
      errors.missingParamError("checksum");
    }

    // Do we have a name for the user joining? If none, complain.
    String fullName = params.fullName
    if (StringUtils.isEmpty(fullName)) {
      errors.missingParamError("fullName");
    }

    // Do we have a meeting id? If none, complain.
    String externalMeetingId = params.meetingID
    if (StringUtils.isEmpty(externalMeetingId)) {
      errors.missingParamError("meetingID");
    }

    // Do we have a password? If not, complain.
    String attPW = params.password
    if (StringUtils.isEmpty(attPW)) {
      errors.missingParamError("password");
    }
    
    if (errors.hasErrors()) {
    	respondWithErrors(errors)
    	return
    }
        
    // Do we agree on the checksum? If not, complain.		
    if (! paramsProcessorUtil.isChecksumSame(API_CALL, params.checksum, request.getQueryString())) {
      	errors.checksumError()
    	respondWithErrors(errors)
    	return
    }

    // Everything is good so far. Translate the external meeting id to an internal meeting id. If
    // we can't find the meeting, complain.					        
    String internalMeetingId = paramsProcessorUtil.convertToInternalMeetingId(externalMeetingId);
    log.info("Retrieving meeting ${internalMeetingId}")		
    Meeting meeting = meetingService.getMeeting(internalMeetingId);
    if (meeting == null) {
		// BEGIN - backward compatibility
		invalid("invalidMeetingIdentifier", "The meeting ID that you supplied did not match any existing meetings");
		return;
		// END - backward compatibility
		
	   errors.invalidMeetingIdError();
	   respondWithErrors(errors)
	   return;
    }

	// the createTime mismatch with meeting's createTime, complain
	// In the future, the createTime param will be required
	if (params.createTime != null){
		long createTime = 0;
		try{
			createTime=Long.parseLong(params.createTime);
		}catch(Exception e){
			log.warn("could not parse createTime param");
			createTime = -1;
		}
		if(createTime != meeting.getCreateTime()){
			errors.mismatchCreateTimeParam();
			respondWithErrors(errors);
			return;
		}
	}
    
    // Is this user joining a meeting that has been ended. If so, complain.
    if (meeting.isForciblyEnded()) {
		// BEGIN - backward compatibility
		invalid("meetingForciblyEnded", "You can not re-join a meeting that has already been forcibly ended.  However, once the meeting is removed from memory (according to the timeout configured on this server, you will be able to once again create a meeting with the same meeting ID");
		return;
		// END - backward compatibility
		
      errors.meetingForciblyEndedError();
      respondWithErrors(errors)
      return;
    }

    // Now determine if this user is a moderator or a viewer.
    String role = null;
    if (meeting.getModeratorPassword().equals(attPW)) {
      role = ROLE_MODERATOR;
    } else if (meeting.getViewerPassword().equals(attPW)) {
      role = ROLE_ATTENDEE;
    }
    
    if (role == null) {
		// BEGIN - backward compatibility
		invalid("invalidPassword","You either did not supply a password or the password supplied is neither the attendee or moderator password for this conference.");
		return
		// END - backward compatibility
		
    	errors.invalidPasswordError()
	    respondWithErrors(errors)
	    return;
    }
	
	String webVoice = StringUtils.isEmpty(params.webVoiceConf) ? meeting.getTelVoice() : params.webVoiceConf

    boolean redirectImm = parseBoolean(params.redirectImmediately)
    
	String internalUserID = RandomStringUtils.randomAlphanumeric(12).toLowerCase()
	
    String externUserID = params.userID
    if (StringUtils.isEmpty(externUserID)) {
      externUserID = internalUserID
    }
	
	//Return a Map with the user custom data
	Map<String,String> userCustomData = paramsProcessorUtil.getUserCustomData(params);

	//Currently, it's associated with the externalUserID
	if (userCustomData.size() > 0)
		meetingService.addUserCustomData(meeting.getInternalId(), externUserID, userCustomData);
    
	String configxml = null;
		
	if (! StringUtils.isEmpty(params.configToken)) {
		Config conf = meeting.getConfig(params.configToken);
		if (conf == null) {
			// Check if this config is one of our pre-built config
			configxml = configService.getConfig(params.configToken)
			if (configxml == null) {
				// Default to the default config.
				configxml = conf.config;
			}
		} else {
			configxml = conf.config;
		}
	} else {
		Config conf = meeting.getDefaultConfig();
		if (conf == null) {
			errors.noConfigFound();
			respondWithErrors(errors);
		} else {
			configxml = conf.config;
		}
	}
	
	if (StringUtils.isEmpty(configxml)) {
		errors.noConfigFound();
		respondWithErrors(errors);
	}
	
	UserSession us = new UserSession();
	us.internalUserId = internalUserID
  us.conferencename = meeting.getName()
  us.meetingID = meeting.getInternalId()
	us.externMeetingID = meeting.getExternalId()
  us.externUserID = externUserID
  us.fullname = fullName 
  us.role = role
  us.conference = meeting.getInternalId()
  us.room = meeting.getInternalId()
  us.voicebridge = meeting.getTelVoice()
  us.webvoiceconf = meeting.getWebVoice()
  us.mode = "LIVE"
  us.record = meeting.isRecord()
  us.welcome = meeting.getWelcomeMessage()
	us.logoutUrl = meeting.getLogoutUrl();
	us.configXML = configxml;
			
	if (! StringUtils.isEmpty(params.defaultLayout)) {
		us.defaultLayout = params.defaultLayout;
	}

    if (! StringUtils.isEmpty(params.avatarURL)) {
        us.avatarURL = params.avatarURL;
    } else {
        us.avatarURL = meeting.defaultAvatarURL
    }
    	     
	// Store the following into a session so we can handle
	// logout, restarts properly.
	session['meeting-id'] = us.meetingID
	session['user-token'] = us.meetingID + "-" + us.internalUserId;
	session['logout-url'] = us.logoutUrl
	
	meetingService.addUserSession(session['user-token'], us);
	
	// Register user into the meeting.
	meetingService.registerUser(us.meetingID, us.internalUserId, us.fullname, us.role, us.externUserID, us.internalUserId /* authToken for now */)
	
	log.info("Session user token for " + us.fullname + " [" + session['user-token'] + "]")	
    session.setMaxInactiveInterval(SESSION_TIMEOUT);
    
	//check if exists the param redirect
	boolean redirectClient = true;
	String clientURL = paramsProcessorUtil.getDefaultClientUrl();
	
	if(! StringUtils.isEmpty(params.redirect)) {
		try{
			redirectClient = Boolean.parseBoolean(params.redirect);
		}catch(Exception e){
			redirectClient = true;
		}
	}
	
	if(!StringUtils.isEmpty(params.clientURL)){
		clientURL = params.clientURL;
	}
	
	if (redirectClient){
		println("Successfully joined. Redirecting to ${paramsProcessorUtil.getDefaultClientUrl()}");
		println "ClientURL ${clientURL}"
		log.info("Successfully joined. Redirecting to ${paramsProcessorUtil.getDefaultClientUrl()}"); 		
		redirect(url: clientURL);
	}
	else{
		log.info("Successfully joined. Sending XML response.");
		response.addHeader("Cache-Control", "no-cache")
		withFormat {
		  xml {
			render(contentType:"text/xml") {
			  response() {
				returncode(RESP_CODE_SUCCESS)
				messageKey("successfullyJoined")
				message("You have joined successfully.")
				meeting_id(us.meetingID)
				user_id(us.internalUserId)
				auth_token(us.internalUserId)
			  }
			}
		  }
		}
	}
  }

  /*******************************************
   * IS_MEETING_RUNNING API
   *******************************************/
  def isMeetingRunning = {
    String API_CALL = 'isMeetingRunning'
    log.debug CONTROLLER_NAME + "#${API_CALL}"

	// BEGIN - backward compatibility
	if (StringUtils.isEmpty(params.checksum)) {
		invalid("checksumError", "You did not pass the checksum security check")
		return
	}

	if (StringUtils.isEmpty(params.meetingID)) {
		invalid("missingParamMeetingID", "You must specify a meeting ID for the meeting.");
		return
	}
	
	if (! paramsProcessorUtil.isChecksumSame(API_CALL, params.checksum, request.getQueryString())) {
		invalid("checksumError", "You did not pass the checksum security check")
		return
	}
	// END - backward compatibility
	
  	ApiErrors errors = new ApiErrors()
  	
    // Do we have a checksum? If none, complain.
    if (StringUtils.isEmpty(params.checksum)) {
      errors.missingParamError("checksum");
    }

    // Do we have a meeting id? If none, complain.
    String externalMeetingId = params.meetingID
    if (StringUtils.isEmpty(externalMeetingId)) {
      errors.missingParamError("meetingID");
    }

    if (errors.hasErrors()) {
    	respondWithErrors(errors)
    	return
    }
    
    // Do we agree on the checksum? If not, complain.		
    if (! paramsProcessorUtil.isChecksumSame(API_CALL, params.checksum, request.getQueryString())) {
      	errors.checksumError()
    	respondWithErrors(errors)
    	return
    }
            
    // Everything is good so far. Translate the external meeting id to an internal meeting id. If
    // we can't find the meeting, complain.					        
    String internalMeetingId = paramsProcessorUtil.convertToInternalMeetingId(externalMeetingId);
    log.info("Retrieving meeting ${internalMeetingId}")		
    Meeting meeting = meetingService.getMeeting(internalMeetingId);
	boolean isRunning = meeting != null && meeting.isRunning();
   
    response.addHeader("Cache-Control", "no-cache")
    withFormat {	
      xml {
        render(contentType:"text/xml") {
          response() {
            returncode(RESP_CODE_SUCCESS)
            running(isRunning ? "true" : "false")
          }
        }
      }
    }
  }

  /************************************
   * END API
   ************************************/
  def end = {
    String API_CALL = "end"
    
    log.debug CONTROLLER_NAME + "#${API_CALL}"    
	
	// BEGIN - backward compatibility
	if (StringUtils.isEmpty(params.checksum)) {
		invalid("checksumError", "You did not pass the checksum security check")
		return
	}

	if (StringUtils.isEmpty(params.meetingID)) {
		invalid("missingParamMeetingID", "You must specify a meeting ID for the meeting.");
		return
	}
	
	if (StringUtils.isEmpty(params.password)) {
		invalid("invalidPassword","You must supply the moderator password for this call.");
		return
	}
	
	if (! paramsProcessorUtil.isChecksumSame(API_CALL, params.checksum, request.getQueryString())) {
		invalid("checksumError", "You did not pass the checksum security check")
		return
	}
	// END - backward compatibility
	
    ApiErrors errors = new ApiErrors()
    
    // Do we have a checksum? If none, complain.
    if (StringUtils.isEmpty(params.checksum)) {
      errors.missingParamError("checksum");
    }

    // Do we have a meeting id? If none, complain.
    String externalMeetingId = params.meetingID
    if (StringUtils.isEmpty(externalMeetingId)) {
      errors.missingParamError("meetingID");
    }

    // Do we have a password? If not, complain.
    String modPW = params.password
    if (StringUtils.isEmpty(modPW)) {
      errors.missingParamError("password");
    }

    if (errors.hasErrors()) {
    	respondWithErrors(errors)
    	return
    }
    
    // Do we agree on the checksum? If not, complain.		
    if (! paramsProcessorUtil.isChecksumSame(API_CALL, params.checksum, request.getQueryString())) {
      	errors.checksumError()
    	respondWithErrors(errors)
    	return
    }
            
    // Everything is good so far. Translate the external meeting id to an internal meeting id. If
    // we can't find the meeting, complain.					        
    String internalMeetingId = paramsProcessorUtil.convertToInternalMeetingId(externalMeetingId);
    log.info("Retrieving meeting ${internalMeetingId}")		
    Meeting meeting = meetingService.getMeeting(internalMeetingId);
    if (meeting == null) {
		// BEGIN - backward compatibility
		invalid("notFound", "We could not find a meeting with that meeting ID - perhaps the meeting is not yet running?");
		return;
		// END - backward compatibility
		
	   errors.invalidMeetingIdError();
	   respondWithErrors(errors)
	   return;
    }
    
    if (meeting.getModeratorPassword().equals(modPW) == false) {
		// BEGIN - backward compatibility
		invalid("invalidPassword","You must supply the moderator password for this call.");
		return;
		// END - backward compatibility
		
	   errors.invalidPasswordError();
	   respondWithErrors(errors)
	   return;
    }
       
    meetingService.endMeeting(meeting.getInternalId());
    
    response.addHeader("Cache-Control", "no-cache")
    withFormat {	
      xml {
        render(contentType:"text/xml") {
          response() {
            returncode(RESP_CODE_SUCCESS)
            messageKey("sentEndMeetingRequest")
            message("A request to end the meeting was sent.  Please wait a few seconds, and then use the getMeetingInfo or isMeetingRunning API calls to verify that it was ended.")
          }
        }
      }
    }
  }

  /*****************************************
   * GETMEETINGINFO API
   *****************************************/
  def getMeetingInfo = {
    String API_CALL = "getMeetingInfo"
    log.debug CONTROLLER_NAME + "#${API_CALL}"
    
  	// BEGIN - backward compatibility
  	if (StringUtils.isEmpty(params.checksum)) {
  		invalid("checksumError", "You did not pass the checksum security check")
  		return
  	}

  	if (StringUtils.isEmpty(params.meetingID)) {
  		invalid("missingParamMeetingID", "You must specify a meeting ID for the meeting.");
  		return
  	}
  	
 	
  	if (! paramsProcessorUtil.isChecksumSame(API_CALL, params.checksum, request.getQueryString())) {
  		invalid("checksumError", "You did not pass the checksum security check")
  		return
  	}
  	// END - backward compatibility
	
    ApiErrors errors = new ApiErrors()
        
    // Do we have a checksum? If none, complain.
    if (StringUtils.isEmpty(params.checksum)) {
      errors.missingParamError("checksum");
    }

    // Do we have a meeting id? If none, complain.
    String externalMeetingId = params.meetingID
    if (StringUtils.isEmpty(externalMeetingId)) {
      errors.missingParamError("meetingID");
    }

    if (errors.hasErrors()) {
    	respondWithErrors(errors)
    	return
    }
    
    // Do we agree on the checksum? If not, complain.		
    if (! paramsProcessorUtil.isChecksumSame(API_CALL, params.checksum, request.getQueryString())) {
      	errors.checksumError()
    	respondWithErrors(errors)
    	return
    }
    
    // Everything is good so far. Translate the external meeting id to an internal meeting id. If
    // we can't find the meeting, complain.					        
    String internalMeetingId = paramsProcessorUtil.convertToInternalMeetingId(externalMeetingId);
    log.info("Retrieving meeting ${internalMeetingId}")		
    Meeting meeting = meetingService.getMeeting(internalMeetingId);
      if (meeting == null) {
  		// BEGIN - backward compatibility
  		invalid("notFound", "We could not find a meeting with that meeting ID");
  		return;
  		// END - backward compatibility
  		
      errors.invalidMeetingIdError();
      respondWithErrors(errors)
      return;
    }
     
    respondWithConferenceDetails(meeting, null, null, null);
  }
  
  /************************************
   *	GETMEETINGS API
   ************************************/
  def getMeetingsHandler = {
    String API_CALL = "getMeetings"
    log.debug CONTROLLER_NAME + "#${API_CALL}"
    
    println("##### GETMEETINGS API CALL ####")
    
  	// BEGIN - backward compatibility
  	if (StringUtils.isEmpty(params.checksum)) {
  		invalid("checksumError", "You did not pass the checksum security check")
  		return
  	}
  	
  	if (! paramsProcessorUtil.isChecksumSame(API_CALL, params.checksum, request.getQueryString())) {
  		invalid("checksumError", "You did not pass the checksum security check")
  		return
  	}
  	// END - backward compatibility
	
    ApiErrors errors = new ApiErrors()
        
    // Do we have a checksum? If none, complain.
    if (StringUtils.isEmpty(params.checksum)) {
      errors.missingParamError("checksum");
    }

    if (errors.hasErrors()) {
    	respondWithErrors(errors)
    	return
    }
    
    // Do we agree on the checksum? If not, complain.		
    if (! paramsProcessorUtil.isChecksumSame(API_CALL, params.checksum, request.getQueryString())) {
      errors.checksumError()
    	respondWithErrors(errors)
    	return
    }
        
    Collection<Meeting> mtgs = meetingService.getMeetings();
    
    if (mtgs == null || mtgs.isEmpty()) {
      response.addHeader("Cache-Control", "no-cache")
      withFormat {	
        xml {
          render(contentType:"text/xml") {
            response() {
              returncode(RESP_CODE_SUCCESS)
              meetings()
              messageKey("noMeetings")
              message("no meetings were found on this server")
            }
          }
        }
      }
<<<<<<< HEAD
    } else {
      println("#### Has running meetings [" + mtgs.size() + "] #####")
      response.addHeader("Cache-Control", "no-cache")
      withFormat {	
        xml {
          render(contentType:"text/xml") {
            response() {
              returncode(RESP_CODE_SUCCESS)
                meetings {
                  for (m in mtgs) {
                    meeting {
                      meetingID(m.getExternalId())
				              meetingName(m.getName())
				              createTime(m.getCreateTime())
											createDate(formatPrettyDate(m.getCreateTime()))
                      attendeePW(m.getViewerPassword())
                      moderatorPW(m.getModeratorPassword())
                      hasBeenForciblyEnded(m.isForciblyEnded() ? "true" : "false")
                      running(m.isRunning() ? "true" : "false")
											duration(m.duration)
											hasUserJoined(m.hasUserJoined())
                    }
                  }
=======
      return;
    }
    
    response.addHeader("Cache-Control", "no-cache")
    withFormat {	
      xml {
        render(contentType:"text/xml") {
          response() {
            returncode(RESP_CODE_SUCCESS)
            meetings() {
              mtgs.each { m ->
                meeting() {
                  meetingID(m.getExternalId())
                  meetingName(m.getName())
                  createTime(m.getCreateTime())
                  voiceBridge(m.getTelVoice())
                  dialNumber(m.getDialNumber())
                  attendeePW(m.getViewerPassword())
                  moderatorPW(m.getModeratorPassword())
                  hasBeenForciblyEnded(m.isForciblyEnded() ? "true" : "false")
                  running(m.isRunning() ? "true" : "false")
                  participantCount(m.getNumUsers())
                  listenerCount(m.getNumListeners())
                  videoCount(m.getNumVideos())
>>>>>>> 0cf35712
                }
              }
            }
          }
      }
    }
  }
  
  def getDefaultConfigXML = {
 
    String API_CALL = "getDefaultConfigXML"
    
    ApiErrors errors = new ApiErrors();
    
    if (StringUtils.isEmpty(params.checksum)) {
        invalid("checksumError", "You did not pass the checksum security check")
        return
    }
        
    // Do we agree on the checksum? If not, complain.       
    if (! paramsProcessorUtil.isChecksumSame(API_CALL, params.checksum, request.getQueryString())) {
        errors.checksumError()
        respondWithErrors(errors)
        return
    }
    
    String defConfigXML = paramsProcessorUtil.getDefaultConfigXML();
    
    response.addHeader("Cache-Control", "no-cache")
    render text: defConfigXML, contentType: 'text/xml'
      
  }

  private Map<String, String[]> getParameters(ServletRequest request) {
    // Copy the parameters into our own Map as we can't pass the paramMap
    // from the request as it's an unmodifiable map.
    Map<String, String[]> reqParams = new HashMap<String, String[]>();
    Map<String, String[]> unModReqParams = request.getParameterMap(); 
 
    SortedSet<String> keys = new TreeSet<String>(unModReqParams.keySet());
 
    for (String key: keys) {       
      reqParams.put(key, unModReqParams.get(key));
    }

    return reqParams;
  }

  /***********************************************
  * POLL API
  ***********************************************/
  def setPollXML = {
    String API_CALL = "setPollXML"
    log.debug CONTROLLER_NAME + "#${API_CALL}"

    println CONTROLLER_NAME + "#${API_CALL}"

    if (StringUtils.isEmpty(params.checksum)) {
        invalid("checksumError", "You did not pass the checksum security check")
        return
    }
    
    if (StringUtils.isEmpty(params.pollXML)) {
        invalid("configXMLError", "You did not pass a poll XML")
        return
    }

    if (StringUtils.isEmpty(params.meetingID)) {
        invalid("missingParamMeetingID", "You must specify a meeting ID for the meeting.");
        return
    }
    
    // Translate the external meeting id into an internal meeting id.
    String internalMeetingId = paramsProcessorUtil.convertToInternalMeetingId(params.meetingID);
    Meeting meeting = meetingService.getMeeting(internalMeetingId);
    if (meeting == null) {
      // BEGIN - backward compatibility
      invalid("invalidMeetingIdentifier", "The meeting ID that you supplied did not match any existing meetings");
      return;
      // END - backward compatibility
        
       errors.invalidMeetingIdError();
       respondWithErrors(errors)
       return;
    }
    
    Map<String, String[]> reqParams = getParameters(request)
    
    String pollXML = params.pollXML
    
    String decodedPollXML;
        
    try {
      decodedPollXML = URLDecoder.decode(pollXML, "UTF-8");
    } catch (UnsupportedEncodingException e) {
      log.error("Couldn't decode poll XML.");
      invalid("pollXMLError", "Cannot decode poll XML")
      return;
    }
    
    println "decodedPollXML [" + decodedPollXML + "]"
         
    if (! paramsProcessorUtil.isPostChecksumSame(API_CALL, reqParams)) {       
      response.addHeader("Cache-Control", "no-cache")
      withFormat {
        xml {
          render(contentType:"text/xml") {
            response() {
              returncode("FAILED")
              messageKey("pollXMLChecksumError")
              message("pollXMLChecksumError: request did not pass the checksum security check.")
            }
          }
        }
      }       
    } else {
      println "**************** CHECKSUM PASSED **************************"
        
      //println "[" + decodedPollXML + "]";

      def pollxml = new XmlSlurper().parseText(decodedPollXML);
        
      pollxml.children().each { poll ->
        String title = poll.title.text();
        String question = poll.question.text();
        String questionType = poll.questionType.text();
        
        ArrayList<String> answers = new ArrayList<String>();
        poll.answers.children().each { answer ->
          answers.add(answer.text());
        }
              
        //send poll to BigBlueButton Apps
        meetingService.createdPolls(meeting.getInternalId(), title, question, questionType, answers);
      }
            
      response.addHeader("Cache-Control", "no-cache")
      withFormat {
        xml {
          render(contentType:"text/xml") {
            response() {
              returncode("SUCCESS")
            }
          }
        }
      }
    }
  }
  
  /***********************************************
  * CONFIG API
  ***********************************************/
  def setConfigXML = {
    String API_CALL = "setConfigXML"
    log.debug CONTROLLER_NAME + "#${API_CALL}"

  	if (StringUtils.isEmpty(params.checksum)) {
  		invalid("checksumError", "You did not pass the checksum security check")
  		return
  	}
  	
  	if (StringUtils.isEmpty(params.configXML)) {
  		invalid("configXMLError", "You did not pass a config XML")
  		return
  	}

  	if (StringUtils.isEmpty(params.meetingID)) {
  		invalid("missingParamMeetingID", "You must specify a meeting ID for the meeting.");
  		return
  	}
	
    // Translate the external meeting id into an internal meeting id.
    String internalMeetingId = paramsProcessorUtil.convertToInternalMeetingId(params.meetingID);
    Meeting meeting = meetingService.getMeeting(internalMeetingId);
    if (meeting == null) {
      // BEGIN - backward compatibility
      invalid("invalidMeetingIdentifier", "The meeting ID that you supplied did not match any existing meetings");
      return;
      // END - backward compatibility
		
	   errors.invalidMeetingIdError();
	   respondWithErrors(errors)
	   return;
    }
	
    Map<String, String[]> reqParams = getParameters(request)
    
    String configXML = params.configXML
	
    String decodedConfigXML;
        
    try {
      decodedConfigXML = URLDecoder.decode(configXML, "UTF-8");
    } catch (UnsupportedEncodingException e) {
      log.error("Couldn't decode config XML.");
      invalid("configXMLError", "Cannot decode config XML")
      return;
    }
         
	  if (! paramsProcessorUtil.isPostChecksumSame(API_CALL, reqParams)) {		 
		  response.addHeader("Cache-Control", "no-cache")
		  withFormat {
  			xml {
  			  render(contentType:"text/xml") {
    				response() {
    				  returncode("FAILED")
    				  messageKey("configXMLChecksumError")
    				  message("configXMLChecksumError: request did not pass the checksum security check.")
    				}
  			  }
  			}
		  }		  
		} else {
      //println "**************** CHECKSUM PASSED **************************"
			boolean defaultConfig = false;
			
			if (! StringUtils.isEmpty(params.defaultConfig)) {
				try {
					defaultConfig = Boolean.parseBoolean(params.defaultConfig);
				} catch(Exception e) {
					defaultConfig = false;
				}
			}
			
      //println "[" + decodedConfigXML + "]";

			String token = meeting.storeConfig(defaultConfig, decodedConfigXML);
			response.addHeader("Cache-Control", "no-cache")
			withFormat {
			  xml {
				  //println "**************** CHECKSUM PASSED - XML RESPONSE **************************"
			    render(contentType:"text/xml") {
  				  response() {
  				    returncode("SUCCESS")
  				    configToken(token)
  				  }
			    }
			  }
		  }
		}
  }

  /***********************************************
  * CALLBACK API
  ***********************************************/
  def subscribeEvent = {
    String API_CALL = "subscribeEvent"
    log.debug CONTROLLER_NAME + "#${API_CALL}"

    if (StringUtils.isEmpty(params.checksum)) {
      invalid("checksumError", "You did not pass the checksum security check")
      return
    }
    
    if (StringUtils.isEmpty(params.callbackURL)) {
      invalid("missingParamCallbackURL", "You must specify a callbackURL for subscribing");
      return
    }

    if (StringUtils.isEmpty(params.meetingID)) {
      invalid("missingParamMeetingID", "You must specify a meeting ID for the meeting.");
      return
    }

    String internalMeetingId = paramsProcessorUtil.convertToInternalMeetingId(params.meetingID);
    Meeting meeting = meetingService.getMeeting(internalMeetingId);
    if (meeting == null) {
      // BEGIN - backward compatibility
      invalid("invalidMeetingIdentifier", "The meeting ID that you supplied did not match any existing meetings");
      return;
      // END - backward compatibility
    
     errors.invalidMeetingIdError();
     respondWithErrors(errors)
     return;
    }
    
    if (! paramsProcessorUtil.isChecksumSame(API_CALL, params.checksum, request.getQueryString())) {     
      response.addHeader("Cache-Control", "no-cache")
      withFormat {
        xml {
          render(contentType:"text/xml") {
            response() {
              returncode("FAILED")
              messageKey("subscribeEventChecksumError")
              message("subscribeEventChecksumError: request did not pass the checksum security check.")
            }
          }
        }
      }     
    } else {
      //println "**************** CHECKSUM PASSED **************************"
      String sid = meetingService.addSubscription(meeting.getInternalId(), meeting.getExternalId(), params.callbackURL);

      if(sid.isEmpty()){
        response.addHeader("Cache-Control", "no-cache")
        withFormat {
          xml {
            //println "**************** CHECKSUM PASSED - XML RESPONSE **************************"
            render(contentType:"text/xml") {
              response() {
                returncode("FAILED")
                messageKey("subscribeEventError")
                message("subscribeEventError: An error happen while storing your subscription. Check the logs.")
              }
            }
          }
        }

      }else{
        response.addHeader("Cache-Control", "no-cache")
        withFormat {
          xml {
            //println "**************** CHECKSUM PASSED - XML RESPONSE **************************"
            render(contentType:"text/xml") {
              response() {
                returncode("SUCCESS")
                subscriptionID(sid)
              }
            }
          }
        }
      }
    }
  }

  def unsubscribeEvent = {
    String API_CALL = "unsubscribeEvent"
    log.debug CONTROLLER_NAME + "#${API_CALL}"

    if (StringUtils.isEmpty(params.checksum)) {
      invalid("checksumError", "You did not pass the checksum security check")
      return
    }
    
    if (StringUtils.isEmpty(params.subscriptionID)) {
      invalid("missingParamSubscriptionID", "You must pass a subscriptionID for unsubscribing")
      return
    }

    if (StringUtils.isEmpty(params.meetingID)) {
      invalid("missingParamMeetingID", "You must specify a meeting ID for the meeting.");
      return
    }

    String internalMeetingId = paramsProcessorUtil.convertToInternalMeetingId(params.meetingID);
    Meeting meeting = meetingService.getMeeting(internalMeetingId);
    if (meeting == null) {
      // BEGIN - backward compatibility
      invalid("invalidMeetingIdentifier", "The meeting ID that you supplied did not match any existing meetings");
      return;
      // END - backward compatibility
    
     errors.invalidMeetingIdError();
     respondWithErrors(errors)
     return;
    }
  
    
    if (! paramsProcessorUtil.isChecksumSame(API_CALL, params.checksum, request.getQueryString())) {     
      response.addHeader("Cache-Control", "no-cache")
      withFormat {
        xml {
          render(contentType:"text/xml") {
            response() {
              returncode("FAILED")
              messageKey("unsubscribeEventChecksumError")
              message("unsubscribeEventChecksumError: request did not pass the checksum security check.")
            }
          }
        }
      }     
    } else {
      //println "**************** CHECKSUM PASSED **************************"
      boolean status = meetingService.removeSubscription(meeting.getInternalId(), params.subscriptionID);

      if(!status){
        response.addHeader("Cache-Control", "no-cache")
        withFormat {
          xml {
            //println "**************** CHECKSUM PASSED - XML RESPONSE **************************"
            render(contentType:"text/xml") {
              response() {
                returncode("FAILED")
                messageKey("unsubscribeEventError")
                message("unsubscribeEventError: An error happen while unsubscribing. Check the logs.")
              }
            }
          }
        }

      }else{
        response.addHeader("Cache-Control", "no-cache")
        withFormat {
          xml {
            //println "**************** CHECKSUM PASSED - XML RESPONSE **************************"
            render(contentType:"text/xml") {
              response() {
                returncode("SUCCESS")
                unsubscribed(status)
              }
            }
          }
        }
      }
    }
  }

  def listSubscriptions = {
    String API_CALL = "listSubscriptions"
    log.debug CONTROLLER_NAME + "#${API_CALL}"

    if (StringUtils.isEmpty(params.checksum)) {
      invalid("checksumError", "You did not pass the checksum security check")
      return
    }

    if (StringUtils.isEmpty(params.meetingID)) {
      invalid("missingParamMeetingID", "You must specify a meeting ID for the meeting.");
      return
    }

    String internalMeetingId = paramsProcessorUtil.convertToInternalMeetingId(params.meetingID);
    Meeting meeting = meetingService.getMeeting(internalMeetingId);
    if (meeting == null) {
      // BEGIN - backward compatibility
      invalid("invalidMeetingIdentifier", "The meeting ID that you supplied did not match any existing meetings");
      return;
      // END - backward compatibility
    
     errors.invalidMeetingIdError();
     respondWithErrors(errors)
     return;
    }
    
    if (! paramsProcessorUtil.isChecksumSame(API_CALL, params.checksum, request.getQueryString())) {     
      response.addHeader("Cache-Control", "no-cache")
      withFormat {
        xml {
          render(contentType:"text/xml") {
            response() {
              returncode("FAILED")
              messageKey("listSubscriptionsChecksumError")
              message("listSubscriptionsChecksumError: request did not pass the checksum security check.")
            }
          }
        }
      }     
    } else {
      //println "**************** CHECKSUM PASSED **************************"
      List<Map<String,String>> list = meetingService.listSubscriptions(meeting.getInternalId());

      response.addHeader("Cache-Control", "no-cache")
      withFormat {
        xml {
          //println "**************** CHECKSUM PASSED - XML RESPONSE **************************"
          render(contentType:"text/xml") {
            response() {
              returncode("SUCCESS")
              subscriptions() {
                list.each{ item ->
                  subscription(){
                    subscriptionID(item.get("subscriptionID"))
                    event(item.get("event"))
                    callbackURL(item.get("callbackURL"))
                    active(item.get("active"))  
                  }
                }
              }
            }
          }
        }
      }
      
    }
  }
  
  /***********************************************
  * CONFIG API
  ***********************************************/
  def configXML = {
	  println "Getting config xml"
	  	  
	  if (! session["user-token"] || (meetingService.getUserSession(session['user-token']) == null)) {
		  log.info("No session for user in conference.")
		  
		  Meeting meeting = null;
		  
		  // Determine the logout url so we can send the user there.
		  String logoutUrl = session["logout-url"]
						
		  if (! session['meeting-id']) {
			  meeting = meetingService.getMeeting(session['meeting-id']);
		  }
		
		  // Log the user out of the application.
		  session.invalidate()
		
		  if (meeting != null) {
			  log.debug("Logging out from [" + meeting.getInternalId() + "]");
			  logoutUrl = meeting.getLogoutUrl();
		  }
		  
		  if (StringUtils.isEmpty(logoutUrl))
			  logoutUrl = paramsProcessorUtil.getDefaultLogoutUrl()
		  
		  response.addHeader("Cache-Control", "no-cache")
		  withFormat {
			xml {
			  render(contentType:"text/xml") {
				response() {
				  returncode("FAILED")
				  message("Could not find conference.")
				  logoutURL(logoutUrl)
				}
			  }
			}
		  }		  
		} else {
			UserSession us = meetingService.getUserSession(session['user-token']);
			log.info("Found session for " + us.fullname)
			println ("Found session for " + us.fullname)
			println us.configXML
			
			response.addHeader("Cache-Control", "no-cache")
			render text: us.configXML, contentType: 'text/xml'
		}

  }
  
  /***********************************************
   * ENTER API
   ***********************************************/
  def enter = {
    boolean reject = false;

    UserSession us = null;
    Meeting meeting = null;

    if (!session["user-token"]) {
      reject = true;
    } else {
      if (meetingService.getUserSession(session['user-token']) == null)
        reject = true;
      else {
        us = meetingService.getUserSession(session['user-token']);
        meeting = meetingService.getMeeting(us.meetingID);
        if (meeting == null || meeting.isForciblyEnded()) {
          reject = true
        }
      }
    }

    if (reject) {
      log.info("No session for user in conference.")

      // Determine the logout url so we can send the user there.
      String logoutUrl = session["logout-url"]

      if (! session['meeting-id']) {
        meeting = meetingService.getMeeting(session['meeting-id']);
      }

      // Log the user out of the application.
      session.invalidate()

      if (meeting != null) {
        log.debug("Logging out from [" + meeting.getInternalId() + "]");
        logoutUrl = meeting.getLogoutUrl();
      }

      if (StringUtils.isEmpty(logoutUrl))
        logoutUrl = paramsProcessorUtil.getDefaultLogoutUrl()

      response.addHeader("Cache-Control", "no-cache")
      withFormat {        
        json {
          render(contentType: "application/json") {
            response = {
              returncode = "FAILED"
              message = "Could not find conference."
              logoutURL = logoutUrl
            }
          }
        }
      }
    } else {
		
		Map<String,String> userCustomData = paramsProcessorUtil.getUserCustomData(params);
		
      log.info("Found conference for " + us.fullname)
      response.addHeader("Cache-Control", "no-cache")
      withFormat {        
        json {
          render(contentType: "application/json") {
            response = {
              returncode = "SUCCESS"
              fullname = us.fullname
              confname = us.conferencename
              meetingID = us.meetingID
              externMeetingID = us.externMeetingID
              externUserID = us.externUserID
              internalUserID = us.internalUserId
              role = us.role
              conference = us.conference
              room = us.room 
              voicebridge = us.voicebridge
              dialnumber = meeting.getDialNumber()
              webvoiceconf = us.webvoiceconf
              mode = us.mode
              record = us.record
              welcome = us.welcome
							if (! StringUtils.isEmpty(meeting.moderatorOnlyMessage))
							  modOnlyMessage = meeting.moderatorOnlyMessage
              logoutUrl = us.logoutUrl
              defaultLayout = us.defaultLayout
              avatarURL = us.avatarURL
              customdata = array {
								userCustomData.each { k, v ->
									// Somehow we need to prepend something (custdata) for the JSON to work
									custdata "$k" : v
								}
              }
            }
          }
        }
      }
      }  
  }
  
  /*************************************************
   * SIGNOUT API
   *************************************************/
  def signOut = {  
	Meeting meeting = null;
  	
	if (session["user-token"] && (meetingService.getUserSession(session['user-token']) != null)) {
		  log.info("Found session for user in conference.")
		  UserSession us = meetingService.removeUserSession(session['user-token']);
		  meeting = meetingService.getMeeting(us.meetingID);
	}
		  
  	String logoutUrl = paramsProcessorUtil.getDefaultLogoutUrl()
                    
	if ((meeting == null) && (! session['meeting-id'])) {
		meeting = meetingService.getMeeting(session['meeting-id']);
	}
	
	// Log the user out of the application.
	session.invalidate()
	
  	if (meeting != null) {
  	  log.debug("Logging out from [" + meeting.getInternalId() + "]");
  		logoutUrl = meeting.getLogoutUrl();
  	}     
   
  	log.debug("Signing out. Redirecting to " + logoutUrl)
    response.addHeader("Cache-Control", "no-cache")
    withFormat {	
      xml {
        render(contentType:"text/xml") {
          response() {
            returncode(RESP_CODE_SUCCESS)
          }
        }
      }
    }
  }
 
  /******************************************************
   * GET_RECORDINGS API
   ******************************************************/
  def getRecordingsHandler = {
    String API_CALL = "getRecordings"
    log.debug CONTROLLER_NAME + "#${API_CALL}"
    
	// BEGIN - backward compatibility
	if (StringUtils.isEmpty(params.checksum)) {
		invalid("checksumError", "You did not pass the checksum security check")
		return
	}
	
	if (! paramsProcessorUtil.isChecksumSame(API_CALL, params.checksum, request.getQueryString())) {
		invalid("checksumError", "You did not pass the checksum security check")
		return
	}
	// END - backward compatibility
	
    ApiErrors errors = new ApiErrors()
        
    // Do we have a checksum? If none, complain.
    if (StringUtils.isEmpty(params.checksum)) {
      errors.missingParamError("checksum");
	  respondWithErrors(errors)
	  return
    }
	
    // Do we agree on the checksum? If not, complain.   
    if (! paramsProcessorUtil.isChecksumSame(API_CALL, params.checksum, request.getQueryString())) {
        errors.checksumError()
      respondWithErrors(errors)
      return
    }
	
	ArrayList<String> externalMeetingIds = new ArrayList<String>();
	if (!StringUtils.isEmpty(params.meetingID)) {
		externalMeetingIds=paramsProcessorUtil.decodeIds(params.meetingID);
	}
    
    // Everything is good so far. Translate the external meeting ids to an internal meeting ids.             
    ArrayList<String> internalMeetingIds = paramsProcessorUtil.convertToInternalMeetingId(externalMeetingIds);        
	HashMap<String,Recording> recs = meetingService.getRecordings(internalMeetingIds);
	
    if (recs.isEmpty()) {
      response.addHeader("Cache-Control", "no-cache")
      withFormat {  
        xml {
          render(contentType:"text/xml") {
            response() {
              returncode(RESP_CODE_SUCCESS)
              recordings(null)
              messageKey("noRecordings")
              message("There are not recordings for the meetings")
            }
          }
        }
      }
      return;
    }
    withFormat {  
      xml {
        render(contentType:"text/xml") {
          response() {
           returncode(RESP_CODE_SUCCESS)
            recordings() {
              recs.values().each { r ->
				  recording() {
                  recordID(r.getId())
				  meetingID(r.getMeetingID())
				  name(''){
					  mkp.yieldUnescaped("<![CDATA["+r.getName()+"]]>")
				  }
                  published(r.isPublished())
                  startTime(r.getStartTime())
                  endTime(r.getEndTime())
				  metadata() {
					 r.getMetadata().each { k,v ->
						 "$k"(''){ 
							 mkp.yieldUnescaped("<![CDATA[$v]]>") 
						 }
					 }
				  }
				  playback() {
					  r.getPlaybacks().each { item ->
						  format{
							  type(item.getFormat())
							  url(item.getUrl())
							  length(item.getLength())
							  mkp.yield(item.getExtensions())
						  }
					  }
                  }
                  
                }
              }
            }
          }
        }
      }
    }
  } 
  
  /******************************************************
  * PUBLISH_RECORDINGS API
  ******************************************************/
  
  def publishRecordings = {
	  String API_CALL = "publishRecordings"
	  log.debug CONTROLLER_NAME + "#${API_CALL}"
	  
	  // BEGIN - backward compatibility
	  if (StringUtils.isEmpty(params.checksum)) {
		  invalid("checksumError", "You did not pass the checksum security check")
		  return
	  }
	  
	  if (StringUtils.isEmpty(params.recordID)) {
		  invalid("missingParamRecordID", "You must specify a recordID.");
		  return
	  }
	  
	  if (StringUtils.isEmpty(params.publish)) {
		  invalid("missingParamPublish", "You must specify a publish value true or false.");
		  return
	  }
	  
	  if (! paramsProcessorUtil.isChecksumSame(API_CALL, params.checksum, request.getQueryString())) {
		  invalid("checksumError", "You did not pass the checksum security check")
		  return
	  }
	  // END - backward compatibility
	  
	  ApiErrors errors = new ApiErrors()
	  
	  // Do we have a checksum? If none, complain.
	  if (StringUtils.isEmpty(params.checksum)) {
		errors.missingParamError("checksum");
	  }
	
	  // Do we have a recording id? If none, complain.
	  String recordId = params.recordID
	  if (StringUtils.isEmpty(recordId)) {
		errors.missingParamError("recordID");
	  }
	  // Do we have a publish status? If none, complain.
	  String publish = params.publish
	  if (StringUtils.isEmpty(publish)) {
		errors.missingParamError("publish");
	  }
	
	  if (errors.hasErrors()) {
		  respondWithErrors(errors)
		  return
	  }
  
	  // Do we agree on the checksum? If not, complain.
	  if (! paramsProcessorUtil.isChecksumSame(API_CALL, params.checksum, request.getQueryString())) {
		  errors.checksumError()
		  respondWithErrors(errors)
		  return
	  }
	  
	  ArrayList<String> recordIdList = new ArrayList<String>();
	  if (!StringUtils.isEmpty(recordId)) {
		  recordIdList=paramsProcessorUtil.decodeIds(recordId);
	  }
	  
	  if(!meetingService.existsAnyRecording(recordIdList)){
		  // BEGIN - backward compatibility
		  invalid("notFound", "We could not find recordings");
		  return;
		  // END - backward compatibility
		  
		  errors.recordingNotFound();
		  respondWithErrors(errors);
		  return;
	  }
	  
	  meetingService.setPublishRecording(recordIdList,publish.toBoolean());
	  withFormat {
		  xml {
			render(contentType:"text/xml") {
			  response() {
				  returncode(RESP_CODE_SUCCESS)
				  published(publish)
			  }
			}
		  }
		}
  }
  
  /******************************************************
  * DELETE_RECORDINGS API
  ******************************************************/
  def deleteRecordings = {
	  String API_CALL = "deleteRecordings"
	  log.debug CONTROLLER_NAME + "#${API_CALL}"
	  
	  // BEGIN - backward compatibility
	  if (StringUtils.isEmpty(params.checksum)) {
		  invalid("checksumError", "You did not pass the checksum security check")
		  return
	  }
	  
	  if (StringUtils.isEmpty(params.recordID)) {
		  invalid("missingParamRecordID", "You must specify a recordID.");
		  return
	  }
	  
	  if (! paramsProcessorUtil.isChecksumSame(API_CALL, params.checksum, request.getQueryString())) {
		  invalid("checksumError", "You did not pass the checksum security check")
		  return
	  }
	  // END - backward compatibility
	  
	  ApiErrors errors = new ApiErrors()
	  
	  // Do we have a checksum? If none, complain.
	  if (StringUtils.isEmpty(params.checksum)) {
		errors.missingParamError("checksum");
	  }
	
	  // Do we have a recording id? If none, complain.
	  String recordId = params.recordID
	  if (StringUtils.isEmpty(recordId)) {
		errors.missingParamError("recordID");
	  }
	
	  if (errors.hasErrors()) {
		  respondWithErrors(errors)
		  return
	  }
  
	  // Do we agree on the checksum? If not, complain.
	  if (! paramsProcessorUtil.isChecksumSame(API_CALL, params.checksum, request.getQueryString())) {
		  errors.checksumError()
		  respondWithErrors(errors)
		  return
	  }
	  
	  ArrayList<String> recordIdList = new ArrayList<String>();
	  if (!StringUtils.isEmpty(recordId)) {
		  recordIdList=paramsProcessorUtil.decodeIds(recordId);
	  }
	  
	  if(recordIdList.isEmpty()){
		  // BEGIN - backward compatibility
		  invalid("notFound", "We could not find recordings");
		  return;
		  // END - backward compatibility
		  
		  errors.recordingNotFound();
		  respondWithErrors(errors);
		  return;
	  }
	  
	  meetingService.deleteRecordings(recordIdList);
	  withFormat {
		  xml {
			render(contentType:"text/xml") {
			  response() {
				  returncode(RESP_CODE_SUCCESS)
				  deleted(true)
			  }
			}
		  }
		}
  }
  
  def uploadDocuments(conf) { 
    log.debug("ApiController#uploadDocuments(${conf.getInternalId()})");

    String requestBody = request.inputStream == null ? null : request.inputStream.text;
    requestBody = StringUtils.isEmpty(requestBody) ? null : requestBody;

    if (requestBody == null) {
		  System.out.println("No pre-uploaded presentation. Downloading default presentation.");
		  downloadAndProcessDocument(presentationService.defaultUploadedPresentation, conf.getInternalId());
    } else {
		  System.out.println("Request body: \n" + requestBody);
		  log.debug "Request body: \n" + requestBody;
	    def xml = new XmlSlurper().parseText(requestBody);
		  xml.children().each { module ->
		    log.debug("module config found: [${module.@name}]");

		    if ("presentation".equals(module.@name.toString())) {
          // need to iterate over presentation files and process them
          module.children().each { document ->
            if (!StringUtils.isEmpty(document.@url.toString())) {
				      downloadAndProcessDocument(document.@url.toString(), conf.getInternalId());
            } else if (!StringUtils.isEmpty(document.@name.toString())) {
				      def b64 = new Base64()
				      def decodedBytes = b64.decode(document.text().getBytes())
				      processDocumentFromRawBytes(decodedBytes, document.@name.toString(), conf.getInternalId());
			     } else {
				     log.debug("presentation module config found, but it did not contain url or name attributes");
           }
          }
		    }
		  }
	  }
  }
  

 def processDocumentFromRawBytes(bytes, presFilename, meetingId) {
    def filenameExt = Util.getFilenameExt(presFilename);
    String presentationDir = presentationService.getPresentationDir()
    def presId = Util.generatePresentationId(presFilename)
    File uploadDir = Util.createPresentationDirectory(meetingId, presentationDir, presId) 
    if (uploadDir != null) {
      def newFilename = Util.createNewFilename(presId, filenameExt)
      def pres = new File(uploadDir.absolutePath + File.separatorChar + newFilename);

      FileOutputStream fos = new java.io.FileOutputStream(pres)
      fos.write(bytes)
      fos.flush()
      fos.close()

      processUploadedFile(meetingId, presId, presFilename, pres);      
    }

  }
  
 def downloadAndProcessDocument(address, meetingId) {
    log.debug("ApiController#downloadAndProcessDocument({$address}, ${meetingId})");
    String presFilename = address.tokenize("/")[-1];
    def filenameExt = Util.getFilenameExt(presFilename);
    String presentationDir = presentationService.getPresentationDir()
    
    
    def presId = Util.generatePresentationId(presFilename)
    File uploadDir = Util.createPresentationDirectory(meetingId, presentationDir, presId) 
    if (uploadDir != null) {
        def newFilename = Util.createNewFilename(presId, filenameExt)
        def pres = new File(uploadDir.absolutePath + File.separatorChar + newFilename);
        def out
        try {
          out = new BufferedOutputStream(new FileOutputStream(pres))
          out << new URL(address).openStream()             
        } finally {
          if (out != null) {
            out.close()
          }
        }
       processUploadedFile(meetingId, presId, presFilename, pres);
    } 
  }

  
  def processUploadedFile(meetingId, presId, filename, presFile) {
    def presentationBaseUrl = presentationService.presentationBaseUrl
    UploadedPresentation uploadedPres = new UploadedPresentation(meetingId, presId, filename, presentationBaseUrl);
    uploadedPres.setUploadedFile(presFile);
    presentationService.processUploadedPresentation(uploadedPres);
  }
  
  def beforeInterceptor = {
    if (paramsProcessorUtil.isServiceEnabled() == false) {
      log.info("apiNotEnabled: The API service and/or controller is not enabled on this server.  To use it, you must first enable it.")
      // TODO: this doesn't stop the request - so it generates invalid XML
      //			since the request continues and renders a second response
      invalid("apiNotEnabled", "The API service and/or controller is not enabled on this server.  To use it, you must first enable it.")
    }
  }

	def formatPrettyDate(timestamp) {
//		SimpleDateFormat ft = new SimpleDateFormat ("E yyyy.MM.dd 'at' hh:mm:ss a zzz");
//		return ft.format(new Date(timestamp))	
		
		return new Date(timestamp).toString()	
	}
	
  def respondWithConferenceDetails(meeting, room, msgKey, msg) {
    response.addHeader("Cache-Control", "no-cache")
    withFormat {				
      xml {
        render(contentType:"text/xml") {
          response() {
            returncode(RESP_CODE_SUCCESS)
			      meetingName(meeting.getName())
            meetingID(meeting.getExternalId())
<<<<<<< HEAD
			      createTime(meeting.getCreateTime())
						createDate(formatPrettyDate(meeting.getCreateTime()))
			      voiceBridge(meeting.getTelVoice())
			      dialNumber(meeting.getDialNumber())
=======
            internalMeetingID(meeting.getInternalId())
			createTime(meeting.getCreateTime())
			voiceBridge(meeting.getTelVoice())
			dialNumber(meeting.getDialNumber())
>>>>>>> 0cf35712
            attendeePW(meeting.getViewerPassword())
            moderatorPW(meeting.getModeratorPassword())
            running(meeting.isRunning() ? "true" : "false")
						duration(meeting.duration)
						hasUserJoined(meeting.hasUserJoined())
			      recording(meeting.isRecord() ? "true" : "false")
            hasBeenForciblyEnded(meeting.isForciblyEnded() ? "true" : "false")
            startTime(meeting.getStartTime())
            endTime(meeting.getEndTime())
            participantCount(meeting.getNumUsers())
            maxUsers(meeting.getMaxUsers())
            moderatorCount(meeting.getNumModerators())
            listenerCount(meeting.getNumListeners())
            attendees() {
              meeting.getUsers().each { att ->
                attendee() {
                  userID("${att.externalUserId}")
                  fullName("${att.fullname}")
                  role("${att.role}")
                  isPresenter("${att.isPresenter()}")
                  hasVideoStream("${att.hasStream()}")
                  videoStreamName("${att.getStreamName()}")
				  customdata(){
					  meeting.getUserCustomData(att.externalUserId).each{ k,v ->
						  "$k"("$v")
					  }
				  }
                }
              }
            }
			metadata(){
				meeting.getMetadata().each{ k,v ->
					"$k"("$v")
				}
			}
            messageKey(msgKey == null ? "" : msgKey)
            message(msg == null ? "" : msg)
          }
        }
      }
    }			 
  }
  
  def respondWithConference(meeting, msgKey, msg) {
    response.addHeader("Cache-Control", "no-cache")
    withFormat {	
      xml {
        log.debug "Rendering as xml"
        render(contentType:"text/xml") {
          response() {
            returncode(RESP_CODE_SUCCESS)
            meetingID(meeting.getExternalId())
            attendeePW(meeting.getViewerPassword())
            moderatorPW(meeting.getModeratorPassword())
            createTime(meeting.getCreateTime())
<<<<<<< HEAD
						createDate(formatPrettyDate(meeting.getCreateTime()))
						hasUserJoined(meeting.hasUserJoined())
						duration(meeting.duration)
=======
            voiceBridge(meeting.getTelVoice())
            dialNumber(meeting.getDialNumber())
>>>>>>> 0cf35712
            hasBeenForciblyEnded(meeting.isForciblyEnded() ? "true" : "false")
            messageKey(msgKey == null ? "" : msgKey)
            message(msg == null ? "" : msg)
          }
        }
      }
    }
  }
  
  def respondWithErrors(errorList) {
    log.debug CONTROLLER_NAME + "#invalid"
    response.addHeader("Cache-Control", "no-cache")
    withFormat {				
      xml {
        render(contentType:"text/xml") {
          response() {
            returncode(RESP_CODE_FAILED)
            errors() {
              ArrayList errs = errorList.getErrors();
              Iterator itr = errs.iterator();
              while (itr.hasNext()){
                String[] er = (String[]) itr.next();
                log.debug CONTROLLER_NAME + "#invalid" + er[0]
                error(key: er[0], message: er[1])
              }          
            }
          }
        }
      }
      json {
        log.debug "Rendering as json"
        render(contentType:"text/json") {
            returncode(RESP_CODE_FAILED)
            messageKey(key)
            message(msg)
        }
      }
    }  
  }
  //TODO: method added for backward compability, it will be removed in next versions after 0.8
  def invalid(key, msg) {
	  String deprecatedMsg=" Note: This xml scheme will be DEPRECATED."
	  log.debug CONTROLLER_NAME + "#invalid"
	  response.addHeader("Cache-Control", "no-cache")
	  withFormat {
		  xml {
			  render(contentType:"text/xml") {
				  response() {
					  returncode(RESP_CODE_FAILED)
					  messageKey(key)
					  message(msg)
				  }
			  }
		  }
		  json {
			  log.debug "Rendering as json"
			  render(contentType:"text/json") {
					  returncode(RESP_CODE_FAILED)
					  messageKey(key)
					  message(msg)
			  }
		  }
	  }
  }
  
  def parseBoolean(obj) {
		if (obj instanceof Number) {
			return ((Number) obj).intValue() == 1;
		}
		return false
  }  
  
}<|MERGE_RESOLUTION|>--- conflicted
+++ resolved
@@ -726,7 +726,6 @@
           }
         }
       }
-<<<<<<< HEAD
     } else {
       println("#### Has running meetings [" + mtgs.size() + "] #####")
       response.addHeader("Cache-Control", "no-cache")
@@ -742,40 +741,20 @@
 				              meetingName(m.getName())
 				              createTime(m.getCreateTime())
 											createDate(formatPrettyDate(m.getCreateTime()))
+                      voiceBridge(m.getTelVoice())
+                      dialNumber(m.getDialNumber())
                       attendeePW(m.getViewerPassword())
                       moderatorPW(m.getModeratorPassword())
                       hasBeenForciblyEnded(m.isForciblyEnded() ? "true" : "false")
                       running(m.isRunning() ? "true" : "false")
+                      participantCount(m.getNumUsers())
+                      listenerCount(m.getNumListenOnly())
+                      voiceParticipantCount(m.getNumVoiceJoined())
+                      videoCount(m.getNumVideos())
 											duration(m.duration)
 											hasUserJoined(m.hasUserJoined())
                     }
                   }
-=======
-      return;
-    }
-    
-    response.addHeader("Cache-Control", "no-cache")
-    withFormat {	
-      xml {
-        render(contentType:"text/xml") {
-          response() {
-            returncode(RESP_CODE_SUCCESS)
-            meetings() {
-              mtgs.each { m ->
-                meeting() {
-                  meetingID(m.getExternalId())
-                  meetingName(m.getName())
-                  createTime(m.getCreateTime())
-                  voiceBridge(m.getTelVoice())
-                  dialNumber(m.getDialNumber())
-                  attendeePW(m.getViewerPassword())
-                  moderatorPW(m.getModeratorPassword())
-                  hasBeenForciblyEnded(m.isForciblyEnded() ? "true" : "false")
-                  running(m.isRunning() ? "true" : "false")
-                  participantCount(m.getNumUsers())
-                  listenerCount(m.getNumListeners())
-                  videoCount(m.getNumVideos())
->>>>>>> 0cf35712
                 }
               }
             }
@@ -1827,17 +1806,11 @@
             returncode(RESP_CODE_SUCCESS)
 			      meetingName(meeting.getName())
             meetingID(meeting.getExternalId())
-<<<<<<< HEAD
+            internalMeetingID(meeting.getInternalId())
 			      createTime(meeting.getCreateTime())
 						createDate(formatPrettyDate(meeting.getCreateTime()))
 			      voiceBridge(meeting.getTelVoice())
 			      dialNumber(meeting.getDialNumber())
-=======
-            internalMeetingID(meeting.getInternalId())
-			createTime(meeting.getCreateTime())
-			voiceBridge(meeting.getTelVoice())
-			dialNumber(meeting.getDialNumber())
->>>>>>> 0cf35712
             attendeePW(meeting.getViewerPassword())
             moderatorPW(meeting.getModeratorPassword())
             running(meeting.isRunning() ? "true" : "false")
@@ -1848,9 +1821,10 @@
             startTime(meeting.getStartTime())
             endTime(meeting.getEndTime())
             participantCount(meeting.getNumUsers())
+            listenerCount(meeting.getNumListenOnly())
+            voiceParticipantCount(meeting.getNumVoiceJoined())
             maxUsers(meeting.getMaxUsers())
             moderatorCount(meeting.getNumModerators())
-            listenerCount(meeting.getNumListeners())
             attendees() {
               meeting.getUsers().each { att ->
                 attendee() {
@@ -1858,8 +1832,13 @@
                   fullName("${att.fullname}")
                   role("${att.role}")
                   isPresenter("${att.isPresenter()}")
-                  hasVideoStream("${att.hasStream()}")
-                  videoStreamName("${att.getStreamName()}")
+                  isListeningOnly("${att.isListeningOnly()}")
+                  hasJoinedVoice("${att.isVoiceJoined()}")
+                  videoStreams(){
+                    att.getStreams().each { s ->
+                      streamName("${s}")
+                    }
+                  }
 				  customdata(){
 					  meeting.getUserCustomData(att.externalUserId).each{ k,v ->
 						  "$k"("$v")
@@ -1893,14 +1872,11 @@
             attendeePW(meeting.getViewerPassword())
             moderatorPW(meeting.getModeratorPassword())
             createTime(meeting.getCreateTime())
-<<<<<<< HEAD
+            voiceBridge(meeting.getTelVoice())
+            dialNumber(meeting.getDialNumber())
 						createDate(formatPrettyDate(meeting.getCreateTime()))
 						hasUserJoined(meeting.hasUserJoined())
 						duration(meeting.duration)
-=======
-            voiceBridge(meeting.getTelVoice())
-            dialNumber(meeting.getDialNumber())
->>>>>>> 0cf35712
             hasBeenForciblyEnded(meeting.isForciblyEnded() ? "true" : "false")
             messageKey(msgKey == null ? "" : msgKey)
             message(msg == null ? "" : msg)
