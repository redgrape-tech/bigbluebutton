--- conflicted
+++ resolved
@@ -1248,7 +1248,6 @@
           }
         }
 
-<<<<<<< HEAD
       }else{
         response.addHeader("Cache-Control", "no-cache")
         withFormat {
@@ -1258,51 +1257,6 @@
                 returncode("SUCCESS")
                 subscriptionID(sid)
               }
-=======
-            response.addHeader("Cache-Control", "no-cache")
-            withFormat {
-                json {
-                    render(contentType: "application/json") {
-                        response = {
-                            returncode = "FAILED"
-                            message = "Could not find conference."
-                            logoutURL = logoutUrl
-                        }
-                    }
-                }
-            }
-        } else {
-            Set<String> stuns = stunTurnService.getStunServers()
-            Set<TurnEntry> turns = stunTurnService.getStunAndTurnServersFor(us.internalUserId)
-            Set<String> candidates = stunTurnService.getRemoteIceCandidates()
-
-            response.addHeader("Cache-Control", "no-cache")
-            withFormat {
-                json {
-                    render(contentType: "application/json") {
-                        stunServers = array {
-                            stuns.each { stun ->
-                                stunData = { url = stun.url }
-                            }
-                        }
-                        turnServers = array {
-                            turns.each { turn ->
-                                turnData = {
-                                    username = turn.username
-                                    password = turn.password
-                                    url = turn.url
-                                    ttl = turn.ttl
-                                }
-                            }
-                        }
-                        remoteIceCandidates = array {
-                            candidates.each { candidate ->
-                                candidateData = { ip = candidate.ip }
-                            }
-                        }
-                    }
-                }
->>>>>>> 91f4fd84
             }
           }
         }
@@ -1725,6 +1679,7 @@
     } else {
       Set<String> stuns = stunTurnService.getStunServers()
       Set<TurnEntry> turns = stunTurnService.getStunAndTurnServersFor(us.internalUserId)
+      Set<String> candidates = stunTurnService.getRemoteIceCandidates()
 
       response.addHeader("Cache-Control", "no-cache")
       withFormat {
@@ -1743,6 +1698,11 @@
                   url = turn.url
                   ttl = turn.ttl
                 }
+              }
+            }
+            remoteIceCandidates = array {
+              candidates.each { candidate ->
+                candidateData = { ip = candidate.ip }
               }
             }
           }
