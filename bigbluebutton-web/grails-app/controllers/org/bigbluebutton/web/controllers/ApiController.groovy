--- conflicted
+++ resolved
@@ -381,7 +381,6 @@
 		errors.noConfigFound();
 		respondWithErrors(errors);
 	}
-<<<<<<< HEAD
     UserSession us = new UserSession();
     us.authToken = authToken;
     us.internalUserId = internalUserID
@@ -398,30 +397,9 @@
     us.mode = "LIVE"
     us.record = meeting.isRecord()
     us.welcome = meeting.getWelcomeMessage()
+    us.guest = guest
     us.logoutUrl = meeting.getLogoutUrl();
     us.configXML = configxml;
-=======
-	
-	UserSession us = new UserSession();
-	us.authToken = authToken;
-	us.internalUserId = internalUserID
-  us.conferencename = meeting.getName()
-  us.meetingID = meeting.getInternalId()
-	us.externMeetingID = meeting.getExternalId()
-  us.externUserID = externUserID
-  us.fullname = fullName 
-  us.role = role
-  us.conference = meeting.getInternalId()
-  us.room = meeting.getInternalId()
-  us.voicebridge = meeting.getTelVoice()
-  us.webvoiceconf = meeting.getWebVoice()
-  us.mode = "LIVE"
-  us.record = meeting.isRecord()
-  us.welcome = meeting.getWelcomeMessage()
-  us.guest = guest
-	us.logoutUrl = meeting.getLogoutUrl();
-	us.configXML = configxml;
->>>>>>> 12cab928
 			
 	if (! StringUtils.isEmpty(params.defaultLayout)) {
 		us.defaultLayout = params.defaultLayout;
