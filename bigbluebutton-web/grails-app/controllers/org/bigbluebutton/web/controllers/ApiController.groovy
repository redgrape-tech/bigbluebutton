/**
 * BigBlueButton open source conferencing system - http://www.bigbluebutton.org/
 *
 * Copyright (c) 2012 BigBlueButton Inc. and by respective authors (see below).
 *
 * This program is free software; you can redistribute it and/or modify it under the
 * terms of the GNU Lesser General Public License as published by the Free Software
 * Foundation; either version 3.0 of the License, or (at your option) any later
 * version.
 *
 * BigBlueButton is distributed in the hope that it will be useful, but WITHOUT ANY
 * WARRANTY; without even the implied warranty of MERCHANTABILITY or FITNESS FOR A
 * PARTICULAR PURPOSE. See the GNU Lesser General Public License for more details.
 *
 * You should have received a copy of the GNU Lesser General Public License along
 * with BigBlueButton; if not, see <http://www.gnu.org/licenses/>.
 *
 */
package org.bigbluebutton.web.controllers

import com.google.gson.Gson
import org.bigbluebutton.api.domain.RecordingMetadata
import org.bigbluebutton.api.util.ResponseBuilder

import javax.servlet.ServletRequest;

import java.net.URI;
import java.security.MessageDigest;
import java.security.NoSuchAlgorithmException;
import java.text.DateFormat;
import java.util.ArrayList;
import java.util.HashMap;
import java.util.Iterator;
import java.util.LinkedHashMap;
import java.util.Map;

import org.apache.commons.codec.binary.Base64;
import org.apache.commons.io.FilenameUtils;
import org.apache.commons.lang.RandomStringUtils;
import org.apache.commons.lang.StringUtils;
import org.bigbluebutton.api.domain.Config;
import org.bigbluebutton.api.domain.Meeting;
import org.bigbluebutton.api.domain.Recording;
import org.bigbluebutton.api.domain.User;
import org.bigbluebutton.api.domain.GuestPolicy;
import org.bigbluebutton.api.domain.UserSession;
import org.bigbluebutton.api.ApiErrors;
import org.bigbluebutton.api.ClientConfigService;
import org.bigbluebutton.api.MeetingService;
import org.bigbluebutton.api.ParamsProcessorUtil;
import org.bigbluebutton.api.Util;
import org.bigbluebutton.presentation.PresentationUrlDownloadService;
import org.bigbluebutton.presentation.UploadedPresentation
import org.bigbluebutton.web.services.PresentationService
import org.bigbluebutton.web.services.turn.StunTurnService;
import org.bigbluebutton.web.services.turn.TurnEntry;
import org.json.JSONArray;
import org.json.JSONObject;
import org.bigbluebutton.api.util.ResponseBuilder
import freemarker.template.Configuration;
import freemarker.cache.WebappTemplateLoader;
import java.io.File;

class ApiController {
  private static final Integer SESSION_TIMEOUT = 14400  // 4 hours
  private static final String CONTROLLER_NAME = 'ApiController'
  private static final String RESP_CODE_SUCCESS = 'SUCCESS'
  private static final String RESP_CODE_FAILED = 'FAILED'
  private static final String SECURITY_SALT = '639259d4-9dd8-4b25-bf01-95f9567eaf4b'
  private static final String API_VERSION = '0.81'
  private static final String REDIRECT_RESPONSE = true

  MeetingService meetingService;
  PresentationService presentationService
  ParamsProcessorUtil paramsProcessorUtil
  ClientConfigService configService
  PresentationUrlDownloadService presDownloadService
  StunTurnService stunTurnService



  /* general methods */
  def index = {
    log.debug CONTROLLER_NAME + "#index"
    response.addHeader("Cache-Control", "no-cache")
    withFormat {
      xml {
        render(contentType:"text/xml") {
          response() {
            returncode(RESP_CODE_SUCCESS)
            version(paramsProcessorUtil.getApiVersion())
          }
        }
      }
    }
  }

  /***********************************
   * BREAKOUT TEST (API)
   ***********************************/
  def breakout = {
    if(!StringUtils.isEmpty(params.meetingId)) {
      String meetingId = StringUtils.strip(params.meetingId);
      println("MeetingId = " + meetingId)
    } else {
      println("Missing meetingId")
      return
    }

    if (StringUtils.isEmpty(params.password)) {
      println("Missing password")
      return
    }
  }

  /***********************************
   * CREATE (API)
   ***********************************/
  def create = {
    String API_CALL = 'create'
    log.debug CONTROLLER_NAME + "#${API_CALL}"
    log.debug params

    // BEGIN - backward compatibility
    if (StringUtils.isEmpty(params.checksum)) {
      invalid("checksumError", "You did not pass the checksum security check")
      return
    }

    if(!StringUtils.isEmpty(params.meetingID)) {
      params.meetingID = StringUtils.strip(params.meetingID);
      if (StringUtils.isEmpty(params.meetingID)) {
        invalid("missingParamMeetingID", "You must specify a meeting ID for the meeting.");
        return
      }
    } else {
      invalid("missingParamMeetingID", "You must specify a meeting ID for the meeting.");
      return
    }

    if (! paramsProcessorUtil.isChecksumSame(API_CALL, params.checksum, request.getQueryString())) {
      invalid("checksumError", "You did not pass the checksum security check")
      return
    }
    // END - backward compatibility

    ApiErrors errors = new ApiErrors();
    paramsProcessorUtil.processRequiredCreateParams(params, errors);

    if (errors.hasErrors()) {
      respondWithErrors(errors)
      return
    }

    // Do we agree with the checksum? If not, complain.
    if (! paramsProcessorUtil.isChecksumSame(API_CALL, params.checksum, request.getQueryString())) {
      errors.checksumError()
      respondWithErrors(errors)
      return
    }

    Meeting newMeeting = paramsProcessorUtil.processCreateParams(params);

    if (meetingService.createMeeting(newMeeting)) {
      // See if the request came with pre-uploading of presentation.
      uploadDocuments(newMeeting);  //
      respondWithConference(newMeeting, null, null)
    } else {
      // Translate the external meeting id into an internal meeting id.
      String internalMeetingId = paramsProcessorUtil.convertToInternalMeetingId(params.meetingID);
      Meeting existing = meetingService.getNotEndedMeetingWithId(internalMeetingId);
      if (existing != null) {
        log.debug "Existing conference found"
        Map<String, Object> updateParams = paramsProcessorUtil.processUpdateCreateParams(params);
        if (existing.getViewerPassword().equals(params.get("attendeePW")) && existing.getModeratorPassword().equals(params.get("moderatorPW"))) {
          paramsProcessorUtil.updateMeeting(updateParams, existing);
          // trying to create a conference a second time, return success, but give extra info
          // Ignore pre-uploaded presentations. We only allow uploading of presentation once.
          //uploadDocuments(existing);
          respondWithConference(existing, "duplicateWarning", "This conference was already in existence and may currently be in progress.");
        } else {
          // BEGIN - backward compatibility
          invalid("idNotUnique", "A meeting already exists with that meeting ID.  Please use a different meeting ID.");
          return;
          // END - backward compatibility

          // enforce meetingID unique-ness
          errors.nonUniqueMeetingIdError()
          respondWithErrors(errors)
        }

        return;
      }
    }
  }


  /**********************************************
   * JOIN API
   *********************************************/
  def join = {
    String API_CALL = 'join'
    log.debug CONTROLLER_NAME + "#${API_CALL}"
    ApiErrors errors = new ApiErrors()

    // BEGIN - backward compatibility
    if (StringUtils.isEmpty(params.checksum)) {
      invalid("checksumError", "You did not pass the checksum security check", REDIRECT_RESPONSE)
      return
    }

    //checking for an empty username or for a username containing whitespaces only
    if(!StringUtils.isEmpty(params.fullName)) {
      params.fullName = StringUtils.strip(params.fullName);
      if (StringUtils.isEmpty(params.fullName)) {
        invalid("missingParamFullName", "You must specify a name for the attendee who will be joining the meeting.", REDIRECT_RESPONSE);
        return
      }
    } else {
      invalid("missingParamFullName", "You must specify a name for the attendee who will be joining the meeting.", REDIRECT_RESPONSE);
      return
    }

    if(!StringUtils.isEmpty(params.meetingID)) {
      params.meetingID = StringUtils.strip(params.meetingID);
      if (StringUtils.isEmpty(params.meetingID)) {
        invalid("missingParamMeetingID", "You must specify a meeting ID for the meeting.", REDIRECT_RESPONSE);
        return
      }
    } else {
      invalid("missingParamMeetingID", "You must specify a meeting ID for the meeting.", REDIRECT_RESPONSE);
      return
    }

    if (StringUtils.isEmpty(params.password)) {
      invalid("invalidPassword","You either did not supply a password or the password supplied is neither the attendee or moderator password for this conference.", REDIRECT_RESPONSE);
      return
    }

    if (!paramsProcessorUtil.isChecksumSame(API_CALL, params.checksum, request.getQueryString())) {
      invalid("checksumError", "You did not pass the checksum security check", REDIRECT_RESPONSE)
      return
    }

    // END - backward compatibility

    // Do we have a checksum? If none, complain.
    if (StringUtils.isEmpty(params.checksum)) {
      errors.missingParamError("checksum");
    }

    Boolean guest = false;
    if (!StringUtils.isEmpty(params.guest)) {
      guest = Boolean.parseBoolean(params.guest)
    }

    Boolean authenticated = false;
    if (!StringUtils.isEmpty(params.auth)) {
      authenticated = Boolean.parseBoolean(params.auth)
    }

    Boolean joinViaHtml5 = false;
    if (!StringUtils.isEmpty(params.joinViaHtml5)) {
      joinViaHtml5 = Boolean.parseBoolean(params.joinViaHtml5)
    }

    // Do we have a name for the user joining? If none, complain.
    if(!StringUtils.isEmpty(params.fullName)) {
      params.fullName = StringUtils.strip(params.fullName);
      if (StringUtils.isEmpty(params.fullName)) {
        errors.missingParamError("fullName");
      }
    } else {
      errors.missingParamError("fullName");
    }
    String fullName = params.fullName

    // Do we have a meeting id? If none, complain.
    if(!StringUtils.isEmpty(params.meetingID)) {
      params.meetingID = StringUtils.strip(params.meetingID);
      if (StringUtils.isEmpty(params.meetingID)) {
        errors.missingParamError("meetingID");
      }
    }
    else {
      errors.missingParamError("meetingID");
    }
    String externalMeetingId = params.meetingID

    // Do we have a password? If not, complain.
    String attPW = params.password
    if (StringUtils.isEmpty(attPW)) {
      errors.missingParamError("password");
    }

    // Do we agree on the checksum? If not, complain.
    if (! paramsProcessorUtil.isChecksumSame(API_CALL, params.checksum, request.getQueryString())) {
      errors.checksumError()
    }

    if (errors.hasErrors()) {
      respondWithErrors(errors, REDIRECT_RESPONSE)
      return
    }

    // Everything is good so far. Translate the external meeting id to an internal meeting id. If
    // we can't find the meeting, complain.
    String internalMeetingId = paramsProcessorUtil.convertToInternalMeetingId(externalMeetingId);

    log.info("Retrieving meeting ${internalMeetingId}")
    Meeting meeting = meetingService.getMeeting(internalMeetingId);
    if (meeting == null) {
      // BEGIN - backward compatibility
      invalid("invalidMeetingIdentifier", "The meeting ID that you supplied did not match any existing meetings", REDIRECT_RESPONSE);
      return;
      // END - backward compatibility

      errors.invalidMeetingIdError();
      respondWithErrors(errors, REDIRECT_RESPONSE)
      return;
    }

    // the createTime mismatch with meeting's createTime, complain
    // In the future, the createTime param will be required
    if (params.createTime != null) {
      long createTime = 0;
      try{
        createTime=Long.parseLong(params.createTime);
      } catch(Exception e){
        log.warn("could not parse createTime param");
        createTime = -1;
      }
      if(createTime != meeting.getCreateTime()) {
        // BEGIN - backward compatibility
        invalid("mismatchCreateTimeParam", "The createTime parameter submitted mismatches with the current meeting.", REDIRECT_RESPONSE);
        return;
        // END - backward compatibility

        errors.mismatchCreateTimeParam();
        respondWithErrors(errors, REDIRECT_RESPONSE);
        return;
      }
    }

    // Is this user joining a meeting that has been ended. If so, complain.
    if (meeting.isForciblyEnded()) {
      // BEGIN - backward compatibility
      invalid("meetingForciblyEnded", "You can not re-join a meeting that has already been forcibly ended.  However, once the meeting is removed from memory (according to the timeout configured on this server, you will be able to once again create a meeting with the same meeting ID", REDIRECT_RESPONSE);
      return;
      // END - backward compatibility

      errors.meetingForciblyEndedError();
      respondWithErrors(errors, REDIRECT_RESPONSE)
      return;
    }

    // Now determine if this user is a moderator or a viewer.
    String role = null;
    if (meeting.getModeratorPassword().equals(attPW)) {
      role = Meeting.ROLE_MODERATOR;
    } else if (meeting.getViewerPassword().equals(attPW)) {
      role = Meeting.ROLE_ATTENDEE;
    }

    if (role == null) {
      // BEGIN - backward compatibility
      invalid("invalidPassword","You either did not supply a password or the password supplied is neither the attendee or moderator password for this conference.", REDIRECT_RESPONSE);
      return
      // END - backward compatibility

      errors.invalidPasswordError()
      respondWithErrors(errors, REDIRECT_RESPONSE)
      return;
    }

    String webVoice = StringUtils.isEmpty(params.webVoiceConf) ? meeting.getTelVoice() : params.webVoiceConf

    boolean redirectImm = parseBoolean(params.redirectImmediately)

    // We preprend "w_" to our internal meeting Id to indicate that this is a web user.
    // For users joining using the phone, we will prepend "v_" so it will be easier
    // to distinguish users who doesn't have a web client. (ralam june 12, 2017)
    String internalUserID = "w_" + RandomStringUtils.randomAlphanumeric(12).toLowerCase()

    String authToken =  RandomStringUtils.randomAlphanumeric(12).toLowerCase()

    String sessionToken = RandomStringUtils.randomAlphanumeric(16).toLowerCase()

    String externUserID = params.userID
    if (StringUtils.isEmpty(externUserID)) {
      externUserID = internalUserID
    }

    //Return a Map with the user custom data
    Map<String,String> userCustomData = paramsProcessorUtil.getUserCustomData(params);

    //Currently, it's associated with the externalUserID
    if (userCustomData.size() > 0)
      meetingService.addUserCustomData(meeting.getInternalId(), externUserID, userCustomData);

    String configxml = null;

    if (! StringUtils.isEmpty(params.configToken)) {
      Config conf = meeting.getConfig(params.configToken);
      if (conf == null) {
        // Check if this config is one of our pre-built config
        configxml = configService.getConfig(params.configToken)
        if (configxml == null) {
          // BEGIN - backward compatibility
          invalid("noConfigFound","We could not find a config for this request.", REDIRECT_RESPONSE);
          return
          // END - backward compatibility

          errors.noConfigFound();
          respondWithErrors(errors);
        }
      } else {
        configxml = conf.config;
      }
    } else {
      Config conf = meeting.getDefaultConfig();
      if (conf == null) {
        // BEGIN - backward compatibility
        invalid("noConfigFound","We could not find a config for this request.", REDIRECT_RESPONSE);
        return
        // END - backward compatibility

        errors.noConfigFound();
        respondWithErrors(errors);
      } else {
        configxml = conf.config;
      }
    }

    if (StringUtils.isEmpty(configxml)) {
      // BEGIN - backward compatibility
      invalid("noConfigFound","We could not find a config for this request.", REDIRECT_RESPONSE);
      return
      // END - backward compatibility

      errors.noConfigFound();
      respondWithErrors(errors);
    }

    String guestStatus = meeting.calcGuestStatus(role, guest, authenticated)

    UserSession us = new UserSession();
    us.authToken = authToken;
    us.internalUserId = internalUserID
    us.conferencename = meeting.getName()
    us.meetingID = meeting.getInternalId()
    us.externMeetingID = meeting.getExternalId()
    us.externUserID = externUserID
    us.fullname = fullName
    us.role = role
    us.conference = meeting.getInternalId()
    us.room = meeting.getInternalId()
    us.voicebridge = meeting.getTelVoice()
    us.webvoiceconf = meeting.getWebVoice()
    us.mode = "LIVE"
    us.record = meeting.isRecord()
    us.welcome = meeting.getWelcomeMessage()
    us.guest = guest
    us.authed = authenticated
    us.guestStatus = guestStatus
    us.logoutUrl = meeting.getLogoutUrl()
    us.configXML = configxml;

    if (! StringUtils.isEmpty(params.defaultLayout)) {
      us.defaultLayout = params.defaultLayout;
    }

    if (! StringUtils.isEmpty(params.avatarURL)) {
      us.avatarURL = params.avatarURL;
    } else {
      us.avatarURL = meeting.defaultAvatarURL
    }

    session[sessionToken] = sessionToken
    meetingService.addUserSession(sessionToken, us);

    // Register user into the meeting.
    meetingService.registerUser(us.meetingID, us.internalUserId, us.fullname, us.role, us.externUserID,
            us.authToken, us.avatarURL, us.guest, us.authed, guestStatus)

    // Validate if the maxParticipants limit has been reached based on registeredUsers. If so, complain.
    // when maxUsers is set to 0, the validation is ignored
    int maxUsers = meeting.getMaxUsers();
    if (maxUsers > 0 && meeting.getRegisteredUsers().size() >= maxUsers) {
        // BEGIN - backward compatibility
        invalid("maxParticipantsReached","The number of participants allowed for this meeting has been reached.", REDIRECT_RESPONSE);
        return
        // END - backward compatibility

        errors.maxParticipantsReached();
        respondWithErrors(errors, REDIRECT_RESPONSE);
        return;
    }

    //Identify which of these to logs should be used. sessionToken or user-token
    log.info("Session sessionToken for " + us.fullname + " [" + session[sessionToken]+ "]")
    log.info("Session user-token for " + us.fullname + " [" + session['user-token'] + "]")
    session.setMaxInactiveInterval(SESSION_TIMEOUT);

    //check if exists the param redirect
    boolean redirectClient = true;
    String clientURL = paramsProcessorUtil.getDefaultClientUrl();

    // server-wide configuration:
    // Depending on configuration, prefer the HTML5 client over Flash for moderators
    if (paramsProcessorUtil.getModeratorsJoinViaHTML5Client() && role == ROLE_MODERATOR) {
      clientURL = paramsProcessorUtil.getHTML5ClientUrl();
    }

    // Depending on configuration, prefer the HTML5 client over Flash for attendees
    if (paramsProcessorUtil.getAttendeesJoinViaHTML5Client() && role == ROLE_ATTENDEE) {
      clientURL = paramsProcessorUtil.getHTML5ClientUrl();
    }

    // single client join configuration:
    // Depending on configuration, prefer the HTML5 client over Flash client
    if (joinViaHtml5) {
      clientURL = paramsProcessorUtil.getHTML5ClientUrl();
    } else {
      if(!StringUtils.isEmpty(params.clientURL)){
        clientURL = params.clientURL;
      }
    }

    if(! StringUtils.isEmpty(params.redirect)) {
      try{
        redirectClient = Boolean.parseBoolean(params.redirect);
      }catch(Exception e){
        redirectClient = true;
      }
    }


    String msgKey = "successfullyJoined"
    String msgValue = "You have joined successfully."
    String destUrl = clientURL + "?sessionToken=" + sessionToken
    if (guestStatus.equals(GuestPolicy.WAIT)) {
      clientURL = paramsProcessorUtil.getDefaultGuestWaitURL();
      destUrl = clientURL + "?sessionToken=" + sessionToken
      msgKey = "guestWait"
      msgValue = "Guest waiting for approval to join meeting."
    } else if (guestStatus.equals(GuestPolicy.DENY)) {
      destUrl = meeting.getLogoutUrl()
      msgKey = "guestDeny"
      msgValue = "Guest denied to join meeting."
    }

    if (redirectClient){
      log.info("Redirecting to ${destUrl}");
      redirect(url: destUrl);
    } else {
      log.info("Successfully joined. Sending XML response.");
      response.addHeader("Cache-Control", "no-cache")
      withFormat {
        xml {
          render(contentType:"text/xml") {
            response() {
              returncode(RESP_CODE_SUCCESS)
              messageKey(msgKey)
              message(msgValue)
              meeting_id() { mkp.yield(us.meetingID) }
              user_id(us.internalUserId)
              auth_token(us.authToken)
              session_token(session[sessionToken])
              guestStatus(guestStatus)
              url(destUrl)
            }
          }
        }
      }
    }
  }

  /*******************************************
   * IS_MEETING_RUNNING API
   *******************************************/
  def isMeetingRunning = {
    String API_CALL = 'isMeetingRunning'
    log.debug CONTROLLER_NAME + "#${API_CALL}"

    // BEGIN - backward compatibility
    if (StringUtils.isEmpty(params.checksum)) {
      invalid("checksumError", "You did not pass the checksum security check")
      return
    }

    if(!StringUtils.isEmpty(params.meetingID)) {
      params.meetingID = StringUtils.strip(params.meetingID);
      if (StringUtils.isEmpty(params.meetingID)) {
        invalid("missingParamMeetingID", "You must specify a meeting ID for the meeting.");
        return
      }
    } else {
      invalid("missingParamMeetingID", "You must specify a meeting ID for the meeting.");
      return
    }

    if (! paramsProcessorUtil.isChecksumSame(API_CALL, params.checksum, request.getQueryString())) {
      invalid("checksumError", "You did not pass the checksum security check")
      return
    }
    // END - backward compatibility

    ApiErrors errors = new ApiErrors()

    // Do we have a checksum? If none, complain.
    if (StringUtils.isEmpty(params.checksum)) {
      errors.missingParamError("checksum");
    }

    // Do we have a meeting id? If none, complain.
    if(!StringUtils.isEmpty(params.meetingID)) {
      params.meetingID = StringUtils.strip(params.meetingID);
      if (StringUtils.isEmpty(params.meetingID)) {
        errors.missingParamError("meetingID");
      }
    } else {
      errors.missingParamError("meetingID");
    }
    String externalMeetingId = params.meetingID


    if (errors.hasErrors()) {
      respondWithErrors(errors)
      return
    }

    // Do we agree on the checksum? If not, complain.
    if (! paramsProcessorUtil.isChecksumSame(API_CALL, params.checksum, request.getQueryString())) {
      errors.checksumError()
      respondWithErrors(errors)
      return
    }

    // Everything is good so far. Translate the external meeting id to an internal meeting id. If
    // we can't find the meeting, complain.
    String internalMeetingId = paramsProcessorUtil.convertToInternalMeetingId(externalMeetingId);
    log.info("Retrieving meeting ${internalMeetingId}")
    Meeting meeting = meetingService.getMeeting(internalMeetingId);
    boolean isRunning = meeting != null && meeting.isRunning();

    response.addHeader("Cache-Control", "no-cache")
    withFormat {
      xml {
        render(contentType:"text/xml") {
          response() {
            returncode(RESP_CODE_SUCCESS)
            running(isRunning ? "true" : "false")
          }
        }
      }
    }
  }

  /************************************
   * END API
   ************************************/
  def end = {
    String API_CALL = "end"

    log.debug CONTROLLER_NAME + "#${API_CALL}"

    // BEGIN - backward compatibility
    if (StringUtils.isEmpty(params.checksum)) {
      invalid("checksumError", "You did not pass the checksum security check")
      return
    }

    if(!StringUtils.isEmpty(params.meetingID)) {
      params.meetingID = StringUtils.strip(params.meetingID);
      if (StringUtils.isEmpty(params.meetingID)) {
        invalid("missingParamMeetingID", "You must specify a meeting ID for the meeting.");
        return
      }
    } else {
      invalid("missingParamMeetingID", "You must specify a meeting ID for the meeting.");
      return
    }

    if (StringUtils.isEmpty(params.password)) {
      invalid("invalidPassword","You must supply the moderator password for this call.");
      return
    }

    if (! paramsProcessorUtil.isChecksumSame(API_CALL, params.checksum, request.getQueryString())) {
      invalid("checksumError", "You did not pass the checksum security check")
      return
    }
    // END - backward compatibility

    ApiErrors errors = new ApiErrors()

    // Do we have a checksum? If none, complain.
    if (StringUtils.isEmpty(params.checksum)) {
      errors.missingParamError("checksum");
    }

    // Do we have a meeting id? If none, complain.
    if(!StringUtils.isEmpty(params.meetingID)) {
      params.meetingID = StringUtils.strip(params.meetingID);
      if (StringUtils.isEmpty(params.meetingID)) {
        errors.missingParamError("meetingID");
      }
    } else {
      errors.missingParamError("meetingID");
    }
    String externalMeetingId = params.meetingID

    // Do we have a password? If not, complain.
    String modPW = params.password
    if (StringUtils.isEmpty(modPW)) {
      errors.missingParamError("password");
    }

    if (errors.hasErrors()) {
      respondWithErrors(errors)
      return
    }

    // Do we agree on the checksum? If not, complain.
    if (! paramsProcessorUtil.isChecksumSame(API_CALL, params.checksum, request.getQueryString())) {
      errors.checksumError()
      respondWithErrors(errors)
      return
    }

    // Everything is good so far. Translate the external meeting id to an internal meeting id. If
    // we can't find the meeting, complain.
    String internalMeetingId = paramsProcessorUtil.convertToInternalMeetingId(externalMeetingId);
    log.info("Retrieving meeting ${internalMeetingId}")
    Meeting meeting = meetingService.getMeeting(internalMeetingId);
    if (meeting == null) {
      // BEGIN - backward compatibility
      invalid("notFound", "We could not find a meeting with that meeting ID - perhaps the meeting is not yet running?");
      return;
      // END - backward compatibility

      errors.invalidMeetingIdError();
      respondWithErrors(errors)
      return;
    }

    if (meeting.getModeratorPassword().equals(modPW) == false) {
      // BEGIN - backward compatibility
      invalid("invalidPassword","You must supply the moderator password for this call.");
      return;
      // END - backward compatibility

      errors.invalidPasswordError();
      respondWithErrors(errors)
      return;
    }

    meetingService.endMeeting(meeting.getInternalId());

    response.addHeader("Cache-Control", "no-cache")
    withFormat {
      xml {
        render(contentType:"text/xml") {
          response() {
            returncode(RESP_CODE_SUCCESS)
            messageKey("sentEndMeetingRequest")
            message("A request to end the meeting was sent.  Please wait a few seconds, and then use the getMeetingInfo or isMeetingRunning API calls to verify that it was ended.")
          }
        }
      }
    }
  }

  /*****************************************
   * GETMEETINGINFO API
   *****************************************/
  def getMeetingInfo = {
    String API_CALL = "getMeetingInfo"
    log.debug CONTROLLER_NAME + "#${API_CALL}"

    // BEGIN - backward compatibility
    if (StringUtils.isEmpty(params.checksum)) {
      invalid("checksumError", "You did not pass the checksum security check")
      return
    }

    if(!StringUtils.isEmpty(params.meetingID)) {
      params.meetingID = StringUtils.strip(params.meetingID);
      if (StringUtils.isEmpty(params.meetingID)) {
        invalid("missingParamMeetingID", "You must specify a meeting ID for the meeting.");
        return
      }
    } else {
      invalid("missingParamMeetingID", "You must specify a meeting ID for the meeting.");
      return
    }

    if (! paramsProcessorUtil.isChecksumSame(API_CALL, params.checksum, request.getQueryString())) {
      invalid("checksumError", "You did not pass the checksum security check")
      return
    }
    // END - backward compatibility

    ApiErrors errors = new ApiErrors()

    // Do we have a checksum? If none, complain.
    if (StringUtils.isEmpty(params.checksum)) {
      errors.missingParamError("checksum");
    }

    // Do we have a meeting id? If none, complain.
    if(!StringUtils.isEmpty(params.meetingID)) {
      params.meetingID = StringUtils.strip(params.meetingID);
      if (StringUtils.isEmpty(params.meetingID)) {
        errors.missingParamError("meetingID");
      }
    } else {
      errors.missingParamError("meetingID");
    }
    String externalMeetingId = params.meetingID

    if (errors.hasErrors()) {
      respondWithErrors(errors)
      return
    }

    // Do we agree on the checksum? If not, complain.
    if (! paramsProcessorUtil.isChecksumSame(API_CALL, params.checksum, request.getQueryString())) {
      errors.checksumError()
      respondWithErrors(errors)
      return
    }

    // Everything is good so far. Translate the external meeting id to an internal meeting id. If
    // we can't find the meeting, complain.
    String internalMeetingId = paramsProcessorUtil.convertToInternalMeetingId(externalMeetingId);
    log.info("Retrieving meeting ${internalMeetingId}")
    Meeting meeting = meetingService.getMeeting(internalMeetingId);
    if (meeting == null) {
      // BEGIN - backward compatibility
      invalid("notFound", "We could not find a meeting with that meeting ID");
      return;
      // END - backward compatibility

      errors.invalidMeetingIdError();
      respondWithErrors(errors)
      return;
    }

    def templateLoc = getServletContext().getRealPath("/WEB-INF/freemarker")
    ResponseBuilder responseBuilder = new ResponseBuilder(new File(templateLoc))

    def xmlText = responseBuilder.buildGetMeetingInfoResponse(meeting, RESP_CODE_SUCCESS)
    withFormat {
      xml {
        render(text: xmlText, contentType: "text/xml")
      }
    }
  }

  /************************************
   *  GETMEETINGS API
   ************************************/
  def getMeetingsHandler = {
    String API_CALL = "getMeetings"
    log.debug CONTROLLER_NAME + "#${API_CALL}"

    // BEGIN - backward compatibility
    if (StringUtils.isEmpty(params.checksum)) {
      invalid("checksumError", "You did not pass the checksum security check")
      return
    }

    if (! paramsProcessorUtil.isChecksumSame(API_CALL, params.checksum, request.getQueryString())) {
      invalid("checksumError", "You did not pass the checksum security check")
      return
    }
    // END - backward compatibility

    ApiErrors errors = new ApiErrors()

    // Do we have a checksum? If none, complain.
    if (StringUtils.isEmpty(params.checksum)) {
      errors.missingParamError("checksum");
    }

    if (errors.hasErrors()) {
      respondWithErrors(errors)
      return
    }

    // Do we agree on the checksum? If not, complain.
    if (! paramsProcessorUtil.isChecksumSame(API_CALL, params.checksum, request.getQueryString())) {
      errors.checksumError()
      respondWithErrors(errors)
      return
    }

    Collection<Meeting> mtgs = meetingService.getMeetings();

    if (mtgs == null || mtgs.isEmpty()) {
      response.addHeader("Cache-Control", "no-cache")
      withFormat {
        xml {
          render(contentType:"text/xml") {
            response() {
              returncode(RESP_CODE_SUCCESS)
              meetings()
              messageKey("noMeetings")
              message("no meetings were found on this server")
            }
          }
        }
      }
    } else {
      response.addHeader("Cache-Control", "no-cache")

      def templateLoc = getServletContext().getRealPath("/WEB-INF/freemarker")
      ResponseBuilder responseBuilder = new ResponseBuilder(new File(templateLoc))

      def xmlText = responseBuilder.buildGetMeetingsResponse(mtgs, RESP_CODE_SUCCESS)
      withFormat {
        xml {
          render(text: xmlText, contentType: "text/xml")
        }
      }
    }
  }

  /************************************
   *  GETSESSIONS API
   ************************************/
  def getSessionsHandler = {
    String API_CALL = "getSessions"
    log.debug CONTROLLER_NAME + "#${API_CALL}"

    // BEGIN - backward compatibility
    if (StringUtils.isEmpty(params.checksum)) {
      invalid("checksumError", "You did not pass the checksum security check")
      return
    }

    if (! paramsProcessorUtil.isChecksumSame(API_CALL, params.checksum, request.getQueryString())) {
      invalid("checksumError", "You did not pass the checksum security check")
      return
    }
    // END - backward compatibility

    ApiErrors errors = new ApiErrors()

    // Do we have a checksum? If none, complain.
    if (StringUtils.isEmpty(params.checksum)) {
      errors.missingParamError("checksum");
    }

    if (errors.hasErrors()) {
      respondWithErrors(errors)
      return
    }

    // Do we agree on the checksum? If not, complain.
    if (! paramsProcessorUtil.isChecksumSame(API_CALL, params.checksum, request.getQueryString())) {
      errors.checksumError()
      respondWithErrors(errors)
      return
    }

    Collection<Meeting> sssns = meetingService.getSessions();

    if (sssns == null || sssns.isEmpty()) {
      response.addHeader("Cache-Control", "no-cache")
      withFormat {
        xml {
          render(contentType:"text/xml") {
            response() {
              returncode(RESP_CODE_SUCCESS)
              sessions()
              messageKey("noSessions")
              message("no sessions were found on this server")
            }
          }
        }
      }
    } else {
      response.addHeader("Cache-Control", "no-cache")
      withFormat {
        xml {
          render(contentType:"text/xml") {
            response() {
              returncode(RESP_CODE_SUCCESS)
              sessions {
                for (m in sssns) {
                  meeting {
                    meetingID() { mkp.yield(m.meetingID) }
                    meetingName() { mkp.yield(m.conferencename) }
                    userName() { mkp.yield(m.fullname) }
                  }
                }
              }
            }
          }
        }
      }
    }
  }


  private Map<String, String[]> getParameters(ServletRequest request) {
    // Copy the parameters into our own Map as we can't pass the paramMap
    // from the request as it's an unmodifiable map.
    Map<String, String[]> reqParams = new HashMap<String, String[]>();
    Map<String, String[]> unModReqParams = request.getParameterMap();

    SortedSet<String> keys = new TreeSet<String>(unModReqParams.keySet());

    for (String key: keys) {
      reqParams.put(key, unModReqParams.get(key));
    }

    return reqParams;
  }

  /***********************************************
   * POLL API
   ***********************************************/
  def setPollXML = {
    String API_CALL = "setPollXML"
    log.debug CONTROLLER_NAME + "#${API_CALL}"

    if (StringUtils.isEmpty(params.checksum)) {
      invalid("checksumError", "You did not pass the checksum security check")
      return
    }

    if (StringUtils.isEmpty(params.pollXML)) {
      invalid("configXMLError", "You did not pass a poll XML")
      return
    }

    if(!StringUtils.isEmpty(params.meetingID)) {
      params.meetingID = StringUtils.strip(params.meetingID);
      if (StringUtils.isEmpty(params.meetingID)) {
        invalid("missingParamMeetingID", "You must specify a meeting ID for the meeting.");
        return
      }
    } else {
      invalid("missingParamMeetingID", "You must specify a meeting ID for the meeting.");
      return
    }

    // Translate the external meeting id into an internal meeting id.
    String internalMeetingId = paramsProcessorUtil.convertToInternalMeetingId(params.meetingID);
    Meeting meeting = meetingService.getMeeting(internalMeetingId);
    if (meeting == null) {
      // BEGIN - backward compatibility
      invalid("invalidMeetingIdentifier", "The meeting ID that you supplied did not match any existing meetings");
      return;
      // END - backward compatibility
    }

    Map<String, String[]> reqParams = getParameters(request)

    String pollXML = params.pollXML

    String decodedPollXML;

    try {
      decodedPollXML = URLDecoder.decode(pollXML, "UTF-8");
    } catch (UnsupportedEncodingException e) {
      log.error("Couldn't decode poll XML.");
      invalid("pollXMLError", "Cannot decode poll XML")
      return;
    }

    if (! paramsProcessorUtil.isPostChecksumSame(API_CALL, reqParams)) {
      response.addHeader("Cache-Control", "no-cache")
      withFormat {
        xml {
          render(contentType:"text/xml") {
            response() {
              returncode("FAILED")
              messageKey("pollXMLChecksumError")
              message("pollXMLChecksumError: request did not pass the checksum security check.")
            }
          }
        }
      }
    } else {

      def pollxml = new XmlSlurper().parseText(decodedPollXML);

      pollxml.children().each { poll ->
        String title = poll.title.text();
        String question = poll.question.text();
        String questionType = poll.questionType.text();

        ArrayList<String> answers = new ArrayList<String>();
        poll.answers.children().each { answer ->
          answers.add(answer.text());
        }

        //send poll to BigBlueButton Apps
        meetingService.createdPolls(meeting.getInternalId(), title, question, questionType, answers);
      }

      response.addHeader("Cache-Control", "no-cache")
      withFormat {
        xml {
          render(contentType:"text/xml") {
            response() { returncode("SUCCESS") }
          }
        }
      }
    }
  }

  /***********************************************
   * CONFIG API
   ***********************************************/
  def setConfigXML = {
    String API_CALL = "setConfigXML"
    log.debug CONTROLLER_NAME + "#${API_CALL}"

    if (StringUtils.isEmpty(params.checksum)) {
      invalid("checksumError", "You did not pass the checksum security check")
      return
    }

    if (StringUtils.isEmpty(params.configXML)) {
      invalid("configXMLError", "You did not pass a config XML")
      return
    }

    if(!StringUtils.isEmpty(params.meetingID)) {
      params.meetingID = StringUtils.strip(params.meetingID);
      if (StringUtils.isEmpty(params.meetingID)) {
        invalid("missingParamMeetingID", "You must specify a meeting ID for the meeting.");
        return
      }
    } else {
      invalid("missingParamMeetingID", "You must specify a meeting ID for the meeting.");
      return
    }

    // Translate the external meeting id into an internal meeting id.
    String internalMeetingId = paramsProcessorUtil.convertToInternalMeetingId(params.meetingID);
    Meeting meeting = meetingService.getMeeting(internalMeetingId);
    if (meeting == null) {
      // BEGIN - backward compatibility
      invalid("invalidMeetingIdentifier", "The meeting ID that you supplied did not match any existing meetings");
      return;
      // END - backward compatibility
    }

    Map<String, String[]> reqParams = getParameters(request)

    String configXML = params.configXML

    String decodedConfigXML;

    try {
      decodedConfigXML = URLDecoder.decode(configXML, "UTF-8");
    } catch (UnsupportedEncodingException e) {
      log.error("Couldn't decode config XML.");
      invalid("configXMLError", "Cannot decode config XML")
      return;
    }

    if (! paramsProcessorUtil.isPostChecksumSame(API_CALL, reqParams)) {
      response.addHeader("Cache-Control", "no-cache")
      withFormat {
        xml {
          render(contentType:"text/xml") {
            response() {
              returncode("FAILED")
              messageKey("configXMLChecksumError")
              message("configXMLChecksumError: request did not pass the checksum security check.")
            }
          }
        }
      }
    } else {
      boolean defaultConfig = false;

      if (! StringUtils.isEmpty(params.defaultConfig)) {
        try {
          defaultConfig = Boolean.parseBoolean(params.defaultConfig);
        } catch(Exception e) {
          defaultConfig = false;
        }
      }

      String token = meeting.storeConfig(defaultConfig, decodedConfigXML);
      response.addHeader("Cache-Control", "no-cache")
      withFormat {
        xml {
          render(contentType:"text/xml") {
            response() {
              returncode("SUCCESS")
              configToken(token)
            }
          }
        }
      }
    }
  }

    def getDefaultConfigXML = {

        String API_CALL = "getDefaultConfigXML"
        ApiErrors errors = new ApiErrors();

        // BEGIN - backward compatibility
        if (StringUtils.isEmpty(params.checksum)) {
            invalid("checksumError", "You did not pass the checksum security check")
            return
        }

        if (!paramsProcessorUtil.isChecksumSame(API_CALL, params.checksum, request.getQueryString())) {
            invalid("checksumError", "You did not pass the checksum security check")
            return
        }
        // END - backward compatibility


        // Do we agree on the checksum? If not, complain.
        if (!paramsProcessorUtil.isChecksumSame(API_CALL, params.checksum, request.getQueryString())) {
            errors.checksumError()
            respondWithErrors(errors)
            return
        }

        String defConfigXML = paramsProcessorUtil.getDefaultConfigXML();

        response.addHeader("Cache-Control", "no-cache")
        render text: defConfigXML, contentType: 'text/xml'
    }

  def configXML = {
    String API_CALL = 'configXML'
    log.debug CONTROLLER_NAME + "#${API_CALL}"

    String logoutUrl = paramsProcessorUtil.getDefaultLogoutUrl()
    boolean reject = false
    String sessionToken = null
    UserSession us = null

    if (StringUtils.isEmpty(params.sessionToken)) {
      log.info("No session for user in conference.")
      reject = true
    } else {
      sessionToken = StringUtils.strip(params.sessionToken)
      log.info("Getting ConfigXml for SessionToken = " + sessionToken)
      if (!session[sessionToken]) {
          reject = true
      } else {
          us = meetingService.getUserSessionWithAuthToken(sessionToken);
          if (us == null) reject = true
      }
    }

    if (reject) {
      response.addHeader("Cache-Control", "no-cache")
      withFormat {
        xml {
          render(contentType:"text/xml") {
            response() {
              returncode("FAILED")
              message("Could not find conference.")
              logoutURL() { mkp.yield(logoutUrl) }
            }
          }
        }
      }
    } else {
      Map<String, Object> logData = new HashMap<String, Object>();
      logData.put("meetingId", us.meetingID);
      logData.put("externalMeetingId", us.externMeetingID);
      logData.put("name", us.fullname);
      logData.put("userId", us.internalUserId);
      logData.put("sessionToken", sessionToken);
      logData.put("message", "handle_configxml_api");
      logData.put("description", "Handling ConfigXml API.");

      Gson gson = new Gson();
      String logStr = gson.toJson(logData);

      log.info(logStr);

      response.addHeader("Cache-Control", "no-cache")
      render text: us.configXML, contentType: 'text/xml'
    }
  }

  /**********************************************
   * GUEST WAIT API
   *********************************************/
  def guestWaitHandler = {
    String API_CALL = 'guestWait'
    log.debug CONTROLLER_NAME + "#${API_CALL}"
    ApiErrors errors = new ApiErrors()
    boolean reject = false;

    if (StringUtils.isEmpty(params.sessionToken)) {
      println("SessionToken is missing.")
    }

    String sessionToken = StringUtils.strip(params.sessionToken)

    UserSession us = null;
    Meeting meeting = null;
    UserSession userSession = null;

    if (meetingService.getUserSessionWithAuthToken(sessionToken) == null)
      reject = true;
    else {
      us = meetingService.getUserSessionWithAuthToken(sessionToken);
      meeting = meetingService.getMeeting(us.meetingID);
      if (meeting == null || meeting.isForciblyEnded()) {
        reject = true
      }
      userSession = meetingService.getUserSessionWithAuthToken(sessionToken)
      if (userSession == null) {
        reject = true
      }

    }

    // Determine the logout url so we can send the user there.
    String logoutUrl = paramsProcessorUtil.getDefaultLogoutUrl()

    if (us != null) {
      logoutUrl = us.logoutUrl
    }

    if (reject) {
      log.info("No session for user in conference.")
      response.addHeader("Cache-Control", "no-cache")
      withFormat {
        json {
          render(contentType: "application/json") {
            response = {
              returncode = "FAILED"
              message = "Could not process waiting guest."
              logoutURL = logoutUrl
            }
          }
        }
      }
    } else {
      //check if exists the param redirect
      boolean redirectClient = true;
      String clientURL = paramsProcessorUtil.getDefaultClientUrl();

      if(! StringUtils.isEmpty(params.redirect)) {
        try{
          redirectClient = Boolean.parseBoolean(params.redirect);
        }catch(Exception e){
          redirectClient = true;
        }
      }

      if(!StringUtils.isEmpty(params.clientURL)){
        clientURL = params.clientURL;
      }

      String guestWaitStatus = userSession.guestStatus

      log.debug("GuestWaitStatus = " + guestWaitStatus)

      String msgKey = "guestAllowed"
      String msgValue = "Guest allowed to join meeting."
      String destUrl = clientURL + "?sessionToken=" + sessionToken
      log.debug("destUrl = " + destUrl)

      if (guestWaitStatus.equals(GuestPolicy.WAIT)) {
        clientURL = paramsProcessorUtil.getDefaultGuestWaitURL();
        destUrl = clientURL + "?sessionToken=" + sessionToken
        log.debug("GuestPolicy.WAIT - destUrl = " + destUrl)
        msgKey = "guestWait"
        msgValue = "Guest waiting for approval to join meeting."
        // We force the response to not do a redirect. Otherwise,
        // the client would just be redirecting into this endpoint.
        redirectClient = false
      } else if (guestWaitStatus.equals(GuestPolicy.DENY)) {
        destUrl = meeting.getLogoutUrl()
        msgKey = "guestDenied"
        msgValue = "Guest denied to join meeting."
        log.debug("GuestPolicy.DENY - destUrl = " + destUrl)
      }

      if (redirectClient){
        log.info("Redirecting to ${destUrl}");
        redirect(url: destUrl);
      } else {
        log.info("Successfully joined. Sending XML response.");
        response.addHeader("Cache-Control", "no-cache")
        withFormat {
          json {
            render(contentType:"application/json") {
              response = {
                returncode = RESP_CODE_SUCCESS
                messageKey = msgKey
                message = msgValue
                meeting_id = us.meetingID
                user_id = us.internalUserId
                auth_token = us.authToken
                session_token = session[sessionToken]
                guestStatus = guestWaitStatus
                url = destUrl
              }
            }
          }
        }
      }
    }
  }

  /***********************************************
   * ENTER API
   ***********************************************/
  def enter = {
    boolean reject = false;

    if (StringUtils.isEmpty(params.sessionToken)) {
      println("SessionToken is missing.")
    }

    String sessionToken = StringUtils.strip(params.sessionToken)

    UserSession us = null;
    Meeting meeting = null;
    UserSession userSession = null;

    String respMessage = "Session " + sessionToken + " not found."
    if (meetingService.getUserSessionWithAuthToken(sessionToken) == null) {
      reject = true;
      respMessage = "Session " + sessionToken + " not found."
    }  else {
      us = meetingService.getUserSessionWithAuthToken(sessionToken);
      meeting = meetingService.getMeeting(us.meetingID);
      if (meeting == null || meeting.isForciblyEnded()) {
        reject = true
        respMessage = "Meeting not found or ended for session " + sessionToken + "."
      }
      userSession = meetingService.getUserSessionWithAuthToken(sessionToken)
      if (userSession == null) {
        respMessage = "Session " + sessionToken + " not found."
        reject = true
      } else  {
        if (userSession.guestStatus.equals(GuestPolicy.DENY)) {
          respMessage = "User denied for user with session " + sessionToken + "."
          reject = true
        }
      }
    }

    if (reject) {
      log.info("No session for user in conference.")

      // Determine the logout url so we can send the user there.
      String logoutUrl = paramsProcessorUtil.getDefaultLogoutUrl()

      if (us != null) {
        logoutUrl = us.logoutUrl
      }

      response.addHeader("Cache-Control", "no-cache")
      withFormat {
        json {
          render(contentType: "application/json") {
            response = {
              returncode = "FAILED"
              message = respMessage
              logoutURL = logoutUrl
            }
          }
        }
      }
    } else {

      Map<String,String> userCustomData = paramsProcessorUtil.getUserCustomData(params);

      // Generate a new userId for this user. This prevents old connections from
      // removing the user when the user reconnects after being disconnected. (ralam jan 22, 2015)
      // We use underscore (_) to associate userid with the user. We are also able to track
      // how many times a user reconnects or refresh the browser.
      String newInternalUserID = us.internalUserId //+ "_" + us.incrementConnectionNum()

      Map<String, Object> logData = new HashMap<String, Object>();
      logData.put("meetingId", us.meetingID);
      logData.put("externalMeetingId", us.externMeetingID);
      logData.put("name", us.fullname);
      logData.put("userId", newInternalUserID);
      logData.put("sessionToken", sessionToken);
      logData.put("message", "handle_enter_api");
      logData.put("description", "Handling ENTER API.");

      Gson gson = new Gson();
      String logStr = gson.toJson(logData);

      log.info(logStr);

      response.addHeader("Cache-Control", "no-cache")
      withFormat {
        json {
          render(contentType: "application/json") {
            response = {
              returncode = "SUCCESS"
              fullname = us.fullname
              confname = us.conferencename
              meetingID = us.meetingID
              externMeetingID = us.externMeetingID
              externUserID = us.externUserID
              internalUserID = newInternalUserID
              authToken = us.authToken
              role = us.role
              guest = us.guest
              guestStatus = userSession.guestStatus
              conference = us.conference
              room = us.room
              voicebridge = us.voicebridge
              dialnumber = meeting.getDialNumber()
              webvoiceconf = us.webvoiceconf
              mode = us.mode
              record = us.record
              isBreakout = meeting.isBreakout()
              logoutTimer = meeting.getLogoutTimer()
              allowStartStopRecording = meeting.getAllowStartStopRecording()
              webcamsOnlyForModerator = meeting.getWebcamsOnlyForModerator()
              welcome = us.welcome
              if (! StringUtils.isEmpty(meeting.moderatorOnlyMessage)) {
                modOnlyMessage = meeting.moderatorOnlyMessage
<<<<<<< HEAD
              }
              if (! StringUtils.isEmpty(meeting.bannerText)) {
              	bannerText = meeting.getBannerText()
              	bannerColor = meeting.getBannerColor()
              }
=======

              customLogoURL = meeting.getCustomLogoURL()
              customCopyright = meeting.getCustomCopyright()
              muteOnStart = meeting.getMuteOnStart()
>>>>>>> fb214b13
              logoutUrl = us.logoutUrl
              defaultLayout = us.defaultLayout
              avatarURL = us.avatarURL
              customdata = array {
                userCustomData.each { k, v ->
                  // Somehow we need to prepend something (custdata) for the JSON to work
                  custdata "$k" : v
                }
              }
              metadata = array {
                meeting.getMetadata().each{ k, v ->
                  metadata "$k" : v
                }
              }
            }
          }
        }
      }
    }
  }

  /***********************************************
   * STUN/TURN API
   ***********************************************/
  def stuns = {
    boolean reject = false;

    UserSession us = null;
    Meeting meeting = null;
    String sessionToken = null

    if (!StringUtils.isEmpty(params.sessionToken)) {
      sessionToken = StringUtils.strip(params.sessionToken)
      println("Session token = [" + sessionToken + "]")
    }

    if (meetingService.getUserSessionWithAuthToken(sessionToken) == null)
      reject = true;
    else {
      us = meetingService.getUserSessionWithAuthToken(sessionToken);
      meeting = meetingService.getMeeting(us.meetingID);
      if (meeting == null || meeting.isForciblyEnded()) {
        reject = true
      }
    }

    if (reject) {
      log.info("No session for user in conference.")

      String logoutUrl = paramsProcessorUtil.getDefaultLogoutUrl()

      response.addHeader("Cache-Control", "no-cache")
      withFormat {
        json {
          render(contentType: "application/json") {
            response = {
              returncode = "FAILED"
              message = "Could not find conference."
              logoutURL = logoutUrl
            }
          }
        }
      }
    } else {
      Set<String> stuns = stunTurnService.getStunServers()
      Set<TurnEntry> turns = stunTurnService.getStunAndTurnServersFor(us.internalUserId)
      Set<String> candidates = stunTurnService.getRemoteIceCandidates()

      response.addHeader("Cache-Control", "no-cache")
      withFormat {
        json {
          render(contentType: "application/json") {
            stunServers = array {
              stuns.each { stun ->
                stunData = { url = stun.url }
              }
            }
            turnServers = array {
              turns.each { turn ->
                turnData = {
                  username = turn.username
                  password = turn.password
                  url = turn.url
                  ttl = turn.ttl
                }
              }
            }
            remoteIceCandidates = array {
              candidates.each { candidate ->
                candidateData = { ip = candidate.ip }
              }
            }
          }
        }
      }
    }
  }


  /*************************************************
   * SIGNOUT API
   *************************************************/
  def signOut = {

    String sessionToken = null

    if (! StringUtils.isEmpty(params.sessionToken)) {
      sessionToken = StringUtils.strip(params.sessionToken)
      println("SessionToken = " + sessionToken)
    }

    Meeting meeting = null;

    if (sessionToken != null) {
      log.info("Found session for user in conference.")
      UserSession us = meetingService.removeUserSessionWithAuthToken(sessionToken);
      session.removeAttribute(sessionToken)
    }

    response.addHeader("Cache-Control", "no-cache")
    withFormat {
      xml {
        render(contentType:"text/xml") {
          response() { returncode(RESP_CODE_SUCCESS) }
        }
      }
    }
  }

  /******************************************************
   * GET_RECORDINGS API
   ******************************************************/
  def getRecordingsHandler = {
    String API_CALL = "getRecordings"
    log.debug CONTROLLER_NAME + "#${API_CALL}"

    // BEGIN - backward compatibility
    if (StringUtils.isEmpty(params.checksum)) {
      invalid("checksumError", "You did not pass the checksum security check")
      return
    }

    if (! paramsProcessorUtil.isChecksumSame(API_CALL, params.checksum, request.getQueryString())) {
      invalid("checksumError", "You did not pass the checksum security check")
      return
    }
    // END - backward compatibility

    ApiErrors errors = new ApiErrors()

    // Do we have a checksum? If none, complain.
    if (StringUtils.isEmpty(params.checksum)) {
      errors.missingParamError("checksum");
      respondWithErrors(errors)
      return
    }

    log.debug  request.getQueryString()

    // Do we agree on the checksum? If not, complain.
    if (! paramsProcessorUtil.isChecksumSame(API_CALL, params.checksum, request.getQueryString())) {
      errors.checksumError()
      respondWithErrors(errors)
      return
    }

    List<String> externalMeetingIds = new ArrayList<String>();
    if (!StringUtils.isEmpty(params.meetingID)) {
      externalMeetingIds=paramsProcessorUtil.decodeIds(params.meetingID);
    }

    ArrayList<String> internalRecordIds = new ArrayList<String>()
    if (!StringUtils.isEmpty(params.recordID)) {
      internalRecordIds = paramsProcessorUtil.decodeIds(params.recordID)
    }

    ArrayList<String> states = new ArrayList<String>()
    if (!StringUtils.isEmpty(params.state)) {
      states = paramsProcessorUtil.decodeIds(params.state)
    }

    // Everything is good so far.
    if ( internalRecordIds.size() == 0 && externalMeetingIds.size() > 0 ) {
      // No recordIDs, process the request based on meetingID(s)
      // Translate the external meeting ids to internal meeting ids (which is the seed for the recordIDs).
      internalRecordIds = paramsProcessorUtil.convertToInternalMeetingId(externalMeetingIds);
    }

    for(String intRecId : internalRecordIds){
      log.debug intRecId
    }

    Map<String, String> metadataFilters = ParamsProcessorUtil.processMetaParam(params);

    def getRecordingsResult = meetingService.getRecordings2x(internalRecordIds, states, metadataFilters)

    withFormat {
      xml {
        render(text: getRecordingsResult, contentType: "text/xml")
      }
    }
  }

  /******************************************************
   * PUBLISH_RECORDINGS API
   ******************************************************/
  def publishRecordings = {
    String API_CALL = "publishRecordings"
    log.debug CONTROLLER_NAME + "#${API_CALL}"

    // BEGIN - backward compatibility
    if (StringUtils.isEmpty(params.checksum)) {
      invalid("checksumError", "You did not pass the checksum security check")
      return
    }

    if (StringUtils.isEmpty(params.recordID)) {
      invalid("missingParamRecordID", "You must specify a recordID.");
      return
    }

    if (StringUtils.isEmpty(params.publish)) {
      invalid("missingParamPublish", "You must specify a publish value true or false.");
      return
    }

    if (! paramsProcessorUtil.isChecksumSame(API_CALL, params.checksum, request.getQueryString())) {
      invalid("checksumError", "You did not pass the checksum security check")
      return
    }
    // END - backward compatibility

    ApiErrors errors = new ApiErrors()

    // Do we have a checksum? If none, complain.
    if (StringUtils.isEmpty(params.checksum)) {
      errors.missingParamError("checksum");
    }

    // Do we have a recording id? If none, complain.
    String recordId = params.recordID
    if (StringUtils.isEmpty(recordId)) {
      errors.missingParamError("recordID");
    }
    // Do we have a publish status? If none, complain.
    String publish = params.publish
    if (StringUtils.isEmpty(publish)) {
      errors.missingParamError("publish");
    }

    if (errors.hasErrors()) {
      respondWithErrors(errors)
      return
    }

    // Do we agree on the checksum? If not, complain.
    if (! paramsProcessorUtil.isChecksumSame(API_CALL, params.checksum, request.getQueryString())) {
      errors.checksumError()
      respondWithErrors(errors)
      return
    }

    ArrayList<String> recordIdList = new ArrayList<String>();
    if (!StringUtils.isEmpty(recordId)) {
      recordIdList=paramsProcessorUtil.decodeIds(recordId);
    }

    if (!meetingService.existsAnyRecording(recordIdList)) {
      // BEGIN - backward compatibility
      invalid("notFound", "We could not find recordings");
      return;
      // END - backward compatibility

    }

    meetingService.setPublishRecording(recordIdList,publish.toBoolean());
    withFormat {
      xml {
        render(contentType:"text/xml") {
          response() {
            returncode(RESP_CODE_SUCCESS)
            published(publish)
          }
        }
      }
    }
  }

  /******************************************************
   * DELETE_RECORDINGS API
   ******************************************************/
  def deleteRecordings = {
    String API_CALL = "deleteRecordings"
    log.debug CONTROLLER_NAME + "#${API_CALL}"

    // BEGIN - backward compatibility
    if (StringUtils.isEmpty(params.checksum)) {
      invalid("checksumError", "You did not pass the checksum security check")
      return
    }

    if (StringUtils.isEmpty(params.recordID)) {
      invalid("missingParamRecordID", "You must specify a recordID.");
      return
    }

    if (! paramsProcessorUtil.isChecksumSame(API_CALL, params.checksum, request.getQueryString())) {
      invalid("checksumError", "You did not pass the checksum security check")
      return
    }
    // END - backward compatibility

    ApiErrors errors = new ApiErrors()

    // Do we have a checksum? If none, complain.
    if (StringUtils.isEmpty(params.checksum)) {
      errors.missingParamError("checksum");
    }

    // Do we have a recording id? If none, complain.
    String recordId = params.recordID
    if (StringUtils.isEmpty(recordId)) {
      errors.missingParamError("recordID");
    }

    if (errors.hasErrors()) {
      respondWithErrors(errors)
      return
    }

    // Do we agree on the checksum? If not, complain.
    if (! paramsProcessorUtil.isChecksumSame(API_CALL, params.checksum, request.getQueryString())) {
      errors.checksumError()
      respondWithErrors(errors)
      return
    }

    List<String> recordIdList = new ArrayList<String>();
    if (!StringUtils.isEmpty(recordId)) {
      recordIdList=paramsProcessorUtil.decodeIds(recordId);
    }

    if (!meetingService.existsAnyRecording(recordIdList)) {
      // BEGIN - backward compatibility
      invalid("notFound", "We could not find recordings");
      return;
      // END - backward compatibility
    }

    meetingService.deleteRecordings(recordIdList);
    withFormat {
      xml {
        render(contentType:"text/xml") {
          response() {
            returncode(RESP_CODE_SUCCESS)
            deleted(true)
          }
        }
      }
    }
  }

  /******************************************************
   * UPDATE_RECORDINGS API
   ******************************************************/
   def updateRecordingsHandler = {
     String API_CALL = "updateRecordings"
     log.debug CONTROLLER_NAME + "#${API_CALL}"

     // BEGIN - backward compatibility
     if (StringUtils.isEmpty(params.checksum)) {
       invalid("checksumError", "You did not pass the checksum security check")
       return
     }

     if (StringUtils.isEmpty(params.recordID)) {
       invalid("missingParamRecordID", "You must specify a recordID.");
       return
     }

     if (! paramsProcessorUtil.isChecksumSame(API_CALL, params.checksum, request.getQueryString())) {
       invalid("checksumError", "You did not pass the checksum security check")
       return
     }
     // END - backward compatibility

     ApiErrors errors = new ApiErrors()

     // Do we have a checksum? If none, complain.
     if (StringUtils.isEmpty(params.checksum)) {
       errors.missingParamError("checksum");
     }

     // Do we have a recording id? If none, complain.
     String recordId = params.recordID
     if (StringUtils.isEmpty(recordId)) {
       errors.missingParamError("recordID");
     }

     if (errors.hasErrors()) {
       respondWithErrors(errors)
       return
     }

     // Do we agree on the checksum? If not, complain.
     if (! paramsProcessorUtil.isChecksumSame(API_CALL, params.checksum, request.getQueryString())) {
       errors.checksumError()
       respondWithErrors(errors)
       return
     }

     List<String> recordIdList = new ArrayList<String>();
     if (!StringUtils.isEmpty(recordId)) {
       recordIdList=paramsProcessorUtil.decodeIds(recordId);
     }

     if (!meetingService.existsAnyRecording(recordIdList)) {
       // BEGIN - backward compatibility
       invalid("notFound", "We could not find recordings");
       return;
       // END - backward compatibility
     }

     //Execute code specific for this call
     Map<String, String> metaParams = ParamsProcessorUtil.processMetaParam(params)
     if ( !metaParams.empty ) {
         //Proceed with the update
         meetingService.updateRecordings(recordIdList, metaParams);
     }
     withFormat {
       xml {
         render(contentType:"text/xml") {
           response() {
             returncode(RESP_CODE_SUCCESS)
             updated(true)
           }
         }
       }
     }
   }

  def uploadDocuments(conf) { //
    log.debug("ApiController#uploadDocuments(${conf.getInternalId()})");

    String requestBody = request.inputStream == null ? null : request.inputStream.text;
    requestBody = StringUtils.isEmpty(requestBody) ? null : requestBody;

    if (requestBody == null) {
      downloadAndProcessDocument(presentationService.defaultUploadedPresentation, conf.getInternalId(),
              true /* default presentation */ );
    } else {
      log.debug "Request body: \n" + requestBody;
      def xml = new XmlSlurper().parseText(requestBody);
      xml.children().each { module ->
        log.debug("module config found: [${module.@name}]");

        if ("presentation".equals(module.@name.toString())) {
          // need to iterate over presentation files and process them
          module.children().each { document ->
            if (!StringUtils.isEmpty(document.@url.toString())) {
              downloadAndProcessDocument(document.@url.toString(), conf.getInternalId(), true /* default presentation */);
            } else if (!StringUtils.isEmpty(document.@name.toString())) {
              def b64 = new Base64()
              def decodedBytes = b64.decode(document.text().getBytes())
              processDocumentFromRawBytes(decodedBytes, document.@name.toString(),
                      conf.getInternalId(), true /* default presentation */);
            } else {
              log.debug("presentation module config found, but it did not contain url or name attributes");
            }
          }
        }
      }
    }
  }

  def processDocumentFromRawBytes(bytes, presFilename, meetingId, current) {
    def filenameExt = FilenameUtils.getExtension(presFilename);
    String presentationDir = presentationService.getPresentationDir()
    def presId = Util.generatePresentationId(presFilename)
    File uploadDir = Util.createPresentationDirectory(meetingId, presentationDir, presId)
    if (uploadDir != null) {
      def newFilename = Util.createNewFilename(presId, filenameExt)
      def pres = new File(uploadDir.absolutePath + File.separatorChar + newFilename);

      FileOutputStream fos = new java.io.FileOutputStream(pres)
      fos.write(bytes)
      fos.flush()
      fos.close()

      // Hardcode pre-uploaded presentation to the default presentation window
      processUploadedFile("DEFAULT_PRESENTATION_POD", meetingId, presId, presFilename, pres, current);
    }

  }

  def downloadAndProcessDocument(address, meetingId, current) {
    log.debug("ApiController#downloadAndProcessDocument(${address}, ${meetingId})");
    String presFilename = address.tokenize("/")[-1];
    def filenameExt = FilenameUtils.getExtension(presFilename);
    String presentationDir = presentationService.getPresentationDir()

    def presId = presDownloadService.generatePresentationId(presFilename)
    File uploadDir = presDownloadService.createPresentationDirectory(meetingId, presentationDir, presId)
    if (uploadDir != null) {
      def newFilename = Util.createNewFilename(presId, filenameExt)
      def newFilePath = uploadDir.absolutePath + File.separatorChar + newFilename

      if (presDownloadService.savePresentation(meetingId, newFilePath, address)) {
        def pres = new File(newFilePath)
        // Hardcode pre-uploaded presentation to the default presentation window
        processUploadedFile("DEFAULT_PRESENTATION_POD", meetingId, presId, presFilename, pres, current);
      } else {
        log.error("Failed to download presentation=[${address}], meeting=[${meetingId}]")
      }
    }
  }


  def processUploadedFile(podId, meetingId, presId, filename, presFile, current) {
    def presentationBaseUrl = presentationService.presentationBaseUrl
    // TODO add podId
    UploadedPresentation uploadedPres = new UploadedPresentation(podId, meetingId, presId, filename, presentationBaseUrl, current);
    uploadedPres.setUploadedFile(presFile);
    presentationService.processUploadedPresentation(uploadedPres);
  }

  def beforeInterceptor = {
    if (paramsProcessorUtil.isServiceEnabled() == false) {
      log.info("apiNotEnabled: The API service and/or controller is not enabled on this server.  To use it, you must first enable it.")
      // TODO: this doesn't stop the request - so it generates invalid XML
      //      since the request continues and renders a second response
      invalid("apiNotEnabled", "The API service and/or controller is not enabled on this server.  To use it, you must first enable it.")
    }
  }

  def formatPrettyDate(timestamp) {
    //    SimpleDateFormat ft = new SimpleDateFormat ("E yyyy.MM.dd 'at' hh:mm:ss a zzz");
    //    return ft.format(new Date(timestamp))

    return new Date(timestamp).toString()
  }

  def respondWithConferenceDetails(meeting, room, msgKey, msg) {
    response.addHeader("Cache-Control", "no-cache")
    withFormat {
      xml {
        render(contentType:"text/xml") {
          response() {
            returncode(RESP_CODE_SUCCESS)
            meetingName() { mkp.yield(meeting.getName()) }
            isBreakout() { mkp.yield(meeting.isBreakout()) }
            meetingID() { mkp.yield(meeting.getExternalId()) }
            internalMeetingID(meeting.getInternalId())
            if (meeting.isBreakout()) {
                parentMeetingID() { mkp.yield(meeting.getParentMeetingId()) }
                sequence(meeting.getSequence())
            }
            createTime(meeting.getCreateTime())
            createDate(formatPrettyDate(meeting.getCreateTime()))
            voiceBridge() { mkp.yield(meeting.getTelVoice()) }
            dialNumber() { mkp.yield(meeting.getDialNumber()) }
            attendeePW() { mkp.yield(meeting.getViewerPassword()) }
            moderatorPW() { mkp.yield(meeting.getModeratorPassword()) }
            running(meeting.isRunning() ? "true" : "false")
            duration(meeting.duration)
            hasUserJoined(meeting.hasUserJoined())
            recording(meeting.isRecord() ? "true" : "false")
            hasBeenForciblyEnded(meeting.isForciblyEnded() ? "true" : "false")
            startTime(meeting.getStartTime())
            endTime(meeting.getEndTime())
            participantCount(meeting.getNumUsers())
            listenerCount(meeting.getNumListenOnly())
            voiceParticipantCount(meeting.getNumVoiceJoined())
            videoCount(meeting.getNumVideos())
            maxUsers(meeting.getMaxUsers())
            moderatorCount(meeting.getNumModerators())
            attendees() {
              meeting.getUsers().each { att ->
                attendee() {
                  userID() { mkp.yield("${att.externalUserId}") }
                  fullName() { mkp.yield("${att.fullname}") }
                  role("${att.role}")
                  guest("${att.guest}")
                  waitingForAcceptance("${att.waitingForAcceptance}")
                  isPresenter("${att.isPresenter()}")
                  isListeningOnly("${att.isListeningOnly()}")
                  hasJoinedVoice("${att.isVoiceJoined()}")
                  hasVideo("${att.hasVideo()}")
                  videoStreams() {
                    att.getStreams().each { s ->
                      streamName("${s}")
                    }
                  }
                  customdata(){
                    meeting.getUserCustomData(att.externalUserId).each{ k,v ->
                      "$k"("$v")
                    }
                  }
                }
              }
            }
            metadata(){
              meeting.getMetadata().each{ k,v ->
                "$k"("$v")
              }
            }
            messageKey(msgKey == null ? "" : msgKey)
            message(msg == null ? "" : msg)
          }
        }
      }
    }
  }

  def respondWithConference(meeting, msgKey, msg) {
    response.addHeader("Cache-Control", "no-cache")
    withFormat {
      xml {
        log.debug "Rendering as xml"
        render(contentType:"text/xml") {
          response() {
            returncode(RESP_CODE_SUCCESS)
            meetingID() { mkp.yield(meeting.getExternalId()) }
            internalMeetingID() { mkp.yield(meeting.getInternalId()) }
            parentMeetingID() { mkp.yield(meeting.getParentMeetingId()) }
            attendeePW() { mkp.yield(meeting.getViewerPassword()) }
            moderatorPW() { mkp.yield(meeting.getModeratorPassword()) }
            createTime(meeting.getCreateTime())
            voiceBridge() { mkp.yield(meeting.getTelVoice()) }
            dialNumber()  { mkp.yield(meeting.getDialNumber()) }
            createDate(formatPrettyDate(meeting.getCreateTime()))
            hasUserJoined(meeting.hasUserJoined())
            duration(meeting.duration)
            hasBeenForciblyEnded(meeting.isForciblyEnded() ? "true" : "false")
            messageKey(msgKey == null ? "" : msgKey)
            message(msg == null ? "" : msg)
          }
        }
      }
    }
  }

  private void respondWithErrors(errorList, redirectResponse=false) {
    log.debug CONTROLLER_NAME + "#invalid"
    if (redirectResponse) {
        ArrayList<Object> errors = new ArrayList<Object>();
        errorList.getErrors().each { error ->
            Map<String,String> errorMap = new LinkedHashMap<String,String>()
            errorMap.put("key", error[0])
            errorMap.put("message", error[1])
            errors.add(errorMap)
        }

        JSONArray errorsJSONArray = new JSONArray(errors);
        log.debug errorsJSONArray

        respondWithRedirect(errorsJSONArray)
    } else {
        response.addHeader("Cache-Control", "no-cache")
        withFormat {
          xml {
            render(contentType:"text/xml") {
              response() {
                returncode(RESP_CODE_FAILED)
                errors() {
                  ArrayList errs = errorList.getErrors();
                  Iterator itr = errs.iterator();
                  while (itr.hasNext()){
                    String[] er = (String[]) itr.next();
                    log.debug CONTROLLER_NAME + "#invalid" + er[0]
                    error(key: er[0], message: er[1])
                  }
                }
              }
            }
          }
          json {
            log.debug "Rendering as json"
            render(contentType:"text/json") {
              returncode(RESP_CODE_FAILED)
              messageKey(key)
              message(msg)
            }
          }
        }
    }
  }
  //TODO: method added for backward compatibility, it will be removed in next versions after 0.8
  private void invalid(key, msg, redirectResponse=false) {
    // Note: This xml scheme will be DEPRECATED.
    log.debug CONTROLLER_NAME + "#invalid " + msg
    if (redirectResponse) {
        ArrayList<Object> errors = new ArrayList<Object>();
        Map<String,String> errorMap = new LinkedHashMap<String,String>()
        errorMap.put("key", key)
        errorMap.put("message", msg)
        errors.add(errorMap)

        JSONArray errorsJSONArray = new JSONArray(errors);
        log.debug errorsJSONArray

        respondWithRedirect(errorsJSONArray)
    } else {
        response.addHeader("Cache-Control", "no-cache")
        withFormat {
          xml {
            render(contentType:"text/xml") {
              response() {
                returncode(RESP_CODE_FAILED)
                messageKey(key)
                message(msg)
              }
            }
          }
          json {
            log.debug "Rendering as json"
            render(contentType:"text/json") {
              returncode(RESP_CODE_FAILED)
              messageKey(key)
              message(msg)
            }
          }
        }
    }
  }

  private void respondWithRedirect(errorsJSONArray) {
    String logoutUrl = paramsProcessorUtil.getDefaultLogoutUrl()
    URI oldUri = URI.create(logoutUrl)

    if (!StringUtils.isEmpty(params.logoutURL)) {
        try {
            oldUri = URI.create(params.logoutURL)
        } catch ( Exception e ) {
            // Do nothing, the variable oldUri was already initialized
        }
    }

    String newQuery = oldUri.getQuery();

    if (newQuery == null) {
        newQuery = "errors="
    } else {
        newQuery += "&" + "errors="
    }
    newQuery += errorsJSONArray

    URI newUri = new URI(oldUri.getScheme(), oldUri.getAuthority(), oldUri.getPath(), newQuery, oldUri.getFragment());

    log.debug newUri
    redirect(url: newUri);
  }

  def parseBoolean(obj) {
    if (obj instanceof Number) {
      return ((Number) obj).intValue() == 1;
    }
    return false
  }

}<|MERGE_RESOLUTION|>--- conflicted
+++ resolved
@@ -1532,18 +1532,14 @@
               welcome = us.welcome
               if (! StringUtils.isEmpty(meeting.moderatorOnlyMessage)) {
                 modOnlyMessage = meeting.moderatorOnlyMessage
-<<<<<<< HEAD
               }
               if (! StringUtils.isEmpty(meeting.bannerText)) {
               	bannerText = meeting.getBannerText()
               	bannerColor = meeting.getBannerColor()
               }
-=======
-
               customLogoURL = meeting.getCustomLogoURL()
               customCopyright = meeting.getCustomCopyright()
               muteOnStart = meeting.getMuteOnStart()
->>>>>>> fb214b13
               logoutUrl = us.logoutUrl
               defaultLayout = us.defaultLayout
               avatarURL = us.avatarURL
