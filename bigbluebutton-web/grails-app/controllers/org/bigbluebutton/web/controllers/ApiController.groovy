--- conflicted
+++ resolved
@@ -746,12 +746,8 @@
     Meeting meeting = meetingService.getMeeting(us.meetingID)
     String status = us.guestStatus
     destURL = us.clientUrl
-<<<<<<< HEAD
     String posInWaitingQueue = meeting.getWaitingPositionsInWaitingQueue(us.internalUserId)
-    String lobbyMsg = meeting.getGuestLobbyMessage()
-=======
     String lobbyMsg = meeting.getGuestLobbyMessage(us.internalUserId)
->>>>>>> 8760443c
 
     Boolean redirectClient = true
     if (!StringUtils.isEmpty(params.redirect)) {
