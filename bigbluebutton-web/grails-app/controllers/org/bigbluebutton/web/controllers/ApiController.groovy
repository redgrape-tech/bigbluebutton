--- conflicted
+++ resolved
@@ -430,15 +430,8 @@
 
     // Do not fail if there's no default config.xml, needed for an HTML5 client only scenario
 
-<<<<<<< HEAD
-      errors.noConfigFound();
-      respondWithErrors(errors);
-    }
-
     String guestStatusVal = meeting.calcGuestStatus(role, guest, authenticated)
 
-=======
->>>>>>> ffe95aa8
     UserSession us = new UserSession();
     us.authToken = authToken;
     us.internalUserId = internalUserID
