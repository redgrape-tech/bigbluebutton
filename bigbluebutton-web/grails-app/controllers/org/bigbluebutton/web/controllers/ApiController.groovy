--- conflicted
+++ resolved
@@ -1850,17 +1850,13 @@
           Boolean current = true;
           module.children().each { document ->
             if (!StringUtils.isEmpty(document.@url.toString())) {
-<<<<<<< HEAD
-              downloadAndProcessDocument(document.@url.toString(), conf.getInternalId(), current /* default presentation */);
-              current = false;
-=======
               def fileName;
               if (!StringUtils.isEmpty(document.@filename.toString())) {
                   log.debug("user provided filename: [${module.@filename}]");
                   fileName = document.@filename.toString();
               }
-              downloadAndProcessDocument(document.@url.toString(), conf.getInternalId(), true /* default presentation */, fileName);
->>>>>>> e9e21288
+              downloadAndProcessDocument(document.@url.toString(), conf.getInternalId(), current /* default presentation */);
+              current = false;
             } else if (!StringUtils.isEmpty(document.@name.toString())) {
               def b64 = new Base64()
               def decodedBytes = b64.decode(document.text().getBytes())
