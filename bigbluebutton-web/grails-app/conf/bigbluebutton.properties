--- conflicted
+++ resolved
@@ -77,7 +77,7 @@
 # conference. This is only used for the old scheduling which will be
 # removed in the future. Use the API to create a conference.
 defaultWelcomeMessage=<br>Welcome to <b>%%CONFNAME%%</b>!<br><br>For help on using BigBlueButton see these (short) <a href="event:http://www.bigbluebutton.org/content/videos"><u>tutorial videos</u></a>.<br><br>To join the audio bridge click the headset icon (upper-left hand corner).  Use a headset to avoid causing background noise for others.<br>
-defaultWelcomeMessageFooter=This server is running a <a href="https://code.google.com/p/bigbluebutton/wiki/081Overview" target="_blank"><u>BigBlueButton 0.9.0-dev</u></a>.
+defaultWelcomeMessageFooter=This server is running <a href="https://code.google.com/p/bigbluebutton/wiki/081Overview" target="_blank"><u>BigBlueButton 0.81-RC5</u></a>.
 
 # Default maximum number of users a meeting can have.
 # Doesn't get enforced yet but is the default value when the create
@@ -109,12 +109,8 @@
 #----------------------------------------------------
 # This URL is where the BBB client is accessible. When a user sucessfully
 # enters a name and password, she is redirected here to load the client.
-<<<<<<< HEAD
 bigbluebutton.web.serverURL=http://192.168.153.146
 
-=======
-bigbluebutton.web.serverURL=http://143.54.10.63
->>>>>>> f3fb3032
 
 #----------------------------------------------------
 # Assign URL where the logged-out participant will be redirected after sign-out.
