--- conflicted
+++ resolved
@@ -161,13 +161,8 @@
 #
 # native2ascii -encoding UTF8 bigbluebutton.properties bigbluebutton.properties
 #
-<<<<<<< HEAD
-defaultWelcomeMessage=Welcome to <b>%%CONFNAME%%</b>!<br><br>For help on using BigBlueButton see these (short) <a href="event:https://bigbluebutton.org/html5"><u>tutorial videos</u></a>.<br><br>To join the audio bridge click the phone button.  Use a headset to avoid causing background noise for others.
-defaultWelcomeMessageFooter=This server is running <a href="https://docs.bigbluebutton.org" target="_blank"><u>BigBlueButton</u></a>.
-=======
 defaultWelcomeMessage=Welcome to <b>%%CONFNAME%%</b>!<br><br>For help on using BigBlueButton see these (short) <a href="https://www.bigbluebutton.org/html5"><u>tutorial videos</u></a>.<br><br>To join the audio bridge click the phone button.  Use a headset to avoid causing background noise for others.
 defaultWelcomeMessageFooter=This server is running <a href="https://docs.bigbluebutton.org/" target="_blank"><u>BigBlueButton</u></a>.
->>>>>>> 9d438a52
 
 # Default maximum number of users a meeting can have.
 # Current default is 0 (meeting doesn't have a user limit).
