#
# BigBlueButton open source conferencing system - http://www.bigbluebutton.org/
#
# Copyright (c) 2012 BigBlueButton Inc. and by respective authors (see below).
#
# This program is free software; you can redistribute it and/or modify it under the
# terms of the GNU Lesser General Public License as published by the Free Software
# Foundation; either version 3.0 of the License, or (at your option) any later
# version.
#
# BigBlueButton is distributed in the hope that it will be useful, but WITHOUT ANY
# WARRANTY; without even the implied warranty of MERCHANTABILITY or FITNESS FOR A
# PARTICULAR PURPOSE. See the GNU Lesser General Public License for more details.
#
# You should have received a copy of the GNU Lesser General Public License along
# with BigBlueButton; if not, see <http://www.gnu.org/licenses/>.
#

#
# These are the default properites for BigBlueButton Web application

# Default loglevel.
appLogLevel=DEBUG

#----------------------------------------------------
# Directory where BigBlueButton stores uploaded slides
presentationDir=/var/bigbluebutton

#----------------------------------------------------
# Directory where SWFTOOLS (pdf2swf, jpeg2swf, png2swf) are located
swfToolsDir=/usr/bin

#----------------------------------------------------
# Directory where ImageMagick's convert executable is located
imageMagickDir=/usr/bin

#----------------------------------------------------
# Fonts directory passed into PDF2SWF to support highlighting of texts
# in the SWF slides.
fontsDir=/usr/share/fonts

#----------------------------------------------------
# Executable for presentation checker
presCheckExec=/usr/share/prescheck/prescheck.sh

#----------------------------------------------------
# Skip Office doc conversion pre-check. Attempt to convert
# Office doc to PDF right away.
skipOfficePrecheck=true

#----------------------------------------------------
# Executable for presentation office conversion
presOfficeConversionExec=/usr/share/bbb-libreoffice-conversion/convert.sh

#----------------------------------------------------
# These will be copied in cases where the conversion process
# fails to generate a slide from the uploaded presentation
BLANK_SLIDE=/usr/share/bigbluebutton/blank/blank-slide.swf
BLANK_PRESENTATION=/usr/share/bigbluebutton/blank/blank-presentation.pdf
BLANK_THUMBNAIL=/usr/share/bigbluebutton/blank/blank-thumb.png
BLANK_PNG=/usr/share/bigbluebutton/blank/blank-png.png
BLANK_SVG=/usr/share/bigbluebutton/blank/blank-svg.svg

#----------------------------------------------------
# Number of minutes the conversion should take. If it takes
# more than this time, cancel the conversion process.
maxConversionTime=5

#----------------------------------------------------
# Maximum number of pages allowed for an uploaded presentation (default 100).
maxNumPages=200

#----------------------------------------------------
# Maximum file size for an uploaded presentation (default 30MB).
maxFileSizeUpload=30000000

#----------------------------------------------------
# Maximum swf file size for load to the client (default 500000).
MAX_SWF_FILE_SIZE=500000

#----------------------------------------------------
# Maximum allowed number of place object tags in the converted SWF, if exceeded the conversion will fallback to full BMP (default 800)
placementsThreshold=800

# Maximum allowed number of bitmap images in the converted SWF, if exceeded the conversion will fallback to full BMP (default 800)
imageTagThreshold=800

# Maximum allowed number of define text tags in the converted SWF, if exceeded the conversion will fallback to full BMP (default 200)
defineTextThreshold=2000

#------------------------------------
# Number of threads in the pool to do the presentation conversion.
#------------------------------------
numConversionThreads=5

#------------------------------------
# Number of threads to process file uploads
#------------------------------------
numFileProcessorThreads=2

#------------------------------------
# Timeout(secs) to wait for pdf to svg conversion (timeout for each tool called during the process)
#------------------------------------
svgConversionTimeout=60

#------------------------------------
# Presentation resolution, in PPI (will be set to generated svg)
#------------------------------------
svgPresentationResolutionPpi=300

#------------------------------------
# Force conversion of slides to PNG before converting to SVG
## Experimental - this option might be removed in next releases
## This will solve problems like reported in issue #8835
## Disabled by default as it can affect the quality in zoom
#------------------------------------
forceRasterizeSlides=false

#------------------------------------
# Presentation will be resized to this width (in pixels) when rasterizing (converting to PNG)
## Applied in these situations:
##  a) the source can't be converted directly to SVG ;
##  b) option "forceRasterizeSlides" is defined as true ;
## To disable this constraint (and keep source resolution) define this property as 0.
#------------------------------------
pngWidthRasterizedSlides=2048


#------------------------------------
# Timeout(secs) to wait for conversion script execution
#------------------------------------
officeToPdfConversionTimeout=60

#------------------------------------
# Max concurrent of conversion script execution
#------------------------------------
officeToPdfMaxConcurrentConversions=4

#----------------------------------------------------
# Conversion of the presentation slides to SWF to be
# used in the Flash client
swfSlidesRequired=false

#----------------------------------------------------
# Additional conversion of the presentation slides to SVG
# to be used in the HTML5 client
svgImagesRequired=true

#----------------------------------------------------
# Additional conversion of the presentation slides to PNG
# to be used in the IOS mobile client
generatePngs=false
pngSlideWidth=1200

# Default number of digits for voice conference users joining through the PSTN.
defaultNumDigitsForTelVoice=5

#----------------------------------------------------
# Configuration for large images, 2 MB by default, if bigger it will down-scaled
maxImageSize=2000000

#----------------------------------------------------
# Configuration for large PDF, 14 MB by default, if bigger it will be analysed during the conversion process
bigPdfSize=14000000

# The maximum allowed page size for PDF files exceeding the 'pdfCheckSize' value, 2 MB by default
maxBigPdfPageSize=2000000

#----------------------------------------------------
# Default dial access number
defaultDialAccessNumber=613-555-1234

# Default Guest Policy
# Valid values are ALWAYS_ACCEPT, ALWAYS_DENY, ASK_MODERATOR
#
defaultGuestPolicy=ALWAYS_ACCEPT

# Enables or disables authenticated guest
authenticatedGuest=true

#---------------------------------------------------
# Default Meeting Layout
# Valid values are CUSTOM_LAYOUT, SMART_LAYOUT, PRESENTATION_FOCUS, VIDEO_FOCUS
defaultMeetingLayout=SMART_LAYOUT

#
#----------------------------------------------------
# Default welcome message to display when the participant joins the web
# conference. This is only used for the old scheduling which will be
# removed in the future. Use the API to create a conference.
#
# If the message contains characters not in ISO-8859-1 character sets
# they must be properly escaped to unicode characters. An easy way to
# do this is running the native2ascii command setting UTF8 encoding and
# passing this file's path as input and output parameters, e.g.:
#
# native2ascii -encoding UTF8 bigbluebutton.properties bigbluebutton.properties
#
defaultWelcomeMessage=Welcome to <b>%%CONFNAME%%</b>!<br><br>For help on using BigBlueButton see these (short) <a href="https://bigbluebutton.org/teachers/tutorials/"><u>tutorial videos</u></a>.<br><br>To join the audio bridge click the phone button.  Use a headset to avoid causing background noise for others.
defaultWelcomeMessageFooter=This server is running <a href="https://bigbluebutton.org/" target="_blank"><u>BigBlueButton</u></a>.

# Default maximum number of users a meeting can have.
# Current default is 0 (meeting doesn't have a user limit).
defaultMaxUsers=0

# Default duration of the meeting in minutes.
# Current default is 0 (meeting doesn't end).
defaultMeetingDuration=0

# Number of minutes to logout client if user
# isn't responsive
clientLogoutTimerInMinutes=0

# End meeting if no user joined within
# a period of time after meeting created.
meetingExpireIfNoUserJoinedInMinutes=5

# Number of minutes to end meeting when
# the last user left.
meetingExpireWhenLastUserLeftInMinutes=1

# User inactivity audit timer interval.
userInactivityInspectTimerInMinutes=0

# Number of minutes to consider a user inactive.
# iSend warning message to client to check if really inactive.
userInactivityThresholdInMinutes=30

# Number of minutes for user to respond to inactivity
# warning before being logged out.
userActivitySignResponseDelayInMinutes=5

# Disable recording by default.
#   true - don't record even if record param in the api call is set to record
#   false - when record param is passed from api, override this default
disableRecordingDefault=false

# Start recording when first user joins the meeting.
# For backward compatibility with 0.81 where whole meeting
# is recorded.
autoStartRecording=false

# Allow the user to start/stop recording.
allowStartStopRecording=true

# Number of minutes that Learning Dashboard will be available after the end of the meeting
# if 0, the Learning Dashboard will keep available permanently
# this is the default value, can be customized using the create API
learningDashboardCleanupDelayInMinutes=2

# Allow webcams streaming reception only to and from moderators
webcamsOnlyForModerator=false

# Mute the meeting on start
muteOnStart=false

# Unmute users
# Gives moderators permisson to unmute other users
allowModsToUnmuteUsers=false

# Eject user webcams
# Gives moderators permisson to close other users' webcams
allowModsToEjectCameras=false

# Saves meeting events even if the meeting is not recorded
defaultKeepEvents=false

# Timeout (millis) to remove a joined user after her/his left event without a rejoin
# e.g. regular user left event
# Default 60s
usersTimeout=60000

# Timeout (millis) to remove guest users that stopped fetching for her/his status
# e.g. guest that closed the waiting page before being approved
# Default 15s
waitingGuestUsersTimeout=15000

# Timeout (millis) to remove users that called the enter API but did not join
# e.g. user's client hanged between the enter call and join event
# Default 45s
enteredUsersTimeout=45000

#----------------------------------------------------
# This URL is where the BBB client is accessible. When a user sucessfully
# enters a name and password, she is redirected here to load the client.
# Do not commit changes to this field.
bigbluebutton.web.serverURL=http://bigbluebutton.example.com


#----------------------------------------------------
# Assign URL where the logged-out participant will be redirected after sign-out.
# If "default", it returns to bigbluebutton.web.serverURL
bigbluebutton.web.logoutURL=default

# The url of the BigBlueButton HTML5 client. Users will be redirected here when
# successfully joining the meeting.
defaultHTML5ClientUrl=${bigbluebutton.web.serverURL}/html5client/join

useDefaultLogo=false
defaultLogoURL=${bigbluebutton.web.serverURL}/images/logo.png

# Allow requests without JSESSIONID to be handled (default = false)
allowRequestsWithoutSession=false

# The url for where the guest will poll if approved to join or not.
defaultGuestWaitURL=${bigbluebutton.web.serverURL}/html5client/guestWait

# The default avatar image to display.
useDefaultAvatar=false
defaultAvatarURL=${bigbluebutton.web.serverURL}/html5client/resources/images/avatar.png

apiVersion=2.0

# Salt which is used by 3rd-party apps to authenticate api calls
securitySalt=330a8b08c3b4c61533e1d0c5ce1ac88f


# Directory where we drop the <meeting-id-recorded>.done file
recordStatusDir=/var/bigbluebutton/recording/status/recorded

redisHost=127.0.0.1
redisPort=6379
redisPassword=
redisKeyExpiry=1209600

# The directory where the published/unpublised recordings are located. This is for
# the get recording* api calls
publishedDir=/var/bigbluebutton/published
unpublishedDir=/var/bigbluebutton/unpublished
captionsDir=/var/bigbluebutton/captions

# The directory where the pre-built configs are stored
configDir=/var/bigbluebutton/configs

# The directory to export Json with Meeting activities (used in Learning Dashboard)
learningDashboardFilesDir=/var/bigbluebutton/learning-dashboard

# If the API is enabled.
serviceEnabled = true

# Test voiceBridge number
testVoiceBridge=99999
testConferenceMock=conference-mock-default

#------------------------------------------------------
# These properties are used to test the conversion process.
# Conference name folder in ${presentationDir} (see above)
beans.presentationService.testConferenceMock=${testConferenceMock}

# Conference room folder in ${presentationDir}/${testConferenceMock}
beans.presentationService.testRoomMock=conference-mock-default
# Uploaded presentation name
beans.presentationService.testPresentationName=appkonference
# Uploaded presentation file
beans.presentationService.testUploadedPresentation=appkonference.txt
# Default Uploaded presentation file
beans.presentationService.defaultUploadedPresentation=${bigbluebutton.web.serverURL}/default.pdf

presentationBaseURL=${bigbluebutton.web.serverURL}/bigbluebutton/presentation

#----------------------------------------------------
# The URL where the presentations will be loaded from.
#----------------------------------------------------
beans.presentationService.presentationBaseUrl=${presentationBaseURL}
#----------------------------------------------------
# Inject values into grails service beans
beans.presentationService.presentationDir=${presentationDir}

#----------------------------------------------------
# Specify which IPs can do cross domain requests
accessControlAllowOrigin=${bigbluebutton.web.serverURL}

#----------------------------------------------------
# The lapsus of seconds for polling the BBB Server in order to check if it's down.
# After 5 tries if there isn't response, it will be declared down
checkBBBServerEvery=10

# Default settings for breakout rooms
breakoutRoomsEnabled=true
breakoutRoomsRecord=false
breakoutRoomsPrivateChatEnabled=true

# Default Lock Settings
lockSettingsDisableCam=false
lockSettingsDisableMic=false
lockSettingsDisablePrivateChat=false
lockSettingsDisablePublicChat=false
lockSettingsDisableNotes=false
lockSettingsHideUserList=false
lockSettingsLockedLayout=false
lockSettingsLockOnJoin=true
lockSettingsLockOnJoinConfigurable=false

allowDuplicateExtUserid=true

defaultTextTrackUrl=${bigbluebutton.web.serverURL}/bigbluebutton

# Param to end the meeting when there are no moderators after a certain period of time.
# Needed for classes where teacher gets disconnected and can't get back in. Prevents
# students from running amok.
endWhenNoModerator=false

# Number of minutes to wait for moderator rejoin before end meeting (if `endWhenNoModerator` enabled)
endWhenNoModeratorDelayInMinutes=1

# List of features to disable (comma-separated)
<<<<<<< HEAD
# Available options: screenshare, learningDashboard
disabledFeatures=
=======
# Available options: screenshare
#disabledFeatures=
>>>>>>> 4b6b1998

# Allow endpoint with current BigBlueButton version
allowRevealOfBBBVersion=false<|MERGE_RESOLUTION|>--- conflicted
+++ resolved
@@ -404,13 +404,8 @@
 endWhenNoModeratorDelayInMinutes=1
 
 # List of features to disable (comma-separated)
-<<<<<<< HEAD
 # Available options: screenshare, learningDashboard
-disabledFeatures=
-=======
-# Available options: screenshare
 #disabledFeatures=
->>>>>>> 4b6b1998
 
 # Allow endpoint with current BigBlueButton version
 allowRevealOfBBBVersion=false