--- conflicted
+++ resolved
@@ -411,11 +411,7 @@
 endWhenNoModeratorDelayInMinutes=1
 
 # List of features to disable (comma-separated)
-<<<<<<< HEAD
-# Available options: chat, externalVideos, layouts, learningDashboard, polls, screenshare
-=======
-# Available options: breakoutRooms, captions, chat, externalVideos, learningDashboard, polls, screenshare, sharedNotes
->>>>>>> adfbaa44
+# Available options: breakoutRooms, captions, chat, externalVideos, layouts, learningDashboard, polls, screenshare, sharedNotes
 #disabledFeatures=
 
 # Allow endpoint with current BigBlueButton version
