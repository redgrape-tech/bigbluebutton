--- conflicted
+++ resolved
@@ -99,13 +99,8 @@
 # Default welcome message to display when the participant joins the web
 # conference. This is only used for the old scheduling which will be
 # removed in the future. Use the API to create a conference.
-<<<<<<< HEAD
-defaultWelcomeMessage=<br>Welcome to <b>%%CONFNAME%%</b>!<br><br>For help on using BigBlueButton see these (short) <a href="event:http://www.bigbluebutton.org/content/videos"><u>tutorial videos</u></a>.<br><br>To join the audio bridge click the headset icon (upper-left hand corner).  Use a headset to avoid causing background noise for others.<br>
-defaultWelcomeMessageFooter=This server is running <a href="http://docs.bigbluebutton.org/" target="_blank"><u>BigBlueButton</u></a>.
-=======
 defaultWelcomeMessage=<br>Welcome to <b>%%CONFNAME%%</b>!<br><br>To join the audio bridge click the headset icon (upper-left hand corner).  Use a headset to avoid causing background noise for others.<br>
 defaultWelcomeMessageFooter=
->>>>>>> c818cd15
 
 # Default maximum number of users a meeting can have.
 # Doesn't get enforced yet but is the default value when the create
