--- conflicted
+++ resolved
@@ -295,11 +295,7 @@
 # This URL is where the BBB client is accessible. When a user sucessfully
 # enters a name and password, she is redirected here to load the client.
 # Do not commit changes to this field.
-<<<<<<< HEAD
-bigbluebutton.web.serverURL=http://bigbluebutton.com
-=======
 bigbluebutton.web.serverURL=http://bigbluebutton.example.com
->>>>>>> 7582b889
 
 #----------------------------------------------------
 # Assign URL where the logged-out participant will be redirected after sign-out.
@@ -419,17 +415,12 @@
 endWhenNoModeratorDelayInMinutes=1
 
 # List of features to disable (comma-separated)
-<<<<<<< HEAD
 # Available options: breakoutRooms, captions, chat, externalVideos, layouts, learningDashboard, polls, screenshare,
 # sharedNotes, virtualBackgrounds, downloadPresentationWithAnnotations, importPresentationWithAnnotationsFromBreakoutRooms
 disabledFeatures=none
 
 # Notify users that recording is on
 notifyRecordingIsOn=false
-=======
-# Available options: breakoutRooms, captions, chat, externalVideos, layouts, learningDashboard, polls, screenshare, sharedNotes, virtualBackgrounds
-disabledFeatures=none
->>>>>>> 7582b889
 
 # Notify users that recording is on
 notifyRecordingIsOn=false
