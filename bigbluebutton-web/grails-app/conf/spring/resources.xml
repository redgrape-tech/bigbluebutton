--- conflicted
+++ resolved
@@ -1,105 +1,100 @@
-<?xml version="1.0" encoding="UTF-8"?>
-<!--
-
-BigBlueButton open source conferencing system - http://www.bigbluebutton.org/
-
-Copyright (c) 2012 BigBlueButton Inc. and by respective authors (see below).
-
-This program is free software; you can redistribute it and/or modify it under the
-terms of the GNU Lesser General Public License as published by the Free Software
-Foundation; either version 3.0 of the License, or (at your option) any later
-version.
-
-BigBlueButton is distributed in the hope that it will be useful, but WITHOUT ANY
-WARRANTY; without even the implied warranty of MERCHANTABILITY or FITNESS FOR A
-PARTICULAR PURPOSE. See the GNU Lesser General Public License for more details.
-
-You should have received a copy of the GNU Lesser General Public License along
-with BigBlueButton; if not, see <http://www.gnu.org/licenses/>.
-
--->
-<beans xmlns="http://www.springframework.org/schema/beans"
-	xmlns:xsi="http://www.w3.org/2001/XMLSchema-instance"
-	xmlns:util="http://www.springframework.org/schema/util"
-	xsi:schemaLocation="http://www.springframework.org/schema/beans
-			http://www.springframework.org/schema/beans/spring-beans-2.5.xsd
-			http://www.springframework.org/schema/util 
-			http://www.springframework.org/schema/util/spring-util-2.0.xsd
-			">  
-		
-  <bean id="messagingService" class="org.bigbluebutton.api.messaging.RedisMessagingService">
-     <property name="messageSender" ref="messageSender"/>
-     <property name="redisStorageService" ref="redisStorageService"/>
-  </bean>
-    
-  <bean id="expiredMeetingCleanupTimerTask" class="org.bigbluebutton.web.services.ExpiredMeetingCleanupTimerTask"/>
-
-  <bean id="registeredUserCleanupTimerTask" class="org.bigbluebutton.web.services.RegisteredUserCleanupTimerTask"/>
-
-  <bean id="keepAliveService" class="org.bigbluebutton.web.services.KeepAliveService" 
-       init-method="start" destroy-method="stop">
-    <property name="runEvery" value="${checkBBBServerEvery}"/>
-    <property name="messagingService" ref="messagingService" />
-  </bean>
-  		
-	<bean id="meetingService" class="org.bigbluebutton.api.MeetingService" init-method="start" destroy-method="stop">
-	  <property name="defaultMeetingExpireDuration" value="${defaultMeetingExpireDuration}"/>
-	  <property name="defaultMeetingCreateJoinDuration" value="${defaultMeetingCreateJoinDuration}"/>
-	  <property name="removeMeetingWhenEnded" value="${removeMeetingWhenEnded}"/>
-	  <property name="expiredMeetingCleanupTimerTask" ref="expiredMeetingCleanupTimerTask"/>
-<<<<<<< HEAD
-	  <property name="registeredUserCleanupTimerTask" ref="registeredUserCleanupTimerTask"/>
-	  <property name="messagingService" ref="messagingService"/>
-	  <property name="recordingService" ref="recordingService"/>
-=======
-		<property name="messagingService" ref="messagingService"/>
-		<property name="recordingService" ref="recordingService"/>
-		<property name="stunTurnService" ref="stunTurnService"/>
->>>>>>> 0861e192
-  </bean>
-
-  <bean id="recordingServiceHelper" class="org.bigbluebutton.api.RecordingServiceHelperImp"/>
-  
-  <bean id="presDownloadService" class="org.bigbluebutton.presentation.PresentationUrlDownloadService"/>
-  
-  <bean id="recordingService" class="org.bigbluebutton.api.RecordingService" >
-    <property name="recordingStatusDir" value="${recordStatusDir}"/>  
-    <property name="publishedDir" value="${publishedDir}"/>
-    <property name="unpublishedDir" value="${unpublishedDir}"/>  
-    <property name="recordingServiceHelper" ref="recordingServiceHelper"/>
-  </bean>
-  
-  <bean id="configServiceHelper" class="org.bigbluebutton.api.ClientConfigServiceHelperImp"/>
-  
-  <bean id="configService" class="org.bigbluebutton.api.ClientConfigService" init-method="init">
-    <property name="configDir" value="${configDir}"/>  
-    <property name="clientConfigServiceHelper" ref="configServiceHelper"/>
-  </bean>
-     
-  <bean id="paramsProcessorUtil" class="org.bigbluebutton.api.ParamsProcessorUtil">
-    <property name="apiVersion" value="${apiVersion}"/>
-    <property name="serviceEnabled" value="${serviceEnabled}"/>
-    <property name="securitySalt" value="${securitySalt}"/>
-    <property name="defaultMaxUsers" value="${defaultMaxUsers}"/>
-    <property name="defaultWelcomeMessage" value="${defaultWelcomeMessage}"/>
-    <property name="defaultWelcomeMessageFooter" value="${defaultWelcomeMessageFooter}"/>
-    <property name="defaultDialAccessNumber" value="${defaultDialAccessNumber}"/>
-    <property name="testVoiceBridge" value="${testVoiceBridge}"/>
-    <property name="testConferenceMock" value="${testConferenceMock}"/>
-    <property name="defaultLogoutUrl" value="${bigbluebutton.web.logoutURL}"/>
-    <property name="defaultServerUrl" value="${bigbluebutton.web.serverURL}"/>
-    <property name="defaultNumDigitsForTelVoice" value="${defaultNumDigitsForTelVoice}"/>
-    <property name="defaultClientUrl" value="${defaultClientUrl}"/>
-    <property name="defaultMeetingDuration" value="${defaultMeetingDuration}"/>
-    <property name="disableRecordingDefault" value="${disableRecordingDefault}"/>
-    <property name="autoStartRecording" value="${autoStartRecording}"/>
-    <property name="allowStartStopRecording" value="${allowStartStopRecording}"/>
-    <property name="defaultAvatarURL" value="${defaultAvatarURL}"/>
-    <property name="defaultConfigURL" value="${defaultConfigURL}"/>
-  </bean>
-        
-	<import resource="doc-conversion.xml" />
-	<import resource="bbb-redis-pool.xml" />
-	<import resource="bbb-redis-messaging.xml" />
-	<import resource="turn-stun-servers.xml" />
+<?xml version="1.0" encoding="UTF-8"?>
+<!--
+
+BigBlueButton open source conferencing system - http://www.bigbluebutton.org/
+
+Copyright (c) 2012 BigBlueButton Inc. and by respective authors (see below).
+
+This program is free software; you can redistribute it and/or modify it under the
+terms of the GNU Lesser General Public License as published by the Free Software
+Foundation; either version 3.0 of the License, or (at your option) any later
+version.
+
+BigBlueButton is distributed in the hope that it will be useful, but WITHOUT ANY
+WARRANTY; without even the implied warranty of MERCHANTABILITY or FITNESS FOR A
+PARTICULAR PURPOSE. See the GNU Lesser General Public License for more details.
+
+You should have received a copy of the GNU Lesser General Public License along
+with BigBlueButton; if not, see <http://www.gnu.org/licenses/>.
+
+-->
+<beans xmlns="http://www.springframework.org/schema/beans"
+	xmlns:xsi="http://www.w3.org/2001/XMLSchema-instance"
+	xmlns:util="http://www.springframework.org/schema/util"
+	xsi:schemaLocation="http://www.springframework.org/schema/beans
+			http://www.springframework.org/schema/beans/spring-beans-2.5.xsd
+			http://www.springframework.org/schema/util 
+			http://www.springframework.org/schema/util/spring-util-2.0.xsd
+			">  
+		
+  <bean id="messagingService" class="org.bigbluebutton.api.messaging.RedisMessagingService">
+     <property name="messageSender" ref="messageSender"/>
+     <property name="redisStorageService" ref="redisStorageService"/>
+  </bean>
+    
+  <bean id="expiredMeetingCleanupTimerTask" class="org.bigbluebutton.web.services.ExpiredMeetingCleanupTimerTask"/>
+
+  <bean id="registeredUserCleanupTimerTask" class="org.bigbluebutton.web.services.RegisteredUserCleanupTimerTask"/>
+
+  <bean id="keepAliveService" class="org.bigbluebutton.web.services.KeepAliveService" 
+       init-method="start" destroy-method="stop">
+    <property name="runEvery" value="${checkBBBServerEvery}"/>
+    <property name="messagingService" ref="messagingService" />
+  </bean>
+  		
+	<bean id="meetingService" class="org.bigbluebutton.api.MeetingService" init-method="start" destroy-method="stop">
+	  <property name="defaultMeetingExpireDuration" value="${defaultMeetingExpireDuration}"/>
+	  <property name="defaultMeetingCreateJoinDuration" value="${defaultMeetingCreateJoinDuration}"/>
+	  <property name="removeMeetingWhenEnded" value="${removeMeetingWhenEnded}"/>
+	  <property name="expiredMeetingCleanupTimerTask" ref="expiredMeetingCleanupTimerTask"/>
+	  <property name="registeredUserCleanupTimerTask" ref="registeredUserCleanupTimerTask"/>
+	  <property name="messagingService" ref="messagingService"/>
+	  <property name="recordingService" ref="recordingService"/>
+	  <property name="stunTurnService" ref="stunTurnService"/>
+  </bean>
+
+  <bean id="recordingServiceHelper" class="org.bigbluebutton.api.RecordingServiceHelperImp"/>
+  
+  <bean id="presDownloadService" class="org.bigbluebutton.presentation.PresentationUrlDownloadService"/>
+  
+  <bean id="recordingService" class="org.bigbluebutton.api.RecordingService" >
+    <property name="recordingStatusDir" value="${recordStatusDir}"/>  
+    <property name="publishedDir" value="${publishedDir}"/>
+    <property name="unpublishedDir" value="${unpublishedDir}"/>  
+    <property name="recordingServiceHelper" ref="recordingServiceHelper"/>
+  </bean>
+  
+  <bean id="configServiceHelper" class="org.bigbluebutton.api.ClientConfigServiceHelperImp"/>
+  
+  <bean id="configService" class="org.bigbluebutton.api.ClientConfigService" init-method="init">
+    <property name="configDir" value="${configDir}"/>  
+    <property name="clientConfigServiceHelper" ref="configServiceHelper"/>
+  </bean>
+     
+  <bean id="paramsProcessorUtil" class="org.bigbluebutton.api.ParamsProcessorUtil">
+    <property name="apiVersion" value="${apiVersion}"/>
+    <property name="serviceEnabled" value="${serviceEnabled}"/>
+    <property name="securitySalt" value="${securitySalt}"/>
+    <property name="defaultMaxUsers" value="${defaultMaxUsers}"/>
+    <property name="defaultWelcomeMessage" value="${defaultWelcomeMessage}"/>
+    <property name="defaultWelcomeMessageFooter" value="${defaultWelcomeMessageFooter}"/>
+    <property name="defaultDialAccessNumber" value="${defaultDialAccessNumber}"/>
+    <property name="testVoiceBridge" value="${testVoiceBridge}"/>
+    <property name="testConferenceMock" value="${testConferenceMock}"/>
+    <property name="defaultLogoutUrl" value="${bigbluebutton.web.logoutURL}"/>
+    <property name="defaultServerUrl" value="${bigbluebutton.web.serverURL}"/>
+    <property name="defaultNumDigitsForTelVoice" value="${defaultNumDigitsForTelVoice}"/>
+    <property name="defaultClientUrl" value="${defaultClientUrl}"/>
+    <property name="defaultMeetingDuration" value="${defaultMeetingDuration}"/>
+    <property name="disableRecordingDefault" value="${disableRecordingDefault}"/>
+    <property name="autoStartRecording" value="${autoStartRecording}"/>
+    <property name="allowStartStopRecording" value="${allowStartStopRecording}"/>
+    <property name="defaultAvatarURL" value="${defaultAvatarURL}"/>
+    <property name="defaultConfigURL" value="${defaultConfigURL}"/>
+  </bean>
+        
+	<import resource="doc-conversion.xml" />
+	<import resource="bbb-redis-pool.xml" />
+	<import resource="bbb-redis-messaging.xml" />
+	<import resource="turn-stun-servers.xml" />
 </beans>