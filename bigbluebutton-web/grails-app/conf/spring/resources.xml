<?xml version="1.0" encoding="UTF-8"?>
<!--

BigBlueButton open source conferencing system - http://www.bigbluebutton.org/

Copyright (c) 2012 BigBlueButton Inc. and by respective authors (see below).

This program is free software; you can redistribute it and/or modify it under the
terms of the GNU Lesser General Public License as published by the Free Software
Foundation; either version 3.0 of the License, or (at your option) any later
version.

BigBlueButton is distributed in the hope that it will be useful, but WITHOUT ANY
WARRANTY; without even the implied warranty of MERCHANTABILITY or FITNESS FOR A
PARTICULAR PURPOSE. See the GNU Lesser General Public License for more details.

You should have received a copy of the GNU Lesser General Public License along
with BigBlueButton; if not, see <http://www.gnu.org/licenses/>.

-->
<beans xmlns="http://www.springframework.org/schema/beans"
       xmlns:xsi="http://www.w3.org/2001/XMLSchema-instance"
       xmlns:util="http://www.springframework.org/schema/util"
       xsi:schemaLocation="http://www.springframework.org/schema/beans
        http://www.springframework.org/schema/beans/spring-beans-2.5.xsd
        http://www.springframework.org/schema/util 
        http://www.springframework.org/schema/util/spring-util-2.0.xsd">


    <bean id="registeredUserCleanupTimerTask" class="org.bigbluebutton.web.services.RegisteredUserCleanupTimerTask"/>

    <bean id="keepAliveService" class="org.bigbluebutton.web.services.KeepAliveService"
          init-method="start" destroy-method="stop">
        <property name="runEvery" value="${checkBBBServerEvery}"/>
        <property name="gw" ref="bbbWebApiGWApp"/>
    </bean>

    <bean id="meetingService" class="org.bigbluebutton.api.MeetingService" init-method="start" destroy-method="stop">
        <property name="redisStorageService" ref="redisStorageService"/>
        <property name="recordingService" ref="recordingService"/>
        <property name="presDownloadService" ref="presDownloadService"/>
        <property name="paramsProcessorUtil" ref="paramsProcessorUtil"/>
        <property name="stunTurnService" ref="stunTurnService"/>
        <property name="registeredUserCleanupTimerTask" ref="registeredUserCleanupTimerTask"/>
        <property name="gw" ref="bbbWebApiGWApp"/>
    </bean>

    <bean id="oldMessageReceivedGW" class="org.bigbluebutton.api2.bus.OldMessageReceivedGW">
        <constructor-arg index="0" ref="redisMessageHandler"/>
    </bean>

    <bean id="bbbWebApiGWApp" class="org.bigbluebutton.api2.BbbWebApiGWApp">
        <constructor-arg index="0" ref="oldMessageReceivedGW"/>
        <constructor-arg index="1" value="${screenshareRtmpServer}"/>
        <constructor-arg index="2" value="${screenshareRtmpBroadcastApp}"/>
        <constructor-arg index="3" value="${screenshareConfSuffix}"/>
    </bean>

    <bean id="redisStorageService" class="org.bigbluebutton.api.messaging.RedisStorageService"
          init-method="start" destroy-method="stop">
        <property name="host" value="${redisHost}"/>
        <property name="port" value="${redisPort}"/>
    </bean>


    <bean id="redisMessageHandler" class="org.bigbluebutton.api.messaging.ReceivedMessageHandler"
          init-method="start" destroy-method="stop">
    </bean>


    <bean id="redisMessageDistributor" class="org.bigbluebutton.api.messaging.MessageDistributor">
        <property name="messageHandler"> <ref local="redisMessageHandler"/> </property>
        <property name="messageListeners">
            <set>
                <ref bean="meetingService" />
                <ref bean="keepAliveService" />
            </set>
        </property>
    </bean>

    <bean id="recordingServiceHelper" class="org.bigbluebutton.api.util.RecordingMetadataReaderHelper">
        <property name="recordingServiceGW" ref="recordingServiceGW"/>
    </bean>

    <bean id="recordingServiceGW" class="org.bigbluebutton.api2.util.RecMetaXmlHelper">
    </bean>

    <bean id="presDownloadService" class="org.bigbluebutton.presentation.PresentationUrlDownloadService"
          destroy-method="stop">
        <property name="presentationDir" value="${presentationDir}"/>
        <property name="presentationBaseURL" value="${presentationBaseURL}"/>
        <property name="pageExtractor" ref="pageExtractor"/>
        <property name="documentConversionService" ref="documentConversionService"/>
        <property name="blankPresentation" value="${BLANK_PRESENTATION}"/>
    </bean>

    <bean id="recordingService" class="org.bigbluebutton.api.RecordingService">
        <property name="recordingStatusDir" value="${recordStatusDir}"/>
        <property name="publishedDir" value="${publishedDir}"/>
        <property name="unpublishedDir" value="${unpublishedDir}"/>
        <property name="recordingServiceHelper" ref="recordingServiceHelper"/>
    </bean>

    <bean id="configServiceHelper" class="org.bigbluebutton.api.ClientConfigServiceHelperImp"/>

    <bean id="configService" class="org.bigbluebutton.api.ClientConfigService" init-method="init">
        <property name="configDir" value="${configDir}"/>
        <property name="clientConfigServiceHelper" ref="configServiceHelper"/>
    </bean>

    <bean id="paramsProcessorUtil" class="org.bigbluebutton.api.ParamsProcessorUtil">
        <property name="apiVersion" value="${apiVersion}"/>
        <property name="serviceEnabled" value="${serviceEnabled}"/>
        <property name="securitySalt" value="${securitySalt}"/>
        <property name="defaultMaxUsers" value="${defaultMaxUsers}"/>
        <property name="defaultWelcomeMessage" value="${defaultWelcomeMessage}"/>
        <property name="defaultWelcomeMessageFooter" value="${defaultWelcomeMessageFooter}"/>
        <property name="defaultDialAccessNumber" value="${defaultDialAccessNumber}"/>
        <property name="testVoiceBridge" value="${testVoiceBridge}"/>
        <property name="testConferenceMock" value="${testConferenceMock}"/>
        <property name="defaultLogoutUrl" value="${bigbluebutton.web.logoutURL}"/>
        <property name="defaultServerUrl" value="${bigbluebutton.web.serverURL}"/>
        <property name="defaultNumDigitsForTelVoice" value="${defaultNumDigitsForTelVoice}"/>
        <property name="defaultClientUrl" value="${defaultClientUrl}"/>
<<<<<<< HEAD
        <property name="defaultGuestWaitURL" value="${defaultGuestWaitURL}"/>
=======
        <property name="html5ClientUrl" value="${html5ClientUrl}"/>
        <property name="moderatorsJoinViaHTML5Client" value="${moderatorsJoinViaHTML5Client}"/>
        <property name="attendeesJoinViaHTML5Client" value="${attendeesJoinViaHTML5Client}"/>
>>>>>>> f1e7e702
        <property name="defaultMeetingDuration" value="${defaultMeetingDuration}"/>
        <property name="disableRecordingDefault" value="${disableRecordingDefault}"/>
        <property name="autoStartRecording" value="${autoStartRecording}"/>
        <property name="allowStartStopRecording" value="${allowStartStopRecording}"/>
        <property name="webcamsOnlyForModerator" value="${webcamsOnlyForModerator}"/>
        <property name="defaultAvatarURL" value="${defaultAvatarURL}"/>
        <property name="defaultConfigURL" value="${defaultConfigURL}"/>
        <property name="defaultGuestPolicy" value="${defaultGuestPolicy}"/>
        <property name="maxInactivityTimeoutMinutes" value="${maxInactivityTimeoutMinutes}"/>
        <property name="warnMinutesBeforeMax" value="${warnMinutesBeforeMax}"/>
        <property name="meetingExpireIfNoUserJoinedInMinutes" value="${meetingExpireIfNoUserJoinedInMinutes}"/>
        <property name="meetingExpireWhenLastUserLeftInMinutes" value="${meetingExpireWhenLastUserLeftInMinutes}"/>
        <property name="maxPresentationFileUpload" value="${maxFileSizeUpload}"/>
    </bean>

    <import resource="doc-conversion.xml"/>
    <import resource="bbb-redis-pool.xml"/>
    <!--
    <import resource="bbb-redis-messaging.xml"/>
    -->
    <import resource="turn-stun-servers.xml"/>
</beans>
<|MERGE_RESOLUTION|>--- conflicted
+++ resolved
@@ -1,153 +1,150 @@
-<?xml version="1.0" encoding="UTF-8"?>
-<!--
-
-BigBlueButton open source conferencing system - http://www.bigbluebutton.org/
-
-Copyright (c) 2012 BigBlueButton Inc. and by respective authors (see below).
-
-This program is free software; you can redistribute it and/or modify it under the
-terms of the GNU Lesser General Public License as published by the Free Software
-Foundation; either version 3.0 of the License, or (at your option) any later
-version.
-
-BigBlueButton is distributed in the hope that it will be useful, but WITHOUT ANY
-WARRANTY; without even the implied warranty of MERCHANTABILITY or FITNESS FOR A
-PARTICULAR PURPOSE. See the GNU Lesser General Public License for more details.
-
-You should have received a copy of the GNU Lesser General Public License along
-with BigBlueButton; if not, see <http://www.gnu.org/licenses/>.
-
--->
-<beans xmlns="http://www.springframework.org/schema/beans"
-       xmlns:xsi="http://www.w3.org/2001/XMLSchema-instance"
-       xmlns:util="http://www.springframework.org/schema/util"
-       xsi:schemaLocation="http://www.springframework.org/schema/beans
-        http://www.springframework.org/schema/beans/spring-beans-2.5.xsd
-        http://www.springframework.org/schema/util 
-        http://www.springframework.org/schema/util/spring-util-2.0.xsd">
-
-
-    <bean id="registeredUserCleanupTimerTask" class="org.bigbluebutton.web.services.RegisteredUserCleanupTimerTask"/>
-
-    <bean id="keepAliveService" class="org.bigbluebutton.web.services.KeepAliveService"
-          init-method="start" destroy-method="stop">
-        <property name="runEvery" value="${checkBBBServerEvery}"/>
-        <property name="gw" ref="bbbWebApiGWApp"/>
-    </bean>
-
-    <bean id="meetingService" class="org.bigbluebutton.api.MeetingService" init-method="start" destroy-method="stop">
-        <property name="redisStorageService" ref="redisStorageService"/>
-        <property name="recordingService" ref="recordingService"/>
-        <property name="presDownloadService" ref="presDownloadService"/>
-        <property name="paramsProcessorUtil" ref="paramsProcessorUtil"/>
-        <property name="stunTurnService" ref="stunTurnService"/>
-        <property name="registeredUserCleanupTimerTask" ref="registeredUserCleanupTimerTask"/>
-        <property name="gw" ref="bbbWebApiGWApp"/>
-    </bean>
-
-    <bean id="oldMessageReceivedGW" class="org.bigbluebutton.api2.bus.OldMessageReceivedGW">
-        <constructor-arg index="0" ref="redisMessageHandler"/>
-    </bean>
-
-    <bean id="bbbWebApiGWApp" class="org.bigbluebutton.api2.BbbWebApiGWApp">
-        <constructor-arg index="0" ref="oldMessageReceivedGW"/>
-        <constructor-arg index="1" value="${screenshareRtmpServer}"/>
-        <constructor-arg index="2" value="${screenshareRtmpBroadcastApp}"/>
-        <constructor-arg index="3" value="${screenshareConfSuffix}"/>
-    </bean>
-
-    <bean id="redisStorageService" class="org.bigbluebutton.api.messaging.RedisStorageService"
-          init-method="start" destroy-method="stop">
-        <property name="host" value="${redisHost}"/>
-        <property name="port" value="${redisPort}"/>
-    </bean>
-
-
-    <bean id="redisMessageHandler" class="org.bigbluebutton.api.messaging.ReceivedMessageHandler"
-          init-method="start" destroy-method="stop">
-    </bean>
-
-
-    <bean id="redisMessageDistributor" class="org.bigbluebutton.api.messaging.MessageDistributor">
-        <property name="messageHandler"> <ref local="redisMessageHandler"/> </property>
-        <property name="messageListeners">
-            <set>
-                <ref bean="meetingService" />
-                <ref bean="keepAliveService" />
-            </set>
-        </property>
-    </bean>
-
-    <bean id="recordingServiceHelper" class="org.bigbluebutton.api.util.RecordingMetadataReaderHelper">
-        <property name="recordingServiceGW" ref="recordingServiceGW"/>
-    </bean>
-
-    <bean id="recordingServiceGW" class="org.bigbluebutton.api2.util.RecMetaXmlHelper">
-    </bean>
-
-    <bean id="presDownloadService" class="org.bigbluebutton.presentation.PresentationUrlDownloadService"
-          destroy-method="stop">
-        <property name="presentationDir" value="${presentationDir}"/>
-        <property name="presentationBaseURL" value="${presentationBaseURL}"/>
-        <property name="pageExtractor" ref="pageExtractor"/>
-        <property name="documentConversionService" ref="documentConversionService"/>
-        <property name="blankPresentation" value="${BLANK_PRESENTATION}"/>
-    </bean>
-
-    <bean id="recordingService" class="org.bigbluebutton.api.RecordingService">
-        <property name="recordingStatusDir" value="${recordStatusDir}"/>
-        <property name="publishedDir" value="${publishedDir}"/>
-        <property name="unpublishedDir" value="${unpublishedDir}"/>
-        <property name="recordingServiceHelper" ref="recordingServiceHelper"/>
-    </bean>
-
-    <bean id="configServiceHelper" class="org.bigbluebutton.api.ClientConfigServiceHelperImp"/>
-
-    <bean id="configService" class="org.bigbluebutton.api.ClientConfigService" init-method="init">
-        <property name="configDir" value="${configDir}"/>
-        <property name="clientConfigServiceHelper" ref="configServiceHelper"/>
-    </bean>
-
-    <bean id="paramsProcessorUtil" class="org.bigbluebutton.api.ParamsProcessorUtil">
-        <property name="apiVersion" value="${apiVersion}"/>
-        <property name="serviceEnabled" value="${serviceEnabled}"/>
-        <property name="securitySalt" value="${securitySalt}"/>
-        <property name="defaultMaxUsers" value="${defaultMaxUsers}"/>
-        <property name="defaultWelcomeMessage" value="${defaultWelcomeMessage}"/>
-        <property name="defaultWelcomeMessageFooter" value="${defaultWelcomeMessageFooter}"/>
-        <property name="defaultDialAccessNumber" value="${defaultDialAccessNumber}"/>
-        <property name="testVoiceBridge" value="${testVoiceBridge}"/>
-        <property name="testConferenceMock" value="${testConferenceMock}"/>
-        <property name="defaultLogoutUrl" value="${bigbluebutton.web.logoutURL}"/>
-        <property name="defaultServerUrl" value="${bigbluebutton.web.serverURL}"/>
-        <property name="defaultNumDigitsForTelVoice" value="${defaultNumDigitsForTelVoice}"/>
-        <property name="defaultClientUrl" value="${defaultClientUrl}"/>
-<<<<<<< HEAD
-        <property name="defaultGuestWaitURL" value="${defaultGuestWaitURL}"/>
-=======
-        <property name="html5ClientUrl" value="${html5ClientUrl}"/>
-        <property name="moderatorsJoinViaHTML5Client" value="${moderatorsJoinViaHTML5Client}"/>
-        <property name="attendeesJoinViaHTML5Client" value="${attendeesJoinViaHTML5Client}"/>
->>>>>>> f1e7e702
-        <property name="defaultMeetingDuration" value="${defaultMeetingDuration}"/>
-        <property name="disableRecordingDefault" value="${disableRecordingDefault}"/>
-        <property name="autoStartRecording" value="${autoStartRecording}"/>
-        <property name="allowStartStopRecording" value="${allowStartStopRecording}"/>
-        <property name="webcamsOnlyForModerator" value="${webcamsOnlyForModerator}"/>
-        <property name="defaultAvatarURL" value="${defaultAvatarURL}"/>
-        <property name="defaultConfigURL" value="${defaultConfigURL}"/>
-        <property name="defaultGuestPolicy" value="${defaultGuestPolicy}"/>
-        <property name="maxInactivityTimeoutMinutes" value="${maxInactivityTimeoutMinutes}"/>
-        <property name="warnMinutesBeforeMax" value="${warnMinutesBeforeMax}"/>
-        <property name="meetingExpireIfNoUserJoinedInMinutes" value="${meetingExpireIfNoUserJoinedInMinutes}"/>
-        <property name="meetingExpireWhenLastUserLeftInMinutes" value="${meetingExpireWhenLastUserLeftInMinutes}"/>
-        <property name="maxPresentationFileUpload" value="${maxFileSizeUpload}"/>
-    </bean>
-
-    <import resource="doc-conversion.xml"/>
-    <import resource="bbb-redis-pool.xml"/>
-    <!--
-    <import resource="bbb-redis-messaging.xml"/>
-    -->
-    <import resource="turn-stun-servers.xml"/>
-</beans>
+<?xml version="1.0" encoding="UTF-8"?>
+<!--
+
+BigBlueButton open source conferencing system - http://www.bigbluebutton.org/
+
+Copyright (c) 2012 BigBlueButton Inc. and by respective authors (see below).
+
+This program is free software; you can redistribute it and/or modify it under the
+terms of the GNU Lesser General Public License as published by the Free Software
+Foundation; either version 3.0 of the License, or (at your option) any later
+version.
+
+BigBlueButton is distributed in the hope that it will be useful, but WITHOUT ANY
+WARRANTY; without even the implied warranty of MERCHANTABILITY or FITNESS FOR A
+PARTICULAR PURPOSE. See the GNU Lesser General Public License for more details.
+
+You should have received a copy of the GNU Lesser General Public License along
+with BigBlueButton; if not, see <http://www.gnu.org/licenses/>.
+
+-->
+<beans xmlns="http://www.springframework.org/schema/beans"
+       xmlns:xsi="http://www.w3.org/2001/XMLSchema-instance"
+       xmlns:util="http://www.springframework.org/schema/util"
+       xsi:schemaLocation="http://www.springframework.org/schema/beans
+        http://www.springframework.org/schema/beans/spring-beans-2.5.xsd
+        http://www.springframework.org/schema/util 
+        http://www.springframework.org/schema/util/spring-util-2.0.xsd">
+
+
+    <bean id="registeredUserCleanupTimerTask" class="org.bigbluebutton.web.services.RegisteredUserCleanupTimerTask"/>
+
+    <bean id="keepAliveService" class="org.bigbluebutton.web.services.KeepAliveService"
+          init-method="start" destroy-method="stop">
+        <property name="runEvery" value="${checkBBBServerEvery}"/>
+        <property name="gw" ref="bbbWebApiGWApp"/>
+    </bean>
+
+    <bean id="meetingService" class="org.bigbluebutton.api.MeetingService" init-method="start" destroy-method="stop">
+        <property name="redisStorageService" ref="redisStorageService"/>
+        <property name="recordingService" ref="recordingService"/>
+        <property name="presDownloadService" ref="presDownloadService"/>
+        <property name="paramsProcessorUtil" ref="paramsProcessorUtil"/>
+        <property name="stunTurnService" ref="stunTurnService"/>
+        <property name="registeredUserCleanupTimerTask" ref="registeredUserCleanupTimerTask"/>
+        <property name="gw" ref="bbbWebApiGWApp"/>
+    </bean>
+
+    <bean id="oldMessageReceivedGW" class="org.bigbluebutton.api2.bus.OldMessageReceivedGW">
+        <constructor-arg index="0" ref="redisMessageHandler"/>
+    </bean>
+
+    <bean id="bbbWebApiGWApp" class="org.bigbluebutton.api2.BbbWebApiGWApp">
+        <constructor-arg index="0" ref="oldMessageReceivedGW"/>
+        <constructor-arg index="1" value="${screenshareRtmpServer}"/>
+        <constructor-arg index="2" value="${screenshareRtmpBroadcastApp}"/>
+        <constructor-arg index="3" value="${screenshareConfSuffix}"/>
+    </bean>
+
+    <bean id="redisStorageService" class="org.bigbluebutton.api.messaging.RedisStorageService"
+          init-method="start" destroy-method="stop">
+        <property name="host" value="${redisHost}"/>
+        <property name="port" value="${redisPort}"/>
+    </bean>
+
+
+    <bean id="redisMessageHandler" class="org.bigbluebutton.api.messaging.ReceivedMessageHandler"
+          init-method="start" destroy-method="stop">
+    </bean>
+
+
+    <bean id="redisMessageDistributor" class="org.bigbluebutton.api.messaging.MessageDistributor">
+        <property name="messageHandler"> <ref local="redisMessageHandler"/> </property>
+        <property name="messageListeners">
+            <set>
+                <ref bean="meetingService" />
+                <ref bean="keepAliveService" />
+            </set>
+        </property>
+    </bean>
+
+    <bean id="recordingServiceHelper" class="org.bigbluebutton.api.util.RecordingMetadataReaderHelper">
+        <property name="recordingServiceGW" ref="recordingServiceGW"/>
+    </bean>
+
+    <bean id="recordingServiceGW" class="org.bigbluebutton.api2.util.RecMetaXmlHelper">
+    </bean>
+
+    <bean id="presDownloadService" class="org.bigbluebutton.presentation.PresentationUrlDownloadService"
+          destroy-method="stop">
+        <property name="presentationDir" value="${presentationDir}"/>
+        <property name="presentationBaseURL" value="${presentationBaseURL}"/>
+        <property name="pageExtractor" ref="pageExtractor"/>
+        <property name="documentConversionService" ref="documentConversionService"/>
+        <property name="blankPresentation" value="${BLANK_PRESENTATION}"/>
+    </bean>
+
+    <bean id="recordingService" class="org.bigbluebutton.api.RecordingService">
+        <property name="recordingStatusDir" value="${recordStatusDir}"/>
+        <property name="publishedDir" value="${publishedDir}"/>
+        <property name="unpublishedDir" value="${unpublishedDir}"/>
+        <property name="recordingServiceHelper" ref="recordingServiceHelper"/>
+    </bean>
+
+    <bean id="configServiceHelper" class="org.bigbluebutton.api.ClientConfigServiceHelperImp"/>
+
+    <bean id="configService" class="org.bigbluebutton.api.ClientConfigService" init-method="init">
+        <property name="configDir" value="${configDir}"/>
+        <property name="clientConfigServiceHelper" ref="configServiceHelper"/>
+    </bean>
+
+    <bean id="paramsProcessorUtil" class="org.bigbluebutton.api.ParamsProcessorUtil">
+        <property name="apiVersion" value="${apiVersion}"/>
+        <property name="serviceEnabled" value="${serviceEnabled}"/>
+        <property name="securitySalt" value="${securitySalt}"/>
+        <property name="defaultMaxUsers" value="${defaultMaxUsers}"/>
+        <property name="defaultWelcomeMessage" value="${defaultWelcomeMessage}"/>
+        <property name="defaultWelcomeMessageFooter" value="${defaultWelcomeMessageFooter}"/>
+        <property name="defaultDialAccessNumber" value="${defaultDialAccessNumber}"/>
+        <property name="testVoiceBridge" value="${testVoiceBridge}"/>
+        <property name="testConferenceMock" value="${testConferenceMock}"/>
+        <property name="defaultLogoutUrl" value="${bigbluebutton.web.logoutURL}"/>
+        <property name="defaultServerUrl" value="${bigbluebutton.web.serverURL}"/>
+        <property name="defaultNumDigitsForTelVoice" value="${defaultNumDigitsForTelVoice}"/>
+        <property name="defaultClientUrl" value="${defaultClientUrl}"/>
+        <property name="defaultGuestWaitURL" value="${defaultGuestWaitURL}"/>
+        <property name="html5ClientUrl" value="${html5ClientUrl}"/>
+        <property name="moderatorsJoinViaHTML5Client" value="${moderatorsJoinViaHTML5Client}"/>
+        <property name="attendeesJoinViaHTML5Client" value="${attendeesJoinViaHTML5Client}"/>
+        <property name="defaultMeetingDuration" value="${defaultMeetingDuration}"/>
+        <property name="disableRecordingDefault" value="${disableRecordingDefault}"/>
+        <property name="autoStartRecording" value="${autoStartRecording}"/>
+        <property name="allowStartStopRecording" value="${allowStartStopRecording}"/>
+        <property name="webcamsOnlyForModerator" value="${webcamsOnlyForModerator}"/>
+        <property name="defaultAvatarURL" value="${defaultAvatarURL}"/>
+        <property name="defaultConfigURL" value="${defaultConfigURL}"/>
+        <property name="defaultGuestPolicy" value="${defaultGuestPolicy}"/>
+        <property name="maxInactivityTimeoutMinutes" value="${maxInactivityTimeoutMinutes}"/>
+        <property name="warnMinutesBeforeMax" value="${warnMinutesBeforeMax}"/>
+        <property name="meetingExpireIfNoUserJoinedInMinutes" value="${meetingExpireIfNoUserJoinedInMinutes}"/>
+        <property name="meetingExpireWhenLastUserLeftInMinutes" value="${meetingExpireWhenLastUserLeftInMinutes}"/>
+        <property name="maxPresentationFileUpload" value="${maxFileSizeUpload}"/>
+    </bean>
+
+    <import resource="doc-conversion.xml"/>
+    <import resource="bbb-redis-pool.xml"/>
+    <!--
+    <import resource="bbb-redis-messaging.xml"/>
+    -->
+    <import resource="turn-stun-servers.xml"/>
+</beans>