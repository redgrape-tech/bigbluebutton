--- conflicted
+++ resolved
@@ -1,153 +1,150 @@
-<?xml version="1.0" encoding="UTF-8"?>
-<!--
-
-BigBlueButton open source conferencing system - http://www.bigbluebutton.org/
-
-Copyright (c) 2012 BigBlueButton Inc. and by respective authors (see below).
-
-This program is free software; you can redistribute it and/or modify it under the
-terms of the GNU Lesser General Public License as published by the Free Software
-Foundation; either version 3.0 of the License, or (at your option) any later
-version.
-
-BigBlueButton is distributed in the hope that it will be useful, but WITHOUT ANY
-WARRANTY; without even the implied warranty of MERCHANTABILITY or FITNESS FOR A
-PARTICULAR PURPOSE. See the GNU Lesser General Public License for more details.
-
-You should have received a copy of the GNU Lesser General Public License along
-with BigBlueButton; if not, see <http://www.gnu.org/licenses/>.
-
--->
-<beans xmlns="http://www.springframework.org/schema/beans"
-       xmlns:xsi="http://www.w3.org/2001/XMLSchema-instance"
-       xmlns:util="http://www.springframework.org/schema/util"
-       xsi:schemaLocation="http://www.springframework.org/schema/beans
-        http://www.springframework.org/schema/beans/spring-beans-2.5.xsd
-        http://www.springframework.org/schema/util 
-        http://www.springframework.org/schema/util/spring-util-2.0.xsd">
-
-
-    <bean id="registeredUserCleanupTimerTask" class="org.bigbluebutton.web.services.RegisteredUserCleanupTimerTask"/>
-
-    <bean id="keepAliveService" class="org.bigbluebutton.web.services.KeepAliveService"
-          init-method="start" destroy-method="stop">
-        <property name="runEvery" value="${checkBBBServerEvery}"/>
-        <property name="gw" ref="bbbWebApiGWApp"/>
-    </bean>
-
-    <bean id="meetingService" class="org.bigbluebutton.api.MeetingService" init-method="start" destroy-method="stop">
-        <property name="redisStorageService" ref="redisStorageService"/>
-        <property name="recordingService" ref="recordingService"/>
-        <property name="presDownloadService" ref="presDownloadService"/>
-        <property name="paramsProcessorUtil" ref="paramsProcessorUtil"/>
-        <property name="stunTurnService" ref="stunTurnService"/>
-        <property name="registeredUserCleanupTimerTask" ref="registeredUserCleanupTimerTask"/>
-        <property name="gw" ref="bbbWebApiGWApp"/>
-        <property name="callbackUrlService" ref="callbackUrlService"/>
-        <property name="keepEvents" value="${keepEvents}"/>
-    </bean>
-
-    <bean id="oldMessageReceivedGW" class="org.bigbluebutton.api2.bus.OldMessageReceivedGW">
-        <constructor-arg index="0" ref="redisMessageHandler"/>
-    </bean>
-
-    <bean id="callbackUrlService" class="org.bigbluebutton.web.services.callback.CallbackUrlService"
-          init-method="start" destroy-method="stop">
-    </bean>
-
-    <bean id="bbbWebApiGWApp" class="org.bigbluebutton.api2.BbbWebApiGWApp">
-        <constructor-arg index="0" ref="oldMessageReceivedGW"/>
-        <constructor-arg index="1" value="${screenshareRtmpServer}"/>
-        <constructor-arg index="2" value="${screenshareRtmpBroadcastApp}"/>
-        <constructor-arg index="3" value="${screenshareConfSuffix}"/>
-    </bean>
-
-    <bean id="recordingServiceHelper" class="org.bigbluebutton.api.util.RecordingMetadataReaderHelper">
-        <property name="recordingServiceGW" ref="recordingServiceGW"/>
-    </bean>
-
-    <bean id="recordingServiceGW" class="org.bigbluebutton.api2.util.RecMetaXmlHelper">
-    </bean>
-
-    <bean id="presDownloadService" class="org.bigbluebutton.presentation.PresentationUrlDownloadService"
-          destroy-method="stop">
-        <property name="presentationDir" value="${presentationDir}"/>
-        <property name="presentationBaseURL" value="${presentationBaseURL}"/>
-        <property name="pageExtractor" ref="pageExtractor"/>
-        <property name="documentConversionService" ref="documentConversionService"/>
-        <property name="blankPresentation" value="${BLANK_PRESENTATION}"/>
-    </bean>
-
-    <bean id="recordingService" class="org.bigbluebutton.api.RecordingService">
-        <property name="recordingStatusDir" value="${recordStatusDir}"/>
-        <property name="publishedDir" value="${publishedDir}"/>
-        <property name="unpublishedDir" value="${unpublishedDir}"/>
-        <property name="captionsDir" value="${captionsDir}"/>
-        <property name="recordingServiceHelper" ref="recordingServiceHelper"/>
-        <property name="presentationBaseDir" value="${presentationDir}"/>
-    </bean>
-
-    <bean id="configServiceHelper" class="org.bigbluebutton.api.ClientConfigServiceHelperImp"/>
-
-    <bean id="configService" class="org.bigbluebutton.api.ClientConfigService" init-method="init">
-        <property name="configDir" value="${configDir}"/>
-        <property name="clientConfigServiceHelper" ref="configServiceHelper"/>
-    </bean>
-
-    <bean id="paramsProcessorUtil" class="org.bigbluebutton.api.ParamsProcessorUtil">
-        <property name="apiVersion" value="${apiVersion}"/>
-        <property name="serviceEnabled" value="${serviceEnabled}"/>
-        <property name="securitySalt" value="${securitySalt}"/>
-        <property name="defaultMaxUsers" value="${defaultMaxUsers}"/>
-        <property name="defaultWelcomeMessage" value="${defaultWelcomeMessage}"/>
-        <property name="defaultWelcomeMessageFooter" value="${defaultWelcomeMessageFooter}"/>
-        <property name="defaultDialAccessNumber" value="${defaultDialAccessNumber}"/>
-        <property name="testVoiceBridge" value="${testVoiceBridge}"/>
-        <property name="testConferenceMock" value="${testConferenceMock}"/>
-        <property name="defaultLogoutUrl" value="${bigbluebutton.web.logoutURL}"/>
-        <property name="defaultServerUrl" value="${bigbluebutton.web.serverURL}"/>
-        <property name="defaultNumDigitsForTelVoice" value="${defaultNumDigitsForTelVoice}"/>
-        <property name="defaultClientUrl" value="${defaultClientUrl}"/>
-        <property name="defaultGuestWaitURL" value="${defaultGuestWaitURL}"/>
-        <property name="html5ClientUrl" value="${html5ClientUrl}"/>
-        <property name="allowRequestsWithoutSession" value="${allowRequestsWithoutSession}"/>
-        <property name="moderatorsJoinViaHTML5Client" value="${moderatorsJoinViaHTML5Client}"/>
-        <property name="attendeesJoinViaHTML5Client" value="${attendeesJoinViaHTML5Client}"/>
-        <property name="defaultMeetingDuration" value="${defaultMeetingDuration}"/>
-        <property name="disableRecordingDefault" value="${disableRecordingDefault}"/>
-        <property name="autoStartRecording" value="${autoStartRecording}"/>
-        <property name="allowStartStopRecording" value="${allowStartStopRecording}"/>
-        <property name="webcamsOnlyForModerator" value="${webcamsOnlyForModerator}"/>
-        <property name="defaultAvatarURL" value="${defaultAvatarURL}"/>
-        <property name="defaultConfigURL" value="${defaultConfigURL}"/>
-        <property name="defaultGuestPolicy" value="${defaultGuestPolicy}"/>
-        <property name="maxInactivityTimeoutMinutes" value="${maxInactivityTimeoutMinutes}"/>
-        <property name="warnMinutesBeforeMax" value="${warnMinutesBeforeMax}"/>
-        <property name="meetingExpireIfNoUserJoinedInMinutes" value="${meetingExpireIfNoUserJoinedInMinutes}"/>
-        <property name="meetingExpireWhenLastUserLeftInMinutes" value="${meetingExpireWhenLastUserLeftInMinutes}"/>
-        <property name="userInactivityInspectTimerInMinutes" value="${userInactivityInspectTimerInMinutes}"/>
-        <property name="userInactivityThresholdInMinutes" value="${userInactivityThresholdInMinutes}"/>
-        <property name="userActivitySignResponseDelayInMinutes" value="${userActivitySignResponseDelayInMinutes}"/>
-        <property name="maxPresentationFileUpload" value="${maxFileSizeUpload}"/>
-        <property name="clientLogoutTimerInMinutes" value="${clientLogoutTimerInMinutes}"/>
-        <property name="muteOnStart" value="${muteOnStart}"/>
-<<<<<<< HEAD
-        <property name="breakoutRoomsEnabled" value="${breakoutRoomsEnabled}"/>
-        <property name="breakoutRoomsRecord" value="${breakoutRoomsRecord}"/>
-        <property name="breakoutRoomsPrivateChatEnabled" value="${breakoutRoomsPrivateChatEnabled}"/>
-        <property name="lockSettingsDisableCam" value="${lockSettingsDisableCam}"/>
-        <property name="lockSettingsDisableMic" value="${lockSettingsDisableMic}"/>
-        <property name="lockSettingsDisablePrivateChat" value="${lockSettingsDisablePrivateChat}"/>
-        <property name="lockSettingsDisablePublicChat" value="${lockSettingsDisablePublicChat}"/>
-        <property name="lockSettingsLockedLayout" value="${lockSettingsLockedLayout}"/>
-        <property name="lockSettingsLockOnJoin" value="${lockSettingsLockOnJoin}"/>
-        <property name="lockSettingsLockOnJoinConfigurable" value="${lockSettingsLockOnJoinConfigurable}"/>
-=======
-        <property name="allowModsToUnmuteUsers" value="${allowModsToUnmuteUsers}"/>
->>>>>>> 7da2164f
-    </bean>
-
-    <import resource="doc-conversion.xml"/>
-    <import resource="bbb-redis-messaging.xml"/>
-    <import resource="turn-stun-servers.xml"/>
-</beans>
+<?xml version="1.0" encoding="UTF-8"?>
+<!--
+
+BigBlueButton open source conferencing system - http://www.bigbluebutton.org/
+
+Copyright (c) 2012 BigBlueButton Inc. and by respective authors (see below).
+
+This program is free software; you can redistribute it and/or modify it under the
+terms of the GNU Lesser General Public License as published by the Free Software
+Foundation; either version 3.0 of the License, or (at your option) any later
+version.
+
+BigBlueButton is distributed in the hope that it will be useful, but WITHOUT ANY
+WARRANTY; without even the implied warranty of MERCHANTABILITY or FITNESS FOR A
+PARTICULAR PURPOSE. See the GNU Lesser General Public License for more details.
+
+You should have received a copy of the GNU Lesser General Public License along
+with BigBlueButton; if not, see <http://www.gnu.org/licenses/>.
+
+-->
+<beans xmlns="http://www.springframework.org/schema/beans"
+       xmlns:xsi="http://www.w3.org/2001/XMLSchema-instance"
+       xmlns:util="http://www.springframework.org/schema/util"
+       xsi:schemaLocation="http://www.springframework.org/schema/beans
+        http://www.springframework.org/schema/beans/spring-beans-2.5.xsd
+        http://www.springframework.org/schema/util 
+        http://www.springframework.org/schema/util/spring-util-2.0.xsd">
+
+
+    <bean id="registeredUserCleanupTimerTask" class="org.bigbluebutton.web.services.RegisteredUserCleanupTimerTask"/>
+
+    <bean id="keepAliveService" class="org.bigbluebutton.web.services.KeepAliveService"
+          init-method="start" destroy-method="stop">
+        <property name="runEvery" value="${checkBBBServerEvery}"/>
+        <property name="gw" ref="bbbWebApiGWApp"/>
+    </bean>
+
+    <bean id="meetingService" class="org.bigbluebutton.api.MeetingService" init-method="start" destroy-method="stop">
+        <property name="redisStorageService" ref="redisStorageService"/>
+        <property name="recordingService" ref="recordingService"/>
+        <property name="presDownloadService" ref="presDownloadService"/>
+        <property name="paramsProcessorUtil" ref="paramsProcessorUtil"/>
+        <property name="stunTurnService" ref="stunTurnService"/>
+        <property name="registeredUserCleanupTimerTask" ref="registeredUserCleanupTimerTask"/>
+        <property name="gw" ref="bbbWebApiGWApp"/>
+        <property name="callbackUrlService" ref="callbackUrlService"/>
+        <property name="keepEvents" value="${keepEvents}"/>
+    </bean>
+
+    <bean id="oldMessageReceivedGW" class="org.bigbluebutton.api2.bus.OldMessageReceivedGW">
+        <constructor-arg index="0" ref="redisMessageHandler"/>
+    </bean>
+
+    <bean id="callbackUrlService" class="org.bigbluebutton.web.services.callback.CallbackUrlService"
+          init-method="start" destroy-method="stop">
+    </bean>
+
+    <bean id="bbbWebApiGWApp" class="org.bigbluebutton.api2.BbbWebApiGWApp">
+        <constructor-arg index="0" ref="oldMessageReceivedGW"/>
+        <constructor-arg index="1" value="${screenshareRtmpServer}"/>
+        <constructor-arg index="2" value="${screenshareRtmpBroadcastApp}"/>
+        <constructor-arg index="3" value="${screenshareConfSuffix}"/>
+    </bean>
+
+    <bean id="recordingServiceHelper" class="org.bigbluebutton.api.util.RecordingMetadataReaderHelper">
+        <property name="recordingServiceGW" ref="recordingServiceGW"/>
+    </bean>
+
+    <bean id="recordingServiceGW" class="org.bigbluebutton.api2.util.RecMetaXmlHelper">
+    </bean>
+
+    <bean id="presDownloadService" class="org.bigbluebutton.presentation.PresentationUrlDownloadService"
+          destroy-method="stop">
+        <property name="presentationDir" value="${presentationDir}"/>
+        <property name="presentationBaseURL" value="${presentationBaseURL}"/>
+        <property name="pageExtractor" ref="pageExtractor"/>
+        <property name="documentConversionService" ref="documentConversionService"/>
+        <property name="blankPresentation" value="${BLANK_PRESENTATION}"/>
+    </bean>
+
+    <bean id="recordingService" class="org.bigbluebutton.api.RecordingService">
+        <property name="recordingStatusDir" value="${recordStatusDir}"/>
+        <property name="publishedDir" value="${publishedDir}"/>
+        <property name="unpublishedDir" value="${unpublishedDir}"/>
+        <property name="captionsDir" value="${captionsDir}"/>
+        <property name="recordingServiceHelper" ref="recordingServiceHelper"/>
+        <property name="presentationBaseDir" value="${presentationDir}"/>
+    </bean>
+
+    <bean id="configServiceHelper" class="org.bigbluebutton.api.ClientConfigServiceHelperImp"/>
+
+    <bean id="configService" class="org.bigbluebutton.api.ClientConfigService" init-method="init">
+        <property name="configDir" value="${configDir}"/>
+        <property name="clientConfigServiceHelper" ref="configServiceHelper"/>
+    </bean>
+
+    <bean id="paramsProcessorUtil" class="org.bigbluebutton.api.ParamsProcessorUtil">
+        <property name="apiVersion" value="${apiVersion}"/>
+        <property name="serviceEnabled" value="${serviceEnabled}"/>
+        <property name="securitySalt" value="${securitySalt}"/>
+        <property name="defaultMaxUsers" value="${defaultMaxUsers}"/>
+        <property name="defaultWelcomeMessage" value="${defaultWelcomeMessage}"/>
+        <property name="defaultWelcomeMessageFooter" value="${defaultWelcomeMessageFooter}"/>
+        <property name="defaultDialAccessNumber" value="${defaultDialAccessNumber}"/>
+        <property name="testVoiceBridge" value="${testVoiceBridge}"/>
+        <property name="testConferenceMock" value="${testConferenceMock}"/>
+        <property name="defaultLogoutUrl" value="${bigbluebutton.web.logoutURL}"/>
+        <property name="defaultServerUrl" value="${bigbluebutton.web.serverURL}"/>
+        <property name="defaultNumDigitsForTelVoice" value="${defaultNumDigitsForTelVoice}"/>
+        <property name="defaultClientUrl" value="${defaultClientUrl}"/>
+        <property name="defaultGuestWaitURL" value="${defaultGuestWaitURL}"/>
+        <property name="html5ClientUrl" value="${html5ClientUrl}"/>
+        <property name="allowRequestsWithoutSession" value="${allowRequestsWithoutSession}"/>
+        <property name="moderatorsJoinViaHTML5Client" value="${moderatorsJoinViaHTML5Client}"/>
+        <property name="attendeesJoinViaHTML5Client" value="${attendeesJoinViaHTML5Client}"/>
+        <property name="defaultMeetingDuration" value="${defaultMeetingDuration}"/>
+        <property name="disableRecordingDefault" value="${disableRecordingDefault}"/>
+        <property name="autoStartRecording" value="${autoStartRecording}"/>
+        <property name="allowStartStopRecording" value="${allowStartStopRecording}"/>
+        <property name="webcamsOnlyForModerator" value="${webcamsOnlyForModerator}"/>
+        <property name="defaultAvatarURL" value="${defaultAvatarURL}"/>
+        <property name="defaultConfigURL" value="${defaultConfigURL}"/>
+        <property name="defaultGuestPolicy" value="${defaultGuestPolicy}"/>
+        <property name="maxInactivityTimeoutMinutes" value="${maxInactivityTimeoutMinutes}"/>
+        <property name="warnMinutesBeforeMax" value="${warnMinutesBeforeMax}"/>
+        <property name="meetingExpireIfNoUserJoinedInMinutes" value="${meetingExpireIfNoUserJoinedInMinutes}"/>
+        <property name="meetingExpireWhenLastUserLeftInMinutes" value="${meetingExpireWhenLastUserLeftInMinutes}"/>
+        <property name="userInactivityInspectTimerInMinutes" value="${userInactivityInspectTimerInMinutes}"/>
+        <property name="userInactivityThresholdInMinutes" value="${userInactivityThresholdInMinutes}"/>
+        <property name="userActivitySignResponseDelayInMinutes" value="${userActivitySignResponseDelayInMinutes}"/>
+        <property name="maxPresentationFileUpload" value="${maxFileSizeUpload}"/>
+        <property name="clientLogoutTimerInMinutes" value="${clientLogoutTimerInMinutes}"/>
+        <property name="muteOnStart" value="${muteOnStart}"/>
+        <property name="allowModsToUnmuteUsers" value="${allowModsToUnmuteUsers}"/>
+        <property name="breakoutRoomsEnabled" value="${breakoutRoomsEnabled}"/>
+        <property name="breakoutRoomsRecord" value="${breakoutRoomsRecord}"/>
+        <property name="breakoutRoomsPrivateChatEnabled" value="${breakoutRoomsPrivateChatEnabled}"/>
+        <property name="lockSettingsDisableCam" value="${lockSettingsDisableCam}"/>
+        <property name="lockSettingsDisableMic" value="${lockSettingsDisableMic}"/>
+        <property name="lockSettingsDisablePrivateChat" value="${lockSettingsDisablePrivateChat}"/>
+        <property name="lockSettingsDisablePublicChat" value="${lockSettingsDisablePublicChat}"/>
+        <property name="lockSettingsLockedLayout" value="${lockSettingsLockedLayout}"/>
+        <property name="lockSettingsLockOnJoin" value="${lockSettingsLockOnJoin}"/>
+        <property name="lockSettingsLockOnJoinConfigurable" value="${lockSettingsLockOnJoinConfigurable}"/>
+    </bean>
+
+    <import resource="doc-conversion.xml"/>
+    <import resource="bbb-redis-messaging.xml"/>
+    <import resource="turn-stun-servers.xml"/>
+</beans>