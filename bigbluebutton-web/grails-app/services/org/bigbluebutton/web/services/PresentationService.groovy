/**
* BigBlueButton open source conferencing system - http://www.bigbluebutton.org/
*
* Copyright (c) 2014 BigBlueButton Inc. and by respective authors (see below).
*
* This program is free software; you can redistribute it and/or modify it under the
* terms of the GNU Lesser General Public License as published by the Free Software
* Foundation; either version 3.0 of the License, or (at your option) any later
* version.
*
* BigBlueButton is distributed in the hope that it will be useful, but WITHOUT ANY
* WARRANTY; without even the implied warranty of MERCHANTABILITY or FITNESS FOR A
* PARTICULAR PURPOSE. See the GNU Lesser General Public License for more details.
*
* You should have received a copy of the GNU Lesser General Public License along
* with BigBlueButton; if not, see <http://www.gnu.org/licenses/>.
*
*/
package org.bigbluebutton.web.services

import java.util.concurrent.*;
import java.lang.InterruptedException
import org.bigbluebutton.presentation.DocumentConversionService
import org.bigbluebutton.presentation.UploadedPresentation

class PresentationService {

    static transactional = false
	DocumentConversionService documentConversionService
	def presentationDir
	def testConferenceMock
	def testRoomMock
	def testPresentationName
	def testUploadedPresentation
	def defaultUploadedPresentation
	def presentationBaseUrl

  def deletePresentation = {conf, room, filename ->
    		def directory = new File(roomDirectory(conf, room).absolutePath + File.separatorChar + filename)
    		deleteDirectory(directory)
	}

	def deleteDirectory = {directory ->
		log.debug "delete = ${directory}"
		/**
		 * Go through each directory and check if it's not empty.
		 * We need to delete files inside a directory before a
		 * directory can be deleted.
		**/
		File[] files = directory.listFiles();
		for (int i = 0; i < files.length; i++) {
			if (files[i].isDirectory()) {
				deleteDirectory(files[i])
			} else {
				files[i].delete()
			}
		}
		// Now that the directory is empty. Delete it.
		directory.delete()
	}

	def listPresentations = {conf, room ->
		def presentationsList = []
		def directory = roomDirectory(conf, room)
		log.debug "directory ${directory.absolutePath}"
		if( directory.exists() ){
			directory.eachFile(){ file->
				System.out.println(file.name)
				if( file.isDirectory() )
					presentationsList.add( file.name )
			}
		}
		return presentationsList
	}

  def getPresentationDir = {
    return presentationDir
  }
<<<<<<< HEAD

	def processUploadedPresentation = {uploadedPres ->
		// Run conversion on another thread.
		new Timer().runAfter(1000)
		{
			documentConversionService.processDocument(uploadedPres)
=======
	
	def processUploadedPresentation = {uploadedPres ->	
		// Run conversion on another thread.
		Timer t = new Timer(uploadedPres.getName(), false)
		
		t.runAfter(1000) {
			try {
				documentConversionService.processDocument(uploadedPres)
			} finally {
		    t.cancel()
			} 
>>>>>>> d79654a3
		}
	}

	def showSlide(String conf, String room, String presentationName, String id) {
		new File(roomDirectory(conf, room).absolutePath + File.separatorChar + presentationName + File.separatorChar + "slide-${id}.swf")
	}

	def showPngImage(String conf, String room, String presentationName, String id) {
		new File(roomDirectory(conf, room).absolutePath + File.separatorChar + presentationName + File.separatorChar + "pngs" + File.separatorChar + "slide${id}.png")
	}

	def showPresentation = {conf, room, filename ->
		new File(roomDirectory(conf, room).absolutePath + File.separatorChar + filename + File.separatorChar + "slides.swf")
	}

	def showThumbnail = {conf, room, presentationName, thumb ->
		println "Show thumbnails request for $presentationName $thumb"
		def thumbFile = roomDirectory(conf, room).absolutePath + File.separatorChar + presentationName + File.separatorChar +
					"thumbnails" + File.separatorChar + "thumb-${thumb}.png"
		log.debug "showing $thumbFile"

		new File(thumbFile)
	}

	def showTextfile = {conf, room, presentationName, textfile ->
		println "Show textfiles request for $presentationName $textfile"
		def txt = roomDirectory(conf, room).absolutePath + File.separatorChar + presentationName + File.separatorChar +
					"textfiles" + File.separatorChar + "slide-${textfile}.txt"
		log.debug "showing $txt"
		
		new File(txt)
	}

	def numberOfThumbnails = {conf, room, name ->
		def thumbDir = new File(roomDirectory(conf, room).absolutePath + File.separatorChar + name + File.separatorChar + "thumbnails")
		thumbDir.listFiles().length
	}

	def numberOfPngs = {conf, room, name ->
		def PngsDir = new File(roomDirectory(conf, room).absolutePath + File.separatorChar + name + File.separatorChar + "pngs")
		PngsDir.listFiles().length
	}

	def numberOfTextfiles = {conf, room, name ->
		log.debug roomDirectory(conf, room).absolutePath + File.separatorChar + name + File.separatorChar + "textfiles"
		def textfilesDir = new File(roomDirectory(conf, room).absolutePath + File.separatorChar + name + File.separatorChar + "textfiles")
		textfilesDir.listFiles().length
	}

  def roomDirectory = {conf, room ->
      return new File(presentationDir + File.separatorChar + conf + File.separatorChar + room)
  }

	def testConversionProcess() {
		File presDir = new File(roomDirectory(testConferenceMock, testRoomMock).absolutePath + File.separatorChar + testPresentationName)
		
		if (presDir.exists()) {
			File pres = new File(presDir.getAbsolutePath() + File.separatorChar + testUploadedPresentation)
			if (pres.exists()) {
				UploadedPresentation uploadedPres = new UploadedPresentation(testConferenceMock, testRoomMock, testPresentationName);
				uploadedPres.setUploadedFile(pres);
				// Run conversion on another thread.
				new Timer().runAfter(1000) 
				{
					documentConversionService.processDocument(uploadedPres)
				}
			} else {
				log.error "${pres.absolutePath} does NOT exist"
			}			
		} else {
			log.error "${presDir.absolutePath} does NOT exist."
		}
		
	}
}

/*** Helper classes **/
import java.io.FilenameFilter;
import java.io.File;
class PngFilter implements FilenameFilter {
    public boolean accept(File dir, String name) {
        return (name.endsWith(".png"));
    }
}
<|MERGE_RESOLUTION|>--- conflicted
+++ resolved
@@ -1,182 +1,173 @@
-/**
-* BigBlueButton open source conferencing system - http://www.bigbluebutton.org/
-*
-* Copyright (c) 2014 BigBlueButton Inc. and by respective authors (see below).
-*
-* This program is free software; you can redistribute it and/or modify it under the
-* terms of the GNU Lesser General Public License as published by the Free Software
-* Foundation; either version 3.0 of the License, or (at your option) any later
-* version.
-*
-* BigBlueButton is distributed in the hope that it will be useful, but WITHOUT ANY
-* WARRANTY; without even the implied warranty of MERCHANTABILITY or FITNESS FOR A
-* PARTICULAR PURPOSE. See the GNU Lesser General Public License for more details.
-*
-* You should have received a copy of the GNU Lesser General Public License along
-* with BigBlueButton; if not, see <http://www.gnu.org/licenses/>.
-*
-*/
-package org.bigbluebutton.web.services
-
-import java.util.concurrent.*;
-import java.lang.InterruptedException
-import org.bigbluebutton.presentation.DocumentConversionService
-import org.bigbluebutton.presentation.UploadedPresentation
-
-class PresentationService {
-
-    static transactional = false
-	DocumentConversionService documentConversionService
-	def presentationDir
-	def testConferenceMock
-	def testRoomMock
-	def testPresentationName
-	def testUploadedPresentation
-	def defaultUploadedPresentation
-	def presentationBaseUrl
-
-  def deletePresentation = {conf, room, filename ->
-    		def directory = new File(roomDirectory(conf, room).absolutePath + File.separatorChar + filename)
-    		deleteDirectory(directory)
-	}
-
-	def deleteDirectory = {directory ->
-		log.debug "delete = ${directory}"
-		/**
-		 * Go through each directory and check if it's not empty.
-		 * We need to delete files inside a directory before a
-		 * directory can be deleted.
-		**/
-		File[] files = directory.listFiles();
-		for (int i = 0; i < files.length; i++) {
-			if (files[i].isDirectory()) {
-				deleteDirectory(files[i])
-			} else {
-				files[i].delete()
-			}
-		}
-		// Now that the directory is empty. Delete it.
-		directory.delete()
-	}
-
-	def listPresentations = {conf, room ->
-		def presentationsList = []
-		def directory = roomDirectory(conf, room)
-		log.debug "directory ${directory.absolutePath}"
-		if( directory.exists() ){
-			directory.eachFile(){ file->
-				System.out.println(file.name)
-				if( file.isDirectory() )
-					presentationsList.add( file.name )
-			}
-		}
-		return presentationsList
-	}
-
-  def getPresentationDir = {
-    return presentationDir
-  }
-<<<<<<< HEAD
-
-	def processUploadedPresentation = {uploadedPres ->
-		// Run conversion on another thread.
-		new Timer().runAfter(1000)
-		{
-			documentConversionService.processDocument(uploadedPres)
-=======
-	
-	def processUploadedPresentation = {uploadedPres ->	
-		// Run conversion on another thread.
-		Timer t = new Timer(uploadedPres.getName(), false)
-		
-		t.runAfter(1000) {
-			try {
-				documentConversionService.processDocument(uploadedPres)
-			} finally {
-		    t.cancel()
-			} 
->>>>>>> d79654a3
-		}
-	}
-
-	def showSlide(String conf, String room, String presentationName, String id) {
-		new File(roomDirectory(conf, room).absolutePath + File.separatorChar + presentationName + File.separatorChar + "slide-${id}.swf")
-	}
-
-	def showPngImage(String conf, String room, String presentationName, String id) {
-		new File(roomDirectory(conf, room).absolutePath + File.separatorChar + presentationName + File.separatorChar + "pngs" + File.separatorChar + "slide${id}.png")
-	}
-
-	def showPresentation = {conf, room, filename ->
-		new File(roomDirectory(conf, room).absolutePath + File.separatorChar + filename + File.separatorChar + "slides.swf")
-	}
-
-	def showThumbnail = {conf, room, presentationName, thumb ->
-		println "Show thumbnails request for $presentationName $thumb"
-		def thumbFile = roomDirectory(conf, room).absolutePath + File.separatorChar + presentationName + File.separatorChar +
-					"thumbnails" + File.separatorChar + "thumb-${thumb}.png"
-		log.debug "showing $thumbFile"
-
-		new File(thumbFile)
-	}
-
-	def showTextfile = {conf, room, presentationName, textfile ->
-		println "Show textfiles request for $presentationName $textfile"
-		def txt = roomDirectory(conf, room).absolutePath + File.separatorChar + presentationName + File.separatorChar +
-					"textfiles" + File.separatorChar + "slide-${textfile}.txt"
-		log.debug "showing $txt"
-		
-		new File(txt)
-	}
-
-	def numberOfThumbnails = {conf, room, name ->
-		def thumbDir = new File(roomDirectory(conf, room).absolutePath + File.separatorChar + name + File.separatorChar + "thumbnails")
-		thumbDir.listFiles().length
-	}
-
-	def numberOfPngs = {conf, room, name ->
-		def PngsDir = new File(roomDirectory(conf, room).absolutePath + File.separatorChar + name + File.separatorChar + "pngs")
-		PngsDir.listFiles().length
-	}
-
-	def numberOfTextfiles = {conf, room, name ->
-		log.debug roomDirectory(conf, room).absolutePath + File.separatorChar + name + File.separatorChar + "textfiles"
-		def textfilesDir = new File(roomDirectory(conf, room).absolutePath + File.separatorChar + name + File.separatorChar + "textfiles")
-		textfilesDir.listFiles().length
-	}
-
-  def roomDirectory = {conf, room ->
-      return new File(presentationDir + File.separatorChar + conf + File.separatorChar + room)
-  }
-
-	def testConversionProcess() {
-		File presDir = new File(roomDirectory(testConferenceMock, testRoomMock).absolutePath + File.separatorChar + testPresentationName)
-		
-		if (presDir.exists()) {
-			File pres = new File(presDir.getAbsolutePath() + File.separatorChar + testUploadedPresentation)
-			if (pres.exists()) {
-				UploadedPresentation uploadedPres = new UploadedPresentation(testConferenceMock, testRoomMock, testPresentationName);
-				uploadedPres.setUploadedFile(pres);
-				// Run conversion on another thread.
-				new Timer().runAfter(1000) 
-				{
-					documentConversionService.processDocument(uploadedPres)
-				}
-			} else {
-				log.error "${pres.absolutePath} does NOT exist"
-			}			
-		} else {
-			log.error "${presDir.absolutePath} does NOT exist."
-		}
-		
-	}
-}
-
-/*** Helper classes **/
-import java.io.FilenameFilter;
-import java.io.File;
-class PngFilter implements FilenameFilter {
-    public boolean accept(File dir, String name) {
-        return (name.endsWith(".png"));
-    }
-}
+/**
+* BigBlueButton open source conferencing system - http://www.bigbluebutton.org/
+*
+* Copyright (c) 2014 BigBlueButton Inc. and by respective authors (see below).
+*
+* This program is free software; you can redistribute it and/or modify it under the
+* terms of the GNU Lesser General Public License as published by the Free Software
+* Foundation; either version 3.0 of the License, or (at your option) any later
+* version.
+*
+* BigBlueButton is distributed in the hope that it will be useful, but WITHOUT ANY
+* WARRANTY; without even the implied warranty of MERCHANTABILITY or FITNESS FOR A
+* PARTICULAR PURPOSE. See the GNU Lesser General Public License for more details.
+*
+* You should have received a copy of the GNU Lesser General Public License along
+* with BigBlueButton; if not, see <http://www.gnu.org/licenses/>.
+*
+*/
+package org.bigbluebutton.web.services
+
+import java.util.concurrent.*;
+import java.lang.InterruptedException
+import org.bigbluebutton.presentation.DocumentConversionService
+import org.bigbluebutton.presentation.UploadedPresentation
+
+class PresentationService {
+
+    static transactional = false
+	DocumentConversionService documentConversionService
+	def presentationDir
+	def testConferenceMock
+	def testRoomMock
+	def testPresentationName
+	def testUploadedPresentation
+	def defaultUploadedPresentation
+	def presentationBaseUrl
+
+  def deletePresentation = {conf, room, filename ->
+    		def directory = new File(roomDirectory(conf, room).absolutePath + File.separatorChar + filename)
+    		deleteDirectory(directory)
+	}
+
+	def deleteDirectory = {directory ->
+		log.debug "delete = ${directory}"
+		/**
+		 * Go through each directory and check if it's not empty.
+		 * We need to delete files inside a directory before a
+		 * directory can be deleted.
+		**/
+		File[] files = directory.listFiles();
+		for (int i = 0; i < files.length; i++) {
+			if (files[i].isDirectory()) {
+				deleteDirectory(files[i])
+			} else {
+				files[i].delete()
+			}
+		}
+		// Now that the directory is empty. Delete it.
+		directory.delete()
+	}
+
+	def listPresentations = {conf, room ->
+		def presentationsList = []
+		def directory = roomDirectory(conf, room)
+		log.debug "directory ${directory.absolutePath}"
+		if( directory.exists() ){
+			directory.eachFile(){ file->
+				System.out.println(file.name)
+				if( file.isDirectory() )
+					presentationsList.add( file.name )
+			}
+		}
+		return presentationsList
+	}
+
+  def getPresentationDir = {
+    return presentationDir
+  }
+
+    def processUploadedPresentation = {uploadedPres ->
+        // Run conversion on another thread.
+        Timer t = new Timer(uploadedPres.getName(), false)
+
+        t.runAfter(1000) {
+            try {
+                documentConversionService.processDocument(uploadedPres)
+            } finally {
+            t.cancel()
+            }
+        }
+    }
+
+	def showSlide(String conf, String room, String presentationName, String id) {
+		new File(roomDirectory(conf, room).absolutePath + File.separatorChar + presentationName + File.separatorChar + "slide-${id}.swf")
+	}
+
+	def showPngImage(String conf, String room, String presentationName, String id) {
+		new File(roomDirectory(conf, room).absolutePath + File.separatorChar + presentationName + File.separatorChar + "pngs" + File.separatorChar + "slide${id}.png")
+	}
+
+	def showPresentation = {conf, room, filename ->
+		new File(roomDirectory(conf, room).absolutePath + File.separatorChar + filename + File.separatorChar + "slides.swf")
+	}
+
+	def showThumbnail = {conf, room, presentationName, thumb ->
+		println "Show thumbnails request for $presentationName $thumb"
+		def thumbFile = roomDirectory(conf, room).absolutePath + File.separatorChar + presentationName + File.separatorChar +
+					"thumbnails" + File.separatorChar + "thumb-${thumb}.png"
+		log.debug "showing $thumbFile"
+
+		new File(thumbFile)
+	}
+
+	def showTextfile = {conf, room, presentationName, textfile ->
+		println "Show textfiles request for $presentationName $textfile"
+		def txt = roomDirectory(conf, room).absolutePath + File.separatorChar + presentationName + File.separatorChar +
+					"textfiles" + File.separatorChar + "slide-${textfile}.txt"
+		log.debug "showing $txt"
+		
+		new File(txt)
+	}
+
+	def numberOfThumbnails = {conf, room, name ->
+		def thumbDir = new File(roomDirectory(conf, room).absolutePath + File.separatorChar + name + File.separatorChar + "thumbnails")
+		thumbDir.listFiles().length
+	}
+
+	def numberOfPngs = {conf, room, name ->
+		def PngsDir = new File(roomDirectory(conf, room).absolutePath + File.separatorChar + name + File.separatorChar + "pngs")
+		PngsDir.listFiles().length
+	}
+
+	def numberOfTextfiles = {conf, room, name ->
+		log.debug roomDirectory(conf, room).absolutePath + File.separatorChar + name + File.separatorChar + "textfiles"
+		def textfilesDir = new File(roomDirectory(conf, room).absolutePath + File.separatorChar + name + File.separatorChar + "textfiles")
+		textfilesDir.listFiles().length
+	}
+
+  def roomDirectory = {conf, room ->
+      return new File(presentationDir + File.separatorChar + conf + File.separatorChar + room)
+  }
+
+	def testConversionProcess() {
+		File presDir = new File(roomDirectory(testConferenceMock, testRoomMock).absolutePath + File.separatorChar + testPresentationName)
+		
+		if (presDir.exists()) {
+			File pres = new File(presDir.getAbsolutePath() + File.separatorChar + testUploadedPresentation)
+			if (pres.exists()) {
+				UploadedPresentation uploadedPres = new UploadedPresentation(testConferenceMock, testRoomMock, testPresentationName);
+				uploadedPres.setUploadedFile(pres);
+				// Run conversion on another thread.
+				new Timer().runAfter(1000) 
+				{
+					documentConversionService.processDocument(uploadedPres)
+				}
+			} else {
+				log.error "${pres.absolutePath} does NOT exist"
+			}			
+		} else {
+			log.error "${presDir.absolutePath} does NOT exist."
+		}
+		
+	}
+}
+
+/*** Helper classes **/
+import java.io.FilenameFilter;
+import java.io.File;
+class PngFilter implements FilenameFilter {
+    public boolean accept(File dir, String name) {
+        return (name.endsWith(".png"));
+    }
+}