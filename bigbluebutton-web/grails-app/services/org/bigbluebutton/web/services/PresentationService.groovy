--- conflicted
+++ resolved
@@ -33,7 +33,6 @@
 	def testPresentationName
 	def testUploadedPresentation
 	def defaultUploadedPresentation
-<<<<<<< HEAD
 	def presentationBaseUrl
 	
   def deletePresentation = {conf, room, filename ->
@@ -77,6 +76,14 @@
   def getPresentationDir = {
     return presentationDir
   }
+
+	public File downloadPresentationDirectory(String uploadDirectory) {
+		File dir = new File(uploadDirectory + File.separatorChar + "download")		
+		dir.mkdirs()
+		assert dir.exists()
+
+		return dir
+	}
 	
 	def processUploadedPresentation = {uploadedPres ->	
 		// Run conversion on another thread.
@@ -103,84 +110,6 @@
 		new File(roomDirectory(conf, room).absolutePath + File.separatorChar + filename + File.separatorChar + "slides.swf")
 	}
 	
-=======
-	
-    def deletePresentation = {conf, room, filename ->
-    		def directory = new File(roomDirectory(conf, room).absolutePath + File.separatorChar + filename)
-    		deleteDirectory(directory) 
-	}
-	
-	def deleteDirectory = {directory ->
-		log.debug "delete = ${directory}"
-		/**
-		 * Go through each directory and check if it's not empty.
-		 * We need to delete files inside a directory before a
-		 * directory can be deleted.
-		**/
-		File[] files = directory.listFiles();				
-		for (int i = 0; i < files.length; i++) {
-			if (files[i].isDirectory()) {
-				deleteDirectory(files[i])
-			} else {
-				files[i].delete()
-			}
-		}
-		// Now that the directory is empty. Delete it.
-		directory.delete()	
-	}
-	
-	def listPresentations = {conf, room ->
-		def presentationsList = []
-		def directory = roomDirectory(conf, room)
-		log.debug "directory ${directory.absolutePath}"
-		if( directory.exists() ){
-			directory.eachFile(){ file->
-				System.out.println(file.name)
-				if( file.isDirectory() )
-					presentationsList.add( file.name )
-			}
-		}	
-		return presentationsList
-	}
-	
-	public File uploadedPresentationDirectory(String conf, String room, String presentation_name) {
-		File dir = new File(roomDirectory(conf, room).absolutePath + File.separatorChar + presentation_name)
-		println "Uploaded presentation ${presentation_name} for conf ${conf} and room ${room} to dir ${dir.absolutePath}"
-
-		/* If the presentation name already exist, delete it. We should provide a check later on to notify user
-			that there is already a presentation with that name. */
-		if (dir.exists()) deleteDirectory(dir)		
-		dir.mkdirs()
-
-		assert dir.exists()
-		return dir
-	}
-
-	public File downloadPresentationDirectory(String uploadDirectory) {
-		File dir = new File(uploadDirectory + File.separatorChar + "download")		
-		dir.mkdirs()
-		assert dir.exists()
-
-		return dir
-	}
-	
-	def processUploadedPresentation = {uploadedPres ->	
-		// Run conversion on another thread.
-		new Timer().runAfter(1000) 
-		{
-			documentConversionService.processDocument(uploadedPres)
-		}
-	}
- 	
-	def showSlide(String conf, String room, String presentationName, String id) {
-		new File(roomDirectory(conf, room).absolutePath + File.separatorChar + presentationName + File.separatorChar + "slide-${id}.swf")
-	}
-	
-	def showPresentation = {conf, room, filename ->
-		new File(roomDirectory(conf, room).absolutePath + File.separatorChar + filename + File.separatorChar + "slides.swf")
-	}
-	
->>>>>>> 6a66fc5d
 	def showThumbnail = {conf, room, presentationName, thumb ->
 		println "Show thumbnails request for $presentationName $thumb"
 		def thumbFile = roomDirectory(conf, room).absolutePath + File.separatorChar + presentationName + File.separatorChar +
@@ -221,19 +150,11 @@
 		log.debug roomDirectory(conf, room).absolutePath + File.separatorChar + name + File.separatorChar + "textfiles"
 		def textfilesDir = new File(roomDirectory(conf, room).absolutePath + File.separatorChar + name + File.separatorChar + "textfiles")
 		textfilesDir.listFiles().length
-<<<<<<< HEAD
 	}
 	
   def roomDirectory = {conf, room ->
       return new File(presentationDir + File.separatorChar + conf + File.separatorChar + room)
   }
-=======
-	}
-	
-	def roomDirectory = {conf, room ->
-		return new File(presentationDir + File.separatorChar + conf + File.separatorChar + room)
-	}
->>>>>>> 6a66fc5d
 
 	def testConversionProcess() {
 		File presDir = new File(roomDirectory(testConferenceMock, testRoomMock).absolutePath + File.separatorChar + testPresentationName)
