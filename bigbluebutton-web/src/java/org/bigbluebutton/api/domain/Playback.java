--- conflicted
+++ resolved
@@ -1,86 +1,76 @@
-/**
-* BigBlueButton open source conferencing system - http://www.bigbluebutton.org/
-* 
-* Copyright (c) 2012 BigBlueButton Inc. and by respective authors (see below).
-*
-* This program is free software; you can redistribute it and/or modify it under the
-* terms of the GNU Lesser General Public License as published by the Free Software
-* Foundation; either version 3.0 of the License, or (at your option) any later
-* version.
-* 
-* BigBlueButton is distributed in the hope that it will be useful, but WITHOUT ANY
-* WARRANTY; without even the implied warranty of MERCHANTABILITY or FITNESS FOR A
-* PARTICULAR PURPOSE. See the GNU Lesser General Public License for more details.
-*
-* You should have received a copy of the GNU Lesser General Public License along
-* with BigBlueButton; if not, see <http://www.gnu.org/licenses/>.
-*
-*/
-
-package org.bigbluebutton.api.domain;
-
-import java.util.List;
-
-public class Playback {
-	private String format;
-	private String url;
-	private int length;
-<<<<<<< HEAD
-	private List<Extension> extensions;
-	
-	public Playback(String format, String url, int length, List<Extension> extensions) {
-=======
-	private String size;
-	private String processingTime;
-	private GPathResult extensions;
-	
-	public Playback(String format, String url, int length, String size, String processingTime, GPathResult extensions) {
->>>>>>> a05a7ca6
-		this.format = format;
-		this.url = url;
-		this.length = length;
-		this.size = size;
-		this.processingTime = processingTime;
-		this.extensions = extensions;
-	}
-	public String getFormat() {
-		return format;
-	}
-	public void setFormat(String format) {
-		this.format = format;
-	}
-	public String getUrl() {
-		return url;
-	}
-	public void setUrl(String url) {
-		this.url = url;
-	}
-	public int getLength() {
-		return length;
-	}
-	public void setLength(int length) {
-		this.length = length;
-	}
-<<<<<<< HEAD
-	public List<Extension> getExtensions() {
-=======
-	public String getSize() {
-		return size;
-	}
-	public void setSize(String size) {
-		this.size = size;
-	}
-	public String getProcessingTime() {
-		return processingTime;
-	}
-	public void setProcessingTime(String processingTime) {
-		this.processingTime = processingTime;
-	}
-	public GPathResult getExtensions() {
->>>>>>> a05a7ca6
-		return extensions;
-	}
-	public void setExtensions(List<Extension> extensions) {
-		this.extensions = extensions;
-	}
-}
+/**
+* BigBlueButton open source conferencing system - http://www.bigbluebutton.org/
+* 
+* Copyright (c) 2012 BigBlueButton Inc. and by respective authors (see below).
+*
+* This program is free software; you can redistribute it and/or modify it under the
+* terms of the GNU Lesser General Public License as published by the Free Software
+* Foundation; either version 3.0 of the License, or (at your option) any later
+* version.
+* 
+* BigBlueButton is distributed in the hope that it will be useful, but WITHOUT ANY
+* WARRANTY; without even the implied warranty of MERCHANTABILITY or FITNESS FOR A
+* PARTICULAR PURPOSE. See the GNU Lesser General Public License for more details.
+*
+* You should have received a copy of the GNU Lesser General Public License along
+* with BigBlueButton; if not, see <http://www.gnu.org/licenses/>.
+*
+*/
+
+package org.bigbluebutton.api.domain;
+
+import java.util.List;
+
+public class Playback {
+	private String format;
+	private String url;
+	private int length;
+	private String size;
+	private String processingTime;
+	private List<Extension> extensions;
+	
+	public Playback(String format, String url, int length, String size, String processingTime, List<Extension> extensions) {
+		this.format = format;
+		this.url = url;
+		this.length = length;
+		this.size = size;
+		this.processingTime = processingTime;
+		this.extensions = extensions;
+	}
+	public String getFormat() {
+		return format;
+	}
+	public void setFormat(String format) {
+		this.format = format;
+	}
+	public String getUrl() {
+		return url;
+	}
+	public void setUrl(String url) {
+		this.url = url;
+	}
+	public int getLength() {
+		return length;
+	}
+	public void setLength(int length) {
+		this.length = length;
+	}
+	public String getSize() {
+		return size;
+	}
+	public void setSize(String size) {
+		this.size = size;
+	}
+	public String getProcessingTime() {
+		return processingTime;
+	}
+	public void setProcessingTime(String processingTime) {
+		this.processingTime = processingTime;
+	}
+	public List<Extension> getExtensions() {
+		return extensions;
+	}
+	public void setExtensions(List<Extension> extensions) {
+		this.extensions = extensions;
+	}
+}