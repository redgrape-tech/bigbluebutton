/**
* BigBlueButton open source conferencing system - http://www.bigbluebutton.org/
* 
* Copyright (c) 2012 BigBlueButton Inc. and by respective authors (see below).
*
* This program is free software; you can redistribute it and/or modify it under the
* terms of the GNU Lesser General Public License as published by the Free Software
* Foundation; either version 3.0 of the License, or (at your option) any later
* version.
* 
* BigBlueButton is distributed in the hope that it will be useful, but WITHOUT ANY
* WARRANTY; without even the implied warranty of MERCHANTABILITY or FITNESS FOR A
* PARTICULAR PURPOSE. See the GNU Lesser General Public License for more details.
*
* You should have received a copy of the GNU Lesser General Public License along
* with BigBlueButton; if not, see <http://www.gnu.org/licenses/>.
*
*/

package org.bigbluebutton.api.domain;

import java.util.ArrayList;
import java.util.Collections;
import java.util.List;
import java.util.Map;
import java.util.concurrent.ConcurrentHashMap;

public class User {
	private String internalUserId;
	private String externalUserId;
	private String fullname;
	private String role;
	private Map<String,String> status;
	private Boolean guest;
<<<<<<< HEAD
	private Boolean listeningOnly = false;
	private Boolean voiceJoined = false;
	private List<String> streams;
=======
	private Boolean waitingForAcceptance;
>>>>>>> b24debe2
	
	public User(String internalUserId, String externalUserId, String fullname, String role, Boolean guest, Boolean waitingForAcceptance) {
		this.internalUserId = internalUserId;
		this.externalUserId = externalUserId;
		this.fullname = fullname;
		this.role = role;
		this.guest = guest;
		this.waitingForAcceptance = waitingForAcceptance;
		this.status = new ConcurrentHashMap<String, String>();
		this.streams = Collections.synchronizedList(new ArrayList<String>());
	}
	
	public String getInternalUserId() {
		return this.internalUserId;
	}
	public void setInternalUserId(String internalUserId) {
		this.internalUserId = internalUserId;
	}
	
	public String getExternalUserId(){
		return this.externalUserId;
	}
	
	public void setExternalUserId(String externalUserId){
		this.externalUserId = externalUserId;
	}

	public void setGuest(Boolean guest) {
		this.guest = guest;
	}

	public Boolean isGuest() {
		return this.guest;
	}

	public void setWaitingForAcceptance(Boolean waitingForAcceptance) {
		this.waitingForAcceptance = waitingForAcceptance;
	}

	public Boolean isWaitingForAcceptance() {
		return this.waitingForAcceptance;
	}
	
	public String getFullname() {
		return fullname;
	}
	public void setFullname(String fullname) {
		this.fullname = fullname;
	}
	public String getRole() {
		return role;
	}
	public void setRole(String role) {
		this.role = role;
	}

	public boolean isModerator() {
		return this.role.equalsIgnoreCase("MODERATOR");
	}
	
	public void setStatus(String key, String value){
		this.status.put(key, value);
	}
	public void removeStatus(String key){
		this.status.remove(key);
	}
	public Map<String,String> getStatus(){
		return this.status;
	}

	public boolean isPresenter() {
		String isPresenter = this.status.get("presenter");
		if (isPresenter != null) {
			return isPresenter.equalsIgnoreCase("true");
		}
		return false;
	}
	
	public void addStream(String stream) {
		streams.add(stream);
	}
	
	public void removeStream(String stream) {
		streams.remove(stream);
	}
	
	public List<String> getStreams() {
		return streams;
	}

	public Boolean isListeningOnly() {
		return listeningOnly;
	}

	public void setListeningOnly(Boolean listeningOnly) {
		this.listeningOnly = listeningOnly;
	}

	public Boolean isVoiceJoined() {
		return voiceJoined;
	}

	public void setVoiceJoined(Boolean voiceJoined) {
		this.voiceJoined = voiceJoined;
	}
}
<|MERGE_RESOLUTION|>--- conflicted
+++ resolved
@@ -1,147 +1,144 @@
-/**
-* BigBlueButton open source conferencing system - http://www.bigbluebutton.org/
-* 
-* Copyright (c) 2012 BigBlueButton Inc. and by respective authors (see below).
-*
-* This program is free software; you can redistribute it and/or modify it under the
-* terms of the GNU Lesser General Public License as published by the Free Software
-* Foundation; either version 3.0 of the License, or (at your option) any later
-* version.
-* 
-* BigBlueButton is distributed in the hope that it will be useful, but WITHOUT ANY
-* WARRANTY; without even the implied warranty of MERCHANTABILITY or FITNESS FOR A
-* PARTICULAR PURPOSE. See the GNU Lesser General Public License for more details.
-*
-* You should have received a copy of the GNU Lesser General Public License along
-* with BigBlueButton; if not, see <http://www.gnu.org/licenses/>.
-*
-*/
-
-package org.bigbluebutton.api.domain;
-
-import java.util.ArrayList;
-import java.util.Collections;
-import java.util.List;
-import java.util.Map;
-import java.util.concurrent.ConcurrentHashMap;
-
-public class User {
-	private String internalUserId;
-	private String externalUserId;
-	private String fullname;
-	private String role;
-	private Map<String,String> status;
-	private Boolean guest;
-<<<<<<< HEAD
-	private Boolean listeningOnly = false;
-	private Boolean voiceJoined = false;
-	private List<String> streams;
-=======
-	private Boolean waitingForAcceptance;
->>>>>>> b24debe2
-	
-	public User(String internalUserId, String externalUserId, String fullname, String role, Boolean guest, Boolean waitingForAcceptance) {
-		this.internalUserId = internalUserId;
-		this.externalUserId = externalUserId;
-		this.fullname = fullname;
-		this.role = role;
-		this.guest = guest;
-		this.waitingForAcceptance = waitingForAcceptance;
-		this.status = new ConcurrentHashMap<String, String>();
-		this.streams = Collections.synchronizedList(new ArrayList<String>());
-	}
-	
-	public String getInternalUserId() {
-		return this.internalUserId;
-	}
-	public void setInternalUserId(String internalUserId) {
-		this.internalUserId = internalUserId;
-	}
-	
-	public String getExternalUserId(){
-		return this.externalUserId;
-	}
-	
-	public void setExternalUserId(String externalUserId){
-		this.externalUserId = externalUserId;
-	}
-
-	public void setGuest(Boolean guest) {
-		this.guest = guest;
-	}
-
-	public Boolean isGuest() {
-		return this.guest;
-	}
-
-	public void setWaitingForAcceptance(Boolean waitingForAcceptance) {
-		this.waitingForAcceptance = waitingForAcceptance;
-	}
-
-	public Boolean isWaitingForAcceptance() {
-		return this.waitingForAcceptance;
-	}
-	
-	public String getFullname() {
-		return fullname;
-	}
-	public void setFullname(String fullname) {
-		this.fullname = fullname;
-	}
-	public String getRole() {
-		return role;
-	}
-	public void setRole(String role) {
-		this.role = role;
-	}
-
-	public boolean isModerator() {
-		return this.role.equalsIgnoreCase("MODERATOR");
-	}
-	
-	public void setStatus(String key, String value){
-		this.status.put(key, value);
-	}
-	public void removeStatus(String key){
-		this.status.remove(key);
-	}
-	public Map<String,String> getStatus(){
-		return this.status;
-	}
-
-	public boolean isPresenter() {
-		String isPresenter = this.status.get("presenter");
-		if (isPresenter != null) {
-			return isPresenter.equalsIgnoreCase("true");
-		}
-		return false;
-	}
-	
-	public void addStream(String stream) {
-		streams.add(stream);
-	}
-	
-	public void removeStream(String stream) {
-		streams.remove(stream);
-	}
-	
-	public List<String> getStreams() {
-		return streams;
-	}
-
-	public Boolean isListeningOnly() {
-		return listeningOnly;
-	}
-
-	public void setListeningOnly(Boolean listeningOnly) {
-		this.listeningOnly = listeningOnly;
-	}
-
-	public Boolean isVoiceJoined() {
-		return voiceJoined;
-	}
-
-	public void setVoiceJoined(Boolean voiceJoined) {
-		this.voiceJoined = voiceJoined;
-	}
-}
+/**
+* BigBlueButton open source conferencing system - http://www.bigbluebutton.org/
+* 
+* Copyright (c) 2012 BigBlueButton Inc. and by respective authors (see below).
+*
+* This program is free software; you can redistribute it and/or modify it under the
+* terms of the GNU Lesser General Public License as published by the Free Software
+* Foundation; either version 3.0 of the License, or (at your option) any later
+* version.
+* 
+* BigBlueButton is distributed in the hope that it will be useful, but WITHOUT ANY
+* WARRANTY; without even the implied warranty of MERCHANTABILITY or FITNESS FOR A
+* PARTICULAR PURPOSE. See the GNU Lesser General Public License for more details.
+*
+* You should have received a copy of the GNU Lesser General Public License along
+* with BigBlueButton; if not, see <http://www.gnu.org/licenses/>.
+*
+*/
+
+package org.bigbluebutton.api.domain;
+
+import java.util.ArrayList;
+import java.util.Collections;
+import java.util.List;
+import java.util.Map;
+import java.util.concurrent.ConcurrentHashMap;
+
+public class User {
+	private String internalUserId;
+	private String externalUserId;
+	private String fullname;
+	private String role;
+	private Map<String,String> status;
+	private Boolean guest;
+	private Boolean waitingForAcceptance;
+	private Boolean listeningOnly = false;
+	private Boolean voiceJoined = false;
+	private List<String> streams;
+	
+	public User(String internalUserId, String externalUserId, String fullname, String role, Boolean guest, Boolean waitingForAcceptance) {
+		this.internalUserId = internalUserId;
+		this.externalUserId = externalUserId;
+		this.fullname = fullname;
+		this.role = role;
+		this.guest = guest;
+		this.waitingForAcceptance = waitingForAcceptance;
+		this.status = new ConcurrentHashMap<String, String>();
+		this.streams = Collections.synchronizedList(new ArrayList<String>());
+	}
+	
+	public String getInternalUserId() {
+		return this.internalUserId;
+	}
+	public void setInternalUserId(String internalUserId) {
+		this.internalUserId = internalUserId;
+	}
+	
+	public String getExternalUserId(){
+		return this.externalUserId;
+	}
+	
+	public void setExternalUserId(String externalUserId){
+		this.externalUserId = externalUserId;
+	}
+
+	public void setGuest(Boolean guest) {
+		this.guest = guest;
+	}
+
+	public Boolean isGuest() {
+		return this.guest;
+	}
+
+	public void setWaitingForAcceptance(Boolean waitingForAcceptance) {
+		this.waitingForAcceptance = waitingForAcceptance;
+	}
+
+	public Boolean isWaitingForAcceptance() {
+		return this.waitingForAcceptance;
+	}
+	
+	public String getFullname() {
+		return fullname;
+	}
+	public void setFullname(String fullname) {
+		this.fullname = fullname;
+	}
+	public String getRole() {
+		return role;
+	}
+	public void setRole(String role) {
+		this.role = role;
+	}
+
+	public boolean isModerator() {
+		return this.role.equalsIgnoreCase("MODERATOR");
+	}
+	
+	public void setStatus(String key, String value){
+		this.status.put(key, value);
+	}
+	public void removeStatus(String key){
+		this.status.remove(key);
+	}
+	public Map<String,String> getStatus(){
+		return this.status;
+	}
+
+	public boolean isPresenter() {
+		String isPresenter = this.status.get("presenter");
+		if (isPresenter != null) {
+			return isPresenter.equalsIgnoreCase("true");
+		}
+		return false;
+	}
+	
+	public void addStream(String stream) {
+		streams.add(stream);
+	}
+	
+	public void removeStream(String stream) {
+		streams.remove(stream);
+	}
+	
+	public List<String> getStreams() {
+		return streams;
+	}
+
+	public Boolean isListeningOnly() {
+		return listeningOnly;
+	}
+
+	public void setListeningOnly(Boolean listeningOnly) {
+		this.listeningOnly = listeningOnly;
+	}
+
+	public Boolean isVoiceJoined() {
+		return voiceJoined;
+	}
+
+	public void setVoiceJoined(Boolean voiceJoined) {
+		this.voiceJoined = voiceJoined;
+	}
+}