/**
* BigBlueButton open source conferencing system - http://www.bigbluebutton.org/
* 
* Copyright (c) 2012 BigBlueButton Inc. and by respective authors (see below).
*
* This program is free software; you can redistribute it and/or modify it under the
* terms of the GNU Lesser General Public License as published by the Free Software
* Foundation; either version 3.0 of the License, or (at your option) any later
* version.
* 
* BigBlueButton is distributed in the hope that it will be useful, but WITHOUT ANY
* WARRANTY; without even the implied warranty of MERCHANTABILITY or FITNESS FOR A
* PARTICULAR PURPOSE. See the GNU Lesser General Public License for more details.
*
* You should have received a copy of the GNU Lesser General Public License along
* with BigBlueButton; if not, see <http://www.gnu.org/licenses/>.
*
*/

package org.bigbluebutton.api.domain;

import java.util.Collection;
import java.util.Collections;
import java.util.Date;
import java.util.HashMap;
import java.util.Map;
import java.util.concurrent.ConcurrentHashMap;
import java.util.concurrent.ConcurrentMap;
import org.apache.commons.lang.RandomStringUtils;
import org.slf4j.Logger;
import org.slf4j.LoggerFactory;

public class Meeting {
	private static Logger log = LoggerFactory.getLogger(Meeting.class);
	
	private static final long MILLIS_IN_A_MINUTE = 60000;
	
	private String name;
	private String extMeetingId;
	private String intMeetingId;	
	private Integer duration = 0;	 
	private long createdTime = 0;
	private long startTime = 0;
	private long endTime = 0;
	private boolean forciblyEnded = false;
	private String telVoice;
	private String webVoice;
	private String moderatorPass;
	private String viewerPass;
	private String welcomeMsg;
	private String modOnlyMessage;
	private String logoutUrl;
	private int maxUsers;
	private boolean record;
	private boolean autoStartRecording = false;
	private boolean allowStartStopRecording = false;
	private String dialNumber;
	private String defaultAvatarURL;
	private String defaultConfigToken;
	private boolean userHasJoined = false;
	private Map<String, String> metadata;
	private Map<String, Object> userCustomData;
	private final ConcurrentMap<String, User> users;
	private final ConcurrentMap<String, Long> registeredUsers;
	private final ConcurrentMap<String, Config> configs;
	private final Boolean isBreakout;
	
	private long lastUserLeftOn = 0;
	
	public Meeting(Builder builder) {
		name = builder.name;
		extMeetingId = builder.externalId;
		intMeetingId = builder.internalId;
		viewerPass = builder.viewerPass;
		moderatorPass = builder.moderatorPass;
		maxUsers = builder.maxUsers;
		logoutUrl = builder.logoutUrl;
		defaultAvatarURL = builder.defaultAvatarURL;
		record = builder.record;
		autoStartRecording = builder.autoStartRecording;
		allowStartStopRecording = builder.allowStartStopRecording;
<<<<<<< HEAD
   	duration = builder.duration;
   	webVoice = builder.webVoice;
   	telVoice = builder.telVoice;
   	welcomeMsg = builder.welcomeMsg;
   	dialNumber = builder.dialNumber;
   	metadata = builder.metadata;
   	createdTime = builder.createdTime;
   	isBreakout = builder.isBreakout;
   	
   	userCustomData = new HashMap<String, Object>();
=======
		duration = builder.duration;
		webVoice = builder.webVoice;
		telVoice = builder.telVoice;
		welcomeMsg = builder.welcomeMsg;
		dialNumber = builder.dialNumber;
		metadata = builder.metadata;
		createdTime = builder.createdTime;
		userCustomData = new HashMap<String, Object>();
>>>>>>> b24c5b46

		users = new ConcurrentHashMap<String, User>();
		registeredUsers = new ConcurrentHashMap<String, Long>();
		
		configs = new ConcurrentHashMap<String, Config>();
	}

	public String storeConfig(boolean defaultConfig, String config) {
		String token = RandomStringUtils.randomAlphanumeric(8);
		while (configs.containsKey(token)) {
			token = RandomStringUtils.randomAlphanumeric(8);
		}
		
		configs.put(token, new Config(token, System.currentTimeMillis(), config));
		
		if (defaultConfig) {
			defaultConfigToken = token;
		}
		
		return token;
	}
	
	public Config getDefaultConfig() {
		if (defaultConfigToken != null) {
			return getConfig(defaultConfigToken);
		}
		
		return null;
	}
	
	public Config getConfig(String token) {
		return configs.get(token);
	}
	
	public Config removeConfig(String token) {
		return configs.remove(token);
	}

	public Map<String, String> getMetadata() {
		return metadata;
	}

	public Collection<User> getUsers() {
		return users.isEmpty() ? Collections.<User>emptySet() : Collections.unmodifiableCollection(users.values());
	}

	public ConcurrentMap<String, User> getUsersMap() {
	    return users;
	}

	public long getStartTime() {
		return startTime;
	}
	
	public void setStartTime(long t) {
		startTime = t;
	}
	
	public long getCreateTime() {
		return createdTime;
	}
	
	public Integer getDuration() {
		return duration;
	}
	
	public long getEndTime() {
		return endTime;
	}
	
	public void setModeratorOnlyMessage(String msg) {
		modOnlyMessage = msg;
	}
	
	public String getModeratorOnlyMessage() {
		return modOnlyMessage;
	}
	
	public void setEndTime(long t) {
		endTime = t;
	}
	
	public boolean isRunning() {
		return ! users.isEmpty();
	}
	
	public Boolean isBreakout() {
	  return isBreakout;
	}

	public String getName() {
		return name;
	}

	public boolean isForciblyEnded() {
		return forciblyEnded;
	}

	public void setForciblyEnded(boolean forciblyEnded) {
		this.forciblyEnded = forciblyEnded;
	}

	public String getExternalId() {
		return extMeetingId;
	}
	
	public String getInternalId() {
		return intMeetingId;
	}

	public String getWebVoice() {
		return webVoice;
	}

	public String getTelVoice() {
		return telVoice;
	}

	public String getModeratorPassword() {
		return moderatorPass;
	}

	public String getViewerPassword() {
		return viewerPass;
	}

	public String getWelcomeMessage() {
		return welcomeMsg;
	}

	public String getDefaultAvatarURL() {
		return defaultAvatarURL;
	}
	
	public String getLogoutUrl() {
		return logoutUrl;
	}

	public int getMaxUsers() {
		return maxUsers;
	}

	public boolean isRecord() {
		return record;
	}
	
	public boolean getAutoStartRecording() {
		return autoStartRecording;
	}
	
	public boolean getAllowStartStopRecording() {
		return allowStartStopRecording;
	}
	
	public boolean hasUserJoined() {
		return userHasJoined;
	}
	
	public void userJoined(User user) {
	    userHasJoined = true;
	    this.users.put(user.getInternalUserId(), user);
	}

	public User userLeft(String userid){
		User u = (User) users.remove(userid);	
		if (users.isEmpty()) lastUserLeftOn = System.currentTimeMillis();
		return u;
	}

	public User getUserById(String id){
		return this.users.get(id);
	}
	
	public int getNumUsers(){
		return this.users.size();
	}
	
	public int getNumModerators(){
		int sum = 0;
		for (String key : users.keySet()) {
		    User u =  (User) users.get(key);
		    if (u.isModerator()) sum++;
		}
		return sum;
	}
	
	public String getDialNumber() {
		return dialNumber;
	}
	
	public boolean wasNeverJoined(int expiry) {
		return (hasStarted() && !hasEnded() && nobodyJoined(expiry));
	}
	
	private boolean meetingInfinite() {
		/* Meeting stays runs infinitely */
	  return 	duration == 0;
	}
	
	private boolean nobodyJoined(int expiry) {
		if (expiry == 0) return false; /* Meeting stays created infinitely */
		
		long now = System.currentTimeMillis();

		return (!userHasJoined && (now - createdTime) >  (expiry * MILLIS_IN_A_MINUTE));
	}

	private boolean hasBeenEmptyFor(int expiry) {
		long now = System.currentTimeMillis();
		return (now - lastUserLeftOn > (expiry * MILLIS_IN_A_MINUTE));
	}
	
	private boolean isEmpty() {
		return users.isEmpty();
	}
	
	public boolean hasExpired(int expiry) {
		return (hasStarted() && userHasJoined && isEmpty() && hasBeenEmptyFor(expiry));
	}
	
	public boolean hasExceededDuration() {
		return (hasStarted() && !hasEnded() && pastDuration());
	}

	private boolean pastDuration() {
		if (meetingInfinite()) return false; 
		long now = System.currentTimeMillis();
		return (now - startTime > (duration * MILLIS_IN_A_MINUTE));
	}
	
	private boolean hasStarted() {
		return startTime > 0;
	}
	
	private boolean hasEnded() {
		return endTime > 0;
	}

	public int getNumListenOnly() {
		int sum = 0;
		for (String key : users.keySet()) {
			User u =  (User) users.get(key);
			if (u.isListeningOnly()) sum++;
		}
		return sum;
	}
	
	public int getNumVoiceJoined() {
		int sum = 0;
		for (String key : users.keySet()) {
			User u =  (User) users.get(key);
			if (u.isVoiceJoined()) sum++;
		}
		return sum;
	}

	public int getNumVideos() {
		int sum = 0;
		for (String key : users.keySet()) {
			User u =  (User) users.get(key);
			sum += u.getStreams().size();
		}
		return sum;
	}
	
	public void addUserCustomData(String userID, Map<String, String> data) {
		userCustomData.put(userID, data);
	}
	
	public Map<String, Object> getUserCustomData(String userID){
		return (Map<String, Object>) userCustomData.get(userID);
	}
	
	/***
	 * Meeting Builder
	 *
	 */
	public static class Builder {
    	private String name;
    	private String externalId;
    	private String internalId;   	
    	private int maxUsers;
    	private boolean record;
    	private boolean autoStartRecording;
    	private boolean allowStartStopRecording;
    	private String moderatorPass;
    	private String viewerPass;
    	private int duration;
    	private String webVoice;
    	private String telVoice;
    	private String welcomeMsg;
    	private String logoutUrl;
    	private Map<String, String> metadata;
    	private String dialNumber;
    	private String defaultAvatarURL;
    	private long createdTime;
    	private boolean isBreakout;
    	
    	public Builder(String externalId, String internalId, long createTime) {
    		this.externalId = externalId;
    		this.internalId = internalId;
    		this.createdTime = createTime;
    	}
    	
    	public Builder withName(String name) {
    		this.name = name;
    		return this;
    	}
    	    	
    	public Builder withDuration(int minutes) {
    		duration = minutes;
    		return this;
    	}
    	
    	public Builder withMaxUsers(int n) {
    		maxUsers = n;
    		return this;
    	}
    	
    	public Builder withRecording(boolean record) {
    		this.record = record;
    		return this;
    	}
    	
    	public Builder withAutoStartRecording(boolean start) {
    		this.autoStartRecording = start;
    		return this;
    	}

    	public Builder withAllowStartStopRecording(boolean allow) {
    		this.allowStartStopRecording = allow;
    		return this;
    	}
    	
    	public Builder withWebVoice(String w) {
    		this.webVoice = w;
    		return this;
    	}
    	
    	public Builder withTelVoice(String t) {
    		this.telVoice = t;
    		return this;
    	}
    	
    	public Builder withDialNumber(String d) {
    		this.dialNumber = d;
    		return this;
    	}
    	
    	public Builder withModeratorPass(String p) {
    		this.moderatorPass = p;
    		return this;
    	}
    	
    	public Builder withViewerPass(String p) {  		
	    	this.viewerPass = p;
	    	return this;
	    }
    	
    	public Builder withWelcomeMessage(String w) {
    		welcomeMsg = w;
    		return this;
    	}
    	
    	public Builder withDefaultAvatarURL(String w) {
    		defaultAvatarURL = w;
    		return this;
    	}
    	
    	public Builder isBreakout(Boolean b) {
    	  isBreakout = b;
    	  return this;
    	}
    	   	
    	public Builder withLogoutUrl(String l) {
    		logoutUrl = l;
    		return this;
    	}
    	
    	public Builder withMetadata(Map<String, String> m) {
    		metadata = m;
    		return this;
    	}
    
    	public Meeting build() {
    		return new Meeting(this);
    	}
    }

    public void userRegistered(String internalUserID) {
        this.registeredUsers.put(internalUserID, new Long(System.nanoTime()));
    }

    public Long userUnregistered(String userid) {
        String internalUserIDSeed = userid.split("_")[0];
        Long r = (Long) this.registeredUsers.remove(internalUserIDSeed);
        return r;
    }

    public ConcurrentMap<String, Long> getRegisteredUsers() {
        return registeredUsers;
    }
}
<|MERGE_RESOLUTION|>--- conflicted
+++ resolved
@@ -1,505 +1,494 @@
-/**
-* BigBlueButton open source conferencing system - http://www.bigbluebutton.org/
-* 
-* Copyright (c) 2012 BigBlueButton Inc. and by respective authors (see below).
-*
-* This program is free software; you can redistribute it and/or modify it under the
-* terms of the GNU Lesser General Public License as published by the Free Software
-* Foundation; either version 3.0 of the License, or (at your option) any later
-* version.
-* 
-* BigBlueButton is distributed in the hope that it will be useful, but WITHOUT ANY
-* WARRANTY; without even the implied warranty of MERCHANTABILITY or FITNESS FOR A
-* PARTICULAR PURPOSE. See the GNU Lesser General Public License for more details.
-*
-* You should have received a copy of the GNU Lesser General Public License along
-* with BigBlueButton; if not, see <http://www.gnu.org/licenses/>.
-*
-*/
-
-package org.bigbluebutton.api.domain;
-
-import java.util.Collection;
-import java.util.Collections;
-import java.util.Date;
-import java.util.HashMap;
-import java.util.Map;
-import java.util.concurrent.ConcurrentHashMap;
-import java.util.concurrent.ConcurrentMap;
-import org.apache.commons.lang.RandomStringUtils;
-import org.slf4j.Logger;
-import org.slf4j.LoggerFactory;
-
-public class Meeting {
-	private static Logger log = LoggerFactory.getLogger(Meeting.class);
-	
-	private static final long MILLIS_IN_A_MINUTE = 60000;
-	
-	private String name;
-	private String extMeetingId;
-	private String intMeetingId;	
-	private Integer duration = 0;	 
-	private long createdTime = 0;
-	private long startTime = 0;
-	private long endTime = 0;
-	private boolean forciblyEnded = false;
-	private String telVoice;
-	private String webVoice;
-	private String moderatorPass;
-	private String viewerPass;
-	private String welcomeMsg;
-	private String modOnlyMessage;
-	private String logoutUrl;
-	private int maxUsers;
-	private boolean record;
-	private boolean autoStartRecording = false;
-	private boolean allowStartStopRecording = false;
-	private String dialNumber;
-	private String defaultAvatarURL;
-	private String defaultConfigToken;
-	private boolean userHasJoined = false;
-	private Map<String, String> metadata;
-	private Map<String, Object> userCustomData;
-	private final ConcurrentMap<String, User> users;
-	private final ConcurrentMap<String, Long> registeredUsers;
-	private final ConcurrentMap<String, Config> configs;
-	private final Boolean isBreakout;
-	
-	private long lastUserLeftOn = 0;
-	
-	public Meeting(Builder builder) {
-		name = builder.name;
-		extMeetingId = builder.externalId;
-		intMeetingId = builder.internalId;
-		viewerPass = builder.viewerPass;
-		moderatorPass = builder.moderatorPass;
-		maxUsers = builder.maxUsers;
-		logoutUrl = builder.logoutUrl;
-		defaultAvatarURL = builder.defaultAvatarURL;
-		record = builder.record;
-		autoStartRecording = builder.autoStartRecording;
-		allowStartStopRecording = builder.allowStartStopRecording;
-<<<<<<< HEAD
-   	duration = builder.duration;
-   	webVoice = builder.webVoice;
-   	telVoice = builder.telVoice;
-   	welcomeMsg = builder.welcomeMsg;
-   	dialNumber = builder.dialNumber;
-   	metadata = builder.metadata;
-   	createdTime = builder.createdTime;
-   	isBreakout = builder.isBreakout;
-   	
-   	userCustomData = new HashMap<String, Object>();
-=======
-		duration = builder.duration;
-		webVoice = builder.webVoice;
-		telVoice = builder.telVoice;
-		welcomeMsg = builder.welcomeMsg;
-		dialNumber = builder.dialNumber;
-		metadata = builder.metadata;
-		createdTime = builder.createdTime;
-		userCustomData = new HashMap<String, Object>();
->>>>>>> b24c5b46
-
-		users = new ConcurrentHashMap<String, User>();
-		registeredUsers = new ConcurrentHashMap<String, Long>();
-		
-		configs = new ConcurrentHashMap<String, Config>();
-	}
-
-	public String storeConfig(boolean defaultConfig, String config) {
-		String token = RandomStringUtils.randomAlphanumeric(8);
-		while (configs.containsKey(token)) {
-			token = RandomStringUtils.randomAlphanumeric(8);
-		}
-		
-		configs.put(token, new Config(token, System.currentTimeMillis(), config));
-		
-		if (defaultConfig) {
-			defaultConfigToken = token;
-		}
-		
-		return token;
-	}
-	
-	public Config getDefaultConfig() {
-		if (defaultConfigToken != null) {
-			return getConfig(defaultConfigToken);
-		}
-		
-		return null;
-	}
-	
-	public Config getConfig(String token) {
-		return configs.get(token);
-	}
-	
-	public Config removeConfig(String token) {
-		return configs.remove(token);
-	}
-
-	public Map<String, String> getMetadata() {
-		return metadata;
-	}
-
-	public Collection<User> getUsers() {
-		return users.isEmpty() ? Collections.<User>emptySet() : Collections.unmodifiableCollection(users.values());
-	}
-
-	public ConcurrentMap<String, User> getUsersMap() {
-	    return users;
-	}
-
-	public long getStartTime() {
-		return startTime;
-	}
-	
-	public void setStartTime(long t) {
-		startTime = t;
-	}
-	
-	public long getCreateTime() {
-		return createdTime;
-	}
-	
-	public Integer getDuration() {
-		return duration;
-	}
-	
-	public long getEndTime() {
-		return endTime;
-	}
-	
-	public void setModeratorOnlyMessage(String msg) {
-		modOnlyMessage = msg;
-	}
-	
-	public String getModeratorOnlyMessage() {
-		return modOnlyMessage;
-	}
-	
-	public void setEndTime(long t) {
-		endTime = t;
-	}
-	
-	public boolean isRunning() {
-		return ! users.isEmpty();
-	}
-	
-	public Boolean isBreakout() {
-	  return isBreakout;
-	}
-
-	public String getName() {
-		return name;
-	}
-
-	public boolean isForciblyEnded() {
-		return forciblyEnded;
-	}
-
-	public void setForciblyEnded(boolean forciblyEnded) {
-		this.forciblyEnded = forciblyEnded;
-	}
-
-	public String getExternalId() {
-		return extMeetingId;
-	}
-	
-	public String getInternalId() {
-		return intMeetingId;
-	}
-
-	public String getWebVoice() {
-		return webVoice;
-	}
-
-	public String getTelVoice() {
-		return telVoice;
-	}
-
-	public String getModeratorPassword() {
-		return moderatorPass;
-	}
-
-	public String getViewerPassword() {
-		return viewerPass;
-	}
-
-	public String getWelcomeMessage() {
-		return welcomeMsg;
-	}
-
-	public String getDefaultAvatarURL() {
-		return defaultAvatarURL;
-	}
-	
-	public String getLogoutUrl() {
-		return logoutUrl;
-	}
-
-	public int getMaxUsers() {
-		return maxUsers;
-	}
-
-	public boolean isRecord() {
-		return record;
-	}
-	
-	public boolean getAutoStartRecording() {
-		return autoStartRecording;
-	}
-	
-	public boolean getAllowStartStopRecording() {
-		return allowStartStopRecording;
-	}
-	
-	public boolean hasUserJoined() {
-		return userHasJoined;
-	}
-	
-	public void userJoined(User user) {
-	    userHasJoined = true;
-	    this.users.put(user.getInternalUserId(), user);
-	}
-
-	public User userLeft(String userid){
-		User u = (User) users.remove(userid);	
-		if (users.isEmpty()) lastUserLeftOn = System.currentTimeMillis();
-		return u;
-	}
-
-	public User getUserById(String id){
-		return this.users.get(id);
-	}
-	
-	public int getNumUsers(){
-		return this.users.size();
-	}
-	
-	public int getNumModerators(){
-		int sum = 0;
-		for (String key : users.keySet()) {
-		    User u =  (User) users.get(key);
-		    if (u.isModerator()) sum++;
-		}
-		return sum;
-	}
-	
-	public String getDialNumber() {
-		return dialNumber;
-	}
-	
-	public boolean wasNeverJoined(int expiry) {
-		return (hasStarted() && !hasEnded() && nobodyJoined(expiry));
-	}
-	
-	private boolean meetingInfinite() {
-		/* Meeting stays runs infinitely */
-	  return 	duration == 0;
-	}
-	
-	private boolean nobodyJoined(int expiry) {
-		if (expiry == 0) return false; /* Meeting stays created infinitely */
-		
-		long now = System.currentTimeMillis();
-
-		return (!userHasJoined && (now - createdTime) >  (expiry * MILLIS_IN_A_MINUTE));
-	}
-
-	private boolean hasBeenEmptyFor(int expiry) {
-		long now = System.currentTimeMillis();
-		return (now - lastUserLeftOn > (expiry * MILLIS_IN_A_MINUTE));
-	}
-	
-	private boolean isEmpty() {
-		return users.isEmpty();
-	}
-	
-	public boolean hasExpired(int expiry) {
-		return (hasStarted() && userHasJoined && isEmpty() && hasBeenEmptyFor(expiry));
-	}
-	
-	public boolean hasExceededDuration() {
-		return (hasStarted() && !hasEnded() && pastDuration());
-	}
-
-	private boolean pastDuration() {
-		if (meetingInfinite()) return false; 
-		long now = System.currentTimeMillis();
-		return (now - startTime > (duration * MILLIS_IN_A_MINUTE));
-	}
-	
-	private boolean hasStarted() {
-		return startTime > 0;
-	}
-	
-	private boolean hasEnded() {
-		return endTime > 0;
-	}
-
-	public int getNumListenOnly() {
-		int sum = 0;
-		for (String key : users.keySet()) {
-			User u =  (User) users.get(key);
-			if (u.isListeningOnly()) sum++;
-		}
-		return sum;
-	}
-	
-	public int getNumVoiceJoined() {
-		int sum = 0;
-		for (String key : users.keySet()) {
-			User u =  (User) users.get(key);
-			if (u.isVoiceJoined()) sum++;
-		}
-		return sum;
-	}
-
-	public int getNumVideos() {
-		int sum = 0;
-		for (String key : users.keySet()) {
-			User u =  (User) users.get(key);
-			sum += u.getStreams().size();
-		}
-		return sum;
-	}
-	
-	public void addUserCustomData(String userID, Map<String, String> data) {
-		userCustomData.put(userID, data);
-	}
-	
-	public Map<String, Object> getUserCustomData(String userID){
-		return (Map<String, Object>) userCustomData.get(userID);
-	}
-	
-	/***
-	 * Meeting Builder
-	 *
-	 */
-	public static class Builder {
-    	private String name;
-    	private String externalId;
-    	private String internalId;   	
-    	private int maxUsers;
-    	private boolean record;
-    	private boolean autoStartRecording;
-    	private boolean allowStartStopRecording;
-    	private String moderatorPass;
-    	private String viewerPass;
-    	private int duration;
-    	private String webVoice;
-    	private String telVoice;
-    	private String welcomeMsg;
-    	private String logoutUrl;
-    	private Map<String, String> metadata;
-    	private String dialNumber;
-    	private String defaultAvatarURL;
-    	private long createdTime;
-    	private boolean isBreakout;
-    	
-    	public Builder(String externalId, String internalId, long createTime) {
-    		this.externalId = externalId;
-    		this.internalId = internalId;
-    		this.createdTime = createTime;
-    	}
-    	
-    	public Builder withName(String name) {
-    		this.name = name;
-    		return this;
-    	}
-    	    	
-    	public Builder withDuration(int minutes) {
-    		duration = minutes;
-    		return this;
-    	}
-    	
-    	public Builder withMaxUsers(int n) {
-    		maxUsers = n;
-    		return this;
-    	}
-    	
-    	public Builder withRecording(boolean record) {
-    		this.record = record;
-    		return this;
-    	}
-    	
-    	public Builder withAutoStartRecording(boolean start) {
-    		this.autoStartRecording = start;
-    		return this;
-    	}
-
-    	public Builder withAllowStartStopRecording(boolean allow) {
-    		this.allowStartStopRecording = allow;
-    		return this;
-    	}
-    	
-    	public Builder withWebVoice(String w) {
-    		this.webVoice = w;
-    		return this;
-    	}
-    	
-    	public Builder withTelVoice(String t) {
-    		this.telVoice = t;
-    		return this;
-    	}
-    	
-    	public Builder withDialNumber(String d) {
-    		this.dialNumber = d;
-    		return this;
-    	}
-    	
-    	public Builder withModeratorPass(String p) {
-    		this.moderatorPass = p;
-    		return this;
-    	}
-    	
-    	public Builder withViewerPass(String p) {  		
-	    	this.viewerPass = p;
-	    	return this;
-	    }
-    	
-    	public Builder withWelcomeMessage(String w) {
-    		welcomeMsg = w;
-    		return this;
-    	}
-    	
-    	public Builder withDefaultAvatarURL(String w) {
-    		defaultAvatarURL = w;
-    		return this;
-    	}
-    	
-    	public Builder isBreakout(Boolean b) {
-    	  isBreakout = b;
-    	  return this;
-    	}
-    	   	
-    	public Builder withLogoutUrl(String l) {
-    		logoutUrl = l;
-    		return this;
-    	}
-    	
-    	public Builder withMetadata(Map<String, String> m) {
-    		metadata = m;
-    		return this;
-    	}
-    
-    	public Meeting build() {
-    		return new Meeting(this);
-    	}
-    }
-
-    public void userRegistered(String internalUserID) {
-        this.registeredUsers.put(internalUserID, new Long(System.nanoTime()));
-    }
-
-    public Long userUnregistered(String userid) {
-        String internalUserIDSeed = userid.split("_")[0];
-        Long r = (Long) this.registeredUsers.remove(internalUserIDSeed);
-        return r;
-    }
-
-    public ConcurrentMap<String, Long> getRegisteredUsers() {
-        return registeredUsers;
-    }
-}
+/**
+* BigBlueButton open source conferencing system - http://www.bigbluebutton.org/
+* 
+* Copyright (c) 2012 BigBlueButton Inc. and by respective authors (see below).
+*
+* This program is free software; you can redistribute it and/or modify it under the
+* terms of the GNU Lesser General Public License as published by the Free Software
+* Foundation; either version 3.0 of the License, or (at your option) any later
+* version.
+* 
+* BigBlueButton is distributed in the hope that it will be useful, but WITHOUT ANY
+* WARRANTY; without even the implied warranty of MERCHANTABILITY or FITNESS FOR A
+* PARTICULAR PURPOSE. See the GNU Lesser General Public License for more details.
+*
+* You should have received a copy of the GNU Lesser General Public License along
+* with BigBlueButton; if not, see <http://www.gnu.org/licenses/>.
+*
+*/
+
+package org.bigbluebutton.api.domain;
+
+import java.util.Collection;
+import java.util.Collections;
+import java.util.Date;
+import java.util.HashMap;
+import java.util.Map;
+import java.util.concurrent.ConcurrentHashMap;
+import java.util.concurrent.ConcurrentMap;
+import org.apache.commons.lang.RandomStringUtils;
+import org.slf4j.Logger;
+import org.slf4j.LoggerFactory;
+
+public class Meeting {
+	private static Logger log = LoggerFactory.getLogger(Meeting.class);
+	
+	private static final long MILLIS_IN_A_MINUTE = 60000;
+	
+	private String name;
+	private String extMeetingId;
+	private String intMeetingId;	
+	private Integer duration = 0;	 
+	private long createdTime = 0;
+	private long startTime = 0;
+	private long endTime = 0;
+	private boolean forciblyEnded = false;
+	private String telVoice;
+	private String webVoice;
+	private String moderatorPass;
+	private String viewerPass;
+	private String welcomeMsg;
+	private String modOnlyMessage;
+	private String logoutUrl;
+	private int maxUsers;
+	private boolean record;
+	private boolean autoStartRecording = false;
+	private boolean allowStartStopRecording = false;
+	private String dialNumber;
+	private String defaultAvatarURL;
+	private String defaultConfigToken;
+	private boolean userHasJoined = false;
+	private Map<String, String> metadata;
+	private Map<String, Object> userCustomData;
+	private final ConcurrentMap<String, User> users;
+	private final ConcurrentMap<String, Long> registeredUsers;
+	private final ConcurrentMap<String, Config> configs;
+	private final Boolean isBreakout;
+	
+	private long lastUserLeftOn = 0;
+	
+	public Meeting(Builder builder) {
+		name = builder.name;
+		extMeetingId = builder.externalId;
+		intMeetingId = builder.internalId;
+		viewerPass = builder.viewerPass;
+		moderatorPass = builder.moderatorPass;
+		maxUsers = builder.maxUsers;
+		logoutUrl = builder.logoutUrl;
+		defaultAvatarURL = builder.defaultAvatarURL;
+		record = builder.record;
+		autoStartRecording = builder.autoStartRecording;
+		allowStartStopRecording = builder.allowStartStopRecording;
+   	duration = builder.duration;
+   	webVoice = builder.webVoice;
+   	telVoice = builder.telVoice;
+   	welcomeMsg = builder.welcomeMsg;
+   	dialNumber = builder.dialNumber;
+   	metadata = builder.metadata;
+   	createdTime = builder.createdTime;
+   	isBreakout = builder.isBreakout;
+   	
+   	userCustomData = new HashMap<String, Object>();
+
+		users = new ConcurrentHashMap<String, User>();
+		registeredUsers = new ConcurrentHashMap<String, Long>();
+		
+		configs = new ConcurrentHashMap<String, Config>();
+	}
+
+	public String storeConfig(boolean defaultConfig, String config) {
+		String token = RandomStringUtils.randomAlphanumeric(8);
+		while (configs.containsKey(token)) {
+			token = RandomStringUtils.randomAlphanumeric(8);
+		}
+		
+		configs.put(token, new Config(token, System.currentTimeMillis(), config));
+		
+		if (defaultConfig) {
+			defaultConfigToken = token;
+		}
+		
+		return token;
+	}
+	
+	public Config getDefaultConfig() {
+		if (defaultConfigToken != null) {
+			return getConfig(defaultConfigToken);
+		}
+		
+		return null;
+	}
+	
+	public Config getConfig(String token) {
+		return configs.get(token);
+	}
+	
+	public Config removeConfig(String token) {
+		return configs.remove(token);
+	}
+
+	public Map<String, String> getMetadata() {
+		return metadata;
+	}
+
+	public Collection<User> getUsers() {
+		return users.isEmpty() ? Collections.<User>emptySet() : Collections.unmodifiableCollection(users.values());
+	}
+
+	public ConcurrentMap<String, User> getUsersMap() {
+	    return users;
+	}
+
+	public long getStartTime() {
+		return startTime;
+	}
+	
+	public void setStartTime(long t) {
+		startTime = t;
+	}
+	
+	public long getCreateTime() {
+		return createdTime;
+	}
+	
+	public Integer getDuration() {
+		return duration;
+	}
+	
+	public long getEndTime() {
+		return endTime;
+	}
+	
+	public void setModeratorOnlyMessage(String msg) {
+		modOnlyMessage = msg;
+	}
+	
+	public String getModeratorOnlyMessage() {
+		return modOnlyMessage;
+	}
+	
+	public void setEndTime(long t) {
+		endTime = t;
+	}
+	
+	public boolean isRunning() {
+		return ! users.isEmpty();
+	}
+	
+	public Boolean isBreakout() {
+	  return isBreakout;
+	}
+
+	public String getName() {
+		return name;
+	}
+
+	public boolean isForciblyEnded() {
+		return forciblyEnded;
+	}
+
+	public void setForciblyEnded(boolean forciblyEnded) {
+		this.forciblyEnded = forciblyEnded;
+	}
+
+	public String getExternalId() {
+		return extMeetingId;
+	}
+	
+	public String getInternalId() {
+		return intMeetingId;
+	}
+
+	public String getWebVoice() {
+		return webVoice;
+	}
+
+	public String getTelVoice() {
+		return telVoice;
+	}
+
+	public String getModeratorPassword() {
+		return moderatorPass;
+	}
+
+	public String getViewerPassword() {
+		return viewerPass;
+	}
+
+	public String getWelcomeMessage() {
+		return welcomeMsg;
+	}
+
+	public String getDefaultAvatarURL() {
+		return defaultAvatarURL;
+	}
+	
+	public String getLogoutUrl() {
+		return logoutUrl;
+	}
+
+	public int getMaxUsers() {
+		return maxUsers;
+	}
+
+	public boolean isRecord() {
+		return record;
+	}
+	
+	public boolean getAutoStartRecording() {
+		return autoStartRecording;
+	}
+	
+	public boolean getAllowStartStopRecording() {
+		return allowStartStopRecording;
+	}
+	
+	public boolean hasUserJoined() {
+		return userHasJoined;
+	}
+	
+	public void userJoined(User user) {
+	    userHasJoined = true;
+	    this.users.put(user.getInternalUserId(), user);
+	}
+
+	public User userLeft(String userid){
+		User u = (User) users.remove(userid);	
+		if (users.isEmpty()) lastUserLeftOn = System.currentTimeMillis();
+		return u;
+	}
+
+	public User getUserById(String id){
+		return this.users.get(id);
+	}
+	
+	public int getNumUsers(){
+		return this.users.size();
+	}
+	
+	public int getNumModerators(){
+		int sum = 0;
+		for (String key : users.keySet()) {
+		    User u =  (User) users.get(key);
+		    if (u.isModerator()) sum++;
+		}
+		return sum;
+	}
+	
+	public String getDialNumber() {
+		return dialNumber;
+	}
+	
+	public boolean wasNeverJoined(int expiry) {
+		return (hasStarted() && !hasEnded() && nobodyJoined(expiry));
+	}
+	
+	private boolean meetingInfinite() {
+		/* Meeting stays runs infinitely */
+	  return 	duration == 0;
+	}
+	
+	private boolean nobodyJoined(int expiry) {
+		if (expiry == 0) return false; /* Meeting stays created infinitely */
+		
+		long now = System.currentTimeMillis();
+
+		return (!userHasJoined && (now - createdTime) >  (expiry * MILLIS_IN_A_MINUTE));
+	}
+
+	private boolean hasBeenEmptyFor(int expiry) {
+		long now = System.currentTimeMillis();
+		return (now - lastUserLeftOn > (expiry * MILLIS_IN_A_MINUTE));
+	}
+	
+	private boolean isEmpty() {
+		return users.isEmpty();
+	}
+	
+	public boolean hasExpired(int expiry) {
+		return (hasStarted() && userHasJoined && isEmpty() && hasBeenEmptyFor(expiry));
+	}
+	
+	public boolean hasExceededDuration() {
+		return (hasStarted() && !hasEnded() && pastDuration());
+	}
+
+	private boolean pastDuration() {
+		if (meetingInfinite()) return false; 
+		long now = System.currentTimeMillis();
+		return (now - startTime > (duration * MILLIS_IN_A_MINUTE));
+	}
+	
+	private boolean hasStarted() {
+		return startTime > 0;
+	}
+	
+	private boolean hasEnded() {
+		return endTime > 0;
+	}
+
+	public int getNumListenOnly() {
+		int sum = 0;
+		for (String key : users.keySet()) {
+			User u =  (User) users.get(key);
+			if (u.isListeningOnly()) sum++;
+		}
+		return sum;
+	}
+	
+	public int getNumVoiceJoined() {
+		int sum = 0;
+		for (String key : users.keySet()) {
+			User u =  (User) users.get(key);
+			if (u.isVoiceJoined()) sum++;
+		}
+		return sum;
+	}
+
+	public int getNumVideos() {
+		int sum = 0;
+		for (String key : users.keySet()) {
+			User u =  (User) users.get(key);
+			sum += u.getStreams().size();
+		}
+		return sum;
+	}
+	
+	public void addUserCustomData(String userID, Map<String, String> data) {
+		userCustomData.put(userID, data);
+	}
+	
+	public Map<String, Object> getUserCustomData(String userID){
+		return (Map<String, Object>) userCustomData.get(userID);
+	}
+	
+	/***
+	 * Meeting Builder
+	 *
+	 */
+	public static class Builder {
+    	private String name;
+    	private String externalId;
+    	private String internalId;   	
+    	private int maxUsers;
+    	private boolean record;
+    	private boolean autoStartRecording;
+    	private boolean allowStartStopRecording;
+    	private String moderatorPass;
+    	private String viewerPass;
+    	private int duration;
+    	private String webVoice;
+    	private String telVoice;
+    	private String welcomeMsg;
+    	private String logoutUrl;
+    	private Map<String, String> metadata;
+    	private String dialNumber;
+    	private String defaultAvatarURL;
+    	private long createdTime;
+    	private boolean isBreakout;
+    	
+    	public Builder(String externalId, String internalId, long createTime) {
+    		this.externalId = externalId;
+    		this.internalId = internalId;
+    		this.createdTime = createTime;
+    	}
+    	
+    	public Builder withName(String name) {
+    		this.name = name;
+    		return this;
+    	}
+    	    	
+    	public Builder withDuration(int minutes) {
+    		duration = minutes;
+    		return this;
+    	}
+    	
+    	public Builder withMaxUsers(int n) {
+    		maxUsers = n;
+    		return this;
+    	}
+    	
+    	public Builder withRecording(boolean record) {
+    		this.record = record;
+    		return this;
+    	}
+    	
+    	public Builder withAutoStartRecording(boolean start) {
+    		this.autoStartRecording = start;
+    		return this;
+    	}
+
+    	public Builder withAllowStartStopRecording(boolean allow) {
+    		this.allowStartStopRecording = allow;
+    		return this;
+    	}
+    	
+    	public Builder withWebVoice(String w) {
+    		this.webVoice = w;
+    		return this;
+    	}
+    	
+    	public Builder withTelVoice(String t) {
+    		this.telVoice = t;
+    		return this;
+    	}
+    	
+    	public Builder withDialNumber(String d) {
+    		this.dialNumber = d;
+    		return this;
+    	}
+    	
+    	public Builder withModeratorPass(String p) {
+    		this.moderatorPass = p;
+    		return this;
+    	}
+    	
+    	public Builder withViewerPass(String p) {  		
+	    	this.viewerPass = p;
+	    	return this;
+	    }
+    	
+    	public Builder withWelcomeMessage(String w) {
+    		welcomeMsg = w;
+    		return this;
+    	}
+    	
+    	public Builder withDefaultAvatarURL(String w) {
+    		defaultAvatarURL = w;
+    		return this;
+    	}
+    	
+    	public Builder isBreakout(Boolean b) {
+    	  isBreakout = b;
+    	  return this;
+    	}
+    	   	
+    	public Builder withLogoutUrl(String l) {
+    		logoutUrl = l;
+    		return this;
+    	}
+    	
+    	public Builder withMetadata(Map<String, String> m) {
+    		metadata = m;
+    		return this;
+    	}
+    
+    	public Meeting build() {
+    		return new Meeting(this);
+    	}
+    }
+
+    public void userRegistered(String internalUserID) {
+        this.registeredUsers.put(internalUserID, new Long(System.nanoTime()));
+    }
+
+    public Long userUnregistered(String userid) {
+        String internalUserIDSeed = userid.split("_")[0];
+        Long r = (Long) this.registeredUsers.remove(internalUserIDSeed);
+        return r;
+    }
+
+    public ConcurrentMap<String, Long> getRegisteredUsers() {
+        return registeredUsers;
+    }
+}