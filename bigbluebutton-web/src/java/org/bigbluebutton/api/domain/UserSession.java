--- conflicted
+++ resolved
@@ -1,63 +1,42 @@
-/**
-* BigBlueButton open source conferencing system - http://www.bigbluebutton.org/
-* 
-* Copyright (c) 2012 BigBlueButton Inc. and by respective authors (see below).
-*
-* This program is free software; you can redistribute it and/or modify it under the
-* terms of the GNU Lesser General Public License as published by the Free Software
-* Foundation; either version 3.0 of the License, or (at your option) any later
-* version.
-* 
-* BigBlueButton is distributed in the hope that it will be useful, but WITHOUT ANY
-* WARRANTY; without even the implied warranty of MERCHANTABILITY or FITNESS FOR A
-* PARTICULAR PURPOSE. See the GNU Lesser General Public License for more details.
-*
-* You should have received a copy of the GNU Lesser General Public License along
-* with BigBlueButton; if not, see <http://www.gnu.org/licenses/>.
-*
-*/
-
-package org.bigbluebutton.api.domain;
-
-public class UserSession {
-<<<<<<< HEAD
-	public String internalUserId = null;
-	public String conferencename = null;
-  public String meetingID = null;
-  public String externMeetingID = null;
-  public String externUserID = null;
-  public String fullname = null; 
-  public String role = null;
-  public String conference = null;
-  public String room = null;
-  public String voicebridge = null;
-  public String webvoiceconf = null;
-  public String mode = null;
-  public String record = null;
-  public String welcome = null;
-  public String logoutUrl = null;
-  public String defaultLayout = "NOLAYOUT";
-  public String avatarURL;
-  public String configXML;
-=======
-	String internalUserId = null;
-    String conferencename = null;
-    String meetingID = null;
-    String externMeetingID = null;
-    String externUserID = null;
-    String fullname = null; 
-    String role = null;
-    String conference = null;
-    String room = null;
-    String guest = "false";
-    String voicebridge = null;
-    String webvoiceconf = null;
-    String mode = null;
-    String record = null;
-    String welcome = null;
-    String logoutUrl = null;
-    String defaultLayout = "NOLAYOUT";
-    String avatarURL;
-    String configXML;
->>>>>>> 417b518c
-}
+/**
+* BigBlueButton open source conferencing system - http://www.bigbluebutton.org/
+* 
+* Copyright (c) 2012 BigBlueButton Inc. and by respective authors (see below).
+*
+* This program is free software; you can redistribute it and/or modify it under the
+* terms of the GNU Lesser General Public License as published by the Free Software
+* Foundation; either version 3.0 of the License, or (at your option) any later
+* version.
+* 
+* BigBlueButton is distributed in the hope that it will be useful, but WITHOUT ANY
+* WARRANTY; without even the implied warranty of MERCHANTABILITY or FITNESS FOR A
+* PARTICULAR PURPOSE. See the GNU Lesser General Public License for more details.
+*
+* You should have received a copy of the GNU Lesser General Public License along
+* with BigBlueButton; if not, see <http://www.gnu.org/licenses/>.
+*
+*/
+
+package org.bigbluebutton.api.domain;
+
+public class UserSession {
+	public String internalUserId = null;
+	public String conferencename = null;
+  public String meetingID = null;
+  public String externMeetingID = null;
+  public String externUserID = null;
+  public String fullname = null; 
+  public String role = null;
+  public String conference = null;
+  public String room = null;
+  public String guest = "false";
+  public String voicebridge = null;
+  public String webvoiceconf = null;
+  public String mode = null;
+  public String record = null;
+  public String welcome = null;
+  public String logoutUrl = null;
+  public String defaultLayout = "NOLAYOUT";
+  public String avatarURL;
+  public String configXML;
+}