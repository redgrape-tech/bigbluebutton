--- conflicted
+++ resolved
@@ -1,1545 +1,855 @@
-/**
- * BigBlueButton open source conferencing system - http://www.bigbluebutton.org/
- * 
- * Copyright (c) 2012 BigBlueButton Inc. and by respective authors (see below).
- *
- * This program is free software; you can redistribute it and/or modify it under the
- * terms of the GNU Lesser General Public License as published by the Free Software
- * Foundation; either version 3.0 of the License, or (at your option) any later
- * version.
- * 
- * BigBlueButton is distributed in the hope that it will be useful, but WITHOUT ANY
- * WARRANTY; without even the implied warranty of MERCHANTABILITY or FITNESS FOR A
- * PARTICULAR PURPOSE. See the GNU Lesser General Public License for more details.
- *
- * You should have received a copy of the GNU Lesser General Public License along
- * with BigBlueButton; if not, see <http://www.gnu.org/licenses/>.
- *
- */
-
-package org.bigbluebutton.api;
-
-import java.util.ArrayList;
-import java.util.Collection;
-import java.util.Collections;
-import java.util.Date;
-import java.util.HashMap;
-import java.util.HashSet;
-import java.util.Iterator;
-import java.util.LinkedHashMap;
-import java.util.List;
-import java.util.Map;
-import java.util.TreeMap;
-import java.util.concurrent.BlockingQueue;
-import java.util.concurrent.ConcurrentHashMap;
-import java.util.concurrent.ConcurrentMap;
-import java.util.concurrent.Executor;
-import java.util.concurrent.Executors;
-import java.util.concurrent.LinkedBlockingQueue;
-import java.util.concurrent.TimeUnit;
-
-import org.bigbluebutton.api.domain.Download;
-import org.bigbluebutton.api.domain.Meeting;
-import org.bigbluebutton.api.domain.Playback;
-import org.bigbluebutton.api.domain.Recording;
-import org.bigbluebutton.api.domain.User;
-import org.bigbluebutton.api.domain.UserSession;
-import org.bigbluebutton.api.messaging.MessageListener;
-import org.bigbluebutton.api.messaging.MessagingConstants;
-import org.bigbluebutton.api.messaging.MessagingService;
-import org.bigbluebutton.api.messaging.messages.CreateMeeting;
-import org.bigbluebutton.api.messaging.messages.EndMeeting;
-import org.bigbluebutton.api.messaging.messages.IMessage;
-import org.bigbluebutton.api.messaging.messages.MeetingDestroyed;
-import org.bigbluebutton.api.messaging.messages.MeetingEnded;
-import org.bigbluebutton.api.messaging.messages.MeetingStarted;
-import org.bigbluebutton.api.messaging.messages.RegisterUser;
-import org.bigbluebutton.api.messaging.messages.RemoveExpiredMeetings;
-import org.bigbluebutton.api.messaging.messages.UserJoined;
-import org.bigbluebutton.api.messaging.messages.UserJoinedVoice;
-import org.bigbluebutton.api.messaging.messages.UserLeft;
-import org.bigbluebutton.api.messaging.messages.UserLeftVoice;
-import org.bigbluebutton.api.messaging.messages.UserListeningOnly;
-import org.bigbluebutton.api.messaging.messages.UserRoleChanged;
-import org.bigbluebutton.api.messaging.messages.UserSharedWebcam;
-import org.bigbluebutton.api.messaging.messages.UserStatusChanged;
-import org.bigbluebutton.api.messaging.messages.UserUnsharedWebcam;
-import org.bigbluebutton.web.services.ExpiredMeetingCleanupTimerTask;
-import org.slf4j.Logger;
-import org.slf4j.LoggerFactory;
-
-import com.google.gson.Gson;
-
-public class MeetingService implements MessageListener {
-<<<<<<< HEAD
-    private static Logger log = LoggerFactory.getLogger(MeetingService.class);
-
-    private BlockingQueue<IMessage> receivedMessages = new LinkedBlockingQueue<IMessage>();
-    private volatile boolean processMessage = false;
-
-    private final Executor msgProcessorExec = Executors.newSingleThreadExecutor();
-    private final Executor runExec = Executors.newSingleThreadExecutor();
-
-    /**
-     * http://ria101.wordpress.com/2011/12/12/concurrenthashmap-avoid-a-common-
-     * misuse/
-     */
-    private final ConcurrentMap<String, Meeting> meetings;
-    private final ConcurrentMap<String, UserSession> sessions;
-
-    private int defaultMeetingExpireDuration = 1;
-    private int defaultMeetingCreateJoinDuration = 5;
-    private RecordingService recordingService;
-    private MessagingService messagingService;
-    private ExpiredMeetingCleanupTimerTask cleaner;
-    private boolean removeMeetingWhenEnded = false;
-
-    public MeetingService() {
-        meetings = new ConcurrentHashMap<String, Meeting>(8, 0.9f, 1);
-        sessions = new ConcurrentHashMap<String, UserSession>(8, 0.9f, 1);
-    }
-
-    public void addUserSession(String token, UserSession user) {
-        sessions.put(token, user);
-    }
-
-    public void registerUser(String meetingID, String internalUserId,
-            String fullname, String role, String externUserID, String authToken) {
-        handle(new RegisterUser(meetingID, internalUserId, fullname, role,
-                externUserID, authToken));
-    }
-
-    public UserSession getUserSession(String token) {
-        return sessions.get(token);
-    }
-
-    public UserSession removeUserSession(String token) {
-        UserSession user = sessions.remove(token);
-        if (user != null) {
-            log.debug("Found user [" + user.fullname + "] token=[" + token
-                    + "] to meeting [" + user.meetingID + "]");
-        }
-        return user;
-    }
-
-    /**
-     * Remove the meetings that have ended from the list of running meetings.
-     */
-    public void removeExpiredMeetings() {
-        handle(new RemoveExpiredMeetings());
-    }
-
-    private void kickOffProcessingOfRecording(Meeting m) {
-        if (m.isRecord() && m.getNumUsers() == 0) {
-            Map<String, Object> logData = new HashMap<String, Object>();
-            logData.put("meetingId", m.getInternalId());
-            logData.put("externalMeetingId", m.getExternalId());
-            logData.put("name", m.getName());
-            logData.put("event", "kick_off_ingest_and_processing");
-            logData.put("description", "Start processing of recording.");
-
-            Gson gson = new Gson();
-            String logStr = gson.toJson(logData);
-
-            log.info("Initiate recording processing: data={}", logStr);
-
-            processRecording(m.getInternalId());
-        }
-    }
-
-    private void processMeetingForRemoval(Meeting m) {
-        kickOffProcessingOfRecording(m);
-        destroyMeeting(m.getInternalId());
-        meetings.remove(m.getInternalId());
-        removeUserSessions(m.getInternalId());
-    }
-
-    private void removeUserSessions(String meetingId) {
-        Iterator<Map.Entry<String, UserSession>> iterator = sessions.entrySet()
-                .iterator();
-        while (iterator.hasNext()) {
-            Map.Entry<String, UserSession> entry = iterator.next();
-            UserSession userSession = entry.getValue();
-
-            if (userSession.meetingID.equals(meetingId)) {
-                iterator.remove();
-            }
-        }
-    }
-
-    private void checkAndRemoveExpiredMeetings() {
-        for (Meeting m : meetings.values()) {
-            if (m.hasExpired(defaultMeetingExpireDuration)) {
-                Map<String, Object> logData = new HashMap<String, Object>();
-                logData.put("meetingId", m.getInternalId());
-                logData.put("externalMeetingId", m.getExternalId());
-                logData.put("name", m.getName());
-                logData.put("event", "removing_meeting");
-                logData.put("description", "Meeting has expired.");
-
-                Gson gson = new Gson();
-                String logStr = gson.toJson(logData);
-                log.info("Removing expired meeting: data={}", logStr);
-
-                processMeetingForRemoval(m);
-                continue;
-            }
-
-            if (m.isForciblyEnded()) {
-                Map<String, Object> logData = new HashMap<String, Object>();
-                logData.put("meetingId", m.getInternalId());
-                logData.put("externalMeetingId", m.getExternalId());
-                logData.put("name", m.getName());
-                logData.put("event", "removing_meeting");
-                logData.put("description", "Meeting forcefully ended.");
-
-                Gson gson = new Gson();
-                String logStr = gson.toJson(logData);
-
-                log.info("Removing ended meeting: data={}", logStr);
-                processMeetingForRemoval(m);
-                continue;
-            }
-
-            if (m.wasNeverJoined(defaultMeetingCreateJoinDuration)) {
-                Map<String, Object> logData = new HashMap<String, Object>();
-                logData.put("meetingId", m.getInternalId());
-                logData.put("externalMeetingId", m.getExternalId());
-                logData.put("name", m.getName());
-                logData.put("event", "removing_meeting");
-                logData.put("description", "Meeting has not been joined.");
-
-                Gson gson = new Gson();
-                String logStr = gson.toJson(logData);
-
-                log.info("Removing un-joined meeting: data={}", logStr);
-
-                destroyMeeting(m.getInternalId());
-                meetings.remove(m.getInternalId());
-                removeUserSessions(m.getInternalId());
-                continue;
-            }
-
-            if (m.hasExceededDuration()) {
-                Map<String, Object> logData = new HashMap<String, Object>();
-                logData.put("meetingId", m.getInternalId());
-                logData.put("externalMeetingId", m.getExternalId());
-                logData.put("name", m.getName());
-                logData.put("event", "removing_meeting");
-                logData.put("description", "Meeting exceeded duration.");
-
-                Gson gson = new Gson();
-                String logStr = gson.toJson(logData);
-
-                log.info("Removing past duration meeting: data={}", logStr);
-
-                endMeeting(m.getInternalId());
-            }
-        }
-    }
-
-    private void destroyMeeting(String meetingID) {
-        messagingService.destroyMeeting(meetingID);
-    }
-
-    public Collection<Meeting> getMeetings() {
-        return meetings.isEmpty() ? Collections.<Meeting> emptySet()
-                : Collections.unmodifiableCollection(meetings.values());
-    }
-
-    public Collection<UserSession> getSessions() {
-        return sessions.isEmpty() ? Collections.<UserSession> emptySet()
-                : Collections.unmodifiableCollection(sessions.values());
-    }
-
-    public void createMeeting(Meeting m) {
-        handle(new CreateMeeting(m));
-    }
-
-    private void handleCreateMeeting(Meeting m) {
-        meetings.put(m.getInternalId(), m);
-        if (m.isRecord()) {
-            Map<String, String> metadata = new LinkedHashMap<String, String>();
-            metadata.putAll(m.getMetadata());
-            // TODO: Need a better way to store these values for recordings
-            metadata.put("meetingId", m.getExternalId());
-            metadata.put("meetingName", m.getName());
-
-            messagingService.recordMeetingInfo(m.getInternalId(), metadata);
-        }
-
-        Map<String, Object> logData = new HashMap<String, Object>();
-        logData.put("meetingId", m.getInternalId());
-        logData.put("externalMeetingId", m.getExternalId());
-        logData.put("name", m.getName());
-        logData.put("duration", m.getDuration());
-        logData.put("record", m.isRecord());
-        logData.put("event", "create_meeting");
-        logData.put("description", "Create meeting.");
-
-        Gson gson = new Gson();
-        String logStr = gson.toJson(logData);
-
-        log.info("Create meeting: data={}", logStr);
-
-        messagingService.createMeeting(m.getInternalId(), m.getExternalId(),
-                m.getName(), m.isRecord(), m.getTelVoice(), m.getDuration(),
-                m.getAutoStartRecording(), m.getAllowStartStopRecording(),
-                m.getModeratorPassword(), m.getViewerPassword(),
-                m.getCreateTime(), formatPrettyDate(m.getCreateTime()));
-    }
-
-    private String formatPrettyDate(Long timestamp) {
-        return new Date(timestamp).toString();
-    }
-
-    private void processCreateMeeting(CreateMeeting message) {
-        handleCreateMeeting(message.meeting);
-    }
-
-    private void processRegisterUser(RegisterUser message) {
-        messagingService.registerUser(message.meetingID,
-                message.internalUserId, message.fullname, message.role,
-                message.externUserID, message.authToken);
-    }
-
-    public String addSubscription(String meetingId, String event,
-            String callbackURL) {
-        String sid = messagingService.storeSubscription(meetingId, event,
-                callbackURL);
-        return sid;
-    }
-
-    public boolean removeSubscription(String meetingId, String subscriptionId) {
-        return messagingService.removeSubscription(meetingId, subscriptionId);
-    }
-
-    public List<Map<String, String>> listSubscriptions(String meetingId) {
-        return messagingService.listSubscriptions(meetingId);
-    }
-
-    public Meeting getMeeting(String meetingId) {
-        if (meetingId == null)
-            return null;
-        for (String key : meetings.keySet()) {
-            if (key.startsWith(meetingId))
-                return (Meeting) meetings.get(key);
-        }
-
-        return null;
-    }
-
-    public Collection<Meeting> getMeetingsWithId(String meetingId) {
-        if (meetingId == null)
-            return Collections.<Meeting> emptySet();
-
-        Collection<Meeting> m = new HashSet<Meeting>();
-
-        for (String key : meetings.keySet()) {
-            if (key.startsWith(meetingId))
-                m.add(meetings.get(key));
-        }
-
-        return m;
-    }
-
-    public Meeting getNotEndedMeetingWithId(String meetingId) {
-        if (meetingId == null)
-            return null;
-        for (String key : meetings.keySet()) {
-            if (key.startsWith(meetingId)) {
-                Meeting m = (Meeting) meetings.get(key);
-                if (!m.isForciblyEnded())
-                    return m;
-            }
-        }
-
-        return null;
-    }
-
-    public Map<String, Recording> getRecordings(List<String> idList, List<String> states) {
-        List<Recording> recsList = recordingService.getRecordings(idList, states);
-        Map<String, Recording> recs = reorderRecordings(recsList);
-        return recs;
-    }
-
-    public Map<String, Recording> filterRecordingsByMetadata(Map<String, Recording> recordings, Map<String, String> metadataFilters) {
-        return recordingService.filterRecordingsByMetadata(recordings, metadataFilters);
-    }
-
-    public Map<String, Recording> reorderRecordings(List<Recording> olds) {
-        Map<String, Recording> map = new HashMap<String, Recording>();
-        for (Recording r : olds) {
-            if (!map.containsKey(r.getId())) {
-                Map<String, String> meta = r.getMetadata();
-                String mid = meta.remove("meetingId");
-                String name = meta.remove("meetingName");
-
-                r.setMeetingID(mid);
-                r.setName(name);
-
-                ArrayList<Playback> plays = new ArrayList<Playback>();
-
-                if (r.getPlaybackFormat() != null) {
-                    plays.add(new Playback(r.getPlaybackFormat(), r
-                            .getPlaybackLink(), getDurationRecording(
-                            r.getPlaybackDuration(), r.getEndTime(),
-                            r.getStartTime()), r.getPlaybackExtensions()));
-                }
-
-                r.setPlaybacks(plays);
-                map.put(r.getId(), r);
-            } else {
-                Recording rec = map.get(r.getId());
-                rec.getPlaybacks().add(
-                        new Playback(r.getPlaybackFormat(),
-                                r.getPlaybackLink(), getDurationRecording(
-                                        r.getPlaybackDuration(),
-                                        r.getEndTime(), r.getStartTime()), r
-                                        .getPlaybackExtensions()));
-            }
-        }
-
-        return map;
-    }
-
-    private int getDurationRecording(String playbackDuration, String end,
-            String start) {
-        int duration;
-        try {
-            if (!playbackDuration.equals("")) {
-                duration = (int) Math
-                        .ceil((Long.parseLong(playbackDuration)) / 60000.0);
-            } else {
-                duration = (int) Math.ceil((Long.parseLong(end) - Long
-                        .parseLong(start)) / 60000.0);
-            }
-        } catch (Exception e) {
-            log.debug(e.getMessage());
-            duration = 0;
-        }
-
-        return duration;
-    }
-
-    public boolean existsAnyRecording(List<String> idList) {
-        return recordingService.existAnyRecording(idList);
-    }
-
-    public void setPublishRecording(List<String> idList, boolean publish) {
-        for (String id : idList) {
-            if (publish) {
-                recordingService.changeState(id, Recording.STATE_PUBLISHED);
-            } else {
-                recordingService.changeState(id, Recording.STATE_UNPUBLISHED);
-            }
-        }
-    }
-
-    public void deleteRecordings(ArrayList<String> idList) {
-        for (String id : idList) {
-            recordingService.changeState(id, Recording.STATE_DELETED);
-        }
-    }
-
-    public void processRecording(String meetingId) {
-        recordingService.startIngestAndProcessing(meetingId);
-    }
-
-    public boolean isMeetingWithVoiceBridgeExist(String voiceBridge) {
-        /*
-         * Collection<Meeting> confs = meetings.values(); for (Meeting c :
-         * confs) { if (voiceBridge == c.getVoiceBridge()) { return true; } }
-         */return false;
-    }
-
-    public void send(String channel, String message) {
-        messagingService.send(channel, message);
-    }
-
-    public void createdPolls(String meetingId, String title, String question,
-            String questionType, ArrayList<String> answers) {
-        messagingService.sendPolls(meetingId, title, question, questionType,
-                answers);
-    }
-
-    public void endMeeting(String meetingId) {
-        handle(new EndMeeting(meetingId));
-    }
-
-    private void processEndMeeting(EndMeeting message) {
-        messagingService.endMeeting(message.meetingId);
-
-        Meeting m = getMeeting(message.meetingId);
-        if (m != null) {
-            m.setForciblyEnded(true);
-            if (removeMeetingWhenEnded) {
-                processRecording(m.getInternalId());
-                destroyMeeting(m.getInternalId());
-                meetings.remove(m.getInternalId());
-                removeUserSessions(m.getInternalId());
-            }
-        }
-    }
-
-    public void addUserCustomData(String meetingId, String userID,
-            Map<String, String> userCustomData) {
-        Meeting m = getMeeting(meetingId);
-        if (m != null) {
-            m.addUserCustomData(userID, userCustomData);
-        }
-    }
-
-    private void meetingStarted(MeetingStarted message) {
-        Meeting m = getMeeting(message.meetingId);
-        if (m != null) {
-            if (m.getStartTime() == 0) {
-                long now = System.currentTimeMillis();
-                m.setStartTime(now);
-
-                Map<String, Object> logData = new HashMap<String, Object>();
-                logData.put("meetingId", m.getInternalId());
-                logData.put("externalMeetingId", m.getExternalId());
-                logData.put("name", m.getName());
-                logData.put("duration", m.getDuration());
-                logData.put("record", m.isRecord());
-                logData.put("event", "meeting_started");
-                logData.put("description", "Meeting has started.");
-
-                Gson gson = new Gson();
-                String logStr = gson.toJson(logData);
-
-                log.info("Meeting started: data={}", logStr);
-
-            } else {
-                Map<String, Object> logData = new HashMap<String, Object>();
-                logData.put("meetingId", m.getInternalId());
-                logData.put("externalMeetingId", m.getExternalId());
-                logData.put("name", m.getName());
-                logData.put("duration", m.getDuration());
-                logData.put("record", m.isRecord());
-                logData.put("event", "meeting_restarted");
-                logData.put("description", "Meeting has restarted.");
-
-                Gson gson = new Gson();
-                String logStr = gson.toJson(logData);
-
-                log.info("Meeting restarted: data={}", logStr);
-            }
-            return;
-        }
-    }
-    
-    private void meetingDestroyed(MeetingDestroyed message) {
-      Meeting m = getMeeting(message.meetingId);
-      if (m != null) {
-        long now = System.currentTimeMillis();
-        m.setEndTime(now);
-        
-        Map<String, Object> logData = new HashMap<String, Object>();
-        logData.put("meetingId", m.getInternalId());
-        logData.put("externalMeetingId", m.getExternalId());
-        logData.put("name", m.getName());
-        logData.put("duration", m.getDuration());
-        logData.put("record", m.isRecord());
-        logData.put("event", "meeting_destroyed");
-        logData.put("description", "Meeting has been destroyed.");
-        
-        Gson gson = new Gson();
-          String logStr =  gson.toJson(logData);
-        
-        log.info("Meeting destroyed: data={}", logStr);
-        
-        return;
-      }
-    }
-    
-    private void meetingEnded(MeetingEnded message) {
-        Meeting m = getMeeting(message.meetingId);
-        if (m != null) {
-            long now = System.currentTimeMillis();
-            m.setEndTime(now);
-
-            Map<String, Object> logData = new HashMap<String, Object>();
-            logData.put("meetingId", m.getInternalId());
-            logData.put("externalMeetingId", m.getExternalId());
-            logData.put("name", m.getName());
-            logData.put("duration", m.getDuration());
-            logData.put("record", m.isRecord());
-            logData.put("event", "meeting_ended");
-            logData.put("description", "Meeting has ended.");
-
-            Gson gson = new Gson();
-            String logStr = gson.toJson(logData);
-
-            log.info("Meeting ended: data={}", logStr);
-
-            return;
-        }
-    }
-
-    private void userJoined(UserJoined message) {
-        Meeting m = getMeeting(message.meetingId);
-        if (m != null) {
-          if (m.getNumUsers() == 0) {
-            // First user joins the meeting. Reset the end time to zero
-            // in case the meeting has been rejoined.
-            m.setEndTime(0);
-          }
-          
-            User user = new User(message.userId, message.externalUserId,
-                    message.name, message.role);
-            m.userJoined(user);
-
-            Map<String, Object> logData = new HashMap<String, Object>();
-            logData.put("meetingId", m.getInternalId());
-            logData.put("externalMeetingId", m.getExternalId());
-            logData.put("name", m.getName());
-            logData.put("userId", message.userId);
-            logData.put("externalUserId", user.getExternalUserId());
-            logData.put("username", user.getFullname());
-            logData.put("role", user.getRole());
-            logData.put("event", "user_joined_message");
-            logData.put("description", "User had joined the meeting.");
-
-            Gson gson = new Gson();
-            String logStr = gson.toJson(logData);
-
-            log.info("User joined meeting: data={}", logStr);
-
-            return;
-        }
-    }
-
-    private void userLeft(UserLeft message) {
-        Meeting m = getMeeting(message.meetingId);
-        if (m != null) {
-            User user = m.userLeft(message.userId);
-            if (user != null) {
-
-                Map<String, Object> logData = new HashMap<String, Object>();
-                logData.put("meetingId", m.getInternalId());
-                logData.put("externalMeetingId", m.getExternalId());
-                logData.put("name", m.getName());
-                logData.put("userId", message.userId);
-                logData.put("externalUserId", user.getExternalUserId());
-                logData.put("username", user.getFullname());
-                logData.put("role", user.getRole());
-                logData.put("event", "user_left_message");
-                logData.put("description", "User had left the meeting.");
-
-                Gson gson = new Gson();
-                String logStr = gson.toJson(logData);
-
-                log.info("User left meeting: data={}", logStr);
-                
-                if (m.getNumUsers() == 0) {
-                  // Last user the meeting. Mark this as the time
-                  // the meeting ended.
-                  m.setEndTime(System.currentTimeMillis());
-                }
-                
-                return;
-            }
-            return;
-        }
-    }
-
-    private void updatedStatus(UserStatusChanged message) {
-        Meeting m = getMeeting(message.meetingId);
-        if (m != null) {
-            User user = m.getUserById(message.userId);
-            if (user != null) {
-                user.setStatus(message.status, message.value);
-                return;
-            }
-            return;
-        }
-    }
-
-    public void userJoinedVoice(UserJoinedVoice message) {
-        Meeting m = getMeeting(message.meetingId);
-        if (m != null) {
-            User user = m.getUserById(message.userId);
-            if (user != null) {
-                user.setVoiceJoined(true);
-                return;
-            }
-            return;
-        }
-    }
-
-    public void userLeftVoice(UserLeftVoice message) {
-        Meeting m = getMeeting(message.meetingId);
-        if (m != null) {
-            User user = m.getUserById(message.userId);
-            if (user != null) {
-                user.setVoiceJoined(false);
-                return;
-            }
-            return;
-        }
-    }
-
-    public void userListeningOnly(UserListeningOnly message) {
-        Meeting m = getMeeting(message.meetingId);
-        if (m != null) {
-            User user = m.getUserById(message.userId);
-            if (user != null) {
-                user.setListeningOnly(message.listenOnly);
-                return;
-            }
-            return;
-        }
-    }
-
-    public void userSharedWebcam(UserSharedWebcam message) {
-        Meeting m = getMeeting(message.meetingId);
-        if (m != null) {
-            User user = m.getUserById(message.userId);
-            if (user != null) {
-                user.addStream(message.stream);
-                return;
-            }
-            return;
-        }
-    }
-
-    public void userUnsharedWebcam(UserUnsharedWebcam message) {
-        Meeting m = getMeeting(message.meetingId);
-        if (m != null) {
-            User user = m.getUserById(message.userId);
-            if (user != null) {
-                user.removeStream(message.stream);
-                return;
-            }
-            return;
-        }
-    }
-
-    private void processMessage(final IMessage message) {
-        Runnable task = new Runnable() {
-            public void run() {
-                if (message instanceof MeetingDestroyed) {
-
-                } else if (message instanceof MeetingStarted) {
-                    meetingStarted((MeetingStarted) message);
-                } else if (message instanceof MeetingDestroyed) {
-                  meetingDestroyed((MeetingDestroyed)message);
-                } else if (message instanceof MeetingEnded) {
-                    meetingEnded((MeetingEnded) message);
-                } else if (message instanceof UserJoined) {
-                    userJoined((UserJoined) message);
-                } else if (message instanceof UserLeft) {
-                    userLeft((UserLeft) message);
-                } else if (message instanceof UserStatusChanged) {
-                    updatedStatus((UserStatusChanged) message);
-                } else if (message instanceof UserJoinedVoice) {
-                    userJoinedVoice((UserJoinedVoice) message);
-                } else if (message instanceof UserLeftVoice) {
-                    userLeftVoice((UserLeftVoice) message);
-                } else if (message instanceof UserListeningOnly) {
-                    userListeningOnly((UserListeningOnly) message);
-                } else if (message instanceof UserSharedWebcam) {
-                    userSharedWebcam((UserSharedWebcam) message);
-                } else if (message instanceof UserUnsharedWebcam) {
-                    userUnsharedWebcam((UserUnsharedWebcam) message);
-                } else if (message instanceof RemoveExpiredMeetings) {
-                    checkAndRemoveExpiredMeetings();
-                } else if (message instanceof CreateMeeting) {
-                    processCreateMeeting((CreateMeeting) message);
-                } else if (message instanceof EndMeeting) {
-                    processEndMeeting((EndMeeting) message);
-                } else if (message instanceof RegisterUser) {
-                    processRegisterUser((RegisterUser) message);
-                }
-            }
-        };
-
-        runExec.execute(task);
-    }
-
-    @Override
-    public void handle(IMessage message) {
-        receivedMessages.add(message);
-    }
-
-    public void start() {
-        log.info("Starting Meeting Service.");
-        try {
-            processMessage = true;
-            Runnable messageReceiver = new Runnable() {
-                public void run() {
-                    while (processMessage) {
-                        try {
-                            IMessage msg = receivedMessages.take();
-                            processMessage(msg);
-                        } catch (InterruptedException e) {
-                            // TODO Auto-generated catch block
-                            e.printStackTrace();
-                        } catch (Exception e) {
-                            log.error("Handling unexpected exception [{}]",
-                                    e.toString());
-                        }
-                    }
-                }
-            };
-
-            msgProcessorExec.execute(messageReceiver);
-        } catch (Exception e) {
-            log.error("Error PRocessing Message");
-        }
-    }
-
-    public void stop() {
-        processMessage = false;
-        cleaner.stop();
-    }
-
-    public void setDefaultMeetingCreateJoinDuration(int expiration) {
-        this.defaultMeetingCreateJoinDuration = expiration;
-    }
-
-    public void setDefaultMeetingExpireDuration(int meetingExpiration) {
-        this.defaultMeetingExpireDuration = meetingExpiration;
-    }
-
-    public void setRecordingService(RecordingService s) {
-        recordingService = s;
-    }
-
-    public void setMessagingService(MessagingService mess) {
-        messagingService = mess;
-    }
-
-    public void setExpiredMeetingCleanupTimerTask(
-            ExpiredMeetingCleanupTimerTask c) {
-        cleaner = c;
-        cleaner.setMeetingService(this);
-        cleaner.start();
-    }
-
-    public void setRemoveMeetingWhenEnded(boolean s) {
-        removeMeetingWhenEnded = s;
-    }
-=======
-	private static Logger log = LoggerFactory.getLogger(MeetingService.class);
-
-	private BlockingQueue<IMessage> receivedMessages = new LinkedBlockingQueue<IMessage>();	
-	private volatile boolean processMessage = false;
-	
-	private final Executor msgProcessorExec = Executors.newSingleThreadExecutor();
-	private final Executor runExec = Executors.newSingleThreadExecutor();
-	
-	/**
-	 * http://ria101.wordpress.com/2011/12/12/concurrenthashmap-avoid-a-common-misuse/
-	 */
-	private final ConcurrentMap<String, Meeting> meetings;	
-	private final ConcurrentMap<String, UserSession> sessions;
-		
-	private int defaultMeetingExpireDuration = 1;	
-	private int defaultMeetingCreateJoinDuration = 5;
-	private RecordingService recordingService;
-	private MessagingService messagingService;
-	private ExpiredMeetingCleanupTimerTask cleaner;
-	private boolean removeMeetingWhenEnded = false;
-
-	public MeetingService() {
-		meetings = new ConcurrentHashMap<String, Meeting>(8, 0.9f, 1);	
-		sessions = new ConcurrentHashMap<String, UserSession>(8, 0.9f, 1);		
-	}
-	
-	public void addUserSession(String token, UserSession user) {
-		sessions.put(token, user);
-	}
-	
-	public void registerUser(String meetingID, String internalUserId, String fullname, String role, String externUserID, String authToken, String guest) {
-		handle(new RegisterUser(meetingID, internalUserId, fullname, role, externUserID, authToken, guest));
-	}
-	
-	public UserSession getUserSession(String token) {
-		return sessions.get(token);
-	}
-	
-	public UserSession removeUserSession(String token) {
-		UserSession user = sessions.remove(token);
-		if (user != null) {
-			log.debug("Found user [" + user.fullname + "] token=[" + token + "] to meeting [" + user.meetingID + "]");
-		}
-		return user;
-	}
-		
-	/**
-	 * Remove the meetings that have ended from the list of
-	 * running meetings.
-	 */
-	public void removeExpiredMeetings() {
-		handle(new RemoveExpiredMeetings());
-	}
-	
-	private void kickOffProcessingOfRecording(Meeting m) {
-  	if (m.isRecord() && m.getNumUsers() == 0) {
-  		Map<String, Object> logData = new HashMap<String, Object>();
-  		logData.put("meetingId", m.getInternalId());
-  		logData.put("externalMeetingId", m.getExternalId());
-  		logData.put("name", m.getName());
-  		logData.put("event", "kick_off_ingest_and_processing");
-  		logData.put("description", "Start processing of recording.");
-  		
-  		Gson gson = new Gson();
-  		String logStr =  gson.toJson(logData);
-  		
-  		log.info("Initiate recording processing: data={}", logStr);
-  		
-  		processRecording(m.getInternalId());
-  	}		 		
-	}
-	
-	private void processMeetingForRemoval(Meeting m) {
-		kickOffProcessingOfRecording(m);	  		
-		destroyMeeting(m.getInternalId());		  		
-		meetings.remove(m.getInternalId());		
-		removeUserSessions(m.getInternalId());
-	}
-	
-	private void removeUserSessions(String meetingId) {
-		Iterator<Map.Entry<String, UserSession>> iterator = sessions.entrySet().iterator();
-		while(iterator.hasNext()){
-		   Map.Entry<String, UserSession> entry = iterator.next();		   
-		   UserSession userSession = entry.getValue();
-		   
-		   if (userSession.meetingID.equals(meetingId)) {
-		  	 iterator.remove();
-		   }
-		}
-	}
-	
-	private void checkAndRemoveExpiredMeetings() {
-		for (Meeting m : meetings.values()) {
-			if (m.hasExpired(defaultMeetingExpireDuration) ) {
-				Map<String, Object> logData = new HashMap<String, Object>();
-				logData.put("meetingId", m.getInternalId());
-				logData.put("externalMeetingId", m.getExternalId());
-				logData.put("name", m.getName());
-				logData.put("event", "removing_meeting");
-				logData.put("description", "Meeting has expired.");
-	  		
-				Gson gson = new Gson();
-				String logStr =  gson.toJson(logData);
-				log.info("Removing expired meeting: data={}", logStr);
-	  		
-				processMeetingForRemoval(m);
-				continue;
-			} 
-			
-			if (m.isForciblyEnded()) {
-				Map<String, Object> logData = new HashMap<String, Object>();
-				logData.put("meetingId", m.getInternalId());
-				logData.put("externalMeetingId", m.getExternalId());
-				logData.put("name", m.getName());
-				logData.put("event", "removing_meeting");
-				logData.put("description", "Meeting forcefully ended.");
-	  		
-				Gson gson = new Gson();
-				String logStr =  gson.toJson(logData);
-	  		
-				log.info("Removing ended meeting: data={}", logStr);
-				processMeetingForRemoval(m);			
-				continue;
-			}
-			
-			if (m.wasNeverJoined(defaultMeetingCreateJoinDuration)) {
-				Map<String, Object> logData = new HashMap<String, Object>();
-				logData.put("meetingId", m.getInternalId());
-				logData.put("externalMeetingId", m.getExternalId());
-				logData.put("name", m.getName());
-				logData.put("event", "removing_meeting");
-				logData.put("description", "Meeting has not been joined.");
-	  		
-				Gson gson = new Gson();
-				String logStr =  gson.toJson(logData);
-	  		
-				log.info("Removing un-joined meeting: data={}", logStr);
-	  		
-				destroyMeeting(m.getInternalId());			
-				meetings.remove(m.getInternalId());
-				removeUserSessions(m.getInternalId());
-				continue;
-			}
-			
-			if (m.hasExceededDuration()) {
-				Map<String, Object> logData = new HashMap<String, Object>();
-				logData.put("meetingId", m.getInternalId());
-				logData.put("externalMeetingId", m.getExternalId());
-				logData.put("name", m.getName());
-				logData.put("event", "removing_meeting");
-				logData.put("description", "Meeting exceeded duration.");
-	  		
-				Gson gson = new Gson();
-				String logStr =  gson.toJson(logData);
-	  		
-				log.info("Removing past duration meeting: data={}", logStr);
-	  		
-				endMeeting(m.getInternalId());
-			}			
-		}		
-	}
-	
-	private void destroyMeeting(String meetingID) {
-		messagingService.destroyMeeting(meetingID);
-	}
-	
-	public Collection<Meeting> getMeetings() {
-		return meetings.isEmpty() ? Collections.<Meeting>emptySet() : Collections.unmodifiableCollection(meetings.values());
-	}
-	
-	public Collection<UserSession> getSessions() {
-		return sessions.isEmpty() ? Collections.<UserSession>emptySet() : Collections.unmodifiableCollection(sessions.values());
-	}
-	
-	public void createMeeting(Meeting m) {
-    handle(new CreateMeeting(m));
-	}
-
-	private void handleCreateMeeting(Meeting m) {
-		meetings.put(m.getInternalId(), m);
-		if (m.isRecord()) {
-			Map<String,String> metadata = new LinkedHashMap<String,String>();
-			metadata.putAll(m.getMetadata());
-			//TODO: Need a better way to store these values for recordings
-			metadata.put("meetingId", m.getExternalId());
-			metadata.put("meetingName", m.getName());
-			
-			messagingService.recordMeetingInfo(m.getInternalId(), metadata);
-		}
-
-		Map<String, Object> logData = new HashMap<String, Object>();
-		logData.put("meetingId", m.getInternalId());
-		logData.put("externalMeetingId", m.getExternalId());
-		logData.put("name", m.getName());
-		logData.put("duration", m.getDuration());
-		logData.put("record", m.isRecord());
-		logData.put("event", "create_meeting");
-		logData.put("description", "Create meeting.");
-		
-		Gson gson = new Gson();
-	    String logStr =  gson.toJson(logData);
-		
-		log.info("Create meeting: data={}", logStr);
-		
-		messagingService.createMeeting(m.getInternalId(), m.getExternalId(), m.getName(), m.isRecord(), 
-				 m.getTelVoice(), m.getDuration(), m.getAutoStartRecording(), m.getAllowStartStopRecording(),
-				 m.getModeratorPassword(), m.getViewerPassword(), m.getCreateTime(),
-				 formatPrettyDate(m.getCreateTime()));
-	}
-
-	private String formatPrettyDate(Long timestamp) {
-		return new Date(timestamp).toString();
-	}
-	
-	private void processCreateMeeting(CreateMeeting message) {
-		handleCreateMeeting(message.meeting);
-	}
-	
-	private void processRegisterUser(RegisterUser message) {
-		messagingService.registerUser(message.meetingID, message.internalUserId, message.fullname, message.role, message.externUserID, message.authToken, message.guest);
-	}
-	
-	public Meeting getMeeting(String meetingId) {
-		if (meetingId == null)
-			return null;
-		for (String key : meetings.keySet()) {
-			if (key.startsWith(meetingId))
-				return (Meeting) meetings.get(key);
-		}
-		
-		return null;
-	}
-
-	public Collection<Meeting> getMeetingsWithId(String meetingId) {
-		if (meetingId == null) return Collections.<Meeting>emptySet();
-		
-		Collection<Meeting> m = new HashSet<Meeting>();
-		
-		for (String key : meetings.keySet()) {
-			if (key.startsWith(meetingId))
-				m.add(meetings.get(key));
-		}		
-		
-		return m;
-	} 
-	
-	public Meeting getNotEndedMeetingWithId(String meetingId) {
-		if (meetingId == null)
-			return null;
-		for (String key : meetings.keySet()) {
-			if (key.startsWith(meetingId)) {
-				Meeting m = (Meeting) meetings.get(key);
-				if (! m.isForciblyEnded()) return m;
-			}
-		}
-		
-		return null;
-	} 
-	
-	public Map<String,Recording> getRecordings(ArrayList<String> idList) {
-		//TODO: this method shouldn't be used 
-		Map<String,Recording> recs= reorderRecordings(recordingService.getRecordings(idList));
-		return recs;
-	}
-	
-	public Map<String, Recording> filterRecordingsByMetadata(Map<String, Recording> recordings, Map<String, String> metadataFilters) {
-		return recordingService.filterRecordingsByMetadata(recordings, metadataFilters);
-	}
-	
-	public Map<String,Recording> reorderRecordings(ArrayList<Recording> olds){
-		Map<String,Recording> map= new TreeMap<String, Recording>();
-		for (Recording r:olds) {
-			if (!map.containsKey(r.getId())) {
-				Map<String,String> meta= r.getMetadata();
-				String mid = meta.remove("meetingId");
-				String name = meta.remove("meetingName");
-				
-				r.setMeetingID(mid);
-				r.setName(name);
-
-				ArrayList<Playback> plays = new ArrayList<Playback>();
-				
-				if (!r.getPlaybackFormat().isEmpty()) {
-					plays.add(new Playback(r.getPlaybackFormat(), r.getPlaybackLink(),
-							getDurationRecording(r.getPlaybackDuration(),
-									r.getEndTime(), r.getStartTime()),
-									r.getPlaybackSize(),
-							r.getPlaybackExtensions()));
-				}
-				r.setPlaybacks(plays);
-
-				ArrayList<Download> downloads = new ArrayList<Download>();
-				if (!r.getDownloadFormat().isEmpty()) {
-					downloads.add(new Download(r.getDownloadFormat(), r.getDownloadLink(),
-							r.getDownloadMd5(), r.getDownloadKey(),
-							r.getDownloadSize(),
-							getDurationRecording(r.getEndTime(), r.getStartTime())));
-				}
-				r.setDownloads(downloads);
-
-				map.put(r.getId(), r);
-			} else {
-				Recording rec = map.get(r.getId());
-				if (!r.getPlaybackFormat().isEmpty()) {
-					rec.getPlaybacks().add(new Playback(r.getPlaybackFormat(), r.getPlaybackLink(), 
-							getDurationRecording(r.getPlaybackDuration(), 
-									r.getEndTime(), r.getStartTime()),
-									r.getPlaybackSize(),
-							r.getPlaybackExtensions()));
-				}
-				if (!r.getDownloadFormat().isEmpty()) {
-					rec.getDownloads().add(new Download(r.getDownloadFormat(), r.getDownloadLink(),
-							r.getDownloadMd5(), r.getDownloadKey(),
-							r.getDownloadSize(),
-							getDurationRecording(r.getEndTime(), r.getStartTime())));
-				}
-			}
-		}
-		
-		return map;
-	}
-	
-	private int getDurationRecording(String end, String start) {
-		return getDurationRecording("", end, start);
-	}
-	
-	private int getDurationRecording(String playbackDuration, String end, String start) {
-		int duration;
-		try {
-			if (!playbackDuration.equals("")) {
-				duration = (int)Math.ceil((Long.parseLong(playbackDuration))/60000.0);
-			} else {
-				duration = (int)Math.ceil((Long.parseLong(end) - Long.parseLong(start))/60000.0);
-			}
-		} catch(Exception e){
-			log.debug(e.getMessage());
-			duration = 0;
-		}
-		
-		return duration;
-	}
-	
-	public boolean existsAnyRecording(ArrayList<String> idList){
-		return recordingService.existAnyRecording(idList);
-	}
-	
-	public void setPublishRecording(ArrayList<String> idList,boolean publish){
-		for(String id:idList){
-			recordingService.publish(id,publish);
-		}
-	}
-	
-	public void deleteRecordings(ArrayList<String> idList){
-		for(String id:idList){
-			recordingService.delete(id);
-		}
-	}
-	
-	public void processRecording(String meetingId) {
-		recordingService.startIngestAndProcessing(meetingId);
-	}
-		
-	public boolean isMeetingWithVoiceBridgeExist(String voiceBridge) {
-/*		Collection<Meeting> confs = meetings.values();
-		for (Meeting c : confs) {
-	        if (voiceBridge == c.getVoiceBridge()) {
-	        	return true;
-	        }
-		}
-*/		return false;
-	}
-	
-	public void send(String channel, String message) {
-		messagingService.send(channel, message);
-	}
-
-	public void createdPolls(String meetingId, String title, String question, String questionType, ArrayList<String> answers){
-		messagingService.sendPolls(meetingId, title, question, questionType, answers);
-	}
-	
-	public void endMeeting(String meetingId) {		
-		handle(new EndMeeting(meetingId));
-	}
-	
-	private void processEndMeeting(EndMeeting message) {
-		messagingService.endMeeting(message.meetingId);
-		
-		Meeting m = getMeeting(message.meetingId);
-		if (m != null) {
-			m.setForciblyEnded(true);
-			if (removeMeetingWhenEnded) {
-		          processRecording(m.getInternalId());
-			  destroyMeeting(m.getInternalId());		  		
-		          meetings.remove(m.getInternalId());		
-		          removeUserSessions(m.getInternalId());
-			}
-		}	
-	}
-	
-	public void addUserCustomData(String meetingId, String userID, Map<String,String> userCustomData){
-		Meeting m = getMeeting(meetingId);
-		if (m != null){
-			m.addUserCustomData(userID, userCustomData);
-		}
-	}
-
-	private void meetingStarted(MeetingStarted message) {
-		Meeting m = getMeeting(message.meetingId);
-		if (m != null) {
-			if (m.getStartTime() == 0) {
-				long now = System.currentTimeMillis();
-				m.setStartTime(now);
-				
-				Map<String, Object> logData = new HashMap<String, Object>();
-				logData.put("meetingId", m.getInternalId());
-				logData.put("externalMeetingId", m.getExternalId());
-				logData.put("name", m.getName());
-				logData.put("duration", m.getDuration());
-				logData.put("record", m.isRecord());
-				logData.put("event", "meeting_started");
-				logData.put("description", "Meeting has started.");
-				
-				Gson gson = new Gson();
-			    String logStr =  gson.toJson(logData);
-				
-				log.info("Meeting started: data={}", logStr);
-				
-			} else {
-				Map<String, Object> logData = new HashMap<String, Object>();
-				logData.put("meetingId", m.getInternalId());
-				logData.put("externalMeetingId", m.getExternalId());
-				logData.put("name", m.getName());
-				logData.put("duration", m.getDuration());
-				logData.put("record", m.isRecord());
-				logData.put("event", "meeting_restarted");
-				logData.put("description", "Meeting has restarted.");
-
-				Gson gson = new Gson();
-				String logStr =  gson.toJson(logData);
-				
-				log.info("Meeting restarted: data={}", logStr);
-			}
-			return;
-		}
-	}
-
-	private void meetingEnded(MeetingEnded message) {
-		Meeting m = getMeeting(message.meetingId);
-		if (m != null) {
-			long now = System.currentTimeMillis();
-			m.setEndTime(now);
-			
-			Map<String, Object> logData = new HashMap<String, Object>();
-			logData.put("meetingId", m.getInternalId());
-			logData.put("externalMeetingId", m.getExternalId());
-			logData.put("name", m.getName());
-			logData.put("duration", m.getDuration());
-			logData.put("record", m.isRecord());
-			logData.put("event", "meeting_ended");
-			logData.put("description", "Meeting has ended.");
-			
-			Gson gson = new Gson();
-		    String logStr =  gson.toJson(logData);
-			
-			log.info("Meeting ended: data={}", logStr);
-			
-			return;
-		}
-	}
-
-	private void userJoined(UserJoined message) {
-		Meeting m = getMeeting(message.meetingId);
-		if (m != null) {
-			User user = new User(message.userId, message.externalUserId, message.name, message.role, message.guest, message.waitingForAcceptance);
-			m.userJoined(user);
-
-			Map<String, Object> logData = new HashMap<String, Object>();
-			logData.put("meetingId", m.getInternalId());
-			logData.put("externalMeetingId", m.getExternalId());
-			logData.put("name", m.getName());
-			logData.put("userId", message.userId);
-			logData.put("externalUserId", user.getExternalUserId());
-			logData.put("username", user.getFullname());
-			logData.put("role", user.getRole());			
-			logData.put("guest", user.isGuest());
-			logData.put("waitingForAcceptance", user.isWaitingForAcceptance());
-			logData.put("event", MessagingConstants.USER_JOINED_EVENT);
-			logData.put("description", "User has joined the meeting.");
-			
-			Gson gson = new Gson();
-		    String logStr =  gson.toJson(logData);
-			
-			log.info("User joined meeting: data={}", logStr);
-			
-			return;
-		}
-	}
-
-	private void userLeft(UserLeft message) {
-		Meeting m = getMeeting(message.meetingId);
-		if (m != null) {
-			User user = m.userLeft(message.userId);
-			if(user != null){
-
-				Map<String, Object> logData = new HashMap<String, Object>();
-				logData.put("meetingId", m.getInternalId());
-				logData.put("externalMeetingId", m.getExternalId());
-				logData.put("name", m.getName());
-				logData.put("userId", message.userId);
-				logData.put("externalUserId", user.getExternalUserId());
-				logData.put("username", user.getFullname());
-				logData.put("role", user.getRole());			
-				logData.put("guest", user.isGuest());
-				logData.put("waitingForAcceptance", user.isWaitingForAcceptance());
-				logData.put("event", MessagingConstants.USER_LEFT_EVENT);
-				logData.put("description", "User left the meeting.");
-				
-				Gson gson = new Gson();
-		        String logStr =  gson.toJson(logData);
-				
-				log.info("User left meeting: data={}", logStr);
-				
-				return;
-			}
-			return;
-		}
-	}
-		
-	private void updatedStatus(UserStatusChanged message) {
-		Meeting m = getMeeting(message.meetingId);
-		if (m != null) {
-			User user = m.getUserById(message.userId);
-			if(user != null){
-				user.setStatus(message.status, message.value);
-				return;
-			}
-			return;
-		}
-	}
-
-	public void userJoinedVoice(UserJoinedVoice message) {
-		Meeting m = getMeeting(message.meetingId);
-		if (m != null) {
-			User user = m.getUserById(message.userId);
-			if(user != null){
-				user.setVoiceJoined(true);
-				return;
-			}
-			return;
-		}
-	}
-
-	public void userLeftVoice(UserLeftVoice message) {
-		Meeting m = getMeeting(message.meetingId);
-		if (m != null) {
-			User user = m.getUserById(message.userId);
-			if(user != null){
-				user.setVoiceJoined(false);
-				return;
-			}
-			return;
-		}
-	}
-
-	public void userListeningOnly(UserListeningOnly message) {
-		Meeting m = getMeeting(message.meetingId);
-		if (m != null) {
-			User user = m.getUserById(message.userId);
-			if(user != null){
-				user.setListeningOnly(message.listenOnly);
-				return;
-			}
-			return;
-		}
-	}
-
-	public void userSharedWebcam(UserSharedWebcam message) {
-		Meeting m = getMeeting(message.meetingId);
-		if (m != null) {
-			User user = m.getUserById(message.userId);
-			if(user != null){
-				user.addStream(message.stream);
-				return;
-			}
-			return;
-		}
-	}
-
-	public void userUnsharedWebcam(UserUnsharedWebcam message) {
-		Meeting m = getMeeting(message.meetingId);
-		if (m != null) {
-			User user = m.getUserById(message.userId);
-			if(user != null){
-				user.removeStream(message.stream);
-				return;
-			}
-			return;
-		}
-	}
-
-	private void userRoleChanged(UserRoleChanged message) {
-		Meeting m = getMeeting(message.meetingId);
-		if (m != null) {
-			User user = m.getUserById(message.userId);
-			if(user != null){
-				user.setRole(message.role);
-				log.debug("Setting new role in meeting " + message.meetingId + " for participant:" + user.getFullname());
-				return;
-			}
-			log.warn("The participant " + message.userId + " doesn't exist in the meeting " + message.meetingId);
-			return;
-		}
-		log.warn("The meeting " + message.meetingId + " doesn't exist");
-	}
-
-	private void processMessage(final IMessage message) {
-		Runnable task = new Runnable() {
-	    public void run() {
-	  		if (message instanceof MeetingDestroyed) {
-	  			
-	  		} else if (message instanceof MeetingStarted) {
-	  			meetingStarted((MeetingStarted)message);
-	  		} else if (message instanceof MeetingEnded) {
-	  			meetingEnded((MeetingEnded)message);
-	  		} else if (message instanceof UserJoined) {
-	  			userJoined((UserJoined)message);
-	  		} else if (message instanceof UserLeft) {
-	  			userLeft((UserLeft)message);
-	  		} else if (message instanceof UserStatusChanged) {
-	  			updatedStatus((UserStatusChanged)message);
-	  		} else if (message instanceof UserRoleChanged) {
-	  			userRoleChanged((UserRoleChanged)message);
-	  		} else if (message instanceof UserJoinedVoice) {
-	  			userJoinedVoice((UserJoinedVoice)message);
-	  		} else if (message instanceof UserLeftVoice) {
-	  			userLeftVoice((UserLeftVoice)message);
-	  		} else if (message instanceof UserListeningOnly) {
-	  			userListeningOnly((UserListeningOnly)message);
-	  		} else if (message instanceof UserSharedWebcam) {
-	  			userSharedWebcam((UserSharedWebcam)message);
-	  		} else if (message instanceof UserUnsharedWebcam) {
-	  			userUnsharedWebcam((UserUnsharedWebcam)message);
-	  		} else if (message instanceof RemoveExpiredMeetings) {
-	  			checkAndRemoveExpiredMeetings();
-	  		} else if (message instanceof CreateMeeting) {
-	  			processCreateMeeting((CreateMeeting)message);
-	  		} else if (message instanceof EndMeeting) {
-	  			processEndMeeting((EndMeeting)message);
-	  		} else if (message instanceof RegisterUser) {
-	  			processRegisterUser((RegisterUser) message);
-	  		}	
-	    }
-		};
-		
-		runExec.execute(task);
-	}
-
-	@Override
-  public void handle(IMessage message) {
-			receivedMessages.add(message);    
-  }
-	
-	public void start() {
-		log.info("Starting Meeting Service.");
-		try {
-			processMessage = true;
-			Runnable messageReceiver = new Runnable() {
-			    public void run() {
-			    	while (processMessage) {
-			    		try {
-				    		IMessage msg = receivedMessages.take();
-								processMessage(msg); 			    			
-			    		} catch (InterruptedException e) {
-			    		  // TODO Auto-generated catch block
-			    		  e.printStackTrace();
-			    	  } catch (Exception e) {
-			    	  	log.error("Handling unexpected exception [{}]", e.toString());
-			    	  }
-			    	}
-			    }
-			};
-			
-			msgProcessorExec.execute(messageReceiver);
-		} catch (Exception e) {
-			log.error("Error PRocessing Message");
-		}
-	}
-	
-	public void stop() {
-		processMessage = false;
-		cleaner.stop();
-	}
-	
-	public void setDefaultMeetingCreateJoinDuration(int expiration) {
-		this.defaultMeetingCreateJoinDuration = expiration;
-	}
-	
-	public void setDefaultMeetingExpireDuration(int meetingExpiration) {
-		this.defaultMeetingExpireDuration = meetingExpiration;
-	}
-
-	public void setRecordingService(RecordingService s) {
-		recordingService = s;
-	}
-	
-	public void setMessagingService(MessagingService mess) {
-		messagingService = mess;
-	}
-	
-	public void setExpiredMeetingCleanupTimerTask(ExpiredMeetingCleanupTimerTask c) {
-		cleaner = c;
-		cleaner.setMeetingService(this);
-		cleaner.start();
-	}
-	
-	public void setRemoveMeetingWhenEnded(boolean s) {
-		removeMeetingWhenEnded = s;
-	}
->>>>>>> 66392e0a
-}
+/**
+ * BigBlueButton open source conferencing system - http://www.bigbluebutton.org/
+ * 
+ * Copyright (c) 2012 BigBlueButton Inc. and by respective authors (see below).
+ *
+ * This program is free software; you can redistribute it and/or modify it under the
+ * terms of the GNU Lesser General Public License as published by the Free Software
+ * Foundation; either version 3.0 of the License, or (at your option) any later
+ * version.
+ * 
+ * BigBlueButton is distributed in the hope that it will be useful, but WITHOUT ANY
+ * WARRANTY; without even the implied warranty of MERCHANTABILITY or FITNESS FOR A
+ * PARTICULAR PURPOSE. See the GNU Lesser General Public License for more details.
+ *
+ * You should have received a copy of the GNU Lesser General Public License along
+ * with BigBlueButton; if not, see <http://www.gnu.org/licenses/>.
+ *
+ */
+
+package org.bigbluebutton.api;
+
+import java.util.ArrayList;
+import java.util.Collection;
+import java.util.Collections;
+import java.util.Date;
+import java.util.HashMap;
+import java.util.HashSet;
+import java.util.Iterator;
+import java.util.LinkedHashMap;
+import java.util.List;
+import java.util.Map;
+import java.util.concurrent.BlockingQueue;
+import java.util.concurrent.ConcurrentHashMap;
+import java.util.concurrent.ConcurrentMap;
+import java.util.concurrent.Executor;
+import java.util.concurrent.Executors;
+import java.util.concurrent.LinkedBlockingQueue;
+import java.util.concurrent.TimeUnit;
+
+import org.bigbluebutton.api.domain.Download;
+import org.bigbluebutton.api.domain.Meeting;
+import org.bigbluebutton.api.domain.Playback;
+import org.bigbluebutton.api.domain.Recording;
+import org.bigbluebutton.api.domain.User;
+import org.bigbluebutton.api.domain.UserSession;
+import org.bigbluebutton.api.messaging.MessageListener;
+import org.bigbluebutton.api.messaging.MessagingConstants;
+import org.bigbluebutton.api.messaging.MessagingService;
+import org.bigbluebutton.api.messaging.messages.CreateMeeting;
+import org.bigbluebutton.api.messaging.messages.EndMeeting;
+import org.bigbluebutton.api.messaging.messages.IMessage;
+import org.bigbluebutton.api.messaging.messages.MeetingDestroyed;
+import org.bigbluebutton.api.messaging.messages.MeetingEnded;
+import org.bigbluebutton.api.messaging.messages.MeetingStarted;
+import org.bigbluebutton.api.messaging.messages.RegisterUser;
+import org.bigbluebutton.api.messaging.messages.RemoveExpiredMeetings;
+import org.bigbluebutton.api.messaging.messages.UserJoined;
+import org.bigbluebutton.api.messaging.messages.UserJoinedVoice;
+import org.bigbluebutton.api.messaging.messages.UserLeft;
+import org.bigbluebutton.api.messaging.messages.UserLeftVoice;
+import org.bigbluebutton.api.messaging.messages.UserListeningOnly;
+import org.bigbluebutton.api.messaging.messages.UserRoleChanged;
+import org.bigbluebutton.api.messaging.messages.UserSharedWebcam;
+import org.bigbluebutton.api.messaging.messages.UserStatusChanged;
+import org.bigbluebutton.api.messaging.messages.UserUnsharedWebcam;
+import org.bigbluebutton.web.services.ExpiredMeetingCleanupTimerTask;
+import org.slf4j.Logger;
+import org.slf4j.LoggerFactory;
+
+import com.google.gson.Gson;
+
+public class MeetingService implements MessageListener {
+    private static Logger log = LoggerFactory.getLogger(MeetingService.class);
+
+    private BlockingQueue<IMessage> receivedMessages = new LinkedBlockingQueue<IMessage>();
+    private volatile boolean processMessage = false;
+
+    private final Executor msgProcessorExec = Executors.newSingleThreadExecutor();
+    private final Executor runExec = Executors.newSingleThreadExecutor();
+
+    /**
+     * http://ria101.wordpress.com/2011/12/12/concurrenthashmap-avoid-a-common-
+     * misuse/
+     */
+    private final ConcurrentMap<String, Meeting> meetings;
+    private final ConcurrentMap<String, UserSession> sessions;
+
+    private int defaultMeetingExpireDuration = 1;
+    private int defaultMeetingCreateJoinDuration = 5;
+    private RecordingService recordingService;
+    private MessagingService messagingService;
+    private ExpiredMeetingCleanupTimerTask cleaner;
+    private boolean removeMeetingWhenEnded = false;
+
+    public MeetingService() {
+        meetings = new ConcurrentHashMap<String, Meeting>(8, 0.9f, 1);
+        sessions = new ConcurrentHashMap<String, UserSession>(8, 0.9f, 1);
+    }
+
+    public void addUserSession(String token, UserSession user) {
+        sessions.put(token, user);
+    }
+
+    public void registerUser(String meetingID, String internalUserId,
+            String fullname, String role, String externUserID, String authToken, String guest) {
+        handle(new RegisterUser(meetingID, internalUserId, fullname, role,
+                externUserID, authToken, guest));
+    }
+
+    public UserSession getUserSession(String token) {
+        return sessions.get(token);
+    }
+
+    public UserSession removeUserSession(String token) {
+        UserSession user = sessions.remove(token);
+        if (user != null) {
+            log.debug("Found user [" + user.fullname + "] token=[" + token
+                    + "] to meeting [" + user.meetingID + "]");
+        }
+        return user;
+    }
+
+    /**
+     * Remove the meetings that have ended from the list of running meetings.
+     */
+    public void removeExpiredMeetings() {
+        handle(new RemoveExpiredMeetings());
+    }
+
+    private void kickOffProcessingOfRecording(Meeting m) {
+        if (m.isRecord() && m.getNumUsers() == 0) {
+            Map<String, Object> logData = new HashMap<String, Object>();
+            logData.put("meetingId", m.getInternalId());
+            logData.put("externalMeetingId", m.getExternalId());
+            logData.put("name", m.getName());
+            logData.put("event", "kick_off_ingest_and_processing");
+            logData.put("description", "Start processing of recording.");
+
+            Gson gson = new Gson();
+            String logStr = gson.toJson(logData);
+
+            log.info("Initiate recording processing: data={}", logStr);
+
+            processRecording(m.getInternalId());
+        }
+    }
+
+    private void processMeetingForRemoval(Meeting m) {
+        kickOffProcessingOfRecording(m);
+        destroyMeeting(m.getInternalId());
+        meetings.remove(m.getInternalId());
+        removeUserSessions(m.getInternalId());
+    }
+
+    private void removeUserSessions(String meetingId) {
+        Iterator<Map.Entry<String, UserSession>> iterator = sessions.entrySet()
+                .iterator();
+        while (iterator.hasNext()) {
+            Map.Entry<String, UserSession> entry = iterator.next();
+            UserSession userSession = entry.getValue();
+
+            if (userSession.meetingID.equals(meetingId)) {
+                iterator.remove();
+            }
+        }
+    }
+
+    private void checkAndRemoveExpiredMeetings() {
+        for (Meeting m : meetings.values()) {
+            if (m.hasExpired(defaultMeetingExpireDuration)) {
+                Map<String, Object> logData = new HashMap<String, Object>();
+                logData.put("meetingId", m.getInternalId());
+                logData.put("externalMeetingId", m.getExternalId());
+                logData.put("name", m.getName());
+                logData.put("event", "removing_meeting");
+                logData.put("description", "Meeting has expired.");
+
+                Gson gson = new Gson();
+                String logStr = gson.toJson(logData);
+                log.info("Removing expired meeting: data={}", logStr);
+
+                processMeetingForRemoval(m);
+                continue;
+            }
+
+            if (m.isForciblyEnded()) {
+                Map<String, Object> logData = new HashMap<String, Object>();
+                logData.put("meetingId", m.getInternalId());
+                logData.put("externalMeetingId", m.getExternalId());
+                logData.put("name", m.getName());
+                logData.put("event", "removing_meeting");
+                logData.put("description", "Meeting forcefully ended.");
+
+                Gson gson = new Gson();
+                String logStr = gson.toJson(logData);
+
+                log.info("Removing ended meeting: data={}", logStr);
+                processMeetingForRemoval(m);
+                continue;
+            }
+
+            if (m.wasNeverJoined(defaultMeetingCreateJoinDuration)) {
+                Map<String, Object> logData = new HashMap<String, Object>();
+                logData.put("meetingId", m.getInternalId());
+                logData.put("externalMeetingId", m.getExternalId());
+                logData.put("name", m.getName());
+                logData.put("event", "removing_meeting");
+                logData.put("description", "Meeting has not been joined.");
+
+                Gson gson = new Gson();
+                String logStr = gson.toJson(logData);
+
+                log.info("Removing un-joined meeting: data={}", logStr);
+
+                destroyMeeting(m.getInternalId());
+                meetings.remove(m.getInternalId());
+                removeUserSessions(m.getInternalId());
+                continue;
+            }
+
+            if (m.hasExceededDuration()) {
+                Map<String, Object> logData = new HashMap<String, Object>();
+                logData.put("meetingId", m.getInternalId());
+                logData.put("externalMeetingId", m.getExternalId());
+                logData.put("name", m.getName());
+                logData.put("event", "removing_meeting");
+                logData.put("description", "Meeting exceeded duration.");
+
+                Gson gson = new Gson();
+                String logStr = gson.toJson(logData);
+
+                log.info("Removing past duration meeting: data={}", logStr);
+
+                endMeeting(m.getInternalId());
+            }
+        }
+    }
+
+    private void destroyMeeting(String meetingID) {
+        messagingService.destroyMeeting(meetingID);
+    }
+
+    public Collection<Meeting> getMeetings() {
+        return meetings.isEmpty() ? Collections.<Meeting> emptySet()
+                : Collections.unmodifiableCollection(meetings.values());
+    }
+
+    public Collection<UserSession> getSessions() {
+        return sessions.isEmpty() ? Collections.<UserSession> emptySet()
+                : Collections.unmodifiableCollection(sessions.values());
+    }
+
+    public void createMeeting(Meeting m) {
+        handle(new CreateMeeting(m));
+    }
+
+    private void handleCreateMeeting(Meeting m) {
+        meetings.put(m.getInternalId(), m);
+        if (m.isRecord()) {
+            Map<String, String> metadata = new LinkedHashMap<String, String>();
+            metadata.putAll(m.getMetadata());
+            // TODO: Need a better way to store these values for recordings
+            metadata.put("meetingId", m.getExternalId());
+            metadata.put("meetingName", m.getName());
+
+            messagingService.recordMeetingInfo(m.getInternalId(), metadata);
+        }
+
+        Map<String, Object> logData = new HashMap<String, Object>();
+        logData.put("meetingId", m.getInternalId());
+        logData.put("externalMeetingId", m.getExternalId());
+        logData.put("name", m.getName());
+        logData.put("duration", m.getDuration());
+        logData.put("record", m.isRecord());
+        logData.put("event", "create_meeting");
+        logData.put("description", "Create meeting.");
+
+        Gson gson = new Gson();
+        String logStr = gson.toJson(logData);
+
+        log.info("Create meeting: data={}", logStr);
+
+        messagingService.createMeeting(m.getInternalId(), m.getExternalId(),
+                m.getName(), m.isRecord(), m.getTelVoice(), m.getDuration(),
+                m.getAutoStartRecording(), m.getAllowStartStopRecording(),
+                m.getModeratorPassword(), m.getViewerPassword(),
+                m.getCreateTime(), formatPrettyDate(m.getCreateTime()));
+    }
+
+    private String formatPrettyDate(Long timestamp) {
+        return new Date(timestamp).toString();
+    }
+
+    private void processCreateMeeting(CreateMeeting message) {
+        handleCreateMeeting(message.meeting);
+    }
+
+    private void processRegisterUser(RegisterUser message) {
+        messagingService.registerUser(message.meetingID,
+                message.internalUserId, message.fullname, message.role,
+                message.externUserID, message.authToken, message.guest);
+    }
+
+    public Meeting getMeeting(String meetingId) {
+        if (meetingId == null)
+            return null;
+        for (String key : meetings.keySet()) {
+            if (key.startsWith(meetingId))
+                return (Meeting) meetings.get(key);
+        }
+
+        return null;
+    }
+
+    public Collection<Meeting> getMeetingsWithId(String meetingId) {
+        if (meetingId == null)
+            return Collections.<Meeting> emptySet();
+
+        Collection<Meeting> m = new HashSet<Meeting>();
+
+        for (String key : meetings.keySet()) {
+            if (key.startsWith(meetingId))
+                m.add(meetings.get(key));
+        }
+
+        return m;
+    }
+
+    public Meeting getNotEndedMeetingWithId(String meetingId) {
+        if (meetingId == null)
+            return null;
+        for (String key : meetings.keySet()) {
+            if (key.startsWith(meetingId)) {
+                Meeting m = (Meeting) meetings.get(key);
+                if (!m.isForciblyEnded())
+                    return m;
+            }
+        }
+
+        return null;
+    }
+
+    public Map<String, Recording> getRecordings(List<String> idList, List<String> states) {
+        List<Recording> recsList = recordingService.getRecordings(idList, states);
+        Map<String, Recording> recs = reorderRecordings(recsList);
+        return recs;
+    }
+
+    public Map<String, Recording> filterRecordingsByMetadata(Map<String, Recording> recordings, Map<String, String> metadataFilters) {
+        return recordingService.filterRecordingsByMetadata(recordings, metadataFilters);
+    }
+
+    public Map<String, Recording> reorderRecordings(List<Recording> olds) {
+        Map<String, Recording> map = new HashMap<String, Recording>();
+        for (Recording r : olds) {
+            if (!map.containsKey(r.getId())) {
+                Map<String, String> meta = r.getMetadata();
+                String mid = meta.remove("meetingId");
+                String name = meta.remove("meetingName");
+
+                r.setMeetingID(mid);
+                r.setName(name);
+
+                ArrayList<Playback> plays = new ArrayList<Playback>();
+
+                if (r.getPlaybackFormat() != null) {
+                    plays.add(new Playback(r.getPlaybackFormat(), r
+                            .getPlaybackLink(), getDurationRecording(
+                            r.getPlaybackDuration(), r.getEndTime(),
+                            r.getStartTime()), r.getPlaybackSize(), r.getPlaybackExtensions()));
+                }
+                r.setPlaybacks(plays);
+
+                ArrayList<Download> downloads = new ArrayList<Download>();
+
+                if (r.getDownloadFormat() != null) {
+                    downloads.add(new Download(r.getDownloadFormat(), r.getDownloadLink(),
+                            r.getDownloadMd5(), r.getDownloadKey(),
+                            r.getDownloadSize(),
+                            getDurationRecording(r.getEndTime(), r.getStartTime())));
+                }
+                r.setDownloads(downloads);
+
+                map.put(r.getId(), r);
+            } else {
+                Recording rec = map.get(r.getId());
+                if (r.getPlaybackFormat() != null) {
+                    rec.getPlaybacks().add(
+                            new Playback(r.getPlaybackFormat(),
+                                    r.getPlaybackLink(), getDurationRecording(
+                                            r.getPlaybackDuration(),
+                                            r.getEndTime(), r.getStartTime()),
+                                            r.getPlaybackSize(),
+                                            r.getPlaybackExtensions()));
+                }
+                if (r.getDownloadFormat() != null) {
+                    rec.getDownloads().add(
+                            new Download(r.getDownloadFormat(),
+                                    r.getDownloadLink(),
+                                    r.getDownloadMd5(),
+                                    r.getDownloadKey(),
+                                    r.getDownloadSize(),
+                                    getDurationRecording(r.getEndTime(), r.getStartTime())));
+                }
+            }
+        }
+
+        return map;
+    }
+
+    private int getDurationRecording(String end, String start) {
+        return getDurationRecording("", end, start);
+    }
+
+    private int getDurationRecording(String playbackDuration, String end,
+            String start) {
+        int duration;
+        try {
+            if (!playbackDuration.equals("")) {
+                duration = (int) Math
+                        .ceil((Long.parseLong(playbackDuration)) / 60000.0);
+            } else {
+                duration = (int) Math.ceil((Long.parseLong(end) - Long
+                        .parseLong(start)) / 60000.0);
+            }
+        } catch (Exception e) {
+            log.debug(e.getMessage());
+            duration = 0;
+        }
+
+        return duration;
+    }
+
+    public boolean existsAnyRecording(List<String> idList) {
+        return recordingService.existAnyRecording(idList);
+    }
+
+    public void setPublishRecording(List<String> idList, boolean publish) {
+        for (String id : idList) {
+            if (publish) {
+                recordingService.changeState(id, Recording.STATE_PUBLISHED);
+            } else {
+                recordingService.changeState(id, Recording.STATE_UNPUBLISHED);
+            }
+        }
+    }
+
+    public void deleteRecordings(ArrayList<String> idList) {
+        for (String id : idList) {
+            recordingService.changeState(id, Recording.STATE_DELETED);
+        }
+    }
+
+    public void processRecording(String meetingId) {
+        recordingService.startIngestAndProcessing(meetingId);
+    }
+
+    public boolean isMeetingWithVoiceBridgeExist(String voiceBridge) {
+        /*
+         * Collection<Meeting> confs = meetings.values(); for (Meeting c :
+         * confs) { if (voiceBridge == c.getVoiceBridge()) { return true; } }
+         */return false;
+    }
+
+    public void send(String channel, String message) {
+        messagingService.send(channel, message);
+    }
+
+    public void createdPolls(String meetingId, String title, String question,
+            String questionType, ArrayList<String> answers) {
+        messagingService.sendPolls(meetingId, title, question, questionType,
+                answers);
+    }
+
+    public void endMeeting(String meetingId) {
+        handle(new EndMeeting(meetingId));
+    }
+
+    private void processEndMeeting(EndMeeting message) {
+        messagingService.endMeeting(message.meetingId);
+
+        Meeting m = getMeeting(message.meetingId);
+        if (m != null) {
+            m.setForciblyEnded(true);
+            if (removeMeetingWhenEnded) {
+                processRecording(m.getInternalId());
+                destroyMeeting(m.getInternalId());
+                meetings.remove(m.getInternalId());
+                removeUserSessions(m.getInternalId());
+            }
+        }
+    }
+
+    public void addUserCustomData(String meetingId, String userID,
+            Map<String, String> userCustomData) {
+        Meeting m = getMeeting(meetingId);
+        if (m != null) {
+            m.addUserCustomData(userID, userCustomData);
+        }
+    }
+
+    private void meetingStarted(MeetingStarted message) {
+        Meeting m = getMeeting(message.meetingId);
+        if (m != null) {
+            if (m.getStartTime() == 0) {
+                long now = System.currentTimeMillis();
+                m.setStartTime(now);
+
+                Map<String, Object> logData = new HashMap<String, Object>();
+                logData.put("meetingId", m.getInternalId());
+                logData.put("externalMeetingId", m.getExternalId());
+                logData.put("name", m.getName());
+                logData.put("duration", m.getDuration());
+                logData.put("record", m.isRecord());
+                logData.put("event", "meeting_started");
+                logData.put("description", "Meeting has started.");
+
+                Gson gson = new Gson();
+                String logStr = gson.toJson(logData);
+
+                log.info("Meeting started: data={}", logStr);
+
+            } else {
+                Map<String, Object> logData = new HashMap<String, Object>();
+                logData.put("meetingId", m.getInternalId());
+                logData.put("externalMeetingId", m.getExternalId());
+                logData.put("name", m.getName());
+                logData.put("duration", m.getDuration());
+                logData.put("record", m.isRecord());
+                logData.put("event", "meeting_restarted");
+                logData.put("description", "Meeting has restarted.");
+
+                Gson gson = new Gson();
+                String logStr = gson.toJson(logData);
+
+                log.info("Meeting restarted: data={}", logStr);
+            }
+            return;
+        }
+    }
+    
+    private void meetingDestroyed(MeetingDestroyed message) {
+      Meeting m = getMeeting(message.meetingId);
+      if (m != null) {
+        long now = System.currentTimeMillis();
+        m.setEndTime(now);
+        
+        Map<String, Object> logData = new HashMap<String, Object>();
+        logData.put("meetingId", m.getInternalId());
+        logData.put("externalMeetingId", m.getExternalId());
+        logData.put("name", m.getName());
+        logData.put("duration", m.getDuration());
+        logData.put("record", m.isRecord());
+        logData.put("event", "meeting_destroyed");
+        logData.put("description", "Meeting has been destroyed.");
+        
+        Gson gson = new Gson();
+          String logStr =  gson.toJson(logData);
+        
+        log.info("Meeting destroyed: data={}", logStr);
+        
+        return;
+      }
+    }
+    
+    private void meetingEnded(MeetingEnded message) {
+        Meeting m = getMeeting(message.meetingId);
+        if (m != null) {
+            long now = System.currentTimeMillis();
+            m.setEndTime(now);
+
+            Map<String, Object> logData = new HashMap<String, Object>();
+            logData.put("meetingId", m.getInternalId());
+            logData.put("externalMeetingId", m.getExternalId());
+            logData.put("name", m.getName());
+            logData.put("duration", m.getDuration());
+            logData.put("record", m.isRecord());
+            logData.put("event", "meeting_ended");
+            logData.put("description", "Meeting has ended.");
+
+            Gson gson = new Gson();
+            String logStr = gson.toJson(logData);
+
+            log.info("Meeting ended: data={}", logStr);
+
+            return;
+        }
+    }
+
+    private void userJoined(UserJoined message) {
+        Meeting m = getMeeting(message.meetingId);
+        if (m != null) {
+          if (m.getNumUsers() == 0) {
+            // First user joins the meeting. Reset the end time to zero
+            // in case the meeting has been rejoined.
+            m.setEndTime(0);
+          }
+          
+            User user = new User(message.userId, message.externalUserId,
+                    message.name, message.role, message.guest, message.waitingForAcceptance);
+            m.userJoined(user);
+
+            Map<String, Object> logData = new HashMap<String, Object>();
+            logData.put("meetingId", m.getInternalId());
+            logData.put("externalMeetingId", m.getExternalId());
+            logData.put("name", m.getName());
+            logData.put("userId", message.userId);
+            logData.put("externalUserId", user.getExternalUserId());
+            logData.put("username", user.getFullname());
+            logData.put("role", user.getRole());
+            logData.put("guest", user.isGuest());
+            logData.put("waitingForAcceptance", user.isWaitingForAcceptance());
+            logData.put("event", MessagingConstants.USER_JOINED_EVENT);
+            logData.put("description", "User joined the meeting.");
+
+            Gson gson = new Gson();
+            String logStr = gson.toJson(logData);
+
+            log.info("User joined meeting: data={}", logStr);
+
+            return;
+        }
+    }
+
+    private void userLeft(UserLeft message) {
+        Meeting m = getMeeting(message.meetingId);
+        if (m != null) {
+            User user = m.userLeft(message.userId);
+            if (user != null) {
+
+                Map<String, Object> logData = new HashMap<String, Object>();
+                logData.put("meetingId", m.getInternalId());
+                logData.put("externalMeetingId", m.getExternalId());
+                logData.put("name", m.getName());
+                logData.put("userId", message.userId);
+                logData.put("externalUserId", user.getExternalUserId());
+                logData.put("username", user.getFullname());
+                logData.put("role", user.getRole());
+                logData.put("guest", user.isGuest());
+                logData.put("waitingForAcceptance", user.isWaitingForAcceptance());
+                logData.put("event", MessagingConstants.USER_LEFT_EVENT);
+                logData.put("description", "User left the meeting.");
+
+                Gson gson = new Gson();
+                String logStr = gson.toJson(logData);
+
+                log.info("User left meeting: data={}", logStr);
+                
+                if (m.getNumUsers() == 0) {
+                  // Last user the meeting. Mark this as the time
+                  // the meeting ended.
+                  m.setEndTime(System.currentTimeMillis());
+                }
+                
+                return;
+            }
+            return;
+        }
+    }
+
+    private void updatedStatus(UserStatusChanged message) {
+        Meeting m = getMeeting(message.meetingId);
+        if (m != null) {
+            User user = m.getUserById(message.userId);
+            if (user != null) {
+                user.setStatus(message.status, message.value);
+                return;
+            }
+            return;
+        }
+    }
+
+    public void userJoinedVoice(UserJoinedVoice message) {
+        Meeting m = getMeeting(message.meetingId);
+        if (m != null) {
+            User user = m.getUserById(message.userId);
+            if (user != null) {
+                user.setVoiceJoined(true);
+                return;
+            }
+            return;
+        }
+    }
+
+    public void userLeftVoice(UserLeftVoice message) {
+        Meeting m = getMeeting(message.meetingId);
+        if (m != null) {
+            User user = m.getUserById(message.userId);
+            if (user != null) {
+                user.setVoiceJoined(false);
+                return;
+            }
+            return;
+        }
+    }
+
+    public void userListeningOnly(UserListeningOnly message) {
+        Meeting m = getMeeting(message.meetingId);
+        if (m != null) {
+            User user = m.getUserById(message.userId);
+            if (user != null) {
+                user.setListeningOnly(message.listenOnly);
+                return;
+            }
+            return;
+        }
+    }
+
+    public void userSharedWebcam(UserSharedWebcam message) {
+        Meeting m = getMeeting(message.meetingId);
+        if (m != null) {
+            User user = m.getUserById(message.userId);
+            if (user != null) {
+                user.addStream(message.stream);
+                return;
+            }
+            return;
+        }
+    }
+
+    public void userUnsharedWebcam(UserUnsharedWebcam message) {
+        Meeting m = getMeeting(message.meetingId);
+        if (m != null) {
+            User user = m.getUserById(message.userId);
+            if (user != null) {
+                user.removeStream(message.stream);
+                return;
+            }
+            return;
+        }
+    }
+
+    private void userRoleChanged(UserRoleChanged message) {
+        Meeting m = getMeeting(message.meetingId);
+        if (m != null) {
+            User user = m.getUserById(message.userId);
+            if(user != null){
+                user.setRole(message.role);
+                log.debug("Setting new role in meeting " + message.meetingId + " for participant:" + user.getFullname());
+                return;
+            }
+            log.warn("The participant " + message.userId + " doesn't exist in the meeting " + message.meetingId);
+            return;
+        }
+        log.warn("The meeting " + message.meetingId + " doesn't exist");
+    }
+
+    private void processMessage(final IMessage message) {
+        Runnable task = new Runnable() {
+            public void run() {
+                if (message instanceof MeetingDestroyed) {
+
+                } else if (message instanceof MeetingStarted) {
+                    meetingStarted((MeetingStarted) message);
+                } else if (message instanceof MeetingDestroyed) {
+                  meetingDestroyed((MeetingDestroyed)message);
+                } else if (message instanceof MeetingEnded) {
+                    meetingEnded((MeetingEnded) message);
+                } else if (message instanceof UserJoined) {
+                    userJoined((UserJoined) message);
+                } else if (message instanceof UserLeft) {
+                    userLeft((UserLeft) message);
+                } else if (message instanceof UserStatusChanged) {
+                    updatedStatus((UserStatusChanged) message);
+                } else if (message instanceof UserRoleChanged) {
+                    userRoleChanged((UserRoleChanged)message);
+                } else if (message instanceof UserJoinedVoice) {
+                    userJoinedVoice((UserJoinedVoice) message);
+                } else if (message instanceof UserLeftVoice) {
+                    userLeftVoice((UserLeftVoice) message);
+                } else if (message instanceof UserListeningOnly) {
+                    userListeningOnly((UserListeningOnly) message);
+                } else if (message instanceof UserSharedWebcam) {
+                    userSharedWebcam((UserSharedWebcam) message);
+                } else if (message instanceof UserUnsharedWebcam) {
+                    userUnsharedWebcam((UserUnsharedWebcam) message);
+                } else if (message instanceof RemoveExpiredMeetings) {
+                    checkAndRemoveExpiredMeetings();
+                } else if (message instanceof CreateMeeting) {
+                    processCreateMeeting((CreateMeeting) message);
+                } else if (message instanceof EndMeeting) {
+                    processEndMeeting((EndMeeting) message);
+                } else if (message instanceof RegisterUser) {
+                    processRegisterUser((RegisterUser) message);
+                }
+            }
+        };
+
+        runExec.execute(task);
+    }
+
+    @Override
+    public void handle(IMessage message) {
+        receivedMessages.add(message);
+    }
+
+    public void start() {
+        log.info("Starting Meeting Service.");
+        try {
+            processMessage = true;
+            Runnable messageReceiver = new Runnable() {
+                public void run() {
+                    while (processMessage) {
+                        try {
+                            IMessage msg = receivedMessages.take();
+                            processMessage(msg);
+                        } catch (InterruptedException e) {
+                            // TODO Auto-generated catch block
+                            e.printStackTrace();
+                        } catch (Exception e) {
+                            log.error("Handling unexpected exception [{}]",
+                                    e.toString());
+                        }
+                    }
+                }
+            };
+
+            msgProcessorExec.execute(messageReceiver);
+        } catch (Exception e) {
+            log.error("Error PRocessing Message");
+        }
+    }
+
+    public void stop() {
+        processMessage = false;
+        cleaner.stop();
+    }
+
+    public void setDefaultMeetingCreateJoinDuration(int expiration) {
+        this.defaultMeetingCreateJoinDuration = expiration;
+    }
+
+    public void setDefaultMeetingExpireDuration(int meetingExpiration) {
+        this.defaultMeetingExpireDuration = meetingExpiration;
+    }
+
+    public void setRecordingService(RecordingService s) {
+        recordingService = s;
+    }
+
+    public void setMessagingService(MessagingService mess) {
+        messagingService = mess;
+    }
+
+    public void setExpiredMeetingCleanupTimerTask(
+            ExpiredMeetingCleanupTimerTask c) {
+        cleaner = c;
+        cleaner.setMeetingService(this);
+        cleaner.start();
+    }
+
+    public void setRemoveMeetingWhenEnded(boolean s) {
+        removeMeetingWhenEnded = s;
+    }
+}