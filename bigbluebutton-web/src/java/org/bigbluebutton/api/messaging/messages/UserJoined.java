package org.bigbluebutton.api.messaging.messages;

public class UserJoined implements IMessage {
  public final String meetingId;
  public final String userId;
  public final String externalUserId;
  public final String name;
  public final String role;
<<<<<<< HEAD
  public final String avatarURL;
  
  public UserJoined(String meetingId, String userId, String externalUserId, String name, String role, String avatarURL) {
=======
  public final Boolean guest;
  public final Boolean waitingForAcceptance;
  
  public UserJoined(String meetingId, String userId, String externalUserId, String name, String role, Boolean guest, Boolean waitingForAcceptance) {
>>>>>>> a05a7ca6
  	this.meetingId = meetingId;
  	this.userId = userId;
  	this.externalUserId = externalUserId;
  	this.name = name;
  	this.role = role;
<<<<<<< HEAD
  	this.avatarURL = avatarURL;
=======
  	this.guest = guest;
  	this.waitingForAcceptance = waitingForAcceptance;
>>>>>>> a05a7ca6
  }
}
<|MERGE_RESOLUTION|>--- conflicted
+++ resolved
@@ -1,31 +1,23 @@
-package org.bigbluebutton.api.messaging.messages;
-
-public class UserJoined implements IMessage {
-  public final String meetingId;
-  public final String userId;
-  public final String externalUserId;
-  public final String name;
-  public final String role;
-<<<<<<< HEAD
-  public final String avatarURL;
-  
-  public UserJoined(String meetingId, String userId, String externalUserId, String name, String role, String avatarURL) {
-=======
-  public final Boolean guest;
-  public final Boolean waitingForAcceptance;
-  
-  public UserJoined(String meetingId, String userId, String externalUserId, String name, String role, Boolean guest, Boolean waitingForAcceptance) {
->>>>>>> a05a7ca6
-  	this.meetingId = meetingId;
-  	this.userId = userId;
-  	this.externalUserId = externalUserId;
-  	this.name = name;
-  	this.role = role;
-<<<<<<< HEAD
-  	this.avatarURL = avatarURL;
-=======
-  	this.guest = guest;
-  	this.waitingForAcceptance = waitingForAcceptance;
->>>>>>> a05a7ca6
-  }
-}
+package org.bigbluebutton.api.messaging.messages;
+
+public class UserJoined implements IMessage {
+  public final String meetingId;
+  public final String userId;
+  public final String externalUserId;
+  public final String name;
+  public final String role;
+  public final String avatarURL;
+  public final Boolean guest;
+  public final Boolean waitingForAcceptance;
+  
+  public UserJoined(String meetingId, String userId, String externalUserId, String name, String role, String avatarURL, Boolean guest, Boolean waitingForAcceptance) {
+  	this.meetingId = meetingId;
+  	this.userId = userId;
+  	this.externalUserId = externalUserId;
+  	this.name = name;
+  	this.role = role;
+  	this.avatarURL = avatarURL;
+  	this.guest = guest;
+  	this.waitingForAcceptance = waitingForAcceptance;
+  }
+}