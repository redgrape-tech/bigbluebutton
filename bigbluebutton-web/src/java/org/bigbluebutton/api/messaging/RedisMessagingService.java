--- conflicted
+++ resolved
@@ -1,182 +1,173 @@
-/**
-* BigBlueButton open source conferencing system - http://www.bigbluebutton.org/
-* 
-* Copyright (c) 2012 BigBlueButton Inc. and by respective authors (see below).
-*
-* This program is free software; you can redistribute it and/or modify it under the
-* terms of the GNU Lesser General Public License as published by the Free Software
-* Foundation; either version 3.0 of the License, or (at your option) any later
-* version.
-* 
-* BigBlueButton is distributed in the hope that it will be useful, but WITHOUT ANY
-* WARRANTY; without even the implied warranty of MERCHANTABILITY or FITNESS FOR A
-* PARTICULAR PURPOSE. See the GNU Lesser General Public License for more details.
-*
-* You should have received a copy of the GNU Lesser General Public License along
-* with BigBlueButton; if not, see <http://www.gnu.org/licenses/>.
-*
-*/
-
-package org.bigbluebutton.api.messaging;
-
-<<<<<<< HEAD
-import java.util.HashMap;
-import java.util.List;
-import java.util.Map;
-=======
-import java.util.*;
-import java.util.concurrent.Executor;
-import java.util.concurrent.Executors;
-
-import javax.imageio.ImageIO;
->>>>>>> b24c5b46
-
-import org.bigbluebutton.api.messaging.converters.messages.DestroyMeetingMessage;
-import org.bigbluebutton.api.messaging.converters.messages.EndMeetingMessage;
-import org.bigbluebutton.api.messaging.converters.messages.RegisterUserMessage;
-import org.bigbluebutton.common.converters.ToJsonEncoder;
-import org.bigbluebutton.common.messages.MessagingConstants;
-<<<<<<< HEAD
-import org.bigbluebutton.messages.CreateMeetingRequest;
-import org.bigbluebutton.messages.CreateMeetingRequest.CreateMeetingRequestPayload;
-=======
-import org.bigbluebutton.common.messages.Constants;
-import org.bigbluebutton.common.messages.PubSubPingMessage;
-import org.bigbluebutton.common.messages.payload.PubSubPingMessagePayload;
-import org.bigbluebutton.common.messages.SendStunTurnInfoReplyMessage;
-import org.bigbluebutton.web.services.turn.StunServer;
-import org.bigbluebutton.web.services.turn.TurnEntry;
->>>>>>> b24c5b46
-import org.slf4j.Logger;
-import org.slf4j.LoggerFactory;
-
-import com.google.gson.Gson;
-
-public class RedisMessagingService implements MessagingService {
-	private static Logger log = LoggerFactory.getLogger(RedisMessagingService.class);
-	
-	private RedisStorageService storeService;
-	private MessageSender sender;
-	private ToJsonEncoder encoder = new ToJsonEncoder();
-	
-	public void recordMeetingInfo(String meetingId, Map<String, String> info) {
-		storeService.recordMeetingInfo(meetingId, info);
-	}
-
-	public void destroyMeeting(String meetingID) {
-		DestroyMeetingMessage msg = new DestroyMeetingMessage(meetingID);
-		String json = MessageToJson.destroyMeetingMessageToJson(msg);
-		log.info("Sending destroy meeting message to bbb-apps:[{}]", json);
-		sender.send(MessagingConstants.TO_MEETING_CHANNEL, json);	
-	}
-	
-	public void registerUser(String meetingID, String internalUserId, String fullname, String role, String externUserID, String authToken, String avatarURL) {
-		RegisterUserMessage msg = new RegisterUserMessage(meetingID, internalUserId, fullname, role, externUserID, authToken, avatarURL);
-		String json = MessageToJson.registerUserToJson(msg);
-		log.info("Sending register user message to bbb-apps:[{}]", json);
-		sender.send(MessagingConstants.TO_MEETING_CHANNEL, json);		
-	}
-	
-	public void createMeeting(String meetingID, String externalMeetingID, String meetingName, Boolean recorded, 
-			                      String voiceBridge, Integer duration, 
-			                      Boolean autoStartRecording, Boolean allowStartStopRecording,
-			                      String moderatorPass, String viewerPass, Long createTime,
-			                      String createDate, Boolean isBreakout) {
-	  CreateMeetingRequestPayload payload = new CreateMeetingRequestPayload(meetingID, externalMeetingID, meetingName, 
-				                                  recorded, voiceBridge, duration, 
-				                                  autoStartRecording, allowStartStopRecording,
-				                                  moderatorPass, viewerPass, createTime, createDate, isBreakout);
-	  CreateMeetingRequest msg = new CreateMeetingRequest(payload);
-	  
-	  Gson gson = new Gson();
-		String json = gson.toJson(msg);
-		log.info("Sending create meeting message to bbb-apps:[{}]", json);
-		sender.send(MessagingConstants.TO_MEETING_CHANNEL, json);			
-	}
-	
-	public void endMeeting(String meetingId) {
-		EndMeetingMessage msg = new EndMeetingMessage(meetingId);
-		String json = MessageToJson.endMeetingMessageToJson(msg);
-		log.info("Sending end meeting message to bbb-apps:[{}]", json);
-		sender.send(MessagingConstants.TO_MEETING_CHANNEL, json);	
-	}
-
-  public void sendKeepAlive(String system, Long timestamp) {
-   	String json = encoder.encodePubSubPingMessage("BbbWeb", System.currentTimeMillis());	
-	sender.send(MessagingConstants.TO_SYSTEM_CHANNEL, json);		
-  }
-	
-  public void send(String channel, String message) {
-		sender.send(channel, message);
-  }
-  
-	public void sendPolls(String meetingId, String title, String question, String questionType, List<String> answers){
-		Gson gson = new Gson();
-
-		HashMap<String, Object> map = new HashMap<String, Object>();
-		map.put("messageId", MessagingConstants.SEND_POLLS_EVENT);
-		map.put("meetingId", meetingId);
-		map.put("title", title);
-		map.put("question", question);
-		map.put("questionType", questionType);
-		map.put("answers", answers);
-		
-		sender.send(MessagingConstants.TO_POLLING_CHANNEL, gson.toJson(map));		
-	}
-	
-	public void setMessageSender(MessageSender sender) {
-		this.sender = sender;
-	}
-	
-  public void setRedisStorageService(RedisStorageService storeService) {
-  	this.storeService = storeService;
-  }
-  
-	public String storeSubscription(String meetingId, String externalMeetingID, String callbackURL){
-		return storeService.storeSubscription(meetingId, externalMeetingID, callbackURL);
-	}
-
-	public boolean removeSubscription(String meetingId, String subscriptionId){
-		return storeService.removeSubscription(meetingId, subscriptionId);
-	}
-
-	public List<Map<String,String>> listSubscriptions(String meetingId){
-		return storeService.listSubscriptions(meetingId);	
-	}	
-
-	public void removeMeeting(String meetingId){
-		storeService.removeMeeting(meetingId);
-	}
-
-	public void sendStunTurnInfo(String meetingId, String internalUserId, Set<StunServer> stuns, Set<TurnEntry> turns) {
-		ArrayList<String> stunsArrayList = new ArrayList<String>();
-		Iterator stunsIter = stuns.iterator();
-
-		while (stunsIter.hasNext()) {
-			StunServer aStun = (StunServer) stunsIter.next();
-			if (aStun != null) {
-				stunsArrayList.add(aStun.url);
-			}
-		}
-
-		ArrayList<Map<String, Object>> turnsArrayList = new ArrayList<Map<String, Object>>();
-		Iterator turnsIter = turns.iterator();
-		while (turnsIter.hasNext()) {
-			TurnEntry te = (TurnEntry) turnsIter.next();
-			if (null != te) {
-				Map<String, Object> map = new HashMap<String, Object>();
-				map.put(Constants.USERNAME, te.username);
-				map.put(Constants.URL, te.url);
-				map.put(Constants.TTL, te.ttl);
-				map.put(Constants.PASSWORD, te.password);
-
-				turnsArrayList.add(map);
-			}
-		}
-
-		SendStunTurnInfoReplyMessage msg = new SendStunTurnInfoReplyMessage(meetingId, internalUserId,
-				stunsArrayList, turnsArrayList);
-
-		sender.send(MessagingConstants.TO_BBB_HTML5_CHANNEL, msg.toJson());
-	}
-}
+/**
+* BigBlueButton open source conferencing system - http://www.bigbluebutton.org/
+* 
+* Copyright (c) 2012 BigBlueButton Inc. and by respective authors (see below).
+*
+* This program is free software; you can redistribute it and/or modify it under the
+* terms of the GNU Lesser General Public License as published by the Free Software
+* Foundation; either version 3.0 of the License, or (at your option) any later
+* version.
+* 
+* BigBlueButton is distributed in the hope that it will be useful, but WITHOUT ANY
+* WARRANTY; without even the implied warranty of MERCHANTABILITY or FITNESS FOR A
+* PARTICULAR PURPOSE. See the GNU Lesser General Public License for more details.
+*
+* You should have received a copy of the GNU Lesser General Public License along
+* with BigBlueButton; if not, see <http://www.gnu.org/licenses/>.
+*
+*/
+
+package org.bigbluebutton.api.messaging;
+
+import java.util.HashMap;
+import java.util.List;
+import java.util.Map;
+import java.util.*;
+import java.util.concurrent.Executor;
+import java.util.concurrent.Executors;
+import javax.imageio.ImageIO;
+import org.bigbluebutton.api.messaging.converters.messages.DestroyMeetingMessage;
+import org.bigbluebutton.api.messaging.converters.messages.EndMeetingMessage;
+import org.bigbluebutton.api.messaging.converters.messages.RegisterUserMessage;
+import org.bigbluebutton.common.converters.ToJsonEncoder;
+import org.bigbluebutton.common.messages.MessagingConstants;
+import org.bigbluebutton.messages.CreateMeetingRequest;
+import org.bigbluebutton.messages.CreateMeetingRequest.CreateMeetingRequestPayload;
+import org.bigbluebutton.common.messages.Constants;
+import org.bigbluebutton.common.messages.PubSubPingMessage;
+import org.bigbluebutton.common.messages.payload.PubSubPingMessagePayload;
+import org.bigbluebutton.common.messages.SendStunTurnInfoReplyMessage;
+import org.bigbluebutton.web.services.turn.StunServer;
+import org.bigbluebutton.web.services.turn.TurnEntry;
+import org.slf4j.Logger;
+import org.slf4j.LoggerFactory;
+import com.google.gson.Gson;
+
+public class RedisMessagingService implements MessagingService {
+	private static Logger log = LoggerFactory.getLogger(RedisMessagingService.class);
+	
+	private RedisStorageService storeService;
+	private MessageSender sender;
+	private ToJsonEncoder encoder = new ToJsonEncoder();
+	
+	public void recordMeetingInfo(String meetingId, Map<String, String> info) {
+		storeService.recordMeetingInfo(meetingId, info);
+	}
+
+	public void destroyMeeting(String meetingID) {
+		DestroyMeetingMessage msg = new DestroyMeetingMessage(meetingID);
+		String json = MessageToJson.destroyMeetingMessageToJson(msg);
+		log.info("Sending destroy meeting message to bbb-apps:[{}]", json);
+		sender.send(MessagingConstants.TO_MEETING_CHANNEL, json);	
+	}
+	
+	public void registerUser(String meetingID, String internalUserId, String fullname, String role, String externUserID, String authToken, String avatarURL) {
+		RegisterUserMessage msg = new RegisterUserMessage(meetingID, internalUserId, fullname, role, externUserID, authToken, avatarURL);
+		String json = MessageToJson.registerUserToJson(msg);
+		log.info("Sending register user message to bbb-apps:[{}]", json);
+		sender.send(MessagingConstants.TO_MEETING_CHANNEL, json);		
+	}
+	
+	public void createMeeting(String meetingID, String externalMeetingID, String meetingName, Boolean recorded, 
+			                      String voiceBridge, Integer duration, 
+			                      Boolean autoStartRecording, Boolean allowStartStopRecording,
+			                      String moderatorPass, String viewerPass, Long createTime,
+			                      String createDate, Boolean isBreakout) {
+	  CreateMeetingRequestPayload payload = new CreateMeetingRequestPayload(meetingID, externalMeetingID, meetingName, 
+				                                  recorded, voiceBridge, duration, 
+				                                  autoStartRecording, allowStartStopRecording,
+				                                  moderatorPass, viewerPass, createTime, createDate, isBreakout);
+	  CreateMeetingRequest msg = new CreateMeetingRequest(payload);
+	  
+	  Gson gson = new Gson();
+		String json = gson.toJson(msg);
+		log.info("Sending create meeting message to bbb-apps:[{}]", json);
+		sender.send(MessagingConstants.TO_MEETING_CHANNEL, json);			
+	}
+	
+	public void endMeeting(String meetingId) {
+		EndMeetingMessage msg = new EndMeetingMessage(meetingId);
+		String json = MessageToJson.endMeetingMessageToJson(msg);
+		log.info("Sending end meeting message to bbb-apps:[{}]", json);
+		sender.send(MessagingConstants.TO_MEETING_CHANNEL, json);	
+	}
+
+  public void sendKeepAlive(String system, Long timestamp) {
+   	String json = encoder.encodePubSubPingMessage("BbbWeb", System.currentTimeMillis());	
+	sender.send(MessagingConstants.TO_SYSTEM_CHANNEL, json);		
+  }
+	
+  public void send(String channel, String message) {
+		sender.send(channel, message);
+  }
+  
+	public void sendPolls(String meetingId, String title, String question, String questionType, List<String> answers){
+		Gson gson = new Gson();
+
+		HashMap<String, Object> map = new HashMap<String, Object>();
+		map.put("messageId", MessagingConstants.SEND_POLLS_EVENT);
+		map.put("meetingId", meetingId);
+		map.put("title", title);
+		map.put("question", question);
+		map.put("questionType", questionType);
+		map.put("answers", answers);
+		
+		sender.send(MessagingConstants.TO_POLLING_CHANNEL, gson.toJson(map));		
+	}
+	
+	public void setMessageSender(MessageSender sender) {
+		this.sender = sender;
+	}
+	
+  public void setRedisStorageService(RedisStorageService storeService) {
+  	this.storeService = storeService;
+  }
+  
+	public String storeSubscription(String meetingId, String externalMeetingID, String callbackURL){
+		return storeService.storeSubscription(meetingId, externalMeetingID, callbackURL);
+	}
+
+	public boolean removeSubscription(String meetingId, String subscriptionId){
+		return storeService.removeSubscription(meetingId, subscriptionId);
+	}
+
+	public List<Map<String,String>> listSubscriptions(String meetingId){
+		return storeService.listSubscriptions(meetingId);	
+	}	
+
+	public void removeMeeting(String meetingId){
+		storeService.removeMeeting(meetingId);
+	}
+
+	public void sendStunTurnInfo(String meetingId, String internalUserId, Set<StunServer> stuns, Set<TurnEntry> turns) {
+		ArrayList<String> stunsArrayList = new ArrayList<String>();
+		Iterator stunsIter = stuns.iterator();
+
+		while (stunsIter.hasNext()) {
+			StunServer aStun = (StunServer) stunsIter.next();
+			if (aStun != null) {
+				stunsArrayList.add(aStun.url);
+			}
+		}
+
+		ArrayList<Map<String, Object>> turnsArrayList = new ArrayList<Map<String, Object>>();
+		Iterator turnsIter = turns.iterator();
+		while (turnsIter.hasNext()) {
+			TurnEntry te = (TurnEntry) turnsIter.next();
+			if (null != te) {
+				Map<String, Object> map = new HashMap<String, Object>();
+				map.put(Constants.USERNAME, te.username);
+				map.put(Constants.URL, te.url);
+				map.put(Constants.TTL, te.ttl);
+				map.put(Constants.PASSWORD, te.password);
+
+				turnsArrayList.add(map);
+			}
+		}
+
+		SendStunTurnInfoReplyMessage msg = new SendStunTurnInfoReplyMessage(meetingId, internalUserId,
+				stunsArrayList, turnsArrayList);
+
+		sender.send(MessagingConstants.TO_BBB_HTML5_CHANNEL, msg.toJson());
+	}
+}