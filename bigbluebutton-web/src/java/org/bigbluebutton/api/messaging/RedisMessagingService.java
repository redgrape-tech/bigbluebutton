package org.bigbluebutton.api.messaging;

<<<<<<< HEAD
import java.io.IOException;
import java.net.UnknownHostException;
=======
import java.util.HashMap;
>>>>>>> d022aafb
import java.util.HashSet;
import java.util.Map;
import java.util.Set;
import java.util.concurrent.Executor;
import java.util.concurrent.Executors;
import org.slf4j.Logger;
import org.slf4j.LoggerFactory;

import com.google.gson.Gson;
import com.google.gson.reflect.TypeToken;

import redis.clients.jedis.Jedis;
import redis.clients.jedis.JedisException;
import redis.clients.jedis.JedisPool;
import redis.clients.jedis.JedisPubSub;

public class RedisMessagingService implements MessagingService {
	private static Logger log = LoggerFactory.getLogger(RedisMessagingService.class);
	
	private JedisPool redisPool;
	private String host;
	private int port;
	private final Set<MessageListener> listeners = new HashSet<MessageListener>();

	private final Executor exec = Executors.newSingleThreadExecutor();
	private Runnable pubsubListener;

<<<<<<< HEAD
=======
	public RedisMessagingService(String host, int port) {
		this.host=host;
		this.port=port;
	}
	
 	@Override
>>>>>>> d022aafb
	public void addListener(MessageListener listener) {
 		listeners.add(listener);
	}
 	
	public void removeListener(MessageListener listener) {
 		listeners.remove(listener);
 	}

	public void recordMeetingInfo(String meetingId, Map<String, String> info) {
		Jedis jedis = redisPool.getResource();
		try{
			jedis.hmset("meeting.info:" + meetingId, info);
		}catch(Exception e){
			log.warn("Cannot record the info meeting:"+meetingId,e);
		}finally{
			redisPool.returnResource(jedis);
		}
		
		
	}

	public void recordMeetingMetadata(String meetingId,	Map<String, String> metadata) {
		Jedis jedis=redisPool.getResource();
		try{
			jedis.hmset("meeting:metadata:" + meetingId, metadata);
		}catch(Exception e){
			log.warn("Cannot record the metadata meeting:"+meetingId,e);
		}finally{
			redisPool.returnResource(jedis);
		}
				
	}

	public void endMeeting(String meetingId) {
		log.warn("***Need to implement sending of end meeting request!");
	}

	public void send(String channel, String message) {
		Jedis jedis=redisPool.getResource();
		try{
			jedis.publish(channel, message);
		}catch(Exception e){
			log.warn("Cannot publish the message to redis",e);
		}finally{
			redisPool.returnResource(jedis);
		}
	}

	public void start() {
		log.debug("Starting redis pubsub...");
<<<<<<< HEAD
		//final Jedis jedis=redisPool.getResource();
		final Jedis jedis = new Jedis("192.168.0.166");
		
		try {
			try {
			jedis.connect();
		} catch (UnknownHostException e) {
			// TODO Auto-generated catch block
			e.printStackTrace();
		} catch (IOException e) {
			// TODO Auto-generated catch block
			e.printStackTrace();
		}
			 pubsubListener = new Runnable() {
		    	public void run() {
		    		jedis.psubscribe(new PubSubListener(), "bar");       			
		    	}
			 };
		    exec.execute(pubsubListener);

		} catch (JedisException e) {
			log.error("Cannot subscribe to the redis channel");
		}finally{
			//redisPool.returnResource(jedis);
		}
=======
		
		//Currently, the pool gets blocked for publish if a resource subscribe to a channel
		final Jedis jedis= new Jedis(this.host,this.port);
		pubsubListener = new Runnable() {
		    public void run() {
		    	jedis.psubscribe(new PubSubListener(), MessagingConstants.BIGBLUEBUTTON_PATTERN);       			
		    }
		};
		exec.execute(pubsubListener);

>>>>>>> d022aafb
	}

	public void stop() {
		try {
			redisPool.destroy();
		} catch (Exception e) {
			e.printStackTrace();
		}
	}
	
	public void setRedisPool(JedisPool redisPool){
		this.redisPool=redisPool;
	}
	
	private class PubSubListener extends JedisPubSub {
		
		public PubSubListener() {
			super();			
		}

		@Override
		public void onMessage(String channel, String message) {
			
		}

		@Override
		public void onPMessage(String pattern, String channel,
	            String message) {
			log.debug("Message Received in channel: "+channel);
			
			Gson gson=new Gson();
			HashMap<String,String> map=gson.fromJson(message, new TypeToken<Map<String, String>>() {}.getType());
			
			if(channel.equalsIgnoreCase(MessagingConstants.SYSTEM_CHANNEL)){
				String meetingId=map.get("meetingId");
				String state=map.get("state");

				for (MessageListener listener : listeners) {
					if(state.equalsIgnoreCase("started")) {
						listener.meetingStarted(meetingId);
					} else if(state.equalsIgnoreCase("ended")) {
						listener.meetingEnded(meetingId);
					}
				}

			}
<<<<<<< HEAD
			else if(channel.equalsIgnoreCase(CHANNEL_PARTICIPANTS)){
				//params extract
				String meetingId = args[0];
				String action = args[1];
=======
			else if(channel.equalsIgnoreCase(MessagingConstants.PARTICIPANTS_CHANNEL)){
				String meetingId=map.get("meetingId");
				String action=map.get("action");
>>>>>>> d022aafb

				if(action.equalsIgnoreCase("join")){
					String userid=map.get("userid");
					String fullname=map.get("fullname");
					String role=map.get("role");
					
					for (MessageListener listener : listeners) {
						listener.userJoined(meetingId, userid, fullname, role);
					}
				}
				else if(action.equalsIgnoreCase("status")){
					String userid=map.get("userid");
					String status=map.get("status");
					String value=map.get("value");
					
					for (MessageListener listener : listeners) {
						listener.updatedStatus(meetingId, userid, status, value);
					}
				}
				else if(action.equalsIgnoreCase("left")){
					String userid=map.get("userid");
					
					for (MessageListener listener : listeners) {
						listener.userLeft(meetingId, userid);
					}
				}
<<<<<<< HEAD
			}			
=======

			}
>>>>>>> d022aafb
		}

		@Override
		public void onPSubscribe(String pattern, int subscribedChannels) {
<<<<<<< HEAD
			// Not used.
=======
			log.debug("Subscribed to the pattern:"+pattern);
>>>>>>> d022aafb
		}

		@Override
		public void onPUnsubscribe(String pattern, int subscribedChannels) {
			// Not used.
		}

		@Override
		public void onSubscribe(String channel, int subscribedChannels) {
			// Not used.
		}

		@Override
		public void onUnsubscribe(String channel, int subscribedChannels) {
			// Not used.
		}		
	}

}
<|MERGE_RESOLUTION|>--- conflicted
+++ resolved
@@ -1,248 +1,193 @@
-package org.bigbluebutton.api.messaging;
+package org.bigbluebutton.api.messaging;
 
-<<<<<<< HEAD
-import java.io.IOException;
-import java.net.UnknownHostException;
-=======
 import java.util.HashMap;
->>>>>>> d022aafb
-import java.util.HashSet;
-import java.util.Map;
-import java.util.Set;
-import java.util.concurrent.Executor;
-import java.util.concurrent.Executors;
-import org.slf4j.Logger;
-import org.slf4j.LoggerFactory;
+import java.util.HashSet;
+import java.util.Map;
+import java.util.Set;
+import java.util.concurrent.Executor;
+import java.util.concurrent.Executors;
+import org.slf4j.Logger;
+import org.slf4j.LoggerFactory;
+
+import com.google.gson.Gson;
+import com.google.gson.reflect.TypeToken;
+
+import redis.clients.jedis.Jedis;
+import redis.clients.jedis.JedisException;
+import redis.clients.jedis.JedisPool;
+import redis.clients.jedis.JedisPubSub;
+
+public class RedisMessagingService implements MessagingService {
+	private static Logger log = LoggerFactory.getLogger(RedisMessagingService.class);
+	
+	private JedisPool redisPool;
+	private String host;
+	private int port;
+	private final Set<MessageListener> listeners = new HashSet<MessageListener>();
+
+	private final Executor exec = Executors.newSingleThreadExecutor();
+	private Runnable pubsubListener;
 
-import com.google.gson.Gson;
-import com.google.gson.reflect.TypeToken;
-
-import redis.clients.jedis.Jedis;
-import redis.clients.jedis.JedisException;
-import redis.clients.jedis.JedisPool;
-import redis.clients.jedis.JedisPubSub;
-
-public class RedisMessagingService implements MessagingService {
-	private static Logger log = LoggerFactory.getLogger(RedisMessagingService.class);
-	
-	private JedisPool redisPool;
-	private String host;
-	private int port;
-	private final Set<MessageListener> listeners = new HashSet<MessageListener>();
-
-	private final Executor exec = Executors.newSingleThreadExecutor();
-	private Runnable pubsubListener;
-
-<<<<<<< HEAD
-=======
-	public RedisMessagingService(String host, int port) {
-		this.host=host;
-		this.port=port;
-	}
-	
+	public RedisMessagingService(String host, int port) {
+		this.host=host;
+		this.port=port;
+	}
+	
  	@Override
->>>>>>> d022aafb
-	public void addListener(MessageListener listener) {
- 		listeners.add(listener);
-	}
- 	
-	public void removeListener(MessageListener listener) {
- 		listeners.remove(listener);
- 	}
-
-	public void recordMeetingInfo(String meetingId, Map<String, String> info) {
-		Jedis jedis = redisPool.getResource();
-		try{
-			jedis.hmset("meeting.info:" + meetingId, info);
-		}catch(Exception e){
-			log.warn("Cannot record the info meeting:"+meetingId,e);
-		}finally{
-			redisPool.returnResource(jedis);
-		}
-		
-		
-	}
-
-	public void recordMeetingMetadata(String meetingId,	Map<String, String> metadata) {
-		Jedis jedis=redisPool.getResource();
-		try{
-			jedis.hmset("meeting:metadata:" + meetingId, metadata);
-		}catch(Exception e){
-			log.warn("Cannot record the metadata meeting:"+meetingId,e);
-		}finally{
-			redisPool.returnResource(jedis);
-		}
-				
-	}
-
-	public void endMeeting(String meetingId) {
-		log.warn("***Need to implement sending of end meeting request!");
-	}
-
-	public void send(String channel, String message) {
-		Jedis jedis=redisPool.getResource();
-		try{
-			jedis.publish(channel, message);
-		}catch(Exception e){
-			log.warn("Cannot publish the message to redis",e);
-		}finally{
-			redisPool.returnResource(jedis);
-		}
-	}
-
-	public void start() {
-		log.debug("Starting redis pubsub...");
-<<<<<<< HEAD
-		//final Jedis jedis=redisPool.getResource();
-		final Jedis jedis = new Jedis("192.168.0.166");
-		
-		try {
-			try {
-			jedis.connect();
-		} catch (UnknownHostException e) {
-			// TODO Auto-generated catch block
-			e.printStackTrace();
-		} catch (IOException e) {
-			// TODO Auto-generated catch block
-			e.printStackTrace();
-		}
-			 pubsubListener = new Runnable() {
-		    	public void run() {
-		    		jedis.psubscribe(new PubSubListener(), "bar");       			
-		    	}
-			 };
-		    exec.execute(pubsubListener);
-
-		} catch (JedisException e) {
-			log.error("Cannot subscribe to the redis channel");
-		}finally{
-			//redisPool.returnResource(jedis);
-		}
-=======
-		
-		//Currently, the pool gets blocked for publish if a resource subscribe to a channel
-		final Jedis jedis= new Jedis(this.host,this.port);
-		pubsubListener = new Runnable() {
-		    public void run() {
-		    	jedis.psubscribe(new PubSubListener(), MessagingConstants.BIGBLUEBUTTON_PATTERN);       			
-		    }
-		};
+	public void addListener(MessageListener listener) {
+ 		listeners.add(listener);
+	}
+ 	
+	public void removeListener(MessageListener listener) {
+ 		listeners.remove(listener);
+ 	}
+
+	public void recordMeetingInfo(String meetingId, Map<String, String> info) {
+		Jedis jedis = redisPool.getResource();
+		try{
+			jedis.hmset("meeting.info:" + meetingId, info);
+		}catch(Exception e){
+			log.warn("Cannot record the info meeting:"+meetingId,e);
+		}finally{
+			redisPool.returnResource(jedis);
+		}
+		
+		
+	}
+
+	public void recordMeetingMetadata(String meetingId,	Map<String, String> metadata) {
+		Jedis jedis=redisPool.getResource();
+		try{
+			jedis.hmset("meeting:metadata:" + meetingId, metadata);
+		}catch(Exception e){
+			log.warn("Cannot record the metadata meeting:"+meetingId,e);
+		}finally{
+			redisPool.returnResource(jedis);
+		}
+				
+	}
+
+	public void endMeeting(String meetingId) {
+		log.warn("***Need to implement sending of end meeting request!");
+	}
+
+	public void send(String channel, String message) {
+		Jedis jedis=redisPool.getResource();
+		try{
+			jedis.publish(channel, message);
+		}catch(Exception e){
+			log.warn("Cannot publish the message to redis",e);
+		}finally{
+			redisPool.returnResource(jedis);
+		}
+	}
+
+	public void start() {
+		log.debug("Starting redis pubsub...");		
+		//Currently, the pool gets blocked for publish if a resource subscribe to a channel
+		final Jedis jedis = new Jedis(this.host,this.port);
+		pubsubListener = new Runnable() {
+		    public void run() {
+		    	jedis.psubscribe(new PubSubListener(), MessagingConstants.BIGBLUEBUTTON_PATTERN);       			
+		    }
+		};
 		exec.execute(pubsubListener);
-
->>>>>>> d022aafb
-	}
-
-	public void stop() {
-		try {
-			redisPool.destroy();
-		} catch (Exception e) {
-			e.printStackTrace();
-		}
-	}
-	
-	public void setRedisPool(JedisPool redisPool){
-		this.redisPool=redisPool;
-	}
-	
-	private class PubSubListener extends JedisPubSub {
-		
-		public PubSubListener() {
-			super();			
-		}
-
-		@Override
-		public void onMessage(String channel, String message) {
-			
-		}
-
-		@Override
-		public void onPMessage(String pattern, String channel,
-	            String message) {
-			log.debug("Message Received in channel: "+channel);
-			
-			Gson gson=new Gson();
-			HashMap<String,String> map=gson.fromJson(message, new TypeToken<Map<String, String>>() {}.getType());
-			
-			if(channel.equalsIgnoreCase(MessagingConstants.SYSTEM_CHANNEL)){
-				String meetingId=map.get("meetingId");
-				String state=map.get("state");
-
-				for (MessageListener listener : listeners) {
-					if(state.equalsIgnoreCase("started")) {
-						listener.meetingStarted(meetingId);
-					} else if(state.equalsIgnoreCase("ended")) {
-						listener.meetingEnded(meetingId);
-					}
-				}
-
+	}
+
+	public void stop() {
+		try {
+			redisPool.destroy();
+		} catch (Exception e) {
+			e.printStackTrace();
+		}
+	}
+	
+	public void setRedisPool(JedisPool redisPool){
+		this.redisPool=redisPool;
+	}
+	
+	private class PubSubListener extends JedisPubSub {
+		
+		public PubSubListener() {
+			super();			
+		}
+
+		@Override
+		public void onMessage(String channel, String message) {
+			
+		}
+
+		@Override
+		public void onPMessage(String pattern, String channel,
+	            String message) {
+			log.debug("Message Received in channel: "+channel);
+			
+			Gson gson=new Gson();
+			HashMap<String,String> map=gson.fromJson(message, new TypeToken<Map<String, String>>() {}.getType());
+			
+			if(channel.equalsIgnoreCase(MessagingConstants.SYSTEM_CHANNEL)){
+				String meetingId=map.get("meetingId");
+				String state=map.get("state");
+
+				for (MessageListener listener : listeners) {
+					if(state.equalsIgnoreCase("started")) {
+						listener.meetingStarted(meetingId);
+					} else if(state.equalsIgnoreCase("ended")) {
+						listener.meetingEnded(meetingId);
+					}
+				}
+
 			}
-<<<<<<< HEAD
-			else if(channel.equalsIgnoreCase(CHANNEL_PARTICIPANTS)){
-				//params extract
-				String meetingId = args[0];
-				String action = args[1];
-=======
-			else if(channel.equalsIgnoreCase(MessagingConstants.PARTICIPANTS_CHANNEL)){
-				String meetingId=map.get("meetingId");
-				String action=map.get("action");
->>>>>>> d022aafb
-
-				if(action.equalsIgnoreCase("join")){
-					String userid=map.get("userid");
-					String fullname=map.get("fullname");
-					String role=map.get("role");
-					
-					for (MessageListener listener : listeners) {
-						listener.userJoined(meetingId, userid, fullname, role);
-					}
-				}
-				else if(action.equalsIgnoreCase("status")){
-					String userid=map.get("userid");
-					String status=map.get("status");
-					String value=map.get("value");
-					
-					for (MessageListener listener : listeners) {
-						listener.updatedStatus(meetingId, userid, status, value);
-					}
-				}
-				else if(action.equalsIgnoreCase("left")){
-					String userid=map.get("userid");
-					
-					for (MessageListener listener : listeners) {
-						listener.userLeft(meetingId, userid);
-					}
-				}
-<<<<<<< HEAD
-			}			
-=======
-
+			else if(channel.equalsIgnoreCase(MessagingConstants.PARTICIPANTS_CHANNEL)){
+				String meetingId=map.get("meetingId");
+				String action=map.get("action");
+				if(action.equalsIgnoreCase("join")){
+					String userid=map.get("userid");
+					String fullname=map.get("fullname");
+					String role=map.get("role");
+					
+					for (MessageListener listener : listeners) {
+						listener.userJoined(meetingId, userid, fullname, role);
+					}
+				}
+				else if(action.equalsIgnoreCase("status")){
+					String userid=map.get("userid");
+					String status=map.get("status");
+					String value=map.get("value");
+					
+					for (MessageListener listener : listeners) {
+						listener.updatedStatus(meetingId, userid, status, value);
+					}
+				}
+				else if(action.equalsIgnoreCase("left")){
+					String userid=map.get("userid");
+					
+					for (MessageListener listener : listeners) {
+						listener.userLeft(meetingId, userid);
+					}
+				}
 			}
->>>>>>> d022aafb
-		}
-
-		@Override
+		}
+
+		@Override
 		public void onPSubscribe(String pattern, int subscribedChannels) {
-<<<<<<< HEAD
-			// Not used.
-=======
 			log.debug("Subscribed to the pattern:"+pattern);
->>>>>>> d022aafb
-		}
-
-		@Override
-		public void onPUnsubscribe(String pattern, int subscribedChannels) {
-			// Not used.
-		}
-
-		@Override
-		public void onSubscribe(String channel, int subscribedChannels) {
-			// Not used.
-		}
-
-		@Override
-		public void onUnsubscribe(String channel, int subscribedChannels) {
-			// Not used.
-		}		
-	}
-
-}
+		}
+
+		@Override
+		public void onPUnsubscribe(String pattern, int subscribedChannels) {
+			// Not used.
+		}
+
+		@Override
+		public void onSubscribe(String channel, int subscribedChannels) {
+			// Not used.
+		}
+
+		@Override
+		public void onUnsubscribe(String channel, int subscribedChannels) {
+			// Not used.
+		}		
+	}
+
+}