/**
* BigBlueButton open source conferencing system - http://www.bigbluebutton.org/
* 
* Copyright (c) 2012 BigBlueButton Inc. and by respective authors (see below).
*
* This program is free software; you can redistribute it and/or modify it under the
* terms of the GNU Lesser General Public License as published by the Free Software
* Foundation; either version 3.0 of the License, or (at your option) any later
* version.
* 
* BigBlueButton is distributed in the hope that it will be useful, but WITHOUT ANY
* WARRANTY; without even the implied warranty of MERCHANTABILITY or FITNESS FOR A
* PARTICULAR PURPOSE. See the GNU Lesser General Public License for more details.
*
* You should have received a copy of the GNU Lesser General Public License along
* with BigBlueButton; if not, see <http://www.gnu.org/licenses/>.
*
*/

package org.bigbluebutton.api.messaging;

import java.util.List;
import java.util.Map;

public interface MessagingService {	
	void recordMeetingInfo(String meetingId, Map<String, String> info);
	void destroyMeeting(String meetingID);
	void createMeeting(String meetingID, String externalMeetingID, String meetingName, Boolean recorded, 
			      String voiceBridge, Long duration, Boolean autoStartRecording,
			      Boolean allowStartStopRecording, String moderatorPass, String viewerPass,
			      Long createTime, String createDate);
	void endMeeting(String meetingId);
	void send(String channel, String message);
	void sendPolls(String meetingId, String title, String question, String questionType, List<String> answers);
	void registerUser(String meetingID, String internalUserId, String fullname, String role, String externUserID, String authToken, String guest);
<<<<<<< HEAD
	void sendKeepAlive(String system, Long timestamp);
=======
	void sendKeepAlive(String keepAliveId);
	void publishRecording(String meetingId, boolean publish);
	void deleteRecording(String meetingId);
>>>>>>> 2a424e75
}
<|MERGE_RESOLUTION|>--- conflicted
+++ resolved
@@ -1,43 +1,39 @@
-/**
-* BigBlueButton open source conferencing system - http://www.bigbluebutton.org/
-* 
-* Copyright (c) 2012 BigBlueButton Inc. and by respective authors (see below).
-*
-* This program is free software; you can redistribute it and/or modify it under the
-* terms of the GNU Lesser General Public License as published by the Free Software
-* Foundation; either version 3.0 of the License, or (at your option) any later
-* version.
-* 
-* BigBlueButton is distributed in the hope that it will be useful, but WITHOUT ANY
-* WARRANTY; without even the implied warranty of MERCHANTABILITY or FITNESS FOR A
-* PARTICULAR PURPOSE. See the GNU Lesser General Public License for more details.
-*
-* You should have received a copy of the GNU Lesser General Public License along
-* with BigBlueButton; if not, see <http://www.gnu.org/licenses/>.
-*
-*/
-
-package org.bigbluebutton.api.messaging;
-
-import java.util.List;
-import java.util.Map;
-
-public interface MessagingService {	
-	void recordMeetingInfo(String meetingId, Map<String, String> info);
-	void destroyMeeting(String meetingID);
-	void createMeeting(String meetingID, String externalMeetingID, String meetingName, Boolean recorded, 
-			      String voiceBridge, Long duration, Boolean autoStartRecording,
-			      Boolean allowStartStopRecording, String moderatorPass, String viewerPass,
-			      Long createTime, String createDate);
-	void endMeeting(String meetingId);
-	void send(String channel, String message);
-	void sendPolls(String meetingId, String title, String question, String questionType, List<String> answers);
-	void registerUser(String meetingID, String internalUserId, String fullname, String role, String externUserID, String authToken, String guest);
-<<<<<<< HEAD
-	void sendKeepAlive(String system, Long timestamp);
-=======
-	void sendKeepAlive(String keepAliveId);
-	void publishRecording(String meetingId, boolean publish);
-	void deleteRecording(String meetingId);
->>>>>>> 2a424e75
-}
+/**
+* BigBlueButton open source conferencing system - http://www.bigbluebutton.org/
+* 
+* Copyright (c) 2012 BigBlueButton Inc. and by respective authors (see below).
+*
+* This program is free software; you can redistribute it and/or modify it under the
+* terms of the GNU Lesser General Public License as published by the Free Software
+* Foundation; either version 3.0 of the License, or (at your option) any later
+* version.
+* 
+* BigBlueButton is distributed in the hope that it will be useful, but WITHOUT ANY
+* WARRANTY; without even the implied warranty of MERCHANTABILITY or FITNESS FOR A
+* PARTICULAR PURPOSE. See the GNU Lesser General Public License for more details.
+*
+* You should have received a copy of the GNU Lesser General Public License along
+* with BigBlueButton; if not, see <http://www.gnu.org/licenses/>.
+*
+*/
+
+package org.bigbluebutton.api.messaging;
+
+import java.util.List;
+import java.util.Map;
+
+public interface MessagingService {	
+	void recordMeetingInfo(String meetingId, Map<String, String> info);
+	void destroyMeeting(String meetingID);
+	void createMeeting(String meetingID, String externalMeetingID, String meetingName, Boolean recorded, 
+			      String voiceBridge, Long duration, Boolean autoStartRecording,
+			      Boolean allowStartStopRecording, String moderatorPass, String viewerPass,
+			      Long createTime, String createDate);
+	void endMeeting(String meetingId);
+	void send(String channel, String message);
+	void sendPolls(String meetingId, String title, String question, String questionType, List<String> answers);
+	void registerUser(String meetingID, String internalUserId, String fullname, String role, String externUserID, String authToken, String guest);
+	void sendKeepAlive(String system, Long timestamp);
+	void publishRecording(String meetingId, boolean publish);
+	void deleteRecording(String meetingId);
+}