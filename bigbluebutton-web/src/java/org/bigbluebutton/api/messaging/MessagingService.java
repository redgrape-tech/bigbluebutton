package org.bigbluebutton.api.messaging;

import java.util.Map;

<<<<<<< HEAD
public interface MessagingService {	
	void start();
	void stop();
	void recordMeetingInfo(String meetingId, Map<String, String> info);
	void recordMeetingMetadata(String meetingId, Map<String, String> metadata);
	void endMeeting(String meetingId);
	void send(String channel, String message);
	void addListener(MessageListener listener);
	void removeListener(MessageListener listener);
=======
public interface MessagingService {
	
	public void start();
	public void stop();
	public void recordMeetingInfo(String meetingId, Map<String, String> info);
	public void recordMeetingMetadata(String meetingId, Map<String, String> metadata);
	public void endMeeting(String meetingId);
	public void send(String channel, String message);
	public void addListener(MessageListener listener);
	public void removeListener(MessageListener listener);
>>>>>>> d022aafb
}
<|MERGE_RESOLUTION|>--- conflicted
+++ resolved
@@ -1,27 +1,14 @@
-package org.bigbluebutton.api.messaging;
+package org.bigbluebutton.api.messaging;
+
+import java.util.Map;
 
-import java.util.Map;
-
-<<<<<<< HEAD
-public interface MessagingService {	
-	void start();
-	void stop();
-	void recordMeetingInfo(String meetingId, Map<String, String> info);
-	void recordMeetingMetadata(String meetingId, Map<String, String> metadata);
-	void endMeeting(String meetingId);
-	void send(String channel, String message);
-	void addListener(MessageListener listener);
-	void removeListener(MessageListener listener);
-=======
-public interface MessagingService {
-	
-	public void start();
-	public void stop();
-	public void recordMeetingInfo(String meetingId, Map<String, String> info);
-	public void recordMeetingMetadata(String meetingId, Map<String, String> metadata);
-	public void endMeeting(String meetingId);
-	public void send(String channel, String message);
-	public void addListener(MessageListener listener);
+public interface MessagingService {	
+	public void start();
+	public void stop();
+	public void recordMeetingInfo(String meetingId, Map<String, String> info);
+	public void recordMeetingMetadata(String meetingId, Map<String, String> metadata);
+	public void endMeeting(String meetingId);
+	public void send(String channel, String message);
+	public void addListener(MessageListener listener);
 	public void removeListener(MessageListener listener);
->>>>>>> d022aafb
-}
+}