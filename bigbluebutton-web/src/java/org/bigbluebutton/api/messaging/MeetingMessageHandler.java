package org.bigbluebutton.api.messaging;

import java.util.Set;

import org.bigbluebutton.api.messaging.messages.KeepAliveReply;
import org.bigbluebutton.api.messaging.messages.MeetingDestroyed;
import org.bigbluebutton.api.messaging.messages.MeetingEnded;
import org.bigbluebutton.api.messaging.messages.MeetingStarted;
import org.bigbluebutton.api.messaging.messages.UserJoined;
import org.bigbluebutton.api.messaging.messages.UserJoinedVoice;
import org.bigbluebutton.api.messaging.messages.UserLeft;
<<<<<<< HEAD
import org.bigbluebutton.api.messaging.messages.UserRoleChanged;
=======
import org.bigbluebutton.api.messaging.messages.UserLeftVoice;
import org.bigbluebutton.api.messaging.messages.UserListeningOnly;
import org.bigbluebutton.api.messaging.messages.UserSharedWebcam;
>>>>>>> 1ea57596
import org.bigbluebutton.api.messaging.messages.UserStatusChanged;
import org.bigbluebutton.api.messaging.messages.UserUnsharedWebcam;
import org.slf4j.Logger;
import org.slf4j.LoggerFactory;

import com.google.gson.JsonObject;
import com.google.gson.JsonParser;

public class MeetingMessageHandler implements MessageHandler {
	private static Logger log = LoggerFactory.getLogger(MeetingMessageHandler.class);
	
	private Set<MessageListener> listeners;
	
	public void setMessageListeners(Set<MessageListener> listeners) {
		this.listeners = listeners;
	}
	
	public void handleMessage(String pattern, String channel, String message) {	
		JsonParser parser = new JsonParser();
		JsonObject obj = (JsonObject) parser.parse(message);
						
	  if (channel.equalsIgnoreCase(MessagingConstants.FROM_MEETING_CHANNEL)) {	
			if (obj.has("header") && obj.has("payload")) {
				JsonObject header = (JsonObject) obj.get("header");
				JsonObject payload = (JsonObject) obj.get("payload");
				
				if (header.has("name")) {
					String messageName = header.get("name").getAsString();
//					System.out.println("Received [" + messageName + "] message on channel [" + channel + "].");
				  
					  if(MessagingConstants.MEETING_STARTED_EVENT.equalsIgnoreCase(messageName)) {
					  	System.out.println("Handling [" + messageName + "] message.");
						  String meetingId = payload.get("meeting_id").getAsString();
						  for (MessageListener listener : listeners) {
						    listener.handle(new MeetingStarted(meetingId));
						  }
					  } else if(MessagingConstants.MEETING_ENDED_EVENT.equalsIgnoreCase(messageName)) {
					  	System.out.println("Handling [" + messageName + "] message.");
						  String meetingId = payload.get("meeting_id").getAsString();
						  for (MessageListener listener : listeners) {
						    listener.handle(new MeetingEnded(meetingId));
						  }
					  } else if (MessagingConstants.MEETING_DESTROYED_EVENT.equalsIgnoreCase(messageName)) {
					  	System.out.println("Handling [" + messageName + "] message.");
						  String meetingId = payload.get("meeting_id").getAsString();
						  log.info("Received a meeting destroyed message for meeting id=[{}]", meetingId);
						  for (MessageListener listener : listeners) {
						    listener.handle(new MeetingDestroyed(meetingId));
						  }
					  }
				}				
			}
	  } else if (channel.equalsIgnoreCase(MessagingConstants.FROM_SYSTEM_CHANNEL)) {
	  	
			if (obj.has("header") && obj.has("payload")) {
				JsonObject header = (JsonObject) obj.get("header");
				JsonObject payload = (JsonObject) obj.get("payload");
				
				if (header.has("name")) {
					String messageName = header.get("name").getAsString();
//					System.out.println("Received [" + messageName + "] message on channel [" + channel + "].");
				  for (MessageListener listener : listeners) {
					  if (MessagingConstants.KEEP_ALIVE_REPLY.equalsIgnoreCase(messageName)){
						  String pongId = payload.get("keep_alive_id").getAsString();
						  listener.handle(new KeepAliveReply(pongId));
					  } 
				  }
				}				
			}
		 } else if (channel.equalsIgnoreCase(MessagingConstants.FROM_USERS_CHANNEL)) {	
				if (obj.has("header") && obj.has("payload")) {
					JsonObject header = (JsonObject) obj.get("header");
					JsonObject payload = (JsonObject) obj.get("payload");
					
					if (header.has("name")) {
						String messageName = header.get("name").getAsString();
						System.out.println("Received [" + messageName + "] message on channel [" + channel + "].");
					  
						if (MessagingConstants.USER_JOINED_EVENT.equalsIgnoreCase(messageName)) {
              System.out.println("Handling [" + messageName + "] message.");
							String meetingId = payload.get("meeting_id").getAsString();
							JsonObject user = (JsonObject) payload.get("user");
							
							String userid = user.get("userid").getAsString();
							String externuserid = user.get("extern_userid").getAsString();
							String username = user.get("name").getAsString();
							String role = user.get("role").getAsString();
							Boolean guest = user.get("guest").getAsBoolean();
							
							for (MessageListener listener : listeners) {
								listener.handle(new UserJoined(meetingId, userid, externuserid, username, role, guest));
							}
						} else if(MessagingConstants.USER_STATUS_CHANGE_EVENT.equalsIgnoreCase(messageName)) {
						 	System.out.println("Handling [" + messageName + "] message.");
						  String meetingId = payload.get("meeting_id").getAsString();
						  String userid = payload.get("userid").getAsString();
						  String status = payload.get("status").getAsString();
						  String value = payload.get("value").getAsString();
						  for (MessageListener listener : listeners) {
						  	listener.handle(new UserStatusChanged(meetingId, userid, status, value));
						  }
						} else if (MessagingConstants.USER_LEFT_EVENT.equalsIgnoreCase(messageName)) {
						 	System.out.println("Handling [" + messageName + "] message.");
							String meetingId = payload.get("meeting_id").getAsString();
							JsonObject user = (JsonObject) payload.get("user");
							
							String userid = user.get("userid").getAsString();
						  for (MessageListener listener : listeners) {
						  	listener.handle(new UserLeft(meetingId, userid));
						  }
<<<<<<< HEAD
						} else if(MessagingConstants.USER_ROLE_CHANGE_EVENT.equalsIgnoreCase(messageName)) {
							System.out.println("Handling [" + messageName + "] message.");
							String meetingId = payload.get("meeting_id").getAsString();
							String userid = payload.get("userid").getAsString();
							String role = payload.get("role").getAsString();
							for (MessageListener listener : listeners) {
								listener.handle(new UserRoleChanged(meetingId, userid, role));
=======
						} else if (MessagingConstants.USER_JOINED_VOICE_EVENT.equalsIgnoreCase(messageName)) {
							System.out.println("Handling [" + messageName + "] message.");
							String meetingId = payload.get("meeting_id").getAsString();
							JsonObject user = (JsonObject) payload.get("user");
							
							String userid = user.get("userid").getAsString();
							for (MessageListener listener : listeners) {
								listener.handle(new UserJoinedVoice(meetingId, userid));
							}
						} else if (MessagingConstants.USER_LEFT_VOICE_EVENT.equalsIgnoreCase(messageName)) {
							System.out.println("Handling [" + messageName + "] message.");
							String meetingId = payload.get("meeting_id").getAsString();
							JsonObject user = (JsonObject) payload.get("user");
							
							String userid = user.get("userid").getAsString();
							for (MessageListener listener : listeners) {
								listener.handle(new UserLeftVoice(meetingId, userid));
							}
						} else if (MessagingConstants.USER_LISTEN_ONLY_EVENT.equalsIgnoreCase(messageName)) {
							System.out.println("Handling [" + messageName + "] message.");
							String meetingId = payload.get("meeting_id").getAsString();
							String userid = payload.get("userid").getAsString();
							Boolean listenOnly = payload.get("listen_only").getAsBoolean();

							for (MessageListener listener : listeners) {
								listener.handle(new UserListeningOnly(meetingId, userid, listenOnly));
							}
						} else if (MessagingConstants.USER_SHARE_WEBCAM_EVENT.equalsIgnoreCase(messageName)) {
							System.out.println("Handling [" + messageName + "] message.");
							String meetingId = payload.get("meeting_id").getAsString();
							String userid = payload.get("userid").getAsString();
							String stream = payload.get("stream").getAsString();
							for (MessageListener listener : listeners) {
								listener.handle(new UserSharedWebcam(meetingId, userid, stream));
							}
						} else if (MessagingConstants.USER_UNSHARE_WEBCAM_EVENT.equalsIgnoreCase(messageName)) {
							System.out.println("Handling [" + messageName + "] message.");
							String meetingId = payload.get("meeting_id").getAsString();
							String userid = payload.get("userid").getAsString();
							String stream = payload.get("stream").getAsString();
							for (MessageListener listener : listeners) {
								listener.handle(new UserUnsharedWebcam(meetingId, userid, stream));
>>>>>>> 1ea57596
							}
						}
					}
				}
		  } 
	}
}
<|MERGE_RESOLUTION|>--- conflicted
+++ resolved
@@ -1,187 +1,187 @@
-package org.bigbluebutton.api.messaging;
-
-import java.util.Set;
-
-import org.bigbluebutton.api.messaging.messages.KeepAliveReply;
-import org.bigbluebutton.api.messaging.messages.MeetingDestroyed;
-import org.bigbluebutton.api.messaging.messages.MeetingEnded;
-import org.bigbluebutton.api.messaging.messages.MeetingStarted;
-import org.bigbluebutton.api.messaging.messages.UserJoined;
-import org.bigbluebutton.api.messaging.messages.UserJoinedVoice;
-import org.bigbluebutton.api.messaging.messages.UserLeft;
-<<<<<<< HEAD
-import org.bigbluebutton.api.messaging.messages.UserRoleChanged;
-=======
-import org.bigbluebutton.api.messaging.messages.UserLeftVoice;
-import org.bigbluebutton.api.messaging.messages.UserListeningOnly;
-import org.bigbluebutton.api.messaging.messages.UserSharedWebcam;
->>>>>>> 1ea57596
-import org.bigbluebutton.api.messaging.messages.UserStatusChanged;
-import org.bigbluebutton.api.messaging.messages.UserUnsharedWebcam;
-import org.slf4j.Logger;
-import org.slf4j.LoggerFactory;
-
-import com.google.gson.JsonObject;
-import com.google.gson.JsonParser;
-
-public class MeetingMessageHandler implements MessageHandler {
-	private static Logger log = LoggerFactory.getLogger(MeetingMessageHandler.class);
-	
-	private Set<MessageListener> listeners;
-	
-	public void setMessageListeners(Set<MessageListener> listeners) {
-		this.listeners = listeners;
-	}
-	
-	public void handleMessage(String pattern, String channel, String message) {	
-		JsonParser parser = new JsonParser();
-		JsonObject obj = (JsonObject) parser.parse(message);
-						
-	  if (channel.equalsIgnoreCase(MessagingConstants.FROM_MEETING_CHANNEL)) {	
-			if (obj.has("header") && obj.has("payload")) {
-				JsonObject header = (JsonObject) obj.get("header");
-				JsonObject payload = (JsonObject) obj.get("payload");
-				
-				if (header.has("name")) {
-					String messageName = header.get("name").getAsString();
-//					System.out.println("Received [" + messageName + "] message on channel [" + channel + "].");
-				  
-					  if(MessagingConstants.MEETING_STARTED_EVENT.equalsIgnoreCase(messageName)) {
-					  	System.out.println("Handling [" + messageName + "] message.");
-						  String meetingId = payload.get("meeting_id").getAsString();
-						  for (MessageListener listener : listeners) {
-						    listener.handle(new MeetingStarted(meetingId));
-						  }
-					  } else if(MessagingConstants.MEETING_ENDED_EVENT.equalsIgnoreCase(messageName)) {
-					  	System.out.println("Handling [" + messageName + "] message.");
-						  String meetingId = payload.get("meeting_id").getAsString();
-						  for (MessageListener listener : listeners) {
-						    listener.handle(new MeetingEnded(meetingId));
-						  }
-					  } else if (MessagingConstants.MEETING_DESTROYED_EVENT.equalsIgnoreCase(messageName)) {
-					  	System.out.println("Handling [" + messageName + "] message.");
-						  String meetingId = payload.get("meeting_id").getAsString();
-						  log.info("Received a meeting destroyed message for meeting id=[{}]", meetingId);
-						  for (MessageListener listener : listeners) {
-						    listener.handle(new MeetingDestroyed(meetingId));
-						  }
-					  }
-				}				
-			}
-	  } else if (channel.equalsIgnoreCase(MessagingConstants.FROM_SYSTEM_CHANNEL)) {
-	  	
-			if (obj.has("header") && obj.has("payload")) {
-				JsonObject header = (JsonObject) obj.get("header");
-				JsonObject payload = (JsonObject) obj.get("payload");
-				
-				if (header.has("name")) {
-					String messageName = header.get("name").getAsString();
-//					System.out.println("Received [" + messageName + "] message on channel [" + channel + "].");
-				  for (MessageListener listener : listeners) {
-					  if (MessagingConstants.KEEP_ALIVE_REPLY.equalsIgnoreCase(messageName)){
-						  String pongId = payload.get("keep_alive_id").getAsString();
-						  listener.handle(new KeepAliveReply(pongId));
-					  } 
-				  }
-				}				
-			}
-		 } else if (channel.equalsIgnoreCase(MessagingConstants.FROM_USERS_CHANNEL)) {	
-				if (obj.has("header") && obj.has("payload")) {
-					JsonObject header = (JsonObject) obj.get("header");
-					JsonObject payload = (JsonObject) obj.get("payload");
-					
-					if (header.has("name")) {
-						String messageName = header.get("name").getAsString();
-						System.out.println("Received [" + messageName + "] message on channel [" + channel + "].");
-					  
-						if (MessagingConstants.USER_JOINED_EVENT.equalsIgnoreCase(messageName)) {
-              System.out.println("Handling [" + messageName + "] message.");
-							String meetingId = payload.get("meeting_id").getAsString();
-							JsonObject user = (JsonObject) payload.get("user");
-							
-							String userid = user.get("userid").getAsString();
-							String externuserid = user.get("extern_userid").getAsString();
-							String username = user.get("name").getAsString();
-							String role = user.get("role").getAsString();
-							Boolean guest = user.get("guest").getAsBoolean();
-							
-							for (MessageListener listener : listeners) {
-								listener.handle(new UserJoined(meetingId, userid, externuserid, username, role, guest));
-							}
-						} else if(MessagingConstants.USER_STATUS_CHANGE_EVENT.equalsIgnoreCase(messageName)) {
-						 	System.out.println("Handling [" + messageName + "] message.");
-						  String meetingId = payload.get("meeting_id").getAsString();
-						  String userid = payload.get("userid").getAsString();
-						  String status = payload.get("status").getAsString();
-						  String value = payload.get("value").getAsString();
-						  for (MessageListener listener : listeners) {
-						  	listener.handle(new UserStatusChanged(meetingId, userid, status, value));
-						  }
-						} else if (MessagingConstants.USER_LEFT_EVENT.equalsIgnoreCase(messageName)) {
-						 	System.out.println("Handling [" + messageName + "] message.");
-							String meetingId = payload.get("meeting_id").getAsString();
-							JsonObject user = (JsonObject) payload.get("user");
-							
-							String userid = user.get("userid").getAsString();
-						  for (MessageListener listener : listeners) {
-						  	listener.handle(new UserLeft(meetingId, userid));
-						  }
-<<<<<<< HEAD
-						} else if(MessagingConstants.USER_ROLE_CHANGE_EVENT.equalsIgnoreCase(messageName)) {
-							System.out.println("Handling [" + messageName + "] message.");
-							String meetingId = payload.get("meeting_id").getAsString();
-							String userid = payload.get("userid").getAsString();
-							String role = payload.get("role").getAsString();
-							for (MessageListener listener : listeners) {
-								listener.handle(new UserRoleChanged(meetingId, userid, role));
-=======
-						} else if (MessagingConstants.USER_JOINED_VOICE_EVENT.equalsIgnoreCase(messageName)) {
-							System.out.println("Handling [" + messageName + "] message.");
-							String meetingId = payload.get("meeting_id").getAsString();
-							JsonObject user = (JsonObject) payload.get("user");
-							
-							String userid = user.get("userid").getAsString();
-							for (MessageListener listener : listeners) {
-								listener.handle(new UserJoinedVoice(meetingId, userid));
-							}
-						} else if (MessagingConstants.USER_LEFT_VOICE_EVENT.equalsIgnoreCase(messageName)) {
-							System.out.println("Handling [" + messageName + "] message.");
-							String meetingId = payload.get("meeting_id").getAsString();
-							JsonObject user = (JsonObject) payload.get("user");
-							
-							String userid = user.get("userid").getAsString();
-							for (MessageListener listener : listeners) {
-								listener.handle(new UserLeftVoice(meetingId, userid));
-							}
-						} else if (MessagingConstants.USER_LISTEN_ONLY_EVENT.equalsIgnoreCase(messageName)) {
-							System.out.println("Handling [" + messageName + "] message.");
-							String meetingId = payload.get("meeting_id").getAsString();
-							String userid = payload.get("userid").getAsString();
-							Boolean listenOnly = payload.get("listen_only").getAsBoolean();
-
-							for (MessageListener listener : listeners) {
-								listener.handle(new UserListeningOnly(meetingId, userid, listenOnly));
-							}
-						} else if (MessagingConstants.USER_SHARE_WEBCAM_EVENT.equalsIgnoreCase(messageName)) {
-							System.out.println("Handling [" + messageName + "] message.");
-							String meetingId = payload.get("meeting_id").getAsString();
-							String userid = payload.get("userid").getAsString();
-							String stream = payload.get("stream").getAsString();
-							for (MessageListener listener : listeners) {
-								listener.handle(new UserSharedWebcam(meetingId, userid, stream));
-							}
-						} else if (MessagingConstants.USER_UNSHARE_WEBCAM_EVENT.equalsIgnoreCase(messageName)) {
-							System.out.println("Handling [" + messageName + "] message.");
-							String meetingId = payload.get("meeting_id").getAsString();
-							String userid = payload.get("userid").getAsString();
-							String stream = payload.get("stream").getAsString();
-							for (MessageListener listener : listeners) {
-								listener.handle(new UserUnsharedWebcam(meetingId, userid, stream));
->>>>>>> 1ea57596
-							}
-						}
-					}
-				}
-		  } 
-	}
-}
+package org.bigbluebutton.api.messaging;
+
+import java.util.HashMap;
+import java.util.Map;
+import java.util.Set;
+
+import org.bigbluebutton.api.messaging.messages.KeepAliveReply;
+import org.bigbluebutton.api.messaging.messages.MeetingDestroyed;
+import org.bigbluebutton.api.messaging.messages.MeetingEnded;
+import org.bigbluebutton.api.messaging.messages.MeetingStarted;
+import org.bigbluebutton.api.messaging.messages.UserJoined;
+import org.bigbluebutton.api.messaging.messages.UserJoinedVoice;
+import org.bigbluebutton.api.messaging.messages.UserLeft;
+import org.bigbluebutton.api.messaging.messages.UserLeftVoice;
+import org.bigbluebutton.api.messaging.messages.UserListeningOnly;
+import org.bigbluebutton.api.messaging.messages.UserRoleChanged;
+import org.bigbluebutton.api.messaging.messages.UserSharedWebcam;
+import org.bigbluebutton.api.messaging.messages.UserStatusChanged;
+import org.bigbluebutton.api.messaging.messages.UserUnsharedWebcam;
+import org.slf4j.Logger;
+import org.slf4j.LoggerFactory;
+import com.google.gson.Gson;
+import com.google.gson.JsonObject;
+import com.google.gson.JsonParser;
+import com.google.gson.reflect.TypeToken;
+
+public class MeetingMessageHandler implements MessageHandler {
+	private static Logger log = LoggerFactory.getLogger(MeetingMessageHandler.class);
+	
+	private Set<MessageListener> listeners;
+	
+	public void setMessageListeners(Set<MessageListener> listeners) {
+		this.listeners = listeners;
+	}
+	
+	public void handleMessage(String pattern, String channel, String message) {	
+	  Gson gson = new Gson();
+
+		JsonParser parser = new JsonParser();
+		JsonObject obj = (JsonObject) parser.parse(message);
+						
+	  if (channel.equalsIgnoreCase(MessagingConstants.FROM_MEETING_CHANNEL)) {	
+			if (obj.has("header") && obj.has("payload")) {
+				JsonObject header = (JsonObject) obj.get("header");
+				JsonObject payload = (JsonObject) obj.get("payload");
+				
+				if (header.has("name")) {
+					String messageName = header.get("name").getAsString();
+//					System.out.println("Received [" + messageName + "] message on channel [" + channel + "].");
+				  
+					  if(MessagingConstants.MEETING_STARTED_EVENT.equalsIgnoreCase(messageName)) {
+					  	System.out.println("Handling [" + messageName + "] message.");
+						  String meetingId = payload.get("meeting_id").getAsString();
+						  for (MessageListener listener : listeners) {
+						    listener.handle(new MeetingStarted(meetingId));
+						  }
+					  } else if(MessagingConstants.MEETING_ENDED_EVENT.equalsIgnoreCase(messageName)) {
+					  	System.out.println("Handling [" + messageName + "] message.");
+						  String meetingId = payload.get("meeting_id").getAsString();
+						  for (MessageListener listener : listeners) {
+						    listener.handle(new MeetingEnded(meetingId));
+						  }
+					  } else if (MessagingConstants.MEETING_DESTROYED_EVENT.equalsIgnoreCase(messageName)) {
+					  	System.out.println("Handling [" + messageName + "] message.");
+						  String meetingId = payload.get("meeting_id").getAsString();
+						  log.info("Received a meeting destroyed message for meeting id=[{}]", meetingId);
+						  for (MessageListener listener : listeners) {
+						    listener.handle(new MeetingDestroyed(meetingId));
+						  }
+					  }
+				}				
+			}
+	  } else if (channel.equalsIgnoreCase(MessagingConstants.FROM_SYSTEM_CHANNEL)) {
+	  	
+			if (obj.has("header") && obj.has("payload")) {
+				JsonObject header = (JsonObject) obj.get("header");
+				JsonObject payload = (JsonObject) obj.get("payload");
+				
+				if (header.has("name")) {
+					String messageName = header.get("name").getAsString();
+//					System.out.println("Received [" + messageName + "] message on channel [" + channel + "].");
+				  for (MessageListener listener : listeners) {
+					  if (MessagingConstants.KEEP_ALIVE_REPLY.equalsIgnoreCase(messageName)){
+						  String pongId = payload.get("keep_alive_id").getAsString();
+						  listener.handle(new KeepAliveReply(pongId));
+					  } 
+				  }
+				}				
+			}
+		 } else if (channel.equalsIgnoreCase(MessagingConstants.FROM_USERS_CHANNEL)) {	
+				if (obj.has("header") && obj.has("payload")) {
+					JsonObject header = (JsonObject) obj.get("header");
+					JsonObject payload = (JsonObject) obj.get("payload");
+					
+					if (header.has("name")) {
+						String messageName = header.get("name").getAsString();
+						System.out.println("Received [" + messageName + "] message on channel [" + channel + "].");
+					  
+						if (MessagingConstants.USER_JOINED_EVENT.equalsIgnoreCase(messageName)) {
+              System.out.println("Handling [" + messageName + "] message.");
+							String meetingId = payload.get("meeting_id").getAsString();
+							JsonObject user = (JsonObject) payload.get("user");
+							
+							String userid = user.get("userid").getAsString();
+							String externuserid = user.get("extern_userid").getAsString();
+							String username = user.get("name").getAsString();
+							String role = user.get("role").getAsString();
+							Boolean guest = user.get("guest").getAsBoolean();
+							
+							for (MessageListener listener : listeners) {
+								listener.handle(new UserJoined(meetingId, userid, externuserid, username, role, guest));
+							}
+						} else if(MessagingConstants.USER_STATUS_CHANGE_EVENT.equalsIgnoreCase(messageName)) {
+						 	System.out.println("Handling [" + messageName + "] message.");
+						  String meetingId = payload.get("meeting_id").getAsString();
+						  String userid = payload.get("userid").getAsString();
+						  String status = payload.get("status").getAsString();
+						  String value = payload.get("value").getAsString();
+						  for (MessageListener listener : listeners) {
+						  	listener.handle(new UserStatusChanged(meetingId, userid, status, value));
+						  }
+						} else if (MessagingConstants.USER_LEFT_EVENT.equalsIgnoreCase(messageName)) {
+						 	System.out.println("Handling [" + messageName + "] message.");
+							String meetingId = payload.get("meeting_id").getAsString();
+							JsonObject user = (JsonObject) payload.get("user");
+							
+							String userid = user.get("userid").getAsString();
+						  for (MessageListener listener : listeners) {
+						  	listener.handle(new UserLeft(meetingId, userid));
+						  }
+						} else if (MessagingConstants.USER_JOINED_VOICE_EVENT.equalsIgnoreCase(messageName)) {
+							System.out.println("Handling [" + messageName + "] message.");
+							String meetingId = payload.get("meeting_id").getAsString();
+							JsonObject user = (JsonObject) payload.get("user");
+							
+							String userid = user.get("userid").getAsString();
+							for (MessageListener listener : listeners) {
+								listener.handle(new UserJoinedVoice(meetingId, userid));
+							}
+						} else if (MessagingConstants.USER_LEFT_VOICE_EVENT.equalsIgnoreCase(messageName)) {
+							System.out.println("Handling [" + messageName + "] message.");
+							String meetingId = payload.get("meeting_id").getAsString();
+							JsonObject user = (JsonObject) payload.get("user");
+							
+							String userid = user.get("userid").getAsString();
+							for (MessageListener listener : listeners) {
+								listener.handle(new UserLeftVoice(meetingId, userid));
+							}
+						} else if (MessagingConstants.USER_LISTEN_ONLY_EVENT.equalsIgnoreCase(messageName)) {
+							System.out.println("Handling [" + messageName + "] message.");
+							String meetingId = payload.get("meeting_id").getAsString();
+							String userid = payload.get("userid").getAsString();
+							Boolean listenOnly = payload.get("listen_only").getAsBoolean();
+
+							for (MessageListener listener : listeners) {
+								listener.handle(new UserListeningOnly(meetingId, userid, listenOnly));
+							}
+						} else if (MessagingConstants.USER_SHARE_WEBCAM_EVENT.equalsIgnoreCase(messageName)) {
+							System.out.println("Handling [" + messageName + "] message.");
+							String meetingId = payload.get("meeting_id").getAsString();
+							String userid = payload.get("userid").getAsString();
+							String stream = payload.get("stream").getAsString();
+							for (MessageListener listener : listeners) {
+								listener.handle(new UserSharedWebcam(meetingId, userid, stream));
+							}
+						} else if (MessagingConstants.USER_UNSHARE_WEBCAM_EVENT.equalsIgnoreCase(messageName)) {
+							System.out.println("Handling [" + messageName + "] message.");
+							String meetingId = payload.get("meeting_id").getAsString();
+							String userid = payload.get("userid").getAsString();
+							String stream = payload.get("stream").getAsString();
+							for (MessageListener listener : listeners) {
+								listener.handle(new UserUnsharedWebcam(meetingId, userid, stream));
+							}
+						} else if(MessagingConstants.USER_ROLE_CHANGE_EVENT.equalsIgnoreCase(messageName)) {
+							System.out.println("Handling [" + messageName + "] message.");
+							String meetingId = payload.get("meeting_id").getAsString();
+							String userid = payload.get("userid").getAsString();
+							String role = payload.get("role").getAsString();
+							for (MessageListener listener : listeners) {
+								listener.handle(new UserRoleChanged(meetingId, userid, role));
+							}
+						}
+					}
+				}
+		  } 
+	}
+}