/**
* BigBlueButton open source conferencing system - http://www.bigbluebutton.org/
* 
* Copyright (c) 2012 BigBlueButton Inc. and by respective authors (see below).
*
* This program is free software; you can redistribute it and/or modify it under the
* terms of the GNU Lesser General Public License as published by the Free Software
* Foundation; either version 3.0 of the License, or (at your option) any later
* version.
* 
* BigBlueButton is distributed in the hope that it will be useful, but WITHOUT ANY
* WARRANTY; without even the implied warranty of MERCHANTABILITY or FITNESS FOR A
* PARTICULAR PURPOSE. See the GNU Lesser General Public License for more details.
*
* You should have received a copy of the GNU Lesser General Public License along
* with BigBlueButton; if not, see <http://www.gnu.org/licenses/>.
*
*/

package org.bigbluebutton.presentation.imp;

import java.io.File;
import org.bigbluebutton.presentation.PageConverter;
import org.slf4j.Logger;
import org.slf4j.LoggerFactory;

public class Pdf2SwfPageConverter implements PageConverter {
	private static Logger log = LoggerFactory.getLogger(Pdf2SwfPageConverter.class);
	
	private String SWFTOOLS_DIR;
	private String fontsDir;
	
	public boolean convert(File presentation, File output, int page) {
	    String source = presentation.getAbsolutePath();
	    String dest = output.getAbsolutePath();
	    /* Using flash taget version 7 to support Adobe AIR. Otherwise pdf2swf will  /
	    /  insert an unsupported command "allowDomain" into the generated swf files */
	    String flashVersion = "-T7";
	    
<<<<<<< HEAD
	    String COMMAND = SWFTOOLS_DIR + File.separator + "pdf2swf " + AVM2SWF + " -F " + fontsDir + " -p " + page + " " + source + " -o " + dest;    

=======
	    String COMMAND = SWFTOOLS_DIR + File.separator + "pdf2swf " + flashVersion + " -F " + fontsDir + " -p " + page + " " + source + " -o " + dest;
	    log.debug("Executing: " + COMMAND);
	    
>>>>>>> 15acb57b
	    boolean done = new ExternalProcessExecutor().exec(COMMAND, 60000);      
		
		File destFile = new File(dest);
		if (done && destFile.exists()) {
			return true;		
		} else {
<<<<<<< HEAD
			COMMAND = SWFTOOLS_DIR + File.separator + "pdf2swf " + AVM2SWF + " -s poly2bitmap  -F " + fontsDir + " -p " + page + " " + source + " -o " + dest;
=======
			COMMAND = SWFTOOLS_DIR + File.separator + "pdf2swf " + flashVersion + " -s poly2bitmap  -F " + fontsDir + " -p " + page + " " + source + " -o " + dest;
			log.debug("Converting graphics to bitmaps");
			log.debug("Executing: " + COMMAND);
>>>>>>> 15acb57b
			done = new ExternalProcessExecutor().exec(COMMAND, 60000);
			if (done && destFile.exists()){
				return true;
			} else {
				log.warn("Failed to convert: " + dest + " does not exist.");
				return false;
			}
		}
		
	}

	public void setSwfToolsDir(String dir) {
		SWFTOOLS_DIR = dir;
	}
	
	public void setFontsDir(String dir) {
		fontsDir = dir;
	}
}
<|MERGE_RESOLUTION|>--- conflicted
+++ resolved
@@ -1,79 +1,70 @@
-/**
-* BigBlueButton open source conferencing system - http://www.bigbluebutton.org/
-* 
-* Copyright (c) 2012 BigBlueButton Inc. and by respective authors (see below).
-*
-* This program is free software; you can redistribute it and/or modify it under the
-* terms of the GNU Lesser General Public License as published by the Free Software
-* Foundation; either version 3.0 of the License, or (at your option) any later
-* version.
-* 
-* BigBlueButton is distributed in the hope that it will be useful, but WITHOUT ANY
-* WARRANTY; without even the implied warranty of MERCHANTABILITY or FITNESS FOR A
-* PARTICULAR PURPOSE. See the GNU Lesser General Public License for more details.
-*
-* You should have received a copy of the GNU Lesser General Public License along
-* with BigBlueButton; if not, see <http://www.gnu.org/licenses/>.
-*
-*/
-
-package org.bigbluebutton.presentation.imp;
-
-import java.io.File;
-import org.bigbluebutton.presentation.PageConverter;
-import org.slf4j.Logger;
-import org.slf4j.LoggerFactory;
-
-public class Pdf2SwfPageConverter implements PageConverter {
-	private static Logger log = LoggerFactory.getLogger(Pdf2SwfPageConverter.class);
-	
-	private String SWFTOOLS_DIR;
-	private String fontsDir;
-	
-	public boolean convert(File presentation, File output, int page) {
-	    String source = presentation.getAbsolutePath();
-	    String dest = output.getAbsolutePath();
-	    /* Using flash taget version 7 to support Adobe AIR. Otherwise pdf2swf will  /
-	    /  insert an unsupported command "allowDomain" into the generated swf files */
-	    String flashVersion = "-T7";
-	    
-<<<<<<< HEAD
-	    String COMMAND = SWFTOOLS_DIR + File.separator + "pdf2swf " + AVM2SWF + " -F " + fontsDir + " -p " + page + " " + source + " -o " + dest;    
-
-=======
-	    String COMMAND = SWFTOOLS_DIR + File.separator + "pdf2swf " + flashVersion + " -F " + fontsDir + " -p " + page + " " + source + " -o " + dest;
-	    log.debug("Executing: " + COMMAND);
-	    
->>>>>>> 15acb57b
-	    boolean done = new ExternalProcessExecutor().exec(COMMAND, 60000);      
-		
-		File destFile = new File(dest);
-		if (done && destFile.exists()) {
-			return true;		
-		} else {
-<<<<<<< HEAD
-			COMMAND = SWFTOOLS_DIR + File.separator + "pdf2swf " + AVM2SWF + " -s poly2bitmap  -F " + fontsDir + " -p " + page + " " + source + " -o " + dest;
-=======
-			COMMAND = SWFTOOLS_DIR + File.separator + "pdf2swf " + flashVersion + " -s poly2bitmap  -F " + fontsDir + " -p " + page + " " + source + " -o " + dest;
-			log.debug("Converting graphics to bitmaps");
-			log.debug("Executing: " + COMMAND);
->>>>>>> 15acb57b
-			done = new ExternalProcessExecutor().exec(COMMAND, 60000);
-			if (done && destFile.exists()){
-				return true;
-			} else {
-				log.warn("Failed to convert: " + dest + " does not exist.");
-				return false;
-			}
-		}
-		
-	}
-
-	public void setSwfToolsDir(String dir) {
-		SWFTOOLS_DIR = dir;
-	}
-	
-	public void setFontsDir(String dir) {
-		fontsDir = dir;
-	}
-}
+/**
+* BigBlueButton open source conferencing system - http://www.bigbluebutton.org/
+* 
+* Copyright (c) 2012 BigBlueButton Inc. and by respective authors (see below).
+*
+* This program is free software; you can redistribute it and/or modify it under the
+* terms of the GNU Lesser General Public License as published by the Free Software
+* Foundation; either version 3.0 of the License, or (at your option) any later
+* version.
+* 
+* BigBlueButton is distributed in the hope that it will be useful, but WITHOUT ANY
+* WARRANTY; without even the implied warranty of MERCHANTABILITY or FITNESS FOR A
+* PARTICULAR PURPOSE. See the GNU Lesser General Public License for more details.
+*
+* You should have received a copy of the GNU Lesser General Public License along
+* with BigBlueButton; if not, see <http://www.gnu.org/licenses/>.
+*
+*/
+
+package org.bigbluebutton.presentation.imp;
+
+import java.io.File;
+import org.bigbluebutton.presentation.PageConverter;
+import org.slf4j.Logger;
+import org.slf4j.LoggerFactory;
+
+public class Pdf2SwfPageConverter implements PageConverter {
+	private static Logger log = LoggerFactory.getLogger(Pdf2SwfPageConverter.class);
+	
+	private String SWFTOOLS_DIR;
+	private String fontsDir;
+	
+	public boolean convert(File presentation, File output, int page) {
+	    String source = presentation.getAbsolutePath();
+	    String dest = output.getAbsolutePath();
+	    /* Using flash taget version 7 to support Adobe AIR. Otherwise pdf2swf will  /
+	    /  insert an unsupported command "allowDomain" into the generated swf files */
+	    String flashVersion = "-T7";
+	    
+	    String COMMAND = SWFTOOLS_DIR + File.separator + "pdf2swf " + flashVersion + " -F " + fontsDir + " -p " + page + " " + source + " -o " + dest;
+	    log.debug("Executing: " + COMMAND);
+	    
+	    boolean done = new ExternalProcessExecutor().exec(COMMAND, 60000);      
+		
+		File destFile = new File(dest);
+		if (done && destFile.exists()) {
+			return true;		
+		} else {
+			COMMAND = SWFTOOLS_DIR + File.separator + "pdf2swf " + flashVersion + " -s poly2bitmap  -F " + fontsDir + " -p " + page + " " + source + " -o " + dest;
+			log.debug("Converting graphics to bitmaps");
+			log.debug("Executing: " + COMMAND);
+			done = new ExternalProcessExecutor().exec(COMMAND, 60000);
+			if (done && destFile.exists()){
+				return true;
+			} else {
+				log.warn("Failed to convert: " + dest + " does not exist.");
+				return false;
+			}
+		}
+		
+	}
+
+	public void setSwfToolsDir(String dir) {
+		SWFTOOLS_DIR = dir;
+	}
+	
+	public void setFontsDir(String dir) {
+		fontsDir = dir;
+	}
+}