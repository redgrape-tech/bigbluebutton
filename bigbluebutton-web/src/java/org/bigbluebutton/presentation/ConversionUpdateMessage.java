/**
* BigBlueButton open source conferencing system - http://www.bigbluebutton.org/
* 
* Copyright (c) 2012 BigBlueButton Inc. and by respective authors (see below).
*
* This program is free software; you can redistribute it and/or modify it under the
* terms of the GNU Lesser General Public License as published by the Free Software
* Foundation; either version 3.0 of the License, or (at your option) any later
* version.
* 
* BigBlueButton is distributed in the hope that it will be useful, but WITHOUT ANY
* WARRANTY; without even the implied warranty of MERCHANTABILITY or FITNESS FOR A
* PARTICULAR PURPOSE. See the GNU Lesser General Public License for more details.
*
* You should have received a copy of the GNU Lesser General Public License along
* with BigBlueButton; if not, see <http://www.gnu.org/licenses/>.
*
*/

package org.bigbluebutton.presentation;

import java.util.ArrayList;
import java.util.HashMap;
import java.util.Map;

public class ConversionUpdateMessage {
	private Map<String, Object> message = new HashMap<String, Object>();
	
	private ConversionUpdateMessage(MessageBuilder builder) {
		message = builder.message;
	}
	
	public Map<String, Object> getMessage() {
		return message;
	}
	
	public static class MessageBuilder {
		private Map<String, Object> message = new HashMap<String, Object>();
		
		public MessageBuilder(UploadedPresentation pres) {
			message.put("conference", pres.getMeetingId());
			message.put("room", pres.getMeetingId());
			message.put("returnCode", "CONVERT");
<<<<<<< HEAD
			message.put("presentationName", pres.getId());
			message.put("presentationId", pres.getId());
			message.put("filename", pres.getName());
=======
			message.put("presentationName", pres.getName());
		
				

			if(pres.isDownloadable())
				message.put("fileName",pres.getFileNameToDownload());
			else
				message.put("fileName","");
>>>>>>> 6a66fc5d
    	}
		
		public MessageBuilder entry(String key, Object value) {
			message.put(key, value);
			return this;
		}
		
		public MessageBuilder messageKey(String messageKey) {
			message.put("messageKey", messageKey);
			return this;
		}
		
		public MessageBuilder pagesCompleted(int pagesCompleted) {
			message.put("pagesCompleted", pagesCompleted);
			return this;
		}
		
		public MessageBuilder numberOfPages(int numberOfPages) {
			message.put("numberOfPages", numberOfPages);
			return this;
		}
		
		public MessageBuilder maxNumberPages(int maxNumberPages) {
			message.put("maxNumberPages", maxNumberPages);
			return this;
		}
		
		public MessageBuilder slidesInfo(String slidesInfo) {
			message.put("slidesInfo", slidesInfo);
			return this;
		} 
		
		public MessageBuilder presBaseUrl(UploadedPresentation pres) {
			message.put("presentationBaseUrl", generateBasePresUrl(pres));
			return this;
		} 
				
		public ConversionUpdateMessage build() {
			return new ConversionUpdateMessage(this);
		}
		
		public MessageBuilder generatePages(UploadedPresentation pres) {
			String basePresUrl = generateBasePresUrl(pres);
			ArrayList<Map<String, String>> pages = new ArrayList<Map<String, String>>();
			
			for (int i = 1; i <= pres.getNumberOfPages(); i++) {
				Map<String, String> page = new HashMap<String, String>();
				page.put("num", new Integer(i).toString());
				page.put("thumb", basePresUrl + "/thumbnail/" + i);
				page.put("swf", basePresUrl + "/slide/" + i);
				page.put("text", basePresUrl + "/textfiles/slide-" + i + ".txt");
				
				pages.add(page);
			}
			
			message.put("pages", pages);
			
			return this;
		}
		
		private String generateBasePresUrl(UploadedPresentation pres) {
			return pres.getBaseUrl() + "/" + pres.getMeetingId() + "/" + pres.getMeetingId() + "/" + pres.getId();
		}
	}
}
<|MERGE_RESOLUTION|>--- conflicted
+++ resolved
@@ -1,122 +1,112 @@
-/**
-* BigBlueButton open source conferencing system - http://www.bigbluebutton.org/
-* 
-* Copyright (c) 2012 BigBlueButton Inc. and by respective authors (see below).
-*
-* This program is free software; you can redistribute it and/or modify it under the
-* terms of the GNU Lesser General Public License as published by the Free Software
-* Foundation; either version 3.0 of the License, or (at your option) any later
-* version.
-* 
-* BigBlueButton is distributed in the hope that it will be useful, but WITHOUT ANY
-* WARRANTY; without even the implied warranty of MERCHANTABILITY or FITNESS FOR A
-* PARTICULAR PURPOSE. See the GNU Lesser General Public License for more details.
-*
-* You should have received a copy of the GNU Lesser General Public License along
-* with BigBlueButton; if not, see <http://www.gnu.org/licenses/>.
-*
-*/
-
-package org.bigbluebutton.presentation;
-
-import java.util.ArrayList;
-import java.util.HashMap;
-import java.util.Map;
-
-public class ConversionUpdateMessage {
-	private Map<String, Object> message = new HashMap<String, Object>();
-	
-	private ConversionUpdateMessage(MessageBuilder builder) {
-		message = builder.message;
-	}
-	
-	public Map<String, Object> getMessage() {
-		return message;
-	}
-	
-	public static class MessageBuilder {
-		private Map<String, Object> message = new HashMap<String, Object>();
-		
-		public MessageBuilder(UploadedPresentation pres) {
-			message.put("conference", pres.getMeetingId());
-			message.put("room", pres.getMeetingId());
-			message.put("returnCode", "CONVERT");
-<<<<<<< HEAD
-			message.put("presentationName", pres.getId());
-			message.put("presentationId", pres.getId());
-			message.put("filename", pres.getName());
-=======
-			message.put("presentationName", pres.getName());
-		
-				
-
-			if(pres.isDownloadable())
-				message.put("fileName",pres.getFileNameToDownload());
-			else
-				message.put("fileName","");
->>>>>>> 6a66fc5d
-    	}
-		
-		public MessageBuilder entry(String key, Object value) {
-			message.put(key, value);
-			return this;
-		}
-		
-		public MessageBuilder messageKey(String messageKey) {
-			message.put("messageKey", messageKey);
-			return this;
-		}
-		
-		public MessageBuilder pagesCompleted(int pagesCompleted) {
-			message.put("pagesCompleted", pagesCompleted);
-			return this;
-		}
-		
-		public MessageBuilder numberOfPages(int numberOfPages) {
-			message.put("numberOfPages", numberOfPages);
-			return this;
-		}
-		
-		public MessageBuilder maxNumberPages(int maxNumberPages) {
-			message.put("maxNumberPages", maxNumberPages);
-			return this;
-		}
-		
-		public MessageBuilder slidesInfo(String slidesInfo) {
-			message.put("slidesInfo", slidesInfo);
-			return this;
-		} 
-		
-		public MessageBuilder presBaseUrl(UploadedPresentation pres) {
-			message.put("presentationBaseUrl", generateBasePresUrl(pres));
-			return this;
-		} 
-				
-		public ConversionUpdateMessage build() {
-			return new ConversionUpdateMessage(this);
-		}
-		
-		public MessageBuilder generatePages(UploadedPresentation pres) {
-			String basePresUrl = generateBasePresUrl(pres);
-			ArrayList<Map<String, String>> pages = new ArrayList<Map<String, String>>();
-			
-			for (int i = 1; i <= pres.getNumberOfPages(); i++) {
-				Map<String, String> page = new HashMap<String, String>();
-				page.put("num", new Integer(i).toString());
-				page.put("thumb", basePresUrl + "/thumbnail/" + i);
-				page.put("swf", basePresUrl + "/slide/" + i);
-				page.put("text", basePresUrl + "/textfiles/slide-" + i + ".txt");
-				
-				pages.add(page);
-			}
-			
-			message.put("pages", pages);
-			
-			return this;
-		}
-		
-		private String generateBasePresUrl(UploadedPresentation pres) {
-			return pres.getBaseUrl() + "/" + pres.getMeetingId() + "/" + pres.getMeetingId() + "/" + pres.getId();
-		}
-	}
-}
+/**
+* BigBlueButton open source conferencing system - http://www.bigbluebutton.org/
+* 
+* Copyright (c) 2012 BigBlueButton Inc. and by respective authors (see below).
+*
+* This program is free software; you can redistribute it and/or modify it under the
+* terms of the GNU Lesser General Public License as published by the Free Software
+* Foundation; either version 3.0 of the License, or (at your option) any later
+* version.
+* 
+* BigBlueButton is distributed in the hope that it will be useful, but WITHOUT ANY
+* WARRANTY; without even the implied warranty of MERCHANTABILITY or FITNESS FOR A
+* PARTICULAR PURPOSE. See the GNU Lesser General Public License for more details.
+*
+* You should have received a copy of the GNU Lesser General Public License along
+* with BigBlueButton; if not, see <http://www.gnu.org/licenses/>.
+*
+*/
+
+package org.bigbluebutton.presentation;
+
+import java.util.ArrayList;
+import java.util.HashMap;
+import java.util.Map;
+
+public class ConversionUpdateMessage {
+	private Map<String, Object> message = new HashMap<String, Object>();
+	
+	private ConversionUpdateMessage(MessageBuilder builder) {
+		message = builder.message;
+	}
+	
+	public Map<String, Object> getMessage() {
+		return message;
+	}
+	
+	public static class MessageBuilder {
+		private Map<String, Object> message = new HashMap<String, Object>();
+		
+		public MessageBuilder(UploadedPresentation pres) {
+			message.put("conference", pres.getMeetingId());
+			message.put("room", pres.getMeetingId());
+			message.put("returnCode", "CONVERT");
+			message.put("presentationName", pres.getId());
+			message.put("presentationId", pres.getId());
+			message.put("filename", pres.getName());
+			message.put("presDownloadable", pres.isDownloadable());
+    	}
+		
+		public MessageBuilder entry(String key, Object value) {
+			message.put(key, value);
+			return this;
+		}
+		
+		public MessageBuilder messageKey(String messageKey) {
+			message.put("messageKey", messageKey);
+			return this;
+		}
+		
+		public MessageBuilder pagesCompleted(int pagesCompleted) {
+			message.put("pagesCompleted", pagesCompleted);
+			return this;
+		}
+		
+		public MessageBuilder numberOfPages(int numberOfPages) {
+			message.put("numberOfPages", numberOfPages);
+			return this;
+		}
+		
+		public MessageBuilder maxNumberPages(int maxNumberPages) {
+			message.put("maxNumberPages", maxNumberPages);
+			return this;
+		}
+		
+		public MessageBuilder slidesInfo(String slidesInfo) {
+			message.put("slidesInfo", slidesInfo);
+			return this;
+		} 
+		
+		public MessageBuilder presBaseUrl(UploadedPresentation pres) {
+			message.put("presentationBaseUrl", generateBasePresUrl(pres));
+			return this;
+		} 
+				
+		public ConversionUpdateMessage build() {
+			return new ConversionUpdateMessage(this);
+		}
+		
+		public MessageBuilder generatePages(UploadedPresentation pres) {
+			String basePresUrl = generateBasePresUrl(pres);
+			ArrayList<Map<String, String>> pages = new ArrayList<Map<String, String>>();
+			
+			for (int i = 1; i <= pres.getNumberOfPages(); i++) {
+				Map<String, String> page = new HashMap<String, String>();
+				page.put("num", new Integer(i).toString());
+				page.put("thumb", basePresUrl + "/thumbnail/" + i);
+				page.put("swf", basePresUrl + "/slide/" + i);
+				page.put("text", basePresUrl + "/textfiles/slide-" + i + ".txt");
+				
+				pages.add(page);
+			}
+			
+			message.put("pages", pages);
+			
+			return this;
+		}
+		
+		private String generateBasePresUrl(UploadedPresentation pres) {
+			return pres.getBaseUrl() + "/" + pres.getMeetingId() + "/" + pres.getMeetingId() + "/" + pres.getId();
+		}
+	}
+}