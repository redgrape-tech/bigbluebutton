/**
* BigBlueButton open source conferencing system - http://www.bigbluebutton.org/
*
* Copyright (c) 2012 BigBlueButton Inc. and by respective authors (see below).
*
* This program is free software; you can redistribute it and/or modify it under the
* terms of the GNU Lesser General Public License as published by the Free Software
* Foundation; either version 3.0 of the License, or (at your option) any later
* version.
*
* BigBlueButton is distributed in the hope that it will be useful, but WITHOUT ANY
* WARRANTY; without even the implied warranty of MERCHANTABILITY or FITNESS FOR A
* PARTICULAR PURPOSE. See the GNU Lesser General Public License for more details.
*
* You should have received a copy of the GNU Lesser General Public License along
* with BigBlueButton; if not, see <http://www.gnu.org/licenses/>.
*
*/

package org.bigbluebutton.api;

import groovy.json.JsonBuilder;
import groovy.util.XmlSlurper;
import groovy.util.slurpersupport.Attributes;
import groovy.util.slurpersupport.GPathResult;
import groovy.xml.MarkupBuilder;

import java.io.File;
import java.io.FileNotFoundException;
import java.util.ArrayList;
import java.util.List;

import org.bigbluebutton.api.domain.Extension;
import org.bigbluebutton.api.domain.Recording;
import org.slf4j.Logger;
import org.slf4j.LoggerFactory;

public class RecordingServiceHelperImp implements RecordingServiceHelper {
    private static Logger log = LoggerFactory.getLogger(RecordingServiceHelperImp.class);
    /*
    <recording>
        <id>6e35e3b2778883f5db637d7a5dba0a427f692e91-1398363221956</id>
        <state>available</state>
        <published>true</published>
        <start_time>1398363223514</start_time>
        <end_time>1398363348994</end_time>
        <playback>
            <format>presentation</format>
            <link>http://example.com/playback/presentation/playback.html?meetingID=6e35e3b2778883f5db637d7a5dba0a427f692e91-1398363221956</link>
            <processing_time>5429</processing_time>
            <duration>101014</duration>
            <extension>
              <!-- Any XML element, to be passed through into playback format element. -->
              <preview> <!-- The first level is the name of the extension -->
                <text>Instrument Flying</text>
                <images>
                  <image width="176" height="136" alt="Instrument Flying">http://bbb-server/.../thumb-1.png</image>
                  <image width="176" height="136" alt="Course Structure">http://bbb-server/.../thumb-2.png</image>
                  <image width="176" height="136" alt="Requirements">http://bbb-server/.../thumb-3.png</image>
                </images>
              </preview>
            </extension>
        </playback>
        <meta>
            <meetingId>English 101</meetingId>
            <meetingName>English 101</meetingName>
            <description>Test recording</description>
            <title>English 101</title>
        </meta>
    </recording>
    */

    public void writeRecordingInfo(String path, Recording info) {
        def writer = new StringWriter()
        def builder = new groovy.xml.MarkupBuilder(writer)
        builder.recording {
            builder.id(info.getId())
            builder.state(info.getState())
            builder.published(info.isPublished())
            builder.start_time(info.getStartTime())
            builder.end_time(info.getEndTime())
            builder.raw_size(info.getRawSize())
            if ( info.getPlaybackFormat() == null ) {
                builder.playback()
            } else {
                builder.playback {
                    builder.format(info.getPlaybackFormat())
                    builder.link(info.getPlaybackLink())
                    builder.duration(info.getPlaybackDuration())
                    builder.size(info.getPlaybackSize())
                    builder.processing_time(info.getProcessingTime())
                    def extensions = info.getPlaybackExtensions()
                    if ( !extensions.isEmpty() ) {
                        builder.extensions {
                            extensions.each { extension ->
                                def extensionType = extension.getType()
                                builder."${extensionType}"{
                                    extensionPropertiesToXML(builder, extension.getProperties())
                                }
                            }
                        }
                    }
                }
            }
            if ( info.getDownloadFormat() == null ) {
                builder.download()
            } else {
                builder.download {
                    builder.format(info.getDownloadFormat())
                    builder.link(info.getDownloadLink())
                    builder.md5(info.getDownloadMd5())
                    builder.key(info.getDownloadKey())
                }
            }
            Map<String,String> metainfo = info.getMetadata();
            builder.meta{
                metainfo.keySet().each { key ->
                    builder."$key"(metainfo.get(key))
                }
            }
        }
        def xmlEventFile = new File(path + File.separatorChar + "metadata.xml")
        xmlEventFile.write writer.toString()
    }

    public Recording getRecordingInfo(String id, String recordingDir, String playbackFormat) {
        String path = recordingDir + File.separatorChar + playbackFormat + File.separatorChar + id;
        File dir = new File(path);
        return getRecordingInfo(dir);
    }

    public Recording getRecordingInfo(File dir) {
        if (dir.isDirectory()) {
            try {
                File file = new File(dir.getPath() + File.separatorChar + "metadata.xml");
                if ( file ) {
                    def recording = new XmlSlurper().parse(file);
                    return getInfo(recording);
                }
            } catch ( FileNotFoundException e) {
                // Do nothing, just return null
            } catch ( Exception e) {
                log.debug(e.getMessage())
            }
        }
        return null;
    }

    private Recording getInfo(GPathResult rec) {
        Recording r = new Recording();
        //Add basic information
        r.setId(rec.id.text());
        r.setState(rec.state.text());
        r.setPublished(Boolean.parseBoolean(rec.published.text()));
        r.setStartTime(rec.start_time.text());
        r.setEndTime(rec.end_time.text());
<<<<<<< HEAD
        r.setRawSize(rec.raw_size.text());
=======
        r.setNumParticipants(rec.participants.text());
>>>>>>> 3a620234
        if ( !rec.playback.text().equals("") ) {
            r.setPlaybackFormat(rec.playback.format.text());
            r.setPlaybackLink(rec.playback.link.text());
            r.setPlaybackDuration(rec.playback.duration.text());
            r.setPlaybackSize(rec.playback.size.text());
            r.setProcessingTime(rec.playback.processing_time.text());
        }

        //Add extensions
        List<Extension> extensions = new ArrayList<Extension>()
        rec.playback.extensions.children().each { extension ->
            extensions.add( new Extension(extension.name(), extensionPropertiesToMap(extension)) )
        }
        r.setPlaybackExtensions(extensions)

        //Add download
        if ( !rec.download.text().equals("") ) {
            r.setDownloadFormat(rec.download.format.text());
            r.setDownloadLink(rec.download.link.text());
            r.setDownloadMd5(rec.download.md5.text());
            r.setDownloadKey(rec.download.key.text());
            r.setDownloadSize(rec.download.size.text());
        }

        //Add metadata
        Map<String, String> meta = new HashMap<String, String>();
        rec.meta.children().each { anode ->
            meta.put(anode.name().toString(), anode.text().toString());
        }
        r.setMetadata(meta);
        return r;
    }

    private Map<String, ?> processNode( Map<String, ?> map, node) {
        if (  !map[node.name()] ) {
            map[node.name()] = map.getClass().newInstance()
        }
        Map<String, ?> nodeMap = map[node.name()]
        node.children().each { it ->
            if (it.children().size() == 0) {
                processLeaf( nodeMap, it)
            } else {
                processNode( nodeMap, it)
            }
        }
        nodeMap
    }

    private Map<String, ?> processLeaf(Map<String, ?> map, node) {
        //Initialize map for node content
        Map<String, ?> nodeContent = [ : ]
        //Assign node content text
        nodeContent["text"] = node.text()
        //Assign node content attributes (if any)
        Map attributes = node.attributes()
        if( attributes.size() > 0 ) {
            nodeContent["attributes"] = [ : ]
            attributes.each { attribute ->
              nodeContent["attributes"][attribute.getKey()] = attribute.getValue()
            }
        }
        //Add content to the node
        if ( map[node.name()] == null ) {
            map[node.name()] = nodeContent
        } else {
            if ( ! (map[node.name()] instanceof List) ) {
                map[node.name()] = [ map[node.name()] ]
            }
            map[node.name()] << nodeContent
        }
        map
    }

    private Map<String, ?> extensionPropertiesToMap(GPathResult xml) {
        Map<String, ?> map = [ : ]
        xml.children().each {
            if ( it.children().size() == 0 ) {
                processLeaf(map, it)
            } else {
                processNode(map, it)
            }
        }
        map
    }

    private void processMap(builder, node) {
        node.each { key, value ->
            if ( value instanceof Collection ) {
                processCollection(builder, key, value)
            } else if ( value instanceof Map ) {
                if ( value.containsKey("text") && value.containsKey("attributes") ) {
                    builder."${key}"(value["attributes"], value["text"])
                } else {
                    builder."${key}" {
                        processMap(builder, value)
                    }
                }
            } else {
                builder."${key}"(value)
            }
        }
    }

    private void processCollection(builder, nodesKey, nodes) {
        nodes.each { node ->
            processMap(builder, [ "${nodesKey}" : node ])
        }
    }

    private void extensionPropertiesToXML(builder, properties) {
        properties.each { propertyKey, propertyValue ->
            if ( propertyValue instanceof Collection ) {
                builder."${propertyKey}" {
                    processCollection(builder, propertyKey, propertyValue)
                }
            } else {
                builder."${propertyKey}" {
                    processMap(builder, propertyValue)
                }
            }
        }
    }
}
<|MERGE_RESOLUTION|>--- conflicted
+++ resolved
@@ -1,284 +1,281 @@
-/**
-* BigBlueButton open source conferencing system - http://www.bigbluebutton.org/
-*
-* Copyright (c) 2012 BigBlueButton Inc. and by respective authors (see below).
-*
-* This program is free software; you can redistribute it and/or modify it under the
-* terms of the GNU Lesser General Public License as published by the Free Software
-* Foundation; either version 3.0 of the License, or (at your option) any later
-* version.
-*
-* BigBlueButton is distributed in the hope that it will be useful, but WITHOUT ANY
-* WARRANTY; without even the implied warranty of MERCHANTABILITY or FITNESS FOR A
-* PARTICULAR PURPOSE. See the GNU Lesser General Public License for more details.
-*
-* You should have received a copy of the GNU Lesser General Public License along
-* with BigBlueButton; if not, see <http://www.gnu.org/licenses/>.
-*
-*/
-
-package org.bigbluebutton.api;
-
+/**
+* BigBlueButton open source conferencing system - http://www.bigbluebutton.org/
+*
+* Copyright (c) 2012 BigBlueButton Inc. and by respective authors (see below).
+*
+* This program is free software; you can redistribute it and/or modify it under the
+* terms of the GNU Lesser General Public License as published by the Free Software
+* Foundation; either version 3.0 of the License, or (at your option) any later
+* version.
+*
+* BigBlueButton is distributed in the hope that it will be useful, but WITHOUT ANY
+* WARRANTY; without even the implied warranty of MERCHANTABILITY or FITNESS FOR A
+* PARTICULAR PURPOSE. See the GNU Lesser General Public License for more details.
+*
+* You should have received a copy of the GNU Lesser General Public License along
+* with BigBlueButton; if not, see <http://www.gnu.org/licenses/>.
+*
+*/
+
+package org.bigbluebutton.api;
+
 import groovy.json.JsonBuilder;
-import groovy.util.XmlSlurper;
-import groovy.util.slurpersupport.Attributes;
-import groovy.util.slurpersupport.GPathResult;
-import groovy.xml.MarkupBuilder;
-
-import java.io.File;
-import java.io.FileNotFoundException;
-import java.util.ArrayList;
-import java.util.List;
-
-import org.bigbluebutton.api.domain.Extension;
-import org.bigbluebutton.api.domain.Recording;
-import org.slf4j.Logger;
-import org.slf4j.LoggerFactory;
-
-public class RecordingServiceHelperImp implements RecordingServiceHelper {
-    private static Logger log = LoggerFactory.getLogger(RecordingServiceHelperImp.class);
-    /*
-    <recording>
-        <id>6e35e3b2778883f5db637d7a5dba0a427f692e91-1398363221956</id>
-        <state>available</state>
-        <published>true</published>
-        <start_time>1398363223514</start_time>
-        <end_time>1398363348994</end_time>
-        <playback>
-            <format>presentation</format>
-            <link>http://example.com/playback/presentation/playback.html?meetingID=6e35e3b2778883f5db637d7a5dba0a427f692e91-1398363221956</link>
-            <processing_time>5429</processing_time>
-            <duration>101014</duration>
-            <extension>
-              <!-- Any XML element, to be passed through into playback format element. -->
-              <preview> <!-- The first level is the name of the extension -->
-                <text>Instrument Flying</text>
-                <images>
-                  <image width="176" height="136" alt="Instrument Flying">http://bbb-server/.../thumb-1.png</image>
-                  <image width="176" height="136" alt="Course Structure">http://bbb-server/.../thumb-2.png</image>
-                  <image width="176" height="136" alt="Requirements">http://bbb-server/.../thumb-3.png</image>
-                </images>
-              </preview>
-            </extension>
-        </playback>
-        <meta>
-            <meetingId>English 101</meetingId>
-            <meetingName>English 101</meetingName>
-            <description>Test recording</description>
-            <title>English 101</title>
-        </meta>
-    </recording>
-    */
-
-    public void writeRecordingInfo(String path, Recording info) {
-        def writer = new StringWriter()
-        def builder = new groovy.xml.MarkupBuilder(writer)
-        builder.recording {
-            builder.id(info.getId())
-            builder.state(info.getState())
-            builder.published(info.isPublished())
-            builder.start_time(info.getStartTime())
-            builder.end_time(info.getEndTime())
-            builder.raw_size(info.getRawSize())
-            if ( info.getPlaybackFormat() == null ) {
-                builder.playback()
-            } else {
-                builder.playback {
-                    builder.format(info.getPlaybackFormat())
-                    builder.link(info.getPlaybackLink())
-                    builder.duration(info.getPlaybackDuration())
-                    builder.size(info.getPlaybackSize())
-                    builder.processing_time(info.getProcessingTime())
-                    def extensions = info.getPlaybackExtensions()
-                    if ( !extensions.isEmpty() ) {
-                        builder.extensions {
-                            extensions.each { extension ->
-                                def extensionType = extension.getType()
-                                builder."${extensionType}"{
-                                    extensionPropertiesToXML(builder, extension.getProperties())
-                                }
-                            }
-                        }
-                    }
-                }
-            }
-            if ( info.getDownloadFormat() == null ) {
-                builder.download()
-            } else {
-                builder.download {
-                    builder.format(info.getDownloadFormat())
-                    builder.link(info.getDownloadLink())
-                    builder.md5(info.getDownloadMd5())
-                    builder.key(info.getDownloadKey())
-                }
-            }
-            Map<String,String> metainfo = info.getMetadata();
-            builder.meta{
-                metainfo.keySet().each { key ->
-                    builder."$key"(metainfo.get(key))
-                }
-            }
-        }
-        def xmlEventFile = new File(path + File.separatorChar + "metadata.xml")
-        xmlEventFile.write writer.toString()
-    }
-
-    public Recording getRecordingInfo(String id, String recordingDir, String playbackFormat) {
-        String path = recordingDir + File.separatorChar + playbackFormat + File.separatorChar + id;
-        File dir = new File(path);
-        return getRecordingInfo(dir);
-    }
-
-    public Recording getRecordingInfo(File dir) {
-        if (dir.isDirectory()) {
-            try {
-                File file = new File(dir.getPath() + File.separatorChar + "metadata.xml");
-                if ( file ) {
-                    def recording = new XmlSlurper().parse(file);
+import groovy.util.XmlSlurper;
+import groovy.util.slurpersupport.Attributes;
+import groovy.util.slurpersupport.GPathResult;
+import groovy.xml.MarkupBuilder;
+
+import java.io.File;
+import java.io.FileNotFoundException;
+import java.util.ArrayList;
+import java.util.List;
+
+import org.bigbluebutton.api.domain.Extension;
+import org.bigbluebutton.api.domain.Recording;
+import org.slf4j.Logger;
+import org.slf4j.LoggerFactory;
+
+public class RecordingServiceHelperImp implements RecordingServiceHelper {
+    private static Logger log = LoggerFactory.getLogger(RecordingServiceHelperImp.class);
+    /*
+    <recording>
+        <id>6e35e3b2778883f5db637d7a5dba0a427f692e91-1398363221956</id>
+        <state>available</state>
+        <published>true</published>
+        <start_time>1398363223514</start_time>
+        <end_time>1398363348994</end_time>
+        <playback>
+            <format>presentation</format>
+            <link>http://example.com/playback/presentation/playback.html?meetingID=6e35e3b2778883f5db637d7a5dba0a427f692e91-1398363221956</link>
+            <processing_time>5429</processing_time>
+            <duration>101014</duration>
+            <extension>
+              <!-- Any XML element, to be passed through into playback format element. -->
+              <preview> <!-- The first level is the name of the extension -->
+                <text>Instrument Flying</text>
+                <images>
+                  <image width="176" height="136" alt="Instrument Flying">http://bbb-server/.../thumb-1.png</image>
+                  <image width="176" height="136" alt="Course Structure">http://bbb-server/.../thumb-2.png</image>
+                  <image width="176" height="136" alt="Requirements">http://bbb-server/.../thumb-3.png</image>
+                </images>
+              </preview>
+            </extension>
+        </playback>
+        <meta>
+            <meetingId>English 101</meetingId>
+            <meetingName>English 101</meetingName>
+            <description>Test recording</description>
+            <title>English 101</title>
+        </meta>
+    </recording>
+    */
+
+    public void writeRecordingInfo(String path, Recording info) {
+        def writer = new StringWriter()
+        def builder = new groovy.xml.MarkupBuilder(writer)
+        builder.recording {
+            builder.id(info.getId())
+            builder.state(info.getState())
+            builder.published(info.isPublished())
+            builder.start_time(info.getStartTime())
+            builder.end_time(info.getEndTime())
+            builder.raw_size(info.getRawSize())
+            if ( info.getPlaybackFormat() == null ) {
+                builder.playback()
+            } else {
+                builder.playback {
+                    builder.format(info.getPlaybackFormat())
+                    builder.link(info.getPlaybackLink())
+                    builder.duration(info.getPlaybackDuration())
+                    builder.size(info.getPlaybackSize())
+                    builder.processing_time(info.getProcessingTime())
+                    def extensions = info.getPlaybackExtensions()
+                    if ( !extensions.isEmpty() ) {
+                        builder.extensions {
+                            extensions.each { extension ->
+                                def extensionType = extension.getType()
+                                builder."${extensionType}"{
+                                    extensionPropertiesToXML(builder, extension.getProperties())
+                                }
+                            }
+                        }
+                    }
+                }
+            }
+            if ( info.getDownloadFormat() == null ) {
+                builder.download()
+            } else {
+                builder.download {
+                    builder.format(info.getDownloadFormat())
+                    builder.link(info.getDownloadLink())
+                    builder.md5(info.getDownloadMd5())
+                    builder.key(info.getDownloadKey())
+                }
+            }
+            Map<String,String> metainfo = info.getMetadata();
+            builder.meta{
+                metainfo.keySet().each { key ->
+                    builder."$key"(metainfo.get(key))
+                }
+            }
+        }
+        def xmlEventFile = new File(path + File.separatorChar + "metadata.xml")
+        xmlEventFile.write writer.toString()
+    }
+
+    public Recording getRecordingInfo(String id, String recordingDir, String playbackFormat) {
+        String path = recordingDir + File.separatorChar + playbackFormat + File.separatorChar + id;
+        File dir = new File(path);
+        return getRecordingInfo(dir);
+    }
+
+    public Recording getRecordingInfo(File dir) {
+        if (dir.isDirectory()) {
+            try {
+                File file = new File(dir.getPath() + File.separatorChar + "metadata.xml");
+                if ( file ) {
+                    def recording = new XmlSlurper().parse(file);
                     return getInfo(recording);
-                }
-            } catch ( FileNotFoundException e) {
-                // Do nothing, just return null
-            } catch ( Exception e) {
-                log.debug(e.getMessage())
-            }
-        }
-        return null;
-    }
-
-    private Recording getInfo(GPathResult rec) {
-        Recording r = new Recording();
-        //Add basic information
-        r.setId(rec.id.text());
-        r.setState(rec.state.text());
-        r.setPublished(Boolean.parseBoolean(rec.published.text()));
-        r.setStartTime(rec.start_time.text());
-        r.setEndTime(rec.end_time.text());
-<<<<<<< HEAD
-        r.setRawSize(rec.raw_size.text());
-=======
-        r.setNumParticipants(rec.participants.text());
->>>>>>> 3a620234
-        if ( !rec.playback.text().equals("") ) {
-            r.setPlaybackFormat(rec.playback.format.text());
-            r.setPlaybackLink(rec.playback.link.text());
-            r.setPlaybackDuration(rec.playback.duration.text());
-            r.setPlaybackSize(rec.playback.size.text());
-            r.setProcessingTime(rec.playback.processing_time.text());
-        }
-
-        //Add extensions
-        List<Extension> extensions = new ArrayList<Extension>()
-        rec.playback.extensions.children().each { extension ->
-            extensions.add( new Extension(extension.name(), extensionPropertiesToMap(extension)) )
-        }
-        r.setPlaybackExtensions(extensions)
-
-        //Add download
-        if ( !rec.download.text().equals("") ) {
-            r.setDownloadFormat(rec.download.format.text());
-            r.setDownloadLink(rec.download.link.text());
-            r.setDownloadMd5(rec.download.md5.text());
-            r.setDownloadKey(rec.download.key.text());
-            r.setDownloadSize(rec.download.size.text());
-        }
-
-        //Add metadata
-        Map<String, String> meta = new HashMap<String, String>();
-        rec.meta.children().each { anode ->
-            meta.put(anode.name().toString(), anode.text().toString());
-        }
-        r.setMetadata(meta);
-        return r;
-    }
-
-    private Map<String, ?> processNode( Map<String, ?> map, node) {
-        if (  !map[node.name()] ) {
-            map[node.name()] = map.getClass().newInstance()
-        }
-        Map<String, ?> nodeMap = map[node.name()]
-        node.children().each { it ->
-            if (it.children().size() == 0) {
-                processLeaf( nodeMap, it)
-            } else {
-                processNode( nodeMap, it)
-            }
-        }
-        nodeMap
-    }
-
-    private Map<String, ?> processLeaf(Map<String, ?> map, node) {
-        //Initialize map for node content
-        Map<String, ?> nodeContent = [ : ]
-        //Assign node content text
-        nodeContent["text"] = node.text()
-        //Assign node content attributes (if any)
-        Map attributes = node.attributes()
-        if( attributes.size() > 0 ) {
-            nodeContent["attributes"] = [ : ]
-            attributes.each { attribute ->
-              nodeContent["attributes"][attribute.getKey()] = attribute.getValue()
-            }
-        }
-        //Add content to the node
-        if ( map[node.name()] == null ) {
-            map[node.name()] = nodeContent
-        } else {
-            if ( ! (map[node.name()] instanceof List) ) {
-                map[node.name()] = [ map[node.name()] ]
-            }
-            map[node.name()] << nodeContent
-        }
-        map
-    }
-
-    private Map<String, ?> extensionPropertiesToMap(GPathResult xml) {
-        Map<String, ?> map = [ : ]
-        xml.children().each {
-            if ( it.children().size() == 0 ) {
-                processLeaf(map, it)
-            } else {
-                processNode(map, it)
-            }
-        }
-        map
-    }
-
-    private void processMap(builder, node) {
-        node.each { key, value ->
-            if ( value instanceof Collection ) {
-                processCollection(builder, key, value)
-            } else if ( value instanceof Map ) {
-                if ( value.containsKey("text") && value.containsKey("attributes") ) {
-                    builder."${key}"(value["attributes"], value["text"])
-                } else {
-                    builder."${key}" {
-                        processMap(builder, value)
-                    }
-                }
-            } else {
-                builder."${key}"(value)
-            }
-        }
-    }
-
-    private void processCollection(builder, nodesKey, nodes) {
-        nodes.each { node ->
-            processMap(builder, [ "${nodesKey}" : node ])
-        }
-    }
-
-    private void extensionPropertiesToXML(builder, properties) {
-        properties.each { propertyKey, propertyValue ->
-            if ( propertyValue instanceof Collection ) {
-                builder."${propertyKey}" {
-                    processCollection(builder, propertyKey, propertyValue)
-                }
-            } else {
-                builder."${propertyKey}" {
-                    processMap(builder, propertyValue)
-                }
-            }
-        }
-    }
-}
+                }
+            } catch ( FileNotFoundException e) {
+                // Do nothing, just return null
+            } catch ( Exception e) {
+                log.debug(e.getMessage())
+            }
+        }
+        return null;
+    }
+
+    private Recording getInfo(GPathResult rec) {
+        Recording r = new Recording();
+        //Add basic information
+        r.setId(rec.id.text());
+        r.setState(rec.state.text());
+        r.setPublished(Boolean.parseBoolean(rec.published.text()));
+        r.setStartTime(rec.start_time.text());
+        r.setEndTime(rec.end_time.text());
+        r.setNumParticipants(rec.participants.text());
+        r.setRawSize(rec.raw_size.text());
+        if ( !rec.playback.text().equals("") ) {
+            r.setPlaybackFormat(rec.playback.format.text());
+            r.setPlaybackLink(rec.playback.link.text());
+            r.setPlaybackDuration(rec.playback.duration.text());
+            r.setPlaybackSize(rec.playback.size.text());
+            r.setProcessingTime(rec.playback.processing_time.text());
+        }
+
+        //Add extensions
+        List<Extension> extensions = new ArrayList<Extension>()
+        rec.playback.extensions.children().each { extension ->
+            extensions.add( new Extension(extension.name(), extensionPropertiesToMap(extension)) )
+        }
+        r.setPlaybackExtensions(extensions)
+
+        //Add download
+        if ( !rec.download.text().equals("") ) {
+            r.setDownloadFormat(rec.download.format.text());
+            r.setDownloadLink(rec.download.link.text());
+            r.setDownloadMd5(rec.download.md5.text());
+            r.setDownloadKey(rec.download.key.text());
+            r.setDownloadSize(rec.download.size.text());
+        }
+
+        //Add metadata
+        Map<String, String> meta = new HashMap<String, String>();
+        rec.meta.children().each { anode ->
+            meta.put(anode.name().toString(), anode.text().toString());
+        }
+        r.setMetadata(meta);
+        return r;
+    }
+
+    private Map<String, ?> processNode( Map<String, ?> map, node) {
+        if (  !map[node.name()] ) {
+            map[node.name()] = map.getClass().newInstance()
+        }
+        Map<String, ?> nodeMap = map[node.name()]
+        node.children().each { it ->
+            if (it.children().size() == 0) {
+                processLeaf( nodeMap, it)
+            } else {
+                processNode( nodeMap, it)
+            }
+        }
+        nodeMap
+    }
+
+    private Map<String, ?> processLeaf(Map<String, ?> map, node) {
+        //Initialize map for node content
+        Map<String, ?> nodeContent = [ : ]
+        //Assign node content text
+        nodeContent["text"] = node.text()
+        //Assign node content attributes (if any)
+        Map attributes = node.attributes()
+        if( attributes.size() > 0 ) {
+            nodeContent["attributes"] = [ : ]
+            attributes.each { attribute ->
+              nodeContent["attributes"][attribute.getKey()] = attribute.getValue()
+            }
+        }
+        //Add content to the node
+        if ( map[node.name()] == null ) {
+            map[node.name()] = nodeContent
+        } else {
+            if ( ! (map[node.name()] instanceof List) ) {
+                map[node.name()] = [ map[node.name()] ]
+            }
+            map[node.name()] << nodeContent
+        }
+        map
+    }
+
+    private Map<String, ?> extensionPropertiesToMap(GPathResult xml) {
+        Map<String, ?> map = [ : ]
+        xml.children().each {
+            if ( it.children().size() == 0 ) {
+                processLeaf(map, it)
+            } else {
+                processNode(map, it)
+            }
+        }
+        map
+    }
+
+    private void processMap(builder, node) {
+        node.each { key, value ->
+            if ( value instanceof Collection ) {
+                processCollection(builder, key, value)
+            } else if ( value instanceof Map ) {
+                if ( value.containsKey("text") && value.containsKey("attributes") ) {
+                    builder."${key}"(value["attributes"], value["text"])
+                } else {
+                    builder."${key}" {
+                        processMap(builder, value)
+                    }
+                }
+            } else {
+                builder."${key}"(value)
+            }
+        }
+    }
+
+    private void processCollection(builder, nodesKey, nodes) {
+        nodes.each { node ->
+            processMap(builder, [ "${nodesKey}" : node ])
+        }
+    }
+
+    private void extensionPropertiesToXML(builder, properties) {
+        properties.each { propertyKey, propertyValue ->
+            if ( propertyValue instanceof Collection ) {
+                builder."${propertyKey}" {
+                    processCollection(builder, propertyKey, propertyValue)
+                }
+            } else {
+                builder."${propertyKey}" {
+                    processMap(builder, propertyValue)
+                }
+            }
+        }
+    }
+}