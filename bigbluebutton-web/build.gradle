--- conflicted
+++ resolved
@@ -1,169 +1,165 @@
-buildscript {
-  repositories {
-    mavenCentral()
-    mavenLocal()
-    maven { url "https://repo1.maven.org/maven2" }
-    maven { url "https://repo.grails.org/artifactory/core" }
-    maven { url "https://repo.grails.org/grails/core" }
-  }
-  dependencies {
-    classpath "org.grails:grails-gradle-plugin:${grailsGradlePluginVersion}"
-    classpath "org.grails.plugins:hibernate5:${gormVersion}"
-    classpath "com.bertramlabs.plugins:asset-pipeline-gradle:4.0.0"
-    classpath "gradle.plugin.com.github.erdi.webdriver-binaries:webdriver-binaries-gradle-plugin:2.6"
-    classpath "org.grails.plugins:views-gradle:2.1.1"
-    classpath "org.grails.plugins:views-json:2.1.1"
-  }
-}
-
-version "0.10.0"
-group "org.bigbluebutton.web"
-
-apply plugin: "eclipse"
-apply plugin: "idea"
-apply plugin: "war"
-apply plugin: "org.grails.grails-web"
-apply plugin: "com.bertramlabs.asset-pipeline"
-apply plugin: "org.grails.grails-gsp"
-apply plugin: "com.github.erdi.webdriver-binaries"
-apply plugin: "org.grails.plugins.views-json"
-
-task resolveDeps(type: Copy) {
-  into('lib')
-  from configurations.default
-  from configurations.default.allArtifacts.file
-  doLast { println '[bbb:task] Resolved dependencies for bigbluebutton-web application' }
-}
-
-// Task that creates the index file which lists all extra libs
-task copyWebInf(type: Copy) {
-  into("${project.buildDir}/resources/main/")
-  from("src/main/webapp")
-}
-
-// make  processResources depends on copyWebInf task
-processResources.dependsOn copyWebInf
-
-repositories {
-  mavenCentral()
-  mavenLocal()
-  maven { url "https://repo1.maven.org/maven2" }
-  maven { url "https://repo.grails.org/artifactory/core" }
-  maven { url "https://repo.grails.org/grails/core" }
-}
-
-dependencies {
-  runtimeOnly "com.bertramlabs.plugins:asset-pipeline-grails:4.0.0"
-  implementation "org.springframework:spring-core:5.3.21"
-  implementation "org.springframework:spring-context:5.3.21"
-  implementation "org.springframework.boot:spring-boot:${springVersion}"
-  implementation "org.springframework.boot:spring-boot-starter-logging:${springVersion}"
-  implementation "org.springframework.boot:spring-boot-autoconfigure:${springVersion}"
-  implementation "org.grails:grails-core:5.2.4"
-  implementation "org.springframework.boot:spring-boot-starter-actuator:${springVersion}"
-  implementation "org.springframework.boot:spring-boot-starter-tomcat:${springVersion}"
-<<<<<<< HEAD
-  implementation "org.grails:grails-web-boot:5.2.5"
-=======
-
-  implementation "org.grails:grails-web-boot:5.2.5"
-  implementation "org.springframework:spring-webmvc:5.3.26"
-
->>>>>>> 468cef46
-  implementation "org.grails:grails-logging"
-  implementation "org.grails:grails-plugin-rest:5.2.5"
-  implementation "org.grails:grails-plugin-databinding:5.2.4"
-  implementation "org.grails:grails-plugin-i18n"
-  implementation "org.grails:grails-plugin-services"
-  implementation "org.grails:grails-plugin-url-mappings"
-  implementation "org.grails:grails-plugin-interceptors"
-  implementation 'org.grails.plugins:external-config:1.2.2'
-  implementation "org.yaml:snakeyaml:1.31"
-  implementation "org.grails.plugins:views-json:2.1.1"
-  implementation "org.grails.plugins:cache"
-  implementation "org.apache.xmlbeans:xmlbeans:5.0.3"
-  implementation "org.grails:grails-gradle-plugin:5.1.4"
-  implementation "org.grails.plugins:async"
-  implementation "org.grails.plugins:scaffolding"
-  implementation "org.grails.plugins:events"
-  implementation "org.grails.plugins:gsp"
-  implementation "org.apache.tomcat.embed:tomcat-embed-core:${tomcatEmbedVersion}"
-  implementation "org.apache.tomcat.embed:tomcat-embed-el:${tomcatEmbedVersion}"
-  implementation "org.apache.tomcat.embed:tomcat-embed-websocket:${tomcatEmbedVersion}"
-  implementation "org.apache.tomcat:tomcat-annotations-api:${tomcatEmbedVersion}"
-  //--- BigBlueButton Dependencies Start - Transitive dependencies have to be re-defined below
-  implementation "org.bigbluebutton:bbb-common-message_2.13:0.0.22-SNAPSHOT"
-  implementation "org.bigbluebutton:bbb-common-web:0.0.3-SNAPSHOT"
-  implementation "io.lettuce:lettuce-core:6.1.9.RELEASE"
-  implementation "org.reactivestreams:reactive-streams:1.0.3"
-  implementation "io.projectreactor:reactor-core:3.4.12"
-  implementation "org.freemarker:freemarker:2.3.31"
-  implementation "com.google.code.gson:gson:2.8.9"
-  implementation "org.json:json:20211205"
-  implementation "com.zaxxer:nuprocess:2.0.6"
-  implementation "net.java.dev.jna:jna:5.10.0"
-  implementation "org.springframework.data:spring-data-commons:2.7.6"
-  // https://mvnrepository.com/artifact/commons-fileupload/commons-fileupload
-  implementation group: 'commons-fileupload', name: 'commons-fileupload', version: '1.5'
-
-  implementation 'javax.validation:validation-api:2.0.1.Final'
-  implementation "org.springframework.boot:spring-boot-starter-validation:${springVersion}"
-  implementation 'org.postgresql:postgresql:42.4.3'
-  implementation 'org.hibernate:hibernate-core:5.6.1.Final'
-
-  //--- BigBlueButton Dependencies End
-  console "org.grails:grails-console:5.2.0"
-  profile "org.grails.profiles:web"
-  runtimeOnly "com.bertramlabs.plugins:asset-pipeline-grails:4.0.0"
-  testImplementation "org.grails:grails-gorm-testing-support"
-  testImplementation "org.grails.plugins:geb"
-  testImplementation "org.grails:grails-web-testing-support"
-  testRuntimeOnly "org.seleniumhq.selenium:selenium-chrome-driver:4.0.0"
-  testRuntimeOnly "org.seleniumhq.selenium:selenium-htmlunit-driver:2.47.1"
-  testRuntimeOnly "net.sourceforge.htmlunit:htmlunit:2.63.0"
-  testImplementation "com.github.javafaker:javafaker:0.12"
-}
-
-tasks.named('bootWarMainClassName') {
-    it.mustRunAfter(tasks.named('compileGsonViews'))
-}
-
-configurations.implementation {
-    exclude group: 'io.micronaut', module: 'micronaut-aop'
-    exclude group: 'com.h2database', module: 'h2'
-    exclude group: 'org.graalvm.sdk', module: 'graal-sdk'
-}
-
-configurations {
-  developmentOnly
-  runtimeClasspath {
-    extendsFrom developmentOnly
-  }
-}
-
-bootRun {
-  jvmArgs('-Dspring.output.ansi.enabled=always')
-  jvmArgs('-Dspring.main.allow-circular-references=true')
-  sourceResources sourceSets.main
-  String springProfilesActive = 'spring.profiles.active'
-  systemProperty springProfilesActive, System.getProperty(springProfilesActive)
-}
-
-assets {
-  minifyJs = true
-  minifyCss = true
-}
-
-test {
-  testLogging {
-    events = ["passed", "failed", "skipped"]
-
-    // Make sure output from
-    // standard out or error is shown
-    // in Gradle output.
-    showStandardStreams = true
-    showExceptions = true
-    showCauses = true
-    exceptionFormat = "full"
-  }
-}
+buildscript {
+  repositories {
+    mavenCentral()
+    mavenLocal()
+    maven { url "https://repo1.maven.org/maven2" }
+    maven { url "https://repo.grails.org/artifactory/core" }
+    maven { url "https://repo.grails.org/grails/core" }
+  }
+  dependencies {
+    classpath "org.grails:grails-gradle-plugin:${grailsGradlePluginVersion}"
+    classpath "org.grails.plugins:hibernate5:${gormVersion}"
+    classpath "com.bertramlabs.plugins:asset-pipeline-gradle:4.0.0"
+    classpath "gradle.plugin.com.github.erdi.webdriver-binaries:webdriver-binaries-gradle-plugin:2.6"
+    classpath "org.grails.plugins:views-gradle:2.1.1"
+    classpath "org.grails.plugins:views-json:2.1.1"
+  }
+}
+
+version "0.10.0"
+group "org.bigbluebutton.web"
+
+apply plugin: "eclipse"
+apply plugin: "idea"
+apply plugin: "war"
+apply plugin: "org.grails.grails-web"
+apply plugin: "com.bertramlabs.asset-pipeline"
+apply plugin: "org.grails.grails-gsp"
+apply plugin: "com.github.erdi.webdriver-binaries"
+apply plugin: "org.grails.plugins.views-json"
+
+task resolveDeps(type: Copy) {
+  into('lib')
+  from configurations.default
+  from configurations.default.allArtifacts.file
+  doLast { println '[bbb:task] Resolved dependencies for bigbluebutton-web application' }
+}
+
+// Task that creates the index file which lists all extra libs
+task copyWebInf(type: Copy) {
+  into("${project.buildDir}/resources/main/")
+  from("src/main/webapp")
+}
+
+// make  processResources depends on copyWebInf task
+processResources.dependsOn copyWebInf
+
+repositories {
+  mavenCentral()
+  mavenLocal()
+  maven { url "https://repo1.maven.org/maven2" }
+  maven { url "https://repo.grails.org/artifactory/core" }
+  maven { url "https://repo.grails.org/grails/core" }
+}
+
+dependencies {
+  runtimeOnly "com.bertramlabs.plugins:asset-pipeline-grails:4.0.0"
+  implementation "org.springframework:spring-core:5.3.21"
+  implementation "org.springframework:spring-context:5.3.21"
+  implementation "org.springframework.boot:spring-boot:${springVersion}"
+  implementation "org.springframework.boot:spring-boot-starter-logging:${springVersion}"
+  implementation "org.springframework.boot:spring-boot-autoconfigure:${springVersion}"
+  implementation "org.grails:grails-core:5.2.4"
+  implementation "org.springframework.boot:spring-boot-starter-actuator:${springVersion}"
+  implementation "org.springframework.boot:spring-boot-starter-tomcat:${springVersion}"
+
+  implementation "org.grails:grails-web-boot:5.2.5"
+  implementation "org.springframework:spring-webmvc:5.3.26"
+
+  implementation "org.grails:grails-logging"
+  implementation "org.grails:grails-plugin-rest:5.2.5"
+  implementation "org.grails:grails-plugin-databinding:5.2.4"
+  implementation "org.grails:grails-plugin-i18n"
+  implementation "org.grails:grails-plugin-services"
+  implementation "org.grails:grails-plugin-url-mappings"
+  implementation "org.grails:grails-plugin-interceptors"
+  implementation 'org.grails.plugins:external-config:1.2.2'
+  implementation "org.yaml:snakeyaml:1.31"
+  implementation "org.grails.plugins:views-json:2.1.1"
+  implementation "org.grails.plugins:cache"
+  implementation "org.apache.xmlbeans:xmlbeans:5.0.3"
+  implementation "org.grails:grails-gradle-plugin:5.1.4"
+  implementation "org.grails.plugins:async"
+  implementation "org.grails.plugins:scaffolding"
+  implementation "org.grails.plugins:events"
+  implementation "org.grails.plugins:gsp"
+  implementation "org.apache.tomcat.embed:tomcat-embed-core:${tomcatEmbedVersion}"
+  implementation "org.apache.tomcat.embed:tomcat-embed-el:${tomcatEmbedVersion}"
+  implementation "org.apache.tomcat.embed:tomcat-embed-websocket:${tomcatEmbedVersion}"
+  implementation "org.apache.tomcat:tomcat-annotations-api:${tomcatEmbedVersion}"
+  //--- BigBlueButton Dependencies Start - Transitive dependencies have to be re-defined below
+  implementation "org.bigbluebutton:bbb-common-message_2.13:0.0.22-SNAPSHOT"
+  implementation "org.bigbluebutton:bbb-common-web:0.0.3-SNAPSHOT"
+  implementation "io.lettuce:lettuce-core:6.1.9.RELEASE"
+  implementation "org.reactivestreams:reactive-streams:1.0.3"
+  implementation "io.projectreactor:reactor-core:3.4.12"
+  implementation "org.freemarker:freemarker:2.3.31"
+  implementation "com.google.code.gson:gson:2.8.9"
+  implementation "org.json:json:20211205"
+  implementation "com.zaxxer:nuprocess:2.0.6"
+  implementation "net.java.dev.jna:jna:5.10.0"
+  implementation "org.springframework.data:spring-data-commons:2.7.6"
+  // https://mvnrepository.com/artifact/commons-fileupload/commons-fileupload
+  implementation group: 'commons-fileupload', name: 'commons-fileupload', version: '1.5'
+
+  implementation 'javax.validation:validation-api:2.0.1.Final'
+  implementation "org.springframework.boot:spring-boot-starter-validation:${springVersion}"
+  implementation 'org.postgresql:postgresql:42.4.3'
+  implementation 'org.hibernate:hibernate-core:5.6.1.Final'
+
+  //--- BigBlueButton Dependencies End
+  console "org.grails:grails-console:5.2.0"
+  profile "org.grails.profiles:web"
+  runtimeOnly "com.bertramlabs.plugins:asset-pipeline-grails:4.0.0"
+  testImplementation "org.grails:grails-gorm-testing-support"
+  testImplementation "org.grails.plugins:geb"
+  testImplementation "org.grails:grails-web-testing-support"
+  testRuntimeOnly "org.seleniumhq.selenium:selenium-chrome-driver:4.0.0"
+  testRuntimeOnly "org.seleniumhq.selenium:selenium-htmlunit-driver:2.47.1"
+  testRuntimeOnly "net.sourceforge.htmlunit:htmlunit:2.63.0"
+  testImplementation "com.github.javafaker:javafaker:0.12"
+}
+
+tasks.named('bootWarMainClassName') {
+    it.mustRunAfter(tasks.named('compileGsonViews'))
+}
+
+configurations.implementation {
+    exclude group: 'io.micronaut', module: 'micronaut-aop'
+    exclude group: 'com.h2database', module: 'h2'
+    exclude group: 'org.graalvm.sdk', module: 'graal-sdk'
+}
+
+configurations {
+  developmentOnly
+  runtimeClasspath {
+    extendsFrom developmentOnly
+  }
+}
+
+bootRun {
+  jvmArgs('-Dspring.output.ansi.enabled=always')
+  jvmArgs('-Dspring.main.allow-circular-references=true')
+  sourceResources sourceSets.main
+  String springProfilesActive = 'spring.profiles.active'
+  systemProperty springProfilesActive, System.getProperty(springProfilesActive)
+}
+
+assets {
+  minifyJs = true
+  minifyCss = true
+}
+
+test {
+  testLogging {
+    events = ["passed", "failed", "skipped"]
+
+    // Make sure output from
+    // standard out or error is shown
+    // in Gradle output.
+    showStandardStreams = true
+    showExceptions = true
+    showCauses = true
+    exceptionFormat = "full"
+  }
+}