#utf-8
<<<<<<< HEAD
#Fri Nov 19 02:52:11 UTC 2010
=======
#Mon Jan 31 06:54:40 UTC 2011
>>>>>>> f255ba5e
app.version=0.70dev
app.servlet.version=2.4
app.grails.version=1.1.1
plugins.hibernate=1.1.1
app.name=bigbluebutton
plugins.jsecurity=0.4.1<|MERGE_RESOLUTION|>--- conflicted
+++ resolved
@@ -1,9 +1,5 @@
 #utf-8
-<<<<<<< HEAD
-#Fri Nov 19 02:52:11 UTC 2010
-=======
 #Mon Jan 31 06:54:40 UTC 2011
->>>>>>> f255ba5e
 app.version=0.70dev
 app.servlet.version=2.4
 app.grails.version=1.1.1
