--- conflicted
+++ resolved
@@ -10,52 +10,6 @@
 import com.google.gson.Gson;
 
 public class CreateMeetingRequestTest {
-<<<<<<< HEAD
-  @Test
-  public void testCreateMeetingRequest() {
-    String meetingId = "abc123";
-    String externalId = "extabc123";
-    String parentId = "";
-    Boolean record = false;
-    Integer durationInMinutes = 20;
-    String name = "Breakout room 1";
-    String voiceConfId = "851153";
-    Boolean autoStartRecording = false;
-    Boolean allowStartStopRecording = false;
-    Boolean isBreakout = true;
-    Integer sequence = 4;
-    String viewerPassword = "vp";
-    String moderatorPassword = "mp";
-    long createTime = System.currentTimeMillis();
-    String createDate = new Date(createTime).toString();
-    Map<String, String> metadata = new HashMap<String, String>();
-    metadata.put("meta_test", "test");
-    
-        CreateMeetingRequestPayload payload = new CreateMeetingRequestPayload(
-                meetingId, externalId, parentId, name, record, voiceConfId,
-                durationInMinutes, autoStartRecording, allowStartStopRecording,
-                moderatorPassword, viewerPassword, createTime, createDate,
-                isBreakout, sequence, metadata);
-    CreateMeetingRequest msg = new CreateMeetingRequest(payload);    
-    Gson gson = new Gson();
-    String json = gson.toJson(msg);
-    System.out.println(json);
-    
-    CreateMeetingRequest rxMsg = gson.fromJson(json, CreateMeetingRequest.class);
-    
-    Assert.assertEquals(rxMsg.header.name, CreateMeetingRequest.NAME);
-    Assert.assertEquals(rxMsg.payload.id, meetingId);
-    Assert.assertEquals(rxMsg.payload.externalId, externalId);
-    Assert.assertEquals(rxMsg.payload.parentId, parentId);
-    Assert.assertEquals(rxMsg.payload.name, name);
-    Assert.assertEquals(rxMsg.payload.voiceConfId, voiceConfId);
-    Assert.assertEquals(rxMsg.payload.viewerPassword, viewerPassword);
-    Assert.assertEquals(rxMsg.payload.moderatorPassword, moderatorPassword);
-    Assert.assertEquals(rxMsg.payload.durationInMinutes, durationInMinutes);
-    Assert.assertEquals(rxMsg.payload.isBreakout, isBreakout);
-    Assert.assertEquals(rxMsg.payload.sequence, sequence);
-  }
-=======
     @Test
     public void testCreateMeetingRequest() {
         String meetingId = "abc123";
@@ -74,12 +28,14 @@
         String moderatorPassword = "mp";
         long createTime = System.currentTimeMillis();
         String createDate = new Date(createTime).toString();
+    Map<String, String> metadata = new HashMap<String, String>();
+    metadata.put("meta_test", "test");
 
         CreateMeetingRequestPayload payload = new CreateMeetingRequestPayload(
                 meetingId, externalId, parentId, name, record, voiceConfId,
                 durationInMinutes, autoStartRecording, allowStartStopRecording,
                 webcamsOnlyForModerator, moderatorPassword, viewerPassword,
-                createTime, createDate, isBreakout, sequence);
+                createTime, createDate, isBreakout, sequence, metadata);
         CreateMeetingRequest msg = new CreateMeetingRequest(payload);
         Gson gson = new Gson();
         String json = gson.toJson(msg);
@@ -100,5 +56,4 @@
         Assert.assertEquals(rxMsg.payload.isBreakout, isBreakout);
         Assert.assertEquals(rxMsg.payload.sequence, sequence);
     }
->>>>>>> 3a620234
 }