package org.bigbluebutton.common2

import org.bigbluebutton.common2.domain._

trait TestFixtures {
  val meetingId = "testMeetingId"
  val externalMeetingId = "testExternalMeetingId"
  val parentMeetingId = "testParentMeetingId"
  val sequence = 4
  val meetingName = "test meeting"
  val record = false
  val voiceConfId = "85115"
  val durationInMinutes = 10

  val meetingExpireIfNoUserJoinedInMinutes = 5
  val meetingExpireWhenLastUserLeftInMinutes = 10
  val userInactivityInspectTimerInMinutes = 60
  val userInactivityThresholdInMinutes = 10
  val userActivitySignResponseDelayInMinutes = 5
  val endWhenNoModerator = false
  val endWhenNoModeratorDelayInMinutes = 1

  val autoStartRecording = false
  val allowStartStopRecording = false
  val webcamsOnlyForModerator = false
  val meetingCameraCap = 0
  val userCameraCap = 0
  val maxPinnedCameras = 3
  val moderatorPassword = "modpass"
  val viewerPassword = "viewpass"
  val learningDashboardAccessToken = "ldToken"
  val createTime = System.currentTimeMillis
  val createDate = "Oct 26, 2015"
  val isBreakout = false
  val welcomeMsgTemplate = "Welcome message template"
  val welcomeMsg = "Welcome message"
  val modOnlyMessage = "Moderator only message"
  val dialNumber = "613-555-1234"
  val maxUsers = 25
  val muteOnStart = false
  val allowModsToUnmuteUsers = false
  val allowModsToEjectCameras = false
  val keepEvents = false
  val guestPolicy = "ALWAYS_ASK"
  val authenticatedGuest = false
  val metadata: collection.immutable.Map[String, String] = Map("foo" -> "bar", "bar" -> "baz", "baz" -> "foo")

  val meetingProp = MeetingProp(name = meetingName, extId = externalMeetingId, intId = meetingId,
    meetingCameraCap = meetingCameraCap,
    maxPinnedCameras = maxPinnedCameras,
    isBreakout = isBreakout.booleanValue())
<<<<<<< HEAD
  val breakoutProps = BreakoutProps(parentId = parentMeetingId, sequence = sequence, freeJoin = false, capture = false, breakoutRooms = Vector())
=======
  val breakoutProps = BreakoutProps(parentId = parentMeetingId, sequence = sequence, freeJoin = false, captureNotes = false, breakoutRooms = Vector())
>>>>>>> ba2aefb5

  val durationProps = DurationProps(duration = durationInMinutes, createdTime = createTime, createdDate = createDate,
    meetingExpireIfNoUserJoinedInMinutes = meetingExpireIfNoUserJoinedInMinutes, meetingExpireWhenLastUserLeftInMinutes = meetingExpireWhenLastUserLeftInMinutes,
    userInactivityInspectTimerInMinutes = userInactivityInspectTimerInMinutes, userInactivityThresholdInMinutes = userInactivityInspectTimerInMinutes, userActivitySignResponseDelayInMinutes = userActivitySignResponseDelayInMinutes)
  val password = PasswordProp(moderatorPass = moderatorPassword, viewerPass = viewerPassword,  learningDashboardAccessToken = learningDashboardAccessToken)
  val recordProp = RecordProp(record = record, autoStartRecording = autoStartRecording,
    allowStartStopRecording = allowStartStopRecording, keepEvents = keepEvents)
  val welcomeProp = WelcomeProp(welcomeMsgTemplate = welcomeMsgTemplate, welcomeMsg = welcomeMsg,
    modOnlyMessage = modOnlyMessage)
  val voiceProp = VoiceProp(telVoice = voiceConfId, voiceConf = voiceConfId, dialNumber = dialNumber, muteOnStart = muteOnStart)
  val usersProp = UsersProp(maxUsers = maxUsers, webcamsOnlyForModerator = webcamsOnlyForModerator,
    userCameraCap = userCameraCap,
    guestPolicy = guestPolicy, allowModsToUnmuteUsers = allowModsToUnmuteUsers, allowModsToEjectCameras = allowModsToEjectCameras, authenticatedGuest = authenticatedGuest)
  val metadataProp = new MetadataProp(metadata)
  val defaultProps = DefaultProps(meetingProp, breakoutProps, durationProps, password, recordProp, welcomeProp, voiceProp,
    usersProp, metadataProp)
}
<|MERGE_RESOLUTION|>--- conflicted
+++ resolved
@@ -1,73 +1,69 @@
-package org.bigbluebutton.common2
-
-import org.bigbluebutton.common2.domain._
-
-trait TestFixtures {
-  val meetingId = "testMeetingId"
-  val externalMeetingId = "testExternalMeetingId"
-  val parentMeetingId = "testParentMeetingId"
-  val sequence = 4
-  val meetingName = "test meeting"
-  val record = false
-  val voiceConfId = "85115"
-  val durationInMinutes = 10
-
-  val meetingExpireIfNoUserJoinedInMinutes = 5
-  val meetingExpireWhenLastUserLeftInMinutes = 10
-  val userInactivityInspectTimerInMinutes = 60
-  val userInactivityThresholdInMinutes = 10
-  val userActivitySignResponseDelayInMinutes = 5
-  val endWhenNoModerator = false
-  val endWhenNoModeratorDelayInMinutes = 1
-
-  val autoStartRecording = false
-  val allowStartStopRecording = false
-  val webcamsOnlyForModerator = false
-  val meetingCameraCap = 0
-  val userCameraCap = 0
-  val maxPinnedCameras = 3
-  val moderatorPassword = "modpass"
-  val viewerPassword = "viewpass"
-  val learningDashboardAccessToken = "ldToken"
-  val createTime = System.currentTimeMillis
-  val createDate = "Oct 26, 2015"
-  val isBreakout = false
-  val welcomeMsgTemplate = "Welcome message template"
-  val welcomeMsg = "Welcome message"
-  val modOnlyMessage = "Moderator only message"
-  val dialNumber = "613-555-1234"
-  val maxUsers = 25
-  val muteOnStart = false
-  val allowModsToUnmuteUsers = false
-  val allowModsToEjectCameras = false
-  val keepEvents = false
-  val guestPolicy = "ALWAYS_ASK"
-  val authenticatedGuest = false
-  val metadata: collection.immutable.Map[String, String] = Map("foo" -> "bar", "bar" -> "baz", "baz" -> "foo")
-
-  val meetingProp = MeetingProp(name = meetingName, extId = externalMeetingId, intId = meetingId,
-    meetingCameraCap = meetingCameraCap,
-    maxPinnedCameras = maxPinnedCameras,
-    isBreakout = isBreakout.booleanValue())
-<<<<<<< HEAD
-  val breakoutProps = BreakoutProps(parentId = parentMeetingId, sequence = sequence, freeJoin = false, capture = false, breakoutRooms = Vector())
-=======
-  val breakoutProps = BreakoutProps(parentId = parentMeetingId, sequence = sequence, freeJoin = false, captureNotes = false, breakoutRooms = Vector())
->>>>>>> ba2aefb5
-
-  val durationProps = DurationProps(duration = durationInMinutes, createdTime = createTime, createdDate = createDate,
-    meetingExpireIfNoUserJoinedInMinutes = meetingExpireIfNoUserJoinedInMinutes, meetingExpireWhenLastUserLeftInMinutes = meetingExpireWhenLastUserLeftInMinutes,
-    userInactivityInspectTimerInMinutes = userInactivityInspectTimerInMinutes, userInactivityThresholdInMinutes = userInactivityInspectTimerInMinutes, userActivitySignResponseDelayInMinutes = userActivitySignResponseDelayInMinutes)
-  val password = PasswordProp(moderatorPass = moderatorPassword, viewerPass = viewerPassword,  learningDashboardAccessToken = learningDashboardAccessToken)
-  val recordProp = RecordProp(record = record, autoStartRecording = autoStartRecording,
-    allowStartStopRecording = allowStartStopRecording, keepEvents = keepEvents)
-  val welcomeProp = WelcomeProp(welcomeMsgTemplate = welcomeMsgTemplate, welcomeMsg = welcomeMsg,
-    modOnlyMessage = modOnlyMessage)
-  val voiceProp = VoiceProp(telVoice = voiceConfId, voiceConf = voiceConfId, dialNumber = dialNumber, muteOnStart = muteOnStart)
-  val usersProp = UsersProp(maxUsers = maxUsers, webcamsOnlyForModerator = webcamsOnlyForModerator,
-    userCameraCap = userCameraCap,
-    guestPolicy = guestPolicy, allowModsToUnmuteUsers = allowModsToUnmuteUsers, allowModsToEjectCameras = allowModsToEjectCameras, authenticatedGuest = authenticatedGuest)
-  val metadataProp = new MetadataProp(metadata)
-  val defaultProps = DefaultProps(meetingProp, breakoutProps, durationProps, password, recordProp, welcomeProp, voiceProp,
-    usersProp, metadataProp)
-}
+package org.bigbluebutton.common2
+
+import org.bigbluebutton.common2.domain._
+
+trait TestFixtures {
+  val meetingId = "testMeetingId"
+  val externalMeetingId = "testExternalMeetingId"
+  val parentMeetingId = "testParentMeetingId"
+  val sequence = 4
+  val meetingName = "test meeting"
+  val record = false
+  val voiceConfId = "85115"
+  val durationInMinutes = 10
+
+  val meetingExpireIfNoUserJoinedInMinutes = 5
+  val meetingExpireWhenLastUserLeftInMinutes = 10
+  val userInactivityInspectTimerInMinutes = 60
+  val userInactivityThresholdInMinutes = 10
+  val userActivitySignResponseDelayInMinutes = 5
+  val endWhenNoModerator = false
+  val endWhenNoModeratorDelayInMinutes = 1
+
+  val autoStartRecording = false
+  val allowStartStopRecording = false
+  val webcamsOnlyForModerator = false
+  val meetingCameraCap = 0
+  val userCameraCap = 0
+  val maxPinnedCameras = 3
+  val moderatorPassword = "modpass"
+  val viewerPassword = "viewpass"
+  val learningDashboardAccessToken = "ldToken"
+  val createTime = System.currentTimeMillis
+  val createDate = "Oct 26, 2015"
+  val isBreakout = false
+  val welcomeMsgTemplate = "Welcome message template"
+  val welcomeMsg = "Welcome message"
+  val modOnlyMessage = "Moderator only message"
+  val dialNumber = "613-555-1234"
+  val maxUsers = 25
+  val muteOnStart = false
+  val allowModsToUnmuteUsers = false
+  val allowModsToEjectCameras = false
+  val keepEvents = false
+  val guestPolicy = "ALWAYS_ASK"
+  val authenticatedGuest = false
+  val metadata: collection.immutable.Map[String, String] = Map("foo" -> "bar", "bar" -> "baz", "baz" -> "foo")
+
+  val meetingProp = MeetingProp(name = meetingName, extId = externalMeetingId, intId = meetingId,
+    meetingCameraCap = meetingCameraCap,
+    maxPinnedCameras = maxPinnedCameras,
+    isBreakout = isBreakout.booleanValue())
+  val breakoutProps = BreakoutProps(parentId = parentMeetingId, sequence = sequence, freeJoin = false, captureNotes = false, captureSlides = false, breakoutRooms = Vector())
+
+  val durationProps = DurationProps(duration = durationInMinutes, createdTime = createTime, createdDate = createDate,
+    meetingExpireIfNoUserJoinedInMinutes = meetingExpireIfNoUserJoinedInMinutes, meetingExpireWhenLastUserLeftInMinutes = meetingExpireWhenLastUserLeftInMinutes,
+    userInactivityInspectTimerInMinutes = userInactivityInspectTimerInMinutes, userInactivityThresholdInMinutes = userInactivityInspectTimerInMinutes, userActivitySignResponseDelayInMinutes = userActivitySignResponseDelayInMinutes)
+  val password = PasswordProp(moderatorPass = moderatorPassword, viewerPass = viewerPassword,  learningDashboardAccessToken = learningDashboardAccessToken)
+  val recordProp = RecordProp(record = record, autoStartRecording = autoStartRecording,
+    allowStartStopRecording = allowStartStopRecording, keepEvents = keepEvents)
+  val welcomeProp = WelcomeProp(welcomeMsgTemplate = welcomeMsgTemplate, welcomeMsg = welcomeMsg,
+    modOnlyMessage = modOnlyMessage)
+  val voiceProp = VoiceProp(telVoice = voiceConfId, voiceConf = voiceConfId, dialNumber = dialNumber, muteOnStart = muteOnStart)
+  val usersProp = UsersProp(maxUsers = maxUsers, webcamsOnlyForModerator = webcamsOnlyForModerator,
+    userCameraCap = userCameraCap,
+    guestPolicy = guestPolicy, allowModsToUnmuteUsers = allowModsToUnmuteUsers, allowModsToEjectCameras = allowModsToEjectCameras, authenticatedGuest = authenticatedGuest)
+  val metadataProp = new MetadataProp(metadata)
+  val defaultProps = DefaultProps(meetingProp, breakoutProps, durationProps, password, recordProp, welcomeProp, voiceProp,
+    usersProp, metadataProp)
+}