package org.bigbluebutton.common.messages;

import java.util.HashMap;
import com.google.gson.JsonObject;
import com.google.gson.JsonParser;

public class RegisterUserMessage implements IBigBlueButtonMessage {
	public static final String REGISTER_USER = "register_user_request";
	public final String VERSION = "0.0.1";

	public final String meetingID;
	public final String internalUserId;
	public final String fullname;
	public final String role;
	public final String externUserID;
	public final String authToken;
	public final String avatarURL;
	public final Boolean guest;

	public RegisterUserMessage(String meetingID, String internalUserId, String fullname, String role, String externUserID, String authToken, String avatarURL, Boolean guest) {
		this.meetingID = meetingID;
		this.internalUserId = internalUserId;
		this.fullname = fullname;
		this.role = role;
		this.externUserID = externUserID;
		this.authToken = authToken;
		this.avatarURL = avatarURL;
		this.guest = guest;
	}

	public String toJson() {
		HashMap<String, Object> payload = new HashMap<String, Object>();

		payload.put(Constants.MEETING_ID, meetingID);
		payload.put(Constants.INTERNAL_USER_ID, internalUserId);
		payload.put(Constants.NAME, fullname);
		payload.put(Constants.ROLE, role);
		payload.put(Constants.EXT_USER_ID, externUserID);
		payload.put(Constants.AUTH_TOKEN, authToken);
		payload.put(Constants.AVATAR_URL, avatarURL);
		payload.put(Constants.GUEST, guest.toString());

		java.util.HashMap<String, Object> header = MessageBuilder.buildHeader(REGISTER_USER, VERSION, null);

		return MessageBuilder.buildJson(header, payload);				
	}
	public static RegisterUserMessage fromJson(String message) {
		JsonParser parser = new JsonParser();
		JsonObject obj = (JsonObject) parser.parse(message);

		if (obj.has("header") && obj.has("payload")) {
			JsonObject header = (JsonObject) obj.get("header");
			JsonObject payload = (JsonObject) obj.get("payload");

			if (header.has("name")) {
				String messageName = header.get("name").getAsString();
				if (REGISTER_USER.equals(messageName)) {
					if (payload.has(Constants.MEETING_ID)
							&& payload.has(Constants.NAME)
							&& payload.has(Constants.ROLE)
							&& payload.has(Constants.USER_ID)
							&& payload.has(Constants.EXT_USER_ID)
							&& payload.has(Constants.AUTH_TOKEN)
							&& payload.has(Constants.GUEST)) {

						String meetingID = payload.get(Constants.MEETING_ID).getAsString();
						String fullname = payload.get(Constants.NAME).getAsString();
						String role = payload.get(Constants.ROLE).getAsString();
						String userId = payload.get(Constants.USER_ID).getAsString();
						String externUserID = payload.get(Constants.EXT_USER_ID).getAsString();
						String authToken = payload.get(Constants.AUTH_TOKEN).getAsString();
						String avatarURL = payload.get(Constants.AVATAR_URL).getAsString();
<<<<<<< HEAD
						Boolean guest = payload.get(Constants.GUEST).getAsBoolean();

						//use externalUserId twice - once for external, once for internal
						return new RegisterUserMessage(meetingID, externUserID, fullname, role, externUserID, authToken, avatarURL, guest);
=======
						
						return new RegisterUserMessage(meetingID, userId, fullname, role, externUserID, authToken, avatarURL);
>>>>>>> 6df3eb2a
					}
				}
			}
		}

		return null;
	}
}
<|MERGE_RESOLUTION|>--- conflicted
+++ resolved
@@ -1,89 +1,83 @@
-package org.bigbluebutton.common.messages;
-
-import java.util.HashMap;
-import com.google.gson.JsonObject;
-import com.google.gson.JsonParser;
-
-public class RegisterUserMessage implements IBigBlueButtonMessage {
-	public static final String REGISTER_USER = "register_user_request";
-	public final String VERSION = "0.0.1";
-
-	public final String meetingID;
-	public final String internalUserId;
-	public final String fullname;
-	public final String role;
-	public final String externUserID;
-	public final String authToken;
-	public final String avatarURL;
-	public final Boolean guest;
-
-	public RegisterUserMessage(String meetingID, String internalUserId, String fullname, String role, String externUserID, String authToken, String avatarURL, Boolean guest) {
-		this.meetingID = meetingID;
-		this.internalUserId = internalUserId;
-		this.fullname = fullname;
-		this.role = role;
-		this.externUserID = externUserID;
-		this.authToken = authToken;
-		this.avatarURL = avatarURL;
-		this.guest = guest;
-	}
-
-	public String toJson() {
-		HashMap<String, Object> payload = new HashMap<String, Object>();
-
-		payload.put(Constants.MEETING_ID, meetingID);
-		payload.put(Constants.INTERNAL_USER_ID, internalUserId);
-		payload.put(Constants.NAME, fullname);
-		payload.put(Constants.ROLE, role);
-		payload.put(Constants.EXT_USER_ID, externUserID);
-		payload.put(Constants.AUTH_TOKEN, authToken);
-		payload.put(Constants.AVATAR_URL, avatarURL);
-		payload.put(Constants.GUEST, guest.toString());
-
-		java.util.HashMap<String, Object> header = MessageBuilder.buildHeader(REGISTER_USER, VERSION, null);
-
-		return MessageBuilder.buildJson(header, payload);				
-	}
-	public static RegisterUserMessage fromJson(String message) {
-		JsonParser parser = new JsonParser();
-		JsonObject obj = (JsonObject) parser.parse(message);
-
-		if (obj.has("header") && obj.has("payload")) {
-			JsonObject header = (JsonObject) obj.get("header");
-			JsonObject payload = (JsonObject) obj.get("payload");
-
-			if (header.has("name")) {
-				String messageName = header.get("name").getAsString();
-				if (REGISTER_USER.equals(messageName)) {
-					if (payload.has(Constants.MEETING_ID)
-							&& payload.has(Constants.NAME)
-							&& payload.has(Constants.ROLE)
-							&& payload.has(Constants.USER_ID)
-							&& payload.has(Constants.EXT_USER_ID)
-							&& payload.has(Constants.AUTH_TOKEN)
-							&& payload.has(Constants.GUEST)) {
-
-						String meetingID = payload.get(Constants.MEETING_ID).getAsString();
-						String fullname = payload.get(Constants.NAME).getAsString();
-						String role = payload.get(Constants.ROLE).getAsString();
-						String userId = payload.get(Constants.USER_ID).getAsString();
-						String externUserID = payload.get(Constants.EXT_USER_ID).getAsString();
-						String authToken = payload.get(Constants.AUTH_TOKEN).getAsString();
-						String avatarURL = payload.get(Constants.AVATAR_URL).getAsString();
-<<<<<<< HEAD
-						Boolean guest = payload.get(Constants.GUEST).getAsBoolean();
-
-						//use externalUserId twice - once for external, once for internal
-						return new RegisterUserMessage(meetingID, externUserID, fullname, role, externUserID, authToken, avatarURL, guest);
-=======
-						
-						return new RegisterUserMessage(meetingID, userId, fullname, role, externUserID, authToken, avatarURL);
->>>>>>> 6df3eb2a
-					}
-				}
-			}
-		}
-
-		return null;
-	}
-}
+package org.bigbluebutton.common.messages;
+
+import java.util.HashMap;
+import com.google.gson.JsonObject;
+import com.google.gson.JsonParser;
+
+public class RegisterUserMessage implements IBigBlueButtonMessage {
+	public static final String REGISTER_USER = "register_user_request";
+	public final String VERSION = "0.0.1";
+
+	public final String meetingID;
+	public final String internalUserId;
+	public final String fullname;
+	public final String role;
+	public final String externUserID;
+	public final String authToken;
+	public final String avatarURL;
+	public final Boolean guest;
+
+	public RegisterUserMessage(String meetingID, String internalUserId, String fullname, String role, String externUserID, String authToken, String avatarURL, Boolean guest) {
+		this.meetingID = meetingID;
+		this.internalUserId = internalUserId;
+		this.fullname = fullname;
+		this.role = role;
+		this.externUserID = externUserID;
+		this.authToken = authToken;
+		this.avatarURL = avatarURL;
+		this.guest = guest;
+	}
+
+	public String toJson() {
+		HashMap<String, Object> payload = new HashMap<String, Object>();
+
+		payload.put(Constants.MEETING_ID, meetingID);
+		payload.put(Constants.INTERNAL_USER_ID, internalUserId);
+		payload.put(Constants.NAME, fullname);
+		payload.put(Constants.ROLE, role);
+		payload.put(Constants.EXT_USER_ID, externUserID);
+		payload.put(Constants.AUTH_TOKEN, authToken);
+		payload.put(Constants.AVATAR_URL, avatarURL);
+		payload.put(Constants.GUEST, guest.toString());
+
+		java.util.HashMap<String, Object> header = MessageBuilder.buildHeader(REGISTER_USER, VERSION, null);
+
+		return MessageBuilder.buildJson(header, payload);				
+	}
+	public static RegisterUserMessage fromJson(String message) {
+		JsonParser parser = new JsonParser();
+		JsonObject obj = (JsonObject) parser.parse(message);
+
+		if (obj.has("header") && obj.has("payload")) {
+			JsonObject header = (JsonObject) obj.get("header");
+			JsonObject payload = (JsonObject) obj.get("payload");
+
+			if (header.has("name")) {
+				String messageName = header.get("name").getAsString();
+				if (REGISTER_USER.equals(messageName)) {
+					if (payload.has(Constants.MEETING_ID)
+							&& payload.has(Constants.NAME)
+							&& payload.has(Constants.ROLE)
+							&& payload.has(Constants.USER_ID)
+							&& payload.has(Constants.EXT_USER_ID)
+							&& payload.has(Constants.AUTH_TOKEN)
+							&& payload.has(Constants.GUEST)) {
+
+						String meetingID = payload.get(Constants.MEETING_ID).getAsString();
+						String fullname = payload.get(Constants.NAME).getAsString();
+						String role = payload.get(Constants.ROLE).getAsString();
+						String userId = payload.get(Constants.USER_ID).getAsString();
+						String externUserID = payload.get(Constants.EXT_USER_ID).getAsString();
+						String authToken = payload.get(Constants.AUTH_TOKEN).getAsString();
+						String avatarURL = payload.get(Constants.AVATAR_URL).getAsString();
+						Boolean guest = payload.get(Constants.GUEST).getAsBoolean();
+						
+						return new RegisterUserMessage(meetingID, userId, fullname, role, externUserID, authToken, avatarURL, guest);
+					}
+				}
+			}
+		}
+
+		return null;
+	}
+}