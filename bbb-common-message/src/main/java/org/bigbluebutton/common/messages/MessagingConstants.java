--- conflicted
+++ resolved
@@ -1,89 +1,80 @@
-/**
-* BigBlueButton open source conferencing system - http://www.bigbluebutton.org/
-* 
-* Copyright (c) 2014 BigBlueButton Inc. and by respective authors (see below).
-*
-* This program is free software; you can redistribute it and/or modify it under the
-* terms of the GNU Lesser General Public License as published by the Free Software
-* Foundation; either version 3.0 of the License, or (at your option) any later
-* version.
-* 
-* BigBlueButton is distributed in the hope that it will be useful, but WITHOUT ANY
-* WARRANTY; without even the implied warranty of MERCHANTABILITY or FITNESS FOR A
-* PARTICULAR PURPOSE. See the GNU Lesser General Public License for more details.
-*
-* You should have received a copy of the GNU Lesser General Public License along
-* with BigBlueButton; if not, see <http://www.gnu.org/licenses/>.
-*
-*/
-package org.bigbluebutton.common.messages;
-
-public class MessagingConstants {
-	
-	public static final String FROM_BBB_APPS_CHANNEL = "bigbluebutton:from-bbb-apps";
-	public static final String FROM_BBB_APPS_PATTERN = FROM_BBB_APPS_CHANNEL + ":*";
-	public static final String FROM_SYSTEM_CHANNEL = FROM_BBB_APPS_CHANNEL + ":system";
-	public static final String FROM_MEETING_CHANNEL = FROM_BBB_APPS_CHANNEL + ":meeting";
-	public static final String FROM_PRESENTATION_CHANNEL = FROM_BBB_APPS_CHANNEL + ":presentation";
-	public static final String FROM_POLLING_CHANNEL = FROM_BBB_APPS_CHANNEL + ":polling";
-	public static final String FROM_USERS_CHANNEL = FROM_BBB_APPS_CHANNEL + ":users";
-	public static final String FROM_WHITEBOARD_CHANNEL = FROM_BBB_APPS_CHANNEL + ":whiteboard";
-	public static final String FROM_DESK_SHARE_CHANNEL = FROM_BBB_APPS_CHANNEL + ":deskshare";
-	public static final String FROM_SHAREDNOTES_CHANNEL = FROM_BBB_APPS_CHANNEL + ":sharednotes";
-
-	public static final String TO_BBB_APPS_CHANNEL = "bigbluebutton:to-bbb-apps";	
-	public static final String TO_BBB_APPS_PATTERN = TO_BBB_APPS_CHANNEL + ":*";
-	public static final String TO_MEETING_CHANNEL = TO_BBB_APPS_CHANNEL + ":meeting";	
-	public static final String TO_SYSTEM_CHANNEL = TO_BBB_APPS_CHANNEL + ":system";
-	public static final String TO_PRESENTATION_CHANNEL = TO_BBB_APPS_CHANNEL + ":presentation";
-	public static final String TO_POLLING_CHANNEL = TO_BBB_APPS_CHANNEL + ":polling";
-	public static final String TO_USERS_CHANNEL = TO_BBB_APPS_CHANNEL + ":users";
-	public static final String TO_VOICE_CHANNEL = TO_BBB_APPS_CHANNEL + ":voice";
-	public static final String TO_WHITEBOARD_CHANNEL = TO_BBB_APPS_CHANNEL + ":whiteboard";
-<<<<<<< HEAD
-=======
-	public static final String TO_CAPTION_CHANNEL = TO_BBB_APPS_CHANNEL + ":caption";
-	public static final String TO_SHAREDNOTES_CHANNEL = TO_BBB_APPS_CHANNEL + ":sharednotes";
->>>>>>> b50cf7b2
-
-	public static final String BBB_APPS_KEEP_ALIVE_CHANNEL = "bigbluebutton:from-bbb-apps:keepalive";
-
-	public static final String TO_BBB_HTML5_CHANNEL = "bigbluebutton:to-bbb-html5";
-
-	public static final String TO_VOICE_CONF_CHANNEL = "bigbluebutton:to-voice-conf";	
-	public static final String TO_VOICE_CONF_PATTERN = TO_VOICE_CONF_CHANNEL + ":*";
-	public static final String TO_VOICE_CONF_SYSTEM_CHAN = TO_VOICE_CONF_CHANNEL + ":system";
-	public static final String FROM_VOICE_CONF_CHANNEL = "bigbluebutton:from-voice-conf";	
-	public static final String FROM_VOICE_CONF_PATTERN = FROM_VOICE_CONF_CHANNEL + ":*";
-	public static final String FROM_VOICE_CONF_SYSTEM_CHAN = FROM_VOICE_CONF_CHANNEL + ":system";
-
-	public static final String FROM_BBB_RECORDING_CHANNEL  = "bigbluebutton:from-rap";
-<<<<<<< HEAD
-=======
-
-	public static final String TO_BBB_TRANSCODE_CHANNEL = "bigbluebutton:to-bbb-transcode";
-	public static final String TO_BBB_TRANSCODE_PATTERN = TO_BBB_TRANSCODE_CHANNEL + ":*";
-	public static final String TO_BBB_TRANSCODE_SYSTEM_CHAN = TO_BBB_TRANSCODE_CHANNEL + ":system";
-	public static final String FROM_BBB_TRANSCODE_CHANNEL = "bigbluebutton:from-bbb-transcode";
-	public static final String FROM_BBB_TRANSCODE_PATTERN = FROM_BBB_TRANSCODE_CHANNEL + ":*";
-	public static final String FROM_BBB_TRANSCODE_SYSTEM_CHAN = FROM_BBB_TRANSCODE_CHANNEL + ":system";
-
->>>>>>> b50cf7b2
-	
-	public static final String DESTROY_MEETING_REQUEST_EVENT = "DestroyMeetingRequestEvent";
-	public static final String CREATE_MEETING_REQUEST_EVENT = "CreateMeetingRequestEvent";	
-	public static final String END_MEETING_REQUEST_EVENT = "EndMeetingRequestEvent";
-	public static final String MEETING_STARTED_EVENT = "meeting_created_message";
-	public static final String MEETING_ENDED_EVENT = "meeting_ended_event";
-	public static final String MEETING_DESTROYED_EVENT = "meeting_destroyed_event";
-	public static final String USER_JOINED_EVENT = "UserJoinedEvent";
-	public static final String USER_LEFT_EVENT = "UserLeftEvent";
-	public static final String USER_LEFT_VOICE_REQUEST = "user_left_voice_request";
-	public static final String USER_STATUS_CHANGE_EVENT = "UserStatusChangeEvent";	
-	public static final String USER_ROLE_CHANGE_EVENT = "UserRoleChangeEvent";
-	public static final String SEND_POLLS_EVENT = "SendPollsEvent";
-	public static final String RECORD_STATUS_EVENT = "RecordStatusEvent";
-	public static final String SEND_PUBLIC_CHAT_MESSAGE_REQUEST = "send_public_chat_message_request";
-	public static final String SEND_PRIVATE_CHAT_MESSAGE_REQUEST = "send_private_chat_message_request";
-	public static final String MUTE_USER_REQUEST = "mute_user_request";
-}
+/**
+* BigBlueButton open source conferencing system - http://www.bigbluebutton.org/
+* 
+* Copyright (c) 2014 BigBlueButton Inc. and by respective authors (see below).
+*
+* This program is free software; you can redistribute it and/or modify it under the
+* terms of the GNU Lesser General Public License as published by the Free Software
+* Foundation; either version 3.0 of the License, or (at your option) any later
+* version.
+* 
+* BigBlueButton is distributed in the hope that it will be useful, but WITHOUT ANY
+* WARRANTY; without even the implied warranty of MERCHANTABILITY or FITNESS FOR A
+* PARTICULAR PURPOSE. See the GNU Lesser General Public License for more details.
+*
+* You should have received a copy of the GNU Lesser General Public License along
+* with BigBlueButton; if not, see <http://www.gnu.org/licenses/>.
+*
+*/
+package org.bigbluebutton.common.messages;
+
+public class MessagingConstants {
+	
+	public static final String FROM_BBB_APPS_CHANNEL = "bigbluebutton:from-bbb-apps";
+	public static final String FROM_BBB_APPS_PATTERN = FROM_BBB_APPS_CHANNEL + ":*";
+	public static final String FROM_SYSTEM_CHANNEL = FROM_BBB_APPS_CHANNEL + ":system";
+	public static final String FROM_MEETING_CHANNEL = FROM_BBB_APPS_CHANNEL + ":meeting";
+	public static final String FROM_PRESENTATION_CHANNEL = FROM_BBB_APPS_CHANNEL + ":presentation";
+	public static final String FROM_POLLING_CHANNEL = FROM_BBB_APPS_CHANNEL + ":polling";
+	public static final String FROM_USERS_CHANNEL = FROM_BBB_APPS_CHANNEL + ":users";
+	public static final String FROM_WHITEBOARD_CHANNEL = FROM_BBB_APPS_CHANNEL + ":whiteboard";
+	public static final String FROM_DESK_SHARE_CHANNEL = FROM_BBB_APPS_CHANNEL + ":deskshare";
+
+	public static final String TO_BBB_APPS_CHANNEL = "bigbluebutton:to-bbb-apps";	
+	public static final String TO_BBB_APPS_PATTERN = TO_BBB_APPS_CHANNEL + ":*";
+	public static final String TO_MEETING_CHANNEL = TO_BBB_APPS_CHANNEL + ":meeting";	
+	public static final String TO_SYSTEM_CHANNEL = TO_BBB_APPS_CHANNEL + ":system";
+	public static final String TO_PRESENTATION_CHANNEL = TO_BBB_APPS_CHANNEL + ":presentation";
+	public static final String TO_POLLING_CHANNEL = TO_BBB_APPS_CHANNEL + ":polling";
+	public static final String TO_USERS_CHANNEL = TO_BBB_APPS_CHANNEL + ":users";
+	public static final String TO_VOICE_CHANNEL = TO_BBB_APPS_CHANNEL + ":voice";
+	public static final String TO_WHITEBOARD_CHANNEL = TO_BBB_APPS_CHANNEL + ":whiteboard";
+
+	public static final String BBB_APPS_KEEP_ALIVE_CHANNEL = "bigbluebutton:from-bbb-apps:keepalive";
+
+	public static final String TO_BBB_HTML5_CHANNEL = "bigbluebutton:to-bbb-html5";
+
+	public static final String TO_VOICE_CONF_CHANNEL = "bigbluebutton:to-voice-conf";	
+	public static final String TO_VOICE_CONF_PATTERN = TO_VOICE_CONF_CHANNEL + ":*";
+	public static final String TO_VOICE_CONF_SYSTEM_CHAN = TO_VOICE_CONF_CHANNEL + ":system";
+	public static final String FROM_VOICE_CONF_CHANNEL = "bigbluebutton:from-voice-conf";	
+	public static final String FROM_VOICE_CONF_PATTERN = FROM_VOICE_CONF_CHANNEL + ":*";
+	public static final String FROM_VOICE_CONF_SYSTEM_CHAN = FROM_VOICE_CONF_CHANNEL + ":system";
+
+	public static final String FROM_BBB_RECORDING_CHANNEL  = "bigbluebutton:from-rap";
+
+	public static final String TO_BBB_TRANSCODE_CHANNEL = "bigbluebutton:to-bbb-transcode";
+	public static final String TO_BBB_TRANSCODE_PATTERN = TO_BBB_TRANSCODE_CHANNEL + ":*";
+	public static final String TO_BBB_TRANSCODE_SYSTEM_CHAN = TO_BBB_TRANSCODE_CHANNEL + ":system";
+	public static final String FROM_BBB_TRANSCODE_CHANNEL = "bigbluebutton:from-bbb-transcode";
+	public static final String FROM_BBB_TRANSCODE_PATTERN = FROM_BBB_TRANSCODE_CHANNEL + ":*";
+	public static final String FROM_BBB_TRANSCODE_SYSTEM_CHAN = FROM_BBB_TRANSCODE_CHANNEL + ":system";
+
+	
+	public static final String DESTROY_MEETING_REQUEST_EVENT = "DestroyMeetingRequestEvent";
+	public static final String CREATE_MEETING_REQUEST_EVENT = "CreateMeetingRequestEvent";	
+	public static final String END_MEETING_REQUEST_EVENT = "EndMeetingRequestEvent";
+	public static final String MEETING_STARTED_EVENT = "meeting_created_message";
+	public static final String MEETING_ENDED_EVENT = "meeting_ended_event";
+	public static final String MEETING_DESTROYED_EVENT = "meeting_destroyed_event";
+	public static final String USER_JOINED_EVENT = "UserJoinedEvent";
+	public static final String USER_LEFT_EVENT = "UserLeftEvent";
+	public static final String USER_LEFT_VOICE_REQUEST = "user_left_voice_request";
+	public static final String USER_STATUS_CHANGE_EVENT = "UserStatusChangeEvent";	
+	public static final String USER_ROLE_CHANGE_EVENT = "UserRoleChangeEvent";
+	public static final String SEND_POLLS_EVENT = "SendPollsEvent";
+	public static final String RECORD_STATUS_EVENT = "RecordStatusEvent";
+	public static final String SEND_PUBLIC_CHAT_MESSAGE_REQUEST = "send_public_chat_message_request";
+	public static final String SEND_PRIVATE_CHAT_MESSAGE_REQUEST = "send_private_chat_message_request";
+	public static final String MUTE_USER_REQUEST = "mute_user_request";
+}