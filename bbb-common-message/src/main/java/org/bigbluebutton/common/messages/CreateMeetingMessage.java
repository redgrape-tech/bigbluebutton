--- conflicted
+++ resolved
@@ -1,49 +1,44 @@
-package org.bigbluebutton.common.messages;
-
-import java.util.Map;
-
-public class CreateMeetingMessage implements IBigBlueButtonMessage {
-	public static final String CREATE_MEETING_REQUEST_EVENT  = "create_meeting_request";
-	public static final String VERSION = "0.0.1";
-	
-	public final String id;
-	public final String externalId;
-	public final String name;
-	public final Boolean record;
-	public final String voiceBridge;
-	public final Long duration;
-	public final Boolean autoStartRecording;
-	public final Boolean allowStartStopRecording;
-	public final Boolean webcamsOnlyForModerator;
-	public final String moderatorPass;
-	public final String viewerPass;
-	public final Long createTime;
-	public final String createDate;
-	public final Map<String, String> metadata;
-	
-	public CreateMeetingMessage(String id, String externalId, String name, Boolean record, String voiceBridge, 
-			                        Long duration, Boolean autoStartRecording, 
-<<<<<<< HEAD
-			                        Boolean allowStartStopRecording, String moderatorPass,
-			                        String viewerPass, Long createTime, String createDate, Map<String, String> metadata) {
-=======
-			                        Boolean allowStartStopRecording,Boolean webcamsOnlyForModerator, 
-			                        String moderatorPass, String viewerPass,
-			                        Long createTime, String createDate) {
->>>>>>> 3a620234
-		this.id = id;
-		this.externalId = externalId;
-		this.name = name;
-		this.record = record;
-		this.voiceBridge = voiceBridge;
-		this.duration = duration;	
-		this.autoStartRecording = autoStartRecording;
-		this.allowStartStopRecording = allowStartStopRecording;
-		this.webcamsOnlyForModerator = webcamsOnlyForModerator;
-		this.moderatorPass = moderatorPass;
-		this.viewerPass = viewerPass;
-		this.createTime = createTime;
-		this.createDate = createDate;
-		this.metadata = metadata;
-	}
-}
+package org.bigbluebutton.common.messages;
+
+import java.util.Map;
+
+public class CreateMeetingMessage implements IBigBlueButtonMessage {
+	public static final String CREATE_MEETING_REQUEST_EVENT  = "create_meeting_request";
+	public static final String VERSION = "0.0.1";
+	
+	public final String id;
+	public final String externalId;
+	public final String name;
+	public final Boolean record;
+	public final String voiceBridge;
+	public final Long duration;
+	public final Boolean autoStartRecording;
+	public final Boolean allowStartStopRecording;
+	public final Boolean webcamsOnlyForModerator;
+	public final String moderatorPass;
+	public final String viewerPass;
+	public final Long createTime;
+	public final String createDate;
+	public final Map<String, String> metadata;
+	
+	public CreateMeetingMessage(String id, String externalId, String name, Boolean record, String voiceBridge, 
+			                        Long duration, Boolean autoStartRecording, 
+			                        Boolean allowStartStopRecording,Boolean webcamsOnlyForModerator, 
+			                        String moderatorPass, String viewerPass,
+			                        Long createTime, String createDate, Map<String, String> metadata) {
+		this.id = id;
+		this.externalId = externalId;
+		this.name = name;
+		this.record = record;
+		this.voiceBridge = voiceBridge;
+		this.duration = duration;	
+		this.autoStartRecording = autoStartRecording;
+		this.allowStartStopRecording = allowStartStopRecording;
+		this.webcamsOnlyForModerator = webcamsOnlyForModerator;
+		this.moderatorPass = moderatorPass;
+		this.viewerPass = viewerPass;
+		this.createTime = createTime;
+		this.createDate = createDate;
+		this.metadata = metadata;
+	}
+}