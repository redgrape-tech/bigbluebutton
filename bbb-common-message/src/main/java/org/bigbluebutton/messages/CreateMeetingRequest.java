package org.bigbluebutton.messages;

import org.bigbluebutton.common.messages.IBigBlueButtonMessage;

import java.util.Map;

public class CreateMeetingRequest implements IBigBlueButtonMessage {
    public final static String NAME = "CreateMeetingRequest";

    public final Header header;
    public final CreateMeetingRequestPayload payload;

    public CreateMeetingRequest(CreateMeetingRequestPayload payload) {
        this.header = new Header(NAME);
        this.payload = payload;
    }

    public static class CreateMeetingRequestPayload {
        public final String id;
        public final String externalId;
        public final String parentId;
        public final String name;
        public final Boolean record;
        public final String voiceConfId;
        public final Integer durationInMinutes;
        public final Boolean autoStartRecording;
        public final Boolean allowStartStopRecording;
        public final Boolean webcamsOnlyForModerator;
        public final String moderatorPassword;
        public final String viewerPassword;
        public final Long createTime;
        public final String createDate;
        public final Boolean isBreakout;
        public final Integer sequence;
        public final Map<String, String> metadata;

        public CreateMeetingRequestPayload(String id, String externalId,
                String parentId, String name, Boolean record,
                String voiceConfId, Integer duration,
                Boolean autoStartRecording, Boolean allowStartStopRecording,
<<<<<<< HEAD
                String moderatorPass, String viewerPass, Long createTime,
                String createDate, Boolean isBreakout, Integer sequence,
                Map<String, String> metadata) {
=======
                Boolean webcamsOnlyForModerator, String moderatorPass,
                String viewerPass, Long createTime, String createDate,
                Boolean isBreakout, Integer sequence) {
>>>>>>> 3a620234
            this.id = id;
            this.externalId = externalId;
            this.parentId = parentId;
            this.name = name;
            this.record = record;
            this.voiceConfId = voiceConfId;
            this.durationInMinutes = duration;
            this.autoStartRecording = autoStartRecording;
            this.allowStartStopRecording = allowStartStopRecording;
            this.webcamsOnlyForModerator = webcamsOnlyForModerator;
            this.moderatorPassword = moderatorPass;
            this.viewerPassword = viewerPass;
            this.createTime = createTime;
            this.createDate = createDate;
            this.isBreakout = isBreakout;
            this.sequence = sequence;
            this.metadata = metadata;
        }
    }
}<|MERGE_RESOLUTION|>--- conflicted
+++ resolved
@@ -38,15 +38,9 @@
                 String parentId, String name, Boolean record,
                 String voiceConfId, Integer duration,
                 Boolean autoStartRecording, Boolean allowStartStopRecording,
-<<<<<<< HEAD
-                String moderatorPass, String viewerPass, Long createTime,
-                String createDate, Boolean isBreakout, Integer sequence,
-                Map<String, String> metadata) {
-=======
                 Boolean webcamsOnlyForModerator, String moderatorPass,
                 String viewerPass, Long createTime, String createDate,
-                Boolean isBreakout, Integer sequence) {
->>>>>>> 3a620234
+                Boolean isBreakout, Integer sequence, Map<String, String> metadata) {
             this.id = id;
             this.externalId = externalId;
             this.parentId = parentId;
