--- conflicted
+++ resolved
@@ -1,120 +1,117 @@
-package org.bigbluebutton.common2.domain
-
-case class ConfigProps(defaultConfigToken: String, config: String)
-
-case class DurationProps(duration: Int, createdTime: Long, createdDate: String,
-                         meetingExpireIfNoUserJoinedInMinutes: Int, meetingExpireWhenLastUserLeftInMinutes: Int,
-                         userInactivityInspectTimerInMinutes: Int, userInactivityThresholdInMinutes: Int,
-                         userActivitySignResponseDelayInMinutes: Int,
-                         endWhenNoModerator:                     Boolean, endWhenNoModeratorDelayInMinutes: Int)
-
-<<<<<<< HEAD
-case class MeetingProp(name: String, extId: String, intId: String, meetingCameraCap: Int, isBreakout: Boolean, learningDashboardEnabled: Boolean)
-=======
-case class MeetingProp(
-    name:             String,
-    extId:            String,
-    intId:            String,
-    isBreakout:       Boolean,
-    disabledFeatures: Vector[String]
-)
->>>>>>> 22e94b3b
-
-case class BreakoutProps(
-    parentId:           String,
-    sequence:           Int,
-    freeJoin:           Boolean,
-    breakoutRooms:      Vector[String],
-    enabled:            Boolean,
-    record:             Boolean,
-    privateChatEnabled: Boolean
-)
-
-case class PasswordProp(moderatorPass: String, viewerPass: String, learningDashboardAccessToken: String)
-
-case class RecordProp(record: Boolean, autoStartRecording: Boolean, allowStartStopRecording: Boolean, keepEvents: Boolean)
-
-case class WelcomeProp(welcomeMsgTemplate: String, welcomeMsg: String, modOnlyMessage: String)
-
-case class VoiceProp(telVoice: String, voiceConf: String, dialNumber: String, muteOnStart: Boolean)
-
-case class UsersProp(
-    maxUsers:                   Int,
-    webcamsOnlyForModerator:    Boolean,
-    userCameraCap:              Int,
-    guestPolicy:                String,
-    meetingLayout:              String,
-    allowModsToUnmuteUsers:     Boolean,
-    allowModsToEjectCameras:    Boolean,
-    authenticatedGuest:         Boolean,
-    virtualBackgroundsDisabled: Boolean
-)
-
-case class MetadataProp(metadata: collection.immutable.Map[String, String])
-
-case class ScreenshareProps(screenshareConf: String, red5ScreenshareIp: String, red5ScreenshareApp: String)
-
-case class LockSettingsProps(
-    disableCam:             Boolean,
-    disableMic:             Boolean,
-    disablePrivateChat:     Boolean,
-    disablePublicChat:      Boolean,
-    disableNotes:           Boolean,
-    hideUserList:           Boolean,
-    lockedLayout:           Boolean,
-    lockOnJoin:             Boolean,
-    lockOnJoinConfigurable: Boolean
-)
-
-case class SystemProps(
-    html5InstanceId: Int
-)
-
-case class GroupProps(
-    groupId:    String,
-    name:       String,
-    usersExtId: Vector[String]
-)
-
-case class DefaultProps(
-    meetingProp:       MeetingProp,
-    breakoutProps:     BreakoutProps,
-    durationProps:     DurationProps,
-    password:          PasswordProp,
-    recordProp:        RecordProp,
-    welcomeProp:       WelcomeProp,
-    voiceProp:         VoiceProp,
-    usersProp:         UsersProp,
-    metadataProp:      MetadataProp,
-    lockSettingsProps: LockSettingsProps,
-    systemProps:       SystemProps,
-    groups:            Vector[GroupProps]
-)
-
-case class StartEndTimeStatus(startTime: Long, endTime: Long)
-case class RecordingStatus(isRecording: Boolean)
-case class GuestPolicyStatus(currentGuestPolicy: String)
-case class RunningStatus(isRunning: Boolean, isForciblyEnded: Boolean, numUsers: Int)
-case class MeetingStatus(startEndTimeStatus: StartEndTimeStatus, recordingStatus: RecordingStatus,
-                         guestPolicyStatus: GuestPolicyStatus, userHasJoined: Boolean)
-
-case class Meeting2x(defaultProps: DefaultProps, meetingStatus: MeetingStatus)
-
-case class SimpleAnswerOutVO(id: Int, key: String)
-case class SimplePollOutVO(id: String, isMultipleResponse: Boolean, answers: Array[SimpleAnswerOutVO])
-case class SimpleVoteOutVO(id: Int, key: String, numVotes: Int)
-case class SimplePollResultOutVO(id: String, questionType: String, questionText: Option[String], answers: Array[SimpleVoteOutVO], numRespondents: Int, numResponders: Int)
-case class Responder(userId: String, name: String)
-case class AnswerVO(id: Int, key: String, text: Option[String], responders: Option[Array[Responder]])
-case class QuestionVO(id: Int, questionType: String, multiResponse: Boolean, questionText: Option[String], answers: Option[Array[AnswerVO]])
-case class PollVO(id: String, questions: Array[QuestionVO], title: Option[String], started: Boolean, stopped: Boolean, showResult: Boolean, isSecret: Boolean)
-
-case class UserVO(id: String, externalId: String, name: String, role: String,
-                  guest: Boolean, authed: Boolean, guestStatus: String, emojiStatus: String,
-                  presenter: Boolean, hasStream: Boolean, locked: Boolean, webcamStreams: Set[String],
-                  phoneUser: Boolean, voiceUser: VoiceUserVO, listenOnly: Boolean, avatarURL: String,
-                  joinedWeb: Boolean)
-
-case class VoiceUserVO(userId: String, webUserId: String, callerName: String,
-                       callerNum: String, joined: Boolean, locked: Boolean, muted: Boolean,
-                       talking: Boolean, avatarURL: String, listenOnly: Boolean)
+package org.bigbluebutton.common2.domain
+
+case class ConfigProps(defaultConfigToken: String, config: String)
+
+case class DurationProps(duration: Int, createdTime: Long, createdDate: String,
+                         meetingExpireIfNoUserJoinedInMinutes: Int, meetingExpireWhenLastUserLeftInMinutes: Int,
+                         userInactivityInspectTimerInMinutes: Int, userInactivityThresholdInMinutes: Int,
+                         userActivitySignResponseDelayInMinutes: Int,
+                         endWhenNoModerator:                     Boolean, endWhenNoModeratorDelayInMinutes: Int)
+
+case class MeetingProp(
+    name:             String,
+    extId:            String,
+    intId:            String,
+    meetingCameraCap: Int,
+    isBreakout:       Boolean,
+    disabledFeatures: Vector[String]
+)
+
+case class BreakoutProps(
+    parentId:           String,
+    sequence:           Int,
+    freeJoin:           Boolean,
+    breakoutRooms:      Vector[String],
+    enabled:            Boolean,
+    record:             Boolean,
+    privateChatEnabled: Boolean
+)
+
+case class PasswordProp(moderatorPass: String, viewerPass: String, learningDashboardAccessToken: String)
+
+case class RecordProp(record: Boolean, autoStartRecording: Boolean, allowStartStopRecording: Boolean, keepEvents: Boolean)
+
+case class WelcomeProp(welcomeMsgTemplate: String, welcomeMsg: String, modOnlyMessage: String)
+
+case class VoiceProp(telVoice: String, voiceConf: String, dialNumber: String, muteOnStart: Boolean)
+
+case class UsersProp(
+    maxUsers:                   Int,
+    webcamsOnlyForModerator:    Boolean,
+    userCameraCap:              Int,
+    guestPolicy:                String,
+    meetingLayout:              String,
+    allowModsToUnmuteUsers:     Boolean,
+    allowModsToEjectCameras:    Boolean,
+    authenticatedGuest:         Boolean,
+    virtualBackgroundsDisabled: Boolean
+)
+
+case class MetadataProp(metadata: collection.immutable.Map[String, String])
+
+case class ScreenshareProps(screenshareConf: String, red5ScreenshareIp: String, red5ScreenshareApp: String)
+
+case class LockSettingsProps(
+    disableCam:             Boolean,
+    disableMic:             Boolean,
+    disablePrivateChat:     Boolean,
+    disablePublicChat:      Boolean,
+    disableNotes:           Boolean,
+    hideUserList:           Boolean,
+    lockedLayout:           Boolean,
+    lockOnJoin:             Boolean,
+    lockOnJoinConfigurable: Boolean
+)
+
+case class SystemProps(
+    html5InstanceId: Int
+)
+
+case class GroupProps(
+    groupId:    String,
+    name:       String,
+    usersExtId: Vector[String]
+)
+
+case class DefaultProps(
+    meetingProp:       MeetingProp,
+    breakoutProps:     BreakoutProps,
+    durationProps:     DurationProps,
+    password:          PasswordProp,
+    recordProp:        RecordProp,
+    welcomeProp:       WelcomeProp,
+    voiceProp:         VoiceProp,
+    usersProp:         UsersProp,
+    metadataProp:      MetadataProp,
+    lockSettingsProps: LockSettingsProps,
+    systemProps:       SystemProps,
+    groups:            Vector[GroupProps]
+)
+
+case class StartEndTimeStatus(startTime: Long, endTime: Long)
+case class RecordingStatus(isRecording: Boolean)
+case class GuestPolicyStatus(currentGuestPolicy: String)
+case class RunningStatus(isRunning: Boolean, isForciblyEnded: Boolean, numUsers: Int)
+case class MeetingStatus(startEndTimeStatus: StartEndTimeStatus, recordingStatus: RecordingStatus,
+                         guestPolicyStatus: GuestPolicyStatus, userHasJoined: Boolean)
+
+case class Meeting2x(defaultProps: DefaultProps, meetingStatus: MeetingStatus)
+
+case class SimpleAnswerOutVO(id: Int, key: String)
+case class SimplePollOutVO(id: String, isMultipleResponse: Boolean, answers: Array[SimpleAnswerOutVO])
+case class SimpleVoteOutVO(id: Int, key: String, numVotes: Int)
+case class SimplePollResultOutVO(id: String, questionType: String, questionText: Option[String], answers: Array[SimpleVoteOutVO], numRespondents: Int, numResponders: Int)
+case class Responder(userId: String, name: String)
+case class AnswerVO(id: Int, key: String, text: Option[String], responders: Option[Array[Responder]])
+case class QuestionVO(id: Int, questionType: String, multiResponse: Boolean, questionText: Option[String], answers: Option[Array[AnswerVO]])
+case class PollVO(id: String, questions: Array[QuestionVO], title: Option[String], started: Boolean, stopped: Boolean, showResult: Boolean, isSecret: Boolean)
+
+case class UserVO(id: String, externalId: String, name: String, role: String,
+                  guest: Boolean, authed: Boolean, guestStatus: String, emojiStatus: String,
+                  presenter: Boolean, hasStream: Boolean, locked: Boolean, webcamStreams: Set[String],
+                  phoneUser: Boolean, voiceUser: VoiceUserVO, listenOnly: Boolean, avatarURL: String,
+                  joinedWeb: Boolean)
+
+case class VoiceUserVO(userId: String, webUserId: String, callerName: String,
+                       callerNum: String, joined: Boolean, locked: Boolean, muted: Boolean,
+                       talking: Boolean, avatarURL: String, listenOnly: Boolean)