--- conflicted
+++ resolved
@@ -97,97 +97,6 @@
 object PresentationConversionCompletedEvtMsg { val NAME = "PresentationConversionCompletedEvtMsg"}
 case class PresentationConversionCompletedEvtMsg(header: BbbClientMsgHeader, body: PresentationConversionCompletedEvtMsgBody) extends BbbCoreMsg
 
-<<<<<<< HEAD
-object RespondToPollReqMsg { val NAME = "RespondToPollReqMsg"}
-case class RespondToPollReqMsg(header: BbbClientMsgHeader, body: RespondToPollReqMsgBody) extends BbbCoreMsg
-
-/** Caption Messages */
-object EditCaptionHistoryPubMsg { val NAME = "EditCaptionHistoryPubMsg"}
-case class EditCaptionHistoryPubMsg(header: BbbClientMsgHeader, body: EditCaptionHistoryPubMsgBody) extends StandardMsg
-
-object UpdateCaptionOwnerPubMsg { val NAME = "UpdateCaptionOwnerPubMsg"}
-case class UpdateCaptionOwnerPubMsg(header: BbbClientMsgHeader, body: UpdateCaptionOwnerPubMsgBody) extends StandardMsg
-
-object SendCaptionHistoryReqMsg { val NAME = "SendCaptionHistoryReqMsg"}
-case class SendCaptionHistoryReqMsg(header: BbbClientMsgHeader, body: SendCaptionHistoryReqMsgBody) extends StandardMsg
-
-
-//
-/** Event messages sent by Akka apps as result of receiving incoming messages ***/
-//
-
-object MeetingCreatedEvtMsg { val NAME = "MeetingCreatedEvtMsg"}
-case class MeetingCreatedEvtMsg(header: BbbCoreBaseHeader,
-                                body: MeetingCreatedEvtBody) extends BbbCoreMsg
-
-object ValidateAuthTokenRespMsg { val NAME = "ValidateAuthTokenRespMsg" }
-case class ValidateAuthTokenRespMsg(header: BbbClientMsgHeader,
-                                    body: ValidateAuthTokenRespMsgBody) extends BbbCoreMsg
-
-
-
-
-
-object UserBroadcastCamStartedEvtMsg { val NAME = "UserBroadcastCamStartedEvtMsg" }
-case class UserBroadcastCamStartedEvtMsg(header: BbbClientMsgHeader, body: UserBroadcastCamStartedEvtMsgBody) extends BbbCoreMsg
-
-object UserBroadcastCamStoppedEvtMsg { val NAME = "UserBroadcastCamStoppedEvtMsg" }
-case class UserBroadcastCamStoppedEvtMsg(header: BbbClientMsgHeader, body: UserBroadcastCamStoppedEvtMsgBody) extends BbbCoreMsg
-
-
-/** Whiteboard Messages */
-object SendCursorPositionEvtMsg { val NAME = "SendCursorPositionEvtMsg" }
-case class SendCursorPositionEvtMsg(header: BbbClientMsgHeader, body: SendCursorPositionEvtMsgBody) extends BbbCoreMsg
-
-object SendWhiteboardAnnotationEvtMsg { val NAME = "SendWhiteboardAnnotationEvtMsg" }
-case class SendWhiteboardAnnotationEvtMsg(header: BbbClientMsgHeader, body: SendWhiteboardAnnotationEvtMsgBody) extends BbbCoreMsg
-
-object GetWhiteboardAnnotationsRespMsg { val NAME = "GetWhiteboardAnnotationsRespMsg" }
-case class GetWhiteboardAnnotationsRespMsg(header: BbbClientMsgHeader, body: GetWhiteboardAnnotationsRespMsgBody) extends BbbCoreMsg
-
-object ClearWhiteboardEvtMsg { val NAME = "ClearWhiteboardEvtMsg" }
-case class ClearWhiteboardEvtMsg(header: BbbClientMsgHeader, body: ClearWhiteboardEvtMsgBody) extends BbbCoreMsg
-
-object UndoWhiteboardEvtMsg { val NAME = "UndoWhiteboardEvtMsg" }
-case class UndoWhiteboardEvtMsg(header: BbbClientMsgHeader, body: UndoWhiteboardEvtMsgBody) extends BbbCoreMsg
-
-object ModifyWhiteboardAccessEvtMsg { val NAME = "ModifyWhiteboardAccessEvtMsg" }
-case class ModifyWhiteboardAccessEvtMsg(header: BbbClientMsgHeader, body: ModifyWhiteboardAccessEvtMsgBody) extends BbbCoreMsg
-
-object GetWhiteboardAccessRespMsg { val NAME = "GetWhiteboardAccessRespMsg" }
-case class GetWhiteboardAccessRespMsg(header: BbbClientMsgHeader, body: GetWhiteboardAccessRespMsgBody) extends BbbCoreMsg
-
-object PollStartedEvtMsg { val NAME = "PollStartedEvtMsg" }
-case class PollStartedEvtMsg(header: BbbClientMsgHeader, body: PollStartedEvtMsgBody) extends BbbCoreMsg
-
-object PollStoppedEvtMsg { val NAME = "PollStoppedEvtMsg" }
-case class PollStoppedEvtMsg(header: BbbClientMsgHeader, body: PollStoppedEvtMsgBody) extends BbbCoreMsg
-
-object PollShowResultEvtMsg { val NAME = "PollShowResultEvtMsg" }
-case class PollShowResultEvtMsg(header: BbbClientMsgHeader, body: PollShowResultEvtMsgBody) extends BbbCoreMsg
-
-object PollHideResultEvtMsg { val NAME = "PollHideResultEvtMsg" }
-case class PollHideResultEvtMsg(header: BbbClientMsgHeader, body: PollHideResultEvtMsgBody) extends BbbCoreMsg
-
-object GetCurrentPollRespMsg { val NAME = "GetCurrentPollRespMsg"}
-case class GetCurrentPollRespMsg(header: BbbClientMsgHeader, body: GetCurrentPollRespMsgBody) extends BbbCoreMsg
-
-object UserRespondedToPollEvtMsg { val NAME = "UserRespondedToPollEvtMsg"}
-case class UserRespondedToPollEvtMsg(header: BbbClientMsgHeader, body: UserRespondedToPollEvtMsgBody) extends BbbCoreMsg
-=======
->>>>>>> 692609df
-
-/** Caption Messages */
-object EditCaptionHistoryEvtMsg { val NAME = "EditCaptionHistoryEvtMsg"}
-case class EditCaptionHistoryEvtMsg(header: BbbClientMsgHeader, body: EditCaptionHistoryEvtMsgBody) extends StandardMsg
-
-object UpdateCaptionOwnerEvtMsg { val NAME = "UpdateCaptionOwnerEvtMsg"}
-case class UpdateCaptionOwnerEvtMsg(header: BbbClientMsgHeader, body: UpdateCaptionOwnerEvtMsgBody) extends StandardMsg
-
-object SendCaptionHistoryRespMsg { val NAME = "SendCaptionHistoryRespMsg"}
-case class SendCaptionHistoryRespMsg(header: BbbClientMsgHeader, body: SendCaptionHistoryRespMsgBody) extends StandardMsg
-
-
 /** System Messages **/
 case class AkkaAppsCheckAliveReqBody(timestamp: Long)
 case class AkkaAppsCheckAliveReqMsg(header: BbbCoreHeader, body: AkkaAppsCheckAliveReqBody)
