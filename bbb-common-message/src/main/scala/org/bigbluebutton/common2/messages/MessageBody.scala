--- conflicted
+++ resolved
@@ -1,81 +1,74 @@
-package org.bigbluebutton.common2.messages
-
-
-import org.bigbluebutton.common2.domain.DefaultProps
-import org.bigbluebutton.common2.domain.AnnotationProps
-import org.bigbluebutton.common2.domain._
-
-object MessageBody {
-  case class CreateMeetingReqMsgBody(props: DefaultProps)
-  case class MeetingCreatedEvtBody(props: DefaultProps)
-  case class ValidateAuthTokenReqMsgBody(userId: String, authToken: String)
-  case class RegisterUserReqMsgBody(meetingId: String, intUserId: String, name: String, role: String,
-                                    extUserId: String, authToken: String, avatarURL: String,
-                                    guest: Boolean, authed: Boolean)
-  case class ValidateAuthTokenRespMsgBody(userId: String, authToken: String, valid: Boolean)
-
-  case class UserLeaveReqMsgBody(userId: String, sessionId: String)
-  case class GetUsersReqMsgBody(requesterId: String)
-  case class UserEmojiStatusChangeReqMsgBody(userId: String, emoji: String)
-  case class EjectUserFromMeetingReqMsgBody(userId: String, requesterId: String)
-  case class UserBroadcastCamStartMsgBody(stream: String)
-  case class UserBroadcastCamStopMsgBody(stream: String)
-  case class ChangeUserStatusReqMsgBody(userId: String, status: String, value: String)
-  case class ChangeUserRoleReqMsgBody(userId: String, role: String)
-  case class AssignPresenterReqMsgBody(userId: String, requesterId: String)
-  case class SetRecordingReqMsgBody(recording: Boolean, requesterId: String)
-  case class GetRecordingStatusReqMsgBody(requesterId: String)
-  case class AllowUserToShareDesktopReqMsgBody(userId: String)
-  case class StartPollReqMsgBody(requesterId: String, pollId: String, pollType: String)
-  case class StartCustomPollReqMsgBody(requesterId: String, pollId: String, pollType: String, answers: Seq[String])
-  case class StopPollReqMsgBody(requesterId: String)
-  case class ShowPollResultReqMsgBody(requesterId: String, pollId: String)
-  case class HidePollResultReqMsgBody(requesterId: String, pollId: String)
-  case class GetCurrentPollReqMsgBody(requesterId: String)
-  case class RespondToPollReqMsgBody(requesterId: String, pollId: String, questionId: Int, answerId: Int)
-
-<<<<<<< HEAD
-  case class UserBroadcastCamStartedEvtMsgBody(userId: String, stream: String)
-  case class UserBroadcastCamStoppedEvtMsgBody(userId: String, stream: String)
-}
-=======
-  // Whiteboard Message Bodies
-  case class SendCursorPositionPubMsgBody(xPercent: Double, yPercent: Double)
-  case class SendWhiteboardAnnotationPubMsgBody(annotation: AnnotationProps)
-  case class GetWhiteboardAnnotationsReqMsgBody(whiteboardId: String)
-  case class ClearWhiteboardPubMsgBody(whiteboardId: String)
-  case class UndoWhiteboardPubMsgBody(whiteboardId: String)
-  case class ModifyWhiteboardAccessPubMsgBody(multiUser: Boolean)
-  case class GetWhiteboardAccessReqMsgBody(requesterId: String)
-
-  //
-  /** Event messages sent by Akka apps as result of receiving incoming messages ***/
-  //
-
-  ///////////////////////////////////////////
-  // Out Message Bodies
-  ///////////////////////////////////////////
-  
-  case class UserBroadcastCamStartedEvtMsgBody(userId: String, stream: String)
-  case class UserBroadcastCamStoppedEvtMsgBody(userId: String, stream: String)
-
-  
-  // Whiteboard Message Bodies
-  case class SendCursorPositionEvtMsgBody(xPercent: Double, yPercent: Double)
-  case class SendWhiteboardAnnotationEvtMsgBody(annotation: AnnotationProps)
-  case class GetWhiteboardAnnotationsRespMsgBody(whiteboardId: String, annotations: Array[AnnotationProps])
-  case class ClearWhiteboardEvtMsgBody(whiteboardId: String, userId: String, fullClear: Boolean)
-  case class UndoWhiteboardEvtMsgBody(whiteboardId: String, userId: String, annotationId: String)
-  case class ModifyWhiteboardAccessEvtMsgBody(multiUser: Boolean)
-  case class GetWhiteboardAccessRespMsgBody(multiUser: Boolean)
-
-  case class PollStartedEvtMsgBody(userId: String, pollId: String, poll: SimplePollOutVO)
-  case class PollStoppedEvtMsgBody(userId: String, pollId: String)
-  case class PollShowResultEvtMsgBody(userId: String, pollId: String, poll: SimplePollResultOutVO)
-  case class PollHideResultEvtMsgBody(userId: String, pollId: String)
-  case class GetCurrentPollRespMsgBody(userId: String, hasPoll: Boolean, poll: Option[PollVO])
-  case class UserRespondedToPollEvtMsgBody(presenterId: String, pollId: String, poll: SimplePollResultOutVO)
-
-}
-
->>>>>>> 957213f4
+package org.bigbluebutton.common2.messages
+
+
+import org.bigbluebutton.common2.domain.DefaultProps
+import org.bigbluebutton.common2.domain.AnnotationProps
+import org.bigbluebutton.common2.domain._
+
+object MessageBody {
+  case class CreateMeetingReqMsgBody(props: DefaultProps)
+  case class MeetingCreatedEvtBody(props: DefaultProps)
+  case class ValidateAuthTokenReqMsgBody(userId: String, authToken: String)
+  case class RegisterUserReqMsgBody(meetingId: String, intUserId: String, name: String, role: String,
+                                    extUserId: String, authToken: String, avatarURL: String,
+                                    guest: Boolean, authed: Boolean)
+  case class ValidateAuthTokenRespMsgBody(userId: String, authToken: String, valid: Boolean)
+
+  case class UserLeaveReqMsgBody(userId: String, sessionId: String)
+  case class GetUsersReqMsgBody(requesterId: String)
+  case class UserEmojiStatusChangeReqMsgBody(userId: String, emoji: String)
+  case class EjectUserFromMeetingReqMsgBody(userId: String, requesterId: String)
+  case class UserBroadcastCamStartMsgBody(stream: String)
+  case class UserBroadcastCamStopMsgBody(stream: String)
+  case class ChangeUserStatusReqMsgBody(userId: String, status: String, value: String)
+  case class ChangeUserRoleReqMsgBody(userId: String, role: String)
+  case class AssignPresenterReqMsgBody(userId: String, requesterId: String)
+  case class SetRecordingReqMsgBody(recording: Boolean, requesterId: String)
+  case class GetRecordingStatusReqMsgBody(requesterId: String)
+  case class AllowUserToShareDesktopReqMsgBody(userId: String)
+  case class StartPollReqMsgBody(requesterId: String, pollId: String, pollType: String)
+  case class StartCustomPollReqMsgBody(requesterId: String, pollId: String, pollType: String, answers: Seq[String])
+  case class StopPollReqMsgBody(requesterId: String)
+  case class ShowPollResultReqMsgBody(requesterId: String, pollId: String)
+  case class HidePollResultReqMsgBody(requesterId: String, pollId: String)
+  case class GetCurrentPollReqMsgBody(requesterId: String)
+  case class RespondToPollReqMsgBody(requesterId: String, pollId: String, questionId: Int, answerId: Int)
+
+  // Whiteboard Message Bodies
+  case class SendCursorPositionPubMsgBody(xPercent: Double, yPercent: Double)
+  case class SendWhiteboardAnnotationPubMsgBody(annotation: AnnotationProps)
+  case class GetWhiteboardAnnotationsReqMsgBody(whiteboardId: String)
+  case class ClearWhiteboardPubMsgBody(whiteboardId: String)
+  case class UndoWhiteboardPubMsgBody(whiteboardId: String)
+  case class ModifyWhiteboardAccessPubMsgBody(multiUser: Boolean)
+  case class GetWhiteboardAccessReqMsgBody(requesterId: String)
+
+  //
+  /** Event messages sent by Akka apps as result of receiving incoming messages ***/
+  //
+
+  ///////////////////////////////////////////
+  // Out Message Bodies
+  ///////////////////////////////////////////
+  
+  case class UserBroadcastCamStartedEvtMsgBody(userId: String, stream: String)
+  case class UserBroadcastCamStoppedEvtMsgBody(userId: String, stream: String)
+
+  
+  // Whiteboard Message Bodies
+  case class SendCursorPositionEvtMsgBody(xPercent: Double, yPercent: Double)
+  case class SendWhiteboardAnnotationEvtMsgBody(annotation: AnnotationProps)
+  case class GetWhiteboardAnnotationsRespMsgBody(whiteboardId: String, annotations: Array[AnnotationProps])
+  case class ClearWhiteboardEvtMsgBody(whiteboardId: String, userId: String, fullClear: Boolean)
+  case class UndoWhiteboardEvtMsgBody(whiteboardId: String, userId: String, annotationId: String)
+  case class ModifyWhiteboardAccessEvtMsgBody(multiUser: Boolean)
+  case class GetWhiteboardAccessRespMsgBody(multiUser: Boolean)
+
+  case class PollStartedEvtMsgBody(userId: String, pollId: String, poll: SimplePollOutVO)
+  case class PollStoppedEvtMsgBody(userId: String, pollId: String)
+  case class PollShowResultEvtMsgBody(userId: String, pollId: String, poll: SimplePollResultOutVO)
+  case class PollHideResultEvtMsgBody(userId: String, pollId: String)
+  case class GetCurrentPollRespMsgBody(userId: String, hasPoll: Boolean, poll: Option[PollVO])
+  case class UserRespondedToPollEvtMsgBody(presenterId: String, pollId: String, poll: SimplePollResultOutVO)
+
+}