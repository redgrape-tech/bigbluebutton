--- conflicted
+++ resolved
@@ -1,92 +1,50 @@
-package org.bigbluebutton.common2.messages
-
-
-import org.bigbluebutton.common2.domain.DefaultProps
-import org.bigbluebutton.common2.domain._
-
-object MessageBody {
-
-  case class UserEmojiStatusChangeReqMsgBody(userId: String, emoji: String)
-  case class EjectUserFromMeetingReqMsgBody(userId: String, requesterId: String)
-
-
-  case class ChangeUserStatusReqMsgBody(userId: String, status: String, value: String)
-  case class ChangeUserRoleReqMsgBody(userId: String, role: String)
-  case class AssignPresenterReqMsgBody(userId: String, requesterId: String)
-  case class SetRecordingReqMsgBody(recording: Boolean, requesterId: String)
-  case class GetRecordingStatusReqMsgBody(requesterId: String)
-  case class AllowUserToShareDesktopReqMsgBody(userId: String)
-<<<<<<< HEAD
-
-=======
-  case class StartPollReqMsgBody(requesterId: String, pollId: String, pollType: String)
-  case class StartCustomPollReqMsgBody(requesterId: String, pollId: String, pollType: String, answers: Seq[String])
-  case class StopPollReqMsgBody(requesterId: String)
-  case class ShowPollResultReqMsgBody(requesterId: String, pollId: String)
-  case class HidePollResultReqMsgBody(requesterId: String, pollId: String)
-  case class GetCurrentPollReqMsgBody(requesterId: String)
-  case class RespondToPollReqMsgBody(requesterId: String, pollId: String, questionId: Int, answerId: Int)
-
-  // Whiteboard Message Bodies
-  case class SendCursorPositionPubMsgBody(xPercent: Double, yPercent: Double)
-  case class SendWhiteboardAnnotationPubMsgBody(annotation: AnnotationVO)
-  case class GetWhiteboardAnnotationsReqMsgBody(whiteboardId: String)
-  case class ClearWhiteboardPubMsgBody(whiteboardId: String)
-  case class UndoWhiteboardPubMsgBody(whiteboardId: String)
-  case class ModifyWhiteboardAccessPubMsgBody(multiUser: Boolean)
-  case class GetWhiteboardAccessReqMsgBody(requesterId: String)
-
-  // Presentation Message Bodies
-  case class SetCurrentPresentationPubMsgBody(presentationId: String)
-  case class SetCurrentPagePubMsgBody(presentationId: String, pageId: String)
-  case class ResizeAndMovePagePubMsgBody(presentationId: String, pageId: String, xOffset: Double, yOffset: Double, widthRatio: Double, heightRatio: Double)
-  case class RemovePresentationPubMsgBody(presentationId: String)
-  case class PreuploadedPresentationsPubMsgBody(presentations: Seq[PresentationVO])
-  case class PresentationConversionUpdatePubMsgBody(messageKey: String, code: String, presentationId: String, presName: String)
-  case class PresentationPageCountErrorPubMsgBody(messageKey: String, code: String, presentationId: String, numberOfPages: Int, maxNumberPages: Int, presName: String)
-  case class PresentationPageGeneratedPubMsgBody(messageKey: String, code: String, presentationId: String, numberOfPages: Int, pagesCompleted: Int, presName: String)
-  case class PresentationConversionCompletedPubMsgBody(messageKey: String, code: String, presentation: PresentationVO)
-  
-  //
-  /** Event messages sent by Akka apps as result of receiving incoming messages ***/
-  //
-
-  ///////////////////////////////////////////
-  // Out Message Bodies
-  ///////////////////////////////////////////
-  
-  case class UserBroadcastCamStartedEvtMsgBody(userId: String, stream: String)
-  case class UserBroadcastCamStoppedEvtMsgBody(userId: String, stream: String)
-
-  
-  // Whiteboard Message Bodies
-  case class SendCursorPositionEvtMsgBody(xPercent: Double, yPercent: Double)
-  case class SendWhiteboardAnnotationEvtMsgBody(annotation: AnnotationVO)
-  case class GetWhiteboardAnnotationsRespMsgBody(whiteboardId: String, annotations: Array[AnnotationVO])
-  case class ClearWhiteboardEvtMsgBody(whiteboardId: String, userId: String, fullClear: Boolean)
-  case class UndoWhiteboardEvtMsgBody(whiteboardId: String, userId: String, annotationId: String)
-  case class ModifyWhiteboardAccessEvtMsgBody(multiUser: Boolean)
-  case class GetWhiteboardAccessRespMsgBody(multiUser: Boolean)
-
-  // Poll Message Bodies
-  case class PollStartedEvtMsgBody(userId: String, pollId: String, poll: SimplePollOutVO)
-  case class PollStoppedEvtMsgBody(userId: String, pollId: String)
-  case class PollShowResultEvtMsgBody(userId: String, pollId: String, poll: SimplePollResultOutVO)
-  case class PollHideResultEvtMsgBody(userId: String, pollId: String)
-  case class GetCurrentPollRespMsgBody(userId: String, hasPoll: Boolean, poll: Option[PollVO])
-  case class UserRespondedToPollEvtMsgBody(presenterId: String, pollId: String, poll: SimplePollResultOutVO)
->>>>>>> 34cab65b
-
-  // Presentation Message Bodies
-  case class NewPresentationEvtMsgBody(presentation: PresentationVO)
-  case class SetCurrentPresentationEvtMsgBody(presentationId: String)
-  case class GetPresentationInfoRespMsgBody(presentations: Seq[PresentationVO])
-  case class SetCurrentPageEvtMsgBody(presentationId: String, pageId: String)
-  case class ResizeAndMovePageEvtMsgBody(presentationId: String, pageId: String, xOffset: Double, yOffset: Double, widthRatio: Double, heightRatio: Double)
-  case class RemovePresentationEvtMsgBody(presentationId: String)
-  case class PresentationConversionUpdateEvtMsgBody(messageKey: String, code: String, presentationId: String, presName: String)
-  case class PresentationPageCountErrorEvtMsgBody(messageKey: String, code: String, presentationId: String, numberOfPages: Int, maxNumberPages: Int, presName: String)
-  case class PresentationPageGeneratedEvtMsgBody(messageKey: String, code: String, presentationId: String, numberOfPages: Int, pagesCompleted: Int, presName: String)
-  case class PresentationConversionCompletedEvtMsgBody(messageKey: String, code: String, presentation: PresentationVO)
-  
-}
+package org.bigbluebutton.common2.messages
+
+
+import org.bigbluebutton.common2.domain._
+
+object MessageBody {
+
+  case class UserEmojiStatusChangeReqMsgBody(userId: String, emoji: String)
+  case class EjectUserFromMeetingReqMsgBody(userId: String, requesterId: String)
+
+
+  case class ChangeUserStatusReqMsgBody(userId: String, status: String, value: String)
+  case class ChangeUserRoleReqMsgBody(userId: String, role: String)
+  case class AssignPresenterReqMsgBody(userId: String, requesterId: String)
+  case class SetRecordingReqMsgBody(recording: Boolean, requesterId: String)
+  case class GetRecordingStatusReqMsgBody(requesterId: String)
+  case class AllowUserToShareDesktopReqMsgBody(userId: String)
+
+  // Presentation Message Bodies
+  case class SetCurrentPresentationPubMsgBody(presentationId: String)
+  case class SetCurrentPagePubMsgBody(presentationId: String, pageId: String)
+  case class ResizeAndMovePagePubMsgBody(presentationId: String, pageId: String, xOffset: Double, yOffset: Double, widthRatio: Double, heightRatio: Double)
+  case class RemovePresentationPubMsgBody(presentationId: String)
+  case class PreuploadedPresentationsPubMsgBody(presentations: Seq[PresentationVO])
+  case class PresentationConversionUpdatePubMsgBody(messageKey: String, code: String, presentationId: String, presName: String)
+  case class PresentationPageCountErrorPubMsgBody(messageKey: String, code: String, presentationId: String, numberOfPages: Int, maxNumberPages: Int, presName: String)
+  case class PresentationPageGeneratedPubMsgBody(messageKey: String, code: String, presentationId: String, numberOfPages: Int, pagesCompleted: Int, presName: String)
+  case class PresentationConversionCompletedPubMsgBody(messageKey: String, code: String, presentation: PresentationVO)
+  
+  //
+  /** Event messages sent by Akka apps as result of receiving incoming messages ***/
+  //
+
+  ///////////////////////////////////////////
+  // Out Message Bodies
+  ///////////////////////////////////////////
+
+  // Presentation Message Bodies
+  case class NewPresentationEvtMsgBody(presentation: PresentationVO)
+  case class SetCurrentPresentationEvtMsgBody(presentationId: String)
+  case class GetPresentationInfoRespMsgBody(presentations: Seq[PresentationVO])
+  case class SetCurrentPageEvtMsgBody(presentationId: String, pageId: String)
+  case class ResizeAndMovePageEvtMsgBody(presentationId: String, pageId: String, xOffset: Double, yOffset: Double, widthRatio: Double, heightRatio: Double)
+  case class RemovePresentationEvtMsgBody(presentationId: String)
+  case class PresentationConversionUpdateEvtMsgBody(messageKey: String, code: String, presentationId: String, presName: String)
+  case class PresentationPageCountErrorEvtMsgBody(messageKey: String, code: String, presentationId: String, numberOfPages: Int, maxNumberPages: Int, presName: String)
+  case class PresentationPageGeneratedEvtMsgBody(messageKey: String, code: String, presentationId: String, numberOfPages: Int, pagesCompleted: Int, presName: String)
+  case class PresentationConversionCompletedEvtMsgBody(messageKey: String, code: String, presentation: PresentationVO)
+  
+}