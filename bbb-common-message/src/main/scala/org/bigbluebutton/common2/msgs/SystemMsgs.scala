--- conflicted
+++ resolved
@@ -1,164 +1,149 @@
-package org.bigbluebutton.common2.msgs
-
-import org.bigbluebutton.common2.domain.DefaultProps
-
-
-/** Request Messages **/
-  object CreateMeetingReqMsg { val NAME = "CreateMeetingReqMsg" }
-  case class CreateMeetingReqMsg(header: BbbCoreBaseHeader,
-                                 body: CreateMeetingReqMsgBody) extends BbbCoreMsg
-  case class CreateMeetingReqMsgBody(props: DefaultProps)
-
-
-/**
-* Sent by bbb-web
-*/
-object DestroyMeetingSysCmdMsg { val NAME = "DestroyMeetingSysCmdMsg" }
-case class DestroyMeetingSysCmdMsg(header: BbbCoreBaseHeader,
-                               body: DestroyMeetingSysCmdMsgBody) extends BbbCoreMsg
-case class DestroyMeetingSysCmdMsgBody(meetingId: String)
-
-
-/**
-* Sent by bbb-web
-*/
-object EndMeetingSysCmdMsg { val NAME = "EndMeetingSysCmdMsg" }
-case class EndMeetingSysCmdMsg(header: BbbClientMsgHeader,
-                                body: EndMeetingSysCmdMsgBody) extends StandardMsg
-case class EndMeetingSysCmdMsgBody(meetingId: String)
-
-
-  object GetAllMeetingsReqMsg { val NAME = "GetAllMeetingsReqMsg" }
-  case class GetAllMeetingsReqMsg(header: BbbCoreBaseHeader,
-                                  body: GetAllMeetingsReqMsgBody) extends BbbCoreMsg
-  case class GetAllMeetingsReqMsgBody(requesterId: String)
-
-  object PubSubPingSysReqMsg { val NAME = "PubSubPingSysReqMsg" }
-  case class PubSubPingSysReqMsg(header: BbbCoreBaseHeader,
-                                  body: PubSubPingSysReqMsgBody) extends BbbCoreMsg
-  case class PubSubPingSysReqMsgBody(system: String, timestamp: Long)
-
-  /** Response Messages **/
-  object MeetingCreatedEvtMsg { val NAME = "MeetingCreatedEvtMsg"}
-  case class MeetingCreatedEvtMsg(header: BbbCoreBaseHeader,
-                                  body: MeetingCreatedEvtBody) extends BbbCoreMsg
-  case class MeetingCreatedEvtBody(props: DefaultProps)
-
-/**
-  * Sent from akka-apps to bbb-web to inform about end of meeting
-  */
-object MeetingEndedEvtMsg { val NAME = "MeetingEndedEvtMsg"}
-case class MeetingEndedEvtMsg(header: BbbCoreBaseHeader,
-                                body: MeetingEndedEvtMsgBody) extends BbbCoreMsg
-case class MeetingEndedEvtMsgBody(meetingId: String)
-
-
-/**
-  * Sent from akka-apps to clients to inform them of end of meeting
-  */
-object MeetingEndingEvtMsg { val NAME = "MeetingEndingEvtMsg"}
-case class MeetingEndingEvtMsg(header: BbbClientMsgHeader,
-                              body: MeetingEndingEvtMsgBody) extends BbbCoreMsg
-case class MeetingEndingEvtMsgBody(meetingId: String, reason: String)
-
-
-/**
-  * Sent to bbb-web
-  */
-object MeetingDestroyedEvtMsg { val NAME = "MeetingDestroyedEvtMsg"}
-case class MeetingDestroyedEvtMsg(header: BbbCoreBaseHeader,
-                                body: MeetingDestroyedEvtMsgBody) extends BbbCoreMsg
-case class MeetingDestroyedEvtMsgBody(meetingId: String)
-
-/**
-  * System server side message to eject user from meeting.
-  */
-object EjectUserFromMeetingSysMsg { val NAME = "EjectUserFromMeetingSysMsg" }
-case class EjectUserFromMeetingSysMsg(header: BbbClientMsgHeader, body: EjectUserFromMeetingSysMsgBody) extends StandardMsg
-case class EjectUserFromMeetingSysMsgBody(userId: String, ejectedBy: String)
-
-object DisconnectAllClientsSysMsg { val NAME = "DisconnectAllClientsSysMsg"}
-case class DisconnectAllClientsSysMsg(header: BbbCoreHeaderWithMeetingId,
-                                  body: DisconnectAllClientsSysMsgBody) extends BbbCoreMsg
-case class DisconnectAllClientsSysMsgBody(meetingId: String, reason: String)
-
-object DisconnectClientSysMsg { val NAME = "DisconnectClientSysMsg"}
-case class DisconnectClientSysMsg(header: BbbCoreHeaderWithMeetingId,
-                                  body: DisconnectClientSysMsgBody) extends BbbCoreMsg
-case class DisconnectClientSysMsgBody(meetingId: String, userId: String, ejectedBy: String, reason: String)
-
-object EndAndKickAllSysMsg { val NAME = "EndAndKickAllSysMsg"}
-case class EndAndKickAllSysMsg(header: BbbCoreHeaderWithMeetingId,
-                                      body: EndAndKickAllSysMsgBody) extends BbbCoreMsg
-case class EndAndKickAllSysMsgBody(meetingId: String)
-
-
-object SyncGetMeetingInfoRespMsg { val NAME = "SyncGetMeetingInfoRespMsg"}
-  case class SyncGetMeetingInfoRespMsg(header: BbbCoreBaseHeader,
-                                  body: SyncGetMeetingInfoRespMsgBody) extends BbbCoreMsg
-  case class SyncGetMeetingInfoRespMsgBody(props: DefaultProps)
-
-  object PubSubPongSysRespMsg { val NAME = "PubSubPongSysRespMsg" }
-  case class PubSubPongSysRespMsg(header: BbbCoreBaseHeader,
-                               body: PubSubPongSysRespMsgBody) extends BbbCoreMsg
-  case class PubSubPongSysRespMsgBody(system: String, timestamp: Long)
-
-
-object MeetingTimeRemainingUpdateEvtMsg { val NAME = "MeetingTimeRemainingUpdateEvtMsg" }
-case class MeetingTimeRemainingUpdateEvtMsg(header: BbbClientMsgHeader,
-                                          body: MeetingTimeRemainingUpdateEvtMsgBody) extends BbbCoreMsg
-case class MeetingTimeRemainingUpdateEvtMsgBody(timeLeftInSec: Long)
-
-object MeetingInactivityWarningEvtMsg { val NAME = "MeetingInactivityWarningEvtMsg" }
-case class MeetingInactivityWarningEvtMsg(header: BbbClientMsgHeader,
-                                body: MeetingInactivityWarningEvtMsgBody) extends BbbCoreMsg
-case class MeetingInactivityWarningEvtMsgBody(timeLeftInSec: Long)
-
-object MeetingIsActiveEvtMsg { val NAME = "MeetingIsActiveEvtMsg" }
-case class MeetingIsActiveEvtMsg(header: BbbClientMsgHeader,
-                                          body: MeetingIsActiveEvtMsgBody) extends BbbCoreMsg
-case class MeetingIsActiveEvtMsgBody(meetingId: String)
-
-
-object CheckAlivePingSysMsg { val NAME = "CheckAlivePingSysMsg" }
-case class CheckAlivePingSysMsg(header: BbbCoreBaseHeader,
-                                 body: CheckAlivePingSysMsgBody) extends BbbCoreMsg
-case class CheckAlivePingSysMsgBody(system: String, timestamp: Long)
-
-object CheckAlivePongSysMsg { val NAME = "CheckAlivePongSysMsg" }
-case class CheckAlivePongSysMsg(header: BbbCoreBaseHeader,
-                                body: CheckAlivePongSysMsgBody) extends BbbCoreMsg
-case class CheckAlivePongSysMsgBody(system: String, timestamp: Long)
-
-<<<<<<< HEAD
-
-object RecordingChapterBreakSysMsg { val NAME = "RecordingChapterBreakSysMsg" }
-case class RecordingChapterBreakSysMsg(header: BbbCoreHeaderWithMeetingId,
-                                body: RecordingChapterBreakSysMsgBody) extends BbbCoreMsg
-case class RecordingChapterBreakSysMsgBody(meetingId: String, timestamp: Long)
-
-object ValidateConnAuthTokenSysMsg { val NAME = "ValidateConnAuthTokenSysMsg" }
-case class ValidateConnAuthTokenSysMsg(header: BbbClientMsgHeader,
-                                       body: ValidateConnAuthTokenSysMsgBody) extends StandardMsg
-case class ValidateConnAuthTokenSysMsgBody(meetingId: String, userId: String, authToken: String, conn: String)
-
-object ValidateConnAuthTokenSysRespMsg { val NAME = "ValidateConnAuthTokenSysRespMsg" }
-case class ValidateConnAuthTokenSysRespMsg(header: BbbCoreHeaderWithMeetingId,
-                                       body: ValidateConnAuthTokenSysRespMsgBody) extends BbbCoreMsg
-case class ValidateConnAuthTokenSysRespMsgBody(meetingId: String, userId: String,
-                                               authToken: String, conn: String, authzed: Boolean)
-
-=======
-object ValidateConnAuthTokenSysMsg { val NAME = "ValidateConnAuthTokenSysMsg" }
-case class ValidateConnAuthTokenSysMsg(header: BbbCoreBaseHeader,
-                                       body: ValidateConnAuthTokenSysMsgBody) extends BbbCoreMsg
-case class ValidateConnAuthTokenSysMsgBody(meetingId: String, userId: String, authToken: String,
-                                           connId: String, app: String)
-
-object ValidateConnAuthTokenSysRespMsg { val NAME = "ValidateConnAuthTokenSysRespMsg" }
-case class ValidateConnAuthTokenSysRespMsg(header: BbbCoreHeaderWithMeetingId,
-                                           body: ValidateConnAuthTokenSysRespMsgBody) extends BbbCoreMsg
-case class ValidateConnAuthTokenSysRespMsgBody(meetingId: String, userId: String,
-                                               connId: String, authzed: Boolean, app: String)
-
->>>>>>> 91ab6829
+package org.bigbluebutton.common2.msgs
+
+import org.bigbluebutton.common2.domain.DefaultProps
+
+
+/** Request Messages **/
+  object CreateMeetingReqMsg { val NAME = "CreateMeetingReqMsg" }
+  case class CreateMeetingReqMsg(header: BbbCoreBaseHeader,
+                                 body: CreateMeetingReqMsgBody) extends BbbCoreMsg
+  case class CreateMeetingReqMsgBody(props: DefaultProps)
+
+
+/**
+* Sent by bbb-web
+*/
+object DestroyMeetingSysCmdMsg { val NAME = "DestroyMeetingSysCmdMsg" }
+case class DestroyMeetingSysCmdMsg(header: BbbCoreBaseHeader,
+                               body: DestroyMeetingSysCmdMsgBody) extends BbbCoreMsg
+case class DestroyMeetingSysCmdMsgBody(meetingId: String)
+
+
+/**
+* Sent by bbb-web
+*/
+object EndMeetingSysCmdMsg { val NAME = "EndMeetingSysCmdMsg" }
+case class EndMeetingSysCmdMsg(header: BbbClientMsgHeader,
+                                body: EndMeetingSysCmdMsgBody) extends StandardMsg
+case class EndMeetingSysCmdMsgBody(meetingId: String)
+
+
+  object GetAllMeetingsReqMsg { val NAME = "GetAllMeetingsReqMsg" }
+  case class GetAllMeetingsReqMsg(header: BbbCoreBaseHeader,
+                                  body: GetAllMeetingsReqMsgBody) extends BbbCoreMsg
+  case class GetAllMeetingsReqMsgBody(requesterId: String)
+
+  object PubSubPingSysReqMsg { val NAME = "PubSubPingSysReqMsg" }
+  case class PubSubPingSysReqMsg(header: BbbCoreBaseHeader,
+                                  body: PubSubPingSysReqMsgBody) extends BbbCoreMsg
+  case class PubSubPingSysReqMsgBody(system: String, timestamp: Long)
+
+  /** Response Messages **/
+  object MeetingCreatedEvtMsg { val NAME = "MeetingCreatedEvtMsg"}
+  case class MeetingCreatedEvtMsg(header: BbbCoreBaseHeader,
+                                  body: MeetingCreatedEvtBody) extends BbbCoreMsg
+  case class MeetingCreatedEvtBody(props: DefaultProps)
+
+/**
+  * Sent from akka-apps to bbb-web to inform about end of meeting
+  */
+object MeetingEndedEvtMsg { val NAME = "MeetingEndedEvtMsg"}
+case class MeetingEndedEvtMsg(header: BbbCoreBaseHeader,
+                                body: MeetingEndedEvtMsgBody) extends BbbCoreMsg
+case class MeetingEndedEvtMsgBody(meetingId: String)
+
+
+/**
+  * Sent from akka-apps to clients to inform them of end of meeting
+  */
+object MeetingEndingEvtMsg { val NAME = "MeetingEndingEvtMsg"}
+case class MeetingEndingEvtMsg(header: BbbClientMsgHeader,
+                              body: MeetingEndingEvtMsgBody) extends BbbCoreMsg
+case class MeetingEndingEvtMsgBody(meetingId: String, reason: String)
+
+
+/**
+  * Sent to bbb-web
+  */
+object MeetingDestroyedEvtMsg { val NAME = "MeetingDestroyedEvtMsg"}
+case class MeetingDestroyedEvtMsg(header: BbbCoreBaseHeader,
+                                body: MeetingDestroyedEvtMsgBody) extends BbbCoreMsg
+case class MeetingDestroyedEvtMsgBody(meetingId: String)
+
+/**
+  * System server side message to eject user from meeting.
+  */
+object EjectUserFromMeetingSysMsg { val NAME = "EjectUserFromMeetingSysMsg" }
+case class EjectUserFromMeetingSysMsg(header: BbbClientMsgHeader, body: EjectUserFromMeetingSysMsgBody) extends StandardMsg
+case class EjectUserFromMeetingSysMsgBody(userId: String, ejectedBy: String)
+
+object DisconnectAllClientsSysMsg { val NAME = "DisconnectAllClientsSysMsg"}
+case class DisconnectAllClientsSysMsg(header: BbbCoreHeaderWithMeetingId,
+                                  body: DisconnectAllClientsSysMsgBody) extends BbbCoreMsg
+case class DisconnectAllClientsSysMsgBody(meetingId: String, reason: String)
+
+object DisconnectClientSysMsg { val NAME = "DisconnectClientSysMsg"}
+case class DisconnectClientSysMsg(header: BbbCoreHeaderWithMeetingId,
+                                  body: DisconnectClientSysMsgBody) extends BbbCoreMsg
+case class DisconnectClientSysMsgBody(meetingId: String, userId: String, ejectedBy: String, reason: String)
+
+object EndAndKickAllSysMsg { val NAME = "EndAndKickAllSysMsg"}
+case class EndAndKickAllSysMsg(header: BbbCoreHeaderWithMeetingId,
+                                      body: EndAndKickAllSysMsgBody) extends BbbCoreMsg
+case class EndAndKickAllSysMsgBody(meetingId: String)
+
+
+object SyncGetMeetingInfoRespMsg { val NAME = "SyncGetMeetingInfoRespMsg"}
+  case class SyncGetMeetingInfoRespMsg(header: BbbCoreBaseHeader,
+                                  body: SyncGetMeetingInfoRespMsgBody) extends BbbCoreMsg
+  case class SyncGetMeetingInfoRespMsgBody(props: DefaultProps)
+
+  object PubSubPongSysRespMsg { val NAME = "PubSubPongSysRespMsg" }
+  case class PubSubPongSysRespMsg(header: BbbCoreBaseHeader,
+                               body: PubSubPongSysRespMsgBody) extends BbbCoreMsg
+  case class PubSubPongSysRespMsgBody(system: String, timestamp: Long)
+
+
+object MeetingTimeRemainingUpdateEvtMsg { val NAME = "MeetingTimeRemainingUpdateEvtMsg" }
+case class MeetingTimeRemainingUpdateEvtMsg(header: BbbClientMsgHeader,
+                                          body: MeetingTimeRemainingUpdateEvtMsgBody) extends BbbCoreMsg
+case class MeetingTimeRemainingUpdateEvtMsgBody(timeLeftInSec: Long)
+
+object MeetingInactivityWarningEvtMsg { val NAME = "MeetingInactivityWarningEvtMsg" }
+case class MeetingInactivityWarningEvtMsg(header: BbbClientMsgHeader,
+                                body: MeetingInactivityWarningEvtMsgBody) extends BbbCoreMsg
+case class MeetingInactivityWarningEvtMsgBody(timeLeftInSec: Long)
+
+object MeetingIsActiveEvtMsg { val NAME = "MeetingIsActiveEvtMsg" }
+case class MeetingIsActiveEvtMsg(header: BbbClientMsgHeader,
+                                          body: MeetingIsActiveEvtMsgBody) extends BbbCoreMsg
+case class MeetingIsActiveEvtMsgBody(meetingId: String)
+
+
+object CheckAlivePingSysMsg { val NAME = "CheckAlivePingSysMsg" }
+case class CheckAlivePingSysMsg(header: BbbCoreBaseHeader,
+                                 body: CheckAlivePingSysMsgBody) extends BbbCoreMsg
+case class CheckAlivePingSysMsgBody(system: String, timestamp: Long)
+
+object CheckAlivePongSysMsg { val NAME = "CheckAlivePongSysMsg" }
+case class CheckAlivePongSysMsg(header: BbbCoreBaseHeader,
+                                body: CheckAlivePongSysMsgBody) extends BbbCoreMsg
+case class CheckAlivePongSysMsgBody(system: String, timestamp: Long)
+
+
+object RecordingChapterBreakSysMsg { val NAME = "RecordingChapterBreakSysMsg" }
+case class RecordingChapterBreakSysMsg(header: BbbCoreHeaderWithMeetingId,
+                                body: RecordingChapterBreakSysMsgBody) extends BbbCoreMsg
+case class RecordingChapterBreakSysMsgBody(meetingId: String, timestamp: Long)
+
+object ValidateConnAuthTokenSysMsg { val NAME = "ValidateConnAuthTokenSysMsg" }
+case class ValidateConnAuthTokenSysMsg(header: BbbCoreBaseHeader,
+                                       body: ValidateConnAuthTokenSysMsgBody) extends BbbCoreMsg
+case class ValidateConnAuthTokenSysMsgBody(meetingId: String, userId: String, authToken: String,
+                                           connId: String, app: String)
+
+object ValidateConnAuthTokenSysRespMsg { val NAME = "ValidateConnAuthTokenSysRespMsg" }
+case class ValidateConnAuthTokenSysRespMsg(header: BbbCoreHeaderWithMeetingId,
+                                           body: ValidateConnAuthTokenSysRespMsgBody) extends BbbCoreMsg
+case class ValidateConnAuthTokenSysRespMsgBody(meetingId: String, userId: String,
+                                               connId: String, authzed: Boolean, app: String)