package org.bigbluebutton.common2.msgs

<<<<<<< HEAD

// In messages
object GetCurrentLayoutMsg {
  val NAME = "GetCurrentLayoutMsg"
}

case class GetCurrentLayoutMsg(header: BbbClientMsgHeader, body: GetCurrentLayoutMsgBody) extends BbbCoreMsg

case class GetCurrentLayoutMsgBody(meetingId: String, requesterId: String)

object LockLayoutMsg {
  val NAME = "LockLayoutMsg"
}

case class LockLayoutMsg(header: BbbClientMsgHeader, body: LockLayoutMsgBody) extends BbbCoreMsg

case class LockLayoutMsgBody(meetingId: String, setById: String, lock: Boolean, viewersOnly: Boolean,
                             layout: Option[String])

object BroadcastLayoutMsg {
  val NAME = "BroadcastLayoutMsg"
}

case class BroadcastLayoutMsg(header: BbbClientMsgHeader, body: BroadcastLayoutMsgBody) extends BbbCoreMsg

case class BroadcastLayoutMsgBody(meetingId: String, requesterId: String, layout: String)

// Out messages
object GetCurrentLayoutEvtMsg {
  val NAME = "GetCurrentLayoutEvtMsg"
}

case class GetCurrentLayoutEvtMsg(header: BbbClientMsgHeader, body: GetCurrentLayoutEvtMsgBody) extends BbbCoreMsg

case class GetCurrentLayoutEvtMsgBody(meetingId: String, recorded: Boolean, requesterId: String, layoutId: String,
                                      locked: Boolean, setByUserId: String)

object BroadcastLayoutEvtMsg {
  val NAME = "BroadcastLayoutEvtMsg"
}

case class BroadcastLayoutEvtMsg(header: BbbClientMsgHeader, body: BroadcastLayoutEvtMsgBody) extends BbbCoreMsg

case class BroadcastLayoutEvtMsgBody(meetingId: String, recorded: Boolean, requesterId: String,
                                     layoutId: String, locked: Boolean, setByUserId: String, applyTo: Vector[String])

object LockLayoutEvtMsg {
  val NAME = "LockLayoutEvtMsg"
}

case class LockLayoutEvtMsg(header: BbbClientMsgHeader, body: LockLayoutEvtMsgBody) extends BbbCoreMsg

case class LockLayoutEvtMsgBody(meetingId: String, recorded: Boolean, setById: String, locked: Boolean,
                                applyTo: Vector[String])


=======
// In messages
object GetCurrentLayoutReqMsg { val NAME = "GetCurrentLayoutReqMsg" }
case class GetCurrentLayoutReqMsg(header: BbbClientMsgHeader, body: GetCurrentLayoutReqMsgBody) extends BbbCoreMsg
case class GetCurrentLayoutReqMsgBody()

object LockLayoutMsg { val NAME = "LockLayoutMsg" }
case class LockLayoutMsg(header: BbbClientMsgHeader, body: LockLayoutMsgBody) extends BbbCoreMsg
case class LockLayoutMsgBody(lock: Boolean, viewersOnly: Boolean, layout: Option[String])

object BroadcastLayoutMsg { val NAME = "BroadcastLayoutMsg" }
case class BroadcastLayoutMsg(header: BbbClientMsgHeader, body: BroadcastLayoutMsgBody) extends BbbCoreMsg
case class BroadcastLayoutMsgBody(layout: String)

// Out messages
object GetCurrentLayoutRespMsg { val NAME = "GetCurrentLayoutRespMsg" }
case class GetCurrentLayoutRespMsg(header: BbbClientMsgHeader, body: GetCurrentLayoutRespMsgBody) extends BbbCoreMsg
case class GetCurrentLayoutRespMsgBody(layout: String, locked: Boolean, setByUserId: String)

object BroadcastLayoutEvtMsg { val NAME = "BroadcastLayoutEvtMsg" }
case class BroadcastLayoutEvtMsg(header: BbbClientMsgHeader, body: BroadcastLayoutEvtMsgBody) extends BbbCoreMsg
case class BroadcastLayoutEvtMsgBody(layout: String, locked: Boolean, setByUserId: String, applyTo: Array[String])

object LockLayoutEvtMsg { val NAME = "LockLayoutEvtMsg" }
case class LockLayoutEvtMsg(header: BbbClientMsgHeader, body: LockLayoutEvtMsgBody) extends BbbCoreMsg
case class LockLayoutEvtMsgBody(setById: String, locked: Boolean, applyTo: Array[String])
>>>>>>> 4e5df30a
<|MERGE_RESOLUTION|>--- conflicted
+++ resolved
@@ -1,86 +1,28 @@
-package org.bigbluebutton.common2.msgs
-
-<<<<<<< HEAD
-
-// In messages
-object GetCurrentLayoutMsg {
-  val NAME = "GetCurrentLayoutMsg"
-}
-
-case class GetCurrentLayoutMsg(header: BbbClientMsgHeader, body: GetCurrentLayoutMsgBody) extends BbbCoreMsg
-
-case class GetCurrentLayoutMsgBody(meetingId: String, requesterId: String)
-
-object LockLayoutMsg {
-  val NAME = "LockLayoutMsg"
-}
-
-case class LockLayoutMsg(header: BbbClientMsgHeader, body: LockLayoutMsgBody) extends BbbCoreMsg
-
-case class LockLayoutMsgBody(meetingId: String, setById: String, lock: Boolean, viewersOnly: Boolean,
-                             layout: Option[String])
-
-object BroadcastLayoutMsg {
-  val NAME = "BroadcastLayoutMsg"
-}
-
-case class BroadcastLayoutMsg(header: BbbClientMsgHeader, body: BroadcastLayoutMsgBody) extends BbbCoreMsg
-
-case class BroadcastLayoutMsgBody(meetingId: String, requesterId: String, layout: String)
-
-// Out messages
-object GetCurrentLayoutEvtMsg {
-  val NAME = "GetCurrentLayoutEvtMsg"
-}
-
-case class GetCurrentLayoutEvtMsg(header: BbbClientMsgHeader, body: GetCurrentLayoutEvtMsgBody) extends BbbCoreMsg
-
-case class GetCurrentLayoutEvtMsgBody(meetingId: String, recorded: Boolean, requesterId: String, layoutId: String,
-                                      locked: Boolean, setByUserId: String)
-
-object BroadcastLayoutEvtMsg {
-  val NAME = "BroadcastLayoutEvtMsg"
-}
-
-case class BroadcastLayoutEvtMsg(header: BbbClientMsgHeader, body: BroadcastLayoutEvtMsgBody) extends BbbCoreMsg
-
-case class BroadcastLayoutEvtMsgBody(meetingId: String, recorded: Boolean, requesterId: String,
-                                     layoutId: String, locked: Boolean, setByUserId: String, applyTo: Vector[String])
-
-object LockLayoutEvtMsg {
-  val NAME = "LockLayoutEvtMsg"
-}
-
-case class LockLayoutEvtMsg(header: BbbClientMsgHeader, body: LockLayoutEvtMsgBody) extends BbbCoreMsg
-
-case class LockLayoutEvtMsgBody(meetingId: String, recorded: Boolean, setById: String, locked: Boolean,
-                                applyTo: Vector[String])
-
-
-=======
-// In messages
-object GetCurrentLayoutReqMsg { val NAME = "GetCurrentLayoutReqMsg" }
-case class GetCurrentLayoutReqMsg(header: BbbClientMsgHeader, body: GetCurrentLayoutReqMsgBody) extends BbbCoreMsg
-case class GetCurrentLayoutReqMsgBody()
-
-object LockLayoutMsg { val NAME = "LockLayoutMsg" }
-case class LockLayoutMsg(header: BbbClientMsgHeader, body: LockLayoutMsgBody) extends BbbCoreMsg
-case class LockLayoutMsgBody(lock: Boolean, viewersOnly: Boolean, layout: Option[String])
-
-object BroadcastLayoutMsg { val NAME = "BroadcastLayoutMsg" }
-case class BroadcastLayoutMsg(header: BbbClientMsgHeader, body: BroadcastLayoutMsgBody) extends BbbCoreMsg
-case class BroadcastLayoutMsgBody(layout: String)
-
-// Out messages
-object GetCurrentLayoutRespMsg { val NAME = "GetCurrentLayoutRespMsg" }
-case class GetCurrentLayoutRespMsg(header: BbbClientMsgHeader, body: GetCurrentLayoutRespMsgBody) extends BbbCoreMsg
-case class GetCurrentLayoutRespMsgBody(layout: String, locked: Boolean, setByUserId: String)
-
-object BroadcastLayoutEvtMsg { val NAME = "BroadcastLayoutEvtMsg" }
-case class BroadcastLayoutEvtMsg(header: BbbClientMsgHeader, body: BroadcastLayoutEvtMsgBody) extends BbbCoreMsg
-case class BroadcastLayoutEvtMsgBody(layout: String, locked: Boolean, setByUserId: String, applyTo: Array[String])
-
-object LockLayoutEvtMsg { val NAME = "LockLayoutEvtMsg" }
-case class LockLayoutEvtMsg(header: BbbClientMsgHeader, body: LockLayoutEvtMsgBody) extends BbbCoreMsg
-case class LockLayoutEvtMsgBody(setById: String, locked: Boolean, applyTo: Array[String])
->>>>>>> 4e5df30a
+package org.bigbluebutton.common2.msgs
+
+
+// In messages
+object GetCurrentLayoutReqMsg { val NAME = "GetCurrentLayoutReqMsg" }
+case class GetCurrentLayoutReqMsg(header: BbbClientMsgHeader, body: GetCurrentLayoutReqMsgBody) extends BbbCoreMsg
+case class GetCurrentLayoutReqMsgBody()
+
+object LockLayoutMsg { val NAME = "LockLayoutMsg" }
+case class LockLayoutMsg(header: BbbClientMsgHeader, body: LockLayoutMsgBody) extends BbbCoreMsg
+case class LockLayoutMsgBody(lock: Boolean, viewersOnly: Boolean, layout: Option[String])
+
+object BroadcastLayoutMsg { val NAME = "BroadcastLayoutMsg" }
+case class BroadcastLayoutMsg(header: BbbClientMsgHeader, body: BroadcastLayoutMsgBody) extends BbbCoreMsg
+case class BroadcastLayoutMsgBody(layout: String)
+
+// Out messages
+object GetCurrentLayoutRespMsg { val NAME = "GetCurrentLayoutRespMsg" }
+case class GetCurrentLayoutRespMsg(header: BbbClientMsgHeader, body: GetCurrentLayoutRespMsgBody) extends BbbCoreMsg
+case class GetCurrentLayoutRespMsgBody(layout: String, locked: Boolean, setByUserId: String)
+
+object BroadcastLayoutEvtMsg { val NAME = "BroadcastLayoutEvtMsg" }
+case class BroadcastLayoutEvtMsg(header: BbbClientMsgHeader, body: BroadcastLayoutEvtMsgBody) extends BbbCoreMsg
+case class BroadcastLayoutEvtMsgBody(layout: String, locked: Boolean, setByUserId: String, applyTo: Vector[String])
+
+object LockLayoutEvtMsg { val NAME = "LockLayoutEvtMsg" }
+case class LockLayoutEvtMsg(header: BbbClientMsgHeader, body: LockLayoutEvtMsgBody) extends BbbCoreMsg
+case class LockLayoutEvtMsgBody(setById: String, locked: Boolean, applyTo: Vector[String])