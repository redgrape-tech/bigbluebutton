--- conflicted
+++ resolved
@@ -1,144 +1,129 @@
-package org.bigbluebutton.common2.msgs
-
-object BreakoutRoomEndedEvtMsg { val NAME = "BreakoutRoomEndedEvtMsg" }
-case class BreakoutRoomEndedEvtMsg(header: BbbClientMsgHeader, body: BreakoutRoomEndedEvtMsgBody) extends BbbCoreMsg
-case class BreakoutRoomEndedEvtMsgBody(parentId: String, breakoutId: String)
-
-object BreakoutRoomJoinURLEvtMsg { val NAME = "BreakoutRoomJoinURLEvtMsg" }
-case class BreakoutRoomJoinURLEvtMsg(header: BbbClientMsgHeader, body: BreakoutRoomJoinURLEvtMsgBody) extends BbbCoreMsg
-case class BreakoutRoomJoinURLEvtMsgBody(parentId: String, breakoutId: String, externalId: String,
-                                         userId: String, redirectJoinURL: String, redirectToHtml5JoinURL: String)
-
-// Outgoing messages
-object BreakoutRoomsListEvtMsg { val NAME = "BreakoutRoomsListEvtMsg" }
-case class BreakoutRoomsListEvtMsg(header: BbbClientMsgHeader, body: BreakoutRoomsListEvtMsgBody) extends BbbCoreMsg
-case class BreakoutRoomsListEvtMsgBody(meetingId: String, rooms: Vector[BreakoutRoomInfo], roomsReady: Boolean)
-<<<<<<< HEAD
-case class BreakoutRoomInfo(name: String, externalId: String, breakoutId: String, sequence: Int, shortName: String, isDefaultName: Boolean, freeJoin: Boolean, html5JoinUrls: Map[String, String], capture: Boolean)
-=======
-case class BreakoutRoomInfo(name: String, externalId: String, breakoutId: String, sequence: Int, shortName: String, isDefaultName: Boolean, freeJoin: Boolean, html5JoinUrls: Map[String, String], captureNotes: Boolean)
->>>>>>> ba2aefb5
-
-object BreakoutRoomsListMsg { val NAME = "BreakoutRoomsListMsg" }
-case class BreakoutRoomsListMsg(header: BbbClientMsgHeader, body: BreakoutRoomsListMsgBody) extends StandardMsg
-case class BreakoutRoomsListMsgBody(meetingId: String)
-
-/**
- * Sent to client that breakout rooms have been created.
- */
-object BreakoutRoomStartedEvtMsg { val NAME = "BreakoutRoomStartedEvtMsg" }
-case class BreakoutRoomStartedEvtMsg(header: BbbClientMsgHeader, body: BreakoutRoomStartedEvtMsgBody) extends BbbCoreMsg
-case class BreakoutRoomStartedEvtMsgBody(parentMeetingId: String, breakout: BreakoutRoomInfo)
-
-object BreakoutRoomsTimeRemainingUpdateEvtMsg { val NAME = "BreakoutRoomsTimeRemainingUpdateEvtMsg" }
-case class BreakoutRoomsTimeRemainingUpdateEvtMsg(
-    header: BbbClientMsgHeader,
-    body:   BreakoutRoomsTimeRemainingUpdateEvtMsgBody
-) extends BbbCoreMsg
-case class BreakoutRoomsTimeRemainingUpdateEvtMsgBody(timeRemaining: Long)
-
-/**
- * Sent to bbb-web to create breakout rooms.
- */
-object CreateBreakoutRoomSysCmdMsg { val NAME = "CreateBreakoutRoomSysCmdMsg" }
-case class CreateBreakoutRoomSysCmdMsg(
-    header: BbbCoreBaseHeader,
-    body:   CreateBreakoutRoomSysCmdMsgBody
-) extends BbbCoreMsg
-case class CreateBreakoutRoomSysCmdMsgBody(meetingId: String, room: BreakoutRoomDetail)
-case class BreakoutRoomDetail(
-    breakoutMeetingId:       String,
-    name:                    String,
-    parentId:                String,
-    sequence:                Integer,
-    shortName:               String,
-    isDefaultName:           Boolean,
-    freeJoin:                Boolean,
-    dialNumber:              String,
-    voiceConfId:             String,
-    durationInMinutes:       Int,
-    moderatorPassword:       String,
-    viewerPassword:          String,
-    sourcePresentationId:    String,
-    sourcePresentationSlide: Int,
-    record:                  Boolean,
-    privateChatEnabled:      Boolean,
-<<<<<<< HEAD
-    capture:                 Boolean
-=======
-    captureNotes:            Boolean
->>>>>>> ba2aefb5
-)
-
-/**
- * Sent by client to request to create breakout rooms.
- */
-object CreateBreakoutRoomsCmdMsg { val NAME = "CreateBreakoutRoomsCmdMsg" }
-case class CreateBreakoutRoomsCmdMsg(header: BbbClientMsgHeader, body: CreateBreakoutRoomsCmdMsgBody) extends StandardMsg
-<<<<<<< HEAD
-case class CreateBreakoutRoomsCmdMsgBody(meetingId: String, durationInMinutes: Int, record: Boolean, capture: Boolean, rooms: Vector[BreakoutRoomMsgBody])
-=======
-case class CreateBreakoutRoomsCmdMsgBody(meetingId: String, durationInMinutes: Int, record: Boolean, captureNotes: Boolean, rooms: Vector[BreakoutRoomMsgBody])
->>>>>>> ba2aefb5
-case class BreakoutRoomMsgBody(name: String, sequence: Int, shortName: String, isDefaultName: Boolean, freeJoin: Boolean, users: Vector[String])
-
-// Sent by user to request ending all the breakout rooms
-object EndAllBreakoutRoomsMsg { val NAME = "EndAllBreakoutRoomsMsg" }
-case class EndAllBreakoutRoomsMsg(header: BbbClientMsgHeader, body: EndAllBreakoutRoomsMsgBody) extends StandardMsg
-case class EndAllBreakoutRoomsMsgBody(meetingId: String)
-
-/**
- * Sent by client to request a join URL for the breakout room.
- */
-object RequestBreakoutJoinURLReqMsg { val NAME = "RequestBreakoutJoinURLReqMsg" }
-case class RequestBreakoutJoinURLReqMsg(header: BbbClientMsgHeader, body: RequestBreakoutJoinURLReqMsgBody) extends StandardMsg
-case class RequestBreakoutJoinURLReqMsgBody(meetingId: String, breakoutId: String, userId: String)
-
-object TransferUserToMeetingEvtMsg { val NAME = "TransferUserToMeetingEvtMsg" }
-case class TransferUserToMeetingEvtMsg(header: BbbClientMsgHeader, body: TransferUserToMeetingEvtMsgBody) extends BbbCoreMsg
-case class TransferUserToMeetingEvtMsgBody(fromVoiceConf: String, toVoiceConf: String, userId: String)
-
-// Sent by user actor to ask for voice conference transfer
-object TransferUserToMeetingRequestMsg { val NAME = "TransferUserToMeetingRequestMsg" }
-case class TransferUserToMeetingRequestMsg(header: BbbClientMsgHeader, body: TransferUserToMeetingRequestMsgBody) extends StandardMsg
-case class TransferUserToMeetingRequestMsgBody(fromMeetingId: String, toMeetingId: String, userId: String)
-
-object UpdateBreakoutUsersEvtMsg { val NAME = "UpdateBreakoutUsersEvtMsg" }
-case class UpdateBreakoutUsersEvtMsg(header: BbbClientMsgHeader, body: UpdateBreakoutUsersEvtMsgBody) extends BbbCoreMsg
-case class UpdateBreakoutUsersEvtMsgBody(parentId: String, breakoutId: String, users: Vector[BreakoutUserVO])
-
-object UpdateBreakoutRoomsTimeReqMsg { val NAME = "UpdateBreakoutRoomsTimeReqMsg" }
-case class UpdateBreakoutRoomsTimeReqMsg(header: BbbClientMsgHeader, body: UpdateBreakoutRoomsTimeReqMsgBody) extends StandardMsg
-case class UpdateBreakoutRoomsTimeReqMsgBody(meetingId: String, timeInMinutes: Int)
-
-object UpdateBreakoutRoomsTimeEvtMsg { val NAME = "UpdateBreakoutRoomsTimeEvtMsg" }
-case class UpdateBreakoutRoomsTimeEvtMsg(header: BbbClientMsgHeader, body: UpdateBreakoutRoomsTimeEvtMsgBody) extends BbbCoreMsg
-case class UpdateBreakoutRoomsTimeEvtMsgBody(meetingId: String, timeInMinutes: Int)
-
-object SendMessageToAllBreakoutRoomsReqMsg { val NAME = "SendMessageToAllBreakoutRoomsReqMsg" }
-case class SendMessageToAllBreakoutRoomsReqMsg(header: BbbClientMsgHeader, body: SendMessageToAllBreakoutRoomsReqMsgBody) extends StandardMsg
-case class SendMessageToAllBreakoutRoomsReqMsgBody(meetingId: String, msg: String)
-
-object SendMessageToAllBreakoutRoomsEvtMsg { val NAME = "SendMessageToAllBreakoutRoomsEvtMsg" }
-case class SendMessageToAllBreakoutRoomsEvtMsg(header: BbbClientMsgHeader, body: SendMessageToAllBreakoutRoomsEvtMsgBody) extends BbbCoreMsg
-case class SendMessageToAllBreakoutRoomsEvtMsgBody(meetingId: String, senderId: String, msg: String, totalOfRooms: Int)
-
-object ChangeUserBreakoutReqMsg { val NAME = "ChangeUserBreakoutReqMsg" }
-case class ChangeUserBreakoutReqMsg(header: BbbClientMsgHeader, body: ChangeUserBreakoutReqMsgBody) extends StandardMsg
-case class ChangeUserBreakoutReqMsgBody(meetingId: String, userId: String, fromBreakoutId: String, toBreakoutId: String)
-
-object ChangeUserBreakoutEvtMsg { val NAME = "ChangeUserBreakoutEvtMsg" }
-case class ChangeUserBreakoutEvtMsg(header: BbbClientMsgHeader, body: ChangeUserBreakoutEvtMsgBody) extends BbbCoreMsg
-case class ChangeUserBreakoutEvtMsgBody(meetingId: String, userId: String, fromBreakoutId: String, toBreakoutId: String, redirectToHtml5JoinURL: String)
-
-// Common Value objects
-case class BreakoutUserVO(id: String, name: String)
-
-case class BreakoutRoomVO(id: String, externalId: String, name: String, parentId: String,
-                          sequence: Int, freeJoin: Boolean, voiceConf: String,
-<<<<<<< HEAD
-                          assignedUsers: Vector[String], users: Vector[BreakoutUserVO], capture: Boolean)
-=======
-                          assignedUsers: Vector[String], users: Vector[BreakoutUserVO], captureNotes: Boolean)
->>>>>>> ba2aefb5
-
+package org.bigbluebutton.common2.msgs
+
+object BreakoutRoomEndedEvtMsg { val NAME = "BreakoutRoomEndedEvtMsg" }
+case class BreakoutRoomEndedEvtMsg(header: BbbClientMsgHeader, body: BreakoutRoomEndedEvtMsgBody) extends BbbCoreMsg
+case class BreakoutRoomEndedEvtMsgBody(parentId: String, breakoutId: String)
+
+object BreakoutRoomJoinURLEvtMsg { val NAME = "BreakoutRoomJoinURLEvtMsg" }
+case class BreakoutRoomJoinURLEvtMsg(header: BbbClientMsgHeader, body: BreakoutRoomJoinURLEvtMsgBody) extends BbbCoreMsg
+case class BreakoutRoomJoinURLEvtMsgBody(parentId: String, breakoutId: String, externalId: String,
+                                         userId: String, redirectJoinURL: String, redirectToHtml5JoinURL: String)
+
+// Outgoing messages
+object BreakoutRoomsListEvtMsg { val NAME = "BreakoutRoomsListEvtMsg" }
+case class BreakoutRoomsListEvtMsg(header: BbbClientMsgHeader, body: BreakoutRoomsListEvtMsgBody) extends BbbCoreMsg
+case class BreakoutRoomsListEvtMsgBody(meetingId: String, rooms: Vector[BreakoutRoomInfo], roomsReady: Boolean)
+case class BreakoutRoomInfo(name: String, externalId: String, breakoutId: String, sequence: Int, shortName: String, isDefaultName: Boolean, freeJoin: Boolean, html5JoinUrls: Map[String, String], captureNotes: Boolean, captureSlides: Boolean)
+
+object BreakoutRoomsListMsg { val NAME = "BreakoutRoomsListMsg" }
+case class BreakoutRoomsListMsg(header: BbbClientMsgHeader, body: BreakoutRoomsListMsgBody) extends StandardMsg
+case class BreakoutRoomsListMsgBody(meetingId: String)
+
+/**
+ * Sent to client that breakout rooms have been created.
+ */
+object BreakoutRoomStartedEvtMsg { val NAME = "BreakoutRoomStartedEvtMsg" }
+case class BreakoutRoomStartedEvtMsg(header: BbbClientMsgHeader, body: BreakoutRoomStartedEvtMsgBody) extends BbbCoreMsg
+case class BreakoutRoomStartedEvtMsgBody(parentMeetingId: String, breakout: BreakoutRoomInfo)
+
+object BreakoutRoomsTimeRemainingUpdateEvtMsg { val NAME = "BreakoutRoomsTimeRemainingUpdateEvtMsg" }
+case class BreakoutRoomsTimeRemainingUpdateEvtMsg(
+    header: BbbClientMsgHeader,
+    body:   BreakoutRoomsTimeRemainingUpdateEvtMsgBody
+) extends BbbCoreMsg
+case class BreakoutRoomsTimeRemainingUpdateEvtMsgBody(timeRemaining: Long)
+
+/**
+ * Sent to bbb-web to create breakout rooms.
+ */
+object CreateBreakoutRoomSysCmdMsg { val NAME = "CreateBreakoutRoomSysCmdMsg" }
+case class CreateBreakoutRoomSysCmdMsg(
+    header: BbbCoreBaseHeader,
+    body:   CreateBreakoutRoomSysCmdMsgBody
+) extends BbbCoreMsg
+case class CreateBreakoutRoomSysCmdMsgBody(meetingId: String, room: BreakoutRoomDetail)
+case class BreakoutRoomDetail(
+    breakoutMeetingId:       String,
+    name:                    String,
+    parentId:                String,
+    sequence:                Integer,
+    shortName:               String,
+    isDefaultName:           Boolean,
+    freeJoin:                Boolean,
+    dialNumber:              String,
+    voiceConfId:             String,
+    durationInMinutes:       Int,
+    moderatorPassword:       String,
+    viewerPassword:          String,
+    sourcePresentationId:    String,
+    sourcePresentationSlide: Int,
+    record:                  Boolean,
+    privateChatEnabled:      Boolean,
+    captureNotes:            Boolean,
+    captureSlides:           Boolean,
+)
+
+/**
+ * Sent by client to request to create breakout rooms.
+ */
+object CreateBreakoutRoomsCmdMsg { val NAME = "CreateBreakoutRoomsCmdMsg" }
+case class CreateBreakoutRoomsCmdMsg(header: BbbClientMsgHeader, body: CreateBreakoutRoomsCmdMsgBody) extends StandardMsg
+case class CreateBreakoutRoomsCmdMsgBody(meetingId: String, durationInMinutes: Int, record: Boolean, captureNotes: Boolean, captureSlides: Boolean, rooms: Vector[BreakoutRoomMsgBody])
+case class BreakoutRoomMsgBody(name: String, sequence: Int, shortName: String, isDefaultName: Boolean, freeJoin: Boolean, users: Vector[String])
+
+// Sent by user to request ending all the breakout rooms
+object EndAllBreakoutRoomsMsg { val NAME = "EndAllBreakoutRoomsMsg" }
+case class EndAllBreakoutRoomsMsg(header: BbbClientMsgHeader, body: EndAllBreakoutRoomsMsgBody) extends StandardMsg
+case class EndAllBreakoutRoomsMsgBody(meetingId: String)
+
+/**
+ * Sent by client to request a join URL for the breakout room.
+ */
+object RequestBreakoutJoinURLReqMsg { val NAME = "RequestBreakoutJoinURLReqMsg" }
+case class RequestBreakoutJoinURLReqMsg(header: BbbClientMsgHeader, body: RequestBreakoutJoinURLReqMsgBody) extends StandardMsg
+case class RequestBreakoutJoinURLReqMsgBody(meetingId: String, breakoutId: String, userId: String)
+
+object TransferUserToMeetingEvtMsg { val NAME = "TransferUserToMeetingEvtMsg" }
+case class TransferUserToMeetingEvtMsg(header: BbbClientMsgHeader, body: TransferUserToMeetingEvtMsgBody) extends BbbCoreMsg
+case class TransferUserToMeetingEvtMsgBody(fromVoiceConf: String, toVoiceConf: String, userId: String)
+
+// Sent by user actor to ask for voice conference transfer
+object TransferUserToMeetingRequestMsg { val NAME = "TransferUserToMeetingRequestMsg" }
+case class TransferUserToMeetingRequestMsg(header: BbbClientMsgHeader, body: TransferUserToMeetingRequestMsgBody) extends StandardMsg
+case class TransferUserToMeetingRequestMsgBody(fromMeetingId: String, toMeetingId: String, userId: String)
+
+object UpdateBreakoutUsersEvtMsg { val NAME = "UpdateBreakoutUsersEvtMsg" }
+case class UpdateBreakoutUsersEvtMsg(header: BbbClientMsgHeader, body: UpdateBreakoutUsersEvtMsgBody) extends BbbCoreMsg
+case class UpdateBreakoutUsersEvtMsgBody(parentId: String, breakoutId: String, users: Vector[BreakoutUserVO])
+
+object UpdateBreakoutRoomsTimeReqMsg { val NAME = "UpdateBreakoutRoomsTimeReqMsg" }
+case class UpdateBreakoutRoomsTimeReqMsg(header: BbbClientMsgHeader, body: UpdateBreakoutRoomsTimeReqMsgBody) extends StandardMsg
+case class UpdateBreakoutRoomsTimeReqMsgBody(meetingId: String, timeInMinutes: Int)
+
+object UpdateBreakoutRoomsTimeEvtMsg { val NAME = "UpdateBreakoutRoomsTimeEvtMsg" }
+case class UpdateBreakoutRoomsTimeEvtMsg(header: BbbClientMsgHeader, body: UpdateBreakoutRoomsTimeEvtMsgBody) extends BbbCoreMsg
+case class UpdateBreakoutRoomsTimeEvtMsgBody(meetingId: String, timeInMinutes: Int)
+
+object SendMessageToAllBreakoutRoomsReqMsg { val NAME = "SendMessageToAllBreakoutRoomsReqMsg" }
+case class SendMessageToAllBreakoutRoomsReqMsg(header: BbbClientMsgHeader, body: SendMessageToAllBreakoutRoomsReqMsgBody) extends StandardMsg
+case class SendMessageToAllBreakoutRoomsReqMsgBody(meetingId: String, msg: String)
+
+object SendMessageToAllBreakoutRoomsEvtMsg { val NAME = "SendMessageToAllBreakoutRoomsEvtMsg" }
+case class SendMessageToAllBreakoutRoomsEvtMsg(header: BbbClientMsgHeader, body: SendMessageToAllBreakoutRoomsEvtMsgBody) extends BbbCoreMsg
+case class SendMessageToAllBreakoutRoomsEvtMsgBody(meetingId: String, senderId: String, msg: String, totalOfRooms: Int)
+
+object ChangeUserBreakoutReqMsg { val NAME = "ChangeUserBreakoutReqMsg" }
+case class ChangeUserBreakoutReqMsg(header: BbbClientMsgHeader, body: ChangeUserBreakoutReqMsgBody) extends StandardMsg
+case class ChangeUserBreakoutReqMsgBody(meetingId: String, userId: String, fromBreakoutId: String, toBreakoutId: String)
+
+object ChangeUserBreakoutEvtMsg { val NAME = "ChangeUserBreakoutEvtMsg" }
+case class ChangeUserBreakoutEvtMsg(header: BbbClientMsgHeader, body: ChangeUserBreakoutEvtMsgBody) extends BbbCoreMsg
+case class ChangeUserBreakoutEvtMsgBody(meetingId: String, userId: String, fromBreakoutId: String, toBreakoutId: String, redirectToHtml5JoinURL: String)
+
+// Common Value objects
+case class BreakoutUserVO(id: String, name: String)
+
+case class BreakoutRoomVO(id: String, externalId: String, name: String, parentId: String,
+                          sequence: Int, freeJoin: Boolean, voiceConf: String,
+                          assignedUsers: Vector[String], users: Vector[BreakoutUserVO], captureNotes: Boolean, captureSlides: Boolean)
+