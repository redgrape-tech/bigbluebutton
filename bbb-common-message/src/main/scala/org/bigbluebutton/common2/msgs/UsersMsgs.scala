package org.bigbluebutton.common2.msgs

object RegisterUserReqMsg { val NAME = "RegisterUserReqMsg" }
case class RegisterUserReqMsg(
    header: BbbCoreHeaderWithMeetingId,
    body:   RegisterUserReqMsgBody
) extends BbbCoreMsg
case class RegisterUserReqMsgBody(meetingId: String, intUserId: String, name: String, role: String,
                                  extUserId: String, authToken: String, avatarURL: String,
                                  guest: Boolean, authed: Boolean, guestStatus: String, excludeFromDashboard: Boolean)

object UserRegisteredRespMsg { val NAME = "UserRegisteredRespMsg" }
case class UserRegisteredRespMsg(
    header: BbbCoreHeaderWithMeetingId,
    body:   UserRegisteredRespMsgBody
) extends BbbCoreMsg
case class UserRegisteredRespMsgBody(meetingId: String, userId: String, name: String,
                                     role: String, excludeFromDashboard: Boolean, registeredOn: Long)

object ValidateAuthTokenReqMsg {
  val NAME = "ValidateAuthTokenReqMsg"

  def apply(meetingId: String, userId: String, authToken: String): ValidateAuthTokenReqMsg = {
    val header = BbbClientMsgHeader(ValidateAuthTokenReqMsg.NAME, meetingId, userId)

    val body = ValidateAuthTokenReqMsgBody(userId, authToken)
    ValidateAuthTokenReqMsg(header, body)
  }
}

case class ValidateAuthTokenReqMsg(
    header: BbbClientMsgHeader,
    body:   ValidateAuthTokenReqMsgBody
) extends StandardMsg
case class ValidateAuthTokenReqMsgBody(userId: String, authToken: String)

/**
 * Out Messages
 */

object ValidateAuthTokenRespMsg {
  val NAME = "ValidateAuthTokenRespMsg"
}
case class ValidateAuthTokenRespMsg(
    header: BbbClientMsgHeader,
    body:   ValidateAuthTokenRespMsgBody
) extends BbbCoreMsg
case class ValidateAuthTokenRespMsgBody(userId: String, authToken: String, valid: Boolean, waitForApproval: Boolean,
                                        registeredOn: Long, authTokenValidatedOn: Long, reasonCode: String, reason: String)

object UserLeftMeetingEvtMsg {
  val NAME = "UserLeftMeetingEvtMsg"
  def apply(meetingId: String, userId: String, body: UserLeftMeetingEvtMsgBody): UserLeftMeetingEvtMsg = {
    val header = BbbClientMsgHeader(UserLeftMeetingEvtMsg.NAME, meetingId, userId)
    UserLeftMeetingEvtMsg(header, body)
  }
}

case class UserLeftMeetingEvtMsg(
    header: BbbClientMsgHeader,
    body:   UserLeftMeetingEvtMsgBody
) extends BbbCoreMsg
case class UserLeftMeetingEvtMsgBody(intId: String, eject: Boolean, ejectedBy: String, reason: String, reasonCode: String)

object UserLeftFlagUpdatedEvtMsg {
  val NAME = "UserLeftFlagUpdatedEvtMsg"
  def apply(meetingId: String, userId: String, body: UserLeftFlagUpdatedEvtMsgBody): UserLeftFlagUpdatedEvtMsg = {
    val header = BbbClientMsgHeader(UserLeftFlagUpdatedEvtMsg.NAME, meetingId, userId)
    UserLeftFlagUpdatedEvtMsg(header, body)
  }
}

case class UserLeftFlagUpdatedEvtMsg(
    header: BbbClientMsgHeader,
    body:   UserLeftFlagUpdatedEvtMsgBody
) extends BbbCoreMsg
case class UserLeftFlagUpdatedEvtMsgBody(intId: String, userLeftFlag: Boolean)

object UserJoinedMeetingEvtMsg {
  val NAME = "UserJoinedMeetingEvtMsg"
  def apply(meetingId: String, userId: String, body: UserJoinedMeetingEvtMsgBody): UserJoinedMeetingEvtMsg = {
    val header = BbbClientMsgHeader(UserJoinedMeetingEvtMsg.NAME, meetingId, userId)
    UserJoinedMeetingEvtMsg(header, body)
  }
}

case class UserJoinedMeetingEvtMsg(
    header: BbbClientMsgHeader,
    body:   UserJoinedMeetingEvtMsgBody
) extends BbbCoreMsg
case class UserJoinedMeetingEvtMsgBody(
    intId:       String,
    extId:       String,
    name:        String,
    role:        String,
    guest:       Boolean,
    authed:      Boolean,
    guestStatus: String,
    emoji:       String,
    pin:         Boolean,
    presenter:   Boolean,
    locked:      Boolean,
    avatar:      String,
    color:       String,
    clientType:  String
)

/**
 * Sent by client to get all users in a meeting.
 */
object GetUsersReqMsg { val NAME = "GetUsersReqMsg" }
case class GetUsersReqMsg(header: BbbClientMsgHeader, body: GetUsersReqMsgBody) extends StandardMsg
case class GetUsersReqMsgBody(requesterId: String)

/**
 * Sent by user to get status of recording mark.
 */
object GetRecordingStatusReqMsg { val NAME = "GetRecordingStatusReqMsg" }
case class GetRecordingStatusReqMsg(header: BbbClientMsgHeader, body: GetRecordingStatusReqMsgBody) extends StandardMsg
case class GetRecordingStatusReqMsgBody(requestedBy: String)

/**
 * Sent to user as response to get recording mark.
 */
object GetRecordingStatusRespMsg { val NAME = "GetRecordingStatusRespMsg" }
case class GetRecordingStatusRespMsg(header: BbbClientMsgHeader, body: GetRecordingStatusRespMsgBody) extends BbbCoreMsg
case class GetRecordingStatusRespMsgBody(
    recorded:                Boolean,
    recording:               Boolean,
    recordFullDurationMedia: Boolean,
    requestedBy:             String
)

/**
 * Sent by user to start recording mark.
 */
object SetRecordingStatusCmdMsg { val NAME = "SetRecordingStatusCmdMsg" }
case class SetRecordingStatusCmdMsg(header: BbbClientMsgHeader, body: SetRecordingStatusCmdMsgBody) extends StandardMsg
case class SetRecordingStatusCmdMsgBody(recording: Boolean, setBy: String)

/**
 * Sent by user to start recording mark and ignore previsous marks
 */
object RecordAndClearPreviousMarkersCmdMsg { val NAME = "RecordAndClearPreviousMarkersCmdMsg" }
case class RecordAndClearPreviousMarkersCmdMsg(header: BbbClientMsgHeader, body: RecordAndClearPreviousMarkersCmdMsgBody) extends StandardMsg
case class RecordAndClearPreviousMarkersCmdMsgBody(recording: Boolean, setBy: String)

/**
 * Sent to all users about start recording mark.
 */
object RecordingStatusChangedEvtMsg { val NAME = "RecordingStatusChangedEvtMsg" }
case class RecordingStatusChangedEvtMsg(header: BbbClientMsgHeader, body: RecordingStatusChangedEvtMsgBody) extends BbbCoreMsg
case class RecordingStatusChangedEvtMsgBody(recording: Boolean, setBy: String)

object UpdateRecordingTimerEvtMsg { val NAME = "UpdateRecordingTimerEvtMsg" }
case class UpdateRecordingTimerEvtMsg(header: BbbClientMsgHeader, body: UpdateRecordingTimerEvtMsgBody) extends BbbCoreMsg
case class UpdateRecordingTimerEvtMsgBody(time: Long)

/**
 * Sent by user to update webcamsOnlyForModerator meeting property.
 */
object UpdateWebcamsOnlyForModeratorCmdMsg { val NAME = "UpdateWebcamsOnlyForModeratorCmdMsg" }
case class UpdateWebcamsOnlyForModeratorCmdMsg(header: BbbClientMsgHeader, body: UpdateWebcamsOnlyForModeratorCmdMsgBody) extends StandardMsg
case class UpdateWebcamsOnlyForModeratorCmdMsgBody(webcamsOnlyForModerator: Boolean, setBy: String)

/**
 * Sent by user to get the value of webcamsOnlyForModerator mark.
 */
object GetWebcamsOnlyForModeratorReqMsg { val NAME = "GetWebcamsOnlyForModeratorReqMsg" }
case class GetWebcamsOnlyForModeratorReqMsg(header: BbbClientMsgHeader, body: GetWebcamsOnlyForModeratorReqMsgBody) extends StandardMsg
case class GetWebcamsOnlyForModeratorReqMsgBody(requestedBy: String)

/**
 * Sent to user as response to get webcamsOnlyForModerator mark.
 */
object GetWebcamsOnlyForModeratorRespMsg { val NAME = "GetWebcamsOnlyForModeratorRespMsg" }
case class GetWebcamsOnlyForModeratorRespMsg(header: BbbClientMsgHeader, body: GetWebcamsOnlyForModeratorRespMsgBody) extends BbbCoreMsg
case class GetWebcamsOnlyForModeratorRespMsgBody(webcamsOnlyForModerator: Boolean, requestedBy: String)

/**
 * Sent to all users about webcam only for moderator value.
 */
object WebcamsOnlyForModeratorChangedEvtMsg { val NAME = "WebcamsOnlyForModeratorChangedEvtMsg" }
case class WebcamsOnlyForModeratorChangedEvtMsg(header: BbbClientMsgHeader, body: WebcamsOnlyForModeratorChangedEvtMsgBody) extends BbbCoreMsg
case class WebcamsOnlyForModeratorChangedEvtMsgBody(webcamsOnlyForModerator: Boolean, setBy: String)

/**
 * Sent by user to get status of screenshare (meant for late joiners).
 */
object GetScreenshareStatusReqMsg { val NAME = "GetScreenshareStatusReqMsg" }
case class GetScreenshareStatusReqMsg(header: BbbClientMsgHeader, body: GetScreenshareStatusReqMsgBody) extends StandardMsg
case class GetScreenshareStatusReqMsgBody(requestedBy: String)

/**
 * Sent from client about a user changing emoji.
 */
object ChangeUserEmojiCmdMsg { val NAME = "ChangeUserEmojiCmdMsg" }
case class ChangeUserEmojiCmdMsg(header: BbbClientMsgHeader, body: ChangeUserEmojiCmdMsgBody) extends StandardMsg
case class ChangeUserEmojiCmdMsgBody(userId: String, emoji: String)

/**
 * Sent to all clients about a user changing emoji.
 */
object UserEmojiChangedEvtMsg { val NAME = "UserEmojiChangedEvtMsg" }
case class UserEmojiChangedEvtMsg(header: BbbClientMsgHeader, body: UserEmojiChangedEvtMsgBody) extends BbbCoreMsg
case class UserEmojiChangedEvtMsgBody(userId: String, emoji: String)

/**
 * Sent from meteor about a user reaction's expiration.
 */
object UserReactionTimeExpiredCmdMsg { val NAME = "UserReactionTimeExpiredCmdMsg" }
case class UserReactionTimeExpiredCmdMsg(header: BbbClientMsgHeader, body: UserReactionTimeExpiredCmdMsgBody) extends StandardMsg
case class UserReactionTimeExpiredCmdMsgBody(userId: String)

/**
 * Sent from client about a mod clearing all users' emoji.
 */
object ClearAllUsersEmojiCmdMsg { val NAME = "ClearAllUsersEmojiCmdMsg" }
case class ClearAllUsersEmojiCmdMsg(header: BbbClientMsgHeader, body: ClearAllUsersEmojiCmdMsgBody) extends StandardMsg
case class ClearAllUsersEmojiCmdMsgBody(userId: String)

/**
 * Sent to all clients about clearing all users' emoji.
 */
object ClearedAllUsersEmojiEvtMsg { val NAME = "ClearedAllUsersEmojiEvtMsg" }
case class ClearedAllUsersEmojiEvtMsg(header: BbbClientMsgHeader, body: ClearedAllUsersEmojiEvtMsgBody) extends StandardMsg
case class ClearedAllUsersEmojiEvtMsgBody()

/**
 * Sent from client about a user mobile flag.
 */
object ChangeUserMobileFlagReqMsg { val NAME = "ChangeUserMobileFlagReqMsg" }
case class ChangeUserMobileFlagReqMsg(header: BbbClientMsgHeader, body: ChangeUserMobileFlagReqMsgBody) extends StandardMsg
case class ChangeUserMobileFlagReqMsgBody(userId: String, mobile: Boolean)

/**
 * Sent to all clients about a user mobile flag.
 */
object UserMobileFlagChangedEvtMsg { val NAME = "UserMobileFlagChangedEvtMsg" }
case class UserMobileFlagChangedEvtMsg(header: BbbClientMsgHeader, body: UserMobileFlagChangedEvtMsgBody) extends BbbCoreMsg
case class UserMobileFlagChangedEvtMsgBody(userId: String, mobile: Boolean)

object AssignPresenterReqMsg { val NAME = "AssignPresenterReqMsg" }
case class AssignPresenterReqMsg(header: BbbClientMsgHeader, body: AssignPresenterReqMsgBody) extends StandardMsg
case class AssignPresenterReqMsgBody(requesterId: String, newPresenterId: String, newPresenterName: String, assignedBy: String)

/**
 * Sent from client to change the video pin of the user in the meeting.
 */
object ChangeUserPinStateReqMsg { val NAME = "ChangeUserPinStateReqMsg" }
case class ChangeUserPinStateReqMsg(header: BbbClientMsgHeader, body: ChangeUserPinStateReqMsgBody) extends StandardMsg
case class ChangeUserPinStateReqMsgBody(userId: String, pin: Boolean, changedBy: String)

object UserPinStateChangedEvtMsg { val NAME = "UserPinStateChangedEvtMsg" }
case class UserPinStateChangedEvtMsg(header: BbbClientMsgHeader, body: UserPinStateChangedEvtMsgBody) extends BbbCoreMsg
case class UserPinStateChangedEvtMsgBody(userId: String, pin: Boolean, changedBy: String)
/**
 * Sent from client to change the role of the user in the meeting.
 */
object ChangeUserRoleCmdMsg { val NAME = "ChangeUserRoleCmdMsg" }
case class ChangeUserRoleCmdMsg(header: BbbClientMsgHeader, body: ChangeUserRoleCmdMsgBody) extends StandardMsg
case class ChangeUserRoleCmdMsgBody(userId: String, role: String, changedBy: String)

object UserRoleChangedEvtMsg { val NAME = "UserRoleChangedEvtMsg" }
case class UserRoleChangedEvtMsg(header: BbbClientMsgHeader, body: UserRoleChangedEvtMsgBody) extends BbbCoreMsg
case class UserRoleChangedEvtMsgBody(userId: String, role: String, changedBy: String)

/**
 * Sent from client to eject the user from the meeting.
 */
object EjectUserFromMeetingCmdMsg { val NAME = "EjectUserFromMeetingCmdMsg" }
case class EjectUserFromMeetingCmdMsg(header: BbbClientMsgHeader, body: EjectUserFromMeetingCmdMsgBody) extends StandardMsg
case class EjectUserFromMeetingCmdMsgBody(userId: String, ejectedBy: String, banUser: Boolean)

/**
 * Sent from client to lock user in meeting.
 */
object LockUserInMeetingCmdMsg { val NAME = "LockUserInMeetingCmdMsg" }
case class LockUserInMeetingCmdMsg(header: BbbClientMsgHeader, body: LockUserInMeetingCmdMsgBody) extends StandardMsg
case class LockUserInMeetingCmdMsgBody(userId: String, lock: Boolean, lockedBy: String)

/**
 * Send to client that user has been locked.
 */
object UserLockedInMeetingEvtMsg { val NAME = "UserLockedInMeetingEvtMsg" }
case class UserLockedInMeetingEvtMsg(header: BbbClientMsgHeader, body: UserLockedInMeetingEvtMsgBody) extends BbbCoreMsg
case class UserLockedInMeetingEvtMsgBody(userId: String, locked: Boolean, lockedBy: String)

/**
 * Sent by client to lock users.
 */
object LockUsersInMeetingCmdMsg { val NAME = "LockUsersInMeetingCmdMsg" }
case class LockUsersInMeetingCmdMsg(header: BbbClientMsgHeader, body: LockUsersInMeetingCmdMsgBody) extends StandardMsg
case class LockUsersInMeetingCmdMsgBody(lock: Boolean, lockedBy: String, except: Vector[String])

/**
 * Sent by client to set lock setting.
 */
object ChangeLockSettingsInMeetingCmdMsg { val NAME = "ChangeLockSettingsInMeetingCmdMsg" }
case class ChangeLockSettingsInMeetingCmdMsg(
    header: BbbClientMsgHeader,
    body:   ChangeLockSettingsInMeetingCmdMsgBody
) extends StandardMsg
case class ChangeLockSettingsInMeetingCmdMsgBody(disableCam: Boolean, disableMic: Boolean, disablePrivChat: Boolean,
<<<<<<< HEAD
                                                 disablePubChat: Boolean, disableNotes: Boolean, hideUserList: Boolean, lockedLayout: Boolean, lockOnJoin: Boolean,
                                                 lockOnJoinConfigurable: Boolean, hideViewersCursor: Boolean, hideViewersAnnotation: Boolean, setBy: String)
=======
                                                 disablePubChat: Boolean, disableNotes: Boolean, hideUserList: Boolean, lockOnJoin: Boolean,
                                                 lockOnJoinConfigurable: Boolean, hideViewersCursor: Boolean, setBy: String)
>>>>>>> 11f23b71

object LockSettingsInMeetingChangedEvtMsg { val NAME = "LockSettingsInMeetingChangedEvtMsg" }
case class LockSettingsInMeetingChangedEvtMsg(
    header: BbbClientMsgHeader,
    body:   LockSettingsInMeetingChangedEvtMsgBody
) extends BbbCoreMsg
case class LockSettingsInMeetingChangedEvtMsgBody(disableCam: Boolean, disableMic: Boolean, disablePrivChat: Boolean,
<<<<<<< HEAD
                                                  disablePubChat: Boolean, disableNotes: Boolean, hideUserList: Boolean, lockedLayout: Boolean, lockOnJoin: Boolean,
                                                  lockOnJoinConfigurable: Boolean, hideViewersCursor: Boolean, hideViewersAnnotation: Boolean, setBy: String)
=======
                                                  disablePubChat: Boolean, disableNotes: Boolean, hideUserList: Boolean, lockOnJoin: Boolean,
                                                  lockOnJoinConfigurable: Boolean, hideViewersCursor: Boolean, setBy: String)
>>>>>>> 11f23b71

/**
 * Sent by client to query the lock settings.
 */
object GetLockSettingsReqMsg { val NAME = "GetLockSettingsReqMsg" }
case class GetLockSettingsReqMsg(header: BbbClientMsgHeader, body: GetLockSettingsReqMsgBody) extends StandardMsg
case class GetLockSettingsReqMsgBody(requesterId: String)

/**
 * Response to the query for lock settings.
 */
object GetLockSettingsRespMsg { val NAME = "GetLockSettingsRespMsg" }
case class GetLockSettingsRespMsg(header: BbbClientMsgHeader, body: GetLockSettingsRespMsgBody) extends BbbCoreMsg
case class GetLockSettingsRespMsgBody(disableCam: Boolean, disableMic: Boolean, disablePrivChat: Boolean,
<<<<<<< HEAD
                                      disablePubChat: Boolean, disableNotes: Boolean, hideUserList: Boolean, lockedLayout: Boolean, lockOnJoin: Boolean,
                                      lockOnJoinConfigurable: Boolean, hideViewersCursor: Boolean, hideViewersAnnotation: Boolean)
=======
                                      disablePubChat: Boolean, disableNotes: Boolean, hideUserList: Boolean, lockOnJoin: Boolean,
                                      lockOnJoinConfigurable: Boolean, hideViewersCursor: Boolean)
>>>>>>> 11f23b71

object LockSettingsNotInitializedRespMsg { val NAME = "LockSettingsNotInitializedRespMsg" }
case class LockSettingsNotInitializedRespMsg(header: BbbClientMsgHeader, body: LockSettingsNotInitializedRespMsgBody) extends BbbCoreMsg
case class LockSettingsNotInitializedRespMsgBody(userId: String)

/**
 * Sent from client to logout and end meeting.
 */
object LogoutAndEndMeetingCmdMsg { val NAME = "LogoutAndEndMeetingCmdMsg" }
case class LogoutAndEndMeetingCmdMsg(header: BbbClientMsgHeader, body: LogoutAndEndMeetingCmdMsgBody) extends StandardMsg
case class LogoutAndEndMeetingCmdMsgBody(userId: String)

object UserJoinMeetingReqMsg { val NAME = "UserJoinMeetingReqMsg" }
case class UserJoinMeetingReqMsg(header: BbbClientMsgHeader, body: UserJoinMeetingReqMsgBody) extends StandardMsg
case class UserJoinMeetingReqMsgBody(userId: String, authToken: String, clientType: String)

/**
 * Sent from Flash client to rejoin meeting after reconnection
 */
object UserJoinMeetingAfterReconnectReqMsg { val NAME = "UserJoinMeetingAfterReconnectReqMsg" }
case class UserJoinMeetingAfterReconnectReqMsg(header: BbbClientMsgHeader, body: UserJoinMeetingAfterReconnectReqMsgBody) extends StandardMsg
case class UserJoinMeetingAfterReconnectReqMsgBody(userId: String, authToken: String, clientType: String)

/**
 * Sent from client to bbb-akka to notify that a user is leaving
 */
object UserLeaveReqMsg { val NAME = "UserLeaveReqMsg" }
case class UserLeaveReqMsg(header: BbbClientMsgHeader, body: UserLeaveReqMsgBody) extends StandardMsg
case class UserLeaveReqMsgBody(userId: String, sessionId: String, loggedOut: Boolean)

object GetUsersMeetingReqMsg { val NAME = "GetUsersMeetingReqMsg" }
case class GetUsersMeetingReqMsg(header: BbbClientMsgHeader, body: GetUsersMeetingReqMsgBody) extends StandardMsg
case class GetUsersMeetingReqMsgBody(userId: String)

object GetUsersMeetingRespMsg {
  val NAME = "GetUsersMeetingRespMsg"

  def apply(meetingId: String, userId: String, users: Vector[WebUser]): GetUsersMeetingRespMsg = {
    val header = BbbClientMsgHeader(GetUsersMeetingRespMsg.NAME, meetingId, userId)

    val body = GetUsersMeetingRespMsgBody(users)
    GetUsersMeetingRespMsg(header, body)
  }

}
case class GetUsersMeetingRespMsg(header: BbbClientMsgHeader, body: GetUsersMeetingRespMsgBody) extends BbbCoreMsg
case class GetUsersMeetingRespMsgBody(users: Vector[WebUser])
case class WebUser(intId: String, extId: String, name: String, role: String,
                   guest: Boolean, authed: Boolean, guestStatus: String,
                   emoji: String, locked: Boolean,
                   presenter: Boolean, avatar: String, clientType: String)

object SyncGetUsersMeetingRespMsg { val NAME = "SyncGetUsersMeetingRespMsg" }
case class SyncGetUsersMeetingRespMsg(header: BbbClientMsgHeader, body: SyncGetUsersMeetingRespMsgBody) extends BbbCoreMsg
case class SyncGetUsersMeetingRespMsgBody(users: Vector[WebUser])

object GetVoiceUsersMeetingRespMsg {
  val NAME = "GetVoiceUsersMeetingRespMsg"

  def apply(meetingId: String, userId: String, users: Vector[VoiceConfUser]): GetVoiceUsersMeetingRespMsg = {
    val header = BbbClientMsgHeader(GetVoiceUsersMeetingRespMsg.NAME, meetingId, userId)

    val body = GetVoiceUsersMeetingRespMsgBody(users)
    GetVoiceUsersMeetingRespMsg(header, body)
  }
}

case class GetVoiceUsersMeetingRespMsg(header: BbbClientMsgHeader, body: GetVoiceUsersMeetingRespMsgBody) extends BbbCoreMsg
case class GetVoiceUsersMeetingRespMsgBody(users: Vector[VoiceConfUser])
case class VoiceConfUser(intId: String, voiceUserId: String, callingWith: String, callerName: String,
                         callerNum: String, color: String, muted: Boolean, talking: Boolean, listenOnly: Boolean)

/**
 * Sent from client to add user to the presenter group of a meeting.
 */
object AddUserToPresenterGroupCmdMsg { val NAME = "AddUserToPresenterGroupCmdMsg" }
case class AddUserToPresenterGroupCmdMsg(header: BbbClientMsgHeader, body: AddUserToPresenterGroupCmdMsgBody) extends StandardMsg
case class AddUserToPresenterGroupCmdMsgBody(userId: String, requesterId: String)

/**
 * Sent to all clients about a user added to the presenter group of a meeting
 */
object UserAddedToPresenterGroupEvtMsg { val NAME = "UserAddedToPresenterGroupEvtMsg" }
case class UserAddedToPresenterGroupEvtMsg(header: BbbClientMsgHeader, body: UserAddedToPresenterGroupEvtMsgBody) extends StandardMsg
case class UserAddedToPresenterGroupEvtMsgBody(userId: String, requesterId: String)

/**
 * Sent from client to remove user from the presenter group of a meeting.
 */
object RemoveUserFromPresenterGroupCmdMsg { val NAME = "RemoveUserFromPresenterGroupCmdMsg" }
case class RemoveUserFromPresenterGroupCmdMsg(header: BbbClientMsgHeader, body: RemoveUserFromPresenterGroupCmdMsgBody) extends StandardMsg
case class RemoveUserFromPresenterGroupCmdMsgBody(userId: String, requesterId: String)

/**
 * Sent to all clients about a user removed from the presenter group of a meeting
 */
object UserRemovedFromPresenterGroupEvtMsg { val NAME = "UserRemovedFromPresenterGroupEvtMsg" }
case class UserRemovedFromPresenterGroupEvtMsg(header: BbbClientMsgHeader, body: UserRemovedFromPresenterGroupEvtMsgBody) extends StandardMsg
case class UserRemovedFromPresenterGroupEvtMsgBody(userId: String, requesterId: String)

/**
 * Sent from client to request the presenter group of a meeting.
 */
object GetPresenterGroupReqMsg { val NAME = "GetPresenterGroupReqMsg" }
case class GetPresenterGroupReqMsg(header: BbbClientMsgHeader, body: GetPresenterGroupReqMsgBody) extends StandardMsg
case class GetPresenterGroupReqMsgBody(requesterId: String)

/**
 * Sent to all clients about the members of the presenter group of a meeting
 */
object GetPresenterGroupRespMsg { val NAME = "GetPresenterGroupRespMsg" }
case class GetPresenterGroupRespMsg(header: BbbClientMsgHeader, body: GetPresenterGroupRespMsgBody) extends StandardMsg
case class GetPresenterGroupRespMsgBody(presenterGroup: Vector[String], requesterId: String)

object UserInactivityInspectMsg { val NAME = "UserInactivityInspectMsg" }
case class UserInactivityInspectMsg(header: BbbClientMsgHeader, body: UserInactivityInspectMsgBody) extends StandardMsg
case class UserInactivityInspectMsgBody(meetingId: String, responseDelay: Long)

object UserActivitySignCmdMsg { val NAME = "UserActivitySignCmdMsg" }
case class UserActivitySignCmdMsg(header: BbbClientMsgHeader, body: UserActivitySignCmdMsgBody) extends StandardMsg
case class UserActivitySignCmdMsgBody(userId: String)

/**
 * Sent from client to randomly select a viewer
 */
object SelectRandomViewerReqMsg { val NAME = "SelectRandomViewerReqMsg" }
case class SelectRandomViewerReqMsg(header: BbbClientMsgHeader, body: SelectRandomViewerReqMsgBody) extends StandardMsg
case class SelectRandomViewerReqMsgBody(requestedBy: String)

/**
 * Response to request for a random viewer
 */
object SelectRandomViewerRespMsg { val NAME = "SelectRandomViewerRespMsg" }
case class SelectRandomViewerRespMsg(header: BbbClientMsgHeader, body: SelectRandomViewerRespMsgBody) extends StandardMsg
case class SelectRandomViewerRespMsgBody(requestedBy: String, userIds: Vector[String], choice: String)
<|MERGE_RESOLUTION|>--- conflicted
+++ resolved
@@ -1,481 +1,466 @@
-package org.bigbluebutton.common2.msgs
-
-object RegisterUserReqMsg { val NAME = "RegisterUserReqMsg" }
-case class RegisterUserReqMsg(
-    header: BbbCoreHeaderWithMeetingId,
-    body:   RegisterUserReqMsgBody
-) extends BbbCoreMsg
-case class RegisterUserReqMsgBody(meetingId: String, intUserId: String, name: String, role: String,
-                                  extUserId: String, authToken: String, avatarURL: String,
-                                  guest: Boolean, authed: Boolean, guestStatus: String, excludeFromDashboard: Boolean)
-
-object UserRegisteredRespMsg { val NAME = "UserRegisteredRespMsg" }
-case class UserRegisteredRespMsg(
-    header: BbbCoreHeaderWithMeetingId,
-    body:   UserRegisteredRespMsgBody
-) extends BbbCoreMsg
-case class UserRegisteredRespMsgBody(meetingId: String, userId: String, name: String,
-                                     role: String, excludeFromDashboard: Boolean, registeredOn: Long)
-
-object ValidateAuthTokenReqMsg {
-  val NAME = "ValidateAuthTokenReqMsg"
-
-  def apply(meetingId: String, userId: String, authToken: String): ValidateAuthTokenReqMsg = {
-    val header = BbbClientMsgHeader(ValidateAuthTokenReqMsg.NAME, meetingId, userId)
-
-    val body = ValidateAuthTokenReqMsgBody(userId, authToken)
-    ValidateAuthTokenReqMsg(header, body)
-  }
-}
-
-case class ValidateAuthTokenReqMsg(
-    header: BbbClientMsgHeader,
-    body:   ValidateAuthTokenReqMsgBody
-) extends StandardMsg
-case class ValidateAuthTokenReqMsgBody(userId: String, authToken: String)
-
-/**
- * Out Messages
- */
-
-object ValidateAuthTokenRespMsg {
-  val NAME = "ValidateAuthTokenRespMsg"
-}
-case class ValidateAuthTokenRespMsg(
-    header: BbbClientMsgHeader,
-    body:   ValidateAuthTokenRespMsgBody
-) extends BbbCoreMsg
-case class ValidateAuthTokenRespMsgBody(userId: String, authToken: String, valid: Boolean, waitForApproval: Boolean,
-                                        registeredOn: Long, authTokenValidatedOn: Long, reasonCode: String, reason: String)
-
-object UserLeftMeetingEvtMsg {
-  val NAME = "UserLeftMeetingEvtMsg"
-  def apply(meetingId: String, userId: String, body: UserLeftMeetingEvtMsgBody): UserLeftMeetingEvtMsg = {
-    val header = BbbClientMsgHeader(UserLeftMeetingEvtMsg.NAME, meetingId, userId)
-    UserLeftMeetingEvtMsg(header, body)
-  }
-}
-
-case class UserLeftMeetingEvtMsg(
-    header: BbbClientMsgHeader,
-    body:   UserLeftMeetingEvtMsgBody
-) extends BbbCoreMsg
-case class UserLeftMeetingEvtMsgBody(intId: String, eject: Boolean, ejectedBy: String, reason: String, reasonCode: String)
-
-object UserLeftFlagUpdatedEvtMsg {
-  val NAME = "UserLeftFlagUpdatedEvtMsg"
-  def apply(meetingId: String, userId: String, body: UserLeftFlagUpdatedEvtMsgBody): UserLeftFlagUpdatedEvtMsg = {
-    val header = BbbClientMsgHeader(UserLeftFlagUpdatedEvtMsg.NAME, meetingId, userId)
-    UserLeftFlagUpdatedEvtMsg(header, body)
-  }
-}
-
-case class UserLeftFlagUpdatedEvtMsg(
-    header: BbbClientMsgHeader,
-    body:   UserLeftFlagUpdatedEvtMsgBody
-) extends BbbCoreMsg
-case class UserLeftFlagUpdatedEvtMsgBody(intId: String, userLeftFlag: Boolean)
-
-object UserJoinedMeetingEvtMsg {
-  val NAME = "UserJoinedMeetingEvtMsg"
-  def apply(meetingId: String, userId: String, body: UserJoinedMeetingEvtMsgBody): UserJoinedMeetingEvtMsg = {
-    val header = BbbClientMsgHeader(UserJoinedMeetingEvtMsg.NAME, meetingId, userId)
-    UserJoinedMeetingEvtMsg(header, body)
-  }
-}
-
-case class UserJoinedMeetingEvtMsg(
-    header: BbbClientMsgHeader,
-    body:   UserJoinedMeetingEvtMsgBody
-) extends BbbCoreMsg
-case class UserJoinedMeetingEvtMsgBody(
-    intId:       String,
-    extId:       String,
-    name:        String,
-    role:        String,
-    guest:       Boolean,
-    authed:      Boolean,
-    guestStatus: String,
-    emoji:       String,
-    pin:         Boolean,
-    presenter:   Boolean,
-    locked:      Boolean,
-    avatar:      String,
-    color:       String,
-    clientType:  String
-)
-
-/**
- * Sent by client to get all users in a meeting.
- */
-object GetUsersReqMsg { val NAME = "GetUsersReqMsg" }
-case class GetUsersReqMsg(header: BbbClientMsgHeader, body: GetUsersReqMsgBody) extends StandardMsg
-case class GetUsersReqMsgBody(requesterId: String)
-
-/**
- * Sent by user to get status of recording mark.
- */
-object GetRecordingStatusReqMsg { val NAME = "GetRecordingStatusReqMsg" }
-case class GetRecordingStatusReqMsg(header: BbbClientMsgHeader, body: GetRecordingStatusReqMsgBody) extends StandardMsg
-case class GetRecordingStatusReqMsgBody(requestedBy: String)
-
-/**
- * Sent to user as response to get recording mark.
- */
-object GetRecordingStatusRespMsg { val NAME = "GetRecordingStatusRespMsg" }
-case class GetRecordingStatusRespMsg(header: BbbClientMsgHeader, body: GetRecordingStatusRespMsgBody) extends BbbCoreMsg
-case class GetRecordingStatusRespMsgBody(
-    recorded:                Boolean,
-    recording:               Boolean,
-    recordFullDurationMedia: Boolean,
-    requestedBy:             String
-)
-
-/**
- * Sent by user to start recording mark.
- */
-object SetRecordingStatusCmdMsg { val NAME = "SetRecordingStatusCmdMsg" }
-case class SetRecordingStatusCmdMsg(header: BbbClientMsgHeader, body: SetRecordingStatusCmdMsgBody) extends StandardMsg
-case class SetRecordingStatusCmdMsgBody(recording: Boolean, setBy: String)
-
-/**
- * Sent by user to start recording mark and ignore previsous marks
- */
-object RecordAndClearPreviousMarkersCmdMsg { val NAME = "RecordAndClearPreviousMarkersCmdMsg" }
-case class RecordAndClearPreviousMarkersCmdMsg(header: BbbClientMsgHeader, body: RecordAndClearPreviousMarkersCmdMsgBody) extends StandardMsg
-case class RecordAndClearPreviousMarkersCmdMsgBody(recording: Boolean, setBy: String)
-
-/**
- * Sent to all users about start recording mark.
- */
-object RecordingStatusChangedEvtMsg { val NAME = "RecordingStatusChangedEvtMsg" }
-case class RecordingStatusChangedEvtMsg(header: BbbClientMsgHeader, body: RecordingStatusChangedEvtMsgBody) extends BbbCoreMsg
-case class RecordingStatusChangedEvtMsgBody(recording: Boolean, setBy: String)
-
-object UpdateRecordingTimerEvtMsg { val NAME = "UpdateRecordingTimerEvtMsg" }
-case class UpdateRecordingTimerEvtMsg(header: BbbClientMsgHeader, body: UpdateRecordingTimerEvtMsgBody) extends BbbCoreMsg
-case class UpdateRecordingTimerEvtMsgBody(time: Long)
-
-/**
- * Sent by user to update webcamsOnlyForModerator meeting property.
- */
-object UpdateWebcamsOnlyForModeratorCmdMsg { val NAME = "UpdateWebcamsOnlyForModeratorCmdMsg" }
-case class UpdateWebcamsOnlyForModeratorCmdMsg(header: BbbClientMsgHeader, body: UpdateWebcamsOnlyForModeratorCmdMsgBody) extends StandardMsg
-case class UpdateWebcamsOnlyForModeratorCmdMsgBody(webcamsOnlyForModerator: Boolean, setBy: String)
-
-/**
- * Sent by user to get the value of webcamsOnlyForModerator mark.
- */
-object GetWebcamsOnlyForModeratorReqMsg { val NAME = "GetWebcamsOnlyForModeratorReqMsg" }
-case class GetWebcamsOnlyForModeratorReqMsg(header: BbbClientMsgHeader, body: GetWebcamsOnlyForModeratorReqMsgBody) extends StandardMsg
-case class GetWebcamsOnlyForModeratorReqMsgBody(requestedBy: String)
-
-/**
- * Sent to user as response to get webcamsOnlyForModerator mark.
- */
-object GetWebcamsOnlyForModeratorRespMsg { val NAME = "GetWebcamsOnlyForModeratorRespMsg" }
-case class GetWebcamsOnlyForModeratorRespMsg(header: BbbClientMsgHeader, body: GetWebcamsOnlyForModeratorRespMsgBody) extends BbbCoreMsg
-case class GetWebcamsOnlyForModeratorRespMsgBody(webcamsOnlyForModerator: Boolean, requestedBy: String)
-
-/**
- * Sent to all users about webcam only for moderator value.
- */
-object WebcamsOnlyForModeratorChangedEvtMsg { val NAME = "WebcamsOnlyForModeratorChangedEvtMsg" }
-case class WebcamsOnlyForModeratorChangedEvtMsg(header: BbbClientMsgHeader, body: WebcamsOnlyForModeratorChangedEvtMsgBody) extends BbbCoreMsg
-case class WebcamsOnlyForModeratorChangedEvtMsgBody(webcamsOnlyForModerator: Boolean, setBy: String)
-
-/**
- * Sent by user to get status of screenshare (meant for late joiners).
- */
-object GetScreenshareStatusReqMsg { val NAME = "GetScreenshareStatusReqMsg" }
-case class GetScreenshareStatusReqMsg(header: BbbClientMsgHeader, body: GetScreenshareStatusReqMsgBody) extends StandardMsg
-case class GetScreenshareStatusReqMsgBody(requestedBy: String)
-
-/**
- * Sent from client about a user changing emoji.
- */
-object ChangeUserEmojiCmdMsg { val NAME = "ChangeUserEmojiCmdMsg" }
-case class ChangeUserEmojiCmdMsg(header: BbbClientMsgHeader, body: ChangeUserEmojiCmdMsgBody) extends StandardMsg
-case class ChangeUserEmojiCmdMsgBody(userId: String, emoji: String)
-
-/**
- * Sent to all clients about a user changing emoji.
- */
-object UserEmojiChangedEvtMsg { val NAME = "UserEmojiChangedEvtMsg" }
-case class UserEmojiChangedEvtMsg(header: BbbClientMsgHeader, body: UserEmojiChangedEvtMsgBody) extends BbbCoreMsg
-case class UserEmojiChangedEvtMsgBody(userId: String, emoji: String)
-
-/**
- * Sent from meteor about a user reaction's expiration.
- */
-object UserReactionTimeExpiredCmdMsg { val NAME = "UserReactionTimeExpiredCmdMsg" }
-case class UserReactionTimeExpiredCmdMsg(header: BbbClientMsgHeader, body: UserReactionTimeExpiredCmdMsgBody) extends StandardMsg
-case class UserReactionTimeExpiredCmdMsgBody(userId: String)
-
-/**
- * Sent from client about a mod clearing all users' emoji.
- */
-object ClearAllUsersEmojiCmdMsg { val NAME = "ClearAllUsersEmojiCmdMsg" }
-case class ClearAllUsersEmojiCmdMsg(header: BbbClientMsgHeader, body: ClearAllUsersEmojiCmdMsgBody) extends StandardMsg
-case class ClearAllUsersEmojiCmdMsgBody(userId: String)
-
-/**
- * Sent to all clients about clearing all users' emoji.
- */
-object ClearedAllUsersEmojiEvtMsg { val NAME = "ClearedAllUsersEmojiEvtMsg" }
-case class ClearedAllUsersEmojiEvtMsg(header: BbbClientMsgHeader, body: ClearedAllUsersEmojiEvtMsgBody) extends StandardMsg
-case class ClearedAllUsersEmojiEvtMsgBody()
-
-/**
- * Sent from client about a user mobile flag.
- */
-object ChangeUserMobileFlagReqMsg { val NAME = "ChangeUserMobileFlagReqMsg" }
-case class ChangeUserMobileFlagReqMsg(header: BbbClientMsgHeader, body: ChangeUserMobileFlagReqMsgBody) extends StandardMsg
-case class ChangeUserMobileFlagReqMsgBody(userId: String, mobile: Boolean)
-
-/**
- * Sent to all clients about a user mobile flag.
- */
-object UserMobileFlagChangedEvtMsg { val NAME = "UserMobileFlagChangedEvtMsg" }
-case class UserMobileFlagChangedEvtMsg(header: BbbClientMsgHeader, body: UserMobileFlagChangedEvtMsgBody) extends BbbCoreMsg
-case class UserMobileFlagChangedEvtMsgBody(userId: String, mobile: Boolean)
-
-object AssignPresenterReqMsg { val NAME = "AssignPresenterReqMsg" }
-case class AssignPresenterReqMsg(header: BbbClientMsgHeader, body: AssignPresenterReqMsgBody) extends StandardMsg
-case class AssignPresenterReqMsgBody(requesterId: String, newPresenterId: String, newPresenterName: String, assignedBy: String)
-
-/**
- * Sent from client to change the video pin of the user in the meeting.
- */
-object ChangeUserPinStateReqMsg { val NAME = "ChangeUserPinStateReqMsg" }
-case class ChangeUserPinStateReqMsg(header: BbbClientMsgHeader, body: ChangeUserPinStateReqMsgBody) extends StandardMsg
-case class ChangeUserPinStateReqMsgBody(userId: String, pin: Boolean, changedBy: String)
-
-object UserPinStateChangedEvtMsg { val NAME = "UserPinStateChangedEvtMsg" }
-case class UserPinStateChangedEvtMsg(header: BbbClientMsgHeader, body: UserPinStateChangedEvtMsgBody) extends BbbCoreMsg
-case class UserPinStateChangedEvtMsgBody(userId: String, pin: Boolean, changedBy: String)
-/**
- * Sent from client to change the role of the user in the meeting.
- */
-object ChangeUserRoleCmdMsg { val NAME = "ChangeUserRoleCmdMsg" }
-case class ChangeUserRoleCmdMsg(header: BbbClientMsgHeader, body: ChangeUserRoleCmdMsgBody) extends StandardMsg
-case class ChangeUserRoleCmdMsgBody(userId: String, role: String, changedBy: String)
-
-object UserRoleChangedEvtMsg { val NAME = "UserRoleChangedEvtMsg" }
-case class UserRoleChangedEvtMsg(header: BbbClientMsgHeader, body: UserRoleChangedEvtMsgBody) extends BbbCoreMsg
-case class UserRoleChangedEvtMsgBody(userId: String, role: String, changedBy: String)
-
-/**
- * Sent from client to eject the user from the meeting.
- */
-object EjectUserFromMeetingCmdMsg { val NAME = "EjectUserFromMeetingCmdMsg" }
-case class EjectUserFromMeetingCmdMsg(header: BbbClientMsgHeader, body: EjectUserFromMeetingCmdMsgBody) extends StandardMsg
-case class EjectUserFromMeetingCmdMsgBody(userId: String, ejectedBy: String, banUser: Boolean)
-
-/**
- * Sent from client to lock user in meeting.
- */
-object LockUserInMeetingCmdMsg { val NAME = "LockUserInMeetingCmdMsg" }
-case class LockUserInMeetingCmdMsg(header: BbbClientMsgHeader, body: LockUserInMeetingCmdMsgBody) extends StandardMsg
-case class LockUserInMeetingCmdMsgBody(userId: String, lock: Boolean, lockedBy: String)
-
-/**
- * Send to client that user has been locked.
- */
-object UserLockedInMeetingEvtMsg { val NAME = "UserLockedInMeetingEvtMsg" }
-case class UserLockedInMeetingEvtMsg(header: BbbClientMsgHeader, body: UserLockedInMeetingEvtMsgBody) extends BbbCoreMsg
-case class UserLockedInMeetingEvtMsgBody(userId: String, locked: Boolean, lockedBy: String)
-
-/**
- * Sent by client to lock users.
- */
-object LockUsersInMeetingCmdMsg { val NAME = "LockUsersInMeetingCmdMsg" }
-case class LockUsersInMeetingCmdMsg(header: BbbClientMsgHeader, body: LockUsersInMeetingCmdMsgBody) extends StandardMsg
-case class LockUsersInMeetingCmdMsgBody(lock: Boolean, lockedBy: String, except: Vector[String])
-
-/**
- * Sent by client to set lock setting.
- */
-object ChangeLockSettingsInMeetingCmdMsg { val NAME = "ChangeLockSettingsInMeetingCmdMsg" }
-case class ChangeLockSettingsInMeetingCmdMsg(
-    header: BbbClientMsgHeader,
-    body:   ChangeLockSettingsInMeetingCmdMsgBody
-) extends StandardMsg
-case class ChangeLockSettingsInMeetingCmdMsgBody(disableCam: Boolean, disableMic: Boolean, disablePrivChat: Boolean,
-<<<<<<< HEAD
-                                                 disablePubChat: Boolean, disableNotes: Boolean, hideUserList: Boolean, lockedLayout: Boolean, lockOnJoin: Boolean,
-                                                 lockOnJoinConfigurable: Boolean, hideViewersCursor: Boolean, hideViewersAnnotation: Boolean, setBy: String)
-=======
-                                                 disablePubChat: Boolean, disableNotes: Boolean, hideUserList: Boolean, lockOnJoin: Boolean,
-                                                 lockOnJoinConfigurable: Boolean, hideViewersCursor: Boolean, setBy: String)
->>>>>>> 11f23b71
-
-object LockSettingsInMeetingChangedEvtMsg { val NAME = "LockSettingsInMeetingChangedEvtMsg" }
-case class LockSettingsInMeetingChangedEvtMsg(
-    header: BbbClientMsgHeader,
-    body:   LockSettingsInMeetingChangedEvtMsgBody
-) extends BbbCoreMsg
-case class LockSettingsInMeetingChangedEvtMsgBody(disableCam: Boolean, disableMic: Boolean, disablePrivChat: Boolean,
-<<<<<<< HEAD
-                                                  disablePubChat: Boolean, disableNotes: Boolean, hideUserList: Boolean, lockedLayout: Boolean, lockOnJoin: Boolean,
-                                                  lockOnJoinConfigurable: Boolean, hideViewersCursor: Boolean, hideViewersAnnotation: Boolean, setBy: String)
-=======
-                                                  disablePubChat: Boolean, disableNotes: Boolean, hideUserList: Boolean, lockOnJoin: Boolean,
-                                                  lockOnJoinConfigurable: Boolean, hideViewersCursor: Boolean, setBy: String)
->>>>>>> 11f23b71
-
-/**
- * Sent by client to query the lock settings.
- */
-object GetLockSettingsReqMsg { val NAME = "GetLockSettingsReqMsg" }
-case class GetLockSettingsReqMsg(header: BbbClientMsgHeader, body: GetLockSettingsReqMsgBody) extends StandardMsg
-case class GetLockSettingsReqMsgBody(requesterId: String)
-
-/**
- * Response to the query for lock settings.
- */
-object GetLockSettingsRespMsg { val NAME = "GetLockSettingsRespMsg" }
-case class GetLockSettingsRespMsg(header: BbbClientMsgHeader, body: GetLockSettingsRespMsgBody) extends BbbCoreMsg
-case class GetLockSettingsRespMsgBody(disableCam: Boolean, disableMic: Boolean, disablePrivChat: Boolean,
-<<<<<<< HEAD
-                                      disablePubChat: Boolean, disableNotes: Boolean, hideUserList: Boolean, lockedLayout: Boolean, lockOnJoin: Boolean,
-                                      lockOnJoinConfigurable: Boolean, hideViewersCursor: Boolean, hideViewersAnnotation: Boolean)
-=======
-                                      disablePubChat: Boolean, disableNotes: Boolean, hideUserList: Boolean, lockOnJoin: Boolean,
-                                      lockOnJoinConfigurable: Boolean, hideViewersCursor: Boolean)
->>>>>>> 11f23b71
-
-object LockSettingsNotInitializedRespMsg { val NAME = "LockSettingsNotInitializedRespMsg" }
-case class LockSettingsNotInitializedRespMsg(header: BbbClientMsgHeader, body: LockSettingsNotInitializedRespMsgBody) extends BbbCoreMsg
-case class LockSettingsNotInitializedRespMsgBody(userId: String)
-
-/**
- * Sent from client to logout and end meeting.
- */
-object LogoutAndEndMeetingCmdMsg { val NAME = "LogoutAndEndMeetingCmdMsg" }
-case class LogoutAndEndMeetingCmdMsg(header: BbbClientMsgHeader, body: LogoutAndEndMeetingCmdMsgBody) extends StandardMsg
-case class LogoutAndEndMeetingCmdMsgBody(userId: String)
-
-object UserJoinMeetingReqMsg { val NAME = "UserJoinMeetingReqMsg" }
-case class UserJoinMeetingReqMsg(header: BbbClientMsgHeader, body: UserJoinMeetingReqMsgBody) extends StandardMsg
-case class UserJoinMeetingReqMsgBody(userId: String, authToken: String, clientType: String)
-
-/**
- * Sent from Flash client to rejoin meeting after reconnection
- */
-object UserJoinMeetingAfterReconnectReqMsg { val NAME = "UserJoinMeetingAfterReconnectReqMsg" }
-case class UserJoinMeetingAfterReconnectReqMsg(header: BbbClientMsgHeader, body: UserJoinMeetingAfterReconnectReqMsgBody) extends StandardMsg
-case class UserJoinMeetingAfterReconnectReqMsgBody(userId: String, authToken: String, clientType: String)
-
-/**
- * Sent from client to bbb-akka to notify that a user is leaving
- */
-object UserLeaveReqMsg { val NAME = "UserLeaveReqMsg" }
-case class UserLeaveReqMsg(header: BbbClientMsgHeader, body: UserLeaveReqMsgBody) extends StandardMsg
-case class UserLeaveReqMsgBody(userId: String, sessionId: String, loggedOut: Boolean)
-
-object GetUsersMeetingReqMsg { val NAME = "GetUsersMeetingReqMsg" }
-case class GetUsersMeetingReqMsg(header: BbbClientMsgHeader, body: GetUsersMeetingReqMsgBody) extends StandardMsg
-case class GetUsersMeetingReqMsgBody(userId: String)
-
-object GetUsersMeetingRespMsg {
-  val NAME = "GetUsersMeetingRespMsg"
-
-  def apply(meetingId: String, userId: String, users: Vector[WebUser]): GetUsersMeetingRespMsg = {
-    val header = BbbClientMsgHeader(GetUsersMeetingRespMsg.NAME, meetingId, userId)
-
-    val body = GetUsersMeetingRespMsgBody(users)
-    GetUsersMeetingRespMsg(header, body)
-  }
-
-}
-case class GetUsersMeetingRespMsg(header: BbbClientMsgHeader, body: GetUsersMeetingRespMsgBody) extends BbbCoreMsg
-case class GetUsersMeetingRespMsgBody(users: Vector[WebUser])
-case class WebUser(intId: String, extId: String, name: String, role: String,
-                   guest: Boolean, authed: Boolean, guestStatus: String,
-                   emoji: String, locked: Boolean,
-                   presenter: Boolean, avatar: String, clientType: String)
-
-object SyncGetUsersMeetingRespMsg { val NAME = "SyncGetUsersMeetingRespMsg" }
-case class SyncGetUsersMeetingRespMsg(header: BbbClientMsgHeader, body: SyncGetUsersMeetingRespMsgBody) extends BbbCoreMsg
-case class SyncGetUsersMeetingRespMsgBody(users: Vector[WebUser])
-
-object GetVoiceUsersMeetingRespMsg {
-  val NAME = "GetVoiceUsersMeetingRespMsg"
-
-  def apply(meetingId: String, userId: String, users: Vector[VoiceConfUser]): GetVoiceUsersMeetingRespMsg = {
-    val header = BbbClientMsgHeader(GetVoiceUsersMeetingRespMsg.NAME, meetingId, userId)
-
-    val body = GetVoiceUsersMeetingRespMsgBody(users)
-    GetVoiceUsersMeetingRespMsg(header, body)
-  }
-}
-
-case class GetVoiceUsersMeetingRespMsg(header: BbbClientMsgHeader, body: GetVoiceUsersMeetingRespMsgBody) extends BbbCoreMsg
-case class GetVoiceUsersMeetingRespMsgBody(users: Vector[VoiceConfUser])
-case class VoiceConfUser(intId: String, voiceUserId: String, callingWith: String, callerName: String,
-                         callerNum: String, color: String, muted: Boolean, talking: Boolean, listenOnly: Boolean)
-
-/**
- * Sent from client to add user to the presenter group of a meeting.
- */
-object AddUserToPresenterGroupCmdMsg { val NAME = "AddUserToPresenterGroupCmdMsg" }
-case class AddUserToPresenterGroupCmdMsg(header: BbbClientMsgHeader, body: AddUserToPresenterGroupCmdMsgBody) extends StandardMsg
-case class AddUserToPresenterGroupCmdMsgBody(userId: String, requesterId: String)
-
-/**
- * Sent to all clients about a user added to the presenter group of a meeting
- */
-object UserAddedToPresenterGroupEvtMsg { val NAME = "UserAddedToPresenterGroupEvtMsg" }
-case class UserAddedToPresenterGroupEvtMsg(header: BbbClientMsgHeader, body: UserAddedToPresenterGroupEvtMsgBody) extends StandardMsg
-case class UserAddedToPresenterGroupEvtMsgBody(userId: String, requesterId: String)
-
-/**
- * Sent from client to remove user from the presenter group of a meeting.
- */
-object RemoveUserFromPresenterGroupCmdMsg { val NAME = "RemoveUserFromPresenterGroupCmdMsg" }
-case class RemoveUserFromPresenterGroupCmdMsg(header: BbbClientMsgHeader, body: RemoveUserFromPresenterGroupCmdMsgBody) extends StandardMsg
-case class RemoveUserFromPresenterGroupCmdMsgBody(userId: String, requesterId: String)
-
-/**
- * Sent to all clients about a user removed from the presenter group of a meeting
- */
-object UserRemovedFromPresenterGroupEvtMsg { val NAME = "UserRemovedFromPresenterGroupEvtMsg" }
-case class UserRemovedFromPresenterGroupEvtMsg(header: BbbClientMsgHeader, body: UserRemovedFromPresenterGroupEvtMsgBody) extends StandardMsg
-case class UserRemovedFromPresenterGroupEvtMsgBody(userId: String, requesterId: String)
-
-/**
- * Sent from client to request the presenter group of a meeting.
- */
-object GetPresenterGroupReqMsg { val NAME = "GetPresenterGroupReqMsg" }
-case class GetPresenterGroupReqMsg(header: BbbClientMsgHeader, body: GetPresenterGroupReqMsgBody) extends StandardMsg
-case class GetPresenterGroupReqMsgBody(requesterId: String)
-
-/**
- * Sent to all clients about the members of the presenter group of a meeting
- */
-object GetPresenterGroupRespMsg { val NAME = "GetPresenterGroupRespMsg" }
-case class GetPresenterGroupRespMsg(header: BbbClientMsgHeader, body: GetPresenterGroupRespMsgBody) extends StandardMsg
-case class GetPresenterGroupRespMsgBody(presenterGroup: Vector[String], requesterId: String)
-
-object UserInactivityInspectMsg { val NAME = "UserInactivityInspectMsg" }
-case class UserInactivityInspectMsg(header: BbbClientMsgHeader, body: UserInactivityInspectMsgBody) extends StandardMsg
-case class UserInactivityInspectMsgBody(meetingId: String, responseDelay: Long)
-
-object UserActivitySignCmdMsg { val NAME = "UserActivitySignCmdMsg" }
-case class UserActivitySignCmdMsg(header: BbbClientMsgHeader, body: UserActivitySignCmdMsgBody) extends StandardMsg
-case class UserActivitySignCmdMsgBody(userId: String)
-
-/**
- * Sent from client to randomly select a viewer
- */
-object SelectRandomViewerReqMsg { val NAME = "SelectRandomViewerReqMsg" }
-case class SelectRandomViewerReqMsg(header: BbbClientMsgHeader, body: SelectRandomViewerReqMsgBody) extends StandardMsg
-case class SelectRandomViewerReqMsgBody(requestedBy: String)
-
-/**
- * Response to request for a random viewer
- */
-object SelectRandomViewerRespMsg { val NAME = "SelectRandomViewerRespMsg" }
-case class SelectRandomViewerRespMsg(header: BbbClientMsgHeader, body: SelectRandomViewerRespMsgBody) extends StandardMsg
-case class SelectRandomViewerRespMsgBody(requestedBy: String, userIds: Vector[String], choice: String)
+package org.bigbluebutton.common2.msgs
+
+object RegisterUserReqMsg { val NAME = "RegisterUserReqMsg" }
+case class RegisterUserReqMsg(
+    header: BbbCoreHeaderWithMeetingId,
+    body:   RegisterUserReqMsgBody
+) extends BbbCoreMsg
+case class RegisterUserReqMsgBody(meetingId: String, intUserId: String, name: String, role: String,
+                                  extUserId: String, authToken: String, avatarURL: String,
+                                  guest: Boolean, authed: Boolean, guestStatus: String, excludeFromDashboard: Boolean)
+
+object UserRegisteredRespMsg { val NAME = "UserRegisteredRespMsg" }
+case class UserRegisteredRespMsg(
+    header: BbbCoreHeaderWithMeetingId,
+    body:   UserRegisteredRespMsgBody
+) extends BbbCoreMsg
+case class UserRegisteredRespMsgBody(meetingId: String, userId: String, name: String,
+                                     role: String, excludeFromDashboard: Boolean, registeredOn: Long)
+
+object ValidateAuthTokenReqMsg {
+  val NAME = "ValidateAuthTokenReqMsg"
+
+  def apply(meetingId: String, userId: String, authToken: String): ValidateAuthTokenReqMsg = {
+    val header = BbbClientMsgHeader(ValidateAuthTokenReqMsg.NAME, meetingId, userId)
+
+    val body = ValidateAuthTokenReqMsgBody(userId, authToken)
+    ValidateAuthTokenReqMsg(header, body)
+  }
+}
+
+case class ValidateAuthTokenReqMsg(
+    header: BbbClientMsgHeader,
+    body:   ValidateAuthTokenReqMsgBody
+) extends StandardMsg
+case class ValidateAuthTokenReqMsgBody(userId: String, authToken: String)
+
+/**
+ * Out Messages
+ */
+
+object ValidateAuthTokenRespMsg {
+  val NAME = "ValidateAuthTokenRespMsg"
+}
+case class ValidateAuthTokenRespMsg(
+    header: BbbClientMsgHeader,
+    body:   ValidateAuthTokenRespMsgBody
+) extends BbbCoreMsg
+case class ValidateAuthTokenRespMsgBody(userId: String, authToken: String, valid: Boolean, waitForApproval: Boolean,
+                                        registeredOn: Long, authTokenValidatedOn: Long, reasonCode: String, reason: String)
+
+object UserLeftMeetingEvtMsg {
+  val NAME = "UserLeftMeetingEvtMsg"
+  def apply(meetingId: String, userId: String, body: UserLeftMeetingEvtMsgBody): UserLeftMeetingEvtMsg = {
+    val header = BbbClientMsgHeader(UserLeftMeetingEvtMsg.NAME, meetingId, userId)
+    UserLeftMeetingEvtMsg(header, body)
+  }
+}
+
+case class UserLeftMeetingEvtMsg(
+    header: BbbClientMsgHeader,
+    body:   UserLeftMeetingEvtMsgBody
+) extends BbbCoreMsg
+case class UserLeftMeetingEvtMsgBody(intId: String, eject: Boolean, ejectedBy: String, reason: String, reasonCode: String)
+
+object UserLeftFlagUpdatedEvtMsg {
+  val NAME = "UserLeftFlagUpdatedEvtMsg"
+  def apply(meetingId: String, userId: String, body: UserLeftFlagUpdatedEvtMsgBody): UserLeftFlagUpdatedEvtMsg = {
+    val header = BbbClientMsgHeader(UserLeftFlagUpdatedEvtMsg.NAME, meetingId, userId)
+    UserLeftFlagUpdatedEvtMsg(header, body)
+  }
+}
+
+case class UserLeftFlagUpdatedEvtMsg(
+    header: BbbClientMsgHeader,
+    body:   UserLeftFlagUpdatedEvtMsgBody
+) extends BbbCoreMsg
+case class UserLeftFlagUpdatedEvtMsgBody(intId: String, userLeftFlag: Boolean)
+
+object UserJoinedMeetingEvtMsg {
+  val NAME = "UserJoinedMeetingEvtMsg"
+  def apply(meetingId: String, userId: String, body: UserJoinedMeetingEvtMsgBody): UserJoinedMeetingEvtMsg = {
+    val header = BbbClientMsgHeader(UserJoinedMeetingEvtMsg.NAME, meetingId, userId)
+    UserJoinedMeetingEvtMsg(header, body)
+  }
+}
+
+case class UserJoinedMeetingEvtMsg(
+    header: BbbClientMsgHeader,
+    body:   UserJoinedMeetingEvtMsgBody
+) extends BbbCoreMsg
+case class UserJoinedMeetingEvtMsgBody(
+    intId:       String,
+    extId:       String,
+    name:        String,
+    role:        String,
+    guest:       Boolean,
+    authed:      Boolean,
+    guestStatus: String,
+    emoji:       String,
+    pin:         Boolean,
+    presenter:   Boolean,
+    locked:      Boolean,
+    avatar:      String,
+    color:       String,
+    clientType:  String
+)
+
+/**
+ * Sent by client to get all users in a meeting.
+ */
+object GetUsersReqMsg { val NAME = "GetUsersReqMsg" }
+case class GetUsersReqMsg(header: BbbClientMsgHeader, body: GetUsersReqMsgBody) extends StandardMsg
+case class GetUsersReqMsgBody(requesterId: String)
+
+/**
+ * Sent by user to get status of recording mark.
+ */
+object GetRecordingStatusReqMsg { val NAME = "GetRecordingStatusReqMsg" }
+case class GetRecordingStatusReqMsg(header: BbbClientMsgHeader, body: GetRecordingStatusReqMsgBody) extends StandardMsg
+case class GetRecordingStatusReqMsgBody(requestedBy: String)
+
+/**
+ * Sent to user as response to get recording mark.
+ */
+object GetRecordingStatusRespMsg { val NAME = "GetRecordingStatusRespMsg" }
+case class GetRecordingStatusRespMsg(header: BbbClientMsgHeader, body: GetRecordingStatusRespMsgBody) extends BbbCoreMsg
+case class GetRecordingStatusRespMsgBody(
+    recorded:                Boolean,
+    recording:               Boolean,
+    recordFullDurationMedia: Boolean,
+    requestedBy:             String
+)
+
+/**
+ * Sent by user to start recording mark.
+ */
+object SetRecordingStatusCmdMsg { val NAME = "SetRecordingStatusCmdMsg" }
+case class SetRecordingStatusCmdMsg(header: BbbClientMsgHeader, body: SetRecordingStatusCmdMsgBody) extends StandardMsg
+case class SetRecordingStatusCmdMsgBody(recording: Boolean, setBy: String)
+
+/**
+ * Sent by user to start recording mark and ignore previsous marks
+ */
+object RecordAndClearPreviousMarkersCmdMsg { val NAME = "RecordAndClearPreviousMarkersCmdMsg" }
+case class RecordAndClearPreviousMarkersCmdMsg(header: BbbClientMsgHeader, body: RecordAndClearPreviousMarkersCmdMsgBody) extends StandardMsg
+case class RecordAndClearPreviousMarkersCmdMsgBody(recording: Boolean, setBy: String)
+
+/**
+ * Sent to all users about start recording mark.
+ */
+object RecordingStatusChangedEvtMsg { val NAME = "RecordingStatusChangedEvtMsg" }
+case class RecordingStatusChangedEvtMsg(header: BbbClientMsgHeader, body: RecordingStatusChangedEvtMsgBody) extends BbbCoreMsg
+case class RecordingStatusChangedEvtMsgBody(recording: Boolean, setBy: String)
+
+object UpdateRecordingTimerEvtMsg { val NAME = "UpdateRecordingTimerEvtMsg" }
+case class UpdateRecordingTimerEvtMsg(header: BbbClientMsgHeader, body: UpdateRecordingTimerEvtMsgBody) extends BbbCoreMsg
+case class UpdateRecordingTimerEvtMsgBody(time: Long)
+
+/**
+ * Sent by user to update webcamsOnlyForModerator meeting property.
+ */
+object UpdateWebcamsOnlyForModeratorCmdMsg { val NAME = "UpdateWebcamsOnlyForModeratorCmdMsg" }
+case class UpdateWebcamsOnlyForModeratorCmdMsg(header: BbbClientMsgHeader, body: UpdateWebcamsOnlyForModeratorCmdMsgBody) extends StandardMsg
+case class UpdateWebcamsOnlyForModeratorCmdMsgBody(webcamsOnlyForModerator: Boolean, setBy: String)
+
+/**
+ * Sent by user to get the value of webcamsOnlyForModerator mark.
+ */
+object GetWebcamsOnlyForModeratorReqMsg { val NAME = "GetWebcamsOnlyForModeratorReqMsg" }
+case class GetWebcamsOnlyForModeratorReqMsg(header: BbbClientMsgHeader, body: GetWebcamsOnlyForModeratorReqMsgBody) extends StandardMsg
+case class GetWebcamsOnlyForModeratorReqMsgBody(requestedBy: String)
+
+/**
+ * Sent to user as response to get webcamsOnlyForModerator mark.
+ */
+object GetWebcamsOnlyForModeratorRespMsg { val NAME = "GetWebcamsOnlyForModeratorRespMsg" }
+case class GetWebcamsOnlyForModeratorRespMsg(header: BbbClientMsgHeader, body: GetWebcamsOnlyForModeratorRespMsgBody) extends BbbCoreMsg
+case class GetWebcamsOnlyForModeratorRespMsgBody(webcamsOnlyForModerator: Boolean, requestedBy: String)
+
+/**
+ * Sent to all users about webcam only for moderator value.
+ */
+object WebcamsOnlyForModeratorChangedEvtMsg { val NAME = "WebcamsOnlyForModeratorChangedEvtMsg" }
+case class WebcamsOnlyForModeratorChangedEvtMsg(header: BbbClientMsgHeader, body: WebcamsOnlyForModeratorChangedEvtMsgBody) extends BbbCoreMsg
+case class WebcamsOnlyForModeratorChangedEvtMsgBody(webcamsOnlyForModerator: Boolean, setBy: String)
+
+/**
+ * Sent by user to get status of screenshare (meant for late joiners).
+ */
+object GetScreenshareStatusReqMsg { val NAME = "GetScreenshareStatusReqMsg" }
+case class GetScreenshareStatusReqMsg(header: BbbClientMsgHeader, body: GetScreenshareStatusReqMsgBody) extends StandardMsg
+case class GetScreenshareStatusReqMsgBody(requestedBy: String)
+
+/**
+ * Sent from client about a user changing emoji.
+ */
+object ChangeUserEmojiCmdMsg { val NAME = "ChangeUserEmojiCmdMsg" }
+case class ChangeUserEmojiCmdMsg(header: BbbClientMsgHeader, body: ChangeUserEmojiCmdMsgBody) extends StandardMsg
+case class ChangeUserEmojiCmdMsgBody(userId: String, emoji: String)
+
+/**
+ * Sent to all clients about a user changing emoji.
+ */
+object UserEmojiChangedEvtMsg { val NAME = "UserEmojiChangedEvtMsg" }
+case class UserEmojiChangedEvtMsg(header: BbbClientMsgHeader, body: UserEmojiChangedEvtMsgBody) extends BbbCoreMsg
+case class UserEmojiChangedEvtMsgBody(userId: String, emoji: String)
+
+/**
+ * Sent from meteor about a user reaction's expiration.
+ */
+object UserReactionTimeExpiredCmdMsg { val NAME = "UserReactionTimeExpiredCmdMsg" }
+case class UserReactionTimeExpiredCmdMsg(header: BbbClientMsgHeader, body: UserReactionTimeExpiredCmdMsgBody) extends StandardMsg
+case class UserReactionTimeExpiredCmdMsgBody(userId: String)
+
+/**
+ * Sent from client about a mod clearing all users' emoji.
+ */
+object ClearAllUsersEmojiCmdMsg { val NAME = "ClearAllUsersEmojiCmdMsg" }
+case class ClearAllUsersEmojiCmdMsg(header: BbbClientMsgHeader, body: ClearAllUsersEmojiCmdMsgBody) extends StandardMsg
+case class ClearAllUsersEmojiCmdMsgBody(userId: String)
+
+/**
+ * Sent to all clients about clearing all users' emoji.
+ */
+object ClearedAllUsersEmojiEvtMsg { val NAME = "ClearedAllUsersEmojiEvtMsg" }
+case class ClearedAllUsersEmojiEvtMsg(header: BbbClientMsgHeader, body: ClearedAllUsersEmojiEvtMsgBody) extends StandardMsg
+case class ClearedAllUsersEmojiEvtMsgBody()
+
+/**
+ * Sent from client about a user mobile flag.
+ */
+object ChangeUserMobileFlagReqMsg { val NAME = "ChangeUserMobileFlagReqMsg" }
+case class ChangeUserMobileFlagReqMsg(header: BbbClientMsgHeader, body: ChangeUserMobileFlagReqMsgBody) extends StandardMsg
+case class ChangeUserMobileFlagReqMsgBody(userId: String, mobile: Boolean)
+
+/**
+ * Sent to all clients about a user mobile flag.
+ */
+object UserMobileFlagChangedEvtMsg { val NAME = "UserMobileFlagChangedEvtMsg" }
+case class UserMobileFlagChangedEvtMsg(header: BbbClientMsgHeader, body: UserMobileFlagChangedEvtMsgBody) extends BbbCoreMsg
+case class UserMobileFlagChangedEvtMsgBody(userId: String, mobile: Boolean)
+
+object AssignPresenterReqMsg { val NAME = "AssignPresenterReqMsg" }
+case class AssignPresenterReqMsg(header: BbbClientMsgHeader, body: AssignPresenterReqMsgBody) extends StandardMsg
+case class AssignPresenterReqMsgBody(requesterId: String, newPresenterId: String, newPresenterName: String, assignedBy: String)
+
+/**
+ * Sent from client to change the video pin of the user in the meeting.
+ */
+object ChangeUserPinStateReqMsg { val NAME = "ChangeUserPinStateReqMsg" }
+case class ChangeUserPinStateReqMsg(header: BbbClientMsgHeader, body: ChangeUserPinStateReqMsgBody) extends StandardMsg
+case class ChangeUserPinStateReqMsgBody(userId: String, pin: Boolean, changedBy: String)
+
+object UserPinStateChangedEvtMsg { val NAME = "UserPinStateChangedEvtMsg" }
+case class UserPinStateChangedEvtMsg(header: BbbClientMsgHeader, body: UserPinStateChangedEvtMsgBody) extends BbbCoreMsg
+case class UserPinStateChangedEvtMsgBody(userId: String, pin: Boolean, changedBy: String)
+/**
+ * Sent from client to change the role of the user in the meeting.
+ */
+object ChangeUserRoleCmdMsg { val NAME = "ChangeUserRoleCmdMsg" }
+case class ChangeUserRoleCmdMsg(header: BbbClientMsgHeader, body: ChangeUserRoleCmdMsgBody) extends StandardMsg
+case class ChangeUserRoleCmdMsgBody(userId: String, role: String, changedBy: String)
+
+object UserRoleChangedEvtMsg { val NAME = "UserRoleChangedEvtMsg" }
+case class UserRoleChangedEvtMsg(header: BbbClientMsgHeader, body: UserRoleChangedEvtMsgBody) extends BbbCoreMsg
+case class UserRoleChangedEvtMsgBody(userId: String, role: String, changedBy: String)
+
+/**
+ * Sent from client to eject the user from the meeting.
+ */
+object EjectUserFromMeetingCmdMsg { val NAME = "EjectUserFromMeetingCmdMsg" }
+case class EjectUserFromMeetingCmdMsg(header: BbbClientMsgHeader, body: EjectUserFromMeetingCmdMsgBody) extends StandardMsg
+case class EjectUserFromMeetingCmdMsgBody(userId: String, ejectedBy: String, banUser: Boolean)
+
+/**
+ * Sent from client to lock user in meeting.
+ */
+object LockUserInMeetingCmdMsg { val NAME = "LockUserInMeetingCmdMsg" }
+case class LockUserInMeetingCmdMsg(header: BbbClientMsgHeader, body: LockUserInMeetingCmdMsgBody) extends StandardMsg
+case class LockUserInMeetingCmdMsgBody(userId: String, lock: Boolean, lockedBy: String)
+
+/**
+ * Send to client that user has been locked.
+ */
+object UserLockedInMeetingEvtMsg { val NAME = "UserLockedInMeetingEvtMsg" }
+case class UserLockedInMeetingEvtMsg(header: BbbClientMsgHeader, body: UserLockedInMeetingEvtMsgBody) extends BbbCoreMsg
+case class UserLockedInMeetingEvtMsgBody(userId: String, locked: Boolean, lockedBy: String)
+
+/**
+ * Sent by client to lock users.
+ */
+object LockUsersInMeetingCmdMsg { val NAME = "LockUsersInMeetingCmdMsg" }
+case class LockUsersInMeetingCmdMsg(header: BbbClientMsgHeader, body: LockUsersInMeetingCmdMsgBody) extends StandardMsg
+case class LockUsersInMeetingCmdMsgBody(lock: Boolean, lockedBy: String, except: Vector[String])
+
+/**
+ * Sent by client to set lock setting.
+ */
+object ChangeLockSettingsInMeetingCmdMsg { val NAME = "ChangeLockSettingsInMeetingCmdMsg" }
+case class ChangeLockSettingsInMeetingCmdMsg(
+    header: BbbClientMsgHeader,
+    body:   ChangeLockSettingsInMeetingCmdMsgBody
+) extends StandardMsg
+case class ChangeLockSettingsInMeetingCmdMsgBody(disableCam: Boolean, disableMic: Boolean, disablePrivChat: Boolean,
+                                                 disablePubChat: Boolean, disableNotes: Boolean, hideUserList: Boolean, lockOnJoin: Boolean,
+                                                 lockOnJoinConfigurable: Boolean, hideViewersCursor: Boolean, hideViewersAnnotation: Boolean, setBy: String)
+
+object LockSettingsInMeetingChangedEvtMsg { val NAME = "LockSettingsInMeetingChangedEvtMsg" }
+case class LockSettingsInMeetingChangedEvtMsg(
+    header: BbbClientMsgHeader,
+    body:   LockSettingsInMeetingChangedEvtMsgBody
+) extends BbbCoreMsg
+case class LockSettingsInMeetingChangedEvtMsgBody(disableCam: Boolean, disableMic: Boolean, disablePrivChat: Boolean,
+                                                  disablePubChat: Boolean, disableNotes: Boolean, hideUserList: Boolean, lockOnJoin: Boolean,
+                                                  lockOnJoinConfigurable: Boolean, hideViewersCursor: Boolean, hideViewersAnnotation: Boolean, setBy: String)
+
+/**
+ * Sent by client to query the lock settings.
+ */
+object GetLockSettingsReqMsg { val NAME = "GetLockSettingsReqMsg" }
+case class GetLockSettingsReqMsg(header: BbbClientMsgHeader, body: GetLockSettingsReqMsgBody) extends StandardMsg
+case class GetLockSettingsReqMsgBody(requesterId: String)
+
+/**
+ * Response to the query for lock settings.
+ */
+object GetLockSettingsRespMsg { val NAME = "GetLockSettingsRespMsg" }
+case class GetLockSettingsRespMsg(header: BbbClientMsgHeader, body: GetLockSettingsRespMsgBody) extends BbbCoreMsg
+case class GetLockSettingsRespMsgBody(disableCam: Boolean, disableMic: Boolean, disablePrivChat: Boolean,
+                                      disablePubChat: Boolean, disableNotes: Boolean, hideUserList: Boolean, lockOnJoin: Boolean,
+                                      lockOnJoinConfigurable: Boolean, hideViewersCursor: Boolean, hideViewersAnnotation: Boolean)
+
+object LockSettingsNotInitializedRespMsg { val NAME = "LockSettingsNotInitializedRespMsg" }
+case class LockSettingsNotInitializedRespMsg(header: BbbClientMsgHeader, body: LockSettingsNotInitializedRespMsgBody) extends BbbCoreMsg
+case class LockSettingsNotInitializedRespMsgBody(userId: String)
+
+/**
+ * Sent from client to logout and end meeting.
+ */
+object LogoutAndEndMeetingCmdMsg { val NAME = "LogoutAndEndMeetingCmdMsg" }
+case class LogoutAndEndMeetingCmdMsg(header: BbbClientMsgHeader, body: LogoutAndEndMeetingCmdMsgBody) extends StandardMsg
+case class LogoutAndEndMeetingCmdMsgBody(userId: String)
+
+object UserJoinMeetingReqMsg { val NAME = "UserJoinMeetingReqMsg" }
+case class UserJoinMeetingReqMsg(header: BbbClientMsgHeader, body: UserJoinMeetingReqMsgBody) extends StandardMsg
+case class UserJoinMeetingReqMsgBody(userId: String, authToken: String, clientType: String)
+
+/**
+ * Sent from Flash client to rejoin meeting after reconnection
+ */
+object UserJoinMeetingAfterReconnectReqMsg { val NAME = "UserJoinMeetingAfterReconnectReqMsg" }
+case class UserJoinMeetingAfterReconnectReqMsg(header: BbbClientMsgHeader, body: UserJoinMeetingAfterReconnectReqMsgBody) extends StandardMsg
+case class UserJoinMeetingAfterReconnectReqMsgBody(userId: String, authToken: String, clientType: String)
+
+/**
+ * Sent from client to bbb-akka to notify that a user is leaving
+ */
+object UserLeaveReqMsg { val NAME = "UserLeaveReqMsg" }
+case class UserLeaveReqMsg(header: BbbClientMsgHeader, body: UserLeaveReqMsgBody) extends StandardMsg
+case class UserLeaveReqMsgBody(userId: String, sessionId: String, loggedOut: Boolean)
+
+object GetUsersMeetingReqMsg { val NAME = "GetUsersMeetingReqMsg" }
+case class GetUsersMeetingReqMsg(header: BbbClientMsgHeader, body: GetUsersMeetingReqMsgBody) extends StandardMsg
+case class GetUsersMeetingReqMsgBody(userId: String)
+
+object GetUsersMeetingRespMsg {
+  val NAME = "GetUsersMeetingRespMsg"
+
+  def apply(meetingId: String, userId: String, users: Vector[WebUser]): GetUsersMeetingRespMsg = {
+    val header = BbbClientMsgHeader(GetUsersMeetingRespMsg.NAME, meetingId, userId)
+
+    val body = GetUsersMeetingRespMsgBody(users)
+    GetUsersMeetingRespMsg(header, body)
+  }
+
+}
+case class GetUsersMeetingRespMsg(header: BbbClientMsgHeader, body: GetUsersMeetingRespMsgBody) extends BbbCoreMsg
+case class GetUsersMeetingRespMsgBody(users: Vector[WebUser])
+case class WebUser(intId: String, extId: String, name: String, role: String,
+                   guest: Boolean, authed: Boolean, guestStatus: String,
+                   emoji: String, locked: Boolean,
+                   presenter: Boolean, avatar: String, clientType: String)
+
+object SyncGetUsersMeetingRespMsg { val NAME = "SyncGetUsersMeetingRespMsg" }
+case class SyncGetUsersMeetingRespMsg(header: BbbClientMsgHeader, body: SyncGetUsersMeetingRespMsgBody) extends BbbCoreMsg
+case class SyncGetUsersMeetingRespMsgBody(users: Vector[WebUser])
+
+object GetVoiceUsersMeetingRespMsg {
+  val NAME = "GetVoiceUsersMeetingRespMsg"
+
+  def apply(meetingId: String, userId: String, users: Vector[VoiceConfUser]): GetVoiceUsersMeetingRespMsg = {
+    val header = BbbClientMsgHeader(GetVoiceUsersMeetingRespMsg.NAME, meetingId, userId)
+
+    val body = GetVoiceUsersMeetingRespMsgBody(users)
+    GetVoiceUsersMeetingRespMsg(header, body)
+  }
+}
+
+case class GetVoiceUsersMeetingRespMsg(header: BbbClientMsgHeader, body: GetVoiceUsersMeetingRespMsgBody) extends BbbCoreMsg
+case class GetVoiceUsersMeetingRespMsgBody(users: Vector[VoiceConfUser])
+case class VoiceConfUser(intId: String, voiceUserId: String, callingWith: String, callerName: String,
+                         callerNum: String, color: String, muted: Boolean, talking: Boolean, listenOnly: Boolean)
+
+/**
+ * Sent from client to add user to the presenter group of a meeting.
+ */
+object AddUserToPresenterGroupCmdMsg { val NAME = "AddUserToPresenterGroupCmdMsg" }
+case class AddUserToPresenterGroupCmdMsg(header: BbbClientMsgHeader, body: AddUserToPresenterGroupCmdMsgBody) extends StandardMsg
+case class AddUserToPresenterGroupCmdMsgBody(userId: String, requesterId: String)
+
+/**
+ * Sent to all clients about a user added to the presenter group of a meeting
+ */
+object UserAddedToPresenterGroupEvtMsg { val NAME = "UserAddedToPresenterGroupEvtMsg" }
+case class UserAddedToPresenterGroupEvtMsg(header: BbbClientMsgHeader, body: UserAddedToPresenterGroupEvtMsgBody) extends StandardMsg
+case class UserAddedToPresenterGroupEvtMsgBody(userId: String, requesterId: String)
+
+/**
+ * Sent from client to remove user from the presenter group of a meeting.
+ */
+object RemoveUserFromPresenterGroupCmdMsg { val NAME = "RemoveUserFromPresenterGroupCmdMsg" }
+case class RemoveUserFromPresenterGroupCmdMsg(header: BbbClientMsgHeader, body: RemoveUserFromPresenterGroupCmdMsgBody) extends StandardMsg
+case class RemoveUserFromPresenterGroupCmdMsgBody(userId: String, requesterId: String)
+
+/**
+ * Sent to all clients about a user removed from the presenter group of a meeting
+ */
+object UserRemovedFromPresenterGroupEvtMsg { val NAME = "UserRemovedFromPresenterGroupEvtMsg" }
+case class UserRemovedFromPresenterGroupEvtMsg(header: BbbClientMsgHeader, body: UserRemovedFromPresenterGroupEvtMsgBody) extends StandardMsg
+case class UserRemovedFromPresenterGroupEvtMsgBody(userId: String, requesterId: String)
+
+/**
+ * Sent from client to request the presenter group of a meeting.
+ */
+object GetPresenterGroupReqMsg { val NAME = "GetPresenterGroupReqMsg" }
+case class GetPresenterGroupReqMsg(header: BbbClientMsgHeader, body: GetPresenterGroupReqMsgBody) extends StandardMsg
+case class GetPresenterGroupReqMsgBody(requesterId: String)
+
+/**
+ * Sent to all clients about the members of the presenter group of a meeting
+ */
+object GetPresenterGroupRespMsg { val NAME = "GetPresenterGroupRespMsg" }
+case class GetPresenterGroupRespMsg(header: BbbClientMsgHeader, body: GetPresenterGroupRespMsgBody) extends StandardMsg
+case class GetPresenterGroupRespMsgBody(presenterGroup: Vector[String], requesterId: String)
+
+object UserInactivityInspectMsg { val NAME = "UserInactivityInspectMsg" }
+case class UserInactivityInspectMsg(header: BbbClientMsgHeader, body: UserInactivityInspectMsgBody) extends StandardMsg
+case class UserInactivityInspectMsgBody(meetingId: String, responseDelay: Long)
+
+object UserActivitySignCmdMsg { val NAME = "UserActivitySignCmdMsg" }
+case class UserActivitySignCmdMsg(header: BbbClientMsgHeader, body: UserActivitySignCmdMsgBody) extends StandardMsg
+case class UserActivitySignCmdMsgBody(userId: String)
+
+/**
+ * Sent from client to randomly select a viewer
+ */
+object SelectRandomViewerReqMsg { val NAME = "SelectRandomViewerReqMsg" }
+case class SelectRandomViewerReqMsg(header: BbbClientMsgHeader, body: SelectRandomViewerReqMsgBody) extends StandardMsg
+case class SelectRandomViewerReqMsgBody(requestedBy: String)
+
+/**
+ * Response to request for a random viewer
+ */
+object SelectRandomViewerRespMsg { val NAME = "SelectRandomViewerRespMsg" }
+case class SelectRandomViewerRespMsg(header: BbbClientMsgHeader, body: SelectRandomViewerRespMsgBody) extends StandardMsg
+case class SelectRandomViewerRespMsgBody(requestedBy: String, userIds: Vector[String], choice: String)