package org.bigbluebutton.common2.msgs

import org.bigbluebutton.common2.domain.{ PageVO, PresentationPageConvertedVO, PresentationPageVO, PresentationPodVO, PresentationVO }

// ------------ client to akka-apps ------------
object CreateNewPresentationPodPubMsg { val NAME = "CreateNewPresentationPodPubMsg" }
case class CreateNewPresentationPodPubMsg(header: BbbClientMsgHeader, body: CreateNewPresentationPodPubMsgBody) extends StandardMsg
case class CreateNewPresentationPodPubMsgBody()

object RemovePresentationPodPubMsg { val NAME = "RemovePresentationPodPubMsg" }
case class RemovePresentationPodPubMsg(header: BbbClientMsgHeader, body: RemovePresentationPodPubMsgBody) extends StandardMsg
case class RemovePresentationPodPubMsgBody(podId: String)

object PresentationUploadTokenReqMsg { val NAME = "PresentationUploadTokenReqMsg" }
case class PresentationUploadTokenReqMsg(header: BbbClientMsgHeader, body: PresentationUploadTokenReqMsgBody) extends StandardMsg
case class PresentationUploadTokenReqMsgBody(podId: String, filename: String, tmpPresId: String)

object GetAllPresentationPodsReqMsg { val NAME = "GetAllPresentationPodsReqMsg" }
case class GetAllPresentationPodsReqMsg(header: BbbClientMsgHeader, body: GetAllPresentationPodsReqMsgBody) extends StandardMsg
case class GetAllPresentationPodsReqMsgBody()

object SetCurrentPagePubMsg { val NAME = "SetCurrentPagePubMsg" }
case class SetCurrentPagePubMsg(header: BbbClientMsgHeader, body: SetCurrentPagePubMsgBody) extends StandardMsg
case class SetCurrentPagePubMsgBody(podId: String, presentationId: String, pageId: String)

object SetPresenterInPodReqMsg { val NAME = "SetPresenterInPodReqMsg" }
case class SetPresenterInPodReqMsg(header: BbbClientMsgHeader, body: SetPresenterInPodReqMsgBody) extends StandardMsg
case class SetPresenterInPodReqMsgBody(podId: String, nextPresenterId: String)

object RemovePresentationPubMsg { val NAME = "RemovePresentationPubMsg" }
case class RemovePresentationPubMsg(header: BbbClientMsgHeader, body: RemovePresentationPubMsgBody) extends StandardMsg
case class RemovePresentationPubMsgBody(podId: String, presentationId: String)

object SetPresentationDownloadablePubMsg { val NAME = "SetPresentationDownloadablePubMsg" }
case class SetPresentationDownloadablePubMsg(header: BbbClientMsgHeader, body: SetPresentationDownloadablePubMsgBody) extends StandardMsg
case class SetPresentationDownloadablePubMsgBody(podId: String, presentationId: String, downloadable: Boolean)

object ResizeAndMovePagePubMsg { val NAME = "ResizeAndMovePagePubMsg" }
case class ResizeAndMovePagePubMsg(header: BbbClientMsgHeader, body: ResizeAndMovePagePubMsgBody) extends StandardMsg
case class ResizeAndMovePagePubMsgBody(podId: String, presentationId: String, pageId: String, xOffset: Double,
                                       yOffset: Double, widthRatio: Double, heightRatio: Double)

object SetCurrentPresentationPubMsg { val NAME = "SetCurrentPresentationPubMsg" }
case class SetCurrentPresentationPubMsg(header: BbbClientMsgHeader, body: SetCurrentPresentationPubMsgBody) extends StandardMsg
case class SetCurrentPresentationPubMsgBody(podId: String, presentationId: String)
// ------------ client to akka-apps ------------

// ------------ bbb-common-web to akka-apps ------------
object PresentationConversionUpdateSysPubMsg { val NAME = "PresentationConversionUpdateSysPubMsg" }
case class PresentationConversionUpdateSysPubMsg(
    header: BbbClientMsgHeader,
    body:   PresentationConversionUpdateSysPubMsgBody
) extends StandardMsg
case class PresentationConversionUpdateSysPubMsgBody(
    podId:          String,
    messageKey:     String,
    code:           String,
    presentationId: String,
    presName:       String
)

object PresentationPageCountErrorSysPubMsg { val NAME = "PresentationPageCountErrorSysPubMsg" }
case class PresentationPageCountErrorSysPubMsg(
    header: BbbClientMsgHeader,
    body:   PresentationPageCountErrorSysPubMsgBody
) extends StandardMsg
case class PresentationPageCountErrorSysPubMsgBody(podId: String, messageKey: String, code: String, presentationId: String,
                                                   numberOfPages: Int, maxNumberPages: Int, presName: String)

object PdfConversionInvalidErrorSysPubMsg { val NAME = "PdfConversionInvalidErrorSysPubMsg" }
case class PdfConversionInvalidErrorSysPubMsg(
    header: BbbClientMsgHeader,
    body:   PdfConversionInvalidErrorSysPubMsgBody
) extends StandardMsg
case class PdfConversionInvalidErrorSysPubMsgBody(podId: String, messageKey: String, code: String, presentationId: String,
                                                  bigPageNumber: Int, bigPageSize: Int, presName: String)

object PresentationPageGeneratedSysPubMsg { val NAME = "PresentationPageGeneratedSysPubMsg" }
case class PresentationPageGeneratedSysPubMsg(
    header: BbbClientMsgHeader,
    body:   PresentationPageGeneratedSysPubMsgBody
) extends StandardMsg
case class PresentationPageGeneratedSysPubMsgBody(podId: String, messageKey: String, code: String, presentationId: String,
                                                  numberOfPages: Int, pagesCompleted: Int, presName: String)

object PresentationConversionCompletedSysPubMsg { val NAME = "PresentationConversionCompletedSysPubMsg" }
case class PresentationConversionCompletedSysPubMsg(
    header: BbbClientMsgHeader,
    body:   PresentationConversionCompletedSysPubMsgBody
) extends StandardMsg
case class PresentationConversionCompletedSysPubMsgBody(podId: String, messageKey: String, code: String,
                                                        presentation: PresentationVO)

object PresentationPageConvertedSysMsg { val NAME = "PresentationPageConvertedSysMsg" }
case class PresentationPageConvertedSysMsg(
    header: BbbClientMsgHeader,
    body:   PresentationPageConvertedSysMsgBody
) extends StandardMsg
case class PresentationPageConvertedSysMsgBody(
    podId:          String,
    messageKey:     String,
    code:           String,
    presentationId: String,
    numberOfPages:  Int,
    pagesCompleted: Int,
    presName:       String,
    page:           PresentationPageConvertedVO
)

object PresentationConversionRequestReceivedSysMsg { val NAME = "PresentationConversionRequestReceivedSysMsg" }
case class PresentationConversionRequestReceivedSysMsg(
    header: BbbClientMsgHeader,
    body:   PresentationConversionRequestReceivedSysMsgBody
) extends StandardMsg
case class PresentationConversionRequestReceivedSysMsgBody(
<<<<<<< HEAD
    podId:          String,
    presentationId: String,
    current:        Boolean,
    presName:       String,
    downloadable:   Boolean,
    removable:      Boolean,
    authzToken:     String
=======
    podId:                   String,
    presentationId:          String,
    temporaryPresentationId: String,
    current:                 Boolean,
    presName:                String,
    downloadable:            Boolean,
    authzToken:              String
>>>>>>> 72f1b66e
)

object PresentationPageConversionStartedSysMsg { val NAME = "PresentationPageConversionStartedSysMsg" }
case class PresentationPageConversionStartedSysMsg(
    header: BbbClientMsgHeader,
    body:   PresentationPageConversionStartedSysMsgBody
) extends StandardMsg
case class PresentationPageConversionStartedSysMsgBody(
    podId:          String,
    presentationId: String,
    current:        Boolean,
    presName:       String,
    downloadable:   Boolean,
    removable:      Boolean,
    authzToken:     String,
    numPages:       Int
)

object PresentationConversionEndedSysMsg { val NAME = "PresentationConversionEndedSysMsg" }
case class PresentationConversionEndedSysMsg(
    header: BbbClientMsgHeader,
    body:   PresentationConversionEndedSysMsgBody
) extends StandardMsg
case class PresentationConversionEndedSysMsgBody(
    podId:          String,
    presentationId: String,
    presName:       String
)

object PresentationUploadedFileTooLargeErrorSysPubMsg { val NAME = "PresentationUploadedFileTooLargeErrorSysPubMsg" }
case class PresentationUploadedFileTooLargeErrorSysPubMsg(
    header: BbbClientMsgHeader,
    body:   PresentationUploadedFileTooLargeErrorSysPubMsgBody
) extends StandardMsg
case class PresentationUploadedFileTooLargeErrorSysPubMsgBody(
    podId:             String,
    messageKey:        String,
    code:              String,
    presentationName:  String,
    presentationToken: String,
    fileSize:          Int,
    maxFileSize:       Int
)

// ------------ bbb-common-web to akka-apps ------------

// ------------ akka-apps to client ------------
object CreateNewPresentationPodEvtMsg { val NAME = "CreateNewPresentationPodEvtMsg" }
case class CreateNewPresentationPodEvtMsg(header: BbbClientMsgHeader, body: CreateNewPresentationPodEvtMsgBody) extends StandardMsg
case class CreateNewPresentationPodEvtMsgBody(currentPresenterId: String, podId: String)

object RemovePresentationPodEvtMsg { val NAME = "RemovePresentationPodEvtMsg" }
case class RemovePresentationPodEvtMsg(header: BbbClientMsgHeader, body: RemovePresentationPodEvtMsgBody) extends StandardMsg
case class RemovePresentationPodEvtMsgBody(podId: String)

object PdfConversionInvalidErrorEvtMsg { val NAME = "PdfConversionInvalidErrorEvtMsg" }
case class PdfConversionInvalidErrorEvtMsg(header: BbbClientMsgHeader, body: PdfConversionInvalidErrorEvtMsgBody) extends StandardMsg
case class PdfConversionInvalidErrorEvtMsgBody(podId: String, messageKey: String, code: String, presentationId: String, bigPageNumber: Int, bigPageSize: Int, presName: String)

object PresentationUploadTokenPassRespMsg { val NAME = "PresentationUploadTokenPassRespMsg" }
case class PresentationUploadTokenPassRespMsg(header: BbbClientMsgHeader, body: PresentationUploadTokenPassRespMsgBody) extends StandardMsg
case class PresentationUploadTokenPassRespMsgBody(podId: String, authzToken: String, filename: String, tmpPresId: String)

object PresentationUploadTokenFailRespMsg { val NAME = "PresentationUploadTokenFailRespMsg" }
case class PresentationUploadTokenFailRespMsg(header: BbbClientMsgHeader, body: PresentationUploadTokenFailRespMsgBody) extends StandardMsg
case class PresentationUploadTokenFailRespMsgBody(podId: String, filename: String)

object PresentationConversionUpdateEvtMsg { val NAME = "PresentationConversionUpdateEvtMsg" }
case class PresentationConversionUpdateEvtMsg(header: BbbClientMsgHeader, body: PresentationConversionUpdateEvtMsgBody) extends BbbCoreMsg
case class PresentationConversionUpdateEvtMsgBody(podId: String, messageKey: String, code: String, presentationId: String, presName: String)

object PresentationPageCountErrorEvtMsg { val NAME = "PresentationPageCountErrorEvtMsg" }
case class PresentationPageCountErrorEvtMsg(header: BbbClientMsgHeader, body: PresentationPageCountErrorEvtMsgBody) extends BbbCoreMsg
case class PresentationPageCountErrorEvtMsgBody(podId: String, messageKey: String, code: String, presentationId: String, numberOfPages: Int, maxNumberPages: Int, presName: String)

object PresentationPageGeneratedEvtMsg { val NAME = "PresentationPageGeneratedEvtMsg" }
case class PresentationPageGeneratedEvtMsg(header: BbbClientMsgHeader, body: PresentationPageGeneratedEvtMsgBody) extends BbbCoreMsg
case class PresentationPageGeneratedEvtMsgBody(podId: String, messageKey: String, code: String, presentationId: String, numberOfPages: Int, pagesCompleted: Int, presName: String)

object PresentationPageConvertedEventMsg { val NAME = "PresentationPageConvertedEventMsg" }
case class PresentationPageConvertedEventMsg(
    header: BbbClientMsgHeader,
    body:   PresentationPageConvertedEventMsgBody
) extends BbbCoreMsg
case class PresentationPageConvertedEventMsgBody(
    podId:          String,
    messageKey:     String,
    code:           String,
    presentationId: String,
    numberOfPages:  Int,
    pagesCompleted: Int,
    presName:       String,
    page:           PresentationPageVO
)

object PresentationUploadedFileTooLargeErrorEvtMsg { val NAME = "PresentationUploadedFileTooLargeErrorEvtMsg" }
case class PresentationUploadedFileTooLargeErrorEvtMsg(header: BbbClientMsgHeader, body: PresentationUploadedFileTooLargeErrorEvtMsgBody) extends BbbCoreMsg
case class PresentationUploadedFileTooLargeErrorEvtMsgBody(podId: String, messageKey: String, code: String, presentationName: String, presentationToken: String, fileSize: Int, maxFileSize: Int)

object PresentationConversionRequestReceivedEventMsg { val NAME = "PresentationConversionRequestReceivedEventMsg" }
case class PresentationConversionRequestReceivedEventMsg(
    header: BbbClientMsgHeader,
    body:   PresentationConversionRequestReceivedEventMsgBody
) extends StandardMsg
case class PresentationConversionRequestReceivedEventMsgBody(
    podId:          String,
    presentationId: String,
    current:        Boolean,
    presName:       String,
    downloadable:   Boolean,
    removable:      Boolean,
    authzToken:     String
)

object PresentationPageConversionStartedEventMsg { val NAME = "PresentationPageConversionStartedEventMsg" }
case class PresentationPageConversionStartedEventMsg(
    header: BbbClientMsgHeader,
    body:   PresentationPageConversionStartedEventMsgBody
) extends StandardMsg
case class PresentationPageConversionStartedEventMsgBody(
    podId:          String,
    presentationId: String,
    current:        Boolean,
    presName:       String,
    downloadable:   Boolean,
    removable:      Boolean,
    numPages:       Int,
    authzToken:     String
)

object PresentationConversionEndedEventMsg { val NAME = "PresentationConversionEndedEventMsg" }
case class PresentationConversionEndedEventMsg(
    header: BbbClientMsgHeader,
    body:   PresentationConversionEndedEventMsgBody
) extends StandardMsg
case class PresentationConversionEndedEventMsgBody(
    podId:          String,
    presentationId: String,
    presName:       String
)

object PresentationConversionCompletedEvtMsg { val NAME = "PresentationConversionCompletedEvtMsg" }
case class PresentationConversionCompletedEvtMsg(header: BbbClientMsgHeader, body: PresentationConversionCompletedEvtMsgBody) extends BbbCoreMsg
case class PresentationConversionCompletedEvtMsgBody(podId: String, messageKey: String, code: String, presentation: PresentationVO)

object GetAllPresentationPodsRespMsg { val NAME = "GetAllPresentationPodsRespMsg" }
case class GetAllPresentationPodsRespMsg(header: BbbClientMsgHeader, body: GetAllPresentationPodsRespMsgBody) extends StandardMsg
case class GetAllPresentationPodsRespMsgBody(pods: Vector[PresentationPodVO])

object SetCurrentPageEvtMsg { val NAME = "SetCurrentPageEvtMsg" }
case class SetCurrentPageEvtMsg(header: BbbClientMsgHeader, body: SetCurrentPageEvtMsgBody) extends BbbCoreMsg
case class SetCurrentPageEvtMsgBody(podId: String, presentationId: String, pageId: String)

object SetPresenterInPodRespMsg { val NAME = "SetPresenterInPodRespMsg" }
case class SetPresenterInPodRespMsg(header: BbbClientMsgHeader, body: SetPresenterInPodRespMsgBody) extends StandardMsg
case class SetPresenterInPodRespMsgBody(podId: String, nextPresenterId: String)

object RemovePresentationEvtMsg { val NAME = "RemovePresentationEvtMsg" }
case class RemovePresentationEvtMsg(header: BbbClientMsgHeader, body: RemovePresentationEvtMsgBody) extends BbbCoreMsg
case class RemovePresentationEvtMsgBody(podId: String, presentationId: String)

object SetPresentationDownloadableEvtMsg { val NAME = "SetPresentationDownloadableEvtMsg" }
case class SetPresentationDownloadableEvtMsg(header: BbbClientMsgHeader, body: SetPresentationDownloadableEvtMsgBody) extends BbbCoreMsg
case class SetPresentationDownloadableEvtMsgBody(podId: String, presentationId: String, downloadable: Boolean, presFilename: String)

object ResizeAndMovePageEvtMsg { val NAME = "ResizeAndMovePageEvtMsg" }
case class ResizeAndMovePageEvtMsg(header: BbbClientMsgHeader, body: ResizeAndMovePageEvtMsgBody) extends BbbCoreMsg
case class ResizeAndMovePageEvtMsgBody(podId: String, presentationId: String, pageId: String, xOffset: Double,
                                       yOffset: Double, widthRatio: Double, heightRatio: Double)

object SetCurrentPresentationEvtMsg { val NAME = "SetCurrentPresentationEvtMsg" }
case class SetCurrentPresentationEvtMsg(header: BbbClientMsgHeader, body: SetCurrentPresentationEvtMsgBody) extends BbbCoreMsg
case class SetCurrentPresentationEvtMsgBody(podId: String, presentationId: String)

// html5 client only
object SyncGetPresentationPodsRespMsg { val NAME = "SyncGetPresentationPodsRespMsg" }
case class SyncGetPresentationPodsRespMsg(header: BbbClientMsgHeader, body: SyncGetPresentationPodsRespMsgBody) extends BbbCoreMsg
case class SyncGetPresentationPodsRespMsgBody(pods: Vector[PresentationPodVO])

// ------------ akka-apps to client ------------

// ------------ akka-apps to bbb-common-web ------------
object PresentationUploadTokenSysPubMsg { val NAME = "PresentationUploadTokenSysPubMsg" }
case class PresentationUploadTokenSysPubMsg(header: BbbClientMsgHeader, body: PresentationUploadTokenSysPubMsgBody) extends BbbCoreMsg
case class PresentationUploadTokenSysPubMsgBody(podId: String, authzToken: String, filename: String, meetingId: String)
// ------------ akka-apps to bbb-common-web ------------<|MERGE_RESOLUTION|>--- conflicted
+++ resolved
@@ -113,23 +113,14 @@
     body:   PresentationConversionRequestReceivedSysMsgBody
 ) extends StandardMsg
 case class PresentationConversionRequestReceivedSysMsgBody(
-<<<<<<< HEAD
-    podId:          String,
-    presentationId: String,
-    current:        Boolean,
-    presName:       String,
-    downloadable:   Boolean,
-    removable:      Boolean,
-    authzToken:     String
-=======
     podId:                   String,
     presentationId:          String,
     temporaryPresentationId: String,
     current:                 Boolean,
     presName:                String,
     downloadable:            Boolean,
+    removable:               Boolean,
     authzToken:              String
->>>>>>> 72f1b66e
 )
 
 object PresentationPageConversionStartedSysMsg { val NAME = "PresentationPageConversionStartedSysMsg" }
