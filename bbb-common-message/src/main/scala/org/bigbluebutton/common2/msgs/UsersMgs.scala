package org.bigbluebutton.common2.msgs

<<<<<<< HEAD
object RegisterUserReqMsg { val NAME = "RegisterUserReqMsg" }
=======
/**
  * In Messages
  */

object RegisterUserReqMsg {
  val NAME = "RegisterUserReqMsg"
}

>>>>>>> a0f90f18
case class RegisterUserReqMsg(header: BbbCoreHeaderWithMeetingId,
                              body: RegisterUserReqMsgBody) extends BbbCoreMsg
case class RegisterUserReqMsgBody(meetingId: String, intUserId: String, name: String, role: String,
                                  extUserId: String, authToken: String, avatarURL: String,
                                  guest: Boolean, authed: Boolean)

object UserRegisteredRespMsg { val NAME = "UserRegisteredRespMsg" }
case class UserRegisteredRespMsg(header: BbbCoreHeaderWithMeetingId,
                              body: UserRegisteredRespMsgBody) extends BbbCoreMsg
case class UserRegisteredRespMsgBody(meetingId: String, userId: String, name: String, role: String)

object ValidateAuthTokenReqMsg {
  val NAME = "ValidateAuthTokenReqMsg"

  def apply(meetingId: String, userId: String, authToken: String): ValidateAuthTokenReqMsg = {
    val header = BbbClientMsgHeader(ValidateAuthTokenReqMsg.NAME, meetingId, userId)

    val body = ValidateAuthTokenReqMsgBody(userId, authToken)
    ValidateAuthTokenReqMsg(header, body)
  }
}

case class ValidateAuthTokenReqMsg(header: BbbClientMsgHeader,
                                   body: ValidateAuthTokenReqMsgBody) extends BbbCoreMsg
case class ValidateAuthTokenReqMsgBody(userId: String, authToken: String)

object GetUsersReqMsg {
  val NAME = "GetUsersReqMsg"
}
case class GetUsersReqMsg(header: BbbClientMsgHeader, body: GetUsersReqMsgBody) extends BbbCoreMsg
case class GetUsersReqMsgBody(requesterId: String)


object UserJoinMeetingReqMsg {
  val NAME = "UserJoinMeetingReqMsg"
}
case class UserJoinMeetingReqMsg(header: BbbClientMsgHeader, body: UserJoinMeetingReqMsgBody) extends BbbCoreMsg
case class UserJoinMeetingReqMsgBody(userId: String, authToken: String)

object UserLeaveReqMsg {
  val NAME = "UserLeaveReqMsg"
}
case class UserLeaveReqMsg(header: BbbClientMsgHeader, body: UserLeaveReqMsgBody) extends BbbCoreMsg
case class UserLeaveReqMsgBody(userId: String, sessionId: String)


object AssignPresenterReqMsg { val NAME = "AssignPresenterReqMsg"}
case class AssignPresenterReqMsg(header: BbbClientMsgHeader, body: AssignPresenterReqMsgBody) extends StandardMsg
case class AssignPresenterReqMsgBody(requesterId: String, newPresenterId: String, newPresenterName: String, assignedBy: String)

object GetUsersMeetingReqMsg {
  val NAME = "GetUsersMeetingReqMsg"
}
case class GetUsersMeetingReqMsg(header: BbbClientMsgHeader, body: GetUsersMeetingReqMsgBody) extends BbbCoreMsg
case class GetUsersMeetingReqMsgBody(userId: String)

/**
  * Out Messages
  */

object ValidateAuthTokenRespMsg {
  val NAME = "ValidateAuthTokenRespMsg"
}
case class ValidateAuthTokenRespMsg(header: BbbClientMsgHeader,
                                    body: ValidateAuthTokenRespMsgBody) extends BbbCoreMsg
case class ValidateAuthTokenRespMsgBody(userId: String, authToken: String, valid: Boolean, waitForApproval: Boolean)

object UserLeftMeetingEvtMsg {
  val NAME = "UserLeftMeetingEvtMsg"
  def apply(meetingId: String, userId: String, body: UserLeftMeetingEvtMsgBody): UserLeftMeetingEvtMsg = {
    val header = BbbClientMsgHeader(UserLeftMeetingEvtMsg.NAME, meetingId, userId)
    UserLeftMeetingEvtMsg(header, body)
  }
}

case class UserLeftMeetingEvtMsg(header: BbbClientMsgHeader,
                                 body: UserLeftMeetingEvtMsgBody) extends BbbCoreMsg
case class UserLeftMeetingEvtMsgBody(intId: String)

object UserJoinedMeetingEvtMsg {
  val NAME = "UserJoinedMeetingEvtMsg"
  def apply(meetingId: String, userId: String, body: UserJoinedMeetingEvtMsgBody): UserJoinedMeetingEvtMsg = {
    val header = BbbClientMsgHeader(UserJoinedMeetingEvtMsg.NAME, meetingId, userId)
    UserJoinedMeetingEvtMsg(header, body)
  }
}

case class UserJoinedMeetingEvtMsg(header: BbbClientMsgHeader,
                                   body: UserJoinedMeetingEvtMsgBody) extends BbbCoreMsg
case class UserJoinedMeetingEvtMsgBody(intId: String, extId: String, name: String, role: String,
                                       guest: Boolean, authed: Boolean, waitingForAcceptance: Boolean, emoji: String,
                                       presenter: Boolean, locked: Boolean, avatar: String)

<<<<<<< HEAD
/**
  * Sent by client to get all users in a meeting.
  */
object GetUsersReqMsg { val NAME = "GetUsersReqMsg" }
case class GetUsersReqMsg(header: BbbClientMsgHeader, body: GetUsersReqMsgBody) extends BbbCoreMsg
case class GetUsersReqMsgBody(requesterId: String)

/**
  * Sent by user to get status of recording mark.
  */
object GetRecordingStatusReqMsg { val NAME = "GetRecordingStatusReqMsg" }
case class GetRecordingStatusReqMsg(header: BbbClientMsgHeader, body: GetRecordingStatusReqMsgBody) extends BbbCoreMsg
case class GetRecordingStatusReqMsgBody(requestedBy: String)


/**
  * Sent by user as response to get recording mark.
  */
object GetRecordingStatusRespMsg { val NAME = "GetRecordingStatusRespMsg" }
case class GetRecordingStatusRespMsg(header: BbbClientMsgHeader, body: GetRecordingStatusRespMsgBody) extends BbbCoreMsg
case class GetRecordingStatusRespMsgBody(recording: Boolean, requestedBy: String)


/**
  * Sent by user to start recording mark.
  */
object SetRecordingStatusCmdMsg { val NAME = "SetRecordingStatusCmdMsg" }
case class SetRecordingStatusCmdMsg(header: BbbClientMsgHeader, body: SetRecordingStatusCmdMsgBody) extends BbbCoreMsg
case class SetRecordingStatusCmdMsgBody(recording: Boolean, setBy: String)

/**
  * Sent to all users about start recording mark.
  */
object RecordingStatusChangedEvtMsg { val NAME = "RecordingStatusChangedEvtMsg" }
case class RecordingStatusChangedEvtMsg(header: BbbClientMsgHeader, body: RecordingStatusChangedEvtMsgBody) extends BbbCoreMsg
case class RecordingStatusChangedEvtMsgBody(recording: Boolean, setBy: String)

/**
  * Sent to all clients about a user changing emoji.
  */
object UserEmojiChangedEvtMsg { val NAME = "UserEmojiChangedEvtMsg" }
case class UserEmojiChangedEvtMsg(header: BbbClientMsgHeader, body: UserEmojiChangedEvtMsgBody) extends BbbCoreMsg
case class UserEmojiChangedEvtMsgBody(userId: String, emoji: String)

/**
  * Sent from client as a response to inactivity notifaction from server.
  */
object MeetingActivityResponseCmdMsg { val NAME = "MeetingActivityResponseCmdMsg" }
case class MeetingActivityResponseCmdMsg(header: BbbClientMsgHeader, body: MeetingActivityResponseCmdMsgBody) extends BbbCoreMsg
case class MeetingActivityResponseCmdMsgBody(respondedBy: String)

/**
  * Sent from client to change the rolr of the user the user in the meeting.
  */
object ChangeUserRoleCmdMsg { val NAME = "ChangeUserRoleCmdMsg" }
case class ChangeUserRoleCmdMsg(header: BbbClientMsgHeader, body: ChangeUserRoleCmdMsgBody) extends BbbCoreMsg
case class ChangeUserRoleCmdMsgBody(userId: String, role: String, changedBy: String)

object UserRoleChangedEvtMsg { val NAME = "UserRoleChangedEvtMsg" }
case class UserRoleChangedEvtMsg(header: BbbClientMsgHeader, body: UserRoleChangedEvtMsgBody) extends BbbCoreMsg
case class UserRoleChangedEvtMsgBody(userId: String, role: String, changedBy: String)

/**
  * Sent from client to eject the user from the meeting.
  */
object EjectUserFromMeetingCmdMsg { val NAME = "EjectUserFromMeetingCmdMsg" }
case class EjectUserFromMeetingCmdMsg(header: BbbClientMsgHeader, body: EjectUserFromMeetingCmdMsgBody) extends BbbCoreMsg
case class EjectUserFromMeetingCmdMsgBody(userId: String, ejectedBy: String)

/**
  * Sent from client to lock user in meeting.
  */
object LockUserInMeetingCmdMsg { val NAME = "LockUserInMeetingCmdMsg" }
case class LockUserInMeetingCmdMsg(header: BbbClientMsgHeader, body: LockUserInMeetingCmdMsgBody) extends BbbCoreMsg
case class LockUserInMeetingCmdMsgBody(userId: String, lock: Boolean, lockedBy: String)

/**
  * Sent from client to logout and end meeting.
  */
object LogoutAndEndMeetingCmdMsg { val NAME = "LogoutAndEndMeetingCmdMsg" }
case class LogoutAndEndMeetingCmdMsg(header: BbbClientMsgHeader, body: LogoutAndEndMeetingCmdMsgBody) extends BbbCoreMsg
case class LogoutAndEndMeetingCmdMsgBody(userId: String)

/**
  * Send to client that user has been locked.
  */
object UserLockedInMeetingEvtMsg { val NAME = "UserLockedInMeetingEvtMsg" }
case class UserLockedInMeetingEvtMsg(header: BbbClientMsgHeader, body: UserLockedInMeetingEvtMsgBody) extends BbbCoreMsg
case class UserLockedInMeetingEvtMsgBody(userId: String, locked: Boolean, lockedBy: String)

object UserJoinMeetingReqMsg { val NAME = "UserJoinMeetingReqMsg" }
case class UserJoinMeetingReqMsg(header: BbbClientMsgHeader, body: UserJoinMeetingReqMsgBody) extends BbbCoreMsg
case class UserJoinMeetingReqMsgBody(userId: String, authToken: String)

object UserLeaveReqMsg { val NAME = "UserLeaveReqMsg" }
case class UserLeaveReqMsg(header: BbbClientMsgHeader, body: UserLeaveReqMsgBody) extends BbbCoreMsg
case class UserLeaveReqMsgBody(userId: String, sessionId: String)

object GetUsersMeetingReqMsg {
  val NAME = "GetUsersMeetingReqMsg"
}

case class GetUsersMeetingReqMsg(header: BbbClientMsgHeader, body: GetUsersMeetingReqMsgBody) extends BbbCoreMsg

case class GetUsersMeetingReqMsgBody(userId: String)
=======
object UserEmojiChangedEvtMsg {
  val NAME = "UserEmojiChangedEvtMsg"
}
case class UserEmojiChangedEvtMsg(header: BbbClientMsgHeader, body: UserEmojiChangedEvtMsgBody) extends BbbCoreMsg
case class UserEmojiChangedEvtMsgBody(userId: String, emoji: String)

>>>>>>> a0f90f18

object GetUsersMeetingRespMsg {
  val NAME = "GetUsersMeetingRespMsg"

  def apply(meetingId: String, userId: String, users: Vector[WebUser]): GetUsersMeetingRespMsg = {
    val header = BbbClientMsgHeader(GetUsersMeetingRespMsg.NAME, meetingId, userId)

    val body = GetUsersMeetingRespMsgBody(users)
    GetUsersMeetingRespMsg(header, body)
  }

}

object SyncGetUsersMeetingRespMsg { val NAME = "SyncGetUsersMeetingRespMsg"}
case class SyncGetUsersMeetingRespMsg(header: BbbClientMsgHeader, body: SyncGetUsersMeetingRespMsgBody) extends BbbCoreMsg
case class SyncGetUsersMeetingRespMsgBody(users: Vector[WebUser])

case class GetUsersMeetingRespMsg(header: BbbClientMsgHeader, body: GetUsersMeetingRespMsgBody) extends BbbCoreMsg

case class GetUsersMeetingRespMsgBody(users: Vector[WebUser])

case class WebUser(intId: String, extId: String, name: String, role: String,
                   guest: Boolean, authed: Boolean, waitingForAcceptance: Boolean, emoji: String, locked: Boolean,
                   presenter: Boolean, avatar: String)

object GetVoiceUsersMeetingRespMsg {
  val NAME = "GetVoiceUsersMeetingRespMsg"

  def apply(meetingId: String, userId: String, users: Vector[VoiceConfUser]): GetVoiceUsersMeetingRespMsg = {
    val header = BbbClientMsgHeader(GetVoiceUsersMeetingRespMsg.NAME, meetingId, userId)

    val body = GetVoiceUsersMeetingRespMsgBody(users)
    GetVoiceUsersMeetingRespMsg(header, body)
  }
}

case class GetVoiceUsersMeetingRespMsg(header: BbbClientMsgHeader, body: GetVoiceUsersMeetingRespMsgBody) extends BbbCoreMsg

case class GetVoiceUsersMeetingRespMsgBody(users: Vector[VoiceConfUser])

case class VoiceConfUser(intId: String, voiceUserId: String, callingWith: String, callerName: String,
                         callerNum: String, muted: Boolean, talking: Boolean, listenOnly: Boolean)

<|MERGE_RESOLUTION|>--- conflicted
+++ resolved
@@ -1,264 +1,211 @@
-package org.bigbluebutton.common2.msgs
-
-<<<<<<< HEAD
-object RegisterUserReqMsg { val NAME = "RegisterUserReqMsg" }
-=======
-/**
-  * In Messages
-  */
-
-object RegisterUserReqMsg {
-  val NAME = "RegisterUserReqMsg"
-}
-
->>>>>>> a0f90f18
-case class RegisterUserReqMsg(header: BbbCoreHeaderWithMeetingId,
-                              body: RegisterUserReqMsgBody) extends BbbCoreMsg
-case class RegisterUserReqMsgBody(meetingId: String, intUserId: String, name: String, role: String,
-                                  extUserId: String, authToken: String, avatarURL: String,
-                                  guest: Boolean, authed: Boolean)
-
-object UserRegisteredRespMsg { val NAME = "UserRegisteredRespMsg" }
-case class UserRegisteredRespMsg(header: BbbCoreHeaderWithMeetingId,
-                              body: UserRegisteredRespMsgBody) extends BbbCoreMsg
-case class UserRegisteredRespMsgBody(meetingId: String, userId: String, name: String, role: String)
-
-object ValidateAuthTokenReqMsg {
-  val NAME = "ValidateAuthTokenReqMsg"
-
-  def apply(meetingId: String, userId: String, authToken: String): ValidateAuthTokenReqMsg = {
-    val header = BbbClientMsgHeader(ValidateAuthTokenReqMsg.NAME, meetingId, userId)
-
-    val body = ValidateAuthTokenReqMsgBody(userId, authToken)
-    ValidateAuthTokenReqMsg(header, body)
-  }
-}
-
-case class ValidateAuthTokenReqMsg(header: BbbClientMsgHeader,
-                                   body: ValidateAuthTokenReqMsgBody) extends BbbCoreMsg
-case class ValidateAuthTokenReqMsgBody(userId: String, authToken: String)
-
-object GetUsersReqMsg {
-  val NAME = "GetUsersReqMsg"
-}
-case class GetUsersReqMsg(header: BbbClientMsgHeader, body: GetUsersReqMsgBody) extends BbbCoreMsg
-case class GetUsersReqMsgBody(requesterId: String)
-
-
-object UserJoinMeetingReqMsg {
-  val NAME = "UserJoinMeetingReqMsg"
-}
-case class UserJoinMeetingReqMsg(header: BbbClientMsgHeader, body: UserJoinMeetingReqMsgBody) extends BbbCoreMsg
-case class UserJoinMeetingReqMsgBody(userId: String, authToken: String)
-
-object UserLeaveReqMsg {
-  val NAME = "UserLeaveReqMsg"
-}
-case class UserLeaveReqMsg(header: BbbClientMsgHeader, body: UserLeaveReqMsgBody) extends BbbCoreMsg
-case class UserLeaveReqMsgBody(userId: String, sessionId: String)
-
-
-object AssignPresenterReqMsg { val NAME = "AssignPresenterReqMsg"}
-case class AssignPresenterReqMsg(header: BbbClientMsgHeader, body: AssignPresenterReqMsgBody) extends StandardMsg
-case class AssignPresenterReqMsgBody(requesterId: String, newPresenterId: String, newPresenterName: String, assignedBy: String)
-
-object GetUsersMeetingReqMsg {
-  val NAME = "GetUsersMeetingReqMsg"
-}
-case class GetUsersMeetingReqMsg(header: BbbClientMsgHeader, body: GetUsersMeetingReqMsgBody) extends BbbCoreMsg
-case class GetUsersMeetingReqMsgBody(userId: String)
-
-/**
-  * Out Messages
-  */
-
-object ValidateAuthTokenRespMsg {
-  val NAME = "ValidateAuthTokenRespMsg"
-}
-case class ValidateAuthTokenRespMsg(header: BbbClientMsgHeader,
-                                    body: ValidateAuthTokenRespMsgBody) extends BbbCoreMsg
-case class ValidateAuthTokenRespMsgBody(userId: String, authToken: String, valid: Boolean, waitForApproval: Boolean)
-
-object UserLeftMeetingEvtMsg {
-  val NAME = "UserLeftMeetingEvtMsg"
-  def apply(meetingId: String, userId: String, body: UserLeftMeetingEvtMsgBody): UserLeftMeetingEvtMsg = {
-    val header = BbbClientMsgHeader(UserLeftMeetingEvtMsg.NAME, meetingId, userId)
-    UserLeftMeetingEvtMsg(header, body)
-  }
-}
-
-case class UserLeftMeetingEvtMsg(header: BbbClientMsgHeader,
-                                 body: UserLeftMeetingEvtMsgBody) extends BbbCoreMsg
-case class UserLeftMeetingEvtMsgBody(intId: String)
-
-object UserJoinedMeetingEvtMsg {
-  val NAME = "UserJoinedMeetingEvtMsg"
-  def apply(meetingId: String, userId: String, body: UserJoinedMeetingEvtMsgBody): UserJoinedMeetingEvtMsg = {
-    val header = BbbClientMsgHeader(UserJoinedMeetingEvtMsg.NAME, meetingId, userId)
-    UserJoinedMeetingEvtMsg(header, body)
-  }
-}
-
-case class UserJoinedMeetingEvtMsg(header: BbbClientMsgHeader,
-                                   body: UserJoinedMeetingEvtMsgBody) extends BbbCoreMsg
-case class UserJoinedMeetingEvtMsgBody(intId: String, extId: String, name: String, role: String,
-                                       guest: Boolean, authed: Boolean, waitingForAcceptance: Boolean, emoji: String,
-                                       presenter: Boolean, locked: Boolean, avatar: String)
-
-<<<<<<< HEAD
-/**
-  * Sent by client to get all users in a meeting.
-  */
-object GetUsersReqMsg { val NAME = "GetUsersReqMsg" }
-case class GetUsersReqMsg(header: BbbClientMsgHeader, body: GetUsersReqMsgBody) extends BbbCoreMsg
-case class GetUsersReqMsgBody(requesterId: String)
-
-/**
-  * Sent by user to get status of recording mark.
-  */
-object GetRecordingStatusReqMsg { val NAME = "GetRecordingStatusReqMsg" }
-case class GetRecordingStatusReqMsg(header: BbbClientMsgHeader, body: GetRecordingStatusReqMsgBody) extends BbbCoreMsg
-case class GetRecordingStatusReqMsgBody(requestedBy: String)
-
-
-/**
-  * Sent by user as response to get recording mark.
-  */
-object GetRecordingStatusRespMsg { val NAME = "GetRecordingStatusRespMsg" }
-case class GetRecordingStatusRespMsg(header: BbbClientMsgHeader, body: GetRecordingStatusRespMsgBody) extends BbbCoreMsg
-case class GetRecordingStatusRespMsgBody(recording: Boolean, requestedBy: String)
-
-
-/**
-  * Sent by user to start recording mark.
-  */
-object SetRecordingStatusCmdMsg { val NAME = "SetRecordingStatusCmdMsg" }
-case class SetRecordingStatusCmdMsg(header: BbbClientMsgHeader, body: SetRecordingStatusCmdMsgBody) extends BbbCoreMsg
-case class SetRecordingStatusCmdMsgBody(recording: Boolean, setBy: String)
-
-/**
-  * Sent to all users about start recording mark.
-  */
-object RecordingStatusChangedEvtMsg { val NAME = "RecordingStatusChangedEvtMsg" }
-case class RecordingStatusChangedEvtMsg(header: BbbClientMsgHeader, body: RecordingStatusChangedEvtMsgBody) extends BbbCoreMsg
-case class RecordingStatusChangedEvtMsgBody(recording: Boolean, setBy: String)
-
-/**
-  * Sent to all clients about a user changing emoji.
-  */
-object UserEmojiChangedEvtMsg { val NAME = "UserEmojiChangedEvtMsg" }
-case class UserEmojiChangedEvtMsg(header: BbbClientMsgHeader, body: UserEmojiChangedEvtMsgBody) extends BbbCoreMsg
-case class UserEmojiChangedEvtMsgBody(userId: String, emoji: String)
-
-/**
-  * Sent from client as a response to inactivity notifaction from server.
-  */
-object MeetingActivityResponseCmdMsg { val NAME = "MeetingActivityResponseCmdMsg" }
-case class MeetingActivityResponseCmdMsg(header: BbbClientMsgHeader, body: MeetingActivityResponseCmdMsgBody) extends BbbCoreMsg
-case class MeetingActivityResponseCmdMsgBody(respondedBy: String)
-
-/**
-  * Sent from client to change the rolr of the user the user in the meeting.
-  */
-object ChangeUserRoleCmdMsg { val NAME = "ChangeUserRoleCmdMsg" }
-case class ChangeUserRoleCmdMsg(header: BbbClientMsgHeader, body: ChangeUserRoleCmdMsgBody) extends BbbCoreMsg
-case class ChangeUserRoleCmdMsgBody(userId: String, role: String, changedBy: String)
-
-object UserRoleChangedEvtMsg { val NAME = "UserRoleChangedEvtMsg" }
-case class UserRoleChangedEvtMsg(header: BbbClientMsgHeader, body: UserRoleChangedEvtMsgBody) extends BbbCoreMsg
-case class UserRoleChangedEvtMsgBody(userId: String, role: String, changedBy: String)
-
-/**
-  * Sent from client to eject the user from the meeting.
-  */
-object EjectUserFromMeetingCmdMsg { val NAME = "EjectUserFromMeetingCmdMsg" }
-case class EjectUserFromMeetingCmdMsg(header: BbbClientMsgHeader, body: EjectUserFromMeetingCmdMsgBody) extends BbbCoreMsg
-case class EjectUserFromMeetingCmdMsgBody(userId: String, ejectedBy: String)
-
-/**
-  * Sent from client to lock user in meeting.
-  */
-object LockUserInMeetingCmdMsg { val NAME = "LockUserInMeetingCmdMsg" }
-case class LockUserInMeetingCmdMsg(header: BbbClientMsgHeader, body: LockUserInMeetingCmdMsgBody) extends BbbCoreMsg
-case class LockUserInMeetingCmdMsgBody(userId: String, lock: Boolean, lockedBy: String)
-
-/**
-  * Sent from client to logout and end meeting.
-  */
-object LogoutAndEndMeetingCmdMsg { val NAME = "LogoutAndEndMeetingCmdMsg" }
-case class LogoutAndEndMeetingCmdMsg(header: BbbClientMsgHeader, body: LogoutAndEndMeetingCmdMsgBody) extends BbbCoreMsg
-case class LogoutAndEndMeetingCmdMsgBody(userId: String)
-
-/**
-  * Send to client that user has been locked.
-  */
-object UserLockedInMeetingEvtMsg { val NAME = "UserLockedInMeetingEvtMsg" }
-case class UserLockedInMeetingEvtMsg(header: BbbClientMsgHeader, body: UserLockedInMeetingEvtMsgBody) extends BbbCoreMsg
-case class UserLockedInMeetingEvtMsgBody(userId: String, locked: Boolean, lockedBy: String)
-
-object UserJoinMeetingReqMsg { val NAME = "UserJoinMeetingReqMsg" }
-case class UserJoinMeetingReqMsg(header: BbbClientMsgHeader, body: UserJoinMeetingReqMsgBody) extends BbbCoreMsg
-case class UserJoinMeetingReqMsgBody(userId: String, authToken: String)
-
-object UserLeaveReqMsg { val NAME = "UserLeaveReqMsg" }
-case class UserLeaveReqMsg(header: BbbClientMsgHeader, body: UserLeaveReqMsgBody) extends BbbCoreMsg
-case class UserLeaveReqMsgBody(userId: String, sessionId: String)
-
-object GetUsersMeetingReqMsg {
-  val NAME = "GetUsersMeetingReqMsg"
-}
-
-case class GetUsersMeetingReqMsg(header: BbbClientMsgHeader, body: GetUsersMeetingReqMsgBody) extends BbbCoreMsg
-
-case class GetUsersMeetingReqMsgBody(userId: String)
-=======
-object UserEmojiChangedEvtMsg {
-  val NAME = "UserEmojiChangedEvtMsg"
-}
-case class UserEmojiChangedEvtMsg(header: BbbClientMsgHeader, body: UserEmojiChangedEvtMsgBody) extends BbbCoreMsg
-case class UserEmojiChangedEvtMsgBody(userId: String, emoji: String)
-
->>>>>>> a0f90f18
-
-object GetUsersMeetingRespMsg {
-  val NAME = "GetUsersMeetingRespMsg"
-
-  def apply(meetingId: String, userId: String, users: Vector[WebUser]): GetUsersMeetingRespMsg = {
-    val header = BbbClientMsgHeader(GetUsersMeetingRespMsg.NAME, meetingId, userId)
-
-    val body = GetUsersMeetingRespMsgBody(users)
-    GetUsersMeetingRespMsg(header, body)
-  }
-
-}
-
-object SyncGetUsersMeetingRespMsg { val NAME = "SyncGetUsersMeetingRespMsg"}
-case class SyncGetUsersMeetingRespMsg(header: BbbClientMsgHeader, body: SyncGetUsersMeetingRespMsgBody) extends BbbCoreMsg
-case class SyncGetUsersMeetingRespMsgBody(users: Vector[WebUser])
-
-case class GetUsersMeetingRespMsg(header: BbbClientMsgHeader, body: GetUsersMeetingRespMsgBody) extends BbbCoreMsg
-
-case class GetUsersMeetingRespMsgBody(users: Vector[WebUser])
-
-case class WebUser(intId: String, extId: String, name: String, role: String,
-                   guest: Boolean, authed: Boolean, waitingForAcceptance: Boolean, emoji: String, locked: Boolean,
-                   presenter: Boolean, avatar: String)
-
-object GetVoiceUsersMeetingRespMsg {
-  val NAME = "GetVoiceUsersMeetingRespMsg"
-
-  def apply(meetingId: String, userId: String, users: Vector[VoiceConfUser]): GetVoiceUsersMeetingRespMsg = {
-    val header = BbbClientMsgHeader(GetVoiceUsersMeetingRespMsg.NAME, meetingId, userId)
-
-    val body = GetVoiceUsersMeetingRespMsgBody(users)
-    GetVoiceUsersMeetingRespMsg(header, body)
-  }
-}
-
-case class GetVoiceUsersMeetingRespMsg(header: BbbClientMsgHeader, body: GetVoiceUsersMeetingRespMsgBody) extends BbbCoreMsg
-
-case class GetVoiceUsersMeetingRespMsgBody(users: Vector[VoiceConfUser])
-
-case class VoiceConfUser(intId: String, voiceUserId: String, callingWith: String, callerName: String,
-                         callerNum: String, muted: Boolean, talking: Boolean, listenOnly: Boolean)
-
+package org.bigbluebutton.common2.msgs
+
+object RegisterUserReqMsg { val NAME = "RegisterUserReqMsg" }
+case class RegisterUserReqMsg(header: BbbCoreHeaderWithMeetingId,
+                              body: RegisterUserReqMsgBody) extends BbbCoreMsg
+case class RegisterUserReqMsgBody(meetingId: String, intUserId: String, name: String, role: String,
+                                  extUserId: String, authToken: String, avatarURL: String,
+                                  guest: Boolean, authed: Boolean)
+
+object UserRegisteredRespMsg { val NAME = "UserRegisteredRespMsg" }
+case class UserRegisteredRespMsg(header: BbbCoreHeaderWithMeetingId,
+                              body: UserRegisteredRespMsgBody) extends BbbCoreMsg
+case class UserRegisteredRespMsgBody(meetingId: String, userId: String, name: String, role: String)
+
+object ValidateAuthTokenReqMsg {
+  val NAME = "ValidateAuthTokenReqMsg"
+
+  def apply(meetingId: String, userId: String, authToken: String): ValidateAuthTokenReqMsg = {
+    val header = BbbClientMsgHeader(ValidateAuthTokenReqMsg.NAME, meetingId, userId)
+
+    val body = ValidateAuthTokenReqMsgBody(userId, authToken)
+    ValidateAuthTokenReqMsg(header, body)
+  }
+}
+
+case class ValidateAuthTokenReqMsg(header: BbbClientMsgHeader,
+                                   body: ValidateAuthTokenReqMsgBody) extends BbbCoreMsg
+case class ValidateAuthTokenReqMsgBody(userId: String, authToken: String)
+
+/**
+  * Out Messages
+  */
+
+object ValidateAuthTokenRespMsg {
+  val NAME = "ValidateAuthTokenRespMsg"
+}
+case class ValidateAuthTokenRespMsg(header: BbbClientMsgHeader,
+                                    body: ValidateAuthTokenRespMsgBody) extends BbbCoreMsg
+case class ValidateAuthTokenRespMsgBody(userId: String, authToken: String, valid: Boolean, waitForApproval: Boolean)
+
+object UserLeftMeetingEvtMsg {
+  val NAME = "UserLeftMeetingEvtMsg"
+  def apply(meetingId: String, userId: String, body: UserLeftMeetingEvtMsgBody): UserLeftMeetingEvtMsg = {
+    val header = BbbClientMsgHeader(UserLeftMeetingEvtMsg.NAME, meetingId, userId)
+    UserLeftMeetingEvtMsg(header, body)
+  }
+}
+
+case class UserLeftMeetingEvtMsg(header: BbbClientMsgHeader,
+                                 body: UserLeftMeetingEvtMsgBody) extends BbbCoreMsg
+case class UserLeftMeetingEvtMsgBody(intId: String)
+
+object UserJoinedMeetingEvtMsg {
+  val NAME = "UserJoinedMeetingEvtMsg"
+  def apply(meetingId: String, userId: String, body: UserJoinedMeetingEvtMsgBody): UserJoinedMeetingEvtMsg = {
+    val header = BbbClientMsgHeader(UserJoinedMeetingEvtMsg.NAME, meetingId, userId)
+    UserJoinedMeetingEvtMsg(header, body)
+  }
+}
+
+case class UserJoinedMeetingEvtMsg(header: BbbClientMsgHeader,
+                                   body: UserJoinedMeetingEvtMsgBody) extends BbbCoreMsg
+case class UserJoinedMeetingEvtMsgBody(intId: String, extId: String, name: String, role: String,
+                                       guest: Boolean, authed: Boolean, waitingForAcceptance: Boolean, emoji: String,
+                                       presenter: Boolean, locked: Boolean, avatar: String)
+
+/**
+  * Sent by client to get all users in a meeting.
+  */
+object GetUsersReqMsg { val NAME = "GetUsersReqMsg" }
+case class GetUsersReqMsg(header: BbbClientMsgHeader, body: GetUsersReqMsgBody) extends BbbCoreMsg
+case class GetUsersReqMsgBody(requesterId: String)
+
+/**
+  * Sent by user to get status of recording mark.
+  */
+object GetRecordingStatusReqMsg { val NAME = "GetRecordingStatusReqMsg" }
+case class GetRecordingStatusReqMsg(header: BbbClientMsgHeader, body: GetRecordingStatusReqMsgBody) extends BbbCoreMsg
+case class GetRecordingStatusReqMsgBody(requestedBy: String)
+
+
+/**
+  * Sent by user as response to get recording mark.
+  */
+object GetRecordingStatusRespMsg { val NAME = "GetRecordingStatusRespMsg" }
+case class GetRecordingStatusRespMsg(header: BbbClientMsgHeader, body: GetRecordingStatusRespMsgBody) extends BbbCoreMsg
+case class GetRecordingStatusRespMsgBody(recording: Boolean, requestedBy: String)
+
+
+/**
+  * Sent by user to start recording mark.
+  */
+object SetRecordingStatusCmdMsg { val NAME = "SetRecordingStatusCmdMsg" }
+case class SetRecordingStatusCmdMsg(header: BbbClientMsgHeader, body: SetRecordingStatusCmdMsgBody) extends BbbCoreMsg
+case class SetRecordingStatusCmdMsgBody(recording: Boolean, setBy: String)
+
+/**
+  * Sent to all users about start recording mark.
+  */
+object RecordingStatusChangedEvtMsg { val NAME = "RecordingStatusChangedEvtMsg" }
+case class RecordingStatusChangedEvtMsg(header: BbbClientMsgHeader, body: RecordingStatusChangedEvtMsgBody) extends BbbCoreMsg
+case class RecordingStatusChangedEvtMsgBody(recording: Boolean, setBy: String)
+
+/**
+  * Sent to all clients about a user changing emoji.
+  */
+object UserEmojiChangedEvtMsg { val NAME = "UserEmojiChangedEvtMsg" }
+case class UserEmojiChangedEvtMsg(header: BbbClientMsgHeader, body: UserEmojiChangedEvtMsgBody) extends BbbCoreMsg
+case class UserEmojiChangedEvtMsgBody(userId: String, emoji: String)
+
+object AssignPresenterReqMsg { val NAME = "AssignPresenterReqMsg"}
+case class AssignPresenterReqMsg(header: BbbClientMsgHeader, body: AssignPresenterReqMsgBody) extends StandardMsg
+case class AssignPresenterReqMsgBody(requesterId: String, newPresenterId: String, newPresenterName: String, assignedBy: String)
+
+/**
+  * Sent from client as a response to inactivity notifaction from server.
+  */
+object MeetingActivityResponseCmdMsg { val NAME = "MeetingActivityResponseCmdMsg" }
+case class MeetingActivityResponseCmdMsg(header: BbbClientMsgHeader, body: MeetingActivityResponseCmdMsgBody) extends BbbCoreMsg
+case class MeetingActivityResponseCmdMsgBody(respondedBy: String)
+
+/**
+  * Sent from client to change the rolr of the user the user in the meeting.
+  */
+object ChangeUserRoleCmdMsg { val NAME = "ChangeUserRoleCmdMsg" }
+case class ChangeUserRoleCmdMsg(header: BbbClientMsgHeader, body: ChangeUserRoleCmdMsgBody) extends BbbCoreMsg
+case class ChangeUserRoleCmdMsgBody(userId: String, role: String, changedBy: String)
+
+object UserRoleChangedEvtMsg { val NAME = "UserRoleChangedEvtMsg" }
+case class UserRoleChangedEvtMsg(header: BbbClientMsgHeader, body: UserRoleChangedEvtMsgBody) extends BbbCoreMsg
+case class UserRoleChangedEvtMsgBody(userId: String, role: String, changedBy: String)
+
+/**
+  * Sent from client to eject the user from the meeting.
+  */
+object EjectUserFromMeetingCmdMsg { val NAME = "EjectUserFromMeetingCmdMsg" }
+case class EjectUserFromMeetingCmdMsg(header: BbbClientMsgHeader, body: EjectUserFromMeetingCmdMsgBody) extends BbbCoreMsg
+case class EjectUserFromMeetingCmdMsgBody(userId: String, ejectedBy: String)
+
+/**
+  * Sent from client to lock user in meeting.
+  */
+object LockUserInMeetingCmdMsg { val NAME = "LockUserInMeetingCmdMsg" }
+case class LockUserInMeetingCmdMsg(header: BbbClientMsgHeader, body: LockUserInMeetingCmdMsgBody) extends BbbCoreMsg
+case class LockUserInMeetingCmdMsgBody(userId: String, lock: Boolean, lockedBy: String)
+
+/**
+  * Sent from client to logout and end meeting.
+  */
+object LogoutAndEndMeetingCmdMsg { val NAME = "LogoutAndEndMeetingCmdMsg" }
+case class LogoutAndEndMeetingCmdMsg(header: BbbClientMsgHeader, body: LogoutAndEndMeetingCmdMsgBody) extends BbbCoreMsg
+case class LogoutAndEndMeetingCmdMsgBody(userId: String)
+
+/**
+  * Send to client that user has been locked.
+  */
+object UserLockedInMeetingEvtMsg { val NAME = "UserLockedInMeetingEvtMsg" }
+case class UserLockedInMeetingEvtMsg(header: BbbClientMsgHeader, body: UserLockedInMeetingEvtMsgBody) extends BbbCoreMsg
+case class UserLockedInMeetingEvtMsgBody(userId: String, locked: Boolean, lockedBy: String)
+
+object UserJoinMeetingReqMsg { val NAME = "UserJoinMeetingReqMsg" }
+case class UserJoinMeetingReqMsg(header: BbbClientMsgHeader, body: UserJoinMeetingReqMsgBody) extends BbbCoreMsg
+case class UserJoinMeetingReqMsgBody(userId: String, authToken: String)
+
+object UserLeaveReqMsg { val NAME = "UserLeaveReqMsg" }
+case class UserLeaveReqMsg(header: BbbClientMsgHeader, body: UserLeaveReqMsgBody) extends BbbCoreMsg
+case class UserLeaveReqMsgBody(userId: String, sessionId: String)
+
+object GetUsersMeetingReqMsg { val NAME = "GetUsersMeetingReqMsg" }
+case class GetUsersMeetingReqMsg(header: BbbClientMsgHeader, body: GetUsersMeetingReqMsgBody) extends BbbCoreMsg
+case class GetUsersMeetingReqMsgBody(userId: String)
+
+
+object GetUsersMeetingRespMsg {
+  val NAME = "GetUsersMeetingRespMsg"
+
+  def apply(meetingId: String, userId: String, users: Vector[WebUser]): GetUsersMeetingRespMsg = {
+    val header = BbbClientMsgHeader(GetUsersMeetingRespMsg.NAME, meetingId, userId)
+
+    val body = GetUsersMeetingRespMsgBody(users)
+    GetUsersMeetingRespMsg(header, body)
+  }
+
+}
+
+object SyncGetUsersMeetingRespMsg { val NAME = "SyncGetUsersMeetingRespMsg"}
+case class SyncGetUsersMeetingRespMsg(header: BbbClientMsgHeader, body: SyncGetUsersMeetingRespMsgBody) extends BbbCoreMsg
+case class SyncGetUsersMeetingRespMsgBody(users: Vector[WebUser])
+
+case class GetUsersMeetingRespMsg(header: BbbClientMsgHeader, body: GetUsersMeetingRespMsgBody) extends BbbCoreMsg
+case class GetUsersMeetingRespMsgBody(users: Vector[WebUser])
+case class WebUser(intId: String, extId: String, name: String, role: String,
+                   guest: Boolean, authed: Boolean, waitingForAcceptance: Boolean, emoji: String, locked: Boolean,
+                   presenter: Boolean, avatar: String)
+
+object GetVoiceUsersMeetingRespMsg {
+  val NAME = "GetVoiceUsersMeetingRespMsg"
+
+  def apply(meetingId: String, userId: String, users: Vector[VoiceConfUser]): GetVoiceUsersMeetingRespMsg = {
+    val header = BbbClientMsgHeader(GetVoiceUsersMeetingRespMsg.NAME, meetingId, userId)
+
+    val body = GetVoiceUsersMeetingRespMsgBody(users)
+    GetVoiceUsersMeetingRespMsg(header, body)
+  }
+}
+
+case class GetVoiceUsersMeetingRespMsg(header: BbbClientMsgHeader, body: GetVoiceUsersMeetingRespMsgBody) extends BbbCoreMsg
+case class GetVoiceUsersMeetingRespMsgBody(users: Vector[VoiceConfUser])
+case class VoiceConfUser(intId: String, voiceUserId: String, callingWith: String, callerName: String,
+                         callerNum: String, muted: Boolean, talking: Boolean, listenOnly: Boolean)
+