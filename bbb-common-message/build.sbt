
name := "bbb-common-message"

organization := "org.bigbluebutton"

<<<<<<< HEAD
version := "0.0.17-SNAPSHOT"
=======
version := "0.0.16-SNAPSHOT"
>>>>>>> 0861e192

// We want to have our jar files in lib_managed dir.
// This way we'll have the right path when we import
// into eclipse.
retrieveManaged := true

testOptions in Test += Tests.Argument(TestFrameworks.Specs2, "html", "console", "junitxml")

testOptions in Test += Tests.Argument(TestFrameworks.ScalaTest, "-h", "target/scalatest-reports")

libraryDependencies ++= {
  Seq(
	  "com.google.code.gson"      %  "gson"              % "1.7.1"
	)}

libraryDependencies += "junit" % "junit" % "4.11" % "test"
libraryDependencies += "com.novocode" % "junit-interface" % "0.11" % "test"

seq(Revolver.settings: _*)

//-----------
// Packaging
//
// Reference:
// http://xerial.org/blog/2014/03/24/sbt/
// http://www.scala-sbt.org/sbt-pgp/usage.html
// http://www.scala-sbt.org/0.13/docs/Using-Sonatype.html
// http://central.sonatype.org/pages/requirements.html
// http://central.sonatype.org/pages/releasing-the-deployment.html
//-----------

// Build pure Java lib (i.e. without scala)
// Do not append Scala versions to the generated artifacts
crossPaths := false

// This forbids including Scala related libraries into the dependency
autoScalaLibrary := false

/***************************
* When developing, change the version above to x.x.x-SNAPSHOT then use the file resolver to
* publish to the local maven repo using "sbt publish"
*/
// Uncomment this to publish to local maven repo while commenting out the nexus repo
publishTo := Some(Resolver.file("file",  new File(Path.userHome.absolutePath+"/.m2/repository")))


// Comment this out when publishing to local maven repo using SNAPSHOT version.
// To push to sonatype "sbt publishSigned"

// publishTo := {
//   val nexus = "https://oss.sonatype.org/"
//   if (isSnapshot.value)
//     Some("snapshots" at nexus + "content/repositories/snapshots")
//   else
//     Some("releases"  at nexus + "service/local/staging/deploy/maven2")
// }


// Enables publishing to maven repo
publishMavenStyle := true

publishArtifact in Test := false

pomIncludeRepository := { _ => false }

pomExtra := (
  <scm>
    <url>git@github.com:bigbluebutton/bigbluebutton.git</url>
    <connection>scm:git:git@github.com:bigbluebutton/bigbluebutton.git</connection>
  </scm>
  <developers>
    <developer>
      <id>ritzalam</id>
      <name>Richard Alam</name>
      <url>http://www.bigbluebutton.org</url>
    </developer>
  </developers>)
  
licenses := Seq("LGPL-3.0" -> url("http://opensource.org/licenses/LGPL-3.0"))

homepage := Some(url("http://www.bigbluebutton.org"))
  <|MERGE_RESOLUTION|>--- conflicted
+++ resolved
@@ -3,11 +3,7 @@
 
 organization := "org.bigbluebutton"
 
-<<<<<<< HEAD
-version := "0.0.17-SNAPSHOT"
-=======
-version := "0.0.16-SNAPSHOT"
->>>>>>> 0861e192
+version := "0.0.17"
 
 // We want to have our jar files in lib_managed dir.
 // This way we'll have the right path when we import
@@ -51,19 +47,19 @@
 * publish to the local maven repo using "sbt publish"
 */
 // Uncomment this to publish to local maven repo while commenting out the nexus repo
-publishTo := Some(Resolver.file("file",  new File(Path.userHome.absolutePath+"/.m2/repository")))
+//publishTo := Some(Resolver.file("file",  new File(Path.userHome.absolutePath+"/.m2/repository")))
 
 
 // Comment this out when publishing to local maven repo using SNAPSHOT version.
 // To push to sonatype "sbt publishSigned"
 
-// publishTo := {
-//   val nexus = "https://oss.sonatype.org/"
-//   if (isSnapshot.value)
-//     Some("snapshots" at nexus + "content/repositories/snapshots")
-//   else
-//     Some("releases"  at nexus + "service/local/staging/deploy/maven2")
-// }
+publishTo := {
+   val nexus = "https://oss.sonatype.org/"
+   if (isSnapshot.value)
+     Some("snapshots" at nexus + "content/repositories/snapshots")
+   else
+     Some("releases"  at nexus + "service/local/staging/deploy/maven2")
+}
 
 
 // Enables publishing to maven repo
