

name := "bbb-common-message"

organization := "org.bigbluebutton"

<<<<<<< HEAD
version := "0.0.14-SNAPSHOT"
=======
version := "0.0.15"
>>>>>>> 07a95c67

// We want to have our jar files in lib_managed dir.
// This way we'll have the right path when we import
// into eclipse.
retrieveManaged := true

testOptions in Test += Tests.Argument(TestFrameworks.Specs2, "html", "console", "junitxml")

testOptions in Test += Tests.Argument(TestFrameworks.ScalaTest, "-h", "target/scalatest-reports")

libraryDependencies ++= {
  Seq(
	  "com.google.code.gson"      %  "gson"              % "1.7.1"
	)}

libraryDependencies += "junit" % "junit" % "4.11" % "test"
libraryDependencies += "com.novocode" % "junit-interface" % "0.11" % "test"

seq(Revolver.settings: _*)

//-----------
// Packaging
//
// Reference:
// http://xerial.org/blog/2014/03/24/sbt/
// http://www.scala-sbt.org/sbt-pgp/usage.html
// http://www.scala-sbt.org/0.13/docs/Using-Sonatype.html
// http://central.sonatype.org/pages/requirements.html
// http://central.sonatype.org/pages/releasing-the-deployment.html
//-----------

// Build pure Java lib (i.e. without scala)
// Do not append Scala versions to the generated artifacts
crossPaths := false

// This forbids including Scala related libraries into the dependency
autoScalaLibrary := false

/***************************
* When developing, change the version above to x.x.x-SNAPSHOT then use the file resolver to
* publish to the local maven repo using "sbt publish"
*/
// Uncomment this to publish to local maven repo while commenting out the nexus repo
publishTo := Some(Resolver.file("file",  new File(Path.userHome.absolutePath+"/.m2/repository")))


// Comment this out when publishing to local maven repo using SNAPSHOT version.
// To push to sonatype "sbt publishSigned"

// publishTo := {
//   val nexus = "https://oss.sonatype.org/"
//   if (isSnapshot.value)
//     Some("snapshots" at nexus + "content/repositories/snapshots")
//   else
//     Some("releases"  at nexus + "service/local/staging/deploy/maven2")
// }


// Enables publishing to maven repo
publishMavenStyle := true

publishArtifact in Test := false

pomIncludeRepository := { _ => false }

pomExtra := (
  <scm>
    <url>git@github.com:bigbluebutton/bigbluebutton.git</url>
    <connection>scm:git:git@github.com:bigbluebutton/bigbluebutton.git</connection>
  </scm>
  <developers>
    <developer>
      <id>ritzalam</id>
      <name>Richard Alam</name>
      <url>http://www.bigbluebutton.org</url>
    </developer>
  </developers>)
  
licenses := Seq("LGPL-3.0" -> url("http://opensource.org/licenses/LGPL-3.0"))

homepage := Some(url("http://www.bigbluebutton.org"))
  <|MERGE_RESOLUTION|>--- conflicted
+++ resolved
@@ -4,11 +4,7 @@
 
 organization := "org.bigbluebutton"
 
-<<<<<<< HEAD
-version := "0.0.14-SNAPSHOT"
-=======
-version := "0.0.15"
->>>>>>> 07a95c67
+version := "0.0.16-SNAPSHOT"
 
 // We want to have our jar files in lib_managed dir.
 // This way we'll have the right path when we import
