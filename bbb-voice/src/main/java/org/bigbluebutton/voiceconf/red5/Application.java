--- conflicted
+++ resolved
@@ -1,342 +1,337 @@
-/**
-* BigBlueButton open source conferencing system - http://www.bigbluebutton.org/
-* 
-* Copyright (c) 2012 BigBlueButton Inc. and by respective authors (see below).
-*
-* This program is free software; you can redistribute it and/or modify it under the
-* terms of the GNU Lesser General Public License as published by the Free Software
-* Foundation; either version 3.0 of the License, or (at your option) any later
-* version.
-* 
-* BigBlueButton is distributed in the hope that it will be useful, but WITHOUT ANY
-* WARRANTY; without even the implied warranty of MERCHANTABILITY or FITNESS FOR A
-* PARTICULAR PURPOSE. See the GNU Lesser General Public License for more details.
-*
-* You should have received a copy of the GNU Lesser General Public License along
-* with BigBlueButton; if not, see <http://www.gnu.org/licenses/>.
-*
-*/
-package org.bigbluebutton.voiceconf.red5;
-
-import java.util.HashMap;
-import java.util.Map;
-import java.util.Set;
-
-import org.bigbluebutton.voiceconf.messaging.IMessagingService;
-import org.slf4j.Logger;
-import org.bigbluebutton.voiceconf.sip.PeerNotFoundException;
-import org.bigbluebutton.voiceconf.sip.SipPeerManager;
-import org.red5.logging.Red5LoggerFactory;
-import org.red5.server.adapter.MultiThreadedApplicationAdapter;
-import org.red5.server.api.IConnection;
-import org.red5.server.api.Red5;
-import org.red5.server.api.scope.IScope;
-import org.red5.server.api.service.IServiceCapableConnection;
-import org.red5.server.api.stream.IBroadcastStream;
-import org.red5.server.stream.ClientBroadcastStream;
-import com.google.gson.Gson;
-import org.springframework.util.StringUtils;
-
-public class Application extends MultiThreadedApplicationAdapter {
-	private static Logger log = Red5LoggerFactory.getLogger(Application.class, "sip");
-
-  private SipPeerManager sipPeerManager;
-  private ClientConnectionManager clientConnManager;
-    
-  private String sipServerHost = "localhost";
-  private String sipClientRtpIp = "";
-  private int sipPort = 5070;
-  private int startAudioPort = 3000;
-	private int stopAudioPort = 3029;
-	private String password = "secret";
-	private String username;
-	private CallStreamFactory callStreamFactory;
-
-	private ConnectionInvokerService connInvokerService;
-	private IMessagingService messagingService;
-
-    @Override
-    public boolean appStart(IScope scope) {
-    	log.debug("VoiceConferenceApplication appStart[" + scope.getName() + "]");
-    	super.setScope(scope);
-    	callStreamFactory = new CallStreamFactory();
-    	callStreamFactory.setScope(scope);
-    	sipPeerManager.setCallStreamFactory(callStreamFactory);
-      sipPeerManager.setClientConnectionManager(clientConnManager);
-      sipPeerManager.createSipPeer("default", sipClientRtpIp, sipServerHost, sipPort, startAudioPort, stopAudioPort);
-      try {
-      	sipPeerManager.register("default", username, password);
-      } catch (PeerNotFoundException e) {
-      	// TODO Auto-generated catch block
-      	e.printStackTrace();
-      }
-
-		connInvokerService.setAppScope(scope);
-      return super.appStart(scope);
-    }
-
-    @Override
-    public void appStop(IScope scope) {
-        log.debug("VoiceConferenceApplication appStop[" + scope.getName() + "]");
-        sipPeerManager.destroyAllSessions();
-        super.appStop(scope);
-    }
-
-	@Override
-	public boolean appConnect(IConnection conn, Object[] params) {
-
-<<<<<<< HEAD
-		final int REQUIRED_PARAMS = 5;
-
-		if(params.length != REQUIRED_PARAMS) {
-			log.error("Invalid number of parameters. Provided parameters={}. Required parameters={}", params.length, REQUIRED_PARAMS);
-=======
-		if(params.length != 5) {
-			log.error("Invalid number of parameters. Provided parameters={} .Required parameters=5", params.length);
->>>>>>> 952f777c
-			return false;
-		}
-
-		String meetingId = ((String) params[0]).toString();
-		String userId = ((String) params[1]).toString();
-		String username = ((String) params[2]).toString();
-		String authToken = ((String) params[3]).toString();
-		String clientConnId = ((String) params[4]).toString();
-
-		if (StringUtils.isEmpty(meetingId)) {
-			log.error("Invalid meetingId parameter.");
-			return false;
-		}
-
-		if (StringUtils.isEmpty(userId)) {
-			log.error("Invalid userId parameter.");
-			return false;
-		}
-
-		if (StringUtils.isEmpty(username)) {
-			log.error("Invalid username parameter.");
-			return false;
-		}
-
-		if (StringUtils.isEmpty(authToken)) {
-			log.error("Invalid authToken parameter.");
-			return false;
-		}
-
-		String clientId = Red5.getConnectionLocal().getClient().getId();
-		String remoteHost = Red5.getConnectionLocal().getRemoteAddress();
-		int remotePort = Red5.getConnectionLocal().getRemotePort();
-
-		Red5.getConnectionLocal().setAttribute("MEETING_ID", meetingId);
-		Red5.getConnectionLocal().setAttribute("USERID", userId);
-		Red5.getConnectionLocal().setAttribute("USERNAME", username);
-        Red5.getConnectionLocal().setAttribute("CLIENT_CONN_ID", clientConnId);
-
-		log.info("{} [clientid={}] has connected to the voice conf app.", username + "[uid=" + userId + "]", clientId);
-		log.info("[clientid={}] connected from {}.", clientId, remoteHost + ":" + remotePort);
-
-		String connType = getConnectionType(Red5.getConnectionLocal().getType());
-		String userFullname = username;
-		String connId = Red5.getConnectionLocal().getSessionId();
-
-		log.info("BBB Voice validateConnAuthToken");
-		messagingService.validateConnAuthToken(meetingId, userId, authToken, connId);
-
-		Map<String, Object> logData = new HashMap<String, Object>();
-		logData.put("meetingId", meetingId);
-		logData.put("connType", connType);
-		logData.put("connId", connId);
-        logData.put("clientConnId", clientConnId);
-		logData.put("userId", userId);
-		logData.put("username", userFullname);
-		logData.put("event", "user_joining_bbb_voice");
-		logData.put("description", "User joining BBB Voice.");
-
-		Gson gson = new Gson();
-		String logStr =  gson.toJson(logData);
-
-		log.info("User joining bbb-voice: data={}", logStr);
-
-		clientConnManager.createClient(clientId, userId, username, (IServiceCapableConnection) Red5.getConnectionLocal());
-		return super.appConnect(conn, params);
-	}
-
-	private String getConnectionType(String connType) {
-		if ("persistent".equals(connType.toLowerCase())) {
-			return "RTMP";
-		} else if("polling".equals(connType.toLowerCase())) {
-			return "RTMPT";
-		} else {
-			return connType.toUpperCase();
-		}
-	}
-
-	@Override
-	public void appDisconnect(IConnection conn) {
-		String clientId = Red5.getConnectionLocal().getClient().getId();
-		String userId = getUserId();
-		String username = getUsername();
-
-		String remoteHost = Red5.getConnectionLocal().getRemoteAddress();
-		int remotePort = Red5.getConnectionLocal().getRemotePort();
-		log.info("[clientid={}] disconnnected from {}.", clientId, remoteHost + ":" + remotePort);
-		log.debug("{} [clientid={}] is leaving the voice conf app. Removing from ConnectionManager.", username + "[uid=" + userId + "]", clientId);
-
-		String connType = getConnectionType(Red5.getConnectionLocal().getType());
-		String userFullname = username;
-		String connId = Red5.getConnectionLocal().getSessionId();
-		String clientConnId = conn.getAttribute("CLIENT_CONN_ID").toString();
-
-		Map<String, Object> logData = new HashMap<String, Object>();
-		logData.put("meetingId", getMeetingId());
-		logData.put("connType", connType);
-		logData.put("connId", connId);
-        logData.put("clientConnId", clientConnId);
-		logData.put("userId", userId);
-		logData.put("username", userFullname);
-		logData.put("event", "user_leaving_bbb_voice");
-		logData.put("description", "User leaving BBB Voice.");
-
-		Gson gson = new Gson();
-		String logStr =  gson.toJson(logData);
-
-		log.info("User leaving bbb-voice: data={}", logStr);
-
-		clientConnManager.removeClient(clientId);
-
-		String peerId = (String) Red5.getConnectionLocal().getAttribute("VOICE_CONF_PEER");
-
-		if (peerId != null) {
-				try {
-					boolean notifyApps = !clientConnManager.hasActiveConnections(userId);
-					// Check if client reconnected. If so, notify apps. ralam oct 35, 2018
-					log.debug("Forcing hang up {} [clientid={}] in case the user is still in the conference.", username + "[uid=" + userId + "]", clientId);
-					sipPeerManager.hangup(peerId, clientId, notifyApps);
-				} catch (PeerNotFoundException e) {
-					// TODO Auto-generated catch block
-					e.printStackTrace();
-				}
-		}
-		super.appDisconnect(conn);
-	}
-    
-    @Override
-    public void streamPublishStart(IBroadcastStream stream) {
-    	String clientId = Red5.getConnectionLocal().getClient().getId();
-    	String userid = getUserId();
-    	String username = getUsername();
-    	
-    	log.debug("{} has started publishing stream [{}]", username + "[uid=" + userid + "][clientid=" + clientId + "]", stream.getPublishedName());
-    	System.out.println("streamPublishStart: " + stream.getPublishedName());
-    	IConnection conn = Red5.getConnectionLocal();
-    	String peerId = (String) conn.getAttribute("VOICE_CONF_PEER");
-        if (peerId != null) {
-        	super.streamPublishStart(stream);
-	    	sipPeerManager.startTalkStream(peerId, clientId, stream, conn.getScope());
-//	    	recordStream(stream);
-        }
-    }
-    
-    /**
-     * A hook to record a sample stream. A file is written in webapps/sip/streams/
-     * @param stream
-     */
-    private void recordStream(IBroadcastStream stream) {
-    	IConnection conn = Red5.getConnectionLocal();     
-    	String streamName = stream.getPublishedName();
-     
-    	try {
-    		ClientBroadcastStream cstream = (ClientBroadcastStream) this.getBroadcastStream(conn.getScope(), stream.getPublishedName() );
-    		cstream.saveAs(streamName, false);
-    	} catch(Exception e) {
-    		System.out.println("ERROR while recording stream " + e.getMessage());
-    		e.printStackTrace();
-    	}    	
-    }
-    
-    @Override
-    public void streamBroadcastClose(IBroadcastStream stream) {
-    	String clientId = Red5.getConnectionLocal().getClient().getId();
-    	String userid = getUserId();
-    	String username = getUsername();
-    	
-    	log.debug("{} has stopped publishing stream [{}]", username + "[uid=" + userid + "][clientid=" + clientId + "]", stream.getPublishedName());
-    	IConnection conn = Red5.getConnectionLocal();
-    	String peerId = (String) conn.getAttribute("VOICE_CONF_PEER");
-        if (peerId != null) {	    	
-	    	sipPeerManager.stopTalkStream(peerId, clientId, stream, conn.getScope());
-	    	super.streamBroadcastClose(stream);
-        }
-    }
-    
-    public Set<String> getStreams() {
-        IConnection conn = Red5.getConnectionLocal();
-        return getBroadcastStreamNames( conn.getScope() );
-    }
-
-    public void onPing() {
-    	log.debug( "Red5SIP Ping" );
-    }
-		
-    public void setSipServerHost(String h) {
-    	sipServerHost = h.trim();
-    }
-    
-    public void setSipClientRtpIp(String ipAddr) {
-    	this.sipClientRtpIp = ipAddr.trim();
-    }
-    
-    public void setUsername(String un) {
-    	this.username = un.trim();
-    }
-    
-    public void setPassword(String pw) {
-    	this.password = pw.trim();
-    }
-    
-    public void setSipPort(int sipPort) {
-		this.sipPort = sipPort;
-	}
-
-	public void setStartAudioPort(int startRTPPort) {
-		this.startAudioPort = startRTPPort;
-	}
-
-	public void setStopAudioPort(int stopRTPPort) {
-		this.stopAudioPort = stopRTPPort;
-	}
-	
-	public void setSipPeerManager(SipPeerManager spm) {
-		sipPeerManager = spm;
-	}
-	
-	public void setClientConnectionManager(ClientConnectionManager ccm) {
-		clientConnManager = ccm;
-	}
-	
-	private String getUserId() {
-		String userid = (String) Red5.getConnectionLocal().getAttribute("USERID");
-		if ((userid == null) || ("".equals(userid))) userid = "unknown-userid";
-		return userid;
-	}
-	
-	private String getMeetingId() {
-		String meetingId = (String) Red5.getConnectionLocal().getAttribute("MEETING_ID");
-		if ((meetingId == null) || ("".equals(meetingId))) meetingId = "unknown-meetingid";
-		return meetingId;
-	}
-	
-	private String getUsername() {
-		String username = (String) Red5.getConnectionLocal().getAttribute("USERNAME");
-		if ((username == null) || ("".equals(username))) username = "UNKNOWN-CALLER";
-		return username;
-	}
-
-	public void setConnInvokerService(ConnectionInvokerService connInvokerService) {
-		this.connInvokerService = connInvokerService;
-	}
-
-	public void setMessagingService(IMessagingService service) {
-		messagingService = service;
-	}
-}
+/**
+* BigBlueButton open source conferencing system - http://www.bigbluebutton.org/
+* 
+* Copyright (c) 2012 BigBlueButton Inc. and by respective authors (see below).
+*
+* This program is free software; you can redistribute it and/or modify it under the
+* terms of the GNU Lesser General Public License as published by the Free Software
+* Foundation; either version 3.0 of the License, or (at your option) any later
+* version.
+* 
+* BigBlueButton is distributed in the hope that it will be useful, but WITHOUT ANY
+* WARRANTY; without even the implied warranty of MERCHANTABILITY or FITNESS FOR A
+* PARTICULAR PURPOSE. See the GNU Lesser General Public License for more details.
+*
+* You should have received a copy of the GNU Lesser General Public License along
+* with BigBlueButton; if not, see <http://www.gnu.org/licenses/>.
+*
+*/
+package org.bigbluebutton.voiceconf.red5;
+
+import java.util.HashMap;
+import java.util.Map;
+import java.util.Set;
+
+import org.bigbluebutton.voiceconf.messaging.IMessagingService;
+import org.slf4j.Logger;
+import org.bigbluebutton.voiceconf.sip.PeerNotFoundException;
+import org.bigbluebutton.voiceconf.sip.SipPeerManager;
+import org.red5.logging.Red5LoggerFactory;
+import org.red5.server.adapter.MultiThreadedApplicationAdapter;
+import org.red5.server.api.IConnection;
+import org.red5.server.api.Red5;
+import org.red5.server.api.scope.IScope;
+import org.red5.server.api.service.IServiceCapableConnection;
+import org.red5.server.api.stream.IBroadcastStream;
+import org.red5.server.stream.ClientBroadcastStream;
+import com.google.gson.Gson;
+import org.springframework.util.StringUtils;
+
+public class Application extends MultiThreadedApplicationAdapter {
+	private static Logger log = Red5LoggerFactory.getLogger(Application.class, "sip");
+
+  private SipPeerManager sipPeerManager;
+  private ClientConnectionManager clientConnManager;
+    
+  private String sipServerHost = "localhost";
+  private String sipClientRtpIp = "";
+  private int sipPort = 5070;
+  private int startAudioPort = 3000;
+	private int stopAudioPort = 3029;
+	private String password = "secret";
+	private String username;
+	private CallStreamFactory callStreamFactory;
+
+	private ConnectionInvokerService connInvokerService;
+	private IMessagingService messagingService;
+
+    @Override
+    public boolean appStart(IScope scope) {
+    	log.debug("VoiceConferenceApplication appStart[" + scope.getName() + "]");
+    	super.setScope(scope);
+    	callStreamFactory = new CallStreamFactory();
+    	callStreamFactory.setScope(scope);
+    	sipPeerManager.setCallStreamFactory(callStreamFactory);
+      sipPeerManager.setClientConnectionManager(clientConnManager);
+      sipPeerManager.createSipPeer("default", sipClientRtpIp, sipServerHost, sipPort, startAudioPort, stopAudioPort);
+      try {
+      	sipPeerManager.register("default", username, password);
+      } catch (PeerNotFoundException e) {
+      	// TODO Auto-generated catch block
+      	e.printStackTrace();
+      }
+
+		connInvokerService.setAppScope(scope);
+      return super.appStart(scope);
+    }
+
+    @Override
+    public void appStop(IScope scope) {
+        log.debug("VoiceConferenceApplication appStop[" + scope.getName() + "]");
+        sipPeerManager.destroyAllSessions();
+        super.appStop(scope);
+    }
+
+	@Override
+	public boolean appConnect(IConnection conn, Object[] params) {
+
+		final int REQUIRED_PARAMS = 5;
+
+		if(params.length != REQUIRED_PARAMS) {
+			log.error("Invalid number of parameters. Provided parameters={}. Required parameters={}", params.length, REQUIRED_PARAMS);
+			return false;
+		}
+
+		String meetingId = ((String) params[0]).toString();
+		String userId = ((String) params[1]).toString();
+		String username = ((String) params[2]).toString();
+		String authToken = ((String) params[3]).toString();
+		String clientConnId = ((String) params[4]).toString();
+
+		if (StringUtils.isEmpty(meetingId)) {
+			log.error("Invalid meetingId parameter.");
+			return false;
+		}
+
+		if (StringUtils.isEmpty(userId)) {
+			log.error("Invalid userId parameter.");
+			return false;
+		}
+
+		if (StringUtils.isEmpty(username)) {
+			log.error("Invalid username parameter.");
+			return false;
+		}
+
+		if (StringUtils.isEmpty(authToken)) {
+			log.error("Invalid authToken parameter.");
+			return false;
+		}
+
+		String clientId = Red5.getConnectionLocal().getClient().getId();
+		String remoteHost = Red5.getConnectionLocal().getRemoteAddress();
+		int remotePort = Red5.getConnectionLocal().getRemotePort();
+
+		Red5.getConnectionLocal().setAttribute("MEETING_ID", meetingId);
+		Red5.getConnectionLocal().setAttribute("USERID", userId);
+		Red5.getConnectionLocal().setAttribute("USERNAME", username);
+        Red5.getConnectionLocal().setAttribute("CLIENT_CONN_ID", clientConnId);
+
+		log.info("{} [clientid={}] has connected to the voice conf app.", username + "[uid=" + userId + "]", clientId);
+		log.info("[clientid={}] connected from {}.", clientId, remoteHost + ":" + remotePort);
+
+		String connType = getConnectionType(Red5.getConnectionLocal().getType());
+		String userFullname = username;
+		String connId = Red5.getConnectionLocal().getSessionId();
+
+		log.info("BBB Voice validateConnAuthToken");
+		messagingService.validateConnAuthToken(meetingId, userId, authToken, connId);
+
+		Map<String, Object> logData = new HashMap<String, Object>();
+		logData.put("meetingId", meetingId);
+		logData.put("connType", connType);
+		logData.put("connId", connId);
+        logData.put("clientConnId", clientConnId);
+		logData.put("userId", userId);
+		logData.put("username", userFullname);
+		logData.put("event", "user_joining_bbb_voice");
+		logData.put("description", "User joining BBB Voice.");
+
+		Gson gson = new Gson();
+		String logStr =  gson.toJson(logData);
+
+		log.info("User joining bbb-voice: data={}", logStr);
+
+		clientConnManager.createClient(clientId, userId, username, (IServiceCapableConnection) Red5.getConnectionLocal());
+		return super.appConnect(conn, params);
+	}
+
+	private String getConnectionType(String connType) {
+		if ("persistent".equals(connType.toLowerCase())) {
+			return "RTMP";
+		} else if("polling".equals(connType.toLowerCase())) {
+			return "RTMPT";
+		} else {
+			return connType.toUpperCase();
+		}
+	}
+
+	@Override
+	public void appDisconnect(IConnection conn) {
+		String clientId = Red5.getConnectionLocal().getClient().getId();
+		String userId = getUserId();
+		String username = getUsername();
+
+		String remoteHost = Red5.getConnectionLocal().getRemoteAddress();
+		int remotePort = Red5.getConnectionLocal().getRemotePort();
+		log.info("[clientid={}] disconnnected from {}.", clientId, remoteHost + ":" + remotePort);
+		log.debug("{} [clientid={}] is leaving the voice conf app. Removing from ConnectionManager.", username + "[uid=" + userId + "]", clientId);
+
+		String connType = getConnectionType(Red5.getConnectionLocal().getType());
+		String userFullname = username;
+		String connId = Red5.getConnectionLocal().getSessionId();
+		String clientConnId = conn.getAttribute("CLIENT_CONN_ID").toString();
+
+		Map<String, Object> logData = new HashMap<String, Object>();
+		logData.put("meetingId", getMeetingId());
+		logData.put("connType", connType);
+		logData.put("connId", connId);
+        logData.put("clientConnId", clientConnId);
+		logData.put("userId", userId);
+		logData.put("username", userFullname);
+		logData.put("event", "user_leaving_bbb_voice");
+		logData.put("description", "User leaving BBB Voice.");
+
+		Gson gson = new Gson();
+		String logStr =  gson.toJson(logData);
+
+		log.info("User leaving bbb-voice: data={}", logStr);
+
+		clientConnManager.removeClient(clientId);
+
+		String peerId = (String) Red5.getConnectionLocal().getAttribute("VOICE_CONF_PEER");
+
+		if (peerId != null) {
+				try {
+					boolean notifyApps = !clientConnManager.hasActiveConnections(userId);
+					// Check if client reconnected. If so, notify apps. ralam oct 35, 2018
+					log.debug("Forcing hang up {} [clientid={}] in case the user is still in the conference.", username + "[uid=" + userId + "]", clientId);
+					sipPeerManager.hangup(peerId, clientId, notifyApps);
+				} catch (PeerNotFoundException e) {
+					// TODO Auto-generated catch block
+					e.printStackTrace();
+				}
+		}
+		super.appDisconnect(conn);
+	}
+    
+    @Override
+    public void streamPublishStart(IBroadcastStream stream) {
+    	String clientId = Red5.getConnectionLocal().getClient().getId();
+    	String userid = getUserId();
+    	String username = getUsername();
+    	
+    	log.debug("{} has started publishing stream [{}]", username + "[uid=" + userid + "][clientid=" + clientId + "]", stream.getPublishedName());
+    	System.out.println("streamPublishStart: " + stream.getPublishedName());
+    	IConnection conn = Red5.getConnectionLocal();
+    	String peerId = (String) conn.getAttribute("VOICE_CONF_PEER");
+        if (peerId != null) {
+        	super.streamPublishStart(stream);
+	    	sipPeerManager.startTalkStream(peerId, clientId, stream, conn.getScope());
+//	    	recordStream(stream);
+        }
+    }
+    
+    /**
+     * A hook to record a sample stream. A file is written in webapps/sip/streams/
+     * @param stream
+     */
+    private void recordStream(IBroadcastStream stream) {
+    	IConnection conn = Red5.getConnectionLocal();     
+    	String streamName = stream.getPublishedName();
+     
+    	try {
+    		ClientBroadcastStream cstream = (ClientBroadcastStream) this.getBroadcastStream(conn.getScope(), stream.getPublishedName() );
+    		cstream.saveAs(streamName, false);
+    	} catch(Exception e) {
+    		System.out.println("ERROR while recording stream " + e.getMessage());
+    		e.printStackTrace();
+    	}    	
+    }
+    
+    @Override
+    public void streamBroadcastClose(IBroadcastStream stream) {
+    	String clientId = Red5.getConnectionLocal().getClient().getId();
+    	String userid = getUserId();
+    	String username = getUsername();
+    	
+    	log.debug("{} has stopped publishing stream [{}]", username + "[uid=" + userid + "][clientid=" + clientId + "]", stream.getPublishedName());
+    	IConnection conn = Red5.getConnectionLocal();
+    	String peerId = (String) conn.getAttribute("VOICE_CONF_PEER");
+        if (peerId != null) {	    	
+	    	sipPeerManager.stopTalkStream(peerId, clientId, stream, conn.getScope());
+	    	super.streamBroadcastClose(stream);
+        }
+    }
+    
+    public Set<String> getStreams() {
+        IConnection conn = Red5.getConnectionLocal();
+        return getBroadcastStreamNames( conn.getScope() );
+    }
+
+    public void onPing() {
+    	log.debug( "Red5SIP Ping" );
+    }
+		
+    public void setSipServerHost(String h) {
+    	sipServerHost = h.trim();
+    }
+    
+    public void setSipClientRtpIp(String ipAddr) {
+    	this.sipClientRtpIp = ipAddr.trim();
+    }
+    
+    public void setUsername(String un) {
+    	this.username = un.trim();
+    }
+    
+    public void setPassword(String pw) {
+    	this.password = pw.trim();
+    }
+    
+    public void setSipPort(int sipPort) {
+		this.sipPort = sipPort;
+	}
+
+	public void setStartAudioPort(int startRTPPort) {
+		this.startAudioPort = startRTPPort;
+	}
+
+	public void setStopAudioPort(int stopRTPPort) {
+		this.stopAudioPort = stopRTPPort;
+	}
+	
+	public void setSipPeerManager(SipPeerManager spm) {
+		sipPeerManager = spm;
+	}
+	
+	public void setClientConnectionManager(ClientConnectionManager ccm) {
+		clientConnManager = ccm;
+	}
+	
+	private String getUserId() {
+		String userid = (String) Red5.getConnectionLocal().getAttribute("USERID");
+		if ((userid == null) || ("".equals(userid))) userid = "unknown-userid";
+		return userid;
+	}
+	
+	private String getMeetingId() {
+		String meetingId = (String) Red5.getConnectionLocal().getAttribute("MEETING_ID");
+		if ((meetingId == null) || ("".equals(meetingId))) meetingId = "unknown-meetingid";
+		return meetingId;
+	}
+	
+	private String getUsername() {
+		String username = (String) Red5.getConnectionLocal().getAttribute("USERNAME");
+		if ((username == null) || ("".equals(username))) username = "UNKNOWN-CALLER";
+		return username;
+	}
+
+	public void setConnInvokerService(ConnectionInvokerService connInvokerService) {
+		this.connInvokerService = connInvokerService;
+	}
+
+	public void setMessagingService(IMessagingService service) {
+		messagingService = service;
+	}
+}