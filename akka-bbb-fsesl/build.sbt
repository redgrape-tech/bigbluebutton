enablePlugins(JavaServerAppPackaging)

name := "bbb-fsesl-akka"

organization := "org.bigbluebutton"

version := "0.0.1"

scalaVersion  := "2.11.6"

scalacOptions ++= Seq(
  "-unchecked",
  "-deprecation",
  "-Xlint",
  "-Ywarn-dead-code",
  "-language:_",
  "-target:jvm-1.7",
  "-encoding", "UTF-8"
)

resolvers ++= Seq(
  "spray repo" at "http://repo.spray.io/",
  "rediscala" at "http://dl.bintray.com/etaty/maven",
  "blindside-repos" at "http://blindside.googlecode.com/svn/repository/"
)

publishTo := Some(Resolver.file("file",  new File(Path.userHome.absolutePath+"/dev/repo/maven-repo/releases" )) )

// We want to have our jar files in lib_managed dir.
// This way we'll have the right path when we import
// into eclipse.
retrieveManaged := true

testOptions in Test += Tests.Argument(TestFrameworks.Specs2, "html", "console", "junitxml")

testOptions in Test += Tests.Argument(TestFrameworks.ScalaTest, "-h", "target/scalatest-reports")

libraryDependencies ++= {
  val akkaVersion  = "2.3.11"
  Seq(
	  "com.typesafe.akka"        %%  "akka-actor"        % akkaVersion,
	  "com.typesafe.akka"        %%  "akka-testkit"      % akkaVersion    % "test",
	  "com.typesafe.akka" 	     %%  "akka-slf4j"        % akkaVersion,
	  "ch.qos.logback"    	      %  "logback-classic"   % "1.0.3",
	  "org.pegdown" 		      %  "pegdown"           % "1.4.0",
	  "junit" 				      %  "junit"             % "4.11",
	  "com.etaty.rediscala"      %%  "rediscala"         % "1.4.0",
	  "commons-codec"             %  "commons-codec"     % "1.8",
	  "joda-time"                 %  "joda-time"         % "2.3",
	  "com.google.code.gson"      %  "gson"              % "1.7.1",
	  "redis.clients"             %  "jedis"             % "2.1.0",
      "org.apache.commons"        %  "commons-lang3"     % "3.2",
<<<<<<< HEAD
      "org.bigbluebutton"         %  "bbb-common-message" % "0.0.14-SNAPSHOT",
      "org.bigbluebutton"         %  "bbb-fsesl-client"   % "0.0.3-SNAPSHOT"
=======
      "org.bigbluebutton"         %  "bbb-common-message" % "0.0.15",
      "org.bigbluebutton"         %  "bbb-fsesl-client"   % "0.0.2"
>>>>>>> 07a95c67
	)}

seq(Revolver.settings: _*)

scalariformSettings

//-----------
// Packaging
//
// Reference:
// https://github.com/muuki88/sbt-native-packager-examples/tree/master/akka-server-app
// http://www.scala-sbt.org/sbt-native-packager/index.html
//-----------
mainClass := Some("org.bigbluebutton.Boot")

maintainer in Linux := "Richard Alam <ritzalam@gmail.com>"

packageSummary in Linux := "BigBlueButton FS-ESL (Akka)"

packageDescription := """BigBlueButton FreeSWITCH ESL in Akka."""

val user = "bigbluebutton"

val group = "bigbluebutton"

// user which will execute the application
daemonUser in Linux := user        

// group which will execute the application
daemonGroup in Linux := group 

mappings in Universal <+= (packageBin in Compile, sourceDirectory ) map { (_, src) =>
    // Move the application.conf so the user can override settings here
    val appConf = src / "main" / "resources" / "application.conf"
    appConf -> "conf/application.conf"
}

mappings in Universal <+= (packageBin in Compile, sourceDirectory ) map { (_, src) =>
    // Move logback.xml so the user can override settings here    
    val logConf = src / "main" / "resources" / "logback.xml"
    logConf -> "conf/logback.xml"
}

debianPackageDependencies in Debian ++= Seq("java7-runtime-headless", "bash")<|MERGE_RESOLUTION|>--- conflicted
+++ resolved
@@ -50,13 +50,8 @@
 	  "com.google.code.gson"      %  "gson"              % "1.7.1",
 	  "redis.clients"             %  "jedis"             % "2.1.0",
       "org.apache.commons"        %  "commons-lang3"     % "3.2",
-<<<<<<< HEAD
-      "org.bigbluebutton"         %  "bbb-common-message" % "0.0.14-SNAPSHOT",
+      "org.bigbluebutton"         %  "bbb-common-message" % "0.0.16-SNAPSHOT",
       "org.bigbluebutton"         %  "bbb-fsesl-client"   % "0.0.3-SNAPSHOT"
-=======
-      "org.bigbluebutton"         %  "bbb-common-message" % "0.0.15",
-      "org.bigbluebutton"         %  "bbb-fsesl-client"   % "0.0.2"
->>>>>>> 07a95c67
 	)}
 
 seq(Revolver.settings: _*)
