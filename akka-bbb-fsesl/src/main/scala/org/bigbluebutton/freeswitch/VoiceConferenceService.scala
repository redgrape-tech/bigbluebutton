--- conflicted
+++ resolved
@@ -1,87 +1,82 @@
-package org.bigbluebutton.freeswitch
-
-import org.bigbluebutton.freeswitch.voice.IVoiceConferenceService
-import org.bigbluebutton.endpoint.redis.RedisPublisher
-import org.bigbluebutton.common.messages.VoiceConfRecordingStartedMessage
-import org.bigbluebutton.common.messages.UserJoinedVoiceConfMessage
-import org.bigbluebutton.common.messages.UserLeftVoiceConfMessage
-import org.bigbluebutton.common.messages.UserMutedInVoiceConfMessage
-import org.bigbluebutton.common.messages.UserTalkingInVoiceConfMessage
-import org.bigbluebutton.common.messages.DeskShareStartedEventMessage
-import org.bigbluebutton.common.messages.DeskShareStoppedEventMessage
-import org.bigbluebutton.common.messages.DeskShareRTMPBroadcastStartedEventMessage
-import org.bigbluebutton.common.messages.DeskShareRTMPBroadcastStoppedEventMessage
-
-class VoiceConferenceService(sender: RedisPublisher) extends IVoiceConferenceService {
-
-  val FROM_VOICE_CONF_SYSTEM_CHAN = "bigbluebutton:from-voice-conf:system";
-  private final val DESKSHARE_CONFERENCE_NAME_SUFFIX = "-DESKSHARE"
-
-  def voiceConfRecordingStarted(voiceConfId: String, recordStream: String, recording: java.lang.Boolean, timestamp: String) {
-    val msg = new VoiceConfRecordingStartedMessage(voiceConfId, recordStream, recording, timestamp)
-    sender.publish(FROM_VOICE_CONF_SYSTEM_CHAN, msg.toJson())
-  }
-
-  def userJoinedVoiceConf(voiceConfId: String, voiceUserId: String, userId: String, callerIdName: String,
-    callerIdNum: String, muted: java.lang.Boolean, talking: java.lang.Boolean, avatarURL: String) {
-    //    println("******** FreeswitchConferenceService received voiceUserJoined vui=[" + userId + "] wui=[" + webUserId + "]")
-    val msg = new UserJoinedVoiceConfMessage(voiceConfId, voiceUserId, userId, callerIdName, callerIdNum, muted, talking, avatarURL)
-    sender.publish(FROM_VOICE_CONF_SYSTEM_CHAN, msg.toJson())
-  }
-
-  def userLeftVoiceConf(voiceConfId: String, voiceUserId: String) {
-    //    println("******** FreeswitchConferenceService received voiceUserLeft vui=[" + userId + "] conference=[" + conference + "]")
-    val msg = new UserLeftVoiceConfMessage(voiceConfId, voiceUserId)
-    sender.publish(FROM_VOICE_CONF_SYSTEM_CHAN, msg.toJson())
-  }
-
-  def userLockedInVoiceConf(voiceConfId: String, voiceUserId: String, locked: java.lang.Boolean) {
-
-  }
-
-  def userMutedInVoiceConf(voiceConfId: String, voiceUserId: String, muted: java.lang.Boolean) {
-    println("******** FreeswitchConferenceService received voiceUserMuted vui=[" + voiceUserId + "] muted=[" + muted + "]")
-    val msg = new UserMutedInVoiceConfMessage(voiceConfId, voiceUserId, muted)
-    sender.publish(FROM_VOICE_CONF_SYSTEM_CHAN, msg.toJson())
-  }
-
-  def userTalkingInVoiceConf(voiceConfId: String, voiceUserId: String, talking: java.lang.Boolean) {
-    println("******** FreeswitchConferenceService received voiceUserTalking vui=[" + voiceUserId + "] talking=[" + talking + "]")
-    val msg = new UserTalkingInVoiceConfMessage(voiceConfId, voiceUserId, talking)
-    sender.publish(FROM_VOICE_CONF_SYSTEM_CHAN, msg.toJson())
-  }
-<<<<<<< HEAD
-}
-
-=======
-
-  def deskShareStarted(voiceConfId: String, callerIdNum: String, callerIdName: String) {
-    val trimmedVoiceConfId = voiceConfId.replace(DESKSHARE_CONFERENCE_NAME_SUFFIX, "")
-    println("******** FreeswitchConferenceService send deskShareStarted to BBB " + trimmedVoiceConfId)
-    val msg = new DeskShareStartedEventMessage(trimmedVoiceConfId, callerIdNum, callerIdName)
-    sender.publish(FROM_VOICE_CONF_SYSTEM_CHAN, msg.toJson())
-  }
-
-  def deskShareEnded(voiceConfId: String, callerIdNum: String, callerIdName: String) {
-    val trimmedVoiceConfId = voiceConfId.replace(DESKSHARE_CONFERENCE_NAME_SUFFIX, "")
-    println("******** FreeswitchConferenceService send deskShareStopped to BBB " + trimmedVoiceConfId)
-    val msg = new DeskShareStoppedEventMessage(trimmedVoiceConfId, callerIdNum, callerIdName)
-    sender.publish(FROM_VOICE_CONF_SYSTEM_CHAN, msg.toJson())
-  }
-
-  def deskShareRTMPBroadcastStarted(voiceConfId: String, streamname: String, vw: java.lang.Integer, vh: java.lang.Integer, timestamp: String) {
-    val trimmedVoiceConfId = voiceConfId.replace(DESKSHARE_CONFERENCE_NAME_SUFFIX, "")
-    println("******** FreeswitchConferenceService send deskShareRTMPBroadcastStarted to BBB " + trimmedVoiceConfId)
-    val msg = new DeskShareRTMPBroadcastStartedEventMessage(trimmedVoiceConfId, streamname, vw, vh, timestamp)
-    sender.publish(FROM_VOICE_CONF_SYSTEM_CHAN, msg.toJson())
-  }
-
-  def deskShareRTMPBroadcastStopped(voiceConfId: String, streamname: String, vw: java.lang.Integer, vh: java.lang.Integer, timestamp: String) {
-    val trimmedVoiceConfId = voiceConfId.replace(DESKSHARE_CONFERENCE_NAME_SUFFIX, "")
-    println("******** FreeswitchConferenceService send deskShareRTMPBroadcastStopped to BBB " + trimmedVoiceConfId)
-    val msg = new DeskShareRTMPBroadcastStoppedEventMessage(trimmedVoiceConfId, streamname, vw, vh, timestamp)
-    sender.publish(FROM_VOICE_CONF_SYSTEM_CHAN, msg.toJson())
-  }
-
-}
->>>>>>> 0861e192
+package org.bigbluebutton.freeswitch
+
+import org.bigbluebutton.freeswitch.voice.IVoiceConferenceService
+import org.bigbluebutton.endpoint.redis.RedisPublisher
+import org.bigbluebutton.common.messages.VoiceConfRecordingStartedMessage
+import org.bigbluebutton.common.messages.UserJoinedVoiceConfMessage
+import org.bigbluebutton.common.messages.UserLeftVoiceConfMessage
+import org.bigbluebutton.common.messages.UserMutedInVoiceConfMessage
+import org.bigbluebutton.common.messages.UserTalkingInVoiceConfMessage
+import org.bigbluebutton.common.messages.DeskShareStartedEventMessage
+import org.bigbluebutton.common.messages.DeskShareStoppedEventMessage
+import org.bigbluebutton.common.messages.DeskShareRTMPBroadcastStartedEventMessage
+import org.bigbluebutton.common.messages.DeskShareRTMPBroadcastStoppedEventMessage
+
+class VoiceConferenceService(sender: RedisPublisher) extends IVoiceConferenceService {
+
+  val FROM_VOICE_CONF_SYSTEM_CHAN = "bigbluebutton:from-voice-conf:system";
+  private final val DESKSHARE_CONFERENCE_NAME_SUFFIX = "-DESKSHARE"
+
+  def voiceConfRecordingStarted(voiceConfId: String, recordStream: String, recording: java.lang.Boolean, timestamp: String) {
+    val msg = new VoiceConfRecordingStartedMessage(voiceConfId, recordStream, recording, timestamp)
+    sender.publish(FROM_VOICE_CONF_SYSTEM_CHAN, msg.toJson())
+  }
+
+  def userJoinedVoiceConf(voiceConfId: String, voiceUserId: String, userId: String, callerIdName: String,
+    callerIdNum: String, muted: java.lang.Boolean, talking: java.lang.Boolean, avatarURL: String) {
+    //    println("******** FreeswitchConferenceService received voiceUserJoined vui=[" + userId + "] wui=[" + webUserId + "]")
+    val msg = new UserJoinedVoiceConfMessage(voiceConfId, voiceUserId, userId, callerIdName, callerIdNum, muted, talking, avatarURL)
+    sender.publish(FROM_VOICE_CONF_SYSTEM_CHAN, msg.toJson())
+  }
+
+  def userLeftVoiceConf(voiceConfId: String, voiceUserId: String) {
+    //    println("******** FreeswitchConferenceService received voiceUserLeft vui=[" + userId + "] conference=[" + conference + "]")
+    val msg = new UserLeftVoiceConfMessage(voiceConfId, voiceUserId)
+    sender.publish(FROM_VOICE_CONF_SYSTEM_CHAN, msg.toJson())
+  }
+
+  def userLockedInVoiceConf(voiceConfId: String, voiceUserId: String, locked: java.lang.Boolean) {
+
+  }
+
+  def userMutedInVoiceConf(voiceConfId: String, voiceUserId: String, muted: java.lang.Boolean) {
+    println("******** FreeswitchConferenceService received voiceUserMuted vui=[" + voiceUserId + "] muted=[" + muted + "]")
+    val msg = new UserMutedInVoiceConfMessage(voiceConfId, voiceUserId, muted)
+    sender.publish(FROM_VOICE_CONF_SYSTEM_CHAN, msg.toJson())
+  }
+
+  def userTalkingInVoiceConf(voiceConfId: String, voiceUserId: String, talking: java.lang.Boolean) {
+    println("******** FreeswitchConferenceService received voiceUserTalking vui=[" + voiceUserId + "] talking=[" + talking + "]")
+    val msg = new UserTalkingInVoiceConfMessage(voiceConfId, voiceUserId, talking)
+    sender.publish(FROM_VOICE_CONF_SYSTEM_CHAN, msg.toJson())
+  }
+
+  def deskShareStarted(voiceConfId: String, callerIdNum: String, callerIdName: String) {
+    val trimmedVoiceConfId = voiceConfId.replace(DESKSHARE_CONFERENCE_NAME_SUFFIX, "")
+    println("******** FreeswitchConferenceService send deskShareStarted to BBB " + trimmedVoiceConfId)
+    val msg = new DeskShareStartedEventMessage(trimmedVoiceConfId, callerIdNum, callerIdName)
+    sender.publish(FROM_VOICE_CONF_SYSTEM_CHAN, msg.toJson())
+  }
+
+  def deskShareEnded(voiceConfId: String, callerIdNum: String, callerIdName: String) {
+    val trimmedVoiceConfId = voiceConfId.replace(DESKSHARE_CONFERENCE_NAME_SUFFIX, "")
+    println("******** FreeswitchConferenceService send deskShareStopped to BBB " + trimmedVoiceConfId)
+    val msg = new DeskShareStoppedEventMessage(trimmedVoiceConfId, callerIdNum, callerIdName)
+    sender.publish(FROM_VOICE_CONF_SYSTEM_CHAN, msg.toJson())
+  }
+
+  def deskShareRTMPBroadcastStarted(voiceConfId: String, streamname: String, vw: java.lang.Integer, vh: java.lang.Integer, timestamp: String) {
+    val trimmedVoiceConfId = voiceConfId.replace(DESKSHARE_CONFERENCE_NAME_SUFFIX, "")
+    println("******** FreeswitchConferenceService send deskShareRTMPBroadcastStarted to BBB " + trimmedVoiceConfId)
+    val msg = new DeskShareRTMPBroadcastStartedEventMessage(trimmedVoiceConfId, streamname, vw, vh, timestamp)
+    sender.publish(FROM_VOICE_CONF_SYSTEM_CHAN, msg.toJson())
+  }
+
+  def deskShareRTMPBroadcastStopped(voiceConfId: String, streamname: String, vw: java.lang.Integer, vh: java.lang.Integer, timestamp: String) {
+    val trimmedVoiceConfId = voiceConfId.replace(DESKSHARE_CONFERENCE_NAME_SUFFIX, "")
+    println("******** FreeswitchConferenceService send deskShareRTMPBroadcastStopped to BBB " + trimmedVoiceConfId)
+    val msg = new DeskShareRTMPBroadcastStoppedEventMessage(trimmedVoiceConfId, streamname, vw, vh, timestamp)
+    sender.publish(FROM_VOICE_CONF_SYSTEM_CHAN, msg.toJson())
+  }
+
+}