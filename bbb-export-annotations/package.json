--- conflicted
+++ resolved
@@ -8,12 +8,8 @@
     "lint": "eslint '**/*.js' --ignore-pattern 'node_modules/'"
   },
   "dependencies": {
-<<<<<<< HEAD
     "@svgdotjs/svg.js": "^3.2.0",
-    "axios": "^0.26.0",
-=======
     "axios": "^1.6.5",
->>>>>>> a51e00c1
     "form-data": "^4.0.0",
     "opentype.js": "^1.3.4",
     "perfect-freehand": "^1.0.16",
@@ -27,14 +23,8 @@
     "eslint-config-google": "^0.14.0"
   },
   "engines": {
-<<<<<<< HEAD
-    "node": "^18.16.0",
-    "npm": "^9.5.0"
+    "node": ">=18.16.0",
+    "npm": ">=9.5.0"
   },
   "type": "module"
-=======
-    "node": ">=18.16.0",
-    "npm": ">=9.5.0"
-  }
->>>>>>> a51e00c1
 }