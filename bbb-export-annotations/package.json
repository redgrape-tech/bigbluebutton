--- conflicted
+++ resolved
@@ -8,12 +8,8 @@
     "lint": "eslint '**/*.js' --ignore-pattern 'node_modules/'"
   },
   "dependencies": {
-<<<<<<< HEAD
-    "axios": "^1.6.4",
-=======
     "@svgdotjs/svg.js": "^3.2.0",
     "axios": "^1.6.5",
->>>>>>> 0aa0caba
     "form-data": "^4.0.0",
     "opentype.js": "^1.3.4",
     "perfect-freehand": "^1.0.16",
