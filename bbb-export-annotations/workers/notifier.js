<<<<<<< HEAD
import Logger from '../lib/utils/logger.js';
import fs from 'fs';
import FormData from 'form-data';
import redis from 'redis';
import axios from 'axios';
import path from 'path';
import {NewPresFileAvailableMsg} from '../lib/utils/message-builder.js';
import {workerData} from 'worker_threads';
const [jobType, jobId, filename] =
        [workerData.jobType, workerData.jobId, workerData.filename];
=======
const Logger = require('../lib/utils/logger');
const config = require('../config');
const fs = require('fs');
const FormData = require('form-data');
const redis = require('redis');
const axios = require('axios').default;
const path = require('path');
const {NewPresFileAvailableMsg} = require('../lib/utils/message-builder');

const {workerData} = require('worker_threads');
const [jobType, jobId, serverSideFilename] = [workerData.jobType, workerData.jobId, workerData.serverSideFilename];
>>>>>>> a51e00c1

const logger = new Logger('presAnn Notifier Worker');
const config = JSON.parse(fs.readFileSync('./config/settings.json', 'utf8'));

const dropbox = `${config.shared.presAnnDropboxDir}/${jobId}`;
const job = fs.readFileSync(path.join(dropbox, 'job'));
const exportJob = JSON.parse(job);

/** Notify Meeting Actor of file availability by
 * sending a message through Redis PubSub */
async function notifyMeetingActor() {
  const client = redis.createClient({
    host: config.redis.host,
    port: config.redis.port,
    password: config.redis.password,
  });

  await client.connect();
  client.on('error', (err) => logger.info('Redis Client Error', err));

  const link = path.join(
      'presentation',
      exportJob.parentMeetingId, exportJob.parentMeetingId,
      exportJob.presId, 'pdf', jobId, serverSideFilename);

  const notification = new NewPresFileAvailableMsg(exportJob, link);

  logger.info(`Annotated PDF available at ${link}`);
  await client.publish(config.redis.channels.publish, notification.build());
  client.disconnect();

}

/** Upload PDF to a BBB room
 * @param {String} filePath - Absolute path to the file, including the extension
*/
async function upload(filePath) {
  const apiPath = '/bigbluebutton/presentation/';
  const uploadToken = exportJob.presentationUploadToken;
  const uploadAction = '/upload';
  const callbackUrl = config.bbbWebAPI + apiPath + uploadToken + uploadAction;

  const formData = new FormData();
  formData.append('conference', exportJob.parentMeetingId);
  formData.append('pod_id', config.notifier.pod_id);
  formData.append('is_downloadable', config.notifier.is_downloadable);
  formData.append('temporaryPresentationId', jobId);
  formData.append('fileUpload', fs.createReadStream(filePath));

  try {
    const res = await axios.post(callbackUrl, formData,
        {headers: formData.getHeaders()});
    logger.info(`Upload of job ${exportJob.jobId} returned ${res.data}`);
  } catch (error) {
    return logger.error(`Could not upload job ${exportJob.jobId}: ${error}`);
  }
}

if (jobType == 'PresentationWithAnnotationDownloadJob') {
  notifyMeetingActor();
} else if (jobType == 'PresentationWithAnnotationExportJob') {
  const filePath = `${exportJob.presLocation}/pdfs/${jobId}/${serverSideFilename}`;
  upload(filePath);
} else if (jobType == 'PadCaptureJob') {
  const filePath = `${dropbox}/${serverSideFilename}`;
  upload(filePath);
} else {
  logger.error(`Notifier received unknown job type ${jobType}`);
}

// Delete temporary files
fs.rm(dropbox, {recursive: true}, (err) => {
  if (err) {
    throw err;
  }
});<|MERGE_RESOLUTION|>--- conflicted
+++ resolved
@@ -1,4 +1,3 @@
-<<<<<<< HEAD
 import Logger from '../lib/utils/logger.js';
 import fs from 'fs';
 import FormData from 'form-data';
@@ -7,21 +6,9 @@
 import path from 'path';
 import {NewPresFileAvailableMsg} from '../lib/utils/message-builder.js';
 import {workerData} from 'worker_threads';
-const [jobType, jobId, filename] =
-        [workerData.jobType, workerData.jobId, workerData.filename];
-=======
-const Logger = require('../lib/utils/logger');
-const config = require('../config');
-const fs = require('fs');
-const FormData = require('form-data');
-const redis = require('redis');
-const axios = require('axios').default;
-const path = require('path');
-const {NewPresFileAvailableMsg} = require('../lib/utils/message-builder');
-
-const {workerData} = require('worker_threads');
-const [jobType, jobId, serverSideFilename] = [workerData.jobType, workerData.jobId, workerData.serverSideFilename];
->>>>>>> a51e00c1
+const [jobType, jobId, serverSideFilename] = [workerData.jobType,
+  workerData.jobId,
+  workerData.serverSideFilename];
 
 const logger = new Logger('presAnn Notifier Worker');
 const config = JSON.parse(fs.readFileSync('./config/settings.json', 'utf8'));
@@ -52,7 +39,6 @@
   logger.info(`Annotated PDF available at ${link}`);
   await client.publish(config.redis.channels.publish, notification.build());
   client.disconnect();
-
 }
 
 /** Upload PDF to a BBB room
@@ -83,7 +69,10 @@
 if (jobType == 'PresentationWithAnnotationDownloadJob') {
   notifyMeetingActor();
 } else if (jobType == 'PresentationWithAnnotationExportJob') {
-  const filePath = `${exportJob.presLocation}/pdfs/${jobId}/${serverSideFilename}`;
+  const baseDirectory = exportJob.presLocation;
+  const subDirectory = 'pdfs';
+  const filePath = path.join(baseDirectory, subDirectory,
+      jobId, serverSideFilename);
   upload(filePath);
 } else if (jobType == 'PadCaptureJob') {
   const filePath = `${dropbox}/${serverSideFilename}`;
