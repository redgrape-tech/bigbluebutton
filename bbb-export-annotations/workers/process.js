import Logger from '../lib/utils/logger.js';
import fs from 'fs';
import {createSVGWindow} from 'svgdom';
import {SVG as svgCanvas, registerWindow} from '@svgdotjs/svg.js';
import cp from 'child_process';
import WorkerStarter from '../lib/utils/worker-starter.js';
import {workerData} from 'worker_threads';
import path from 'path';
import sanitize from 'sanitize-filename';
import probe from 'probe-image-size';
import redis from 'redis';
import {PresAnnStatusMsg} from '../lib/utils/message-builder.js';
import {sortByKey} from '../shapes/helpers.js';
import {Draw} from '../shapes/Draw.js';
import {Highlight} from '../shapes/Highlight.js';
import {Line} from '../shapes/Line.js';
import {Arrow} from '../shapes/Arrow.js';
import {TextShape} from '../shapes/TextShape.js';
import {StickyNote} from '../shapes/StickyNote.js';
import {createGeoObject} from '../shapes/geoFactory.js';

const jobId = workerData.jobId;
const logger = new Logger('presAnn Process Worker');
const config = JSON.parse(fs.readFileSync('./config/settings.json', 'utf8'));

logger.info('Processing PDF for job ' + jobId);

const dropbox = path.join(config.shared.presAnnDropboxDir, jobId);
const job = fs.readFileSync(path.join(dropbox, 'job'));
const exportJob = JSON.parse(job);
const statusUpdate = new PresAnnStatusMsg(exportJob,
    PresAnnStatusMsg.EXPORT_STATUSES.PROCESSING);

/**
 * Converts measured points to pixels, using the predefined points-per-inch
 * and pixels-per-inch ratios from the configuration.
 *
 * @function toPx
 * @param {number} pt - The measurement in points to be converted.
 * @return {number} The converted measurement in pixels.
 */
function toPx(pt) {
  return (pt / config.process.pointsPerInch) * config.process.pixelsPerInch;
}

/**
 * Creates a new drawing instance from the provided annotation
 * and then adds the resulting drawn element to the SVG.
 *
 * @function overlayDraw
 * @param {Object} svg - The SVG element to which the drawing will be added.
 * @param {Object} annotation - The annotation data used to create the drawing.
 * @return {void}
 */
function overlayDraw(svg, annotation) {
  const drawing = new Draw(annotation);
  const drawnDrawing = drawing.draw();

  svg.add(drawnDrawing);
}

/**
 * Creates a geometric object from the annotation and then adds
 * the rendered shape to the SVG.
 * @function overlayGeo
 * @param {Object} svg - SVG element to which the geometric shape will be added.
 * @param {Object} annotation - Annotation data used to create the geo shape.
 * @return {void}
 */
function overlayGeo(svg, annotation) {
  const geo = createGeoObject(annotation);
  const geoDrawn = geo.draw();
  svg.add(geoDrawn);
}

/**
 * Applies a highlight effect to an SVG element using the provided annotation.
 * Adjusts the annotation's opacity and draws the highlight.
 * @function overlayHighlight
 * @param {Object} svg - SVG element to which the highlight will be applied.
 * @param {Object} annotation - JSON annotation data.
 * @return {void}
 */
function overlayHighlight(svg, annotation) {
  // Adjust JSON properties
  annotation.opacity = 0.3;

  const highlight = new Highlight(annotation);
  const highlightDrawn = highlight.draw();
  svg.add(highlightDrawn);
}

/**
 * Adds a line to an SVG element based on the provided annotation.
 * It creates a line object from the annotation and then adds
 * the rendered line to the SVG.
 * @function overlayLine
 * @param {Object} svg - SVG element to which the line will be added.
 * @param {Object} annotation - JSON annotation data for the line.
 * @return {void}
 */
function overlayLine(svg, annotation) {
  const line = new Line(annotation);
  const lineDrawn = line.draw();
  svg.add(lineDrawn);
}

/**
 * Adds an arrow to an SVG element using the provided annotation data.
 * It constructs an arrow object and then appends the drawn arrow to the SVG.
 * @function overlayArrow
 * @param {Object} svg - The SVG element where the arrow will be added.
 * @param {Object} annotation - JSON annotation data for the arrow.
 * @return {void}
 */
function overlayArrow(svg, annotation) {
  const arrow = new Arrow(annotation);
  const arrowDrawn = arrow.draw();
  svg.add(arrowDrawn);
}

/**
 * Overlays a sticky note onto an SVG element based on the given annotation.
 * Creates a sticky note instance and then appends the rendered note to the SVG.
 * @function overlaySticky
 * @param {Object} svg - SVG element to which the sticky note will be added.
 * @param {Object} annotation - JSON annotation data for the sticky note.
 * @return {void}
 */
function overlaySticky(svg, annotation) {
  const stickyNote = new StickyNote(annotation);
  const stickyNoteDrawn = stickyNote.draw();
  svg.add(stickyNoteDrawn);
}

<<<<<<< HEAD
/**
 * Overlays text onto an SVG element using the provided annotation data.
 * Initializes a text shape object with the annotation and then adds
 * the rendered text to the SVG.
 * @function overlayText
 * @param {Object} svg - The SVG element where the text will be added.
 * @param {Object} annotation - JSON annotation data for the text.
 * @return {void}
 */
function overlayText(svg, annotation) {
  const text = new TextShape(annotation);
  const textDrawn = text.draw();
  svg.add(textDrawn);
}

/**
 * Determines the annotation type and overlays the corresponding shape
 * onto the SVG element. It delegates the rendering to the specific
 * overlay function based on the annotation type.
 * @function overlayAnnotation
 * @param {Object} svg - SVG element onto which the annotation will be overlaid.
 * @param {Object} annotation - JSON annotation data.
 * @return {void}
 */
function overlayAnnotation(svg, annotation) {
  switch (annotation.type) {
    case 'draw':
      overlayDraw(svg, annotation);
      break;

    case 'geo':
      overlayGeo(svg, annotation);
      break;

    case 'highlight':
      overlayHighlight(svg, annotation);
      break;

    case 'line':
      overlayLine(svg, annotation);
      break;

    case 'arrow':
      overlayArrow(svg, annotation);
      break;

    case 'text':
      overlayText(svg, annotation);
      break;

    case 'note':
      overlaySticky(svg, annotation);
      break;

    default:
      logger.info(`Unknown annotation type ${annotation.type}.`);
      logger.info(annotation);
=======
function overlay_text(svg, annotation) {
  if (annotation.size == null || annotation.size.length < 2) {
    return
  }
  
  const [textBoxWidth, textBoxHeight] = annotation.size;
  const fontColor = color_to_hex(annotation.style.color);
  const font = determine_font_from_family(annotation.style.font);
  const fontSize = text_size_to_px(annotation.style.size, annotation.style.scale);
  const textAlign = align_to_pango(annotation.style.textAlign);
  const text = annotation.text;
  const id = sanitize(annotation.id);

  const rotation = rad_to_degree(annotation.rotation);
  const [textBox_x, textBox_y] = annotation.point;

  render_textbox(fontColor, font, fontSize, textAlign, text, id);

  const rotation_x = textBox_x + (textBoxWidth / 2);
  const rotation_y = textBox_y + (textBoxHeight / 2);

  svg.ele('g', {
    transform: `rotate(${rotation} ${rotation_x} ${rotation_y})`,
  }).ele('image', {
    'x': textBox_x,
    'y': textBox_y,
    'width': textBoxWidth,
    'height': textBoxHeight,
    'xlink:href': `file://${dropbox}/text${id}.png`,
  }).up();
}

function overlay_annotation(svg, currentAnnotation) {
  try {
    switch (currentAnnotation.type) {
      case 'arrow':
        overlay_arrow(svg, currentAnnotation);
        break;
      case 'draw':
        overlay_draw(svg, currentAnnotation);
        break;
      case 'ellipse':
        overlay_ellipse(svg, currentAnnotation);
        break;
      case 'rectangle':
        overlay_rectangle(svg, currentAnnotation);
        break;
      case 'sticky':
        overlay_sticky(svg, currentAnnotation);
        break;
      case 'triangle':
        overlay_triangle(svg, currentAnnotation);
        break;
      case 'text':
        overlay_text(svg, currentAnnotation);
        break;
      default:
        logger.info(`Unknown annotation type ${currentAnnotation.type}.`);
    }
  } catch (error) {
    logger.warn("Failed to overlay annotation", { failedAnnotation: currentAnnotation, error: error });
>>>>>>> a51e00c1
  }
}

/**
 * Overlays a collection of annotations onto an SVG element.
 * It sorts the annotations by their index before overlaying them to maintain
 * the stacking order.
 * @function overlayAnnotations
 * @param {Object} svg - SVG element onto which annotations will be overlaid.
 * @param {Array} slideAnnotations - Array of JSON annotation data objects.
 * @return {void}
 */
function overlayAnnotations(svg, slideAnnotations) {
  // Sort annotations by lowest child index
  slideAnnotations = sortByKey(slideAnnotations, 'annotationInfo', 'index');

  for (const annotation of slideAnnotations) {
    switch (annotation.annotationInfo.type) {
      case 'group':
        // Get annotations that have this group as parent
        for (const childId of annotation.annotationInfo.children) {
          const childAnnotation =
          slideAnnotations.find((ann) => ann.id == childId);
          overlayAnnotation(svg, childAnnotation.annotationInfo);
        }

        break;

      default:
        // Add individual annotations if they don't belong to a group
        overlayAnnotation(svg, annotation.annotationInfo);
    }
  }
}

/**
 * Processes presentation slides and associated annotations into
 * a single PDF file.
 * @async
 * @function processPresentationAnnotations
 * @return {Promise<void>} A promise that resolves when the process is complete.
 */
async function processPresentationAnnotations() {
  const client = redis.createClient({
    host: config.redis.host,
    port: config.redis.port,
    password: config.redis.password,
  });

  await client.connect();

  client.on('error', (err) => logger.info('Redis Client Error', err));

  // Get the annotations
  const annotations = fs.readFileSync(path.join(dropbox, 'whiteboard'));
  const whiteboardJSON = JSON.parse(annotations);
  const pages = JSON.parse(whiteboardJSON.pages);
  const ghostScriptInput = [];

  for (const currentSlide of pages) {
    const bgImagePath = path.join(dropbox, `slide${currentSlide.page}`);
    const svgBackgroundSlide = path.join(
        exportJob.presLocation,
        'svgs',
        `slide${currentSlide.page}.svg`);

    let backgroundFormat = '';
    if (fs.existsSync(svgBackgroundSlide)) {
      backgroundFormat = 'svg';
    } else if (fs.existsSync(`${bgImagePath}.png`)) {
      backgroundFormat = 'png';
    } else if (fs.existsSync(`${bgImagePath}.jpg`)) {
      backgroundFormat = 'jpg';
    } else if (fs.existsSync(`${bgImagePath}.jpeg`)) {
      backgroundFormat = 'jpeg';
    } else {
      logger.error(`Skipping slide ${currentSlide.page} (${jobId})`);
      continue;
    }

    const dimensions = probe.sync(
        fs.readFileSync(`${bgImagePath}.${backgroundFormat}`));

    const slideWidth = parseInt(dimensions.width, 10);
    const slideHeight = parseInt(dimensions.height, 10);

    const maxImageWidth = config.process.maxImageWidth;
    const maxImageHeight = config.process.maxImageHeight;

    const ratio = Math.min(maxImageWidth / slideWidth,
        maxImageHeight / slideHeight);
    const scaledWidth = slideWidth * ratio;
    const scaledHeight = slideHeight * ratio;

    // Create a window with a document and an SVG root node
    const window = createSVGWindow();
    const document = window.document;

    // Register window and document
    registerWindow(window, document);

    // Create the canvas (root SVG element)
    const canvas = svgCanvas(document.documentElement)
        .size(scaledWidth, scaledHeight)
        .attr({
          'xmlns': 'http://www.w3.org/2000/svg',
          'xmlns:xlink': 'http://www.w3.org/1999/xlink',
        });

    // Add the image element
    canvas
        .image(`file://${dropbox}/slide${currentSlide.page}.${backgroundFormat}`)
        .size(scaledWidth, scaledHeight);

    // Add a group element with class 'whiteboard'
    const whiteboard = canvas.group().attr({class: 'wb'});

    // 4. Overlay annotations onto slides
    overlayAnnotations(whiteboard, currentSlide.annotations);

    const svg = canvas.svg();

    // Write annotated SVG file
    const SVGfile = path.join(dropbox,
        `annotated-slide${currentSlide.page}.svg`);
    const PDFfile = path.join(dropbox,
        `annotated-slide${currentSlide.page}.pdf`);

    fs.writeFileSync(SVGfile, svg, function(err) {
      if (err) {
        return logger.error(err);
      }
    });

    // Scale slide back to its original size
    const convertAnnotatedSlide = [
      SVGfile,
      '--output-width', toPx(slideWidth),
      '--output-height', toPx(slideHeight),
      '-o', PDFfile,
    ];

    try {
      cp.spawnSync(config.shared.cairosvg,
          convertAnnotatedSlide, {shell: false});
    } catch (error) {
      logger.error(`Processing slide ${currentSlide.page}
        failed for job ${jobId}: ${error.message}`);
      statusUpdate.setError();
    }

    await client.publish(config.redis.channels.publish,
        statusUpdate.build(currentSlide.page));
    ghostScriptInput.push(PDFfile);
  }

  const outputDir = path.join(exportJob.presLocation, 'pdfs', jobId);

  // Create PDF output directory if it doesn't exist
  if (!fs.existsSync(outputDir)) {
    fs.mkdirSync(outputDir, {recursive: true});
  }

<<<<<<< HEAD
  const sanitizedFilename = sanitize(exportJob.filename.replace(/\s/g, '_'));
  const filenameWithExtension = `${sanitizedFilename}.pdf`;
=======
  const filename_with_extension = `${sanitize(exportJob.serverSideFilename.replace(/\s/g, '_'))}.pdf`;
>>>>>>> a51e00c1

  const mergePDFs = [
    '-dNOPAUSE',
    '-sDEVICE=pdfwrite',
    `-sOUTPUTFILE="${path.join(outputDir, filenameWithExtension)}"`,
    `-dBATCH`].concat(ghostScriptInput);

  // Resulting PDF file is stored in the presentation dir
  try {
    cp.spawnSync(config.shared.ghostscript, mergePDFs, {shell: false});
  } catch (error) {
    const errorMessage = 'GhostScript failed to merge PDFs in job' +
      `${jobId}: ${error.message}`;
    return logger.error(errorMessage);
  }

  // Launch Notifier Worker depending on job type
  logger.info(`Saved PDF at ${outputDir}/${jobId}/${filenameWithExtension}`);

  const notifier = new WorkerStarter({
    jobType: exportJob.jobType,
    jobId,
    filename: filenameWithExtension});

<<<<<<< HEAD
=======
  const notifier = new WorkerStarter({jobType: exportJob.jobType, jobId,
    serverSideFilename: filename_with_extension, filename: exportJob.filename});
>>>>>>> a51e00c1
  notifier.notify();
  await client.disconnect();
}

processPresentationAnnotations();<|MERGE_RESOLUTION|>--- conflicted
+++ resolved
@@ -133,7 +133,6 @@
   svg.add(stickyNoteDrawn);
 }
 
-<<<<<<< HEAD
 /**
  * Overlays text onto an SVG element using the provided annotation data.
  * Initializes a text shape object with the annotation and then adds
@@ -144,6 +143,10 @@
  * @return {void}
  */
 function overlayText(svg, annotation) {
+  if (annotation?.props?.size == null || annotation?.props?.text?.length == 0) {
+    return;
+  }
+
   const text = new TextShape(annotation);
   const textDrawn = text.draw();
   svg.add(textDrawn);
@@ -159,101 +162,36 @@
  * @return {void}
  */
 function overlayAnnotation(svg, annotation) {
-  switch (annotation.type) {
-    case 'draw':
-      overlayDraw(svg, annotation);
-      break;
-
-    case 'geo':
-      overlayGeo(svg, annotation);
-      break;
-
-    case 'highlight':
-      overlayHighlight(svg, annotation);
-      break;
-
-    case 'line':
-      overlayLine(svg, annotation);
-      break;
-
-    case 'arrow':
-      overlayArrow(svg, annotation);
-      break;
-
-    case 'text':
-      overlayText(svg, annotation);
-      break;
-
-    case 'note':
-      overlaySticky(svg, annotation);
-      break;
-
-    default:
-      logger.info(`Unknown annotation type ${annotation.type}.`);
-      logger.info(annotation);
-=======
-function overlay_text(svg, annotation) {
-  if (annotation.size == null || annotation.size.length < 2) {
-    return
-  }
-  
-  const [textBoxWidth, textBoxHeight] = annotation.size;
-  const fontColor = color_to_hex(annotation.style.color);
-  const font = determine_font_from_family(annotation.style.font);
-  const fontSize = text_size_to_px(annotation.style.size, annotation.style.scale);
-  const textAlign = align_to_pango(annotation.style.textAlign);
-  const text = annotation.text;
-  const id = sanitize(annotation.id);
-
-  const rotation = rad_to_degree(annotation.rotation);
-  const [textBox_x, textBox_y] = annotation.point;
-
-  render_textbox(fontColor, font, fontSize, textAlign, text, id);
-
-  const rotation_x = textBox_x + (textBoxWidth / 2);
-  const rotation_y = textBox_y + (textBoxHeight / 2);
-
-  svg.ele('g', {
-    transform: `rotate(${rotation} ${rotation_x} ${rotation_y})`,
-  }).ele('image', {
-    'x': textBox_x,
-    'y': textBox_y,
-    'width': textBoxWidth,
-    'height': textBoxHeight,
-    'xlink:href': `file://${dropbox}/text${id}.png`,
-  }).up();
-}
-
-function overlay_annotation(svg, currentAnnotation) {
   try {
-    switch (currentAnnotation.type) {
+    switch (annotation.type) {
+      case 'draw':
+        overlayDraw(svg, annotation);
+        break;
+      case 'geo':
+        overlayGeo(svg, annotation);
+        break;
+      case 'highlight':
+        overlayHighlight(svg, annotation);
+        break;
+      case 'line':
+        overlayLine(svg, annotation);
+        break;
       case 'arrow':
-        overlay_arrow(svg, currentAnnotation);
-        break;
-      case 'draw':
-        overlay_draw(svg, currentAnnotation);
-        break;
-      case 'ellipse':
-        overlay_ellipse(svg, currentAnnotation);
-        break;
-      case 'rectangle':
-        overlay_rectangle(svg, currentAnnotation);
-        break;
-      case 'sticky':
-        overlay_sticky(svg, currentAnnotation);
-        break;
-      case 'triangle':
-        overlay_triangle(svg, currentAnnotation);
+        overlayArrow(svg, annotation);
         break;
       case 'text':
-        overlay_text(svg, currentAnnotation);
+        overlayText(svg, annotation);
+        break;
+      case 'note':
+        overlaySticky(svg, annotation);
         break;
       default:
-        logger.info(`Unknown annotation type ${currentAnnotation.type}.`);
+        logger.info(`Unknown annotation type ${annotation.type}.`);
+        logger.info(annotation);
     }
   } catch (error) {
-    logger.warn("Failed to overlay annotation", { failedAnnotation: currentAnnotation, error: error });
->>>>>>> a51e00c1
+    logger.warn('Failed to overlay annotation',
+        {failedAnnotation: annotation, error: error});
   }
 }
 
@@ -417,17 +355,13 @@
     fs.mkdirSync(outputDir, {recursive: true});
   }
 
-<<<<<<< HEAD
-  const sanitizedFilename = sanitize(exportJob.filename.replace(/\s/g, '_'));
-  const filenameWithExtension = `${sanitizedFilename}.pdf`;
-=======
-  const filename_with_extension = `${sanitize(exportJob.serverSideFilename.replace(/\s/g, '_'))}.pdf`;
->>>>>>> a51e00c1
-
+  const serverFilename = exportJob.serverSideFilename.replace(/\s/g, '_');
+  const sanitizedServerFilename = sanitize(serverFilename);
+  const serverFilenameWithExtension = `${sanitizedServerFilename}.pdf`;
   const mergePDFs = [
     '-dNOPAUSE',
     '-sDEVICE=pdfwrite',
-    `-sOUTPUTFILE="${path.join(outputDir, filenameWithExtension)}"`,
+    `-sOUTPUTFILE="${path.join(outputDir, serverFilenameWithExtension)}"`,
     `-dBATCH`].concat(ghostScriptInput);
 
   // Resulting PDF file is stored in the presentation dir
@@ -440,18 +374,14 @@
   }
 
   // Launch Notifier Worker depending on job type
-  logger.info(`Saved PDF at ${outputDir}/${jobId}/${filenameWithExtension}`);
+  logger.info('Saved PDF at ',
+      `${outputDir}/${jobId}/${serverFilenameWithExtension}`);
 
   const notifier = new WorkerStarter({
-    jobType: exportJob.jobType,
-    jobId,
-    filename: filenameWithExtension});
-
-<<<<<<< HEAD
-=======
-  const notifier = new WorkerStarter({jobType: exportJob.jobType, jobId,
-    serverSideFilename: filename_with_extension, filename: exportJob.filename});
->>>>>>> a51e00c1
+    jobType: exportJob.jobType, jobId,
+    serverSideFilename: serverFilenameWithExtension,
+    filename: exportJob.filename});
+
   notifier.notify();
   await client.disconnect();
 }
