--- conflicted
+++ resolved
@@ -16,15 +16,7 @@
     },
     "process": {
       "whiteboardTextEncoding": "utf-8",
-<<<<<<< HEAD
-      "maxImageWidth": 2048,
-      "maxImageHeight": 1536,
       "textScaleFactor": 2,
-=======
-      "maxImageWidth": 1440,
-      "maxImageHeight": 1080,
-      "textScaleFactor": 4,
->>>>>>> 440ba4f7
       "pointsPerInch": 72,
       "pixelsPerInch": 96
     },
