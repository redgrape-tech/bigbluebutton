package org.bigbluebutton.air.main.views {
	
	import spark.components.Button;
	import spark.components.SkinnableContainer;
	import spark.layouts.HorizontalAlign;
	import spark.layouts.HorizontalLayout;
	import spark.layouts.VerticalAlign;
	
	[Style(name = "bottom", inherit = "no", type = "Number")]
	[Style(name = "gap", inherit = "no", type = "Number")]
	[Style(name = "top", inherit = "no", type = "Number")]
	
	public class MenuButtons extends SkinnableContainer {
		private var _audioButton:Button;
		
		private var bLayout:HorizontalLayout
		
		public function get audioButton():Button {
			return _audioButton;
		}
		
		private var _micButton:Button;
		
		public function get micButton():Button {
			return _micButton;
		}
		
		private var _camButton:Button;
		
		public function get camButton():Button {
			return _camButton;
		}
		
		private var _statusButton:Button;
		
		public function get statusButton():Button {
			return _statusButton;
		}
		
		public function MenuButtons() {
			super();
			
<<<<<<< HEAD
			bLayout = new HorizontalLayout();
			bLayout.horizontalAlign = HorizontalAlign.CENTER
=======
			bLayout  = new HorizontalLayout();
			bLayout.horizontalAlign = HorizontalAlign.CENTER;
			bLayout.verticalAlign = VerticalAlign.MIDDLE;
>>>>>>> 1bdb47d5
			layout = bLayout;
			
			_micButton = new Button();
			_micButton.styleName = "icon-unmute menuButton";
			addElement(_micButton);
			
			_audioButton = new Button();
			_audioButton.styleName = "icon-audio-on menuButton";
			addElement(_audioButton);
			
			_camButton = new Button();
			_camButton.styleName = "icon-video menuButton";
			addElement(_camButton);
			
			_statusButton = new Button();
			_statusButton.styleName = "icon-hand menuButton";
			addElement(_statusButton);
		}
		
		override protected function updateDisplayList(w:Number, h:Number):void {
			super.updateDisplayList(w, h);
			
			bLayout.gap = getStyle("gap");
		}
	}
}
<|MERGE_RESOLUTION|>--- conflicted
+++ resolved
@@ -1,76 +1,71 @@
-package org.bigbluebutton.air.main.views {
-	
-	import spark.components.Button;
-	import spark.components.SkinnableContainer;
-	import spark.layouts.HorizontalAlign;
-	import spark.layouts.HorizontalLayout;
-	import spark.layouts.VerticalAlign;
-	
-	[Style(name = "bottom", inherit = "no", type = "Number")]
-	[Style(name = "gap", inherit = "no", type = "Number")]
-	[Style(name = "top", inherit = "no", type = "Number")]
-	
-	public class MenuButtons extends SkinnableContainer {
-		private var _audioButton:Button;
-		
-		private var bLayout:HorizontalLayout
-		
-		public function get audioButton():Button {
-			return _audioButton;
-		}
-		
-		private var _micButton:Button;
-		
-		public function get micButton():Button {
-			return _micButton;
-		}
-		
-		private var _camButton:Button;
-		
-		public function get camButton():Button {
-			return _camButton;
-		}
-		
-		private var _statusButton:Button;
-		
-		public function get statusButton():Button {
-			return _statusButton;
-		}
-		
-		public function MenuButtons() {
-			super();
-			
-<<<<<<< HEAD
-			bLayout = new HorizontalLayout();
-			bLayout.horizontalAlign = HorizontalAlign.CENTER
-=======
-			bLayout  = new HorizontalLayout();
-			bLayout.horizontalAlign = HorizontalAlign.CENTER;
-			bLayout.verticalAlign = VerticalAlign.MIDDLE;
->>>>>>> 1bdb47d5
-			layout = bLayout;
-			
-			_micButton = new Button();
-			_micButton.styleName = "icon-unmute menuButton";
-			addElement(_micButton);
-			
-			_audioButton = new Button();
-			_audioButton.styleName = "icon-audio-on menuButton";
-			addElement(_audioButton);
-			
-			_camButton = new Button();
-			_camButton.styleName = "icon-video menuButton";
-			addElement(_camButton);
-			
-			_statusButton = new Button();
-			_statusButton.styleName = "icon-hand menuButton";
-			addElement(_statusButton);
-		}
-		
-		override protected function updateDisplayList(w:Number, h:Number):void {
-			super.updateDisplayList(w, h);
-			
-			bLayout.gap = getStyle("gap");
-		}
-	}
-}
+package org.bigbluebutton.air.main.views {
+	
+	import spark.components.Button;
+	import spark.components.SkinnableContainer;
+	import spark.layouts.HorizontalAlign;
+	import spark.layouts.HorizontalLayout;
+	import spark.layouts.VerticalAlign;
+	
+	[Style(name = "bottom", inherit = "no", type = "Number")]
+	[Style(name = "gap", inherit = "no", type = "Number")]
+	[Style(name = "top", inherit = "no", type = "Number")]
+	
+	public class MenuButtons extends SkinnableContainer {
+		private var _audioButton:Button;
+		
+		private var bLayout:HorizontalLayout
+		
+		public function get audioButton():Button {
+			return _audioButton;
+		}
+		
+		private var _micButton:Button;
+		
+		public function get micButton():Button {
+			return _micButton;
+		}
+		
+		private var _camButton:Button;
+		
+		public function get camButton():Button {
+			return _camButton;
+		}
+		
+		private var _statusButton:Button;
+		
+		public function get statusButton():Button {
+			return _statusButton;
+		}
+		
+		public function MenuButtons() {
+			super();
+			
+			bLayout = new HorizontalLayout();
+			bLayout.horizontalAlign = HorizontalAlign.CENTER;
+			bLayout.verticalAlign = VerticalAlign.MIDDLE;
+			layout = bLayout;
+			
+			_micButton = new Button();
+			_micButton.styleName = "icon-unmute menuButton";
+			addElement(_micButton);
+			
+			_audioButton = new Button();
+			_audioButton.styleName = "icon-audio-on menuButton";
+			addElement(_audioButton);
+			
+			_camButton = new Button();
+			_camButton.styleName = "icon-video menuButton";
+			addElement(_camButton);
+			
+			_statusButton = new Button();
+			_statusButton.styleName = "icon-hand menuButton";
+			addElement(_statusButton);
+		}
+		
+		override protected function updateDisplayList(w:Number, h:Number):void {
+			super.updateDisplayList(w, h);
+			
+			bLayout.gap = getStyle("gap");
+		}
+	}
+}