package org.bigbluebutton.air.main.commands {
	
	import flash.events.TimerEvent;
	import flash.utils.Timer;
	
	import org.bigbluebutton.air.chat.services.IChatMessageService;
	import org.bigbluebutton.air.main.models.IConferenceParameters;
	import org.bigbluebutton.air.main.models.IMeetingData;
	import org.bigbluebutton.air.main.models.IUserSession;
	import org.bigbluebutton.air.main.services.IBigBlueButtonConnection;
	import org.bigbluebutton.air.main.utils.DisconnectEnum;
	import org.bigbluebutton.air.presentation.services.IPresentationService;
	import org.bigbluebutton.air.screenshare.services.IScreenshareConnection;
	import org.bigbluebutton.air.user.models.User2x;
	import org.bigbluebutton.air.user.models.UserChangeEnum;
	import org.bigbluebutton.air.user.services.IUsersService;
	import org.bigbluebutton.air.video.commands.ShareCameraSignal;
	import org.bigbluebutton.air.video.services.IVideoConnection;
	import org.bigbluebutton.air.voice.commands.ShareMicrophoneSignal;
	import org.bigbluebutton.air.voice.models.PhoneOptions;
	import org.bigbluebutton.air.voice.services.IVoiceConnection;
	import org.bigbluebutton.air.voice.services.IVoiceService;
	import org.bigbluebutton.air.whiteboard.services.IWhiteboardService;
	
	import robotlegs.bender.bundles.mvcs.Command;
	
	public class ConnectCommand extends Command {
		private const LOG:String = "ConnectCommand::";
		
		[Inject]
		public var userSession:IUserSession;
		
		[Inject]
		public var meetingData:IMeetingData;
		
		[Inject]
		public var conferenceParameters:IConferenceParameters;
		
		[Inject]
		public var connection:IBigBlueButtonConnection;
		
		[Inject]
		public var videoConnection:IVideoConnection;
		
		[Inject]
		public var voiceConnection:IVoiceConnection;
		
		[Inject]
		public var screenshareConnection:IScreenshareConnection;
		
		[Inject]
		public var uri:String;
		
		[Inject]
		public var whiteboardService:IWhiteboardService;
		
		[Inject]
		public var usersService:IUsersService;
		
		[Inject]
		public var voiceService:IVoiceService;
		
		[Inject]
		public var chatService:IChatMessageService;
		
		[Inject]
		public var presentationService:IPresentationService;
		
		[Inject]
		public var connectingFinishedSignal:ConnectingFinishedSignal;
		
		[Inject]
		public var connectingFailedSignal:ConnectingFailedSignal;
		
		[Inject]
		public var disconnectUserSignal:DisconnectUserSignal;
		
		[Inject]
		public var shareMicrophoneSignal:ShareMicrophoneSignal;
		
		[Inject]
		public var shareCameraSignal:ShareCameraSignal;
		
		private var authTokenTimeout:Timer;
		
		private var joinMeetingTimeout:Timer;
		
		override public function execute():void {
			loadConfigOptions();
			connection.uri = uri;
			connection.connectionSuccessSignal.add(connectionSuccess);
			connection.connectionFailureSignal.add(connectionFailure);
			connection.connect(conferenceParameters);
		}
		
		private function loadConfigOptions():void {
			userSession.phoneOptions = new PhoneOptions(userSession.config.getConfigFor("PhoneModule"));
			userSession.videoAutoStart = (userSession.config.getConfigFor("VideoconfModule").@autoStart.toString().toUpperCase() == "TRUE") ? true : false;
			userSession.skipCamSettingsCheck = (userSession.config.getConfigFor("VideoconfModule").@skipCamSettingsCheck.toString().toUpperCase() == "TRUE") ? true : false;
		}
		
		private function connectionSuccess():void {
			trace(LOG + "successConnected()");
			userSession.mainConnection = connection;
			chatService.setupMessageSenderReceiver();
			whiteboardService.setupMessageSenderReceiver();
			// Set up users message sender in order to send the "joinMeeting" message:
			usersService.setupMessageSenderReceiver();
			voiceService.setupMessageSenderReceiver();
			//send the join meeting message, then wait for the response
			userSession.authTokenSignal.add(onAuthTokenReply);
			usersService.validateToken();
			connection.connectionSuccessSignal.remove(connectionSuccess);
			connection.connectionFailureSignal.remove(connectionFailure);
			
			authTokenTimeout = new Timer(10000, 1);
			authTokenTimeout.addEventListener(TimerEvent.TIMER, onAuthTokenTimeout);
			authTokenTimeout.start();
		}
		
		private function onAuthTokenReply(tokenValid:Boolean):void {
			userSession.authTokenSignal.remove(onAuthTokenReply);
			authTokenTimeout.stop();
			
			if (tokenValid) {
				joiningMeetingSuccess();
			} else {
				joiningMeetingFailure(DisconnectEnum.AUTH_TOKEN_INVALID);
			}
		}
		
		private function onAuthTokenTimeout(e:TimerEvent):void {
			trace(LOG + "onAuthTokenTimeout - timeout hit");
			userSession.authTokenSignal.remove(onAuthTokenReply);
			
			joiningMeetingFailure(DisconnectEnum.AUTH_TOKEN_TIMEOUT);
		}
		
		private function joiningMeetingSuccess():void {
			// Set up remaining message sender and receivers:
			presentationService.setupMessageSenderReceiver();
			// set up and connect the remaining connections
			videoConnection.uri = userSession.config.getConfigFor("VideoConfModule").@uri + "/" + conferenceParameters.room;
			//TODO see if videoConnection.successConnected is dispatched when it's connected properly
			videoConnection.connectionSuccessSignal.add(videoConnectedSuccess);
			videoConnection.connectionFailureSignal.add(videoConnectionFailure);
			videoConnection.connect();
			userSession.videoConnection = videoConnection;
			voiceConnection.uri = userSession.config.getConfigFor("PhoneModule").@uri;
			userSession.voiceConnection = voiceConnection;
			
			var audioOptions:Object = new Object();
			if (userSession.phoneOptions.autoJoin && userSession.phoneOptions.skipCheck) {
				var forceListenOnly:Boolean = (userSession.config.getConfigFor("PhoneModule").@forceListenOnly.toString().toUpperCase() == "TRUE") ? true : false;
					//audioOptions.shareMic = userSession.userList.me.voiceJoined = !forceListenOnly;
					//audioOptions.listenOnly = userSession.userList.me.listenOnly = forceListenOnly;
					//shareMicrophoneSignal.dispatch(audioOptions);
			} else {
				//audioOptions.shareMic = userSession.userList.me.voiceJoined = false;
				//audioOptions.listenOnly = userSession.userList.me.listenOnly = true;
				//shareMicrophoneSignal.dispatch(audioOptions);
			}
			
			trace("Configuring Screenshare");
			screenshareConnection.uri = userSession.config.getConfigFor("ScreenshareModule").@uri;
			screenshareConnection.connect();
			userSession.screenshareConnection = screenshareConnection;
			
			usersService.joinMeeting();
<<<<<<< HEAD
			// Query the server for chat, users, and presentation info
			chatService.getGroupChats();
			presentationService.getPresentationPods();
			meetingData.users.userChangeSignal.add(successUsersAdded);
			usersService.queryForParticipants();
			usersService.getLockSettings();
			usersService.queryForRecordingStatus();
			usersService.queryForScreenshare();
			userSession.successJoiningMeetingSignal.remove(joiningMeetingSuccess);
			userSession.failureJoiningMeetingSignal.remove(joiningMeetingFailure);
			usersService.getRoomLockState();
=======
			meetingData.users.userChangeSignal.add(userChangeListener);
			joinMeetingTimeout = new Timer(5000, 1);
			joinMeetingTimeout.addEventListener(TimerEvent.TIMER, onJoinMeetingTimeout);
			joinMeetingTimeout.start();
>>>>>>> 81d2cd06
		}
		
		// reason is one of the DisconnectEnum types
		private function joiningMeetingFailure(reason:int):void {
			trace(LOG + "joiningMeetingFailure() -- Failed to join the meeting!!!");
			disconnectUserSignal.dispatch(reason);
		}
		
		private function userChangeListener(user:User2x, enum:int):void {
			// If we fetch data before the server has recognized the join we can get disconnected. Need
			// to delay the fetch until after the join is received back.
			if (user.me && enum == UserChangeEnum.JOIN) {
				meetingData.users.userChangeSignal.remove(userChangeListener);
				joinMeetingTimeout.stop();
				
				// Query the server for chat, users, and presentation info
				chatService.getGroupChats();
				presentationService.getPresentationPods();
				meetingData.users.userChangeSignal.add(successUsersAdded);
				usersService.queryForParticipants();
				usersService.getLockSettings();
				usersService.getRoomLockState();
				
				videoConnection.loadCameraSettings();
			}
		}
		
		private function onJoinMeetingTimeout(e:TimerEvent):void {
			trace(LOG + "onJoinMeetingTimeout - timeout hit");
			meetingData.users.userChangeSignal.remove(userChangeListener);
			
			joiningMeetingFailure(DisconnectEnum.JOIN_MEETING_TIMEOUT);
		}
		
		protected function successUsersAdded(user:User2x, property:int):void {
			meetingData.users.userChangeSignal.remove(successUsersAdded);
			connectingFinishedSignal.dispatch();
		}
		
		private function connectionFailure(reason:String):void {
			trace(LOG + "connectionFailure()");
			connectingFailedSignal.dispatch("connectionFailed");
			connection.connectionSuccessSignal.remove(connectionSuccess);
			connection.connectionFailureSignal.remove(connectionFailure);
		}
		
		private function videoConnectedSuccess():void {
			trace(LOG + "successVideoConnected()");
			videoConnection.connectionSuccessSignal.remove(videoConnectedSuccess);
			videoConnection.connectionFailureSignal.remove(videoConnectionFailure);
		}
		
		private function videoConnectionFailure(reason:String):void {
			trace(LOG + "videoConnectionFailure()");
			videoConnection.connectionFailureSignal.remove(videoConnectionFailure);
			videoConnection.connectionSuccessSignal.remove(videoConnectedSuccess);
		}
	}
}<|MERGE_RESOLUTION|>--- conflicted
+++ resolved
@@ -167,7 +167,6 @@
 			userSession.screenshareConnection = screenshareConnection;
 			
 			usersService.joinMeeting();
-<<<<<<< HEAD
 			// Query the server for chat, users, and presentation info
 			chatService.getGroupChats();
 			presentationService.getPresentationPods();
@@ -179,12 +178,10 @@
 			userSession.successJoiningMeetingSignal.remove(joiningMeetingSuccess);
 			userSession.failureJoiningMeetingSignal.remove(joiningMeetingFailure);
 			usersService.getRoomLockState();
-=======
 			meetingData.users.userChangeSignal.add(userChangeListener);
 			joinMeetingTimeout = new Timer(5000, 1);
 			joinMeetingTimeout.addEventListener(TimerEvent.TIMER, onJoinMeetingTimeout);
 			joinMeetingTimeout.start();
->>>>>>> 81d2cd06
 		}
 		
 		// reason is one of the DisconnectEnum types
