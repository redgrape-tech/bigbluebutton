<?xml version="1.0" encoding="utf-8"?>
<s:Application xmlns:fx="http://ns.adobe.com/mxml/2009"
			   xmlns:s="library://ns.adobe.com/flex/spark"
			   applicationComplete="applicationCompleteHandler(event)"
			   preinitialize="preinitializeHandler(event)"
			   styleName="mainshell"
				 backgroundAlpha="0"
			   xmlns:main="org.bigbluebutton.air.main.views.*"
			   xmlns:setup="org.as3commons.logging.setup.*">
	<fx:Style source="css/bbb-icons.css" />
	<fx:Style source="Default.css" />
	<fx:Style source="css/ldpi.css" />
	<fx:Style source="css/mdpi.css" />
	<fx:Style source="css/hdpi.css" />
	<fx:Style source="css/xhdpi.css" />
	<fx:Style source="css/xxhdpi.css" />
	<fx:Style source="css/xxxhdpi.css" />

	<fx:Declarations>
		<!-- Place non-visual elements (e.g., services, value objects) here -->
	</fx:Declarations>

	<fx:Script>
		<![CDATA[
			import mx.events.FlexEvent;
			
			import org.bigbluebutton.air.AppConfig;
			import org.bigbluebutton.air.chat.ChatConfig;
			import org.bigbluebutton.air.main.MainConfig;
			import org.bigbluebutton.air.main.utils.OrientationCalculator;
			import org.bigbluebutton.air.participants.ParticipantsConfig;
			import org.bigbluebutton.air.presentation.PresentationConfig;
			import org.bigbluebutton.air.screenshare.ScreenshareConfig;
			import org.bigbluebutton.air.settings.SettingsConfig;
			import org.bigbluebutton.air.user.UsersConfig;
			import org.bigbluebutton.air.video.VideoConfig;
			import org.bigbluebutton.air.voice.VoiceConfig;
			import org.bigbluebutton.air.whiteboard.WhiteboardConfig;
			
			import robotlegs.bender.bundles.mvcs.MVCSBundle;
			import robotlegs.bender.extensions.contextView.ContextView;
			import robotlegs.bender.extensions.signalCommandMap.SignalCommandMapExtension;
			import robotlegs.bender.framework.api.IContext;
			import robotlegs.bender.framework.api.LogLevel;
			import robotlegs.bender.framework.impl.Context;

			include "css/ColorPalette.as"
			
			protected var context:IContext;
			
			private var _orientationCalc:OrientationCalculator;
			
			public var currentOrientation:String;
			
			protected function preinitializeHandler(event:FlexEvent):void {
				setupContext();
				resizeForSoftKeyboard = true;
				//ResourceManager.getInstance().localeChain = LocaleUtil.sortLanguagesByPreference(['en_US'], Capabilities.languages, "en_US");
			}
			
			/**
			 * Sets up the Robotlegs context.
			 */
			private function setupContext():void {
				context = new Context().install(MVCSBundle, SignalCommandMapExtension)
					.configure(AppConfig)
					.configure(MainConfig)
					.configure(SettingsConfig)
					.configure(PresentationConfig)
					.configure(WhiteboardConfig)
					.configure(VideoConfig)
					.configure(VoiceConfig)
					.configure(ParticipantsConfig)
					.configure(UsersConfig)
					.configure(ChatConfig)
<<<<<<< HEAD
					.configure(ScreenshareConfig)
					.configure(new ContextView(this));
=======
					.configure(new ContextView(this.systemManager as DisplayObjectContainer));
>>>>>>> 032abb85
				// If you wish to change the log level then uncomment the line below and set 
				// the logLevel to the value you desire. The default logLevel is DEBUG, which 
				// is set in the MVCSBundle. The default log level traces out the framework 
				// actions, which can assist in learning Robotlegs.
				setLogLevel();
			}
			
			/**
			 * Sets the logLevel for the robotegs context.
			 */
			private function setLogLevel():void {
				// setting the logLevel to WARN means that robotlegs
				// will also notify us about ERROR & FATAL.
				context.logLevel = LogLevel.WARN;
			}
			
			protected function applicationCompleteHandler(event:FlexEvent):void {
				NativeApplication.nativeApplication.systemIdleMode = SystemIdleMode.KEEP_AWAKE;
			}
		]]>
	</fx:Script>

	<fx:Metadata>
	//	[ResourceBundle("resources")]
	</fx:Metadata>

	<main:LoadingScreen width="100%"
						height="100%" />

	<s:VGroup width="100%"
			  height="100%"
			  id="mainshell"
			  visible="false"
			  gap="0"
			  horizontalAlign="center">
		<main:BannerView id="bannerView" width="100%" height="30" visible="false" includeInLayout="false"/>
		<main:PagesNavigatorView id="pagesNavigatorView"
								 width="100%"
								 height="100%" />
	</s:VGroup>
</s:Application><|MERGE_RESOLUTION|>--- conflicted
+++ resolved
@@ -73,12 +73,8 @@
 					.configure(ParticipantsConfig)
 					.configure(UsersConfig)
 					.configure(ChatConfig)
-<<<<<<< HEAD
 					.configure(ScreenshareConfig)
-					.configure(new ContextView(this));
-=======
 					.configure(new ContextView(this.systemManager as DisplayObjectContainer));
->>>>>>> 032abb85
 				// If you wish to change the log level then uncomment the line below and set 
 				// the logLevel to the value you desire. The default logLevel is DEBUG, which 
 				// is set in the MVCSBundle. The default log level traces out the framework 
