# set up stages

variables:
  GIT_STRATEGY: fetch

stages:
  - change detection
  - get external dependencies
  - build
  - push packages

# define which docker image to use for builds
default:
<<<<<<< HEAD
  image: gitlab.senfcall.de:5050/senfcall-public/docker-bbb-build:v2021-09-30
=======
  image: gitlab.senfcall.de:5050/senfcall-public/docker-bbb-build:v2021-10-12
>>>>>>> 0f1f8b9f
  
# This stage uses git to find out since when each package has been unmodified.
# it then checks an API endpoint on the package server to find out for which of
# these versions a build exists. If a viable build (from a commit where the
# package is identical) is found, that package name and .deb-filename are
# written to a file `packages_to_skip.txt` the root of the repo. This file is
# passed to the subsequent stages:
# - The jobs in the build stage check whether "their" package is listed in
#   `packages_to_skip.txt` and don't build a new one if it is.
# - The bigbluebutton-build job includes the package versions listed in that
#   file as version-pinned dependencies of the `bigbluebutton` package (instead
#   of the current commit version)
# - The push_packages job sends the filenames of the packages that can be reused
#   to the server, so they are included with the current branch. (Relevant for
#   commits that start a new branch and don't change all packages)
change_detection:
  stage: change detection
  script: build/change_detection.sh
  artifacts:
    paths:
      - packages_to_skip.txt

# replace placeholder files with actual external repos
# (for source and version of the package see the placeholder file)
# this step will be obsolete once dependencies can be tracked as
# git submodules
get_external_dependencies:
  stage: get external dependencies
  script: build/get_external_dependencies.sh
  artifacts:
    paths:
      - bbb-etherpad
      - bbb-webrtc-sfu
      - freeswitch
      - bbb-playback
    expire_in: 1h 30min
    
# template job for build step
.build_job:
  stage: build
  artifacts:
    paths:
      - artifacts/*.deb
    expire_in: 1h 30min
  cache:
    key: $CI_COMMIT_REF_SLUG
    paths:
      - cache/.gradle

# jobs for all packages in the "build" stage (templated from above)
bbb-apps-akka-build:
  extends: .build_job
  script:
    - build/setup-inside-docker.sh bbb-apps-akka

bbb-config-build:
  extends: .build_job
  script:
    - build/setup-inside-docker.sh bbb-config

bbb-demo-build:
  extends: .build_job
  script:
    - build/setup-inside-docker.sh bbb-demo

bbb-etherpad-build:
  extends: .build_job
  script:
    - build/setup-inside-docker.sh bbb-etherpad

bbb-freeswitch-core-build:
  extends: .build_job
  script:
    - build/setup-inside-docker.sh bbb-freeswitch-core

bbb-freeswitch-sounds-build:
  extends: .build_job
  script:
    - build/setup-inside-docker.sh bbb-freeswitch-sounds

bbb-fsesl-akka-build:
  extends: .build_job
  script:
    - build/setup-inside-docker.sh bbb-fsesl-akka

bbb-html5-build:
  extends: .build_job
  script:
    - build/setup-inside-docker.sh bbb-html5

bbb-learning-dashboard:
  extends: .build_job
  script:
    - build/setup-inside-docker.sh bbb-learning-dashboard

bbb-libreoffice-docker-build:
  extends: .build_job
  script:
    - build/setup-inside-docker.sh bbb-libreoffice-docker

bbb-lti-build:
  extends: .build_job
  script:
    - build/setup-inside-docker.sh bbb-lti

bbb-mkclean-build:
  extends: .build_job
  script:
    - build/setup-inside-docker.sh bbb-mkclean

bbb-playback-build:
  extends: .build_job
  script:
    - build/setup-inside-docker.sh bbb-playback

bbb-playback-notes-build:
  extends: .build_job
  script:
    - build/setup-inside-docker.sh bbb-playback-notes

bbb-playback-podcast-build:
  extends: .build_job
  script:
    - build/setup-inside-docker.sh bbb-playback-podcast

bbb-playback-presentation-build:
  extends: .build_job
  script:
    - build/setup-inside-docker.sh bbb-playback-presentation

bbb-playback-screenshare-build:
  extends: .build_job
  script:
    - build/setup-inside-docker.sh bbb-playback-screenshare

bbb-record-core-build:
  extends: .build_job
  script:
    - build/setup-inside-docker.sh bbb-record-core

bbb-web-build:
  extends: .build_job
  script:
    - build/setup-inside-docker.sh bbb-web

bbb-webhooks-build:
  extends: .build_job
  script:
    - build/setup-inside-docker.sh bbb-webhooks

bbb-webrtc-sfu-build:
  extends: .build_job
  script:
    - build/setup-inside-docker.sh bbb-webrtc-sfu

bigbluebutton-build:
  extends: .build_job
  script:
    - build/setup-inside-docker.sh bigbluebutton

# upload packages to repo server
push_packages:
  stage: push packages
  script: build/push_packages.sh
  resource_group: push_packages
  
  # uncomment the lines below if you want one final 
  # "artifacts" dir with all packages (increases runtime, fills up space on gitlab server) 
  #artifacts:
  #    paths:
  #      - artifacts/*
  #    expire_in: 2 days
 
 <|MERGE_RESOLUTION|>--- conflicted
+++ resolved
@@ -11,11 +11,7 @@
 
 # define which docker image to use for builds
 default:
-<<<<<<< HEAD
-  image: gitlab.senfcall.de:5050/senfcall-public/docker-bbb-build:v2021-09-30
-=======
   image: gitlab.senfcall.de:5050/senfcall-public/docker-bbb-build:v2021-10-12
->>>>>>> 0f1f8b9f
   
 # This stage uses git to find out since when each package has been unmodified.
 # it then checks an API endpoint on the package server to find out for which of
