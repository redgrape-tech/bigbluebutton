package org.bigbluebutton.core.api

object Role extends Enumeration {
	type Role = Value
	val MODERATOR = Value("MODERATOR")
	val VIEWER = Value("VIEWER")
}
<<<<<<< HEAD

=======

object GuestPolicy extends Enumeration {
  type GuestPolicy = Value
  val ALWAYS_ACCEPT = Value("ALWAYS_ACCEPT")
  val ALWAYS_DENY = Value("ALWAYS_DENY")
  val ASK_MODERATOR = Value("ASK_MODERATOR")
}

>>>>>>> cced7c53
case class Presenter(
  presenterID: String, 
  presenterName: String, 
  assignedBy: String)

case class User(
  id: String,
  externId: String,
  name: String,
  moderator: Boolean,
  avatarUrl: String,
  logoutUrl: String,
  presenter: Boolean,
  callerId: CallerId,
  phoneCaller: Boolean,
  handRaised: Boolean,
  muted: Boolean,
  talking: Boolean
)
  
case class CallerId(
  name: String,
  number: String
)  

case class Permissions(
  disableCam: Boolean = false,
  disableMic: Boolean = false,
  disablePrivChat: Boolean = false,
  disablePubChat: Boolean = false,
  lockedLayout:Boolean = false
)

case class RegisteredUser (
    id: String, 
    externId: String,
    name: String, 
    role: Role.Role,
    authToken: String,
    guest: Boolean
)

case class Voice(
  id: String,
  webId: String,
  callId: CallerId,
  phoningIn: Boolean,
  joined: Boolean,
  locked: Boolean,
  muted: Boolean, 
  talking: Boolean
)

case class UserVO(
  userID: String, 
  externUserID: String, 
  name: String, 
  role: Role.Role, 
  guest: Boolean,
  raiseHand: Boolean, 
  presenter: Boolean, 
  hasStream: Boolean, 
  locked: Boolean, 
  webcamStream: String, 
  phoneUser: Boolean,
  voiceUser: VoiceUser,
  listenOnly: Boolean,
  permissions: Permissions = new Permissions())

case class VoiceUser(userId: String, 
  webUserId: String, 
  callerName: String, 
  callerNum: String,
  joined: Boolean, 
  locked: Boolean, 
  muted: Boolean, 
  talking: Boolean)                  
                  
case class MeetingConfig(name: String, 
  id: MeetingID, 
  passwords: MeetingPasswords, 
  welcomeMsg: String, 
  logoutUrl: String,
  maxUsers: Int, 
  record: Boolean=false, 
  duration: MeetingDuration,
  defaultAvatarURL: String, 
  defaultConfigToken: String,
  guestPolicy: GuestPolicy.GuestPolicy=GuestPolicy.ASK_MODERATOR)

case class MeetingName(name: String)
    
case class MeetingID(internal:String, external: String)
    
case class VoiceConfig(telVoice: String, webVoice: String, dialNumber: String)
    
case class MeetingPasswords(moderatorPass: String, viewerPass: String)
    
case class MeetingDuration(duration: Int = 0, createdTime: Long = 0, 
   startTime: Long = 0, endTime: Long = 0)

case class MeetingInfo(meetingID: String, meetingName: String, recorded: Boolean, voiceBridge: String, duration: Long)
<|MERGE_RESOLUTION|>--- conflicted
+++ resolved
@@ -5,9 +5,6 @@
 	val MODERATOR = Value("MODERATOR")
 	val VIEWER = Value("VIEWER")
 }
-<<<<<<< HEAD
-
-=======
 
 object GuestPolicy extends Enumeration {
   type GuestPolicy = Value
@@ -16,7 +13,6 @@
   val ASK_MODERATOR = Value("ASK_MODERATOR")
 }
 
->>>>>>> cced7c53
 case class Presenter(
   presenterID: String, 
   presenterName: String, 
@@ -118,4 +114,4 @@
 case class MeetingDuration(duration: Int = 0, createdTime: Long = 0, 
    startTime: Long = 0, endTime: Long = 0)
 
-case class MeetingInfo(meetingID: String, meetingName: String, recorded: Boolean, voiceBridge: String, duration: Long)
+case class MeetingInfo(meetingID: String, meetingName: String, recorded: Boolean, voiceBridge: String, duration: Long)