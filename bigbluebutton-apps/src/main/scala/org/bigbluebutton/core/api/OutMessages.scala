--- conflicted
+++ resolved
@@ -668,7 +668,6 @@
     version:String = Versions.V_0_0_1
 ) extends IOutMessage
 
-<<<<<<< HEAD
 case class GuestRequestedToEnter (
     meetingID: String,
     recorded: Boolean,
@@ -709,8 +708,6 @@
     guestID: String
 ) extends IOutMessage
 
-=======
->>>>>>> d76337fe
 case class PatchDocumentReply(
     meetingID: String,
     recorded: Boolean,
@@ -758,4 +755,4 @@
     requesterID: String,
     streamName: String,
     streamPath: String
-) extends IOutMessage
+) extends IOutMessage