--- conflicted
+++ resolved
@@ -1,546 +1,541 @@
-package org.bigbluebutton.core.api
-
-import org.bigbluebutton.core.api.Role._
-import org.bigbluebutton.core.apps.poll._
-import org.bigbluebutton.core.apps.whiteboard.vo.AnnotationVO
-import org.bigbluebutton.core.apps.presentation.Presentation
-
-trait InMessage {val meetingID: String}
-
-case class KeepAliveMessage
-( 
-    aliveID:String
-)
-
-case class CreateMeeting
-(
-  meetingID: String, 
-  externalMeetingID: String, 
-  meetingName: String,
-  recorded: Boolean, 
-  voiceBridge: String,
-  duration: Long,
-  autoStartRecording: Boolean,
-  allowStartStopRecording: Boolean
-) extends InMessage
-                         
-case class InitializeMeeting(
-  meetingID: String, 
-  recorded: Boolean) extends InMessage
-                             
-case class DestroyMeeting(
-  meetingID: String) extends InMessage
-
-case class StartMeeting(
-  meetingID: String) extends InMessage
-
-case class EndMeeting(
-  meetingID: String) extends InMessage
-
-case class LockSetting(
-  meetingID: String, 
-  locked: Boolean, 
-  settings: Map[String, Boolean]) extends InMessage
-
-// Lock
-case class LockUser(
-  meetingID: String, 
-  userId: String, 
-  lock: Boolean) extends InMessage
-                    
-case class LockAllUsers(
-  meetingID: String, 
-  lock: Boolean, 
-  exceptUsers: Seq[String]) extends InMessage
-                        
-case class InitLockSettings(
-  meetingID: String, 
-  locked: Boolean, 
-  settings: Permissions) extends InMessage
-                            
-case class SetLockSettings(
-    meetingID: String,  
-    setByUser: String,
-    settings: Permissions
-) extends InMessage
-                           
-case class GetLockSettings(
-    meetingID: String, 
-    userId: String
-) extends InMessage
-                           
-case class IsMeetingLocked(
-    meetingID: String, 
-    userId: String
-) extends InMessage
-                           
-
-// Users
-case class ValidateAuthToken(
-  meetingID: String, 
-  userId: String, 
-  token: String,
-  correlationId: String) extends InMessage
-
-case class RegisterUser(
-    meetingID: String, 
-    userID: String, 
-    name: String, 
-    role: Role, 
-    extUserID: String,
-    authToken: String
-) extends InMessage
-                       
-case class UserJoining(
-    meetingID: String, 
-    userID: String
-) extends InMessage
-                       
-case class UserLeaving(
-    meetingID: String, 
-    userID: String
-) extends InMessage
-                       
-case class GetUsers(
-    meetingID: String, 
-    requesterID: String
-) extends InMessage
- 
-case class UserRaiseHand(
-    meetingID: String, 
-    userId: String
-) extends InMessage
-
-case class UserLowerHand(
-    meetingID: String, 
-    userId: String, 
-    loweredBy: String
-) extends InMessage
-
-case class EjectUserFromMeeting(meetingID: String, userId: String, ejectedBy: String) extends InMessage
-
-case class UserShareWebcam(
-    meetingID: String, 
-    userId: String, 
-    stream: String
-) extends InMessage
-
-case class UserUnshareWebcam(
-    meetingID: String, 
-    userId: String
-) extends InMessage
-                         
-case class ChangeUserStatus(
-    meetingID: String, 
-    userID: String, 
-    status: String, 
-    value: Object
-) extends InMessage
-                            
-case class AssignPresenter(
-    meetingID: String, 
-    newPresenterID: String, 
-    newPresenterName: String, 
-    assignedBy: String
-) extends InMessage
-                           
-case class SetRecordingStatus(
-    meetingID: String, 
-    userId: String, 
-    recording: Boolean
-) extends InMessage
-                              
-case class GetRecordingStatus(
-    meetingID: String, 
-    userId: String
-) extends InMessage
-
-// Chat
-case class GetChatHistoryRequest(
-    meetingID: String, 
-    requesterID: String,
-    replyTo: String
-) extends InMessage
-                                 
-case class SendPublicMessageRequest(
-    meetingID: String, 
-    requesterID: String, 
-    message: Map[String, String]
-) extends InMessage
-                                    
-case class SendPrivateMessageRequest(
-    meetingID: String, 
-    requesterID: String, 
-    message: Map[String, String]
-) extends InMessage
-
-case class UserConnectedToGlobalAudio(
-    meetingID: String, /** Not used. Just to satisfy trait **/
-    voiceConf: String,
-    userid: String,
-    name: String
-) extends InMessage
-
-case class UserDisconnectedFromGlobalAudio(
-    meetingID: String, /** Not used. Just to satisfy trait **/
-    voiceConf: String,
-    userid: String,
-    name: String
-) extends InMessage
-
-// Layout
-case class GetCurrentLayoutRequest(
-    meetingID: String, 
-    requesterID: String
-) extends InMessage
-                                   
-case class SetLayoutRequest(
-    meetingID: String, 
-    requesterID: String, 
-    layoutID: String
-) extends InMessage
-
-case class LockLayoutRequest(
-  meetingID: String, 
-  setById: String,
-  lock: Boolean,
-  viewersOnly: Boolean,
-  layout: Option[String]
-) extends InMessage
-
-case class BroadcastLayoutRequest(
-    meetingID: String, 
-    requesterID: String, 
-    layout: String
-) extends InMessage
-                             
-// Poll
-case class PreCreatedPoll(
-    meetingID: String, 
-    poll: PollVO
-) extends InMessage
-
-case class CreatePoll(
-    meetingID: String, 
-    requesterID: String, 
-    poll: PollVO
-) extends InMessage
-                      
-case class UpdatePoll(
-    meetingID: String, 
-    requesterID: String, 
-    poll: PollVO
-) extends InMessage
-                      
-case class GetPolls(
-    meetingID: String, 
-    requesterID: String
-) extends InMessage
-
-case class DestroyPoll(
-    meetingID: String, 
-    requesterID: String, 
-    pollID: String
-) extends InMessage
-                       
-case class RemovePoll(
-    meetingID: String, 
-    requesterID: String, 
-    pollID: String
-) extends InMessage
-                      
-case class SharePoll(
-    meetingID: String, 
-    requesterID: String, 
-    pollID: String
-) extends InMessage
-                     
-case class ShowPollResult(
-    meetingID: String, 
-    requesterID: String, 
-    pollID: String
-) extends InMessage
-                          
-case class HidePollResult(
-    meetingID: String, 
-    requesterID: String, 
-    pollID: String
-) extends InMessage
-                          
-case class StopPoll(
-    meetingID:String, 
-    requesterID: String, 
-    pollID: String
-) extends InMessage
-                    
-case class StartPoll(
-    meetingID:String, 
-    requesterID: String, 
-    pollID: String
-) extends InMessage
-                     
-case class ClearPoll(
-    meetingID: String, 
-    requesterID: String, 
-    pollID: String, 
-    force: Boolean=false
-) extends InMessage
-                     
-case class GetPollResult(
-    meetingID:String, 
-    requesterID: String, 
-    pollID: String
-) extends InMessage
-                         
-case class RespondToPoll(
-    meetingID: String, 
-    requesterID: String, 
-    response: PollResponseVO
-) extends InMessage
-
-// Presentation
-case class ClearPresentation(
-    meetingID: String
-) extends InMessage
-
-case class RemovePresentation(
-    meetingID: String, 
-    presentationID: String
-) extends InMessage
-
-case class GetPresentationInfo(
-    meetingID: String, 
-    requesterID: String,
-    replyTo:String
-) extends InMessage
-
-case class SendCursorUpdate(
-    meetingID: String, 
-    xPercent: Double, 
-    yPercent: Double
-) extends InMessage
-
-case class ResizeAndMoveSlide(
-    meetingID: String, 
-    xOffset: Double, 
-    yOffset: Double, 
-    widthRatio: Double, 
-    heightRatio: Double
-) extends InMessage
-
-case class GotoSlide(
-    meetingID: String, 
-    page: String
-) extends InMessage
-
-case class SharePresentation(
-    meetingID: String, 
-    presentationID: String, 
-    share: Boolean
-) extends InMessage
-
-case class GetSlideInfo(
-    meetingID: String, 
-    requesterID: String,
-    replyTo: String
-) extends InMessage
-
-case class PreuploadedPresentations(
-    meetingID: String, 
-    presentations: Seq[Presentation]
-) extends InMessage
-
-case class PresentationConversionUpdate(
-    meetingID: String, 
-    messageKey: String, 
-    code: String, 
-    presentationId: String,
-    presName: String
-) extends InMessage
-
-case class PresentationPageCountError(
-    meetingID: String, 
-    messageKey: String, 
-    code: String, 
-    presentationId: String, 
-    numberOfPages: Int, 
-    maxNumberPages: Int,
-    presName: String
-) extends InMessage
-
-case class PresentationSlideGenerated(
-    meetingID: String, 
-    messageKey: String, 
-    code: String, 
-    presentationId: String, 
-    numberOfPages: Int, 
-    pagesCompleted: Int,
-    presName: String
-) extends InMessage
-
-case class PresentationConversionCompleted(
-    meetingID: String, 
-    messageKey: String, 
-    code: String,  
-    presentation: Presentation
-) extends InMessage                       
-                       
-// Voice
-case class SendVoiceUsersRequest(
-    meetingID: String, 
-    requesterID: String) extends InMessage
-
-case class MuteAllExceptPresenterRequest(
-    meetingID: String, 
-    requesterID: String, 
-    mute: Boolean) extends InMessage
-    
-case class MuteMeetingRequest(
-    meetingID: String, 
-    requesterID: String, 
-    mute: Boolean) extends InMessage
-    
-case class IsMeetingMutedRequest(
-    meetingID: String, 
-    requesterID: String) extends InMessage
-    
-case class MuteUserRequest(
-    meetingID: String, 
-    requesterID: String, 
-    userID: String, 
-    mute: Boolean) extends InMessage
-    
-case class LockUserRequest(
-    meetingID: String, 
-    requesterID: String, 
-    userID: String, 
-    lock: Boolean) extends InMessage
-    
-case class EjectUserFromVoiceRequest(
-    meetingID: String, 
-    userId: String, 
-    ejectedBy: String) extends InMessage
-    
-case class VoiceUserJoinedMessage(
-    meetingID: String,
-    user: String, 
-    voiceConfId: String, 
-    callerIdNum: String, 
-    callerIdName: String, 
-    muted: Boolean, 
-    talking: Boolean) extends InMessage
-    
-
-case class VoiceUserJoined(
-    meetingID: String, 
-    voiceUser: VoiceUser
-) extends InMessage  
-
-case class VoiceUserLeft(
-    meetingID: String, 
-    userId: String
-) extends InMessage
-
-case class VoiceUserLocked(
-    meetingID: String, 
-    userId: String, 
-    locked: Boolean
-) extends InMessage
-
-case class VoiceUserMuted(
-    meetingID: String, 
-    userId: String, 
-    muted: Boolean
-) extends InMessage
-
-case class VoiceUserTalking(
-    meetingID: String, 
-    userId: String, 
-    talking: Boolean
-) extends InMessage
-
-case class VoiceRecording(
-    meetingID: String, 
-    recordingFile: String, 
-	timestamp: String, 
-	recording: Boolean
-) extends InMessage
-
-// Whiteboard
-case class SendWhiteboardAnnotationRequest(
-    meetingID: String, 
-    requesterID: String, 
-    annotation: AnnotationVO
-) extends InMessage
-
-case class GetWhiteboardShapesRequest(
-    meetingID: String, 
-    requesterID: String, 
-    whiteboardId: String,
-    replyTo: String
-) extends InMessage
-
-case class ClearWhiteboardRequest(
-    meetingID: String, 
-    requesterID: String,
-    whiteboardId: String
-) extends InMessage
-
-case class UndoWhiteboardRequest(
-    meetingID: String, 
-    requesterID: String,
-    whiteboardId: String
-) extends InMessage
-
-case class EnableWhiteboardRequest(
-    meetingID: String,
-    requesterID: String, 
-    enable: Boolean
-) extends InMessage
-
-case class IsWhiteboardEnabledRequest(
-    meetingID: String, 
-    requesterID: String,
-    replyTo: String
-) extends InMessage
-
-<<<<<<< HEAD
-case class GetAllMeetingsRequest(
-    meetingID: String /** Not used. Just to satisfy trait **/
-    ) extends InMessage
-
-=======
-// Shared notes
-case class PatchDocumentRequest(
-    meetingID: String, 
-    requesterID: String,
-    noteID: String,
-    patch: String,
-    beginIndex: Int,
-    endIndex: Int
-) extends InMessage
-
-case class GetCurrentDocumentRequest(
-    meetingID: String, 
-    requesterID: String
-) extends InMessage
-
-case class CreateAdditionalNotesRequest(
-    meetingID: String, 
-    requesterID: String
-) extends InMessage
-
-case class DestroyAdditionalNotesRequest(
-    meetingID: String, 
-    requesterID: String,
-    noteID: String
-) extends InMessage
-
-case class RequestAdditionalNotesSetRequest(
-    meetingID: String, 
-    requesterID: String,
-    additionalNotesSetSize: Int
-) extends InMessage
-
-
->>>>>>> d712b886
+package org.bigbluebutton.core.api
+
+import org.bigbluebutton.core.api.Role._
+import org.bigbluebutton.core.apps.poll._
+import org.bigbluebutton.core.apps.whiteboard.vo.AnnotationVO
+import org.bigbluebutton.core.apps.presentation.Presentation
+
+trait InMessage {val meetingID: String}
+
+case class KeepAliveMessage
+( 
+    aliveID:String
+)
+
+case class CreateMeeting
+(
+  meetingID: String, 
+  externalMeetingID: String, 
+  meetingName: String,
+  recorded: Boolean, 
+  voiceBridge: String,
+  duration: Long,
+  autoStartRecording: Boolean,
+  allowStartStopRecording: Boolean
+) extends InMessage
+                         
+case class InitializeMeeting(
+  meetingID: String, 
+  recorded: Boolean) extends InMessage
+                             
+case class DestroyMeeting(
+  meetingID: String) extends InMessage
+
+case class StartMeeting(
+  meetingID: String) extends InMessage
+
+case class EndMeeting(
+  meetingID: String) extends InMessage
+
+case class LockSetting(
+  meetingID: String, 
+  locked: Boolean, 
+  settings: Map[String, Boolean]) extends InMessage
+
+// Lock
+case class LockUser(
+  meetingID: String, 
+  userId: String, 
+  lock: Boolean) extends InMessage
+                    
+case class LockAllUsers(
+  meetingID: String, 
+  lock: Boolean, 
+  exceptUsers: Seq[String]) extends InMessage
+                        
+case class InitLockSettings(
+  meetingID: String, 
+  locked: Boolean, 
+  settings: Permissions) extends InMessage
+                            
+case class SetLockSettings(
+    meetingID: String,  
+    setByUser: String,
+    settings: Permissions
+) extends InMessage
+                           
+case class GetLockSettings(
+    meetingID: String, 
+    userId: String
+) extends InMessage
+                           
+case class IsMeetingLocked(
+    meetingID: String, 
+    userId: String
+) extends InMessage
+                           
+
+// Users
+case class ValidateAuthToken(
+  meetingID: String, 
+  userId: String, 
+  token: String,
+  correlationId: String) extends InMessage
+
+case class RegisterUser(
+    meetingID: String, 
+    userID: String, 
+    name: String, 
+    role: Role, 
+    extUserID: String,
+    authToken: String
+) extends InMessage
+                       
+case class UserJoining(
+    meetingID: String, 
+    userID: String
+) extends InMessage
+                       
+case class UserLeaving(
+    meetingID: String, 
+    userID: String
+) extends InMessage
+                       
+case class GetUsers(
+    meetingID: String, 
+    requesterID: String
+) extends InMessage
+ 
+case class UserRaiseHand(
+    meetingID: String, 
+    userId: String
+) extends InMessage
+
+case class UserLowerHand(
+    meetingID: String, 
+    userId: String, 
+    loweredBy: String
+) extends InMessage
+
+case class EjectUserFromMeeting(meetingID: String, userId: String, ejectedBy: String) extends InMessage
+
+case class UserShareWebcam(
+    meetingID: String, 
+    userId: String, 
+    stream: String
+) extends InMessage
+
+case class UserUnshareWebcam(
+    meetingID: String, 
+    userId: String
+) extends InMessage
+                         
+case class ChangeUserStatus(
+    meetingID: String, 
+    userID: String, 
+    status: String, 
+    value: Object
+) extends InMessage
+                            
+case class AssignPresenter(
+    meetingID: String, 
+    newPresenterID: String, 
+    newPresenterName: String, 
+    assignedBy: String
+) extends InMessage
+                           
+case class SetRecordingStatus(
+    meetingID: String, 
+    userId: String, 
+    recording: Boolean
+) extends InMessage
+                              
+case class GetRecordingStatus(
+    meetingID: String, 
+    userId: String
+) extends InMessage
+
+// Chat
+case class GetChatHistoryRequest(
+    meetingID: String, 
+    requesterID: String,
+    replyTo: String
+) extends InMessage
+                                 
+case class SendPublicMessageRequest(
+    meetingID: String, 
+    requesterID: String, 
+    message: Map[String, String]
+) extends InMessage
+                                    
+case class SendPrivateMessageRequest(
+    meetingID: String, 
+    requesterID: String, 
+    message: Map[String, String]
+) extends InMessage
+
+case class UserConnectedToGlobalAudio(
+    meetingID: String, /** Not used. Just to satisfy trait **/
+    voiceConf: String,
+    userid: String,
+    name: String
+) extends InMessage
+
+case class UserDisconnectedFromGlobalAudio(
+    meetingID: String, /** Not used. Just to satisfy trait **/
+    voiceConf: String,
+    userid: String,
+    name: String
+) extends InMessage
+
+// Layout
+case class GetCurrentLayoutRequest(
+    meetingID: String, 
+    requesterID: String
+) extends InMessage
+                                   
+case class SetLayoutRequest(
+    meetingID: String, 
+    requesterID: String, 
+    layoutID: String
+) extends InMessage
+
+case class LockLayoutRequest(
+  meetingID: String, 
+  setById: String,
+  lock: Boolean,
+  viewersOnly: Boolean,
+  layout: Option[String]
+) extends InMessage
+
+case class BroadcastLayoutRequest(
+    meetingID: String, 
+    requesterID: String, 
+    layout: String
+) extends InMessage
+                             
+// Poll
+case class PreCreatedPoll(
+    meetingID: String, 
+    poll: PollVO
+) extends InMessage
+
+case class CreatePoll(
+    meetingID: String, 
+    requesterID: String, 
+    poll: PollVO
+) extends InMessage
+                      
+case class UpdatePoll(
+    meetingID: String, 
+    requesterID: String, 
+    poll: PollVO
+) extends InMessage
+                      
+case class GetPolls(
+    meetingID: String, 
+    requesterID: String
+) extends InMessage
+
+case class DestroyPoll(
+    meetingID: String, 
+    requesterID: String, 
+    pollID: String
+) extends InMessage
+                       
+case class RemovePoll(
+    meetingID: String, 
+    requesterID: String, 
+    pollID: String
+) extends InMessage
+                      
+case class SharePoll(
+    meetingID: String, 
+    requesterID: String, 
+    pollID: String
+) extends InMessage
+                     
+case class ShowPollResult(
+    meetingID: String, 
+    requesterID: String, 
+    pollID: String
+) extends InMessage
+                          
+case class HidePollResult(
+    meetingID: String, 
+    requesterID: String, 
+    pollID: String
+) extends InMessage
+                          
+case class StopPoll(
+    meetingID:String, 
+    requesterID: String, 
+    pollID: String
+) extends InMessage
+                    
+case class StartPoll(
+    meetingID:String, 
+    requesterID: String, 
+    pollID: String
+) extends InMessage
+                     
+case class ClearPoll(
+    meetingID: String, 
+    requesterID: String, 
+    pollID: String, 
+    force: Boolean=false
+) extends InMessage
+                     
+case class GetPollResult(
+    meetingID:String, 
+    requesterID: String, 
+    pollID: String
+) extends InMessage
+                         
+case class RespondToPoll(
+    meetingID: String, 
+    requesterID: String, 
+    response: PollResponseVO
+) extends InMessage
+
+// Presentation
+case class ClearPresentation(
+    meetingID: String
+) extends InMessage
+
+case class RemovePresentation(
+    meetingID: String, 
+    presentationID: String
+) extends InMessage
+
+case class GetPresentationInfo(
+    meetingID: String, 
+    requesterID: String,
+    replyTo:String
+) extends InMessage
+
+case class SendCursorUpdate(
+    meetingID: String, 
+    xPercent: Double, 
+    yPercent: Double
+) extends InMessage
+
+case class ResizeAndMoveSlide(
+    meetingID: String, 
+    xOffset: Double, 
+    yOffset: Double, 
+    widthRatio: Double, 
+    heightRatio: Double
+) extends InMessage
+
+case class GotoSlide(
+    meetingID: String, 
+    page: String
+) extends InMessage
+
+case class SharePresentation(
+    meetingID: String, 
+    presentationID: String, 
+    share: Boolean
+) extends InMessage
+
+case class GetSlideInfo(
+    meetingID: String, 
+    requesterID: String,
+    replyTo: String
+) extends InMessage
+
+case class PreuploadedPresentations(
+    meetingID: String, 
+    presentations: Seq[Presentation]
+) extends InMessage
+
+case class PresentationConversionUpdate(
+    meetingID: String, 
+    messageKey: String, 
+    code: String, 
+    presentationId: String,
+    presName: String
+) extends InMessage
+
+case class PresentationPageCountError(
+    meetingID: String, 
+    messageKey: String, 
+    code: String, 
+    presentationId: String, 
+    numberOfPages: Int, 
+    maxNumberPages: Int,
+    presName: String
+) extends InMessage
+
+case class PresentationSlideGenerated(
+    meetingID: String, 
+    messageKey: String, 
+    code: String, 
+    presentationId: String, 
+    numberOfPages: Int, 
+    pagesCompleted: Int,
+    presName: String
+) extends InMessage
+
+case class PresentationConversionCompleted(
+    meetingID: String, 
+    messageKey: String, 
+    code: String,  
+    presentation: Presentation
+) extends InMessage                       
+                       
+// Voice
+case class SendVoiceUsersRequest(
+    meetingID: String, 
+    requesterID: String) extends InMessage
+
+case class MuteAllExceptPresenterRequest(
+    meetingID: String, 
+    requesterID: String, 
+    mute: Boolean) extends InMessage
+    
+case class MuteMeetingRequest(
+    meetingID: String, 
+    requesterID: String, 
+    mute: Boolean) extends InMessage
+    
+case class IsMeetingMutedRequest(
+    meetingID: String, 
+    requesterID: String) extends InMessage
+    
+case class MuteUserRequest(
+    meetingID: String, 
+    requesterID: String, 
+    userID: String, 
+    mute: Boolean) extends InMessage
+    
+case class LockUserRequest(
+    meetingID: String, 
+    requesterID: String, 
+    userID: String, 
+    lock: Boolean) extends InMessage
+    
+case class EjectUserFromVoiceRequest(
+    meetingID: String, 
+    userId: String, 
+    ejectedBy: String) extends InMessage
+    
+case class VoiceUserJoinedMessage(
+    meetingID: String,
+    user: String, 
+    voiceConfId: String, 
+    callerIdNum: String, 
+    callerIdName: String, 
+    muted: Boolean, 
+    talking: Boolean) extends InMessage
+    
+
+case class VoiceUserJoined(
+    meetingID: String, 
+    voiceUser: VoiceUser
+) extends InMessage  
+
+case class VoiceUserLeft(
+    meetingID: String, 
+    userId: String
+) extends InMessage
+
+case class VoiceUserLocked(
+    meetingID: String, 
+    userId: String, 
+    locked: Boolean
+) extends InMessage
+
+case class VoiceUserMuted(
+    meetingID: String, 
+    userId: String, 
+    muted: Boolean
+) extends InMessage
+
+case class VoiceUserTalking(
+    meetingID: String, 
+    userId: String, 
+    talking: Boolean
+) extends InMessage
+
+case class VoiceRecording(
+    meetingID: String, 
+    recordingFile: String, 
+	timestamp: String, 
+	recording: Boolean
+) extends InMessage
+
+// Whiteboard
+case class SendWhiteboardAnnotationRequest(
+    meetingID: String, 
+    requesterID: String, 
+    annotation: AnnotationVO
+) extends InMessage
+
+case class GetWhiteboardShapesRequest(
+    meetingID: String, 
+    requesterID: String, 
+    whiteboardId: String,
+    replyTo: String
+) extends InMessage
+
+case class ClearWhiteboardRequest(
+    meetingID: String, 
+    requesterID: String,
+    whiteboardId: String
+) extends InMessage
+
+case class UndoWhiteboardRequest(
+    meetingID: String, 
+    requesterID: String,
+    whiteboardId: String
+) extends InMessage
+
+case class EnableWhiteboardRequest(
+    meetingID: String,
+    requesterID: String, 
+    enable: Boolean
+) extends InMessage
+
+case class IsWhiteboardEnabledRequest(
+    meetingID: String, 
+    requesterID: String,
+    replyTo: String
+) extends InMessage
+
+case class GetAllMeetingsRequest(
+    meetingID: String /** Not used. Just to satisfy trait **/
+    ) extends InMessage
+
+// Shared notes
+case class PatchDocumentRequest(
+    meetingID: String, 
+    requesterID: String,
+    noteID: String,
+    patch: String,
+    beginIndex: Int,
+    endIndex: Int
+) extends InMessage
+
+case class GetCurrentDocumentRequest(
+    meetingID: String, 
+    requesterID: String
+) extends InMessage
+
+case class CreateAdditionalNotesRequest(
+    meetingID: String, 
+    requesterID: String
+) extends InMessage
+
+case class DestroyAdditionalNotesRequest(
+    meetingID: String, 
+    requesterID: String,
+    noteID: String
+) extends InMessage
+
+case class RequestAdditionalNotesSetRequest(
+    meetingID: String, 
+    requesterID: String,
+    additionalNotesSetSize: Int
+) extends InMessage