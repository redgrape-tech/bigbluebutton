package org.bigbluebutton.core.api

import org.bigbluebutton.core.api.Role._
import org.bigbluebutton.core.api.GuestPolicy._
import org.bigbluebutton.core.apps.poll._
import org.bigbluebutton.core.apps.whiteboard.vo.AnnotationVO
import org.bigbluebutton.core.apps.presentation.Presentation

trait InMessage {val meetingID: String}

case class KeepAliveMessage
( 
    aliveID:String
)

case class CreateMeeting
(
  meetingID: String, 
  externalMeetingID: String, 
  meetingName: String,
  recorded: Boolean, 
  voiceBridge: String,
  duration: Long,
  autoStartRecording: Boolean,
  allowStartStopRecording: Boolean
) extends InMessage
                         
case class InitializeMeeting(
  meetingID: String, 
  recorded: Boolean) extends InMessage
                             
case class DestroyMeeting(
  meetingID: String) extends InMessage

case class StartMeeting(
  meetingID: String) extends InMessage

case class EndMeeting(
  meetingID: String) extends InMessage

case class LockSetting(
  meetingID: String, 
  locked: Boolean, 
  settings: Map[String, Boolean]) extends InMessage

// Lock
case class LockUser(
  meetingID: String, 
  userId: String, 
  lock: Boolean) extends InMessage
                    
case class LockAllUsers(
  meetingID: String, 
  lock: Boolean, 
  exceptUsers: Seq[String]) extends InMessage
                        
case class InitLockSettings(
  meetingID: String, 
  locked: Boolean, 
  settings: Permissions) extends InMessage
                            
case class SetLockSettings(
    meetingID: String,  
    setByUser: String,
    settings: Permissions
) extends InMessage
                           
case class GetLockSettings(
    meetingID: String, 
    userId: String
) extends InMessage
                           
case class IsMeetingLocked(
    meetingID: String, 
    userId: String
) extends InMessage
                           

// Users
case class ValidateAuthToken(
  meetingID: String, 
  userId: String, 
  token: String,
  correlationId: String) extends InMessage

case class RegisterUser(
    meetingID: String, 
    userID: String, 
    name: String, 
    role: Role, 
    extUserID: String,
    authToken: String,
    guest: Boolean
) extends InMessage
                       
case class UserJoining(
    meetingID: String, 
    userID: String
) extends InMessage
                       
case class UserLeaving(
    meetingID: String, 
    userID: String
) extends InMessage
                       
case class GetUsers(
    meetingID: String, 
    requesterID: String
) extends InMessage
 
case class UserRaiseHand(
    meetingID: String, 
    userId: String
) extends InMessage

case class UserLowerHand(
    meetingID: String, 
    userId: String, 
    loweredBy: String
) extends InMessage

case class EjectUserFromMeeting(meetingID: String, userId: String, ejectedBy: String) extends InMessage

case class UserShareWebcam(
    meetingID: String, 
    userId: String, 
    stream: String
) extends InMessage

case class UserUnshareWebcam(
    meetingID: String, 
    userId: String,
    stream: String
) extends InMessage
                         
case class ChangeUserStatus(
    meetingID: String, 
    userID: String, 
    status: String, 
    value: Object
) extends InMessage
                            
case class ChangeUserRole(
    meetingID: String,
    userID: String,
    role: Role
) extends InMessage

case class AssignPresenter(
    meetingID: String, 
    newPresenterID: String, 
    newPresenterName: String, 
    assignedBy: String
) extends InMessage
                           
case class SetRecordingStatus(
    meetingID: String, 
    userId: String, 
    recording: Boolean
) extends InMessage
                              
case class GetRecordingStatus(
    meetingID: String, 
    userId: String
) extends InMessage

// Chat
case class GetChatHistoryRequest(
    meetingID: String, 
    requesterID: String,
    replyTo: String
) extends InMessage
                                 
case class SendPublicMessageRequest(
    meetingID: String, 
    requesterID: String, 
    message: Map[String, String]
) extends InMessage
                                    
case class SendPrivateMessageRequest(
    meetingID: String, 
    requesterID: String, 
    message: Map[String, String]
) extends InMessage

case class UserConnectedToGlobalAudio(
    meetingID: String, /** Not used. Just to satisfy trait **/
    voiceConf: String,
    userid: String,
    name: String
) extends InMessage

case class UserDisconnectedFromGlobalAudio(
    meetingID: String, /** Not used. Just to satisfy trait **/
    voiceConf: String,
    userid: String,
    name: String
) extends InMessage

// Guest support
case class UserRequestToEnter(
    meetingID: String,
    userID: String
) extends InMessage

case class GetGuestPolicy(
    meetingID: String,
    requesterID: String
) extends InMessage

case class SetGuestPolicy(
    meetingID: String,
    policy: GuestPolicy
) extends InMessage

case class GetGuestsWaiting(
    meetingID: String,
    requesterID: String
) extends InMessage

case class RespondToGuest(
    meetingID: String,
    guestID: String,
    response: Boolean
) extends InMessage

case class RespondToAllGuests(
    meetingID: String,
    response: Boolean
) extends InMessage

case class KickGuest(
    meetingID: String,
    guestID: String
) extends InMessage

// Layout
case class GetCurrentLayoutRequest(
    meetingID: String, 
    requesterID: String
) extends InMessage
                                   
case class SetLayoutRequest(
    meetingID: String, 
    requesterID: String, 
    layoutID: String
) extends InMessage

case class LockLayoutRequest(
  meetingID: String, 
  setById: String,
  lock: Boolean,
  viewersOnly: Boolean,
  layout: Option[String]
) extends InMessage

case class BroadcastLayoutRequest(
    meetingID: String, 
    requesterID: String, 
    layout: String
) extends InMessage
                             
// Poll
case class PreCreatedPoll(
    meetingID: String, 
    poll: PollVO
) extends InMessage

case class CreatePoll(
    meetingID: String, 
    requesterID: String, 
    poll: PollVO
) extends InMessage
                      
case class UpdatePoll(
    meetingID: String, 
    requesterID: String, 
    poll: PollVO
) extends InMessage
                      
case class GetPolls(
    meetingID: String, 
    requesterID: String
) extends InMessage

case class DestroyPoll(
    meetingID: String, 
    requesterID: String, 
    pollID: String
) extends InMessage
                       
case class RemovePoll(
    meetingID: String, 
    requesterID: String, 
    pollID: String
) extends InMessage
                      
case class SharePoll(
    meetingID: String, 
    requesterID: String, 
    pollID: String
) extends InMessage
                     
case class ShowPollResult(
    meetingID: String, 
    requesterID: String, 
    pollID: String
) extends InMessage
                          
case class HidePollResult(
    meetingID: String, 
    requesterID: String, 
    pollID: String
) extends InMessage
                          
case class StopPoll(
    meetingID:String, 
    requesterID: String, 
    pollID: String
) extends InMessage
                    
case class StartPoll(
    meetingID:String, 
    requesterID: String, 
    pollID: String
) extends InMessage
                     
case class ClearPoll(
    meetingID: String, 
    requesterID: String, 
    pollID: String, 
    force: Boolean=false
) extends InMessage
                     
case class GetPollResult(
    meetingID:String, 
    requesterID: String, 
    pollID: String
) extends InMessage
                         
case class RespondToPoll(
    meetingID: String, 
    requesterID: String, 
    response: PollResponseVO
) extends InMessage

// Presentation
case class ClearPresentation(
    meetingID: String
) extends InMessage

case class RemovePresentation(
    meetingID: String, 
    presentationID: String
) extends InMessage

case class GetPresentationInfo(
    meetingID: String, 
    requesterID: String,
    replyTo:String
) extends InMessage

case class SendCursorUpdate(
    meetingID: String, 
    xPercent: Double, 
    yPercent: Double
) extends InMessage

case class ResizeAndMoveSlide(
    meetingID: String, 
    xOffset: Double, 
    yOffset: Double, 
    widthRatio: Double, 
    heightRatio: Double
) extends InMessage

case class GotoSlide(
    meetingID: String, 
    page: String
) extends InMessage

case class SharePresentation(
    meetingID: String, 
    presentationID: String, 
    share: Boolean
) extends InMessage

case class GetSlideInfo(
    meetingID: String, 
    requesterID: String,
    replyTo: String
) extends InMessage

case class PreuploadedPresentations(
    meetingID: String, 
    presentations: Seq[Presentation]
) extends InMessage

case class PresentationConversionUpdate(
    meetingID: String, 
    messageKey: String, 
    code: String, 
    presentationId: String,
    presName: String
) extends InMessage

case class PresentationPageCountError(
    meetingID: String, 
    messageKey: String, 
    code: String, 
    presentationId: String, 
    numberOfPages: Int, 
    maxNumberPages: Int,
    presName: String
) extends InMessage

case class PresentationSlideGenerated(
    meetingID: String, 
    messageKey: String, 
    code: String, 
    presentationId: String, 
    numberOfPages: Int, 
    pagesCompleted: Int,
    presName: String
) extends InMessage

case class PresentationConversionCompleted(
    meetingID: String, 
    messageKey: String, 
    code: String,  
    presentation: Presentation
) extends InMessage                       
                       
// Voice
case class SendVoiceUsersRequest(
    meetingID: String, 
    requesterID: String) extends InMessage

case class MuteAllExceptPresenterRequest(
    meetingID: String, 
    requesterID: String, 
    mute: Boolean) extends InMessage
    
case class MuteMeetingRequest(
    meetingID: String, 
    requesterID: String, 
    mute: Boolean) extends InMessage
    
case class IsMeetingMutedRequest(
    meetingID: String, 
    requesterID: String) extends InMessage
    
case class MuteUserRequest(
    meetingID: String, 
    requesterID: String, 
    userID: String, 
    mute: Boolean) extends InMessage
    
case class LockUserRequest(
    meetingID: String, 
    requesterID: String, 
    userID: String, 
    lock: Boolean) extends InMessage
    
case class EjectUserFromVoiceRequest(
    meetingID: String, 
    userId: String, 
    ejectedBy: String) extends InMessage
    
case class VoiceUserJoinedMessage(
    meetingID: String,
    user: String, 
    voiceConfId: String, 
    callerIdNum: String, 
    callerIdName: String, 
    muted: Boolean, 
    talking: Boolean) extends InMessage
    

case class VoiceUserJoined(
    meetingID: String, 
    voiceUser: VoiceUser
) extends InMessage  

case class VoiceUserLeft(
    meetingID: String, 
    userId: String
) extends InMessage

case class VoiceUserLocked(
    meetingID: String, 
    userId: String, 
    locked: Boolean
) extends InMessage

case class VoiceUserMuted(
    meetingID: String, 
    userId: String, 
    muted: Boolean
) extends InMessage

case class VoiceUserTalking(
    meetingID: String, 
    userId: String, 
    talking: Boolean
) extends InMessage

case class VoiceRecording(
    meetingID: String, 
    recordingFile: String, 
	timestamp: String, 
	recording: Boolean
) extends InMessage

// Whiteboard
case class SendWhiteboardAnnotationRequest(
    meetingID: String, 
    requesterID: String, 
    annotation: AnnotationVO
) extends InMessage

case class GetWhiteboardShapesRequest(
    meetingID: String, 
    requesterID: String, 
    whiteboardId: String,
    replyTo: String
) extends InMessage

case class ClearWhiteboardRequest(
    meetingID: String, 
    requesterID: String,
    whiteboardId: String
) extends InMessage

case class UndoWhiteboardRequest(
    meetingID: String, 
    requesterID: String,
    whiteboardId: String
) extends InMessage

case class EnableWhiteboardRequest(
    meetingID: String,
    requesterID: String, 
    enable: Boolean
) extends InMessage

case class IsWhiteboardEnabledRequest(
    meetingID: String, 
    requesterID: String,
    replyTo: String
) extends InMessage

case class GetAllMeetingsRequest(
    meetingID: String /** Not used. Just to satisfy trait **/
    ) extends InMessage

// Shared notes
case class PatchDocumentRequest(
    meetingID: String, 
    requesterID: String,
    noteID: String,
    patch: String,
    beginIndex: Int,
    endIndex: Int
) extends InMessage

case class GetCurrentDocumentRequest(
    meetingID: String, 
    requesterID: String
) extends InMessage

case class CreateAdditionalNotesRequest(
    meetingID: String, 
    requesterID: String
) extends InMessage

case class DestroyAdditionalNotesRequest(
    meetingID: String, 
    requesterID: String,
    noteID: String
) extends InMessage

<<<<<<< HEAD
// Video
case class GetStreamPath(
    meetingID: String,
    requesterID: String,
    streamName: String,
    defaultPath: String
=======
case class RequestAdditionalNotesSetRequest(
    meetingID: String, 
    requesterID: String,
    additionalNotesSetSize: Int
>>>>>>> d76337fe
) extends InMessage
<|MERGE_RESOLUTION|>--- conflicted
+++ resolved
@@ -580,17 +580,16 @@
     noteID: String
 ) extends InMessage
 
-<<<<<<< HEAD
+case class RequestAdditionalNotesSetRequest(
+    meetingID: String, 
+    requesterID: String,
+    additionalNotesSetSize: Int
+) extends InMessage
+
 // Video
 case class GetStreamPath(
     meetingID: String,
     requesterID: String,
     streamName: String,
     defaultPath: String
-=======
-case class RequestAdditionalNotesSetRequest(
-    meetingID: String, 
-    requesterID: String,
-    additionalNotesSetSize: Int
->>>>>>> d76337fe
-) extends InMessage
+) extends InMessage