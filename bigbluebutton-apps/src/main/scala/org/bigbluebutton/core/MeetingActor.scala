--- conflicted
+++ resolved
@@ -1,293 +1,284 @@
-package org.bigbluebutton.core
-
-import scala.actors.Actor
-import scala.actors.Actor._
-import org.bigbluebutton.core.apps.poll.PollApp
-import org.bigbluebutton.core.apps.poll.Poll
-import org.bigbluebutton.core.apps.poll.PollApp
-import org.bigbluebutton.core.apps.sharednotes.SharedNotesApp
-import org.bigbluebutton.core.apps.users.UsersApp
-import org.bigbluebutton.core.api._
-import org.bigbluebutton.core.apps.presentation.PresentationApp
-import org.bigbluebutton.core.apps.layout.LayoutApp
-import org.bigbluebutton.core.apps.chat.ChatApp
-import org.bigbluebutton.core.apps.whiteboard.WhiteboardApp
-import org.bigbluebutton.core.apps.video.VideoApp
-import scala.actors.TIMEOUT
-import java.util.concurrent.TimeUnit
-import org.bigbluebutton.core.util._
-
-case object StopMeetingActor
-                      
-class MeetingActor(val meetingID: String, val externalMeetingID: String, val meetingName: String, val recorded: Boolean, 
-                   val voiceBridge: String, duration: Long, 
-                   val autoStartRecording: Boolean, val allowStartStopRecording: Boolean,
-                   val moderatorPass: String, val viewerPass: String,
-                   val createTime: Long, val createDate: String,
-                   val outGW: MessageOutGateway) 
-                   extends Actor with UsersApp with PresentationApp
-                   with PollApp with LayoutApp with ChatApp
-                   with WhiteboardApp with LogHelper with SharedNotesApp with VideoApp {
-
-  var permissionsInited = false
-  var permissions = new Permissions()
-  var recording = false;
-  var muted = false;
-  var meetingEnded = false
-
-  var guestPolicy = GuestPolicy.ASK_MODERATOR
-  var guestPolicySetBy:String = null
-
-  def getDuration():Long = {
-    duration
-  }
-
-  def getMeetingName():String = {
-    meetingName
-  }
-
-  def getRecordedStatus():Boolean = {
-    recorded
-  }
-
-  def getVoiceBridgeNumber():String = {
-    voiceBridge
-  }
-  
-  val TIMER_INTERVAL = 30000
-  var hasLastWebUserLeft = false
-  var lastWebUserLeftOn:Long = 0
-
-  class TimerActor(val timeout: Long, val who: Actor, val reply: String) extends Actor {
-    def act {
-        reactWithin(timeout) {
-          case TIMEOUT => who ! reply
-        }
-    }
-  }
-  
-  def act() = {
-	loop {
-	  react {
-	    case "StartTimer"                                => handleStartTimer
-	    case "Hello"                                     => handleHello
-	    case "MonitorNumberOfWebUsers"                   => handleMonitorNumberOfWebUsers()
-	    case msg: ValidateAuthToken                      => handleValidateAuthToken(msg)
-	    case msg: RegisterUser                           => handleRegisterUser(msg)
-	    case msg: VoiceUserJoined                        => handleVoiceUserJoined(msg)
-	    case msg: VoiceUserLeft                          => handleVoiceUserLeft(msg)
-	    case msg: VoiceUserMuted                         => handleVoiceUserMuted(msg)
-	    case msg: VoiceUserTalking                       => handleVoiceUserTalking(msg)
-    	case msg: UserJoining                            => handleUserJoin(msg)
-	    case msg: UserLeaving                            => handleUserLeft(msg)
-	    case msg: AssignPresenter                        => handleAssignPresenter(msg)
-	    case msg: GetUsers                               => handleGetUsers(msg)
-	    case msg: ChangeUserStatus                       => handleChangeUserStatus(msg)
-	    case msg: ChangeUserRole                         => handleChangeUserRole(msg)
-	    case msg: EjectUserFromMeeting                   => handleEjectUserFromMeeting(msg)
-	    case msg: UserShareWebcam                        => handleUserShareWebcam(msg)
-	    case msg: UserUnshareWebcam                      => handleUserunshareWebcam(msg)
-	    case msg: MuteMeetingRequest                     => handleMuteMeetingRequest(msg)
-	    case msg: MuteAllExceptPresenterRequest          => handleMuteAllExceptPresenterRequest(msg)
-	    case msg: IsMeetingMutedRequest                  => handleIsMeetingMutedRequest(msg)
-	    case msg: MuteUserRequest                        => handleMuteUserRequest(msg)
-	    case msg: EjectUserFromVoiceRequest              => handleEjectUserRequest(msg)
-	    case msg: SetLockSettings                        => handleSetLockSettings(msg)
-	    case msg: InitLockSettings                       => handleInitLockSettings(msg)
-	    case msg: GetChatHistoryRequest                  => handleGetChatHistoryRequest(msg) 
-	    case msg: SendPublicMessageRequest               => handleSendPublicMessageRequest(msg)
-	    case msg: SendPrivateMessageRequest              => handleSendPrivateMessageRequest(msg)
-	    case msg: UserConnectedToGlobalAudio             => handleUserConnectedToGlobalAudio(msg)
-	    case msg: UserDisconnectedFromGlobalAudio        => handleUserDisconnectedFromGlobalAudio(msg)
-	    case msg: GetCurrentLayoutRequest                => handleGetCurrentLayoutRequest(msg)
-	    case msg: BroadcastLayoutRequest                 => handleBroadcastLayoutRequest(msg)
-	    case msg: InitializeMeeting                      => handleInitializeMeeting(msg)
-    	case msg: ClearPresentation                      => handleClearPresentation(msg)
-    	case msg: PresentationConversionUpdate           => handlePresentationConversionUpdate(msg)
-    	case msg: PresentationPageCountError             => handlePresentationPageCountError(msg)
-    	case msg: PresentationSlideGenerated             => handlePresentationSlideGenerated(msg)
-    	case msg: PresentationConversionCompleted        => handlePresentationConversionCompleted(msg)
-    	case msg: RemovePresentation                     => handleRemovePresentation(msg)
-    	case msg: GetPresentationInfo                    => handleGetPresentationInfo(msg)
-    	case msg: SendCursorUpdate                       => handleSendCursorUpdate(msg)
-    	case msg: ResizeAndMoveSlide                     => handleResizeAndMoveSlide(msg)
-    	case msg: GotoSlide                              => handleGotoSlide(msg)
-    	case msg: SharePresentation                      => handleSharePresentation(msg)
-    	case msg: GetSlideInfo                           => handleGetSlideInfo(msg)
-    	case msg: PreuploadedPresentations               => handlePreuploadedPresentations(msg)
-      case msg: PreCreatedPoll                         => handlePreCreatedPoll(msg)
-      case msg: CreatePoll                             => handleCreatePoll(msg)
-      case msg: UpdatePoll                             => handleUpdatePoll(msg)
-      case msg: DestroyPoll                            => handleDestroyPoll(msg)
-      case msg: RemovePoll                             => handleRemovePoll(msg)
-      case msg: SharePoll                              => handleSharePoll(msg)
-      case msg: StopPoll                               => handleStopPoll(msg)
-      case msg: StartPoll                              => handleStartPoll(msg)
-      case msg: ClearPoll                              => handleClearPoll(msg)
-      case msg: GetPolls                               => handleGetPolls(msg)
-      case msg: RespondToPoll                          => handleRespondToPoll(msg)
-      case msg: HidePollResult                         => handleHidePollResult(msg)
-      case msg: ShowPollResult                         => handleShowPollResult(msg)
-	    case msg: SendWhiteboardAnnotationRequest        => handleSendWhiteboardAnnotationRequest(msg)
-	    case msg: GetWhiteboardShapesRequest             => handleGetWhiteboardShapesRequest(msg)
-	    case msg: ClearWhiteboardRequest                 => handleClearWhiteboardRequest(msg)
-	    case msg: UndoWhiteboardRequest                  => handleUndoWhiteboardRequest(msg)
-	    case msg: EnableWhiteboardRequest                => handleEnableWhiteboardRequest(msg)
-	    case msg: IsWhiteboardEnabledRequest             => handleIsWhiteboardEnabledRequest(msg)
-	    case msg: SetRecordingStatus                     => handleSetRecordingStatus(msg)
-	    case msg: GetRecordingStatus                     => handleGetRecordingStatus(msg)
-	    case msg: VoiceRecording                         => handleVoiceRecording(msg)
-<<<<<<< HEAD
-	    case msg: GetStreamPath                          => handleGetStreamPath(msg)
-	    case msg: UserRequestToEnter                     => handleUserRequestToEnter(msg)
-=======
->>>>>>> b24debe2
-	    case msg: GetGuestPolicy                         => handleGetGuestPolicy(msg)
-	    case msg: SetGuestPolicy                         => handleSetGuestPolicy(msg)
-	    case msg: RespondToGuest                         => handleRespondToGuest(msg)
-<<<<<<< HEAD
-	    case msg: RespondToAllGuests                     => handleRespondToAllGuests(msg)
-	    case msg: KickGuest                              => handleKickGuest(msg)
-
-	    case msg: PatchDocumentRequest                   => handlePatchDocumentRequest(msg)
-	    case msg: GetCurrentDocumentRequest              => handleGetCurrentDocumentRequest(msg)
-	    case msg: CreateAdditionalNotesRequest           => handleCreateAdditionalNotesRequest(msg)
-	    case msg: DestroyAdditionalNotesRequest          => handleDestroyAdditionalNotesRequest(msg)
-	    case msg: RequestAdditionalNotesSetRequest       => handleRequestAdditionalNotesSetRequest(msg)
-=======
->>>>>>> b24debe2
-	    
-	    case msg: EndMeeting                             => handleEndMeeting(msg)
-	    case StopMeetingActor                            => exit
-	    case _ => // do nothing
-	  }
-	}
-  }
-  
-  def hasMeetingEnded():Boolean = {
-    meetingEnded
-  }
-  
-  private def handleStartTimer() {
-//    println("***************timer started******************")
-//    val timerActor = new TimerActor(2000, self, "Hello")
-//    timerActor.start
-  }
-  
-  private def handleHello() {
-//    println("***************hello received on [" + System.currentTimeMillis() + "]******************")
-    
-//    val timerActor = new TimerActor(2000, self, "Hello")    
-//    timerActor.start
-  }
-  
-  def webUserJoined() {
-    if (users.numWebUsers > 0) {
-      lastWebUserLeftOn = 0
-    }      
-  }
-  
-  def startRecordingIfAutoStart() {
-    if (recorded && !recording && autoStartRecording && users.numWebUsers == 1) {
-      logger.info("Auto start recording for meeting=[" + meetingID + "]")
-     recording = true
-     outGW.send(new RecordingStatusChanged(meetingID, recorded, "system", recording))          
-    }
-  }
-  
-  def stopAutoStartedRecording() {
-    if (recorded && recording && autoStartRecording 
-        && users.numWebUsers == 0) {
-      logger.info("Last web user left. Auto stopping recording for meeting=[{}", meetingID)
-      recording = false
-      outGW.send(new RecordingStatusChanged(meetingID, recorded, "system", recording))          
-    }    
-  }
-  
-  def startCheckingIfWeNeedToEndVoiceConf() {
-    if (users.numWebUsers == 0) {
-      lastWebUserLeftOn = timeNowInMinutes
-	    logger.debug("MonitorNumberOfWebUsers started for meeting [" + meetingID + "]")
-      scheduleEndVoiceConference()
-    }
-  }
-  
-  def handleMonitorNumberOfWebUsers() {
-    if (users.numWebUsers == 0 && lastWebUserLeftOn > 0) {
-      if (timeNowInMinutes - lastWebUserLeftOn > 2) {
-        logger.info("MonitorNumberOfWebUsers empty for meeting [" + meetingID + "]. Ejecting all users from voice.")
-        outGW.send(new EjectAllVoiceUsers(meetingID, recorded, voiceBridge))
-      } else {
-        scheduleEndVoiceConference()
-      }
-    }
-  }
-  
-  private def scheduleEndVoiceConference() {
-    logger.debug("MonitorNumberOfWebUsers continue for meeting [" + meetingID + "]")
-    val timerActor = new TimerActor(TIMER_INTERVAL, self, "MonitorNumberOfWebUsers")
-    timerActor.start    
-  }
-  
-  def timeNowInMinutes():Long = {
-    TimeUnit.NANOSECONDS.toMinutes(System.nanoTime())
-  }
-  
-  def sendMeetingHasEnded(userId: String) {
-    outGW.send(new MeetingHasEnded(meetingID, userId))
-    outGW.send(new DisconnectUser(meetingID, userId))
-  }
-  
-  private def handleEndMeeting(msg: EndMeeting) {
-    meetingEnded = true
-    outGW.send(new MeetingEnded(msg.meetingID, recorded, voiceBridge))
-    outGW.send(new DisconnectAllUsers(msg.meetingID))
-  }
-  
-  private def handleVoiceRecording(msg: VoiceRecording) {
-     if (msg.recording) {
-       outGW.send(new VoiceRecordingStarted(meetingID, 
-                        recorded, msg.recordingFile, 
-                        msg.timestamp, voiceBridge))
-     } else {
-       outGW.send(new VoiceRecordingStopped(meetingID, recorded, 
-                        msg.recordingFile, msg.timestamp, voiceBridge))
-     }
-  }
-  
-  private def handleSetRecordingStatus(msg: SetRecordingStatus) {
-    logger.debug("Change recording status for meeting [" + meetingID + "], recording=[" + msg.recording + "]")
-    if (allowStartStopRecording && recording != msg.recording) {
-     recording = msg.recording
-     logger.debug("Sending recording status for meeting [" + meetingID + "], recording=[" + msg.recording + "]")
-     outGW.send(new RecordingStatusChanged(meetingID, recorded, msg.userId, msg.recording))      
-    }
-  }   
-
-  private def handleGetRecordingStatus(msg: GetRecordingStatus) {
-     outGW.send(new GetRecordingStatusReply(meetingID, recorded, msg.userId, recording.booleanValue()))
-  }
-
-  private def handleGetGuestPolicy(msg: GetGuestPolicy) {
-    outGW.send(new GetGuestPolicyReply(msg.meetingID, recorded, msg.requesterID, guestPolicy.toString()))
-  }
-
-  private def handleSetGuestPolicy(msg: SetGuestPolicy) {
-    guestPolicy = msg.policy
-    guestPolicySetBy = msg.setBy
-    outGW.send(new GuestPolicyChanged(msg.meetingID, recorded, guestPolicy.toString()))
-  }
-  
-  def lockLayout(lock: Boolean) {
-    permissions = permissions.copy(lockedLayout=lock)
-  }
-  
-  def newPermissions(np: Permissions) {
-    permissions = np
-  }
-  
-  def permissionsEqual(other: Permissions):Boolean = {
-    permissions == other
-  }
-  
+package org.bigbluebutton.core
+
+import scala.actors.Actor
+import scala.actors.Actor._
+import org.bigbluebutton.core.apps.poll.PollApp
+import org.bigbluebutton.core.apps.poll.Poll
+import org.bigbluebutton.core.apps.poll.PollApp
+import org.bigbluebutton.core.apps.sharednotes.SharedNotesApp
+import org.bigbluebutton.core.apps.users.UsersApp
+import org.bigbluebutton.core.api._
+import org.bigbluebutton.core.apps.presentation.PresentationApp
+import org.bigbluebutton.core.apps.layout.LayoutApp
+import org.bigbluebutton.core.apps.chat.ChatApp
+import org.bigbluebutton.core.apps.whiteboard.WhiteboardApp
+import org.bigbluebutton.core.apps.video.VideoApp
+import scala.actors.TIMEOUT
+import java.util.concurrent.TimeUnit
+import org.bigbluebutton.core.util._
+
+case object StopMeetingActor
+                      
+class MeetingActor(val meetingID: String, val externalMeetingID: String, val meetingName: String, val recorded: Boolean, 
+                   val voiceBridge: String, duration: Long, 
+                   val autoStartRecording: Boolean, val allowStartStopRecording: Boolean,
+                   val moderatorPass: String, val viewerPass: String,
+                   val createTime: Long, val createDate: String,
+                   val outGW: MessageOutGateway) 
+                   extends Actor with UsersApp with PresentationApp
+                   with PollApp with LayoutApp with ChatApp
+                   with WhiteboardApp with LogHelper with SharedNotesApp with VideoApp {
+
+  var permissionsInited = false
+  var permissions = new Permissions()
+  var recording = false;
+  var muted = false;
+  var meetingEnded = false
+
+  var guestPolicy = GuestPolicy.ASK_MODERATOR
+  var guestPolicySetBy:String = null
+
+  def getDuration():Long = {
+    duration
+  }
+
+  def getMeetingName():String = {
+    meetingName
+  }
+
+  def getRecordedStatus():Boolean = {
+    recorded
+  }
+
+  def getVoiceBridgeNumber():String = {
+    voiceBridge
+  }
+  
+  val TIMER_INTERVAL = 30000
+  var hasLastWebUserLeft = false
+  var lastWebUserLeftOn:Long = 0
+
+  class TimerActor(val timeout: Long, val who: Actor, val reply: String) extends Actor {
+    def act {
+        reactWithin(timeout) {
+          case TIMEOUT => who ! reply
+        }
+    }
+  }
+  
+  def act() = {
+	loop {
+	  react {
+	    case "StartTimer"                                => handleStartTimer
+	    case "Hello"                                     => handleHello
+	    case "MonitorNumberOfWebUsers"                   => handleMonitorNumberOfWebUsers()
+	    case msg: ValidateAuthToken                      => handleValidateAuthToken(msg)
+	    case msg: RegisterUser                           => handleRegisterUser(msg)
+	    case msg: VoiceUserJoined                        => handleVoiceUserJoined(msg)
+	    case msg: VoiceUserLeft                          => handleVoiceUserLeft(msg)
+	    case msg: VoiceUserMuted                         => handleVoiceUserMuted(msg)
+	    case msg: VoiceUserTalking                       => handleVoiceUserTalking(msg)
+    	case msg: UserJoining                            => handleUserJoin(msg)
+	    case msg: UserLeaving                            => handleUserLeft(msg)
+	    case msg: AssignPresenter                        => handleAssignPresenter(msg)
+	    case msg: GetUsers                               => handleGetUsers(msg)
+	    case msg: ChangeUserStatus                       => handleChangeUserStatus(msg)
+	    case msg: ChangeUserRole                         => handleChangeUserRole(msg)
+	    case msg: EjectUserFromMeeting                   => handleEjectUserFromMeeting(msg)
+	    case msg: UserShareWebcam                        => handleUserShareWebcam(msg)
+	    case msg: UserUnshareWebcam                      => handleUserunshareWebcam(msg)
+	    case msg: MuteMeetingRequest                     => handleMuteMeetingRequest(msg)
+	    case msg: MuteAllExceptPresenterRequest          => handleMuteAllExceptPresenterRequest(msg)
+	    case msg: IsMeetingMutedRequest                  => handleIsMeetingMutedRequest(msg)
+	    case msg: MuteUserRequest                        => handleMuteUserRequest(msg)
+	    case msg: EjectUserFromVoiceRequest              => handleEjectUserRequest(msg)
+	    case msg: SetLockSettings                        => handleSetLockSettings(msg)
+	    case msg: InitLockSettings                       => handleInitLockSettings(msg)
+	    case msg: GetChatHistoryRequest                  => handleGetChatHistoryRequest(msg) 
+	    case msg: SendPublicMessageRequest               => handleSendPublicMessageRequest(msg)
+	    case msg: SendPrivateMessageRequest              => handleSendPrivateMessageRequest(msg)
+	    case msg: UserConnectedToGlobalAudio             => handleUserConnectedToGlobalAudio(msg)
+	    case msg: UserDisconnectedFromGlobalAudio        => handleUserDisconnectedFromGlobalAudio(msg)
+	    case msg: GetCurrentLayoutRequest                => handleGetCurrentLayoutRequest(msg)
+	    case msg: BroadcastLayoutRequest                 => handleBroadcastLayoutRequest(msg)
+	    case msg: InitializeMeeting                      => handleInitializeMeeting(msg)
+    	case msg: ClearPresentation                      => handleClearPresentation(msg)
+    	case msg: PresentationConversionUpdate           => handlePresentationConversionUpdate(msg)
+    	case msg: PresentationPageCountError             => handlePresentationPageCountError(msg)
+    	case msg: PresentationSlideGenerated             => handlePresentationSlideGenerated(msg)
+    	case msg: PresentationConversionCompleted        => handlePresentationConversionCompleted(msg)
+    	case msg: RemovePresentation                     => handleRemovePresentation(msg)
+    	case msg: GetPresentationInfo                    => handleGetPresentationInfo(msg)
+    	case msg: SendCursorUpdate                       => handleSendCursorUpdate(msg)
+    	case msg: ResizeAndMoveSlide                     => handleResizeAndMoveSlide(msg)
+    	case msg: GotoSlide                              => handleGotoSlide(msg)
+    	case msg: SharePresentation                      => handleSharePresentation(msg)
+    	case msg: GetSlideInfo                           => handleGetSlideInfo(msg)
+    	case msg: PreuploadedPresentations               => handlePreuploadedPresentations(msg)
+      case msg: PreCreatedPoll                         => handlePreCreatedPoll(msg)
+      case msg: CreatePoll                             => handleCreatePoll(msg)
+      case msg: UpdatePoll                             => handleUpdatePoll(msg)
+      case msg: DestroyPoll                            => handleDestroyPoll(msg)
+      case msg: RemovePoll                             => handleRemovePoll(msg)
+      case msg: SharePoll                              => handleSharePoll(msg)
+      case msg: StopPoll                               => handleStopPoll(msg)
+      case msg: StartPoll                              => handleStartPoll(msg)
+      case msg: ClearPoll                              => handleClearPoll(msg)
+      case msg: GetPolls                               => handleGetPolls(msg)
+      case msg: RespondToPoll                          => handleRespondToPoll(msg)
+      case msg: HidePollResult                         => handleHidePollResult(msg)
+      case msg: ShowPollResult                         => handleShowPollResult(msg)
+	    case msg: SendWhiteboardAnnotationRequest        => handleSendWhiteboardAnnotationRequest(msg)
+	    case msg: GetWhiteboardShapesRequest             => handleGetWhiteboardShapesRequest(msg)
+	    case msg: ClearWhiteboardRequest                 => handleClearWhiteboardRequest(msg)
+	    case msg: UndoWhiteboardRequest                  => handleUndoWhiteboardRequest(msg)
+	    case msg: EnableWhiteboardRequest                => handleEnableWhiteboardRequest(msg)
+	    case msg: IsWhiteboardEnabledRequest             => handleIsWhiteboardEnabledRequest(msg)
+	    case msg: SetRecordingStatus                     => handleSetRecordingStatus(msg)
+	    case msg: GetRecordingStatus                     => handleGetRecordingStatus(msg)
+	    case msg: VoiceRecording                         => handleVoiceRecording(msg)
+	    case msg: GetStreamPath                          => handleGetStreamPath(msg)
+	    case msg: GetGuestPolicy                         => handleGetGuestPolicy(msg)
+	    case msg: SetGuestPolicy                         => handleSetGuestPolicy(msg)
+	    case msg: RespondToGuest                         => handleRespondToGuest(msg)
+
+	    case msg: PatchDocumentRequest                   => handlePatchDocumentRequest(msg)
+	    case msg: GetCurrentDocumentRequest              => handleGetCurrentDocumentRequest(msg)
+	    case msg: CreateAdditionalNotesRequest           => handleCreateAdditionalNotesRequest(msg)
+	    case msg: DestroyAdditionalNotesRequest          => handleDestroyAdditionalNotesRequest(msg)
+	    case msg: RequestAdditionalNotesSetRequest       => handleRequestAdditionalNotesSetRequest(msg)
+	    
+	    case msg: EndMeeting                             => handleEndMeeting(msg)
+	    case StopMeetingActor                            => exit
+	    case _ => // do nothing
+	  }
+	}
+  }
+  
+  def hasMeetingEnded():Boolean = {
+    meetingEnded
+  }
+  
+  private def handleStartTimer() {
+//    println("***************timer started******************")
+//    val timerActor = new TimerActor(2000, self, "Hello")
+//    timerActor.start
+  }
+  
+  private def handleHello() {
+//    println("***************hello received on [" + System.currentTimeMillis() + "]******************")
+    
+//    val timerActor = new TimerActor(2000, self, "Hello")    
+//    timerActor.start
+  }
+  
+  def webUserJoined() {
+    if (users.numWebUsers > 0) {
+      lastWebUserLeftOn = 0
+    }      
+  }
+  
+  def startRecordingIfAutoStart() {
+    if (recorded && !recording && autoStartRecording && users.numWebUsers == 1) {
+      logger.info("Auto start recording for meeting=[" + meetingID + "]")
+     recording = true
+     outGW.send(new RecordingStatusChanged(meetingID, recorded, "system", recording))          
+    }
+  }
+  
+  def stopAutoStartedRecording() {
+    if (recorded && recording && autoStartRecording 
+        && users.numWebUsers == 0) {
+      logger.info("Last web user left. Auto stopping recording for meeting=[{}", meetingID)
+      recording = false
+      outGW.send(new RecordingStatusChanged(meetingID, recorded, "system", recording))          
+    }    
+  }
+  
+  def startCheckingIfWeNeedToEndVoiceConf() {
+    if (users.numWebUsers == 0) {
+      lastWebUserLeftOn = timeNowInMinutes
+	    logger.debug("MonitorNumberOfWebUsers started for meeting [" + meetingID + "]")
+      scheduleEndVoiceConference()
+    }
+  }
+  
+  def handleMonitorNumberOfWebUsers() {
+    if (users.numWebUsers == 0 && lastWebUserLeftOn > 0) {
+      if (timeNowInMinutes - lastWebUserLeftOn > 2) {
+        logger.info("MonitorNumberOfWebUsers empty for meeting [" + meetingID + "]. Ejecting all users from voice.")
+        outGW.send(new EjectAllVoiceUsers(meetingID, recorded, voiceBridge))
+      } else {
+        scheduleEndVoiceConference()
+      }
+    }
+  }
+  
+  private def scheduleEndVoiceConference() {
+    logger.debug("MonitorNumberOfWebUsers continue for meeting [" + meetingID + "]")
+    val timerActor = new TimerActor(TIMER_INTERVAL, self, "MonitorNumberOfWebUsers")
+    timerActor.start    
+  }
+  
+  def timeNowInMinutes():Long = {
+    TimeUnit.NANOSECONDS.toMinutes(System.nanoTime())
+  }
+  
+  def sendMeetingHasEnded(userId: String) {
+    outGW.send(new MeetingHasEnded(meetingID, userId))
+    outGW.send(new DisconnectUser(meetingID, userId))
+  }
+  
+  private def handleEndMeeting(msg: EndMeeting) {
+    meetingEnded = true
+    outGW.send(new MeetingEnded(msg.meetingID, recorded, voiceBridge))
+    outGW.send(new DisconnectAllUsers(msg.meetingID))
+  }
+  
+  private def handleVoiceRecording(msg: VoiceRecording) {
+     if (msg.recording) {
+       outGW.send(new VoiceRecordingStarted(meetingID, 
+                        recorded, msg.recordingFile, 
+                        msg.timestamp, voiceBridge))
+     } else {
+       outGW.send(new VoiceRecordingStopped(meetingID, recorded, 
+                        msg.recordingFile, msg.timestamp, voiceBridge))
+     }
+  }
+  
+  private def handleSetRecordingStatus(msg: SetRecordingStatus) {
+    logger.debug("Change recording status for meeting [" + meetingID + "], recording=[" + msg.recording + "]")
+    if (allowStartStopRecording && recording != msg.recording) {
+     recording = msg.recording
+     logger.debug("Sending recording status for meeting [" + meetingID + "], recording=[" + msg.recording + "]")
+     outGW.send(new RecordingStatusChanged(meetingID, recorded, msg.userId, msg.recording))      
+    }
+  }   
+
+  private def handleGetRecordingStatus(msg: GetRecordingStatus) {
+     outGW.send(new GetRecordingStatusReply(meetingID, recorded, msg.userId, recording.booleanValue()))
+  }
+
+  private def handleGetGuestPolicy(msg: GetGuestPolicy) {
+    outGW.send(new GetGuestPolicyReply(msg.meetingID, recorded, msg.requesterID, guestPolicy.toString()))
+  }
+
+  private def handleSetGuestPolicy(msg: SetGuestPolicy) {
+    guestPolicy = msg.policy
+    guestPolicySetBy = msg.setBy
+    outGW.send(new GuestPolicyChanged(msg.meetingID, recorded, guestPolicy.toString()))
+  }
+  
+  def lockLayout(lock: Boolean) {
+    permissions = permissions.copy(lockedLayout=lock)
+  }
+  
+  def newPermissions(np: Permissions) {
+    permissions = np
+  }
+  
+  def permissionsEqual(other: Permissions):Boolean = {
+    permissions == other
+  }
+  
 }