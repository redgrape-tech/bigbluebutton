package org.bigbluebutton.core

import scala.actors.Actor
import scala.actors.Actor._
import scala.collection.mutable.HashMap
import org.bigbluebutton.core.api.CreateMeeting
import org.bigbluebutton.core.api.MeetingCreated
import org.bigbluebutton.core.api.MessageOutGateway
import org.bigbluebutton.core.api.InMessage
import org.bigbluebutton.core.api.InitializeMeeting
import org.bigbluebutton.core.api.DestroyMeeting
import org.bigbluebutton.core.api.KeepAliveMessage
import org.bigbluebutton.core.api.KeepAliveMessageReply

import org.red5.logging.Red5LoggerFactory
import org.slf4j.Logger

class BigBlueButtonActor(outGW: MessageOutGateway) extends Actor {
<<<<<<< HEAD
  
  private var log = Red5LoggerFactory.getLogger(classOf[BigBlueButtonActor], "bigbluebutton")
=======
>>>>>>> 6d173109

  private var meetings = new HashMap[String, Meeting]
 
  def act() = {

	loop {
		react {
	      case createMeeting: CreateMeeting => handleCreateMeeting(createMeeting)
	      case destroyMeeting: DestroyMeeting => handleDestroyMeeting(destroyMeeting)
	      case keepAliveMessage: KeepAliveMessage => handleKeepAliveMessage(keepAliveMessage)
	      case msg:InMessage => handleMeetingMessage(msg)
	      case _ => // do nothing
	    }
	}
  }
  
  private def handleMeetingMessage(msg: InMessage):Unit = {
    log.debug("receiving:" + msg)
    meetings.get(msg.meetingID) match {
      case None => // do nothing
      case Some(m) => m ! msg
    }
  }

  private def handleKeepAliveMessage(msg: KeepAliveMessage):Unit = {
    outGW.send(new KeepAliveMessageReply())
  }
  
  private def handleDestroyMeeting(msg: DestroyMeeting) {
    meetings.get(msg.meetingID) match {
      case None => // do nothing
      case Some(m) => {
        m ! StopMeetingActor
        meetings -= msg.meetingID
      }
    }    
  }
  
  private def handleCreateMeeting(msg: CreateMeeting):Unit = {
    meetings.get(msg.meetingID) match {
      case None => {
    	  var m = new Meeting(msg.meetingID, msg.recorded, msg.voiceBridge, outGW)
    	  m.start
    	  meetings += m.meetingID -> m
    	  outGW.send(new MeetingCreated(m.meetingID, m.recorded))
    	  
    	  m ! new InitializeMeeting(m.meetingID, m.recorded)
      }
      case Some(m) => // do nothing
    }
  }
  
}<|MERGE_RESOLUTION|>--- conflicted
+++ resolved
@@ -1,76 +1,72 @@
-package org.bigbluebutton.core
-
-import scala.actors.Actor
-import scala.actors.Actor._
-import scala.collection.mutable.HashMap
-import org.bigbluebutton.core.api.CreateMeeting
-import org.bigbluebutton.core.api.MeetingCreated
-import org.bigbluebutton.core.api.MessageOutGateway
-import org.bigbluebutton.core.api.InMessage
-import org.bigbluebutton.core.api.InitializeMeeting
-import org.bigbluebutton.core.api.DestroyMeeting
-import org.bigbluebutton.core.api.KeepAliveMessage
-import org.bigbluebutton.core.api.KeepAliveMessageReply
-
-import org.red5.logging.Red5LoggerFactory
-import org.slf4j.Logger
-
-class BigBlueButtonActor(outGW: MessageOutGateway) extends Actor {
-<<<<<<< HEAD
-  
-  private var log = Red5LoggerFactory.getLogger(classOf[BigBlueButtonActor], "bigbluebutton")
-=======
->>>>>>> 6d173109
-
-  private var meetings = new HashMap[String, Meeting]
- 
-  def act() = {
-
-	loop {
-		react {
-	      case createMeeting: CreateMeeting => handleCreateMeeting(createMeeting)
-	      case destroyMeeting: DestroyMeeting => handleDestroyMeeting(destroyMeeting)
-	      case keepAliveMessage: KeepAliveMessage => handleKeepAliveMessage(keepAliveMessage)
-	      case msg:InMessage => handleMeetingMessage(msg)
-	      case _ => // do nothing
-	    }
-	}
-  }
-  
-  private def handleMeetingMessage(msg: InMessage):Unit = {
-    log.debug("receiving:" + msg)
-    meetings.get(msg.meetingID) match {
-      case None => // do nothing
-      case Some(m) => m ! msg
-    }
-  }
-
-  private def handleKeepAliveMessage(msg: KeepAliveMessage):Unit = {
-    outGW.send(new KeepAliveMessageReply())
-  }
-  
-  private def handleDestroyMeeting(msg: DestroyMeeting) {
-    meetings.get(msg.meetingID) match {
-      case None => // do nothing
-      case Some(m) => {
-        m ! StopMeetingActor
-        meetings -= msg.meetingID
-      }
-    }    
-  }
-  
-  private def handleCreateMeeting(msg: CreateMeeting):Unit = {
-    meetings.get(msg.meetingID) match {
-      case None => {
-    	  var m = new Meeting(msg.meetingID, msg.recorded, msg.voiceBridge, outGW)
-    	  m.start
-    	  meetings += m.meetingID -> m
-    	  outGW.send(new MeetingCreated(m.meetingID, m.recorded))
-    	  
-    	  m ! new InitializeMeeting(m.meetingID, m.recorded)
-      }
-      case Some(m) => // do nothing
-    }
-  }
-  
+package org.bigbluebutton.core
+
+import scala.actors.Actor
+import scala.actors.Actor._
+import scala.collection.mutable.HashMap
+import org.bigbluebutton.core.api.CreateMeeting
+import org.bigbluebutton.core.api.MeetingCreated
+import org.bigbluebutton.core.api.MessageOutGateway
+import org.bigbluebutton.core.api.InMessage
+import org.bigbluebutton.core.api.InitializeMeeting
+import org.bigbluebutton.core.api.DestroyMeeting
+import org.bigbluebutton.core.api.KeepAliveMessage
+import org.bigbluebutton.core.api.KeepAliveMessageReply
+
+import org.red5.logging.Red5LoggerFactory
+import org.slf4j.Logger
+
+class BigBlueButtonActor(outGW: MessageOutGateway) extends Actor {
+  private var log = Red5LoggerFactory.getLogger(classOf[BigBlueButtonActor], "bigbluebutton")
+
+  private var meetings = new HashMap[String, Meeting]
+ 
+  def act() = {
+
+	loop {
+		react {
+	      case createMeeting: CreateMeeting => handleCreateMeeting(createMeeting)
+	      case destroyMeeting: DestroyMeeting => handleDestroyMeeting(destroyMeeting)
+	      case keepAliveMessage: KeepAliveMessage => handleKeepAliveMessage(keepAliveMessage)
+	      case msg:InMessage => handleMeetingMessage(msg)
+	      case _ => // do nothing
+	    }
+	}
+  }
+  
+  private def handleMeetingMessage(msg: InMessage):Unit = {
+    log.debug("receiving:" + msg)
+    meetings.get(msg.meetingID) match {
+      case None => // do nothing
+      case Some(m) => m ! msg
+    }
+  }
+
+  private def handleKeepAliveMessage(msg: KeepAliveMessage):Unit = {
+    outGW.send(new KeepAliveMessageReply())
+  }
+  
+  private def handleDestroyMeeting(msg: DestroyMeeting) {
+    meetings.get(msg.meetingID) match {
+      case None => // do nothing
+      case Some(m) => {
+        m ! StopMeetingActor
+        meetings -= msg.meetingID
+      }
+    }    
+  }
+  
+  private def handleCreateMeeting(msg: CreateMeeting):Unit = {
+    meetings.get(msg.meetingID) match {
+      case None => {
+    	  var m = new Meeting(msg.meetingID, msg.recorded, msg.voiceBridge, outGW)
+    	  m.start
+    	  meetings += m.meetingID -> m
+    	  outGW.send(new MeetingCreated(m.meetingID, m.recorded))
+    	  
+    	  m ! new InitializeMeeting(m.meetingID, m.recorded)
+      }
+      case Some(m) => // do nothing
+    }
+  }
+  
 }