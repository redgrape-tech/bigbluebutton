package org.bigbluebutton.core.apps.users

import org.bigbluebutton.core.api._
import scala.collection.mutable.HashMap
import org.bigbluebutton.core.User
import java.util.ArrayList
import org.bigbluebutton.core.MeetingActor
import scala.collection.mutable.ArrayBuffer
import scala.collection.immutable.ListSet

trait UsersApp {
  this : MeetingActor =>
  
  val outGW: MessageOutGateway
  
  val users = new UsersModel
  private var regUsers = new collection.immutable.HashMap[String, RegisteredUser]
  
  private var locked = false
  private var meetingMuted = false
  
  private var currentPresenter = new Presenter("system", "system", "system")
<<<<<<< HEAD

  private var guestsWaiting = new collection.immutable.ListSet[String]
=======
>>>>>>> 4cebd2cd
  
  def hasUser(userID: String):Boolean = {
    users.hasUser(userID)
  }
  
  def getUser(userID:String):Option[UserVO] = {
    users.getUser(userID)
  }
  
  def getCurrentPresenter:Presenter = {
    currentPresenter
  }
  
  def handleUserConnectedToGlobalAudio(msg: UserConnectedToGlobalAudio) {
    val user = users.getUserWithExternalId(msg.userid)
    user foreach {u =>
      val vu = u.voiceUser.copy(talking=false)
      val uvo = u.copy(listenOnly=true, voiceUser=vu)
      users.addUser(uvo)
      logger.info("UserConnectedToGlobalAudio: mid=[" + meetingID + "] uid=[" + uvo.userID + "]")
      outGW.send(new UserListeningOnly(meetingID, recorded, uvo.userID, uvo.listenOnly))        
    }
  }
  
  def handleUserDisconnectedFromGlobalAudio(msg: UserDisconnectedFromGlobalAudio) {
    val user = users.getUserWithExternalId(msg.userid)
    user foreach {u =>
      val uvo = u.copy(listenOnly=false)
      users.addUser(uvo)
      logger.info("UserDisconnectedToGlobalAudio: mid=[" + meetingID + "] uid=[" + uvo.userID + "]")
      outGW.send(new UserListeningOnly(meetingID, recorded, uvo.userID, uvo.listenOnly))        
    }
  }
  

  def handleMuteAllExceptPresenterRequest(msg: MuteAllExceptPresenterRequest) {
    meetingMuted = msg.mute
    outGW.send(new MeetingMuted(meetingID, recorded, meetingMuted))
    
    usersWhoAreNotPresenter foreach {u =>
      outGW.send(new MuteVoiceUser(meetingID, recorded, msg.requesterID, u.userID, msg.mute))
    }       
  }
    
  def handleMuteMeetingRequest(msg: MuteMeetingRequest) {
    meetingMuted = msg.mute
    outGW.send(new MeetingMuted(meetingID, recorded, meetingMuted))
    users.getUsers foreach {u =>
        outGW.send(new MuteVoiceUser(meetingID, recorded, msg.requesterID, u.userID, msg.mute)) 
    }
  }
  
  def handleValidateAuthToken(msg: ValidateAuthToken) {
//    println("*************** Got ValidateAuthToken message ********************" )
    regUsers.get (msg.userId) match {
      case Some(u) =>
      {
        val replyTo = meetingID + '/' + msg.userId

        //send the reply
        outGW.send(new ValidateAuthTokenReply(meetingID, msg.userId, msg.token, true, msg.correlationId))

        //send the list of users in the meeting
        outGW.send(new GetUsersReply(meetingID, msg.userId, users.getUsers))

        //send chat history
        this ! (new GetChatHistoryRequest(meetingID, msg.userId, replyTo))

        //join the user
        handleUserJoin(new UserJoining(meetingID, msg.userId))

        //send the presentation
        logger.info("ValidateToken success: mid=[" + meetingID + "] uid=[" + msg.userId + "]")
        this ! (new GetPresentationInfo(meetingID, msg.userId, replyTo))
      }
      case None => {
        logger.info("ValidateToken failed: mid=[" + meetingID + "] uid=[" + msg.userId + "]")
        outGW.send(new ValidateAuthTokenReply(meetingID, msg.userId, msg.token, false, msg.correlationId))
      }
    }
  }
  
  def handleRegisterUser(msg: RegisterUser) {
    if (hasMeetingEnded) {
      // Check first if the meeting has ended and the user refreshed the client to re-connect.
      logger.info("Register user failed: reason=[meeting has ended] mid=[" + meetingID + "] uid=[" + msg.userID + "]")
      sendMeetingHasEnded(msg.userID)
    } else {
<<<<<<< HEAD
      val regUser = new RegisteredUser(msg.userID, msg.extUserID, msg.name, msg.role, msg.authToken, msg.guest)
=======
      val regUser = new RegisteredUser(msg.userID, msg.extUserID, msg.name, msg.role, msg.authToken)
>>>>>>> 4cebd2cd
      regUsers += msg.userID -> regUser
      logger.info("Register user success: mid=[" + meetingID + "] uid=[" + msg.userID + "]")
      outGW.send(new UserRegistered(meetingID, recorded, regUser))      
    }

  }
  
  def handleIsMeetingMutedRequest(msg: IsMeetingMutedRequest) {
    outGW.send(new IsMeetingMutedReply(meetingID, recorded, msg.requesterID, meetingMuted))
  }
  
  def handleMuteUserRequest(msg: MuteUserRequest) {
//    println("Received mute user request uid=[" + msg.userID + "] mute=[" + msg.mute + "]")
    users.getUser(msg.userID) match {
      case Some(u) => {
//        println("Sending mute user request uid=[" + msg.userID + "] mute=[" + msg.mute + "]")
        logger.info("Muting user:  mid=[" + meetingID + "] uid=[" + u.userID + "]")
        outGW.send(new MuteVoiceUser(meetingID, recorded, msg.requesterID, u.userID, msg.mute))
      }
      case None => {
        logger.info("Could not find user to mute:  mid=[" + meetingID + "] uid=[" + msg.userID + "]")
//        println("Could not find user to mute. uid=[" + msg.userID + "] mute=[" + msg.mute + "]")
      }
    }
  }
  
  def handleEjectUserRequest(msg: EjectUserFromVoiceRequest) {
//    println("Received eject user request uid=[" + msg.userID + "]")
    users.getUser(msg.userId) match {
      case Some(u) => {
        if (u.voiceUser.joined) {
          logger.info("Ejecting user from voice:  mid=[" + meetingID + "] uid=[" + u.userID + "]")
          outGW.send(new EjectVoiceUser(meetingID, recorded, msg.ejectedBy, u.userID))
        }      
      }
      case None => // do nothing
    }
  }

  def handleLockUser(msg: LockUser) {
    
  }
  
  def handleLockAllUsers(msg: LockAllUsers) {
    
  }
  
  def handleGetLockSettings(msg: GetLockSettings) {
    
  }
  
  def handleIsMeetingLocked(msg: IsMeetingLocked) {
    
  }

  def handleSetLockSettings(msg: SetLockSettings) {
//    println("*************** Received new lock settings ********************")
    if (!permissionsEqual(msg.settings)) {
      newPermissions(msg.settings)
      val au = affectedUsers(msg.settings)
      outGW.send(new NewPermissionsSetting(meetingID, msg.setByUser, permissions, au))
      
      handleLockLayout(msg.settings.lockedLayout, msg.setByUser)
    }    
  }
    
  def handleInitLockSettings(msg: InitLockSettings) {
    if (! permissionsInited) {
      permissionsInited = true
      if (permissions != msg.settings || locked != msg.locked) {
	      permissions = msg.settings   
	      locked = msg.locked	    
	      val au = affectedUsers(msg.settings)
	      outGW.send(new PermissionsSettingInitialized(msg.meetingID, msg.locked, msg.settings, au))
      }      
    }
  }  

  def usersWhoAreNotPresenter():Array[UserVO] = {
    val au = ArrayBuffer[UserVO]()
    
    users.getUsers foreach {u =>
        if (! u.presenter) {
          au += u
        }
    }
    au.toArray    
  }
  
  def affectedUsers(settings: Permissions):Array[UserVO] = {
    val au = ArrayBuffer[UserVO]()
    
    users.getUsers foreach {u =>
      val nu = u.copy(permissions=permissions)
      users.addUser(nu)
        if (! u.presenter && u.role != Role.MODERATOR) {
          au += nu
        }
    }
    au.toArray
  }
  
<<<<<<< HEAD
=======
  def handleUserRaiseHand(msg: UserRaiseHand) {
    users.getUser(msg.userId) foreach {user =>
      val uvo = user.copy(raiseHand=true)
      users.addUser(uvo)
      outGW.send(new UserRaisedHand(meetingID, recorded, uvo.userID))
    }
  }

  def handleUserLowerHand(msg: UserLowerHand) {
    users.getUser(msg.userId) foreach {user =>
      val uvo = user.copy(raiseHand=false)
      users.addUser(uvo)
      outGW.send(new UserLoweredHand(meetingID, recorded, uvo.userID, msg.loweredBy))
    }    
  }
  
>>>>>>> 4cebd2cd
  def handleEjectUserFromMeeting(msg: EjectUserFromMeeting) {
    users.getUser(msg.userId) foreach {user =>
      if (user.voiceUser.joined) {
        outGW.send(new EjectVoiceUser(meetingID, recorded, msg.ejectedBy, msg.userId))
      }
      
      users.removeUser(msg.userId)
      
      logger.info("Ejecting user from meeting:  mid=[" + meetingID + "]uid=[" + msg.userId + "]")
      outGW.send(new UserEjectedFromMeeting(meetingID, recorded, msg.userId, msg.ejectedBy))
      outGW.send(new DisconnectUser(meetingID, msg.userId))
      
      outGW.send(new UserLeft(msg.meetingID, recorded, user))
    }    
  }

  def handleUserShareWebcam(msg: UserShareWebcam) {
    users.getUser(msg.userId) foreach {user =>
      val streams = user.webcamStreams + msg.stream
      val uvo = user.copy(hasStream=true, webcamStreams=streams)
      users.addUser(uvo)
<<<<<<< HEAD
      logger.info("User shared webcam:  mid=[" + meetingID + "] uid=[" + uvo.userID + "]")
=======
      logger.info("User shared webcam:  mid=[" + meetingID + "] uid=[" + uvo.userID + "] sharedStream=[" + msg.stream + "] streams=[" + streams + "]")
>>>>>>> 4cebd2cd
      outGW.send(new UserSharedWebcam(meetingID, recorded, uvo.userID, msg.stream))
    }     
  }

  def handleUserunshareWebcam(msg: UserUnshareWebcam) {
    users.getUser(msg.userId) foreach {user =>
      val streams = user.webcamStreams - msg.stream
<<<<<<< HEAD
      val uvo = user.copy(hasStream=false, webcamStreams=streams)
      users.addUser(uvo)
      logger.info("User unshared webcam:  mid=[" + meetingID + "] uid=[" + uvo.userID + "] streams=[" + streams + "]")
=======
      val uvo = user.copy(hasStream=(!streams.isEmpty), webcamStreams=streams)
      users.addUser(uvo)
      logger.info("User unshared webcam:  mid=[" + meetingID + "] uid=[" + uvo.userID + "] unsharedStream=[" + msg.stream + "] streams=[" + streams + "]")
>>>>>>> 4cebd2cd
      outGW.send(new UserUnsharedWebcam(meetingID, recorded, uvo.userID, msg.stream))
    }     
  }
	                         
<<<<<<< HEAD
  def handleChangeUserStatus(msg: ChangeUserStatus):Unit = {
    users.getUser(msg.userID) foreach {user =>
      val uvo = msg.status match {
        case "mood" => user.copy( mood=msg.value.asInstanceOf[String])
        case _ => null
      }
      if (uvo != null) {
        logger.info("User changed mood:  mid=[" + meetingID + "] uid=[" + uvo.userID + "] mood=[" + msg.value + "]")
        users.addUser(uvo)
      }
      outGW.send(new UserStatusChange(meetingID, recorded, msg.userID, msg.status, msg.value))
    }
  }
  
  def handleChangeUserRole(msg: ChangeUserRole) {
    users.getUser(msg.userID) foreach {user =>
      val uvo = user.copy(role=msg.role)
      users.addUser(uvo)
      val userRole = if(msg.role == Role.MODERATOR) "MODERATOR" else "VIEWER"
      outGW.send(new UserRoleChange(meetingID, recorded, msg.userID, userRole))
    }
  }

  def handleGetUsers(msg: GetUsers):Unit = {
	  // Filter out guests waiting
	  val approvedUsers = users.getUsers.filter(x => !guestsWaiting.contains(x.userID))
	  outGW.send(new GetUsersReply(msg.meetingID, msg.requesterID, approvedUsers))
=======
  def handleChangeUserStatus(msg: ChangeUserStatus):Unit = {    
	if (users.hasUser(msg.userID)) {
		  outGW.send(new UserStatusChange(meetingID, recorded, msg.userID, msg.status, msg.value))
	}  
  }
  
  def handleGetUsers(msg: GetUsers):Unit = {
	  outGW.send(new GetUsersReply(msg.meetingID, msg.requesterID, users.getUsers))
>>>>>>> 4cebd2cd
  }
  
  def handleUserJoin(msg: UserJoining):Unit = {
    val regUser = regUsers.get(msg.userID)
    regUser foreach { ru =>
      val vu = new VoiceUser(msg.userID, msg.userID, ru.name, ru.name,  
                           false, false, false, false)
      val uvo = new UserVO(msg.userID, ru.externId, ru.name, 
<<<<<<< HEAD
                  ru.role, ru.guest, mood="", presenter=false, 
                  hasStream=false, locked=false, webcamStreams=new ListSet[String](), 
                  phoneUser=false, vu, listenOnly=false, permissions)
  	
      users.addUser(uvo)

      // Send UserJoined only if is not a guest or guest policy is always accept
      // For guests this message will be sent when they are accepted
      if(!ru.guest || guestPolicy == GuestPolicy.ALWAYS_ACCEPT) {
        logger.info("User joined meeting:  mid=[" + meetingID + "] uid=[" + uvo.userID + "]")
        outGW.send(new UserJoined(meetingID, recorded, uvo))

        outGW.send(new MeetingState(meetingID, recorded, uvo.userID, permissions, meetingMuted))

        // Become presenter if the only moderator
        if (users.numModerators == 1) {
          if (ru.role == Role.MODERATOR) {
              assignNewPresenter(msg.userID, ru.name, msg.userID)
          }
        }
      }
      outGW.send(new JoinMeetingReply(meetingID, recorded, uvo))
=======
                  ru.role, raiseHand=false, presenter=false, 
                  hasStream=false, locked=false, webcamStreams=new ListSet[String](), 
                  phoneUser=false, vu, listenOnly=false, permissions)
  	
	    users.addUser(uvo)
		
	    logger.info("User joined meeting:  mid=[" + meetingID + "] uid=[" + uvo.userID + "]")
	    outGW.send(new UserJoined(meetingID, recorded, uvo))
	
	    outGW.send(new MeetingState(meetingID, recorded, uvo.userID, permissions, meetingMuted))
	    
	    // Become presenter if the only moderator		
	    if (users.numModerators == 1) {
	      if (ru.role == Role.MODERATOR) {
		      assignNewPresenter(msg.userID, ru.name, msg.userID)
	      }	  
	    }   
>>>>>>> 4cebd2cd
      webUserJoined
      startRecordingIfAutoStart()
    }
  }
			
  def handleUserLeft(msg: UserLeaving):Unit = {
	 if (users.hasUser(msg.userID)) {
<<<<<<< HEAD
	  guestsWaiting = guestsWaiting - msg.userID
=======
>>>>>>> 4cebd2cd
	  val user = users.removeUser(msg.userID)
	  user foreach { u => 
	    logger.info("User left meeting:  mid=[" + meetingID + "] uid=[" + u.userID + "]")
	    outGW.send(new UserLeft(msg.meetingID, recorded, u)) 
	  }
	  
    startCheckingIfWeNeedToEndVoiceConf()
    stopAutoStartedRecording()
	 }
  }
  
  def handleUserJoinedVoiceFromPhone(msg: VoiceUserJoined) = {
      val user = users.getUserWithVoiceUserId(msg.voiceUser.userId) match {
        case Some(user) => {
          logger.info("Voice user=[" + msg.voiceUser.userId + "] is already in conf=[" + voiceBridge + "]. Must be duplicate message.")
        }
        case None => {
          // No current web user. This means that the user called in through
          // the phone. We need to generate a new user as we are not able
          // to match with a web user.
          val webUserId = users.generateWebUserId
          val vu = new VoiceUser(msg.voiceUser.userId, webUserId, 
                                 msg.voiceUser.callerName, msg.voiceUser.callerNum,
                                 true, false, false, false)
          val uvo = new UserVO(webUserId, webUserId, msg.voiceUser.callerName, 
<<<<<<< HEAD
		                  Role.VIEWER, guest=false, mood="", presenter=false, 
		                  hasStream=false, locked=false, webcamStreams=new ListSet[String](), 
=======
		                  Role.VIEWER, raiseHand=false, presenter=false, 
		                  hasStream=false, locked=false, webcamStreams=new ListSet[String](),
>>>>>>> 4cebd2cd
		                  phoneUser=true, vu, listenOnly=false, permissions)
		  	
		      users.addUser(uvo)
		      logger.info("New user joined voice for user [" + uvo.name + "] userid=[" + msg.voiceUser.webUserId + "]")
		      outGW.send(new UserJoined(meetingID, recorded, uvo))
<<<<<<< HEAD
		      outGW.send(new JoinMeetingReply(meetingID, recorded, uvo))
=======
>>>>>>> 4cebd2cd
		      
		      outGW.send(new UserJoinedVoice(meetingID, recorded, voiceBridge, uvo))
		      if (meetingMuted)
            outGW.send(new MuteVoiceUser(meetingID, recorded, uvo.userID, uvo.userID, meetingMuted))      
        
        }
      }
  }
  
  def handleVoiceUserJoined(msg: VoiceUserJoined) = {
      val user = users.getUser(msg.voiceUser.webUserId) match {
        case Some(user) => {
          val nu = user.copy(voiceUser=msg.voiceUser)
          users.addUser(nu)
          logger.info("Received user joined voice for user [" + nu.name + "] userid=[" + msg.voiceUser.webUserId + "]" )
          outGW.send(new UserJoinedVoice(meetingID, recorded, voiceBridge, nu))
          
          if (meetingMuted)
            outGW.send(new MuteVoiceUser(meetingID, recorded, nu.userID, nu.userID, meetingMuted))
        }
        case None => {
        	handleUserJoinedVoiceFromPhone(msg)
        }
      }
  }
  
  def handleVoiceUserLeft(msg: VoiceUserLeft) {
    users.getUser(msg.userId) foreach {user =>
      val vu = new VoiceUser(user.userID, user.userID, user.name, user.name,  
                           false, false, false, false)
      val nu = user.copy(voiceUser=vu)
      users.addUser(nu)
            
//      println("Received voice user left =[" + user.name + "] wid=[" + msg.userId + "]" )
      logger.info("Received user left voice for user [" + nu.name + "] userid=[" + msg.userId + "]" )
      outGW.send(new UserLeftVoice(meetingID, recorded, voiceBridge, nu))    
      
      if (user.phoneUser) {
	      if (users.hasUser(user.userID)) {
	        val userLeaving = users.removeUser(user.userID)
	        userLeaving foreach (u => outGW.send(new UserLeft(msg.meetingID, recorded, u)))
	      }        
      }
    }    
  }
  
  def handleVoiceUserMuted(msg: VoiceUserMuted) {
    users.getUser(msg.userId) foreach {user =>
      val talking = if (msg.muted) false else user.voiceUser.talking
      val nv = user.voiceUser.copy(muted=msg.muted, talking=talking)
      val nu = user.copy(voiceUser=nv)
      users.addUser(nu)
//      println("Received voice muted=[" + msg.muted + "] wid=[" + msg.userId + "]" )
      outGW.send(new UserVoiceMuted(meetingID, recorded, voiceBridge, nu))        
    }   
  }
  
  def handleVoiceUserTalking(msg: VoiceUserTalking) {
    users.getUser(msg.userId) foreach {user =>
      val nv = user.voiceUser.copy(talking=msg.talking)
      val nu = user.copy(voiceUser=nv)
      users.addUser(nu)
//      println("Received voice talking=[" + msg.talking + "] wid=[" + msg.userId + "]" )
      outGW.send(new UserVoiceTalking(meetingID, recorded, voiceBridge, nu))        
    }     
  }
  
  def handleAssignPresenter(msg: AssignPresenter):Unit = {
	assignNewPresenter(msg.newPresenterID, msg.newPresenterName, msg.assignedBy)
  } 
	
  def assignNewPresenter(newPresenterID:String, newPresenterName: String, assignedBy: String) {
    if (users.hasUser(newPresenterID)) {

      users.getCurrentPresenter match {
        case Some(curPres) => {
  	      users.unbecomePresenter(curPres.userID)  
  	      outGW.send(new UserStatusChange(meetingID, recorded, curPres.userID, "presenter", false:java.lang.Boolean))        
        }
        case None => // do nothing
      }
      
  	  users.getUser(newPresenterID) match {
  	    case Some(newPres) => {
  	      users.becomePresenter(newPres.userID)      	  
  	      currentPresenter = new Presenter(newPresenterID, newPresenterName, assignedBy)
  	      outGW.send(new PresenterAssigned(meetingID, recorded, new Presenter(newPresenterID, newPresenterName, assignedBy)))
          outGW.send(new UserStatusChange(meetingID, recorded, newPresenterID, "presenter", true:java.lang.Boolean))  	      
  	    }
  	    case None => // do nothing
  	  }

    }
  }
<<<<<<< HEAD

  def handleUserRequestToEnter(msg: UserRequestToEnter) {
    users.getUser(msg.userID) match {
      case Some(user) => {
        guestsWaiting = guestsWaiting + msg.userID;
        outGW.send(new GuestRequestedToEnter(meetingID, recorded, msg.userID, user.name))
      }
      case None => {
//      println("handleUserRequestToEnter user [" + msg.userId + "] not found.")
      }
    }
  }

  def handleGetGuestsWaiting(msg: GetGuestsWaiting) {
    if(users.hasUser(msg.requesterID)) {
      var message = "";
      guestsWaiting foreach {guest => {
        users.getUser(guest) match {
          case Some(user) => message = message + user.userID + ":" + user.name + ","
          case None => {}
        }
      }}
      outGW.send(new GetGuestsWaitingReply(meetingID, recorded, msg.requesterID, message))
    }
  }

  def handleRespondToGuest(msg: RespondToGuest) {
    if(guestsWaiting.contains(msg.guestID)) {
      guestsWaiting = guestsWaiting - msg.guestID
      outGW.send(new ResponseToGuest(meetingID, recorded, msg.guestID, msg.response))
      if(msg.response == true) {
        users.getUser(msg.guestID) foreach {user =>
          println("UsersApp - handleResponseToGuest sending userJoined["+user.userID+"]");
          outGW.send(new UserJoined(meetingID, recorded, user))
          outGW.send(new MeetingState(meetingID, recorded, user.userID, permissions, meetingMuted))
        }
      }
    }
  }

  def handleRespondToAllGuests(msg: RespondToAllGuests) {
    guestsWaiting foreach {guest =>
      if(msg.response == true) {
        users.getUser(guest) foreach {user =>
          println("UsersApp - handleResponseToGuest sending userJoined["+user.userID+"]");
          outGW.send(new UserJoined(meetingID, recorded, user))
          outGW.send(new MeetingState(meetingID, recorded, user.userID, permissions, meetingMuted))
        }
      }
      outGW.send(new ResponseToGuest(meetingID, recorded, guest, msg.response))
    }
    guestsWaiting = new collection.immutable.ListSet[String]
  }

  def handleKickGuest(msg: KickGuest) {
    guestsWaiting = guestsWaiting - msg.guestID;
    outGW.send(new GuestKicked(meetingID, recorded, msg.guestID))
  }
=======
>>>>>>> 4cebd2cd
}<|MERGE_RESOLUTION|>--- conflicted
+++ resolved
@@ -20,11 +20,8 @@
   private var meetingMuted = false
   
   private var currentPresenter = new Presenter("system", "system", "system")
-<<<<<<< HEAD
 
   private var guestsWaiting = new collection.immutable.ListSet[String]
-=======
->>>>>>> 4cebd2cd
   
   def hasUser(userID: String):Boolean = {
     users.hasUser(userID)
@@ -113,11 +110,7 @@
       logger.info("Register user failed: reason=[meeting has ended] mid=[" + meetingID + "] uid=[" + msg.userID + "]")
       sendMeetingHasEnded(msg.userID)
     } else {
-<<<<<<< HEAD
       val regUser = new RegisteredUser(msg.userID, msg.extUserID, msg.name, msg.role, msg.authToken, msg.guest)
-=======
-      val regUser = new RegisteredUser(msg.userID, msg.extUserID, msg.name, msg.role, msg.authToken)
->>>>>>> 4cebd2cd
       regUsers += msg.userID -> regUser
       logger.info("Register user success: mid=[" + meetingID + "] uid=[" + msg.userID + "]")
       outGW.send(new UserRegistered(meetingID, recorded, regUser))      
@@ -220,25 +213,6 @@
     au.toArray
   }
   
-<<<<<<< HEAD
-=======
-  def handleUserRaiseHand(msg: UserRaiseHand) {
-    users.getUser(msg.userId) foreach {user =>
-      val uvo = user.copy(raiseHand=true)
-      users.addUser(uvo)
-      outGW.send(new UserRaisedHand(meetingID, recorded, uvo.userID))
-    }
-  }
-
-  def handleUserLowerHand(msg: UserLowerHand) {
-    users.getUser(msg.userId) foreach {user =>
-      val uvo = user.copy(raiseHand=false)
-      users.addUser(uvo)
-      outGW.send(new UserLoweredHand(meetingID, recorded, uvo.userID, msg.loweredBy))
-    }    
-  }
-  
->>>>>>> 4cebd2cd
   def handleEjectUserFromMeeting(msg: EjectUserFromMeeting) {
     users.getUser(msg.userId) foreach {user =>
       if (user.voiceUser.joined) {
@@ -260,11 +234,7 @@
       val streams = user.webcamStreams + msg.stream
       val uvo = user.copy(hasStream=true, webcamStreams=streams)
       users.addUser(uvo)
-<<<<<<< HEAD
-      logger.info("User shared webcam:  mid=[" + meetingID + "] uid=[" + uvo.userID + "]")
-=======
       logger.info("User shared webcam:  mid=[" + meetingID + "] uid=[" + uvo.userID + "] sharedStream=[" + msg.stream + "] streams=[" + streams + "]")
->>>>>>> 4cebd2cd
       outGW.send(new UserSharedWebcam(meetingID, recorded, uvo.userID, msg.stream))
     }     
   }
@@ -272,20 +242,13 @@
   def handleUserunshareWebcam(msg: UserUnshareWebcam) {
     users.getUser(msg.userId) foreach {user =>
       val streams = user.webcamStreams - msg.stream
-<<<<<<< HEAD
-      val uvo = user.copy(hasStream=false, webcamStreams=streams)
-      users.addUser(uvo)
-      logger.info("User unshared webcam:  mid=[" + meetingID + "] uid=[" + uvo.userID + "] streams=[" + streams + "]")
-=======
       val uvo = user.copy(hasStream=(!streams.isEmpty), webcamStreams=streams)
       users.addUser(uvo)
       logger.info("User unshared webcam:  mid=[" + meetingID + "] uid=[" + uvo.userID + "] unsharedStream=[" + msg.stream + "] streams=[" + streams + "]")
->>>>>>> 4cebd2cd
       outGW.send(new UserUnsharedWebcam(meetingID, recorded, uvo.userID, msg.stream))
     }     
   }
 	                         
-<<<<<<< HEAD
   def handleChangeUserStatus(msg: ChangeUserStatus):Unit = {
     users.getUser(msg.userID) foreach {user =>
       val uvo = msg.status match {
@@ -313,16 +276,6 @@
 	  // Filter out guests waiting
 	  val approvedUsers = users.getUsers.filter(x => !guestsWaiting.contains(x.userID))
 	  outGW.send(new GetUsersReply(msg.meetingID, msg.requesterID, approvedUsers))
-=======
-  def handleChangeUserStatus(msg: ChangeUserStatus):Unit = {    
-	if (users.hasUser(msg.userID)) {
-		  outGW.send(new UserStatusChange(meetingID, recorded, msg.userID, msg.status, msg.value))
-	}  
-  }
-  
-  def handleGetUsers(msg: GetUsers):Unit = {
-	  outGW.send(new GetUsersReply(msg.meetingID, msg.requesterID, users.getUsers))
->>>>>>> 4cebd2cd
   }
   
   def handleUserJoin(msg: UserJoining):Unit = {
@@ -331,7 +284,6 @@
       val vu = new VoiceUser(msg.userID, msg.userID, ru.name, ru.name,  
                            false, false, false, false)
       val uvo = new UserVO(msg.userID, ru.externId, ru.name, 
-<<<<<<< HEAD
                   ru.role, ru.guest, mood="", presenter=false, 
                   hasStream=false, locked=false, webcamStreams=new ListSet[String](), 
                   phoneUser=false, vu, listenOnly=false, permissions)
@@ -354,25 +306,6 @@
         }
       }
       outGW.send(new JoinMeetingReply(meetingID, recorded, uvo))
-=======
-                  ru.role, raiseHand=false, presenter=false, 
-                  hasStream=false, locked=false, webcamStreams=new ListSet[String](), 
-                  phoneUser=false, vu, listenOnly=false, permissions)
-  	
-	    users.addUser(uvo)
-		
-	    logger.info("User joined meeting:  mid=[" + meetingID + "] uid=[" + uvo.userID + "]")
-	    outGW.send(new UserJoined(meetingID, recorded, uvo))
-	
-	    outGW.send(new MeetingState(meetingID, recorded, uvo.userID, permissions, meetingMuted))
-	    
-	    // Become presenter if the only moderator		
-	    if (users.numModerators == 1) {
-	      if (ru.role == Role.MODERATOR) {
-		      assignNewPresenter(msg.userID, ru.name, msg.userID)
-	      }	  
-	    }   
->>>>>>> 4cebd2cd
       webUserJoined
       startRecordingIfAutoStart()
     }
@@ -380,10 +313,7 @@
 			
   def handleUserLeft(msg: UserLeaving):Unit = {
 	 if (users.hasUser(msg.userID)) {
-<<<<<<< HEAD
 	  guestsWaiting = guestsWaiting - msg.userID
-=======
->>>>>>> 4cebd2cd
 	  val user = users.removeUser(msg.userID)
 	  user foreach { u => 
 	    logger.info("User left meeting:  mid=[" + meetingID + "] uid=[" + u.userID + "]")
@@ -409,22 +339,14 @@
                                  msg.voiceUser.callerName, msg.voiceUser.callerNum,
                                  true, false, false, false)
           val uvo = new UserVO(webUserId, webUserId, msg.voiceUser.callerName, 
-<<<<<<< HEAD
 		                  Role.VIEWER, guest=false, mood="", presenter=false, 
 		                  hasStream=false, locked=false, webcamStreams=new ListSet[String](), 
-=======
-		                  Role.VIEWER, raiseHand=false, presenter=false, 
-		                  hasStream=false, locked=false, webcamStreams=new ListSet[String](),
->>>>>>> 4cebd2cd
 		                  phoneUser=true, vu, listenOnly=false, permissions)
 		  	
 		      users.addUser(uvo)
 		      logger.info("New user joined voice for user [" + uvo.name + "] userid=[" + msg.voiceUser.webUserId + "]")
 		      outGW.send(new UserJoined(meetingID, recorded, uvo))
-<<<<<<< HEAD
 		      outGW.send(new JoinMeetingReply(meetingID, recorded, uvo))
-=======
->>>>>>> 4cebd2cd
 		      
 		      outGW.send(new UserJoinedVoice(meetingID, recorded, voiceBridge, uvo))
 		      if (meetingMuted)
@@ -519,7 +441,6 @@
 
     }
   }
-<<<<<<< HEAD
 
   def handleUserRequestToEnter(msg: UserRequestToEnter) {
     users.getUser(msg.userID) match {
@@ -578,6 +499,4 @@
     guestsWaiting = guestsWaiting - msg.guestID;
     outGW.send(new GuestKicked(meetingID, recorded, msg.guestID))
   }
-=======
->>>>>>> 4cebd2cd
 }