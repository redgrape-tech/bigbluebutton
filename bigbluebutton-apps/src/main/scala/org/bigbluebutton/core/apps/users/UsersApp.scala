--- conflicted
+++ resolved
@@ -22,7 +22,7 @@
   private var currentPresenter = new Presenter("system", "system", "system")
 
   private var guestsWaiting = new collection.immutable.ListSet[String]
-
+  
   def hasUser(userID: String):Boolean = {
     users.hasUser(userID)
   }
@@ -285,28 +285,13 @@
                   ru.role, ru.guest, raiseHand=false, presenter=false, 
                   hasStream=false, locked=false, webcamStream="", 
                   phoneUser=false, vu, listenOnly=false, permissions)
-<<<<<<< HEAD
   	
-	    users.addUser(uvo)
-		
-	    logger.info("User joined meeting:  mid=[" + meetingID + "] uid=[" + uvo.userID + "]")
-	    outGW.send(new UserJoined(meetingID, recorded, uvo))
-	
-	    outGW.send(new MeetingState(meetingID, recorded, uvo.userID, permissions, meetingMuted))
-	    
-	    // Become presenter if the only moderator		
-	    if (users.numModerators == 1) {
-	      if (ru.role == Role.MODERATOR) {
-		      assignNewPresenter(msg.userID, ru.name, msg.userID)
-	      }	  
-	    }   
-=======
-
       users.addUser(uvo)
 
       // Send UserJoined only if is not a guest or guest policy is always accept
       // For guests this message will be sent when they are accepted
       if(!ru.guest || guestPolicy == GuestPolicy.ALWAYS_ACCEPT) {
+        logger.info("User joined meeting:  mid=[" + meetingID + "] uid=[" + uvo.userID + "]")
         outGW.send(new UserJoined(meetingID, recorded, uvo))
 
         outGW.send(new MeetingState(meetingID, recorded, uvo.userID, permissions, meetingMuted))
@@ -319,7 +304,6 @@
         }
       }
       outGW.send(new JoinMeetingReply(meetingID, recorded, uvo))
->>>>>>> cced7c53
       webUserJoined
       startRecordingIfAutoStart()
     }
