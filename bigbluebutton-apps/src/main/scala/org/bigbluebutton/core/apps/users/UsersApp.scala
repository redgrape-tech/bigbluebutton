--- conflicted
+++ resolved
@@ -20,11 +20,7 @@
   private var meetingMuted = false
   
   private var currentPresenter = new Presenter("system", "system", "system")
-<<<<<<< HEAD
-  
-=======
-
->>>>>>> 7dba55cd
+
   private var guestsWaiting = new collection.immutable.ListSet[String]
   
   def hasUser(userID: String):Boolean = {
@@ -217,25 +213,6 @@
     au.toArray
   }
   
-<<<<<<< HEAD
-=======
-  def handleUserRaiseHand(msg: UserRaiseHand) {
-    users.getUser(msg.userId) foreach {user =>
-      val uvo = user.copy(raiseHand=true)
-      users.addUser(uvo)
-      outGW.send(new UserRaisedHand(meetingID, recorded, uvo.userID))
-    }
-  }
-
-  def handleUserLowerHand(msg: UserLowerHand) {
-    users.getUser(msg.userId) foreach {user =>
-      val uvo = user.copy(raiseHand=false)
-      users.addUser(uvo)
-      outGW.send(new UserLoweredHand(meetingID, recorded, uvo.userID, msg.loweredBy))
-    }    
-  }
-  
->>>>>>> 7dba55cd
   def handleEjectUserFromMeeting(msg: EjectUserFromMeeting) {
     users.getUser(msg.userId) foreach {user =>
       if (user.voiceUser.joined) {
@@ -254,12 +231,8 @@
 
   def handleUserShareWebcam(msg: UserShareWebcam) {
     users.getUser(msg.userId) foreach {user =>
-<<<<<<< HEAD
       val streams = user.webcamStreams + msg.stream
       val uvo = user.copy(hasStream=true, webcamStreams=streams)
-=======
-      val uvo = user.copy(hasStream=true, webcamStream=msg.stream)
->>>>>>> 7dba55cd
       users.addUser(uvo)
       logger.info("User shared webcam:  mid=[" + meetingID + "] uid=[" + uvo.userID + "]")
       outGW.send(new UserSharedWebcam(meetingID, recorded, uvo.userID, msg.stream))
@@ -268,7 +241,6 @@
 
   def handleUserunshareWebcam(msg: UserUnshareWebcam) {
     users.getUser(msg.userId) foreach {user =>
-<<<<<<< HEAD
       val streams = user.webcamStreams - msg.stream
       val uvo = user.copy(hasStream=false, webcamStreams=streams)
       users.addUser(uvo)
@@ -300,22 +272,6 @@
     }
   }
 
-=======
-      val stream = user.webcamStream
-      val uvo = user.copy(hasStream=false, webcamStream="")
-      users.addUser(uvo)
-      logger.info("User unshared webcam:  mid=[" + meetingID + "] uid=[" + uvo.userID + "]")
-      outGW.send(new UserUnsharedWebcam(meetingID, recorded, uvo.userID, stream))
-    }     
-  }
-	                         
-  def handleChangeUserStatus(msg: ChangeUserStatus):Unit = {    
-	if (users.hasUser(msg.userID)) {
-		  outGW.send(new UserStatusChange(meetingID, recorded, msg.userID, msg.status, msg.value))
-	}  
-  }
-  
->>>>>>> 7dba55cd
   def handleGetUsers(msg: GetUsers):Unit = {
 	  // Filter out guests waiting
 	  val approvedUsers = users.getUsers.filter(x => !guestsWaiting.contains(x.userID))
@@ -328,17 +284,10 @@
       val vu = new VoiceUser(msg.userID, msg.userID, ru.name, ru.name,  
                            false, false, false, false)
       val uvo = new UserVO(msg.userID, ru.externId, ru.name, 
-<<<<<<< HEAD
                   ru.role, ru.guest, mood="", presenter=false, 
                   hasStream=false, locked=false, webcamStreams=new ListSet[String](), 
                   phoneUser=false, vu, listenOnly=false, permissions)
-
-=======
-                  ru.role, ru.guest, raiseHand=false, presenter=false, 
-                  hasStream=false, locked=false, webcamStream="", 
-                  phoneUser=false, vu, listenOnly=false, permissions)
   	
->>>>>>> 7dba55cd
       users.addUser(uvo)
 
       // Send UserJoined only if is not a guest or guest policy is always accept
@@ -390,13 +339,8 @@
                                  msg.voiceUser.callerName, msg.voiceUser.callerNum,
                                  true, false, false, false)
           val uvo = new UserVO(webUserId, webUserId, msg.voiceUser.callerName, 
-<<<<<<< HEAD
 		                  Role.VIEWER, guest=false, mood="", presenter=false, 
 		                  hasStream=false, locked=false, webcamStreams=new ListSet[String](), 
-=======
-		                  Role.VIEWER, guest=false, raiseHand=false, presenter=false, 
-		                  hasStream=false, locked=false, webcamStream="", 
->>>>>>> 7dba55cd
 		                  phoneUser=true, vu, listenOnly=false, permissions)
 		  	
 		      users.addUser(uvo)
