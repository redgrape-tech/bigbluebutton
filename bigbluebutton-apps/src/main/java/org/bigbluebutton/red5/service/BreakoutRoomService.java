--- conflicted
+++ resolved
@@ -1,102 +1,85 @@
-/**
- * BigBlueButton open source conferencing system - http://www.bigbluebutton.org/
- * 
- * Copyright (c) 2015 BigBlueButton Inc. and by respective authors (see below).
- *
- * This program is free software; you can redistribute it and/or modify it under the
- * terms of the GNU Lesser General Public License as published by the Free Software
- * Foundation; either version 3.0 of the License, or (at your option) any later
- * version.
- * 
- * BigBlueButton is distributed in the hope that it will be useful, but WITHOUT ANY
- * WARRANTY; without even the implied warranty of MERCHANTABILITY or FITNESS FOR A
- * PARTICULAR PURPOSE. See the GNU Lesser General Public License for more details.
- *
- * You should have received a copy of the GNU Lesser General Public License along
- * with BigBlueButton; if not, see <http://www.gnu.org/licenses/>.
- *
- */
-package org.bigbluebutton.red5.service;
-
-import java.util.ArrayList;
-import java.util.HashMap;
-import java.util.Iterator;
-import java.util.Map;
-
-import org.bigbluebutton.messages.payload.BreakoutRoomRequestPayload;
-import org.bigbluebutton.messages.payload.CreateBreakoutRoomsRequestPayload;
-import org.bigbluebutton.messages.payload.EndAllBreakoutRoomsRequestPayload;
-import org.bigbluebutton.messages.payload.ListenInOnBreakoutPayload;
-import org.bigbluebutton.messages.payload.RequestBreakoutJoinURLPayload;
-import org.bigbluebutton.red5.pubsub.MessagePublisher;
-import org.red5.logging.Red5LoggerFactory;
-import org.red5.server.api.Red5;
-import org.red5.server.api.scope.IScope;
-import org.slf4j.Logger;
-
-import com.google.gson.Gson;
-import com.google.gson.JsonObject;
-
-public class BreakoutRoomService {
-
-	private static Logger log = Red5LoggerFactory.getLogger(
-			BreakoutRoomService.class, "bigbluebutton");
-
-	private MessagePublisher red5GW;
-
-	public void setRed5Publisher(MessagePublisher inGW) {
-		red5GW = inGW;
-	}
-
-	public void createBreakoutRooms(String jsonMessage) {
-		IScope scope = Red5.getConnectionLocal().getScope();
-<<<<<<< HEAD
-		red5GW.createBreakoutRooms(jsonMessage);
-=======
-		String meetingId = (String) msg.get("meetingId");
-		Integer duration = (Integer) msg.get("durationInMinutes");
-		ArrayList rooms = (ArrayList) msg.get("rooms");
-
-		ArrayList<BreakoutRoomRequestPayload> breakoutRooms = new ArrayList<BreakoutRoomRequestPayload>();
-		for (int i = 0; i < rooms.size(); i++) {
-			HashMap room = (HashMap) rooms.get(i);
-			breakoutRooms.add(new BreakoutRoomRequestPayload(room.get("name")
-					.toString(), (ArrayList<String>) room.get("users")));
-		}
-
-		CreateBreakoutRoomsRequestPayload payload = new CreateBreakoutRoomsRequestPayload(
-				meetingId, breakoutRooms, duration);
-		red5GW.createBreakoutRooms(payload);
->>>>>>> 4e8334d7
-	}
-
-	public void requestBreakoutJoinURL(Map<String, Object> msg) {
-		IScope scope = Red5.getConnectionLocal().getScope();
-		String meetingId = (String) msg.get("meetingId");
-		String breakoutId = (String) msg.get("breakoutId");
-		String userId = (String) msg.get("userId");
-		
-		RequestBreakoutJoinURLPayload payload = new RequestBreakoutJoinURLPayload(meetingId, breakoutId, userId);
-		red5GW.requestBreakoutJoinURL(payload);
-	}
-
-	public void listenInOnBreakout(Map<String, Object> msg) {
-		IScope scope = Red5.getConnectionLocal().getScope();
-		String meetingId = (String) msg.get("meetingId");
-		String breakoutId = (String) msg.get("breakoutId");
-		String userId = (String) msg.get("userId");
-		Boolean listen = (Boolean) msg.get("listen");
-		
-		ListenInOnBreakoutPayload payload = new ListenInOnBreakoutPayload(meetingId, breakoutId, userId, listen);
-		red5GW.listenInOnBreakout(payload);
-	}
-
-	public void endAllBreakoutRooms(Map<String, Object> msg) {
-		IScope scope = Red5.getConnectionLocal().getScope();
-		String meetingId = (String) msg.get("meetingId");
-
-		EndAllBreakoutRoomsRequestPayload payload = new EndAllBreakoutRoomsRequestPayload(
-				meetingId);
-		red5GW.endAllBreakoutRooms(payload);
-	}
-}
+/**
+ * BigBlueButton open source conferencing system - http://www.bigbluebutton.org/
+ * 
+ * Copyright (c) 2015 BigBlueButton Inc. and by respective authors (see below).
+ *
+ * This program is free software; you can redistribute it and/or modify it under the
+ * terms of the GNU Lesser General Public License as published by the Free Software
+ * Foundation; either version 3.0 of the License, or (at your option) any later
+ * version.
+ * 
+ * BigBlueButton is distributed in the hope that it will be useful, but WITHOUT ANY
+ * WARRANTY; without even the implied warranty of MERCHANTABILITY or FITNESS FOR A
+ * PARTICULAR PURPOSE. See the GNU Lesser General Public License for more details.
+ *
+ * You should have received a copy of the GNU Lesser General Public License along
+ * with BigBlueButton; if not, see <http://www.gnu.org/licenses/>.
+ *
+ */
+package org.bigbluebutton.red5.service;
+
+import java.util.ArrayList;
+import java.util.HashMap;
+import java.util.Iterator;
+import java.util.Map;
+
+import org.bigbluebutton.messages.payload.BreakoutRoomRequestPayload;
+import org.bigbluebutton.messages.payload.CreateBreakoutRoomsRequestPayload;
+import org.bigbluebutton.messages.payload.EndAllBreakoutRoomsRequestPayload;
+import org.bigbluebutton.messages.payload.ListenInOnBreakoutPayload;
+import org.bigbluebutton.messages.payload.RequestBreakoutJoinURLPayload;
+import org.bigbluebutton.red5.pubsub.MessagePublisher;
+import org.red5.logging.Red5LoggerFactory;
+import org.red5.server.api.Red5;
+import org.red5.server.api.scope.IScope;
+import org.slf4j.Logger;
+
+import com.google.gson.Gson;
+import com.google.gson.JsonObject;
+
+public class BreakoutRoomService {
+
+	private static Logger log = Red5LoggerFactory.getLogger(
+			BreakoutRoomService.class, "bigbluebutton");
+
+	private MessagePublisher red5GW;
+
+	public void setRed5Publisher(MessagePublisher inGW) {
+		red5GW = inGW;
+	}
+
+	public void createBreakoutRooms(String jsonMessage) {
+		IScope scope = Red5.getConnectionLocal().getScope();
+		red5GW.createBreakoutRooms(jsonMessage);
+	}
+
+	public void requestBreakoutJoinURL(Map<String, Object> msg) {
+		IScope scope = Red5.getConnectionLocal().getScope();
+		String meetingId = (String) msg.get("meetingId");
+		String breakoutId = (String) msg.get("breakoutId");
+		String userId = (String) msg.get("userId");
+		
+		RequestBreakoutJoinURLPayload payload = new RequestBreakoutJoinURLPayload(meetingId, breakoutId, userId);
+		red5GW.requestBreakoutJoinURL(payload);
+	}
+
+	public void listenInOnBreakout(Map<String, Object> msg) {
+		IScope scope = Red5.getConnectionLocal().getScope();
+		String meetingId = (String) msg.get("meetingId");
+		String breakoutId = (String) msg.get("breakoutId");
+		String userId = (String) msg.get("userId");
+		Boolean listen = (Boolean) msg.get("listen");
+		
+		ListenInOnBreakoutPayload payload = new ListenInOnBreakoutPayload(meetingId, breakoutId, userId, listen);
+		red5GW.listenInOnBreakout(payload);
+	}
+
+	public void endAllBreakoutRooms(Map<String, Object> msg) {
+		IScope scope = Red5.getConnectionLocal().getScope();
+		String meetingId = (String) msg.get("meetingId");
+
+		EndAllBreakoutRoomsRequestPayload payload = new EndAllBreakoutRoomsRequestPayload(
+				meetingId);
+		red5GW.endAllBreakoutRooms(payload);
+	}
+}