/**
* BigBlueButton open source conferencing system - http://www.bigbluebutton.org/
* 
* Copyright (c) 2012 BigBlueButton Inc. and by respective authors (see below).
*
* This program is free software; you can redistribute it and/or modify it under the
* terms of the GNU Lesser General Public License as published by the Free Software
* Foundation; either version 3.0 of the License, or (at your option) any later
* version.
* 
* BigBlueButton is distributed in the hope that it will be useful, but WITHOUT ANY
* WARRANTY; without even the implied warranty of MERCHANTABILITY or FITNESS FOR A
* PARTICULAR PURPOSE. See the GNU Lesser General Public License for more details.
*
* You should have received a copy of the GNU Lesser General Public License along
* with BigBlueButton; if not, see <http://www.gnu.org/licenses/>.
*
*/
package org.bigbluebutton.red5.client.messaging;

import java.util.Set;
import java.util.ArrayList;
import java.util.HashSet;
import java.util.List;
import java.util.HashSet;
import java.util.concurrent.BlockingQueue;
import java.util.concurrent.ExecutionException;
import java.util.concurrent.Executor;
import java.util.concurrent.ExecutorService;
import java.util.concurrent.Executors;
import java.util.concurrent.Future;
import java.util.concurrent.LinkedBlockingQueue;
import java.util.concurrent.TimeUnit;
import java.util.concurrent.TimeoutException;

import org.red5.logging.Red5LoggerFactory;
import org.red5.server.api.IConnection;
import org.red5.server.api.scope.IScope;
import org.red5.server.api.scope.ScopeType;
import org.red5.server.api.service.ServiceUtils;
import org.red5.server.api.so.ISharedObject;
import org.red5.server.api.so.ISharedObjectService;
import org.red5.server.so.SharedObjectService;
import org.red5.server.util.ScopeUtils;
import org.slf4j.Logger;

import com.google.gson.Gson;

public class ConnectionInvokerService {
  private static Logger log = Red5LoggerFactory.getLogger(ConnectionInvokerService.class, "bigbluebutton");

  private final String CONN = "RED5-";
  private static final int NTHREADS = 1;
  private static final Executor exec = Executors.newFixedThreadPool(NTHREADS);
  private static final ExecutorService runExec = Executors.newFixedThreadPool(3);

  private BlockingQueue<ClientMessage> messages;
  private volatile boolean sendMessages = false;
  private IScope bbbAppScope;

  private final long SEND_TIMEOUT = 5000000000L; // 5s
  
  public ConnectionInvokerService() {
    messages = new LinkedBlockingQueue<ClientMessage>();
  }

  public void setAppScope(IScope scope) {
    bbbAppScope = scope;
  }

  public void start() {
    sendMessages = true;
    Runnable sender = new Runnable() {
      public void run() {
        while (sendMessages) {
          ClientMessage message;
          try {
            message = messages.take();
            sendMessageToClient(message);	
          } catch (InterruptedException e) {
            // TODO Auto-generated catch block
            e.printStackTrace();
          }
        }
      }
    };
    exec.execute(sender);		
  }

  public void stop() {
    sendMessages = false;
    runExec.shutdown();
  }

  public void sendMessage(final ClientMessage message) {
    messages.offer(message);
  }

  private void sendMessageToClient(ClientMessage message) {
    if (message instanceof BroadcastClientMessage) {
      sendBroadcastMessage((BroadcastClientMessage) message);
    } else if (message instanceof DirectClientMessage) {
      sendDirectMessage((DirectClientMessage) message);
    } else if (message instanceof SharedObjectClientMessage) {
      sendSharedObjectMessage((SharedObjectClientMessage) message);
    } else if (message instanceof DisconnectClientMessage) {
      handlDisconnectClientMessage((DisconnectClientMessage) message);
    } else if (message instanceof DisconnectAllClientsMessage) {
      handleDisconnectAllClientsMessage((DisconnectAllClientsMessage) message);
    } else if (message instanceof DisconnectAllMessage) {
      handleDisconnectAllMessage((DisconnectAllMessage) message);
    }
  }

  private void handleDisconnectAllMessage(DisconnectAllMessage msg) {
    IScope meetingScope = bbbAppScope.getContext().resolveScope("bigbluebutton");

    if (meetingScope != null) {
      Set<IConnection> conns = meetingScope.getClientConnections();

      for (IConnection conn : conns) {
        if (conn.isConnected()) {
          String connId = (String) conn.getAttribute("INTERNAL_USER_ID");
          log.info("Disconnecting client=[{}] as bbb-apps isn't running.", connId);
          conn.close();
        }
      }	
    }		
  }

  private void handleDisconnectAllClientsMessage(DisconnectAllClientsMessage msg) {
    IScope meetingScope = getScope(msg.getMeetingId());
    if (meetingScope != null) {
      Set<IConnection> conns = meetingScope.getClientConnections();

      for (IConnection conn : conns) {
        if (conn.isConnected()) {
          String connId = (String) conn.getAttribute("INTERNAL_USER_ID");
          log.info("Disconnecting client=[{}] from meeting=[{}]", connId, msg.getMeetingId());
          conn.close();
        }
      }	
    }
  }
  
  private void handlDisconnectClientMessage(DisconnectClientMessage msg) {
    IScope meetingScope = getScope(msg.getMeetingId());
    if (meetingScope != null) {
      String sessionId = CONN + msg.getUserId();
      IConnection conn = getConnection(meetingScope, sessionId);
      if (conn != null) {
        if (conn.isConnected()) {
          log.info("Disconnecting user=[{}] from meeting=[{}]", msg.getUserId(), msg.getMeetingId());
          conn.close();
        }
      }				
    }		
  }	

  private void sendSharedObjectMessage(SharedObjectClientMessage msg) {
    IScope meetingScope = getScope(msg.getMeetingID());
    if (meetingScope != null) {
      if (meetingScope.hasChildScope(ScopeType.SHARED_OBJECT, msg.getSharedObjectName())) {
        ISharedObject so = getSharedObject(meetingScope, msg.getSharedObjectName());
        if (so != null) {
          so.sendMessage(msg.getMessageName(), msg.getMessage());
        } 
      } 
    } 
  }
   
  private void sendDirectMessage(final DirectClientMessage msg) {
    if (log.isTraceEnabled()) {
      Gson gson = new Gson();
      String json = gson.toJson(msg.getMessage());
      log.trace("Handle direct message: " + msg.getMessageName() + " msg=" + json);
    }

    final String sessionId = CONN + msg.getUserID();
    Runnable sender = new Runnable() {
      public void run() {
        IScope meetingScope = getScope(msg.getMeetingID());
        if (meetingScope != null) {

          Set<IConnection> conns = getConnections(meetingScope, sessionId);
          if (conns != null) {
            for (IConnection conn : conns) {
              if (conn.isConnected()) {
                List<Object> params = new ArrayList<Object>();
                params.add(msg.getMessageName());
                params.add(msg.getMessage());

<<<<<<< HEAD
                if (log.isTraceEnabled()) {
                  Gson gson = new Gson();
                  String json = gson.toJson(msg.getMessage());
                  log.trace("Send direct message: " + msg.getMessageName() + " msg=" + json);
                }
=======
              if (log.isTraceEnabled()) {
                Gson gson = new Gson();
                String json = gson.toJson(msg.getMessage());
                log.debug("Send direct message: " + msg.getMessageName() + " msg=" + json);
              }
>>>>>>> c3de0a9c

                ServiceUtils.invokeOnConnection(conn, "onMessageFromServer", params.toArray());
              }
            }
          } else {
            log.info("Cannot send message=[" + msg.getMessageName() + "] to [" + sessionId 
                + "] as no such session on meeting=[" + msg.getMeetingID() + "]");
          }
        }	
      }
    };		

    /**
     * We need to add a way to cancel sending when the thread is blocked.
     * Red5 uses a semaphore to guard the rtmp connection and we've seen
     * instances where our thread is blocked preventing us from sending messages
     * to other connections. (ralam nov 19, 2015)
     */
    long endNanos = System.nanoTime() + SEND_TIMEOUT;     
    Future<?> f = runExec.submit(sender);
    try {         
      // Only wait for the remaining time budget         
      long timeLeft = endNanos - System.nanoTime();         
      f.get(timeLeft, TimeUnit.NANOSECONDS);   
    } catch (ExecutionException e) {       
      log.warn("ExecutionException while sending direct message on connection[" + sessionId + "]");
    } catch (InterruptedException e) {        
      log.warn("Interrupted exception while sending direct message on connection[" + sessionId + "]");
      Thread.currentThread().interrupt();         
    } catch (TimeoutException e) {               
      log.warn("Timeout exception while sending direct message on connection[" + sessionId + "]");
      f.cancel(true);     
    } 
  }
  
  private void sendBroadcastMessage(final BroadcastClientMessage msg) {
    if (log.isTraceEnabled()) {
      Gson gson = new Gson();
      String json = gson.toJson(msg.getMessage());
      log.trace("Handle broadcast message: " + msg.getMessageName() + " msg=" + json);
    }
    
    Runnable sender = new Runnable() {
      public void run() {
        IScope meetingScope = getScope(msg.getMeetingID());
        if (meetingScope != null) {
          List<Object> params = new ArrayList<Object>();
          params.add(msg.getMessageName());
          params.add(msg.getMessage());
          if (log.isTraceEnabled()) {
            Gson gson = new Gson();
            String json = gson.toJson(msg.getMessage());
            log.trace("Broadcast message: " + msg.getMessageName() + " msg=" + json);
          }
          ServiceUtils.invokeOnAllScopeConnections(meetingScope, "onMessageFromServer", params.toArray(), null);
        }
      }
    };	
    
    /**
     * We need to add a way to cancel sending when the thread is blocked.
     * Red5 uses a semaphore to guard the rtmp connection and we've seen
     * instances where our thread is blocked preventing us from sending messages
     * to other connections. (ralam nov 19, 2015)
     */
    long endNanos = System.nanoTime() + SEND_TIMEOUT;     
    Future<?> f = runExec.submit(sender);
    try {         
    	// Only wait for the remaining time budget         
    	long timeLeft = endNanos - System.nanoTime();         
    	f.get(timeLeft, TimeUnit.NANOSECONDS);   
    } catch (ExecutionException e) {       
    	log.warn("ExecutionException while sending broadcast message[" + msg.getMessageName() + "]");
    } catch (InterruptedException e) {        
    	log.warn("Interrupted exception while sending direct message[" + msg.getMessageName() + "]");
    	Thread.currentThread().interrupt();         
    } catch (TimeoutException e) {               
    	log.warn("Timeout exception while sending direct message[" + msg.getMessageName() + "]");
    	f.cancel(true);     
    } 
  }

  private IConnection getConnection(IScope scope, String userID) {
    Set<IConnection> conns = new HashSet<IConnection>();
    for (IConnection conn : scope.getClientConnections()) {
      String connID = (String) conn.getAttribute("USER_SESSION_ID");
      if (connID != null && connID.equals(userID)) {
        conns.add(conn);
      }
    }
    if (!conns.isEmpty()) {
      return getLastConnection(conns);
    } else {
      log.warn("Failed to get connection for userId = " + userID);
      return null;
    }
  }

  private IConnection getLastConnection(Set<IConnection> conns) {
    IConnection conn = null;
    for (IConnection c : conns) {
      if (conn == null) {
        conn = c;
      } else if ((long) conn.getAttribute("TIMESTAMP") < (long) c.getAttribute("TIMESTAMP")) {
        conn = c;
      }
    }
    return conn;
  }

  // We need this for now while sessionId is not fully implemented
  // Users keep more than a session for a while when reconnecting
  private Set<IConnection> getConnections(IScope scope, String userID) {
    Set<IConnection> conns = new HashSet<IConnection>();
    for (IConnection conn : scope.getClientConnections()) {
      String connID = (String) conn.getAttribute("USER_SESSION_ID");
      if (connID != null && connID.equals(userID)) {
        conns.add(conn);
      }
    }
    if (!conns.isEmpty()) {
      return conns;
    } else {
      return null;
    }
  }

  public IScope getScope(String meetingID) {
    if (bbbAppScope != null) {
      return bbbAppScope.getContext().resolveScope("bigbluebutton/" + meetingID);
    } else {
      log.error("BigBlueButton Scope not initialized. No messages are going to the Flash client!");
    }
    
    return null;
  }

  private ISharedObject getSharedObject(IScope scope, String name) {
    ISharedObjectService service = (ISharedObjectService) ScopeUtils.getScopeService(scope, ISharedObjectService.class, SharedObjectService.class, false);
    return service.getSharedObject(scope, name);
  }
}
<|MERGE_RESOLUTION|>--- conflicted
+++ resolved
@@ -1,347 +1,319 @@
-/**
-* BigBlueButton open source conferencing system - http://www.bigbluebutton.org/
-* 
-* Copyright (c) 2012 BigBlueButton Inc. and by respective authors (see below).
-*
-* This program is free software; you can redistribute it and/or modify it under the
-* terms of the GNU Lesser General Public License as published by the Free Software
-* Foundation; either version 3.0 of the License, or (at your option) any later
-* version.
-* 
-* BigBlueButton is distributed in the hope that it will be useful, but WITHOUT ANY
-* WARRANTY; without even the implied warranty of MERCHANTABILITY or FITNESS FOR A
-* PARTICULAR PURPOSE. See the GNU Lesser General Public License for more details.
-*
-* You should have received a copy of the GNU Lesser General Public License along
-* with BigBlueButton; if not, see <http://www.gnu.org/licenses/>.
-*
-*/
-package org.bigbluebutton.red5.client.messaging;
-
-import java.util.Set;
-import java.util.ArrayList;
-import java.util.HashSet;
-import java.util.List;
-import java.util.HashSet;
-import java.util.concurrent.BlockingQueue;
-import java.util.concurrent.ExecutionException;
-import java.util.concurrent.Executor;
-import java.util.concurrent.ExecutorService;
-import java.util.concurrent.Executors;
-import java.util.concurrent.Future;
-import java.util.concurrent.LinkedBlockingQueue;
-import java.util.concurrent.TimeUnit;
-import java.util.concurrent.TimeoutException;
-
-import org.red5.logging.Red5LoggerFactory;
-import org.red5.server.api.IConnection;
-import org.red5.server.api.scope.IScope;
-import org.red5.server.api.scope.ScopeType;
-import org.red5.server.api.service.ServiceUtils;
-import org.red5.server.api.so.ISharedObject;
-import org.red5.server.api.so.ISharedObjectService;
-import org.red5.server.so.SharedObjectService;
-import org.red5.server.util.ScopeUtils;
-import org.slf4j.Logger;
-
-import com.google.gson.Gson;
-
-public class ConnectionInvokerService {
-  private static Logger log = Red5LoggerFactory.getLogger(ConnectionInvokerService.class, "bigbluebutton");
-
-  private final String CONN = "RED5-";
-  private static final int NTHREADS = 1;
-  private static final Executor exec = Executors.newFixedThreadPool(NTHREADS);
-  private static final ExecutorService runExec = Executors.newFixedThreadPool(3);
-
-  private BlockingQueue<ClientMessage> messages;
-  private volatile boolean sendMessages = false;
-  private IScope bbbAppScope;
-
-  private final long SEND_TIMEOUT = 5000000000L; // 5s
-  
-  public ConnectionInvokerService() {
-    messages = new LinkedBlockingQueue<ClientMessage>();
-  }
-
-  public void setAppScope(IScope scope) {
-    bbbAppScope = scope;
-  }
-
-  public void start() {
-    sendMessages = true;
-    Runnable sender = new Runnable() {
-      public void run() {
-        while (sendMessages) {
-          ClientMessage message;
-          try {
-            message = messages.take();
-            sendMessageToClient(message);	
-          } catch (InterruptedException e) {
-            // TODO Auto-generated catch block
-            e.printStackTrace();
-          }
-        }
-      }
-    };
-    exec.execute(sender);		
-  }
-
-  public void stop() {
-    sendMessages = false;
-    runExec.shutdown();
-  }
-
-  public void sendMessage(final ClientMessage message) {
-    messages.offer(message);
-  }
-
-  private void sendMessageToClient(ClientMessage message) {
-    if (message instanceof BroadcastClientMessage) {
-      sendBroadcastMessage((BroadcastClientMessage) message);
-    } else if (message instanceof DirectClientMessage) {
-      sendDirectMessage((DirectClientMessage) message);
-    } else if (message instanceof SharedObjectClientMessage) {
-      sendSharedObjectMessage((SharedObjectClientMessage) message);
-    } else if (message instanceof DisconnectClientMessage) {
-      handlDisconnectClientMessage((DisconnectClientMessage) message);
-    } else if (message instanceof DisconnectAllClientsMessage) {
-      handleDisconnectAllClientsMessage((DisconnectAllClientsMessage) message);
-    } else if (message instanceof DisconnectAllMessage) {
-      handleDisconnectAllMessage((DisconnectAllMessage) message);
-    }
-  }
-
-  private void handleDisconnectAllMessage(DisconnectAllMessage msg) {
-    IScope meetingScope = bbbAppScope.getContext().resolveScope("bigbluebutton");
-
-    if (meetingScope != null) {
-      Set<IConnection> conns = meetingScope.getClientConnections();
-
-      for (IConnection conn : conns) {
-        if (conn.isConnected()) {
-          String connId = (String) conn.getAttribute("INTERNAL_USER_ID");
-          log.info("Disconnecting client=[{}] as bbb-apps isn't running.", connId);
-          conn.close();
-        }
-      }	
-    }		
-  }
-
-  private void handleDisconnectAllClientsMessage(DisconnectAllClientsMessage msg) {
-    IScope meetingScope = getScope(msg.getMeetingId());
-    if (meetingScope != null) {
-      Set<IConnection> conns = meetingScope.getClientConnections();
-
-      for (IConnection conn : conns) {
-        if (conn.isConnected()) {
-          String connId = (String) conn.getAttribute("INTERNAL_USER_ID");
-          log.info("Disconnecting client=[{}] from meeting=[{}]", connId, msg.getMeetingId());
-          conn.close();
-        }
-      }	
-    }
-  }
-  
-  private void handlDisconnectClientMessage(DisconnectClientMessage msg) {
-    IScope meetingScope = getScope(msg.getMeetingId());
-    if (meetingScope != null) {
-      String sessionId = CONN + msg.getUserId();
-      IConnection conn = getConnection(meetingScope, sessionId);
-      if (conn != null) {
-        if (conn.isConnected()) {
-          log.info("Disconnecting user=[{}] from meeting=[{}]", msg.getUserId(), msg.getMeetingId());
-          conn.close();
-        }
-      }				
-    }		
-  }	
-
-  private void sendSharedObjectMessage(SharedObjectClientMessage msg) {
-    IScope meetingScope = getScope(msg.getMeetingID());
-    if (meetingScope != null) {
-      if (meetingScope.hasChildScope(ScopeType.SHARED_OBJECT, msg.getSharedObjectName())) {
-        ISharedObject so = getSharedObject(meetingScope, msg.getSharedObjectName());
-        if (so != null) {
-          so.sendMessage(msg.getMessageName(), msg.getMessage());
-        } 
-      } 
-    } 
-  }
-   
-  private void sendDirectMessage(final DirectClientMessage msg) {
-    if (log.isTraceEnabled()) {
-      Gson gson = new Gson();
-      String json = gson.toJson(msg.getMessage());
-      log.trace("Handle direct message: " + msg.getMessageName() + " msg=" + json);
-    }
-
-    final String sessionId = CONN + msg.getUserID();
-    Runnable sender = new Runnable() {
-      public void run() {
-        IScope meetingScope = getScope(msg.getMeetingID());
-        if (meetingScope != null) {
-
-          Set<IConnection> conns = getConnections(meetingScope, sessionId);
-          if (conns != null) {
-            for (IConnection conn : conns) {
-              if (conn.isConnected()) {
-                List<Object> params = new ArrayList<Object>();
-                params.add(msg.getMessageName());
-                params.add(msg.getMessage());
-
-<<<<<<< HEAD
-                if (log.isTraceEnabled()) {
-                  Gson gson = new Gson();
-                  String json = gson.toJson(msg.getMessage());
-                  log.trace("Send direct message: " + msg.getMessageName() + " msg=" + json);
-                }
-=======
-              if (log.isTraceEnabled()) {
-                Gson gson = new Gson();
-                String json = gson.toJson(msg.getMessage());
-                log.debug("Send direct message: " + msg.getMessageName() + " msg=" + json);
-              }
->>>>>>> c3de0a9c
-
-                ServiceUtils.invokeOnConnection(conn, "onMessageFromServer", params.toArray());
-              }
-            }
-          } else {
-            log.info("Cannot send message=[" + msg.getMessageName() + "] to [" + sessionId 
-                + "] as no such session on meeting=[" + msg.getMeetingID() + "]");
-          }
-        }	
-      }
-    };		
-
-    /**
-     * We need to add a way to cancel sending when the thread is blocked.
-     * Red5 uses a semaphore to guard the rtmp connection and we've seen
-     * instances where our thread is blocked preventing us from sending messages
-     * to other connections. (ralam nov 19, 2015)
-     */
-    long endNanos = System.nanoTime() + SEND_TIMEOUT;     
-    Future<?> f = runExec.submit(sender);
-    try {         
-      // Only wait for the remaining time budget         
-      long timeLeft = endNanos - System.nanoTime();         
-      f.get(timeLeft, TimeUnit.NANOSECONDS);   
-    } catch (ExecutionException e) {       
-      log.warn("ExecutionException while sending direct message on connection[" + sessionId + "]");
-    } catch (InterruptedException e) {        
-      log.warn("Interrupted exception while sending direct message on connection[" + sessionId + "]");
-      Thread.currentThread().interrupt();         
-    } catch (TimeoutException e) {               
-      log.warn("Timeout exception while sending direct message on connection[" + sessionId + "]");
-      f.cancel(true);     
-    } 
-  }
-  
-  private void sendBroadcastMessage(final BroadcastClientMessage msg) {
-    if (log.isTraceEnabled()) {
-      Gson gson = new Gson();
-      String json = gson.toJson(msg.getMessage());
-      log.trace("Handle broadcast message: " + msg.getMessageName() + " msg=" + json);
-    }
-    
-    Runnable sender = new Runnable() {
-      public void run() {
-        IScope meetingScope = getScope(msg.getMeetingID());
-        if (meetingScope != null) {
-          List<Object> params = new ArrayList<Object>();
-          params.add(msg.getMessageName());
-          params.add(msg.getMessage());
-          if (log.isTraceEnabled()) {
-            Gson gson = new Gson();
-            String json = gson.toJson(msg.getMessage());
-            log.trace("Broadcast message: " + msg.getMessageName() + " msg=" + json);
-          }
-          ServiceUtils.invokeOnAllScopeConnections(meetingScope, "onMessageFromServer", params.toArray(), null);
-        }
-      }
-    };	
-    
-    /**
-     * We need to add a way to cancel sending when the thread is blocked.
-     * Red5 uses a semaphore to guard the rtmp connection and we've seen
-     * instances where our thread is blocked preventing us from sending messages
-     * to other connections. (ralam nov 19, 2015)
-     */
-    long endNanos = System.nanoTime() + SEND_TIMEOUT;     
-    Future<?> f = runExec.submit(sender);
-    try {         
-    	// Only wait for the remaining time budget         
-    	long timeLeft = endNanos - System.nanoTime();         
-    	f.get(timeLeft, TimeUnit.NANOSECONDS);   
-    } catch (ExecutionException e) {       
-    	log.warn("ExecutionException while sending broadcast message[" + msg.getMessageName() + "]");
-    } catch (InterruptedException e) {        
-    	log.warn("Interrupted exception while sending direct message[" + msg.getMessageName() + "]");
-    	Thread.currentThread().interrupt();         
-    } catch (TimeoutException e) {               
-    	log.warn("Timeout exception while sending direct message[" + msg.getMessageName() + "]");
-    	f.cancel(true);     
-    } 
-  }
-
-  private IConnection getConnection(IScope scope, String userID) {
-    Set<IConnection> conns = new HashSet<IConnection>();
-    for (IConnection conn : scope.getClientConnections()) {
-      String connID = (String) conn.getAttribute("USER_SESSION_ID");
-      if (connID != null && connID.equals(userID)) {
-        conns.add(conn);
-      }
-    }
-    if (!conns.isEmpty()) {
-      return getLastConnection(conns);
-    } else {
-      log.warn("Failed to get connection for userId = " + userID);
-      return null;
-    }
-  }
-
-  private IConnection getLastConnection(Set<IConnection> conns) {
-    IConnection conn = null;
-    for (IConnection c : conns) {
-      if (conn == null) {
-        conn = c;
-      } else if ((long) conn.getAttribute("TIMESTAMP") < (long) c.getAttribute("TIMESTAMP")) {
-        conn = c;
-      }
-    }
-    return conn;
-  }
-
-  // We need this for now while sessionId is not fully implemented
-  // Users keep more than a session for a while when reconnecting
-  private Set<IConnection> getConnections(IScope scope, String userID) {
-    Set<IConnection> conns = new HashSet<IConnection>();
-    for (IConnection conn : scope.getClientConnections()) {
-      String connID = (String) conn.getAttribute("USER_SESSION_ID");
-      if (connID != null && connID.equals(userID)) {
-        conns.add(conn);
-      }
-    }
-    if (!conns.isEmpty()) {
-      return conns;
-    } else {
-      return null;
-    }
-  }
-
-  public IScope getScope(String meetingID) {
-    if (bbbAppScope != null) {
-      return bbbAppScope.getContext().resolveScope("bigbluebutton/" + meetingID);
-    } else {
-      log.error("BigBlueButton Scope not initialized. No messages are going to the Flash client!");
-    }
-    
-    return null;
-  }
-
-  private ISharedObject getSharedObject(IScope scope, String name) {
-    ISharedObjectService service = (ISharedObjectService) ScopeUtils.getScopeService(scope, ISharedObjectService.class, SharedObjectService.class, false);
-    return service.getSharedObject(scope, name);
-  }
-}
+/**
+* BigBlueButton open source conferencing system - http://www.bigbluebutton.org/
+* 
+* Copyright (c) 2012 BigBlueButton Inc. and by respective authors (see below).
+*
+* This program is free software; you can redistribute it and/or modify it under the
+* terms of the GNU Lesser General Public License as published by the Free Software
+* Foundation; either version 3.0 of the License, or (at your option) any later
+* version.
+* 
+* BigBlueButton is distributed in the hope that it will be useful, but WITHOUT ANY
+* WARRANTY; without even the implied warranty of MERCHANTABILITY or FITNESS FOR A
+* PARTICULAR PURPOSE. See the GNU Lesser General Public License for more details.
+*
+* You should have received a copy of the GNU Lesser General Public License along
+* with BigBlueButton; if not, see <http://www.gnu.org/licenses/>.
+*
+*/
+package org.bigbluebutton.red5.client.messaging;
+
+import java.util.Set;
+import java.util.ArrayList;
+import java.util.List;
+import java.util.HashSet;
+import java.util.concurrent.BlockingQueue;
+import java.util.concurrent.ExecutionException;
+import java.util.concurrent.Executor;
+import java.util.concurrent.ExecutorService;
+import java.util.concurrent.Executors;
+import java.util.concurrent.Future;
+import java.util.concurrent.LinkedBlockingQueue;
+import java.util.concurrent.TimeUnit;
+import java.util.concurrent.TimeoutException;
+
+import org.red5.logging.Red5LoggerFactory;
+import org.red5.server.api.IConnection;
+import org.red5.server.api.scope.IScope;
+import org.red5.server.api.scope.ScopeType;
+import org.red5.server.api.service.ServiceUtils;
+import org.red5.server.api.so.ISharedObject;
+import org.red5.server.api.so.ISharedObjectService;
+import org.red5.server.so.SharedObjectService;
+import org.red5.server.util.ScopeUtils;
+import org.slf4j.Logger;
+
+import com.google.gson.Gson;
+
+public class ConnectionInvokerService {
+  private static Logger log = Red5LoggerFactory.getLogger(ConnectionInvokerService.class, "bigbluebutton");
+
+  private final String CONN = "RED5-";
+  private static final int NTHREADS = 1;
+  private static final Executor exec = Executors.newFixedThreadPool(NTHREADS);
+  private static final ExecutorService runExec = Executors.newFixedThreadPool(3);
+
+  private BlockingQueue<ClientMessage> messages;
+  private volatile boolean sendMessages = false;
+  private IScope bbbAppScope;
+
+  private final long SEND_TIMEOUT = 5000000000L; // 5s
+  
+  public ConnectionInvokerService() {
+    messages = new LinkedBlockingQueue<ClientMessage>();
+  }
+
+  public void setAppScope(IScope scope) {
+    bbbAppScope = scope;
+  }
+
+  public void start() {
+    sendMessages = true;
+    Runnable sender = new Runnable() {
+      public void run() {
+        while (sendMessages) {
+          ClientMessage message;
+          try {
+            message = messages.take();
+            sendMessageToClient(message);	
+          } catch (InterruptedException e) {
+            // TODO Auto-generated catch block
+            e.printStackTrace();
+          }
+        }
+      }
+    };
+    exec.execute(sender);		
+  }
+
+  public void stop() {
+    sendMessages = false;
+    runExec.shutdown();
+  }
+
+  public void sendMessage(final ClientMessage message) {
+    messages.offer(message);
+  }
+
+  private void sendMessageToClient(ClientMessage message) {
+    if (message instanceof BroadcastClientMessage) {
+      sendBroadcastMessage((BroadcastClientMessage) message);
+    } else if (message instanceof DirectClientMessage) {
+      sendDirectMessage((DirectClientMessage) message);
+    } else if (message instanceof SharedObjectClientMessage) {
+      sendSharedObjectMessage((SharedObjectClientMessage) message);
+    } else if (message instanceof DisconnectClientMessage) {
+      handlDisconnectClientMessage((DisconnectClientMessage) message);
+    } else if (message instanceof DisconnectAllClientsMessage) {
+      handleDisconnectAllClientsMessage((DisconnectAllClientsMessage) message);
+    } else if (message instanceof DisconnectAllMessage) {
+      handleDisconnectAllMessage((DisconnectAllMessage) message);
+    }
+  }
+
+  private void handleDisconnectAllMessage(DisconnectAllMessage msg) {
+    IScope meetingScope = bbbAppScope.getContext().resolveScope("bigbluebutton");
+
+    if (meetingScope != null) {
+      Set<IConnection> conns = meetingScope.getClientConnections();
+
+      for (IConnection conn : conns) {
+        if (conn.isConnected()) {
+          String connId = (String) conn.getAttribute("INTERNAL_USER_ID");
+          log.info("Disconnecting client=[{}] as bbb-apps isn't running.", connId);
+          conn.close();
+        }
+      }	
+    }		
+  }
+
+  private void handleDisconnectAllClientsMessage(DisconnectAllClientsMessage msg) {
+    IScope meetingScope = getScope(msg.getMeetingId());
+    if (meetingScope != null) {
+      Set<IConnection> conns = meetingScope.getClientConnections();
+
+      for (IConnection conn : conns) {
+        if (conn.isConnected()) {
+          String connId = (String) conn.getAttribute("INTERNAL_USER_ID");
+          log.info("Disconnecting client=[{}] from meeting=[{}]", connId, msg.getMeetingId());
+          conn.close();
+        }
+      }	
+    }
+  }
+  
+  private void handlDisconnectClientMessage(DisconnectClientMessage msg) {
+    IScope meetingScope = getScope(msg.getMeetingId());
+    if (meetingScope != null) {
+      String sessionId = CONN + msg.getUserId();
+      IConnection conn = getConnection(meetingScope, sessionId);
+      if (conn != null) {
+        if (conn.isConnected()) {
+          log.info("Disconnecting user=[{}] from meeting=[{}]", msg.getUserId(), msg.getMeetingId());
+          conn.close();
+        }
+      }				
+    }		
+  }	
+
+  private void sendSharedObjectMessage(SharedObjectClientMessage msg) {
+    IScope meetingScope = getScope(msg.getMeetingID());
+    if (meetingScope != null) {
+      if (meetingScope.hasChildScope(ScopeType.SHARED_OBJECT, msg.getSharedObjectName())) {
+        ISharedObject so = getSharedObject(meetingScope, msg.getSharedObjectName());
+        if (so != null) {
+          so.sendMessage(msg.getMessageName(), msg.getMessage());
+        } 
+      } 
+    } 
+  }
+   
+  private void sendDirectMessage(final DirectClientMessage msg) {
+    if (log.isTraceEnabled()) {
+      Gson gson = new Gson();
+      String json = gson.toJson(msg.getMessage());
+      log.trace("Handle direct message: " + msg.getMessageName() + " msg=" + json);
+    }
+
+    final String sessionId = CONN + msg.getUserID();
+    Runnable sender = new Runnable() {
+      public void run() {
+        IScope meetingScope = getScope(msg.getMeetingID());
+        if (meetingScope != null) {
+
+          IConnection conn = getConnection(meetingScope, sessionId);
+          if (conn != null) {
+            if (conn.isConnected()) {
+              List<Object> params = new ArrayList<Object>();
+              params.add(msg.getMessageName());
+              params.add(msg.getMessage());
+
+              if (log.isTraceEnabled()) {
+                Gson gson = new Gson();
+                String json = gson.toJson(msg.getMessage());
+                log.debug("Send direct message: " + msg.getMessageName() + " msg=" + json);
+              }
+
+              ServiceUtils.invokeOnConnection(conn, "onMessageFromServer", params.toArray());
+            }
+          } else {
+            log.info("Cannot send message=[" + msg.getMessageName() + "] to [" + sessionId 
+                + "] as no such session on meeting=[" + msg.getMeetingID() + "]");
+          }
+        }	
+      }
+    };		
+
+    /**
+     * We need to add a way to cancel sending when the thread is blocked.
+     * Red5 uses a semaphore to guard the rtmp connection and we've seen
+     * instances where our thread is blocked preventing us from sending messages
+     * to other connections. (ralam nov 19, 2015)
+     */
+    long endNanos = System.nanoTime() + SEND_TIMEOUT;     
+    Future<?> f = runExec.submit(sender);
+    try {         
+      // Only wait for the remaining time budget         
+      long timeLeft = endNanos - System.nanoTime();         
+      f.get(timeLeft, TimeUnit.NANOSECONDS);   
+    } catch (ExecutionException e) {       
+      log.warn("ExecutionException while sending direct message on connection[" + sessionId + "]");
+    } catch (InterruptedException e) {        
+      log.warn("Interrupted exception while sending direct message on connection[" + sessionId + "]");
+      Thread.currentThread().interrupt();         
+    } catch (TimeoutException e) {               
+      log.warn("Timeout exception while sending direct message on connection[" + sessionId + "]");
+      f.cancel(true);     
+    } 
+  }
+  
+  private void sendBroadcastMessage(final BroadcastClientMessage msg) {
+    if (log.isTraceEnabled()) {
+      Gson gson = new Gson();
+      String json = gson.toJson(msg.getMessage());
+      log.trace("Handle broadcast message: " + msg.getMessageName() + " msg=" + json);
+    }
+    
+    Runnable sender = new Runnable() {
+      public void run() {
+        IScope meetingScope = getScope(msg.getMeetingID());
+        if (meetingScope != null) {
+          List<Object> params = new ArrayList<Object>();
+          params.add(msg.getMessageName());
+          params.add(msg.getMessage());
+          if (log.isTraceEnabled()) {
+            Gson gson = new Gson();
+            String json = gson.toJson(msg.getMessage());
+            log.trace("Broadcast message: " + msg.getMessageName() + " msg=" + json);
+          }
+          ServiceUtils.invokeOnAllScopeConnections(meetingScope, "onMessageFromServer", params.toArray(), null);
+        }
+      }
+    };	
+    
+    /**
+     * We need to add a way to cancel sending when the thread is blocked.
+     * Red5 uses a semaphore to guard the rtmp connection and we've seen
+     * instances where our thread is blocked preventing us from sending messages
+     * to other connections. (ralam nov 19, 2015)
+     */
+    long endNanos = System.nanoTime() + SEND_TIMEOUT;     
+    Future<?> f = runExec.submit(sender);
+    try {         
+    	// Only wait for the remaining time budget         
+    	long timeLeft = endNanos - System.nanoTime();         
+    	f.get(timeLeft, TimeUnit.NANOSECONDS);   
+    } catch (ExecutionException e) {       
+    	log.warn("ExecutionException while sending broadcast message[" + msg.getMessageName() + "]");
+    } catch (InterruptedException e) {        
+    	log.warn("Interrupted exception while sending direct message[" + msg.getMessageName() + "]");
+    	Thread.currentThread().interrupt();         
+    } catch (TimeoutException e) {               
+    	log.warn("Timeout exception while sending direct message[" + msg.getMessageName() + "]");
+    	f.cancel(true);     
+    } 
+  }
+
+  private IConnection getConnection(IScope scope, String userID) {
+    Set<IConnection> conns = new HashSet<IConnection>();
+    for (IConnection conn : scope.getClientConnections()) {
+      String connID = (String) conn.getAttribute("USER_SESSION_ID");
+      if (connID != null && connID.equals(userID)) {
+        conns.add(conn);
+      }
+    }
+    if (!conns.isEmpty()) {
+      return getLastConnection(conns);
+    } else {
+      log.warn("Failed to get connection for userId = " + userID);
+      return null;
+    }
+  }
+
+  private IConnection getLastConnection(Set<IConnection> conns) {
+    IConnection conn = null;
+    for (IConnection c : conns) {
+      if (conn == null) {
+        conn = c;
+      } else if ((long) conn.getAttribute("TIMESTAMP") < (long) c.getAttribute("TIMESTAMP")) {
+        conn = c;
+      }
+    }
+    return conn;
+  }
+
+  public IScope getScope(String meetingID) {
+    if (bbbAppScope != null) {
+      return bbbAppScope.getContext().resolveScope("bigbluebutton/" + meetingID);
+    } else {
+      log.error("BigBlueButton Scope not initialized. No messages are going to the Flash client!");
+    }
+    
+    return null;
+  }
+
+  private ISharedObject getSharedObject(IScope scope, String name) {
+    ISharedObjectService service = (ISharedObjectService) ScopeUtils.getScopeService(scope, ISharedObjectService.class, SharedObjectService.class, false);
+    return service.getSharedObject(scope, name);
+  }
+}