package org.bigbluebutton.red5.client;

import java.text.SimpleDateFormat;
import java.util.Calendar;
import java.util.HashMap;
import java.util.Iterator;
import java.util.Map;

import org.bigbluebutton.common.messages.BroadcastLayoutMessage;
import org.bigbluebutton.common.messages.GetCurrentLayoutReplyMessage;
import org.bigbluebutton.common.messages.GetRecordingStatusReplyMessage;
import org.bigbluebutton.common.messages.GetUsersReplyMessage;
import org.bigbluebutton.common.messages.LockLayoutMessage;
import org.bigbluebutton.common.messages.PresenterAssignedMessage;
import org.bigbluebutton.common.messages.RecordingStatusChangedMessage;
import org.bigbluebutton.common.messages.UserEmojiStatusMessage;
import org.bigbluebutton.common.messages.UserJoinedMessage;
import org.bigbluebutton.common.messages.UserJoinedVoiceMessage;
import org.bigbluebutton.common.messages.UserLeftMessage;
import org.bigbluebutton.common.messages.UserLeftVoiceMessage;
import org.bigbluebutton.common.messages.UserListeningOnlyMessage;
import org.bigbluebutton.common.messages.UserSharedWebcamMessage;
import org.bigbluebutton.common.messages.UserStatusChangedMessage;
import org.bigbluebutton.common.messages.UserUnsharedWebcamMessage;
import org.bigbluebutton.common.messages.UserVoiceMutedMessage;
import org.bigbluebutton.common.messages.UserVoiceTalkingMessage;
import org.bigbluebutton.common.messages.ValidateAuthTokenReplyMessage;
import org.bigbluebutton.common.messages.ValidateAuthTokenTimeoutMessage;
<<<<<<< HEAD
import org.bigbluebutton.messages.BreakoutRoomClosed;
import org.bigbluebutton.messages.BreakoutRoomJoinURL;
import org.bigbluebutton.messages.BreakoutRoomStarted;
import org.bigbluebutton.messages.BreakoutRoomsList;
import org.bigbluebutton.messages.TimeRemainingUpdate;
import org.bigbluebutton.messages.UpdateBreakoutUsers;
=======
import org.bigbluebutton.common.messages.UserEjectedFromMeetingMessage;
>>>>>>> 3c2217e5
import org.bigbluebutton.red5.client.messaging.BroadcastClientMessage;
import org.bigbluebutton.red5.client.messaging.ConnectionInvokerService;
import org.bigbluebutton.red5.client.messaging.DirectClientMessage;
import org.red5.logging.Red5LoggerFactory;
import org.slf4j.Logger;
import com.google.gson.Gson;
import com.google.gson.JsonObject;
import com.google.gson.JsonParser;


public class UserClientMessageSender {
  private static Logger log = Red5LoggerFactory.getLogger(UserClientMessageSender.class, "bigbluebutton");

  private ConnectionInvokerService service;

  public UserClientMessageSender(ConnectionInvokerService service) {
    this.service = service;
  }

  public void handleUsersMessage(String message) {
    JsonParser parser = new JsonParser();
    JsonObject obj = (JsonObject) parser.parse(message);

    if (obj.has("header") && obj.has("payload")) {
      JsonObject header = (JsonObject) obj.get("header");

      if (header.has("name")) {
    	// Used for JSON unmarshalling
      	Gson gson = new Gson();
      	
        String messageName = header.get("name").getAsString();
        switch (messageName) {
          case ValidateAuthTokenReplyMessage.VALIDATE_AUTH_TOKEN_REPLY:
            ValidateAuthTokenReplyMessage m = ValidateAuthTokenReplyMessage.fromJson(message);
            if (m != null) {
              processValidateAuthTokenReply(m);
            }
            break;
          case ValidateAuthTokenTimeoutMessage.VALIDATE_AUTH_TOKEN_TIMEOUT:
            ValidateAuthTokenTimeoutMessage vattm = ValidateAuthTokenTimeoutMessage.fromJson(message);
            if (vattm != null) {
              processValidateAuthTokenTimeoutMessage(vattm);
            }
            break;
          case UserLeftMessage.USER_LEFT:
            UserLeftMessage ulm = UserLeftMessage.fromJson(message);
            if (ulm != null) {
              processUserLeftMessage(ulm);
            }
            break;
          case UserJoinedMessage.USER_JOINED:
            UserJoinedMessage ujm = UserJoinedMessage.fromJson(message);
            if (ujm != null) {
              processUserJoinedMessage(ujm);
            }
            break;
          case PresenterAssignedMessage.PRESENTER_ASSIGNED:
            PresenterAssignedMessage pam = PresenterAssignedMessage.fromJson(message);
            if (pam != null) {
              processPresenterAssignedMessage(pam);
            }
            break;
          case UserStatusChangedMessage.USER_STATUS_CHANGED:
            UserStatusChangedMessage usm = UserStatusChangedMessage.fromJson(message);
            if (usm != null) {
              processUserStatusChangedMessage(usm);
            }
            break;
          case UserEmojiStatusMessage.USER_EMOJI_STATUS:
            UserEmojiStatusMessage urhm = UserEmojiStatusMessage.fromJson(message);
            if (urhm != null) {
              processUserEmojiStatusMessage(urhm);
            }
            break;
          case UserListeningOnlyMessage.USER_LISTENING_ONLY:
            UserListeningOnlyMessage ulom = UserListeningOnlyMessage.fromJson(message);
            if (ulom != null) {
              processUserListeningOnlyMessage(ulom);
            }
            break;
          case UserSharedWebcamMessage.USER_SHARED_WEBCAM:
            UserSharedWebcamMessage uswm = UserSharedWebcamMessage.fromJson(message);
            if (uswm != null) {
              processUserSharedWebcamMessage(uswm);
            }
            break;
          case UserUnsharedWebcamMessage.USER_UNSHARED_WEBCAM:
            UserUnsharedWebcamMessage uuwm = UserUnsharedWebcamMessage.fromJson(message);
            if (uuwm != null) {
              processUserUnsharedWebcamMessage(uuwm);
            }
            break;
          case UserJoinedVoiceMessage.USER_JOINED_VOICE:
            UserJoinedVoiceMessage ujvm = UserJoinedVoiceMessage.fromJson(message);
            if (ujvm != null) {
              processUserJoinedVoiceMessage(ujvm);
            }
            break;
          case UserLeftVoiceMessage.USER_LEFT_VOICE:
            UserLeftVoiceMessage ulvm = UserLeftVoiceMessage.fromJson(message);
            if (ulvm != null) {
              processUserLeftVoiceMessage(ulvm);
            }
            break;
          case UserVoiceMutedMessage.USER_VOICE_MUTED:
            UserVoiceMutedMessage uvmm = UserVoiceMutedMessage.fromJson(message);
            if (uvmm != null) {
              processUserVoiceMutedMessage(uvmm);
            }
            break;
          case UserVoiceTalkingMessage.USER_VOICE_TALKING:
            UserVoiceTalkingMessage uvtm = UserVoiceTalkingMessage.fromJson(message);
            if (uvtm != null) {
              processUserVoiceTalkingMessage(uvtm);
            }
            break;
          case RecordingStatusChangedMessage.RECORDING_STATUS_CHANGED:
            RecordingStatusChangedMessage rscm = RecordingStatusChangedMessage.fromJson(message);
            if (rscm != null) {
              processRecordingStatusChangedMessage(rscm);
            }
            break;
          case GetRecordingStatusReplyMessage.Get_RECORDING_STATUS_REPLY:
            GetRecordingStatusReplyMessage grsrm = GetRecordingStatusReplyMessage.fromJson(message);
            if (grsrm != null) {
              processGetRecordingStatusReplyMessage(grsrm);
            }
            break;
          case GetUsersReplyMessage.GET_USERS_REPLY:
            GetUsersReplyMessage gurm = GetUsersReplyMessage.fromJson(message);
            if (gurm != null) {
              processGetUsersReplyMessage(gurm);
            }
            break;
          case GetCurrentLayoutReplyMessage.GET_CURRENT_LAYOUT_REPLY:
            processGetCurrentLayoutReplyMessage(message);
            break;
          case BroadcastLayoutMessage.BROADCAST_LAYOUT:
            processBroadcastLayoutMessage(message);
            break;
          case LockLayoutMessage.LOCK_LAYOUT:
            processLockLayoutMessage(message);
            break;
<<<<<<< HEAD
          case BreakoutRoomsList.NAME:
        	BreakoutRoomsList brl = gson.fromJson(message, BreakoutRoomsList.class);
            if (brl != null) {
                processBreakoutRoomsList(brl);
              }
        	break;
          case BreakoutRoomJoinURL.NAME:
        	BreakoutRoomJoinURL brjum = gson.fromJson(message, BreakoutRoomJoinURL.class);
            if (brjum != null) {
              processBreakoutRoomJoinURL(brjum);
            }
        	break;
          case TimeRemainingUpdate.NAME:
        	TimeRemainingUpdate trum = gson.fromJson(message, TimeRemainingUpdate.class);
            if (trum != null) {
              processTimeRemainingUpdate(trum);
            }
        	break;
          case UpdateBreakoutUsers.NAME:
        	UpdateBreakoutUsers ubum = gson.fromJson(message, UpdateBreakoutUsers.class);
        	if (ubum != null) {
        	  processUpdateBreakoutUsers(ubum);
            }
        	break;
          case BreakoutRoomStarted.NAME:
        	BreakoutRoomStarted brsm = gson.fromJson(message, BreakoutRoomStarted.class);
        	if (brsm != null) {
                processBreakoutRoomStarted(brsm);
              }
        	break;
          case BreakoutRoomClosed.NAME:
        	BreakoutRoomClosed brcm = gson.fromJson(message, BreakoutRoomClosed.class);
          	if (brcm != null) {
                  processBreakoutRoomClosed(brcm);
                }
          	break;
=======
          case UserEjectedFromMeetingMessage.USER_EJECTED_FROM_MEETING:
            processUserEjectedFromMeetingMessage(message);
            break;
>>>>>>> 3c2217e5
        }
      }
    }
  }

  private void processUserEjectedFromMeetingMessage(String message) {
    UserEjectedFromMeetingMessage msg = UserEjectedFromMeetingMessage.fromJson(message);
    if (msg != null) {
      Map<String, Object> args = new HashMap<String, Object>();  
      args.put("ejectedBy", msg.ejectedBy);
      System.out.println("**** User [" + msg.userId + "] was ejected by [" + msg.ejectedBy + "]");  
      DirectClientMessage m = new DirectClientMessage(msg.meetingId, msg.userId, "userEjectedFromMeeting", args);
      service.sendMessage(m);
    }
  }
  
  private void processLockLayoutMessage(String message) {
    LockLayoutMessage msg = LockLayoutMessage.fromJson(message);
    if (msg != null) {
      Map<String, Object> args = new HashMap<String, Object>();  
      args.put("locked", msg.locked);
      args.put("setById", msg.setByUserid);	    
      
      Iterator<String> usersIter = msg.users.iterator();
      while (usersIter.hasNext()){
        String user = usersIter.next();
        DirectClientMessage m = new DirectClientMessage(msg.meetingId, user, "layoutLocked", args);
        service.sendMessage(m);
      }
    }
  }

  private void processBroadcastLayoutMessage(String message) {
    BroadcastLayoutMessage msg = BroadcastLayoutMessage.fromJson(message);
    if (msg != null) {
      Map<String, Object> args = new HashMap<String, Object>();  
      args.put("locked", msg.locked);
      args.put("setByUserID", msg.setByUserid);	    
      args.put("layout", msg.layout);
  
      Iterator<String> usersIter = msg.users.iterator();
      while (usersIter.hasNext()){
        String user = usersIter.next();
        DirectClientMessage m = new DirectClientMessage(msg.meetingId, user, "syncLayout", args);
        service.sendMessage(m);
      }
    }
  }

  private void processGetCurrentLayoutReplyMessage(String message) {
    GetCurrentLayoutReplyMessage msg = GetCurrentLayoutReplyMessage.fromJson(message);
    if (msg != null) {
      Map<String, Object> args = new HashMap<String, Object>();  
      args.put("locked", msg.locked);
      args.put("setById", msg.setByUserid);	    
      args.put("layout", msg.layout);
 
      DirectClientMessage m = new DirectClientMessage(msg.meetingId, msg.requestedByUserid, "getCurrentLayoutResponse", args);
      service.sendMessage(m);	
    }
  }

  private void processValidateAuthTokenReply(ValidateAuthTokenReplyMessage msg) {
    Map<String, Object> args = new HashMap<String, Object>();  
    args.put("userId", msg.userId);
    args.put("valid", msg.valid);	    
  
    Map<String, Object> message = new HashMap<String, Object>();
    Gson gson = new Gson();
    message.put("msg", gson.toJson(args));
  
    log.info("validateAuthTokenReply - " + gson.toJson(args));
    DirectClientMessage m = new DirectClientMessage(msg.meetingId, msg.userId, "validateAuthTokenReply", message);
    service.sendMessage(m);	 
  }

  private void processValidateAuthTokenTimeoutMessage(ValidateAuthTokenTimeoutMessage msg) {	    
    Map<String, Object> args = new HashMap<String, Object>();  
    args.put("userId", msg.userId);
    args.put("valid", msg.valid);	    

    Map<String, Object> message = new HashMap<String, Object>();
    Gson gson = new Gson();
    message.put("msg", gson.toJson(args));
  
    log.info("validateAuthTokenTimedOut - " + gson.toJson(args));
    DirectClientMessage m = new DirectClientMessage(msg.meetingId, msg.userId, "validateAuthTokenTimedOut", message);
    service.sendMessage(m);	 
  }

  private void processUserLeftMessage(UserLeftMessage msg) {
    Map<String, Object> args = new HashMap<String, Object>();	
    args.put("user", msg.user);

    Map<String, Object> message = new HashMap<String, Object>();
    Gson gson = new Gson();
    message.put("msg", gson.toJson(args));
    
    BroadcastClientMessage m = new BroadcastClientMessage(msg.meetingId, "participantLeft", message);
    service.sendMessage(m); 
  }

  private void processUserJoinedMessage(UserJoinedMessage msg) {	  	
    Map<String, Object> args = new HashMap<String, Object>();	
    args.put("user", msg.user);

    Map<String, Object> message = new HashMap<String, Object>();
    Gson gson = new Gson();
    message.put("msg", gson.toJson(args));

    String userId = msg.user.get("userId").toString();
    log.info("joinMeetingReply - " + gson.toJson(args));

    DirectClientMessage jmr = new DirectClientMessage(msg.meetingId, userId, "joinMeetingReply", message);
    service.sendMessage(jmr);
   
    BroadcastClientMessage m = new BroadcastClientMessage(msg.meetingId, "participantJoined", message);
    service.sendMessage(m);
  }

  private void processPresenterAssignedMessage(PresenterAssignedMessage msg) {	  	
    Map<String, Object> args = new HashMap<String, Object>();	
    args.put("newPresenterID", msg.newPresenterId);
    args.put("newPresenterName", msg.newPresenterName);
    args.put("assignedBy", msg.assignedBy);

    Map<String, Object> message = new HashMap<String, Object>();
    Gson gson = new Gson();
    message.put("msg", gson.toJson(args));

    BroadcastClientMessage m = new BroadcastClientMessage(msg.meetingId, "assignPresenterCallback", message);
    service.sendMessage(m);	
  }

  private void processUserEmojiStatusMessage(UserEmojiStatusMessage msg) {	  			
    Map<String, Object> args = new HashMap<String, Object>();	
    args.put("userId", msg.userId);
    args.put("emojiStatus", msg.emojiStatus);

    Map<String, Object> message = new HashMap<String, Object>();
    Gson gson = new Gson();
    message.put("msg", gson.toJson(args));

    BroadcastClientMessage m = new BroadcastClientMessage(msg.meetingId, "userEmojiStatus", message);
    service.sendMessage(m);	
  }

  private void processUserListeningOnlyMessage(UserListeningOnlyMessage msg) {	  			
    Map<String, Object> args = new HashMap<String, Object>();	
    args.put("userId", msg.userId);
    args.put("listenOnly", msg.listenOnly);
 
    Map<String, Object> message = new HashMap<String, Object>();
    Gson gson = new Gson();
    message.put("msg", gson.toJson(args));

    BroadcastClientMessage m = new BroadcastClientMessage(msg.meetingId, "user_listening_only", message);
    service.sendMessage(m);	
  }

  private void processUserStatusChangedMessage(UserStatusChangedMessage msg) {	  	
    Map<String, Object> args = new HashMap<String, Object>();	
    args.put("userID", msg.userId);
    args.put("status", msg.status);
    args.put("value", msg.value);

    Map<String, Object> message = new HashMap<String, Object>();
    Gson gson = new Gson();
    message.put("msg", gson.toJson(args));

    BroadcastClientMessage m = new BroadcastClientMessage(msg.meetingId, "participantStatusChange", message);
    service.sendMessage(m);
  }

  private void processUserSharedWebcamMessage(UserSharedWebcamMessage msg) {	  	
    Map<String, Object> args = new HashMap<String, Object>();	
    args.put("userId", msg.userId);
    args.put("webcamStream", msg.stream);

    Map<String, Object> message = new HashMap<String, Object>();
    Gson gson = new Gson();
    message.put("msg", gson.toJson(args));

    BroadcastClientMessage m = new BroadcastClientMessage(msg.meetingId, "userSharedWebcam", message);  
    service.sendMessage(m);
  }

  private void processUserUnsharedWebcamMessage(UserUnsharedWebcamMessage msg) {	  	
    Map<String, Object> args = new HashMap<String, Object>();	
    args.put("userId", msg.userId);
    args.put("webcamStream", msg.stream);

    String timeStamp = new SimpleDateFormat("yyyy-MM-dd'T'HH:mm:ss.SSSZ").format(Calendar.getInstance().getTime());
    args.put("serverTimestamp", timeStamp );

    Map<String, Object> message = new HashMap<String, Object>();
    Gson gson = new Gson();
    message.put("msg", gson.toJson(args));

    BroadcastClientMessage m = new BroadcastClientMessage(msg.meetingId, "userUnsharedWebcam", message);
    service.sendMessage(m);
  }
  
  private void processUserJoinedVoiceMessage(UserJoinedVoiceMessage msg) {	  	
    Map<String, Object> args = new HashMap<String, Object>();	
    args.put("meetingID", msg.meetingId);
    args.put("user", msg.user);

    Map<String, Object> message = new HashMap<String, Object>();
    Gson gson = new Gson();
    message.put("msg", gson.toJson(args));

    BroadcastClientMessage m = new BroadcastClientMessage(msg.meetingId, "userJoinedVoice", message);
    service.sendMessage(m);	
  }

  private void processUserLeftVoiceMessage(UserLeftVoiceMessage msg) {	  	
    Map<String, Object> args = new HashMap<String, Object>();	
    args.put("meetingID", msg.meetingId);
    args.put("user", msg.user);

    Map<String, Object> message = new HashMap<String, Object>();
    Gson gson = new Gson();
    message.put("msg", gson.toJson(args));

    BroadcastClientMessage m = new BroadcastClientMessage(msg.meetingId, "userLeftVoice", message);
    service.sendMessage(m);	
  }

  private void processUserVoiceMutedMessage(UserVoiceMutedMessage msg) {	  	
    Map<String, Object> args = new HashMap<String, Object>();	
    args.put("meetingID", msg.meetingId);
    args.put("userId", msg.user.get("userId"));

    Map<String, Object> vuMap = (Map<String, Object>) msg.user.get("voiceUser");

    args.put("voiceUserId", (String) vuMap.get("userId"));
    args.put("muted", (Boolean) vuMap.get("muted"));
  
    Map<String, Object> message = new HashMap<String, Object>();
    Gson gson = new Gson();
    message.put("msg", gson.toJson(args));

    BroadcastClientMessage m = new BroadcastClientMessage(msg.meetingId, "voiceUserMuted", message);
    service.sendMessage(m);		
  }

  private void processUserVoiceTalkingMessage(UserVoiceTalkingMessage msg) {	  	
    Map<String, Object> args = new HashMap<String, Object>();	
    args.put("meetingID", msg.meetingId);
    args.put("userId", msg.user.get("userId"));

    Map<String, Object> vuMap = (Map<String, Object>) msg.user.get("voiceUser");
    
    args.put("voiceUserId", (String) vuMap.get("userId"));
    args.put("talking", (Boolean) vuMap.get("talking"));

    Map<String, Object> message = new HashMap<String, Object>();
    Gson gson = new Gson();
    message.put("msg", gson.toJson(args));

    BroadcastClientMessage m = new BroadcastClientMessage(msg.meetingId, "voiceUserTalking", message);
    service.sendMessage(m);		
  }

  private void processRecordingStatusChangedMessage(RecordingStatusChangedMessage msg) {	  	
    Map<String, Object> args = new HashMap<String, Object>();	
    args.put("userId", msg.userId);
    args.put("recording", msg.recording);

    Map<String, Object> message = new HashMap<String, Object>();
    Gson gson = new Gson();
    message.put("msg", gson.toJson(args));

    BroadcastClientMessage m = new BroadcastClientMessage(msg.meetingId, "recordingStatusChanged", message);
    service.sendMessage(m);		
  }

  private void processGetRecordingStatusReplyMessage(GetRecordingStatusReplyMessage msg) {	  	
    Map<String, Object> args = new HashMap<String, Object>();	
    args.put("userId", msg.userId);
    args.put("recording", msg.recording);
  
    Map<String, Object> message = new HashMap<String, Object>();
    Gson gson = new Gson();
    message.put("msg", gson.toJson(args));

    DirectClientMessage m = new DirectClientMessage(msg.meetingId, msg.userId, "getRecordingStatusReply", message);
    service.sendMessage(m);		
  }

  private void processGetUsersReplyMessage(GetUsersReplyMessage msg) {	  	
    Map<String, Object> args = new HashMap<String, Object>();	
    args.put("count", msg.users.size());
    args.put("users", msg.users);

    Map<String, Object> message = new HashMap<String, Object>();
    Gson gson = new Gson();
    message.put("msg", gson.toJson(args));

    DirectClientMessage m = new DirectClientMessage(msg.meetingId, msg.requesterId, "getUsersReply", message);
    service.sendMessage(m);
  }
  
  private void processBreakoutRoomsList(BreakoutRoomsList msg) {
	  Map<String, Object> args = new HashMap<String, Object>();	
	  args.put("meetingId", msg.payload.meetingId);
	  args.put("rooms", msg.payload.rooms);
	  
	  Map<String, Object> message = new HashMap<String, Object>();
      Gson gson = new Gson();
      message.put("msg", gson.toJson(args));
      
      BroadcastClientMessage m = new BroadcastClientMessage(msg.payload.meetingId, "breakoutRoomsList", message);
      service.sendMessage(m);
  }
  
  private void processBreakoutRoomJoinURL(BreakoutRoomJoinURL msg) {
	  Map<String, Object> args = new HashMap<String, Object>();	
	  args.put("meetingId", msg.payload.meetingId);
	  args.put("breakoutId", msg.payload.breakoutId);
	  args.put("userId", msg.payload.userId);
	  args.put("joinURL", msg.payload.joinURL);
	  
	  Map<String, Object> message = new HashMap<String, Object>();
      Gson gson = new Gson();
      message.put("msg", gson.toJson(args));
      
      DirectClientMessage m = new DirectClientMessage(msg.payload.meetingId, msg.payload.userId, "breakoutRoomJoinURL", message);
      service.sendMessage(m);
  }
  
  private void processTimeRemainingUpdate(TimeRemainingUpdate msg) {
	  Map<String, Object> args = new HashMap<String, Object>();	
	  args.put("meetingId", msg.payload.meetingId);
	  args.put("timeRemaining", msg.payload.timeRemaining);
	  
	  Map<String, Object> message = new HashMap<String, Object>();
	  Gson gson = new Gson();
	  message.put("msg", gson.toJson(args));
      
	  BroadcastClientMessage m = new BroadcastClientMessage(msg.payload.meetingId, "timeRemainingUpdate", message);
      service.sendMessage(m);
  }
  
  private void processUpdateBreakoutUsers(UpdateBreakoutUsers msg) {
	  Map<String, Object> args = new HashMap<String, Object>();	
	  args.put("meetingId", msg.payload.meetingId);
	  args.put("breakoutId", msg.payload.breakoutId);
	  args.put("users", msg.payload.users);
	  
	  Map<String, Object> message = new HashMap<String, Object>();
	  Gson gson = new Gson();
	  message.put("msg", gson.toJson(args));
      
	  BroadcastClientMessage m = new BroadcastClientMessage(msg.payload.meetingId, "updateBreakoutUsers", message);
      service.sendMessage(m);
  }
  
  private void processBreakoutRoomStarted(BreakoutRoomStarted msg) {
	  Map<String, Object> args = new HashMap<String, Object>();	
	  args.put("breakoutId", msg.payload.breakoutId);
	  args.put("meetingId", msg.payload.meetingId);
	  args.put("name", msg.payload.name);
	  
	  Map<String, Object> message = new HashMap<String, Object>();
	  Gson gson = new Gson();
	  message.put("msg", gson.toJson(args));
	  
	  BroadcastClientMessage m = new BroadcastClientMessage(msg.payload.meetingId, "breakoutRoomStarted", message);
      service.sendMessage(m);
  }
  
  private void processBreakoutRoomClosed(BreakoutRoomClosed msg) {
	  Map<String, Object> args = new HashMap<String, Object>();	
	  args.put("breakoutId", msg.payload.breakoutId);
	  args.put("meetingId", msg.payload.meetingId);
	  
	  Map<String, Object> message = new HashMap<String, Object>();
	  Gson gson = new Gson();
	  message.put("msg", gson.toJson(args));
	  
	  BroadcastClientMessage m = new BroadcastClientMessage(msg.payload.meetingId, "breakoutRoomClosed", message);
      service.sendMessage(m);
  }
}
<|MERGE_RESOLUTION|>--- conflicted
+++ resolved
@@ -1,609 +1,603 @@
-package org.bigbluebutton.red5.client;
-
-import java.text.SimpleDateFormat;
-import java.util.Calendar;
-import java.util.HashMap;
-import java.util.Iterator;
-import java.util.Map;
-
-import org.bigbluebutton.common.messages.BroadcastLayoutMessage;
-import org.bigbluebutton.common.messages.GetCurrentLayoutReplyMessage;
-import org.bigbluebutton.common.messages.GetRecordingStatusReplyMessage;
-import org.bigbluebutton.common.messages.GetUsersReplyMessage;
-import org.bigbluebutton.common.messages.LockLayoutMessage;
-import org.bigbluebutton.common.messages.PresenterAssignedMessage;
-import org.bigbluebutton.common.messages.RecordingStatusChangedMessage;
-import org.bigbluebutton.common.messages.UserEmojiStatusMessage;
-import org.bigbluebutton.common.messages.UserJoinedMessage;
-import org.bigbluebutton.common.messages.UserJoinedVoiceMessage;
-import org.bigbluebutton.common.messages.UserLeftMessage;
-import org.bigbluebutton.common.messages.UserLeftVoiceMessage;
-import org.bigbluebutton.common.messages.UserListeningOnlyMessage;
-import org.bigbluebutton.common.messages.UserSharedWebcamMessage;
-import org.bigbluebutton.common.messages.UserStatusChangedMessage;
-import org.bigbluebutton.common.messages.UserUnsharedWebcamMessage;
-import org.bigbluebutton.common.messages.UserVoiceMutedMessage;
-import org.bigbluebutton.common.messages.UserVoiceTalkingMessage;
-import org.bigbluebutton.common.messages.ValidateAuthTokenReplyMessage;
-import org.bigbluebutton.common.messages.ValidateAuthTokenTimeoutMessage;
-<<<<<<< HEAD
-import org.bigbluebutton.messages.BreakoutRoomClosed;
-import org.bigbluebutton.messages.BreakoutRoomJoinURL;
-import org.bigbluebutton.messages.BreakoutRoomStarted;
-import org.bigbluebutton.messages.BreakoutRoomsList;
-import org.bigbluebutton.messages.TimeRemainingUpdate;
-import org.bigbluebutton.messages.UpdateBreakoutUsers;
-=======
-import org.bigbluebutton.common.messages.UserEjectedFromMeetingMessage;
->>>>>>> 3c2217e5
-import org.bigbluebutton.red5.client.messaging.BroadcastClientMessage;
-import org.bigbluebutton.red5.client.messaging.ConnectionInvokerService;
-import org.bigbluebutton.red5.client.messaging.DirectClientMessage;
-import org.red5.logging.Red5LoggerFactory;
-import org.slf4j.Logger;
-import com.google.gson.Gson;
-import com.google.gson.JsonObject;
-import com.google.gson.JsonParser;
-
-
-public class UserClientMessageSender {
-  private static Logger log = Red5LoggerFactory.getLogger(UserClientMessageSender.class, "bigbluebutton");
-
-  private ConnectionInvokerService service;
-
-  public UserClientMessageSender(ConnectionInvokerService service) {
-    this.service = service;
-  }
-
-  public void handleUsersMessage(String message) {
-    JsonParser parser = new JsonParser();
-    JsonObject obj = (JsonObject) parser.parse(message);
-
-    if (obj.has("header") && obj.has("payload")) {
-      JsonObject header = (JsonObject) obj.get("header");
-
-      if (header.has("name")) {
-    	// Used for JSON unmarshalling
-      	Gson gson = new Gson();
-      	
-        String messageName = header.get("name").getAsString();
-        switch (messageName) {
-          case ValidateAuthTokenReplyMessage.VALIDATE_AUTH_TOKEN_REPLY:
-            ValidateAuthTokenReplyMessage m = ValidateAuthTokenReplyMessage.fromJson(message);
-            if (m != null) {
-              processValidateAuthTokenReply(m);
-            }
-            break;
-          case ValidateAuthTokenTimeoutMessage.VALIDATE_AUTH_TOKEN_TIMEOUT:
-            ValidateAuthTokenTimeoutMessage vattm = ValidateAuthTokenTimeoutMessage.fromJson(message);
-            if (vattm != null) {
-              processValidateAuthTokenTimeoutMessage(vattm);
-            }
-            break;
-          case UserLeftMessage.USER_LEFT:
-            UserLeftMessage ulm = UserLeftMessage.fromJson(message);
-            if (ulm != null) {
-              processUserLeftMessage(ulm);
-            }
-            break;
-          case UserJoinedMessage.USER_JOINED:
-            UserJoinedMessage ujm = UserJoinedMessage.fromJson(message);
-            if (ujm != null) {
-              processUserJoinedMessage(ujm);
-            }
-            break;
-          case PresenterAssignedMessage.PRESENTER_ASSIGNED:
-            PresenterAssignedMessage pam = PresenterAssignedMessage.fromJson(message);
-            if (pam != null) {
-              processPresenterAssignedMessage(pam);
-            }
-            break;
-          case UserStatusChangedMessage.USER_STATUS_CHANGED:
-            UserStatusChangedMessage usm = UserStatusChangedMessage.fromJson(message);
-            if (usm != null) {
-              processUserStatusChangedMessage(usm);
-            }
-            break;
-          case UserEmojiStatusMessage.USER_EMOJI_STATUS:
-            UserEmojiStatusMessage urhm = UserEmojiStatusMessage.fromJson(message);
-            if (urhm != null) {
-              processUserEmojiStatusMessage(urhm);
-            }
-            break;
-          case UserListeningOnlyMessage.USER_LISTENING_ONLY:
-            UserListeningOnlyMessage ulom = UserListeningOnlyMessage.fromJson(message);
-            if (ulom != null) {
-              processUserListeningOnlyMessage(ulom);
-            }
-            break;
-          case UserSharedWebcamMessage.USER_SHARED_WEBCAM:
-            UserSharedWebcamMessage uswm = UserSharedWebcamMessage.fromJson(message);
-            if (uswm != null) {
-              processUserSharedWebcamMessage(uswm);
-            }
-            break;
-          case UserUnsharedWebcamMessage.USER_UNSHARED_WEBCAM:
-            UserUnsharedWebcamMessage uuwm = UserUnsharedWebcamMessage.fromJson(message);
-            if (uuwm != null) {
-              processUserUnsharedWebcamMessage(uuwm);
-            }
-            break;
-          case UserJoinedVoiceMessage.USER_JOINED_VOICE:
-            UserJoinedVoiceMessage ujvm = UserJoinedVoiceMessage.fromJson(message);
-            if (ujvm != null) {
-              processUserJoinedVoiceMessage(ujvm);
-            }
-            break;
-          case UserLeftVoiceMessage.USER_LEFT_VOICE:
-            UserLeftVoiceMessage ulvm = UserLeftVoiceMessage.fromJson(message);
-            if (ulvm != null) {
-              processUserLeftVoiceMessage(ulvm);
-            }
-            break;
-          case UserVoiceMutedMessage.USER_VOICE_MUTED:
-            UserVoiceMutedMessage uvmm = UserVoiceMutedMessage.fromJson(message);
-            if (uvmm != null) {
-              processUserVoiceMutedMessage(uvmm);
-            }
-            break;
-          case UserVoiceTalkingMessage.USER_VOICE_TALKING:
-            UserVoiceTalkingMessage uvtm = UserVoiceTalkingMessage.fromJson(message);
-            if (uvtm != null) {
-              processUserVoiceTalkingMessage(uvtm);
-            }
-            break;
-          case RecordingStatusChangedMessage.RECORDING_STATUS_CHANGED:
-            RecordingStatusChangedMessage rscm = RecordingStatusChangedMessage.fromJson(message);
-            if (rscm != null) {
-              processRecordingStatusChangedMessage(rscm);
-            }
-            break;
-          case GetRecordingStatusReplyMessage.Get_RECORDING_STATUS_REPLY:
-            GetRecordingStatusReplyMessage grsrm = GetRecordingStatusReplyMessage.fromJson(message);
-            if (grsrm != null) {
-              processGetRecordingStatusReplyMessage(grsrm);
-            }
-            break;
-          case GetUsersReplyMessage.GET_USERS_REPLY:
-            GetUsersReplyMessage gurm = GetUsersReplyMessage.fromJson(message);
-            if (gurm != null) {
-              processGetUsersReplyMessage(gurm);
-            }
-            break;
-          case GetCurrentLayoutReplyMessage.GET_CURRENT_LAYOUT_REPLY:
-            processGetCurrentLayoutReplyMessage(message);
-            break;
-          case BroadcastLayoutMessage.BROADCAST_LAYOUT:
-            processBroadcastLayoutMessage(message);
-            break;
-          case LockLayoutMessage.LOCK_LAYOUT:
-            processLockLayoutMessage(message);
-            break;
-<<<<<<< HEAD
-          case BreakoutRoomsList.NAME:
-        	BreakoutRoomsList brl = gson.fromJson(message, BreakoutRoomsList.class);
-            if (brl != null) {
-                processBreakoutRoomsList(brl);
-              }
-        	break;
-          case BreakoutRoomJoinURL.NAME:
-        	BreakoutRoomJoinURL brjum = gson.fromJson(message, BreakoutRoomJoinURL.class);
-            if (brjum != null) {
-              processBreakoutRoomJoinURL(brjum);
-            }
-        	break;
-          case TimeRemainingUpdate.NAME:
-        	TimeRemainingUpdate trum = gson.fromJson(message, TimeRemainingUpdate.class);
-            if (trum != null) {
-              processTimeRemainingUpdate(trum);
-            }
-        	break;
-          case UpdateBreakoutUsers.NAME:
-        	UpdateBreakoutUsers ubum = gson.fromJson(message, UpdateBreakoutUsers.class);
-        	if (ubum != null) {
-        	  processUpdateBreakoutUsers(ubum);
-            }
-        	break;
-          case BreakoutRoomStarted.NAME:
-        	BreakoutRoomStarted brsm = gson.fromJson(message, BreakoutRoomStarted.class);
-        	if (brsm != null) {
-                processBreakoutRoomStarted(brsm);
-              }
-        	break;
-          case BreakoutRoomClosed.NAME:
-        	BreakoutRoomClosed brcm = gson.fromJson(message, BreakoutRoomClosed.class);
-          	if (brcm != null) {
-                  processBreakoutRoomClosed(brcm);
-                }
-          	break;
-=======
-          case UserEjectedFromMeetingMessage.USER_EJECTED_FROM_MEETING:
-            processUserEjectedFromMeetingMessage(message);
-            break;
->>>>>>> 3c2217e5
-        }
-      }
-    }
-  }
-
-  private void processUserEjectedFromMeetingMessage(String message) {
-    UserEjectedFromMeetingMessage msg = UserEjectedFromMeetingMessage.fromJson(message);
-    if (msg != null) {
-      Map<String, Object> args = new HashMap<String, Object>();  
-      args.put("ejectedBy", msg.ejectedBy);
-      System.out.println("**** User [" + msg.userId + "] was ejected by [" + msg.ejectedBy + "]");  
-      DirectClientMessage m = new DirectClientMessage(msg.meetingId, msg.userId, "userEjectedFromMeeting", args);
-      service.sendMessage(m);
-    }
-  }
-  
-  private void processLockLayoutMessage(String message) {
-    LockLayoutMessage msg = LockLayoutMessage.fromJson(message);
-    if (msg != null) {
-      Map<String, Object> args = new HashMap<String, Object>();  
-      args.put("locked", msg.locked);
-      args.put("setById", msg.setByUserid);	    
-      
-      Iterator<String> usersIter = msg.users.iterator();
-      while (usersIter.hasNext()){
-        String user = usersIter.next();
-        DirectClientMessage m = new DirectClientMessage(msg.meetingId, user, "layoutLocked", args);
-        service.sendMessage(m);
-      }
-    }
-  }
-
-  private void processBroadcastLayoutMessage(String message) {
-    BroadcastLayoutMessage msg = BroadcastLayoutMessage.fromJson(message);
-    if (msg != null) {
-      Map<String, Object> args = new HashMap<String, Object>();  
-      args.put("locked", msg.locked);
-      args.put("setByUserID", msg.setByUserid);	    
-      args.put("layout", msg.layout);
-  
-      Iterator<String> usersIter = msg.users.iterator();
-      while (usersIter.hasNext()){
-        String user = usersIter.next();
-        DirectClientMessage m = new DirectClientMessage(msg.meetingId, user, "syncLayout", args);
-        service.sendMessage(m);
-      }
-    }
-  }
-
-  private void processGetCurrentLayoutReplyMessage(String message) {
-    GetCurrentLayoutReplyMessage msg = GetCurrentLayoutReplyMessage.fromJson(message);
-    if (msg != null) {
-      Map<String, Object> args = new HashMap<String, Object>();  
-      args.put("locked", msg.locked);
-      args.put("setById", msg.setByUserid);	    
-      args.put("layout", msg.layout);
- 
-      DirectClientMessage m = new DirectClientMessage(msg.meetingId, msg.requestedByUserid, "getCurrentLayoutResponse", args);
-      service.sendMessage(m);	
-    }
-  }
-
-  private void processValidateAuthTokenReply(ValidateAuthTokenReplyMessage msg) {
-    Map<String, Object> args = new HashMap<String, Object>();  
-    args.put("userId", msg.userId);
-    args.put("valid", msg.valid);	    
-  
-    Map<String, Object> message = new HashMap<String, Object>();
-    Gson gson = new Gson();
-    message.put("msg", gson.toJson(args));
-  
-    log.info("validateAuthTokenReply - " + gson.toJson(args));
-    DirectClientMessage m = new DirectClientMessage(msg.meetingId, msg.userId, "validateAuthTokenReply", message);
-    service.sendMessage(m);	 
-  }
-
-  private void processValidateAuthTokenTimeoutMessage(ValidateAuthTokenTimeoutMessage msg) {	    
-    Map<String, Object> args = new HashMap<String, Object>();  
-    args.put("userId", msg.userId);
-    args.put("valid", msg.valid);	    
-
-    Map<String, Object> message = new HashMap<String, Object>();
-    Gson gson = new Gson();
-    message.put("msg", gson.toJson(args));
-  
-    log.info("validateAuthTokenTimedOut - " + gson.toJson(args));
-    DirectClientMessage m = new DirectClientMessage(msg.meetingId, msg.userId, "validateAuthTokenTimedOut", message);
-    service.sendMessage(m);	 
-  }
-
-  private void processUserLeftMessage(UserLeftMessage msg) {
-    Map<String, Object> args = new HashMap<String, Object>();	
-    args.put("user", msg.user);
-
-    Map<String, Object> message = new HashMap<String, Object>();
-    Gson gson = new Gson();
-    message.put("msg", gson.toJson(args));
-    
-    BroadcastClientMessage m = new BroadcastClientMessage(msg.meetingId, "participantLeft", message);
-    service.sendMessage(m); 
-  }
-
-  private void processUserJoinedMessage(UserJoinedMessage msg) {	  	
-    Map<String, Object> args = new HashMap<String, Object>();	
-    args.put("user", msg.user);
-
-    Map<String, Object> message = new HashMap<String, Object>();
-    Gson gson = new Gson();
-    message.put("msg", gson.toJson(args));
-
-    String userId = msg.user.get("userId").toString();
-    log.info("joinMeetingReply - " + gson.toJson(args));
-
-    DirectClientMessage jmr = new DirectClientMessage(msg.meetingId, userId, "joinMeetingReply", message);
-    service.sendMessage(jmr);
-   
-    BroadcastClientMessage m = new BroadcastClientMessage(msg.meetingId, "participantJoined", message);
-    service.sendMessage(m);
-  }
-
-  private void processPresenterAssignedMessage(PresenterAssignedMessage msg) {	  	
-    Map<String, Object> args = new HashMap<String, Object>();	
-    args.put("newPresenterID", msg.newPresenterId);
-    args.put("newPresenterName", msg.newPresenterName);
-    args.put("assignedBy", msg.assignedBy);
-
-    Map<String, Object> message = new HashMap<String, Object>();
-    Gson gson = new Gson();
-    message.put("msg", gson.toJson(args));
-
-    BroadcastClientMessage m = new BroadcastClientMessage(msg.meetingId, "assignPresenterCallback", message);
-    service.sendMessage(m);	
-  }
-
-  private void processUserEmojiStatusMessage(UserEmojiStatusMessage msg) {	  			
-    Map<String, Object> args = new HashMap<String, Object>();	
-    args.put("userId", msg.userId);
-    args.put("emojiStatus", msg.emojiStatus);
-
-    Map<String, Object> message = new HashMap<String, Object>();
-    Gson gson = new Gson();
-    message.put("msg", gson.toJson(args));
-
-    BroadcastClientMessage m = new BroadcastClientMessage(msg.meetingId, "userEmojiStatus", message);
-    service.sendMessage(m);	
-  }
-
-  private void processUserListeningOnlyMessage(UserListeningOnlyMessage msg) {	  			
-    Map<String, Object> args = new HashMap<String, Object>();	
-    args.put("userId", msg.userId);
-    args.put("listenOnly", msg.listenOnly);
- 
-    Map<String, Object> message = new HashMap<String, Object>();
-    Gson gson = new Gson();
-    message.put("msg", gson.toJson(args));
-
-    BroadcastClientMessage m = new BroadcastClientMessage(msg.meetingId, "user_listening_only", message);
-    service.sendMessage(m);	
-  }
-
-  private void processUserStatusChangedMessage(UserStatusChangedMessage msg) {	  	
-    Map<String, Object> args = new HashMap<String, Object>();	
-    args.put("userID", msg.userId);
-    args.put("status", msg.status);
-    args.put("value", msg.value);
-
-    Map<String, Object> message = new HashMap<String, Object>();
-    Gson gson = new Gson();
-    message.put("msg", gson.toJson(args));
-
-    BroadcastClientMessage m = new BroadcastClientMessage(msg.meetingId, "participantStatusChange", message);
-    service.sendMessage(m);
-  }
-
-  private void processUserSharedWebcamMessage(UserSharedWebcamMessage msg) {	  	
-    Map<String, Object> args = new HashMap<String, Object>();	
-    args.put("userId", msg.userId);
-    args.put("webcamStream", msg.stream);
-
-    Map<String, Object> message = new HashMap<String, Object>();
-    Gson gson = new Gson();
-    message.put("msg", gson.toJson(args));
-
-    BroadcastClientMessage m = new BroadcastClientMessage(msg.meetingId, "userSharedWebcam", message);  
-    service.sendMessage(m);
-  }
-
-  private void processUserUnsharedWebcamMessage(UserUnsharedWebcamMessage msg) {	  	
-    Map<String, Object> args = new HashMap<String, Object>();	
-    args.put("userId", msg.userId);
-    args.put("webcamStream", msg.stream);
-
-    String timeStamp = new SimpleDateFormat("yyyy-MM-dd'T'HH:mm:ss.SSSZ").format(Calendar.getInstance().getTime());
-    args.put("serverTimestamp", timeStamp );
-
-    Map<String, Object> message = new HashMap<String, Object>();
-    Gson gson = new Gson();
-    message.put("msg", gson.toJson(args));
-
-    BroadcastClientMessage m = new BroadcastClientMessage(msg.meetingId, "userUnsharedWebcam", message);
-    service.sendMessage(m);
-  }
-  
-  private void processUserJoinedVoiceMessage(UserJoinedVoiceMessage msg) {	  	
-    Map<String, Object> args = new HashMap<String, Object>();	
-    args.put("meetingID", msg.meetingId);
-    args.put("user", msg.user);
-
-    Map<String, Object> message = new HashMap<String, Object>();
-    Gson gson = new Gson();
-    message.put("msg", gson.toJson(args));
-
-    BroadcastClientMessage m = new BroadcastClientMessage(msg.meetingId, "userJoinedVoice", message);
-    service.sendMessage(m);	
-  }
-
-  private void processUserLeftVoiceMessage(UserLeftVoiceMessage msg) {	  	
-    Map<String, Object> args = new HashMap<String, Object>();	
-    args.put("meetingID", msg.meetingId);
-    args.put("user", msg.user);
-
-    Map<String, Object> message = new HashMap<String, Object>();
-    Gson gson = new Gson();
-    message.put("msg", gson.toJson(args));
-
-    BroadcastClientMessage m = new BroadcastClientMessage(msg.meetingId, "userLeftVoice", message);
-    service.sendMessage(m);	
-  }
-
-  private void processUserVoiceMutedMessage(UserVoiceMutedMessage msg) {	  	
-    Map<String, Object> args = new HashMap<String, Object>();	
-    args.put("meetingID", msg.meetingId);
-    args.put("userId", msg.user.get("userId"));
-
-    Map<String, Object> vuMap = (Map<String, Object>) msg.user.get("voiceUser");
-
-    args.put("voiceUserId", (String) vuMap.get("userId"));
-    args.put("muted", (Boolean) vuMap.get("muted"));
-  
-    Map<String, Object> message = new HashMap<String, Object>();
-    Gson gson = new Gson();
-    message.put("msg", gson.toJson(args));
-
-    BroadcastClientMessage m = new BroadcastClientMessage(msg.meetingId, "voiceUserMuted", message);
-    service.sendMessage(m);		
-  }
-
-  private void processUserVoiceTalkingMessage(UserVoiceTalkingMessage msg) {	  	
-    Map<String, Object> args = new HashMap<String, Object>();	
-    args.put("meetingID", msg.meetingId);
-    args.put("userId", msg.user.get("userId"));
-
-    Map<String, Object> vuMap = (Map<String, Object>) msg.user.get("voiceUser");
-    
-    args.put("voiceUserId", (String) vuMap.get("userId"));
-    args.put("talking", (Boolean) vuMap.get("talking"));
-
-    Map<String, Object> message = new HashMap<String, Object>();
-    Gson gson = new Gson();
-    message.put("msg", gson.toJson(args));
-
-    BroadcastClientMessage m = new BroadcastClientMessage(msg.meetingId, "voiceUserTalking", message);
-    service.sendMessage(m);		
-  }
-
-  private void processRecordingStatusChangedMessage(RecordingStatusChangedMessage msg) {	  	
-    Map<String, Object> args = new HashMap<String, Object>();	
-    args.put("userId", msg.userId);
-    args.put("recording", msg.recording);
-
-    Map<String, Object> message = new HashMap<String, Object>();
-    Gson gson = new Gson();
-    message.put("msg", gson.toJson(args));
-
-    BroadcastClientMessage m = new BroadcastClientMessage(msg.meetingId, "recordingStatusChanged", message);
-    service.sendMessage(m);		
-  }
-
-  private void processGetRecordingStatusReplyMessage(GetRecordingStatusReplyMessage msg) {	  	
-    Map<String, Object> args = new HashMap<String, Object>();	
-    args.put("userId", msg.userId);
-    args.put("recording", msg.recording);
-  
-    Map<String, Object> message = new HashMap<String, Object>();
-    Gson gson = new Gson();
-    message.put("msg", gson.toJson(args));
-
-    DirectClientMessage m = new DirectClientMessage(msg.meetingId, msg.userId, "getRecordingStatusReply", message);
-    service.sendMessage(m);		
-  }
-
-  private void processGetUsersReplyMessage(GetUsersReplyMessage msg) {	  	
-    Map<String, Object> args = new HashMap<String, Object>();	
-    args.put("count", msg.users.size());
-    args.put("users", msg.users);
-
-    Map<String, Object> message = new HashMap<String, Object>();
-    Gson gson = new Gson();
-    message.put("msg", gson.toJson(args));
-
-    DirectClientMessage m = new DirectClientMessage(msg.meetingId, msg.requesterId, "getUsersReply", message);
-    service.sendMessage(m);
-  }
-  
-  private void processBreakoutRoomsList(BreakoutRoomsList msg) {
-	  Map<String, Object> args = new HashMap<String, Object>();	
-	  args.put("meetingId", msg.payload.meetingId);
-	  args.put("rooms", msg.payload.rooms);
-	  
-	  Map<String, Object> message = new HashMap<String, Object>();
-      Gson gson = new Gson();
-      message.put("msg", gson.toJson(args));
-      
-      BroadcastClientMessage m = new BroadcastClientMessage(msg.payload.meetingId, "breakoutRoomsList", message);
-      service.sendMessage(m);
-  }
-  
-  private void processBreakoutRoomJoinURL(BreakoutRoomJoinURL msg) {
-	  Map<String, Object> args = new HashMap<String, Object>();	
-	  args.put("meetingId", msg.payload.meetingId);
-	  args.put("breakoutId", msg.payload.breakoutId);
-	  args.put("userId", msg.payload.userId);
-	  args.put("joinURL", msg.payload.joinURL);
-	  
-	  Map<String, Object> message = new HashMap<String, Object>();
-      Gson gson = new Gson();
-      message.put("msg", gson.toJson(args));
-      
-      DirectClientMessage m = new DirectClientMessage(msg.payload.meetingId, msg.payload.userId, "breakoutRoomJoinURL", message);
-      service.sendMessage(m);
-  }
-  
-  private void processTimeRemainingUpdate(TimeRemainingUpdate msg) {
-	  Map<String, Object> args = new HashMap<String, Object>();	
-	  args.put("meetingId", msg.payload.meetingId);
-	  args.put("timeRemaining", msg.payload.timeRemaining);
-	  
-	  Map<String, Object> message = new HashMap<String, Object>();
-	  Gson gson = new Gson();
-	  message.put("msg", gson.toJson(args));
-      
-	  BroadcastClientMessage m = new BroadcastClientMessage(msg.payload.meetingId, "timeRemainingUpdate", message);
-      service.sendMessage(m);
-  }
-  
-  private void processUpdateBreakoutUsers(UpdateBreakoutUsers msg) {
-	  Map<String, Object> args = new HashMap<String, Object>();	
-	  args.put("meetingId", msg.payload.meetingId);
-	  args.put("breakoutId", msg.payload.breakoutId);
-	  args.put("users", msg.payload.users);
-	  
-	  Map<String, Object> message = new HashMap<String, Object>();
-	  Gson gson = new Gson();
-	  message.put("msg", gson.toJson(args));
-      
-	  BroadcastClientMessage m = new BroadcastClientMessage(msg.payload.meetingId, "updateBreakoutUsers", message);
-      service.sendMessage(m);
-  }
-  
-  private void processBreakoutRoomStarted(BreakoutRoomStarted msg) {
-	  Map<String, Object> args = new HashMap<String, Object>();	
-	  args.put("breakoutId", msg.payload.breakoutId);
-	  args.put("meetingId", msg.payload.meetingId);
-	  args.put("name", msg.payload.name);
-	  
-	  Map<String, Object> message = new HashMap<String, Object>();
-	  Gson gson = new Gson();
-	  message.put("msg", gson.toJson(args));
-	  
-	  BroadcastClientMessage m = new BroadcastClientMessage(msg.payload.meetingId, "breakoutRoomStarted", message);
-      service.sendMessage(m);
-  }
-  
-  private void processBreakoutRoomClosed(BreakoutRoomClosed msg) {
-	  Map<String, Object> args = new HashMap<String, Object>();	
-	  args.put("breakoutId", msg.payload.breakoutId);
-	  args.put("meetingId", msg.payload.meetingId);
-	  
-	  Map<String, Object> message = new HashMap<String, Object>();
-	  Gson gson = new Gson();
-	  message.put("msg", gson.toJson(args));
-	  
-	  BroadcastClientMessage m = new BroadcastClientMessage(msg.payload.meetingId, "breakoutRoomClosed", message);
-      service.sendMessage(m);
-  }
-}
+package org.bigbluebutton.red5.client;
+
+import java.text.SimpleDateFormat;
+import java.util.Calendar;
+import java.util.HashMap;
+import java.util.Iterator;
+import java.util.Map;
+
+import org.bigbluebutton.common.messages.BroadcastLayoutMessage;
+import org.bigbluebutton.common.messages.GetCurrentLayoutReplyMessage;
+import org.bigbluebutton.common.messages.GetRecordingStatusReplyMessage;
+import org.bigbluebutton.common.messages.GetUsersReplyMessage;
+import org.bigbluebutton.common.messages.LockLayoutMessage;
+import org.bigbluebutton.common.messages.PresenterAssignedMessage;
+import org.bigbluebutton.common.messages.RecordingStatusChangedMessage;
+import org.bigbluebutton.common.messages.UserEmojiStatusMessage;
+import org.bigbluebutton.common.messages.UserJoinedMessage;
+import org.bigbluebutton.common.messages.UserJoinedVoiceMessage;
+import org.bigbluebutton.common.messages.UserLeftMessage;
+import org.bigbluebutton.common.messages.UserLeftVoiceMessage;
+import org.bigbluebutton.common.messages.UserListeningOnlyMessage;
+import org.bigbluebutton.common.messages.UserSharedWebcamMessage;
+import org.bigbluebutton.common.messages.UserStatusChangedMessage;
+import org.bigbluebutton.common.messages.UserUnsharedWebcamMessage;
+import org.bigbluebutton.common.messages.UserVoiceMutedMessage;
+import org.bigbluebutton.common.messages.UserVoiceTalkingMessage;
+import org.bigbluebutton.common.messages.ValidateAuthTokenReplyMessage;
+import org.bigbluebutton.common.messages.ValidateAuthTokenTimeoutMessage;
+import org.bigbluebutton.common.messages.UserEjectedFromMeetingMessage;
+import org.bigbluebutton.messages.BreakoutRoomClosed;
+import org.bigbluebutton.messages.BreakoutRoomJoinURL;
+import org.bigbluebutton.messages.BreakoutRoomStarted;
+import org.bigbluebutton.messages.BreakoutRoomsList;
+import org.bigbluebutton.messages.TimeRemainingUpdate;
+import org.bigbluebutton.messages.UpdateBreakoutUsers;
+import org.bigbluebutton.red5.client.messaging.BroadcastClientMessage;
+import org.bigbluebutton.red5.client.messaging.ConnectionInvokerService;
+import org.bigbluebutton.red5.client.messaging.DirectClientMessage;
+import org.red5.logging.Red5LoggerFactory;
+import org.slf4j.Logger;
+import com.google.gson.Gson;
+import com.google.gson.JsonObject;
+import com.google.gson.JsonParser;
+
+
+public class UserClientMessageSender {
+  private static Logger log = Red5LoggerFactory.getLogger(UserClientMessageSender.class, "bigbluebutton");
+
+  private ConnectionInvokerService service;
+
+  public UserClientMessageSender(ConnectionInvokerService service) {
+    this.service = service;
+  }
+
+  public void handleUsersMessage(String message) {
+    JsonParser parser = new JsonParser();
+    JsonObject obj = (JsonObject) parser.parse(message);
+
+    if (obj.has("header") && obj.has("payload")) {
+      JsonObject header = (JsonObject) obj.get("header");
+
+      if (header.has("name")) {
+    	// Used for JSON unmarshalling
+      	Gson gson = new Gson();
+      	
+        String messageName = header.get("name").getAsString();
+        switch (messageName) {
+          case ValidateAuthTokenReplyMessage.VALIDATE_AUTH_TOKEN_REPLY:
+            ValidateAuthTokenReplyMessage m = ValidateAuthTokenReplyMessage.fromJson(message);
+            if (m != null) {
+              processValidateAuthTokenReply(m);
+            }
+            break;
+          case ValidateAuthTokenTimeoutMessage.VALIDATE_AUTH_TOKEN_TIMEOUT:
+            ValidateAuthTokenTimeoutMessage vattm = ValidateAuthTokenTimeoutMessage.fromJson(message);
+            if (vattm != null) {
+              processValidateAuthTokenTimeoutMessage(vattm);
+            }
+            break;
+          case UserLeftMessage.USER_LEFT:
+            UserLeftMessage ulm = UserLeftMessage.fromJson(message);
+            if (ulm != null) {
+              processUserLeftMessage(ulm);
+            }
+            break;
+          case UserJoinedMessage.USER_JOINED:
+            UserJoinedMessage ujm = UserJoinedMessage.fromJson(message);
+            if (ujm != null) {
+              processUserJoinedMessage(ujm);
+            }
+            break;
+          case PresenterAssignedMessage.PRESENTER_ASSIGNED:
+            PresenterAssignedMessage pam = PresenterAssignedMessage.fromJson(message);
+            if (pam != null) {
+              processPresenterAssignedMessage(pam);
+            }
+            break;
+          case UserStatusChangedMessage.USER_STATUS_CHANGED:
+            UserStatusChangedMessage usm = UserStatusChangedMessage.fromJson(message);
+            if (usm != null) {
+              processUserStatusChangedMessage(usm);
+            }
+            break;
+          case UserEmojiStatusMessage.USER_EMOJI_STATUS:
+            UserEmojiStatusMessage urhm = UserEmojiStatusMessage.fromJson(message);
+            if (urhm != null) {
+              processUserEmojiStatusMessage(urhm);
+            }
+            break;
+          case UserListeningOnlyMessage.USER_LISTENING_ONLY:
+            UserListeningOnlyMessage ulom = UserListeningOnlyMessage.fromJson(message);
+            if (ulom != null) {
+              processUserListeningOnlyMessage(ulom);
+            }
+            break;
+          case UserSharedWebcamMessage.USER_SHARED_WEBCAM:
+            UserSharedWebcamMessage uswm = UserSharedWebcamMessage.fromJson(message);
+            if (uswm != null) {
+              processUserSharedWebcamMessage(uswm);
+            }
+            break;
+          case UserUnsharedWebcamMessage.USER_UNSHARED_WEBCAM:
+            UserUnsharedWebcamMessage uuwm = UserUnsharedWebcamMessage.fromJson(message);
+            if (uuwm != null) {
+              processUserUnsharedWebcamMessage(uuwm);
+            }
+            break;
+          case UserJoinedVoiceMessage.USER_JOINED_VOICE:
+            UserJoinedVoiceMessage ujvm = UserJoinedVoiceMessage.fromJson(message);
+            if (ujvm != null) {
+              processUserJoinedVoiceMessage(ujvm);
+            }
+            break;
+          case UserLeftVoiceMessage.USER_LEFT_VOICE:
+            UserLeftVoiceMessage ulvm = UserLeftVoiceMessage.fromJson(message);
+            if (ulvm != null) {
+              processUserLeftVoiceMessage(ulvm);
+            }
+            break;
+          case UserVoiceMutedMessage.USER_VOICE_MUTED:
+            UserVoiceMutedMessage uvmm = UserVoiceMutedMessage.fromJson(message);
+            if (uvmm != null) {
+              processUserVoiceMutedMessage(uvmm);
+            }
+            break;
+          case UserVoiceTalkingMessage.USER_VOICE_TALKING:
+            UserVoiceTalkingMessage uvtm = UserVoiceTalkingMessage.fromJson(message);
+            if (uvtm != null) {
+              processUserVoiceTalkingMessage(uvtm);
+            }
+            break;
+          case RecordingStatusChangedMessage.RECORDING_STATUS_CHANGED:
+            RecordingStatusChangedMessage rscm = RecordingStatusChangedMessage.fromJson(message);
+            if (rscm != null) {
+              processRecordingStatusChangedMessage(rscm);
+            }
+            break;
+          case GetRecordingStatusReplyMessage.Get_RECORDING_STATUS_REPLY:
+            GetRecordingStatusReplyMessage grsrm = GetRecordingStatusReplyMessage.fromJson(message);
+            if (grsrm != null) {
+              processGetRecordingStatusReplyMessage(grsrm);
+            }
+            break;
+          case GetUsersReplyMessage.GET_USERS_REPLY:
+            GetUsersReplyMessage gurm = GetUsersReplyMessage.fromJson(message);
+            if (gurm != null) {
+              processGetUsersReplyMessage(gurm);
+            }
+            break;
+          case GetCurrentLayoutReplyMessage.GET_CURRENT_LAYOUT_REPLY:
+            processGetCurrentLayoutReplyMessage(message);
+            break;
+          case BroadcastLayoutMessage.BROADCAST_LAYOUT:
+            processBroadcastLayoutMessage(message);
+            break;
+          case LockLayoutMessage.LOCK_LAYOUT:
+            processLockLayoutMessage(message);
+            break;
+          case UserEjectedFromMeetingMessage.USER_EJECTED_FROM_MEETING:
+            processUserEjectedFromMeetingMessage(message);
+            break;
+          case BreakoutRoomsList.NAME:
+        	BreakoutRoomsList brl = gson.fromJson(message, BreakoutRoomsList.class);
+            if (brl != null) {
+                processBreakoutRoomsList(brl);
+              }
+        	break;
+          case BreakoutRoomJoinURL.NAME:
+        	BreakoutRoomJoinURL brjum = gson.fromJson(message, BreakoutRoomJoinURL.class);
+            if (brjum != null) {
+              processBreakoutRoomJoinURL(brjum);
+            }
+        	break;
+          case TimeRemainingUpdate.NAME:
+        	TimeRemainingUpdate trum = gson.fromJson(message, TimeRemainingUpdate.class);
+            if (trum != null) {
+              processTimeRemainingUpdate(trum);
+            }
+        	break;
+          case UpdateBreakoutUsers.NAME:
+        	UpdateBreakoutUsers ubum = gson.fromJson(message, UpdateBreakoutUsers.class);
+        	if (ubum != null) {
+        	  processUpdateBreakoutUsers(ubum);
+            }
+        	break;
+          case BreakoutRoomStarted.NAME:
+        	BreakoutRoomStarted brsm = gson.fromJson(message, BreakoutRoomStarted.class);
+        	if (brsm != null) {
+                processBreakoutRoomStarted(brsm);
+              }
+        	break;
+          case BreakoutRoomClosed.NAME:
+        	BreakoutRoomClosed brcm = gson.fromJson(message, BreakoutRoomClosed.class);
+          	if (brcm != null) {
+                  processBreakoutRoomClosed(brcm);
+                }
+          	break;
+        }
+      }
+    }
+  }
+
+  private void processUserEjectedFromMeetingMessage(String message) {
+    UserEjectedFromMeetingMessage msg = UserEjectedFromMeetingMessage.fromJson(message);
+    if (msg != null) {
+      Map<String, Object> args = new HashMap<String, Object>();  
+      args.put("ejectedBy", msg.ejectedBy);
+      System.out.println("**** User [" + msg.userId + "] was ejected by [" + msg.ejectedBy + "]");  
+      DirectClientMessage m = new DirectClientMessage(msg.meetingId, msg.userId, "userEjectedFromMeeting", args);
+      service.sendMessage(m);
+    }
+  }
+  
+  private void processLockLayoutMessage(String message) {
+    LockLayoutMessage msg = LockLayoutMessage.fromJson(message);
+    if (msg != null) {
+      Map<String, Object> args = new HashMap<String, Object>();  
+      args.put("locked", msg.locked);
+      args.put("setById", msg.setByUserid);	    
+      
+      Iterator<String> usersIter = msg.users.iterator();
+      while (usersIter.hasNext()){
+        String user = usersIter.next();
+        DirectClientMessage m = new DirectClientMessage(msg.meetingId, user, "layoutLocked", args);
+        service.sendMessage(m);
+      }
+    }
+  }
+
+  private void processBroadcastLayoutMessage(String message) {
+    BroadcastLayoutMessage msg = BroadcastLayoutMessage.fromJson(message);
+    if (msg != null) {
+      Map<String, Object> args = new HashMap<String, Object>();  
+      args.put("locked", msg.locked);
+      args.put("setByUserID", msg.setByUserid);	    
+      args.put("layout", msg.layout);
+  
+      Iterator<String> usersIter = msg.users.iterator();
+      while (usersIter.hasNext()){
+        String user = usersIter.next();
+        DirectClientMessage m = new DirectClientMessage(msg.meetingId, user, "syncLayout", args);
+        service.sendMessage(m);
+      }
+    }
+  }
+
+  private void processGetCurrentLayoutReplyMessage(String message) {
+    GetCurrentLayoutReplyMessage msg = GetCurrentLayoutReplyMessage.fromJson(message);
+    if (msg != null) {
+      Map<String, Object> args = new HashMap<String, Object>();  
+      args.put("locked", msg.locked);
+      args.put("setById", msg.setByUserid);	    
+      args.put("layout", msg.layout);
+ 
+      DirectClientMessage m = new DirectClientMessage(msg.meetingId, msg.requestedByUserid, "getCurrentLayoutResponse", args);
+      service.sendMessage(m);	
+    }
+  }
+
+  private void processValidateAuthTokenReply(ValidateAuthTokenReplyMessage msg) {
+    Map<String, Object> args = new HashMap<String, Object>();  
+    args.put("userId", msg.userId);
+    args.put("valid", msg.valid);	    
+  
+    Map<String, Object> message = new HashMap<String, Object>();
+    Gson gson = new Gson();
+    message.put("msg", gson.toJson(args));
+  
+    log.info("validateAuthTokenReply - " + gson.toJson(args));
+    DirectClientMessage m = new DirectClientMessage(msg.meetingId, msg.userId, "validateAuthTokenReply", message);
+    service.sendMessage(m);	 
+  }
+
+  private void processValidateAuthTokenTimeoutMessage(ValidateAuthTokenTimeoutMessage msg) {	    
+    Map<String, Object> args = new HashMap<String, Object>();  
+    args.put("userId", msg.userId);
+    args.put("valid", msg.valid);	    
+
+    Map<String, Object> message = new HashMap<String, Object>();
+    Gson gson = new Gson();
+    message.put("msg", gson.toJson(args));
+  
+    log.info("validateAuthTokenTimedOut - " + gson.toJson(args));
+    DirectClientMessage m = new DirectClientMessage(msg.meetingId, msg.userId, "validateAuthTokenTimedOut", message);
+    service.sendMessage(m);	 
+  }
+
+  private void processUserLeftMessage(UserLeftMessage msg) {
+    Map<String, Object> args = new HashMap<String, Object>();	
+    args.put("user", msg.user);
+
+    Map<String, Object> message = new HashMap<String, Object>();
+    Gson gson = new Gson();
+    message.put("msg", gson.toJson(args));
+    
+    BroadcastClientMessage m = new BroadcastClientMessage(msg.meetingId, "participantLeft", message);
+    service.sendMessage(m); 
+  }
+
+  private void processUserJoinedMessage(UserJoinedMessage msg) {	  	
+    Map<String, Object> args = new HashMap<String, Object>();	
+    args.put("user", msg.user);
+
+    Map<String, Object> message = new HashMap<String, Object>();
+    Gson gson = new Gson();
+    message.put("msg", gson.toJson(args));
+
+    String userId = msg.user.get("userId").toString();
+    log.info("joinMeetingReply - " + gson.toJson(args));
+
+    DirectClientMessage jmr = new DirectClientMessage(msg.meetingId, userId, "joinMeetingReply", message);
+    service.sendMessage(jmr);
+   
+    BroadcastClientMessage m = new BroadcastClientMessage(msg.meetingId, "participantJoined", message);
+    service.sendMessage(m);
+  }
+
+  private void processPresenterAssignedMessage(PresenterAssignedMessage msg) {	  	
+    Map<String, Object> args = new HashMap<String, Object>();	
+    args.put("newPresenterID", msg.newPresenterId);
+    args.put("newPresenterName", msg.newPresenterName);
+    args.put("assignedBy", msg.assignedBy);
+
+    Map<String, Object> message = new HashMap<String, Object>();
+    Gson gson = new Gson();
+    message.put("msg", gson.toJson(args));
+
+    BroadcastClientMessage m = new BroadcastClientMessage(msg.meetingId, "assignPresenterCallback", message);
+    service.sendMessage(m);	
+  }
+
+  private void processUserEmojiStatusMessage(UserEmojiStatusMessage msg) {	  			
+    Map<String, Object> args = new HashMap<String, Object>();	
+    args.put("userId", msg.userId);
+    args.put("emojiStatus", msg.emojiStatus);
+
+    Map<String, Object> message = new HashMap<String, Object>();
+    Gson gson = new Gson();
+    message.put("msg", gson.toJson(args));
+
+    BroadcastClientMessage m = new BroadcastClientMessage(msg.meetingId, "userEmojiStatus", message);
+    service.sendMessage(m);	
+  }
+
+  private void processUserListeningOnlyMessage(UserListeningOnlyMessage msg) {	  			
+    Map<String, Object> args = new HashMap<String, Object>();	
+    args.put("userId", msg.userId);
+    args.put("listenOnly", msg.listenOnly);
+ 
+    Map<String, Object> message = new HashMap<String, Object>();
+    Gson gson = new Gson();
+    message.put("msg", gson.toJson(args));
+
+    BroadcastClientMessage m = new BroadcastClientMessage(msg.meetingId, "user_listening_only", message);
+    service.sendMessage(m);	
+  }
+
+  private void processUserStatusChangedMessage(UserStatusChangedMessage msg) {	  	
+    Map<String, Object> args = new HashMap<String, Object>();	
+    args.put("userID", msg.userId);
+    args.put("status", msg.status);
+    args.put("value", msg.value);
+
+    Map<String, Object> message = new HashMap<String, Object>();
+    Gson gson = new Gson();
+    message.put("msg", gson.toJson(args));
+
+    BroadcastClientMessage m = new BroadcastClientMessage(msg.meetingId, "participantStatusChange", message);
+    service.sendMessage(m);
+  }
+
+  private void processUserSharedWebcamMessage(UserSharedWebcamMessage msg) {	  	
+    Map<String, Object> args = new HashMap<String, Object>();	
+    args.put("userId", msg.userId);
+    args.put("webcamStream", msg.stream);
+
+    Map<String, Object> message = new HashMap<String, Object>();
+    Gson gson = new Gson();
+    message.put("msg", gson.toJson(args));
+
+    BroadcastClientMessage m = new BroadcastClientMessage(msg.meetingId, "userSharedWebcam", message);  
+    service.sendMessage(m);
+  }
+
+  private void processUserUnsharedWebcamMessage(UserUnsharedWebcamMessage msg) {	  	
+    Map<String, Object> args = new HashMap<String, Object>();	
+    args.put("userId", msg.userId);
+    args.put("webcamStream", msg.stream);
+
+    String timeStamp = new SimpleDateFormat("yyyy-MM-dd'T'HH:mm:ss.SSSZ").format(Calendar.getInstance().getTime());
+    args.put("serverTimestamp", timeStamp );
+
+    Map<String, Object> message = new HashMap<String, Object>();
+    Gson gson = new Gson();
+    message.put("msg", gson.toJson(args));
+
+    BroadcastClientMessage m = new BroadcastClientMessage(msg.meetingId, "userUnsharedWebcam", message);
+    service.sendMessage(m);
+  }
+  
+  private void processUserJoinedVoiceMessage(UserJoinedVoiceMessage msg) {	  	
+    Map<String, Object> args = new HashMap<String, Object>();	
+    args.put("meetingID", msg.meetingId);
+    args.put("user", msg.user);
+
+    Map<String, Object> message = new HashMap<String, Object>();
+    Gson gson = new Gson();
+    message.put("msg", gson.toJson(args));
+
+    BroadcastClientMessage m = new BroadcastClientMessage(msg.meetingId, "userJoinedVoice", message);
+    service.sendMessage(m);	
+  }
+
+  private void processUserLeftVoiceMessage(UserLeftVoiceMessage msg) {	  	
+    Map<String, Object> args = new HashMap<String, Object>();	
+    args.put("meetingID", msg.meetingId);
+    args.put("user", msg.user);
+
+    Map<String, Object> message = new HashMap<String, Object>();
+    Gson gson = new Gson();
+    message.put("msg", gson.toJson(args));
+
+    BroadcastClientMessage m = new BroadcastClientMessage(msg.meetingId, "userLeftVoice", message);
+    service.sendMessage(m);	
+  }
+
+  private void processUserVoiceMutedMessage(UserVoiceMutedMessage msg) {	  	
+    Map<String, Object> args = new HashMap<String, Object>();	
+    args.put("meetingID", msg.meetingId);
+    args.put("userId", msg.user.get("userId"));
+
+    Map<String, Object> vuMap = (Map<String, Object>) msg.user.get("voiceUser");
+
+    args.put("voiceUserId", (String) vuMap.get("userId"));
+    args.put("muted", (Boolean) vuMap.get("muted"));
+  
+    Map<String, Object> message = new HashMap<String, Object>();
+    Gson gson = new Gson();
+    message.put("msg", gson.toJson(args));
+
+    BroadcastClientMessage m = new BroadcastClientMessage(msg.meetingId, "voiceUserMuted", message);
+    service.sendMessage(m);		
+  }
+
+  private void processUserVoiceTalkingMessage(UserVoiceTalkingMessage msg) {	  	
+    Map<String, Object> args = new HashMap<String, Object>();	
+    args.put("meetingID", msg.meetingId);
+    args.put("userId", msg.user.get("userId"));
+
+    Map<String, Object> vuMap = (Map<String, Object>) msg.user.get("voiceUser");
+    
+    args.put("voiceUserId", (String) vuMap.get("userId"));
+    args.put("talking", (Boolean) vuMap.get("talking"));
+
+    Map<String, Object> message = new HashMap<String, Object>();
+    Gson gson = new Gson();
+    message.put("msg", gson.toJson(args));
+
+    BroadcastClientMessage m = new BroadcastClientMessage(msg.meetingId, "voiceUserTalking", message);
+    service.sendMessage(m);		
+  }
+
+  private void processRecordingStatusChangedMessage(RecordingStatusChangedMessage msg) {	  	
+    Map<String, Object> args = new HashMap<String, Object>();	
+    args.put("userId", msg.userId);
+    args.put("recording", msg.recording);
+
+    Map<String, Object> message = new HashMap<String, Object>();
+    Gson gson = new Gson();
+    message.put("msg", gson.toJson(args));
+
+    BroadcastClientMessage m = new BroadcastClientMessage(msg.meetingId, "recordingStatusChanged", message);
+    service.sendMessage(m);		
+  }
+
+  private void processGetRecordingStatusReplyMessage(GetRecordingStatusReplyMessage msg) {	  	
+    Map<String, Object> args = new HashMap<String, Object>();	
+    args.put("userId", msg.userId);
+    args.put("recording", msg.recording);
+  
+    Map<String, Object> message = new HashMap<String, Object>();
+    Gson gson = new Gson();
+    message.put("msg", gson.toJson(args));
+
+    DirectClientMessage m = new DirectClientMessage(msg.meetingId, msg.userId, "getRecordingStatusReply", message);
+    service.sendMessage(m);		
+  }
+
+  private void processGetUsersReplyMessage(GetUsersReplyMessage msg) {	  	
+    Map<String, Object> args = new HashMap<String, Object>();	
+    args.put("count", msg.users.size());
+    args.put("users", msg.users);
+
+    Map<String, Object> message = new HashMap<String, Object>();
+    Gson gson = new Gson();
+    message.put("msg", gson.toJson(args));
+
+    DirectClientMessage m = new DirectClientMessage(msg.meetingId, msg.requesterId, "getUsersReply", message);
+    service.sendMessage(m);
+  }
+  
+  private void processBreakoutRoomsList(BreakoutRoomsList msg) {
+	  Map<String, Object> args = new HashMap<String, Object>();	
+	  args.put("meetingId", msg.payload.meetingId);
+	  args.put("rooms", msg.payload.rooms);
+	  
+	  Map<String, Object> message = new HashMap<String, Object>();
+      Gson gson = new Gson();
+      message.put("msg", gson.toJson(args));
+      
+      BroadcastClientMessage m = new BroadcastClientMessage(msg.payload.meetingId, "breakoutRoomsList", message);
+      service.sendMessage(m);
+  }
+  
+  private void processBreakoutRoomJoinURL(BreakoutRoomJoinURL msg) {
+	  Map<String, Object> args = new HashMap<String, Object>();	
+	  args.put("meetingId", msg.payload.meetingId);
+	  args.put("breakoutId", msg.payload.breakoutId);
+	  args.put("userId", msg.payload.userId);
+	  args.put("joinURL", msg.payload.joinURL);
+	  
+	  Map<String, Object> message = new HashMap<String, Object>();
+      Gson gson = new Gson();
+      message.put("msg", gson.toJson(args));
+      
+      DirectClientMessage m = new DirectClientMessage(msg.payload.meetingId, msg.payload.userId, "breakoutRoomJoinURL", message);
+      service.sendMessage(m);
+  }
+  
+  private void processTimeRemainingUpdate(TimeRemainingUpdate msg) {
+	  Map<String, Object> args = new HashMap<String, Object>();	
+	  args.put("meetingId", msg.payload.meetingId);
+	  args.put("timeRemaining", msg.payload.timeRemaining);
+	  
+	  Map<String, Object> message = new HashMap<String, Object>();
+	  Gson gson = new Gson();
+	  message.put("msg", gson.toJson(args));
+      
+	  BroadcastClientMessage m = new BroadcastClientMessage(msg.payload.meetingId, "timeRemainingUpdate", message);
+      service.sendMessage(m);
+  }
+  
+  private void processUpdateBreakoutUsers(UpdateBreakoutUsers msg) {
+	  Map<String, Object> args = new HashMap<String, Object>();	
+	  args.put("meetingId", msg.payload.meetingId);
+	  args.put("breakoutId", msg.payload.breakoutId);
+	  args.put("users", msg.payload.users);
+	  
+	  Map<String, Object> message = new HashMap<String, Object>();
+	  Gson gson = new Gson();
+	  message.put("msg", gson.toJson(args));
+      
+	  BroadcastClientMessage m = new BroadcastClientMessage(msg.payload.meetingId, "updateBreakoutUsers", message);
+      service.sendMessage(m);
+  }
+  
+  private void processBreakoutRoomStarted(BreakoutRoomStarted msg) {
+	  Map<String, Object> args = new HashMap<String, Object>();	
+	  args.put("breakoutId", msg.payload.breakoutId);
+	  args.put("meetingId", msg.payload.meetingId);
+	  args.put("name", msg.payload.name);
+	  
+	  Map<String, Object> message = new HashMap<String, Object>();
+	  Gson gson = new Gson();
+	  message.put("msg", gson.toJson(args));
+	  
+	  BroadcastClientMessage m = new BroadcastClientMessage(msg.payload.meetingId, "breakoutRoomStarted", message);
+      service.sendMessage(m);
+  }
+  
+  private void processBreakoutRoomClosed(BreakoutRoomClosed msg) {
+	  Map<String, Object> args = new HashMap<String, Object>();	
+	  args.put("breakoutId", msg.payload.breakoutId);
+	  args.put("meetingId", msg.payload.meetingId);
+	  
+	  Map<String, Object> message = new HashMap<String, Object>();
+	  Gson gson = new Gson();
+	  message.put("msg", gson.toJson(args));
+	  
+	  BroadcastClientMessage m = new BroadcastClientMessage(msg.payload.meetingId, "breakoutRoomClosed", message);
+      service.sendMessage(m);
+  }
+}