/**
* BigBlueButton open source conferencing system - http://www.bigbluebutton.org/
* 
* Copyright (c) 2012 BigBlueButton Inc. and by respective authors (see below).
*
* This program is free software; you can redistribute it and/or modify it under the
* terms of the GNU Lesser General Public License as published by the Free Software
* Foundation; either version 3.0 of the License, or (at your option) any later
* version.
* 
* BigBlueButton is distributed in the hope that it will be useful, but WITHOUT ANY
* WARRANTY; without even the implied warranty of MERCHANTABILITY or FITNESS FOR A
* PARTICULAR PURPOSE. See the GNU Lesser General Public License for more details.
*
* You should have received a copy of the GNU Lesser General Public License along
* with BigBlueButton; if not, see <http://www.gnu.org/licenses/>.
*
*/

package org.bigbluebutton.conference;

import org.slf4j.Logger;
import org.red5.logging.Red5LoggerFactory;
import net.jcip.annotations.ThreadSafe;
import java.io.Serializable;
import java.util.concurrent.ConcurrentHashMap;
import java.util.ArrayList;
import java.util.Collection;
import java.util.Iterator;
import java.util.Map;
/**
 * Contains information about a Room and it's Participants. 
 * Encapsulates Participants and RoomListeners.
 */
@ThreadSafe
public class Room implements Serializable {
	private static Logger log = Red5LoggerFactory.getLogger( Room.class, "bigbluebutton" );	
	ArrayList<String> currentPresenter = null;
	private String name;
<<<<<<< HEAD
	private Map <Long, Participant> participants;
	private Map <Long, String> guestsWaiting;
	private String guestPolicy = "ASK_MODERATOR";
=======
	private Map <String, User> participants;
>>>>>>> 8c656f0a

	// these should stay transient so they're not serialized in ActiveMQ messages:	
	//private transient Map <Long, Participant> unmodifiableMap;
	private transient final Map<String, IRoomListener> listeners;

	public Room(String name) {
		this.name = name;
<<<<<<< HEAD
		participants = new ConcurrentHashMap<Long, Participant>();
		guestsWaiting = new ConcurrentHashMap<Long, String>();
=======
		participants = new ConcurrentHashMap<String, User>();
>>>>>>> 8c656f0a
		//unmodifiableMap = Collections.unmodifiableMap(participants);
		listeners   = new ConcurrentHashMap<String, IRoomListener>();
	}

	public String getName() {
		return name;
	}

	public void addRoomListener(IRoomListener listener) {
		if (! listeners.containsKey(listener.getName())) {
			log.debug("adding room listener");
			listeners.put(listener.getName(), listener);			
		}
	}

	public void removeRoomListener(IRoomListener listener) {
		log.debug("removing room listener");
		listeners.remove(listener);		
	}

	public void addParticipant(User participant) {
		synchronized (this) {
			log.debug("adding participant " + participant.getInternalUserID());
			participants.put(participant.getInternalUserID(), participant);
//			unmodifiableMap = Collections.unmodifiableMap(participants)
		}
		log.debug("Informing roomlisteners " + listeners.size());
		for (Iterator it = listeners.values().iterator(); it.hasNext();) {
			IRoomListener listener = (IRoomListener) it.next();
			log.debug("calling participantJoined on listener " + listener.getName());
			listener.participantJoined(participant);
		}
	}

<<<<<<< HEAD
	public String getGuestPolicy() {
		return guestPolicy;
	}

	public void newGuestPolicy(String guestPolicy) {
		this.guestPolicy = guestPolicy;
		for (Iterator it = listeners.values().iterator(); it.hasNext();) {
					IRoomListener listener = (IRoomListener) it.next();
					log.debug("calling guestPolicyChanged on listener " + listener.getName());
					listener.guestPolicyChanged(guestPolicy);
		}
	}

	public void removeParticipant(Long userid) {
=======
	public void removeParticipant(String userid) {
>>>>>>> 8c656f0a
		boolean present = false;
		User p = null;
		synchronized (this) {
			p = participants.get(userid);
			if(p.isGuest()) {
				if(guestsWaiting.containsKey(p.getInternalUserID())) {
					guestsWaiting.remove(p.getInternalUserID());
				}
			}

			present = participants.containsKey(userid);
			if (present) {
				log.debug("removing participant");
				p = participants.remove(userid);
			}
		}
		if (present) {
			for (Iterator it = listeners.values().iterator(); it.hasNext();) {
				IRoomListener listener = (IRoomListener) it.next();
				log.debug("calling participantLeft on listener " + listener.getName());
				listener.participantLeft(p);
			}
		}
	}

<<<<<<< HEAD
	public void askModerator(Long userid) {
		boolean present = false;
		Participant p = null;
		present = participants.containsKey(userid);
		if (present) {
			log.debug("asking moderators");
			p = participants.get(userid);
			synchronized (this) {
				guestsWaiting.put(userid, p.getName());
			}
				
			for (Iterator it = listeners.values().iterator(); it.hasNext();) {
				IRoomListener listener = (IRoomListener) it.next();
				log.debug("calling guestEntrance on listener " + listener.getName());
				listener.guestEntrance(p);
			}
		}
	}

	public void guestWaiting(Long userid) {
		synchronized (this) {
			Iterator entries = guestsWaiting.entrySet().iterator();
			String userId_userName = "";
			while (entries.hasNext()) {
				Map.Entry pairs = (Map.Entry) entries.next();
				userId_userName = userId_userName + "!1" + pairs.getKey().toString() + "!2" + pairs.getValue();
			}
			for (Iterator it = listeners.values().iterator(); it.hasNext();) {
				IRoomListener listener = (IRoomListener) it.next();
				log.debug("calling guestEntrance on listener " + listener.getName());
				listener.guestWaitingForModerator(userid, userId_userName);
			}
		}
	}
	
	public void responseToGuest(Long userid, Boolean resp) {
		boolean present = false;
		Participant p = null;
		present = participants.containsKey(userid);
		if (present) {
			Boolean send = false;
			synchronized (this) {
				if(guestsWaiting.containsKey(userid)) {
					guestsWaiting.remove(userid);
					send = true;
				}
			}
			if(send) {
				p = participants.get(userid);
				for (Iterator it = listeners.values().iterator(); it.hasNext();) {
					IRoomListener listener = (IRoomListener) it.next();
					log.debug("calling guestEntrance on listener " + listener.getName());
					listener.guestResponse(p, resp);
				}
			}
		}
	}

	public void responseToAllGuests(Boolean resp) {
		synchronized (this) {
			Participant p = null;
			for (Long userid : guestsWaiting.keySet()) {
				if(participants.containsKey(userid)) {
			    p = participants.get(userid);
			    for (Iterator it = listeners.values().iterator(); it.hasNext();) {
						IRoomListener listener = (IRoomListener) it.next();
						log.debug("calling guestEntrance on listener " + listener.getName());
						listener.guestResponse(p, resp);
			    }
				}
			}
			guestsWaiting.clear();
		}
	}


	public void changeParticipantStatus(Long userid, String status, Object value) {
=======
	public void changeParticipantStatus(String userid, String status, Object value) {
>>>>>>> 8c656f0a
		boolean present = false;
		User p = null;
		synchronized (this) {
			present = participants.containsKey(userid);
			if (present) {
				log.debug("change participant status");
				p = participants.get(userid);
				p.setStatus(status, value);
				//participants.put(userid, p);
				//unmodifiableMap = Collections.unmodifiableMap(participants);
			}
		}
		if (present) {
			for (Iterator it = listeners.values().iterator(); it.hasNext();) {
				IRoomListener listener = (IRoomListener) it.next();
				log.debug("calling participantStatusChange on listener " + listener.getName());
				listener.participantStatusChange(p, status, value);
			}
		}		
	}

	public void endAndKickAll() {
		for (Iterator it = listeners.values().iterator(); it.hasNext();) {
			IRoomListener listener = (IRoomListener) it.next();
			log.debug("calling endAndKickAll on listener " + listener.getName());
			listener.endAndKickAll();
		}
	}

	public Map getParticipants() {
		return participants;//unmodifiableMap;
	}	

	public Collection<User> getParticipantCollection() {
		return participants.values();
	}

	public int getNumberOfParticipants() {
		log.debug("Returning number of participants: " + participants.size());
		return participants.size();
	}

	public int getNumberOfModerators() {
		int sum = 0;
		for (Iterator<User> it = participants.values().iterator(); it.hasNext(); ) {
			User part = it.next();
			if (part.isModerator()) {
				sum++;
			}
		} 
		log.debug("Returning number of moderators: " + sum);
		return sum;
	}

	public ArrayList<String> getCurrentPresenter() {
		return currentPresenter;
	}
	
	public void assignPresenter(ArrayList<String> presenter){
		currentPresenter = presenter;
		for (Iterator iter = listeners.values().iterator(); iter.hasNext();) {
			log.debug("calling on listener");
			IRoomListener listener = (IRoomListener) iter.next();
			log.debug("calling sendUpdateMessage on listener " + listener.getName());
			listener.assignPresenter(presenter);
		}	
	}
}

<|MERGE_RESOLUTION|>--- conflicted
+++ resolved
@@ -1,286 +1,170 @@
-/**
-* BigBlueButton open source conferencing system - http://www.bigbluebutton.org/
-* 
-* Copyright (c) 2012 BigBlueButton Inc. and by respective authors (see below).
-*
-* This program is free software; you can redistribute it and/or modify it under the
-* terms of the GNU Lesser General Public License as published by the Free Software
-* Foundation; either version 3.0 of the License, or (at your option) any later
-* version.
-* 
-* BigBlueButton is distributed in the hope that it will be useful, but WITHOUT ANY
-* WARRANTY; without even the implied warranty of MERCHANTABILITY or FITNESS FOR A
-* PARTICULAR PURPOSE. See the GNU Lesser General Public License for more details.
-*
-* You should have received a copy of the GNU Lesser General Public License along
-* with BigBlueButton; if not, see <http://www.gnu.org/licenses/>.
-*
-*/
-
-package org.bigbluebutton.conference;
-
-import org.slf4j.Logger;
-import org.red5.logging.Red5LoggerFactory;
-import net.jcip.annotations.ThreadSafe;
-import java.io.Serializable;
-import java.util.concurrent.ConcurrentHashMap;
-import java.util.ArrayList;
-import java.util.Collection;
-import java.util.Iterator;
-import java.util.Map;
-/**
- * Contains information about a Room and it's Participants. 
- * Encapsulates Participants and RoomListeners.
- */
-@ThreadSafe
-public class Room implements Serializable {
-	private static Logger log = Red5LoggerFactory.getLogger( Room.class, "bigbluebutton" );	
-	ArrayList<String> currentPresenter = null;
-	private String name;
-<<<<<<< HEAD
-	private Map <Long, Participant> participants;
-	private Map <Long, String> guestsWaiting;
-	private String guestPolicy = "ASK_MODERATOR";
-=======
-	private Map <String, User> participants;
->>>>>>> 8c656f0a
-
-	// these should stay transient so they're not serialized in ActiveMQ messages:	
-	//private transient Map <Long, Participant> unmodifiableMap;
-	private transient final Map<String, IRoomListener> listeners;
-
-	public Room(String name) {
-		this.name = name;
-<<<<<<< HEAD
-		participants = new ConcurrentHashMap<Long, Participant>();
-		guestsWaiting = new ConcurrentHashMap<Long, String>();
-=======
-		participants = new ConcurrentHashMap<String, User>();
->>>>>>> 8c656f0a
-		//unmodifiableMap = Collections.unmodifiableMap(participants);
-		listeners   = new ConcurrentHashMap<String, IRoomListener>();
-	}
-
-	public String getName() {
-		return name;
-	}
-
-	public void addRoomListener(IRoomListener listener) {
-		if (! listeners.containsKey(listener.getName())) {
-			log.debug("adding room listener");
-			listeners.put(listener.getName(), listener);			
-		}
-	}
-
-	public void removeRoomListener(IRoomListener listener) {
-		log.debug("removing room listener");
-		listeners.remove(listener);		
-	}
-
-	public void addParticipant(User participant) {
-		synchronized (this) {
-			log.debug("adding participant " + participant.getInternalUserID());
-			participants.put(participant.getInternalUserID(), participant);
-//			unmodifiableMap = Collections.unmodifiableMap(participants)
-		}
-		log.debug("Informing roomlisteners " + listeners.size());
-		for (Iterator it = listeners.values().iterator(); it.hasNext();) {
-			IRoomListener listener = (IRoomListener) it.next();
-			log.debug("calling participantJoined on listener " + listener.getName());
-			listener.participantJoined(participant);
-		}
-	}
-
-<<<<<<< HEAD
-	public String getGuestPolicy() {
-		return guestPolicy;
-	}
-
-	public void newGuestPolicy(String guestPolicy) {
-		this.guestPolicy = guestPolicy;
-		for (Iterator it = listeners.values().iterator(); it.hasNext();) {
-					IRoomListener listener = (IRoomListener) it.next();
-					log.debug("calling guestPolicyChanged on listener " + listener.getName());
-					listener.guestPolicyChanged(guestPolicy);
-		}
-	}
-
-	public void removeParticipant(Long userid) {
-=======
-	public void removeParticipant(String userid) {
->>>>>>> 8c656f0a
-		boolean present = false;
-		User p = null;
-		synchronized (this) {
-			p = participants.get(userid);
-			if(p.isGuest()) {
-				if(guestsWaiting.containsKey(p.getInternalUserID())) {
-					guestsWaiting.remove(p.getInternalUserID());
-				}
-			}
-
-			present = participants.containsKey(userid);
-			if (present) {
-				log.debug("removing participant");
-				p = participants.remove(userid);
-			}
-		}
-		if (present) {
-			for (Iterator it = listeners.values().iterator(); it.hasNext();) {
-				IRoomListener listener = (IRoomListener) it.next();
-				log.debug("calling participantLeft on listener " + listener.getName());
-				listener.participantLeft(p);
-			}
-		}
-	}
-
-<<<<<<< HEAD
-	public void askModerator(Long userid) {
-		boolean present = false;
-		Participant p = null;
-		present = participants.containsKey(userid);
-		if (present) {
-			log.debug("asking moderators");
-			p = participants.get(userid);
-			synchronized (this) {
-				guestsWaiting.put(userid, p.getName());
-			}
-				
-			for (Iterator it = listeners.values().iterator(); it.hasNext();) {
-				IRoomListener listener = (IRoomListener) it.next();
-				log.debug("calling guestEntrance on listener " + listener.getName());
-				listener.guestEntrance(p);
-			}
-		}
-	}
-
-	public void guestWaiting(Long userid) {
-		synchronized (this) {
-			Iterator entries = guestsWaiting.entrySet().iterator();
-			String userId_userName = "";
-			while (entries.hasNext()) {
-				Map.Entry pairs = (Map.Entry) entries.next();
-				userId_userName = userId_userName + "!1" + pairs.getKey().toString() + "!2" + pairs.getValue();
-			}
-			for (Iterator it = listeners.values().iterator(); it.hasNext();) {
-				IRoomListener listener = (IRoomListener) it.next();
-				log.debug("calling guestEntrance on listener " + listener.getName());
-				listener.guestWaitingForModerator(userid, userId_userName);
-			}
-		}
-	}
-	
-	public void responseToGuest(Long userid, Boolean resp) {
-		boolean present = false;
-		Participant p = null;
-		present = participants.containsKey(userid);
-		if (present) {
-			Boolean send = false;
-			synchronized (this) {
-				if(guestsWaiting.containsKey(userid)) {
-					guestsWaiting.remove(userid);
-					send = true;
-				}
-			}
-			if(send) {
-				p = participants.get(userid);
-				for (Iterator it = listeners.values().iterator(); it.hasNext();) {
-					IRoomListener listener = (IRoomListener) it.next();
-					log.debug("calling guestEntrance on listener " + listener.getName());
-					listener.guestResponse(p, resp);
-				}
-			}
-		}
-	}
-
-	public void responseToAllGuests(Boolean resp) {
-		synchronized (this) {
-			Participant p = null;
-			for (Long userid : guestsWaiting.keySet()) {
-				if(participants.containsKey(userid)) {
-			    p = participants.get(userid);
-			    for (Iterator it = listeners.values().iterator(); it.hasNext();) {
-						IRoomListener listener = (IRoomListener) it.next();
-						log.debug("calling guestEntrance on listener " + listener.getName());
-						listener.guestResponse(p, resp);
-			    }
-				}
-			}
-			guestsWaiting.clear();
-		}
-	}
-
-
-	public void changeParticipantStatus(Long userid, String status, Object value) {
-=======
-	public void changeParticipantStatus(String userid, String status, Object value) {
->>>>>>> 8c656f0a
-		boolean present = false;
-		User p = null;
-		synchronized (this) {
-			present = participants.containsKey(userid);
-			if (present) {
-				log.debug("change participant status");
-				p = participants.get(userid);
-				p.setStatus(status, value);
-				//participants.put(userid, p);
-				//unmodifiableMap = Collections.unmodifiableMap(participants);
-			}
-		}
-		if (present) {
-			for (Iterator it = listeners.values().iterator(); it.hasNext();) {
-				IRoomListener listener = (IRoomListener) it.next();
-				log.debug("calling participantStatusChange on listener " + listener.getName());
-				listener.participantStatusChange(p, status, value);
-			}
-		}		
-	}
-
-	public void endAndKickAll() {
-		for (Iterator it = listeners.values().iterator(); it.hasNext();) {
-			IRoomListener listener = (IRoomListener) it.next();
-			log.debug("calling endAndKickAll on listener " + listener.getName());
-			listener.endAndKickAll();
-		}
-	}
-
-	public Map getParticipants() {
-		return participants;//unmodifiableMap;
-	}	
-
-	public Collection<User> getParticipantCollection() {
-		return participants.values();
-	}
-
-	public int getNumberOfParticipants() {
-		log.debug("Returning number of participants: " + participants.size());
-		return participants.size();
-	}
-
-	public int getNumberOfModerators() {
-		int sum = 0;
-		for (Iterator<User> it = participants.values().iterator(); it.hasNext(); ) {
-			User part = it.next();
-			if (part.isModerator()) {
-				sum++;
-			}
-		} 
-		log.debug("Returning number of moderators: " + sum);
-		return sum;
-	}
-
-	public ArrayList<String> getCurrentPresenter() {
-		return currentPresenter;
-	}
-	
-	public void assignPresenter(ArrayList<String> presenter){
-		currentPresenter = presenter;
-		for (Iterator iter = listeners.values().iterator(); iter.hasNext();) {
-			log.debug("calling on listener");
-			IRoomListener listener = (IRoomListener) iter.next();
-			log.debug("calling sendUpdateMessage on listener " + listener.getName());
-			listener.assignPresenter(presenter);
-		}	
-	}
-}
-
+/**
+* BigBlueButton open source conferencing system - http://www.bigbluebutton.org/
+* 
+* Copyright (c) 2012 BigBlueButton Inc. and by respective authors (see below).
+*
+* This program is free software; you can redistribute it and/or modify it under the
+* terms of the GNU Lesser General Public License as published by the Free Software
+* Foundation; either version 3.0 of the License, or (at your option) any later
+* version.
+* 
+* BigBlueButton is distributed in the hope that it will be useful, but WITHOUT ANY
+* WARRANTY; without even the implied warranty of MERCHANTABILITY or FITNESS FOR A
+* PARTICULAR PURPOSE. See the GNU Lesser General Public License for more details.
+*
+* You should have received a copy of the GNU Lesser General Public License along
+* with BigBlueButton; if not, see <http://www.gnu.org/licenses/>.
+*
+*/
+
+package org.bigbluebutton.conference;
+
+import org.slf4j.Logger;
+import org.red5.logging.Red5LoggerFactory;
+import net.jcip.annotations.ThreadSafe;
+import java.io.Serializable;
+import java.util.concurrent.ConcurrentHashMap;
+import java.util.ArrayList;
+import java.util.Collection;
+import java.util.Iterator;
+import java.util.Map;
+/**
+ * Contains information about a Room and it's Participants. 
+ * Encapsulates Participants and RoomListeners.
+ */
+@ThreadSafe
+public class Room implements Serializable {
+	private static Logger log = Red5LoggerFactory.getLogger( Room.class, "bigbluebutton" );	
+	ArrayList<String> currentPresenter = null;
+	private String name;
+	private Map <String, User> participants;
+
+	// these should stay transient so they're not serialized in ActiveMQ messages:	
+	//private transient Map <Long, Participant> unmodifiableMap;
+	private transient final Map<String, IRoomListener> listeners;
+
+	public Room(String name) {
+		this.name = name;
+		participants = new ConcurrentHashMap<String, User>();
+		//unmodifiableMap = Collections.unmodifiableMap(participants);
+		listeners   = new ConcurrentHashMap<String, IRoomListener>();
+	}
+
+	public String getName() {
+		return name;
+	}
+
+	public void addRoomListener(IRoomListener listener) {
+		if (! listeners.containsKey(listener.getName())) {
+			log.debug("adding room listener");
+			listeners.put(listener.getName(), listener);			
+		}
+	}
+
+	public void removeRoomListener(IRoomListener listener) {
+		log.debug("removing room listener");
+		listeners.remove(listener);		
+	}
+
+	public void addParticipant(User participant) {
+		synchronized (this) {
+			log.debug("adding participant " + participant.getInternalUserID());
+			participants.put(participant.getInternalUserID(), participant);
+//			unmodifiableMap = Collections.unmodifiableMap(participants)
+		}
+		log.debug("Informing roomlisteners " + listeners.size());
+		for (Iterator it = listeners.values().iterator(); it.hasNext();) {
+			IRoomListener listener = (IRoomListener) it.next();
+			log.debug("calling participantJoined on listener " + listener.getName());
+			listener.participantJoined(participant);
+		}
+	}
+
+	public void removeParticipant(String userid) {
+		boolean present = false;
+		User p = null;
+		synchronized (this) {
+			present = participants.containsKey(userid);
+			if (present) {
+				log.debug("removing participant");
+				p = participants.remove(userid);
+			}
+		}
+		if (present) {
+			for (Iterator it = listeners.values().iterator(); it.hasNext();) {
+				IRoomListener listener = (IRoomListener) it.next();
+				log.debug("calling participantLeft on listener " + listener.getName());
+				listener.participantLeft(p);
+			}
+		}
+	}
+
+	public void changeParticipantStatus(String userid, String status, Object value) {
+		boolean present = false;
+		User p = null;
+		synchronized (this) {
+			present = participants.containsKey(userid);
+			if (present) {
+				log.debug("change participant status");
+				p = participants.get(userid);
+				p.setStatus(status, value);
+				//participants.put(userid, p);
+				//unmodifiableMap = Collections.unmodifiableMap(participants);
+			}
+		}
+		if (present) {
+			for (Iterator it = listeners.values().iterator(); it.hasNext();) {
+				IRoomListener listener = (IRoomListener) it.next();
+				log.debug("calling participantStatusChange on listener " + listener.getName());
+				listener.participantStatusChange(p, status, value);
+			}
+		}		
+	}
+
+	public void endAndKickAll() {
+		for (Iterator it = listeners.values().iterator(); it.hasNext();) {
+			IRoomListener listener = (IRoomListener) it.next();
+			log.debug("calling endAndKickAll on listener " + listener.getName());
+			listener.endAndKickAll();
+		}
+	}
+
+	public Map getParticipants() {
+		return participants;//unmodifiableMap;
+	}	
+
+	public Collection<User> getParticipantCollection() {
+		return participants.values();
+	}
+
+	public int getNumberOfParticipants() {
+		log.debug("Returning number of participants: " + participants.size());
+		return participants.size();
+	}
+
+	public int getNumberOfModerators() {
+		int sum = 0;
+		for (Iterator<User> it = participants.values().iterator(); it.hasNext(); ) {
+			User part = it.next();
+			if (part.isModerator()) {
+				sum++;
+			}
+		} 
+		log.debug("Returning number of moderators: " + sum);
+		return sum;
+	}
+
+	public ArrayList<String> getCurrentPresenter() {
+		return currentPresenter;
+	}
+	
+	public void assignPresenter(ArrayList<String> presenter){
+		currentPresenter = presenter;
+		for (Iterator iter = listeners.values().iterator(); iter.hasNext();) {
+			log.debug("calling on listener");
+			IRoomListener listener = (IRoomListener) iter.next();
+			log.debug("calling sendUpdateMessage on listener " + listener.getName());
+			listener.assignPresenter(presenter);
+		}	
+	}
+}