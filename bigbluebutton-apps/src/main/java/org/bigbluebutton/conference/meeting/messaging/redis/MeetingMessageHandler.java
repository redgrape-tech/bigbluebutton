package org.bigbluebutton.conference.meeting.messaging.redis;

import java.util.HashMap;
import java.util.Map;
import org.bigbluebutton.conference.service.messaging.CreateMeetingMessage;
import org.bigbluebutton.conference.service.messaging.DestroyMeetingMessage;
import org.bigbluebutton.conference.service.messaging.EndMeetingMessage;
import org.bigbluebutton.conference.service.messaging.IMessage;
import org.bigbluebutton.conference.service.messaging.KeepAliveMessage;
import org.bigbluebutton.conference.service.messaging.MessageFromJsonConverter;
import org.bigbluebutton.conference.service.messaging.MessagingConstants;
import org.bigbluebutton.conference.service.messaging.RegisterUserMessage;
import org.bigbluebutton.conference.service.messaging.UserConnectedToGlobalAudio;
import org.bigbluebutton.conference.service.messaging.UserDisconnectedFromGlobalAudio;
import org.bigbluebutton.conference.service.messaging.ValidateAuthTokenMessage;
import org.bigbluebutton.conference.service.messaging.GetAllMeetingsRequest;
import org.bigbluebutton.conference.service.messaging.redis.MessageHandler;
import org.bigbluebutton.core.api.IBigBlueButtonInGW;
import org.red5.logging.Red5LoggerFactory;
import org.slf4j.Logger;
import com.google.gson.Gson;


public class MeetingMessageHandler implements MessageHandler {
	private static Logger log = Red5LoggerFactory.getLogger(MeetingMessageHandler.class, "bigbluebutton");
	
	private IBigBlueButtonInGW bbbGW;
	
	@Override
	public void handleMessage(String pattern, String channel, String message) {
//		System.out.println("Checking message: " + pattern + " " + channel + " " + message);
		if (channel.equalsIgnoreCase(MessagingConstants.TO_MEETING_CHANNEL)) {
//			System.out.println("Meeting message: " + channel + " " + message);
			IMessage msg = MessageFromJsonConverter.convert(message);
			
			if (msg != null) {
				if (msg instanceof EndMeetingMessage) {
					EndMeetingMessage emm = (EndMeetingMessage) msg;
					log.info("Received end meeting request. Meeting id [{}]", emm.meetingId);
					bbbGW.endMeeting(emm.meetingId);
				} else if (msg instanceof CreateMeetingMessage) {
					CreateMeetingMessage emm = (CreateMeetingMessage) msg;
					log.info("Received create meeting request. Meeting id [{}]", emm.id);
					bbbGW.createMeeting2(emm.id, emm.externalId, emm.name, emm.record, emm.voiceBridge, 
							  emm.duration, emm.autoStartRecording, emm.allowStartStopRecording);
				} else if (msg instanceof RegisterUserMessage) {
					RegisterUserMessage emm = (RegisterUserMessage) msg;
<<<<<<< HEAD
					bbbGW.registerUser(emm.meetingID, emm.internalUserId, emm.fullname, emm.role, emm.externUserID, emm.authToken, emm.guest);
=======
					log.info("Received register user request. Meeting id [{}], userid=[{}], token=[{}]", emm.meetingID, emm.internalUserId, emm.authToken);
					bbbGW.registerUser(emm.meetingID, emm.internalUserId, emm.fullname, emm.role, emm.externUserID, emm.authToken);
>>>>>>> 8e12c909
				} else if (msg instanceof DestroyMeetingMessage) {
					DestroyMeetingMessage emm = (DestroyMeetingMessage) msg;
					log.info("Received destroy meeting request. Meeting id [{}]", emm.meetingId);
					bbbGW.destroyMeeting(emm.meetingId);
				} else if (msg instanceof ValidateAuthTokenMessage) {
					ValidateAuthTokenMessage emm = (ValidateAuthTokenMessage) msg;
					log.info("Received ValidateAuthTokenMessage token request. Meeting id [{}]", emm.meetingId);
					bbbGW.validateAuthToken(emm.meetingId, emm.userId, emm.token, emm.replyTo);
				} else if (msg instanceof UserConnectedToGlobalAudio) {
					UserConnectedToGlobalAudio emm = (UserConnectedToGlobalAudio) msg;
					
					Map<String, Object> logData = new HashMap<String, Object>();
					logData.put("voiceConf", emm.voiceConf);
					logData.put("userId", emm.userid);
					logData.put("username", emm.name);
					logData.put("event", "user_connected_to_global_audio");
					logData.put("description", "User connected to global audio.");
					
					Gson gson = new Gson();
					String logStr =  gson.toJson(logData);
					
					log.info("User connected to global audio: data={}", logStr);
					
					bbbGW.userConnectedToGlobalAudio(emm.voiceConf, emm.userid, emm.name);
				} else if (msg instanceof UserDisconnectedFromGlobalAudio) {
					UserDisconnectedFromGlobalAudio emm = (UserDisconnectedFromGlobalAudio) msg;
					
					Map<String, Object> logData = new HashMap<String, Object>();
					logData.put("voiceConf", emm.voiceConf);
					logData.put("userId", emm.userid);
					logData.put("username", emm.name);
					logData.put("event", "user_disconnected_from_global_audio");
					logData.put("description", "User disconnected from global audio.");
					
					Gson gson = new Gson();
					String logStr =  gson.toJson(logData);
					
					log.info("User disconnected from global audio: data={}", logStr);
					bbbGW.userDisconnectedFromGlobalAudio(emm.voiceConf, emm.userid, emm.name);
				}
				else if (msg instanceof GetAllMeetingsRequest) {
					GetAllMeetingsRequest emm = (GetAllMeetingsRequest) msg;
					log.info("Received GetAllMeetingsRequest");
					bbbGW.getAllMeetings("no_need_of_a_meeting_id");
				}
			}
		} else if (channel.equalsIgnoreCase(MessagingConstants.TO_SYSTEM_CHANNEL)) {
			IMessage msg = MessageFromJsonConverter.convert(message);
			
			if (msg != null) {
				if (msg instanceof KeepAliveMessage) {
					KeepAliveMessage emm = (KeepAliveMessage) msg;
					log.debug("Received KeepAliveMessage request. Meeting id [{}]", emm.keepAliveId);
					bbbGW.isAliveAudit(emm.keepAliveId);					
				}
			}
		}
	}
	
	public void setBigBlueButtonInGW(IBigBlueButtonInGW bbbGW) {
		this.bbbGW = bbbGW;
	}
	
}
<|MERGE_RESOLUTION|>--- conflicted
+++ resolved
@@ -1,117 +1,113 @@
-package org.bigbluebutton.conference.meeting.messaging.redis;
-
-import java.util.HashMap;
-import java.util.Map;
-import org.bigbluebutton.conference.service.messaging.CreateMeetingMessage;
-import org.bigbluebutton.conference.service.messaging.DestroyMeetingMessage;
-import org.bigbluebutton.conference.service.messaging.EndMeetingMessage;
-import org.bigbluebutton.conference.service.messaging.IMessage;
-import org.bigbluebutton.conference.service.messaging.KeepAliveMessage;
-import org.bigbluebutton.conference.service.messaging.MessageFromJsonConverter;
-import org.bigbluebutton.conference.service.messaging.MessagingConstants;
-import org.bigbluebutton.conference.service.messaging.RegisterUserMessage;
-import org.bigbluebutton.conference.service.messaging.UserConnectedToGlobalAudio;
-import org.bigbluebutton.conference.service.messaging.UserDisconnectedFromGlobalAudio;
-import org.bigbluebutton.conference.service.messaging.ValidateAuthTokenMessage;
-import org.bigbluebutton.conference.service.messaging.GetAllMeetingsRequest;
-import org.bigbluebutton.conference.service.messaging.redis.MessageHandler;
-import org.bigbluebutton.core.api.IBigBlueButtonInGW;
-import org.red5.logging.Red5LoggerFactory;
-import org.slf4j.Logger;
-import com.google.gson.Gson;
-
-
-public class MeetingMessageHandler implements MessageHandler {
-	private static Logger log = Red5LoggerFactory.getLogger(MeetingMessageHandler.class, "bigbluebutton");
-	
-	private IBigBlueButtonInGW bbbGW;
-	
-	@Override
-	public void handleMessage(String pattern, String channel, String message) {
-//		System.out.println("Checking message: " + pattern + " " + channel + " " + message);
-		if (channel.equalsIgnoreCase(MessagingConstants.TO_MEETING_CHANNEL)) {
-//			System.out.println("Meeting message: " + channel + " " + message);
-			IMessage msg = MessageFromJsonConverter.convert(message);
-			
-			if (msg != null) {
-				if (msg instanceof EndMeetingMessage) {
-					EndMeetingMessage emm = (EndMeetingMessage) msg;
-					log.info("Received end meeting request. Meeting id [{}]", emm.meetingId);
-					bbbGW.endMeeting(emm.meetingId);
-				} else if (msg instanceof CreateMeetingMessage) {
-					CreateMeetingMessage emm = (CreateMeetingMessage) msg;
-					log.info("Received create meeting request. Meeting id [{}]", emm.id);
-					bbbGW.createMeeting2(emm.id, emm.externalId, emm.name, emm.record, emm.voiceBridge, 
-							  emm.duration, emm.autoStartRecording, emm.allowStartStopRecording);
-				} else if (msg instanceof RegisterUserMessage) {
-					RegisterUserMessage emm = (RegisterUserMessage) msg;
-<<<<<<< HEAD
-					bbbGW.registerUser(emm.meetingID, emm.internalUserId, emm.fullname, emm.role, emm.externUserID, emm.authToken, emm.guest);
-=======
-					log.info("Received register user request. Meeting id [{}], userid=[{}], token=[{}]", emm.meetingID, emm.internalUserId, emm.authToken);
-					bbbGW.registerUser(emm.meetingID, emm.internalUserId, emm.fullname, emm.role, emm.externUserID, emm.authToken);
->>>>>>> 8e12c909
-				} else if (msg instanceof DestroyMeetingMessage) {
-					DestroyMeetingMessage emm = (DestroyMeetingMessage) msg;
-					log.info("Received destroy meeting request. Meeting id [{}]", emm.meetingId);
-					bbbGW.destroyMeeting(emm.meetingId);
-				} else if (msg instanceof ValidateAuthTokenMessage) {
-					ValidateAuthTokenMessage emm = (ValidateAuthTokenMessage) msg;
-					log.info("Received ValidateAuthTokenMessage token request. Meeting id [{}]", emm.meetingId);
-					bbbGW.validateAuthToken(emm.meetingId, emm.userId, emm.token, emm.replyTo);
-				} else if (msg instanceof UserConnectedToGlobalAudio) {
-					UserConnectedToGlobalAudio emm = (UserConnectedToGlobalAudio) msg;
-					
-					Map<String, Object> logData = new HashMap<String, Object>();
-					logData.put("voiceConf", emm.voiceConf);
-					logData.put("userId", emm.userid);
-					logData.put("username", emm.name);
-					logData.put("event", "user_connected_to_global_audio");
-					logData.put("description", "User connected to global audio.");
-					
-					Gson gson = new Gson();
-					String logStr =  gson.toJson(logData);
-					
-					log.info("User connected to global audio: data={}", logStr);
-					
-					bbbGW.userConnectedToGlobalAudio(emm.voiceConf, emm.userid, emm.name);
-				} else if (msg instanceof UserDisconnectedFromGlobalAudio) {
-					UserDisconnectedFromGlobalAudio emm = (UserDisconnectedFromGlobalAudio) msg;
-					
-					Map<String, Object> logData = new HashMap<String, Object>();
-					logData.put("voiceConf", emm.voiceConf);
-					logData.put("userId", emm.userid);
-					logData.put("username", emm.name);
-					logData.put("event", "user_disconnected_from_global_audio");
-					logData.put("description", "User disconnected from global audio.");
-					
-					Gson gson = new Gson();
-					String logStr =  gson.toJson(logData);
-					
-					log.info("User disconnected from global audio: data={}", logStr);
-					bbbGW.userDisconnectedFromGlobalAudio(emm.voiceConf, emm.userid, emm.name);
-				}
-				else if (msg instanceof GetAllMeetingsRequest) {
-					GetAllMeetingsRequest emm = (GetAllMeetingsRequest) msg;
-					log.info("Received GetAllMeetingsRequest");
-					bbbGW.getAllMeetings("no_need_of_a_meeting_id");
-				}
-			}
-		} else if (channel.equalsIgnoreCase(MessagingConstants.TO_SYSTEM_CHANNEL)) {
-			IMessage msg = MessageFromJsonConverter.convert(message);
-			
-			if (msg != null) {
-				if (msg instanceof KeepAliveMessage) {
-					KeepAliveMessage emm = (KeepAliveMessage) msg;
-					log.debug("Received KeepAliveMessage request. Meeting id [{}]", emm.keepAliveId);
-					bbbGW.isAliveAudit(emm.keepAliveId);					
-				}
-			}
-		}
-	}
-	
-	public void setBigBlueButtonInGW(IBigBlueButtonInGW bbbGW) {
-		this.bbbGW = bbbGW;
-	}
-	
-}
+package org.bigbluebutton.conference.meeting.messaging.redis;
+
+import java.util.HashMap;
+import java.util.Map;
+import org.bigbluebutton.conference.service.messaging.CreateMeetingMessage;
+import org.bigbluebutton.conference.service.messaging.DestroyMeetingMessage;
+import org.bigbluebutton.conference.service.messaging.EndMeetingMessage;
+import org.bigbluebutton.conference.service.messaging.IMessage;
+import org.bigbluebutton.conference.service.messaging.KeepAliveMessage;
+import org.bigbluebutton.conference.service.messaging.MessageFromJsonConverter;
+import org.bigbluebutton.conference.service.messaging.MessagingConstants;
+import org.bigbluebutton.conference.service.messaging.RegisterUserMessage;
+import org.bigbluebutton.conference.service.messaging.UserConnectedToGlobalAudio;
+import org.bigbluebutton.conference.service.messaging.UserDisconnectedFromGlobalAudio;
+import org.bigbluebutton.conference.service.messaging.ValidateAuthTokenMessage;
+import org.bigbluebutton.conference.service.messaging.GetAllMeetingsRequest;
+import org.bigbluebutton.conference.service.messaging.redis.MessageHandler;
+import org.bigbluebutton.core.api.IBigBlueButtonInGW;
+import org.red5.logging.Red5LoggerFactory;
+import org.slf4j.Logger;
+import com.google.gson.Gson;
+
+
+public class MeetingMessageHandler implements MessageHandler {
+	private static Logger log = Red5LoggerFactory.getLogger(MeetingMessageHandler.class, "bigbluebutton");
+	
+	private IBigBlueButtonInGW bbbGW;
+	
+	@Override
+	public void handleMessage(String pattern, String channel, String message) {
+//		System.out.println("Checking message: " + pattern + " " + channel + " " + message);
+		if (channel.equalsIgnoreCase(MessagingConstants.TO_MEETING_CHANNEL)) {
+//			System.out.println("Meeting message: " + channel + " " + message);
+			IMessage msg = MessageFromJsonConverter.convert(message);
+			
+			if (msg != null) {
+				if (msg instanceof EndMeetingMessage) {
+					EndMeetingMessage emm = (EndMeetingMessage) msg;
+					log.info("Received end meeting request. Meeting id [{}]", emm.meetingId);
+					bbbGW.endMeeting(emm.meetingId);
+				} else if (msg instanceof CreateMeetingMessage) {
+					CreateMeetingMessage emm = (CreateMeetingMessage) msg;
+					log.info("Received create meeting request. Meeting id [{}]", emm.id);
+					bbbGW.createMeeting2(emm.id, emm.externalId, emm.name, emm.record, emm.voiceBridge, 
+							  emm.duration, emm.autoStartRecording, emm.allowStartStopRecording);
+				} else if (msg instanceof RegisterUserMessage) {
+					RegisterUserMessage emm = (RegisterUserMessage) msg;
+					log.info("Received register user request. Meeting id [{}], userid=[{}], token=[{}], guest=[{}]", emm.meetingID, emm.internalUserId, emm.authToken, emm.guest);
+					bbbGW.registerUser(emm.meetingID, emm.internalUserId, emm.fullname, emm.role, emm.externUserID, emm.authToken, emm.guest);
+				} else if (msg instanceof DestroyMeetingMessage) {
+					DestroyMeetingMessage emm = (DestroyMeetingMessage) msg;
+					log.info("Received destroy meeting request. Meeting id [{}]", emm.meetingId);
+					bbbGW.destroyMeeting(emm.meetingId);
+				} else if (msg instanceof ValidateAuthTokenMessage) {
+					ValidateAuthTokenMessage emm = (ValidateAuthTokenMessage) msg;
+					log.info("Received ValidateAuthTokenMessage token request. Meeting id [{}]", emm.meetingId);
+					bbbGW.validateAuthToken(emm.meetingId, emm.userId, emm.token, emm.replyTo);
+				} else if (msg instanceof UserConnectedToGlobalAudio) {
+					UserConnectedToGlobalAudio emm = (UserConnectedToGlobalAudio) msg;
+					
+					Map<String, Object> logData = new HashMap<String, Object>();
+					logData.put("voiceConf", emm.voiceConf);
+					logData.put("userId", emm.userid);
+					logData.put("username", emm.name);
+					logData.put("event", "user_connected_to_global_audio");
+					logData.put("description", "User connected to global audio.");
+					
+					Gson gson = new Gson();
+					String logStr =  gson.toJson(logData);
+					
+					log.info("User connected to global audio: data={}", logStr);
+					
+					bbbGW.userConnectedToGlobalAudio(emm.voiceConf, emm.userid, emm.name);
+				} else if (msg instanceof UserDisconnectedFromGlobalAudio) {
+					UserDisconnectedFromGlobalAudio emm = (UserDisconnectedFromGlobalAudio) msg;
+					
+					Map<String, Object> logData = new HashMap<String, Object>();
+					logData.put("voiceConf", emm.voiceConf);
+					logData.put("userId", emm.userid);
+					logData.put("username", emm.name);
+					logData.put("event", "user_disconnected_from_global_audio");
+					logData.put("description", "User disconnected from global audio.");
+					
+					Gson gson = new Gson();
+					String logStr =  gson.toJson(logData);
+					
+					log.info("User disconnected from global audio: data={}", logStr);
+					bbbGW.userDisconnectedFromGlobalAudio(emm.voiceConf, emm.userid, emm.name);
+				}
+				else if (msg instanceof GetAllMeetingsRequest) {
+					GetAllMeetingsRequest emm = (GetAllMeetingsRequest) msg;
+					log.info("Received GetAllMeetingsRequest");
+					bbbGW.getAllMeetings("no_need_of_a_meeting_id");
+				}
+			}
+		} else if (channel.equalsIgnoreCase(MessagingConstants.TO_SYSTEM_CHANNEL)) {
+			IMessage msg = MessageFromJsonConverter.convert(message);
+			
+			if (msg != null) {
+				if (msg instanceof KeepAliveMessage) {
+					KeepAliveMessage emm = (KeepAliveMessage) msg;
+					log.debug("Received KeepAliveMessage request. Meeting id [{}]", emm.keepAliveId);
+					bbbGW.isAliveAudit(emm.keepAliveId);					
+				}
+			}
+		}
+	}
+	
+	public void setBigBlueButtonInGW(IBigBlueButtonInGW bbbGW) {
+		this.bbbGW = bbbGW;
+	}
+	
+}