/**
* BigBlueButton open source conferencing system - http://www.bigbluebutton.org/
* 
* Copyright (c) 2012 BigBlueButton Inc. and by respective authors (see below).
*
* This program is free software; you can redistribute it and/or modify it under the
* terms of the GNU Lesser General Public License as published by the Free Software
* Foundation; either version 3.0 of the License, or (at your option) any later
* version.
* 
* BigBlueButton is distributed in the hope that it will be useful, but WITHOUT ANY
* WARRANTY; without even the implied warranty of MERCHANTABILITY or FITNESS FOR A
* PARTICULAR PURPOSE. See the GNU Lesser General Public License for more details.
*
* You should have received a copy of the GNU Lesser General Public License along
* with BigBlueButton; if not, see <http://www.gnu.org/licenses/>.
*
*/
package org.bigbluebutton.conference;

import java.util.HashMap;
import java.util.Iterator;
import java.util.Map;
import java.util.Set;
import org.red5.server.api.Red5;
<<<<<<< HEAD
import org.bigbluebutton.conference.meeting.messaging.red5.ConnectionInvokerService;
=======
import org.bigbluebutton.conference.service.participants.ParticipantsApplication;
>>>>>>> 417b518c
import org.bigbluebutton.conference.service.recorder.RecorderApplication;
import org.bigbluebutton.core.api.IBigBlueButtonInGW;
import org.red5.logging.Red5LoggerFactory;
import org.red5.server.adapter.IApplication;
import org.red5.server.adapter.MultiThreadedApplicationAdapter;
import org.red5.server.api.IClient;
import org.red5.server.api.IConnection;
import org.red5.server.api.IContext;
import org.red5.server.api.scope.IScope;
import org.slf4j.Logger;
import org.springframework.context.ApplicationEvent;
import org.springframework.context.ApplicationListener;
import org.springframework.context.support.AbstractApplicationContext;

public class BigBlueButtonApplication extends MultiThreadedApplicationAdapter {
	private static Logger log = Red5LoggerFactory.getLogger(BigBlueButtonApplication.class, "bigbluebutton");

	private RecorderApplication recorderApplication;
	private AbstractApplicationContext appCtx;
	private ConnectionInvokerService connInvokerService;
	private IBigBlueButtonInGW bbbGW;
	
	private static final String APP = "BBB";
	
	@Override
	public boolean appConnect(IConnection conn, Object[] params) {
		log.debug("***** " + APP + " [ " + " appConnect *********");
		return super.appConnect(conn, params);
	}

	@Override
	public void appDisconnect(IConnection conn) {
		log.debug("***** " + APP + " [ " + " appDisconnect *********");
		super.appDisconnect(conn);
	}

	@Override
	public boolean appJoin(IClient client, IScope scope) {
		log.debug("***** " + APP + " [ " + " appJoin [ " + scope.getName() + "] *********");
		return super.appJoin(client, scope);
	}

	@Override
	public void appLeave(IClient client, IScope scope) {
		log.debug("***** " + APP + " [ " + " appLeave [ " + scope.getName() + "] *********");
		super.appLeave(client, scope);
	}
	
	@Override
	public boolean roomJoin(IClient client, IScope scope) {
		log.debug("***** " + APP + " [ " + " roomJoin [ " + scope.getName() + "] *********");
		return super.roomJoin(client, scope);
	}
	
	@Override
	public void roomLeave(IClient client, IScope scope) {
		log.debug("***** " + APP + " [ " + " roomLeave [ " + scope.getName() + "] *********");
		super.roomLeave(client, scope);
	}
	
	@Override
    public boolean appStart(IScope app) {
		log.debug("***** " + APP + " [ " + " appStart [ " + scope.getName() + "] *********");
		IContext context = app.getContext();
		appCtx = (AbstractApplicationContext) context.getApplicationContext();
		appCtx.addApplicationListener(new ShutdownHookListener());
		appCtx.registerShutdownHook();
		super.appStart(app);
        
		connInvokerService.setAppScope(app);

		return true;
	}
    
	@Override
	public void appStop(IScope app) {
		log.debug("***** " + APP + " [ " + " appStop [ " + scope.getName() + "] *********");
		super.appStop(app);
	}
    
	@Override
	public boolean roomStart(IScope room) {
		log.debug("***** " + APP + " [ " + " roomStart [ " + scope.getName() + "] *********");

		connInvokerService.addScope(room.getName(), room);
		return super.roomStart(room);
	}	
	
	@Override
	public void roomStop(IScope room) {
		log.debug("***** " + APP + " [ " + " roomStop [ " + scope.getName() + "] *********");
		
		recorderApplication.destroyRecordSession(room.getName());
		connInvokerService.removeScope(room.getName());
		
		super.roomStop(room);
	}
    	
	@Override
	public boolean roomConnect(IConnection connection, Object[] params) {
		log.debug("***** " + APP + " [ " + " roomConnect [ " + connection.getScope().getName() + "] *********");
		
		String username = ((String) params[0]).toString();
		String role = ((String) params[1]).toString();
		String room = ((String)params[2]).toString();
               
		String voiceBridge = ((String) params[3]).toString();
		
		boolean record = (Boolean)params[4];
		
<<<<<<< HEAD
		String externalUserID = ((String) params[5]).toString();
		String internalUserID = ((String) params[6]).toString();
    	
		Boolean locked = false;
		if (params.length >= 7 && ((Boolean) params[7])) {
			locked = true;
		}
    	
		Boolean muted  = false;
		if (params.length >= 8 && ((Boolean) params[8])) {
			muted = true;
		}
    	
		Map<String, Boolean> lsMap = null;
		if (params.length >= 9) {
			try {
				lsMap = (Map<String, Boolean> ) params[9];
			} catch(Exception e){
				lsMap = new HashMap<String, Boolean>();
			}
		}
    	   	    	
=======
    	String externalUserID = ((String) params[5]).toString();
    	String internalUserID = ((String) params[6]).toString();
    	boolean guest = ((Boolean) params[7]);
    	    	
>>>>>>> 417b518c
		if (record == true) {
			recorderApplication.createRecordSession(room);
		}
			
<<<<<<< HEAD
		BigBlueButtonSession bbbSession = new BigBlueButtonSession(room, internalUserID,  username, role, 
    			voiceBridge, record, externalUserID, muted);
		connection.setAttribute(Constants.SESSION, bbbSession);        
		connection.setAttribute("INTERNAL_USER_ID", internalUserID);
=======
    	BigBlueButtonSession bbbSession = new BigBlueButtonSession(room, internalUserID,  username, role, 
    			voiceBridge, record, externalUserID, guest);
        connection.setAttribute(Constants.SESSION, bbbSession);        
>>>>>>> 417b518c
        
		String debugInfo = "internalUserID=" + internalUserID + ",username=" + username + ",role=" +  role + "," + 
        					",voiceConf=" + voiceBridge + ",room=" + room + ",externalUserid=" + externalUserID;
		log.debug("User [{}] connected to room [{}]", debugInfo, room); 

		bbbGW.initLockSettings(room, locked, lsMap);
		
		connInvokerService.addConnection(bbbSession.getInternalUserID(), connection);

		log.info("User connected: sessionId=[" + Red5.getConnectionLocal().getSessionId() + "], encoding=[" + Red5.getConnectionLocal().getType() +
				"(persistent=RTMP,polling=RTMPT)], meetingId= [" + bbbSession.getRoom() + "], userId=[" + bbbSession.getInternalUserID() + "] username=[" + bbbSession.getUsername() +"]");

		
		return super.roomConnect(connection, params);
        
	}

	@Override
	public void roomDisconnect(IConnection conn) {
		log.debug("***** " + APP + " [ " + " roomDisconnect [ " + conn.getScope().getName() + "] *********");
		
		String remoteHost = Red5.getConnectionLocal().getRemoteAddress();
		int remotePort = Red5.getConnectionLocal().getRemotePort();    	
		String clientId = Red5.getConnectionLocal().getClient().getId();
		log.info("***** " + APP + "[clientid=" + clientId + "] disconnnected from " + remoteHost + ":" + remotePort + ".");
    	
		connInvokerService.removeConnection(getBbbSession().getInternalUserID());
    	
		BigBlueButtonSession bbbSession = (BigBlueButtonSession) Red5.getConnectionLocal().getAttribute(Constants.SESSION);
		log.info("User disconnected: sessionId=[" + Red5.getConnectionLocal().getSessionId() + "], encoding=[" + Red5.getConnectionLocal().getType() +
				"(persistent=RTMP,polling=RTMPT)], meetingId= [" + bbbSession.getRoom() + "], userId=[" + bbbSession.getInternalUserID() + "] username=[" + bbbSession.getUsername() +"]");
		
		bbbGW.userLeft(bbbSession.getRoom(), getBbbSession().getInternalUserID());
		
		super.roomDisconnect(conn);
	}
	
	public void validateToken(String token) {
		BigBlueButtonSession bbbSession = (BigBlueButtonSession) Red5.getConnectionLocal().getAttribute(Constants.SESSION);
		assert bbbSession != null;
		String userId = bbbSession.getInternalUserID();
		String meetingId = Red5.getConnectionLocal().getScope().getName();
		bbbGW.validateAuthToken(meetingId, userId, token, meetingId + "/" + userId);
	}
	
	public void joinMeeting(String userId) {
		BigBlueButtonSession bbbSession = getBbbSession();
		if (bbbSession != null) {
			String userid = bbbSession.getInternalUserID();
			String username = bbbSession.getUsername();
			String role = bbbSession.getRole();
			String meetingId = bbbSession.getRoom();
			log.debug(APP + ":joinMeeting - [" + meetingId + "] [" + userid + ", " + username + ", " + role + "]");
			
			bbbGW.userJoin(meetingId, userid);
		}
		
	}
	
	public void setRecorderApplication(RecorderApplication a) {
		recorderApplication = a;
	}
	
	public void setApplicationListeners(Set<IApplication> listeners) {
		Iterator<IApplication> iter = listeners.iterator();
		while (iter.hasNext()) {
			super.addListener((IApplication) iter.next());
		}
	}
		
	private BigBlueButtonSession getBbbSession() {
		return (BigBlueButtonSession) Red5.getConnectionLocal().getAttribute(Constants.SESSION);
	}

	public void setConnInvokerService(ConnectionInvokerService connInvokerService) {
		this.connInvokerService = connInvokerService;
	}
	
	public void setBigBlueButtonInGW(IBigBlueButtonInGW bbbGW) {
		this.bbbGW = bbbGW;
	}
	
	private class ShutdownHookListener implements ApplicationListener<ApplicationEvent> {

		@Override
		public void onApplicationEvent(ApplicationEvent event) {
			if (event instanceof org.springframework.context.event.ContextStoppedEvent) {
				log.info("Received shutdown event. Red5 is shutting down. Destroying all rooms.");
			}			
		}
		
	}
}<|MERGE_RESOLUTION|>--- conflicted
+++ resolved
@@ -23,11 +23,7 @@
 import java.util.Map;
 import java.util.Set;
 import org.red5.server.api.Red5;
-<<<<<<< HEAD
 import org.bigbluebutton.conference.meeting.messaging.red5.ConnectionInvokerService;
-=======
-import org.bigbluebutton.conference.service.participants.ParticipantsApplication;
->>>>>>> 417b518c
 import org.bigbluebutton.conference.service.recorder.RecorderApplication;
 import org.bigbluebutton.core.api.IBigBlueButtonInGW;
 import org.red5.logging.Red5LoggerFactory;
@@ -138,9 +134,9 @@
 		
 		boolean record = (Boolean)params[4];
 		
-<<<<<<< HEAD
 		String externalUserID = ((String) params[5]).toString();
 		String internalUserID = ((String) params[6]).toString();
+		boolean guest = ((Boolean) params[7]);
     	
 		Boolean locked = false;
 		if (params.length >= 7 && ((Boolean) params[7])) {
@@ -161,26 +157,14 @@
 			}
 		}
     	   	    	
-=======
-    	String externalUserID = ((String) params[5]).toString();
-    	String internalUserID = ((String) params[6]).toString();
-    	boolean guest = ((Boolean) params[7]);
-    	    	
->>>>>>> 417b518c
 		if (record == true) {
 			recorderApplication.createRecordSession(room);
 		}
 			
-<<<<<<< HEAD
 		BigBlueButtonSession bbbSession = new BigBlueButtonSession(room, internalUserID,  username, role, 
-    			voiceBridge, record, externalUserID, muted);
+    			voiceBridge, record, externalUserID, muted, guest);
 		connection.setAttribute(Constants.SESSION, bbbSession);        
 		connection.setAttribute("INTERNAL_USER_ID", internalUserID);
-=======
-    	BigBlueButtonSession bbbSession = new BigBlueButtonSession(room, internalUserID,  username, role, 
-    			voiceBridge, record, externalUserID, guest);
-        connection.setAttribute(Constants.SESSION, bbbSession);        
->>>>>>> 417b518c
         
 		String debugInfo = "internalUserID=" + internalUserID + ",username=" + username + ",role=" +  role + "," + 
         					",voiceConf=" + voiceBridge + ",room=" + room + ",externalUserid=" + externalUserID;
