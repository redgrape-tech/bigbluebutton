/**
* BigBlueButton open source conferencing system - http://www.bigbluebutton.org/
* 
* Copyright (c) 2012 BigBlueButton Inc. and by respective authors (see below).
*
* This program is free software; you can redistribute it and/or modify it under the
* terms of the GNU Lesser General Public License as published by the Free Software
* Foundation; either version 3.0 of the License, or (at your option) any later
* version.
* 
* BigBlueButton is distributed in the hope that it will be useful, but WITHOUT ANY
* WARRANTY; without even the implied warranty of MERCHANTABILITY or FITNESS FOR A
* PARTICULAR PURPOSE. See the GNU Lesser General Public License for more details.
*
* You should have received a copy of the GNU Lesser General Public License along
* with BigBlueButton; if not, see <http://www.gnu.org/licenses/>.
*
*/
package org.bigbluebutton.conference;

import java.util.Iterator;
import java.util.Set;
<<<<<<< HEAD

import org.red5.server.api.Red5;
import org.bigbluebutton.conference.service.participants.ParticipantsApplication;
=======
import org.red5.server.api.Red5;
import org.bigbluebutton.conference.service.participants.ParticipantsApplication;
>>>>>>> 8c656f0a
import org.bigbluebutton.conference.service.recorder.RecorderApplication;
import org.red5.logging.Red5LoggerFactory;
import org.red5.server.adapter.IApplication;
import org.red5.server.adapter.MultiThreadedApplicationAdapter;
import org.red5.server.api.IClient;
import org.red5.server.api.IConnection;
import org.red5.server.api.IContext;
import org.red5.server.api.scope.IScope;
import org.slf4j.Logger;
import org.springframework.context.ApplicationEvent;
import org.springframework.context.ApplicationListener;
import org.springframework.context.support.AbstractApplicationContext;

public class BigBlueButtonApplication extends MultiThreadedApplicationAdapter {
	private static Logger log = Red5LoggerFactory.getLogger(BigBlueButtonApplication.class, "bigbluebutton");

	private ParticipantsApplication participantsApplication;
	private RecorderApplication recorderApplication;
	private AbstractApplicationContext appCtx;
	private ConnectionInvokerService connInvokerService;
	
	private static final String APP = "BBB";
	
	@Override
	public boolean appConnect(IConnection conn, Object[] params) {
		log.debug("***** " + APP + " [ " + " appConnect *********");
		return super.appConnect(conn, params);
	}

	@Override
	public void appDisconnect(IConnection conn) {
		log.debug("***** " + APP + " [ " + " appDisconnect *********");
		super.appDisconnect(conn);
	}

	@Override
	public boolean appJoin(IClient client, IScope scope) {
		log.debug("***** " + APP + " [ " + " appJoin [ " + scope.getName() + "] *********");
		return super.appJoin(client, scope);
	}

	@Override
	public void appLeave(IClient client, IScope scope) {
		log.debug("***** " + APP + " [ " + " appLeave [ " + scope.getName() + "] *********");
		super.appLeave(client, scope);
	}
	
	@Override
	public boolean roomJoin(IClient client, IScope scope) {
		log.debug("***** " + APP + " [ " + " roomJoin [ " + scope.getName() + "] *********");
		return super.roomJoin(client, scope);
	}
	
	@Override
	public void roomLeave(IClient client, IScope scope) {
		log.debug("***** " + APP + " [ " + " roomLeave [ " + scope.getName() + "] *********");
		super.roomLeave(client, scope);
	}
	
	@Override
    public boolean appStart(IScope app) {
		log.debug("***** " + APP + " [ " + " appStart [ " + scope.getName() + "] *********");
        IContext context = app.getContext();
        appCtx = (AbstractApplicationContext) context.getApplicationContext();
        appCtx.addApplicationListener(new ShutdownHookListener());
        appCtx.registerShutdownHook();
        super.appStart(app);
        
        connInvokerService.start();
        
        return true;
    }
    
	@Override
    public void appStop(IScope app) {
		log.debug("***** " + APP + " [ " + " appStop [ " + scope.getName() + "] *********");
        connInvokerService.stop();
        super.appStop(app);
    }
    
	@Override
    public boolean roomStart(IScope room) {
		log.debug("***** " + APP + " [ " + " roomStart [ " + scope.getName() + "] *********");

		connInvokerService.addScope(room.getName(), room);
    	return super.roomStart(room);
    }	
	
	@Override
    public void roomStop(IScope room) {
		log.debug("***** " + APP + " [ " + " roomStop [ " + scope.getName() + "] *********");
		
    	participantsApplication.destroyRoom(room.getName());
		recorderApplication.destroyRecordSession(room.getName());
		connInvokerService.removeScope(room.getName());
		
		super.roomStop(room);
    }
    	
	@Override
	public boolean roomConnect(IConnection connection, Object[] params) {
		log.debug("***** " + APP + " [ " + " roomConnect [ " + connection.getScope().getName() + "] *********");
		
        String username = ((String) params[0]).toString();
        String role = ((String) params[1]).toString();
        String room = ((String)params[2]).toString();
               
        String voiceBridge = ((String) params[3]).toString();
		
		boolean record = (Boolean)params[4];
		
    	String externalUserID = ((String) params[5]).toString();
    	String internalUserID = ((String) params[6]).toString();
<<<<<<< HEAD
    	boolean guest = (Boolean)params[8];
    	log.debug("guest value - [" + guest + "]"); 
    	
=======
    	    	
>>>>>>> 8c656f0a
		if (record == true) {
			recorderApplication.createRecordSession(room);
		}
			
<<<<<<< HEAD
    	BigBlueButtonSession bbbSession = new BigBlueButtonSession(sessionName, clientID, internalUserID,  username, role, 
    			conference, room, voiceBridge, record, externalUserID, guest);
=======
    	BigBlueButtonSession bbbSession = new BigBlueButtonSession(room, internalUserID,  username, role, 
    			voiceBridge, record, externalUserID);
>>>>>>> 8c656f0a
        connection.setAttribute(Constants.SESSION, bbbSession);        
        
        String debugInfo = "internalUserID=" + internalUserID + ",username=" + username + ",role=" +  role + "," + 
        					",voiceConf=" + voiceBridge + ",room=" + room + ",externalUserid=" + externalUserID;
		log.debug("User [{}] connected to room [{}]", debugInfo, room); 
		participantsApplication.createRoom(room);
		
        connInvokerService.addConnection(bbbSession.getInternalUserID(), connection);
        
        return super.roomConnect(connection, params);
        
	}

	@Override
	public void roomDisconnect(IConnection conn) {
		log.debug("***** " + APP + " [ " + " roomDisconnect [ " + conn.getScope().getName() + "] *********");
		
        String remoteHost = Red5.getConnectionLocal().getRemoteAddress();
        int remotePort = Red5.getConnectionLocal().getRemotePort();    	
        String clientId = Red5.getConnectionLocal().getClient().getId();
    	log.info("***** " + APP + "[clientid=" + clientId + "] disconnnected from " + remoteHost + ":" + remotePort + ".");
    	
    	connInvokerService.removeConnection(getBbbSession().getInternalUserID());
    	
		BigBlueButtonSession bbbSession = (BigBlueButtonSession) Red5.getConnectionLocal().getAttribute(Constants.SESSION);
		log.info("User [" + bbbSession.getUsername() + "] disconnected from room [" + bbbSession.getRoom() +"]");
		super.roomDisconnect(conn);
	}
	
	public String getMyUserId() {
		BigBlueButtonSession bbbSession = (BigBlueButtonSession) Red5.getConnectionLocal().getAttribute(Constants.SESSION);
		assert bbbSession != null;
		return bbbSession.getInternalUserID();
	}
	
	public void setParticipantsApplication(ParticipantsApplication a) {
		participantsApplication = a;
	}
	
	public void setRecorderApplication(RecorderApplication a) {
		recorderApplication = a;
	}
	
	public void setApplicationListeners(Set<IApplication> listeners) {
		Iterator<IApplication> iter = listeners.iterator();
		while (iter.hasNext()) {
			super.addListener((IApplication) iter.next());
		}
	}
		
	private BigBlueButtonSession getBbbSession() {
		return (BigBlueButtonSession) Red5.getConnectionLocal().getAttribute(Constants.SESSION);
	}

	public void setConnInvokerService(ConnectionInvokerService connInvokerService) {
		this.connInvokerService = connInvokerService;
	}
	
	private class ShutdownHookListener implements ApplicationListener<ApplicationEvent> {

		@Override
		public void onApplicationEvent(ApplicationEvent event) {
			if (event instanceof org.springframework.context.event.ContextStoppedEvent) {
				log.info("Received shutdown event. Red5 is shutting down. Destroying all rooms.");
				participantsApplication.destroyAllRooms();
			}			
		}
		
	}
}<|MERGE_RESOLUTION|>--- conflicted
+++ resolved
@@ -20,14 +20,8 @@
 
 import java.util.Iterator;
 import java.util.Set;
-<<<<<<< HEAD
-
-import org.red5.server.api.Red5;
+import org.red5.server.api.Red5; import org.bigbluebutton.conference.service.participants.ParticipantsApplication;
-=======
-import org.red5.server.api.Red5;
-import org.bigbluebutton.conference.service.participants.ParticipantsApplication;
->>>>>>> 8c656f0a
 import org.bigbluebutton.conference.service.recorder.RecorderApplication;
 import org.red5.logging.Red5LoggerFactory;
 import org.red5.server.adapter.IApplication;
@@ -141,24 +135,13 @@
 		
     	String externalUserID = ((String) params[5]).toString();
     	String internalUserID = ((String) params[6]).toString();
-<<<<<<< HEAD
-    	boolean guest = (Boolean)params[8];
-    	log.debug("guest value - [" + guest + "]"); 
-    	
-=======
     	    	
->>>>>>> 8c656f0a
 		if (record == true) {
 			recorderApplication.createRecordSession(room);
 		}
 			
-<<<<<<< HEAD
-    	BigBlueButtonSession bbbSession = new BigBlueButtonSession(sessionName, clientID, internalUserID,  username, role, 
-    			conference, room, voiceBridge, record, externalUserID, guest);
-=======
     	BigBlueButtonSession bbbSession = new BigBlueButtonSession(room, internalUserID,  username, role, 
     			voiceBridge, record, externalUserID);
->>>>>>> 8c656f0a
         connection.setAttribute(Constants.SESSION, bbbSession);        
         
         String debugInfo = "internalUserID=" + internalUserID + ",username=" + username + ",role=" +  role + "," + 
