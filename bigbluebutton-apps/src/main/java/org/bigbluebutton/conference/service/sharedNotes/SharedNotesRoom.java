/**
		log.debug("AddNote request received.");
* BigBlueButton open source conferencing system - http://www.bigbluebutton.org/
*
* Copyright (c) 2012 BigBlueButton Inc. and by respective authors (see below).
*
* This program is free software; you can redistribute it and/or modify it under the
* terms of the GNU Lesser General Public License as published by the Free Software
* Foundation; either version 2.1 of the License, or (at your option) any later
* version.
*
* BigBlueButton is distributed in the hope that it will be useful, but WITHOUT ANY
* WARRANTY; without even the implied warranty of MERCHANTABILITY or FITNESS FOR A
* PARTICULAR PURPOSE. See the GNU Lesser General Public License for more details.
*
* You should have received a copy of the GNU Lesser General Public License along
* with BigBlueButton; if not, see <http://www.gnu.org/licenses/>.
*
* Author: Hugo Lazzari <hslazzari@gmail.com>
*/
package org.bigbluebutton.conference.service.sharedNotes;

import java.util.UUID;
import java.util.ArrayList;
import java.util.Iterator;
import java.util.List;
import java.util.Map;
<<<<<<< HEAD
import java.util.Set;
=======
import java.util.UUID;
>>>>>>> ac292cbe
import java.util.concurrent.ConcurrentHashMap;
import name.fraser.neil.plaintext.diff_match_patch;
import name.fraser.neil.plaintext.diff_match_patch.Patch;
import name.fraser.neil.plaintext.diff_match_patch.Diff;
import java.util.LinkedList;
import java.util.UUID;
import java.util.concurrent.ConcurrentSkipListSet;

import net.jcip.annotations.ThreadSafe;

import org.red5.logging.Red5LoggerFactory;
import org.slf4j.Logger;

/**
* Contains information about a SharedNotesRoom.
*/
@ThreadSafe
public class SharedNotesRoom {
	private static Logger log = Red5LoggerFactory.getLogger( SharedNotesRoom.class, "bigbluebutton" );

	private final String name;
	private final Map<String, ISharedNotesRoomListener> listeners;
	private final Set<String> clients;
	private Map<String,String> documents = new ConcurrentHashMap<String, String>();
	private static final Object syncObject = new Object();
	private diff_match_patch diffPatch = new diff_match_patch();

	public SharedNotesRoom(String name) {
		this.name = name;
		this.listeners = new ConcurrentHashMap<String, ISharedNotesRoomListener>();
		this.clients = new ConcurrentSkipListSet<String>();
        documents.put("MAIN_WINDOW","");
	}

	public String getName() {
		return name;
	}

	public void addRoomListener(ISharedNotesRoomListener listener) {
		if (! listeners.containsKey(listener.getName())) {
			log.debug("adding room listener");
			listeners.put(listener.getName(), listener);	
		}
	}

	public void addRoomClient(String userid) {
		if (! clients.contains(userid)) {
			synchronized (syncObject) {
				clients.add(userid);
			}
			
		}

	}

	public void removeRoomClient(String userid) {
		synchronized (syncObject) {
			if (! clients.contains(userid)) {
				clients.remove(userid);
			}
		}
	}

	public void removeRoomListener(ISharedNotesRoomListener listener) {
		log.debug("removing room listener");
		listeners.remove(listener);	
	}

	public Map<String,String> currentDocument(String userid) {
		return documents;
	}

    public void addNote(){
        String noteId = UUID.randomUUID().toString();
        synchronized (syncObject) {	
            documents.put(noteId, "");
            for (Iterator<String> iter = clients.iterator(); iter.hasNext();) {
                String userId = (String) iter.next();
                for (Iterator<ISharedNotesRoomListener> iter2 = listeners.values().iterator(); iter2.hasNext();)             {
                    ISharedNotesRoomListener listener = (ISharedNotesRoomListener) iter2.next();
                    listener.initClientDocument(noteId, userId);
                }
            }
        }
    }

	public boolean patchClient(String noteId, String userid, String patch, Integer beginIndex, Integer endIndex) {
		synchronized (syncObject) {	
			if(clients.contains(userid)) {	
				patchServer(noteId,patch);
				sendModificationsToClients(userid, noteId, patch, beginIndex, endIndex);
			}
		}
		return true;
	}

    private void patchServer(String noteId, String patch) {
        String _document = documents.get(noteId);
		LinkedList<Patch> patchObjects = diffPatch.patch_fromText(patch);
   		Object[] result = diffPatch.patch_apply(patchObjects, _document);
		documents.put(noteId, result[0].toString());
	}

	private void sendModificationsToClients(String srcUser, String noteId, String patch, Integer beginIndex, Integer endIndex) {
         String _document = documents.get(noteId);
		 for (Iterator<String> iter = clients.iterator(); iter.hasNext();) {
            String userId = (String) iter.next();
            if(!userId.equals(srcUser)){
                for (Iterator<ISharedNotesRoomListener> iter2 = listeners.values().iterator(); iter2.hasNext();)             {
                    ISharedNotesRoomListener listener = (ISharedNotesRoomListener) iter2.next();
                    listener.remoteModifications(noteId, userId, patch, beginIndex, endIndex);
                }
		    }
        }
	}

	public void patchDocument(String noteId, String userid, String patch, Integer beginIndex, Integer endIndex) {
		patchClient(noteId, userid, patch, beginIndex, endIndex);
	}

	public void createAdditionalNotes() {
		String notesId = UUID.randomUUID().toString();

		for (Map.Entry<String, ISharedNotesRoomListener> entry : listeners.entrySet()) {
			ISharedNotesRoomListener listener = entry.getValue();
			listener.createAdditionalNotes(notesId);
		}
	}

	public void destroyAdditionalNotes(String notesId) {
		for (Map.Entry<String, ISharedNotesRoomListener> entry : listeners.entrySet()) {
			ISharedNotesRoomListener listener = entry.getValue();
			listener.destroyAdditionalNotes(notesId);
		}
	}
}

<|MERGE_RESOLUTION|>--- conflicted
+++ resolved
@@ -25,11 +25,7 @@
 import java.util.Iterator;
 import java.util.List;
 import java.util.Map;
-<<<<<<< HEAD
 import java.util.Set;
-=======
-import java.util.UUID;
->>>>>>> ac292cbe
 import java.util.concurrent.ConcurrentHashMap;
 import name.fraser.neil.plaintext.diff_match_patch;
 import name.fraser.neil.plaintext.diff_match_patch.Patch;
@@ -102,20 +98,6 @@
 		return documents;
 	}
 
-    public void addNote(){
-        String noteId = UUID.randomUUID().toString();
-        synchronized (syncObject) {	
-            documents.put(noteId, "");
-            for (Iterator<String> iter = clients.iterator(); iter.hasNext();) {
-                String userId = (String) iter.next();
-                for (Iterator<ISharedNotesRoomListener> iter2 = listeners.values().iterator(); iter2.hasNext();)             {
-                    ISharedNotesRoomListener listener = (ISharedNotesRoomListener) iter2.next();
-                    listener.initClientDocument(noteId, userId);
-                }
-            }
-        }
-    }
-
 	public boolean patchClient(String noteId, String userid, String patch, Integer beginIndex, Integer endIndex) {
 		synchronized (syncObject) {	
 			if(clients.contains(userid)) {	
@@ -146,24 +128,28 @@
         }
 	}
 
-	public void patchDocument(String noteId, String userid, String patch, Integer beginIndex, Integer endIndex) {
+	public void patchDocument(String noteId, String userid, String patch, Integer beginIndex, Integer endIndex){
 		patchClient(noteId, userid, patch, beginIndex, endIndex);
 	}
 
 	public void createAdditionalNotes() {
-		String notesId = UUID.randomUUID().toString();
+		String noteId = UUID.randomUUID().toString();
+        synchronized (syncObject) {	
+            documents.put(noteId, "");
 
 		for (Map.Entry<String, ISharedNotesRoomListener> entry : listeners.entrySet()) {
 			ISharedNotesRoomListener listener = entry.getValue();
-			listener.createAdditionalNotes(notesId);
-		}
+			listener.createAdditionalNotes(noteId);
+		}}
 	}
 
 	public void destroyAdditionalNotes(String notesId) {
+        synchronized (syncObject) {	
+            documents.remove(notesId);
 		for (Map.Entry<String, ISharedNotesRoomListener> entry : listeners.entrySet()) {
 			ISharedNotesRoomListener listener = entry.getValue();
 			listener.destroyAdditionalNotes(notesId);
-		}
+		}}
 	}
 }
 
