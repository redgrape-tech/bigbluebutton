/**
* BigBlueButton open source conferencing system - http://www.bigbluebutton.org/
* 
* Copyright (c) 2014 BigBlueButton Inc. and by respective authors (see below).
*
* This program is free software; you can redistribute it and/or modify it under the
* terms of the GNU Lesser General Public License as published by the Free Software
* Foundation; either version 3.0 of the License, or (at your option) any later
* version.
* 
* BigBlueButton is distributed in the hope that it will be useful, but WITHOUT ANY
* WARRANTY; without even the implied warranty of MERCHANTABILITY or FITNESS FOR A
* PARTICULAR PURPOSE. See the GNU Lesser General Public License for more details.
*
* You should have received a copy of the GNU Lesser General Public License along
* with BigBlueButton; if not, see <http://www.gnu.org/licenses/>.
*
*/
package org.bigbluebutton.conference.service.messaging;

public class MessagingConstants {
	
	public static final String FROM_BBB_APPS_CHANNEL = "bigbluebutton:from-bbb-apps";
	public static final String FROM_BBB_APPS_PATTERN = FROM_BBB_APPS_CHANNEL + ":*";
	public static final String FROM_SYSTEM_CHANNEL = FROM_BBB_APPS_CHANNEL + ":system";
	public static final String FROM_MEETING_CHANNEL = FROM_BBB_APPS_CHANNEL + ":meeting";
	public static final String FROM_PRESENTATION_CHANNEL = FROM_BBB_APPS_CHANNEL + ":presentation";
	public static final String FROM_POLLING_CHANNEL = FROM_BBB_APPS_CHANNEL + ":polling";
	public static final String FROM_USERS_CHANNEL = FROM_BBB_APPS_CHANNEL + ":users";
	public static final String FROM_CHAT_CHANNEL = FROM_BBB_APPS_CHANNEL + ":chat"; 
	public static final String FROM_WHITEBOARD_CHANNEL = FROM_BBB_APPS_CHANNEL + ":whiteboard";

	public static final String TO_BBB_APPS_CHANNEL = "bigbluebutton:to-bbb-apps";	
	public static final String TO_BBB_APPS_PATTERN = TO_BBB_APPS_CHANNEL + ":*";
	public static final String TO_MEETING_CHANNEL = TO_BBB_APPS_CHANNEL + ":meeting";	
	public static final String TO_SYSTEM_CHANNEL = TO_BBB_APPS_CHANNEL + ":system";
	public static final String TO_PRESENTATION_CHANNEL = TO_BBB_APPS_CHANNEL + ":presentation";
	public static final String TO_POLLING_CHANNEL = TO_BBB_APPS_CHANNEL + ":polling";
	public static final String TO_USERS_CHANNEL = TO_BBB_APPS_CHANNEL + ":users";
	public static final String TO_CHAT_CHANNEL = TO_BBB_APPS_CHANNEL + ":chat";   


	public static final String DESTROY_MEETING_REQUEST_EVENT = "DestroyMeetingRequestEvent";
	public static final String CREATE_MEETING_REQUEST_EVENT = "CreateMeetingRequestEvent";	
	public static final String END_MEETING_REQUEST_EVENT = "EndMeetingRequestEvent";
	public static final String MEETING_STARTED_EVENT = "meeting_created_message";
	public static final String MEETING_ENDED_EVENT = "meeting_ended_event";
	public static final String MEETING_DESTROYED_EVENT = "meeting_destroyed_event";
	public static final String USER_JOINED_EVENT = "UserJoinedEvent";
	public static final String USER_LEFT_EVENT = "UserLeftEvent";
<<<<<<< HEAD
	public static final String USER_STATUS_CHANGE_EVENT = "UserStatusChangeEvent";	
	public static final String SEND_POLLS_EVENT = "SendPollsEvent";
	public static final String RECORD_STATUS_EVENT = "RecordStatusEvent";
=======
	public static final String USER_STATUS_CHANGE_EVENT = "UserStatusChangeEvent";
	public static final String GUEST_ASK_TO_ENTER_EVENT = "guestAskToEnter";
	public static final String MODERATOR_RESPONSE_EVENT = "responseToGuest";
	public static final String GUESTS_WAITING_EVENT = "guestsWaitingEvent";
	public static final String NEW_GUEST_POLICY = "newGuestPolicy";
>>>>>>> 417b518c
}
<|MERGE_RESOLUTION|>--- conflicted
+++ resolved
@@ -1,62 +1,58 @@
-/**
-* BigBlueButton open source conferencing system - http://www.bigbluebutton.org/
-* 
-* Copyright (c) 2014 BigBlueButton Inc. and by respective authors (see below).
-*
-* This program is free software; you can redistribute it and/or modify it under the
-* terms of the GNU Lesser General Public License as published by the Free Software
-* Foundation; either version 3.0 of the License, or (at your option) any later
-* version.
-* 
-* BigBlueButton is distributed in the hope that it will be useful, but WITHOUT ANY
-* WARRANTY; without even the implied warranty of MERCHANTABILITY or FITNESS FOR A
-* PARTICULAR PURPOSE. See the GNU Lesser General Public License for more details.
-*
-* You should have received a copy of the GNU Lesser General Public License along
-* with BigBlueButton; if not, see <http://www.gnu.org/licenses/>.
-*
-*/
-package org.bigbluebutton.conference.service.messaging;
-
-public class MessagingConstants {
-	
-	public static final String FROM_BBB_APPS_CHANNEL = "bigbluebutton:from-bbb-apps";
-	public static final String FROM_BBB_APPS_PATTERN = FROM_BBB_APPS_CHANNEL + ":*";
-	public static final String FROM_SYSTEM_CHANNEL = FROM_BBB_APPS_CHANNEL + ":system";
-	public static final String FROM_MEETING_CHANNEL = FROM_BBB_APPS_CHANNEL + ":meeting";
-	public static final String FROM_PRESENTATION_CHANNEL = FROM_BBB_APPS_CHANNEL + ":presentation";
-	public static final String FROM_POLLING_CHANNEL = FROM_BBB_APPS_CHANNEL + ":polling";
-	public static final String FROM_USERS_CHANNEL = FROM_BBB_APPS_CHANNEL + ":users";
-	public static final String FROM_CHAT_CHANNEL = FROM_BBB_APPS_CHANNEL + ":chat"; 
-	public static final String FROM_WHITEBOARD_CHANNEL = FROM_BBB_APPS_CHANNEL + ":whiteboard";
-
-	public static final String TO_BBB_APPS_CHANNEL = "bigbluebutton:to-bbb-apps";	
-	public static final String TO_BBB_APPS_PATTERN = TO_BBB_APPS_CHANNEL + ":*";
-	public static final String TO_MEETING_CHANNEL = TO_BBB_APPS_CHANNEL + ":meeting";	
-	public static final String TO_SYSTEM_CHANNEL = TO_BBB_APPS_CHANNEL + ":system";
-	public static final String TO_PRESENTATION_CHANNEL = TO_BBB_APPS_CHANNEL + ":presentation";
-	public static final String TO_POLLING_CHANNEL = TO_BBB_APPS_CHANNEL + ":polling";
-	public static final String TO_USERS_CHANNEL = TO_BBB_APPS_CHANNEL + ":users";
-	public static final String TO_CHAT_CHANNEL = TO_BBB_APPS_CHANNEL + ":chat";   
-
-
-	public static final String DESTROY_MEETING_REQUEST_EVENT = "DestroyMeetingRequestEvent";
-	public static final String CREATE_MEETING_REQUEST_EVENT = "CreateMeetingRequestEvent";	
-	public static final String END_MEETING_REQUEST_EVENT = "EndMeetingRequestEvent";
-	public static final String MEETING_STARTED_EVENT = "meeting_created_message";
-	public static final String MEETING_ENDED_EVENT = "meeting_ended_event";
-	public static final String MEETING_DESTROYED_EVENT = "meeting_destroyed_event";
-	public static final String USER_JOINED_EVENT = "UserJoinedEvent";
-	public static final String USER_LEFT_EVENT = "UserLeftEvent";
-<<<<<<< HEAD
-	public static final String USER_STATUS_CHANGE_EVENT = "UserStatusChangeEvent";	
-	public static final String SEND_POLLS_EVENT = "SendPollsEvent";
-	public static final String RECORD_STATUS_EVENT = "RecordStatusEvent";
-=======
-	public static final String USER_STATUS_CHANGE_EVENT = "UserStatusChangeEvent";
-	public static final String GUEST_ASK_TO_ENTER_EVENT = "guestAskToEnter";
-	public static final String MODERATOR_RESPONSE_EVENT = "responseToGuest";
-	public static final String GUESTS_WAITING_EVENT = "guestsWaitingEvent";
-	public static final String NEW_GUEST_POLICY = "newGuestPolicy";
->>>>>>> 417b518c
-}
+/**
+* BigBlueButton open source conferencing system - http://www.bigbluebutton.org/
+* 
+* Copyright (c) 2014 BigBlueButton Inc. and by respective authors (see below).
+*
+* This program is free software; you can redistribute it and/or modify it under the
+* terms of the GNU Lesser General Public License as published by the Free Software
+* Foundation; either version 3.0 of the License, or (at your option) any later
+* version.
+* 
+* BigBlueButton is distributed in the hope that it will be useful, but WITHOUT ANY
+* WARRANTY; without even the implied warranty of MERCHANTABILITY or FITNESS FOR A
+* PARTICULAR PURPOSE. See the GNU Lesser General Public License for more details.
+*
+* You should have received a copy of the GNU Lesser General Public License along
+* with BigBlueButton; if not, see <http://www.gnu.org/licenses/>.
+*
+*/
+package org.bigbluebutton.conference.service.messaging;
+
+public class MessagingConstants {
+	
+	public static final String FROM_BBB_APPS_CHANNEL = "bigbluebutton:from-bbb-apps";
+	public static final String FROM_BBB_APPS_PATTERN = FROM_BBB_APPS_CHANNEL + ":*";
+	public static final String FROM_SYSTEM_CHANNEL = FROM_BBB_APPS_CHANNEL + ":system";
+	public static final String FROM_MEETING_CHANNEL = FROM_BBB_APPS_CHANNEL + ":meeting";
+	public static final String FROM_PRESENTATION_CHANNEL = FROM_BBB_APPS_CHANNEL + ":presentation";
+	public static final String FROM_POLLING_CHANNEL = FROM_BBB_APPS_CHANNEL + ":polling";
+	public static final String FROM_USERS_CHANNEL = FROM_BBB_APPS_CHANNEL + ":users";
+	public static final String FROM_CHAT_CHANNEL = FROM_BBB_APPS_CHANNEL + ":chat"; 
+	public static final String FROM_WHITEBOARD_CHANNEL = FROM_BBB_APPS_CHANNEL + ":whiteboard";
+
+	public static final String TO_BBB_APPS_CHANNEL = "bigbluebutton:to-bbb-apps";	
+	public static final String TO_BBB_APPS_PATTERN = TO_BBB_APPS_CHANNEL + ":*";
+	public static final String TO_MEETING_CHANNEL = TO_BBB_APPS_CHANNEL + ":meeting";	
+	public static final String TO_SYSTEM_CHANNEL = TO_BBB_APPS_CHANNEL + ":system";
+	public static final String TO_PRESENTATION_CHANNEL = TO_BBB_APPS_CHANNEL + ":presentation";
+	public static final String TO_POLLING_CHANNEL = TO_BBB_APPS_CHANNEL + ":polling";
+	public static final String TO_USERS_CHANNEL = TO_BBB_APPS_CHANNEL + ":users";
+	public static final String TO_CHAT_CHANNEL = TO_BBB_APPS_CHANNEL + ":chat";   
+
+
+	public static final String DESTROY_MEETING_REQUEST_EVENT = "DestroyMeetingRequestEvent";
+	public static final String CREATE_MEETING_REQUEST_EVENT = "CreateMeetingRequestEvent";	
+	public static final String END_MEETING_REQUEST_EVENT = "EndMeetingRequestEvent";
+	public static final String MEETING_STARTED_EVENT = "meeting_created_message";
+	public static final String MEETING_ENDED_EVENT = "meeting_ended_event";
+	public static final String MEETING_DESTROYED_EVENT = "meeting_destroyed_event";
+	public static final String USER_JOINED_EVENT = "UserJoinedEvent";
+	public static final String USER_LEFT_EVENT = "UserLeftEvent";
+	public static final String USER_STATUS_CHANGE_EVENT = "UserStatusChangeEvent";	
+	public static final String SEND_POLLS_EVENT = "SendPollsEvent";
+	public static final String RECORD_STATUS_EVENT = "RecordStatusEvent";
+	public static final String GUEST_ASK_TO_ENTER_EVENT = "guestAskToEnter";
+	public static final String MODERATOR_RESPONSE_EVENT = "responseToGuest";
+	public static final String GUESTS_WAITING_EVENT = "guestsWaitingEvent";
+	public static final String NEW_GUEST_POLICY = "newGuestPolicy";
+}