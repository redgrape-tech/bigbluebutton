/**
* BigBlueButton open source conferencing system - http://www.bigbluebutton.org/
* 
* Copyright (c) 2012 BigBlueButton Inc. and by respective authors (see below).
*
* This program is free software; you can redistribute it and/or modify it under the
* terms of the GNU Lesser General Public License as published by the Free Software
* Foundation; either version 3.0 of the License, or (at your option) any later
* version.
* 
* BigBlueButton is distributed in the hope that it will be useful, but WITHOUT ANY
* WARRANTY; without even the implied warranty of MERCHANTABILITY or FITNESS FOR A
* PARTICULAR PURPOSE. See the GNU Lesser General Public License for more details.
*
* You should have received a copy of the GNU Lesser General Public License along
* with BigBlueButton; if not, see <http://www.gnu.org/licenses/>.
*
*/
package org.bigbluebutton.conference.service.voice;
import org.slf4j.Logger;
import org.red5.server.api.Red5;
import org.bigbluebutton.conference.BigBlueButtonSession;
import org.bigbluebutton.conference.Constants;
import org.bigbluebutton.core.api.IBigBlueButtonInGW;
import org.red5.logging.Red5LoggerFactory;
import java.util.List;
import java.util.Map;

public class VoiceService {
	
	private static Logger log = Red5LoggerFactory.getLogger( VoiceService.class, "bigbluebutton" );
	
	private IBigBlueButtonInGW bbbInGW;
	
	public void setBigBlueButtonInGW(IBigBlueButtonInGW inGW) {
		bbbInGW = inGW;
	}

	/*
	private Map<Integer, Map> arrayListToMap(ArrayList<Participant> alp) {
		log.debug("Converting arraylist to Map " + alp.size());
		Map<Integer, Map> result = new HashMap();
		
		for (Participant p : alp) {
			Map<String, Object> pmap = new HashMap();
			pmap.put("participant", p.getId());
			pmap.put("name", p.getName());
			pmap.put("muted", p.isMuted());
			pmap.put("talking", p.isTalking());
			log.debug("[" + p.getId() + "," + p.getName() + "," + p.isMuted() + "," + p.isTalking() + "]");
			result.put(p.getId(), pmap);
		}
		
		return result;
	}
*/	
	
	public void muteAllUsersExceptPresenter(Map<String, Object> msg) {
  		String meetingID = Red5.getConnectionLocal().getScope().getName();
  		String requesterID = getBbbSession().getInternalUserID();	
  		Boolean muteAll = (Boolean) msg.get("mute");
  		bbbInGW.muteAllExceptPresenter(meetingID, requesterID, muteAll);
	}
	
	public void muteAllUsers(Map<String, Object> msg) {
		String meetingID = Red5.getConnectionLocal().getScope().getName();
		String requesterID = getBbbSession().getInternalUserID();	
		Boolean mute = (Boolean) msg.get("mute");
		bbbInGW.muteAllUsers(meetingID, requesterID, mute); 		
	}	
	
	public void isRoomMuted(){
		String meetingID = Red5.getConnectionLocal().getScope().getName();
		String requesterID = getBbbSession().getInternalUserID();		
		bbbInGW.isMeetingMuted(meetingID, requesterID); 	
	}

	// not sure if this is used
	public void muteUnmuteUser(Map<String, Object> msg) {
		Boolean mute = (Boolean) msg.get(VoiceKeyUtil.MUTE);
		String userid = (String) msg.get(VoiceKeyUtil.USERID);

		String meetingID = Red5.getConnectionLocal().getScope().getName();
		String requesterID = getBbbSession().getInternalUserID();
		bbbInGW.muteUser(meetingID, requesterID, userid, mute); 
	}

	public void lockMuteUser(Map<String, Object> msg) { 			
		Boolean lock = (Boolean) msg.get("lock");
		String userid = (String) msg.get("userId");
		
		String meetingID = Red5.getConnectionLocal().getScope().getName();
		String requesterID = getBbbSession().getInternalUserID();		
		bbbInGW.lockUser(meetingID, requesterID, userid, lock); 
	}
	
<<<<<<< HEAD
	public void kickUSer(Map<String, Object> msg) { //change to kickUser
		String userid = (String) msg.get("userId");
=======
	public void ejectUserFromVoice(Map<String, Object> msg) {
		String userId = (String) msg.get("userId");
>>>>>>> 34bb0613
		String meetingID = Red5.getConnectionLocal().getScope().getName();
		String ejectedBy = getBbbSession().getInternalUserID();		
		bbbInGW.ejectUserFromVoice(meetingID, userId, ejectedBy); 	
		
	}
		
	private BigBlueButtonSession getBbbSession() {
		return (BigBlueButtonSession) Red5.getConnectionLocal().getAttribute(Constants.SESSION);
	}
}<|MERGE_RESOLUTION|>--- conflicted
+++ resolved
@@ -94,13 +94,8 @@
 		bbbInGW.lockUser(meetingID, requesterID, userid, lock); 
 	}
 	
-<<<<<<< HEAD
-	public void kickUSer(Map<String, Object> msg) { //change to kickUser
-		String userid = (String) msg.get("userId");
-=======
 	public void ejectUserFromVoice(Map<String, Object> msg) {
 		String userId = (String) msg.get("userId");
->>>>>>> 34bb0613
 		String meetingID = Red5.getConnectionLocal().getScope().getName();
 		String ejectedBy = getBbbSession().getInternalUserID();		
 		bbbInGW.ejectUserFromVoice(meetingID, userId, ejectedBy); 	
