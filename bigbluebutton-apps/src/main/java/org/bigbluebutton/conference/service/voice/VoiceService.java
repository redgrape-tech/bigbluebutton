/**
* BigBlueButton open source conferencing system - http://www.bigbluebutton.org/
* 
* Copyright (c) 2012 BigBlueButton Inc. and by respective authors (see below).
*
* This program is free software; you can redistribute it and/or modify it under the
* terms of the GNU Lesser General Public License as published by the Free Software
* Foundation; either version 3.0 of the License, or (at your option) any later
* version.
* 
* BigBlueButton is distributed in the hope that it will be useful, but WITHOUT ANY
* WARRANTY; without even the implied warranty of MERCHANTABILITY or FITNESS FOR A
* PARTICULAR PURPOSE. See the GNU Lesser General Public License for more details.
*
* You should have received a copy of the GNU Lesser General Public License along
* with BigBlueButton; if not, see <http://www.gnu.org/licenses/>.
*
*/
package org.bigbluebutton.conference.service.voice;
<<<<<<< HEAD

import java.util.ArrayList;
import java.util.HashMap;
=======

import org.slf4j.Logger;
import org.red5.server.api.Red5;
import org.bigbluebutton.conference.BigBlueButtonSession;
import org.bigbluebutton.conference.Constants;
import org.bigbluebutton.core.api.IBigBlueButtonInGW;
import org.red5.logging.Red5LoggerFactory;
import java.util.ArrayList;
import java.util.HashMap;
>>>>>>> c57dc161
import java.util.List;
import java.util.Map;

import org.bigbluebutton.conference.BigBlueButtonSession;
import org.bigbluebutton.conference.Constants;
import org.bigbluebutton.webconference.voice.ConferenceService;
import org.bigbluebutton.webconference.voice.Participant;
import org.red5.logging.Red5LoggerFactory;
import org.red5.server.api.Red5;
import org.slf4j.Logger;

public class VoiceService {
	
	private static Logger log = Red5LoggerFactory.getLogger( VoiceService.class, "bigbluebutton" );
	
	private IBigBlueButtonInGW bbbInGW;
	
	public void setBigBlueButtonInGW(IBigBlueButtonInGW inGW) {
		bbbInGW = inGW;
	}

	public void getMeetMeUsers() {
		String meetingID = Red5.getConnectionLocal().getScope().getName();
		String requesterID = getBbbSession().getInternalUserID();		
		bbbInGW.getVoiceUsers(meetingID, requesterID);
	}

	/*
	private Map<Integer, Map> arrayListToMap(ArrayList<Participant> alp) {
		log.debug("Converting arraylist to Map " + alp.size());
		Map<Integer, Map> result = new HashMap();
		
		for (Participant p : alp) {
			Map<String, Object> pmap = new HashMap();
			pmap.put("participant", p.getId());
			pmap.put("name", p.getName());
			pmap.put("muted", p.isMuted());
			pmap.put("talking", p.isTalking());
			log.debug("[" + p.getId() + "," + p.getName() + "," + p.isMuted() + "," + p.isTalking() + "]");
			result.put(p.getId(), pmap);
		}
		
		return result;
	}
*/	
	
	public void muteAllUsers(boolean mute, List<Integer> dontMuteThese) {
		String conference = getBbbSession().getVoiceBridge();    	
    	log.debug("Mute all users in room[" + conference + "], dontLockThese list size = " + dontMuteThese.size());
    	conferenceService.muteAllBut(conference, mute, dontMuteThese);
	}
	
	public void muteAllUsers(boolean mute) {
<<<<<<< HEAD
		String conference = getBbbSession().getVoiceBridge();    	
    	log.debug("Mute all users in room[" + conference + "]");
    	conferenceService.mute(conference, mute);	   	
	}
=======
		String meetingID = Red5.getConnectionLocal().getScope().getName();
		String requesterID = getBbbSession().getInternalUserID();		
		bbbInGW.muteAllUsers(meetingID, requesterID, mute); 		
	}	
>>>>>>> c57dc161
	
	public void isRoomMuted(){
		String meetingID = Red5.getConnectionLocal().getScope().getName();
		String requesterID = getBbbSession().getInternalUserID();		
		bbbInGW.isMeetingMuted(meetingID, requesterID); 	
	}
	
	public void muteUnmuteUser(String userid, Boolean mute) {
		String meetingID = Red5.getConnectionLocal().getScope().getName();
		String requesterID = getBbbSession().getInternalUserID();		
		bbbInGW.muteUser(meetingID, requesterID, userid, mute); 
	}
<<<<<<< HEAD
	
	public void kickUSer(Integer userid) {
		String conference = getBbbSession().getVoiceBridge();		
    	log.debug("KickUser " + userid + " from " + conference);		
		conferenceService.eject(userid, conference);
=======

	public void lockMuteUser(String userid, Boolean lock) { 	
		String meetingID = Red5.getConnectionLocal().getScope().getName();
		String requesterID = getBbbSession().getInternalUserID();		
		bbbInGW.lockUser(meetingID, requesterID, userid, lock); 
>>>>>>> c57dc161
	}
	
	public void kickUSer(String userID) {
		String meetingID = Red5.getConnectionLocal().getScope().getName();
		String requesterID = getBbbSession().getInternalUserID();		
		bbbInGW.ejectUser(meetingID, requesterID, userID); 	
		
	}
		
	private BigBlueButtonSession getBbbSession() {
		return (BigBlueButtonSession) Red5.getConnectionLocal().getAttribute(Constants.SESSION);
	}
}<|MERGE_RESOLUTION|>--- conflicted
+++ resolved
@@ -17,22 +17,18 @@
 *
 */
 package org.bigbluebutton.conference.service.voice;
-<<<<<<< HEAD
-
+ import java.util.ArrayList;
 import java.util.HashMap;
-=======
-
-import org.slf4j.Logger;
-import org.red5.server.api.Red5;
-import org.bigbluebutton.conference.BigBlueButtonSession;
-import org.bigbluebutton.conference.Constants;
++import org.slf4j.Logger;+import org.red5.server.api.Red5;+import org.bigbluebutton.conference.BigBlueButtonSession;+import org.bigbluebutton.conference.Constants; import org.bigbluebutton.core.api.IBigBlueButtonInGW;
-import org.red5.logging.Red5LoggerFactory;
-import java.util.ArrayList;
+import org.red5.logging.Red5LoggerFactory;+import java.util.ArrayList; import java.util.HashMap;
->>>>>>> c57dc161
-import java.util.List;
 import java.util.Map;
 
 import org.bigbluebutton.conference.BigBlueButtonSession;
@@ -42,7 +38,7 @@
 import org.red5.logging.Red5LoggerFactory;
 import org.red5.server.api.Red5;
 import org.slf4j.Logger;
-
+
 public class VoiceService {
 	
 	private static Logger log = Red5LoggerFactory.getLogger( VoiceService.class, "bigbluebutton" );
@@ -85,17 +81,10 @@
 	}
 	
 	public void muteAllUsers(boolean mute) {
-<<<<<<< HEAD
-		String conference = getBbbSession().getVoiceBridge();    	
-    	log.debug("Mute all users in room[" + conference + "]");
-    	conferenceService.mute(conference, mute);	   	
-	}
-=======
 		String meetingID = Red5.getConnectionLocal().getScope().getName();
 		String requesterID = getBbbSession().getInternalUserID();		
 		bbbInGW.muteAllUsers(meetingID, requesterID, mute); 		
 	}	
->>>>>>> c57dc161
 	
 	public void isRoomMuted(){
 		String meetingID = Red5.getConnectionLocal().getScope().getName();
@@ -108,19 +97,11 @@
 		String requesterID = getBbbSession().getInternalUserID();		
 		bbbInGW.muteUser(meetingID, requesterID, userid, mute); 
 	}
-<<<<<<< HEAD
 	
-	public void kickUSer(Integer userid) {
-		String conference = getBbbSession().getVoiceBridge();		
-    	log.debug("KickUser " + userid + " from " + conference);		
-		conferenceService.eject(userid, conference);
-=======
-
 	public void lockMuteUser(String userid, Boolean lock) { 	
 		String meetingID = Red5.getConnectionLocal().getScope().getName();
 		String requesterID = getBbbSession().getInternalUserID();		
 		bbbInGW.lockUser(meetingID, requesterID, userid, lock); 
->>>>>>> c57dc161
 	}
 	
 	public void kickUSer(String userID) {
