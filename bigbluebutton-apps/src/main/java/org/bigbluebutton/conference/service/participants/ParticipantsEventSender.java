--- conflicted
+++ resolved
@@ -24,15 +24,9 @@
 import java.util.Map;
 import org.bigbluebutton.conference.service.recorder.Recorder;
 import org.bigbluebutton.conference.IRoomListener;
-<<<<<<< HEAD
-import org.bigbluebutton.conference.BigBlueButtonUtils;
-import org.red5.server.api.so.ISharedObject;
-import org.bigbluebutton.conference.Participant;
-=======
 import org.bigbluebutton.conference.BigBlueButtonUtils;
 import org.red5.server.api.so.ISharedObject;
 import org.bigbluebutton.conference.User;
->>>>>>> 8c656f0a
 import org.slf4j.Logger;
 import org.red5.logging.Red5LoggerFactory;
 
@@ -97,7 +91,7 @@
 	}
 	@SuppressWarnings({ "unchecked", "rawtypes" })
 	@Override
-	public void guestEntrance(Participant p) {
+	public void guestEntrance(User p) {
 		log.debug("guest entrance enviando.");
 		ArrayList list = new ArrayList();
 		list.add(p.getInternalUserID());
@@ -107,7 +101,7 @@
 
 	@SuppressWarnings({ "unchecked", "rawtypes" })
 	@Override
-	public void guestResponse(Participant p, Boolean resp) {
+	public void guestResponse(User p, Boolean resp) {
 		ArrayList list = new ArrayList();
 		list.add(p.getInternalUserID());
 		list.add(resp);
@@ -122,10 +116,10 @@
 		list.add(guestPolicy);
 		so.sendMessage("guestPolicyChanged", list);
 	}
-	
+
 	@SuppressWarnings({ "unchecked", "rawtypes" })
 	@Override
-	public void guestWaitingForModerator(Long userid, String userId_userName) {
+	public void guestWaitingForModerator(String userid, String userId_userName) {
 		ArrayList list = new ArrayList();
 		list.add(userid);
 		list.add(userId_userName);
