package org.bigbluebutton.conference.service.chat;

import org.bigbluebutton.conference.service.messaging.MessagingConstants;
import org.bigbluebutton.conference.service.messaging.redis.MessageHandler;
import com.google.gson.JsonParser;
import com.google.gson.JsonObject;

import java.util.Map;
import java.util.HashMap;

import org.bigbluebutton.core.api.IBigBlueButtonInGW;

public class ChatMessageListener implements MessageHandler{

	private IBigBlueButtonInGW bbbGW;
	
	public void setBigBlueButtonInGW(IBigBlueButtonInGW bbbGW) {
		this.bbbGW = bbbGW;
	}

	@Override
	public void handleMessage(String pattern, String channel, String message) {
		if (channel.equalsIgnoreCase(MessagingConstants.TO_CHAT_CHANNEL)) {

			JsonParser parser = new JsonParser();
			JsonObject obj = (JsonObject) parser.parse(message);
			JsonObject headerObject = (JsonObject) obj.get("header");
			JsonObject payloadObject = (JsonObject) obj.get("payload");
			JsonObject messageObject = (JsonObject) payloadObject.get("message");

			String eventName = headerObject.get("name").toString();
			eventName = eventName.replace("\"", "");

			if (eventName.equalsIgnoreCase(MessagingConstants.SEND_PUBLIC_CHAT_MESSAGE_REQUEST) ||
				eventName.equalsIgnoreCase(MessagingConstants.SEND_PRIVATE_CHAT_MESSAGE_REQUEST)){

				String meetingID = payloadObject.get("meeting_id").toString().replace("\"", "");
				String requesterID = payloadObject.get("requester_id").toString().replace("\"", "");

<<<<<<< HEAD
				String chatType = messageObject.get("chat_type").toString().replace("\"", "");
				String fromUserID = messageObject.get("from_userid").toString().replace("\"", "");
				String fromUsername = messageObject.get("from_username").toString().replace("\"", "");
				String fromColor = messageObject.get("from_color").toString().replace("\"", "");
				String fromTime = messageObject.get("from_time").toString().replace("\"", "");
				String fromTimezoneOffset = messageObject.get("from_tz_offset").toString().replace("\"", "");
				String fromLang = messageObject.get("from_lang").toString().replace("\"", ""); 
				String toUserID = messageObject.get("to_userid").toString().replace("\"", "");
				String toUsername = messageObject.get("to_username").toString().replace("\"", "");
				String chatText = messageObject.get("message").toString().replace("\"", "");

				Map<String, String> map = new HashMap<String, String>();
				map.put(ChatKeyUtil.CHAT_TYPE, chatType); 
				map.put(ChatKeyUtil.FROM_USERID, fromUserID);
				map.put(ChatKeyUtil.FROM_USERNAME, fromUsername);
				map.put(ChatKeyUtil.FROM_COLOR, fromColor);
				map.put(ChatKeyUtil.FROM_TIME, fromTime);
				map.put(ChatKeyUtil.FROM_TZ_OFFSET, fromTimezoneOffset);
				map.put(ChatKeyUtil.FROM_LANG, fromLang);
				map.put(ChatKeyUtil.TO_USERID, toUserID);
				map.put(ChatKeyUtil.TO_USERNAME, toUsername);
				map.put(ChatKeyUtil.MESSAGE, chatText);
=======
				//case getChatHistory
				if(eventName.equalsIgnoreCase("get_chat_history")) {
					String replyTo = meetingID + "/" + requesterID;
					bbbGW.getChatHistory(meetingID, requesterID, replyTo);
				}
				else {
					String chatType = messageObject.get("chat_type").toString().replace("\"", "");
					String fromUserID = messageObject.get("from_userid").toString().replace("\"", "");
					String fromUsername = messageObject.get("from_username").toString().replace("\"", "");
					String fromColor = messageObject.get("from_color").toString().replace("\"", "");
					String fromTime = messageObject.get("from_time").toString().replace("\"", "");
					String fromTimezoneOffset = messageObject.get("from_tz_offset").toString().replace("\"", "");
					String toUserID = messageObject.get("to_userid").toString().replace("\"", "");
					String toUsername = messageObject.get("to_username").toString().replace("\"", "");
					String chatText = messageObject.get("message").toString().replace("\"", "");

					Map<String, String> map = new HashMap<String, String>();
					map.put(ChatKeyUtil.CHAT_TYPE, chatType); 
					map.put(ChatKeyUtil.FROM_USERID, fromUserID);
					map.put(ChatKeyUtil.FROM_USERNAME, fromUsername);
					map.put(ChatKeyUtil.FROM_COLOR, fromColor);
					map.put(ChatKeyUtil.FROM_TIME, fromTime);
					map.put(ChatKeyUtil.FROM_TZ_OFFSET, fromTimezoneOffset);
					map.put(ChatKeyUtil.TO_USERID, toUserID);
					map.put(ChatKeyUtil.TO_USERNAME, toUsername);
					map.put(ChatKeyUtil.MESSAGE, chatText);
>>>>>>> 681c4a04

				if(eventName.equalsIgnoreCase(MessagingConstants.SEND_PUBLIC_CHAT_MESSAGE_REQUEST)) {
					bbbGW.sendPublicMessage(meetingID, requesterID, map);
				}	else if(eventName.equalsIgnoreCase(MessagingConstants.SEND_PRIVATE_CHAT_MESSAGE_REQUEST)) {
					bbbGW.sendPrivateMessage(meetingID, requesterID, map);
				}
			}
		}
	}
}<|MERGE_RESOLUTION|>--- conflicted
+++ resolved
@@ -37,30 +37,6 @@
 				String meetingID = payloadObject.get("meeting_id").toString().replace("\"", "");
 				String requesterID = payloadObject.get("requester_id").toString().replace("\"", "");
 
-<<<<<<< HEAD
-				String chatType = messageObject.get("chat_type").toString().replace("\"", "");
-				String fromUserID = messageObject.get("from_userid").toString().replace("\"", "");
-				String fromUsername = messageObject.get("from_username").toString().replace("\"", "");
-				String fromColor = messageObject.get("from_color").toString().replace("\"", "");
-				String fromTime = messageObject.get("from_time").toString().replace("\"", "");
-				String fromTimezoneOffset = messageObject.get("from_tz_offset").toString().replace("\"", "");
-				String fromLang = messageObject.get("from_lang").toString().replace("\"", ""); 
-				String toUserID = messageObject.get("to_userid").toString().replace("\"", "");
-				String toUsername = messageObject.get("to_username").toString().replace("\"", "");
-				String chatText = messageObject.get("message").toString().replace("\"", "");
-
-				Map<String, String> map = new HashMap<String, String>();
-				map.put(ChatKeyUtil.CHAT_TYPE, chatType); 
-				map.put(ChatKeyUtil.FROM_USERID, fromUserID);
-				map.put(ChatKeyUtil.FROM_USERNAME, fromUsername);
-				map.put(ChatKeyUtil.FROM_COLOR, fromColor);
-				map.put(ChatKeyUtil.FROM_TIME, fromTime);
-				map.put(ChatKeyUtil.FROM_TZ_OFFSET, fromTimezoneOffset);
-				map.put(ChatKeyUtil.FROM_LANG, fromLang);
-				map.put(ChatKeyUtil.TO_USERID, toUserID);
-				map.put(ChatKeyUtil.TO_USERNAME, toUsername);
-				map.put(ChatKeyUtil.MESSAGE, chatText);
-=======
 				//case getChatHistory
 				if(eventName.equalsIgnoreCase("get_chat_history")) {
 					String replyTo = meetingID + "/" + requesterID;
@@ -87,12 +63,13 @@
 					map.put(ChatKeyUtil.TO_USERID, toUserID);
 					map.put(ChatKeyUtil.TO_USERNAME, toUsername);
 					map.put(ChatKeyUtil.MESSAGE, chatText);
->>>>>>> 681c4a04
 
-				if(eventName.equalsIgnoreCase(MessagingConstants.SEND_PUBLIC_CHAT_MESSAGE_REQUEST)) {
-					bbbGW.sendPublicMessage(meetingID, requesterID, map);
-				}	else if(eventName.equalsIgnoreCase(MessagingConstants.SEND_PRIVATE_CHAT_MESSAGE_REQUEST)) {
-					bbbGW.sendPrivateMessage(meetingID, requesterID, map);
+					if(eventName.equalsIgnoreCase(MessagingConstants.SEND_PUBLIC_CHAT_MESSAGE_REQUEST)) {
+						bbbGW.sendPublicMessage(meetingID, requesterID, map);
+					}
+					else if(eventName.equalsIgnoreCase(MessagingConstants.SEND_PRIVATE_CHAT_MESSAGE_REQUEST)) {
+						bbbGW.sendPrivateMessage(meetingID, requesterID, map);
+					}
 				}
 			}
 		}
