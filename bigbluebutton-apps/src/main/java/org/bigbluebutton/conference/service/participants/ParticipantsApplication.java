/**
* BigBlueButton open source conferencing system - http://www.bigbluebutton.org/
* 
* Copyright (c) 2012 BigBlueButton Inc. and by respective authors (see below).
*
* This program is free software; you can redistribute it and/or modify it under the
* terms of the GNU Lesser General Public License as published by the Free Software
* Foundation; either version 3.0 of the License, or (at your option) any later
* version.
* 
* BigBlueButton is distributed in the hope that it will be useful, but WITHOUT ANY
* WARRANTY; without even the implied warranty of MERCHANTABILITY or FITNESS FOR A
* PARTICULAR PURPOSE. See the GNU Lesser General Public License for more details.
*
* You should have received a copy of the GNU Lesser General Public License along
* with BigBlueButton; if not, see <http://www.gnu.org/licenses/>.
*
*/
package org.bigbluebutton.conference.service.participants;

import org.slf4j.Logger;
import org.red5.logging.Red5LoggerFactory;
import java.util.Map;
import org.bigbluebutton.core.api.IBigBlueButtonInGW;

public class ParticipantsApplication {
	private static Logger log = Red5LoggerFactory.getLogger( ParticipantsApplication.class, "bigbluebutton" );	
	private IBigBlueButtonInGW bbbInGW;

	public void userRaiseHand(String meetingId, String userId) {
		bbbInGW.userRaiseHand(meetingId, userId);
	}
	
	public void lowerHand(String meetingId, String userId, String loweredBy) {
		bbbInGW.lowerHand(meetingId, userId, loweredBy);
	}
	
	public void shareWebcam(String meetingId, String userId, String stream) {
		bbbInGW.shareWebcam(meetingId, userId, stream);		
	}
	
	public void unshareWebcam(String meetingId, String userId) {
		bbbInGW.unshareWebcam(meetingId, userId);
	}
	
	public void setParticipantStatus(String room, String userid, String status, Object value) {
		bbbInGW.setUserStatus(room, userid, status, value);
	}

<<<<<<< HEAD
=======
		return roomsManager.getParticipants(roomName);
	}
	
	public User getParticipantByUserID(String roomName, String userid) {
		log.debug("getParticipantByUserID - " + roomName);
		if (! roomsManager.hasRoom(roomName)) {
			log.warn("Could not find room " + roomName + ". Total rooms " + roomsManager.numberOfRooms());
			return null;
		}

		return roomsManager.getParticipantByUserID(roomName,userid);
	}
	
>>>>>>> e45a77f0
	public boolean participantLeft(String roomName, String userid) {
		log.debug("Participant " + userid + " leaving room " + roomName);
		bbbInGW.userLeft(userid, userid);	
		return true;
	}
	
	public boolean registerUser(String roomName, String userid, String username, String role, String externUserID, Map status) {
		bbbInGW.registerUser(roomName, userid, username, role, externUserID);
		//bbbInGW.userJoin(roomName, userid, username, role, externUserID);
		return true;
	}
		
	public void assignPresenter(String room, String newPresenterID, String newPresenterName, String assignedBy){
		bbbInGW.assignPresenter(room, newPresenterID, newPresenterName, assignedBy);			
	}
	
	public void getUsers(String meetingID, String requesterID) {
		bbbInGW.getUsers(meetingID, requesterID);
	}
	
	public void setBigBlueButtonInGW(IBigBlueButtonInGW inGW) {
		bbbInGW = inGW;
	}

	public boolean addParticipantsBridge(String room, ParticipantsBridge participantsBridge) {
		if (roomsManager.hasRoom(room)){
			roomsManager.addParticipantsBridge(room, participantsBridge);
			return true;
		}
		log.warn("Adding listener to a non-existant room " + room);
		return false;
	}
	
	public void setRecordingStatus(String meetingId, String userId, Boolean recording) {
		bbbInGW.setRecordingStatus(meetingId, userId, recording);
	}

	public void getRecordingStatus(String meetingId, String userId) {
		bbbInGW.getRecordingStatus(meetingId, userId);
	}
}<|MERGE_RESOLUTION|>--- conflicted
+++ resolved
@@ -20,9 +20,9 @@
 
 import org.slf4j.Logger;
 import org.red5.logging.Red5LoggerFactory;
-import java.util.Map;
+import java.util.Map;
 import org.bigbluebutton.core.api.IBigBlueButtonInGW;
-
+
 public class ParticipantsApplication {
 	private static Logger log = Red5LoggerFactory.getLogger( ParticipantsApplication.class, "bigbluebutton" );	
 	private IBigBlueButtonInGW bbbInGW;
@@ -47,22 +47,6 @@
 		bbbInGW.setUserStatus(room, userid, status, value);
 	}
 
-<<<<<<< HEAD
-=======
-		return roomsManager.getParticipants(roomName);
-	}
-	
-	public User getParticipantByUserID(String roomName, String userid) {
-		log.debug("getParticipantByUserID - " + roomName);
-		if (! roomsManager.hasRoom(roomName)) {
-			log.warn("Could not find room " + roomName + ". Total rooms " + roomsManager.numberOfRooms());
-			return null;
-		}
-
-		return roomsManager.getParticipantByUserID(roomName,userid);
-	}
-	
->>>>>>> e45a77f0
 	public boolean participantLeft(String roomName, String userid) {
 		log.debug("Participant " + userid + " leaving room " + roomName);
 		bbbInGW.userLeft(userid, userid);	
