--- conflicted
+++ resolved
@@ -20,18 +20,7 @@
 
 import org.slf4j.Logger;
 import org.red5.logging.Red5LoggerFactory;
-<<<<<<< HEAD
 import org.bigbluebutton.core.api.IBigBlueButtonInGW;
-=======
-import org.red5.server.api.Red5;
-import java.util.ArrayList;
-import java.util.Map;
-import org.bigbluebutton.conference.ConnectionInvokerService;
-import org.bigbluebutton.conference.RoomsManager;
-import org.bigbluebutton.conference.Room;
-import org.bigbluebutton.conference.User;
-import org.bigbluebutton.conference.IRoomListener;
->>>>>>> 417b518c
 
 public class ParticipantsApplication {
 	private static Logger log = Red5LoggerFactory.getLogger( ParticipantsApplication.class, "bigbluebutton" );	
@@ -72,26 +61,10 @@
 		bbbInGW.userLeft(roomName, userid);
 		return true;
 	}
-<<<<<<< HEAD
 
-	public boolean registerUser(String roomName, String userid, String username, String role, String externUserID) {
-		bbbInGW.registerUser(roomName, userid, username, role, externUserID, userid);
+	public boolean registerUser(String roomName, String userid, String username, String role, String externUserID, Boolean guest) {
+		bbbInGW.registerUser(roomName, userid, username, role, externUserID, userid, guest);
 		return true;
-=======
-	
-	@SuppressWarnings("unchecked")
-	public boolean participantJoin(String roomName, String userid, String username, String role, String externUserID, Map status, Boolean guest) {
-		log.debug("participant joining room " + roomName);
-		if (roomsManager.hasRoom(roomName)) {
-			User p = new User(userid, username, role, externUserID, status, guest);			
-			Room room = roomsManager.getRoom(roomName);
-			room.addParticipant(p);
-			log.debug("participant joined room " + roomName);
-			return true;
-		}
-		log.debug("participant failed to join room " + roomName);
-		return false;
->>>>>>> 417b518c
 	}
 
 	public void assignPresenter(String room, String newPresenterID, String newPresenterName, String assignedBy){
@@ -114,27 +87,27 @@
 		bbbInGW.getRecordingStatus(meetingId, userId);
 	}
 
-	public void askingToEnter(String roomName, String userid) {
-		roomsManager.askToEnter(roomName, userid);	
+	public void askingToEnter(String meetingId, String userId) {
+		bbbInGW.userRequestToEnter(meetingId, userId);
 	}
 
-	public String getGuestPolicy(String roomName) {
-		return roomsManager.getGuestPolicy(roomName);
+	public void getGuestPolicy(String meetingId, String requesterId) {
+		bbbInGW.getGuestPolicy(meetingId, requesterId);
 	}
 
-	public void newGuestPolicy(String roomName, String guestPolicy) {
-		roomsManager.newGuestPolicy(roomName, guestPolicy);
+	public void newGuestPolicy(String meetingId, String guestPolicy) {
+		bbbInGW.setGuestPolicy(meetingId, guestPolicy);
 	}
 
-	public void askingForGuestWaiting(String roomName, String userid) {
-		roomsManager.askForGuestWaiting(roomName, userid);	
+	public void askingForGuestWaiting(String meetingId, String userId) {
+		bbbInGW.getGuestsWaiting(meetingId, userId);
 	}
 
-	public void responseToGuest(String roomName, String userid, Boolean resp) {
-		roomsManager.responseToGuest(roomName, userid, resp);
+	public void responseToGuest(String meetingId, String userId, Boolean resp) {
+		bbbInGW.responseToGuest(meetingId, userId, resp);
 	}
 
-	public void responseToAllGuests(String roomName, Boolean resp) {
-		roomsManager.responseToAllGuests(roomName, resp);
+	public void responseToAllGuests(String meetingId, Boolean resp) {
+		bbbInGW.responseToAllGuests(meetingId, resp);
 	}
 }