/**
* BigBlueButton open source conferencing system - http://www.bigbluebutton.org/
* 
* Copyright (c) 2012 BigBlueButton Inc. and by respective authors (see below).
*
* This program is free software; you can redistribute it and/or modify it under the
* terms of the GNU Lesser General Public License as published by the Free Software
* Foundation; either version 3.0 of the License, or (at your option) any later
* version.
* 
* BigBlueButton is distributed in the hope that it will be useful, but WITHOUT ANY
* WARRANTY; without even the implied warranty of MERCHANTABILITY or FITNESS FOR A
* PARTICULAR PURPOSE. See the GNU Lesser General Public License for more details.
*
* You should have received a copy of the GNU Lesser General Public License along
* with BigBlueButton; if not, see <http://www.gnu.org/licenses/>.
*
*/
package org.bigbluebutton.conference.service.lock;

import java.util.ArrayList;
import java.util.Map;
import org.bigbluebutton.conference.BigBlueButtonSession;
import org.bigbluebutton.conference.Constants;
<<<<<<< HEAD
import org.bigbluebutton.conference.User;
=======
>>>>>>> d8f1c2ea
import org.bigbluebutton.conference.service.participants.ParticipantsApplication;
import org.bigbluebutton.core.api.IBigBlueButtonInGW;
import org.red5.logging.Red5LoggerFactory;
import org.red5.server.api.Red5;
import org.slf4j.Logger;

public class LockService {
	private static Logger log = Red5LoggerFactory.getLogger( LockService.class, "bigbluebutton" );
	
	private IBigBlueButtonInGW bbbInGW;

	/**
	 * Internal function used to get the session
	 * */
	private BigBlueButtonSession getBbbSession() {
		return (BigBlueButtonSession) Red5.getConnectionLocal().getAttribute(Constants.SESSION);
	}
	
	public void setBigBlueButtonInGW(IBigBlueButtonInGW inGW) {
		bbbInGW = inGW;
	}
	
	/**
	 * Called from client to get lock settings for this room. 
	 * */
<<<<<<< HEAD
	public Map<String, Boolean> getLockSettings(){
		String roomID = getBbbSession().getRoom();
//		RoomsManager rm = application.getRoomsManager();
//		Room room = rm.getRoom(roomID);
		log.error("TODO: Need to implement!");
		
		return null;
=======
	public void getLockSettings(){
		String meetingId = getBbbSession().getRoom();
		String userId = getMyUserId();
		bbbInGW.getLockSettings(meetingId, userId);

>>>>>>> d8f1c2ea
	}
	
	/**
	 * Called from client to get lock settings for this room.
	 * 
	 * If room don't have any lock settings, it applies the defaultSettings 
	 * sent from client (came from config.xml).
	 *
	 * Returns the new lock settings for the room. 
	 * */
	public void setLockSettings(Map<String, Boolean> newSettings){
<<<<<<< HEAD
		String roomID = getBbbSession().getRoom();
//		RoomsManager rm = application.getRoomsManager();
//		Room room = rm.getRoom(roomID);
		
//		room.setLockSettings(new LockSettings(newSettings));
		//Send notification to clients
		
		log.error("TODO: Need to implement!");
=======
		String meetingId = getBbbSession().getRoom();
		bbbInGW.sendLockSettings(meetingId, newSettings);
>>>>>>> d8f1c2ea
	}
	
	/**
	 * Method called from client on connect to know if the room is locked or not 
	 * */
<<<<<<< HEAD
	public boolean isRoomLocked(){
		String roomID = getBbbSession().getRoom();
//		RoomsManager rm = application.getRoomsManager();
//		Room room = rm.getRoom(roomID);
		
		log.error("TODO: Need to implement!");
		
		return true;
=======
	public void isRoomLocked(){
		String meetingId = getBbbSession().getRoom();
		String userId = getMyUserId();
		bbbInGW.isMeetingLocked(meetingId, userId);
>>>>>>> d8f1c2ea
	}
	
	/**
	 * This method locks (or unlocks), based on lock parameter  
	 * all users but the users listed in array dontLockTheseUsers
	 * */
	public void setAllUsersLock(Boolean lock, ArrayList<String> dontLockTheseUsers){
		log.debug("setAllUsersLock ({}, {})", new Object[] { lock, dontLockTheseUsers });
		
<<<<<<< HEAD
		log.error("TODO: Need to implement!");

		/*
=======
		String meetingId = getBbbSession().getRoom();
		bbbInGW.lockAllUsers(meetingId, lock, dontLockTheseUsers);
		
	/*
>>>>>>> d8f1c2ea
		String roomID = getBbbSession().getRoom();
		RoomsManager rm = application.getRoomsManager();
		Room room = rm.getRoom(roomID);
		room.setLocked(lock);
		
		Map<String, User> roomUserMap = application.getParticipants(roomID);
		Collection<User> allUsers = roomUserMap.values();
		
		for(User user : allUsers) {
			if(lock && user.isModerator() && !room.getLockSettings().getAllowModeratorLocking()){
				log.debug("setAllUsersLock::Will not set lock for user " + user.getInternalUserID()+" because it's a moderator and allowModeratorLocking is false");
				continue;
			}
			
			//Don't lock users listed in dontLockTheseUsers array
			if(lock && dontLockTheseUsers.contains(user.getInternalUserID())){
				log.debug("setAllUsersLock::Will not lock user " + user.getInternalUserID());
				continue;
			} 
			
			log.debug("setAllUsersLock::Will lock user " + user.getInternalUserID());
			application.setParticipantStatus(roomID, user.getInternalUserID(), "locked", lock);
		}
		
		*/
	}
	
	/**
	 * This method locks or unlocks a specific user
	 * */
	public void setUserLock(Boolean lock, String internalUserID){
		log.debug("setUserLock ({}, {}, {})", new Object[] { lock, internalUserID });
<<<<<<< HEAD
=======
		String meetingId = getBbbSession().getRoom();
		bbbInGW.lockUser(meetingId, lock, internalUserID);
>>>>>>> d8f1c2ea
		
	/*
		String roomID = getBbbSession().getRoom();
		Map<String, User> roomUserMap = application.getParticipants(roomID);
		
		User user = null;
		
		if((user = roomUserMap.get(internalUserID)) != null) {
			RoomsManager rm = application.getRoomsManager();
			Room room = rm.getRoom(roomID);
			
			if(lock && user.isModerator() && !room.getLockSettings().getAllowModeratorLocking()){
				log.debug("setUserLock::Will not set lock for user " + user.getInternalUserID()+" because it's a moderator and allowModeratorLocking is false");
				return;
			}
			
			application.setParticipantStatus(roomID, user.getInternalUserID(), "locked", lock);
		}
		*/
<<<<<<< HEAD
		log.error("TODO: Need to implement!");
=======
	}
	
	public String getMyUserId() {
		BigBlueButtonSession bbbSession = (BigBlueButtonSession) Red5.getConnectionLocal().getAttribute(Constants.SESSION);
		assert bbbSession != null;
		return bbbSession.getInternalUserID();
>>>>>>> d8f1c2ea
	}
}<|MERGE_RESOLUTION|>--- conflicted
+++ resolved
@@ -22,10 +22,6 @@
 import java.util.Map;
 import org.bigbluebutton.conference.BigBlueButtonSession;
 import org.bigbluebutton.conference.Constants;
-<<<<<<< HEAD
-import org.bigbluebutton.conference.User;
-=======
->>>>>>> d8f1c2ea
 import org.bigbluebutton.conference.service.participants.ParticipantsApplication;
 import org.bigbluebutton.core.api.IBigBlueButtonInGW;
 import org.red5.logging.Red5LoggerFactory;
@@ -51,21 +47,10 @@
 	/**
 	 * Called from client to get lock settings for this room. 
 	 * */
-<<<<<<< HEAD
-	public Map<String, Boolean> getLockSettings(){
-		String roomID = getBbbSession().getRoom();
-//		RoomsManager rm = application.getRoomsManager();
-//		Room room = rm.getRoom(roomID);
-		log.error("TODO: Need to implement!");
-		
-		return null;
-=======
 	public void getLockSettings(){
 		String meetingId = getBbbSession().getRoom();
 		String userId = getMyUserId();
 		bbbInGW.getLockSettings(meetingId, userId);
-
->>>>>>> d8f1c2ea
 	}
 	
 	/**
@@ -77,39 +62,17 @@
 	 * Returns the new lock settings for the room. 
 	 * */
 	public void setLockSettings(Map<String, Boolean> newSettings){
-<<<<<<< HEAD
-		String roomID = getBbbSession().getRoom();
-//		RoomsManager rm = application.getRoomsManager();
-//		Room room = rm.getRoom(roomID);
-		
-//		room.setLockSettings(new LockSettings(newSettings));
-		//Send notification to clients
-		
-		log.error("TODO: Need to implement!");
-=======
 		String meetingId = getBbbSession().getRoom();
 		bbbInGW.sendLockSettings(meetingId, newSettings);
->>>>>>> d8f1c2ea
 	}
 	
 	/**
 	 * Method called from client on connect to know if the room is locked or not 
 	 * */
-<<<<<<< HEAD
-	public boolean isRoomLocked(){
-		String roomID = getBbbSession().getRoom();
-//		RoomsManager rm = application.getRoomsManager();
-//		Room room = rm.getRoom(roomID);
-		
-		log.error("TODO: Need to implement!");
-		
-		return true;
-=======
 	public void isRoomLocked(){
 		String meetingId = getBbbSession().getRoom();
 		String userId = getMyUserId();
 		bbbInGW.isMeetingLocked(meetingId, userId);
->>>>>>> d8f1c2ea
 	}
 	
 	/**
@@ -119,41 +82,7 @@
 	public void setAllUsersLock(Boolean lock, ArrayList<String> dontLockTheseUsers){
 		log.debug("setAllUsersLock ({}, {})", new Object[] { lock, dontLockTheseUsers });
 		
-<<<<<<< HEAD
 		log.error("TODO: Need to implement!");
-
-		/*
-=======
-		String meetingId = getBbbSession().getRoom();
-		bbbInGW.lockAllUsers(meetingId, lock, dontLockTheseUsers);
-		
-	/*
->>>>>>> d8f1c2ea
-		String roomID = getBbbSession().getRoom();
-		RoomsManager rm = application.getRoomsManager();
-		Room room = rm.getRoom(roomID);
-		room.setLocked(lock);
-		
-		Map<String, User> roomUserMap = application.getParticipants(roomID);
-		Collection<User> allUsers = roomUserMap.values();
-		
-		for(User user : allUsers) {
-			if(lock && user.isModerator() && !room.getLockSettings().getAllowModeratorLocking()){
-				log.debug("setAllUsersLock::Will not set lock for user " + user.getInternalUserID()+" because it's a moderator and allowModeratorLocking is false");
-				continue;
-			}
-			
-			//Don't lock users listed in dontLockTheseUsers array
-			if(lock && dontLockTheseUsers.contains(user.getInternalUserID())){
-				log.debug("setAllUsersLock::Will not lock user " + user.getInternalUserID());
-				continue;
-			} 
-			
-			log.debug("setAllUsersLock::Will lock user " + user.getInternalUserID());
-			application.setParticipantStatus(roomID, user.getInternalUserID(), "locked", lock);
-		}
-		
-		*/
 	}
 	
 	/**
@@ -161,39 +90,13 @@
 	 * */
 	public void setUserLock(Boolean lock, String internalUserID){
 		log.debug("setUserLock ({}, {}, {})", new Object[] { lock, internalUserID });
-<<<<<<< HEAD
-=======
 		String meetingId = getBbbSession().getRoom();
 		bbbInGW.lockUser(meetingId, lock, internalUserID);
->>>>>>> d8f1c2ea
-		
-	/*
-		String roomID = getBbbSession().getRoom();
-		Map<String, User> roomUserMap = application.getParticipants(roomID);
-		
-		User user = null;
-		
-		if((user = roomUserMap.get(internalUserID)) != null) {
-			RoomsManager rm = application.getRoomsManager();
-			Room room = rm.getRoom(roomID);
-			
-			if(lock && user.isModerator() && !room.getLockSettings().getAllowModeratorLocking()){
-				log.debug("setUserLock::Will not set lock for user " + user.getInternalUserID()+" because it's a moderator and allowModeratorLocking is false");
-				return;
-			}
-			
-			application.setParticipantStatus(roomID, user.getInternalUserID(), "locked", lock);
-		}
-		*/
-<<<<<<< HEAD
-		log.error("TODO: Need to implement!");
-=======
 	}
 	
 	public String getMyUserId() {
 		BigBlueButtonSession bbbSession = (BigBlueButtonSession) Red5.getConnectionLocal().getAttribute(Constants.SESSION);
 		assert bbbSession != null;
 		return bbbSession.getInternalUserID();
->>>>>>> d8f1c2ea
 	}
 }