--- conflicted
+++ resolved
@@ -77,16 +77,15 @@
 	public void setParticipantStatus(Map<String, Object> msg) {
 		String roomName = Red5.getConnectionLocal().getScope().getName();
 
-<<<<<<< HEAD
-		application.setParticipantStatus(roomName, (String) msg.get("userID"), (String) msg.get("status"), (Object) msg.get("value"));
-=======
+		String userid = (String) msg.get("userID");
+        String status = (String) msg.get("status");
+        Object value = (Object) msg.get("value");
 		if (status.equals("mood")) {
 			value = ((String) value) + "," + System.currentTimeMillis();
 		}
 
 		log.debug("Setting participant status " + roomName + " " + userid + " " + status + " " + value);
 		application.setParticipantStatus(roomName, userid, status, value);
->>>>>>> bb548a8a
 	}
 	
 	public void setParticipantsApplication(ParticipantsApplication a) {
