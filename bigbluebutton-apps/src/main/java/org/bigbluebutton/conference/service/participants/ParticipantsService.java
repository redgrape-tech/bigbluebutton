/**
* BigBlueButton open source conferencing system - http://www.bigbluebutton.org/
* 
* Copyright (c) 2012 BigBlueButton Inc. and by respective authors (see below).
*
* This program is free software; you can redistribute it and/or modify it under the
* terms of the GNU Lesser General Public License as published by the Free Software
* Foundation; either version 3.0 of the License, or (at your option) any later
* version.
* 
* BigBlueButton is distributed in the hope that it will be useful, but WITHOUT ANY
* WARRANTY; without even the implied warranty of MERCHANTABILITY or FITNESS FOR A
* PARTICULAR PURPOSE. See the GNU Lesser General Public License for more details.
*
* You should have received a copy of the GNU Lesser General Public License along
* with BigBlueButton; if not, see <http://www.gnu.org/licenses/>.
*
*/

package org.bigbluebutton.conference.service.participants;

import org.slf4j.Logger;
import org.slf4j.LoggerFactory;
import org.red5.logging.Red5LoggerFactory;
<<<<<<< HEAD

import org.red5.server.api.IScope;
import org.red5.server.api.Red5;
=======
import org.red5.server.api.Red5;
import org.red5.server.api.scope.IScope;
>>>>>>> 8c656f0a

import java.util.ArrayList;
import java.util.Collection;
import java.util.HashMap;
import java.util.Iterator;
<<<<<<< HEAD
import java.util.Map;
import org.bigbluebutton.conference.Participant;

=======
import java.util.Map;
import org.bigbluebutton.conference.User;

>>>>>>> 8c656f0a
public class ParticipantsService {

	private static Logger log = Red5LoggerFactory.getLogger( ParticipantsService.class, "bigbluebutton" );	
	private ParticipantsApplication application;

	@SuppressWarnings("unchecked")
	public void assignPresenter(String userid, String name, Long assignedBy) {
		log.info("Receive assignPresenter request from client [" + userid + "," + name + "," + assignedBy + "]");
		IScope scope = Red5.getConnectionLocal().getScope();
		ArrayList<String> presenter = new ArrayList<String>();
		presenter.add(userid);
		presenter.add(name);
		presenter.add(assignedBy.toString());
		ArrayList<String> curPresenter = application.getCurrentPresenter(scope.getName());
		application.setParticipantStatus(scope.getName(), userid, "presenter", true);
		
		if (curPresenter != null){ 
			String curUserid = (String) curPresenter.get(0);
			if (! curUserid.equals(userid)){
				log.info("Changing the current presenter [" + curPresenter.get(0) + "] to viewer.");
				application.setParticipantStatus(scope.getName(), curPresenter.get(0), "presenter", false);
			}
		} else {
			log.info("No current presenter. So do nothing.");
		}
		application.assignPresenter(scope.getName(), presenter);
	}
	
	@SuppressWarnings("unchecked")
	public Map getParticipants() {
		String roomName = Red5.getConnectionLocal().getScope().getName();
		log.info("Client is requesting for list of participants in [" + roomName + "].");
		Map p = application.getParticipants(roomName);
		Map participants = new HashMap();
		if (p == null) {
			participants.put("count", 0);
			log.debug("partipants of " + roomName + " is null");
		} else {		
			
			participants.put("count", p.size());
			log.debug("number of partipants is " + p.size());
			if (p.size() > 0) {
				/**
				 * Somehow we need to convert to Map so the client will be
				 * able to decode it. Need to figure out if we can send Participant
				 * directly. (ralam - 2/20/2009)
				 */
				Collection pc = p.values();
	    		Map pm = new HashMap();
	    		for (Iterator it = pc.iterator(); it.hasNext();) {
	    			User ap = (User) it.next();
	    			pm.put(ap.getInternalUserID(), ap.toMap()); 
	    		}  
				participants.put("participants", pm);
			}			
		}
		return participants;
	}
	
	public void setParticipantStatus(String userid, String status, Object value) {
		String roomName = Red5.getConnectionLocal().getScope().getName();
		log.debug("Setting participant status " + roomName + " " + userid + " " + status + " " + value);
		application.setParticipantStatus(roomName, userid, status, value);
	}
	
	public void setParticipantsApplication(ParticipantsApplication a) {
		log.debug("Setting Participants Applications");
		application = a;
	}

	public void askingToEnter(Long userid) {
		String roomName = Red5.getConnectionLocal().getScope().getName();
		application.askingToEnter(roomName, userid);
	}

	public String getGuestPolicy() {
		String roomName = Red5.getConnectionLocal().getScope().getName();
		return application.getGuestPolicy(roomName);
	}	

	public void newGuestPolicy(String guestPolicy) {
		String roomName = Red5.getConnectionLocal().getScope().getName();
		application.newGuestPolicy(roomName, guestPolicy);
	}

	public void askingForGuestWaiting(Long userid) {
		String roomName = Red5.getConnectionLocal().getScope().getName();
		application.askingForGuestWaiting(roomName, userid);
	}

	public void responseToAllGuests(Boolean resp) {
		String roomName = Red5.getConnectionLocal().getScope().getName();
		application.responseToAllGuests(roomName, resp);
	}

	public void responseToGuest(Long userid, Boolean resp) {
		String roomName = Red5.getConnectionLocal().getScope().getName();
		application.responseToGuest(roomName, userid, resp);
	}
}<|MERGE_RESOLUTION|>--- conflicted
+++ resolved
@@ -22,28 +22,16 @@
 import org.slf4j.Logger;
 import org.slf4j.LoggerFactory;
 import org.red5.logging.Red5LoggerFactory;
-<<<<<<< HEAD
-
-import org.red5.server.api.IScope;
-import org.red5.server.api.Red5;
-=======
 import org.red5.server.api.Red5;
 import org.red5.server.api.scope.IScope;
->>>>>>> 8c656f0a
 
 import java.util.ArrayList;
 import java.util.Collection;
 import java.util.HashMap;
 import java.util.Iterator;
-<<<<<<< HEAD
-import java.util.Map;
-import org.bigbluebutton.conference.Participant;
-
-=======
-import java.util.Map;
+import java.util.Map; import org.bigbluebutton.conference.User;
-
->>>>>>> 8c656f0a
+
 public class ParticipantsService {
 
 	private static Logger log = Red5LoggerFactory.getLogger( ParticipantsService.class, "bigbluebutton" );	
@@ -113,34 +101,4 @@
 		log.debug("Setting Participants Applications");
 		application = a;
 	}
-
-	public void askingToEnter(Long userid) {
-		String roomName = Red5.getConnectionLocal().getScope().getName();
-		application.askingToEnter(roomName, userid);
-	}
-
-	public String getGuestPolicy() {
-		String roomName = Red5.getConnectionLocal().getScope().getName();
-		return application.getGuestPolicy(roomName);
-	}	
-
-	public void newGuestPolicy(String guestPolicy) {
-		String roomName = Red5.getConnectionLocal().getScope().getName();
-		application.newGuestPolicy(roomName, guestPolicy);
-	}
-
-	public void askingForGuestWaiting(Long userid) {
-		String roomName = Red5.getConnectionLocal().getScope().getName();
-		application.askingForGuestWaiting(roomName, userid);
-	}
-
-	public void responseToAllGuests(Boolean resp) {
-		String roomName = Red5.getConnectionLocal().getScope().getName();
-		application.responseToAllGuests(roomName, resp);
-	}
-
-	public void responseToGuest(Long userid, Boolean resp) {
-		String roomName = Red5.getConnectionLocal().getScope().getName();
-		application.responseToGuest(roomName, userid, resp);
-	}
 }