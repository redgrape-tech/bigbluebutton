--- conflicted
+++ resolved
@@ -56,11 +56,10 @@
 		log.debug("Setting Participants Applications");
 		application = a;
 	}
-<<<<<<< HEAD
 	
 	private BigBlueButtonSession getBbbSession() {
 		return (BigBlueButtonSession) Red5.getConnectionLocal().getAttribute(Constants.SESSION);
-=======
+	}
 
 	public void setRecordingStatus(String userid, Boolean recording) {
 		String roomName = Red5.getConnectionLocal().getScope().getName();
@@ -72,6 +71,5 @@
 		String roomName = Red5.getConnectionLocal().getScope().getName();
 		log.info("Client is requesting the recording status in [" + roomName + "].");
 		return application.getRecordingStatus(roomName);
->>>>>>> 99866d43
 	}
 }