/**
* BigBlueButton open source conferencing system - http://www.bigbluebutton.org/
* 
* Copyright (c) 2012 BigBlueButton Inc. and by respective authors (see below).
*
* This program is free software; you can redistribute it and/or modify it under the
* terms of the GNU Lesser General Public License as published by the Free Software
* Foundation; either version 3.0 of the License, or (at your option) any later
* version.
* 
* BigBlueButton is distributed in the hope that it will be useful, but WITHOUT ANY
* WARRANTY; without even the implied warranty of MERCHANTABILITY or FITNESS FOR A
* PARTICULAR PURPOSE. See the GNU Lesser General Public License for more details.
*
* You should have received a copy of the GNU Lesser General Public License along
* with BigBlueButton; if not, see <http://www.gnu.org/licenses/>.
*
*/

package org.bigbluebutton.conference;

public class BigBlueButtonSession {
	private final String username;
	private final String role;
	private final String room;
	private final String internalUserID;
	private final String voiceBridge;
	private final Boolean record;
	private final String externalUserID;
	private final Boolean guest;
	
<<<<<<< HEAD
	public BigBlueButtonSession(String sessionName, long clientID, String internalUserID, String username, 
				String role, String conference, String room, String voiceBridge, Boolean record, 
				String externalUserID, Boolean guest){
=======
	public BigBlueButtonSession(String room, String internalUserID, String username, 
				String role, String voiceBridge, Boolean record, 
				String externalUserID){
>>>>>>> 8c656f0a
		this.internalUserID = internalUserID;
		this.username = username;
		this.role = role;
		this.room = room;
		this.voiceBridge = voiceBridge;
		this.record = record;
		this.externalUserID = externalUserID;
		this.guest = guest;
	}

	public String getUsername() {
		return username;
	}

	public String getRole() {
		return role;
	}

<<<<<<< HEAD
	public Boolean isGuest() {
		return guest;
	}

	public String getConference() {
		return conference;
	}

=======
>>>>>>> 8c656f0a
	public String getRoom() {
		return room;
	}

	public String getInternalUserID() {
		return internalUserID;
	}
	
	public String getVoiceBridge() {
		return voiceBridge;
	}

	public Boolean getRecord() {
		return record;
	}

	public String getExternUserID() {
		return externalUserID;
	}
}<|MERGE_RESOLUTION|>--- conflicted
+++ resolved
@@ -29,15 +29,9 @@
 	private final String externalUserID;
 	private final Boolean guest;
 	
-<<<<<<< HEAD
-	public BigBlueButtonSession(String sessionName, long clientID, String internalUserID, String username, 
-				String role, String conference, String room, String voiceBridge, Boolean record, 
-				String externalUserID, Boolean guest){
-=======
 	public BigBlueButtonSession(String room, String internalUserID, String username, 
 				String role, String voiceBridge, Boolean record, 
-				String externalUserID){
->>>>>>> 8c656f0a
+				String externalUserID, Boolean guest){
 		this.internalUserID = internalUserID;
 		this.username = username;
 		this.role = role;
@@ -56,17 +50,6 @@
 		return role;
 	}
 
-<<<<<<< HEAD
-	public Boolean isGuest() {
-		return guest;
-	}
-
-	public String getConference() {
-		return conference;
-	}
-
-=======
->>>>>>> 8c656f0a
 	public String getRoom() {
 		return room;
 	}
@@ -86,4 +69,8 @@
 	public String getExternUserID() {
 		return externalUserID;
 	}
+
+	public Boolean isGuest() {
+		return guest;
+	}
 }