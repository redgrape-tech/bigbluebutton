--- conflicted
+++ resolved
@@ -27,19 +27,12 @@
 	private final String voiceBridge;
 	private final Boolean record;
 	private final String externalUserID;
-<<<<<<< HEAD
 	private final Boolean startAsMuted;
-	
-	public BigBlueButtonSession(String room, String internalUserID, String username, 
-				String role, String voiceBridge, Boolean record, 
-				String externalUserID, Boolean startAsMuted){
-=======
 	private final Boolean guest;
 	
 	public BigBlueButtonSession(String room, String internalUserID, String username, 
 				String role, String voiceBridge, Boolean record, 
-				String externalUserID, Boolean guest){
->>>>>>> 417b518c
+				String externalUserID, Boolean startAsMuted, Boolean guest){
 		this.internalUserID = internalUserID;
 		this.username = username;
 		this.role = role;
@@ -47,11 +40,8 @@
 		this.voiceBridge = voiceBridge;
 		this.record = record;
 		this.externalUserID = externalUserID;
-<<<<<<< HEAD
 		this.startAsMuted = startAsMuted;
-=======
 		this.guest = guest;
->>>>>>> 417b518c
 	}
 
 	public String getUsername() {
@@ -82,12 +72,11 @@
 		return externalUserID;
 	}
 
-<<<<<<< HEAD
 	public Boolean getStartAsMuted() {
 		return startAsMuted;
-=======
+	}
+
 	public Boolean isGuest() {
 		return guest;
->>>>>>> 417b518c
 	}
 }