/**
* BigBlueButton open source conferencing system - http://www.bigbluebutton.org/
* 
* Copyright (c) 2012 BigBlueButton Inc. and by respective authors (see below).
*
* This program is free software; you can redistribute it and/or modify it under the
* terms of the GNU Lesser General Public License as published by the Free Software
* Foundation; either version 3.0 of the License, or (at your option) any later
* version.
* 
* BigBlueButton is distributed in the hope that it will be useful, but WITHOUT ANY
* WARRANTY; without even the implied warranty of MERCHANTABILITY or FITNESS FOR A
* PARTICULAR PURPOSE. See the GNU Lesser General Public License for more details.
*
* You should have received a copy of the GNU Lesser General Public License along
* with BigBlueButton; if not, see <http://www.gnu.org/licenses/>.
*
*/
package org.bigbluebutton.conference;

import org.slf4j.Logger;
import org.bigbluebutton.conference.service.messaging.MessageListener;
import org.bigbluebutton.conference.service.messaging.MessagingConstants;
import org.bigbluebutton.conference.service.messaging.MessagingService;
import org.bigbluebutton.conference.service.presentation.ConversionUpdatesMessageListener;
import org.red5.logging.Red5LoggerFactory;
import com.google.gson.Gson;
import net.jcip.annotations.ThreadSafe;
import java.util.ArrayList;
import java.util.HashMap;
import java.util.Map;
import java.util.concurrent.ConcurrentHashMap;

/**
 * This encapsulates access to Room and Participant. This class must be threadsafe.
 */
@ThreadSafe
public class RoomsManager {
	private static Logger log = Red5LoggerFactory.getLogger(RoomsManager.class, "bigbluebutton");
	
	private final Map <String, Room> rooms;

	MessagingService messagingService;
	ConversionUpdatesMessageListener conversionUpdatesMessageListener;
	
	public RoomsManager() {
		rooms = new ConcurrentHashMap<String, Room>();		
	}
	
	public void addRoom(Room room) {
		log.debug("Adding room " + room.getName());
		room.addRoomListener(new ParticipantUpdatingRoomListener(room,messagingService)); 	
		
		if (checkPublisher()) {
			HashMap<String,String> map = new HashMap<String,String>();
			map.put("meetingId", room.getName());
			map.put("messageId", MessagingConstants.MEETING_STARTED_EVENT);
			
			Gson gson = new Gson();
			messagingService.send(MessagingConstants.SYSTEM_CHANNEL, gson.toJson(map));
			
			log.debug("Notified event listener of conference start");
		}
		rooms.put(room.getName(), room);
	}
	
	public void removeRoom(String name) {
		log.debug("Remove room " + name);
		Room room = rooms.remove(name);
		if (checkPublisher() && room != null) {
			room.endAndKickAll();
			HashMap<String,String> map = new HashMap<String,String>();
			map.put("meetingId", room.getName());
			map.put("messageId", MessagingConstants.MEETING_ENDED_EVENT);
			
			Gson gson = new Gson();
			messagingService.send(MessagingConstants.SYSTEM_CHANNEL, gson.toJson(map));
			
			log.debug("Notified event listener of conference end");
		}
	}

	public void destroyAllRooms() {
		for (Map.Entry<String,Room> entry : rooms.entrySet()) {
		    Room room = entry.getValue();
		    room.endAndKickAll();
		}
	}
	
	private boolean checkPublisher() {
		return messagingService != null;
	}

		
	public boolean hasRoom(String name) {
		return rooms.containsKey(name);
	}
	
	public int numberOfRooms() {
		return rooms.size();
	}
	
	/**
	 * Keeping getRoom private so that all access to Room goes through here.
	 */
	//TODO: this method becomes public for ParticipantsApplication, ask if it's right? 
	public Room getRoom(String name) {
		log.debug("Get room " + name);
		return rooms.get(name);
	}
	
	public Map getParticipants(String roomName) {
		Room r = getRoom(roomName);
		if (r != null) {
			return r.getParticipants();
		}
		log.warn("Getting participants from a non-existing room " + roomName);
		return null;
	}
	
	public void addRoomListener(String roomName, IRoomListener listener) {
		Room r = getRoom(roomName);
		if (r != null) {
			r.addRoomListener(listener);
			return;
		}
		log.warn("Adding listener to a non-existing room " + roomName);
	}
	
	// TODO: this must be broken, right?  where is roomName? (JRT: 9/25/2009)
//	public void removeRoomListener(IRoomListener listener) {
//		
//		Room r = getRoom(roomName);
//		if (r != null) {
//			r.removeRoomListener(listener)
//			return
//		}	
//		log.warn("Removing listener from a non-existing room ${roomName}")
//	}

	public void addParticipant(String roomName, User participant) {
		log.debug("Add participant " + participant.getName());
		Room r = getRoom(roomName);
		if (r != null) {
/*			if (checkPublisher()) {

				if (r.getNumberOfParticipants() == 0) {
					log.debug("Notified event listener of conference start");
					HashMap<String,String> map = new HashMap<String,String>();
					map.put("meetingId", roomName);
					map.put("messageId", MessagingConstants.USER_JOINED_EVENT);
					
					Gson gson = new Gson();
					publisher.publish(MessagingConstants.SYSTEM_CHANNEL, gson.toJson(map));
					
				}
			}
*/			r.addParticipant(participant);

			return;
		}
		log.warn("Adding participant to a non-existing room " + roomName);
	}
	
	public void removeParticipant(String roomName, String userid) {
		log.debug("Remove participant " + userid + " from " + roomName);
		Room r = getRoom(roomName);
		if (r != null) {
			if (checkPublisher()) {
				//conferenceEventListener.participantsUpdated(r);
				//missing method()?
			}
			r.removeParticipant(userid);

			return;
		}
		log.warn("Removing listener from a non-existing room " + roomName);
	}
	
<<<<<<< HEAD
	public void askToEnter(String roomName, Long userid) {
		log.debug("User " + userid + " asking to enter in room " + roomName);
		Room r = getRoom(roomName);
		if (r != null) {
			r.askModerator(userid);
			return;
		}		
		log.warn("Participant asking to enter on a non-existing room " + roomName);
	}
	
	public void askForGuestWaiting(String roomName, Long userid) {
		log.debug("User " + userid + " asking for guests waiting in room " + roomName);
		Room r = getRoom(roomName);
		if (r != null) {
			r.guestWaiting(userid);
			return;
		}		
		log.warn("Participant asking guests on a non-existing room " + roomName);
	}

	public void responseToGuest(String roomName, Long userid, Boolean resp) {
		Room r = getRoom(roomName);
		if (r != null) {
			r.responseToGuest(userid, resp);
			return;
		}
	}

	public String getGuestPolicy(String roomName) {
		Room r = getRoom(roomName);
		if (r != null) {
			return r.getGuestPolicy();
		}
		return "";
	}

	public void newGuestPolicy(String roomName, String guestPolicy) {
		Room r = getRoom(roomName);
		if (r != null) {
			r.newGuestPolicy(guestPolicy);
		}
	}
	
	public void responseToAllGuests(String roomName, Boolean resp) {
		Room r = getRoom(roomName);
		if (r != null) {
			r.responseToAllGuests(resp);
			return;
		}
	}

	public void changeParticipantStatus(String roomName, Long userid, String status, Object value) {
=======
	public void changeParticipantStatus(String roomName, String userid, String status, Object value) {
>>>>>>> 8c656f0a
		log.debug("Change participant status " + userid + " - " + status + " [" + value + "]");
		Room r = getRoom(roomName);
		if (r != null) {
			r.changeParticipantStatus(userid, status, value);
			return;
		}		
		log.warn("Changing participant status on a non-existing room " + roomName);
	}

	public void setMessagingService(MessagingService messagingService) {
		this.messagingService = messagingService;
		this.messagingService.addListener(new RoomsManagerListener());
		this.messagingService.start();
	}
	
	public ArrayList<String> getCurrentPresenter( String room){
		Room r = getRoom(room);
		if (r != null) {
			return r.getCurrentPresenter();		
		}	
		log.warn("Getting presenter from a non-existing room " + room);
		return null;
	}
	
	public void assignPresenter(String room, ArrayList presenter){
		Room r = getRoom(room);
		if (r != null) {
			r.assignPresenter(presenter);
			return;
		}	
		log.warn("Assigning presenter to a non-existing room " + room);	
	}
	
	public void setConversionUpdatesMessageListener(ConversionUpdatesMessageListener conversionUpdatesMessageListener) {
		this.conversionUpdatesMessageListener = conversionUpdatesMessageListener;
	}
	
	private class RoomsManagerListener implements MessageListener{

		@Override
		public void endMeetingRequest(String meetingId) {
			log.debug("End meeting request for room: " + meetingId);
			Room room = getRoom(meetingId); // must do this because the room coming in is serialized (no transient values are present)
			if (room != null)
				room.endAndKickAll();
			else
				log.debug("Could not find room " + meetingId);
		}
		
		@Override
		public void presentationUpdates(HashMap<String, String> map) {
			conversionUpdatesMessageListener.handleReceivedMessage(map);
		}
		
	}
	
}<|MERGE_RESOLUTION|>--- conflicted
+++ resolved
@@ -30,7 +30,7 @@
 import java.util.HashMap;
 import java.util.Map;
 import java.util.concurrent.ConcurrentHashMap;
-
+
 /**
  * This encapsulates access to Room and Participant. This class must be threadsafe.
  */
@@ -177,62 +177,7 @@
 		log.warn("Removing listener from a non-existing room " + roomName);
 	}
 	
-<<<<<<< HEAD
-	public void askToEnter(String roomName, Long userid) {
-		log.debug("User " + userid + " asking to enter in room " + roomName);
-		Room r = getRoom(roomName);
-		if (r != null) {
-			r.askModerator(userid);
-			return;
-		}		
-		log.warn("Participant asking to enter on a non-existing room " + roomName);
-	}
-	
-	public void askForGuestWaiting(String roomName, Long userid) {
-		log.debug("User " + userid + " asking for guests waiting in room " + roomName);
-		Room r = getRoom(roomName);
-		if (r != null) {
-			r.guestWaiting(userid);
-			return;
-		}		
-		log.warn("Participant asking guests on a non-existing room " + roomName);
-	}
-
-	public void responseToGuest(String roomName, Long userid, Boolean resp) {
-		Room r = getRoom(roomName);
-		if (r != null) {
-			r.responseToGuest(userid, resp);
-			return;
-		}
-	}
-
-	public String getGuestPolicy(String roomName) {
-		Room r = getRoom(roomName);
-		if (r != null) {
-			return r.getGuestPolicy();
-		}
-		return "";
-	}
-
-	public void newGuestPolicy(String roomName, String guestPolicy) {
-		Room r = getRoom(roomName);
-		if (r != null) {
-			r.newGuestPolicy(guestPolicy);
-		}
-	}
-	
-	public void responseToAllGuests(String roomName, Boolean resp) {
-		Room r = getRoom(roomName);
-		if (r != null) {
-			r.responseToAllGuests(resp);
-			return;
-		}
-	}
-
-	public void changeParticipantStatus(String roomName, Long userid, String status, Object value) {
-=======
 	public void changeParticipantStatus(String roomName, String userid, String status, Object value) {
->>>>>>> 8c656f0a
 		log.debug("Change participant status " + userid + " - " + status + " [" + value + "]");
 		Room r = getRoom(roomName);
 		if (r != null) {
