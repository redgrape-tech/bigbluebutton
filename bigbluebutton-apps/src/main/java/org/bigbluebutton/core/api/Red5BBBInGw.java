package org.bigbluebutton.core.api;

import java.util.Map;

<<<<<<< HEAD
=======
import org.bigbluebutton.conference.service.messaging.GetPresentationInfo;
import org.bigbluebutton.conference.service.messaging.GoToSlide;
import org.bigbluebutton.conference.service.messaging.SendConversionCompleted;
import org.bigbluebutton.conference.service.messaging.SendPageCountError;
import org.bigbluebutton.conference.service.messaging.SendSlideGenerated;
import org.bigbluebutton.conference.service.messaging.ValidateAuthTokenMessage;
import org.bigbluebutton.conference.service.messaging.GetSlideInfo;
import org.bigbluebutton.conference.service.messaging.ResizeAndMoveSlide;
import org.bigbluebutton.conference.service.messaging.RemovePresentation;
import org.bigbluebutton.conference.service.messaging.MessagingConstants;
import org.bigbluebutton.conference.service.messaging.SendConversionUpdate;
import org.bigbluebutton.conference.service.messaging.SendCursorUpdate;
import org.bigbluebutton.conference.service.messaging.SharePresentation;
import org.bigbluebutton.conference.service.messaging.SendPrivateChatMessage;
import org.bigbluebutton.conference.service.messaging.SendPublicChatMessage;
import org.bigbluebutton.conference.service.messaging.GetChatHistory;
import org.bigbluebutton.conference.service.messaging.GetLockSettings;
import org.bigbluebutton.conference.service.messaging.LockUser;
import org.bigbluebutton.conference.service.messaging.SendLockSettings;
>>>>>>> a79c5f41
import org.bigbluebutton.conference.service.messaging.redis.MessageSender;
import org.bigbluebutton.red5.pubsub.messages.GetChatHistory;
import org.bigbluebutton.red5.pubsub.messages.GetPresentationInfo;
import org.bigbluebutton.red5.pubsub.messages.GetSlideInfo;
import org.bigbluebutton.red5.pubsub.messages.GoToSlide;
import org.bigbluebutton.red5.pubsub.messages.MessagingConstants;
import org.bigbluebutton.red5.pubsub.messages.RemovePresentation;
import org.bigbluebutton.red5.pubsub.messages.ResizeAndMoveSlide;
import org.bigbluebutton.red5.pubsub.messages.SendConversionCompleted;
import org.bigbluebutton.red5.pubsub.messages.SendConversionUpdate;
import org.bigbluebutton.red5.pubsub.messages.SendCursorUpdate;
import org.bigbluebutton.red5.pubsub.messages.SendPageCountError;
import org.bigbluebutton.red5.pubsub.messages.SendPrivateChatMessage;
import org.bigbluebutton.red5.pubsub.messages.SendPublicChatMessage;
import org.bigbluebutton.red5.pubsub.messages.SharePresentation;
import org.bigbluebutton.red5.pubsub.messages.UserLeavingMessage;
import org.bigbluebutton.red5.pubsub.messages.ValidateAuthTokenMessage;

import com.google.gson.Gson;
import com.google.gson.GsonBuilder;

public class Red5BBBInGw implements IBigBlueButtonInGW {

	private MessageSender sender;
	
	public void setMessageSender(MessageSender sender) {
		this.sender = sender;
	}
	
	@Override
	public void isAliveAudit(String aliveID) {
		// TODO Auto-generated method stub

	}

	@Override
	public void statusMeetingAudit(String meetingID) {
		// TODO Auto-generated method stub

	}

	@Override
	public void endMeeting(String meetingID) {
		// TODO Auto-generated method stub

	}

	@Override
	public void endAllMeetings() {
		// TODO Auto-generated method stub

	}

	@Override
	public void createMeeting2(String meetingID, String externalMeetingID,
			String meetingName, boolean recorded, String voiceBridge,
			long duration, boolean autoStartRecording,
			boolean allowStartStopRecording, String moderatorPass,
			String viewerPass, long createTime, String createDate) {
		// TODO Auto-generated method stub

	}

	@Override
	public void destroyMeeting(String meetingID) {
		// TODO Auto-generated method stub

	}

	@Override
	public void getAllMeetings(String meetingID) {
		// TODO Auto-generated method stub

	}

	@Override
	public void lockSettings(String meetingID, Boolean locked,
			Map<String, Boolean> lockSettigs) {
		// TODO Auto-generated method stub

	}

	@Override
	public void initLockSettings(String meetingID, Map<String, Boolean> settings) {
		// TODO Auto-generated method stub

	}

	@Override
	public void sendLockSettings(String meetingID, String userId,
			Map<String, Boolean> settings) {
		SendLockSettings msg = new SendLockSettings(meetingID, userId, settings);

		System.out.println("~~~sendLockSettings in Red5BBBInGw");
		sender.send(MessagingConstants.TO_MEETING_CHANNEL, msg.toJson());
	}

	@Override
	public void getLockSettings(String meetingId, String userId) {
		GetLockSettings msg = new GetLockSettings(meetingId, userId);

		System.out.println("~~~GetLockSettings in Red5BBBInGw");
		sender.send(MessagingConstants.TO_MEETING_CHANNEL, msg.toJson());
	}

	@Override
	public void lockUser(String meetingId, String requesterID, boolean lock,
			String internalUserID) {
		LockUser msg = new LockUser(meetingId, requesterID, lock, internalUserID);

		System.out.println("~~~LockUser in Red5BBBInGw");
		sender.send(MessagingConstants.TO_MEETING_CHANNEL, msg.toJson());
	}

	@Override
	public void validateAuthToken(String meetingId, String userId,
			String token, String correlationId, String sessionId) {
		ValidateAuthTokenMessage msg = new ValidateAuthTokenMessage(meetingId, userId, token, correlationId, sessionId);
		sender.send(MessagingConstants.TO_MEETING_CHANNEL, msg.toJson());
	}

	@Override
	public void registerUser(String roomName, String userid, String username,
			String role, String externUserID, String authToken) {
		// TODO Auto-generated method stub

	}

	@Override
	public void userRaiseHand(String meetingId, String userId) {
		// TODO Auto-generated method stub

	}

	@Override
	public void lowerHand(String meetingId, String userId, String loweredBy) {
		// TODO Auto-generated method stub

	}

	@Override
	public void shareWebcam(String meetingId, String userId, String stream) {
		// TODO Auto-generated method stub

	}

	@Override
	public void unshareWebcam(String meetingId, String userId, String stream) {
		// TODO Auto-generated method stub

	}

	@Override
	public void setUserStatus(String meetingID, String userID, String status,
			Object value) {
		// TODO Auto-generated method stub

	}

	@Override
	public void getUsers(String meetingID, String requesterID) {
		// TODO Auto-generated method stub

	}

	@Override
	public void userLeft(String meetingId, String userId, String sessionId) {
		UserLeavingMessage msg = new UserLeavingMessage(meetingId, userId);
		sender.send(MessagingConstants.TO_USERS_CHANNEL, msg.toJson());
	}

	@Override
	public void userJoin(String meetingID, String userID, String authToken) {
		// TODO Auto-generated method stub

	}

	@Override
	public void getCurrentPresenter(String meetingID, String requesterID) {
		// TODO Auto-generated method stub

	}

	@Override
	public void assignPresenter(String meetingID, String newPresenterID,
			String newPresenterName, String assignedBy) {
		// TODO Auto-generated method stub

	}

	@Override
	public void setRecordingStatus(String meetingId, String userId,
			Boolean recording) {
		// TODO Auto-generated method stub

	}

	@Override
	public void getRecordingStatus(String meetingId, String userId) {
		// TODO Auto-generated method stub

	}

	@Override
	public void userConnectedToGlobalAudio(String voiceConf, String userid,
			String name) {
		// TODO Auto-generated method stub

	}

	@Override
	public void userDisconnectedFromGlobalAudio(String voiceConf,
			String userid, String name) {
		// TODO Auto-generated method stub

	}

	@Override
	public void initAudioSettings(String meetingID, String requesterID,
			Boolean muted) {
		// TODO Auto-generated method stub

	}

	@Override
	public void muteAllExceptPresenter(String meetingID, String requesterID,
			Boolean mute) {
		// TODO Auto-generated method stub

	}

	@Override
	public void muteAllUsers(String meetingID, String requesterID, Boolean mute) {
		// TODO Auto-generated method stub

	}

	@Override
	public void isMeetingMuted(String meetingID, String requesterID) {
		// TODO Auto-generated method stub

	}

	@Override
	public void muteUser(String meetingID, String requesterID, String userID,
			Boolean mute) {
		// TODO Auto-generated method stub

	}

	@Override
	public void lockMuteUser(String meetingID, String requesterID,
			String userID, Boolean lock) {
		// TODO Auto-generated method stub

	}

	@Override
	public void ejectUserFromVoice(String meetingID, String userId,
			String ejectedBy) {
		// TODO Auto-generated method stub

	}

	@Override
	public void ejectUserFromMeeting(String meetingId, String userId,
			String ejectedBy) {
		// TODO Auto-generated method stub

	}

	@Override
	public void voiceUserJoined(String meetingId, String userId,
			String webUserId, String conference, String callerIdNum,
			String callerIdName, Boolean muted, Boolean speaking) {
		// TODO Auto-generated method stub

	}

	@Override
	public void voiceUserLeft(String meetingId, String userId) {
		// TODO Auto-generated method stub

	}

	@Override
	public void voiceUserLocked(String meetingId, String userId, Boolean locked) {
		// TODO Auto-generated method stub

	}

	@Override
	public void voiceUserMuted(String meetingId, String userId, Boolean muted) {
		// TODO Auto-generated method stub

	}

	@Override
	public void voiceUserTalking(String meetingId, String userId,
			Boolean talking) {
		// TODO Auto-generated method stub

	}

	@Override
	public void voiceRecording(String meetingId, String recordingFile,
			String timestamp, Boolean recording) {
		// TODO Auto-generated method stub

	}

	@Override
	public void clear(String meetingID) {
		// TODO Auto-generated method stub

	}

	@Override
	public void removePresentation(String meetingID, String presentationID) {
		System.out.println("~~removePresentation in Red5BBBInGw");
		RemovePresentation msg = new RemovePresentation(meetingID, presentationID);
		sender.send(MessagingConstants.TO_PRESENTATION_CHANNEL, msg.toJson());
	}

	@Override
	public void getPresentationInfo(String meetingID, String requesterID,
			String replyTo) {
		GetPresentationInfo msg = new GetPresentationInfo(meetingID,
				requesterID, replyTo);
		System.out.println("~~getPresentationInfo in Red5BBBInGw");
		sender.send(MessagingConstants.TO_PRESENTATION_CHANNEL, msg.toJson());

	}

	@Override
	public void sendCursorUpdate(String meetingID, double xPercent,
			double yPercent) {
		SendCursorUpdate msg = new SendCursorUpdate(meetingID,
				xPercent, yPercent);

		sender.send(MessagingConstants.TO_PRESENTATION_CHANNEL, msg.toJson());
	}

	@Override
	public void resizeAndMoveSlide(String meetingID, double xOffset,
			double yOffset, double widthRatio, double heightRatio) {

		System.out.println("~~resizeAndMoveSlide in Red5BBBInGw");
		ResizeAndMoveSlide msg = new ResizeAndMoveSlide(meetingID,
				xOffset, yOffset, widthRatio, heightRatio);
		sender.send(MessagingConstants.TO_PRESENTATION_CHANNEL, msg.toJson());
	}

	@Override
	public void gotoSlide(String meetingID, String page) {
		System.out.println("~~gotoSlide in Red5BBBInGw");
		GoToSlide msg = new GoToSlide(meetingID, page);
		sender.send(MessagingConstants.TO_PRESENTATION_CHANNEL, msg.toJson());
	}

	@Override
	public void sharePresentation(String meetingID, String presentationID,
			boolean share) {
		System.out.println("~~sharePresentation in Red5BBBInGw");
		SharePresentation msg = new SharePresentation(meetingID, presentationID, share);
		sender.send(MessagingConstants.TO_PRESENTATION_CHANNEL, msg.toJson());
	}

	@Override
	public void getSlideInfo(String meetingID, String requesterID,
			String replyTo) {
		System.out.println("~~getSlideInfo in Red5BBBInGw");
		GetSlideInfo msg = new GetSlideInfo(meetingID, requesterID,
				replyTo);
		sender.send(MessagingConstants.TO_PRESENTATION_CHANNEL, msg.toJson());
	}

	@Override
	public void sendConversionUpdate(String messageKey, String meetingId,
			String code, String presId, String presName) {
		System.out.println("~~sendConversionUpdate in Red5BBBInGw");
		SendConversionUpdate msg = new SendConversionUpdate(messageKey, meetingId,
				code, presId, presName);
		sender.send(MessagingConstants.TO_PRESENTATION_CHANNEL, msg.toJson());
	}

	@Override
	public void sendPageCountError(String messageKey, String meetingId,
			String code, String presId, int numberOfPages, int maxNumberPages,
			String presName) {
		System.out.println("~~sendPageCountError in Red5BBBInGw");

		SendPageCountError msg = new SendPageCountError(messageKey, meetingId,
				code, presId, numberOfPages, maxNumberPages, presName);
		sender.send(MessagingConstants.TO_PRESENTATION_CHANNEL, msg.toJson());
	}

	@Override
	public void sendSlideGenerated(String messageKey, String meetingId,
			String code, String presId, int numberOfPages, int pagesCompleted,
			String presName) {
		System.out.println("~~sendSlideGenerated in Red5BBBInGw");
		SendSlideGenerated msg = new SendSlideGenerated(messageKey, meetingId,
				code, presId, numberOfPages, pagesCompleted, presName);
		sender.send(MessagingConstants.TO_PRESENTATION_CHANNEL, msg.toJson());
	}

	@Override
	public void sendConversionCompleted(String messageKey, String meetingId,
			String code, String presId, int numPages, String presName,
			String presBaseUrl) {
		System.out.println("~~sendConversionCompleted in Red5BBBInGw");
		SendConversionCompleted msg = new SendConversionCompleted(messageKey, meetingId,
				code, presId, numPages, presName, presBaseUrl);
		sender.send(MessagingConstants.TO_PRESENTATION_CHANNEL, msg.toJson());
	}

	@Override
	public void getPolls(String meetingID, String requesterID) {
		// TODO Auto-generated method stub

	}

	@Override
	public void createPoll(String meetingID, String requesterID, String msg) {
		// TODO Auto-generated method stub

	}

	@Override
	public void updatePoll(String meetingID, String requesterID, String msg) {
		// TODO Auto-generated method stub

	}

	@Override
	public void startPoll(String meetingID, String requesterID, String msg) {
		// TODO Auto-generated method stub

	}

	@Override
	public void stopPoll(String meetingID, String requesterID, String msg) {
		// TODO Auto-generated method stub

	}

	@Override
	public void removePoll(String meetingID, String requesterID, String msg) {
		// TODO Auto-generated method stub

	}

	@Override
	public void respondPoll(String meetingID, String requesterID, String msg) {
		// TODO Auto-generated method stub

	}

	@Override
	public void preCreatedPoll(String meetingID, String msg) {
		// TODO Auto-generated method stub

	}

	@Override
	public void getCurrentLayout(String meetingID, String requesterID) {
		// TODO Auto-generated method stub

	}

	@Override
	public void broadcastLayout(String meetingID, String requesterID,
			String layout) {
		// TODO Auto-generated method stub

	}

	@Override
	public void getChatHistory(String meetingID, String requesterID,
			String replyTo) {
		System.out.println("~~getChatHistory in Red5BBBInGw");
		GetChatHistory msg = new GetChatHistory(meetingID, requesterID, replyTo);
		sender.send(MessagingConstants.TO_CHAT_CHANNEL, msg.toJson());
	}

	@Override
	public void sendPublicMessage(String meetingID, String requesterID,
			Map<String, String> message) {
		System.out.println("~~sendPublicMessage in Red5BBBInGw");
		SendPublicChatMessage msg = new SendPublicChatMessage(meetingID, requesterID, message);
		sender.send(MessagingConstants.TO_CHAT_CHANNEL, msg.toJson());
	}

	@Override
	public void sendPrivateMessage(String meetingID, String requesterID,
			Map<String, String> message) {
		System.out.println("~~sendPrivateMessage in Red5BBBInGw");
		SendPrivateChatMessage msg = new SendPrivateChatMessage(meetingID, requesterID, message);
		sender.send(MessagingConstants.TO_CHAT_CHANNEL, msg.toJson());
	}

	@Override
	public void sendWhiteboardAnnotation(String meetingID, String requesterID,
			Map<String, Object> annotation) {
		// TODO Auto-generated method stub

	}

	@Override
	public void requestWhiteboardAnnotationHistory(String meetingID,
			String requesterID, String whiteboardId, String replyTo) {
		// TODO Auto-generated method stub

	}

	@Override
	public void clearWhiteboard(String meetingID, String requesterID,
			String whiteboardId) {
		// TODO Auto-generated method stub

	}

	@Override
	public void undoWhiteboard(String meetingID, String requesterID,
			String whiteboardId) {
		// TODO Auto-generated method stub

	}

	@Override
	public void enableWhiteboard(String meetingID, String requesterID,
			Boolean enable) {
		// TODO Auto-generated method stub

	}

	@Override
	public void isWhiteboardEnabled(String meetingID, String requesterID,
			String replyTo) {
		// TODO Auto-generated method stub

	}

	@Override
	public void lockLayout(String meetingID, String setById, boolean lock,
			boolean viewersOnly, String layout) {
		// TODO Auto-generated method stub
		
	}

}
<|MERGE_RESOLUTION|>--- conflicted
+++ resolved
@@ -1,578 +1,541 @@
-package org.bigbluebutton.core.api;
-
-import java.util.Map;
-
-<<<<<<< HEAD
-=======
-import org.bigbluebutton.conference.service.messaging.GetPresentationInfo;
-import org.bigbluebutton.conference.service.messaging.GoToSlide;
-import org.bigbluebutton.conference.service.messaging.SendConversionCompleted;
-import org.bigbluebutton.conference.service.messaging.SendPageCountError;
-import org.bigbluebutton.conference.service.messaging.SendSlideGenerated;
-import org.bigbluebutton.conference.service.messaging.ValidateAuthTokenMessage;
-import org.bigbluebutton.conference.service.messaging.GetSlideInfo;
-import org.bigbluebutton.conference.service.messaging.ResizeAndMoveSlide;
-import org.bigbluebutton.conference.service.messaging.RemovePresentation;
-import org.bigbluebutton.conference.service.messaging.MessagingConstants;
-import org.bigbluebutton.conference.service.messaging.SendConversionUpdate;
-import org.bigbluebutton.conference.service.messaging.SendCursorUpdate;
-import org.bigbluebutton.conference.service.messaging.SharePresentation;
-import org.bigbluebutton.conference.service.messaging.SendPrivateChatMessage;
-import org.bigbluebutton.conference.service.messaging.SendPublicChatMessage;
-import org.bigbluebutton.conference.service.messaging.GetChatHistory;
-import org.bigbluebutton.conference.service.messaging.GetLockSettings;
-import org.bigbluebutton.conference.service.messaging.LockUser;
-import org.bigbluebutton.conference.service.messaging.SendLockSettings;
->>>>>>> a79c5f41
-import org.bigbluebutton.conference.service.messaging.redis.MessageSender;
-import org.bigbluebutton.red5.pubsub.messages.GetChatHistory;
-import org.bigbluebutton.red5.pubsub.messages.GetPresentationInfo;
-import org.bigbluebutton.red5.pubsub.messages.GetSlideInfo;
-import org.bigbluebutton.red5.pubsub.messages.GoToSlide;
-import org.bigbluebutton.red5.pubsub.messages.MessagingConstants;
-import org.bigbluebutton.red5.pubsub.messages.RemovePresentation;
-import org.bigbluebutton.red5.pubsub.messages.ResizeAndMoveSlide;
-import org.bigbluebutton.red5.pubsub.messages.SendConversionCompleted;
-import org.bigbluebutton.red5.pubsub.messages.SendConversionUpdate;
-import org.bigbluebutton.red5.pubsub.messages.SendCursorUpdate;
-import org.bigbluebutton.red5.pubsub.messages.SendPageCountError;
-import org.bigbluebutton.red5.pubsub.messages.SendPrivateChatMessage;
-import org.bigbluebutton.red5.pubsub.messages.SendPublicChatMessage;
-import org.bigbluebutton.red5.pubsub.messages.SharePresentation;
-import org.bigbluebutton.red5.pubsub.messages.UserLeavingMessage;
-import org.bigbluebutton.red5.pubsub.messages.ValidateAuthTokenMessage;
-
-import com.google.gson.Gson;
-import com.google.gson.GsonBuilder;
-
-public class Red5BBBInGw implements IBigBlueButtonInGW {
-
-	private MessageSender sender;
-	
-	public void setMessageSender(MessageSender sender) {
-		this.sender = sender;
-	}
-	
-	@Override
-	public void isAliveAudit(String aliveID) {
-		// TODO Auto-generated method stub
-
-	}
-
-	@Override
-	public void statusMeetingAudit(String meetingID) {
-		// TODO Auto-generated method stub
-
-	}
-
-	@Override
-	public void endMeeting(String meetingID) {
-		// TODO Auto-generated method stub
-
-	}
-
-	@Override
-	public void endAllMeetings() {
-		// TODO Auto-generated method stub
-
-	}
-
-	@Override
-	public void createMeeting2(String meetingID, String externalMeetingID,
-			String meetingName, boolean recorded, String voiceBridge,
-			long duration, boolean autoStartRecording,
-			boolean allowStartStopRecording, String moderatorPass,
-			String viewerPass, long createTime, String createDate) {
-		// TODO Auto-generated method stub
-
-	}
-
-	@Override
-	public void destroyMeeting(String meetingID) {
-		// TODO Auto-generated method stub
-
-	}
-
-	@Override
-	public void getAllMeetings(String meetingID) {
-		// TODO Auto-generated method stub
-
-	}
-
-	@Override
-	public void lockSettings(String meetingID, Boolean locked,
-			Map<String, Boolean> lockSettigs) {
-		// TODO Auto-generated method stub
-
-	}
-
-	@Override
-	public void initLockSettings(String meetingID, Map<String, Boolean> settings) {
-		// TODO Auto-generated method stub
-
-	}
-
-	@Override
-	public void sendLockSettings(String meetingID, String userId,
-			Map<String, Boolean> settings) {
-		SendLockSettings msg = new SendLockSettings(meetingID, userId, settings);
-
-		System.out.println("~~~sendLockSettings in Red5BBBInGw");
-		sender.send(MessagingConstants.TO_MEETING_CHANNEL, msg.toJson());
-	}
-
-	@Override
-	public void getLockSettings(String meetingId, String userId) {
-		GetLockSettings msg = new GetLockSettings(meetingId, userId);
-
-		System.out.println("~~~GetLockSettings in Red5BBBInGw");
-		sender.send(MessagingConstants.TO_MEETING_CHANNEL, msg.toJson());
-	}
-
-	@Override
-	public void lockUser(String meetingId, String requesterID, boolean lock,
-			String internalUserID) {
-		LockUser msg = new LockUser(meetingId, requesterID, lock, internalUserID);
-
-		System.out.println("~~~LockUser in Red5BBBInGw");
-		sender.send(MessagingConstants.TO_MEETING_CHANNEL, msg.toJson());
-	}
-
-	@Override
-	public void validateAuthToken(String meetingId, String userId,
-			String token, String correlationId, String sessionId) {
-		ValidateAuthTokenMessage msg = new ValidateAuthTokenMessage(meetingId, userId, token, correlationId, sessionId);
-		sender.send(MessagingConstants.TO_MEETING_CHANNEL, msg.toJson());
-	}
-
-	@Override
-	public void registerUser(String roomName, String userid, String username,
-			String role, String externUserID, String authToken) {
-		// TODO Auto-generated method stub
-
-	}
-
-	@Override
-	public void userRaiseHand(String meetingId, String userId) {
-		// TODO Auto-generated method stub
-
-	}
-
-	@Override
-	public void lowerHand(String meetingId, String userId, String loweredBy) {
-		// TODO Auto-generated method stub
-
-	}
-
-	@Override
-	public void shareWebcam(String meetingId, String userId, String stream) {
-		// TODO Auto-generated method stub
-
-	}
-
-	@Override
-	public void unshareWebcam(String meetingId, String userId, String stream) {
-		// TODO Auto-generated method stub
-
-	}
-
-	@Override
-	public void setUserStatus(String meetingID, String userID, String status,
-			Object value) {
-		// TODO Auto-generated method stub
-
-	}
-
-	@Override
-	public void getUsers(String meetingID, String requesterID) {
-		// TODO Auto-generated method stub
-
-	}
-
-	@Override
-	public void userLeft(String meetingId, String userId, String sessionId) {
-		UserLeavingMessage msg = new UserLeavingMessage(meetingId, userId);
-		sender.send(MessagingConstants.TO_USERS_CHANNEL, msg.toJson());
-	}
-
-	@Override
-	public void userJoin(String meetingID, String userID, String authToken) {
-		// TODO Auto-generated method stub
-
-	}
-
-	@Override
-	public void getCurrentPresenter(String meetingID, String requesterID) {
-		// TODO Auto-generated method stub
-
-	}
-
-	@Override
-	public void assignPresenter(String meetingID, String newPresenterID,
-			String newPresenterName, String assignedBy) {
-		// TODO Auto-generated method stub
-
-	}
-
-	@Override
-	public void setRecordingStatus(String meetingId, String userId,
-			Boolean recording) {
-		// TODO Auto-generated method stub
-
-	}
-
-	@Override
-	public void getRecordingStatus(String meetingId, String userId) {
-		// TODO Auto-generated method stub
-
-	}
-
-	@Override
-	public void userConnectedToGlobalAudio(String voiceConf, String userid,
-			String name) {
-		// TODO Auto-generated method stub
-
-	}
-
-	@Override
-	public void userDisconnectedFromGlobalAudio(String voiceConf,
-			String userid, String name) {
-		// TODO Auto-generated method stub
-
-	}
-
-	@Override
-	public void initAudioSettings(String meetingID, String requesterID,
-			Boolean muted) {
-		// TODO Auto-generated method stub
-
-	}
-
-	@Override
-	public void muteAllExceptPresenter(String meetingID, String requesterID,
-			Boolean mute) {
-		// TODO Auto-generated method stub
-
-	}
-
-	@Override
-	public void muteAllUsers(String meetingID, String requesterID, Boolean mute) {
-		// TODO Auto-generated method stub
-
-	}
-
-	@Override
-	public void isMeetingMuted(String meetingID, String requesterID) {
-		// TODO Auto-generated method stub
-
-	}
-
-	@Override
-	public void muteUser(String meetingID, String requesterID, String userID,
-			Boolean mute) {
-		// TODO Auto-generated method stub
-
-	}
-
-	@Override
-	public void lockMuteUser(String meetingID, String requesterID,
-			String userID, Boolean lock) {
-		// TODO Auto-generated method stub
-
-	}
-
-	@Override
-	public void ejectUserFromVoice(String meetingID, String userId,
-			String ejectedBy) {
-		// TODO Auto-generated method stub
-
-	}
-
-	@Override
-	public void ejectUserFromMeeting(String meetingId, String userId,
-			String ejectedBy) {
-		// TODO Auto-generated method stub
-
-	}
-
-	@Override
-	public void voiceUserJoined(String meetingId, String userId,
-			String webUserId, String conference, String callerIdNum,
-			String callerIdName, Boolean muted, Boolean speaking) {
-		// TODO Auto-generated method stub
-
-	}
-
-	@Override
-	public void voiceUserLeft(String meetingId, String userId) {
-		// TODO Auto-generated method stub
-
-	}
-
-	@Override
-	public void voiceUserLocked(String meetingId, String userId, Boolean locked) {
-		// TODO Auto-generated method stub
-
-	}
-
-	@Override
-	public void voiceUserMuted(String meetingId, String userId, Boolean muted) {
-		// TODO Auto-generated method stub
-
-	}
-
-	@Override
-	public void voiceUserTalking(String meetingId, String userId,
-			Boolean talking) {
-		// TODO Auto-generated method stub
-
-	}
-
-	@Override
-	public void voiceRecording(String meetingId, String recordingFile,
-			String timestamp, Boolean recording) {
-		// TODO Auto-generated method stub
-
-	}
-
-	@Override
-	public void clear(String meetingID) {
-		// TODO Auto-generated method stub
-
-	}
-
-	@Override
-	public void removePresentation(String meetingID, String presentationID) {
-		System.out.println("~~removePresentation in Red5BBBInGw");
-		RemovePresentation msg = new RemovePresentation(meetingID, presentationID);
-		sender.send(MessagingConstants.TO_PRESENTATION_CHANNEL, msg.toJson());
-	}
-
-	@Override
-	public void getPresentationInfo(String meetingID, String requesterID,
-			String replyTo) {
-		GetPresentationInfo msg = new GetPresentationInfo(meetingID,
-				requesterID, replyTo);
-		System.out.println("~~getPresentationInfo in Red5BBBInGw");
-		sender.send(MessagingConstants.TO_PRESENTATION_CHANNEL, msg.toJson());
-
-	}
-
-	@Override
-	public void sendCursorUpdate(String meetingID, double xPercent,
-			double yPercent) {
-		SendCursorUpdate msg = new SendCursorUpdate(meetingID,
-				xPercent, yPercent);
-
-		sender.send(MessagingConstants.TO_PRESENTATION_CHANNEL, msg.toJson());
-	}
-
-	@Override
-	public void resizeAndMoveSlide(String meetingID, double xOffset,
-			double yOffset, double widthRatio, double heightRatio) {
-
-		System.out.println("~~resizeAndMoveSlide in Red5BBBInGw");
-		ResizeAndMoveSlide msg = new ResizeAndMoveSlide(meetingID,
-				xOffset, yOffset, widthRatio, heightRatio);
-		sender.send(MessagingConstants.TO_PRESENTATION_CHANNEL, msg.toJson());
-	}
-
-	@Override
-	public void gotoSlide(String meetingID, String page) {
-		System.out.println("~~gotoSlide in Red5BBBInGw");
-		GoToSlide msg = new GoToSlide(meetingID, page);
-		sender.send(MessagingConstants.TO_PRESENTATION_CHANNEL, msg.toJson());
-	}
-
-	@Override
-	public void sharePresentation(String meetingID, String presentationID,
-			boolean share) {
-		System.out.println("~~sharePresentation in Red5BBBInGw");
-		SharePresentation msg = new SharePresentation(meetingID, presentationID, share);
-		sender.send(MessagingConstants.TO_PRESENTATION_CHANNEL, msg.toJson());
-	}
-
-	@Override
-	public void getSlideInfo(String meetingID, String requesterID,
-			String replyTo) {
-		System.out.println("~~getSlideInfo in Red5BBBInGw");
-		GetSlideInfo msg = new GetSlideInfo(meetingID, requesterID,
-				replyTo);
-		sender.send(MessagingConstants.TO_PRESENTATION_CHANNEL, msg.toJson());
-	}
-
-	@Override
-	public void sendConversionUpdate(String messageKey, String meetingId,
-			String code, String presId, String presName) {
-		System.out.println("~~sendConversionUpdate in Red5BBBInGw");
-		SendConversionUpdate msg = new SendConversionUpdate(messageKey, meetingId,
-				code, presId, presName);
-		sender.send(MessagingConstants.TO_PRESENTATION_CHANNEL, msg.toJson());
-	}
-
-	@Override
-	public void sendPageCountError(String messageKey, String meetingId,
-			String code, String presId, int numberOfPages, int maxNumberPages,
-			String presName) {
-		System.out.println("~~sendPageCountError in Red5BBBInGw");
-
-		SendPageCountError msg = new SendPageCountError(messageKey, meetingId,
-				code, presId, numberOfPages, maxNumberPages, presName);
-		sender.send(MessagingConstants.TO_PRESENTATION_CHANNEL, msg.toJson());
-	}
-
-	@Override
-	public void sendSlideGenerated(String messageKey, String meetingId,
-			String code, String presId, int numberOfPages, int pagesCompleted,
-			String presName) {
-		System.out.println("~~sendSlideGenerated in Red5BBBInGw");
-		SendSlideGenerated msg = new SendSlideGenerated(messageKey, meetingId,
-				code, presId, numberOfPages, pagesCompleted, presName);
-		sender.send(MessagingConstants.TO_PRESENTATION_CHANNEL, msg.toJson());
-	}
-
-	@Override
-	public void sendConversionCompleted(String messageKey, String meetingId,
-			String code, String presId, int numPages, String presName,
-			String presBaseUrl) {
-		System.out.println("~~sendConversionCompleted in Red5BBBInGw");
-		SendConversionCompleted msg = new SendConversionCompleted(messageKey, meetingId,
-				code, presId, numPages, presName, presBaseUrl);
-		sender.send(MessagingConstants.TO_PRESENTATION_CHANNEL, msg.toJson());
-	}
-
-	@Override
-	public void getPolls(String meetingID, String requesterID) {
-		// TODO Auto-generated method stub
-
-	}
-
-	@Override
-	public void createPoll(String meetingID, String requesterID, String msg) {
-		// TODO Auto-generated method stub
-
-	}
-
-	@Override
-	public void updatePoll(String meetingID, String requesterID, String msg) {
-		// TODO Auto-generated method stub
-
-	}
-
-	@Override
-	public void startPoll(String meetingID, String requesterID, String msg) {
-		// TODO Auto-generated method stub
-
-	}
-
-	@Override
-	public void stopPoll(String meetingID, String requesterID, String msg) {
-		// TODO Auto-generated method stub
-
-	}
-
-	@Override
-	public void removePoll(String meetingID, String requesterID, String msg) {
-		// TODO Auto-generated method stub
-
-	}
-
-	@Override
-	public void respondPoll(String meetingID, String requesterID, String msg) {
-		// TODO Auto-generated method stub
-
-	}
-
-	@Override
-	public void preCreatedPoll(String meetingID, String msg) {
-		// TODO Auto-generated method stub
-
-	}
-
-	@Override
-	public void getCurrentLayout(String meetingID, String requesterID) {
-		// TODO Auto-generated method stub
-
-	}
-
-	@Override
-	public void broadcastLayout(String meetingID, String requesterID,
-			String layout) {
-		// TODO Auto-generated method stub
-
-	}
-
-	@Override
-	public void getChatHistory(String meetingID, String requesterID,
-			String replyTo) {
-		System.out.println("~~getChatHistory in Red5BBBInGw");
-		GetChatHistory msg = new GetChatHistory(meetingID, requesterID, replyTo);
-		sender.send(MessagingConstants.TO_CHAT_CHANNEL, msg.toJson());
-	}
-
-	@Override
-	public void sendPublicMessage(String meetingID, String requesterID,
-			Map<String, String> message) {
-		System.out.println("~~sendPublicMessage in Red5BBBInGw");
-		SendPublicChatMessage msg = new SendPublicChatMessage(meetingID, requesterID, message);
-		sender.send(MessagingConstants.TO_CHAT_CHANNEL, msg.toJson());
-	}
-
-	@Override
-	public void sendPrivateMessage(String meetingID, String requesterID,
-			Map<String, String> message) {
-		System.out.println("~~sendPrivateMessage in Red5BBBInGw");
-		SendPrivateChatMessage msg = new SendPrivateChatMessage(meetingID, requesterID, message);
-		sender.send(MessagingConstants.TO_CHAT_CHANNEL, msg.toJson());
-	}
-
-	@Override
-	public void sendWhiteboardAnnotation(String meetingID, String requesterID,
-			Map<String, Object> annotation) {
-		// TODO Auto-generated method stub
-
-	}
-
-	@Override
-	public void requestWhiteboardAnnotationHistory(String meetingID,
-			String requesterID, String whiteboardId, String replyTo) {
-		// TODO Auto-generated method stub
-
-	}
-
-	@Override
-	public void clearWhiteboard(String meetingID, String requesterID,
-			String whiteboardId) {
-		// TODO Auto-generated method stub
-
-	}
-
-	@Override
-	public void undoWhiteboard(String meetingID, String requesterID,
-			String whiteboardId) {
-		// TODO Auto-generated method stub
-
-	}
-
-	@Override
-	public void enableWhiteboard(String meetingID, String requesterID,
-			Boolean enable) {
-		// TODO Auto-generated method stub
-
-	}
-
-	@Override
-	public void isWhiteboardEnabled(String meetingID, String requesterID,
-			String replyTo) {
-		// TODO Auto-generated method stub
-
-	}
-
-	@Override
-	public void lockLayout(String meetingID, String setById, boolean lock,
-			boolean viewersOnly, String layout) {
-		// TODO Auto-generated method stub
-		
-	}
-
-}
+package org.bigbluebutton.core.api;
+
+import java.util.Map;
+
+import org.bigbluebutton.conference.service.messaging.redis.MessageSender;
+import org.bigbluebutton.red5.pubsub.messages.*;
+
+import com.google.gson.Gson;
+import com.google.gson.GsonBuilder;
+
+public class Red5BBBInGw implements IBigBlueButtonInGW {
+
+	private MessageSender sender;
+	
+	public void setMessageSender(MessageSender sender) {
+		this.sender = sender;
+	}
+	
+	@Override
+	public void isAliveAudit(String aliveID) {
+		// TODO Auto-generated method stub
+
+	}
+
+	@Override
+	public void statusMeetingAudit(String meetingID) {
+		// TODO Auto-generated method stub
+
+	}
+
+	@Override
+	public void endMeeting(String meetingID) {
+		// TODO Auto-generated method stub
+
+	}
+
+	@Override
+	public void endAllMeetings() {
+		// TODO Auto-generated method stub
+
+	}
+
+	@Override
+	public void createMeeting2(String meetingID, String externalMeetingID,
+			String meetingName, boolean recorded, String voiceBridge,
+			long duration, boolean autoStartRecording,
+			boolean allowStartStopRecording, String moderatorPass,
+			String viewerPass, long createTime, String createDate) {
+		// TODO Auto-generated method stub
+
+	}
+
+	@Override
+	public void destroyMeeting(String meetingID) {
+		// TODO Auto-generated method stub
+
+	}
+
+	@Override
+	public void getAllMeetings(String meetingID) {
+		// TODO Auto-generated method stub
+
+	}
+
+	@Override
+	public void lockSettings(String meetingID, Boolean locked,
+			Map<String, Boolean> lockSettigs) {
+		// TODO Auto-generated method stub
+
+	}
+
+	@Override
+	public void initLockSettings(String meetingID, Map<String, Boolean> settings) {
+		// TODO Auto-generated method stub
+
+	}
+
+	@Override
+	public void sendLockSettings(String meetingID, String userId,
+			Map<String, Boolean> settings) {
+		SendLockSettingsMessage msg = new SendLockSettingsMessage(meetingID, userId, settings);
+
+		System.out.println("~~~sendLockSettings in Red5BBBInGw");
+		sender.send(MessagingConstants.TO_MEETING_CHANNEL, msg.toJson());
+	}
+
+	@Override
+	public void getLockSettings(String meetingId, String userId) {
+		GetLockSettingsMessage msg = new GetLockSettingsMessage(meetingId, userId);
+
+		System.out.println("~~~GetLockSettings in Red5BBBInGw");
+		sender.send(MessagingConstants.TO_MEETING_CHANNEL, msg.toJson());
+	}
+
+	@Override
+	public void lockUser(String meetingId, String requesterID, boolean lock,
+			String internalUserID) {
+		LockUserMessage msg = new LockUserMessage(meetingId, requesterID, lock, internalUserID);
+
+		System.out.println("~~~LockUser in Red5BBBInGw");
+		sender.send(MessagingConstants.TO_MEETING_CHANNEL, msg.toJson());
+	}
+
+	@Override
+	public void validateAuthToken(String meetingId, String userId,
+			String token, String correlationId, String sessionId) {
+		ValidateAuthTokenMessage msg = new ValidateAuthTokenMessage(meetingId, userId, token, correlationId, sessionId);
+		sender.send(MessagingConstants.TO_MEETING_CHANNEL, msg.toJson());
+	}
+
+	@Override
+	public void registerUser(String roomName, String userid, String username,
+			String role, String externUserID, String authToken) {
+		// TODO Auto-generated method stub
+
+	}
+
+	@Override
+	public void userRaiseHand(String meetingId, String userId) {
+		// TODO Auto-generated method stub
+
+	}
+
+	@Override
+	public void lowerHand(String meetingId, String userId, String loweredBy) {
+		// TODO Auto-generated method stub
+
+	}
+
+	@Override
+	public void shareWebcam(String meetingId, String userId, String stream) {
+		// TODO Auto-generated method stub
+
+	}
+
+	@Override
+	public void unshareWebcam(String meetingId, String userId, String stream) {
+		// TODO Auto-generated method stub
+
+	}
+
+	@Override
+	public void setUserStatus(String meetingID, String userID, String status,
+			Object value) {
+		// TODO Auto-generated method stub
+
+	}
+
+	@Override
+	public void getUsers(String meetingID, String requesterID) {
+		// TODO Auto-generated method stub
+
+	}
+
+	@Override
+	public void userLeft(String meetingId, String userId, String sessionId) {
+		UserLeavingMessage msg = new UserLeavingMessage(meetingId, userId);
+		sender.send(MessagingConstants.TO_USERS_CHANNEL, msg.toJson());
+	}
+
+	@Override
+	public void userJoin(String meetingID, String userID, String authToken) {
+		// TODO Auto-generated method stub
+
+	}
+
+	@Override
+	public void getCurrentPresenter(String meetingID, String requesterID) {
+		// TODO Auto-generated method stub
+
+	}
+
+	@Override
+	public void assignPresenter(String meetingID, String newPresenterID,
+			String newPresenterName, String assignedBy) {
+		// TODO Auto-generated method stub
+
+	}
+
+	@Override
+	public void setRecordingStatus(String meetingId, String userId,
+			Boolean recording) {
+		// TODO Auto-generated method stub
+
+	}
+
+	@Override
+	public void getRecordingStatus(String meetingId, String userId) {
+		// TODO Auto-generated method stub
+
+	}
+
+	@Override
+	public void userConnectedToGlobalAudio(String voiceConf, String userid,
+			String name) {
+		// TODO Auto-generated method stub
+
+	}
+
+	@Override
+	public void userDisconnectedFromGlobalAudio(String voiceConf,
+			String userid, String name) {
+		// TODO Auto-generated method stub
+
+	}
+
+	@Override
+	public void initAudioSettings(String meetingID, String requesterID,
+			Boolean muted) {
+		// TODO Auto-generated method stub
+
+	}
+
+	@Override
+	public void muteAllExceptPresenter(String meetingID, String requesterID,
+			Boolean mute) {
+		// TODO Auto-generated method stub
+
+	}
+
+	@Override
+	public void muteAllUsers(String meetingID, String requesterID, Boolean mute) {
+		// TODO Auto-generated method stub
+
+	}
+
+	@Override
+	public void isMeetingMuted(String meetingID, String requesterID) {
+		// TODO Auto-generated method stub
+
+	}
+
+	@Override
+	public void muteUser(String meetingID, String requesterID, String userID,
+			Boolean mute) {
+		// TODO Auto-generated method stub
+
+	}
+
+	@Override
+	public void lockMuteUser(String meetingID, String requesterID,
+			String userID, Boolean lock) {
+		// TODO Auto-generated method stub
+
+	}
+
+	@Override
+	public void ejectUserFromVoice(String meetingID, String userId,
+			String ejectedBy) {
+		// TODO Auto-generated method stub
+
+	}
+
+	@Override
+	public void ejectUserFromMeeting(String meetingId, String userId,
+			String ejectedBy) {
+		// TODO Auto-generated method stub
+
+	}
+
+	@Override
+	public void voiceUserJoined(String meetingId, String userId,
+			String webUserId, String conference, String callerIdNum,
+			String callerIdName, Boolean muted, Boolean speaking) {
+		// TODO Auto-generated method stub
+
+	}
+
+	@Override
+	public void voiceUserLeft(String meetingId, String userId) {
+		// TODO Auto-generated method stub
+
+	}
+
+	@Override
+	public void voiceUserLocked(String meetingId, String userId, Boolean locked) {
+		// TODO Auto-generated method stub
+
+	}
+
+	@Override
+	public void voiceUserMuted(String meetingId, String userId, Boolean muted) {
+		// TODO Auto-generated method stub
+
+	}
+
+	@Override
+	public void voiceUserTalking(String meetingId, String userId,
+			Boolean talking) {
+		// TODO Auto-generated method stub
+
+	}
+
+	@Override
+	public void voiceRecording(String meetingId, String recordingFile,
+			String timestamp, Boolean recording) {
+		// TODO Auto-generated method stub
+
+	}
+
+	@Override
+	public void clear(String meetingID) {
+		// TODO Auto-generated method stub
+
+	}
+
+	@Override
+	public void removePresentation(String meetingID, String presentationID) {
+		System.out.println("~~removePresentation in Red5BBBInGw");
+		RemovePresentationMessage msg = new RemovePresentationMessage(meetingID, presentationID);
+		sender.send(MessagingConstants.TO_PRESENTATION_CHANNEL, msg.toJson());
+	}
+
+	@Override
+	public void getPresentationInfo(String meetingID, String requesterID,
+			String replyTo) {
+		GetPresentationInfoMessage msg = new GetPresentationInfoMessage(meetingID,
+				requesterID, replyTo);
+		System.out.println("~~getPresentationInfo in Red5BBBInGw");
+		sender.send(MessagingConstants.TO_PRESENTATION_CHANNEL, msg.toJson());
+
+	}
+
+	@Override
+	public void sendCursorUpdate(String meetingID, double xPercent,
+			double yPercent) {
+		SendCursorUpdateMessage msg = new SendCursorUpdateMessage(meetingID,
+				xPercent, yPercent);
+
+		sender.send(MessagingConstants.TO_PRESENTATION_CHANNEL, msg.toJson());
+	}
+
+	@Override
+	public void resizeAndMoveSlide(String meetingID, double xOffset,
+			double yOffset, double widthRatio, double heightRatio) {
+
+		System.out.println("~~resizeAndMoveSlide in Red5BBBInGw");
+		ResizeAndMoveSlideMessage msg = new ResizeAndMoveSlideMessage(meetingID,
+				xOffset, yOffset, widthRatio, heightRatio);
+		sender.send(MessagingConstants.TO_PRESENTATION_CHANNEL, msg.toJson());
+	}
+
+	@Override
+	public void gotoSlide(String meetingID, String page) {
+		System.out.println("~~gotoSlide in Red5BBBInGw");
+		GoToSlideMessage msg = new GoToSlideMessage(meetingID, page);
+		sender.send(MessagingConstants.TO_PRESENTATION_CHANNEL, msg.toJson());
+	}
+
+	@Override
+	public void sharePresentation(String meetingID, String presentationID,
+			boolean share) {
+		System.out.println("~~sharePresentation in Red5BBBInGw");
+		SharePresentationMessage msg = new SharePresentationMessage(meetingID, presentationID, share);
+		sender.send(MessagingConstants.TO_PRESENTATION_CHANNEL, msg.toJson());
+	}
+
+	@Override
+	public void getSlideInfo(String meetingID, String requesterID,
+			String replyTo) {
+		System.out.println("~~getSlideInfo in Red5BBBInGw");
+		GetSlideInfoMessage msg = new GetSlideInfoMessage(meetingID, requesterID,
+				replyTo);
+		sender.send(MessagingConstants.TO_PRESENTATION_CHANNEL, msg.toJson());
+	}
+
+	@Override
+	public void sendConversionUpdate(String messageKey, String meetingId,
+			String code, String presId, String presName) {
+		System.out.println("~~sendConversionUpdate in Red5BBBInGw");
+		SendConversionUpdateMessage msg = new SendConversionUpdateMessage(messageKey, meetingId,
+				code, presId, presName);
+		sender.send(MessagingConstants.TO_PRESENTATION_CHANNEL, msg.toJson());
+	}
+
+	@Override
+	public void sendPageCountError(String messageKey, String meetingId,
+			String code, String presId, int numberOfPages, int maxNumberPages,
+			String presName) {
+		System.out.println("~~sendPageCountError in Red5BBBInGw");
+
+		SendPageCountErrorMessage msg = new SendPageCountErrorMessage(messageKey, meetingId,
+				code, presId, numberOfPages, maxNumberPages, presName);
+		sender.send(MessagingConstants.TO_PRESENTATION_CHANNEL, msg.toJson());
+	}
+
+	@Override
+	public void sendSlideGenerated(String messageKey, String meetingId,
+			String code, String presId, int numberOfPages, int pagesCompleted,
+			String presName) {
+		System.out.println("~~sendSlideGenerated in Red5BBBInGw");
+		SendSlideGeneratedMessage msg = new SendSlideGeneratedMessage(messageKey, meetingId,
+				code, presId, numberOfPages, pagesCompleted, presName);
+		sender.send(MessagingConstants.TO_PRESENTATION_CHANNEL, msg.toJson());
+	}
+
+	@Override
+	public void sendConversionCompleted(String messageKey, String meetingId,
+			String code, String presId, int numPages, String presName,
+			String presBaseUrl) {
+		System.out.println("~~sendConversionCompleted in Red5BBBInGw");
+		SendConversionCompletedMessage msg = new SendConversionCompletedMessage(messageKey, meetingId,
+				code, presId, numPages, presName, presBaseUrl);
+		sender.send(MessagingConstants.TO_PRESENTATION_CHANNEL, msg.toJson());
+	}
+
+	@Override
+	public void getPolls(String meetingID, String requesterID) {
+		// TODO Auto-generated method stub
+
+	}
+
+	@Override
+	public void createPoll(String meetingID, String requesterID, String msg) {
+		// TODO Auto-generated method stub
+
+	}
+
+	@Override
+	public void updatePoll(String meetingID, String requesterID, String msg) {
+		// TODO Auto-generated method stub
+
+	}
+
+	@Override
+	public void startPoll(String meetingID, String requesterID, String msg) {
+		// TODO Auto-generated method stub
+
+	}
+
+	@Override
+	public void stopPoll(String meetingID, String requesterID, String msg) {
+		// TODO Auto-generated method stub
+
+	}
+
+	@Override
+	public void removePoll(String meetingID, String requesterID, String msg) {
+		// TODO Auto-generated method stub
+
+	}
+
+	@Override
+	public void respondPoll(String meetingID, String requesterID, String msg) {
+		// TODO Auto-generated method stub
+
+	}
+
+	@Override
+	public void preCreatedPoll(String meetingID, String msg) {
+		// TODO Auto-generated method stub
+
+	}
+
+	@Override
+	public void getCurrentLayout(String meetingID, String requesterID) {
+		// TODO Auto-generated method stub
+
+	}
+
+	@Override
+	public void broadcastLayout(String meetingID, String requesterID,
+			String layout) {
+		// TODO Auto-generated method stub
+
+	}
+
+	@Override
+	public void getChatHistory(String meetingID, String requesterID,
+			String replyTo) {
+		System.out.println("~~getChatHistory in Red5BBBInGw");
+		GetChatHistory msg = new GetChatHistory(meetingID, requesterID, replyTo);
+		sender.send(MessagingConstants.TO_CHAT_CHANNEL, msg.toJson());
+	}
+
+	@Override
+	public void sendPublicMessage(String meetingID, String requesterID,
+			Map<String, String> message) {
+		System.out.println("~~sendPublicMessage in Red5BBBInGw");
+		SendPublicChatMessage msg = new SendPublicChatMessage(meetingID, requesterID, message);
+		sender.send(MessagingConstants.TO_CHAT_CHANNEL, msg.toJson());
+	}
+
+	@Override
+	public void sendPrivateMessage(String meetingID, String requesterID,
+			Map<String, String> message) {
+		System.out.println("~~sendPrivateMessage in Red5BBBInGw");
+		SendPrivateChatMessage msg = new SendPrivateChatMessage(meetingID, requesterID, message);
+		sender.send(MessagingConstants.TO_CHAT_CHANNEL, msg.toJson());
+	}
+
+	@Override
+	public void sendWhiteboardAnnotation(String meetingID, String requesterID,
+			Map<String, Object> annotation) {
+		// TODO Auto-generated method stub
+
+	}
+
+	@Override
+	public void requestWhiteboardAnnotationHistory(String meetingID,
+			String requesterID, String whiteboardId, String replyTo) {
+		// TODO Auto-generated method stub
+
+	}
+
+	@Override
+	public void clearWhiteboard(String meetingID, String requesterID,
+			String whiteboardId) {
+		// TODO Auto-generated method stub
+
+	}
+
+	@Override
+	public void undoWhiteboard(String meetingID, String requesterID,
+			String whiteboardId) {
+		// TODO Auto-generated method stub
+
+	}
+
+	@Override
+	public void enableWhiteboard(String meetingID, String requesterID,
+			Boolean enable) {
+		// TODO Auto-generated method stub
+
+	}
+
+	@Override
+	public void isWhiteboardEnabled(String meetingID, String requesterID,
+			String replyTo) {
+		// TODO Auto-generated method stub
+
+	}
+
+	@Override
+	public void lockLayout(String meetingID, String setById, boolean lock,
+			boolean viewersOnly, String layout) {
+		// TODO Auto-generated method stub
+		
+	}
+
+}