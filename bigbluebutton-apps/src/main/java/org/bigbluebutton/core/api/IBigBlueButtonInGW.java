package org.bigbluebutton.core.api;

import java.util.ArrayList;
import java.util.Map;


public interface IBigBlueButtonInGW {

	void isAliveAudit(String aliveID);
	void statusMeetingAudit(String meetingID);
	void endMeeting(String meetingID);
	void endAllMeetings();
	void createMeeting2(String meetingID, String externalMeetingID, String meetingName, boolean recorded, 
			    String voiceBridge, long duration, boolean autoStartRecording,
			    boolean allowStartStopRecording);
	void destroyMeeting(String meetingID);
	void lockSettings(String meetingID, Boolean locked, Map<String, Boolean> lockSettigs);
	
	
	// Lock
	void initLockSettings(String meetingID, boolean locked, Map<String, Boolean> settings);
	void sendLockSettings(String meetingID, String userId, Map<String, Boolean> settings);
	void getLockSettings(String meetingId, String userId);
	void isMeetingLocked(String meetingId, String userId);
	void lockAllUsers(String meetingId, boolean lock, ArrayList<String> dontLockTheseUsers);
	void lockUser(String meetingId, boolean lock, String internalUserID);
	
	
	// Users
	void validateAuthToken(String meetingId, String userId, String token, String correlationId);
<<<<<<< HEAD
	void registerUser(String roomName, String userid, String username, String role, String externUserID, String authToken, Boolean guest);
	void userRaiseHand(String meetingId, String userId);	
	void lowerHand(String meetingId, String userId, String loweredBy);
=======
	void registerUser(String roomName, String userid, String username, String role, String externUserID, String authToken);
>>>>>>> 76f2e53c
	void shareWebcam(String meetingId, String userId, String stream);
	void unshareWebcam(String meetingId, String userId, String stream);
	void setUserStatus(String meetingID, String userID, String status, Object value);
	void setUserRole(String meetingID, String userID, String role);
	void getUsers(String meetingID, String requesterID);
	void userLeft(String meetingID, String userID);
	void userJoin(String meetingID, String userID);
	void getCurrentPresenter(String meetingID, String requesterID);
	void assignPresenter(String meetingID, String newPresenterID, String newPresenterName, String assignedBy);
	void setRecordingStatus(String meetingId, String userId, Boolean recording);
	void getRecordingStatus(String meetingId, String userId);
	void userConnectedToGlobalAudio(String voiceConf, String userid, String name);
	void userDisconnectedFromGlobalAudio(String voiceConf, String userid, String name);
	void userRequestToEnter(String meetingID, String userID);
	void getGuestPolicy(String meetingID, String userID);
	void setGuestPolicy(String meetingID, String guestPolicy);
	void getGuestsWaiting(String meetingID, String requesterID);
	void responseToGuest(String meetingID, String userID, Boolean response);
	void responseToAllGuests(String meetingID, Boolean response);
	void kickGuest(String meetingID, String guestID);
	
	// Voice
	void muteAllExceptPresenter(String meetingID, String requesterID, Boolean mute);
	void muteAllUsers(String meetingID, String requesterID, Boolean mute);
	void isMeetingMuted(String meetingID, String requesterID);
	void muteUser(String meetingID, String requesterID, String userID, Boolean mute);
	void lockUser(String meetingID, String requesterID, String userID, Boolean lock);
	void ejectUserFromVoice(String meetingID, String userId, String ejectedBy);
	void ejectUserFromMeeting(String meetingId, String userId, String ejectedBy);
	void voiceUserJoined(String meetingId, String userId, String webUserId, String conference, 
								String callerIdNum, String callerIdName,
								Boolean muted, Boolean speaking);
	void voiceUserLeft(String meetingId, String userId);
	void voiceUserLocked(String meetingId, String userId, Boolean locked);
	void voiceUserMuted(String meetingId, String userId, Boolean muted);
	void voiceUserTalking(String meetingId, String userId, Boolean talking);
	void voiceRecording(String meetingId, String recordingFile, 
			            String timestamp, Boolean recording);
	
	// Presentation
	void clear(String meetingID);
	void removePresentation(String meetingID, String presentationID);
	void getPresentationInfo(String meetingID, String requesterID, String replyTo);
	void sendCursorUpdate(String meetingID, double xPercent, double yPercent);
	void resizeAndMoveSlide(String meetingID, double xOffset, double yOffset, double widthRatio, double heightRatio);
	void gotoSlide(String meetingID, String page);
	void sharePresentation(String meetingID, String presentationID, boolean share);
	void getSlideInfo(String meetingID, String requesterID, String replyTo);

	void sendConversionUpdate(String messageKey, String meetingId, 
            String code, String presId, String presName); 
	
	void sendPageCountError(String messageKey, String meetingId, 
            String code, String presId, int numberOfPages,
            int maxNumberPages, String presName);
	
	void sendSlideGenerated(String messageKey, String meetingId, 
            String code, String presId, int numberOfPages,
            int pagesCompleted, String presName);
	
	void sendConversionCompleted(String messageKey, String meetingId, 
            String code, String presId, int numPages, String presName, String presBaseUrl, boolean presDownloadable);
	
	// Polling
	void getPolls(String meetingID, String requesterID);
	void createPoll(String meetingID, String requesterID, String msg);
	void updatePoll(String meetingID, String requesterID, String msg);	
	void startPoll(String meetingID, String requesterID, String msg);
	void stopPoll(String meetingID, String requesterID, String msg);
	void removePoll(String meetingID, String requesterID, String msg);
	void respondPoll(String meetingID, String requesterID, String msg);
	void preCreatedPoll(String meetingID, String msg);
	
	// Layout
	void getCurrentLayout(String meetingID, String requesterID);
	void broadcastLayout(String meetingID, String requesterID, String layout);
	void lockLayout(String meetingID, String setById, 
                  boolean lock, boolean viewersOnly,
                  scala.Option<String> layout);

	// Chat
	void getChatHistory(String meetingID, String requesterID, String replyTo);
	void sendPublicMessage(String meetingID, String requesterID, Map<String, String> message);
	void sendPrivateMessage(String meetingID, String requesterID, Map<String, String> message);

	// Whiteboard
	void sendWhiteboardAnnotation(String meetingID, String requesterID, java.util.Map<String, Object> annotation);	
	void requestWhiteboardAnnotationHistory(String meetingID, String requesterID, String whiteboardId, String replyTo);
	void clearWhiteboard(String meetingID, String requesterID, String whiteboardId);
	void undoWhiteboard(String meetingID, String requesterID, String whiteboardId);
	void enableWhiteboard(String meetingID, String requesterID, Boolean enable);
	void isWhiteboardEnabled(String meetingID, String requesterID, String replyTo);
	
	// Shared notes
	void patchDocument(String meetingID, String requesterID, String noteID,
			String patch, int beginIndex, int endIndex);
	void getCurrentDocument(String meetingID, String requesterID);
	void createAdditionalNotes(String meetingID, String requesterID);
	void destroyAdditionalNotes(String meetingID, String requesterID,
			String noteID);
	
	// Video
	void getStreamPath(String meetingID, String requesterID, String streamName, String defaultPath);

}
<|MERGE_RESOLUTION|>--- conflicted
+++ resolved
@@ -1,142 +1,136 @@
-package org.bigbluebutton.core.api;
-
-import java.util.ArrayList;
-import java.util.Map;
-
-
-public interface IBigBlueButtonInGW {
-
-	void isAliveAudit(String aliveID);
-	void statusMeetingAudit(String meetingID);
-	void endMeeting(String meetingID);
-	void endAllMeetings();
-	void createMeeting2(String meetingID, String externalMeetingID, String meetingName, boolean recorded, 
-			    String voiceBridge, long duration, boolean autoStartRecording,
-			    boolean allowStartStopRecording);
-	void destroyMeeting(String meetingID);
-	void lockSettings(String meetingID, Boolean locked, Map<String, Boolean> lockSettigs);
-	
-	
-	// Lock
-	void initLockSettings(String meetingID, boolean locked, Map<String, Boolean> settings);
-	void sendLockSettings(String meetingID, String userId, Map<String, Boolean> settings);
-	void getLockSettings(String meetingId, String userId);
-	void isMeetingLocked(String meetingId, String userId);
-	void lockAllUsers(String meetingId, boolean lock, ArrayList<String> dontLockTheseUsers);
-	void lockUser(String meetingId, boolean lock, String internalUserID);
-	
-	
-	// Users
-	void validateAuthToken(String meetingId, String userId, String token, String correlationId);
-<<<<<<< HEAD
-	void registerUser(String roomName, String userid, String username, String role, String externUserID, String authToken, Boolean guest);
-	void userRaiseHand(String meetingId, String userId);	
-	void lowerHand(String meetingId, String userId, String loweredBy);
-=======
-	void registerUser(String roomName, String userid, String username, String role, String externUserID, String authToken);
->>>>>>> 76f2e53c
-	void shareWebcam(String meetingId, String userId, String stream);
-	void unshareWebcam(String meetingId, String userId, String stream);
-	void setUserStatus(String meetingID, String userID, String status, Object value);
-	void setUserRole(String meetingID, String userID, String role);
-	void getUsers(String meetingID, String requesterID);
-	void userLeft(String meetingID, String userID);
-	void userJoin(String meetingID, String userID);
-	void getCurrentPresenter(String meetingID, String requesterID);
-	void assignPresenter(String meetingID, String newPresenterID, String newPresenterName, String assignedBy);
-	void setRecordingStatus(String meetingId, String userId, Boolean recording);
-	void getRecordingStatus(String meetingId, String userId);
-	void userConnectedToGlobalAudio(String voiceConf, String userid, String name);
-	void userDisconnectedFromGlobalAudio(String voiceConf, String userid, String name);
-	void userRequestToEnter(String meetingID, String userID);
-	void getGuestPolicy(String meetingID, String userID);
-	void setGuestPolicy(String meetingID, String guestPolicy);
-	void getGuestsWaiting(String meetingID, String requesterID);
-	void responseToGuest(String meetingID, String userID, Boolean response);
-	void responseToAllGuests(String meetingID, Boolean response);
-	void kickGuest(String meetingID, String guestID);
-	
-	// Voice
-	void muteAllExceptPresenter(String meetingID, String requesterID, Boolean mute);
-	void muteAllUsers(String meetingID, String requesterID, Boolean mute);
-	void isMeetingMuted(String meetingID, String requesterID);
-	void muteUser(String meetingID, String requesterID, String userID, Boolean mute);
-	void lockUser(String meetingID, String requesterID, String userID, Boolean lock);
-	void ejectUserFromVoice(String meetingID, String userId, String ejectedBy);
-	void ejectUserFromMeeting(String meetingId, String userId, String ejectedBy);
-	void voiceUserJoined(String meetingId, String userId, String webUserId, String conference, 
-								String callerIdNum, String callerIdName,
-								Boolean muted, Boolean speaking);
-	void voiceUserLeft(String meetingId, String userId);
-	void voiceUserLocked(String meetingId, String userId, Boolean locked);
-	void voiceUserMuted(String meetingId, String userId, Boolean muted);
-	void voiceUserTalking(String meetingId, String userId, Boolean talking);
-	void voiceRecording(String meetingId, String recordingFile, 
-			            String timestamp, Boolean recording);
-	
-	// Presentation
-	void clear(String meetingID);
-	void removePresentation(String meetingID, String presentationID);
-	void getPresentationInfo(String meetingID, String requesterID, String replyTo);
-	void sendCursorUpdate(String meetingID, double xPercent, double yPercent);
-	void resizeAndMoveSlide(String meetingID, double xOffset, double yOffset, double widthRatio, double heightRatio);
-	void gotoSlide(String meetingID, String page);
-	void sharePresentation(String meetingID, String presentationID, boolean share);
-	void getSlideInfo(String meetingID, String requesterID, String replyTo);
-
-	void sendConversionUpdate(String messageKey, String meetingId, 
-            String code, String presId, String presName); 
-	
-	void sendPageCountError(String messageKey, String meetingId, 
-            String code, String presId, int numberOfPages,
-            int maxNumberPages, String presName);
-	
-	void sendSlideGenerated(String messageKey, String meetingId, 
-            String code, String presId, int numberOfPages,
-            int pagesCompleted, String presName);
-	
-	void sendConversionCompleted(String messageKey, String meetingId, 
-            String code, String presId, int numPages, String presName, String presBaseUrl, boolean presDownloadable);
-	
-	// Polling
-	void getPolls(String meetingID, String requesterID);
-	void createPoll(String meetingID, String requesterID, String msg);
-	void updatePoll(String meetingID, String requesterID, String msg);	
-	void startPoll(String meetingID, String requesterID, String msg);
-	void stopPoll(String meetingID, String requesterID, String msg);
-	void removePoll(String meetingID, String requesterID, String msg);
-	void respondPoll(String meetingID, String requesterID, String msg);
-	void preCreatedPoll(String meetingID, String msg);
-	
-	// Layout
-	void getCurrentLayout(String meetingID, String requesterID);
-	void broadcastLayout(String meetingID, String requesterID, String layout);
-	void lockLayout(String meetingID, String setById, 
-                  boolean lock, boolean viewersOnly,
-                  scala.Option<String> layout);
-
-	// Chat
-	void getChatHistory(String meetingID, String requesterID, String replyTo);
-	void sendPublicMessage(String meetingID, String requesterID, Map<String, String> message);
-	void sendPrivateMessage(String meetingID, String requesterID, Map<String, String> message);
-
-	// Whiteboard
-	void sendWhiteboardAnnotation(String meetingID, String requesterID, java.util.Map<String, Object> annotation);	
-	void requestWhiteboardAnnotationHistory(String meetingID, String requesterID, String whiteboardId, String replyTo);
-	void clearWhiteboard(String meetingID, String requesterID, String whiteboardId);
-	void undoWhiteboard(String meetingID, String requesterID, String whiteboardId);
-	void enableWhiteboard(String meetingID, String requesterID, Boolean enable);
-	void isWhiteboardEnabled(String meetingID, String requesterID, String replyTo);
-	
-	// Shared notes
-	void patchDocument(String meetingID, String requesterID, String noteID,
-			String patch, int beginIndex, int endIndex);
-	void getCurrentDocument(String meetingID, String requesterID);
-	void createAdditionalNotes(String meetingID, String requesterID);
-	void destroyAdditionalNotes(String meetingID, String requesterID,
-			String noteID);
-	
-	// Video
-	void getStreamPath(String meetingID, String requesterID, String streamName, String defaultPath);
-
-}
+package org.bigbluebutton.core.api;
+
+import java.util.ArrayList;
+import java.util.Map;
+
+
+public interface IBigBlueButtonInGW {
+
+	void isAliveAudit(String aliveID);
+	void statusMeetingAudit(String meetingID);
+	void endMeeting(String meetingID);
+	void endAllMeetings();
+	void createMeeting2(String meetingID, String externalMeetingID, String meetingName, boolean recorded, 
+			    String voiceBridge, long duration, boolean autoStartRecording,
+			    boolean allowStartStopRecording);
+	void destroyMeeting(String meetingID);
+	void lockSettings(String meetingID, Boolean locked, Map<String, Boolean> lockSettigs);
+	
+	
+	// Lock
+	void initLockSettings(String meetingID, boolean locked, Map<String, Boolean> settings);
+	void sendLockSettings(String meetingID, String userId, Map<String, Boolean> settings);
+	void getLockSettings(String meetingId, String userId);
+	void isMeetingLocked(String meetingId, String userId);
+	void lockAllUsers(String meetingId, boolean lock, ArrayList<String> dontLockTheseUsers);
+	void lockUser(String meetingId, boolean lock, String internalUserID);
+	
+	
+	// Users
+	void validateAuthToken(String meetingId, String userId, String token, String correlationId);
+	void registerUser(String roomName, String userid, String username, String role, String externUserID, String authToken, Boolean guest);
+	void shareWebcam(String meetingId, String userId, String stream);
+	void unshareWebcam(String meetingId, String userId, String stream);
+	void setUserStatus(String meetingID, String userID, String status, Object value);
+	void setUserRole(String meetingID, String userID, String role);
+	void getUsers(String meetingID, String requesterID);
+	void userLeft(String meetingID, String userID);
+	void userJoin(String meetingID, String userID);
+	void getCurrentPresenter(String meetingID, String requesterID);
+	void assignPresenter(String meetingID, String newPresenterID, String newPresenterName, String assignedBy);
+	void setRecordingStatus(String meetingId, String userId, Boolean recording);
+	void getRecordingStatus(String meetingId, String userId);
+	void userConnectedToGlobalAudio(String voiceConf, String userid, String name);
+	void userDisconnectedFromGlobalAudio(String voiceConf, String userid, String name);
+	void userRequestToEnter(String meetingID, String userID);
+	void getGuestPolicy(String meetingID, String userID);
+	void setGuestPolicy(String meetingID, String guestPolicy);
+	void getGuestsWaiting(String meetingID, String requesterID);
+	void responseToGuest(String meetingID, String userID, Boolean response);
+	void responseToAllGuests(String meetingID, Boolean response);
+	void kickGuest(String meetingID, String guestID);
+	
+	// Voice
+	void muteAllExceptPresenter(String meetingID, String requesterID, Boolean mute);
+	void muteAllUsers(String meetingID, String requesterID, Boolean mute);
+	void isMeetingMuted(String meetingID, String requesterID);
+	void muteUser(String meetingID, String requesterID, String userID, Boolean mute);
+	void lockUser(String meetingID, String requesterID, String userID, Boolean lock);
+	void ejectUserFromVoice(String meetingID, String userId, String ejectedBy);
+	void ejectUserFromMeeting(String meetingId, String userId, String ejectedBy);
+	void voiceUserJoined(String meetingId, String userId, String webUserId, String conference, 
+								String callerIdNum, String callerIdName,
+								Boolean muted, Boolean speaking);
+	void voiceUserLeft(String meetingId, String userId);
+	void voiceUserLocked(String meetingId, String userId, Boolean locked);
+	void voiceUserMuted(String meetingId, String userId, Boolean muted);
+	void voiceUserTalking(String meetingId, String userId, Boolean talking);
+	void voiceRecording(String meetingId, String recordingFile, 
+			            String timestamp, Boolean recording);
+	
+	// Presentation
+	void clear(String meetingID);
+	void removePresentation(String meetingID, String presentationID);
+	void getPresentationInfo(String meetingID, String requesterID, String replyTo);
+	void sendCursorUpdate(String meetingID, double xPercent, double yPercent);
+	void resizeAndMoveSlide(String meetingID, double xOffset, double yOffset, double widthRatio, double heightRatio);
+	void gotoSlide(String meetingID, String page);
+	void sharePresentation(String meetingID, String presentationID, boolean share);
+	void getSlideInfo(String meetingID, String requesterID, String replyTo);
+
+	void sendConversionUpdate(String messageKey, String meetingId, 
+            String code, String presId, String presName); 
+	
+	void sendPageCountError(String messageKey, String meetingId, 
+            String code, String presId, int numberOfPages,
+            int maxNumberPages, String presName);
+	
+	void sendSlideGenerated(String messageKey, String meetingId, 
+            String code, String presId, int numberOfPages,
+            int pagesCompleted, String presName);
+	
+	void sendConversionCompleted(String messageKey, String meetingId, 
+            String code, String presId, int numPages, String presName, String presBaseUrl, boolean presDownloadable);
+	
+	// Polling
+	void getPolls(String meetingID, String requesterID);
+	void createPoll(String meetingID, String requesterID, String msg);
+	void updatePoll(String meetingID, String requesterID, String msg);	
+	void startPoll(String meetingID, String requesterID, String msg);
+	void stopPoll(String meetingID, String requesterID, String msg);
+	void removePoll(String meetingID, String requesterID, String msg);
+	void respondPoll(String meetingID, String requesterID, String msg);
+	void preCreatedPoll(String meetingID, String msg);
+	
+	// Layout
+	void getCurrentLayout(String meetingID, String requesterID);
+	void broadcastLayout(String meetingID, String requesterID, String layout);
+	void lockLayout(String meetingID, String setById, 
+                  boolean lock, boolean viewersOnly,
+                  scala.Option<String> layout);
+
+	// Chat
+	void getChatHistory(String meetingID, String requesterID, String replyTo);
+	void sendPublicMessage(String meetingID, String requesterID, Map<String, String> message);
+	void sendPrivateMessage(String meetingID, String requesterID, Map<String, String> message);
+
+	// Whiteboard
+	void sendWhiteboardAnnotation(String meetingID, String requesterID, java.util.Map<String, Object> annotation);	
+	void requestWhiteboardAnnotationHistory(String meetingID, String requesterID, String whiteboardId, String replyTo);
+	void clearWhiteboard(String meetingID, String requesterID, String whiteboardId);
+	void undoWhiteboard(String meetingID, String requesterID, String whiteboardId);
+	void enableWhiteboard(String meetingID, String requesterID, Boolean enable);
+	void isWhiteboardEnabled(String meetingID, String requesterID, String replyTo);
+	
+	// Shared notes
+	void patchDocument(String meetingID, String requesterID, String noteID,
+			String patch, int beginIndex, int endIndex);
+	void getCurrentDocument(String meetingID, String requesterID);
+	void createAdditionalNotes(String meetingID, String requesterID);
+	void destroyAdditionalNotes(String meetingID, String requesterID,
+			String noteID);
+	
+	// Video
+	void getStreamPath(String meetingID, String requesterID, String streamName, String defaultPath);
+
+}