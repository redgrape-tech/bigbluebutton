--- conflicted
+++ resolved
@@ -136,16 +136,6 @@
     	icecastStreamExtension = ext;
     }
 
-<<<<<<< HEAD
-    private String getCallerIdNameFromEvent(EslEvent e)
-    {
-        return e.getEventHeaders().get("Caller-Caller-ID-Name");
-    }
-
-    private String getRecordFilenameFromEvent(EslEvent e) {
-    	return e.getEventHeaders().get("Path");
-    }
-=======
 	@Override
 	public boolean startup() {
 		// NO OP
@@ -157,7 +147,6 @@
 		// NO OP
 		
 	}
->>>>>>> 3cf7a536
     
 
 }