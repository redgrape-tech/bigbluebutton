/**
* BigBlueButton open source conferencing system - http://www.bigbluebutton.org/
* 
* Copyright (c) 2012 BigBlueButton Inc. and by respective authors (see below).
*
* This program is free software; you can redistribute it and/or modify it under the
* terms of the GNU Lesser General Public License as published by the Free Software
* Foundation; either version 3.0 of the License, or (at your option) any later
* version.
* 
* BigBlueButton is distributed in the hope that it will be useful, but WITHOUT ANY
* WARRANTY; without even the implied warranty of MERCHANTABILITY or FITNESS FOR A
* PARTICULAR PURPOSE. See the GNU Lesser General Public License for more details.
*
* You should have received a copy of the GNU Lesser General Public License along
* with BigBlueButton; if not, see <http://www.gnu.org/licenses/>.
*
*/
package org.bigbluebutton.webconference.voice;

import java.util.ArrayList;
import org.bigbluebutton.webconference.voice.Participant;

public interface Room {		
	public String getName();	
	public int numParticipants();	
	public Participant getParticipant(Integer id);
	public boolean hasParticipant(Integer id);
	public ArrayList<Participant> getParticipants();
	public boolean isMuted();
	public void record(boolean rec);
	public boolean record();
	public void recording(boolean rec);
	public boolean isRecording();
<<<<<<< HEAD
	public String getMeetingId();
	public void setMeetingId(String meetingid);
=======
	public int getUserWithID(String userID);
>>>>>>> 3cf7a536
}
<|MERGE_RESOLUTION|>--- conflicted
+++ resolved
@@ -1,41 +1,38 @@
-/**
-* BigBlueButton open source conferencing system - http://www.bigbluebutton.org/
-* 
-* Copyright (c) 2012 BigBlueButton Inc. and by respective authors (see below).
-*
-* This program is free software; you can redistribute it and/or modify it under the
-* terms of the GNU Lesser General Public License as published by the Free Software
-* Foundation; either version 3.0 of the License, or (at your option) any later
-* version.
-* 
-* BigBlueButton is distributed in the hope that it will be useful, but WITHOUT ANY
-* WARRANTY; without even the implied warranty of MERCHANTABILITY or FITNESS FOR A
-* PARTICULAR PURPOSE. See the GNU Lesser General Public License for more details.
-*
-* You should have received a copy of the GNU Lesser General Public License along
-* with BigBlueButton; if not, see <http://www.gnu.org/licenses/>.
-*
-*/
-package org.bigbluebutton.webconference.voice;
-
-import java.util.ArrayList;
-import org.bigbluebutton.webconference.voice.Participant;
-
-public interface Room {		
-	public String getName();	
-	public int numParticipants();	
-	public Participant getParticipant(Integer id);
-	public boolean hasParticipant(Integer id);
-	public ArrayList<Participant> getParticipants();
-	public boolean isMuted();
-	public void record(boolean rec);
-	public boolean record();
-	public void recording(boolean rec);
-	public boolean isRecording();
-<<<<<<< HEAD
-	public String getMeetingId();
-	public void setMeetingId(String meetingid);
-=======
-	public int getUserWithID(String userID);
->>>>>>> 3cf7a536
-}
+/**
+* BigBlueButton open source conferencing system - http://www.bigbluebutton.org/
+* 
+* Copyright (c) 2012 BigBlueButton Inc. and by respective authors (see below).
+*
+* This program is free software; you can redistribute it and/or modify it under the
+* terms of the GNU Lesser General Public License as published by the Free Software
+* Foundation; either version 3.0 of the License, or (at your option) any later
+* version.
+* 
+* BigBlueButton is distributed in the hope that it will be useful, but WITHOUT ANY
+* WARRANTY; without even the implied warranty of MERCHANTABILITY or FITNESS FOR A
+* PARTICULAR PURPOSE. See the GNU Lesser General Public License for more details.
+*
+* You should have received a copy of the GNU Lesser General Public License along
+* with BigBlueButton; if not, see <http://www.gnu.org/licenses/>.
+*
+*/
+package org.bigbluebutton.webconference.voice;
+
+import java.util.ArrayList;
+import org.bigbluebutton.webconference.voice.Participant;
+
+public interface Room {		
+	public String getName();	
+	public int numParticipants();	
+	public Participant getParticipant(Integer id);
+	public boolean hasParticipant(Integer id);
+	public ArrayList<Participant> getParticipants();
+	public boolean isMuted();
+	public void record(boolean rec);
+	public boolean record();
+	public void recording(boolean rec);
+	public boolean isRecording();
+	public String getMeetingId();
+	public void setMeetingId(String meetingid);
+	public int getUserWithID(String userID);
+}