--- conflicted
+++ resolved
@@ -53,13 +53,8 @@
               <ref bean="pollMessageHandler" />
               <ref bean="participantsListener" />
               <ref bean="voiceMessageListener" />
-<<<<<<< HEAD
-              <ref bean="whiteboardListener" />            
-=======
               <ref bean="whiteboardListener" />
               <ref bean="lockMessageListener" />
-              <ref bean="redisPubSubMessageHandler" />
->>>>>>> a79c5f41
           </set>
       </property>
     </bean>
