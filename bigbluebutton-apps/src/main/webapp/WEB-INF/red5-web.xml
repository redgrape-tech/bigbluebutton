--- conflicted
+++ resolved
@@ -19,7 +19,6 @@
 
 -->
 <beans xmlns="http://www.springframework.org/schema/beans"
-<<<<<<< HEAD
              xmlns:xsi="http://www.w3.org/2001/XMLSchema-instance"
              xmlns:lang="http://www.springframework.org/schema/lang"
              xsi:schemaLocation="
@@ -63,68 +62,6 @@
     <bean id="layout.service" class="org.bigbluebutton.red5.service.LayoutService">
         <property name="red5Publisher"> <ref bean="red5Publisher"/></property>
     </bean> 
-=======
-       xmlns:xsi="http://www.w3.org/2001/XMLSchema-instance"
-       xmlns:lang="http://www.springframework.org/schema/lang"
-       xsi:schemaLocation="
-             http://www.springframework.org/schema/beans 
-             http://www.springframework.org/schema/beans/spring-beans-2.0.xsd
-             http://www.springframework.org/schema/lang 
-             http://www.springframework.org/schema/lang/spring-lang-2.0.xsd">
-
-	<bean id="placeholderConfig" class="org.springframework.beans.factory.config.PropertyPlaceholderConfigurer">
-	    <property name="locations">
-	    	<list>
-	    	 	<value>/WEB-INF/red5-web.properties</value>
-	    	 	<value>/WEB-INF/bigbluebutton.properties</value>
-	    	</list>
-	    </property>
-	</bean>
-	
-	<bean id="web.context" class="org.red5.server.Context" autowire="byType" />
-	
-	<bean id="web.scope" class="org.red5.server.scope.WebScope"
-		 init-method="register">
-		<property name="server" ref="red5.server" />
-		<property name="parent" ref="global.scope" />
-		<property name="context" ref="web.context" />
-		<property name="handler" ref="web.handler" />
-		<property name="contextPath" value="${webapp.contextPath}" />
-		<property name="virtualHosts" value="${webapp.virtualHosts}" />
-	</bean>
-
-	<bean id="web.handler" class="org.bigbluebutton.conference.BigBlueButtonApplication">
-		<property name="applicationListeners">
-    		<set>
-				<ref bean="participantsHandler" />
-				<ref bean="whiteboardApplication" />
-				<ref bean="sharedNotesHandler" />
-				<ref bean="videoHandler" />
-    		</set>
-  		</property>	  
-  		<property name="recorderApplication"> 
-  		  <ref bean="recorderApplication"/>
-  		</property>	
-  		<property name="connInvokerService"> 
-  		  <ref bean="connInvokerService"/>
-  		</property>		
-  		<property name="bigBlueButtonInGW"> 
-  		  <ref bean="bbbInGW"/>
-  		</property>
-	</bean>
-	
-	<bean id="connInvokerService" class="org.bigbluebutton.conference.meeting.messaging.red5.ConnectionInvokerService" 
-	      init-method="start" destroy-method="stop"/>
-
-  <bean id="lock.service" class="org.bigbluebutton.conference.service.lock.LockService">
-    <property name="bigBlueButtonInGW"> <ref bean="bbbInGW"/></property>
-  </bean>
-  	
-    <bean id="bbbInGW" class="org.bigbluebutton.core.BigBlueButtonInGW">
-        <constructor-arg index="0" ref="bbbGW"/>
-        <constructor-arg index="1" ref="preuploadedPresentationsUtil"/>
-    </bean>
->>>>>>> 15acb57b
     
     <bean id="lock.service" class="org.bigbluebutton.red5.service.LockService">
         <property name="red5Publisher"><ref bean="red5Publisher"/></property>
@@ -135,57 +72,8 @@
         <property name="maxMessageLength" value="1024"/>
     </bean>
     
-<<<<<<< HEAD
     <bean id="participants.service" class="org.bigbluebutton.red5.service.ParticipantsService">
         <property name="red5Publisher"> <ref bean="red5Publisher"/> </property>
-=======
-    <bean id="collDispatcher" class="org.bigbluebutton.core.api.ConsoleDispatcher"/>
-
-    <bean id="redisLpushDispatcher" class="org.bigbluebutton.core.api.RedisLpushDispatcher" 
-           init-method="start" destroy-method="stop">
-      <property name="redisPool"><ref bean="redisPool" /> </property>
-    </bean>
-
-      
-    <bean id="outMsgGW" class="org.bigbluebutton.core.api.MessageOutGateway">
-        <property name="listeners">
-            <set>
-                <ref bean="presentationRed5ClientSender" />  
-                <ref bean="presentationRedisRecorder" />
-                <ref bean="presentationRedisPublisher" />
-                <ref bean="usersRed5ClientSender" />   
-                <ref bean="usersRedisRecorder" />
-                <ref bean="usersRedisPublisher" />
-                <ref bean="meetingEventRedisPublisher" />  
-                <ref bean="layoutRed5ClientSender" /> 
-                <ref bean="pollRed5ClientSender" />
-                <ref bean="pollRedisRecorder" />  
-                <ref bean="pollRedisPublisher"/>  
-                <ref bean="whiteboardRed5ClientSender"/> 
-                <ref bean="whiteboardRedisRecorder"/>
-                <ref bean="whiteboardEventRedisPublisher"/>
-                <ref bean="chatRed5ClientSender"/>   
-                <ref bean="chatRedisRecorder"/>
-                <ref bean="chatRedisPublisher"/>
-                <ref bean="fsConfService"/>                    
-                <ref bean="whiteboardEventRedisPublisher"/>             
-                <ref bean="sharedNotesRed5ClientSender"/>
-                <ref bean="videoRed5ClientSender"/>
-            </set>        
-         </property> 
-    </bean>
-
-    <bean id="presentationRed5ClientSender" class="org.bigbluebutton.core.apps.presentation.red5.PresentationClientMessageSender">
-      <constructor-arg index="0" ref="connInvokerService"/>
-    </bean>
-        
-    <bean id="presentationRedisRecorder" class="org.bigbluebutton.core.apps.presentation.redis.PresentationEventRedisRecorder">
-        <constructor-arg index="0" ref="recorderApplication"/>
-    </bean>
-
-    <bean id="presentationRedisPublisher" class="org.bigbluebutton.core.apps.presentation.redis.PresentationEventRedisPublisher">
-      <constructor-arg ref="redisMessageSender" />
->>>>>>> 15acb57b
     </bean>
     
     <bean id="presentationApplication" class="org.bigbluebutton.red5.service.PresentationApplication">
@@ -194,6 +82,14 @@
 
     <bean id="presentation.service" class="org.bigbluebutton.red5.service.PresentationService">
         <property name="presentationApplication"> <ref local="presentationApplication"/></property>
+    </bean>
+
+    <bean id="sharedNotesApplication" class="org.bigbluebutton.red5.service.SharedNotesApplication">
+        <property name="red5Publisher"><ref bean="red5Publisher"/></property>
+    </bean>
+
+    <bean id="sharednotes.service" class="org.bigbluebutton.red5.service.SharedNotesService">
+        <property name="sharedNotesApplication"> <ref local="sharedNotesApplication"/></property>
     </bean>
     
     <bean id="whiteboardApplication" class="org.bigbluebutton.red5.service.WhiteboardApplication">
@@ -231,35 +127,6 @@
         <property name="bbbAppsIsAliveMonitorService"> <ref bean="bbbAppsIsAliveMonitorService"/></property>
     </bean>
     
-<<<<<<< HEAD
     <import resource="bbb-redis-pool.xml"/>
     <import resource="bbb-red5-redis-pubsub.xml"/>
-=======
-    <bean id="sharedNotesRed5ClientSender" class="org.bigbluebutton.core.apps.sharednotes.red5.SharedNotesClientMessageSender">
-      <constructor-arg index="0" ref="connInvokerService"/>
-    </bean>
-
-    <bean id="videoRed5ClientSender" class="org.bigbluebutton.core.apps.video.red5.VideoClientMessageSender">
-      <constructor-arg index="0" ref="connInvokerService"/>
-    </bean>
-        
-	<import resource="bbb-redis-pool.xml"/>
-	<import resource="bbb-redis-recorder.xml"/>
-	<import resource="bbb-app-chat.xml" />
-	<import resource="bbb-app-layout.xml" />
-	<import resource="bbb-app-poll.xml" />
-	<import resource="bbb-app-presentation.xml" />
-	<import resource="bbb-app-whiteboard.xml" />
-	<import resource="bbb-app-users.xml" />
-	<import resource="bbb-app-sharednotes.xml" />
-	<import resource="bbb-app-video.xml" />
-	
-	<import resource="bbb-voice-app.xml" />
-  <import resource="bbb-voice-freeswitch.xml" />
-  	
-  	<import resource="bbb-redis-messaging.xml"/>
-  	<!--
-  	<import resource="spring/applicationContext-redis.xml"/>
-  	-->
->>>>>>> 15acb57b
 </beans>