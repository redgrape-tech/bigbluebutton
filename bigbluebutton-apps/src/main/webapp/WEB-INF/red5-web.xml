<?xml version="1.0" encoding="UTF-8"?>
<!--

BigBlueButton open source conferencing system - http://www.bigbluebutton.org/

Copyright (c) 2015 BigBlueButton Inc. and by respective authors (see below).

This program is free software; you can redistribute it and/or modify it under the
terms of the GNU Lesser General Public License as published by the Free Software
Foundation; either version 3.0 of the License, or (at your option) any later
version.

BigBlueButton is distributed in the hope that it will be useful, but WITHOUT ANY
WARRANTY; without even the implied warranty of MERCHANTABILITY or FITNESS FOR A
PARTICULAR PURPOSE. See the GNU Lesser General Public License for more details.

You should have received a copy of the GNU Lesser General Public License along
with BigBlueButton; if not, see <http://www.gnu.org/licenses/>.

-->
<beans xmlns="http://www.springframework.org/schema/beans"
			 xmlns:xsi="http://www.w3.org/2001/XMLSchema-instance"
			 xmlns:lang="http://www.springframework.org/schema/lang"
			 xsi:schemaLocation="
						 http://www.springframework.org/schema/beans 
						 http://www.springframework.org/schema/beans/spring-beans-2.0.xsd
						 http://www.springframework.org/schema/lang 
						 http://www.springframework.org/schema/lang/spring-lang-2.0.xsd">

	<bean id="placeholderConfig" class="org.springframework.beans.factory.config.PropertyPlaceholderConfigurer">
			<property name="locations">
				<list>
					<value>/WEB-INF/red5-web.properties</value>
					<value>/WEB-INF/bigbluebutton.properties</value>
				</list>
			</property>
	</bean>

	<bean id="web.context" class="org.red5.server.Context" autowire="byType" />

	<bean id="web.scope" class="org.red5.server.scope.WebScope"
		 init-method="register">
		<property name="server" ref="red5.server" />
		<property name="parent" ref="global.scope" />
		<property name="context" ref="web.context" />
		<property name="handler" ref="web.handler" />
		<property name="contextPath" value="${webapp.contextPath}" />
		<property name="virtualHosts" value="${webapp.virtualHosts}" />
	</bean>

	<bean id="web.handler" class="org.bigbluebutton.conference.BigBlueButtonApplication">
		<property name="applicationListeners">
				<set>
				<ref bean="participantsHandler" />
				<ref bean="whiteboardApplication" />
				</set>
			</property>
			<property name="recorderApplication">
				<ref bean="recorderApplication"/>
			</property>
			<property name="connInvokerService">
				<ref bean="connInvokerService"/>
			</property>
			<property name="bigBlueButtonInGW"> 
				<ref bean="bbbInGW"/>
			</property>
			<property name="red5InGW"> 
				<ref bean="red5BbbInGW"/>
			</property>
	</bean>

	<bean id="connInvokerService" class="org.bigbluebutton.conference.meeting.messaging.red5.ConnectionInvokerService" 
<<<<<<< HEAD
	      init-method="start" destroy-method="stop"/>

  <bean id="lock.service" class="org.bigbluebutton.conference.service.lock.LockService">
    <property name="bigBlueButtonInGW"> <ref bean="bbbInGW"/></property>
  </bean>
  	
    <bean id="bbbInGW" class="org.bigbluebutton.core.BigBlueButtonInGW">
        <constructor-arg index="0" ref="bbbGW"/>
        <constructor-arg index="1" ref="preuploadedPresentationsUtil"/>
    </bean>

    <bean id="red5BbbInGW" class="org.bigbluebutton.core.api.Red5BBBInGw">
      <property name="messageSender" ref="redisMessageSender"/>
    </bean>
          
    <bean id="preuploadedPresentationsUtil" class="org.bigbluebutton.conference.service.presentation.PreuploadedPresentationsUtil">
      <property name="bigBlueButtonDirectory" value="${default.BigBlueButtonDirectory}"/>
    </bean>
              
    <bean id="bbbGW" class="org.bigbluebutton.core.BigBlueButtonGateway">
        <constructor-arg index="0" ref="outMsgGW"/>
    </bean>
    
    <bean id="collectorGW" class="org.bigbluebutton.core.CollectorGateway">
        <constructor-arg index="0" ref="collDispatcher"/>
    </bean>
    
    <bean id="collDispatcher" class="org.bigbluebutton.core.api.ConsoleDispatcher"/>

    <bean id="redisLpushDispatcher" class="org.bigbluebutton.core.api.RedisLpushDispatcher" 
           init-method="start" destroy-method="stop">
      <property name="redisPool"><ref bean="redisPool" /> </property>
    </bean>

      
    <bean id="outMsgGW" class="org.bigbluebutton.core.api.MessageOutGateway">
        <property name="listeners">
            <set>
                <ref bean="presentationRed5ClientSender" />  
                <ref bean="presentationRedisRecorder" />
                <ref bean="presentationRedisPublisher" />
                <ref bean="usersRed5ClientSender" />   
                <ref bean="usersRedisRecorder" />
                <ref bean="usersRedisPublisher" />
                <ref bean="meetingEventRedisPublisher" />  
                <ref bean="layoutRed5ClientSender" /> 
                <ref bean="pollRed5ClientSender" />
                <ref bean="pollRedisRecorder" />  
                <ref bean="pollRedisPublisher"/>  
                <ref bean="whiteboardRed5ClientSender"/> 
                <ref bean="whiteboardRedisRecorder"/>
                <ref bean="whiteboardEventRedisPublisher"/>
                <ref bean="chatRed5ClientSender"/>   
                <ref bean="chatRedisRecorder"/>
                <ref bean="chatRedisPublisher"/>
                <!--ref bean="fsConfService"/-->                    
                <ref bean="whiteboardEventRedisPublisher"/>             
            </set>        
         </property> 
    </bean>

    <bean id="presentationRed5ClientSender" class="org.bigbluebutton.core.apps.presentation.red5.PresentationClientMessageSender">
      <constructor-arg index="0" ref="connInvokerService"/>
    </bean>
        
    <bean id="presentationRedisRecorder" class="org.bigbluebutton.core.apps.presentation.redis.PresentationEventRedisRecorder">
        <constructor-arg index="0" ref="recorderApplication"/>
    </bean>

    <bean id="presentationRedisPublisher" class="org.bigbluebutton.core.apps.presentation.redis.PresentationEventRedisPublisher">
      <constructor-arg ref="redisMessageSender" />
    </bean>
    
    <bean id="usersRedisRecorder" class="org.bigbluebutton.core.apps.users.redis.UsersEventRedisRecorder">
        <constructor-arg index="0" ref="recorderApplication"/>
    </bean>
        
    <bean id="usersRed5ClientSender" class="org.bigbluebutton.core.apps.users.red5.UsersClientMessageSender">
      <constructor-arg index="0" ref="connInvokerService"/>
    </bean>

    <bean id="usersRedisPublisher" class="org.bigbluebutton.core.apps.users.redis.UsersEventRedisPublisher">
      <constructor-arg ref="redisMessageSender" />
    </bean>
    
    <bean id="pollRed5ClientSender" class="org.bigbluebutton.core.apps.poll.red5.PollClientMessageSender">
      <constructor-arg index="0" ref="connInvokerService"/>
    </bean>

    <bean id="layoutRed5ClientSender" class="org.bigbluebutton.core.apps.layout.red5.LayoutClientMessageSender">
      <constructor-arg index="0" ref="connInvokerService"/>
    </bean>

    <bean id="whiteboardRed5ClientSender" class="org.bigbluebutton.core.apps.whiteboard.red5.WhiteboardClientMessageSender">
      <constructor-arg index="0" ref="connInvokerService"/>
    </bean>
    
    <bean id="whiteboardRedisRecorder" class="org.bigbluebutton.core.apps.whiteboard.redis.WhiteboardEventRedisRecorder">
        <constructor-arg index="0" ref="recorderApplication"/>
    </bean>
    
    <bean id="whiteboardEventRedisPublisher" class="org.bigbluebutton.core.apps.whiteboard.redis.WhiteboardEventRedisPublisher">
      <constructor-arg ref="redisMessageSender"/>
    </bean>    
    
    <bean id="chatRed5ClientSender" class="org.bigbluebutton.core.apps.chat.red5.ChatClientMessageSender">
      <constructor-arg index="0" ref="connInvokerService"/>
    </bean>
    
    <bean id="chatRedisRecorder" class="org.bigbluebutton.core.apps.chat.redis.ChatEventRedisRecorder">
        <constructor-arg index="0" ref="recorderApplication"/>
    </bean>

    <bean id="chatRedisPublisher" class="org.bigbluebutton.core.apps.chat.redis.ChatEventRedisPublisher">
      <constructor-arg ref="redisMessageSender"/>
    </bean>  
            
    <bean id="meetingEventRedisPublisher" class="org.bigbluebutton.core.meeting.MeetingEventRedisPublisher">
      <constructor-arg ref="redisMessageSender" />
    </bean>

    <bean id="pollRedisPublisher" class="org.bigbluebutton.core.apps.poll.redis.PollEventRedisPublisher">
        <constructor-arg index="0" ref="redisMessageSender"/>
    </bean>
    
    <bean id="pollRedisRecorder" class="org.bigbluebutton.core.apps.poll.redis.PollEventRedisRecorder">
        <constructor-arg index="0" ref="recorderApplication"/>
    </bean>

    <bean id="pollMessageHandler" class="org.bigbluebutton.conference.service.poll.messaging.redis.PollRedisMessageHandler">
      <property name="bigBlueButtonInGW"> <ref bean="bbbInGW"/></property>
    </bean>
            
    <bean id="meetingMessageHandler" class="org.bigbluebutton.conference.meeting.messaging.redis.MeetingMessageHandler">
      <property name="bigBlueButtonInGW"> <ref bean="bbbInGW"/></property>
    </bean>

    <bean id="redisPubSubMessageHandler" class="org.bigbluebutton.red5.pubsub.redis.RedisPubSubMessageHandler">
      <property name="connectionInvokerService"> <ref bean="connInvokerService"/></property>
    </bean>
        
=======
				init-method="start" destroy-method="stop"/>

	<bean id="bbbInGW" class="org.bigbluebutton.core.BigBlueButtonInGW">
		<constructor-arg index="0" ref="bbbGW"/>
		<constructor-arg index="1" ref="preuploadedPresentationsUtil"/>
	</bean>

	<bean id="red5BbbInGW" class="org.bigbluebutton.core.api.Red5BBBInGw">
		<property name="messageSender" ref="redisMessageSender"/>
	</bean>

	<bean id="preuploadedPresentationsUtil" class="org.bigbluebutton.conference.service.presentation.PreuploadedPresentationsUtil">
		<property name="bigBlueButtonDirectory" value="${default.BigBlueButtonDirectory}"/>
	</bean>

	<bean id="bbbGW" class="org.bigbluebutton.core.BigBlueButtonGateway">
		<constructor-arg index="0" ref="outMsgGW"/>
	</bean>

	<bean id="collectorGW" class="org.bigbluebutton.core.CollectorGateway">
		<constructor-arg index="0" ref="collDispatcher"/>
	</bean>

	<bean id="collDispatcher" class="org.bigbluebutton.core.api.ConsoleDispatcher"/>

	<bean id="redisLpushDispatcher" class="org.bigbluebutton.core.api.RedisLpushDispatcher" 
				 init-method="start" destroy-method="stop">
		<property name="redisPool"><ref bean="redisPool" /> </property>
	</bean>


	<bean id="outMsgGW" class="org.bigbluebutton.core.api.MessageOutGateway">
		<property name="listeners">
			<set>
				<ref bean="presentationRed5ClientSender" />
				<ref bean="presentationRedisRecorder" />
				<ref bean="presentationRedisPublisher" />
				<ref bean="usersRed5ClientSender" />
				<ref bean="usersRedisRecorder" />
				<ref bean="usersRedisPublisher" />
				<ref bean="meetingEventRedisPublisher" />
				<ref bean="layoutRed5ClientSender" />
				<ref bean="pollRed5ClientSender" />
				<ref bean="pollRedisRecorder" />
				<ref bean="pollRedisPublisher"/>
				<ref bean="whiteboardRed5ClientSender"/>
				<ref bean="whiteboardRedisRecorder"/>
				<ref bean="whiteboardEventRedisPublisher"/>
				<ref bean="chatRed5ClientSender"/>
				<ref bean="chatRedisRecorder"/>
				<ref bean="chatRedisPublisher"/>
				<ref bean="fsConfService"/>
				<ref bean="whiteboardEventRedisPublisher"/>
			</set>
		 </property>
	</bean>

	<bean id="presentationRed5ClientSender" class="org.bigbluebutton.core.apps.presentation.red5.PresentationClientMessageSender">
		<constructor-arg index="0" ref="connInvokerService"/>
	</bean>

	<bean id="presentationRedisRecorder" class="org.bigbluebutton.core.apps.presentation.redis.PresentationEventRedisRecorder">
			<constructor-arg index="0" ref="recorderApplication"/>
	</bean>

	<bean id="presentationRedisPublisher" class="org.bigbluebutton.core.apps.presentation.redis.PresentationEventRedisPublisher">
		<constructor-arg ref="redisMessageSender" />
	</bean>

	<bean id="usersRedisRecorder" class="org.bigbluebutton.core.apps.users.redis.UsersEventRedisRecorder">
			<constructor-arg index="0" ref="recorderApplication"/>
	</bean>

	<bean id="usersRed5ClientSender" class="org.bigbluebutton.core.apps.users.red5.UsersClientMessageSender">
		<constructor-arg index="0" ref="connInvokerService"/>
	</bean>

	<bean id="usersRedisPublisher" class="org.bigbluebutton.core.apps.users.redis.UsersEventRedisPublisher">
		<constructor-arg ref="redisMessageSender" />
	</bean>

	<bean id="pollRed5ClientSender" class="org.bigbluebutton.core.apps.poll.red5.PollClientMessageSender">
		<constructor-arg index="0" ref="connInvokerService"/>
	</bean>

	<bean id="layoutRed5ClientSender" class="org.bigbluebutton.core.apps.layout.red5.LayoutClientMessageSender">
		<constructor-arg index="0" ref="connInvokerService"/>
	</bean>

	<bean id="whiteboardRed5ClientSender" class="org.bigbluebutton.core.apps.whiteboard.red5.WhiteboardClientMessageSender">
		<constructor-arg index="0" ref="connInvokerService"/>
	</bean>

	<bean id="whiteboardRedisRecorder" class="org.bigbluebutton.core.apps.whiteboard.redis.WhiteboardEventRedisRecorder">
			<constructor-arg index="0" ref="recorderApplication"/>
	</bean>

	<bean id="whiteboardEventRedisPublisher" class="org.bigbluebutton.core.apps.whiteboard.redis.WhiteboardEventRedisPublisher">
		<constructor-arg ref="redisMessageSender"/>
	</bean>
	
	<bean id="chatRed5ClientSender" class="org.bigbluebutton.core.apps.chat.red5.ChatClientMessageSender">
		<constructor-arg index="0" ref="connInvokerService"/>
	</bean>
	
	<bean id="chatRedisRecorder" class="org.bigbluebutton.core.apps.chat.redis.ChatEventRedisRecorder">
		<constructor-arg index="0" ref="recorderApplication"/>
	</bean>

	<bean id="chatRedisPublisher" class="org.bigbluebutton.core.apps.chat.redis.ChatEventRedisPublisher">
		<constructor-arg ref="redisMessageSender"/>
	</bean>

	<bean id="meetingEventRedisPublisher" class="org.bigbluebutton.core.meeting.MeetingEventRedisPublisher">
		<constructor-arg ref="redisMessageSender" />
	</bean>

	<bean id="pollRedisPublisher" class="org.bigbluebutton.core.apps.poll.redis.PollEventRedisPublisher">
		<constructor-arg index="0" ref="redisMessageSender"/>
	</bean>
	
	<bean id="pollRedisRecorder" class="org.bigbluebutton.core.apps.poll.redis.PollEventRedisRecorder">
		<constructor-arg index="0" ref="recorderApplication"/>
	</bean>

	<bean id="pollMessageHandler" class="org.bigbluebutton.conference.service.poll.messaging.redis.PollRedisMessageHandler">
		<property name="bigBlueButtonInGW"> <ref bean="bbbInGW"/></property>
	</bean>

	<bean id="meetingMessageHandler" class="org.bigbluebutton.conference.meeting.messaging.redis.MeetingMessageHandler">
		<property name="bigBlueButtonInGW"> <ref bean="bbbInGW"/></property>
	</bean>

	<bean id="redisPubSubMessageHandler" class="org.bigbluebutton.conference.service.messaging.redis.RedisPubSubMessageHandler">
		<property name="connectionInvokerService"> <ref bean="connInvokerService"/></property>
	</bean>


>>>>>>> a79c5f41
	<import resource="bbb-redis-pool.xml"/>
	<import resource="bbb-redis-recorder.xml"/>
	<import resource="bbb-app-lock.xml" />
	<import resource="bbb-app-chat.xml" />
	<import resource="bbb-app-layout.xml" />
	<import resource="bbb-app-poll.xml" />
	<import resource="bbb-app-presentation.xml" />
	<import resource="bbb-app-whiteboard.xml" />
	<import resource="bbb-app-users.xml" />
	<import resource="bbb-voice-app.xml" />
<<<<<<< HEAD
    <!--import resource="bbb-voice-freeswitch.xml" /-->
  	
  	<import resource="bbb-redis-messaging.xml"/>
  	<import resource="bbb-red5-redis-pubsub.xml"/>
  	<!--
  	<import resource="spring/applicationContext-redis.xml"/>
  	-->
=======
	<import resource="bbb-voice-freeswitch.xml" />
	<import resource="bbb-redis-messaging.xml"/>
<!--
	<import resource="spring/applicationContext-redis.xml"/>
	-->
>>>>>>> a79c5f41
</beans><|MERGE_RESOLUTION|>--- conflicted
+++ resolved
@@ -70,149 +70,6 @@
 	</bean>
 
 	<bean id="connInvokerService" class="org.bigbluebutton.conference.meeting.messaging.red5.ConnectionInvokerService" 
-<<<<<<< HEAD
-	      init-method="start" destroy-method="stop"/>
-
-  <bean id="lock.service" class="org.bigbluebutton.conference.service.lock.LockService">
-    <property name="bigBlueButtonInGW"> <ref bean="bbbInGW"/></property>
-  </bean>
-  	
-    <bean id="bbbInGW" class="org.bigbluebutton.core.BigBlueButtonInGW">
-        <constructor-arg index="0" ref="bbbGW"/>
-        <constructor-arg index="1" ref="preuploadedPresentationsUtil"/>
-    </bean>
-
-    <bean id="red5BbbInGW" class="org.bigbluebutton.core.api.Red5BBBInGw">
-      <property name="messageSender" ref="redisMessageSender"/>
-    </bean>
-          
-    <bean id="preuploadedPresentationsUtil" class="org.bigbluebutton.conference.service.presentation.PreuploadedPresentationsUtil">
-      <property name="bigBlueButtonDirectory" value="${default.BigBlueButtonDirectory}"/>
-    </bean>
-              
-    <bean id="bbbGW" class="org.bigbluebutton.core.BigBlueButtonGateway">
-        <constructor-arg index="0" ref="outMsgGW"/>
-    </bean>
-    
-    <bean id="collectorGW" class="org.bigbluebutton.core.CollectorGateway">
-        <constructor-arg index="0" ref="collDispatcher"/>
-    </bean>
-    
-    <bean id="collDispatcher" class="org.bigbluebutton.core.api.ConsoleDispatcher"/>
-
-    <bean id="redisLpushDispatcher" class="org.bigbluebutton.core.api.RedisLpushDispatcher" 
-           init-method="start" destroy-method="stop">
-      <property name="redisPool"><ref bean="redisPool" /> </property>
-    </bean>
-
-      
-    <bean id="outMsgGW" class="org.bigbluebutton.core.api.MessageOutGateway">
-        <property name="listeners">
-            <set>
-                <ref bean="presentationRed5ClientSender" />  
-                <ref bean="presentationRedisRecorder" />
-                <ref bean="presentationRedisPublisher" />
-                <ref bean="usersRed5ClientSender" />   
-                <ref bean="usersRedisRecorder" />
-                <ref bean="usersRedisPublisher" />
-                <ref bean="meetingEventRedisPublisher" />  
-                <ref bean="layoutRed5ClientSender" /> 
-                <ref bean="pollRed5ClientSender" />
-                <ref bean="pollRedisRecorder" />  
-                <ref bean="pollRedisPublisher"/>  
-                <ref bean="whiteboardRed5ClientSender"/> 
-                <ref bean="whiteboardRedisRecorder"/>
-                <ref bean="whiteboardEventRedisPublisher"/>
-                <ref bean="chatRed5ClientSender"/>   
-                <ref bean="chatRedisRecorder"/>
-                <ref bean="chatRedisPublisher"/>
-                <!--ref bean="fsConfService"/-->                    
-                <ref bean="whiteboardEventRedisPublisher"/>             
-            </set>        
-         </property> 
-    </bean>
-
-    <bean id="presentationRed5ClientSender" class="org.bigbluebutton.core.apps.presentation.red5.PresentationClientMessageSender">
-      <constructor-arg index="0" ref="connInvokerService"/>
-    </bean>
-        
-    <bean id="presentationRedisRecorder" class="org.bigbluebutton.core.apps.presentation.redis.PresentationEventRedisRecorder">
-        <constructor-arg index="0" ref="recorderApplication"/>
-    </bean>
-
-    <bean id="presentationRedisPublisher" class="org.bigbluebutton.core.apps.presentation.redis.PresentationEventRedisPublisher">
-      <constructor-arg ref="redisMessageSender" />
-    </bean>
-    
-    <bean id="usersRedisRecorder" class="org.bigbluebutton.core.apps.users.redis.UsersEventRedisRecorder">
-        <constructor-arg index="0" ref="recorderApplication"/>
-    </bean>
-        
-    <bean id="usersRed5ClientSender" class="org.bigbluebutton.core.apps.users.red5.UsersClientMessageSender">
-      <constructor-arg index="0" ref="connInvokerService"/>
-    </bean>
-
-    <bean id="usersRedisPublisher" class="org.bigbluebutton.core.apps.users.redis.UsersEventRedisPublisher">
-      <constructor-arg ref="redisMessageSender" />
-    </bean>
-    
-    <bean id="pollRed5ClientSender" class="org.bigbluebutton.core.apps.poll.red5.PollClientMessageSender">
-      <constructor-arg index="0" ref="connInvokerService"/>
-    </bean>
-
-    <bean id="layoutRed5ClientSender" class="org.bigbluebutton.core.apps.layout.red5.LayoutClientMessageSender">
-      <constructor-arg index="0" ref="connInvokerService"/>
-    </bean>
-
-    <bean id="whiteboardRed5ClientSender" class="org.bigbluebutton.core.apps.whiteboard.red5.WhiteboardClientMessageSender">
-      <constructor-arg index="0" ref="connInvokerService"/>
-    </bean>
-    
-    <bean id="whiteboardRedisRecorder" class="org.bigbluebutton.core.apps.whiteboard.redis.WhiteboardEventRedisRecorder">
-        <constructor-arg index="0" ref="recorderApplication"/>
-    </bean>
-    
-    <bean id="whiteboardEventRedisPublisher" class="org.bigbluebutton.core.apps.whiteboard.redis.WhiteboardEventRedisPublisher">
-      <constructor-arg ref="redisMessageSender"/>
-    </bean>    
-    
-    <bean id="chatRed5ClientSender" class="org.bigbluebutton.core.apps.chat.red5.ChatClientMessageSender">
-      <constructor-arg index="0" ref="connInvokerService"/>
-    </bean>
-    
-    <bean id="chatRedisRecorder" class="org.bigbluebutton.core.apps.chat.redis.ChatEventRedisRecorder">
-        <constructor-arg index="0" ref="recorderApplication"/>
-    </bean>
-
-    <bean id="chatRedisPublisher" class="org.bigbluebutton.core.apps.chat.redis.ChatEventRedisPublisher">
-      <constructor-arg ref="redisMessageSender"/>
-    </bean>  
-            
-    <bean id="meetingEventRedisPublisher" class="org.bigbluebutton.core.meeting.MeetingEventRedisPublisher">
-      <constructor-arg ref="redisMessageSender" />
-    </bean>
-
-    <bean id="pollRedisPublisher" class="org.bigbluebutton.core.apps.poll.redis.PollEventRedisPublisher">
-        <constructor-arg index="0" ref="redisMessageSender"/>
-    </bean>
-    
-    <bean id="pollRedisRecorder" class="org.bigbluebutton.core.apps.poll.redis.PollEventRedisRecorder">
-        <constructor-arg index="0" ref="recorderApplication"/>
-    </bean>
-
-    <bean id="pollMessageHandler" class="org.bigbluebutton.conference.service.poll.messaging.redis.PollRedisMessageHandler">
-      <property name="bigBlueButtonInGW"> <ref bean="bbbInGW"/></property>
-    </bean>
-            
-    <bean id="meetingMessageHandler" class="org.bigbluebutton.conference.meeting.messaging.redis.MeetingMessageHandler">
-      <property name="bigBlueButtonInGW"> <ref bean="bbbInGW"/></property>
-    </bean>
-
-    <bean id="redisPubSubMessageHandler" class="org.bigbluebutton.red5.pubsub.redis.RedisPubSubMessageHandler">
-      <property name="connectionInvokerService"> <ref bean="connInvokerService"/></property>
-    </bean>
-        
-=======
 				init-method="start" destroy-method="stop"/>
 
 	<bean id="bbbInGW" class="org.bigbluebutton.core.BigBlueButtonInGW">
@@ -264,7 +121,7 @@
 				<ref bean="chatRed5ClientSender"/>
 				<ref bean="chatRedisRecorder"/>
 				<ref bean="chatRedisPublisher"/>
-				<ref bean="fsConfService"/>
+				<!--ref bean="fsConfService"/-->
 				<ref bean="whiteboardEventRedisPublisher"/>
 			</set>
 		 </property>
@@ -350,8 +207,6 @@
 		<property name="connectionInvokerService"> <ref bean="connInvokerService"/></property>
 	</bean>
 
-
->>>>>>> a79c5f41
 	<import resource="bbb-redis-pool.xml"/>
 	<import resource="bbb-redis-recorder.xml"/>
 	<import resource="bbb-app-lock.xml" />
@@ -362,19 +217,7 @@
 	<import resource="bbb-app-whiteboard.xml" />
 	<import resource="bbb-app-users.xml" />
 	<import resource="bbb-voice-app.xml" />
-<<<<<<< HEAD
     <!--import resource="bbb-voice-freeswitch.xml" /-->
-  	
   	<import resource="bbb-redis-messaging.xml"/>
   	<import resource="bbb-red5-redis-pubsub.xml"/>
-  	<!--
-  	<import resource="spring/applicationContext-redis.xml"/>
-  	-->
-=======
-	<import resource="bbb-voice-freeswitch.xml" />
-	<import resource="bbb-redis-messaging.xml"/>
-<!--
-	<import resource="spring/applicationContext-redis.xml"/>
-	-->
->>>>>>> a79c5f41
 </beans>