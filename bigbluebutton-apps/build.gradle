--- conflicted
+++ resolved
@@ -56,12 +56,7 @@
    	}
 }
 
-<<<<<<< HEAD
-dependencies {	 	
-=======
 dependencies {	 
-
->>>>>>> a22a349e
 	// Servlet
 	providedCompile 'javax.servlet:servlet-api:2.5@jar'
 	
@@ -70,30 +65,16 @@
 	providedCompile 'mina:mina-integration-beans:2.0.4@jar'
 	providedCompile 'mina:mina-integration-jmx:2.0.4@jar'
 	
-<<<<<<< HEAD
-	// Asterisk-Java
-	compile 'org.asteriskjava:asterisk-java:1.0.0.M3@jar'
-	 
-	// Spring 
-  providedCompile 'org.springframework:spring-web:3.0.5.RELEASE@jar'    
-  providedCompile 'org.springframework:spring-beans:3.0.5.RELEASE@jar'
-  providedCompile 'org.springframework:spring-context:3.0.5.RELEASE@jar'
-  providedCompile 'org.springframework:spring-core:3.0.5.RELEASE@jar'
-
-  		
-=======
 	// Spring 
   providedCompile 'org.springframework:spring-web:3.0.5.RELEASE@jar' 
   providedCompile  'org.springframework:spring-beans:3.0.5.RELEASE@jar'
   providedCompile 'org.springframework:spring-context:3.0.5.RELEASE@jar'
   providedCompile 'org.springframework:spring-core:3.0.5.RELEASE@jar'
 			
->>>>>>> a22a349e
 	// Red5
 	providedCompile 'org/red5:red5:1.0rc1@jar'
 	
 	// Logging
-<<<<<<< HEAD
 	providedCompile 'org.slf4j:com.springsource.slf4j.api:1.6.1@jar'
   providedCompile 'org.slf4j:com.springsource.slf4j.bridge:1.6.1@jar'
   providedCompile ':logback-core:0.9.28@jar'
@@ -104,16 +85,6 @@
     
     // Java Concurrency In Practice
     providedCompile 'net.jcip:jcip-annotations:1.0@jar'
-=======
-  providedCompile ':logback-core:0.9.18@jar'
-  providedCompile ':logback-classic:0.9.18@jar'
-  providedCompile ':slf4j-api:1.5.10@jar'
-  providedCompile ':jcl-over-slf4j:1.5.10@jar'
-  providedCompile ':log4j-over-slf4j:1.5.10@jar' 
-     
-  // Java Concurrency In Practice
-  providedCompile 'net.jcip:jcip-annotations:1.0@jar'
->>>>>>> a22a349e
         
     // Testing
     compile 'org.testng:testng:5.8@jar' 
@@ -121,7 +92,6 @@
   
 	//redis
 	compile 'redis.clients:jedis:2.0.0'
-<<<<<<< HEAD
 	providedCompile 'commons:commons-pool:1.5.6'
     
   
@@ -130,15 +100,6 @@
    compile 'org.jboss.netty:netty:3.2.1.Final@jar'
    compile 'com.google.code.gson:gson:1.7.1'
    providedCompile 'commons:commons-lang3:3.0-beta'
-=======
-	compile 'commons-pool:commons-pool:1.5.5'
-       
-    // Freeswitch ESL Client
-    compile 'org/freeswitch:fs-esl-client:0.8.1@jar'
-    compile 'org.jboss.netty:netty:3.2.1.Final@jar'
-    compile 'com.google.code.gson:gson:1.7.1'
-    compile 'commons-lang:commons-lang:2.5'
->>>>>>> a22a349e
 }
 
 test {
