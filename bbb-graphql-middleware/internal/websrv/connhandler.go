package websrv

import (
	"context"
	"fmt"
	"github.com/iMDT/bbb-graphql-middleware/internal/common"
	"github.com/iMDT/bbb-graphql-middleware/internal/hascli"
	"github.com/iMDT/bbb-graphql-middleware/internal/msgpatch"
	"github.com/iMDT/bbb-graphql-middleware/internal/websrv/reader"
	"github.com/iMDT/bbb-graphql-middleware/internal/websrv/writer"
	log "github.com/sirupsen/logrus"
	"net/http"
	"nhooyr.io/websocket"
	"os"
	"sync"
	"time"
)

var lastBrowserConnectionId int

// Buffer size of the channels
var bufferSize = 100

// active browser connections
var BrowserConnections = make(map[string]*common.BrowserConnection)
var BrowserConnectionsMutex = &sync.RWMutex{}

// Handle client connection
// This is the connection that comes from browser
func ConnectionHandler(w http.ResponseWriter, r *http.Request) {
	log := log.WithField("_routine", "ConnectionHandler")

	// Obtain id for this connection
	lastBrowserConnectionId++
	browserConnectionId := "BC" + fmt.Sprintf("%010d", lastBrowserConnectionId)
	log = log.WithField("browserConnectionId", browserConnectionId)

	// Starts a context that will be dependent on the connection, so we can cancel subroutines when the connection is dropped
	browserConnectionContext, browserConnectionContextCancel := context.WithCancel(r.Context())
	defer browserConnectionContextCancel()

	// Add sub-protocol
	var acceptOptions websocket.AcceptOptions
	acceptOptions.Subprotocols = append(acceptOptions.Subprotocols, "graphql-ws")
	bbbOrigin := os.Getenv("BBB_GRAPHQL_MIDDLEWARE_ORIGIN")
	if bbbOrigin != "" {
		acceptOptions.OriginPatterns = append(acceptOptions.OriginPatterns, bbbOrigin)
	}

	c, err := websocket.Accept(w, r, &acceptOptions)
	if err != nil {
		log.Errorf("error: %v", err)
	}
	defer c.Close(websocket.StatusInternalError, "the sky is falling")

	var thisConnection = common.BrowserConnection{
		Id:                   browserConnectionId,
		ActiveSubscriptions:  make(map[string]common.GraphQlSubscription, 1),
		Context:              browserConnectionContext,
		ConnAckSentToBrowser: false,
	}

	BrowserConnectionsMutex.Lock()
	BrowserConnections[browserConnectionId] = &thisConnection
	BrowserConnectionsMutex.Unlock()

	defer func() {
		msgpatch.RemoveConnCacheDir(browserConnectionId)
		BrowserConnectionsMutex.Lock()
		sessionTokenRemoved := BrowserConnections[browserConnectionId].SessionToken
		delete(BrowserConnections, browserConnectionId)
		BrowserConnectionsMutex.Unlock()
		go SendUserGraphqlConnectionClosedSysMsg(sessionTokenRemoved, browserConnectionId)

		log.Infof("connection removed")
	}()

	// Log it
	log.Infof("connection accepted")

	// Create channels
	fromBrowserToHasuraConnectionEstablishingChannel := common.NewSafeChannel(bufferSize)
	fromBrowserToHasuraChannel := common.NewSafeChannel(bufferSize)
	fromHasuraToBrowserChannel := common.NewSafeChannel(bufferSize)

	// Ensure a hasura client is running while the browser is connected
	go func() {
		log.Debugf("starting hasura client")

	BrowserConnectedLoop:
		for {
			select {
			case <-browserConnectionContext.Done():
				break BrowserConnectedLoop
			default:
				{
					log.Debugf("creating hasura client")
					BrowserConnectionsMutex.RLock()
					thisBrowserConnection := BrowserConnections[browserConnectionId]
					BrowserConnectionsMutex.RUnlock()
					if thisBrowserConnection != nil {
						log.Debugf("created hasura client")
						hascli.HasuraClient(thisBrowserConnection, r.Cookies(), fromBrowserToHasuraChannel, fromHasuraToBrowserChannel)
					}
					time.Sleep(100 * time.Millisecond)
				}
			}
		}
	}()

	// Configure the wait group (to hold this routine execution until both are completed)
	var wgAll sync.WaitGroup
	wgAll.Add(3)

	var wgReader sync.WaitGroup
	wgReader.Add(1)

	// Reads from browser connection, writes into fromBrowserToHasuraChannel and fromBrowserToHasuraConnectionEstablishingChannel
	go reader.BrowserConnectionReader(browserConnectionId, browserConnectionContext, c, fromBrowserToHasuraChannel, fromBrowserToHasuraConnectionEstablishingChannel, []*sync.WaitGroup{&wgAll, &wgReader})
	go func() {
		wgReader.Wait()
		thisConnection.Disconnected = true
	}()

	// Reads from fromHasuraToBrowserChannel, writes to browser connection
	go writer.BrowserConnectionWriter(browserConnectionId, browserConnectionContext, c, fromHasuraToBrowserChannel, &wgAll)

	go ConnectionInitHandler(browserConnectionId, browserConnectionContext, fromBrowserToHasuraConnectionEstablishingChannel, &wgAll)

	// Wait until all routines are finished
	wgAll.Wait()
}

func InvalidateSessionTokenConnections(sessionTokenToInvalidate string) {
	BrowserConnectionsMutex.RLock()
	for _, browserConnection := range BrowserConnections {
		if browserConnection.SessionToken == sessionTokenToInvalidate {
			if browserConnection.HasuraConnection != nil {
<<<<<<< HEAD
=======
				//Close chan to force stop receiving new messages from the browser
				close(browserConnection.HasuraConnection.MsgReceivingActiveChan)

>>>>>>> 98ef42c3
				// Wait until there are no active mutations
				for iterationCount := 0; iterationCount < 20; iterationCount++ {
					activeMutationFound := false
					browserConnection.ActiveSubscriptionsMutex.RLock()
					for _, subscription := range browserConnection.ActiveSubscriptions {
						if subscription.Type == common.Mutation {
							activeMutationFound = true
							break
						}
					}
					browserConnection.ActiveSubscriptionsMutex.RUnlock()
<<<<<<< HEAD
=======

>>>>>>> 98ef42c3
					if !activeMutationFound {
						break
					}
					time.Sleep(100 * time.Millisecond)
				}

				log.Debugf("Processing invalidate request for sessionToken %v (hasura connection %v)", sessionTokenToInvalidate, browserConnection.HasuraConnection.Id)
				browserConnection.HasuraConnection.ContextCancelFunc()
				log.Debugf("Processed invalidate request for sessionToken %v (hasura connection %v)", sessionTokenToInvalidate, browserConnection.HasuraConnection.Id)

				go SendUserGraphqlReconnectionForcedEvtMsg(browserConnection.SessionToken)
			}
		}
	}
	BrowserConnectionsMutex.RUnlock()
}<|MERGE_RESOLUTION|>--- conflicted
+++ resolved
@@ -136,12 +136,9 @@
 	for _, browserConnection := range BrowserConnections {
 		if browserConnection.SessionToken == sessionTokenToInvalidate {
 			if browserConnection.HasuraConnection != nil {
-<<<<<<< HEAD
-=======
 				//Close chan to force stop receiving new messages from the browser
 				close(browserConnection.HasuraConnection.MsgReceivingActiveChan)
 
->>>>>>> 98ef42c3
 				// Wait until there are no active mutations
 				for iterationCount := 0; iterationCount < 20; iterationCount++ {
 					activeMutationFound := false
@@ -153,10 +150,7 @@
 						}
 					}
 					browserConnection.ActiveSubscriptionsMutex.RUnlock()
-<<<<<<< HEAD
-=======
 
->>>>>>> 98ef42c3
 					if !activeMutationFound {
 						break
 					}
