--- conflicted
+++ resolved
@@ -44,21 +44,9 @@
 func handleMessageReceivedFromHasura(hc *common.HasuraConnection, fromHasuraToBrowserChannel *common.SafeChannel, fromBrowserToHasuraChannel *common.SafeChannel, message interface{}) {
 	var messageMap = message.(map[string]interface{})
 
-<<<<<<< HEAD
-			//Check if subscription is still active!
-			if queryId != "" {
-				hc.Browserconn.ActiveSubscriptionsMutex.RLock()
-				subscription, ok := hc.Browserconn.ActiveSubscriptions[queryId]
-				hc.Browserconn.ActiveSubscriptionsMutex.RUnlock()
-				if !ok {
-					log.Debugf("Subscription with Id %s doesn't exist anymore, skipping response.", queryId)
-					return
-				}
-=======
 	if messageMap != nil {
 		var messageType = messageMap["type"]
 		var queryId, _ = messageMap["id"].(string)
->>>>>>> 0aa0caba
 
 		//Check if subscription is still active!
 		if queryId != "" {
