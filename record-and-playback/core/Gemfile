#
# BigBlueButton open source conferencing system - http://www.bigbluebutton.org/
#
# Copyright (c) 2012 BigBlueButton Inc. and by respective authors (see below).
#
# This program is free software; you can redistribute it and/or modify it under the
# terms of the GNU Lesser General Public License as published by the Free Software
# Foundation; either version 3.0 of the License, or (at your option) any later
# version.
#
# BigBlueButton is distributed in the hope that it will be useful, but WITHOUT ANY
# WARRANTY; without even the implied warranty of MERCHANTABILITY or FITNESS FOR A
# PARTICULAR PURPOSE. See the GNU Lesser General Public License for more details.
#
# You should have received a copy of the GNU Lesser General Public License along
# with BigBlueButton; if not, see <http://www.gnu.org/licenses/>.
#


source "http://rubygems.org"

gem "redis"
gem "nokogiri"
gem "resque"
<<<<<<< HEAD
gem "mime-types"
=======
gem "mime-types", "2.99.2"
gem "streamio-ffmpeg", "2.0.0"
>>>>>>> a05a7ca6
gem "rubyzip"
gem "curb"
gem "builder"
gem "trollop"
gem "open4"
gem "fastimage"
gem "absolute_time"<|MERGE_RESOLUTION|>--- conflicted
+++ resolved
@@ -22,12 +22,8 @@
 gem "redis"
 gem "nokogiri"
 gem "resque"
-<<<<<<< HEAD
-gem "mime-types"
-=======
 gem "mime-types", "2.99.2"
-gem "streamio-ffmpeg", "2.0.0"
->>>>>>> a05a7ca6
+gem "streamio-ffmpeg", "2.1.0"
 gem "rubyzip"
 gem "curb"
 gem "builder"
