#!/usr/bin/ruby
# encoding: UTF-8
#
# BigBlueButton open source conferencing system - http://www.bigbluebutton.org/
#
# Copyright (c) 2012 BigBlueButton Inc. and by respective authors (see below).
#
# This program is free software; you can redistribute it and/or modify it under the
# terms of the GNU Lesser General Public License as published by the Free Software
# Foundation; either version 3.0 of the License, or (at your option) any later
# version.
#
# BigBlueButton is distributed in the hope that it will be useful, but WITHOUT ANY
# WARRANTY; without even the implied warranty of MERCHANTABILITY or FITNESS FOR A
# PARTICULAR PURPOSE. See the GNU Lesser General Public License for more details.
#
# You should have received a copy of the GNU Lesser General Public License along
# with BigBlueButton; if not, see <http://www.gnu.org/licenses/>.
#

require File.expand_path('../../../lib/recordandplayback', __FILE__)
require 'logger'
require 'trollop'
require 'yaml'
require "nokogiri"
require "redis"
require "fileutils"

# This script lives in scripts/archive/steps while bigbluebutton.yml lives in scripts/
props = YAML::load(File.open('bigbluebutton.yml'))
log_dir = props['log_dir']
audio_dir = props['raw_audio_src']
recording_dir = props['recording_dir']
raw_archive_dir = "#{recording_dir}/raw"
redis_host = props['redis_host']
redis_port = props['redis_port']
redis_password = props['redis_password']

opts = Trollop::options do
  opt :meeting_id, "Meeting id to archive", type: :string
  opt :break_timestamp, "Chapter break end timestamp", type: :string
end
Trollop::die :meeting_id, "must be provided" if opts[:meeting_id].nil?

meeting_id = opts[:meeting_id]
break_timestamp = opts[:break_timestamp]


BigBlueButton.logger = Logger.new("#{log_dir}/sanity.log", 'daily' )
logger = BigBlueButton.logger

def check_events_xml(raw_dir,meeting_id)
  filepath = "#{raw_dir}/#{meeting_id}/events.xml"
  raise Exception,  "Events file doesn't exists." if not File.exists?(filepath)
  bad_doc = Nokogiri::XML(File.open(filepath)) { |config| config.options = Nokogiri::XML::ParseOptions::STRICT }
end

def repair_red5_ser(directory)
  cp="/usr/share/red5/red5-server.jar:/usr/share/red5/lib/*"
  if File.directory?(directory)
    FileUtils.cd(directory) do

      BigBlueButton.logger.info("Repairing red5 serialized streams")
      Dir.glob("*.flv.ser").each do |ser|
        BigBlueButton.logger.info("Repairing #{ser}")
        ret = BigBlueButton.exec_ret('java', '-cp', cp, 'org.red5.io.flv.impl.FLVWriter', ser, '0', '7')
        if ret != 0
          BigBlueButton.logger.warn("Failed to repair #{ser}")
          next
        end

        BigBlueButton.logger.info("Cleaning up .flv.ser and .flv.info files")
        FileUtils.rm_f(ser)
        FileUtils.rm_f("#{ser[0..-5]}.info")
      end
    end
  end
end


# Determine the filenames for the done and fail files
if !break_timestamp.nil?
  done_base = "#{meeting_id}-#{break_timestamp}"
else
  done_base = meeting_id
end
sanity_done_file = "#{recording_dir}/status/sanity/#{done_base}.done"
sanity_fail_file = "#{recording_dir}/status/sanity/#{done_base}.fail"

<<<<<<< HEAD
meeting_id = opts[:meeting_id]

props = BigBlueButton.read_props
log_dir = props['log_dir']
audio_dir = props['raw_audio_src']
recording_dir = props['recording_dir']
raw_archive_dir = "#{recording_dir}/raw"
redis_host = props['redis_host']
redis_port = props['redis_port']

BigBlueButton.logger = Logger.new("#{log_dir}/sanity.log", 'daily' )
=======
>>>>>>> b1b49f8f

begin
  logger.info("Starting sanity check for recording #{meeting_id}")
  if !break_timestamp.nil?
    logger.info("Break timestamp is #{break_timestamp}")
  end

  logger.info("Checking events.xml")
  check_events_xml(raw_archive_dir,meeting_id)

  logger.info("Repairing webcam videos")
  repair_red5_ser("#{raw_archive_dir}/#{meeting_id}/video/#{meeting_id}")

  logger.info("Repairing deskshare videos")
  repair_red5_ser("#{raw_archive_dir}/#{meeting_id}/deskshare")

  if break_timestamp.nil?
    # Either this recording isn't segmented, or we are working on the last
    # segment, so go ahead and clean up all the redis data.
    logger.info("Deleting keys")
    redis = BigBlueButton::RedisWrapper.new(redis_host, redis_port, redis_password)
    events_archiver = BigBlueButton::RedisEventsArchiver.new(redis)
    events_archiver.delete_events(meeting_id)
  end

  logger.info("creating sanity done files")
  File.open(sanity_done_file, "w") do |sanity_done|
    sanity_done.write("sanity check #{meeting_id}")
  end
rescue Exception => e
  BigBlueButton.logger.error("error in sanity check: " + e.message)
  BigBlueButton.logger.error(e.backtrace.join("\n"))
  File.open(sanity_fail_file, "w") do |sanity_fail|
    sanity_fail.write("error: " + e.message)
  end
end


<|MERGE_RESOLUTION|>--- conflicted
+++ resolved
@@ -1,141 +1,126 @@
-#!/usr/bin/ruby
-# encoding: UTF-8
-#
-# BigBlueButton open source conferencing system - http://www.bigbluebutton.org/
-#
-# Copyright (c) 2012 BigBlueButton Inc. and by respective authors (see below).
-#
-# This program is free software; you can redistribute it and/or modify it under the
-# terms of the GNU Lesser General Public License as published by the Free Software
-# Foundation; either version 3.0 of the License, or (at your option) any later
-# version.
-#
-# BigBlueButton is distributed in the hope that it will be useful, but WITHOUT ANY
-# WARRANTY; without even the implied warranty of MERCHANTABILITY or FITNESS FOR A
-# PARTICULAR PURPOSE. See the GNU Lesser General Public License for more details.
-#
-# You should have received a copy of the GNU Lesser General Public License along
-# with BigBlueButton; if not, see <http://www.gnu.org/licenses/>.
-#
-
-require File.expand_path('../../../lib/recordandplayback', __FILE__)
-require 'logger'
-require 'trollop'
-require 'yaml'
-require "nokogiri"
-require "redis"
-require "fileutils"
-
-# This script lives in scripts/archive/steps while bigbluebutton.yml lives in scripts/
-props = YAML::load(File.open('bigbluebutton.yml'))
-log_dir = props['log_dir']
-audio_dir = props['raw_audio_src']
-recording_dir = props['recording_dir']
-raw_archive_dir = "#{recording_dir}/raw"
-redis_host = props['redis_host']
-redis_port = props['redis_port']
-redis_password = props['redis_password']
-
-opts = Trollop::options do
-  opt :meeting_id, "Meeting id to archive", type: :string
-  opt :break_timestamp, "Chapter break end timestamp", type: :string
-end
-Trollop::die :meeting_id, "must be provided" if opts[:meeting_id].nil?
-
-meeting_id = opts[:meeting_id]
-break_timestamp = opts[:break_timestamp]
-
-
-BigBlueButton.logger = Logger.new("#{log_dir}/sanity.log", 'daily' )
-logger = BigBlueButton.logger
-
-def check_events_xml(raw_dir,meeting_id)
-  filepath = "#{raw_dir}/#{meeting_id}/events.xml"
-  raise Exception,  "Events file doesn't exists." if not File.exists?(filepath)
-  bad_doc = Nokogiri::XML(File.open(filepath)) { |config| config.options = Nokogiri::XML::ParseOptions::STRICT }
-end
-
-def repair_red5_ser(directory)
-  cp="/usr/share/red5/red5-server.jar:/usr/share/red5/lib/*"
-  if File.directory?(directory)
-    FileUtils.cd(directory) do
-
-      BigBlueButton.logger.info("Repairing red5 serialized streams")
-      Dir.glob("*.flv.ser").each do |ser|
-        BigBlueButton.logger.info("Repairing #{ser}")
-        ret = BigBlueButton.exec_ret('java', '-cp', cp, 'org.red5.io.flv.impl.FLVWriter', ser, '0', '7')
-        if ret != 0
-          BigBlueButton.logger.warn("Failed to repair #{ser}")
-          next
-        end
-
-        BigBlueButton.logger.info("Cleaning up .flv.ser and .flv.info files")
-        FileUtils.rm_f(ser)
-        FileUtils.rm_f("#{ser[0..-5]}.info")
-      end
-    end
-  end
-end
-
-
-# Determine the filenames for the done and fail files
-if !break_timestamp.nil?
-  done_base = "#{meeting_id}-#{break_timestamp}"
-else
-  done_base = meeting_id
-end
-sanity_done_file = "#{recording_dir}/status/sanity/#{done_base}.done"
-sanity_fail_file = "#{recording_dir}/status/sanity/#{done_base}.fail"
-
-<<<<<<< HEAD
-meeting_id = opts[:meeting_id]
-
-props = BigBlueButton.read_props
-log_dir = props['log_dir']
-audio_dir = props['raw_audio_src']
-recording_dir = props['recording_dir']
-raw_archive_dir = "#{recording_dir}/raw"
-redis_host = props['redis_host']
-redis_port = props['redis_port']
-
-BigBlueButton.logger = Logger.new("#{log_dir}/sanity.log", 'daily' )
-=======
->>>>>>> b1b49f8f
-
-begin
-  logger.info("Starting sanity check for recording #{meeting_id}")
-  if !break_timestamp.nil?
-    logger.info("Break timestamp is #{break_timestamp}")
-  end
-
-  logger.info("Checking events.xml")
-  check_events_xml(raw_archive_dir,meeting_id)
-
-  logger.info("Repairing webcam videos")
-  repair_red5_ser("#{raw_archive_dir}/#{meeting_id}/video/#{meeting_id}")
-
-  logger.info("Repairing deskshare videos")
-  repair_red5_ser("#{raw_archive_dir}/#{meeting_id}/deskshare")
-
-  if break_timestamp.nil?
-    # Either this recording isn't segmented, or we are working on the last
-    # segment, so go ahead and clean up all the redis data.
-    logger.info("Deleting keys")
-    redis = BigBlueButton::RedisWrapper.new(redis_host, redis_port, redis_password)
-    events_archiver = BigBlueButton::RedisEventsArchiver.new(redis)
-    events_archiver.delete_events(meeting_id)
-  end
-
-  logger.info("creating sanity done files")
-  File.open(sanity_done_file, "w") do |sanity_done|
-    sanity_done.write("sanity check #{meeting_id}")
-  end
-rescue Exception => e
-  BigBlueButton.logger.error("error in sanity check: " + e.message)
-  BigBlueButton.logger.error(e.backtrace.join("\n"))
-  File.open(sanity_fail_file, "w") do |sanity_fail|
-    sanity_fail.write("error: " + e.message)
-  end
-end
-
-
+#!/usr/bin/ruby
+# encoding: UTF-8
+#
+# BigBlueButton open source conferencing system - http://www.bigbluebutton.org/
+#
+# Copyright (c) 2012 BigBlueButton Inc. and by respective authors (see below).
+#
+# This program is free software; you can redistribute it and/or modify it under the
+# terms of the GNU Lesser General Public License as published by the Free Software
+# Foundation; either version 3.0 of the License, or (at your option) any later
+# version.
+#
+# BigBlueButton is distributed in the hope that it will be useful, but WITHOUT ANY
+# WARRANTY; without even the implied warranty of MERCHANTABILITY or FITNESS FOR A
+# PARTICULAR PURPOSE. See the GNU Lesser General Public License for more details.
+#
+# You should have received a copy of the GNU Lesser General Public License along
+# with BigBlueButton; if not, see <http://www.gnu.org/licenses/>.
+#
+
+require File.expand_path('../../../lib/recordandplayback', __FILE__)
+require 'logger'
+require 'trollop'
+require 'yaml'
+require "nokogiri"
+require "redis"
+require "fileutils"
+
+props = BigBlueButton.read_props
+log_dir = props['log_dir']
+audio_dir = props['raw_audio_src']
+recording_dir = props['recording_dir']
+raw_archive_dir = "#{recording_dir}/raw"
+redis_host = props['redis_host']
+redis_port = props['redis_port']
+redis_password = props['redis_password']
+
+opts = Trollop::options do
+  opt :meeting_id, "Meeting id to archive", type: :string
+  opt :break_timestamp, "Chapter break end timestamp", type: :string
+end
+Trollop::die :meeting_id, "must be provided" if opts[:meeting_id].nil?
+
+meeting_id = opts[:meeting_id]
+break_timestamp = opts[:break_timestamp]
+
+
+BigBlueButton.logger = Logger.new("#{log_dir}/sanity.log", 'daily' )
+logger = BigBlueButton.logger
+
+def check_events_xml(raw_dir,meeting_id)
+  filepath = "#{raw_dir}/#{meeting_id}/events.xml"
+  raise Exception,  "Events file doesn't exists." if not File.exists?(filepath)
+  bad_doc = Nokogiri::XML(File.open(filepath)) { |config| config.options = Nokogiri::XML::ParseOptions::STRICT }
+end
+
+def repair_red5_ser(directory)
+  cp="/usr/share/red5/red5-server.jar:/usr/share/red5/lib/*"
+  if File.directory?(directory)
+    FileUtils.cd(directory) do
+
+      BigBlueButton.logger.info("Repairing red5 serialized streams")
+      Dir.glob("*.flv.ser").each do |ser|
+        BigBlueButton.logger.info("Repairing #{ser}")
+        ret = BigBlueButton.exec_ret('java', '-cp', cp, 'org.red5.io.flv.impl.FLVWriter', ser, '0', '7')
+        if ret != 0
+          BigBlueButton.logger.warn("Failed to repair #{ser}")
+          next
+        end
+
+        BigBlueButton.logger.info("Cleaning up .flv.ser and .flv.info files")
+        FileUtils.rm_f(ser)
+        FileUtils.rm_f("#{ser[0..-5]}.info")
+      end
+    end
+  end
+end
+
+
+# Determine the filenames for the done and fail files
+if !break_timestamp.nil?
+  done_base = "#{meeting_id}-#{break_timestamp}"
+else
+  done_base = meeting_id
+end
+sanity_done_file = "#{recording_dir}/status/sanity/#{done_base}.done"
+sanity_fail_file = "#{recording_dir}/status/sanity/#{done_base}.fail"
+
+
+begin
+  logger.info("Starting sanity check for recording #{meeting_id}")
+  if !break_timestamp.nil?
+    logger.info("Break timestamp is #{break_timestamp}")
+  end
+
+  logger.info("Checking events.xml")
+  check_events_xml(raw_archive_dir,meeting_id)
+
+  logger.info("Repairing webcam videos")
+  repair_red5_ser("#{raw_archive_dir}/#{meeting_id}/video/#{meeting_id}")
+
+  logger.info("Repairing deskshare videos")
+  repair_red5_ser("#{raw_archive_dir}/#{meeting_id}/deskshare")
+
+  if break_timestamp.nil?
+    # Either this recording isn't segmented, or we are working on the last
+    # segment, so go ahead and clean up all the redis data.
+    logger.info("Deleting keys")
+    redis = BigBlueButton::RedisWrapper.new(redis_host, redis_port, redis_password)
+    events_archiver = BigBlueButton::RedisEventsArchiver.new(redis)
+    events_archiver.delete_events(meeting_id)
+  end
+
+  logger.info("creating sanity done files")
+  File.open(sanity_done_file, "w") do |sanity_done|
+    sanity_done.write("sanity check #{meeting_id}")
+  end
+rescue Exception => e
+  BigBlueButton.logger.error("error in sanity check: " + e.message)
+  BigBlueButton.logger.error(e.backtrace.join("\n"))
+  File.open(sanity_fail_file, "w") do |sanity_fail|
+    sanity_fail.write("error: " + e.message)
+  end
+end
+
+