#!/usr/bin/ruby
# encoding: UTF-8

# Copyright ⓒ 2017 BigBlueButton Inc. and by respective authors.
#
# This file is part of BigBlueButton open source conferencing system.
#
# BigBlueButton is free software: you can redistribute it and/or modify it
# under the terms of the GNU Lesser General Public License as published by the
# Free Software Foundation, either version 3 of the License, or (at your
# option) any later version.
#
# BigBlueButton is distributed in the hope that it will be useful, but WITHOUT
# ANY WARRANTY; without even the implied warranty of MERCHANTABILITY or FITNESS
# FOR A PARTICULAR PURPOSE.  See the GNU Lesser General Public License for more
# details.
# 
# You should have received a copy of the GNU Lesser General Public License
# along with BigBlueButton.  If not, see <http://www.gnu.org/licenses/>.

require '../lib/recordandplayback'
require 'rubygems'
require 'yaml'
require 'fileutils'

def process_archived_meetings(recording_dir)
  sanity_done_files = Dir.glob("#{recording_dir}/status/sanity/*.done")

  FileUtils.mkdir_p("#{recording_dir}/status/processed")
  sanity_done_files.each do |sanity_done|
    match = /([^\/]*).done$/.match(sanity_done)
    meeting_id = match[1]

    step_succeeded = true

    # Iterate over the list of recording processing scripts to find available types
    # For now, we look for the ".rb" extension - TODO other scripting languages?
    Dir.glob("process/*.rb").sort.each do |process_script|
      match2 = /([^\/]*).rb$/.match(process_script)
      process_type = match2[1]

      processed_done = "#{recording_dir}/status/processed/#{meeting_id}-#{process_type}.done"
      next if File.exists?(processed_done)

      processed_fail = "#{recording_dir}/status/processed/#{meeting_id}-#{process_type}.fail"
      if File.exists?(processed_fail)
        step_succeeded = false
        next
      end

      BigBlueButton.redis_publisher.put_process_started(process_type, meeting_id)

      # If the process directory exists, the script does nothing
      FileUtils.rm_rf("#{recording_dir}/process/#{process_type}/#{meeting_id}")

      step_start_time = BigBlueButton.monotonic_clock
      ret = BigBlueButton.exec_ret("ruby", process_script, "-m", meeting_id)
      step_stop_time = BigBlueButton.monotonic_clock
      step_time = step_stop_time - step_start_time

<<<<<<< HEAD
      if BigBlueButton.dir_exists? "#{recording_dir}/process/#{process_type}/#{meeting_id}"
        IO.write("#{recording_dir}/process/#{process_type}/#{meeting_id}/processing_time", step_time)
      end
=======
>>>>>>> 8096c2e5

      step_succeeded = (ret == 0 and File.exists?(processed_done))

      BigBlueButton.redis_publisher.put_process_ended(process_type, meeting_id, {
        "success" => step_succeeded,
        "step_time" => step_time
      })

      if step_succeeded
        BigBlueButton.logger.info("Process format #{process_type} succeeded for #{meeting_id}")
        BigBlueButton.logger.info("Process took #{step_time}ms")
        IO.write("#{recording_dir}/process/#{process_type}/#{meeting_id}/processing_time", step_time)
      else
        BigBlueButton.logger.info("Process format #{process_type} failed for #{meeting_id}")
        BigBlueButton.logger.info("Process took #{step_time}ms")
        FileUtils.touch(processed_fail)
        step_succeeded = false
      end
    end

    if step_succeeded
      post_process(meeting_id)
      FileUtils.rm_f(sanity_done)
    end
  end
end

def post_process(meeting_id)
  Dir.glob("post_process/*.rb").sort.each do |post_process_script|
    match = /([^\/]*).rb$/.match(post_process_script)
    post_type = match[1]
    BigBlueButton.logger.info("Running post process script #{post_type}")

    BigBlueButton.redis_publisher.put_post_process_started post_type, meeting_id

    step_start_time = BigBlueButton.monotonic_clock
    ret = BigBlueButton.exec_ret("ruby", post_process_script, "-m", meeting_id)
    step_stop_time = BigBlueButton.monotonic_clock
    step_time = step_stop_time - step_start_time
    step_succeeded = (ret == 0)

    BigBlueButton.redis_publisher.put_post_process_ended post_type, meeting_id, {
      "success" => step_succeeded,
      "step_time" => step_time
    }

    if not step_succeeded
      BigBlueButton.logger.warn("Post process script #{post_process_script} failed")
    end
  end
end

begin
  props = YAML::load(File.open('bigbluebutton.yml'))
  redis_host = props['redis_host']
  redis_port = props['redis_port']
  BigBlueButton.redis_publisher = BigBlueButton::RedisWrapper.new(redis_host, redis_port)

  log_dir = props['log_dir']
  recording_dir = props['recording_dir']

  logger = Logger.new("#{log_dir}/bbb-rap-worker.log")
  logger.level = Logger::INFO
  BigBlueButton.logger = logger

  BigBlueButton.logger.debug("Running rap-process-worker...")
  
  process_archived_meetings(recording_dir)

  BigBlueButton.logger.debug("rap-process-worker done")

rescue Exception => e
  BigBlueButton.logger.error(e.message)
  e.backtrace.each do |traceline|
    BigBlueButton.logger.error(traceline)
  end
end<|MERGE_RESOLUTION|>--- conflicted
+++ resolved
@@ -58,12 +58,9 @@
       step_stop_time = BigBlueButton.monotonic_clock
       step_time = step_stop_time - step_start_time
 
-<<<<<<< HEAD
       if BigBlueButton.dir_exists? "#{recording_dir}/process/#{process_type}/#{meeting_id}"
         IO.write("#{recording_dir}/process/#{process_type}/#{meeting_id}/processing_time", step_time)
       end
-=======
->>>>>>> 8096c2e5
 
       step_succeeded = (ret == 0 and File.exists?(processed_done))
 
