--- conflicted
+++ resolved
@@ -34,11 +34,8 @@
 require 'find'
 require 'rubygems'
 require 'net/http'
-<<<<<<< HEAD
 require 'journald/logger'
-=======
 require 'fnv'
->>>>>>> c6148fb0
 
 module BigBlueButton
   class MissingDirectoryException < RuntimeError
