# Set encoding to utf-8
# encoding: UTF-8

#
# BigBlueButton open source conferencing system - http://www.bigbluebutton.org/
#
# Copyright (c) 2012 BigBlueButton Inc. and by respective authors (see below).
#
# This program is free software; you can redistribute it and/or modify it under the
# terms of the GNU Lesser General Public License as published by the Free Software
# Foundation; either version 3.0 of the License, or (at your option) any later
# version.
#
# BigBlueButton is distributed in the hope that it will be useful, but WITHOUT ANY
# WARRANTY; without even the implied warranty of MERCHANTABILITY or FITNESS FOR A
# PARTICULAR PURPOSE. See the GNU Lesser General Public License for more details.
#
# You should have received a copy of the GNU Lesser General Public License along
# with BigBlueButton; if not, see <http://www.gnu.org/licenses/>.
#

require_relative 'boot'

require 'recordandplayback/events_archiver'
require 'recordandplayback/generators/events'
require 'recordandplayback/generators/audio'
require 'recordandplayback/generators/video'
require 'recordandplayback/generators/audio_processor'
require 'recordandplayback/generators/presentation'
require 'open4'
require 'pp'
require 'absolute_time'
require 'logger'
require 'find'
require 'rubygems'
require 'net/http'
<<<<<<< HEAD
require 'journald/logger'
require 'fnv'
=======
require 'digest'
>>>>>>> b5d1d2f1
require 'shellwords'
require 'English'

module BigBlueButton
  class MissingDirectoryException < RuntimeError
  end

  class FileNotFoundException < RuntimeError
  end

  class ExecutionStatus
    def initialize
      @output = []
      @errors = []
      @detailedStatus = nil
    end

    attr_accessor :output
    attr_accessor :errors
    attr_accessor :detailedStatus

    def success?
      @detailedStatus.success?
    end

    def exited?
      @detailedStatus.exited?
    end

    def exitstatus
      @detailedStatus.exitstatus
    end
  end

  # BigBlueButton logs information about its progress.
  # Replace with your own logger if you desire.
  #
  # @param [Logger] log your own logger
  # @return [Logger] the logger you set
  def self.logger=(log)
    @logger = log
  end

  # Get BigBlueButton logger.
  #
  # @return [Logger]
  def self.logger
    return @logger if @logger

    logger = Journald::Logger.new('bbb-rap')
    logger.level = Logger::INFO
    @logger = logger
  end

  def self.redis_publisher=(publisher)
    @redis_publisher = publisher
  end

  def self.redis_publisher
    return @redis_publisher
  end

  def self.execute(command, fail_on_error = true)
    BigBlueButton.logger.info("Executing: #{command.respond_to?(:to_ary) ? Shellwords.join(command) : command}")
    IO.popen(command, err: %i[child out]) do |io|
      io.each_line do |line|
        BigBlueButton.logger.info(line.chomp)
      end
    end
    status = $CHILD_STATUS

    BigBlueButton.logger.info("Success?: #{status.success?}")
    BigBlueButton.logger.info("Process exited? #{status.exited?}")
    BigBlueButton.logger.info("Exit status: #{status.exitstatus}")
    raise 'Execution failed' if status.success? == false && fail_on_error

    status
  end

  def self.exec_ret(*command)
    execute(command, false).exitstatus
  end

  def self.exec_redirect_ret(outio, *command)
    BigBlueButton.logger.info "Executing: #{Shellwords.join(command)}"
    BigBlueButton.logger.info "Sending output to #{outio}"
    IO.pipe do |r, w|
      pid = spawn(*command, :out => outio, :err => w)
      w.close
      r.each_line do |line|
        BigBlueButton.logger.info line.chomp
      end
      Process.waitpid(pid)
      BigBlueButton.logger.info "Exit status: #{$?.exitstatus}"
      return $?.exitstatus
    end
  end

  def self.hash_to_str(hash)
    return PP.pp(hash, "")
  end

  def self.monotonic_clock()
    return (AbsoluteTime.now * 1000).to_i
  end

  def self.download(url, output)
    BigBlueButton.logger.info "Downloading #{url} to #{output}"

    uri = URI.parse(url)
    if ["http", "https", "ftp"].include? uri.scheme
      response = Net::HTTP.start(uri.host, uri.port) {|http|
        http.head(uri.request_uri)
      }
      unless response.is_a? Net::HTTPSuccess
        raise "File not available: #{response.message}"
      end
    end

    if uri.scheme.nil?
      url = "file://" + url
      uri = URI.parse(url)
    end

    Net::HTTP.start(uri.host, uri.port) do |http|
      request = Net::HTTP::Get.new uri.request_uri
      http.request request do |response|
        open output, 'w' do |io|
          response.read_body do |chunk|
            io.write chunk
          end
        end
      end
    end
  end

  def self.try_download(url, output)
    begin
      self.download(url, output)
    rescue Exception => e
      BigBlueButton.logger.error "Failed to download file: #{e.to_s}"
      FileUtils.rm_f output
    end
  end

  def self.get_dir_size(dir_name)
    size = 0
    if FileTest.directory?(dir_name)
      Find.find(dir_name) {|f| size += File.size(f)}
    end
    size.to_s
  end

  def self.add_tag_to_xml(xml_filename, parent_xpath, tag, content)
    if File.exist? xml_filename
      doc = Nokogiri::XML(File.read(xml_filename)) {|x| x.noblanks}

      node = doc.at_xpath("#{parent_xpath}/#{tag}")
      node.remove if not node.nil?

      node = Nokogiri::XML::Node.new tag, doc
      node.content = content

      doc.at(parent_xpath) << node

      xml_file = File.new(xml_filename, "w")
      xml_file.write(doc.to_xml(:indent => 2))
      xml_file.close
    end
  end

  def self.add_raw_size_to_metadata(dir_name, raw_dir_name)
    size = BigBlueButton.get_dir_size(raw_dir_name)
    BigBlueButton.add_tag_to_xml("#{dir_name}/metadata.xml", "//recording", "raw_size", size)
  end

  def self.add_playback_size_to_metadata(dir_name)
    size = BigBlueButton.get_dir_size(dir_name)
    BigBlueButton.add_tag_to_xml("#{dir_name}/metadata.xml", "//recording/playback", "size", size)
  end

  def self.add_download_size_to_metadata(dir_name)
    size = BigBlueButton.get_dir_size(dir_name)
    BigBlueButton.add_tag_to_xml("#{dir_name}/metadata.xml", "//recording/download", "size", size)
  end

  def self.record_id_to_timestamp(r)
    r.split("-")[1].to_i / 1000
  end

  # Notes id will be a SHA1 hash string based on the meeting id and etherpad's apikey
  def self.get_notes_id(meeting_id, notes_apikey)
    value = meeting_id + notes_apikey
    Digest::SHA1.hexdigest value
  end

  def self.done_to_timestamp(r)
    BigBlueButton.record_id_to_timestamp(File.basename(r, ".done"))
  end

  def self.rap_core_path
    File.expand_path('../../', __FILE__)
  end

  def self.rap_scripts_path
    File.join(BigBlueButton.rap_core_path, 'scripts')
  end

  def self.read_props
    return @props if @props

    filepath = File.join(BigBlueButton.rap_scripts_path, 'bigbluebutton.yml')
    @props = YAML::load(File.open(filepath))
  end

  def self.create_redis_publisher
    props = BigBlueButton.read_props
    redis_host = props['redis_host']
    redis_port = props['redis_port']
    redis_password = props['redis_password']
    BigBlueButton.redis_publisher = BigBlueButton::RedisWrapper.new(redis_host, redis_port, redis_password)
  end
end<|MERGE_RESOLUTION|>--- conflicted
+++ resolved
@@ -34,12 +34,8 @@
 require 'find'
 require 'rubygems'
 require 'net/http'
-<<<<<<< HEAD
 require 'journald/logger'
-require 'fnv'
-=======
 require 'digest'
->>>>>>> b5d1d2f1
 require 'shellwords'
 require 'English'
 
