--- conflicted
+++ resolved
@@ -158,7 +158,55 @@
     return (AbsoluteTime.now * 1000).to_i
   end
 
-<<<<<<< HEAD
+  def self.get_dir_size(dir_name)
+    size = 0
+    if FileTest.directory?(dir_name)
+      Find.find(dir_name) { |f| size += File.size(f) }
+    end
+    size.to_s
+  end
+
+  def self.add_tag_to_xml(xml_filename, parent_xpath, tag, content)
+    if File.exist? xml_filename
+      doc = Nokogiri::XML(File.open(xml_filename)) { |x| x.noblanks }
+
+      node = doc.at_xpath("#{parent_xpath}/#{tag}")
+      node.remove if not node.nil?
+
+      node = Nokogiri::XML::Node.new tag, doc
+      node.content = content
+
+      doc.at(parent_xpath) << node
+
+      xml_file = File.new(xml_filename, "w")
+      xml_file.write(doc.to_xml(:indent => 2))
+      xml_file.close
+    end
+  end
+
+  def self.add_raw_size_to_metadata(dir_name, raw_dir_name)
+    size = BigBlueButton.get_dir_size(raw_dir_name)
+    BigBlueButton.add_tag_to_xml("#{dir_name}/metadata.xml", "//recording", "raw_size", size)
+  end
+
+  def self.add_playback_size_to_metadata(dir_name)
+    size = BigBlueButton.get_dir_size(dir_name)
+    BigBlueButton.add_tag_to_xml("#{dir_name}/metadata.xml", "//recording/playback", "size", size)
+  end
+
+  def self.add_download_size_to_metadata(dir_name)
+    size = BigBlueButton.get_dir_size(dir_name)
+    BigBlueButton.add_tag_to_xml("#{dir_name}/metadata.xml", "//recording/download", "size", size)
+  end
+
+  def self.record_id_to_timestamp(r)
+    r.split("-")[1].to_i / 1000
+  end
+
+  def self.done_to_timestamp(r)
+    BigBlueButton.record_id_to_timestamp(File.basename(r, ".done"))
+  end
+
   def self.read_props
     return @props if @props
     filepath = File.expand_path('../../scripts/bigbluebutton.yml', __FILE__)
@@ -170,54 +218,5 @@
     redis_host = props['redis_host']
     redis_port = props['redis_port']
     BigBlueButton.redis_publisher = BigBlueButton::RedisWrapper.new(redis_host, redis_port)
-=======
-  def self.get_dir_size(dir_name)
-    size = 0
-    if FileTest.directory?(dir_name)
-      Find.find(dir_name) { |f| size += File.size(f) }
-    end
-    size.to_s
-  end
-
-  def self.add_tag_to_xml(xml_filename, parent_xpath, tag, content)
-    if File.exist? xml_filename
-      doc = Nokogiri::XML(File.open(xml_filename)) { |x| x.noblanks }
-
-      node = doc.at_xpath("#{parent_xpath}/#{tag}")
-      node.remove if not node.nil?
-
-      node = Nokogiri::XML::Node.new tag, doc
-      node.content = content
-
-      doc.at(parent_xpath) << node
-
-      xml_file = File.new(xml_filename, "w")
-      xml_file.write(doc.to_xml(:indent => 2))
-      xml_file.close
-    end
-  end
-
-  def self.add_raw_size_to_metadata(dir_name, raw_dir_name)
-    size = BigBlueButton.get_dir_size(raw_dir_name)
-    BigBlueButton.add_tag_to_xml("#{dir_name}/metadata.xml", "//recording", "raw_size", size)
-  end
-
-  def self.add_playback_size_to_metadata(dir_name)
-    size = BigBlueButton.get_dir_size(dir_name)
-    BigBlueButton.add_tag_to_xml("#{dir_name}/metadata.xml", "//recording/playback", "size", size)
-  end
-
-  def self.add_download_size_to_metadata(dir_name)
-    size = BigBlueButton.get_dir_size(dir_name)
-    BigBlueButton.add_tag_to_xml("#{dir_name}/metadata.xml", "//recording/download", "size", size)
-  end
-
-  def self.record_id_to_timestamp(r)
-    r.split("-")[1].to_i / 1000
-  end
-
-  def self.done_to_timestamp(r)
-    BigBlueButton.record_id_to_timestamp(File.basename(r, ".done"))
->>>>>>> 9550d701
   end
 end