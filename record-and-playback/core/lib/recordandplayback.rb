# Set encoding to utf-8
# encoding: UTF-8

#
# BigBlueButton open source conferencing system - http://www.bigbluebutton.org/
#
# Copyright (c) 2012 BigBlueButton Inc. and by respective authors (see below).
#
# This program is free software; you can redistribute it and/or modify it under the
# terms of the GNU Lesser General Public License as published by the Free Software
# Foundation; either version 3.0 of the License, or (at your option) any later
# version.
#
# BigBlueButton is distributed in the hope that it will be useful, but WITHOUT ANY
# WARRANTY; without even the implied warranty of MERCHANTABILITY or FITNESS FOR A
# PARTICULAR PURPOSE. See the GNU Lesser General Public License for more details.
#
# You should have received a copy of the GNU Lesser General Public License along
# with BigBlueButton; if not, see <http://www.gnu.org/licenses/>.
#


path = File.expand_path(File.join(File.dirname(__FILE__), '../lib'))
$LOAD_PATH << path

require 'recordandplayback/audio_archiver'
require 'recordandplayback/events_archiver'
require 'recordandplayback/video_archiver'
require 'recordandplayback/presentation_archiver'
require 'recordandplayback/deskshare_archiver'
require 'recordandplayback/generators/events'
require 'recordandplayback/generators/audio'
require 'recordandplayback/generators/video'
require 'recordandplayback/generators/matterhorn_processor'
require 'recordandplayback/generators/audio_processor'
require 'recordandplayback/generators/presentation'
require 'open4'
require 'pp'

module BigBlueButton
  class MissingDirectoryException < RuntimeError
  end
  
  class FileNotFoundException < RuntimeError
  end

  class ExecutionStatus
    def initialize
      @output = []
      @errors = []
      @detailedStatus = nil
    end

    attr_accessor :output
    attr_accessor :errors
    attr_accessor :detailedStatus

    def success?
      @detailedStatus.success?
    end

    def exited?
      @detailedStatus.exited?
    end

    def exitstatus
      @detailedStatus.exitstatus
    end
  end
  
  # BigBlueButton logs information about its progress.
  # Replace with your own logger if you desire.
  #
  # @param [Logger] log your own logger
  # @return [Logger] the logger you set
  def self.logger=(log)
    @logger = log
  end
  
  # Get BigBlueButton logger.
  #
  # @return [Logger]
  def self.logger
    return @logger if @logger
    logger = Logger.new(STDOUT)
    logger.level = Logger::INFO
    @logger = logger
  end
  
  def self.dir_exists?(dir)
    FileTest.directory?(dir)
  end
    
  def self.execute(command, fail_on_error=true)
    status = ExecutionStatus.new
    status.detailedStatus = Open4::popen4(command) do | pid, stdin, stdout, stderr|
        BigBlueButton.logger.info("Executing: #{command}")

        status.output = stdout.readlines
        BigBlueButton.logger.info( "Output: #{Array(status.output).join()} ") unless status.output.empty?
 
        status.errors = stderr.readlines
        unless status.errors.empty?
          BigBlueButton.logger.error( "Error: stderr: #{Array(status.errors).join()}")
        end
    end
    BigBlueButton.logger.info("Success?: #{status.success?}")
    BigBlueButton.logger.info("Process exited? #{status.exited?}")
    BigBlueButton.logger.info("Exit status: #{status.exitstatus}")
    if status.success? == false and fail_on_error
      raise "Execution failed"
    end
    status
  end

<<<<<<< HEAD
  def self.hash_to_str(hash)
    return PP.pp(hash, "")
  end
  
=======
  def self.exec_ret(*command)
    BigBlueButton.logger.info "Executing: #{command.join(' ')}"
    IO.popen([*command, :err => [:child, :out]]) do |io|
      io.lines.each do |line|
        BigBlueButton.logger.info line.chomp
      end
    end
    BigBlueButton.logger.info "Exit status: #{$?.exitstatus}"
    return $?.exitstatus
  end

  def self.exec_redirect_ret(outio, *command)
    BigBlueButton.logger.info "Executing: #{command.join(' ')}"
    BigBlueButton.logger.info "Sending output to #{outio}"
    IO.pipe do |r, w|
      pid = spawn(*command, :out => outio, :err => w)
      w.close
      r.lines.each do |line|
        BigBlueButton.logger.info line.chomp
      end
      Process.waitpid(pid)
      BigBlueButton.logger.info "Exit status: #{$?.exitstatus}"
      return $?.exitstatus
    end
  end
>>>>>>> 0b9cfb59
end<|MERGE_RESOLUTION|>--- conflicted
+++ resolved
@@ -113,12 +113,6 @@
     status
   end
 
-<<<<<<< HEAD
-  def self.hash_to_str(hash)
-    return PP.pp(hash, "")
-  end
-  
-=======
   def self.exec_ret(*command)
     BigBlueButton.logger.info "Executing: #{command.join(' ')}"
     IO.popen([*command, :err => [:child, :out]]) do |io|
@@ -144,5 +138,8 @@
       return $?.exitstatus
     end
   end
->>>>>>> 0b9cfb59
+
+  def self.hash_to_str(hash)
+    return PP.pp(hash, "")
+  end
 end