--- conflicted
+++ resolved
@@ -33,11 +33,7 @@
   end
 
   class MatterhornProcessor    
-<<<<<<< HEAD
-    def self.create_manifest_xml(webcam, deskshare, manifest)
-=======
     def self.create_manifest_xml(webcam, deskshare, manifest, meeting_id)
->>>>>>> 9f8f7fa4
 
       vpresenter = FFMPEG::Movie.new(webcam) if File.exists?(webcam)
       vpresentation = FFMPEG::Movie.new(deskshare) if File.exists?(deskshare)
@@ -49,20 +45,11 @@
       result = xml.instruct! :xml, :version => "1.0"
 
       timestamp = (Time::now).utc.strftime("%Y-%m-%dT%H:%M:%S")
-<<<<<<< HEAD
-      xml.tag!("ns2:mediapackage", "duration" => duration.to_s.split(".")[0] + "000", 
-              "start" => timestamp, "xmlns:ns2" => "http://mediapackage.opencastproject.org") {
-
-        xml.media{
-
-	 if vpresenter
-=======
       xml.tag!("mediapackage", "duration" => duration.to_s.split(".")[0] + "000", "id" => meeting_id, "start" => timestamp ) {
 
         xml.media{
 
          if vpresenter
->>>>>>> 9f8f7fa4
           xml.track("id" => "track-1", "type" => "presenter/source") {
             xml.mimetype(MIME::Types.type_for(vpresenter.path).first.content_type)
             xml.checksum(Digest::MD5.hexdigest(File.read(vpresenter.path)), "type" => "md5")
@@ -78,15 +65,9 @@
               xml.framerate(vpresenter.frame_rate)
             }
           }
-<<<<<<< HEAD
-	 end
-
-	 if vpresentation
-=======
          end
 
         if vpresentation
->>>>>>> 9f8f7fa4
           xml.track("id" => "track-2", "type" => "presentation/source") {
             xml.mimetype(MIME::Types.type_for(vpresentation.path).first.content_type)
             xml.checksum(Digest::MD5.hexdigest(File.read(vpresentation.path)),"type" => "md5")
@@ -102,11 +83,7 @@
               xml.framerate(vpresentation.frame_rate)
             }
           }
-<<<<<<< HEAD
-	 end
-=======
          end
->>>>>>> 9f8f7fa4
 
         }
         
