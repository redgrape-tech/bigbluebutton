# Set encoding to utf-8
# encoding: UTF-8

#
# BigBlueButton open source conferencing system - http://www.bigbluebutton.org/
#
# Copyright (c) 2012 BigBlueButton Inc. and by respective authors (see below).
#
# This program is free software; you can redistribute it and/or modify it under the
# terms of the GNU Lesser General Public License as published by the Free Software
# Foundation; either version 3.0 of the License, or (at your option) any later
# version.
#
# BigBlueButton is distributed in the hope that it will be useful, but WITHOUT ANY
# WARRANTY; without even the implied warranty of MERCHANTABILITY or FITNESS FOR A
# PARTICULAR PURPOSE. See the GNU Lesser General Public License for more details.
#
# You should have received a copy of the GNU Lesser General Public License along
# with BigBlueButton; if not, see <http://www.gnu.org/licenses/>.
#


require 'fileutils'

require File.expand_path('../../edl', __FILE__)

module BigBlueButton
  class AudioProcessor

    @audio_file = nil;

    # Process the raw recorded audio to ogg file.
    #   archive_dir - directory location of the raw archives. Assumes there is audio file and events.xml present.
    #   file_basename - the file name of the audio output. '.webm' and '.ogg' will be added
    #
    def self.process(archive_dir, file_basename)
      BigBlueButton.logger.info("AudioProcessor.process: Processing audio...")

      audio_edl = BigBlueButton::AudioEvents.create_audio_edl(archive_dir)
      BigBlueButton::EDL::Audio.dump(audio_edl)
<<<<<<< HEAD

      BigBlueButton.logger.info("Applying recording start stop events:")
      audio_edl = BigBlueButton::Events.edl_match_recording_marks_audio(audio_edl, archive_dir)
      BigBlueButton::EDL::Audio.dump(audio_edl)
=======
>>>>>>> 1827362f

      audio_dir = "#{archive_dir}/audio"
      events_xml = "#{archive_dir}/events.xml"

      @audio_file = BigBlueButton::EDL::Audio.render(audio_edl, "#{audio_dir}/recording")

      ogg_format = {
        :extension => 'ogg',
        :parameters => [ [ '-c:a', 'libvorbis', '-q:a', '2', '-f', 'ogg' ] ]
      }
      BigBlueButton::EDL.encode(@audio_file, nil, ogg_format, file_basename)

      webm_format = {
        :extension => 'webm',
        :parameters => [ [ '-c:a', 'libvorbis', '-q:a', '2', '-f', 'webm' ] ],
        :postprocess => [ [ 'mkclean', '--quiet', ':input', ':output' ] ]
      }
      BigBlueButton::EDL.encode(@audio_file, nil, webm_format, file_basename)
    end

    def self.get_processed_audio_file(archive_dir, file_basename)
      BigBlueButton.logger.info("AudioProcessor.get_processed_audio_file")

      if(@audio_file == nil)
        BigBlueButton.logger.info("AudioProcessor.get_processed_audio_file: audio_file is null. Did you forget to call the process method before this? Processing...")
        process(archive_dir,file_basename)
      end

      return @audio_file
    end
  end
end
<|MERGE_RESOLUTION|>--- conflicted
+++ resolved
@@ -1,79 +1,76 @@
-# Set encoding to utf-8
-# encoding: UTF-8
-
-#
-# BigBlueButton open source conferencing system - http://www.bigbluebutton.org/
-#
-# Copyright (c) 2012 BigBlueButton Inc. and by respective authors (see below).
-#
-# This program is free software; you can redistribute it and/or modify it under the
-# terms of the GNU Lesser General Public License as published by the Free Software
-# Foundation; either version 3.0 of the License, or (at your option) any later
-# version.
-#
-# BigBlueButton is distributed in the hope that it will be useful, but WITHOUT ANY
-# WARRANTY; without even the implied warranty of MERCHANTABILITY or FITNESS FOR A
-# PARTICULAR PURPOSE. See the GNU Lesser General Public License for more details.
-#
-# You should have received a copy of the GNU Lesser General Public License along
-# with BigBlueButton; if not, see <http://www.gnu.org/licenses/>.
-#
-
-
-require 'fileutils'
-
-require File.expand_path('../../edl', __FILE__)
-
-module BigBlueButton
-  class AudioProcessor
-
-    @audio_file = nil;
-
-    # Process the raw recorded audio to ogg file.
-    #   archive_dir - directory location of the raw archives. Assumes there is audio file and events.xml present.
-    #   file_basename - the file name of the audio output. '.webm' and '.ogg' will be added
-    #
-    def self.process(archive_dir, file_basename)
-      BigBlueButton.logger.info("AudioProcessor.process: Processing audio...")
-
-      audio_edl = BigBlueButton::AudioEvents.create_audio_edl(archive_dir)
-      BigBlueButton::EDL::Audio.dump(audio_edl)
-<<<<<<< HEAD
-
-      BigBlueButton.logger.info("Applying recording start stop events:")
-      audio_edl = BigBlueButton::Events.edl_match_recording_marks_audio(audio_edl, archive_dir)
-      BigBlueButton::EDL::Audio.dump(audio_edl)
-=======
->>>>>>> 1827362f
-
-      audio_dir = "#{archive_dir}/audio"
-      events_xml = "#{archive_dir}/events.xml"
-
-      @audio_file = BigBlueButton::EDL::Audio.render(audio_edl, "#{audio_dir}/recording")
-
-      ogg_format = {
-        :extension => 'ogg',
-        :parameters => [ [ '-c:a', 'libvorbis', '-q:a', '2', '-f', 'ogg' ] ]
-      }
-      BigBlueButton::EDL.encode(@audio_file, nil, ogg_format, file_basename)
-
-      webm_format = {
-        :extension => 'webm',
-        :parameters => [ [ '-c:a', 'libvorbis', '-q:a', '2', '-f', 'webm' ] ],
-        :postprocess => [ [ 'mkclean', '--quiet', ':input', ':output' ] ]
-      }
-      BigBlueButton::EDL.encode(@audio_file, nil, webm_format, file_basename)
-    end
-
-    def self.get_processed_audio_file(archive_dir, file_basename)
-      BigBlueButton.logger.info("AudioProcessor.get_processed_audio_file")
-
-      if(@audio_file == nil)
-        BigBlueButton.logger.info("AudioProcessor.get_processed_audio_file: audio_file is null. Did you forget to call the process method before this? Processing...")
-        process(archive_dir,file_basename)
-      end
-
-      return @audio_file
-    end
-  end
-end
+# Set encoding to utf-8
+# encoding: UTF-8
+
+#
+# BigBlueButton open source conferencing system - http://www.bigbluebutton.org/
+#
+# Copyright (c) 2012 BigBlueButton Inc. and by respective authors (see below).
+#
+# This program is free software; you can redistribute it and/or modify it under the
+# terms of the GNU Lesser General Public License as published by the Free Software
+# Foundation; either version 3.0 of the License, or (at your option) any later
+# version.
+#
+# BigBlueButton is distributed in the hope that it will be useful, but WITHOUT ANY
+# WARRANTY; without even the implied warranty of MERCHANTABILITY or FITNESS FOR A
+# PARTICULAR PURPOSE. See the GNU Lesser General Public License for more details.
+#
+# You should have received a copy of the GNU Lesser General Public License along
+# with BigBlueButton; if not, see <http://www.gnu.org/licenses/>.
+#
+
+
+require 'fileutils'
+
+require File.expand_path('../../edl', __FILE__)
+
+module BigBlueButton
+  class AudioProcessor
+
+    @audio_file = nil;
+
+    # Process the raw recorded audio to ogg file.
+    #   archive_dir - directory location of the raw archives. Assumes there is audio file and events.xml present.
+    #   file_basename - the file name of the audio output. '.webm' and '.ogg' will be added
+    #
+    def self.process(archive_dir, file_basename)
+      BigBlueButton.logger.info("AudioProcessor.process: Processing audio...")
+
+      audio_edl = BigBlueButton::AudioEvents.create_audio_edl(archive_dir)
+      BigBlueButton::EDL::Audio.dump(audio_edl)
+
+      BigBlueButton.logger.info("Applying recording start stop events:")
+      audio_edl = BigBlueButton::Events.edl_match_recording_marks_audio(audio_edl, archive_dir)
+      BigBlueButton::EDL::Audio.dump(audio_edl)
+
+      audio_dir = "#{archive_dir}/audio"
+      events_xml = "#{archive_dir}/events.xml"
+
+      @audio_file = BigBlueButton::EDL::Audio.render(audio_edl, "#{audio_dir}/recording")
+
+      ogg_format = {
+        :extension => 'ogg',
+        :parameters => [ [ '-c:a', 'libvorbis', '-q:a', '2', '-f', 'ogg' ] ]
+      }
+      BigBlueButton::EDL.encode(@audio_file, nil, ogg_format, file_basename)
+
+      webm_format = {
+        :extension => 'webm',
+        :parameters => [ [ '-c:a', 'libvorbis', '-q:a', '2', '-f', 'webm' ] ],
+        :postprocess => [ [ 'mkclean', '--quiet', ':input', ':output' ] ]
+      }
+      BigBlueButton::EDL.encode(@audio_file, nil, webm_format, file_basename)
+    end
+
+    def self.get_processed_audio_file(archive_dir, file_basename)
+      BigBlueButton.logger.info("AudioProcessor.get_processed_audio_file")
+
+      if(@audio_file == nil)
+        BigBlueButton.logger.info("AudioProcessor.get_processed_audio_file: audio_file is null. Did you forget to call the process method before this? Processing...")
+        process(archive_dir,file_basename)
+      end
+
+      return @audio_file
+    end
+  end
+end