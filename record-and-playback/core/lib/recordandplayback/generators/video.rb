# Set encoding to utf-8
# encoding: UTF-8

#
# BigBlueButton open source conferencing system - http://www.bigbluebutton.org/
#
# Copyright (c) 2012 BigBlueButton Inc. and by respective authors (see below).
#
# This program is free software; you can redistribute it and/or modify it under the
# terms of the GNU Lesser General Public License as published by the Free Software
# Foundation; either version 3.0 of the License, or (at your option) any later
# version.
#
# BigBlueButton is distributed in the hope that it will be useful, but WITHOUT ANY
# WARRANTY; without even the implied warranty of MERCHANTABILITY or FITNESS FOR A
# PARTICULAR PURPOSE. See the GNU Lesser General Public License for more details.
#
# You should have received a copy of the GNU Lesser General Public License along
# with BigBlueButton; if not, see <http://www.gnu.org/licenses/>.
#


require 'rubygems'
require 'streamio-ffmpeg'

require File.expand_path('../../edl', __FILE__)

module BigBlueButton

  FFMPEG_CMD_BASE="ffmpeg -loglevel warning -nostats"

  # Strips the audio stream from the video file
  #   video_in - the FLV file that needs to be stripped of audio
  #   video_out - the resulting FLV with the audio stripped
  # Example:
  #    strip_audio_from_video(orig-video.flv, video2.flv)
  def self.strip_audio_from_video(video_in, video_out)
    BigBlueButton.logger.info("Task: Stripping audio from video")      
<<<<<<< HEAD
    command = "ffmpeg -i #{video_in} -loglevel fatal -an -vcodec copy #{video_out}"
=======
    command = "#{FFMPEG_CMD_BASE} -i #{video_in} -an -vcodec copy #{video_out}"
>>>>>>> 9f8f7fa4
    BigBlueButton.execute(command)
    # TODO: check for result, raise an exception when there is an error
  end
  
  # Generates a new video file given a start point and a duration
  #   start - start point of the video_in, in milisseconds
  #   duration - duration of the new video file, in milisseconds
  #   video_in - the video to be used as base
  #   video_out - the resulting new video
  def self.trim_video(start, duration, video_in, video_out)
    BigBlueButton.logger.info("Task: Trimming video")
<<<<<<< HEAD
    command = "ffmpeg -i #{video_in} -loglevel fatal -vcodec copy -acodec copy -ss #{BigBlueButton.ms_to_strtime(start)} -t #{BigBlueButton.ms_to_strtime(duration)} #{video_out}"
=======
    command = "#{FFMPEG_CMD_BASE} -i #{video_in} -vcodec copy -acodec copy -ss #{BigBlueButton.ms_to_strtime(start)} -t #{BigBlueButton.ms_to_strtime(duration)} #{video_out}"
>>>>>>> 9f8f7fa4
    BigBlueButton.execute(command)  
    # TODO: check for result, raise an exception when there is an error
  end

  # Create a blank video using Flash Screen Video codec of specific length
  #   length - length of blank video in seconds
  #   rate - the frame rate of the video
  #   blank_canvas - an image (JPG) used to generate the video frames
  #   video_out - the resulting blank video file
  #  Example:
  #   create_blank_video(15, 1000, canvas.jpg, blank-video.flv)
  def self.create_blank_deskshare_video(length, rate, blank_canvas, video_out)
    BigBlueButton.logger.info("Task: Creating blank deskshare video")      
<<<<<<< HEAD
    loop_param = (`ffmpeg -version | grep ffmpeg | cut -d ' ' -f3`).chomp.eql?("0.11.2") ? "-loop 1" : "-loop_input"
    command = "ffmpeg #{loop_param} -t #{length} -i #{blank_canvas} -loglevel fatal -v -10 -r #{rate} -vcodec flashsv #{video_out}"
=======
    command = "#{FFMPEG_CMD_BASE} -loop 1 -i #{blank_canvas} -t #{length} -r #{rate} -vcodec flashsv #{video_out}"
>>>>>>> 9f8f7fa4
    BigBlueButton.execute(command)
    # TODO: check for result, raise exception when there is an error
  end

  # Create a blank video of specific length
  #   length - length of blank video in seconds
  #   rate - the frame rate of the video
  #   blank_canvas - an image (JPG) used to generate the video frames
  #   video_out - the resulting blank video file
  #  Example:
  #   create_blank_video(15, 1000, canvas.jpg, blank-video.flv)
  def self.create_blank_video(length, rate, blank_canvas, video_out)
    BigBlueButton.logger.info("Task: Creating blank video")      
<<<<<<< HEAD
    loop_param = (`ffmpeg -version | grep ffmpeg | cut -d ' ' -f3`).chomp.eql?("0.11.2") ? "-loop 1" : "-loop_input"
    command = "ffmpeg -y #{loop_param} -t #{length} -i #{blank_canvas} -loglevel fatal -v -10 -r #{rate} #{video_out}"
=======
    command = "#{FFMPEG_CMD_BASE} -y -loop 1 -i #{blank_canvas} -t #{length} -r #{rate} #{video_out}"
>>>>>>> 9f8f7fa4
    BigBlueButton.execute(command)
    # TODO: check for result, raise exception when there is an error
  end
  
  def self.create_blank_video_ms(length, rate, blank_canvas, video_out)
    BigBlueButton.create_blank_video(BigBlueButton.ms_to_strtime(length), rate, blank_canvas, video_out)
  end

  # Creates a blank image file with the specified dimension and color
  #   width - the width of the image
  #   height - the height of the image
  #   color - the color of the image
  #   out_file - the file of the resulting image
  # Example:
  #   create_blank_canvas(1280, 720, white, blank_canvas.jpg)
  def self.create_blank_canvas(width, height, color, out_file)
    BigBlueButton.logger.info("Task: Creating blank canvas")      
    command = "convert -size #{width}x#{height} xc:#{color} #{out_file}"
    BigBlueButton.execute(command)
    # TODO: check for result, raise an exception when there is an error
  end

  # Concatenates several videos into one video
  #   videos_in - an array of videos that need to be concatenated. The videos
  #               will be concatenated based on their order in the array.
  #   video_out - the concatenated video
  #                
  def self.concatenate_videos(videos_in, video_out)
    BigBlueButton.logger.info("Task: Concatenating videos")      
    # This command hangs.
    #command = "mencoder -forceidx -of lavf -oac copy -ovc copy -o #{video_out} #{videos_in.join(' ')}"
    #BigBlueButton.execute(command)
    # Somehow, using the backtick works but not using popen.
    #BigBlueButton.logger.info("mencoder -forceidx -of lavf -oac copy -ovc copy -o #{video_out} #{videos_in.join(' ')}")
    #`mencoder -forceidx -of lavf -oac copy -ovc copy -o #{video_out} #{videos_in.join(' ')}`
    #Converting .flv input videos to .mpg and then concatenating them also works using popen.
   
    #Create .mpg files
    mpgs = []
    videos_in.each do |flv|
        if File.extname(flv) == ".mpg"
            mpg = flv
        else
            mpg = "#{flv}.mpg"
            BigBlueButton.convert_flv_to_mpg(flv,mpg)
        end
        mpgs << mpg
    end
    
	target_dir = File.dirname("#{video_out}")

	#Concatenate mpg files
	BigBlueButton.concatenate_mpg_files(mpgs,"#{target_dir}/concatenated.mpg")
    
	#Convert mpg to flv
	BigBlueButton.convert_mpg_to_flv("#{target_dir}/concatenated.mpg", video_out)

  end

  #Converts flv to mpg
  def self.convert_flv_to_mpg(flv_video, mpg_video_out)
<<<<<<< HEAD
        command = "ffmpeg -i #{flv_video} -loglevel fatal -v -10 -sameq -f mpegts -r 29.97 #{mpg_video_out}"
=======
        command = "#{FFMPEG_CMD_BASE} -i #{flv_video} -same_quant -f mpegts -r 29.97 #{mpg_video_out}"
>>>>>>> 9f8f7fa4
        BigBlueButton.logger.info("Task: Converting .flv to .mpg")    
        BigBlueButton.execute(command)
  end

  #Concatenates mpg files
  def self.concatenate_mpg_files(videos_in, mpg_video_out)        
  	command = "cat #{videos_in.join(' ')} >  #{mpg_video_out}"
        BigBlueButton.logger.info("Task: Concatenating .mpg files")
        BigBlueButton.execute(command);
  end

  #Converts .mpg to .flv
  def self.convert_mpg_to_flv(mpg_video,flv_video_out)
        command = "#{FFMPEG_CMD_BASE} -i  #{mpg_video} -same_quant  #{flv_video_out}"
        BigBlueButton.logger.info("Task: Converting .mpg to .flv")
        BigBlueButton.execute(command);
  end


  # Multiplexes an audio and video
  #  audio - the audio file
  #  video - the video file. Must not contain an audio stream. 
  def self.multiplex_audio_and_video(audio, video, video_out)
    BigBlueButton.logger.info("Task: Multiplexing audio and video")      
    command = "#{FFMPEG_CMD_BASE} -i #{audio} -i #{video} -map 1:0 -map 0:0 #{video_out}"
    BigBlueButton.execute(command)
    # TODO: check result, raise an exception when there is an error
  end

  
  # Determine the video padding we need to generate.
  def self.generate_video_paddings(events, first_timestamp, last_timestamp)
    BigBlueButton.logger.info("Task: Generating video paddings")      
    paddings = []
    events.sort! {|a,b| a[:start_timestamp] <=> b[:start_timestamp]}
        
    length_of_gap = events[0][:start_timestamp] - first_timestamp
    if  (length_of_gap > 0)
      paddings << {:start_timestamp => first_timestamp, :stop_timestamp => events[0][:start_timestamp] - 1, :gap => true, :stream => "blank-beginning.flv"}
    end
        
    i = 0
    while i < events.length - 1
      ar_prev = events[i]
      ar_next = events[i+1]
      length_of_gap = ar_next[:start_timestamp] - ar_prev[:stop_timestamp]
          
      if (length_of_gap > 0) 
        paddings << {:start_timestamp => ar_prev[:stop_timestamp] + 1, :stop_timestamp => ar_next[:start_timestamp] - 1, :gap => true, :stream => "blank-#{i}.flv"}
      end
          
      i += 1
    end
        
    length_of_gap = last_timestamp - events[-1][:stop_timestamp]
    if (length_of_gap > 0)
      paddings << {:start_timestamp => events[-1][:stop_timestamp] + 1, :stop_timestamp => last_timestamp - 1, :gap => true, :stream => "blank-end.flv"}
    end
        
    paddings
  end

  # Determine the deskshare padding we need to generate.
  def self.generate_deskshare_paddings(events, first_timestamp, last_timestamp)
    BigBlueButton.logger.info("Task: Generating deskshare paddings")      
    paddings = []
    events.sort! {|a,b| a[:start_timestamp] <=> b[:start_timestamp]}
        
    length_of_gap = events[0][:start_timestamp] - first_timestamp
    if  (length_of_gap > 0)
      paddings << {:start_timestamp => first_timestamp, :stop_timestamp => events[0][:start_timestamp] - 1, :gap => true, :stream => "ds-blank-beginning.flv"}
    end
        
    i = 0
    while i < events.length - 1
      ar_prev = events[i]
      ar_next = events[i+1]
      length_of_gap = ar_next[:start_timestamp] - ar_prev[:stop_timestamp]
          
      if (length_of_gap > 0) 
        paddings << {:start_timestamp => ar_prev[:stop_timestamp] + 1, :stop_timestamp => ar_next[:start_timestamp] - 1, :gap => true, :stream => "ds-blank-#{i}.flv"}
      end
          
      i += 1
    end
        
    length_of_gap = last_timestamp - events[-1][:stop_timestamp]
    if (length_of_gap > 0)
      paddings << {:start_timestamp => events[-1][:stop_timestamp] + 1, :stop_timestamp => last_timestamp - 1, :gap => true, :stream => "ds-blank-end.flv"}
    end
        
    paddings
  end  
  
      
  def self.get_video_height(video)
    FFMPEG::Movie.new(video).height
  end
  
  def self.get_video_width(video)
    FFMPEG::Movie.new(video).width
  end
  
  def self.get_video_duration(video)
    FFMPEG::Movie.new(video).duration
  end
  
  def self.get_video_bitrate(video)
    FFMPEG::Movie.new(video).bitrate
  end
  
  def self.get_video_framerate(video)
    FFMPEG::Movie.new(video).frame_rate
  end

  MAX_VID_WIDTH = 640
  MAX_VID_HEIGHT = 480
  
  # Calculate the anamorphic factor for this video.
  #   see http://howto-pages.org/ffmpeg/
  # We need to calculate how much we need to scale
  # the width and height to maintain a 4/3 aspect ratio
  def self.calc_anamorphic_factor(width, height)
    BigBlueButton.logger.info("Task: Calculating anamorphic factor of video")      
    (4.0 * height) / (width * 3.0)
  end
  
  # Is the video orientation in portrait mode?
  def self.portrait?(width, height)
     BigBlueButton.logger.info("Task: Determining if the video orientation in portrait mode")         
     larger_than_max?(width, height) and (width < height)
  end
  
  # Is the video orientation in landscape mode?
  def self.landscape?(width, height)
    BigBlueButton.logger.info("Task: Determining if the video orientation in landscape mode")         
    larger_than_max?(width, height) and (width > height)
  end
  
  # Is the video width and height bigger than 640x480?
  def self.larger_than_max?(width, height)
    BigBlueButton.logger.info("Task: Determining if the video width and height bigger than max values")         
    (width > MAX_VID_WIDTH) and (height > MAX_VID_HEIGHT)
  end
  
  # Calculate the height of the video to maintain 4/3 aspect ratio.
  # We want to fit the video into 640/480 size. If we shrink the width (W)
  # of the video to 640, calculate the height (H) using the formula.
  #  (W/H)*(anamorphic_factor) = (4/3)
  #
  def self.calc_height(anamorphic_factor)
    BigBlueButton.logger.info("Task: Calculating height of video to maintain 4/3 aspect ratio")         
    (3 * MAX_VID_WIDTH * anamorphic_factor) / 4
  end
  
  # Calculate the width of the video to maintain 4/3 aspect ratio.
  # We want to fit the video into 640/480 size. If we shrink the height (H)
  # of the video to 480, calculate the width (W) using the formula.
  #  (W/H)*(anamorphic_factor) = (4/3)
  #
  def self.calc_width(anamorphic_factor)
    BigBlueButton.logger.info("Task: Calculating width of video to maintain 4/3 aspect ratio")         
    (4 * MAX_VID_HEIGHT) / (3 * anamorphic_factor)
  end
  
  # Determine if video is less that 640x480.
  def self.fits_640_by_480?(width, height)
    BigBlueButton.logger.info("Task: Determine if video is less that max width and height")         
    (width < MAX_VID_WIDTH) and (height < MAX_VID_HEIGHT)
  end  
  
  # Determine the width and height of the video that fits
  # within 640x480 while maintaining aspect ratio.
  def self.fit_to_640_by_480(width, height)
    BigBlueButton.logger.info("Fitting the video to the max width and height")
    anamorphic_factor = calc_anamorphic_factor(width, height)
    if (width <= MAX_VID_WIDTH) and (height > MAX_VID_HEIGHT)  
      # Fit the video vertically and adjust the width then pad it to fit into 640x480 video.
      width = calc_width(anamorphic_factor)
      height = MAX_VID_HEIGHT
    elsif (height <= MAX_VID_HEIGHT) and (width > MAX_VID_WIDTH) 
      # Fit the video horizontally and adjust the height then pad the top and bottom to fit the 640x480 video.
      height = calc_height(anamorphic_factor)
      width = MAX_VID_WIDTH
    else
      if (height > width)
        width = calc_width(anamorphic_factor)
        height = MAX_VID_HEIGHT
      elsif (width >= height)
        height = calc_height(anamorphic_factor)
        width = MAX_VID_WIDTH
      end
    end   
    {:width => width.to_i, :height => height.to_i}    
  end
  
  def self.fit_to(width, height, fit_width, fit_height)
    BigBlueButton.logger.info("Fitting the video resolution from #{width}x#{height} to #{fit_width}x#{fit_height}")
    aspect_ratio = width / height.to_f
    if fit_width / fit_height.to_f > aspect_ratio
      height = fit_height
      width = height * aspect_ratio
    else
      width = fit_width
      height = width / aspect_ratio
    end
    BigBlueButton.logger.info("Best fit width #{width.to_i} height #{height.to_i}")
    {:width => width.to_i, :height => height.to_i}    
  end
  
  # Scale the video to 640x480 or smaller
  def self.scale_to_640_x_480(width, height)
    BigBlueButton.logger.info("Scaling the video to the max width and height")
    if not fits_640_by_480?(width, height)
      while (width > MAX_VID_WIDTH or height > MAX_VID_HEIGHT)
        scaled_vid = fit_to_640_by_480(width, height)
        width = scaled_vid[:width]
        height = scaled_vid[:height]
      end   
    end   
    {:width => width, :height => height} 
  end
  
  def self.process_webcam(target_dir, temp_dir, meeting_id) 
    BigBlueButton.logger.info("Processing webcam")
    # Process audio
    BigBlueButton::AudioProcessor.process("#{temp_dir}/#{meeting_id}", "#{target_dir}/audio.ogg")

    # Process video    
    video_dir = "#{temp_dir}/#{meeting_id}/video/#{meeting_id}"
    blank_canvas = "#{temp_dir}/canvas.jpg"
    BigBlueButton.create_blank_canvas(MAX_VID_WIDTH, MAX_VID_HEIGHT, "white", blank_canvas)
            
    events_xml = "#{temp_dir}/#{meeting_id}/events.xml"
    first_timestamp = BigBlueButton::Events.first_event_timestamp(events_xml)
    last_timestamp = BigBlueButton::Events.last_event_timestamp(events_xml)        
    start_evt = BigBlueButton::Events.get_start_video_events(events_xml)
    stop_evt = BigBlueButton::Events.get_stop_video_events(events_xml)               
    matched_evts = BigBlueButton::Events.match_start_and_stop_video_events(start_evt, stop_evt)        
    
    paddings = BigBlueButton.generate_video_paddings(matched_evts, first_timestamp, last_timestamp)
        
    webcams = []
    paddings.concat(matched_evts).sort{|a,b| a[:start_timestamp] <=> b[:start_timestamp]}.each do |comb|
      if (comb[:gap])
      	blank_flv = "#{temp_dir}/#{comb[:stream]}"
        webcams << blank_flv
        BigBlueButton.create_blank_video((comb[:stop_timestamp] - comb[:start_timestamp].to_f)/1000.0, 1000, blank_canvas, blank_flv)
      else
        stripped_webcam = "#{temp_dir}/stripped-wc-#{comb[:stream]}.flv"
        BigBlueButton.strip_audio_from_video("#{video_dir}/#{comb[:stream]}.flv", stripped_webcam)
        scaled_flv = "#{temp_dir}/#{meeting_id}/scaled-wc-#{comb[:stream]}.flv"
        webcams << scaled_flv
        frame_size = BigBlueButton.scale_to_640_x_480(BigBlueButton.get_video_width(stripped_webcam), BigBlueButton.get_video_height(stripped_webcam))
  
        width = frame_size[:width]
        height = frame_size[:height]
        
     		frame_size = "-s #{width}x#{height}"
    		side_padding = ((MAX_VID_WIDTH - width) / 2).to_i
    		top_bottom_padding = ((MAX_VID_HEIGHT - height) / 2).to_i
 
   			# Use for newer version of FFMPEG
    		padding = "-vf pad=#{MAX_VID_WIDTH}:#{MAX_VID_HEIGHT}:#{side_padding}:#{top_bottom_padding}:FFFFFF"       
		    command = "#{FFMPEG_CMD_BASE} -i #{stripped_webcam} -aspect 4:3 -r 1000 -same_quant #{frame_size} #{padding} #{scaled_flv}" 
		    #BigBlueButton.logger.info(command)
		    #IO.popen(command)
		    #Process.wait                
		    BigBlueButton.execute(command)	
      end
    end
               
    concat_vid = "#{target_dir}/webcam.flv"
    BigBlueButton.concatenate_videos(webcams, concat_vid)        
    BigBlueButton.multiplex_audio_and_video("#{target_dir}/audio.ogg", concat_vid, "#{target_dir}/muxed-audio-webcam.flv")   
  end
  
  def self.process_deskstop_sharing(target_dir, temp_dir, meeting_id) 
    BigBlueButton.logger.info("Processing desktop sharing")               
    blank_canvas = "#{temp_dir}/ds-canvas.jpg"
    BigBlueButton.create_blank_canvas(MAX_VID_WIDTH, MAX_VID_HEIGHT, "white", blank_canvas)
    
    events_xml = "#{temp_dir}/#{meeting_id}/events.xml"
    first_timestamp = BigBlueButton::Events.first_event_timestamp(events_xml)
    last_timestamp = BigBlueButton::Events.last_event_timestamp(events_xml)
        
    start_evts = BigBlueButton::Events.get_start_deskshare_events(events_xml)
    stop_evts = BigBlueButton::Events.get_stop_deskshare_events(events_xml)
        
    matched_evts = BigBlueButton::Events.match_start_and_stop_video_events(start_evts, stop_evts)        
    paddings = BigBlueButton.generate_deskshare_paddings(matched_evts, first_timestamp, last_timestamp)
        
    flvs = []
    paddings.concat(matched_evts).sort{|a,b| a[:start_timestamp] <=> b[:start_timestamp]}.each do |comb|
      if (comb[:gap])
      	blank_flv = "#{temp_dir}/#{comb[:stream]}"
        flvs << blank_flv
        BigBlueButton.create_blank_deskshare_video((comb[:stop_timestamp] - comb[:start_timestamp].to_f)/1000, 1000, blank_canvas, blank_flv)
      else
      	scaled_flv = "#{temp_dir}/#{meeting_id}/deskshare/scaled-#{comb[:stream]}"
        flvs << scaled_flv
        flv_in = "#{temp_dir}/#{meeting_id}/deskshare/#{comb[:stream]}"
        frame_size = BigBlueButton.scale_to_640_x_480(BigBlueButton.get_video_width(flv_in), BigBlueButton.get_video_height(flv_in))

        width = frame_size[:width]
        height = frame_size[:height]
        
     		frame_size = "-s #{width}x#{height}"
    		side_padding = ((MAX_VID_WIDTH - width) / 2).to_i
    		top_bottom_padding = ((MAX_VID_HEIGHT - height) / 2).to_i
 
   			# Use for newer version of FFMPEG
    		padding = "-vf pad=#{MAX_VID_WIDTH}:#{MAX_VID_HEIGHT}:#{side_padding}:#{top_bottom_padding}:FFFFFF"       
		    command = "#{FFMPEG_CMD_BASE} -i #{flv_in} -aspect 4:3 -r 1000 -same_quant #{frame_size} #{padding} -vcodec flashsv #{scaled_flv}" 
		    BigBlueButton.execute(command)
		    #BigBlueButton.logger.info(command)
		    #IO.popen(command)
		    #Process.wait 
      end
    end
               
    BigBlueButton.concatenate_videos(flvs, "#{target_dir}/deskshare.flv")   
  end
  
  # Converts a time in milisseconds to a format that FFmpeg understands
  #   ms - time in milisseconds
  # Example:
  #   ms_to_strtime(1000)
  # Output:
  #   00:00:01.000
  def self.ms_to_strtime(ms)
    t = Time.at(ms / 1000, (ms % 1000) * 1000)
    return t.getutc.strftime("%H:%M:%S.%L")
  end
  
<<<<<<< HEAD
  def BigBlueButton.process_multiple_videos(target_dir, temp_dir, meeting_id, output_width, output_height)
    BigBlueButton.logger.info("Processing webcam videos")

    # Process audio
    BigBlueButton::AudioProcessor.process("#{temp_dir}/#{meeting_id}", "#{target_dir}/audio.ogg")

    # Process video
    blank_color = "000000"
    video_dir = "#{temp_dir}/#{meeting_id}/video/#{meeting_id}"
    blank_canvas = "#{temp_dir}/canvas.jpg"
    BigBlueButton.create_blank_canvas(output_width, output_height, "##{blank_color}", blank_canvas)
            
    events_xml = "#{temp_dir}/#{meeting_id}/events.xml"
    first_timestamp = BigBlueButton::Events.first_event_timestamp(events_xml)
    last_timestamp = BigBlueButton::Events.last_event_timestamp(events_xml)        
    start_evt = BigBlueButton::Events.get_start_video_events(events_xml)
    stop_evt = BigBlueButton::Events.get_stop_video_events(events_xml)               

    # fix the stop events list so the matched events will be consistent
    start_evt.each do |evt|
      if stop_evt.select{ |s| s[:stream] == evt[:stream] }.empty?
        new_event = { 
          :stream => evt[:stream],
          :stop_timestamp => evt[:start_timestamp] + (BigBlueButton.get_video_duration("#{video_dir}/#{evt[:stream]}.flv") * 1000).to_i
        }
        BigBlueButton.logger.debug("Adding stop event: #{new_event}")
        stop_evt << new_event
      end
    end

    matched_evts = BigBlueButton::Events.match_start_and_stop_video_events(start_evt, stop_evt)        
    BigBlueButton.logger.debug("First timestamp: #{first_timestamp}")
    BigBlueButton.logger.debug("Last timestamp: #{last_timestamp}")
    BigBlueButton.logger.debug("Start events:")
    BigBlueButton.logger.debug(start_evt)
    BigBlueButton.logger.debug("Stop events:")
    BigBlueButton.logger.debug(stop_evt)
    BigBlueButton.logger.debug("Matched events:")
    BigBlueButton.logger.debug(matched_evts)
    
    all_events = []
    start_evt.each do |evt|
      event = evt.clone
      event[:type] = "start"
      event[:timestamp] = event[:start_timestamp]
      event.delete(:start_timestamp)
      all_events << event
    end
    stop_evt.each do |evt|
      event = evt.clone
      event[:type] = "stop"
      event[:timestamp] = event[:stop_timestamp]
      event.delete(:stop_timestamp)
      all_events << event
    end
    all_events.sort!{|a,b| a[:timestamp] <=> b[:timestamp]}

    BigBlueButton.logger.debug("All events:")
    BigBlueButton.logger.debug(all_events)
    
    timeline = [ { :timestamp => first_timestamp, :webcams => [] } ]
    all_events.each do |event|
      new_event = { :timestamp => event[:timestamp], :webcams => timeline.last[:webcams].clone }
      if event[:type] == "start"
        new_event[:webcams] << event[:stream]
      elsif event[:type] == "stop"
        new_event[:webcams].delete(event[:stream])
      end
      timeline << new_event
    end
    
    timeline << { :timestamp => last_timestamp, :webcams => [] }
    BigBlueButton.logger.debug("Current timeline:")
    BigBlueButton.logger.debug(timeline)
    
    # removes audio stream
    matched_evts.each do |evt|
      stripped_webcam = "#{temp_dir}/#{meeting_id}/stripped-#{evt[:stream]}.flv"
      BigBlueButton.strip_audio_from_video("#{video_dir}/#{evt[:stream]}.flv", stripped_webcam)
    end
    
    webcams = []
    for i in 1..(timeline.length-1)
      event = timeline[i-1]
      next_event = timeline[i]
      event_duration = next_event[:timestamp] - event[:timestamp]

      BigBlueButton.logger.debug("Processing event:")
      BigBlueButton.logger.debug(event)

      if event_duration == 0 then
        next
      elsif event[:webcams].empty?
        blank_video = "#{temp_dir}/#{meeting_id}/video#{i}.flv"
        webcams << blank_video
        BigBlueButton.create_blank_video_ms(event_duration, 1000, blank_canvas, blank_video)
      else
        # try to find the number of rows and columns to maximize the internal videos
        each_row = 0
        num_rows = 0
        slot_width = 0
        slot_height = 0
        total_area = 0
        num_cams = event[:webcams].length
        for tmp_num_rows in 1..(num_cams)
          tmp_each_row = (num_cams / tmp_num_rows.to_f).ceil
          max_width = (output_width / tmp_each_row).floor
          max_height = (output_height / tmp_num_rows).floor
          if max_width <= 0 or max_height <= 0 then
            next
          end
          
          tmp_total_area = 0
          event[:webcams].each do |stream|
            video_path = "#{temp_dir}/#{meeting_id}/stripped-#{stream}.flv"
            measurements = BigBlueButton.fit_to(BigBlueButton.get_video_width(video_path), BigBlueButton.get_video_height(video_path), max_width, max_height)
            tmp_total_area += measurements[:width] * measurements[:height]
          end
          
          if tmp_total_area > total_area
            slot_width = max_width
            slot_height = max_height
            num_rows = tmp_num_rows
            each_row = tmp_each_row
            total_area = tmp_total_area
          end
        end
                
        BigBlueButton.logger.debug("Using #{num_rows} rows and #{each_row} columns the slot size is #{slot_width}x#{slot_height}")

        # create video canvas
        video_filter = "pad=#{output_width}:#{output_height}:0:0:0x#{blank_color} "
        
        event[:webcams].each_with_index do |stream, index|
          stream_events = matched_evts.select{|s| s[:stream] == stream}[0]
          video_begin = event[:timestamp] - stream_events[:start_timestamp]
          trimmed_video = "#{temp_dir}/#{meeting_id}/video#{i}-#{stream}.flv"
          stripped_video = "#{temp_dir}/#{meeting_id}/stripped-#{stream}.flv"
          BigBlueButton.trim_video(video_begin, event_duration, stripped_video, trimmed_video)

          # sometimes the duration is too small that ffmpeg cannot create a valid video file for it
          # in this cases we will create a blank valid video instead
          # \TODO investigate why it's occurring
          if BigBlueButton.get_video_duration(trimmed_video).nil? || BigBlueButton.get_video_duration(trimmed_video) == 0.0
            BigBlueButton.create_blank_video_ms(event_duration, 1000, blank_canvas, trimmed_video)
          end
          frame_size = BigBlueButton.fit_to(BigBlueButton.get_video_width(trimmed_video), BigBlueButton.get_video_height(trimmed_video), slot_width, slot_height)
          width = frame_size[:width]
          height = frame_size[:height]

          scaled_video = "#{temp_dir}/#{meeting_id}/scaled-video#{i}-#{stream}.flv"
          command = "ffmpeg -i #{trimmed_video} -loglevel fatal -v -10 -aspect 4:3 -r 1000 -sameq -vf scale=#{width}:#{height} #{scaled_video}" 
          BigBlueButton.execute(command)

          slot_x = (index%each_row)       * slot_width  + (output_width  - slot_width  * each_row) / 2
          slot_y = (index/each_row).floor * slot_height + (output_height - slot_height * num_rows) / 2
          x = slot_x + (slot_width  - width)  / 2
          y = slot_y + (slot_height - height) / 2
          
          overlay = " [in#{index}]; movie=#{scaled_video} [mv#{index}]; [in#{index}][mv#{index}] overlay=#{x}:#{y}"
          video_filter << overlay
        end
        BigBlueButton.logger.info("videofilter: #{video_filter}")
        blank_video = "#{temp_dir}/#{meeting_id}/video#{i}-blank.flv"
        BigBlueButton.create_blank_video_ms(event_duration, 1000, blank_canvas, blank_video)
        webcam_video = "#{temp_dir}/#{meeting_id}/video#{i}.flv"
        webcams << webcam_video
        command = "ffmpeg -i #{blank_video} -loglevel fatal -r 1000 -sameq -v -10 -vf \"#{video_filter}\" #{webcam_video}"
        BigBlueButton.execute(command)
      end
    end
    concat_vid = "#{target_dir}/video.flv"
    # if there's no video, it will create a single blank video
    if webcams.empty?
      BigBlueButton.create_blank_video(BigBlueButton.get_video_duration("#{target_dir}/audio.ogg"), 1000, blank_canvas, concat_vid)
    else
      BigBlueButton.concatenate_videos(webcams, concat_vid)
    end

    # create webm video and mux audio
    command = "ffmpeg -i #{target_dir}/audio.ogg -i #{concat_vid} -loglevel fatal -v -10 -vcodec libvpx -b 1000k -threads 0  -map 1:0 -map 0:0 -ar 22050 #{target_dir}/webcams.webm"
    BigBlueButton.execute(command)
=======
  def BigBlueButton.process_multiple_videos(target_dir, temp_dir, meeting_id, output_width, output_height, audio_offset, include_deskshare=false)
    BigBlueButton.logger.info("Processing webcam videos")

    # Process audio
    audio_edl = BigBlueButton::AudioEvents.create_audio_edl(
      "#{temp_dir}/#{meeting_id}")
    BigBlueButton::EDL::Audio.dump(audio_edl)

    audio_file = BigBlueButton::EDL::Audio.render(
      audio_edl, "#{target_dir}/webcams")

    # Process video
    webcam_edl = BigBlueButton::Events.create_webcam_edl(
      "#{temp_dir}/#{meeting_id}")
    deskshare_edl = BigBlueButton::Events.create_deskshare_edl(
      "#{temp_dir}/#{meeting_id}")
    video_edl = BigBlueButton::EDL::Video.merge(webcam_edl, deskshare_edl)
    BigBlueButton::EDL::Video.dump(video_edl)

    layout = {
      :width => output_width, :height => output_height,
      :areas => [ { :name => :webcam, :x => 0, :y => 0,
        :width => output_width, :height => output_height } ]
    }
    if include_deskshare
      layout[:areas] += [ { :name => :deskshare, :x => 0, :y => 0,
        :width => output_width, :height => output_height, :pad => true } ]
    end
    video_file = BigBlueButton::EDL::Video.render(
      video_edl, layout, "#{target_dir}/webcams")

    formats = [
      {
        :extension => 'webm',
        :parameters => [
          [ '-c:v', 'libvpx', '-crf', '34', '-b:v', '60M',
            '-threads', '2', '-deadline', 'good', '-cpu-used', '3',
            '-c:a', 'libvorbis', '-b:a', '32K',
            '-f', 'webm' ]
        ]
      }
    ]
    formats.each do |format|
      filename = BigBlueButton::EDL::encode(
        audio_file, video_file, format, "#{target_dir}/webcams", audio_offset)
    end

>>>>>>> 9f8f7fa4
  end


 # Muxes audio with deskshare video
 # audio_file     : Audio of the recording
 # deskshare_file : Video of shared desktop of the recording

 def self.mux_audio_deskshare(target_dir, audio_file, deskshare_file)
<<<<<<< HEAD
  command = "ffmpeg -i #{audio_file} -i #{deskshare_file} -loglevel fatal -v -10 -vcodec flv -b 1000k -threads 0  -map 1:0 -map 0:0 -ar 22050 #{target_dir}/muxed_audio_deskshare.flv"
=======
  command = "#{FFMPEG_CMD_BASE} -i #{audio_file} -i #{deskshare_file} -vcodec flv -b 1000k -threads 0  -map 1:0 -map 0:0 -ar 22050 #{target_dir}/muxed_audio_deskshare.flv"
>>>>>>> 9f8f7fa4
  BigBlueButton.execute(command)
  FileUtils.mv("#{target_dir}/muxed_audio_deskshare.flv","#{target_dir}/deskshare.flv")
 end

end

<|MERGE_RESOLUTION|>--- conflicted
+++ resolved
@@ -36,11 +36,7 @@
   #    strip_audio_from_video(orig-video.flv, video2.flv)
   def self.strip_audio_from_video(video_in, video_out)
     BigBlueButton.logger.info("Task: Stripping audio from video")      
-<<<<<<< HEAD
-    command = "ffmpeg -i #{video_in} -loglevel fatal -an -vcodec copy #{video_out}"
-=======
     command = "#{FFMPEG_CMD_BASE} -i #{video_in} -an -vcodec copy #{video_out}"
->>>>>>> 9f8f7fa4
     BigBlueButton.execute(command)
     # TODO: check for result, raise an exception when there is an error
   end
@@ -52,11 +48,7 @@
   #   video_out - the resulting new video
   def self.trim_video(start, duration, video_in, video_out)
     BigBlueButton.logger.info("Task: Trimming video")
-<<<<<<< HEAD
-    command = "ffmpeg -i #{video_in} -loglevel fatal -vcodec copy -acodec copy -ss #{BigBlueButton.ms_to_strtime(start)} -t #{BigBlueButton.ms_to_strtime(duration)} #{video_out}"
-=======
     command = "#{FFMPEG_CMD_BASE} -i #{video_in} -vcodec copy -acodec copy -ss #{BigBlueButton.ms_to_strtime(start)} -t #{BigBlueButton.ms_to_strtime(duration)} #{video_out}"
->>>>>>> 9f8f7fa4
     BigBlueButton.execute(command)  
     # TODO: check for result, raise an exception when there is an error
   end
@@ -70,12 +62,7 @@
   #   create_blank_video(15, 1000, canvas.jpg, blank-video.flv)
   def self.create_blank_deskshare_video(length, rate, blank_canvas, video_out)
     BigBlueButton.logger.info("Task: Creating blank deskshare video")      
-<<<<<<< HEAD
-    loop_param = (`ffmpeg -version | grep ffmpeg | cut -d ' ' -f3`).chomp.eql?("0.11.2") ? "-loop 1" : "-loop_input"
-    command = "ffmpeg #{loop_param} -t #{length} -i #{blank_canvas} -loglevel fatal -v -10 -r #{rate} -vcodec flashsv #{video_out}"
-=======
     command = "#{FFMPEG_CMD_BASE} -loop 1 -i #{blank_canvas} -t #{length} -r #{rate} -vcodec flashsv #{video_out}"
->>>>>>> 9f8f7fa4
     BigBlueButton.execute(command)
     # TODO: check for result, raise exception when there is an error
   end
@@ -89,12 +76,7 @@
   #   create_blank_video(15, 1000, canvas.jpg, blank-video.flv)
   def self.create_blank_video(length, rate, blank_canvas, video_out)
     BigBlueButton.logger.info("Task: Creating blank video")      
-<<<<<<< HEAD
-    loop_param = (`ffmpeg -version | grep ffmpeg | cut -d ' ' -f3`).chomp.eql?("0.11.2") ? "-loop 1" : "-loop_input"
-    command = "ffmpeg -y #{loop_param} -t #{length} -i #{blank_canvas} -loglevel fatal -v -10 -r #{rate} #{video_out}"
-=======
     command = "#{FFMPEG_CMD_BASE} -y -loop 1 -i #{blank_canvas} -t #{length} -r #{rate} #{video_out}"
->>>>>>> 9f8f7fa4
     BigBlueButton.execute(command)
     # TODO: check for result, raise exception when there is an error
   end
@@ -156,11 +138,7 @@
 
   #Converts flv to mpg
   def self.convert_flv_to_mpg(flv_video, mpg_video_out)
-<<<<<<< HEAD
-        command = "ffmpeg -i #{flv_video} -loglevel fatal -v -10 -sameq -f mpegts -r 29.97 #{mpg_video_out}"
-=======
         command = "#{FFMPEG_CMD_BASE} -i #{flv_video} -same_quant -f mpegts -r 29.97 #{mpg_video_out}"
->>>>>>> 9f8f7fa4
         BigBlueButton.logger.info("Task: Converting .flv to .mpg")    
         BigBlueButton.execute(command)
   end
@@ -496,190 +474,6 @@
     return t.getutc.strftime("%H:%M:%S.%L")
   end
   
-<<<<<<< HEAD
-  def BigBlueButton.process_multiple_videos(target_dir, temp_dir, meeting_id, output_width, output_height)
-    BigBlueButton.logger.info("Processing webcam videos")
-
-    # Process audio
-    BigBlueButton::AudioProcessor.process("#{temp_dir}/#{meeting_id}", "#{target_dir}/audio.ogg")
-
-    # Process video
-    blank_color = "000000"
-    video_dir = "#{temp_dir}/#{meeting_id}/video/#{meeting_id}"
-    blank_canvas = "#{temp_dir}/canvas.jpg"
-    BigBlueButton.create_blank_canvas(output_width, output_height, "##{blank_color}", blank_canvas)
-            
-    events_xml = "#{temp_dir}/#{meeting_id}/events.xml"
-    first_timestamp = BigBlueButton::Events.first_event_timestamp(events_xml)
-    last_timestamp = BigBlueButton::Events.last_event_timestamp(events_xml)        
-    start_evt = BigBlueButton::Events.get_start_video_events(events_xml)
-    stop_evt = BigBlueButton::Events.get_stop_video_events(events_xml)               
-
-    # fix the stop events list so the matched events will be consistent
-    start_evt.each do |evt|
-      if stop_evt.select{ |s| s[:stream] == evt[:stream] }.empty?
-        new_event = { 
-          :stream => evt[:stream],
-          :stop_timestamp => evt[:start_timestamp] + (BigBlueButton.get_video_duration("#{video_dir}/#{evt[:stream]}.flv") * 1000).to_i
-        }
-        BigBlueButton.logger.debug("Adding stop event: #{new_event}")
-        stop_evt << new_event
-      end
-    end
-
-    matched_evts = BigBlueButton::Events.match_start_and_stop_video_events(start_evt, stop_evt)        
-    BigBlueButton.logger.debug("First timestamp: #{first_timestamp}")
-    BigBlueButton.logger.debug("Last timestamp: #{last_timestamp}")
-    BigBlueButton.logger.debug("Start events:")
-    BigBlueButton.logger.debug(start_evt)
-    BigBlueButton.logger.debug("Stop events:")
-    BigBlueButton.logger.debug(stop_evt)
-    BigBlueButton.logger.debug("Matched events:")
-    BigBlueButton.logger.debug(matched_evts)
-    
-    all_events = []
-    start_evt.each do |evt|
-      event = evt.clone
-      event[:type] = "start"
-      event[:timestamp] = event[:start_timestamp]
-      event.delete(:start_timestamp)
-      all_events << event
-    end
-    stop_evt.each do |evt|
-      event = evt.clone
-      event[:type] = "stop"
-      event[:timestamp] = event[:stop_timestamp]
-      event.delete(:stop_timestamp)
-      all_events << event
-    end
-    all_events.sort!{|a,b| a[:timestamp] <=> b[:timestamp]}
-
-    BigBlueButton.logger.debug("All events:")
-    BigBlueButton.logger.debug(all_events)
-    
-    timeline = [ { :timestamp => first_timestamp, :webcams => [] } ]
-    all_events.each do |event|
-      new_event = { :timestamp => event[:timestamp], :webcams => timeline.last[:webcams].clone }
-      if event[:type] == "start"
-        new_event[:webcams] << event[:stream]
-      elsif event[:type] == "stop"
-        new_event[:webcams].delete(event[:stream])
-      end
-      timeline << new_event
-    end
-    
-    timeline << { :timestamp => last_timestamp, :webcams => [] }
-    BigBlueButton.logger.debug("Current timeline:")
-    BigBlueButton.logger.debug(timeline)
-    
-    # removes audio stream
-    matched_evts.each do |evt|
-      stripped_webcam = "#{temp_dir}/#{meeting_id}/stripped-#{evt[:stream]}.flv"
-      BigBlueButton.strip_audio_from_video("#{video_dir}/#{evt[:stream]}.flv", stripped_webcam)
-    end
-    
-    webcams = []
-    for i in 1..(timeline.length-1)
-      event = timeline[i-1]
-      next_event = timeline[i]
-      event_duration = next_event[:timestamp] - event[:timestamp]
-
-      BigBlueButton.logger.debug("Processing event:")
-      BigBlueButton.logger.debug(event)
-
-      if event_duration == 0 then
-        next
-      elsif event[:webcams].empty?
-        blank_video = "#{temp_dir}/#{meeting_id}/video#{i}.flv"
-        webcams << blank_video
-        BigBlueButton.create_blank_video_ms(event_duration, 1000, blank_canvas, blank_video)
-      else
-        # try to find the number of rows and columns to maximize the internal videos
-        each_row = 0
-        num_rows = 0
-        slot_width = 0
-        slot_height = 0
-        total_area = 0
-        num_cams = event[:webcams].length
-        for tmp_num_rows in 1..(num_cams)
-          tmp_each_row = (num_cams / tmp_num_rows.to_f).ceil
-          max_width = (output_width / tmp_each_row).floor
-          max_height = (output_height / tmp_num_rows).floor
-          if max_width <= 0 or max_height <= 0 then
-            next
-          end
-          
-          tmp_total_area = 0
-          event[:webcams].each do |stream|
-            video_path = "#{temp_dir}/#{meeting_id}/stripped-#{stream}.flv"
-            measurements = BigBlueButton.fit_to(BigBlueButton.get_video_width(video_path), BigBlueButton.get_video_height(video_path), max_width, max_height)
-            tmp_total_area += measurements[:width] * measurements[:height]
-          end
-          
-          if tmp_total_area > total_area
-            slot_width = max_width
-            slot_height = max_height
-            num_rows = tmp_num_rows
-            each_row = tmp_each_row
-            total_area = tmp_total_area
-          end
-        end
-                
-        BigBlueButton.logger.debug("Using #{num_rows} rows and #{each_row} columns the slot size is #{slot_width}x#{slot_height}")
-
-        # create video canvas
-        video_filter = "pad=#{output_width}:#{output_height}:0:0:0x#{blank_color} "
-        
-        event[:webcams].each_with_index do |stream, index|
-          stream_events = matched_evts.select{|s| s[:stream] == stream}[0]
-          video_begin = event[:timestamp] - stream_events[:start_timestamp]
-          trimmed_video = "#{temp_dir}/#{meeting_id}/video#{i}-#{stream}.flv"
-          stripped_video = "#{temp_dir}/#{meeting_id}/stripped-#{stream}.flv"
-          BigBlueButton.trim_video(video_begin, event_duration, stripped_video, trimmed_video)
-
-          # sometimes the duration is too small that ffmpeg cannot create a valid video file for it
-          # in this cases we will create a blank valid video instead
-          # \TODO investigate why it's occurring
-          if BigBlueButton.get_video_duration(trimmed_video).nil? || BigBlueButton.get_video_duration(trimmed_video) == 0.0
-            BigBlueButton.create_blank_video_ms(event_duration, 1000, blank_canvas, trimmed_video)
-          end
-          frame_size = BigBlueButton.fit_to(BigBlueButton.get_video_width(trimmed_video), BigBlueButton.get_video_height(trimmed_video), slot_width, slot_height)
-          width = frame_size[:width]
-          height = frame_size[:height]
-
-          scaled_video = "#{temp_dir}/#{meeting_id}/scaled-video#{i}-#{stream}.flv"
-          command = "ffmpeg -i #{trimmed_video} -loglevel fatal -v -10 -aspect 4:3 -r 1000 -sameq -vf scale=#{width}:#{height} #{scaled_video}" 
-          BigBlueButton.execute(command)
-
-          slot_x = (index%each_row)       * slot_width  + (output_width  - slot_width  * each_row) / 2
-          slot_y = (index/each_row).floor * slot_height + (output_height - slot_height * num_rows) / 2
-          x = slot_x + (slot_width  - width)  / 2
-          y = slot_y + (slot_height - height) / 2
-          
-          overlay = " [in#{index}]; movie=#{scaled_video} [mv#{index}]; [in#{index}][mv#{index}] overlay=#{x}:#{y}"
-          video_filter << overlay
-        end
-        BigBlueButton.logger.info("videofilter: #{video_filter}")
-        blank_video = "#{temp_dir}/#{meeting_id}/video#{i}-blank.flv"
-        BigBlueButton.create_blank_video_ms(event_duration, 1000, blank_canvas, blank_video)
-        webcam_video = "#{temp_dir}/#{meeting_id}/video#{i}.flv"
-        webcams << webcam_video
-        command = "ffmpeg -i #{blank_video} -loglevel fatal -r 1000 -sameq -v -10 -vf \"#{video_filter}\" #{webcam_video}"
-        BigBlueButton.execute(command)
-      end
-    end
-    concat_vid = "#{target_dir}/video.flv"
-    # if there's no video, it will create a single blank video
-    if webcams.empty?
-      BigBlueButton.create_blank_video(BigBlueButton.get_video_duration("#{target_dir}/audio.ogg"), 1000, blank_canvas, concat_vid)
-    else
-      BigBlueButton.concatenate_videos(webcams, concat_vid)
-    end
-
-    # create webm video and mux audio
-    command = "ffmpeg -i #{target_dir}/audio.ogg -i #{concat_vid} -loglevel fatal -v -10 -vcodec libvpx -b 1000k -threads 0  -map 1:0 -map 0:0 -ar 22050 #{target_dir}/webcams.webm"
-    BigBlueButton.execute(command)
-=======
   def BigBlueButton.process_multiple_videos(target_dir, temp_dir, meeting_id, output_width, output_height, audio_offset, include_deskshare=false)
     BigBlueButton.logger.info("Processing webcam videos")
 
@@ -727,7 +521,6 @@
         audio_file, video_file, format, "#{target_dir}/webcams", audio_offset)
     end
 
->>>>>>> 9f8f7fa4
   end
 
 
@@ -736,11 +529,7 @@
  # deskshare_file : Video of shared desktop of the recording
 
  def self.mux_audio_deskshare(target_dir, audio_file, deskshare_file)
-<<<<<<< HEAD
-  command = "ffmpeg -i #{audio_file} -i #{deskshare_file} -loglevel fatal -v -10 -vcodec flv -b 1000k -threads 0  -map 1:0 -map 0:0 -ar 22050 #{target_dir}/muxed_audio_deskshare.flv"
-=======
   command = "#{FFMPEG_CMD_BASE} -i #{audio_file} -i #{deskshare_file} -vcodec flv -b 1000k -threads 0  -map 1:0 -map 0:0 -ar 22050 #{target_dir}/muxed_audio_deskshare.flv"
->>>>>>> 9f8f7fa4
   BigBlueButton.execute(command)
   FileUtils.mv("#{target_dir}/muxed_audio_deskshare.flv","#{target_dir}/deskshare.flv")
  end
