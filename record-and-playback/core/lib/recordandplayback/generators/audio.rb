--- conflicted
+++ resolved
@@ -1,457 +1,451 @@
-# Set encoding to utf-8
-# encoding: UTF-8
-
-#
-# BigBlueButton open source conferencing system - http://www.bigbluebutton.org/
-#
-# Copyright (c) 2012 BigBlueButton Inc. and by respective authors (see below).
-#
-# This program is free software; you can redistribute it and/or modify it under the
-# terms of the GNU Lesser General Public License as published by the Free Software
-# Foundation; either version 3.0 of the License, or (at your option) any later
-# version.
-#
-# BigBlueButton is distributed in the hope that it will be useful, but WITHOUT ANY
-# WARRANTY; without even the implied warranty of MERCHANTABILITY or FITNESS FOR A
-# PARTICULAR PURPOSE. See the GNU Lesser General Public License for more details.
-#
-# You should have received a copy of the GNU Lesser General Public License along
-# with BigBlueButton; if not, see <http://www.gnu.org/licenses/>.
-#
-
-
-require 'fileutils'
-require 'rubygems'
-require 'nokogiri'
-require 'builder'
-
-module BigBlueButton
-  class AudioEvents
-    # Generate a silent wav file.
-    # 
-    #   millis - length of silence in millis
-    #   filename - name of the resulting file (absolute location)
-    #   sampling_rate = rate of the audio 
-    def self.generate_silence(millis, filename, sampling_rate)
-      rate_in_ms = sampling_rate / 1000
-      samples = millis * rate_in_ms
-      temp_file = filename + ".dat"
-      f = File.open(temp_file, "wb")
-      # Write the sample rate for this audio file.
-      f.puts('; SampleRate ' + sampling_rate.to_s + '\n')
-      # Create the samples. We will have mono, so we use zeros (0) on the other channel
-      1.upto(samples) do |sample|
-        f.puts((sample / rate_in_ms).to_s + "\t0\n")
-      end
-      
-      f.close();
-      BigBlueButton.logger.info("Task: Generating silence. Filename: #{filename} with duration #{millis} milliseconds")
-      command = "sox #{temp_file} -b 16 -r #{sampling_rate} -c 1 -s #{filename}"
-      BigBlueButton.execute(command)
-      # Delete the temporary raw audio file
-      FileUtils.rm(temp_file)
-    end
-    
-    # Contatenates several wav files
-    #
-    #   files - an array of wav files to concatenate
-    #   outfile - resulting wav file
-    def self.concatenate_audio_files(files, outfile)
-      file_list = files.join(' ')
-      command = "sox #{file_list} #{outfile}"
-      BigBlueButton.logger.info("Task: Concatenating audio files")
-      BigBlueButton.execute(command)  
-    end
-    
-    # Convert a wav file to an ogg file
-    #
-    #   wav_file - file to convert
-    #   ogg_file - resulting ogg file
-    def self.wav_to_ogg(wav_file, ogg_file)  
-      command = "oggenc -Q -o #{ogg_file} #{wav_file} 2>&1"
-      BigBlueButton.logger.info("Converting .wav to .ogg")
-      BigBlueButton.execute(command)
-    end    
-    
-    # Extracts the length of the audio file as reurned by running
-    #   "sox <file> -n stat"
-    # returns the lenght in millis if successful or -1 if it failed
-    #
-    def self.determine_length_of_audio_from_file(file)
-      audio_length = 0
-      stats = ""
-      # If everything goes well, output should be in the following format. We need to get the Length (seconds) value
-        #    Samples read:            888960
-        #    Length (seconds):     55.560000
-        #    Scaled by:         2147483647.0
-        #    Maximum amplitude:     0.822937
-        #    Minimum amplitude:    -0.707764
-        #    Midline amplitude:     0.057587
-        #    Mean    norm:          0.026014
-        #    Mean    amplitude:    -0.000059
-        #    RMS     amplitude:     0.040610
-        #    Maximum delta:         0.330719
-        #    Minimum delta:         0.000000
-        #    Mean    delta:         0.003805
-        #    RMS     delta:         0.008049
-        #    Rough   frequency:          504
-        #    Volume adjustment:        1.215
-      command = "sox #{file} -n stat 2>&1"
-      # Try "sox --i -D file" as it is much shorter
-      BigBlueButton.logger.info("Task: Getting length of audio")
-      output = BigBlueButton.execute(command).output
-      if output.to_s =~ /Length(.+)/
-        stats = $1
-      end
-
-      # Extract  55.560000 from "Length (seconds):     55.560000"
-      match = /\d+\.\d+/.match(stats)
-      if match
-      # Convert to milliseconds
-        audio_length = (match[0].to_f * 1000).to_i
-        BigBlueButton.logger.info("Determined audio length from stats using sox [#{audio_length}]")
-      end
-      if (audio_length == 0)
-         # Could not deternime the length from information on the file.
-         # Try calculating the length from the size of the file.
-         # For WAV files, there will be 32000 bps ot 32bpms
-         len_from_file = File.size?(file)/32
-         # We've got a corrupted header information (http://comments.gmane.org/gmane.comp.audio.sox/2637)
-         # Now we need to repair the file otherwise all operations involving sox will fail as the length
-         # will be zero.
-         temp_wav_file = "#{file}.temp.wav"
-         command = "sox --ignore-length #{file} #{temp_wav_file} trim 0 #{len_from_file}"
-         BigBlueButton.logger.info("Task: Fixing length of audio")
-         BigBlueButton.execute(command)
-         File.delete(file)
-         File.rename(temp_wav_file, file)
-         audio_length = (len_from_file).to_i
-        BigBlueButton.logger.info("Determined audio length from file size [#{audio_length}]")
-      end
-        BigBlueButton.logger.info("Determined audio length is [#{audio_length}]")
-      return audio_length
-    end
-   
-    def self.to_xml_file(events, file)
-      BigBlueButton.logger.info("Task: Converting events to xml file")
-      xml = Builder::XmlMarkup.new( :indent => 2 )
-      result = xml.instruct! :xml, :version => "1.0"
-      
-      events.each do |event|
-        xml.event(:start_event_timestamp => event.start_event_timestamp, :start_record_timestamp => event.start_record_timestamp,
-                  :stop_event_timestamp => event.stop_event_timestamp, :stop_record_timestamp => event.stop_record_timestamp,
-                  :file => event.file, :file_exist => event.file_exist, :bridge => event.bridge,
-                  :matched => event.matched, :audio_length => event.audio_length, :padding => event.padding)
-      end
-      
-      puts xml.target!      
-    end
-    
-    # Process the audio events for this recording
-    def self.process_events(archive_dir, events_xml)
-      BigBlueButton.logger.info("Task: Processing events")
-      audio_events = match_start_and_stop_events(start_audio_recording_events(archive_dir, events_xml),
-                          stop_audio_recording_events(archive_dir, events_xml)).each do |audio_event|
-        if not audio_event.matched
-            determine_start_stop_timestamps_for_unmatched_event!(audio_event)
-        end
-      end
-
-      if audio_events.length > 0
-        audio_events.sort! {|a,b| a.start_event_timestamp <=> b.start_event_timestamp}
-
-        unique_events = []
-        audio_events.each do |x|
-          if (unique_events.empty?)
-            unique_events << x
-          elsif (not x.eql?(unique_events[-1]))
-            unique_events << x
-          end
-        end
-
-        audio_paddings = generate_audio_paddings(unique_events, events_xml)
-        unique_events.concat(audio_paddings)
-        return unique_events.sort! {|a,b| a.start_event_timestamp.to_i <=> b.start_event_timestamp.to_i}
-      else
-        first_event = BigBlueButton::Events.first_event_timestamp(events_xml).to_i
-        last_event = BigBlueButton::Events.last_event_timestamp(events_xml).to_i
-        return [create_gap_audio_event(last_event - first_event + 1, last_event, first_event)]
-      end
-    end
-
-    def self.create_audio_edl(archive_dir)
-      audio_edl = []
-      audio_dir = "#{archive_dir}/audio"
-      events = Nokogiri::XML(File.open("#{archive_dir}/events.xml"))
-
-      event = events.at_xpath('/recording/event[position()=1]')
-      initial_timestamp = event['timestamp'].to_i
-      event = events.at_xpath('/recording/event[position()=last()]')
-      final_timestamp = event['timestamp'].to_i
-
-      # Initially start with silence
-      audio_edl << {
-        :timestamp => 0,
-        :audio => nil
-      }
-
-      # Add events for recording start/stop
-      events.xpath('/recording/event[@module="VOICE"]').each do |event|
-        timestamp = event['timestamp'].to_i - initial_timestamp
-        case event['eventname']
-        when 'StartRecordingEvent'
-          filename = event.at_xpath('filename').text
-          filename = "#{audio_dir}/#{File.basename(filename)}"
-          audio_edl << {
-            :timestamp => timestamp,
-            :audio => { :filename => filename, :timestamp => 0 }
-          }
-        when 'StopRecordingEvent'
-          filename = event.at_xpath('filename').text
-          filename = "#{audio_dir}/#{File.basename(filename)}"
-          if audio_edl.last[:audio] && audio_edl.last[:audio][:filename] == filename
-            audio_edl << {
-              :timestamp => timestamp,
-              :audio => nil
-            }
-          end
-        end
-      end
-
-      audio_edl << {
-        :timestamp => final_timestamp - initial_timestamp,
-        :audio => nil
-      }
-
-      return audio_edl
-    end
-
-
-
-        
-    TIMESTAMP = 'timestamp'
-    BRIDGE = 'bridge'
-    FILE = 'filename'
-    RECORD_TIMESTAMP = 'recordingTimestamp'
-    
-    # Get the start audio recording events.
-    def self.start_audio_recording_events(archive_dir, events_xml)
-      BigBlueButton.logger.info("Task: Getting start audio recording events")
-      start_events = []
-      doc = Nokogiri::XML(File.open(events_xml))
-      doc.xpath("//event[@eventname='StartRecordingEvent']").each do |start_event|
-        ae = AudioRecordingEvent.new
-        ae.start_event_timestamp = start_event[TIMESTAMP]
-        ae.bridge = start_event.xpath(BRIDGE).text
-        ae.file = start_event.xpath(FILE).text.sub(/.+\//, "#{archive_dir}/")
-        ae.start_record_timestamp = start_event.xpath(RECORD_TIMESTAMP).text
-        start_events << ae
-      end
-      start_events.uniq!
-      return start_events.sort {|a,b| a.start_event_timestamp <=> b.start_event_timestamp}
-    end
-    
-    # Get the stop audio recording events.
-    def self.stop_audio_recording_events(archive_dir, events_xml)      
-      BigBlueButton.logger.info("Task: Getting stop audio recording events")
-      stop_events = []
-      doc = Nokogiri::XML(File.open(events_xml))
-      doc.xpath("//event[@eventname='StopRecordingEvent']").each do |stop_event|
-        ae = AudioRecordingEvent.new
-        ae.stop_event_timestamp = stop_event[TIMESTAMP]
-        ae.bridge = stop_event.xpath(BRIDGE).text
-        ae.file = stop_event.xpath(FILE).text.sub(/.+\//, "#{archive_dir}/")
-        ae.stop_record_timestamp = stop_event.xpath(RECORD_TIMESTAMP).text
-        stop_events << ae
-      end
-      return stop_events.sort {|a,b| a.stop_event_timestamp <=> b.stop_event_timestamp}
-    end
-    
-    # Determine if the start and stop event matched.
-    def self.event_matched?(start_events, stop_event)      
-      BigBlueButton.logger.info("Task: Events matched?")
-      start_events.each do |start_event|
-        if (start_event.file == stop_event.file)
-          start_event.matched = true
-          start_event.stop_event_timestamp = stop_event.stop_event_timestamp
-          start_event.stop_record_timestamp = stop_event.stop_record_timestamp
-          return true
-        end      
-      end
-      return false
-    end
-    
-    # Match the start and stop events.
-    def self.match_start_and_stop_events(start_events, stop_events)
-      BigBlueButton.logger.info("Task: Matching start and stop events")
-      combined_events = []
-      stop_events.each do |stop|
-        if not event_matched?(start_events, stop) 
-          combined_events << stop
-        end
-      end      
-      return combined_events.concat( start_events )
-    end
-    
-    # Determine the corresponding start or stop event if it doesn't
-    # have an entry in events.xml
-    def self.determine_start_stop_timestamps_for_unmatched_event!(event)
-      BigBlueButton.logger.info("Task: Determine start and stop timestamps for unmatched event")
-      event.file_exist = determine_if_recording_file_exist(event)
-      if ((not event.matched) and event.file_exist)
-        event.audio_length = determine_length_of_audio_from_file(event.file)
-        if (event.audio_length > 0)
-          if (event.start_event_timestamp == nil) 
-            event.start_record_timestamp = event.start_event_timestamp = event.stop_event_timestamp.to_i - event.audio_length
-          elsif (event.stop_event_timestamp == nil)
-            event.stop_record_timestamp = event.stop_event_timestamp = event.start_event_timestamp.to_i + event.audio_length
-          end
-        else 
-          BigBlueButton.logger.error("Failed to determine the length of the audio.\n")
-          raise Exception,  "Failed to determine the length of the audio."
-        end
-      end
-    end
-    
-    def self.create_gap_audio_event(length_of_gap, start_timestamp, stop_timestamp)
-      BigBlueButton.logger.info("Task: Creating audio gap event")
-      ae = AudioRecordingEvent.new
-      ae.start_event_timestamp = ae.start_record_timestamp = start_timestamp
-      ae.padding = true
-      ae.length_of_gap = length_of_gap
-      ae.stop_record_timestamp = ae.stop_event_timestamp = stop_timestamp
-      
-      return ae
-    end
-    
-    # Trim audio file
-    def self.trim_audio_file(file, length)
-      audio_length = determine_length_of_audio_from_file(file)
-      if (audio_length == 0)
-        BigBlueButton.logger.error("Can't trim #{file} as it's length is zero\n")
-        return
-      else
-        temp_wav_file = "#{file}.temp.wav"
-        command = "sox #{file} #{temp_wav_file} trim 0 #{audio_length - length}"
-        BigBlueButton.logger.info("Task: Trimming audio")
-        BigBlueButton.execute(command)
-        File.delete(file)
-        File.rename(temp_wav_file, file)
-      end
-    end
-    
-    # Determine the audio padding we need to generate.
-    def self.generate_audio_paddings(events, events_xml)
-      BigBlueButton.logger.info("Task: Generating audio paddings")
-      # TODO: Need to make this a lot DRYer.
-      paddings = []
-      events.sort! {|a,b| a.start_event_timestamp <=> b.start_event_timestamp}
-      
-      length_of_gap = events[0].start_event_timestamp.to_i - BigBlueButton::Events.first_event_timestamp(events_xml).to_i
-      # Check if the silence is greater that 10 minutes long. If it is, assume something went wrong with the
-      # recording. This prevents us from generating a veeeerrryyy looonnngggg silence maxing disk space.
-      if (length_of_gap < 3600000)
-        if (length_of_gap < 0)
-            trim_audio_file(events[0].file, length_of_gap.abs)
-        else
-          paddings << create_gap_audio_event(length_of_gap, BigBlueButton::Events.first_event_timestamp(events_xml), events[0].start_event_timestamp.to_i - 1)
-        end
-      else
-        BigBlueButton.logger.error("Front padding: #{length_of_gap} [#{events[0].start_event_timestamp.to_i} - #{BigBlueButton::Events.first_event_timestamp(events_xml).to_i}].\n")
-        raise Exception,  "Length of silence is too long #{length_of_gap}."
-      end
-
-      i = 0
-      while i < events.length - 1
-        ar_prev = events[i]
-        ar_next = events[i+1]
-        if (not ar_prev.eql?(ar_next))
-          length_of_gap = ar_next.start_event_timestamp.to_i - ar_prev.stop_event_timestamp.to_i
-
-          # Check if the silence is greater than 1 hour long. If it is, assume something went wrong with the
-          # recording. This prevents us from generating a veeeerrryyy looonnngggg silence maxing disk space.
-          if (length_of_gap < 3600000)
-            if (length_of_gap < 0)
-              trim_audio_file(ar_prev.file, length_of_gap.abs)
-            else
-              paddings << create_gap_audio_event(length_of_gap, ar_prev.stop_event_timestamp.to_i + 1, ar_next.start_event_timestamp.to_i - 1)
-            end
-          else
-            BigBlueButton.logger.error("Between padding #{i}: #{length_of_gap} [#{ar_next.start_event_timestamp.to_i} - #{ar_prev.stop_event_timestamp.to_i}].\n")
-            raise Exception,  "Length of silence is too long #{length_of_gap}."
-          end
-        end
-        i += 1
-      end
-
-      length_of_gap =  BigBlueButton::Events.last_event_timestamp(events_xml).to_i - events[-1].stop_event_timestamp.to_i
-<<<<<<< HEAD
-      # Check if the silence is greater that 10 minutes long. If it is, assume something went wrong with the
-      # recording. This prevents us from generating a veeeerrryyy looonnngggg silence maxing disk space.
-      if (length_of_gap < 3600000)
-=======
-      # Check if the silence is greater than 2 hours long. If it is, assume something went wrong with the
-      # recording. This prevents us from generating a veeeerrryyy looonnngggg silence maxing disk space.
-      if (length_of_gap < 7200000)
->>>>>>> 9f8f7fa4
-        if (length_of_gap < 0)
-            trim_audio_file(events[-1].file, length_of_gap.abs)
-        else
-          paddings << create_gap_audio_event(length_of_gap, events[-1].stop_event_timestamp.to_i + 1, BigBlueButton::Events.last_event_timestamp(events_xml))
-        end
-      else
-        BigBlueButton.logger.error("Tail padding: #{length_of_gap} [ #{BigBlueButton::Events.last_event_timestamp(events_xml).to_i} - #{events[-1].stop_event_timestamp.to_i} ].\n")
-        raise Exception,  "Length of silence is too long #{length_of_gap}."
-      end
-
-
-      # Check if the silence is greater that 10 minutes long. If it is, assume something went wrong with the
-      # recording. This prevents us from generating a veeeerrryyy looonnngggg silence maxing disk space.      
-#
-# DO NOT pad the end of the recording for now. Running issues when audio file is longer than the last event timestamp.
-#      length_of_gap = BigBlueButton::Events.last_event_timestamp(events_xml).to_i - events[-1].stop_event_timestamp.to_i
-#      if ((length_of_gap > 0) and (length_of_gap < 600000))
-#        paddings << create_gap_audio_event(length_of_gap, events[-1].stop_event_timestamp.to_i + 1, BigBlueButton::Events.last_event_timestamp(events_xml))
-#      else
-#        BigBlueButton.logger.error("Length of silence is too long #{length_of_gap}.\n")
-#        raise Exception,  "Length of silence is too long #{length_of_gap}."  
-#      end
-      
-      paddings
-    end
-    
-    # Determine if the audio file exists
-    def self.determine_if_recording_file_exist(recording_event)
-      BigBlueButton.logger.info("Task: Determining if recording file exist")
-      if (recording_event.file == nil) 
-          return false
-      end
-      File.exist?(recording_event.file)  
-    end
-  end
-  
-  class AudioRecordingEvent
-    attr_accessor :start_event_timestamp    # The timestamp of the event
-    attr_accessor :start_record_timestamp   # The timestamp of the recording as sent by Asterisk or FreeSWITCH
-    attr_accessor :stop_event_timestamp     # The timestamp of the event
-    attr_accessor :stop_record_timestamp    # The timestamp of the recording event as sent by Asterisk or FreeSWITCH
-    attr_accessor :bridge       # The audio bridge for the recording
-    attr_accessor :file         # The path to the audio file
-    attr_accessor :file_exist   # True if the audio file has been confirmed to exist
-    attr_accessor :matched      # True if the event has matching start/stop events
-    attr_accessor :audio_length
-    attr_accessor :padding, :length_of_gap # If this is padding and the length of it
-     
-    def to_s
-      "[startEvent=#{start_event_timestamp}, startRecord=#{start_record_timestamp}, stopRecord=#{stop_record_timestamp}, stopEvent=#{stop_event_timestamp}, " +
-      "brige=#{bridge}, file=#{file}, exist=#{file_exist}, padding=#{padding}]\n"
-    end
-
-    def eql?(other)
-      (start_record_timestamp == other.start_record_timestamp) and
-      (file == other.file) and
-      (bridge == other.bridge)
-    end
-    
-  end
-end
+# Set encoding to utf-8
+# encoding: UTF-8
+
+#
+# BigBlueButton open source conferencing system - http://www.bigbluebutton.org/
+#
+# Copyright (c) 2012 BigBlueButton Inc. and by respective authors (see below).
+#
+# This program is free software; you can redistribute it and/or modify it under the
+# terms of the GNU Lesser General Public License as published by the Free Software
+# Foundation; either version 3.0 of the License, or (at your option) any later
+# version.
+#
+# BigBlueButton is distributed in the hope that it will be useful, but WITHOUT ANY
+# WARRANTY; without even the implied warranty of MERCHANTABILITY or FITNESS FOR A
+# PARTICULAR PURPOSE. See the GNU Lesser General Public License for more details.
+#
+# You should have received a copy of the GNU Lesser General Public License along
+# with BigBlueButton; if not, see <http://www.gnu.org/licenses/>.
+#
+
+
+require 'fileutils'
+require 'rubygems'
+require 'nokogiri'
+require 'builder'
+
+module BigBlueButton
+  class AudioEvents
+    # Generate a silent wav file.
+    # 
+    #   millis - length of silence in millis
+    #   filename - name of the resulting file (absolute location)
+    #   sampling_rate = rate of the audio 
+    def self.generate_silence(millis, filename, sampling_rate)
+      rate_in_ms = sampling_rate / 1000
+      samples = millis * rate_in_ms
+      temp_file = filename + ".dat"
+      f = File.open(temp_file, "wb")
+      # Write the sample rate for this audio file.
+      f.puts('; SampleRate ' + sampling_rate.to_s + '\n')
+      # Create the samples. We will have mono, so we use zeros (0) on the other channel
+      1.upto(samples) do |sample|
+        f.puts((sample / rate_in_ms).to_s + "\t0\n")
+      end
+      
+      f.close();
+      BigBlueButton.logger.info("Task: Generating silence. Filename: #{filename} with duration #{millis} milliseconds")
+      command = "sox #{temp_file} -b 16 -r #{sampling_rate} -c 1 -s #{filename}"
+      BigBlueButton.execute(command)
+      # Delete the temporary raw audio file
+      FileUtils.rm(temp_file)
+    end
+    
+    # Contatenates several wav files
+    #
+    #   files - an array of wav files to concatenate
+    #   outfile - resulting wav file
+    def self.concatenate_audio_files(files, outfile)
+      file_list = files.join(' ')
+      command = "sox #{file_list} #{outfile}"
+      BigBlueButton.logger.info("Task: Concatenating audio files")
+      BigBlueButton.execute(command)  
+    end
+    
+    # Convert a wav file to an ogg file
+    #
+    #   wav_file - file to convert
+    #   ogg_file - resulting ogg file
+    def self.wav_to_ogg(wav_file, ogg_file)  
+      command = "oggenc -Q -o #{ogg_file} #{wav_file} 2>&1"
+      BigBlueButton.logger.info("Converting .wav to .ogg")
+      BigBlueButton.execute(command)
+    end    
+    
+    # Extracts the length of the audio file as reurned by running
+    #   "sox <file> -n stat"
+    # returns the lenght in millis if successful or -1 if it failed
+    #
+    def self.determine_length_of_audio_from_file(file)
+      audio_length = 0
+      stats = ""
+      # If everything goes well, output should be in the following format. We need to get the Length (seconds) value
+        #    Samples read:            888960
+        #    Length (seconds):     55.560000
+        #    Scaled by:         2147483647.0
+        #    Maximum amplitude:     0.822937
+        #    Minimum amplitude:    -0.707764
+        #    Midline amplitude:     0.057587
+        #    Mean    norm:          0.026014
+        #    Mean    amplitude:    -0.000059
+        #    RMS     amplitude:     0.040610
+        #    Maximum delta:         0.330719
+        #    Minimum delta:         0.000000
+        #    Mean    delta:         0.003805
+        #    RMS     delta:         0.008049
+        #    Rough   frequency:          504
+        #    Volume adjustment:        1.215
+      command = "sox #{file} -n stat 2>&1"
+      # Try "sox --i -D file" as it is much shorter
+      BigBlueButton.logger.info("Task: Getting length of audio")
+      output = BigBlueButton.execute(command).output
+      if output.to_s =~ /Length(.+)/
+        stats = $1
+      end
+
+      # Extract  55.560000 from "Length (seconds):     55.560000"
+      match = /\d+\.\d+/.match(stats)
+      if match
+      # Convert to milliseconds
+        audio_length = (match[0].to_f * 1000).to_i
+        BigBlueButton.logger.info("Determined audio length from stats using sox [#{audio_length}]")
+      end
+      if (audio_length == 0)
+         # Could not deternime the length from information on the file.
+         # Try calculating the length from the size of the file.
+         # For WAV files, there will be 32000 bps ot 32bpms
+         len_from_file = File.size?(file)/32
+         # We've got a corrupted header information (http://comments.gmane.org/gmane.comp.audio.sox/2637)
+         # Now we need to repair the file otherwise all operations involving sox will fail as the length
+         # will be zero.
+         temp_wav_file = "#{file}.temp.wav"
+         command = "sox --ignore-length #{file} #{temp_wav_file} trim 0 #{len_from_file}"
+         BigBlueButton.logger.info("Task: Fixing length of audio")
+         BigBlueButton.execute(command)
+         File.delete(file)
+         File.rename(temp_wav_file, file)
+         audio_length = (len_from_file).to_i
+        BigBlueButton.logger.info("Determined audio length from file size [#{audio_length}]")
+      end
+        BigBlueButton.logger.info("Determined audio length is [#{audio_length}]")
+      return audio_length
+    end
+   
+    def self.to_xml_file(events, file)
+      BigBlueButton.logger.info("Task: Converting events to xml file")
+      xml = Builder::XmlMarkup.new( :indent => 2 )
+      result = xml.instruct! :xml, :version => "1.0"
+      
+      events.each do |event|
+        xml.event(:start_event_timestamp => event.start_event_timestamp, :start_record_timestamp => event.start_record_timestamp,
+                  :stop_event_timestamp => event.stop_event_timestamp, :stop_record_timestamp => event.stop_record_timestamp,
+                  :file => event.file, :file_exist => event.file_exist, :bridge => event.bridge,
+                  :matched => event.matched, :audio_length => event.audio_length, :padding => event.padding)
+      end
+      
+      puts xml.target!      
+    end
+    
+    # Process the audio events for this recording
+    def self.process_events(archive_dir, events_xml)
+      BigBlueButton.logger.info("Task: Processing events")
+      audio_events = match_start_and_stop_events(start_audio_recording_events(archive_dir, events_xml),
+                          stop_audio_recording_events(archive_dir, events_xml)).each do |audio_event|
+        if not audio_event.matched
+            determine_start_stop_timestamps_for_unmatched_event!(audio_event)
+        end
+      end
+
+      if audio_events.length > 0
+        audio_events.sort! {|a,b| a.start_event_timestamp <=> b.start_event_timestamp}
+
+        unique_events = []
+        audio_events.each do |x|
+          if (unique_events.empty?)
+            unique_events << x
+          elsif (not x.eql?(unique_events[-1]))
+            unique_events << x
+          end
+        end
+
+        audio_paddings = generate_audio_paddings(unique_events, events_xml)
+        unique_events.concat(audio_paddings)
+        return unique_events.sort! {|a,b| a.start_event_timestamp.to_i <=> b.start_event_timestamp.to_i}
+      else
+        first_event = BigBlueButton::Events.first_event_timestamp(events_xml).to_i
+        last_event = BigBlueButton::Events.last_event_timestamp(events_xml).to_i
+        return [create_gap_audio_event(last_event - first_event + 1, last_event, first_event)]
+      end
+    end
+
+    def self.create_audio_edl(archive_dir)
+      audio_edl = []
+      audio_dir = "#{archive_dir}/audio"
+      events = Nokogiri::XML(File.open("#{archive_dir}/events.xml"))
+
+      event = events.at_xpath('/recording/event[position()=1]')
+      initial_timestamp = event['timestamp'].to_i
+      event = events.at_xpath('/recording/event[position()=last()]')
+      final_timestamp = event['timestamp'].to_i
+
+      # Initially start with silence
+      audio_edl << {
+        :timestamp => 0,
+        :audio => nil
+      }
+
+      # Add events for recording start/stop
+      events.xpath('/recording/event[@module="VOICE"]').each do |event|
+        timestamp = event['timestamp'].to_i - initial_timestamp
+        case event['eventname']
+        when 'StartRecordingEvent'
+          filename = event.at_xpath('filename').text
+          filename = "#{audio_dir}/#{File.basename(filename)}"
+          audio_edl << {
+            :timestamp => timestamp,
+            :audio => { :filename => filename, :timestamp => 0 }
+          }
+        when 'StopRecordingEvent'
+          filename = event.at_xpath('filename').text
+          filename = "#{audio_dir}/#{File.basename(filename)}"
+          if audio_edl.last[:audio] && audio_edl.last[:audio][:filename] == filename
+            audio_edl << {
+              :timestamp => timestamp,
+              :audio => nil
+            }
+          end
+        end
+      end
+
+      audio_edl << {
+        :timestamp => final_timestamp - initial_timestamp,
+        :audio => nil
+      }
+
+      return audio_edl
+    end
+
+
+
+        
+    TIMESTAMP = 'timestamp'
+    BRIDGE = 'bridge'
+    FILE = 'filename'
+    RECORD_TIMESTAMP = 'recordingTimestamp'
+    
+    # Get the start audio recording events.
+    def self.start_audio_recording_events(archive_dir, events_xml)
+      BigBlueButton.logger.info("Task: Getting start audio recording events")
+      start_events = []
+      doc = Nokogiri::XML(File.open(events_xml))
+      doc.xpath("//event[@eventname='StartRecordingEvent']").each do |start_event|
+        ae = AudioRecordingEvent.new
+        ae.start_event_timestamp = start_event[TIMESTAMP]
+        ae.bridge = start_event.xpath(BRIDGE).text
+        ae.file = start_event.xpath(FILE).text.sub(/.+\//, "#{archive_dir}/")
+        ae.start_record_timestamp = start_event.xpath(RECORD_TIMESTAMP).text
+        start_events << ae
+      end
+      start_events.uniq!
+      return start_events.sort {|a,b| a.start_event_timestamp <=> b.start_event_timestamp}
+    end
+    
+    # Get the stop audio recording events.
+    def self.stop_audio_recording_events(archive_dir, events_xml)      
+      BigBlueButton.logger.info("Task: Getting stop audio recording events")
+      stop_events = []
+      doc = Nokogiri::XML(File.open(events_xml))
+      doc.xpath("//event[@eventname='StopRecordingEvent']").each do |stop_event|
+        ae = AudioRecordingEvent.new
+        ae.stop_event_timestamp = stop_event[TIMESTAMP]
+        ae.bridge = stop_event.xpath(BRIDGE).text
+        ae.file = stop_event.xpath(FILE).text.sub(/.+\//, "#{archive_dir}/")
+        ae.stop_record_timestamp = stop_event.xpath(RECORD_TIMESTAMP).text
+        stop_events << ae
+      end
+      return stop_events.sort {|a,b| a.stop_event_timestamp <=> b.stop_event_timestamp}
+    end
+    
+    # Determine if the start and stop event matched.
+    def self.event_matched?(start_events, stop_event)      
+      BigBlueButton.logger.info("Task: Events matched?")
+      start_events.each do |start_event|
+        if (start_event.file == stop_event.file)
+          start_event.matched = true
+          start_event.stop_event_timestamp = stop_event.stop_event_timestamp
+          start_event.stop_record_timestamp = stop_event.stop_record_timestamp
+          return true
+        end      
+      end
+      return false
+    end
+    
+    # Match the start and stop events.
+    def self.match_start_and_stop_events(start_events, stop_events)
+      BigBlueButton.logger.info("Task: Matching start and stop events")
+      combined_events = []
+      stop_events.each do |stop|
+        if not event_matched?(start_events, stop) 
+          combined_events << stop
+        end
+      end      
+      return combined_events.concat( start_events )
+    end
+    
+    # Determine the corresponding start or stop event if it doesn't
+    # have an entry in events.xml
+    def self.determine_start_stop_timestamps_for_unmatched_event!(event)
+      BigBlueButton.logger.info("Task: Determine start and stop timestamps for unmatched event")
+      event.file_exist = determine_if_recording_file_exist(event)
+      if ((not event.matched) and event.file_exist)
+        event.audio_length = determine_length_of_audio_from_file(event.file)
+        if (event.audio_length > 0)
+          if (event.start_event_timestamp == nil) 
+            event.start_record_timestamp = event.start_event_timestamp = event.stop_event_timestamp.to_i - event.audio_length
+          elsif (event.stop_event_timestamp == nil)
+            event.stop_record_timestamp = event.stop_event_timestamp = event.start_event_timestamp.to_i + event.audio_length
+          end
+        else 
+          BigBlueButton.logger.error("Failed to determine the length of the audio.\n")
+          raise Exception,  "Failed to determine the length of the audio."
+        end
+      end
+    end
+    
+    def self.create_gap_audio_event(length_of_gap, start_timestamp, stop_timestamp)
+      BigBlueButton.logger.info("Task: Creating audio gap event")
+      ae = AudioRecordingEvent.new
+      ae.start_event_timestamp = ae.start_record_timestamp = start_timestamp
+      ae.padding = true
+      ae.length_of_gap = length_of_gap
+      ae.stop_record_timestamp = ae.stop_event_timestamp = stop_timestamp
+      
+      return ae
+    end
+    
+    # Trim audio file
+    def self.trim_audio_file(file, length)
+      audio_length = determine_length_of_audio_from_file(file)
+      if (audio_length == 0)
+        BigBlueButton.logger.error("Can't trim #{file} as it's length is zero\n")
+        return
+      else
+        temp_wav_file = "#{file}.temp.wav"
+        command = "sox #{file} #{temp_wav_file} trim 0 #{audio_length - length}"
+        BigBlueButton.logger.info("Task: Trimming audio")
+        BigBlueButton.execute(command)
+        File.delete(file)
+        File.rename(temp_wav_file, file)
+      end
+    end
+    
+    # Determine the audio padding we need to generate.
+    def self.generate_audio_paddings(events, events_xml)
+      BigBlueButton.logger.info("Task: Generating audio paddings")
+      # TODO: Need to make this a lot DRYer.
+      paddings = []
+      events.sort! {|a,b| a.start_event_timestamp <=> b.start_event_timestamp}
+      
+      length_of_gap = events[0].start_event_timestamp.to_i - BigBlueButton::Events.first_event_timestamp(events_xml).to_i
+      # Check if the silence is greater that 10 minutes long. If it is, assume something went wrong with the
+      # recording. This prevents us from generating a veeeerrryyy looonnngggg silence maxing disk space.
+      if (length_of_gap < 3600000)
+        if (length_of_gap < 0)
+            trim_audio_file(events[0].file, length_of_gap.abs)
+        else
+          paddings << create_gap_audio_event(length_of_gap, BigBlueButton::Events.first_event_timestamp(events_xml), events[0].start_event_timestamp.to_i - 1)
+        end
+      else
+        BigBlueButton.logger.error("Front padding: #{length_of_gap} [#{events[0].start_event_timestamp.to_i} - #{BigBlueButton::Events.first_event_timestamp(events_xml).to_i}].\n")
+        raise Exception,  "Length of silence is too long #{length_of_gap}."
+      end
+
+      i = 0
+      while i < events.length - 1
+        ar_prev = events[i]
+        ar_next = events[i+1]
+        if (not ar_prev.eql?(ar_next))
+          length_of_gap = ar_next.start_event_timestamp.to_i - ar_prev.stop_event_timestamp.to_i
+
+          # Check if the silence is greater than 1 hour long. If it is, assume something went wrong with the
+          # recording. This prevents us from generating a veeeerrryyy looonnngggg silence maxing disk space.
+          if (length_of_gap < 3600000)
+            if (length_of_gap < 0)
+              trim_audio_file(ar_prev.file, length_of_gap.abs)
+            else
+              paddings << create_gap_audio_event(length_of_gap, ar_prev.stop_event_timestamp.to_i + 1, ar_next.start_event_timestamp.to_i - 1)
+            end
+          else
+            BigBlueButton.logger.error("Between padding #{i}: #{length_of_gap} [#{ar_next.start_event_timestamp.to_i} - #{ar_prev.stop_event_timestamp.to_i}].\n")
+            raise Exception,  "Length of silence is too long #{length_of_gap}."
+          end
+        end
+        i += 1
+      end
+
+      length_of_gap =  BigBlueButton::Events.last_event_timestamp(events_xml).to_i - events[-1].stop_event_timestamp.to_i
+      # Check if the silence is greater than 2 hours long. If it is, assume something went wrong with the
+      # recording. This prevents us from generating a veeeerrryyy looonnngggg silence maxing disk space.
+      if (length_of_gap < 7200000)
+        if (length_of_gap < 0)
+            trim_audio_file(events[-1].file, length_of_gap.abs)
+        else
+          paddings << create_gap_audio_event(length_of_gap, events[-1].stop_event_timestamp.to_i + 1, BigBlueButton::Events.last_event_timestamp(events_xml))
+        end
+      else
+        BigBlueButton.logger.error("Tail padding: #{length_of_gap} [ #{BigBlueButton::Events.last_event_timestamp(events_xml).to_i} - #{events[-1].stop_event_timestamp.to_i} ].\n")
+        raise Exception,  "Length of silence is too long #{length_of_gap}."
+      end
+
+
+      # Check if the silence is greater that 10 minutes long. If it is, assume something went wrong with the
+      # recording. This prevents us from generating a veeeerrryyy looonnngggg silence maxing disk space.      
+#
+# DO NOT pad the end of the recording for now. Running issues when audio file is longer than the last event timestamp.
+#      length_of_gap = BigBlueButton::Events.last_event_timestamp(events_xml).to_i - events[-1].stop_event_timestamp.to_i
+#      if ((length_of_gap > 0) and (length_of_gap < 600000))
+#        paddings << create_gap_audio_event(length_of_gap, events[-1].stop_event_timestamp.to_i + 1, BigBlueButton::Events.last_event_timestamp(events_xml))
+#      else
+#        BigBlueButton.logger.error("Length of silence is too long #{length_of_gap}.\n")
+#        raise Exception,  "Length of silence is too long #{length_of_gap}."  
+#      end
+      
+      paddings
+    end
+    
+    # Determine if the audio file exists
+    def self.determine_if_recording_file_exist(recording_event)
+      BigBlueButton.logger.info("Task: Determining if recording file exist")
+      if (recording_event.file == nil) 
+          return false
+      end
+      File.exist?(recording_event.file)  
+    end
+  end
+  
+  class AudioRecordingEvent
+    attr_accessor :start_event_timestamp    # The timestamp of the event
+    attr_accessor :start_record_timestamp   # The timestamp of the recording as sent by Asterisk or FreeSWITCH
+    attr_accessor :stop_event_timestamp     # The timestamp of the event
+    attr_accessor :stop_record_timestamp    # The timestamp of the recording event as sent by Asterisk or FreeSWITCH
+    attr_accessor :bridge       # The audio bridge for the recording
+    attr_accessor :file         # The path to the audio file
+    attr_accessor :file_exist   # True if the audio file has been confirmed to exist
+    attr_accessor :matched      # True if the event has matching start/stop events
+    attr_accessor :audio_length
+    attr_accessor :padding, :length_of_gap # If this is padding and the length of it
+     
+    def to_s
+      "[startEvent=#{start_event_timestamp}, startRecord=#{start_record_timestamp}, stopRecord=#{stop_record_timestamp}, stopEvent=#{stop_event_timestamp}, " +
+      "brige=#{bridge}, file=#{file}, exist=#{file_exist}, padding=#{padding}]\n"
+    end
+
+    def eql?(other)
+      (start_record_timestamp == other.start_record_timestamp) and
+      (file == other.file) and
+      (bridge == other.bridge)
+    end
+    
+  end
+end