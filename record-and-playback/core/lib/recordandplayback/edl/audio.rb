# encoding: UTF-8

# BigBlueButton open source conferencing system - http://www.bigbluebutton.org/
#
# Copyright (c) 2013 BigBlueButton Inc. and by respective authors.
#
# BigBlueButton is free software: you can redistribute it and/or modify it
# under the terms of the GNU Lesser General Public License as published by the
# Free Software Foundation, either version 3 of the License, or (at your
# option) any later version.
#
# BigBlueButton is distributed in the hope that it will be useful, but WITHOUT
# ANY WARRANTY; without even the implied warranty of MERCHANTABILITY or FITNESS
# FOR A PARTICULAR PURPOSE.  See the GNU Lesser General Public License for more
# details.
#
# You should have received a copy of the GNU Lesser General Public License
# along with BigBlueButton.  If not, see <http://www.gnu.org/licenses/>.

module BigBlueButton
  module EDL
    module Audio
      FFMPEG_AEVALSRC = "aevalsrc=s=48000:c=stereo:exprs=0|0"
<<<<<<< HEAD
      FFMPEG_AFORMAT = "aformat=sample_fmts=s16:sample_rates=48000:channel_layouts=stereo"
      FFMPEG_AFORMAT_SCREENSHARE = "aresample=async=1000,aformat=sample_fmts=s16:sample_rates=48000:channel_layouts=stereo"
=======
      FFMPEG_AFORMAT = "aresample=async=1000,aformat=sample_fmts=s16:sample_rates=48000:channel_layouts=stereo"
>>>>>>> fe58a112
      FFMPEG_WF_CODEC = 'libvorbis'
      FFMPEG_WF_ARGS = ['-c:a', FFMPEG_WF_CODEC, '-q:a', '2', '-f', 'ogg']
      FFMPEG_WF_SCREENSHARE_CODEC = 'libopus'
      FFMPEG_WF_SCREENSHARE_ARGS = ['-c:a', FFMPEG_WF_SCREENSHARE_CODEC, '-b:a', '48K', '-f', 'opus']
      WF_EXT = 'ogg'

      def self.dump(edl)
        BigBlueButton.logger.debug "EDL Dump:"
        edl.each do |entry|
          BigBlueButton.logger.debug "---"
          BigBlueButton.logger.debug "  Timestamp: #{entry[:timestamp]}"
          BigBlueButton.logger.debug "  Audio:"
          audio = entry[:audio]
          if audio
            BigBlueButton.logger.debug "    #{audio[:filename]} at #{audio[:timestamp]}"
          else
            BigBlueButton.logger.debug "    silence"
          end
        end
      end

<<<<<<< HEAD
      def self.mixer(inputs, output_basename)
        BigBlueButton.logger.debug "Mixing audio files"

        ffmpeg_cmd = [*FFMPEG]
        inputs.each do |input|
          ffmpeg_cmd += ['-i', input]
        end
        ffmpeg_cmd += ['-filter_complex', "amix"]

        output = "#{output_basename}.#{WF_EXT}"
        ffmpeg_cmd += [*FFMPEG_WF_ARGS, output]

        BigBlueButton.logger.info "Running audio mixer..."
        exitstatus = BigBlueButton.exec_ret(*ffmpeg_cmd)
        raise "ffmpeg failed, exit code #{exitstatus}" if exitstatus != 0

        output
      end

      def self.render(edl, output_basename, screenshare)
        sections = []
=======
      def self.render(edl, output_basename)
>>>>>>> fe58a112
        audioinfo = {}

        corrupt_audios = Set.new

        BigBlueButton.logger.info "Pre-processing EDL"
        for i in 0...(edl.length - 1)
          # The render scripts use this to calculate cut lengths
          edl[i][:next_timestamp] = edl[i+1][:timestamp]
          # Build a list of audio files to read information from
          if edl[i][:audio]
            audioinfo[edl[i][:audio][:filename]] = {}
          end
        end

        BigBlueButton.logger.info "Reading source audio information"
        audioinfo.keys.each do |audiofile|
          BigBlueButton.logger.debug "  #{audiofile}"
          info = audio_info(audiofile)
          if !info[:audio] || !info[:duration]
            BigBlueButton.logger.warn "    This audio file is corrupt! It will be removed from the output."
            corrupt_audios << audiofile
          end

          BigBlueButton.logger.debug "    format: #{info[:format][:format_name]}, codec: #{info[:audio][:codec_name]}"
          BigBlueButton.logger.debug "    sample rate: #{info[:sample_rate]}, duration: #{info[:duration]}"

          audioinfo[audiofile] = info
        end

        if corrupt_audios.length > 0
          BigBlueButton.logger.info "Removing corrupt audio files from EDL"
          edl.each do |event|
            if event[:audio] && corrupt_audios.include?(event[:audio][:filename])
              event[:audio] = nil
            end
          end

          dump(edl)
        end

        ffmpeg_inputs = []
        ffmpeg_filter = ''
        BigBlueButton.logger.info "Generating ffmpeg command"
        for i in 0...(edl.length - 1)
          entry = edl[i]
          audio = entry[:audio]
          duration = entry[:next_timestamp] - entry[:timestamp]

          ffmpeg_filter << "[a_edl#{i}_prev];\n" if i > 0

<<<<<<< HEAD
            BigBlueButton.logger.warn "  Audio file length mismatch, adjusting speed to #{speed}"

            # Have to calculate the start point after the atempo filter in this case,
            # since it can affect the audio start time.
            # Also reset the pts to start at 0, so the duration trim works correctly.
            filter = "[#{input_index}] "
            filter << "atempo=#{speed},atrim=start=#{ms_to_s(audio[:timestamp])},"
            filter << "asetpts=PTS-STARTPTS,"
            if screenshare
              filter << "#{FFMPEG_AFORMAT_SCREENSHARE},apad,atrim=end=#{ms_to_s(duration)} [out#{output_index}]"
            else
              filter << "#{FFMPEG_AFORMAT},apad,atrim=end=#{ms_to_s(duration)} [out#{output_index}]"
            end
            ffmpeg_filters << filter

            ffmpeg_inputs << {
              :filename => audio[:filename],
              :seek => 0
            }

            input_index += 1
            output_index += 1

            # Normal audio input handling. Skip this input and generate silence
            # if the seekpoint is past the end of the audio, which can happen
            # if events are slightly misaligned and you get unlucky with a
            # start/stop or chapter break.
          elsif audio and audio[:timestamp] < audioinfo[audio[:filename]][:duration]
            BigBlueButton.logger.info "  Using input #{audio[:filename]}"

            filter = "[#{input_index}] "
            if screenshare
              filter << "#{FFMPEG_AFORMAT_SCREENSHARE},apad,atrim=end=#{ms_to_s(duration)} [out#{output_index}]"
            else
              filter << "#{FFMPEG_AFORMAT},apad,atrim=end=#{ms_to_s(duration)} [out#{output_index}]"
            end
            ffmpeg_filters << filter
=======
          if audio
            BigBlueButton.logger.info "  Using input #{audio[:filename]}"

            speed = 1
            seek = audio[:timestamp]
>>>>>>> fe58a112

            # Check for and handle audio files with mismatched lengths (generated
            # by buggy versions of freeswitch in old BigBlueButton
            if entry[:original_duration] && (audioinfo[audio[:filename]][:duration].to_f / entry[:original_duration]) < 0.997 &&
               ((entry[:original_duration] - audioinfo[audio[:filename]][:duration]).to_f /
                      entry[:original_duration]).abs < 0.05
              BigBlueButton.logger.warn "  Audio file length mismatch, adjusting speed to #{speed}"
              speed = audioinfo[audio[:filename]][:duration].to_f / entry[:original_duration]
              seek = 0
            end

            # Skip this input and generate silence if the seekpoint is past the end of the audio, which can happen
            # if events are slightly misaligned and you get unlucky with a start/stop or chapter break.
            if audio[:timestamp] < (audioinfo[audio[:filename]][:duration] * speed)
              input_index = ffmpeg_inputs.length
              ffmpeg_inputs << {
                filename: audio[:filename],
                seek: seek
              }
              ffmpeg_filter << "[#{input_index}]#{FFMPEG_AFORMAT},apad"
            else
              ffmpeg_filter << "#{FFMPEG_AEVALSRC},#{FFMPEG_AFORMAT}"
            end

            ffmpeg_filter << ",atempo=#{speed},atrim=start=#{ms_to_s(audio[:timestamp])}" if speed != 1

            ffmpeg_filter << ",asetpts=PTS-STARTPTS"
          else
            BigBlueButton.logger.info "  Generating silence"

            ffmpeg_filter << "#{FFMPEG_AEVALSRC},#{FFMPEG_AFORMAT}"
          end

          if i > 0
            ffmpeg_filter << "[a_edl#{i}];\n"
            ffmpeg_filter << "[a_edl#{i}_prev][a_edl#{i}]concat=n=2:a=1:v=0"
          end

          ffmpeg_filter << ",atrim=end=#{ms_to_s(entry[:next_timestamp])}"
        end

        ffmpeg_cmd = [*FFMPEG]
        ffmpeg_inputs.each do |input|
          ffmpeg_cmd += ['-ss', ms_to_s(input[:seek])]
          # Ensure that the entire contents of freeswitch wav files are read
          if audioinfo[input[:filename]][:format][:format_name] == 'wav'
            ffmpeg_cmd += ['-ignore_length', '1']
          end
<<<<<<< HEAD
          screenshare ? ffmpeg_cmd += ['-c:a', 'libopus'] : nil
=======
          # Prefer using the libopus decoder for opus files, it handles discontinuities better
          if audioinfo[input[:filename]][:audio][:codec_name] == 'opus'
            ffmpeg_cmd << '-c:a' << 'libopus'
          end
>>>>>>> fe58a112
          ffmpeg_cmd += ['-i', input[:filename]]
        end

        BigBlueButton.logger.debug('  ffmpeg filter_complex_script:')
        BigBlueButton.logger.debug(ffmpeg_filter)
        filter_complex_script = "#{output_basename}.filter"
        File.open(filter_complex_script, 'w') do |io|
          io.write(ffmpeg_filter)
        end

        ffmpeg_cmd << '-filter_complex_script' << filter_complex_script

        output = "#{output_basename}.#{WF_EXT}"
        if screenshare
          ffmpeg_cmd += [*FFMPEG_WF_SCREENSHARE_ARGS, output]
        else
          ffmpeg_cmd += [*FFMPEG_WF_ARGS, output]
        end

        BigBlueButton.logger.info "Running audio processing..."
        exitstatus = BigBlueButton.exec_ret(*ffmpeg_cmd)
        raise "ffmpeg failed, exit code #{exitstatus}" if exitstatus != 0

        output
      end

      # The methods below should be considered private

      def self.audio_info(filename)
        IO.popen([*FFPROBE, filename]) do |probe|
          info = nil
          begin
            info = JSON.parse(probe.read, :symbolize_names => true)
          rescue StandardError => e
            BigBlueButton.logger.warn("Couldn't parse audio info: #{e}")
          end
          return {} if !info
          return {} if !info[:streams]
          return {} if !info[:format]

          info[:audio] = info[:streams].find do |stream|
            stream[:codec_type] == 'audio'
          end
          return {} if !info[:audio]

          info[:sample_rate] = info[:audio][:sample_rate].to_i

          if info[:format][:format_name] == 'wav'
            # wav files generated by freeswitch can have incorrect length
            # field if longer than 4GB, so recalculate based on filesize (ouch!)
            BigBlueButton.logger.debug("Recalculated duration from wav file length")
            audio_offset = self.get_wave_data_offset(filename)
            audio_size = info[:format][:size].to_r - audio_offset
            info[:duration] = (audio_size * 8 / info[:audio][:bit_rate].to_i * 1000).to_i
          else
            info[:duration] = (info[:format][:duration].to_r * 1000).to_i
          end

          return info
        end
        {}
      end

      def self.ms_to_s(timestamp)
        s = timestamp / 1000
        ms = timestamp % 1000
        "%d.%03d" % [s, ms]
      end

      # Helper function for determining correct length of freeswitch's long wave files
      def self.get_wave_data_offset(filename)
        File.open(filename, 'rb') do |file|
          riff = file.read(4)
          wavesize = file.read(4).unpack('V')[0].to_i
          wave = file.read(4)
          if riff != 'RIFF' or wavesize.nil? or wave != 'WAVE'
            return 0
          end
          while true
            # Read chunks until we find one named 'data'
            chunkname = file.read(4)
            chunksize = file.read(4).unpack('V')[0].to_i
            if chunkname.nil? or chunksize.nil?
              return 0
            end
            if chunkname == 'data'
              # This is a data chunk; we've found the start of the real audio data
              return file.tell
            end
            file.seek(chunksize, IO::SEEK_CUR)
          end
          return 0
        end
      end
    end
  end
end<|MERGE_RESOLUTION|>--- conflicted
+++ resolved
@@ -21,12 +21,8 @@
   module EDL
     module Audio
       FFMPEG_AEVALSRC = "aevalsrc=s=48000:c=stereo:exprs=0|0"
-<<<<<<< HEAD
-      FFMPEG_AFORMAT = "aformat=sample_fmts=s16:sample_rates=48000:channel_layouts=stereo"
+      FFMPEG_AFORMAT = "aresample=async=1000,aformat=sample_fmts=s16:sample_rates=48000:channel_layouts=stereo"
       FFMPEG_AFORMAT_SCREENSHARE = "aresample=async=1000,aformat=sample_fmts=s16:sample_rates=48000:channel_layouts=stereo"
-=======
-      FFMPEG_AFORMAT = "aresample=async=1000,aformat=sample_fmts=s16:sample_rates=48000:channel_layouts=stereo"
->>>>>>> fe58a112
       FFMPEG_WF_CODEC = 'libvorbis'
       FFMPEG_WF_ARGS = ['-c:a', FFMPEG_WF_CODEC, '-q:a', '2', '-f', 'ogg']
       FFMPEG_WF_SCREENSHARE_CODEC = 'libopus'
@@ -48,7 +44,6 @@
         end
       end
 
-<<<<<<< HEAD
       def self.mixer(inputs, output_basename)
         BigBlueButton.logger.debug "Mixing audio files"
 
@@ -68,11 +63,7 @@
         output
       end
 
-      def self.render(edl, output_basename, screenshare)
-        sections = []
-=======
       def self.render(edl, output_basename)
->>>>>>> fe58a112
         audioinfo = {}
 
         corrupt_audios = Set.new
@@ -123,51 +114,11 @@
 
           ffmpeg_filter << "[a_edl#{i}_prev];\n" if i > 0
 
-<<<<<<< HEAD
-            BigBlueButton.logger.warn "  Audio file length mismatch, adjusting speed to #{speed}"
-
-            # Have to calculate the start point after the atempo filter in this case,
-            # since it can affect the audio start time.
-            # Also reset the pts to start at 0, so the duration trim works correctly.
-            filter = "[#{input_index}] "
-            filter << "atempo=#{speed},atrim=start=#{ms_to_s(audio[:timestamp])},"
-            filter << "asetpts=PTS-STARTPTS,"
-            if screenshare
-              filter << "#{FFMPEG_AFORMAT_SCREENSHARE},apad,atrim=end=#{ms_to_s(duration)} [out#{output_index}]"
-            else
-              filter << "#{FFMPEG_AFORMAT},apad,atrim=end=#{ms_to_s(duration)} [out#{output_index}]"
-            end
-            ffmpeg_filters << filter
-
-            ffmpeg_inputs << {
-              :filename => audio[:filename],
-              :seek => 0
-            }
-
-            input_index += 1
-            output_index += 1
-
-            # Normal audio input handling. Skip this input and generate silence
-            # if the seekpoint is past the end of the audio, which can happen
-            # if events are slightly misaligned and you get unlucky with a
-            # start/stop or chapter break.
-          elsif audio and audio[:timestamp] < audioinfo[audio[:filename]][:duration]
-            BigBlueButton.logger.info "  Using input #{audio[:filename]}"
-
-            filter = "[#{input_index}] "
-            if screenshare
-              filter << "#{FFMPEG_AFORMAT_SCREENSHARE},apad,atrim=end=#{ms_to_s(duration)} [out#{output_index}]"
-            else
-              filter << "#{FFMPEG_AFORMAT},apad,atrim=end=#{ms_to_s(duration)} [out#{output_index}]"
-            end
-            ffmpeg_filters << filter
-=======
           if audio
             BigBlueButton.logger.info "  Using input #{audio[:filename]}"
 
             speed = 1
             seek = audio[:timestamp]
->>>>>>> fe58a112
 
             # Check for and handle audio files with mismatched lengths (generated
             # by buggy versions of freeswitch in old BigBlueButton
@@ -187,9 +138,17 @@
                 filename: audio[:filename],
                 seek: seek
               }
-              ffmpeg_filter << "[#{input_index}]#{FFMPEG_AFORMAT},apad"
+              if screenshare
+                ffmpeg_filter << "[#{input_index}]#{FFMPEG_AFORMAT_SCREENSHARE},apad"
+              else
+                ffmpeg_filter << "[#{input_index}]#{FFMPEG_AFORMAT},apad"
+              end
             else
-              ffmpeg_filter << "#{FFMPEG_AEVALSRC},#{FFMPEG_AFORMAT}"
+              if screenshare
+                ffmpeg_filter << "#{FFMPEG_AEVALSRC},#{FFMPEG_AFORMAT_SCREENSHARE}"
+              else
+                ffmpeg_filter << "#{FFMPEG_AEVALSRC},#{FFMPEG_AFORMAT}"
+              end
             end
 
             ffmpeg_filter << ",atempo=#{speed},atrim=start=#{ms_to_s(audio[:timestamp])}" if speed != 1
@@ -198,7 +157,11 @@
           else
             BigBlueButton.logger.info "  Generating silence"
 
-            ffmpeg_filter << "#{FFMPEG_AEVALSRC},#{FFMPEG_AFORMAT}"
+            if screenshare
+              ffmpeg_filter << "#{FFMPEG_AEVALSRC},#{FFMPEG_AFORMAT_SCREENSHARE}"
+            else 
+              ffmpeg_filter << "#{FFMPEG_AEVALSRC},#{FFMPEG_AFORMAT}"
+            end
           end
 
           if i > 0
@@ -216,14 +179,10 @@
           if audioinfo[input[:filename]][:format][:format_name] == 'wav'
             ffmpeg_cmd += ['-ignore_length', '1']
           end
-<<<<<<< HEAD
-          screenshare ? ffmpeg_cmd += ['-c:a', 'libopus'] : nil
-=======
           # Prefer using the libopus decoder for opus files, it handles discontinuities better
           if audioinfo[input[:filename]][:audio][:codec_name] == 'opus'
             ffmpeg_cmd << '-c:a' << 'libopus'
           end
->>>>>>> fe58a112
           ffmpeg_cmd += ['-i', input[:filename]]
         end
 
