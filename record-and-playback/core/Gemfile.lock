--- conflicted
+++ resolved
@@ -48,20 +48,12 @@
   builder
   curb
   fastimage
-<<<<<<< HEAD
   mime-types
-=======
-  mime-types (= 2.99.2)
->>>>>>> 9550d701
   nokogiri
   open4
   redis
   resque
   rubyzip
-<<<<<<< HEAD
-=======
-  streamio-ffmpeg (= 2.1.0)
->>>>>>> 9550d701
   trollop
 
 BUNDLED WITH
