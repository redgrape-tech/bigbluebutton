--- conflicted
+++ resolved
@@ -7,11 +7,7 @@
     curb (0.9.3)
     fastimage (2.0.0)
       addressable (~> 2)
-<<<<<<< HEAD
-    mime-types (2.6.2)
-=======
     mime-types (2.99.2)
->>>>>>> a05a7ca6
     mini_portile2 (2.1.0)
     mono_logger (1.1.0)
     multi_json (1.12.1)
@@ -37,11 +33,7 @@
       rack (~> 1.5)
       rack-protection (~> 1.4)
       tilt (>= 1.3, < 3)
-<<<<<<< HEAD
     streamio-ffmpeg (2.1.0)
-=======
-    streamio-ffmpeg (2.0.0)
->>>>>>> a05a7ca6
       multi_json (~> 1.8)
     tilt (2.0.5)
     trollop (2.1.2)
@@ -56,26 +48,14 @@
   builder
   curb
   fastimage
-<<<<<<< HEAD
-  mime-types (= 2.6.2)
-=======
   mime-types (= 2.99.2)
->>>>>>> a05a7ca6
   nokogiri
   open4
   redis
   resque
   rubyzip
-<<<<<<< HEAD
-  streamio-ffmpeg
+  streamio-ffmpeg (= 2.1.0)
   trollop
 
 BUNDLED WITH
    1.12.5
-=======
-  streamio-ffmpeg (= 2.0.0)
-  trollop
-
-BUNDLED WITH
-   1.12.5
->>>>>>> a05a7ca6
