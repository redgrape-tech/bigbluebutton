#!/bin/bash
#
# BigBlueButton open source conferencing system - http://www.bigbluebutton.org/
#
# Copyright (c) 2012 BigBlueButton Inc. and by respective authors (see below).
#
# This program is free software; you can redistribute it and/or modify it under the
# terms of the GNU Lesser General Public License as published by the Free Software
# Foundation; either version 3.0 of the License, or (at your option) any later
# version.
#
# BigBlueButton is distributed in the hope that it will be useful, but WITHOUT ANY
# WARRANTY; without even the implied warranty of MERCHANTABILITY or FITNESS FOR A
# PARTICULAR PURPOSE. See the GNU Lesser General Public License for more details.
#
# You should have received a copy of the GNU Lesser General Public License along
# with BigBlueButton; if not, see <http://www.gnu.org/licenses/>.
#

set -xe

sudo cp core/Gemfile /usr/local/bigbluebutton/core/Gemfile
sudo rm -rf /usr/local/bigbluebutton/core/lib
sudo cp -r core/lib /usr/local/bigbluebutton/core/
sudo rm -rf /usr/local/bigbluebutton/core/scripts
sudo cp -r core/scripts /usr/local/bigbluebutton/core/
sudo rm -rf /var/bigbluebutton/playback/*

function deploy_format() {
<<<<<<< HEAD
	local formats=$1
	for format in $formats
	do
		playback_dir="$format/playback/$format"
		scripts_dir="$format/scripts"
		if [ -d $playback_dir ]; then sudo cp -r $playback_dir /var/bigbluebutton/playback/; fi
		if [ -d $scripts_dir ]; then sudo cp -r $scripts_dir/* /usr/local/bigbluebutton/core/scripts/; fi
		sudo mkdir -p /var/log/bigbluebutton/$format /var/bigbluebutton/published/$format /var/bigbluebutton/recording/publish/$format
	done
}

deploy_format "presentation"
=======
    local formats=$1
    for format in $formats
    do
        playback_dir="$format/playback/$format"
        scripts_dir="$format/scripts"
        if [ -d $playback_dir ]; then sudo cp -r $playback_dir /var/bigbluebutton/playback/; fi
        if [ -d $scripts_dir ]; then sudo cp -r $scripts_dir/* /usr/local/bigbluebutton/core/scripts/; fi
        sudo mkdir -p /var/log/bigbluebutton/$format /var/bigbluebutton/published/$format /var/bigbluebutton/recording/publish/$format
    done
}

RECORDING_SERVER=false
if $RECORDING_SERVER ; then
    deploy_format "presentation"
    deploy_format "mconf_decrypter"
    sudo mv /usr/local/bigbluebutton/core/scripts/mconf-recording-decrypter.initd /etc/init.d/mconf-recording-decrypter
    sudo mv /usr/local/bigbluebutton/core/scripts/mconf-recording-decrypter.monit /etc/monit/conf.d/mconf-recording-decrypter
else
    deploy_format "mconf_encrypted"
fi
>>>>>>> 56f20fa5

sudo mkdir -p /var/bigbluebutton/playback/
sudo mkdir -p /var/bigbluebutton/recording/raw/
sudo mkdir -p /var/bigbluebutton/recording/process/
sudo mkdir -p /var/bigbluebutton/recording/publish/
sudo mkdir -p /var/bigbluebutton/recording/status/recorded/
sudo mkdir -p /var/bigbluebutton/recording/status/archived/
sudo mkdir -p /var/bigbluebutton/recording/status/processed/
sudo mkdir -p /var/bigbluebutton/recording/status/sanity/

sudo mv /usr/local/bigbluebutton/core/scripts/*.nginx /etc/bigbluebutton/nginx/
sudo chown -R tomcat7:tomcat7 /var/bigbluebutton/ /var/log/bigbluebutton/
sudo chown -R red5:red5 /var/bigbluebutton/deskshare/
sudo chown -R freeswitch:daemon /var/bigbluebutton/meetings/

cd /usr/local/bigbluebutton/core/
sudo bundle install<|MERGE_RESOLUTION|>--- conflicted
+++ resolved
@@ -27,7 +27,6 @@
 sudo rm -rf /var/bigbluebutton/playback/*
 
 function deploy_format() {
-<<<<<<< HEAD
 	local formats=$1
 	for format in $formats
 	do
@@ -39,29 +38,15 @@
 	done
 }
 
-deploy_format "presentation"
-=======
-    local formats=$1
-    for format in $formats
-    do
-        playback_dir="$format/playback/$format"
-        scripts_dir="$format/scripts"
-        if [ -d $playback_dir ]; then sudo cp -r $playback_dir /var/bigbluebutton/playback/; fi
-        if [ -d $scripts_dir ]; then sudo cp -r $scripts_dir/* /usr/local/bigbluebutton/core/scripts/; fi
-        sudo mkdir -p /var/log/bigbluebutton/$format /var/bigbluebutton/published/$format /var/bigbluebutton/recording/publish/$format
-    done
-}
-
 RECORDING_SERVER=false
 if $RECORDING_SERVER ; then
-    deploy_format "presentation"
-    deploy_format "mconf_decrypter"
-    sudo mv /usr/local/bigbluebutton/core/scripts/mconf-recording-decrypter.initd /etc/init.d/mconf-recording-decrypter
-    sudo mv /usr/local/bigbluebutton/core/scripts/mconf-recording-decrypter.monit /etc/monit/conf.d/mconf-recording-decrypter
+	deploy_format "presentation"
+	deploy_format "mconf_decrypter"
+	sudo mv /usr/local/bigbluebutton/core/scripts/mconf-recording-decrypter.initd /etc/init.d/mconf-recording-decrypter
+	sudo mv /usr/local/bigbluebutton/core/scripts/mconf-recording-decrypter.monit /etc/monit/conf.d/mconf-recording-decrypter
 else
-    deploy_format "mconf_encrypted"
+	deploy_format "mconf_encrypted"
 fi
->>>>>>> 56f20fa5
 
 sudo mkdir -p /var/bigbluebutton/playback/
 sudo mkdir -p /var/bigbluebutton/recording/raw/
