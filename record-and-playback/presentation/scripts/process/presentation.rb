# Set encoding to utf-8
# encoding: UTF-8

#
# BigBlueButton open source conferencing system - http://www.bigbluebutton.org/
#
# Copyright (c) 2012 BigBlueButton Inc. and by respective authors (see below).
#
# This program is free software; you can redistribute it and/or modify it under the
# terms of the GNU Lesser General Public License as published by the Free Software
# Foundation; either version 3.0 of the License, or (at your option) any later
# version.
#
# BigBlueButton is distributed in the hope that it will be useful, but WITHOUT ANY
# WARRANTY; without even the implied warranty of MERCHANTABILITY or FITNESS FOR A
# PARTICULAR PURPOSE. See the GNU Lesser General Public License for more details.
#
# You should have received a copy of the GNU Lesser General Public License along
# with BigBlueButton; if not, see <http://www.gnu.org/licenses/>.
#

# For DEVELOPMENT
# Allows us to run the script manually
# require File.expand_path('../../../../core/lib/recordandplayback', __FILE__)

# For PRODUCTION
require File.expand_path('../../../lib/recordandplayback', __FILE__)

require 'rubygems'
require 'trollop'
require 'yaml'
require 'json'

opts = Trollop::options do
  opt :meeting_id, "Meeting id to archive", :default => '58f4a6b3-cd07-444d-8564-59116cb53974', :type => String
end

meeting_id = opts[:meeting_id]

# This script lives in scripts/archive/steps while properties.yaml lives in scripts/
props = YAML::load(File.open('../../core/scripts/bigbluebutton.yml'))
presentation_props = YAML::load(File.open('presentation.yml'))
presentation_props['audio_offset'] = 0 if presentation_props['audio_offset'].nil?
presentation_props['include_deskshare'] = false if presentation_props['include_deskshare'].nil?

recording_dir = props['recording_dir']
raw_archive_dir = "#{recording_dir}/raw/#{meeting_id}"
log_dir = props['log_dir']

target_dir = "#{recording_dir}/process/presentation/#{meeting_id}"
if not FileTest.directory?(target_dir)
  FileUtils.mkdir_p "#{log_dir}/presentation"
  logger = Logger.new("#{log_dir}/presentation/process-#{meeting_id}.log", 'daily' )
  BigBlueButton.logger = logger
  BigBlueButton.logger.info("Processing script presentation.rb")
  FileUtils.mkdir_p target_dir

  begin
    # Create a copy of the raw archives
    temp_dir = "#{target_dir}/temp"
    FileUtils.mkdir_p temp_dir
    FileUtils.cp_r(raw_archive_dir, temp_dir)

    # Create initial metadata.xml
    b = Builder::XmlMarkup.new(:indent => 2)
    metaxml = b.recording {
      b.id(meeting_id)
      b.state("processing")
      b.published(false)
      b.start_time
      b.end_time
      b.playback
      b.meta
    }
    metadata_xml = File.new("#{target_dir}/metadata.xml","w")
    metadata_xml.write(metaxml)
    metadata_xml.close
    BigBlueButton.logger.info("Created inital metadata.xml")

    BigBlueButton::AudioProcessor.process("#{temp_dir}/#{meeting_id}", "#{target_dir}/audio")
    events_xml = "#{temp_dir}/#{meeting_id}/events.xml"
    FileUtils.cp(events_xml, target_dir)

    presentation_dir = "#{temp_dir}/#{meeting_id}/presentation"
    presentations = BigBlueButton::Presentation.get_presentations(events_xml)

    processed_pres_dir = "#{target_dir}/presentation"
    FileUtils.mkdir_p processed_pres_dir

    # Get the real-time start and end timestamp
    @doc = Nokogiri::XML(File.open("#{target_dir}/events.xml"))

    meeting_start = @doc.xpath("//event")[0][:timestamp]
    meeting_end = @doc.xpath("//event").last()[:timestamp]

    match = /.*-(\d+)$/.match(meeting_id)
    real_start_time = match[1]
    real_end_time = (real_start_time.to_i + (meeting_end.to_i - meeting_start.to_i)).to_s


    # Add start_time, end_time and meta to metadata.xml
    ## Load metadata.xml
    metadata = Nokogiri::XML(File.open("#{target_dir}/metadata.xml"))
    ## Add start_time and end_time
    recording = metadata.root
    ### Date Format for recordings: Thu Mar 04 14:05:56 UTC 2010
    start_time = recording.at_xpath("start_time")
    start_time.content = real_start_time
    end_time = recording.at_xpath("end_time")
    end_time.content = real_end_time
    ## Remove empty meta
    metadata.search('//recording/meta').each do |meta|
      meta.remove
    end
    ## Add the actual meta
    metadata_with_playback = Nokogiri::XML::Builder.with(metadata.at('recording')) do |xml|
      xml.meta {
        BigBlueButton::Events.get_meeting_metadata("#{target_dir}/events.xml").each { |k,v| xml.method_missing(k,v) }
      }
    end
    ## Write the new metadata.xml
    metadata_file = File.new("#{target_dir}/metadata.xml","w")
    metadata = Nokogiri::XML(metadata.to_xml) { |x| x.noblanks }
    metadata_file.write(metadata.root)
    metadata_file.close
    BigBlueButton.logger.info("Created an updated metadata.xml with start_time and end_time")

    # Start processing raw files
    presentation_text = {}
    presentations.each do |pres|
      pres_dir = "#{presentation_dir}/#{pres}"
      num_pages = BigBlueButton::Presentation.get_number_of_pages_for(pres_dir)

      target_pres_dir = "#{processed_pres_dir}/#{pres}"
      FileUtils.mkdir_p target_pres_dir
      FileUtils.mkdir_p "#{target_pres_dir}/textfiles"

      images=Dir.glob("#{pres_dir}/#{pres}.{jpg,jpeg,png,gif,JPG,JPEG,PNG,GIF}")
      if images.empty?
        pres_name = "#{pres_dir}/#{pres}"
        if File.exists?("#{pres_name}.pdf")
          pres_pdf = "#{pres_name}.pdf"
          BigBlueButton.logger.info("Found pdf file for presentation #{pres_pdf}")
        elsif File.exists?("#{pres_name}.PDF")
          pres_pdf = "#{pres_name}.PDF"
          BigBlueButton.logger.info("Found PDF file for presentation #{pres_pdf}")
        elsif File.exists?("#{pres_name}")
          pres_pdf = pres_name
          BigBlueButton.logger.info("Falling back to old presentation filename #{pres_pdf}")
        else
          pres_pdf = ""
          BigBlueButton.logger.warn("Could not find pdf file for presentation #{pres}")
        end

        if !pres_pdf.empty?
          text = {}
          1.upto(num_pages) do |page|
            BigBlueButton::Presentation.extract_png_page_from_pdf(
              page, pres_pdf, "#{target_pres_dir}/slide-#{page}.png", '1600x1200')
            if File.exist?("#{pres_dir}/textfiles/slide-#{page}.txt") then
              text["slide-#{page}"] = File.read("#{pres_dir}/textfiles/slide-#{page}.txt", :encoding => 'UTF-8')
              FileUtils.cp("#{pres_dir}/textfiles/slide-#{page}.txt", "#{target_pres_dir}/textfiles")
            end
          end
          presentation_text[pres] = text
        end
      else
        ext = File.extname("#{images[0]}")
        #BigBlueButton::Presentation.convert_image_to_png(images[0],"#{target_pres_dir}/slide-1.png")
        command="convert #{images[0]} -resize 1600x1200 -background white -flatten #{target_pres_dir}/slide-1.png"
        BigBlueButton.execute(command)
      end

      # Copy thumbnails from raw files
      FileUtils.cp_r("#{pres_dir}/thumbnails", "#{target_pres_dir}/thumbnails")
    end

<<<<<<< HEAD
    BigBlueButton.logger.info("Generating closed captions")
    ret = BigBlueButton.exec_ret('utils/gen_webvtt', '-i', raw_archive_dir, '-o', target_dir)
    if ret != 0
      raise "Generating closed caption files failed"
    end
    captions = JSON.load(File.new("#{target_dir}/captions.json", 'r'))

    # We have to decide whether to actually generate the video file
    # We do so if any of the following conditions are true:
    # - There is webcam video present, or
    # - We have deskshare video *enabled* and there's deskshare/broadcast video present, or
    # - There are closed captions present (they need a video stream to be rendered on top of)
    if !Dir["#{raw_archive_dir}/video/*"].empty? or
        (presentation_props['include_deskshare'] and
          (!Dir["#{raw_archive_dir}/deskshare/*"].empty? or !Dir["#{raw_archive_dir}/video-broadcast/*"].empty?)) or
        captions.length > 0
      width = presentation_props['video_output_width']
      height = presentation_props['video_output_height']

      # Use a higher resolution video canvas if there's deskshare/broadcast video streams
      if presentation_props['include_deskshare'] and
          (!Dir["#{raw_archive_dir}/deskshare/*"].empty? or !Dir["#{raw_archive_dir}/video-broadcast/*"].empty?)
        width = presentation_props['deskshare_output_width']
        height = presentation_props['deskshare_output_height']
      end

      BigBlueButton.process_multiple_videos(target_dir, temp_dir, meeting_id, width, height, presentation_props['audio_offset'], presentation_props['include_deskshare'])
=======
    if not presentation_text.empty?
      # Write presentation_text.json to file
      File.open("#{target_dir}/presentation_text.json","w") { |f| f.puts presentation_text.to_json }
    end

    if !Dir["#{raw_archive_dir}/video/*"].empty?
      webcam_width = presentation_props['video_output_width']
      webcam_height = presentation_props['video_output_height']
      BigBlueButton.process_webcam_videos(target_dir, temp_dir, meeting_id, webcam_width, webcam_height, presentation_props['audio_offset'])
    end

    if !Dir["#{raw_archive_dir}/deskshare/*"].empty? and presentation_props['include_deskshare']
      deskshare_width = presentation_props['deskshare_output_width']
      deskshare_height = presentation_props['deskshare_output_height']
      BigBlueButton.process_deskshare_videos(target_dir, temp_dir, meeting_id, deskshare_width, deskshare_height)
>>>>>>> 91f4fd84
    end

    process_done = File.new("#{recording_dir}/status/processed/#{meeting_id}-presentation.done", "w")
    process_done.write("Processed #{meeting_id}")
    process_done.close

    # Update state in metadata.xml
    ## Load metadata.xml
    metadata = Nokogiri::XML(File.open("#{target_dir}/metadata.xml"))
    ## Update status
    recording = metadata.root
    state = recording.at_xpath("state")
    state.content = "processed"
    ## Write the new metadata.xml
    metadata_file = File.new("#{target_dir}/metadata.xml","w")
    metadata_file.write(metadata.root)
    metadata_file.close
    BigBlueButton.logger.info("Created an updated metadata.xml with state=processed")

  rescue Exception => e
    BigBlueButton.logger.error(e.message)
    e.backtrace.each do |traceline|
      BigBlueButton.logger.error(traceline)
    end
    exit 1
  end
end<|MERGE_RESOLUTION|>--- conflicted
+++ resolved
@@ -175,7 +175,6 @@
       FileUtils.cp_r("#{pres_dir}/thumbnails", "#{target_pres_dir}/thumbnails")
     end
 
-<<<<<<< HEAD
     BigBlueButton.logger.info("Generating closed captions")
     ret = BigBlueButton.exec_ret('utils/gen_webvtt', '-i', raw_archive_dir, '-o', target_dir)
     if ret != 0
@@ -183,35 +182,26 @@
     end
     captions = JSON.load(File.new("#{target_dir}/captions.json", 'r'))
 
+    if not presentation_text.empty?
+      # Write presentation_text.json to file
+      File.open("#{target_dir}/presentation_text.json","w") { |f| f.puts presentation_text.to_json }
+    end
+
     # We have to decide whether to actually generate the video file
     # We do so if any of the following conditions are true:
     # - There is webcam video present, or
-    # - We have deskshare video *enabled* and there's deskshare/broadcast video present, or
+    # - There's broadcast video present, or
     # - There are closed captions present (they need a video stream to be rendered on top of)
-    if !Dir["#{raw_archive_dir}/video/*"].empty? or
-        (presentation_props['include_deskshare'] and
-          (!Dir["#{raw_archive_dir}/deskshare/*"].empty? or !Dir["#{raw_archive_dir}/video-broadcast/*"].empty?)) or
-        captions.length > 0
-      width = presentation_props['video_output_width']
-      height = presentation_props['video_output_height']
-
-      # Use a higher resolution video canvas if there's deskshare/broadcast video streams
-      if presentation_props['include_deskshare'] and
-          (!Dir["#{raw_archive_dir}/deskshare/*"].empty? or !Dir["#{raw_archive_dir}/video-broadcast/*"].empty?)
-        width = presentation_props['deskshare_output_width']
-        height = presentation_props['deskshare_output_height']
-      end
-
-      BigBlueButton.process_multiple_videos(target_dir, temp_dir, meeting_id, width, height, presentation_props['audio_offset'], presentation_props['include_deskshare'])
-=======
-    if not presentation_text.empty?
-      # Write presentation_text.json to file
-      File.open("#{target_dir}/presentation_text.json","w") { |f| f.puts presentation_text.to_json }
-    end
-
-    if !Dir["#{raw_archive_dir}/video/*"].empty?
+    if !Dir["#{raw_archive_dir}/video/*"].empty? or !Dir["#{raw_archive_dir}/video-broadcast/*"].empty? or captions.length > 0
       webcam_width = presentation_props['video_output_width']
       webcam_height = presentation_props['video_output_height']
+
+      # Use a higher resolution video canvas if there's broadcast video streams
+      if !Dir["#{raw_archive_dir}/video-broadcast/*"].empty?
+        webcam_width = presentation_props['deskshare_output_width']
+        webcam_height = presentation_props['deskshare_output_height']
+      end
+
       BigBlueButton.process_webcam_videos(target_dir, temp_dir, meeting_id, webcam_width, webcam_height, presentation_props['audio_offset'])
     end
 
@@ -219,7 +209,6 @@
       deskshare_width = presentation_props['deskshare_output_width']
       deskshare_height = presentation_props['deskshare_output_height']
       BigBlueButton.process_deskshare_videos(target_dir, temp_dir, meeting_id, deskshare_width, deskshare_height)
->>>>>>> 91f4fd84
     end
 
     process_done = File.new("#{recording_dir}/status/processed/#{meeting_id}-presentation.done", "w")
