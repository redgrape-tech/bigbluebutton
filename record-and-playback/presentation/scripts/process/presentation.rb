# Set encoding to utf-8
# encoding: UTF-8

#
# BigBlueButton open source conferencing system - http://www.bigbluebutton.org/
#
# Copyright (c) 2012 BigBlueButton Inc. and by respective authors (see below).
#
# This program is free software; you can redistribute it and/or modify it under the
# terms of the GNU Lesser General Public License as published by the Free Software
# Foundation; either version 3.0 of the License, or (at your option) any later
# version.
#
# BigBlueButton is distributed in the hope that it will be useful, but WITHOUT ANY
# WARRANTY; without even the implied warranty of MERCHANTABILITY or FITNESS FOR A
# PARTICULAR PURPOSE. See the GNU Lesser General Public License for more details.
#
# You should have received a copy of the GNU Lesser General Public License along
# with BigBlueButton; if not, see <http://www.gnu.org/licenses/>.
#

# For DEVELOPMENT
# Allows us to run the script manually
# require File.expand_path('../../../../core/lib/recordandplayback', __FILE__)

# For PRODUCTION
require File.expand_path('../../../lib/recordandplayback', __FILE__)

require 'rubygems'
require 'trollop'
require 'yaml'
require 'json'

opts = Trollop::options do
  opt :meeting_id, "Meeting id to archive", :default => '58f4a6b3-cd07-444d-8564-59116cb53974', :type => String
end

meeting_id = opts[:meeting_id]

# This script lives in scripts/archive/steps while properties.yaml lives in scripts/
props = YAML::load(File.open('../../core/scripts/bigbluebutton.yml'))
presentation_props = YAML::load(File.open('presentation.yml'))
presentation_props['audio_offset'] = 0 if presentation_props['audio_offset'].nil?
presentation_props['include_deskshare'] = false if presentation_props['include_deskshare'].nil?

recording_dir = props['recording_dir']
raw_archive_dir = "#{recording_dir}/raw/#{meeting_id}"
log_dir = props['log_dir']

target_dir = "#{recording_dir}/process/presentation/#{meeting_id}"
if not FileTest.directory?(target_dir)
  FileUtils.mkdir_p "#{log_dir}/presentation"
  logger = Logger.new("#{log_dir}/presentation/process-#{meeting_id}.log", 'daily' )
  BigBlueButton.logger = logger
  BigBlueButton.logger.info("Processing script presentation.rb")
  FileUtils.mkdir_p target_dir

  begin
    # Create a copy of the raw archives
    temp_dir = "#{target_dir}/temp"
    FileUtils.mkdir_p temp_dir
    FileUtils.cp_r(raw_archive_dir, temp_dir)

    # Create initial metadata.xml
    b = Builder::XmlMarkup.new(:indent => 2)
    metaxml = b.recording {
      b.id(meeting_id)
      b.state("processing")
      b.published(false)
      b.start_time
      b.end_time
      b.participants
      b.playback
      b.meta
    }
    metadata_xml = File.new("#{target_dir}/metadata.xml","w")
    metadata_xml.write(metaxml)
    metadata_xml.close
    BigBlueButton.logger.info("Created inital metadata.xml")

    BigBlueButton::AudioProcessor.process("#{temp_dir}/#{meeting_id}", "#{target_dir}/audio")
    events_xml = "#{temp_dir}/#{meeting_id}/events.xml"
    FileUtils.cp(events_xml, target_dir)

    presentation_dir = "#{temp_dir}/#{meeting_id}/presentation"
    presentations = BigBlueButton::Presentation.get_presentations(events_xml)

    processed_pres_dir = "#{target_dir}/presentation"
    FileUtils.mkdir_p processed_pres_dir

    # Get the real-time start and end timestamp
    @doc = Nokogiri::XML(File.open("#{target_dir}/events.xml"))

    meeting_start = @doc.xpath("//event")[0][:timestamp]
    meeting_end = @doc.xpath("//event").last()[:timestamp]

    match = /.*-(\d+)$/.match(meeting_id)
    real_start_time = match[1]
    real_end_time = (real_start_time.to_i + (meeting_end.to_i - meeting_start.to_i)).to_s


    # Add start_time, end_time and meta to metadata.xml
    ## Load metadata.xml
    metadata = Nokogiri::XML(File.open("#{target_dir}/metadata.xml"))
    ## Add start_time and end_time
    recording = metadata.root
    ### Date Format for recordings: Thu Mar 04 14:05:56 UTC 2010
    start_time = recording.at_xpath("start_time")
    start_time.content = real_start_time
    end_time = recording.at_xpath("end_time")
    end_time.content = real_end_time

    ## Copy the breakout and breakout rooms node from
    ## events.xml if present.
    breakout_xpath = @doc.xpath("//breakout")
    breakout_rooms_xpath = @doc.xpath("//breakoutRooms")
    meeting_xpath = @doc.xpath("//meeting")

    if (meeting_xpath != nil)
      recording << meeting_xpath
    end

    if (breakout_xpath != nil)
      recording << breakout_xpath
    end

    if (breakout_rooms_xpath != nil)
      recording << breakout_rooms_xpath
    end

    participants = recording.at_xpath("participants")
    participants.content = BigBlueButton::Events.get_num_participants("#{target_dir}/events.xml")

    ## Remove empty meta
    metadata.search('//recording/meta').each do |meta|
      meta.remove
    end
    ## Add the actual meta
    metadata_with_playback = Nokogiri::XML::Builder.with(metadata.at('recording')) do |xml|
      xml.meta {
        BigBlueButton::Events.get_meeting_metadata("#{target_dir}/events.xml").each { |k,v| xml.method_missing(k,v) }
      }
    end
    ## Write the new metadata.xml
    metadata_file = File.new("#{target_dir}/metadata.xml","w")
    metadata = Nokogiri::XML(metadata.to_xml) { |x| x.noblanks }
    metadata_file.write(metadata.root)
    metadata_file.close
    BigBlueButton.logger.info("Created an updated metadata.xml with start_time and end_time")

    # Start processing raw files
    presentation_text = {}
    presentations.each do |pres|
      pres_dir = "#{presentation_dir}/#{pres}"
      num_pages = BigBlueButton::Presentation.get_number_of_pages_for(pres_dir)

      target_pres_dir = "#{processed_pres_dir}/#{pres}"
      FileUtils.mkdir_p target_pres_dir
      FileUtils.mkdir_p "#{target_pres_dir}/textfiles"

      images=Dir.glob("#{pres_dir}/#{pres}.{jpg,jpeg,png,gif,JPG,JPEG,PNG,GIF}")
      if images.empty?
        pres_name = "#{pres_dir}/#{pres}"
        if File.exists?("#{pres_name}.pdf")
          pres_pdf = "#{pres_name}.pdf"
          BigBlueButton.logger.info("Found pdf file for presentation #{pres_pdf}")
        elsif File.exists?("#{pres_name}.PDF")
          pres_pdf = "#{pres_name}.PDF"
          BigBlueButton.logger.info("Found PDF file for presentation #{pres_pdf}")
        elsif File.exists?("#{pres_name}")
          pres_pdf = pres_name
          BigBlueButton.logger.info("Falling back to old presentation filename #{pres_pdf}")
        else
          pres_pdf = ""
          BigBlueButton.logger.warn("Could not find pdf file for presentation #{pres}")
        end

        if !pres_pdf.empty?
          text = {}
          1.upto(num_pages) do |page|
            BigBlueButton::Presentation.extract_png_page_from_pdf(
              page, pres_pdf, "#{target_pres_dir}/slide-#{page}.png", '1600x1200')
            if File.exist?("#{pres_dir}/textfiles/slide-#{page}.txt") then
              text["slide-#{page}"] = File.read("#{pres_dir}/textfiles/slide-#{page}.txt", :encoding => 'UTF-8')
              FileUtils.cp("#{pres_dir}/textfiles/slide-#{page}.txt", "#{target_pres_dir}/textfiles")
            end
          end
          presentation_text[pres] = text
        end
      else
        ext = File.extname("#{images[0]}")
        #BigBlueButton::Presentation.convert_image_to_png(images[0],"#{target_pres_dir}/slide-1.png")
        command="convert #{images[0]} -resize 1600x1200 -background white -flatten #{target_pres_dir}/slide-1.png"
        BigBlueButton.execute(command)
      end

      # Copy thumbnails from raw files
      FileUtils.cp_r("#{pres_dir}/thumbnails", "#{target_pres_dir}/thumbnails")
    end

    BigBlueButton.logger.info("Generating closed captions")
    ret = BigBlueButton.exec_ret('utils/gen_webvtt', '-i', raw_archive_dir, '-o', target_dir)
    if ret != 0
      raise "Generating closed caption files failed"
    end
    captions = JSON.load(File.new("#{target_dir}/captions.json", 'r'))

    if not presentation_text.empty?
      # Write presentation_text.json to file
      File.open("#{target_dir}/presentation_text.json","w") { |f| f.puts presentation_text.to_json }
    end

    # We have to decide whether to actually generate the video file
    # We do so if any of the following conditions are true:
    # - There is webcam video present, or
    # - There's broadcast video present, or
    # - There are closed captions present (they need a video stream to be rendered on top of)
    if !Dir["#{raw_archive_dir}/video/*"].empty? or !Dir["#{raw_archive_dir}/video-broadcast/*"].empty? or captions.length > 0
      webcam_width = presentation_props['video_output_width']
      webcam_height = presentation_props['video_output_height']

      # Use a higher resolution video canvas if there's broadcast video streams
      if !Dir["#{raw_archive_dir}/video-broadcast/*"].empty?
        webcam_width = presentation_props['deskshare_output_width']
        webcam_height = presentation_props['deskshare_output_height']
      end

<<<<<<< HEAD
      BigBlueButton.process_webcam_videos(target_dir, temp_dir, meeting_id, webcam_width, webcam_height, presentation_props['audio_offset'])
=======
      processed_audio_file = BigBlueButton::AudioProcessor.get_processed_audio_file("#{temp_dir}/#{meeting_id}", "#{target_dir}/audio")
      BigBlueButton.process_webcam_videos(target_dir, temp_dir, meeting_id, webcam_width, webcam_height, presentation_props['audio_offset'], processed_audio_file)
>>>>>>> b50cf7b2
    end

    if !Dir["#{raw_archive_dir}/deskshare/*"].empty? and presentation_props['include_deskshare']
      deskshare_width = presentation_props['deskshare_output_width']
      deskshare_height = presentation_props['deskshare_output_height']
      BigBlueButton.process_deskshare_videos(target_dir, temp_dir, meeting_id, deskshare_width, deskshare_height)
    end

    process_done = File.new("#{recording_dir}/status/processed/#{meeting_id}-presentation.done", "w")
    process_done.write("Processed #{meeting_id}")
    process_done.close

    # Update state in metadata.xml
    ## Load metadata.xml
    metadata = Nokogiri::XML(File.open("#{target_dir}/metadata.xml"))
    ## Update status
    recording = metadata.root
    state = recording.at_xpath("state")
    state.content = "processed"
    ## Write the new metadata.xml
    metadata_file = File.new("#{target_dir}/metadata.xml","w")
    metadata_file.write(metadata.root)
    metadata_file.close
    BigBlueButton.logger.info("Created an updated metadata.xml with state=processed")

  rescue Exception => e
    BigBlueButton.logger.error(e.message)
    e.backtrace.each do |traceline|
      BigBlueButton.logger.error(traceline)
    end
    exit 1
  end
end<|MERGE_RESOLUTION|>--- conflicted
+++ resolved
@@ -225,12 +225,8 @@
         webcam_height = presentation_props['deskshare_output_height']
       end
 
-<<<<<<< HEAD
-      BigBlueButton.process_webcam_videos(target_dir, temp_dir, meeting_id, webcam_width, webcam_height, presentation_props['audio_offset'])
-=======
       processed_audio_file = BigBlueButton::AudioProcessor.get_processed_audio_file("#{temp_dir}/#{meeting_id}", "#{target_dir}/audio")
       BigBlueButton.process_webcam_videos(target_dir, temp_dir, meeting_id, webcam_width, webcam_height, presentation_props['audio_offset'], processed_audio_file)
->>>>>>> b50cf7b2
     end
 
     if !Dir["#{raw_archive_dir}/deskshare/*"].empty? and presentation_props['include_deskshare']
