--- conflicted
+++ resolved
@@ -166,35 +166,21 @@
         BigBlueButton.execute(command)
       end
     end
-<<<<<<< HEAD
-
-    if !Dir["#{raw_archive_dir}/video/*"].empty? or (presentation_props['include_deskshare'] and !Dir["#{raw_archive_dir}/deskshare/*"].empty?)
+
+    if !Dir["#{raw_archive_dir}/video/*"].empty? or (presentation_props['include_deskshare'] and
+      (!Dir["#{raw_archive_dir}/deskshare/*"].empty? or !Dir["#{raw_archive_dir}/video-broadcast/*"].empty? ))
       width = presentation_props['video_output_width']
       height = presentation_props['video_output_height']
       if !Dir["#{raw_archive_dir}/deskshare/*"].empty?
         width = presentation_props['deskshare_output_width']
         height = presentation_props['deskshare_output_height']
       end
+      if !Dir["#{raw_archive_dir}/video-broadcast/*"].empty?
+        width = presentation_props['deskshare_output_width']
+        height = presentation_props['deskshare_output_height']
+      end
       BigBlueButton.process_multiple_videos(target_dir, temp_dir, meeting_id, width, height, presentation_props['audio_offset'], presentation_props['include_deskshare'])
     end
-=======
-  end
-  
-  if !Dir["#{raw_archive_dir}/video/*"].empty? or (presentation_props['include_deskshare'] and
-    (!Dir["#{raw_archive_dir}/deskshare/*"].empty? or !Dir["#{raw_archive_dir}/video-broadcast/*"].empty? ))
-    width = presentation_props['video_output_width']
-    height = presentation_props['video_output_height']
-    if !Dir["#{raw_archive_dir}/deskshare/*"].empty?
-      width = presentation_props['deskshare_output_width']
-      height = presentation_props['deskshare_output_height']
-    end
-    if !Dir["#{raw_archive_dir}/video-broadcast/*"].empty?
-      width = presentation_props['deskshare_output_width']
-      height = presentation_props['deskshare_output_height']
-    end
-    BigBlueButton.process_multiple_videos(target_dir, temp_dir, meeting_id, width, height, presentation_props['audio_offset'], presentation_props['include_deskshare'])
-  end
->>>>>>> 095680cd
 
     process_done = File.new("#{recording_dir}/status/processed/#{meeting_id}-presentation.done", "w")
     process_done.write("Processed #{meeting_id}")
