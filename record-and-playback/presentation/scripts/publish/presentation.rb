--- conflicted
+++ resolved
@@ -603,28 +603,6 @@
   return new_slides_events
 end
 
-def processWebRTCDeskshareEvents
-	BigBlueButton.logger.info("processWebRTCDeskshareEvents - WEBRTC DESKSHARE events processing")
-	new_webrtc_deskshare_events = []
-	$webrtc_deskshare_events.each do |webrtc_deskshare_event|
-		new_ds_event = webrtc_deskshare_event.clone
-		$rec_events.each do |rec_event|
-			new_ds_event_timestamp = Integer(new_ds_event[:timestamp])
-			if new_ds_event_timestamp <= rec_event[:start_timestamp]
-				new_ds_event_timestamp = rec_event[:start_timestamp]
-				if not new_webrtc_deskshare_events.empty? and new_webrtc_deskshare_events.last()[:timestamp] == rec_event[:start_timestamp]
-					new_webrtc_deskshare_events.pop()
-				end
-				new_webrtc_deskshare_events << new_ds_event
-				break
-			elsif new_ds_event_timestamp > rec_event[:start_timestamp] and new_ds_event_timestamp <= rec_event[:stop_timestamp]
-				new_webrtc_deskshare_events << new_ds_event
-			end
-		end
-	end
-	return new_webrtc_deskshare_events
-end
-
 def processSlideEvents
   BigBlueButton.logger.info("Slide events processing")
   # For each slide (there is only one image per slide)
@@ -940,7 +918,6 @@
 
     log_dir = bbb_props['log_dir']
 
-<<<<<<< HEAD
     logger = Logger.new("#{log_dir}/presentation/publish-#{$meeting_id}.log", 'daily' )
     BigBlueButton.logger = logger
 
@@ -982,176 +959,6 @@
           FileUtils.cp("#{$process_dir}/audio.ogg", audio_dir)
           BigBlueButton.logger.info("Copied audio.ogg file")
         end
-=======
-	logger = Logger.new("#{log_dir}/presentation/publish-#{$meeting_id}.log", 'daily' )
-	BigBlueButton.logger = logger
-
-	BigBlueButton.logger.info("Setting recording dir")
-	recording_dir = bbb_props['recording_dir']
-	BigBlueButton.logger.info("Setting process dir")
-	$process_dir = "#{recording_dir}/process/presentation/#{$meeting_id}"
-	BigBlueButton.logger.info("setting publish dir")
-	publish_dir = simple_props['publish_dir']
-	BigBlueButton.logger.info("setting playback url info")
-        playback_protocol = bbb_props['playback_protocol']
-	playback_host = bbb_props['playback_host']
-	BigBlueButton.logger.info("setting target dir")
-	target_dir = "#{recording_dir}/publish/presentation/#{$meeting_id}"
-	if not FileTest.directory?(target_dir)
-		BigBlueButton.logger.info("Making dir target_dir")
-		FileUtils.mkdir_p target_dir
-
-		package_dir = "#{target_dir}/#{$meeting_id}"
-		BigBlueButton.logger.info("Making dir package_dir")
-		FileUtils.mkdir_p package_dir
-
-		begin	
-		
-		if File.exist?("#{$process_dir}/webcams.webm")
-			BigBlueButton.logger.info("Making video dir")
-			video_dir = "#{package_dir}/video"
-			FileUtils.mkdir_p video_dir
-			BigBlueButton.logger.info("Made video dir - copying: #{$process_dir}/webcams.webm to -> #{video_dir}")
-			FileUtils.cp("#{$process_dir}/webcams.webm", video_dir)
-			BigBlueButton.logger.info("Copied .webm file")
-		else
-			audio_dir = "#{package_dir}/audio"
-			BigBlueButton.logger.info("Making audio dir")
-			FileUtils.mkdir_p audio_dir
-			BigBlueButton.logger.info("Made audio dir - copying: #{$process_dir}/audio.webm to -> #{audio_dir}")
-			FileUtils.cp("#{$process_dir}/audio.webm", audio_dir)
-			BigBlueButton.logger.info("Copied audio.webm file - copying: #{$process_dir}/audio.ogg to -> #{audio_dir}")
-			FileUtils.cp("#{$process_dir}/audio.ogg", audio_dir)
-			BigBlueButton.logger.info("Copied audio.ogg file")
-		end
-
-
-		processing_time = File.read("#{$process_dir}/processing_time")
-
-		# Retrieve record events and calculate total recording duration.
-		$rec_events = BigBlueButton::Events.match_start_and_stop_rec_events(
-				BigBlueButton::Events.get_start_and_stop_rec_events("#{$process_dir}/events.xml"))
-
-		recording_time = computeRecordingLength()
-
-		# presentation_url = "/slides/" + $meeting_id + "/presentation"
-		@doc = Nokogiri::XML(File.open("#{$process_dir}/events.xml"))
-
-		$meeting_start = @doc.xpath("//event")[0][:timestamp]
-		$meeting_end = @doc.xpath("//event").last()[:timestamp]
-		
-		$version = BigBlueButton::Events.bbb_version("#{$process_dir}/events.xml")
-		$version_atleast_0_9_0 = BigBlueButton::Events.bbb_version_compare("#{$process_dir}/events.xml", 0, 9, 0)
-		BigBlueButton.logger.info("Creating metadata.xml")
-
-                # Get the real-time start and end timestamp
-                match = /.*-(\d+)$/.match($meeting_id)
-                real_start_time = match[1]
-                real_end_time = (real_start_time.to_i + ($meeting_end.to_i - $meeting_start.to_i)).to_s
-
-		# Create metadata.xml
-		b = Builder::XmlMarkup.new(:indent => 2)
-
-		metaxml = b.recording {
-			b.id($meeting_id)
-			b.state("available")
-			b.published(true)
-			# Date Format for recordings: Thu Mar 04 14:05:56 UTC 2010
-			b.start_time(real_start_time)
-			b.end_time(real_end_time)
-			b.playback {
-				b.format("presentation")
-				b.link("#{playback_protocol}://#{playback_host}/playback/presentation/0.9.0/playback.html?meetingId=#{$meeting_id}")
-				b.processing_time("#{processing_time}")
-				b.duration("#{recording_time}")
-			}
-			b.meta {
-				BigBlueButton::Events.get_meeting_metadata("#{$process_dir}/events.xml").each { |k,v| b.method_missing(k,v) }
-			}
-		}
-		metadata_xml = File.new("#{package_dir}/metadata.xml","w")
-		metadata_xml.write(metaxml)
-		metadata_xml.close
-		BigBlueButton.logger.info("Generating xml for slides and chat")
-	
-		#Create slides.xml
-
-		# Gathering all the events from the events.xml
-		$slides_events = @doc.xpath("//event[@eventname='GotoSlideEvent' or @eventname='SharePresentationEvent']")
-		$chat_events = @doc.xpath("//event[@eventname='PublicChatEvent']")
-		$shape_events = @doc.xpath("//event[@eventname='AddShapeEvent' or @eventname='ModifyTextEvent']") # for the creation of shapes
-		$panzoom_events = @doc.xpath("//event[@eventname='ResizeAndMoveSlideEvent']") # for the action of panning and/or zooming
-		$cursor_events = @doc.xpath("//event[@eventname='CursorMoveEvent']")
-		$clear_page_events = @doc.xpath("//event[@eventname='ClearPageEvent']") # for clearing the svg image
-		$undo_events = @doc.xpath("//event[@eventname='UndoShapeEvent']") # for undoing shapes.
-		$webrtc_deskshare_events = @doc.xpath("//event[@eventname='DeskShareNotifyViewersRTMP']") # for start/stop of webrtc desktop sharing
-		$join_time = $meeting_start.to_f
-		$end_time = $meeting_end.to_f
-
-		calculateRecordEventsOffset()
-		
-		first_presentation_start_node = @doc.xpath("//event[@eventname='SharePresentationEvent']")
-		first_presentation_start = $meeting_end
-		if not first_presentation_start_node.empty?
-			first_presentation_start = first_presentation_start_node[0][:timestamp]
-		end
-		$first_slide_start = ( translateTimestamp(first_presentation_start) / 1000 ).round(1)
-		
-		processChatMessages()
-
-		processWebRTCDeskshareEvents()
-		
-		processShapesAndClears()
-		
-		processPanAndZooms()
-		
-		processCursorEvents()
-		
-		# Write slides.xml to file
-		File.open("#{package_dir}/slides_new.xml", 'w') { |f| f.puts $slides_doc.to_xml }
-		# Write shapes.svg to file
-		File.open("#{package_dir}/#{$shapes_svg_filename}", 'w') { |f| f.puts $shapes_svg.to_xml.gsub(%r"\s*\<g.*/\>", "") } #.gsub(%r"\s*\<g.*\>\s*\</g\>", "") }
-		
-		# Write panzooms.xml to file
-		File.open("#{package_dir}/#{$panzooms_xml_filename}", 'w') { |f| f.puts $panzooms_xml.to_xml }
-	
-		# Write panzooms.xml to file
-		File.open("#{package_dir}/#{$cursor_xml_filename}", 'w') { |f| f.puts $cursor_xml.to_xml }
-
-		BigBlueButton.logger.info("Copying files to package dir")
-		FileUtils.cp_r("#{$process_dir}/presentation", package_dir)
-		BigBlueButton.logger.info("Copied files to package dir")
-
-	        BigBlueButton.logger.info("Publishing slides")
-		# Now publish this recording files by copying them into the publish folder.
-		if not FileTest.directory?(publish_dir)
-			FileUtils.mkdir_p publish_dir
-		end
-		FileUtils.cp_r(package_dir, publish_dir) # Copy all the files.
-		BigBlueButton.logger.info("Finished publishing script presentation.rb successfully.")
-
-                BigBlueButton.logger.info("Removing processed files.")
-		FileUtils.rm_r(Dir.glob("#{$process_dir}/*"))
-
-		BigBlueButton.logger.info("Removing published files.")
-		FileUtils.rm_r(Dir.glob("#{target_dir}/*"))
-                rescue  Exception => e
-                        BigBlueButton.logger.error(e.message)
-			e.backtrace.each do |traceline|
-				BigBlueButton.logger.error(traceline)
-			end
-			exit 1
-		end
-        publish_done = File.new("#{recording_dir}/status/published/#{$meeting_id}-presentation.done", "w")
-        publish_done.write("Published #{$meeting_id}")
-        publish_done.close
-
-	else
-		BigBlueButton.logger.info("#{target_dir} is already there")
-	end
-end
->>>>>>> 095680cd
-
 
         processing_time = File.read("#{$process_dir}/processing_time")
 
