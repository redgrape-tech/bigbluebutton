--- conflicted
+++ resolved
@@ -1196,7 +1196,6 @@
           BigBlueButton.logger.info("Copied audio.ogg file")
         end
 
-<<<<<<< HEAD
         if File.exist?("#{$process_dir}/deskshare.webm")
           BigBlueButton.logger.info("Making deskshare dir")
           deskshare_dir = "#{package_dir}/deskshare"
@@ -1208,11 +1207,9 @@
           BigBlueButton.logger.info("Could not copy deskshares.webm: file doesn't exist")
         end
 
-=======
         if File.exist?("#{$process_dir}/presentation_text.json")
           FileUtils.cp("#{$process_dir}/presentation_text.json", package_dir)
         end
->>>>>>> 5563e607
 
         processing_time = File.read("#{$process_dir}/processing_time")
 
