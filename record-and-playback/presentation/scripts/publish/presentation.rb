# Set encoding to utf-8
# encoding: UTF-8

#
# BigBlueButton open source conferencing system - http://www.bigbluebutton.org/
#
# Copyright (c) 2012 BigBlueButton Inc. and by respective authors (see below).
#
# This program is free software; you can redistribute it and/or modify it under the
# terms of the GNU Lesser General Public License as published by the Free Software
# Foundation; either version 3.0 of the License, or (at your option) any later
# version.
#
# BigBlueButton is distributed in the hope that it will be useful, but WITHOUT ANY
# WARRANTY; without even the implied warranty of MERCHANTABILITY or FITNESS FOR A
# PARTICULAR PURPOSE. See the GNU Lesser General Public License for more details.
#
# You should have received a copy of the GNU Lesser General Public License along
# with BigBlueButton; if not, see <http://www.gnu.org/licenses/>.
#

performance_start = Time.now

require '../../core/lib/recordandplayback'
require 'rubygems'
require 'trollop'
require 'yaml'
require 'builder'
require 'fastimage' # require fastimage to get the image size of the slides (gem install fastimage)

# used to convert the colours to hex
class String
  def convert_base(from, to)
    self.to_i(from).to_s(to)
  end
end

def processPanAndZooms
  #Create panzooms.xml
  BigBlueButton.logger.info("Creating panzooms.xml")
  $panzooms_xml = Nokogiri::XML::Builder.new do |xml|
    $xml = xml
    $xml.recording('id' => 'panzoom_events') do
      h_ratio_prev = nil
      w_ratio_prev = nil
      x_prev = nil
      y_prev = nil
      timestamp_orig_prev = nil
      timestamp_prev = nil
      last_time = nil
      desksharing = false
      if $panzoom_events.empty?
        BigBlueButton.logger.info("No panzoom events; old recording?")
        BigBlueButton.logger.info("Synthesizing a panzoom event")
        if !$slides_events.empty?
          timestamp_orig = $slides_events.first[:timestamp].to_f
          # make sure this is scheduled *after* the slide is shown. Dunno if needed.
          timestamp_orig += 1000
          timestamp = ( translateTimestamp(timestamp_orig) / 1000 ).round(1)
          $xml.event(:timestamp => timestamp, :orig => timestamp_orig) do
            $xml.viewBox "0 0 #{$vbox_width} #{$vbox_height}"
          end
          timestamp_orig_prev = timestamp_orig
          timestamp_prev = timestamp
          h_ratio_prev = 100
          w_ratio_prev = 100
          x_prev = 0
          y_prev = 0
        else
          BigBlueButton.logger.info("Couldn't find any slides! panzooms will be empty.")
        end
      else
        last_time = $panzoom_events.last[:timestamp].to_f
      end
      $panzoom_events.each_with_index do |node, index|
        # Get variables
        timestamp_orig = node[:timestamp].to_f
        timestamp = ( translateTimestamp(timestamp_orig) / 1000 ).round(1)
        eventname = node['eventname']

        if eventname == "DeskshareStartedEvent"
          desksharing = true
          next
        elsif eventname == "DeskshareStoppedEvent"
          desksharing = false
          last_panzoom = getFirstPanAndZoomBeforeDeskshare(index)
          if last_panzoom == nil
            $xml.event(:timestamp => timestamp, :orig => timestamp_orig) do
              $xml.viewBox "0.0 0.0 #{$vbox_width}.0 #{$vbox_height}.0"
            end
            timestamp_orig_prev = timestamp_orig
            timestamp_prev = timestamp
            h_ratio_prev = 100
            w_ratio_prev = 100
            x_prev = 0
            y_prev = 0
            next
          end
          h_ratio = last_panzoom.xpath(".//heightRatio")[0].text()
          w_ratio = last_panzoom.xpath(".//widthRatio")[0].text()
          x = last_panzoom.xpath(".//xOffset")[0].text()
          y = last_panzoom.xpath(".//yOffset")[0].text()
        else
          h_ratio = node.xpath(".//heightRatio")[0].text()
          w_ratio = node.xpath(".//widthRatio")[0].text()
          x = node.xpath(".//xOffset")[0].text()
          y = node.xpath(".//yOffset")[0].text()
        end
        # We need to skip this if in the middle of deskshare
        next if desksharing

        if(timestamp_prev == timestamp)
          if(timestamp_orig == last_time)
            if(h_ratio && w_ratio && x && y)
              $xml.event(:timestamp => timestamp, :orig => timestamp_orig) do
                $ss.each do |key,val|
                  $val = val
                  if key === timestamp
                    $vbox_width = $val[0]
                    $vbox_height = $val[1]
                  end
                end
                $xml.viewBox "#{($vbox_width-((1-((x.to_f.abs)*$magic_mystery_number/100.0))*$vbox_width))} #{($vbox_height-((1-((y.to_f.abs)*$magic_mystery_number/100.0))*$vbox_height)).round(2)} #{((w_ratio.to_f/100.0)*$vbox_width).round(1)} #{((h_ratio.to_f/100.0)*$vbox_height).round(1)}"
              end
            end
          end
          # do nothing because playback can't react that fast
        else
          if(h_ratio_prev && w_ratio_prev && x_prev && y_prev)
            $xml.event(:timestamp => timestamp_prev, :orig => timestamp_orig_prev) do
              $ss.each do |key,val|
                $val = val
                if key === timestamp_prev
                  $vbox_width = $val[0]
                  $vbox_height = $val[1]
                end
              end
              $xml.viewBox "#{($vbox_width-((1-((x_prev.to_f.abs)*$magic_mystery_number/100.0))*$vbox_width))} #{($vbox_height-((1-((y_prev.to_f.abs)*$magic_mystery_number/100.0))*$vbox_height)).round(2)} #{((w_ratio_prev.to_f/100.0)*$vbox_width).round(1)} #{((h_ratio_prev.to_f/100.0)*$vbox_height).round(1)}"
            end
          end
        end
        timestamp_prev = timestamp
        timestamp_orig_prev = timestamp_orig
        h_ratio_prev = h_ratio
        w_ratio_prev = w_ratio
        x_prev = x
        y_prev = y
      end
      $xml.event(:timestamp => timestamp_prev, :orig => timestamp_orig_prev) do
        $ss.each do |key,val|
          $val = val
          if key === timestamp_prev
            $vbox_width = $val[0]
            $vbox_height = $val[1]
          end
        end
        $xml.viewBox "#{($vbox_width-((1-((x_prev.to_f.abs)*$magic_mystery_number/100.0))*$vbox_width))} #{($vbox_height-((1-((y_prev.to_f.abs)*$magic_mystery_number/100.0))*$vbox_height)).round(2)} #{((w_ratio_prev.to_f/100.0)*$vbox_width).round(1)} #{((h_ratio_prev.to_f/100.0)*$vbox_height).round(1)}"
      end
    end
  end
  BigBlueButton.logger.info("Finished creating panzooms.xml")
end

def getFirstPanAndZoomBeforeDeskshare(index)
  return nil if index < 0
  deskshare_started_found = false

  while index >= 0 do
    eventname = $panzoom_events[index]['eventname']
   if eventname == "DeskshareStartedEvent"
      deskshare_started_found = true
    else
      if deskshare_started_found and eventname == "ResizeAndMoveSlideEvent"
        return $panzoom_events[index]
      end
      deskshare_started_found = false
    end
    index -= 1
  end

  return nil
end

def scaleToDeskshareVideo(width, height)
  deskshare_video_height = 720.to_f
  deskshare_video_width = 1280.to_f

  scale = [deskshare_video_width/width, deskshare_video_height/height]
  video_width = width * scale.min
  video_height = height * scale.min

  return video_width.floor, video_height.floor
end

def getDeskshareVideoDimension(deskshare_stream_name)
  video_width = 1280
  video_height = 720
  deskshare_video_filename = "#{$deskshare_dir}/#{deskshare_stream_name}"

  if File.exist?(deskshare_video_filename)
    video_width = BigBlueButton.get_video_width(deskshare_video_filename)
    video_height = BigBlueButton.get_video_height(deskshare_video_filename)
    video_width, video_height = scaleToDeskshareVideo(video_width, video_height)
  else
    BigBlueButton.logger.error("Could not find deskshare video: #{deskshare_video_filename}")
  end

  return video_width, video_height
end

def processCursorEvents
  BigBlueButton.logger.info("Processing cursor events")
  $cursor_xml = Nokogiri::XML::Builder.new do |xml|
    $xml = xml
    $xml.recording('id' => 'cursor_events') do
      x_prev = nil
      y_prev = nil
      timestamp_orig_prev = nil
      timestamp_prev = nil
      if(!$cursor_events.empty?)
        last_time = $cursor_events.last[:timestamp].to_f
        $cursor_events.each do |cursorEvent|
          timestamp_orig = cursorEvent[:timestamp].to_f
          timestamp = ( translateTimestamp(timestamp_orig) / 1000 ).round(1)

          x = cursorEvent.xpath(".//xOffset")[0].text()
          y = cursorEvent.xpath(".//yOffset")[0].text()
          if(timestamp_prev == timestamp)

          else
            if(x_prev && y_prev)
              $ss.each do |key,val|
                $val = val
                if key === timestamp_prev
                  $vbox_width = $val[0]/2 # because the image size is twice as big as the viewbox
                  $vbox_height = $val[1]/2 # because the image size is twice as big as the viewbox
                end
              end
              xPoint = ($vbox_width.to_f*x.to_f).round(1)
              yPoint = ($vbox_height.to_f*y.to_f).round(1)
              if xPoint < 800 and yPoint < 600 and xPoint > 0 and yPoint > 0
                $xml.event(:timestamp => timestamp_prev, :orig => timestamp_orig_prev) do
                  $xml.cursor "#{xPoint} #{yPoint}"
                end
              end
            end
          end
          timestamp_prev = timestamp
          timestamp_orig_prev = timestamp_orig
          x_prev = x
          y_prev = y
        end
      end
    end
  end
  BigBlueButton.logger.info("Finished processing cursor events")
end

def processClearEvents
  # process all the cleared pages events.
  $clear_page_events.each do |clearEvent|
    #Retrieve time, page and presentation.
    clearTime = clearEvent[:timestamp].to_f
    #clearTime = ( clearEvent[:timestamp].to_f / 1000 ).round(1)
    $pageCleared = clearEvent.xpath(".//pageNumber")[0].text()
    slideFolder = clearEvent.xpath(".//presentation")[0].text()
    whiteboardId = clearEvent.xpath(".//whiteboardId")[0].text()
    if $version_atleast_0_9_0
        if (whiteboardId == "deskshare")
           $clearPageTimes[($prev_clear_time..clearTime)] =
             [$pageCleared, $canvas_number, "presentation/deskshare/slide-1.png", nil]
        else
           $clearPageTimes[($prev_clear_time..clearTime)] =
             [$pageCleared, $canvas_number, "presentation/#{slideFolder}/slide-#{$pageCleared.to_i + 1}.png", nil]
        end
    else
      $clearPageTimes[($prev_clear_time..clearTime)] =
        [$pageCleared, $canvas_number, "presentation/#{slideFolder}/slide-#{$pageCleared}.png", nil]
    end
    $prev_clear_time = clearTime
    $canvas_number+=1
  end
end

def processUndoEvents
  # Processing the undo events, creating/filling a hashmap called "undos".
  BigBlueButton.logger.info("Process undo events.")
  $undo_events.each do |undo|
    closest_shape = nil # Initialize as nil to prime the loop.
    t = undo[:timestamp].to_f
    $shape_events.each do |shape|
      # The undo cannot be for a shape that hasn't been drawn yet.
      if shape[:timestamp].to_f < t
        # It must be the closest shape drawn that hasn't already been undone.
        if (closest_shape == nil) || (shape[:timestamp].to_f > closest_shape[:timestamp].to_f)
          # It cannot be an undo for another shape already.
          if !($undos.has_key? shape)
            # Must be part of this presentation of course
            if shape.xpath(".//pageNumber")[0].text() == undo.xpath(".//pageNumber")[0].text()
              # Must be a shape in this page too.
              if shape.xpath(".//presentation")[0].text() == undo.xpath(".//presentation")[0].text()
                if ((shape.xpath(".//type")[0].text() == "rectangle") || (shape.xpath(".//type")[0].text() == "ellipse"))
                  shape_already_processed = false
                  if($undos.length == 0)
                    shape_already_processed = false
                  else
                    $undos.each do |u, v|
                      if shape.xpath(".//dataPoints")[0].text().split(",")[0] == u.xpath(".//dataPoints")[0].text().split(",")[0]
                        if shape.xpath(".//dataPoints")[0].text().split(",")[1] == u.xpath(".//dataPoints")[0].text().split(",")[1]
                          shape_already_processed = true
                        end
                      end
                    end
                  end
                  if !(shape_already_processed)
                    closest_shape = shape
                  end
                else
                  closest_shape = shape
                end
              end
            end
          end
        end
      end
    end
    if(closest_shape != nil)
      $undos[closest_shape] = undo[:timestamp]
    end
  end

  $undos_temp = {}
  $undos.each do |un, val|
    $undos_temp[ un[:timestamp] ] = val
  end
  $undos = $undos_temp
  BigBlueButton.logger.info("Undos: #{$undos}")
end

def processClearImages
  BigBlueButton.logger.info("Put image numbers in clearPageTimes")
  $slides_compiled.each do |key, val|
    $clearPageTimes.each do |cpt, pgCanvasUrl|
      # check if the src of the slide matches the url of the clear event
      if key[0] == pgCanvasUrl[2]
        # put the image number into the $clearPageTimes
        pgCanvasUrl[3] = "image#{val[2].to_i}"
      end
    end
  end
end

def storePencilShape
  $pencil_count = $pencil_count + 1 # always update the line count!
  $global_shape_count += 1
  $xml.g(:class => :shape, :id=>"draw#{$global_shape_count}", :timestamp => $shapeCreationTime, :undo => $shapeUndoTime, :shape =>"line#{$pencil_count}", :style => "stroke:\##{$colour_hex}; stroke-linejoin: round; stroke-linecap: round; stroke-width:#{$shapeThickness}; fill: none; visibility:hidden; ") do
    points = "#{(($shapeDataPoints[0].to_f)/100)*$vbox_width},#{(($shapeDataPoints[1].to_f)/100)*$vbox_height}"
    for i in (1...($shapeDataPoints.length/2)) do
      points += " #{(($shapeDataPoints[i*2].to_f)/100)*$vbox_width},#{(($shapeDataPoints[(i*2)+1].to_f)/100)*$vbox_height}"
    end
    $xml.polyline(:points => points)
  end
end

def storeLineShape
  if(($originalOriginX == (($shapeDataPoints[0].to_f)/100)*$vbox_width) && ($originalOriginY == (($shapeDataPoints[1].to_f)/100)*$vbox_height))
    # do not update the line count
  else
    $line_count = $line_count + 1
  end
  $global_shape_count += 1
  $xml.g(:class => :shape, :id => "draw#{$global_shape_count}", :timestamp => $shapeCreationTime, :undo => $shapeUndoTime, :shape => "line#{$line_count}", :style => "stroke:\##{$colour_hex}; stroke-linecap: round; stroke-width:#{$shapeThickness}; visibility:hidden; fill:none") do

    $originX = (($shapeDataPoints[0].to_f)/100)*$vbox_width
    $originY = (($shapeDataPoints[1].to_f)/100)*$vbox_height
    endPointX = (($shapeDataPoints[2].to_f)/100)*$vbox_width
    endPointY = (($shapeDataPoints[3].to_f)/100)*$vbox_height

    $originalOriginX = $originX
    $originalOriginY = $originY

    $xml.line(:x1 => $originX, :y1 => $originY, :x2 => endPointX, :y2 => endPointY )
    $prev_time = $shapeCreationTime
  end
end

def storeRectShape
  if(($originalOriginX == (($shapeDataPoints[0].to_f)/100)*$vbox_width) && ($originalOriginY == (($shapeDataPoints[1].to_f)/100)*$vbox_height))
    # do not update the rectangle count
  else
    $rectangle_count = $rectangle_count + 1
  end
  $global_shape_count += 1
  $xml.g(:class => :shape, :id => "draw#{$global_shape_count}", :timestamp => $shapeCreationTime, :undo => $shapeUndoTime, :shape => "rect#{$rectangle_count}", :style => "stroke:\##{$colour_hex}; stroke-linejoin: round; stroke-width:#{$shapeThickness}; visibility:hidden; fill:none") do
    $originX = x1 = (($shapeDataPoints[0].to_f)/100)*$vbox_width
    $originY = y1 = (($shapeDataPoints[1].to_f)/100)*$vbox_height
    x2 = (($shapeDataPoints[2].to_f)/100)*$vbox_width
    y2 = (($shapeDataPoints[3].to_f)/100)*$vbox_height

    width = (x2 - x1).abs
    height = (y2 - y1).abs

    # Convert to a square, keeping aligned with the start point
    if $is_square == "true"
      # This duplicates a bug in the BigBlueButton client
      if x2 > x1
        y2 = y1 + width
      else
        y2 = y1 - width
      end
    end

    $xml.polygon(:points => "#{x1},#{y1} #{x2},#{y1} #{x2},#{y2} #{x1},#{y2}")
    $originalOriginX = x1
    $originalOriginY = y1
    $prev_time = $shapeCreationTime
  end
end

def storeTriangleShape
  if(($originalOriginX == (($shapeDataPoints[0].to_f)/100)*$vbox_width) && ($originalOriginY == (($shapeDataPoints[1].to_f)/100)*$vbox_height))
    # do not update the triangle count
  else
    $triangle_count = $triangle_count + 1
  end
  $global_shape_count += 1
  $xml.g(:class => :shape, :id => "draw#{$global_shape_count}", :timestamp => $shapeCreationTime, :undo => $shapeUndoTime, :shape => "triangle#{$triangle_count}", :style => "stroke:\##{$colour_hex}; stroke-linejoin: round; stroke-width:#{$shapeThickness}; visibility:hidden; fill:none") do

    $originX = (($shapeDataPoints[0].to_f)/100)*$vbox_width
    $originY = (($shapeDataPoints[1].to_f)/100)*$vbox_height

    #3 points (p0, p1 and p2) to draw a triangle

    base = (($shapeDataPoints[2].to_f - $shapeDataPoints[0].to_f)/100)*$vbox_width

    x0 = $originX + (base.to_f / 2.0)
    x1 = $originX
    x2 = $originX + base.to_f

    height = (($shapeDataPoints[3].to_f - $shapeDataPoints[1].to_f)/100)*$vbox_height

    y0 = $originY
    y1 = $originY + height
    y2 = y1

    p0 = "#{x0},#{y0}"
    p1 = "#{x1},#{y1}"
    p2 = "#{x2},#{y2}"

    $originalOriginX = $originX
    $originalOriginY = $originY

    $xml.polygon(:points => "#{p0} #{p1} #{p2}")
    $prev_time = $shapeCreationTime
  end
end

def storeEllipseShape
  if(($originalOriginX == (($shapeDataPoints[0].to_f)/100)*$vbox_width) && ($originalOriginY == (($shapeDataPoints[1].to_f)/100)*$vbox_height))
    # do not update the ellipse count
  else
    $ellipse_count = $ellipse_count + 1
  end # end (($originalOriginX == (($shapeDataPoints[0].to_f)/100)*$vbox_width) && ($originalOriginY == (($shapeDataPoints[1].to_f)/100)*$vbox_height))
  $global_shape_count += 1
  $xml.g(:class => :shape, :id => "draw#{$global_shape_count}", :timestamp => $shapeCreationTime, :undo => $shapeUndoTime, :shape => "ellipse#{$ellipse_count}", :style =>"stroke:\##{$colour_hex}; stroke-linejoin: round; stroke-width:#{$shapeThickness}; visibility:hidden; fill:none") do
    $originX = x1 = (($shapeDataPoints[0].to_f)/100)*$vbox_width
    $originY = y1 = (($shapeDataPoints[1].to_f)/100)*$vbox_height
    x2 = (($shapeDataPoints[2].to_f)/100)*$vbox_width
    y2 = (($shapeDataPoints[3].to_f)/100)*$vbox_height

    width_r = (x2 - x1).abs / 2
    height_r = (y2 - y1).abs / 2

    # Convert to a circle, keeping aligned with the start point
    if $is_circle == "true"
      height_r = width_r
      # This duplicates a bug in the BigBlueButton client
      if x2 > x1
        y2 = y1 + width_r + width_r
      else
        y2 = y1 - width_r - width_r
      end
    end

    # SVG's ellipse element doesn't render if r_x or r_y is 0, but
    # we want to display a line segment in that case. But the SVG
    # path element's elliptical arc code renders r_x or r_y
    # degenerate cases as line segments, so we can use that.

    # Normalize the x,y coordinates
    x1, x2 = x2, x1 if x1 > x2
    y1, y2 = y2, y1 if y1 > y2

    path = "M#{x1},#{(y1+y2)/2}"
    path += "A#{width_r},#{height_r} 0 0 1 #{(x1+x2)/2},#{y1}"
    path += "A#{width_r},#{height_r} 0 0 1 #{x2},#{(y1+y2)/2}"
    path += "A#{width_r},#{height_r} 0 0 1 #{(x1+x2)/2},#{y2}"
    path += "A#{width_r},#{height_r} 0 0 1 #{x1},#{(y1+y2)/2}"
    path += "Z"

    $xml.path(:d => path)

    $originalOriginX = $originX
    $originalOriginY = $originY
    $prev_time = $shapeCreationTime
  end # end xml.g
end

def storeTextShape
  $originX = (($shapeDataPoints[0].to_f)/100)*$vbox_width
  $originY = (($shapeDataPoints[1].to_f)/100)*$vbox_height
  if(($originalOriginX == $originX) && ($originalOriginY == $originY))
    # do not update the text count
  else
    $text_count = $text_count + 1
  end
  width = (($textBoxWidth.to_f)/100.0)*$vbox_width
  height = (($textBoxHeight.to_f)/100.0)*$vbox_height
  $textFontSize_pixels = (($textCalcedFontSize.to_f*$vbox_height)/100)
  $global_shape_count += 1
  $xml.g(:class => :shape, :id => "draw#{$global_shape_count}", :timestamp => $shapeCreationTime, :undo => $shapeUndoTime, :shape => "text#{$text_count}", :style => "word-wrap: break-word; visibility:hidden; font-family: #{$textFontType}; font-size: #{$textFontSize_pixels}px;") do
    $xml.switch do
<<<<<<< HEAD
      $xml.foreignObject(  :color => "##{$colour_hex}", :width => width, :height => height, :x => "#{((($shapeDataPoints[0].to_f)/100)*$vbox_width) + x_gap}", :y => "#{((($shapeDataPoints[1].to_f)/100) *$vbox_height )  + y_gap.to_f }") do
        $xml.div( :xmlns => "http://www.w3.org/1999/xhtml" ) do
          $xml.text($textValue)
=======
      $xml.foreignObject(:color => "##{$colour_hex}", :width => width, :height => height, :x => "#{$originX}", :y => "#{$originY}") do
        $xml.p(:xmlns => "http://www.w3.org/1999/xhtml", :style => "margin-top: 0; margin-bottom: 0;") do
          lines = $textValue.split("\n")
          lines.each_with_index do |line, index|
            $xml.text(line)
            if index + 1 < lines.size
              $xml.br
            end
          end
>>>>>>> 1827362f
        end
      end
    end
    $prev_time = $shapeCreationTime
  end # end xml.g
  $originalOriginX = $originX
  $originalOriginY = $originY
end

def storePollResultShape(xml, shape)
  origin_x = $shapeDataPoints[0].to_f / 100 * $vbox_width
  origin_y = $shapeDataPoints[1].to_f / 100 * $vbox_height
  width = $shapeDataPoints[2].to_f / 100 * $vbox_width
  height = $shapeDataPoints[3].to_f / 100 * $vbox_height

  result = JSON.load(shape.at_xpath('result').text)
  num_responders = shape.at_xpath('num_responders').text.to_i
  presentation = shape.at_xpath('presentation').text

  $global_shape_count += 1
  $poll_result_count += 1

  dat_file = "#{$process_dir}/poll_result#{$poll_result_count}.dat"
  gpl_file = "#{$process_dir}/poll_result#{$poll_result_count}.gpl"
  pdf_file = "#{$process_dir}/poll_result#{$poll_result_count}.pdf"
  svg_file = "#{$process_dir}/presentation/#{presentation}/poll_result#{$poll_result_count}.svg"

  # Use gnuplot to generate an SVG image for the graph
  File.open(dat_file, 'w') do |d|
    result.each do |r|
      d.puts("#{r['id']} #{r['num_votes']}")
    end
  end
  File.open(dat_file, 'r') do |d|
    BigBlueButton.logger.debug("gnuplot data:")
    BigBlueButton.logger.debug(d.readlines(nil)[0])
  end
  File.open(gpl_file, 'w') do |g|
    g.puts('reset')
    g.puts("set term pdfcairo size #{height / 72}, #{width / 72} font \"Arial,48\" noenhanced")
    g.puts('unset key')
    g.puts('set style data boxes')
    g.puts('set style fill solid border -1')
    g.puts('set boxwidth 0.9 relative')
    g.puts('set yrange [0:*]')
    g.puts('unset border')
    g.puts('unset ytics')
    xtics = result.map{ |r| "#{r['key'].gsub('%', '%%').inspect} #{r['id']}" }.join(', ')
    g.puts("set xtics rotate by 90 scale 0 right (#{xtics})")
    if num_responders > 0
      x2tics = result.map{ |r| "\"#{(r['num_votes'].to_f / num_responders * 100).to_i}%%\" #{r['id']}" }.join(', ')
      g.puts("set x2tics rotate by 90 scale 0 left (#{x2tics})")
    end
    g.puts('set linetype 1 linewidth 1 linecolor rgb "black"')
    result.each do |r|
      if r['num_votes'] == 0 or r['num_votes'].to_f / num_responders <= 0.5
        g.puts("set label \"#{r['num_votes']}\" at #{r['id']},#{r['num_votes']} left rotate by 90 offset 0,character 0.5 front")
      else
        g.puts("set label \"#{r['num_votes']}\" at #{r['id']},#{r['num_votes']} right rotate by 90 offset 0,character -0.5 textcolor rgb \"white\" front")
      end
    end
    g.puts("set output \"#{pdf_file}\"")
    g.puts("plot \"#{dat_file}\"")
  end
  File.open(gpl_file, 'r') do |d|
    BigBlueButton.logger.debug("gnuplot script:")
    BigBlueButton.logger.debug(d.readlines(nil)[0])
  end
  ret = BigBlueButton.exec_ret('gnuplot', '-d', gpl_file)
  raise "Failed to generate plot pdf" if ret != 0
  ret = BigBlueButton.exec_ret('pdftocairo', '-svg', pdf_file, svg_file)
  raise "Failed to convert poll to svg" if ret != 0

  xml.g(class: 'shape', id: "draw#{$global_shape_count}",
      shape: "poll_result#{$poll_result_count}", style: 'visibility:hidden',
      timestamp: $shapeCreationTime, undo: $shapeUndoTime) do

    # Outer box to act as poll result backdrop
    xml.rect(x: origin_x + 2, y: origin_y + 2, width: width - 4, height: height - 4,
        'fill' => 'white', 'stroke' => 'black', 'stroke-width' => 4)

    # Poll image
    xml.image('xlink:href' => "presentation/#{presentation}/poll_result#{$poll_result_count}.svg",
        height: width, width: height, x: $vbox_width, y: origin_y,
        transform: "rotate(90, #{$vbox_width}, #{origin_y})")

  end
end

#
# Calculate the offsets based on the start and stop recording events, so it's easier
# to translate the timestamps later based on these offsets
#
def calculateRecordEventsOffset
  accumulated_duration = 0
  previous_stop_recording = $meeting_start.to_f
  $rec_events.each do |event|
    event[:offset] = event[:start_timestamp] - accumulated_duration
    event[:duration] = event[:stop_timestamp] - event[:start_timestamp]
    event[:accumulated_duration] = accumulated_duration

    previous_stop_recording = event[:stop_timestamp]
    accumulated_duration += event[:duration]
  end
end

#
# Translated an arbitrary Unix timestamp to the recording timestamp. This is the
# function that others will call
#
def translateTimestamp(timestamp)
  new_timestamp = translateTimestamp_helper(timestamp.to_f).to_f
#	BigBlueButton.logger.info("Translating #{timestamp}, old value=#{timestamp.to_f-$meeting_start.to_f}, new value=#{new_timestamp}")
  new_timestamp
end

#
# Translated an arbitrary Unix timestamp to the recording timestamp
#
def translateTimestamp_helper(timestamp)
  $rec_events.each do |event|
    # if the timestamp comes before the start recording event, then the timestamp is translated to the moment it starts recording
    if timestamp <= event[:start_timestamp]
      return event[:start_timestamp] - event[:offset]
    # if the timestamp is during the recording period, it is just translated to the new one using the offset
    elsif timestamp > event[:start_timestamp] and timestamp <= event[:stop_timestamp]
      return timestamp - event[:offset]
    end
  end
  # if the timestamp comes after the last stop recording event, then the timestamp is translated to the last stop recording event timestamp
  return timestamp - $rec_events.last()[:offset] + $rec_events.last()[:duration]
end
#
# Given an event timestamp, says whether it occurs during a recording period or not.
#
def occursDuringRecording(timestamp)
  $rec_events.each do |event|
    if timestamp >= event[:start_timestamp] and timestamp <= event[:stop_timestamp]
      return true
    end
  end
  return false
end

def preprocessSlideEvents
  new_slides_events = []
  $slides_events.each do |slide_event|
    new_slide_event = slide_event.clone
    $rec_events.each do |rec_event|
      if new_slide_event[:timestamp] <= rec_event[:start_timestamp]
        new_slide_event[:timestamp] = rec_event[:start_timestamp]
        if not new_slides_events.empty? and new_slides_events.last()[:timestamp] == rec_event[:start_timestamp]
          new_slides_events.pop()
        end
        new_slides_events << new_slide_event
        break
      elsif new_slide_event[:timestamp] > rec_event[:start_timestamp] and new_slide_event[:timestamp] <= rec_event[:stop_timestamp]
        new_slides_events << new_slide_event
      end
    end
  end
  return new_slides_events
end

def getLastProcessedSlide(index)
  return nil if (index < 0)
  eventname = $slides_events[index]['eventname']
  while eventname != "GotoSlideEvent" do
    index -= 1
    return nil if (index < 0)
    eventname = $slides_events[index]['eventname']
  end
  return $slides_events[index]
end

def processSlideEvents
  BigBlueButton.logger.info("Slide events processing")
  deskshare_slide = false

  # For each slide (there is only one image per slide)
  $slides_events.each_with_index do |node, index|
    # Ignore slide events that happened after the last recording period.
    if(node[:timestamp].to_f > $rec_events.last[:stop_timestamp].to_f)
      next
    end
    eventname = node['eventname']
    if eventname == "SharePresentationEvent"
      $presentation_name = node.xpath(".//presentationName")[0].text()
    else

      slide_timestamp = node[:timestamp]
      if eventname == "DeskshareStartedEvent"
        deskshare_slide = true
        slide_number = -1
      elsif eventname == "DeskshareStoppedEvent"
        deskshare_slide = false
        # TODO: Watch out for NPE
        slide_number = getLastProcessedSlide(index).xpath(".//slide")[0].text().to_i
      else
        slide_number = node.xpath(".//slide")[0].text().to_i
      end

      slide_start = ( translateTimestamp(slide_timestamp) / 1000 ).round(1)
      orig_slide_start = ( slide_timestamp.to_f / 1000 ).round(1)

      slide_number = slide_number < 0 ? 0 : slide_number
      slide_src = deskshare_slide ?
          "presentation/deskshare/slide-1.png" :
          "presentation/#{$presentation_name}/slide-#{slide_number + 1}.png"
      txt_file_path = deskshare_slide ?
          "presentation/deskshare/slide-1.txt" :
          "presentation/#{$presentation_name}/textfiles/slide-#{slide_number + 1}.txt"
      slide_text = File.exist?("#{$process_dir}/#{txt_file_path}") ? txt_file_path : nil
      image_url = "#{$process_dir}/#{slide_src}"

      if !File.exist?(image_url)
        BigBlueButton.logger.warn("Missing image file #{slide_src}!")
        # Emergency last-ditch blank image creation
        if deskshare_slide
          FileUtils.mkdir_p("#{$process_dir}/presentation/deskshare")
          command = "convert -size 1280x720 xc:transparent -background transparent #{image_url}"
        else
          FileUtils.mkdir_p("#{$process_dir}/presentation/#{$presentation_name}")
          command = "convert -size 1600x1200 xc:white -quality 90 +dither -depth 8 -colors 256 #{image_url}"
        end
        BigBlueButton.execute(command)
      end

      slide_size = FastImage.size(image_url)
      if (index + 1 < $slides_events.length)
        slide_end = ( translateTimestamp($slides_events[index + 1][:timestamp]) / 1000 ).round(1)
        orig_slide_end = ( $slides_events[index + 1][:timestamp].to_f / 1000 ).round(1)
      else
        slide_end = ( translateTimestamp($meeting_end) / 1000 ).round(1)
        orig_slide_end = ( $meeting_end.to_f / 1000 ).round(1)
      end

      if slide_start == slide_end
        BigBlueButton.logger.info("Slide is never displayed (slide_start = slide_end), so it won't be included in the svg")
        next
      end

      BigBlueButton.logger.info("Processing slide image: #{slide_src} : #{slide_start} -> #{slide_end}")
      # Is this a new image or one previously viewed?
      if($slides_compiled[[slide_src, slide_size[1], slide_size[0]]] == nil)
        # If it is, add it to the list with all the data.
        $slides_compiled[[slide_src, slide_size[1], slide_size[0]]] = [[slide_start], [slide_end], $global_slide_count, slide_text, [orig_slide_start], [orig_slide_end]]
        $global_slide_count = $global_slide_count + 1
      else
        # If not, append new in and out times to the old entry
        # But if the previous slide_end is equal to the current slide_start, we just pop the previous slide_end and push the current one
        # It will avoid the duplication of the thumbnails on the playback
        if($slides_compiled[[slide_src, slide_size[1], slide_size[0]]][1].last == slide_start)
          $slides_compiled[[slide_src, slide_size[1], slide_size[0]]][1].pop
          $slides_compiled[[slide_src, slide_size[1], slide_size[0]]][1] << slide_end
        else
          $slides_compiled[[slide_src, slide_size[1], slide_size[0]]][0] << slide_start
          $slides_compiled[[slide_src, slide_size[1], slide_size[0]]][1] << slide_end
        end
        $slides_compiled[[slide_src, slide_size[1], slide_size[0]]][4] << orig_slide_start
        $slides_compiled[[slide_src, slide_size[1], slide_size[0]]][5] << orig_slide_end
      end

      $ss[(slide_start..slide_end)] = slide_size # store the size of the slide at that range of time
      puts "#{slide_src} : #{slide_start} -> #{slide_end}"
    end
  end
end

def processShapesAndClears
  # Create shapes.svg file from the events.xml
  BigBlueButton.logger.info("Creating shapes.svg")
  $shapes_svg = Nokogiri::XML::Builder.new do |xml|
    $xml = xml

    processClearEvents()
    processUndoEvents()

    # Put in the last clear events numbers (previous clear to the end of the slideshow)
    #endPresentationTime = ( $end_time.to_f / 1000 ).round(1)
    endPresentationTime = $end_time.to_f
    $clearPageTimes[($prev_clear_time..endPresentationTime)] = [$pageCleared, $canvas_number, nil, nil]

    # Put the headers on the svg xml file.
    $xml.doc.create_internal_subset('svg', "-//W3C//DTD SVG 1.1//EN", "http://www.w3.org/Graphics/SVG/1.1/DTD/svg11.dtd")
    $xml.svg(:id => :svgfile, :style => 'position:absolute; height:600px; width:800px;', :xmlns => 'http://www.w3.org/2000/svg', 'xmlns:xlink' => 'http://www.w3.org/1999/xlink', :version => '1.1', :viewBox => :'0 0 800 600') do

      # This is for the first image. It is a placeholder for an image that doesn't exist.
      $xml.image(:id => :image0, :class => 'slide', :in => 0, :out => $first_slide_start, :src => "logo.png", :width => 800)
      $xml.g(:class => :canvas, :id => :canvas0, :image => :image0, :display => :none)
      $presentation_name = ""

      processSlideEvents()
      processClearImages()

      BigBlueButton.logger.info("Printing out the gathered images")
      # Print out the gathered/detected images.
      $slides_compiled.each do |key, val|
        $val = val
        $xml.image(:id => "image#{$val[2].to_i}", :class => 'slide', :in => $val[0].join(' '), :out => $val[1].join(' '), 'xlink:href' => key[0], :height => key[1], :width => key[2], :visibility => :hidden, :text => $val[3], :x => 0)
        $canvas_number+=1
        $xml.g(:class => :canvas, :id => "canvas#{$val[2].to_i}", :image => "image#{$val[2].to_i}", :display => :none) do

          BigBlueButton.logger.info("Processing shapes within the image #{$val[2].to_i}")
          # Select and print the shapes within the current image
          $shape_events.each do |shape|
            $shapeTimestamp = shape[:timestamp].to_f
            $shapeCreationTime = ( translateTimestamp($shapeTimestamp) / 1000 ).round(1)
            orig_shapeCreationTime = ( $shapeTimestamp.to_f / 1000 ).round(1)
            in_this_image = false
            index = 0
            numOfTimes = $val[0].length

            # Check if the current shape is to be drawn in this particular image
            while((in_this_image == false) && (index < numOfTimes)) do
              if((($val[4][index].to_f)..($val[5][index].to_f)) === orig_shapeCreationTime) # is the shape within the certain time of the image
                in_this_image = true
              end
              index+=1
            end

            if(in_this_image)
              # Get variables
              BigBlueButton.logger.info shape.to_xml(:indent => 2)
              $shapeType = shape.xpath(".//type")[0].text()
              $pageNumber = shape.xpath(".//pageNumber")[0].text()
              $shapeDataPoints = shape.xpath(".//dataPoints")[0].text().split(",")

              case $shapeType
                when 'pencil', 'rectangle', 'ellipse', 'triangle', 'line'
                  $shapeThickness = shape.xpath(".//thickness")[0].text()
                  colour = shape.xpath(".//color")[0].text()
                when 'text'
                  $textValue = shape.xpath(".//text")[0].text()
                  $textFontType = "Arial"
                  $textFontSize = shape.xpath(".//fontSize")[0].text()
                  $textCalcedFontSize = shape.xpath(".//calcedFontSize")[0].text()
                  colour = shape.xpath(".//fontColor")[0].text()
                when 'poll_result'
                  # Just hand the 'shape' xml object to the poll rendering code.
              end

              # figure out undo time
              BigBlueButton.logger.info("Figuring out undo time")
              if($undos.has_key? ( shape[:timestamp] ))
                $shapeUndoTime = ( translateTimestamp( $undos[ shape[:timestamp] ] ) / 1000).round(1)
              else
                $shapeUndoTime = -1
              end

              clear_time = -1
              $clearPageTimes.each do |clearTimeInstance, pageAndCanvasNumbers|
                $clearTimeInstance = clearTimeInstance
                $pageAndCanvasNumbers = pageAndCanvasNumbers
                if(($clearTimeInstance.last > $shapeTimestamp) && ($pageAndCanvasNumbers[3] == "image#{$val[2].to_i}"))
                  if((clear_time > ( translateTimestamp($clearTimeInstance.last) / 1000 ).round(1)) || (clear_time == -1))
                    clear_time = ( translateTimestamp($clearTimeInstance.last) / 1000 ).round(1)
                  end
                end
              end

              if($shapeUndoTime == -1)
                if(clear_time == -1)
                  $shapeUndoTime = -1 # nothing changes
                elsif(clear_time != -1)
                  $shapeUndoTime = clear_time
                end
              elsif($shapeUndoTime != -1)
                if(clear_time == -1)
                  $shapeUndoTime = $shapeUndoTime #nothing changes
                elsif (clear_time != -1)
                  if(clear_time < $shapeUndoTime)
                    $shapeUndoTime = clear_time
                  else
                    $shapeUndoTime = $shapeUndoTime # nothing changes
                  end
                end
              end

              # Process colours
              $colour_hex = colour.to_i.to_s(16) # convert from base 10 to base 16 (hex)
              $colour_hex='0'*(6-$colour_hex.length) + $colour_hex # pad the number with 0's to give it a length of 6

              # resolve the current image height and width
              $ss.each do |t,size|
                if t === $shapeCreationTime
                  $vbox_width = size[0]
                  $vbox_height = size[1]
                end
              end

              case $shapeType
                when 'pencil'
                  storePencilShape()
                when 'line'
                  storeLineShape()
                when 'rectangle'
                  square = shape.xpath(".//square")
                  if square.length > 0
                    $is_square = square[0].text()
                  else
                    $is_square = 'false'
                  end
                  storeRectShape()
                when 'triangle'
                  storeTriangleShape()
                when 'ellipse'
                  circle = shape.xpath(".//circle")
                  if circle.length > 0
                    $is_circle = circle[0].text()
                  else
                    $is_circle = 'false'
                  end
                  storeEllipseShape()
                when 'text'
                  $textBoxWidth = shape.xpath(".//textBoxWidth")[0].text()
                  $textBoxHeight = shape.xpath(".//textBoxHeight")[0].text()
                  storeTextShape()
                when 'poll_result'
                  storePollResultShape($xml, shape)
              end
            end # end if(in_this_image)
          end # end shape_events.each do |shape|
        end
      end
    end
  end
end

def processChatMessages
  BigBlueButton.logger.info("Processing chat events")
  # Create slides.xml and chat.
  $slides_doc = Nokogiri::XML::Builder.new do |xml|
    $xml = xml
    $xml.popcorn {
      # Process chat events.
      current_time = 0
      $rec_events.each do |re|
        $chat_events.each do |node|
          if (node[:timestamp].to_i >= re[:start_timestamp] and node[:timestamp].to_i <= re[:stop_timestamp])
            chat_timestamp =  node[:timestamp]
            chat_sender = node.xpath(".//sender")[0].text()
            chat_message =  BigBlueButton::Events.linkify(node.xpath(".//message")[0].text())
            chat_start = ( translateTimestamp(chat_timestamp) / 1000).to_i
            # Creates a list of the clear timestamps that matter for this message
            next_clear_timestamps = $clear_chat_timestamps.select{ |e| e >= node[:timestamp] }
            # If there is none we skip it, or else we add the out time that will remove a message
            if next_clear_timestamps.empty?
              $xml.chattimeline(:in => chat_start, :direction => :down,  :name => chat_sender, :message => chat_message, :target => :chat )
            else
              chat_end = ( translateTimestamp( next_clear_timestamps.first ) / 1000).to_i
              $xml.chattimeline(:in => chat_start, :out => chat_end, :direction => :down,  :name => chat_sender, :message => chat_message, :target => :chat )
            end
          end
        end
        current_time += re[:stop_timestamp] - re[:start_timestamp]
      end
    }
  end
end

def processDeskshareEvents
  BigBlueButton.logger.info("Processing deskshare events")
  deskshare_matched_events = BigBlueButton::Events.get_matched_start_and_stop_deskshare_events("#{$process_dir}/events.xml")

  $deskshare_xml = Nokogiri::XML::Builder.new do |xml|
    $xml = xml
    $xml.recording('id' => 'deskshare_events') do
      deskshare_matched_events.each do |event|
        start_timestamp = (translateTimestamp(event[:start_timestamp].to_f) / 1000).round(1)
        stop_timestamp = (translateTimestamp(event[:stop_timestamp].to_f) / 1000).round(1)
        if (start_timestamp != stop_timestamp)
          if !BigBlueButton.is_video_valid?("#{$deskshare_dir}/#{event[:stream]}")
            BigBlueButton.logger.warn("#{event[:stream]} is not a valid video file, skipping...")
            next
          end
          video_width, video_height = getDeskshareVideoDimension(event[:stream])
          $xml.event(:start_timestamp => start_timestamp,
                     :stop_timestamp => stop_timestamp,
                     :video_width => video_width,
                     :video_height => video_height)
        end
      end
    end
  end
end

$vbox_width = 1600
$vbox_height = 1200
$magic_mystery_number = 2
$shapesold_svg_filename = 'shapes_old.svg'
$shapes_svg_filename = 'shapes.svg'
$panzooms_xml_filename = 'panzooms.xml'
$cursor_xml_filename = 'cursor.xml'
$deskshare_xml_filename = 'deskshare.xml'

$originX = "NaN"
$originY = "NaN"
$originalOriginX = "NaN"
$originalOriginY = "NaN"

$rectangle_count = 0
$triangle_count = 0
$pencil_count = 0
$line_count = 0
$ellipse_count = 0
$text_count = 0
$poll_result_count = 0
$global_shape_count = -1
$global_slide_count = 1
$global_page_count = 0
$canvas_number = 0
$prev_clear_time = 0
$pageCleared = "0"
$page_number = 0
$prev_canvas_time_start = 0 # initial start is 0 seconds. (beginning of video)

$prev_time = "NaN"

$ss = {}
$clearPageTimes = {}
$slides_compiled = {}
$slides_raw = {}
$undos = {}

opts = Trollop::options do
  opt :meeting_id, "Meeting id to archive", :default => '58f4a6b3-cd07-444d-8564-59116cb53974', :type => String
end

$meeting_id = opts[:meeting_id]
puts $meeting_id
match = /(.*)-(.*)/.match $meeting_id
$meeting_id = match[1]
$playback = match[2]

puts $meeting_id
puts $playback

begin

  if ($playback == "presentation")

    # This script lives in scripts/archive/steps while properties.yaml lives in scripts/
    bbb_props = YAML::load(File.open('../../core/scripts/bigbluebutton.yml'))
    simple_props = YAML::load(File.open('presentation.yml'))

    log_dir = bbb_props['log_dir']

    logger = Logger.new("#{log_dir}/presentation/publish-#{$meeting_id}.log", 'daily' )
    BigBlueButton.logger = logger

    BigBlueButton.logger.info("Setting recording dir")
    recording_dir = bbb_props['recording_dir']
    BigBlueButton.logger.info("Setting process dir")
    $process_dir = "#{recording_dir}/process/presentation/#{$meeting_id}"
    BigBlueButton.logger.info("setting publish dir")
    publish_dir = simple_props['publish_dir']
    BigBlueButton.logger.info("setting playback url info")
    playback_protocol = bbb_props['playback_protocol']
    playback_host = bbb_props['playback_host']
    BigBlueButton.logger.info("setting target dir")
    target_dir = "#{recording_dir}/publish/presentation/#{$meeting_id}"
    $deskshare_dir = "#{recording_dir}/raw/#{$meeting_id}/deskshare"

    if not FileTest.directory?(target_dir)
      BigBlueButton.logger.info("Making dir target_dir")
      FileUtils.mkdir_p target_dir

      package_dir = "#{target_dir}/#{$meeting_id}"
      BigBlueButton.logger.info("Making dir package_dir")
      FileUtils.mkdir_p package_dir

      begin

        if File.exist?("#{$process_dir}/webcams.webm")
          BigBlueButton.logger.info("Making video dir")
          video_dir = "#{package_dir}/video"
          FileUtils.mkdir_p video_dir
          BigBlueButton.logger.info("Made video dir - copying: #{$process_dir}/webcams.webm to -> #{video_dir}")
          FileUtils.cp("#{$process_dir}/webcams.webm", video_dir)
          BigBlueButton.logger.info("Copied .webm file")
        else
          audio_dir = "#{package_dir}/audio"
          BigBlueButton.logger.info("Making audio dir")
          FileUtils.mkdir_p audio_dir
          BigBlueButton.logger.info("Made audio dir - copying: #{$process_dir}/audio.webm to -> #{audio_dir}")
          FileUtils.cp("#{$process_dir}/audio.webm", audio_dir)
          BigBlueButton.logger.info("Copied audio.webm file - copying: #{$process_dir}/audio.ogg to -> #{audio_dir}")
          FileUtils.cp("#{$process_dir}/audio.ogg", audio_dir)
          BigBlueButton.logger.info("Copied audio.ogg file")
        end

        if File.exist?("#{$process_dir}/captions.json")
          BigBlueButton.logger.info("Copying caption files")
          FileUtils.cp("#{$process_dir}/captions.json", package_dir)
          Dir.glob("#{$process_dir}/caption_*.vtt").each do |caption|
            BigBlueButton.logger.debug(caption)
            FileUtils.cp(caption, package_dir)
          end
        end

        if File.exist?("#{$process_dir}/deskshare.webm")
          BigBlueButton.logger.info("Making deskshare dir")
          deskshare_dir = "#{package_dir}/deskshare"
          FileUtils.mkdir_p deskshare_dir
          BigBlueButton.logger.info("Made deskshare dir - copying: #{$process_dir}/deskshare.webm to -> #{deskshare_dir}")
          FileUtils.cp("#{$process_dir}/deskshare.webm", deskshare_dir)
          BigBlueButton.logger.info("Copied deskshare.webm file")
        else
          BigBlueButton.logger.info("Could not copy deskshares.webm: file doesn't exist")
        end

        if File.exist?("#{$process_dir}/presentation_text.json")
          FileUtils.cp("#{$process_dir}/presentation_text.json", package_dir)
        end

        processing_time = File.read("#{$process_dir}/processing_time")

        # Retrieve record events and calculate total recording duration.
        $rec_events = BigBlueButton::Events.match_start_and_stop_rec_events(
          BigBlueButton::Events.get_start_and_stop_rec_events("#{$process_dir}/events.xml"))

        recording_time = BigBlueButton::Events.get_recording_length("#{$process_dir}/events.xml")

        # presentation_url = "/slides/" + $meeting_id + "/presentation"
        @doc = Nokogiri::XML(File.open("#{$process_dir}/events.xml"))

        $meeting_start = @doc.xpath("//event")[0][:timestamp]
        $meeting_end = @doc.xpath("//event").last()[:timestamp]

        ## These $version variables are not used anywere in this code ##
        $version = BigBlueButton::Events.bbb_version("#{$process_dir}/events.xml")
        $version_atleast_0_9_0 = BigBlueButton::Events.bbb_version_compare("#{$process_dir}/events.xml", 0, 9, 0)
        BigBlueButton.logger.info("Creating metadata.xml")

        # Get the real-time start and end timestamp
        match = /.*-(\d+)$/.match($meeting_id)
        real_start_time = match[1]
        real_end_time = (real_start_time.to_i + ($meeting_end.to_i - $meeting_start.to_i)).to_s

        #### INSTEAD OF CREATING THE WHOLE metadata.xml FILE AGAIN, ONLY ADD <playback>
        # Copy metadata.xml from process_dir
        FileUtils.cp("#{$process_dir}/metadata.xml", package_dir)
        BigBlueButton.logger.info("Copied metadata.xml file")

        # Update state and add playback to metadata.xml
        ## Load metadata.xml
        metadata = Nokogiri::XML(File.open("#{package_dir}/metadata.xml"))
        ## Update state
        recording = metadata.root
        state = recording.at_xpath("state")
        state.content = "published"
        published = recording.at_xpath("published")
        published.content = "true"
        ## Remove empty playback
        metadata.search('//recording/playback').each do |playback|
          playback.remove
        end
        ## Add the actual playback
        presentation = BigBlueButton::Presentation.get_presentation_for_preview("#{$process_dir}")
        metadata_with_playback = Nokogiri::XML::Builder.with(metadata.at('recording')) do |xml|
            xml.playback {
              xml.format("presentation")
              xml.link("#{playback_protocol}://#{playback_host}/playback/presentation/0.9.0/playback.html?meetingId=#{$meeting_id}")
              xml.processing_time("#{processing_time}")
              xml.duration("#{recording_time}")
              unless presentation.empty?
                xml.extensions {
                  xml.preview {
                    xml.images {
                      presentation[:slides].each do |key,val|
                        attributes = {:width => "176", :height => "136", :alt => (val[:alt] != nil)? "#{val[:alt]}": ""}
                        xml.image(attributes){ xml.text("#{playback_protocol}://#{playback_host}/presentation/#{$meeting_id}/presentation/#{presentation[:id]}/thumbnails/thumb-#{key}.png") }
                      end
                    }
                  }
                }
              end
            }
        end
        ## Write the new metadata.xml
        metadata_file = File.new("#{package_dir}/metadata.xml","w")
        metadata = Nokogiri::XML(metadata.to_xml) { |x| x.noblanks }
        metadata_file.write(metadata.root)
        metadata_file.close
        BigBlueButton.logger.info("Added playback to metadata.xml")

        #Create slides.xml
        BigBlueButton.logger.info("Generating xml for slides and chat")

        # Gathering all the events from the events.xml
        $slides_events = @doc.xpath("//event[@eventname='GotoSlideEvent' or @eventname='SharePresentationEvent' or @eventname='DeskshareStartedEvent' or @eventname='DeskshareStoppedEvent']")
        $chat_events = @doc.xpath("//event[@eventname='PublicChatEvent']")
        $shape_events = @doc.xpath("//event[@eventname='AddShapeEvent' or @eventname='ModifyTextEvent']") # for the creation of shapes
        $panzoom_events = @doc.xpath("//event[@eventname='ResizeAndMoveSlideEvent' or @eventname='DeskshareStartedEvent' or @eventname='DeskshareStoppedEvent']") # for the action of panning and/or zooming
        $cursor_events = @doc.xpath("//event[@eventname='CursorMoveEvent']")
        $clear_page_events = @doc.xpath("//event[@eventname='ClearPageEvent']") # for clearing the svg image
        $undo_events = @doc.xpath("//event[@eventname='UndoShapeEvent']") # for undoing shapes.
        $join_time = $meeting_start.to_f
        $end_time = $meeting_end.to_f

        # Create a list of timestamps when the moderator cleared the public chat
        $clear_chat_timestamps = [ ]
        clear_chat_events = @doc.xpath("//event[@eventname='ClearPublicChatEvent']")
        clear_chat_events.each { |clear| $clear_chat_timestamps << clear[:timestamp] }
        $clear_chat_timestamps.sort!

        calculateRecordEventsOffset()

        first_presentation_start_node = @doc.xpath("//event[@eventname='SharePresentationEvent']")
        first_presentation_start = $meeting_end
        if not first_presentation_start_node.empty?
          first_presentation_start = first_presentation_start_node[0][:timestamp]
        end
        $first_slide_start = ( translateTimestamp(first_presentation_start) / 1000 ).round(1)

        processChatMessages()

        processShapesAndClears()

        processPanAndZooms()

        processCursorEvents()

        processDeskshareEvents()

        # Write slides.xml to file
        File.open("#{package_dir}/slides_new.xml", 'w') { |f| f.puts $slides_doc.to_xml }
        # Write shapes.svg to file
        File.open("#{package_dir}/#{$shapes_svg_filename}", 'w') { |f| f.puts $shapes_svg.to_xml.gsub(%r"\s*\<g.*/\>", "") } #.gsub(%r"\s*\<g.*\>\s*\</g\>", "") }

        # Write panzooms.xml to file
        File.open("#{package_dir}/#{$panzooms_xml_filename}", 'w') { |f| f.puts $panzooms_xml.to_xml }

        # Write panzooms.xml to file
        File.open("#{package_dir}/#{$cursor_xml_filename}", 'w') { |f| f.puts $cursor_xml.to_xml }

        # Write deskshare.xml to file
        File.open("#{package_dir}/#{$deskshare_xml_filename}", 'w') { |f| f.puts $deskshare_xml.to_xml }

        BigBlueButton.logger.info("Copying files to package dir")
        FileUtils.cp_r("#{$process_dir}/presentation", package_dir)
        BigBlueButton.logger.info("Copied files to package dir")

        BigBlueButton.logger.info("Publishing slides")
        # Now publish this recording files by copying them into the publish folder.
        if not FileTest.directory?(publish_dir)
          FileUtils.mkdir_p publish_dir
        end

        # Get raw size of presentation files
        raw_dir = "#{recording_dir}/raw/#{$meeting_id}"
        # After all the processing we'll add the published format and raw sizes to the metadata file
        BigBlueButton.add_raw_size_to_metadata(package_dir, raw_dir)
        BigBlueButton.add_playback_size_to_metadata(package_dir)

        FileUtils.cp_r(package_dir, publish_dir) # Copy all the files.
        BigBlueButton.logger.info("Finished publishing script presentation.rb successfully.")

        BigBlueButton.logger.info("Removing processed files.")
        FileUtils.rm_r(Dir.glob("#{$process_dir}/*"))

        BigBlueButton.logger.info("Removing published files.")
        FileUtils.rm_r(Dir.glob("#{target_dir}/*"))
        rescue  Exception => e
          BigBlueButton.logger.error(e.message)
          e.backtrace.each do |traceline|
          BigBlueButton.logger.error(traceline)
        end
        exit 1
      end
      publish_done = File.new("#{recording_dir}/status/published/#{$meeting_id}-presentation.done", "w")
      publish_done.write("Published #{$meeting_id}")
      publish_done.close

    else
      BigBlueButton.logger.info("#{target_dir} is already there")
    end
  end


rescue Exception => e
  BigBlueButton.logger.error(e.message)
  e.backtrace.each do |traceline|
    BigBlueButton.logger.error(traceline)
  end
  publish_done = File.new("#{recording_dir}/status/published/#{$meeting_id}-presentation.fail", "w")
  publish_done.write("Failed Publishing #{$meeting_id}")
  publish_done.close

  exit 1
end
<|MERGE_RESOLUTION|>--- conflicted
+++ resolved
@@ -520,11 +520,6 @@
   $global_shape_count += 1
   $xml.g(:class => :shape, :id => "draw#{$global_shape_count}", :timestamp => $shapeCreationTime, :undo => $shapeUndoTime, :shape => "text#{$text_count}", :style => "word-wrap: break-word; visibility:hidden; font-family: #{$textFontType}; font-size: #{$textFontSize_pixels}px;") do
     $xml.switch do
-<<<<<<< HEAD
-      $xml.foreignObject(  :color => "##{$colour_hex}", :width => width, :height => height, :x => "#{((($shapeDataPoints[0].to_f)/100)*$vbox_width) + x_gap}", :y => "#{((($shapeDataPoints[1].to_f)/100) *$vbox_height )  + y_gap.to_f }") do
-        $xml.div( :xmlns => "http://www.w3.org/1999/xhtml" ) do
-          $xml.text($textValue)
-=======
       $xml.foreignObject(:color => "##{$colour_hex}", :width => width, :height => height, :x => "#{$originX}", :y => "#{$originY}") do
         $xml.p(:xmlns => "http://www.w3.org/1999/xhtml", :style => "margin-top: 0; margin-bottom: 0;") do
           lines = $textValue.split("\n")
@@ -534,7 +529,6 @@
               $xml.br
             end
           end
->>>>>>> 1827362f
         end
       end
     end
