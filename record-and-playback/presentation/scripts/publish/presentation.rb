# frozen_string_literal: false

#
# BigBlueButton open source conferencing system - http://www.bigbluebutton.org/
#
# Copyright (c) 2012 BigBlueButton Inc. and by respective authors (see below).
#
# This program is free software; you can redistribute it and/or modify it under the
# terms of the GNU Lesser General Public License as published by the Free Software
# Foundation; either version 3.0 of the License, or (at your option) any later
# version.
#
# BigBlueButton is distributed in the hope that it will be useful, but WITHOUT ANY
# WARRANTY; without even the implied warranty of MERCHANTABILITY or FITNESS FOR A
# PARTICULAR PURPOSE. See the GNU Lesser General Public License for more details.
#
# You should have received a copy of the GNU Lesser General Public License along
# with BigBlueButton; if not, see <http://www.gnu.org/licenses/>.
#

# For DEVELOPMENT
# Allows us to run the script manually
# require File.expand_path('../../../core/lib/recordandplayback', __dir__)

# For PRODUCTION
require File.expand_path('../../lib/recordandplayback', __dir__)

require 'rubygems'
require 'optimist'
require 'yaml'
require 'builder'
require 'fastimage' # require fastimage to get the image size of the slides (gem install fastimage)
require 'json'

# This script lives in scripts/archive/steps while properties.yaml lives in scripts/
bbb_props = BigBlueButton.read_props
@presentation_props = YAML.safe_load(File.read('presentation.yml'))

# There's a couple of places where stuff is mysteriously divided or multiplied
# by 2. This is just here to call out how spooky that is.
MAGIC_MYSTERY_NUMBER = 2

def scale_to_deskshare_video(width, height)
  deskshare_video_height = deskshare_video_width = @presentation_props['deskshare_output_height'].to_f

  scale_min = [deskshare_video_width / width, deskshare_video_height / height].min
  video_width = width * scale_min
  video_height = height * scale_min

  [video_width.floor, video_height.floor]
end

def get_deskshare_video_dimension(deskshare_stream_name)
  video_width = video_height = @presentation_props['deskshare_output_height'].to_f
  deskshare_video_filename = "#{@deskshare_dir}/#{deskshare_stream_name}"

  if File.exist?(deskshare_video_filename)
    video_info = BigBlueButton::EDL::Video.video_info(deskshare_video_filename)
    video_width, video_height = scale_to_deskshare_video(video_info[:width], video_info[:height])
  else
    BigBlueButton.logger.error("Could not find deskshare video: #{deskshare_video_filename}")
  end

  [video_width, video_height]
end

#
# Calculate the offsets based on the start and stop recording events, so it's easier
# to translate the timestamps later based on these offsets
#
def calculate_record_events_offset
  accumulated_duration = 0
  previous_stop_recording = @meeting_start.to_f
  @rec_events.each do |event|
    event_start = event[:start_timestamp]
    event_stop = event[:stop_timestamp]

    event[:offset] = event_start - accumulated_duration
    event[:duration] = event_stop - event_start
    event[:accumulated_duration] = accumulated_duration

    previous_stop_recording = event_stop
    accumulated_duration += event[:duration]
  end
end

#
# Translated an arbitrary Unix timestamp to the recording timestamp
#
def translate_timestamp(timestamp)
  timestamp = timestamp.to_f
  @rec_events.each do |event|
    start_timestamp = event[:start_timestamp]
    # if the timestamp comes before the start recording event, then the timestamp is translated to the moment it starts recording
    return (start_timestamp - event[:offset]).to_f if timestamp <= start_timestamp

    # if the timestamp is during the recording period, it is just translated to the new one using the offset
    return (timestamp - event[:offset]).to_f if (timestamp > start_timestamp) && (timestamp <= event[:stop_timestamp])
  end

  # if the timestamp comes after the last stop recording event, then the timestamp is translated to the last stop recording event timestamp
  last_rec_event = @rec_events.last
  (timestamp - last_rec_event[:offset] + last_rec_event[:duration]).to_f
end

def color_to_hex(color)
  color = color.to_i.to_s(16)
  ('0' * (6 - color.length)) + color
end

def shape_scale_width(slide, x)
  (x / 100.0 * slide[:width]).round(5)
end

def shape_scale_height(slide, y)
  (y / 100.0 * slide[:height]).round(5)
end

def shape_thickness(slide, shape)
  shape_thickness_percent = shape[:thickness_percent]
  if shape_thickness_percent
    shape_scale_width(slide, shape[:thickness_percent])
  else
    shape[:thickness]
  end
end

def svg_render_shape_pencil(g, slide, shape)
  shape_unique_id = shape[:shape_unique_id]
  g['shape'] = "pencil#{shape_unique_id}"

  doc = g.document
  data_points = shape[:data_points]
  data_points_length = data_points.length
  if data_points_length < 2
    BigBlueButton.logger.warn("Pencil #{shape_unique_id} doesn't have enough points")
    return
  end

  if data_points_length == 2
    g['style'] = "stroke:none;fill:##{shape[:color]};visibility:hidden"
    circle = doc.create_element('circle',
                                cx: shape_scale_width(slide, data_points[0]),
                                cy: shape_scale_height(slide, data_points[1]),
                                r: (shape_thickness(slide, shape) / 2.0).round(5))
    g << circle
  else
    path = []
    data_points = data_points.each
    shape_commands = shape[:commands]
    if shape_commands
      shape_commands.each do |command|
        case command
        when 1 # MOVE_TO
          x = shape_scale_width(slide, data_points.next)
          y = shape_scale_height(slide, data_points.next)
          path.push("M#{x} #{y}")
        when 2 # LINE_TO
          x = shape_scale_width(slide, data_points.next)
          y = shape_scale_height(slide, data_points.next)
          path.push("L#{x} #{y}")
        when 4 # C_CURVE_TO
          cx1 = shape_scale_width(slide, data_points.next)
          cy1 = shape_scale_height(slide, data_points.next)
          cx2 = shape_scale_width(slide, data_points.next)
          cy2 = shape_scale_height(slide, data_points.next)
          x = shape_scale_width(slide, data_points.next)
          y = shape_scale_height(slide, data_points.next)
          path.push("C#{cx1} #{cy1},#{cx2} #{cy2},#{x} #{y}")
        else
          raise "Unknown pencil command: #{command}"
        end
      end
    else
      # BigBlueButton.logger.info("Pencil #{shape_unique_id}: Drawing simple line (#{data_points_length / 2} points)")
      x = shape_scale_width(slide, data_points.next)
      y = shape_scale_height(slide, data_points.next)
      path << "M#{x} #{y}"
      begin
        loop do
          x = shape_scale_width(slide, data_points.next)
          y = shape_scale_height(slide, data_points.next)
          path << "L#{x} #{y}"
        end
      rescue StopIteration
      end
    end

    path = path.join
    g['style'] = "stroke:##{shape[:color]};stroke-linecap:round;stroke-linejoin:round;" \
                 "stroke-width:#{shape_thickness(slide, shape)};visibility:hidden;fill:none"
    svg_path = doc.create_element('path', d: path)
    g << svg_path
  end
end

def svg_render_shape_line(g, slide, shape)
  g['shape'] = "line#{shape[:shape_unique_id]}"
  g['style'] =
    "stroke:##{shape[:color]};stroke-width:#{shape_thickness(slide, shape)};" \
    "visibility:hidden;fill:none;stroke-linecap:#{@version_atleast_2_0_0 ? 'butt' : 'round'}"

  doc = g.document
  data_points = shape[:data_points]
  line = doc.create_element('line',
                            x1: shape_scale_width(slide, data_points[0]),
                            y1: shape_scale_height(slide, data_points[1]),
                            x2: shape_scale_width(slide, data_points[2]),
                            y2: shape_scale_height(slide, data_points[3]))
  g << line
end

def stroke_attributes(slide, shape)
  "stroke:##{shape_color = shape[:color]};stroke-width:#{shape_thickness(slide, shape)};" \
    "visibility:hidden;fill:#{shape[:fill] ? "##{shape_color}" : 'none'}"
end

def svg_render_shape_rect(g, slide, shape)
  g['shape'] = "rect#{shape[:shape_unique_id]}"
  g['style'] = "#{stroke_attributes(slide, shape)};stroke-linejoin:#{@version_atleast_2_0_0 ? 'miter' : 'round'}"

  doc = g.document
  data_points = shape[:data_points]
  x1 = shape_scale_width(slide, data_points[0])
  y1 = shape_scale_height(slide, data_points[1])
  x2 = shape_scale_width(slide, data_points[2])
  y2 = shape_scale_height(slide, data_points[3])

  width = (x2 - x1).abs

  if shape[:square]
    # Convert to a square, keeping aligned with the start point.
    if x2 > x1
      y2 = y1 + width
    else
      # This replicates a bug in the BigBlueButton flash client
      BigBlueButton.logger.info("Rect #{shape[:shape_unique_id]} reversed square bug")
      y2 = y1 - width
    end
  end

  path = doc.create_element('path', d: "M#{x1} #{y1}L#{x2} #{y1}L#{x2} #{y2}L#{x1} #{y2}Z")
  g << path
end

def svg_render_shape_triangle(g, slide, shape)
  g['shape'] = "triangle#{shape[:shape_unique_id]}"
  g['style'] = "#{stroke_attributes(slide, shape)};" \
               "stroke-linejoin:#{@version_atleast_2_0_0 ? 'miter;stroke-miterlimit:8' : 'round'}"

  doc = g.document
  data_points = shape[:data_points]
  x1 = shape_scale_width(slide, data_points[0])
  y1 = shape_scale_height(slide, data_points[1])
  x2 = shape_scale_width(slide, data_points[2])
  y2 = shape_scale_height(slide, data_points[3])

  px = ((x1 + x2) / 2.0).round(5)

  path = doc.create_element('path', d: "M#{px} #{y1}L#{x2} #{y2}L#{x1} #{y2}Z")
  g << path
end

def svg_render_shape_ellipse(g, slide, shape)
  g['shape'] = "ellipse#{shape[:shape_unique_id]}"
  g['style'] = stroke_attributes(slide, shape)

  doc = g.document
  data_points = shape[:data_points]
  x1 = shape_scale_width(slide, data_points[0])
  y1 = shape_scale_height(slide, data_points[1])
  x2 = shape_scale_width(slide, data_points[2])
  y2 = shape_scale_height(slide, data_points[3])

  width_r = ((x2 - x1).abs / 2.0).round(5)
  height_r = ((y2 - y1).abs / 2.0).round(5)
  hx = ((x1 + x2) / 2.0).round(5)
  hy = ((y1 + y2) / 2.0).round(5)

  if shape[:circle]
    # Convert to a circle, keeping aligned with the start point
    height_r = width_r
    if x2 > x1
      y2 = y1 + height_r + height_r
    else
      # This replicates a bug in the BigBlueButton flash client
      BigBlueButton.logger.info("Ellipse #{shape[:shape_unique_id]} reversed circle bug")
      y2 = y1 - height_r - height_r
    end
  end

  # Normalize the x,y coordinates
  x1, x2 = x2, x1 if x1 > x2
  y1, y2 = y2, y1 if y1 > y2

  # SVG's ellipse element doesn't render if r_x or r_y is 0, but
  # we want to display a line segment in that case. But the SVG
  # path element's elliptical arc code renders r_x or r_y
  # degenerate cases as line segments, so we can use that.
  path = "M#{x1} #{hy}" \
         "A#{width_r} #{height_r} 0 0 1 #{hx} #{y1}" \
         "A#{width_r} #{height_r} 0 0 1 #{x2} #{hy}" \
         "A#{width_r} #{height_r} 0 0 1 #{hx} #{y2}" \
         "A#{width_r} #{height_r} 0 0 1 #{x1} #{hy}" \
         'Z'

  svg_path = doc.create_element('path', d: path)
  g << svg_path
end

def svg_render_shape_text(g, slide, shape)
  g['shape'] = "text#{shape[:shape_unique_id]}"

  doc = g.document
  data_points = shape[:data_points]
  x = shape_scale_width(slide, data_points[0])
  y = shape_scale_height(slide, data_points[1])
  width = shape_scale_width(slide, shape[:text_box_width])
  height = shape_scale_height(slide, shape[:text_box_height])
  font_size = shape_scale_height(slide, shape[:calced_font_size])

  g['style'] = "color:##{shape[:font_color]};word-wrap:break-word;visibility:hidden;font-family:Arial;font-size:#{font_size}px"

  switch = doc.create_element('switch')
  fo = doc.create_element('foreignObject',
                          width: width, height: height, x: x, y: y)
  p = doc.create_element('p',
                         xmlns: 'http://www.w3.org/1999/xhtml', style: 'margin:0;padding:0')
  shape[:text].each_line.with_index do |line, index|
    p << doc.create_element('br') if index.positive?
    p << doc.create_text_node(line.chomp)
  end
  fo << p
  switch << fo
  g << switch
end

def svg_render_shape_poll(g, slide, shape)
  result = shape[:result]
  if result == "[]"
    BigBlueButton.logger.info("Poll #{shape[:shape_unique_id]} result is empty (no options/answers), ignoring...")
    return
  end
  poll_id = shape[:shape_unique_id]
  g['shape'] = "poll#{poll_id}"
  g['style'] = 'visibility:hidden'

  doc = g.document
  data_points = shape[:data_points]
  x = shape_scale_width(slide, data_points[0])
  y = shape_scale_height(slide, data_points[1])
  width = shape_scale_width(slide, data_points[2])
  height = shape_scale_height(slide, data_points[3])

  num_responders = shape[:num_responders]
  presentation = slide[:presentation]

  json_file = "#{@process_dir}/poll_result#{poll_id}.json"
  svg_file = "#{@process_dir}/presentation/#{presentation}/poll_result#{poll_id}.svg"

  # Save the poll json to a temp file
  File.open(json_file, 'w') { |f| f.write result }
  # Render the poll svg
  ret = BigBlueButton.exec_ret('utils/gen_poll_svg', '-i', json_file, '-w', width.round.to_s, '-h', height.round.to_s,
                               '-n', num_responders.to_s, '-o', svg_file)
  raise 'Failed to generate poll svg' if ret != 0

  # Poll image
  g << doc.create_element('image',
                          'xlink:href' => "presentation/#{presentation}/poll_result#{poll_id}.svg",
                          width: width, height: height, x: x, y: y)
end

def svg_render_shape(canvas, slide, shape, image_id)
  shape_in = shape[:in]
  shape_out = shape[:out]

  if shape_in == shape_out
    BigBlueButton.logger.info("Draw #{shape[:shape_id]} Shape #{shape[:shape_unique_id]} is never shown (duration rounds to 0)")
    return
  end

  if (shape_in >= slide[:out]) || (!shape[:out].nil? && shape[:out] <= slide[:in])
    BigBlueButton.logger.info("Draw #{shape[:shape_id]} Shape #{shape[:shape_unique_id]} is not visible during image time span")
    return
  end

  doc = canvas.document
  g = doc.create_element('g',
                         id: "image#{image_id}-draw#{shape[:shape_id]}", class: 'shape',
                         timestamp: shape_in, undo: (shape[:undo].nil? ? -1 : shape[:undo]))

  case shape[:type]
  when 'pencil'
    svg_render_shape_pencil(g, slide, shape)
  when 'line'
    svg_render_shape_line(g, slide, shape)
  when 'rectangle'
    svg_render_shape_rect(g, slide, shape)
  when 'triangle'
    svg_render_shape_triangle(g, slide, shape)
  when 'ellipse'
    svg_render_shape_ellipse(g, slide, shape)
  when 'text'
    svg_render_shape_text(g, slide, shape)
  when 'poll_result'
    svg_render_shape_poll(g, slide, shape)
  else
    BigBlueButton.logger.warn("Ignoring unhandled shape type #{shape[:type]}")
  end

  g[:shape] = "image#{image_id}-#{g[:shape]}"

  canvas << g unless g.element_children.empty?
end

@svg_image_id = 1
def svg_render_image(svg, slide, shapes)
  slide_number = slide[:slide]
  presentation = slide[:presentation]
  slide_in = slide[:in]
  slide_out = slide[:out]

  if slide_in == slide_out
    BigBlueButton.logger.info("Presentation #{presentation} Slide #{slide_number} is never shown (duration rounds to 0)")
    return
  end

  image_id = @svg_image_id
  @svg_image_id += 1
  slide_deskshare = slide[:deskshare]

  BigBlueButton.logger.info("Image #{image_id}: Presentation #{presentation} Slide #{slide_number} Deskshare #{slide_deskshare} from #{slide_in} to #{slide_out}")

  doc = svg.document
  image = doc.create_element('image',
                             id: "image#{image_id}", class: 'slide',
                             in: slide_in, out: slide_out,
                             'xlink:href' => slide[:src],
                             width: slide[:width], height: slide[:height], x: 0, y: 0,
                             style: 'visibility:hidden')

  image['text'] = slide[:text] if slide[:text]
  svg << image

  return if slide_deskshare || !shapes.dig(presentation, slide_number)

  shapes = shapes[presentation][slide_number]

  canvas = doc.create_element('g',
                              class: 'canvas', id: "canvas#{image_id}",
                              image: "image#{image_id}", display: 'none')

  shapes.each do |shape|
    svg_render_shape(canvas, slide, shape, image_id)
  end

  svg << canvas unless canvas.element_children.empty?
end

def panzoom_viewbox(panzoom)
  if panzoom[:deskshare]
    panzoom[:x_offset] = panzoom[:y_offset] = 0.0
    panzoom[:width_ratio] = panzoom[:height_ratio] = 100.0
  end

  x = (-panzoom[:x_offset] * MAGIC_MYSTERY_NUMBER / 100.0 * panzoom[:width]).round(5)
  y = (-panzoom[:y_offset] * MAGIC_MYSTERY_NUMBER / 100.0 * panzoom[:height]).round(5)
  w = shape_scale_width(panzoom, panzoom[:width_ratio])
  h = shape_scale_height(panzoom, panzoom[:height_ratio])

  [x, y, w, h]
end

def panzooms_emit_event(rec, panzoom)
  panzoom_in = panzoom[:in]
  return if panzoom_in == panzoom[:out]

  rec.event(timestamp: panzoom_in) do
    x, y, w, h = panzoom_viewbox(panzoom)
    rec.viewBox("#{x} #{y} #{w} #{h}")
  end
end

def convert_cursor_coordinate(cursor_coord, panzoom_offset, panzoom_ratio)
  (((cursor_coord / 100.0) + (panzoom_offset * MAGIC_MYSTERY_NUMBER / 100.0)) / (panzoom_ratio / 100.0)).round(5)
end

def cursors_emit_event(rec, cursor)
  cursor_in = cursor[:in]
  return if cursor_in == cursor[:out]

  rec.event(timestamp: cursor_in) do
    panzoom = cursor[:panzoom]
    if cursor[:visible]
      if @version_atleast_2_0_0
        # In BBB 2.0, the cursor now uses the same coordinate system as annotations
        # Use the panzoom information to convert it to be relative to viewbox
        x = convert_cursor_coordinate(cursor[:x], panzoom[:x_offset], panzoom[:width_ratio])
        y = convert_cursor_coordinate(cursor[:y], panzoom[:y_offset], panzoom[:height_ratio])
        x = y = -1.0 if (x < 0) || (x > 1) || (y < 0) || (y > 1)
      else
        # Cursor position is relative to the visible area
        x = cursor[:x].round(5)
        y = cursor[:y].round(5)
      end
    else
      x = y = -1.0
    end

    rec.cursor("#{x} #{y}")
  end
end

def determine_presentation(presentation, current_presentation)
  presentation&.text || current_presentation
end

def determine_slide_number(slide, current_slide)
  return current_slide unless slide

  slide = slide.text.to_i
  slide -= 1 unless @version_atleast_0_9_0
  slide
end

def events_parse_shape(shapes, event, current_presentation, current_slide, timestamp)
  # Figure out what presentation+slide this shape is for, with fallbacks
  # for old BBB where this info isn't in the shape messages
  presentation = event.at_xpath('presentation')
  slide = event.at_xpath('pageNumber')

  presentation = determine_presentation(presentation, current_presentation)
  slide = determine_slide_number(slide, current_slide)

  # Set up the shapes data structures if needed
  shapes[presentation] ||= {}
  shapes[presentation][slide] ||= []

  # We only need to deal with shapes for this slide
  shapes = shapes[presentation][slide]

  # Set up the structure for this shape
  shape = {}
  # Common properties
  shape[:in] = timestamp
  shape_type = shape[:type] = event.at_xpath('type').text
  shape_data_points = shape[:data_points] = event.at_xpath('dataPoints').text.split(',').map(&:to_f)

  # These can be missing in old BBB versions, there are fallbacks
  user_id = event.at_xpath('userId')&.text
  shape[:user_id] = user_id if user_id

  shape_id = event.at_xpath('id')&.text
  shape[:id] = shape_id if shape_id

  status = event.at_xpath('status')&.text
  shape_status = shape[:status] = status if status
  draw_id = shape[:shape_id] = @svg_shape_id
  @svg_shape_id += 1

  # Some shape-specific properties
  if %w[ellipse line pencil rectangle triangle].include?(shape_type)
    shape[:color] = color_to_hex(event.at_xpath('color').text)
    thickness = event.at_xpath('thickness')
    unless thickness
      BigBlueButton.logger.warn("Draw #{draw_id} Shape #{shape[:shape_unique_id]} ID #{shape_id} is missing thickness")
      return
    end
    if @version_atleast_2_0_0
      shape[:thickness_percent] = thickness.text.to_f
    else
      shape[:thickness] = thickness.text.to_i
    end
  end
  if %w[ellipse rectangle triangle].include?(shape_type)
    fill = event.at_xpath('fill')&.text || 'false'
    shape[:fill] = fill =~ /true/ ? true : false
  end

  case shape_type
  when 'rectangle'
    square = event.at_xpath('square')&.text
    shape[:square] = (square == 'true') if square
  when 'ellipse'
    circle = event.at_xpath('circle')&.text
    shape[:circle] = (circle == 'true') if circle
  when 'pencil'
    commands = event.at_xpath('commands')&.text
    shape[:commands] = commands.split(',').map(&:to_i) if commands
  when 'poll_result'
    shape[:num_responders] = event.at_xpath('num_responders').text.to_i
    shape[:num_respondents] = event.at_xpath('num_respondents').text.to_i
    shape[:result] = event.at_xpath('result').text
  when 'text'
    shape[:text_box_width] = event.at_xpath('textBoxWidth').text.to_f
    shape[:text_box_height] = event.at_xpath('textBoxHeight').text.to_f

    calced_font_size = event.at_xpath('calcedFontSize')
    unless calced_font_size
      BigBlueButton.logger.warn("Draw #{draw_id} Shape #{shape[:shape_unique_id]} ID #{shape_id} is missing calcedFontSize")
      return
    end

    shape[:calced_font_size] = calced_font_size.text.to_f

    shape[:font_color] = color_to_hex(event.at_xpath('fontColor').text)
    shape[:text] = event.at_xpath('text')&.text || ''
  end

  # Find the previous shape, for updates
  prev_shape = nil
  if shape_id
    # If we have a shape ID, look up the previous shape by ID
    # Don't look for updates if the drawing has ended
    prev_shape_pos = shapes.rindex { |s| s[:id] == shape_id }
    prev_shape = prev_shape_pos ? shapes[prev_shape_pos] : nil
  else
    # No shape ID, so do heuristic matching. If the previous shape had the
    # same type and same first two data points, update it.
    last_shape = shapes.last
    last_shape_data_points = last_shape[:data_points]
    if (last_shape[:type] == shape_type) &&
       (last_shape_data_points[0] == shape_data_points[0]) &&
       (last_shape_data_points[1] == shape_data_points[1])
      prev_shape = last_shape
    end
  end
  if prev_shape
    prev_shape[:out] = timestamp
    shape[:shape_unique_id] = prev_shape[:shape_unique_id]

    if (shape_type == 'pencil') && (shape_status == 'DRAW_UPDATE')
      # BigBlueButton 2.0 quirk - 'DRAW_UPDATE' events on pencil tool only
      # include newly added points, rather than the full list.
      shape[:data_points] = prev_shape[:data_points] + shape_data_points
    end
  else
    shape[:shape_unique_id] = @svg_shape_unique_id
    @svg_shape_unique_id += 1
  end

  shapes << shape
end

def set_undo_helper(shapes, key, id, timestamp)
  shapes.each do |shape|
    next unless shape[key] == id

    shape[:undo] = timestamp if !shape[:undo] || (shape[:undo] > timestamp)
  end
end

def events_parse_undo(shapes, event, current_presentation, current_slide, timestamp)
  # Figure out what presentation+slide this undo is for, with fallbacks
  # for old BBB where this info isn't in the undo messages
  presentation = determine_presentation(event.at_xpath('presentation'), current_presentation)
  slide = determine_slide_number(event.at_xpath('pageNumber'), current_slide)

  # Newer undo messages have the shape id, making this a lot easier
  shape_id = event.at_xpath('shapeId')&.text

  # Set up the shapes data structures if needed
  shapes[presentation] ||= {}
  shapes[presentation][slide] ||= []

  # We only need to deal with shapes for this slide
  shapes = shapes[presentation][slide]

  if shape_id
    # If we have the shape id, we simply have to update the undo time on
    # all the shapes with that id.
    BigBlueButton.logger.info("Undo: removing shape with ID #{shape_id} at #{timestamp}")
    set_undo_helper(shapes, :id, shape_id, timestamp)
  else
    # The undo command removes the most recently added shape that has not
    # already been removed by another undo or clear. Find that shape.
    undo_pos = shapes.rindex { |s| !s[:undo] }
    undo_shape = undo_pos ? shapes[undo_pos] : nil
    if undo_shape
      undo_shape_unique_id = undo_shape[:shape_unique_id]
      BigBlueButton.logger.info("Undo: removing Shape #{undo_shape_unique_id} at #{timestamp}")
      # We have an id number assigned to associate all the updated versions
      # of the same shape. Use that to determine which shapes to apply undo
      # times to.
      set_undo_helper(shapes, :shape_unique_id, undo_shape_unique_id, timestamp)
    else
      BigBlueButton.logger.info('Undo: no applicable shapes found')
    end
  end
end

def events_parse_clear(shapes, event, current_presentation, current_slide, timestamp)
  # Figure out what presentation+slide this clear is for, with fallbacks
  # for old BBB where this info isn't in the clear messages
  presentation = determine_presentation(event.at_xpath('presentation'), current_presentation)
  slide = determine_slide_number(event.at_xpath('pageNumber'), current_slide)

  # BigBlueButton 2.0 per-user clear features; default to full clear on older versions
  full_clear = event.at_xpath('fullClear')
  full_clear = full_clear ? (full_clear.text == 'true') : true
  user_id = event.at_xpath('userId')&.text

  # Set up the shapes data structures if needed
  shapes[presentation] ||= {}
  shapes[presentation][slide] ||= []

  # We only need to deal with shapes for this slide
  shapes = shapes[presentation][slide]

  if full_clear
    BigBlueButton.logger.info("Clear: removing all shapes")
  else
    BigBlueButton.logger.info("Clear: removing shapes for User #{user_id}")
  end

  shapes.each do |shape|
    if full_clear || user_id == shape[:user_id]
      if !shape[:undo] || shape[:undo] > timestamp
        shape[:undo] = timestamp
      end
    end
  end
end

def events_get_image_info(slide)
  slide_deskshare = slide[:deskshare]
  slide_presentation = slide[:presentation]

  if slide_deskshare
    slide[:src] = 'presentation/deskshare.png'
  elsif slide_presentation == ''
    slide[:src] = 'presentation/logo.png'
  else
    slide_nr = slide[:slide] + 1
    slide[:src] = "presentation/#{slide_presentation}/slide-#{slide_nr}.png"
    slide[:text] = "presentation/#{slide_presentation}/textfiles/slide-#{slide_nr}.txt"
  end
  image_path = "#{@process_dir}/#{slide[:src]}"

  unless File.exist?(image_path)
    BigBlueButton.logger.warn("Missing image file #{image_path}!")
    # Emergency last-ditch blank image creation
    FileUtils.mkdir_p(File.dirname(image_path))
    command = \
      if slide_deskshare
        ['convert', '-size',
         "#{@presentation_props['deskshare_output_width']}x#{@presentation_props['deskshare_output_height']}", 'xc:transparent', '-background', 'transparent', image_path,]
      else
        ['convert', '-size', '1600x1200', 'xc:transparent', '-background', 'transparent', '-quality', '90', '+dither',
         '-depth', '8', '-colors', '256', image_path,]
      end
    BigBlueButton.exec_ret(*command) || raise("Unable to generate blank image for #{image_path}")
  end

  slide[:width], slide[:height] = FastImage.size(image_path)
  BigBlueButton.logger.info("Image size is #{slide[:width]}x#{slide[:height]}")
end

# Create the shapes.svg, cursors.xml, and panzooms.xml files used for
# rendering the presentation area
def process_presentation(package_dir)
  shapes_doc = Nokogiri::XML::Document.new
  shapes_doc.create_internal_subset('svg', '-//W3C//DTD SVG 1.1//EN',
                                    'http://www.w3.org/Graphics/SVG/1.1/DTD/svg11.dtd')
  svg = shapes_doc.root = shapes_doc.create_element('svg',
                                                    id: 'svgfile',
                                                    style: 'position:absolute;height:600px;width:800px',
                                                    xmlns: 'http://www.w3.org/2000/svg',
                                                    'xmlns:xlink' => 'http://www.w3.org/1999/xlink',
                                                    version: '1.1',
                                                    viewBox: '0 0 800 600')

  panzooms_rec = Builder::XmlMarkup.new(indent: 2, margin: 1)
  cursors_rec = Builder::XmlMarkup.new(indent: 2, margin: 1)

  # Current presentation/slide state
  current_presentation_slide = {}
  current_presentation = ''
  current_slide = 0
  # Current pan/zoom state
  current_x_offset = current_y_offset = 0.0
  current_width_ratio = current_height_ratio = 100.0
  # Current cursor status
  cursor_x = cursor_y = -1.0
  cursor_visible = false
  presenter = nil
  # Current deskshare state (affects presentation and pan/zoom)
  deskshare = false
  slides = []
  panzooms = []
  cursors = []
  shapes = {}

  # Iterate through the events.xml and store the events, building the
  # xml files as we go
  last_timestamp = 0.0
  events_xml = Nokogiri::XML(File.read("#{@process_dir}/events.xml"))
  events_xml.xpath('/recording/event').each do |event|
    eventname = event['eventname']
    last_timestamp = timestamp =
      (translate_timestamp(event['timestamp']) / 1000.0).round(1)

    # Make sure to add initial entries to the slide & panzoom lists
    slide_changed = slides.empty?
    panzoom_changed = panzooms.empty?
    cursor_changed = cursors.empty?

    # Do event specific processing
    case eventname
    when 'SharePresentationEvent'
      current_presentation = event.at_xpath('presentationName').text
      current_slide = current_presentation_slide[current_presentation].to_i
      slide_changed = panzoom_changed = true

    when 'GotoSlideEvent'
      current_slide = event.at_xpath('slide').text.to_i
      current_presentation_slide[current_presentation] = current_slide
      slide_changed = panzoom_changed = true

    when 'ResizeAndMoveSlideEvent'
      current_x_offset = event.at_xpath('xOffset').text.to_f
      current_y_offset = event.at_xpath('yOffset').text.to_f
      current_width_ratio = event.at_xpath('widthRatio').text.to_f
      current_height_ratio = event.at_xpath('heightRatio').text.to_f
      panzoom_changed = true

    when 'DeskshareStartedEvent', 'StartWebRTCDesktopShareEvent'
      deskshare = slide_changed = true if @presentation_props['include_deskshare']

    when 'DeskshareStoppedEvent', 'StopWebRTCDesktopShareEvent'
      if @presentation_props['include_deskshare']
        deskshare = false
        slide_changed = true
      end

    when 'AddShapeEvent', 'ModifyTextEvent'
      events_parse_shape(shapes, event, current_presentation, current_slide, timestamp)

    when 'UndoShapeEvent', 'UndoAnnotationEvent'
      events_parse_undo(shapes, event, current_presentation, current_slide, timestamp)

    when 'ClearPageEvent', 'ClearWhiteboardEvent'
      events_parse_clear(shapes, event, current_presentation, current_slide, timestamp)

    when 'AssignPresenterEvent'
      # Move cursor offscreen on presenter switch, it'll reappear if the new
      # presenter moves it
      presenter = event.at_xpath('userid').text
      cursor_visible = false
      cursor_changed = true

    when 'CursorMoveEvent'
      cursor_x = event.at_xpath('xOffset').text.to_f
      cursor_y = event.at_xpath('yOffset').text.to_f
      cursor_visible = cursor_changed = true

    when 'WhiteboardCursorMoveEvent'
      user_id = event.at_xpath('userId')&.text
      # Only draw cursor for current presentor. TODO multi-cursor support
      if !user_id || user_id == presenter
        cursor_x = event.at_xpath('xOffset').text.to_f
        cursor_y = event.at_xpath('yOffset').text.to_f
        cursor_visible = cursor_changed = true
      end
    end
    # Perform slide finalization
    if slide_changed
      slide = slides.last

      if slide &&
         (slide[:presentation] == current_presentation) &&
         (slide[:slide] == current_slide) &&
         (slide[:deskshare] == deskshare)
        BigBlueButton.logger.info('Presentation/Slide: skipping, no changes')
      else
        if slide
          slide[:out] = timestamp
          svg_render_image(svg, slide, shapes)
        end

        BigBlueButton.logger.info("Presentation #{current_presentation} Slide #{current_slide} Deskshare #{deskshare}")
        slide = {
          presentation: current_presentation,
          slide: current_slide,
          in: timestamp,
          deskshare: deskshare,
        }
        events_get_image_info(slide)
        slides << slide
      end
    end

    # Perform panzoom finalization
    if panzoom_changed
      slide = slides.last
      panzoom = panzooms.last
      slide_width = slide[:width]
      slide_height = slide[:height]
      if panzoom &&
         (panzoom[:x_offset] == current_x_offset) &&
         (panzoom[:y_offset] == current_y_offset) &&
         (panzoom[:width_ratio] == current_width_ratio) &&
         (panzoom[:height_ratio] == current_height_ratio) &&
         (panzoom[:width] == slide_width) &&
         (panzoom[:height] == slide_height) &&
         (panzoom[:deskshare] == deskshare)
        BigBlueButton.logger.info('Panzoom: skipping, no changes')
        panzoom_changed = false
      else
        if panzoom
          panzoom[:out] = timestamp
          panzooms_emit_event(panzooms_rec, panzoom)
        end
        BigBlueButton.logger.info("Panzoom: #{current_x_offset} #{current_y_offset} #{current_width_ratio} #{current_height_ratio} (#{slide_width}x#{slide_height})")
        panzoom = {
          x_offset: current_x_offset,
          y_offset: current_y_offset,
          width_ratio: current_width_ratio,
          height_ratio: current_height_ratio,
          width: slide[:width],
          height: slide[:height],
          in: timestamp,
          deskshare: deskshare,
        }
        panzooms << panzoom
      end
    end

    # Perform cursor finalization
    if cursor_changed || panzoom_changed
      unless cursor_x >= 0 && cursor_x <= 100 &&
          cursor_y >= 0 && cursor_y <= 100
        cursor_visible = false
      end

      panzoom = panzooms.last
      cursor = cursors.last
      if cursor &&
          ((!cursor[:visible] && !cursor_visible) ||
           (cursor[:x] == cursor_x && cursor[:y] == cursor_y)) &&
          !panzoom_changed
        BigBlueButton.logger.info('Cursor: skipping, no changes')
      else
        if cursor
          cursor[:out] = timestamp
          cursors_emit_event(cursors_rec, cursor)
        end
        cursor = {
          visible: cursor_visible,
          x: cursor_x,
          y: cursor_y,
          panzoom: panzoom,
          in: timestamp,
        }
        cursors << cursor
      end
    end
  end

  # Add the last slide, panzoom, and cursor
  slide = slides.last
  slide[:out] = last_timestamp
  svg_render_image(svg, slide, shapes)
  panzoom = panzooms.last
  panzoom[:out] = last_timestamp
  panzooms_emit_event(panzooms_rec, panzoom)
  cursor = cursors.last
  cursor[:out] = last_timestamp
  cursors_emit_event(cursors_rec, cursor)

  cursors_doc = Builder::XmlMarkup.new(indent: 2)
  cursors_doc.instruct!
  cursors_doc.recording(id: 'cursor_events') { |xml| xml << cursors_rec.target! }

  panzooms_doc = Builder::XmlMarkup.new(indent: 2)
  panzooms_doc.instruct!
  panzooms_doc.recording(id: 'panzoom_events') { |xml| xml << panzooms_rec.target! }

  # And save the result
  File.write("#{package_dir}/#{@shapes_svg_filename}", shapes_doc.to_xml)
  File.write("#{package_dir}/#{@panzooms_xml_filename}", panzooms_doc.target!)
  File.write("#{package_dir}/#{@cursor_xml_filename}", cursors_doc.target!)
end

def process_chat_messages(events, bbb_props)
  BigBlueButton.logger.info('Processing chat events')
  # Create slides.xml and chat.
<<<<<<< HEAD
  xml = Builder::XmlMarkup.new(indent: 2)
  xml.instruct!
  xml.popcorn do
    BigBlueButton::Events.get_chat_events(events, @meeting_start.to_i, @meeting_end.to_i, bbb_props).each do |chat|
      chattimeline = {
        in: (chat[:in] / 1000.0).round(1),
        direction: 'down',
        name: chat[:sender],
        message: chat[:message],
        target: 'chat',
      }
      if (chat_out = chat[:out])
        chattimeline[:out] = (chat_out / 1000.0).round(1)
=======
  Nokogiri::XML::Builder.new do |xml|
    xml.popcorn {
      BigBlueButton::Events.get_chat_events(events, $meeting_start.to_i, $meeting_end.to_i, bbb_props).each do |chat|
        chattimeline = {
          in: (chat[:in] / 1000.0).round(1),
          direction: 'down',
          name: chat[:sender],
          chatEmphasizedText: chat[:chatEmphasizedText],
          senderRole: chat[:senderRole],
          message: chat[:message],
          target: 'chat'
        }
        chattimeline[:out] = (chat[:out] / 1000.0).round(1) unless chat[:out].nil?
        xml.chattimeline(**chattimeline)
>>>>>>> 9eb1d61e
      end

      xml.chattimeline(**chattimeline)
    end
  end

  xml
end

def process_deskshare_events(events)
  BigBlueButton.logger.info('Processing deskshare events')
  deskshare_matched_events = BigBlueButton::Events.get_matched_start_and_stop_deskshare_events(events)

  @deskshare_xml = Builder::XmlMarkup.new(indent: 2)
  @deskshare_xml.instruct!

  @deskshare_xml.recording('id' => 'deskshare_events') do
    deskshare_matched_events.each do |event|
      start_timestamp = (translate_timestamp(event[:start_timestamp].to_f) / 1000).round(1)
      stop_timestamp = (translate_timestamp(event[:stop_timestamp].to_f) / 1000).round(1)
      next unless start_timestamp != stop_timestamp

      video_info = BigBlueButton::EDL::Video.video_info("#{@deskshare_dir}/#{event_stream = event[:stream]}")
      unless video_info[:video]
        BigBlueButton.logger.warn("#{event_stream} is not a valid video file, skipping...")
        next
      end
      video_width, video_height = get_deskshare_video_dimension(event_stream)
      @deskshare_xml.event(start_timestamp: start_timestamp,
                           stop_timestamp: stop_timestamp,
                           video_width: video_width,
                           video_height: video_height)
    end
  end
end

def get_poll_question(event)
  event.at_xpath('question')&.text || ''
end

def get_poll_answers(event)
  answers = []
  if (answers_event = event.at_xpath('answers'))
    answers = JSON.parse(answers_event.content)
  end

  answers
end

def get_poll_respondents(event)
  event.at_xpath('numRespondents')&.text.to_i || 0
end

def get_poll_responders(event)
  event.at_xpath('numResponders')&.text.to_i || 0
end

def get_poll_id(event)
  event.at_xpath('pollId')&.text || ''
end

def get_poll_type(events, published_poll_event)
  published_poll_id = get_poll_id(published_poll_event)

  type = ''
  events.xpath("recording/event[@eventname='PollStartedRecordEvent']").each do |event|
    poll_id = get_poll_id(event)

    if poll_id.eql?(published_poll_id)
      type = event.at_xpath('type').text
      break
    end
  end

  type
end

def generate_json_file(package_dir, filename, contents)
  File.open("#{package_dir}/#{filename}", 'w') { |f| f.puts(contents.to_json) } unless contents.empty?
end

def process_poll_events(events, package_dir)
  BigBlueButton.logger.info('Processing poll events')

  published_polls = []
  @rec_events.each do |re|
    events.xpath("recording/event[@eventname='PollPublishedRecordEvent']").each do |event|
      timestamp = event[:timestamp]
      next unless (timestamp.to_i >= re[:start_timestamp]) && (timestamp.to_i <= re[:stop_timestamp])

      published_polls << {
        timestamp: (translate_timestamp(timestamp) / 1000).to_i,
        type: get_poll_type(events, event),
        question: get_poll_question(event),
        answers: get_poll_answers(event),
        respondents: get_poll_respondents(event),
        responders: get_poll_responders(event),
      }
    end
  end

  generate_json_file(package_dir, 'polls.json', published_polls)
end

def process_external_video_events(_events, package_dir)
  BigBlueButton.logger.info('Processing external video events')

  # Retrieve external video events
  external_video_events = BigBlueButton::Events.match_start_and_stop_external_video_events(
    BigBlueButton::Events.get_start_and_stop_external_video_events(@doc)
  )

  external_videos = []
  @rec_events.each do |re|
    external_video_events.each do |event|
      BigBlueButton.logger.info("Processing rec event #{re} and external video event #{event}")
      start_timestamp = event[:start_timestamp]
      timestamp = (translate_timestamp(start_timestamp) / 1000).to_i
      # do not add same external_video twice
      next if external_videos.find { |ev| ev[:timestamp] == timestamp }

      re_start_timestamp = re[:start_timestamp]
      re_stop_timestamp = re[:stop_timestamp]
      next unless ((start_timestamp >= re_start_timestamp) && (start_timestamp <= re_stop_timestamp)) ||
                  ((start_timestamp < re_start_timestamp) && (re_stop_timestamp >= re_start_timestamp))

      external_videos << {
        timestamp: timestamp,
        external_video_url: event[:external_video_url],
      }
    end
  end

  generate_json_file(package_dir, 'external_videos.json', external_videos)
end

def generate_done_or_fail_file(success)
  File.open("#{@recording_dir}/status/published/#{@meeting_id}-presentation#{success ? '.done' : '.fail'}", 'w') do |file|
    file.write("#{success ? 'Published' : 'Failed publishing'} #{@meeting_id}")
  end
end

def copy_media_files_helper(media, media_files, package_dir)
  BigBlueButton.logger.info("Making #{media} dir")
  FileUtils.mkdir_p(media_dir = "#{package_dir}/#{media}")

  media_files.each do |media_file|
    BigBlueButton.logger.info("Made #{media} dir - copying: #{media_file} to -> #{media_dir}")
    FileUtils.cp(media_file, media_dir)
    BigBlueButton.logger.info("Copied #{File.extname(media_file)} file")
  end
end

@shapes_svg_filename = 'shapes.svg'
@panzooms_xml_filename = 'panzooms.xml'
@cursor_xml_filename = 'cursor.xml'
@deskshare_xml_filename = 'deskshare.xml'
@svg_shape_id = 1
@svg_shape_unique_id = 1

opts = Optimist.options do
  opt :meeting_id, 'Meeting id to archive', default: '58f4a6b3-cd07-444d-8564-59116cb53974', type: String
end

@meeting_id = opts[:meeting_id]
match = /(.*)-(.*)/.match @meeting_id
@meeting_id = match[1]
@playback = match[2]

begin
  if @playback == 'presentation'
    log_dir = bbb_props['log_dir']
    logger = Logger.new("#{log_dir}/presentation/publish-#{@meeting_id}.log", 'daily')
    BigBlueButton.logger = logger

    BigBlueButton.logger.info('Setting recording dir')
    @recording_dir = bbb_props['recording_dir']

    BigBlueButton.logger.info('Setting process dir')
    @process_dir = "#{@recording_dir}/process/presentation/#{@meeting_id}"

    BigBlueButton.logger.info('Setting publish dir')
    publish_dir = @presentation_props['publish_dir']

    BigBlueButton.logger.info('Setting playback url info')
    playback_protocol = bbb_props['playback_protocol']
    playback_host = bbb_props['playback_host']

    BigBlueButton.logger.info('Setting target dir')
    target_dir = "#{@recording_dir}/publish/presentation/#{@meeting_id}"
    @deskshare_dir = "#{@recording_dir}/raw/#{@meeting_id}/deskshare"

    if FileTest.directory?(target_dir)
      BigBlueButton.logger.info("#{target_dir} is already there")
    else
      BigBlueButton.logger.info('Making dir target_dir')
      FileUtils.mkdir_p target_dir

      package_dir = "#{target_dir}/#{@meeting_id}"
      BigBlueButton.logger.info('Making dir package_dir')
      FileUtils.mkdir_p package_dir

      begin
        video_formats = @presentation_props['video_formats']

        video_files = Dir.glob("#{@process_dir}/webcams.{#{video_formats.join(',')}}")
        if video_files.empty?
          copy_media_files_helper('audio', ["#{@process_dir}/audio.webm", "#{@process_dir}/audio.ogg"], package_dir)
        else
          copy_media_files_helper('video', video_files, package_dir)
        end

        video_files = Dir.glob("#{@process_dir}/deskshare.{#{video_formats.join(',')}}")
        if video_files.empty?
          BigBlueButton.logger.info("Could not copy deskshares.webm: file doesn't exist")
        else
          copy_media_files_helper('deskshare', video_files, package_dir)
        end

        if File.exist?("#{@process_dir}/captions.json")
          BigBlueButton.logger.info('Copying caption files')

          FileUtils.cp("#{@process_dir}/captions.json", package_dir)
          Dir.glob("#{@process_dir}/caption_*.vtt").each do |caption|
            BigBlueButton.logger.debug(caption)
            FileUtils.cp(caption, package_dir)
          end
        end

        if File.exist?(presentation_text = "#{@process_dir}/presentation_text.json")
          FileUtils.cp(presentation_text, package_dir)
        end

        if File.exist?(notes = "#{@process_dir}/notes/notes.html")
          FileUtils.cp(notes, package_dir)
        end

        processing_time = File.read("#{@process_dir}/processing_time")

        @doc = Nokogiri::XML(File.read("#{@process_dir}/events.xml"))

        # Retrieve record events and calculate total recording duration.
        @rec_events = BigBlueButton::Events.match_start_and_stop_rec_events(
          BigBlueButton::Events.get_start_and_stop_rec_events(@doc)
        )

        recording_time = BigBlueButton::Events.get_recording_length(@doc)

        @meeting_start = BigBlueButton::Events.first_event_timestamp(@doc)
        @meeting_end = BigBlueButton::Events.last_event_timestamp(@doc)

        @version_atleast_0_9_0 = BigBlueButton::Events.bbb_version_compare(
          @doc, 0, 9, 0
        )
        @version_atleast_2_0_0 = BigBlueButton::Events.bbb_version_compare(
          @doc, 2, 0, 0
        )
        BigBlueButton.logger.info('Creating metadata.xml')

        #### INSTEAD OF CREATING THE WHOLE metadata.xml FILE AGAIN, ONLY ADD <playback>
        # Copy metadata.xml from process_dir
        FileUtils.cp("#{@process_dir}/metadata.xml", package_dir)
        BigBlueButton.logger.info('Copied metadata.xml file')

        # Update state and add playback to metadata.xml
        ## Load metadata.xml
        metadata = Nokogiri::XML(File.read("#{package_dir}/metadata.xml"))
        ## Update state
        recording = metadata.root
        state = recording.at_xpath('state')
        state.content = 'published'
        published = recording.at_xpath('published')
        published.content = 'true'
        ## Remove empty playback
        metadata.search('recording/playback').each(&:remove)
        ## Add the actual playback
        presentation = BigBlueButton::Presentation.get_presentation_for_preview(@process_dir.to_s)
        Nokogiri::XML::Builder.with(metadata.at('recording')) do |xml|
          xml.playback do
            xml.format('presentation')
            xml.link("#{playback_protocol}://#{playback_host}/playback/presentation/2.3/#{@meeting_id}")
            xml.processing_time(processing_time.to_s)
            xml.duration(recording_time.to_s)
            unless presentation.empty?
              xml.extensions do
                xml.preview do
                  xml.images do
                    presentation[:slides].each do |key, val|
                      attributes = { width: '176', height: '136', alt: val[:alt]&.to_s || '' }
                      xml.image(attributes) do
                        xml.text("#{playback_protocol}://#{playback_host}/presentation/#{@meeting_id}/presentation/#{presentation[:id]}/thumbnails/thumb-#{key}.png")
                      end
                    end
                  end
                end
              end
            end
          end
        end
        ## Write the new metadata.xml
        File.open("#{package_dir}/metadata.xml", 'w') { |file| file.write(Nokogiri::XML(metadata.to_xml, &:noblanks).root) }
        BigBlueButton.logger.info('Added playback to metadata.xml')

        # Create slides.xml
        BigBlueButton.logger.info('Generating xml for slides and chat')

        calculate_record_events_offset

        # Write slides.xml to file
        slides_doc = process_chat_messages(@doc, bbb_props)
        File.open("#{package_dir}/slides_new.xml", 'w') { |f| f.puts slides_doc.target! }

        process_presentation(package_dir)

        process_deskshare_events(@doc)

        process_poll_events(@doc, package_dir)

        process_external_video_events(@doc, package_dir)

        # Write deskshare.xml to file
        File.open("#{package_dir}/#{@deskshare_xml_filename}", 'w') { |f| f.puts @deskshare_xml.target! }

        BigBlueButton.logger.info('Copying files to package dir')
        FileUtils.cp_r("#{@process_dir}/presentation", package_dir)
        BigBlueButton.logger.info('Copied files to package dir')

        BigBlueButton.logger.info('Publishing slides')
        # Now publish this recording files by copying them into the publish folder.
        FileUtils.mkdir_p publish_dir unless FileTest.directory?(publish_dir)

        # Get raw size of presentation files
        raw_dir = "#{@recording_dir}/raw/#{@meeting_id}"
        # After all the processing we'll add the published format and raw sizes to the metadata file
        BigBlueButton.add_raw_size_to_metadata(package_dir, raw_dir)
        BigBlueButton.add_playback_size_to_metadata(package_dir)

        FileUtils.cp_r(package_dir, publish_dir) # Copy all the files.
        BigBlueButton.logger.info('Finished publishing script presentation.rb successfully.')

        BigBlueButton.logger.info('Removing processed and published files.')
        FileUtils.rm_r([Dir.glob("#{@process_dir}/*"), Dir.glob("#{target_dir}/*")])
      rescue StandardError => e
        BigBlueButton.logger.error(e.message)
        e.backtrace.each do |traceline|
          BigBlueButton.logger.error(traceline)
        end
        exit 1
      end
      generate_done_or_fail_file(true)
    end
  end
rescue StandardError => e
  BigBlueButton.logger.error(e.message)
  e.backtrace.each do |traceline|
    BigBlueButton.logger.error(traceline)
  end
  generate_done_or_fail_file(false)

  exit 1
end<|MERGE_RESOLUTION|>--- conflicted
+++ resolved
@@ -159,6 +159,12 @@
           x = shape_scale_width(slide, data_points.next)
           y = shape_scale_height(slide, data_points.next)
           path.push("L#{x} #{y}")
+        when 3 # Q_CURVE_TO
+          cx1 = shape_scale_width(slide, data_points.next)
+          cy1 = shape_scale_height(slide, data_points.next)
+          x = shape_scale_width(slide, data_points.next)
+          y = shape_scale_height(slide, data_points.next)
+          path.push("Q#{cx1} #{cy1},#{x} #{y}")
         when 4 # C_CURVE_TO
           cx1 = shape_scale_width(slide, data_points.next)
           cy1 = shape_scale_height(slide, data_points.next)
@@ -986,7 +992,6 @@
 def process_chat_messages(events, bbb_props)
   BigBlueButton.logger.info('Processing chat events')
   # Create slides.xml and chat.
-<<<<<<< HEAD
   xml = Builder::XmlMarkup.new(indent: 2)
   xml.instruct!
   xml.popcorn do
@@ -995,27 +1000,13 @@
         in: (chat[:in] / 1000.0).round(1),
         direction: 'down',
         name: chat[:sender],
+        chatEmphasizedText: chat[:chatEmphasizedText],
+        senderRole: chat[:senderRole],
         message: chat[:message],
         target: 'chat',
       }
-      if (chat_out = chat[:out])
-        chattimeline[:out] = (chat_out / 1000.0).round(1)
-=======
-  Nokogiri::XML::Builder.new do |xml|
-    xml.popcorn {
-      BigBlueButton::Events.get_chat_events(events, $meeting_start.to_i, $meeting_end.to_i, bbb_props).each do |chat|
-        chattimeline = {
-          in: (chat[:in] / 1000.0).round(1),
-          direction: 'down',
-          name: chat[:sender],
-          chatEmphasizedText: chat[:chatEmphasizedText],
-          senderRole: chat[:senderRole],
-          message: chat[:message],
-          target: 'chat'
-        }
-        chattimeline[:out] = (chat[:out] / 1000.0).round(1) unless chat[:out].nil?
-        xml.chattimeline(**chattimeline)
->>>>>>> 9eb1d61e
+      if (chat[:out])
+        chattimeline[:out] = (chat[:out] / 1000.0).round(1)
       end
 
       xml.chattimeline(**chattimeline)
@@ -1058,7 +1049,8 @@
 
 def get_poll_answers(event)
   answers = []
-  if (answers_event = event.at_xpath('answers'))
+  answers_event = event.at_xpath('answers')
+  if (answers_event)
     answers = JSON.parse(answers_event.content)
   end
 
