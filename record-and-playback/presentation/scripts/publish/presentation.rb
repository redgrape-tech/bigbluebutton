# Set encoding to utf-8
# encoding: UTF-8

#
# BigBlueButton open source conferencing system - http://www.bigbluebutton.org/
#
# Copyright (c) 2012 BigBlueButton Inc. and by respective authors (see below).
#
# This program is free software; you can redistribute it and/or modify it under the
# terms of the GNU Lesser General Public License as published by the Free Software
# Foundation; either version 3.0 of the License, or (at your option) any later
# version.
#
# BigBlueButton is distributed in the hope that it will be useful, but WITHOUT ANY
# WARRANTY; without even the implied warranty of MERCHANTABILITY or FITNESS FOR A
# PARTICULAR PURPOSE. See the GNU Lesser General Public License for more details.
#
# You should have received a copy of the GNU Lesser General Public License along
# with BigBlueButton; if not, see <http://www.gnu.org/licenses/>.
#

performance_start = Time.now

require File.expand_path('../../../lib/recordandplayback', __FILE__)
require 'rubygems'
require 'trollop'
require 'yaml'
require 'builder'
require 'fastimage' # require fastimage to get the image size of the slides (gem install fastimage)


# This script lives in scripts/archive/steps while properties.yaml lives in scripts/
<<<<<<< HEAD
bbb_props = BigBlueButton.read_props
$presentation_props = YAML::load(File.open('presentation.yml'))
=======
bbb_props = YAML::load(File.open('../../core/scripts/bigbluebutton.yml'))
$presentation_props = YAML::load(File.read('presentation.yml'))
>>>>>>> 1880c0b5

# There's a couple of places where stuff is mysteriously divided or multiplied
# by 2. This is just here to call out how spooky that is.
$magic_mystery_number = 2

def scaleToDeskshareVideo(width, height)
  deskshare_video_height = $presentation_props['deskshare_output_height'].to_f
  deskshare_video_width = $presentation_props['deskshare_output_height'].to_f

  scale = [deskshare_video_width/width, deskshare_video_height/height]
  video_width = width * scale.min
  video_height = height * scale.min

  return video_width.floor, video_height.floor
end

def getDeskshareVideoDimension(deskshare_stream_name)
  video_width = $presentation_props['deskshare_output_height'].to_f
  video_height = $presentation_props['deskshare_output_height'].to_f
  deskshare_video_filename = "#{$deskshare_dir}/#{deskshare_stream_name}"

  if File.exist?(deskshare_video_filename)
    video_info = BigBlueButton::EDL::Video.video_info(deskshare_video_filename)
    video_width, video_height = scaleToDeskshareVideo(video_info[:width], video_info[:height])
  else
    BigBlueButton.logger.error("Could not find deskshare video: #{deskshare_video_filename}")
  end

  return video_width, video_height
end

#
# Calculate the offsets based on the start and stop recording events, so it's easier
# to translate the timestamps later based on these offsets
#
def calculateRecordEventsOffset
  accumulated_duration = 0
  previous_stop_recording = $meeting_start.to_f
  $rec_events.each do |event|
    event[:offset] = event[:start_timestamp] - accumulated_duration
    event[:duration] = event[:stop_timestamp] - event[:start_timestamp]
    event[:accumulated_duration] = accumulated_duration

    previous_stop_recording = event[:stop_timestamp]
    accumulated_duration += event[:duration]
  end
end

#
# Translated an arbitrary Unix timestamp to the recording timestamp. This is the
# function that others will call
#
def translateTimestamp(timestamp)
  new_timestamp = translateTimestamp_helper(timestamp.to_f).to_f
#	BigBlueButton.logger.info("Translating #{timestamp}, old value=#{timestamp.to_f-$meeting_start.to_f}, new value=#{new_timestamp}")
  new_timestamp
end

#
# Translated an arbitrary Unix timestamp to the recording timestamp
#
def translateTimestamp_helper(timestamp)
  $rec_events.each do |event|
    # if the timestamp comes before the start recording event, then the timestamp is translated to the moment it starts recording
    if timestamp <= event[:start_timestamp]
      return event[:start_timestamp] - event[:offset]
    # if the timestamp is during the recording period, it is just translated to the new one using the offset
    elsif timestamp > event[:start_timestamp] and timestamp <= event[:stop_timestamp]
      return timestamp - event[:offset]
    end
  end
  # if the timestamp comes after the last stop recording event, then the timestamp is translated to the last stop recording event timestamp
  return timestamp - $rec_events.last()[:offset] + $rec_events.last()[:duration]
end

def color_to_hex(color)
  color = color.to_i.to_s(16)
  return '0'*(6-color.length) + color
end

def shape_scale_width(slide, x)
  return (x / 100.0 * slide[:width]).round(5)
end
def shape_scale_height(slide, y)
  return (y / 100.0 * slide[:height]).round(5)
end
def shape_thickness(slide, shape)
  if !shape[:thickness_percent].nil?
    return shape_scale_width(slide, shape[:thickness_percent])
  else
    return shape[:thickness]
  end
end

def svg_render_shape_pencil(g, slide, shape)
  g['shape'] = "pencil#{shape[:shape_unique_id]}"

  doc = g.document

  if shape[:data_points].length < 2
    BigBlueButton.logger.warn("Pencil #{shape[:shape_unique_id]} doesn't have enough points")
    return
  end

  if shape[:data_points].length == 2
    BigBlueButton.logger.info("Pencil #{shape[:shape_unique_id]}: Drawing single point")
    g['style'] = "stroke:none;fill:##{shape[:color]};visibility:hidden"
    circle = doc.create_element('circle',
            cx: shape_scale_width(slide, shape[:data_points][0]),
            cy: shape_scale_height(slide, shape[:data_points][1]),
            r: (shape_thickness(slide, shape) / 2.0).round(5))
    g << circle
  else
    path = []
    data_points = shape[:data_points].each

    if !shape[:commands].nil?
      BigBlueButton.logger.info("Pencil #{shape[:shape_unique_id]}: Drawing from command string (#{shape[:commands].length} commands)")
      shape[:commands].each do |command|
        case command
        when 1 # MOVE_TO
          x = shape_scale_width(slide, data_points.next)
          y = shape_scale_height(slide, data_points.next)
          path.push("M#{x} #{y}")
        when 2 # LINE_TO
          x = shape_scale_width(slide, data_points.next)
          y = shape_scale_height(slide, data_points.next)
          path.push("L#{x} #{y}")
        when 3 # Q_CURVE_TO
          cx1 = shape_scale_width(slide, data_points.next)
          cy1 = shape_scale_height(slide, data_points.next)
          x = shape_scale_width(slide, data_points.next)
          y = shape_scale_height(slide, data_points.next)
          path.push("Q#{cx1} #{cy2},#{x} #{y}")
        when 4 # C_CURVE_TO
          cx1 = shape_scale_width(slide, data_points.next)
          cy1 = shape_scale_height(slide, data_points.next)
          cx2 = shape_scale_width(slide, data_points.next)
          cy2 = shape_scale_height(slide, data_points.next)
          x = shape_scale_width(slide, data_points.next)
          y = shape_scale_height(slide, data_points.next)
          path.push("C#{cx1} #{cy1},#{cx2} #{cy2},#{x} #{y}")
        else
          raise "Unknown pencil command: #{command}"
        end
      end
    else
      BigBlueButton.logger.info("Pencil #{shape[:shape_unique_id]}: Drawing simple line (#{shape[:data_points].length / 2} points)")
      x = shape_scale_width(slide, data_points.next)
      y = shape_scale_height(slide, data_points.next)
      path << "M#{x} #{y}"
      begin
        while true
          x = shape_scale_width(slide, data_points.next)
          y = shape_scale_height(slide, data_points.next)
          path << "L#{x} #{y}"
        end
      rescue StopIteration
      end
    end

    path = path.join('')
    g['style'] = "stroke:##{shape[:color]};stroke-linecap:round;stroke-linejoin:round;stroke-width:#{shape_thickness(slide,shape)};visibility:hidden;fill:none"
    svg_path = doc.create_element('path', d: path)
    g << svg_path
  end
end

def svg_render_shape_line(g, slide, shape)
  g['shape'] = "line#{shape[:shape_unique_id]}"
  g['style'] = "stroke:##{shape[:color]};stroke-width:#{shape_thickness(slide,shape)};visibility:hidden;fill:none"
  if $version_atleast_2_0_0
    g['style'] += ";stroke-linecap:butt"
  else
    g['style'] += ";stroke-linecap:round"
  end

  doc = g.document
  data_points = shape[:data_points]
  line = doc.create_element('line',
          x1: shape_scale_width(slide, data_points[0]),
          y1: shape_scale_height(slide, data_points[1]),
          x2: shape_scale_width(slide, data_points[2]),
          y2: shape_scale_height(slide, data_points[3]))
  g << line
end

def svg_render_shape_rect(g, slide, shape)
  g['shape'] = "rect#{shape[:shape_unique_id]}"
  g['style'] = "stroke:##{shape[:color]};stroke-width:#{shape_thickness(slide,shape)};visibility:hidden;fill:none"
  if $version_atleast_2_0_0
    g['style'] += ";stroke-linejoin:miter"
  else
    g['style'] += ";stroke-linejoin:round"
  end

  doc = g.document
  data_points = shape[:data_points]
  x1 = shape_scale_width(slide, data_points[0])
  y1 = shape_scale_height(slide, data_points[1])
  x2 = shape_scale_width(slide, data_points[2])
  y2 = shape_scale_height(slide, data_points[3])

  width = (x2 - x1).abs
  height = (y2 - y1).abs

  if shape[:square]
    # Convert to a square, keeping aligned with the start point.
    if x2 > x1
      y2 = y1 + width
    else
      # This replicates a bug in the BigBlueButton flash client
      BigBlueButton.logger.info("Rect #{shape[:shape_unique_id]} reversed square bug")
      y2 = y1 - width
    end
  end

  path = doc.create_element('path',
          d: "M#{x1} #{y1}L#{x2} #{y1}L#{x2} #{y2}L#{x1} #{y2}Z")
  g << path
end

def svg_render_shape_triangle(g, slide, shape)
  g['shape'] = "triangle#{shape[:shape_unique_id]}"
  g['style'] = "stroke:##{shape[:color]};stroke-width:#{shape_thickness(slide,shape)};visibility:hidden;fill:none"
  if $version_atleast_2_0_0
    g['style'] += ";stroke-linejoin:miter;stroke-miterlimit:8"
  else
    g['style'] += ";stroke-linejoin:round"
  end

  doc = g.document
  data_points = shape[:data_points]
  x1 = shape_scale_width(slide, data_points[0])
  y1 = shape_scale_height(slide, data_points[1])
  x2 = shape_scale_width(slide, data_points[2])
  y2 = shape_scale_height(slide, data_points[3])

  px = ((x1 + x2) / 2.0).round(5)

  path = doc.create_element('path',
          d: "M#{px} #{y1}L#{x2} #{y2}L#{x1} #{y2}Z")
  g << path
end

def svg_render_shape_ellipse(g, slide, shape)
  g['shape'] = "ellipse#{shape[:shape_unique_id]}"
  g['style'] = "stroke:##{shape[:color]};stroke-width:#{shape_thickness(slide,shape)};visibility:hidden;fill:none"

  doc = g.document
  data_points = shape[:data_points]
  x1 = shape_scale_width(slide, data_points[0])
  y1 = shape_scale_height(slide, data_points[1])
  x2 = shape_scale_width(slide, data_points[2])
  y2 = shape_scale_height(slide, data_points[3])

  width_r = ((x2 - x1).abs / 2.0).round(5)
  height_r = ((y2 - y1).abs / 2.0).round(5)
  hx = ((x1 + x2) / 2.0).round(5)
  hy = ((y1 + y2) / 2.0).round(5)

  if shape[:circle]
    # Convert to a circle, keeping aligned with the start point
    height_r = width_r
    if x2 > x1
      y2 = y1 + height_r + height_r
    else
      # This replicates a bug in the BigBlueButton flash client
      BigBlueButton.logger.info("Ellipse #{shape[:shape_unique_id]} reversed circle bug")
      y2 = y1 - height_r - height_r
    end
  end

  # Normalize the x,y coordinates
  x1, x2 = x2, x1 if x1 > x2
  y1, y2 = y2, y1 if y1 > y2

  # SVG's ellipse element doesn't render if r_x or r_y is 0, but
  # we want to display a line segment in that case. But the SVG
  # path element's elliptical arc code renders r_x or r_y
  # degenerate cases as line segments, so we can use that.
  path = "M#{x1} #{hy}"
  path += "A#{width_r} #{height_r} 0 0 1 #{hx} #{y1}"
  path += "A#{width_r} #{height_r} 0 0 1 #{x2} #{hy}"
  path += "A#{width_r} #{height_r} 0 0 1 #{hx} #{y2}"
  path += "A#{width_r} #{height_r} 0 0 1 #{x1} #{hy}"
  path += "Z"

  svg_path = doc.create_element('path', d: path)
  g << svg_path
end

def svg_render_shape_text(g, slide, shape)
  g['shape'] = "text#{shape[:shape_unique_id]}"

  doc = g.document
  data_points = shape[:data_points]
  x = shape_scale_width(slide, data_points[0])
  y = shape_scale_height(slide, data_points[1])
  width = shape_scale_width(slide, shape[:text_box_width])
  height = shape_scale_height(slide, shape[:text_box_height])
  font_size = shape_scale_height(slide, shape[:calced_font_size])

  BigBlueButton.logger.info("Text #{shape[:shape_unique_id]} width #{width} height #{height} font size #{font_size}")
  g['style'] = "color:##{shape[:font_color]};word-wrap:break-word;visibility:hidden;font-family:Arial;font-size:#{font_size}px"

  switch = doc.create_element('switch')
  fo = doc.create_element('foreignObject',
          width: width, height: height, x: x, y: y)
  p = doc.create_element('p',
          xmlns: 'http://www.w3.org/1999/xhtml', style: 'margin:0;padding:0')
  shape[:text].each_line.with_index do |line, index|
    if index > 0
      p << doc.create_element('br')
    end
    p << doc.create_text_node(line.chomp)
  end
  fo << p
  switch << fo
  g << switch
end

def svg_render_shape_poll(g, slide, shape)
  poll_id = shape[:shape_unique_id]
  g['shape'] = "poll#{poll_id}"
  g['style'] = 'visibility:hidden'

  doc = g.document
  data_points = shape[:data_points]
  x = shape_scale_width(slide, data_points[0])
  y = shape_scale_height(slide, data_points[1])
  width = shape_scale_width(slide, data_points[2])
  height = shape_scale_height(slide, data_points[3])

  result = shape[:result]
  num_responders = shape[:num_responders]
  presentation = slide[:presentation]

  json_file = "#{$process_dir}/poll_result#{poll_id}.json"
  svg_file = "#{$process_dir}/presentation/#{presentation}/poll_result#{poll_id}.svg"

  # Save the poll json to a temp file
  IO.write(json_file, result)
  # Render the poll svg
  ret = BigBlueButton.exec_ret('utils/gen_poll_svg', '-i', json_file, '-w', "#{width.round}", '-h', "#{height.round}", '-n', "#{num_responders}", '-o', svg_file)
  raise "Failed to generate poll svg" if ret != 0

  # Poll image
  g << doc.create_element('image',
          'xlink:href' => "presentation/#{presentation}/poll_result#{poll_id}.svg",
          width: width, height: height, x: x, y: y)
end

def svg_render_shape(canvas, slide, shape, image_id)
  if shape[:in] == shape[:out]
    BigBlueButton.logger.info("Draw #{shape[:shape_id]} Shape #{shape[:shape_unique_id]} is never shown (duration rounds to 0)")
    return
  end

  if shape[:in] >= slide[:out] or
      (!shape[:out].nil? and shape[:out] <= slide[:in])
    BigBlueButton.logger.info("Draw #{shape[:shape_id]} Shape #{shape[:shape_unique_id]} is not visible during image time span")
    return
  end

  BigBlueButton.logger.info("Draw #{shape[:shape_id]} Shape #{shape[:shape_unique_id]} Type #{shape[:type]} from #{shape[:in]} to #{shape[:out]} undo #{shape[:undo]}")

  doc = canvas.document
  g = doc.create_element('g',
          id: "image#{image_id}-draw#{shape[:shape_id]}", class: 'shape',
          timestamp: shape[:in], undo: (shape[:undo].nil? ? -1 : shape[:undo]))

  case shape[:type]
  when 'pencil'
    svg_render_shape_pencil(g, slide, shape)
  when 'line'
    svg_render_shape_line(g, slide, shape)
  when 'rectangle'
    svg_render_shape_rect(g, slide, shape)
  when 'triangle'
    svg_render_shape_triangle(g, slide, shape)
  when 'ellipse'
    svg_render_shape_ellipse(g, slide, shape)
  when 'text'
    svg_render_shape_text(g, slide, shape)
  when 'poll_result'
    svg_render_shape_poll(g, slide, shape)
  else
    BigBlueButton.logger.warn("Ignoring unhandled shape type #{shape[:type]}")
  end

  g[:shape] = "image#{image_id}-#{g[:shape]}"

  if g.element_children.length > 0
    canvas << g
  end
end

$svg_image_id = 1
def svg_render_image(svg, slide, shapes)
  if slide[:in] == slide[:out]
    BigBlueButton.logger.info("Presentation #{slide[:presentation]} Slide #{slide[:slide]} is never shown (duration rounds to 0)")
    return
  end

  image_id = $svg_image_id
  $svg_image_id += 1

  BigBlueButton.logger.info("Image #{image_id}: Presentation #{slide[:presentation]} Slide #{slide[:slide]} Deskshare #{slide[:deskshare]} from #{slide[:in]} to #{slide[:out]}")


  doc = svg.document
  image = doc.create_element('image',
          id: "image#{image_id}", class: 'slide',
          in: slide[:in], out: slide[:out],
          'xlink:href' => slide[:src],
          width: slide[:width], height: slide[:height], x: 0, y: 0,
          style: 'visibility:hidden')
  image['text'] = slide[:text] if !slide[:text].nil?
  svg << image

  if slide[:deskshare] or
      shapes[slide[:presentation]].nil? or
      shapes[slide[:presentation]][slide[:slide]].nil?
    return
  end
  shapes = shapes[slide[:presentation]][slide[:slide]]

  canvas = doc.create_element('g',
          class: 'canvas', id: "canvas#{image_id}",
          image: "image#{image_id}", display: 'none')

  shapes.each do |shape|
    svg_render_shape(canvas, slide, shape, image_id)
  end

  if canvas.element_children.length > 0
    svg << canvas
  end
end

def panzoom_viewbox(panzoom)
  if panzoom[:deskshare]
    panzoom[:x_offset] = 0.0
    panzoom[:y_offset] = 0.0
    panzoom[:width_ratio] = 100.0
    panzoom[:height_ratio] = 100.0
  end

  x = (-panzoom[:x_offset] * $magic_mystery_number / 100.0 * panzoom[:width]).round(5)
  y = (-panzoom[:y_offset] * $magic_mystery_number / 100.0 * panzoom[:height]).round(5)
  w = shape_scale_width(panzoom, panzoom[:width_ratio])
  h = shape_scale_height(panzoom, panzoom[:height_ratio])

  return [x, y, w, h]
end

def panzooms_emit_event(rec, panzoom)
  if panzoom[:in] == panzoom[:out]
    BigBlueButton.logger.info("Panzoom: not emitting, duration rounds to 0")
    return
  end

  doc = rec.document
  event = doc.create_element('event', timestamp: panzoom[:in])

  x, y, w, h = panzoom_viewbox(panzoom)

  viewbox = doc.create_element('viewBox')
  viewbox.content = "#{x} #{y} #{w} #{h}"

  BigBlueButton.logger.info("Panzoom viewbox #{viewbox.content} at #{panzoom[:in]}")

  event << viewbox
  rec << event
end

def cursors_emit_event(rec, cursor)
  if cursor[:in] == cursor[:out]
    BigBlueButton.logger.info("Cursor: not emitting, duration rounds to 0")
    return
  end

  doc = rec.document
  event = doc.create_element('event', timestamp: cursor[:in])

  panzoom = cursor[:panzoom]
  if cursor[:visible]
    if $version_atleast_2_0_0
      # In BBB 2.0, the cursor now uses the same coordinate system as annotations
      # Use the panzoom information to convert it to be relative to viewbox
      x = (((cursor[:x] / 100.0) + (panzoom[:x_offset] * $magic_mystery_number / 100.0)) /
           (panzoom[:width_ratio] / 100.0)).round(5)
      y = (((cursor[:y] / 100.0) + (panzoom[:y_offset] * $magic_mystery_number / 100.0)) /
           (panzoom[:height_ratio] / 100.0)).round(5)
      if x < 0 or x > 1 or y < 0 or y > 1
        x = -1.0
        y = -1.0
      end
    else
      # Cursor position is relative to the visible area
      x = cursor[:x].round(5)
      y = cursor[:y].round(5)
    end
  else
    x = -1.0
    y = -1.0
  end

  cursor_e = doc.create_element('cursor')
  cursor_e.content = "#{x} #{y}"

  BigBlueButton.logger.info("Cursor #{cursor_e.content} at #{cursor[:in]}")

  event << cursor_e
  rec << event
end

$svg_shape_id = 1
$svg_shape_unique_id = 1
def events_parse_shape(shapes, event, current_presentation, current_slide, timestamp)
  # Figure out what presentation+slide this shape is for, with fallbacks
  # for old BBB where this info isn't in the shape messages
  presentation = event.at_xpath('presentation')
  slide = event.at_xpath('pageNumber')
  if presentation.nil?
    presentation = current_presentation
  else
    presentation = presentation.text
  end
  if slide.nil?
    slide = current_slide
  else
    slide = slide.text.to_i
    slide -=1 unless $version_atleast_0_9_0
  end

  # Set up the shapes data structures if needed
  shapes[presentation] = {} if shapes[presentation].nil?
  shapes[presentation][slide] = [] if shapes[presentation][slide].nil?

  # We only need to deal with shapes for this slide
  shapes = shapes[presentation][slide]

  # Set up the structure for this shape
  shape = {}
  # Common properties
  shape[:in] = timestamp
  shape[:type] = event.at_xpath('type').text
  shape[:data_points] = event.at_xpath('dataPoints').text.split(',').map { |p| p.to_f }
  # These can be missing in old BBB versions, there are fallbacks
  user_id = event.at_xpath('userId')
  shape[:user_id] = user_id.text if !user_id.nil?
  shape_id = event.at_xpath('id')
  shape[:id] = shape_id.text if !shape_id.nil?
  status = event.at_xpath('status')
  shape[:status] = status.text if !status.nil?
  shape[:shape_id] = $svg_shape_id
  $svg_shape_id += 1

  # Some shape-specific properties
  if shape[:type] == 'pencil' or shape[:type] == 'rectangle' or
      shape[:type] == 'ellipse' or shape[:type] == 'triangle' or
      shape[:type] == 'line'
    shape[:color] = color_to_hex(event.at_xpath('color').text)
    thickness = event.at_xpath('thickness')
    unless thickness
      BigBlueButton.logger.warn("Draw #{shape[:shape_id]} Shape #{shape[:shape_unique_id]} ID #{shape[:id]} is missing thickness")
      return
    end
    if $version_atleast_2_0_0
      shape[:thickness_percent] = thickness.text.to_f
    else
      shape[:thickness] = thickness.text.to_i
    end
  end
  if shape[:type] == 'rectangle'
    square = event.at_xpath('square')
    if !square.nil?
      shape[:square] = (square.text == 'true')
    end
  end
  if shape[:type] == 'ellipse'
    circle = event.at_xpath('circle')
    if !circle.nil?
      shape[:circle] = (circle.text == 'true')
    end
  end
  if shape[:type] == 'pencil'
    commands = event.at_xpath('commands')
    if !commands.nil?
      shape[:commands] = commands.text.split(',').map { |c| c.to_i }
    end
  end
  if shape[:type] == 'poll_result'
    shape[:num_responders] = event.at_xpath('num_responders').text.to_i
    shape[:num_respondents] = event.at_xpath('num_respondents').text.to_i
    shape[:result] = event.at_xpath('result').text
  end
  if shape[:type] == 'text'
    shape[:text_box_width] = event.at_xpath('textBoxWidth').text.to_f
    shape[:text_box_height] = event.at_xpath('textBoxHeight').text.to_f

    calced_font_size = event.at_xpath('calcedFontSize')
    unless calced_font_size
      BigBlueButton.logger.warn("Draw #{shape[:shape_id]} Shape #{shape[:shape_unique_id]} ID #{shape[:id]} is missing calcedFontSize")
      return
    end

    shape[:calced_font_size] = calced_font_size.text.to_f

    shape[:font_color] = color_to_hex(event.at_xpath('fontColor').text)
    text = event.at_xpath('text')
    if !text.nil?
      shape[:text] = text.text
    else
      shape[:text] = ''
    end
  end

  # Find the previous shape, for updates
  prev_shape = nil
  if !shape[:id].nil?
    # If we have a shape ID, look up the previous shape by ID
    prev_shape = shapes.find_all {|s| s[:id] == shape[:id] }.last
  else
    # No shape ID, so do heuristic matching. If the previous shape had the
    # same type and same first two data points, update it.
    last_shape = shapes.last
    if last_shape[:type] == shape[:type] and
        last_shape[:data_points][0] == shape[:data_points][0] and
        last_shape[:data_points][1] == shape[:data_points][1]
      prev_shape = last_shape
    end
  end
  if !prev_shape.nil?
    prev_shape[:out] = timestamp
    shape[:shape_unique_id] = prev_shape[:shape_unique_id]

    if shape[:type] == 'pencil' and shape[:status] == 'DRAW_UPDATE'
      # BigBlueButton 2.0 quirk - 'DRAW_UPDATE' events on pencil tool only
      # include newly added points, rather than the full list.
      shape[:data_points] = prev_shape[:data_points] + shape[:data_points]
    end
  else
    shape[:shape_unique_id] = $svg_shape_unique_id
    $svg_shape_unique_id += 1
  end

  BigBlueButton.logger.info("Draw #{shape[:shape_id]} Shape #{shape[:shape_unique_id]} ID #{shape[:id]} Type #{shape[:type]}")
  shapes << shape
end

def events_parse_undo(shapes, event, current_presentation, current_slide, timestamp)
  # Figure out what presentation+slide this undo is for, with fallbacks
  # for old BBB where this info isn't in the undo messages
  presentation = event.at_xpath('presentation')
  slide = event.at_xpath('pageNumber')
  if presentation.nil?
    presentation = current_presentation
  else
    presentation = presentation.text
  end
  if slide.nil?
    slide = current_slide
  else
    slide = slide.text.to_i
    slide -=1 unless $version_atleast_0_9_0
  end
  # Newer undo messages have the shape id, making this a lot easier
  shape_id = event.at_xpath('shapeId')
  if !shape_id.nil?
    shape_id = shape_id.text
  end

  # Set up the shapes data structures if needed
  shapes[presentation] = {} if shapes[presentation].nil?
  shapes[presentation][slide] = [] if shapes[presentation][slide].nil?

  # We only need to deal with shapes for this slide
  shapes = shapes[presentation][slide]

  if !shape_id.nil?
    # If we have the shape id, we simply have to update the undo time on
    # all the shapes with that id.
    BigBlueButton.logger.info("Undo: removing shape with ID #{shape_id} at #{timestamp}")
    shapes.each do |shape|
      if shape[:id] == shape_id
        if shape[:undo].nil? or shape[:undo] > timestamp
          shape[:undo] = timestamp
        end
      end
    end
  else
    # The undo command removes the most recently added shape that has not
    # already been removed by another undo or clear. Find that shape.
    undo_shape = shapes.select { |s| s[:undo].nil? }.last
    if !undo_shape.nil?
      BigBlueButton.logger.info("Undo: removing Shape #{undo_shape[:shape_unique_id]} at #{timestamp}")
      # We have an id number assigned to associate all the updated versions
      # of the same shape. Use that to determine which shapes to apply undo
      # times to.
      shapes.each do |shape|
        if shape[:shape_unique_id] == undo_shape[:shape_unique_id]
          if shape[:undo].nil? or shape[:undo] > timestamp
            shape[:undo] = timestamp
          end
        end
      end
    else
      BigBlueButton.logger.info("Undo: no applicable shapes found")
    end
  end
end

def events_parse_clear(shapes, event, current_presentation, current_slide, timestamp)
  # Figure out what presentation+slide this clear is for, with fallbacks
  # for old BBB where this info isn't in the clear messages
  presentation = event.at_xpath('presentation')
  slide = event.at_xpath('pageNumber')
  if presentation.nil?
    presentation = current_presentation
  else
    presentation = presentation.text
  end
  if slide.nil?
    slide = current_slide
  else
    slide = slide.text.to_i
    slide -=1 unless $version_atleast_0_9_0
  end

  # BigBlueButton 2.0 per-user clear features
  full_clear = event.at_xpath('fullClear')
  if !full_clear.nil?
    full_clear = (full_clear.text == 'true')
  else
    # Default to full clear on older versions
    full_clear = true
  end
  user_id = event.at_xpath('userId')
  if !user_id.nil?
    user_id = user_id.text
  end

  # Set up the shapes data structures if needed
  shapes[presentation] = {} if shapes[presentation].nil?
  shapes[presentation][slide] = [] if shapes[presentation][slide].nil?

  # We only need to deal with shapes for this slide
  shapes = shapes[presentation][slide]

  if full_clear
    BigBlueButton.logger.info("Clear: removing all shapes")
  else
    BigBlueButton.logger.info("Clear: removing shapes for User #{user_id}")
  end

  shapes.each do |shape|
    if full_clear or user_id == shape[:user_id]
      if shape[:undo].nil? or shape[:undo] > timestamp
        shape[:undo] = timestamp
      end
    end
  end
end

def events_get_image_info(slide)
  if slide[:deskshare]
    slide[:src] = 'presentation/deskshare.png'
  elsif slide[:presentation] == ''
    slide[:src] = 'presentation/logo.png'
  else
    slide[:src] = "presentation/#{slide[:presentation]}/slide-#{slide[:slide] + 1}.png"
    slide[:text] = "presentation/#{slide[:presentation]}/textfiles/slide-#{slide[:slide] + 1}.txt"
  end
  image_path = "#{$process_dir}/#{slide[:src]}"

  unless File.exist?(image_path)
    BigBlueButton.logger.warn("Missing image file #{image_path}!")
    # Emergency last-ditch blank image creation
    FileUtils.mkdir_p(File.dirname(image_path))
    command = \
      if slide[:deskshare]
        ['convert', '-size', "#{$presentation_props['deskshare_output_width']}x#{$presentation_props['deskshare_output_height']}", 'xc:transparent', '-background', 'transparent', image_path]
      else
        ['convert', '-size', '1600x1200', 'xc:transparent', '-background', 'transparent', '-quality', '90', '+dither', '-depth', '8', '-colors', '256', image_path]
      end
    BigBlueButton.exec_ret(*command) || raise("Unable to generate blank image for #{image_path}")
  end

  slide[:width], slide[:height] = FastImage.size(image_path)
  BigBlueButton.logger.info("Image size is #{slide[:width]}x#{slide[:height]}")
end

# Create the shapes.svg, cursors.xml, and panzooms.xml files used for
# rendering the presentation area
def processPresentation(package_dir)
  shapes_doc = Nokogiri::XML::Document.new()
  shapes_doc.create_internal_subset('svg', '-//W3C//DTD SVG 1.1//EN',
                             'http://www.w3.org/Graphics/SVG/1.1/DTD/svg11.dtd')
  svg = shapes_doc.root = shapes_doc.create_element('svg',
          id: 'svgfile',
          style: 'position:absolute;height:600px;width:800px',
          xmlns: 'http://www.w3.org/2000/svg',
          'xmlns:xlink' => 'http://www.w3.org/1999/xlink',
          version: '1.1',
          viewBox: '0 0 800 600')

  panzooms_doc = Nokogiri::XML::Document.new()
  panzooms_rec = panzooms_doc.root = panzooms_doc.create_element('recording',
          id: 'panzoom_events')

  cursors_doc = Nokogiri::XML::Document.new()
  cursors_rec = cursors_doc.root = cursors_doc.create_element('recording',
          id: 'cursor_events')

  # Current presentation/slide state
  current_presentation_slide = {}
  current_presentation = ''
  current_slide = 0
  # Current pan/zoom state
  current_x_offset = 0.0
  current_y_offset = 0.0
  current_width_ratio = 100.0
  current_height_ratio = 100.0
  # Current cursor status
  cursor_x = -1.0
  cursor_y = -1.0
  cursor_visible = false
  presenter = nil
  # Current deskshare state (affects presentation and pan/zoom)
  deskshare = false

  slides = []
  panzooms = []
  cursors = []
  shapes = {}

  # Iterate through the events.xml and store the events, building the
  # xml files as we go
  last_timestamp = 0.0
  events_xml = Nokogiri::XML(File.read("#{$process_dir}/events.xml"))
  events_xml.xpath('/recording/event').each do |event|
    eventname = event['eventname']
    last_timestamp = timestamp =
      (translateTimestamp(event['timestamp']) / 1000.0).round(1)

    # Make sure to add initial entries to the slide & panzoom lists
    slide_changed = slides.empty?
    panzoom_changed = panzooms.empty?
    cursor_changed = cursors.empty?

    # Do event specific processing
    if eventname == 'SharePresentationEvent'
      current_presentation = event.at_xpath('presentationName').text
      current_slide = current_presentation_slide[current_presentation].to_i
      slide_changed = true
      panzoom_changed = true

    elsif eventname == 'GotoSlideEvent'
      current_slide = event.at_xpath('slide').text.to_i
      current_presentation_slide[current_presentation] = current_slide
      slide_changed = true
      panzoom_changed = true

    elsif eventname == 'ResizeAndMoveSlideEvent'
      current_x_offset = event.at_xpath('xOffset').text.to_f
      current_y_offset = event.at_xpath('yOffset').text.to_f
      current_width_ratio = event.at_xpath('widthRatio').text.to_f
      current_height_ratio = event.at_xpath('heightRatio').text.to_f
      panzoom_changed = true

    elsif  $presentation_props['include_deskshare'] and (eventname == 'DeskshareStartedEvent' or eventname == 'StartWebRTCDesktopShareEvent')
      deskshare = true
      slide_changed = true

    elsif $presentation_props['include_deskshare'] and (eventname == 'DeskshareStoppedEvent' or eventname == 'StopWebRTCDesktopShareEvent')
      deskshare = false
      slide_changed = true

    elsif eventname == 'AddShapeEvent' or eventname == 'ModifyTextEvent'
      events_parse_shape(shapes, event, current_presentation, current_slide, timestamp)

    elsif eventname == 'UndoShapeEvent' or eventname == 'UndoAnnotationEvent'
      events_parse_undo(shapes, event, current_presentation, current_slide, timestamp)

    elsif eventname == 'ClearPageEvent' or eventname == 'ClearWhiteboardEvent'
      events_parse_clear(shapes, event, current_presentation, current_slide, timestamp)

    elsif eventname == 'AssignPresenterEvent'
      # Move cursor offscreen on presenter switch, it'll reappear if the new
      # presenter moves it
      presenter = event.at_xpath('userid').text
      cursor_visible = false
      cursor_changed = true

    elsif eventname == 'CursorMoveEvent'
      cursor_x = event.at_xpath('xOffset').text.to_f
      cursor_y = event.at_xpath('yOffset').text.to_f
      cursor_visible = true
      cursor_changed = true

    elsif eventname == 'WhiteboardCursorMoveEvent'
      user_id = event.at_xpath('userId')
      # Only draw cursor for current presentor. TODO multi-cursor support
      if user_id.nil? or user_id.text == presenter
        cursor_x = event.at_xpath('xOffset').text.to_f
        cursor_y = event.at_xpath('yOffset').text.to_f
        cursor_visible = true
        cursor_changed = true
      end
    end

    # Perform slide finalization
    if slide_changed
      slide = slides.last
      if !slide.nil? and
          slide[:presentation] == current_presentation and
          slide[:slide] == current_slide and
          slide[:deskshare] == deskshare
        BigBlueButton.logger.info('Presentation/Slide: skipping, no changes')
        slide_changed = false
      else
        if !slide.nil?
          slide[:out] = timestamp
          svg_render_image(svg, slide, shapes)
        end

        BigBlueButton.logger.info("Presentation #{current_presentation} Slide #{current_slide} Deskshare #{deskshare}")
        slide = {
          presentation: current_presentation,
          slide: current_slide,
          in: timestamp,
          deskshare: deskshare
        }
        events_get_image_info(slide)
        slides << slide
      end
    end

    # Perform panzoom finalization
    if panzoom_changed
      slide = slides.last
      panzoom = panzooms.last
      if !panzoom.nil? and
          panzoom[:x_offset] == current_x_offset and
          panzoom[:y_offset] == current_y_offset and
          panzoom[:width_ratio] == current_width_ratio and
          panzoom[:height_ratio] == current_height_ratio and
          panzoom[:width] == slide[:width] and
          panzoom[:height] == slide[:height] and
          panzoom[:deskshare] == deskshare
        BigBlueButton.logger.info('Panzoom: skipping, no changes')
        panzoom_changed = false
      else
        if !panzoom.nil?
          panzoom[:out] = timestamp
          panzooms_emit_event(panzooms_rec, panzoom)
        end
        BigBlueButton.logger.info("Panzoom: #{current_x_offset} #{current_y_offset} #{current_width_ratio} #{current_height_ratio} (#{slide[:width]}x#{slide[:height]})")
        panzoom = {
          x_offset: current_x_offset,
          y_offset: current_y_offset,
          width_ratio: current_width_ratio,
          height_ratio: current_height_ratio,
          width: slide[:width],
          height: slide[:height],
          in: timestamp,
          deskshare: deskshare,
        }
        panzooms << panzoom
      end
    end

    # Perform cursor finalization
    if cursor_changed or panzoom_changed
      unless cursor_x >= 0 and cursor_x <= 100 and
          cursor_y >= 0 and cursor_y <= 100
        cursor_visible = false
      end

      panzoom = panzooms.last
      cursor = cursors.last
      if !cursor.nil? and
          ((!cursor[:visible] and !cursor_visible) or
           (cursor[:x] == cursor_x and cursor[:y] == cursor_y)) and
          !panzoom_changed
        BigBlueButton.logger.info('Cursor: skipping, no changes')
      else
        if !cursor.nil?
          cursor[:out] = timestamp
          cursors_emit_event(cursors_rec, cursor)
        end
        BigBlueButton.logger.info("Cursor: visible #{cursor_visible}, #{cursor_x} #{cursor_y} (#{panzoom[:width]}x#{panzoom[:height]})")
        cursor = {
          visible: cursor_visible,
          x: cursor_x,
          y: cursor_y,
          panzoom: panzoom,
          in: timestamp,
        }
        cursors << cursor
      end
    end
  end

  # Add the last slide, panzoom, and cursor
  slide = slides.last
  slide[:out] = last_timestamp
  svg_render_image(svg, slide, shapes)
  panzoom = panzooms.last
  panzoom[:out] = last_timestamp
  panzooms_emit_event(panzooms_rec, panzoom)
  cursor = cursors.last
  cursor[:out] = last_timestamp
  cursors_emit_event(cursors_rec, cursor)

  # And save the result
  File.write("#{package_dir}/#{$shapes_svg_filename}", shapes_doc.to_xml)
  File.write("#{package_dir}/#{$panzooms_xml_filename}", panzooms_doc.to_xml)
  File.write("#{package_dir}/#{$cursor_xml_filename}", cursors_doc.to_xml)
end

def processChatMessages
  BigBlueButton.logger.info("Processing chat events")
  # Create slides.xml and chat.
  $slides_doc = Nokogiri::XML::Builder.new do |xml|
    $xml = xml
    $xml.popcorn {
      # Process chat events.
      current_time = 0
      $rec_events.each do |re|
        $chat_events.each do |node|
          if (node[:timestamp].to_i >= re[:start_timestamp] and node[:timestamp].to_i <= re[:stop_timestamp])
            chat_timestamp =  node[:timestamp]
            chat_sender = node.xpath(".//sender")[0].text()
            chat_message =  BigBlueButton::Events.linkify(node.xpath(".//message")[0].text())
            chat_start = ( translateTimestamp(chat_timestamp) / 1000).to_i
            # Creates a list of the clear timestamps that matter for this message
            next_clear_timestamps = $clear_chat_timestamps.select{ |e| e >= node[:timestamp] }
            # If there is none we skip it, or else we add the out time that will remove a message
            if next_clear_timestamps.empty?
              $xml.chattimeline(:in => chat_start, :direction => :down,  :name => chat_sender, :message => chat_message, :target => :chat )
            else
              chat_end = ( translateTimestamp( next_clear_timestamps.first ) / 1000).to_i
              $xml.chattimeline(:in => chat_start, :out => chat_end, :direction => :down,  :name => chat_sender, :message => chat_message, :target => :chat )
            end
          end
        end
        current_time += re[:stop_timestamp] - re[:start_timestamp]
      end
    }
  end
end

def processDeskshareEvents(events)
  BigBlueButton.logger.info("Processing deskshare events")
  deskshare_matched_events = BigBlueButton::Events.get_matched_start_and_stop_deskshare_events(events)

  $deskshare_xml = Nokogiri::XML::Builder.new do |xml|
    $xml = xml
    $xml.recording('id' => 'deskshare_events') do
      deskshare_matched_events.each do |event|
        start_timestamp = (translateTimestamp(event[:start_timestamp].to_f) / 1000).round(1)
        stop_timestamp = (translateTimestamp(event[:stop_timestamp].to_f) / 1000).round(1)
        if (start_timestamp != stop_timestamp)
          video_info = BigBlueButton::EDL::Video.video_info("#{$deskshare_dir}/#{event[:stream]}")
          if !video_info[:video]
            BigBlueButton.logger.warn("#{event[:stream]} is not a valid video file, skipping...")
            next
          end
          video_width, video_height = getDeskshareVideoDimension(event[:stream])
          $xml.event(:start_timestamp => start_timestamp,
                     :stop_timestamp => stop_timestamp,
                     :video_width => video_width,
                     :video_height => video_height)
        end
      end
    end
  end
end

$shapes_svg_filename = 'shapes.svg'
$panzooms_xml_filename = 'panzooms.xml'
$cursor_xml_filename = 'cursor.xml'
$deskshare_xml_filename = 'deskshare.xml'

opts = Trollop::options do
  opt :meeting_id, "Meeting id to archive", :default => '58f4a6b3-cd07-444d-8564-59116cb53974', :type => String
end

$meeting_id = opts[:meeting_id]
puts $meeting_id
match = /(.*)-(.*)/.match $meeting_id
$meeting_id = match[1]
$playback = match[2]

puts $meeting_id
puts $playback

begin

  if ($playback == "presentation")

    log_dir = bbb_props['log_dir']

    logger = Logger.new("#{log_dir}/presentation/publish-#{$meeting_id}.log", 'daily' )
    BigBlueButton.logger = logger

    BigBlueButton.logger.info("Setting recording dir")
    recording_dir = bbb_props['recording_dir']
    BigBlueButton.logger.info("Setting process dir")
    $process_dir = "#{recording_dir}/process/presentation/#{$meeting_id}"
    BigBlueButton.logger.info("setting publish dir")
    publish_dir = $presentation_props['publish_dir']
    BigBlueButton.logger.info("setting playback url info")
    playback_protocol = bbb_props['playback_protocol']
    playback_host = bbb_props['playback_host']
    BigBlueButton.logger.info("setting target dir")
    target_dir = "#{recording_dir}/publish/presentation/#{$meeting_id}"
    $deskshare_dir = "#{recording_dir}/raw/#{$meeting_id}/deskshare"

    if not FileTest.directory?(target_dir)
      BigBlueButton.logger.info("Making dir target_dir")
      FileUtils.mkdir_p target_dir

      package_dir = "#{target_dir}/#{$meeting_id}"
      BigBlueButton.logger.info("Making dir package_dir")
      FileUtils.mkdir_p package_dir

      begin

        video_formats = $presentation_props['video_formats']

        video_files = Dir.glob("#{$process_dir}/webcams.{#{video_formats.join(',')}}")
        if ! video_files.empty?
          BigBlueButton.logger.info("Making video dir")
          video_dir = "#{package_dir}/video"
          FileUtils.mkdir_p video_dir
          video_files.each do |video_file|
            BigBlueButton.logger.info("Made video dir - copying: #{video_file} to -> #{video_dir}")
            FileUtils.cp(video_file, video_dir)
            BigBlueButton.logger.info("Copied #{File.extname(video_file)} file")
          end
        else
          audio_dir = "#{package_dir}/audio"
          BigBlueButton.logger.info("Making audio dir")
          FileUtils.mkdir_p audio_dir
          BigBlueButton.logger.info("Made audio dir - copying: #{$process_dir}/audio.webm to -> #{audio_dir}")
          FileUtils.cp("#{$process_dir}/audio.webm", audio_dir)
          BigBlueButton.logger.info("Copied audio.webm file - copying: #{$process_dir}/audio.ogg to -> #{audio_dir}")
          FileUtils.cp("#{$process_dir}/audio.ogg", audio_dir)
          BigBlueButton.logger.info("Copied audio.ogg file")
        end

        if File.exist?("#{$process_dir}/captions.json")
          BigBlueButton.logger.info("Copying caption files")
          FileUtils.cp("#{$process_dir}/captions.json", package_dir)
          Dir.glob("#{$process_dir}/caption_*.vtt").each do |caption|
            BigBlueButton.logger.debug(caption)
            FileUtils.cp(caption, package_dir)
          end
        end

        video_files = Dir.glob("#{$process_dir}/deskshare.{#{video_formats.join(',')}}")
        if ! video_files.empty?
          BigBlueButton.logger.info("Making deskshare dir")
          deskshare_dir = "#{package_dir}/deskshare"
          FileUtils.mkdir_p deskshare_dir
          video_files.each do |video_file|
            BigBlueButton.logger.info("Made deskshare dir - copying: #{video_file} to -> #{deskshare_dir}")
            FileUtils.cp(video_file, deskshare_dir)
            BigBlueButton.logger.info("Copied #{File.extname(video_file)} file")
          end
        else
          BigBlueButton.logger.info("Could not copy deskshares.webm: file doesn't exist")
        end

        if File.exist?("#{$process_dir}/presentation_text.json")
          FileUtils.cp("#{$process_dir}/presentation_text.json", package_dir)
        end

        if File.exist?("#{$process_dir}/notes/notes.html")
          FileUtils.cp("#{$process_dir}/notes/notes.html", package_dir)
        end

        processing_time = File.read("#{$process_dir}/processing_time")

        @doc = Nokogiri::XML(File.read("#{$process_dir}/events.xml"))

        # Retrieve record events and calculate total recording duration.
        $rec_events = BigBlueButton::Events.match_start_and_stop_rec_events(
          BigBlueButton::Events.get_start_and_stop_rec_events(@doc))

        recording_time = BigBlueButton::Events.get_recording_length(@doc)

        # presentation_url = "/slides/" + $meeting_id + "/presentation"

        $meeting_start = @doc.xpath("//event")[0][:timestamp]
        $meeting_end = @doc.xpath("//event").last()[:timestamp]

        $version_atleast_0_9_0 = BigBlueButton::Events.bbb_version_compare(
                        @doc, 0, 9, 0)
        $version_atleast_2_0_0 = BigBlueButton::Events.bbb_version_compare(
                        @doc, 2, 0, 0)
        BigBlueButton.logger.info("Creating metadata.xml")

        # Get the real-time start and end timestamp
        match = /.*-(\d+)$/.match($meeting_id)
        real_start_time = match[1]
        real_end_time = (real_start_time.to_i + ($meeting_end.to_i - $meeting_start.to_i)).to_s

        #### INSTEAD OF CREATING THE WHOLE metadata.xml FILE AGAIN, ONLY ADD <playback>
        # Copy metadata.xml from process_dir
        FileUtils.cp("#{$process_dir}/metadata.xml", package_dir)
        BigBlueButton.logger.info("Copied metadata.xml file")

        # Update state and add playback to metadata.xml
        ## Load metadata.xml
        metadata = Nokogiri::XML(File.read("#{package_dir}/metadata.xml"))
        ## Update state
        recording = metadata.root
        state = recording.at_xpath("state")
        state.content = "published"
        published = recording.at_xpath("published")
        published.content = "true"
        ## Remove empty playback
        metadata.search('//recording/playback').each do |playback|
          playback.remove
        end
        ## Add the actual playback
        presentation = BigBlueButton::Presentation.get_presentation_for_preview("#{$process_dir}")
        metadata_with_playback = Nokogiri::XML::Builder.with(metadata.at('recording')) do |xml|
            xml.playback {
              xml.format("presentation")
              xml.link("#{playback_protocol}://#{playback_host}/playback/presentation/2.0/playback.html?meetingId=#{$meeting_id}")
              xml.processing_time("#{processing_time}")
              xml.duration("#{recording_time}")
              unless presentation.empty?
                xml.extensions {
                  xml.preview {
                    xml.images {
                      presentation[:slides].each do |key,val|
                        attributes = {:width => "176", :height => "136", :alt => (val[:alt] != nil)? "#{val[:alt]}": ""}
                        xml.image(attributes){ xml.text("#{playback_protocol}://#{playback_host}/presentation/#{$meeting_id}/presentation/#{presentation[:id]}/thumbnails/thumb-#{key}.png") }
                      end
                    }
                  }
                }
              end
            }
        end
        ## Write the new metadata.xml
        metadata_file = File.new("#{package_dir}/metadata.xml","w")
        metadata = Nokogiri::XML(metadata.to_xml) { |x| x.noblanks }
        metadata_file.write(metadata.root)
        metadata_file.close
        BigBlueButton.logger.info("Added playback to metadata.xml")

        #Create slides.xml
        BigBlueButton.logger.info("Generating xml for slides and chat")

        # Gathering all the events from the events.xml
        $chat_events = @doc.xpath("//event[@eventname='PublicChatEvent']")

        # Create a list of timestamps when the moderator cleared the public chat
        $clear_chat_timestamps = [ ]
        clear_chat_events = @doc.xpath("//event[@eventname='ClearPublicChatEvent']")
        clear_chat_events.each { |clear| $clear_chat_timestamps << clear[:timestamp] }
        $clear_chat_timestamps.sort!

        calculateRecordEventsOffset()

        processChatMessages()

        processPresentation(package_dir)

        processDeskshareEvents(@doc)

        # Write slides.xml to file
        File.open("#{package_dir}/slides_new.xml", 'w') { |f| f.puts $slides_doc.to_xml }

        # Write deskshare.xml to file
        File.open("#{package_dir}/#{$deskshare_xml_filename}", 'w') { |f| f.puts $deskshare_xml.to_xml }

        BigBlueButton.logger.info("Copying files to package dir")
        FileUtils.cp_r("#{$process_dir}/presentation", package_dir)
        BigBlueButton.logger.info("Copied files to package dir")

        BigBlueButton.logger.info("Publishing slides")
        # Now publish this recording files by copying them into the publish folder.
        if not FileTest.directory?(publish_dir)
          FileUtils.mkdir_p publish_dir
        end

        # Get raw size of presentation files
        raw_dir = "#{recording_dir}/raw/#{$meeting_id}"
        # After all the processing we'll add the published format and raw sizes to the metadata file
        BigBlueButton.add_raw_size_to_metadata(package_dir, raw_dir)
        BigBlueButton.add_playback_size_to_metadata(package_dir)

        FileUtils.cp_r(package_dir, publish_dir) # Copy all the files.
        BigBlueButton.logger.info("Finished publishing script presentation.rb successfully.")

        BigBlueButton.logger.info("Removing processed files.")
        FileUtils.rm_r(Dir.glob("#{$process_dir}/*"))

        BigBlueButton.logger.info("Removing published files.")
        FileUtils.rm_r(Dir.glob("#{target_dir}/*"))
        rescue  Exception => e
          BigBlueButton.logger.error(e.message)
          e.backtrace.each do |traceline|
          BigBlueButton.logger.error(traceline)
        end
        exit 1
      end
      publish_done = File.new("#{recording_dir}/status/published/#{$meeting_id}-presentation.done", "w")
      publish_done.write("Published #{$meeting_id}")
      publish_done.close

    else
      BigBlueButton.logger.info("#{target_dir} is already there")
    end
  end


rescue Exception => e
  BigBlueButton.logger.error(e.message)
  e.backtrace.each do |traceline|
    BigBlueButton.logger.error(traceline)
  end
  publish_done = File.new("#{recording_dir}/status/published/#{$meeting_id}-presentation.fail", "w")
  publish_done.write("Failed Publishing #{$meeting_id}")
  publish_done.close

  exit 1
end
<|MERGE_RESOLUTION|>--- conflicted
+++ resolved
@@ -30,13 +30,8 @@
 
 
 # This script lives in scripts/archive/steps while properties.yaml lives in scripts/
-<<<<<<< HEAD
 bbb_props = BigBlueButton.read_props
-$presentation_props = YAML::load(File.open('presentation.yml'))
-=======
-bbb_props = YAML::load(File.open('../../core/scripts/bigbluebutton.yml'))
 $presentation_props = YAML::load(File.read('presentation.yml'))
->>>>>>> 1880c0b5
 
 # There's a couple of places where stuff is mysteriously divided or multiplied
 # by 2. This is just here to call out how spooky that is.
