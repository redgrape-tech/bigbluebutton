--- conflicted
+++ resolved
@@ -1018,13 +1018,10 @@
         start_timestamp = (translateTimestamp(event[:start_timestamp].to_f) / 1000).round(1)
         stop_timestamp = (translateTimestamp(event[:stop_timestamp].to_f) / 1000).round(1)
         if (start_timestamp != stop_timestamp)
-<<<<<<< HEAD
-=======
           if !BigBlueButton.is_video_valid?("#{$deskshare_dir}/#{event[:stream]}")
             BigBlueButton.logger.warn("#{event[:stream]} is not a valid video file, skipping...")
             next
           end
->>>>>>> b50cf7b2
           video_width, video_height = getDeskshareVideoDimension(event[:stream])
           $xml.event(:start_timestamp => start_timestamp,
                      :stop_timestamp => stop_timestamp,
