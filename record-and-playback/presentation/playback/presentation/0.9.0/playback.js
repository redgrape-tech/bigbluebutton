--- conflicted
+++ resolved
@@ -347,15 +347,11 @@
    //video.setAttribute('autoplay','autoplay');
 
    document.getElementById("video-area").appendChild(video);
-<<<<<<< HEAD
-   document.dispatchEvent(new CustomEvent('media-ready', {'detail': 'video'}));
-=======
 
    Popcorn("#video").on("canplayall", function() {
       console.log("==Video loaded");
       document.dispatchEvent(new CustomEvent('media-ready', {'detail': 'video'}));
    });
->>>>>>> b50cf7b2
 }
 
 load_audio = function() {
@@ -389,39 +385,12 @@
    //leave auto play turned off for accessiblity support
    //audio.setAttribute('autoplay','autoplay');
    document.getElementById("audio-area").appendChild(audio);
-<<<<<<< HEAD
-   document.dispatchEvent(new CustomEvent('media-ready', {'detail': 'audio'}));
-}
-
-load_deskshare_video = function () {
-   console.log("==Loading deskshare video");
-   var deskshare_video = document.createElement("video");
-   deskshare_video.setAttribute('id','deskshare-video');
-
-   var webmsource = document.createElement("source");
-   webmsource.setAttribute('src', RECORDINGS + '/deskshare/deskshare.webm');
-   webmsource.setAttribute('type','video/webm; codecs="vp8.0, vorbis"');
-   deskshare_video.appendChild(webmsource);
-
-   var presentationArea = document.getElementById("presentation-area");
-   presentationArea.insertBefore(deskshare_video,presentationArea.childNodes[0]);
-
-   $('#video').on("play", function() {
-       Popcorn('#deskshare-video').play();
-   });
-   $('#video').on("pause", function() {
-       Popcorn('#deskshare-video').pause();
-   });
-
-   document.dispatchEvent(new CustomEvent('media-ready', {'detail': 'deskshare'}));
-=======
 
    //remember: audio id is 'video'
    Popcorn("#video").on("canplayall", function() {
       console.log("==Audio loaded");
       document.dispatchEvent(new CustomEvent('media-ready', {'detail': 'audio'}));
    });
->>>>>>> b50cf7b2
 }
 
 load_deskshare_video = function () {
@@ -445,8 +414,6 @@
    });
 }
 
-<<<<<<< HEAD
-=======
 function setSync() {
    //master video
    primaryMedia = Popcorn("#video");
@@ -531,7 +498,6 @@
   document.getElementsByTagName('body').item(0).appendChild(script);
 }
 
->>>>>>> b50cf7b2
 document.addEventListener("DOMContentLoaded", function() {
   console.log("==DOM content loaded");
   var appName = navigator.appName;
