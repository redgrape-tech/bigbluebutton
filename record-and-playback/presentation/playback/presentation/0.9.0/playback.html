--- conflicted
+++ resolved
@@ -21,16 +21,8 @@
 <head>
   <meta charset="UTF-8">
 
-<<<<<<< HEAD
+  <meta name="viewport" content="width=device-width, initial-scale=1.0">
   <title>Recording Playback</title>
-  <link rel="stylesheet" href="css/bbb.playback.css">
-  <script type="text/javascript" src="lib/jquery.min.js"></script>
-  <script type="text/javascript" src="lib/jquery-ui.min.js"></script>
-  <script type="text/javascript" src="lib/spin.min.js"></script>
-=======
-  <meta name="viewport" content="width=device-width, initial-scale=1.0">
-  <title>BigBlueButton Playback</title>
->>>>>>> fac305f8
 
   <link rel="stylesheet" type="text/css" href="acornmediaplayer/acornmediaplayer.base.css" />
   <link rel="stylesheet" type="text/css" href="acornmediaplayer/themes/access/acorn.access.css" />
@@ -54,7 +46,7 @@
         <a class="left-off-canvas-toggle menu-icon" href="#">
           <i class="sidebar-icon fi-list"></i>
         </a>
-        <h1 id="recording-title">BigBlueButton Playback</h1>
+        <h1 id="recording-title">Recording Playback</h1>
       </div>
 
       <aside class="left-off-canvas-menu">
@@ -76,7 +68,7 @@
           </div>
 
           <div id="copyright">
-            Recorded with <a target="_blank" href="http://bigbluebutton.org/">BigBlueButton</a>.
+            Recorded with <a target="_blank" href="http://mconf.org/">Mconf</a>.
             Use <a target="_blank" href="http://mozilla.org/firefox">Mozilla Firefox</a> or
             <a target="_blank" href="http://google.com/chrome/">Google Chrome</a> to play this recording.
           </div>
@@ -129,77 +121,5 @@
     $(document).foundation();
   </script>
 
-<<<<<<< HEAD
-  <!--script type="text/javascript">
-    jQuery(function() {
-      
-    });
-  </script-->
-
-  <style>
-  .acorn-player.darkglass {
-    overflow: visible;
-  }
-  </style>
-</head>
-<body>
-	<div id="loading-recording">
-		<div id="spinner"></div>
-		<p id="load-recording-msg">Initializing recording </p>
-	</div>
-	<div id="playback-content">
-		<h1 class="visually-hidden">BigBlueButton Playback</h1>
-		<div id="playbackArea" class="clearfix" role="main">
-			<h2 class="visually-hidden">Slide Thumbnails</h2>
-			<div id="thumbnails" role="region" aria-label="Slide thumbnails"></div>
-			<h2 class="visually-hidden">Presentation Slides</h2>
-			<div id="presentation">
-				<div class="circle" id="cursor" style="visibility:hidden;"></div>
-				<div id="slide" role="img" aria-labelledby="slideText"></div>
-				<div id="slideText" class="visually-hidden" aria-live="polite"></div>
-			</div>
-			<div id="chatAndMediaArea">
-				<h2 class="visually-hidden">Chat Messages</h2>
-				<input type="checkbox" name="exposechat" id="exposechat" value="exposechat" class="visually-hidden" checked="checked" />
-				<label for="exposechat" class="visually-hidden">Read chat messages</label>
-				<div id="chat" aria-live="polite" role="region" aria-label="Chat messages"></div>
-				<div id="videoRecordingWrapper" role="region" aria-label="Video">
-	<!--
-				  <video id="webcam" >You must use an HTML5 capable browser to view this page.
-				  This playback requires modern browser, please use FF, Safari, Chrome</video>
-	-->			  
-			  	</div>
-		  		<div id="audioRecordingWrapper" role="region" aria-label="Audio">
-	<!--
-			  	  <audio id="video">You must use an HTML5 capable browser to view this page.
-				  This playback requires modern browser, please use FF, Safari, Chrome</audio>	
-	-->
-				</div>
-		  	</div>
-		</div>
-		<!--div id="playbackControls">
-			<div id="autoscrollWrapper">
-				<input id="autoscrollEnabled" type="checkbox" name="autoscrollEnabled" checked="true" aria-label="Toggle autoscroll"/>
-				<label for="autoscrollEnabled">Auto scroll</label>
-			</div>
-		</div-->
-
-		<!--
-		<div id="accInfo">
-			<input id="accEnabled" type="checkbox" value="accEnabled" />
-			<label for="accEnabled">Enable accessibility pauses</label><br/>
-			<div id="countdown" />
-		</div>
-		-->
-	</div>	
-	<div id="footer">
-                <p>Recorded with <a target="_blank" href="http://mconf.org/">Mconf</a>. </p>
-                <p>Use <a target="_blank" href="http://mozilla.org/firefox">Mozilla Firefox</a> or
-                   <a target="_blank" href="http://google.com/chrome/">Google Chrome</a> to play this recording.
-                </p>
-        </div>
-<!--	<script src='lib/writing.js'></script> -->
-=======
->>>>>>> fac305f8
 </body>
 </html>