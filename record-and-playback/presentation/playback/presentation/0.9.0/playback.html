<!DOCTYPE html>
<!--
BigBlueButton open source conferencing system - http://www.bigbluebutton.org/

Copyright (c) 2012 BigBlueButton Inc. and by respective authors (see below).

This program is free software; you can redistribute it and/or modify it under the
terms of the GNU Lesser General Public License as published by the Free Software
Foundation; either version 3.0 of the License, or (at your option) any later
version.
*
BigBlueButton is distributed in the hope that it will be useful, but WITHOUT ANY
WARRANTY; without even the implied warranty of MERCHANTABILITY or FITNESS FOR A
PARTICULAR PURPOSE. See the GNU Lesser General Public License for more details.

You should have received a copy of the GNU Lesser General Public License along
with BigBlueButton; if not, see <http://www.gnu.org/licenses/>.
-->
<html>
<head>
<<<<<<< HEAD
  <meta charset="UTF-8">

  <title>BigBlueButton Playback</title>
=======
  <title>Recording Playback</title>
>>>>>>> 66392e0a
  <link rel="stylesheet" href="css/bbb.playback.css">
  <script type="text/javascript" src="lib/jquery.min.js"></script>
  <script type="text/javascript" src="lib/jquery-ui.min.js"></script>
  <script type="text/javascript" src="lib/spin.min.js"></script>

  <link rel="stylesheet" type="text/css" href="acornmediaplayer/acornmediaplayer.base.css" />
  <script type="text/javascript" src="acornmediaplayer/jquery.acornmediaplayer.js"></script>
  <link rel="stylesheet" type="text/css" href="acornmediaplayer/themes/access/acorn.access.css" />
  <link rel="stylesheet" type="text/css" href="acornmediaplayer/themes/darkglass/acorn.darkglass.css" />


  <script type="text/javascript" src="playback.js"></script>
  <script type="text/javascript" src="lib/popcorn-complete.min.js"></script>
  <script type="text/javascript" src="lib/popcorn.chattimeline.js"></script>

  <!--script type="text/javascript">
    jQuery(function() {
      
    });
  </script-->

  <style>
  .acorn-player.darkglass {
    overflow: visible;
  }
  </style>
</head>
<body>
	<div id="loading-recording">
		<div id="spinner"></div>
		<p id="load-recording-msg">Initializing recording </p>
	</div>
	<div id="playback-content">
		<h1 class="visually-hidden">BigBlueButton Playback</h1>
		<div id="playbackArea" class="clearfix" role="main">
			<h2 class="visually-hidden">Slide Thumbnails</h2>
			<div id="thumbnails" role="region" aria-label="Slide thumbnails"></div>
			<h2 class="visually-hidden">Presentation Slides</h2>
			<div id="presentation">
				<div class="circle" id="cursor" style="visibility:hidden;"></div>
				<div id="slide" role="img" aria-labelledby="slideText"></div>
				<div id="slideText" class="visually-hidden" aria-live="polite"></div>
			</div>
			<div id="chatAndMediaArea">
				<h2 class="visually-hidden">Chat Messages</h2>
				<input type="checkbox" name="exposechat" id="exposechat" value="exposechat" class="visually-hidden" checked="checked" />
				<label for="exposechat" class="visually-hidden">Read chat messages</label>
				<div id="chat" aria-live="polite" role="region" aria-label="Chat messages"></div>
				<div id="videoRecordingWrapper" role="region" aria-label="Video">
	<!--
				  <video id="webcam" >You must use an HTML5 capable browser to view this page.
				  This playback requires modern browser, please use FF, Safari, Chrome</video>
	-->			  
			  	</div>
		  		<div id="audioRecordingWrapper" role="region" aria-label="Audio">
	<!--
			  	  <audio id="video">You must use an HTML5 capable browser to view this page.
				  This playback requires modern browser, please use FF, Safari, Chrome</audio>	
	-->
				</div>
		  	</div>
		</div>
		<!--div id="playbackControls">
			<div id="autoscrollWrapper">
				<input id="autoscrollEnabled" type="checkbox" name="autoscrollEnabled" checked="true" aria-label="Toggle autoscroll"/>
				<label for="autoscrollEnabled">Auto scroll</label>
			</div>
		</div-->

		<!--
		<div id="accInfo">
			<input id="accEnabled" type="checkbox" value="accEnabled" />
			<label for="accEnabled">Enable accessibility pauses</label><br/>
			<div id="countdown" />
		</div>
		-->
	</div>	
	<div id="footer">
                <p>Recorded with <a target="_blank" href="http://mconf.org/">Mconf</a>. </p>
                <p>Use <a target="_blank" href="http://mozilla.org/firefox">Mozilla Firefox</a> or
                   <a target="_blank" href="http://google.com/chrome/">Google Chrome</a> to play this recording.
                </p>
        </div>
<!--	<script src='lib/writing.js'></script> -->
</body>
</html><|MERGE_RESOLUTION|>--- conflicted
+++ resolved
@@ -18,13 +18,9 @@
 -->
 <html>
 <head>
-<<<<<<< HEAD
   <meta charset="UTF-8">
 
-  <title>BigBlueButton Playback</title>
-=======
   <title>Recording Playback</title>
->>>>>>> 66392e0a
   <link rel="stylesheet" href="css/bbb.playback.css">
   <script type="text/javascript" src="lib/jquery.min.js"></script>
   <script type="text/javascript" src="lib/jquery-ui.min.js"></script>
