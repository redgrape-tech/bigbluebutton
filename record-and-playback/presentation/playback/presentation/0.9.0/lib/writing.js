--- conflicted
+++ resolved
@@ -410,6 +410,8 @@
                     } else {
                       shape.style.visibility = "hidden";
                     }
+                  } else {
+                    shape.style.visibility = "hidden";
                   }
                 } else if(time_s === t) { //for the shapes with the time specific to the current time
                   // only makes visible the last drawing of a given shape
@@ -429,29 +431,6 @@
                 } else { //for shapes that shouldn't be drawn yet (larger time than current time), don't draw them.
                   shape.style.visibility = "hidden";
                 }
-<<<<<<< HEAD
-=======
-              } else {
-                shape.style.visibility = "hidden";
-              }
-            } else if(time_s === t) { //for the shapes with the time specific to the current time
-              // only makes visible the last drawing of a given shape
-              var idx = current_shapes.indexOf(shape_i);
-              if (idx > -1) {
-                current_shapes.splice(idx, 1);
-                idx = current_shapes.indexOf(shape_i);
-                if (idx > -1) {
-                  shape.style.visibility = "hidden";
-                } else {
-                  shape.style.visibility = "visible";
-                }
-              } else {
-                // this is an inconsistent state, since current_shapes should have at least one drawing of this shape
-                shape.style.visibility = "hidden";
-              }
-            } else { //for shapes that shouldn't be drawn yet (larger time than current time), don't draw them.
-              shape.style.visibility = "hidden";
->>>>>>> 1827362f
             }
           }
 
