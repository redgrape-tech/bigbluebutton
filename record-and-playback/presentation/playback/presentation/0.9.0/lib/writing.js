/**
* BigBlueButton open source conferencing system - http://www.bigbluebutton.org/
*
* Copyright (c) 2012 BigBlueButton Inc. and by respective authors (see below).
*
* This program is free software; you can redistribute it and/or modify it under the
* terms of the GNU Lesser General Public License as published by the Free Software
* Foundation; either version 3.0 of the License, or (at your option) any later
* version.
*
* BigBlueButton is distributed in the hope that it will be useful, but WITHOUT ANY
* WARRANTY; without even the implied warranty of MERCHANTABILITY or FITNESS FOR A
* PARTICULAR PURPOSE. See the GNU Lesser General Public License for more details.
*
* You should have received a copy of the GNU Lesser General Public License along
* with BigBlueButton; if not, see <http://www.gnu.org/licenses/>.
*
*/


// - - - START OF GLOBAL VARIABLES - - - //
"use strict";

function getUrlParameters() {
    console.log("** Getting url params");
    var map = {};
    window.location.href.replace(/[?&]+([^=&]+)=([^&]*)/gi, function (m, key, value) { map[key] = value; });
    return map;
}

// - - - END OF GLOBAL VARIABLES - - - //

// - - - START OF JAVASCRIPT FUNCTIONS - - - //

// Draw the cursor at a specific point
function drawCursor(scaledX, scaledY, img) {
  var containerObj = $("#slide > object");

  // the offsets of the image inside its parent
  // Note: this block is only necessary if we let the svg do the resizing
  // of the image, see the comments in resizeSlides()
  var imgRect = img.getBoundingClientRect();
  var imageX = 0; //imgRect.x;
  var imageY = 0; //imgRect.y;

  // the offsets of the container that has the image inside it
  var containerX = containerObj.offset().left;
  var containerY = containerObj.offset().top;

  // calculates the overall offsets of the image in the page
  var imageOffsetX = containerX + imageX;
  var imageOffsetY = containerY + imageY;

  // position of the cursor relative to the container
  var cursorXInImage = scaledX * containerObj.width();
  var cursorYInImage = scaledY * containerObj.height();

  // absolute position of the cursor in the page
  var cursorLeft = parseInt(imageOffsetX + cursorXInImage, 10);
  var cursorTop = parseInt(imageOffsetY + cursorYInImage, 10);
  if (cursorLeft < 0) {
    cursorLeft = 0;
  }
  if (cursorTop < 0) {
    cursorTop = 0;
  }
  var cursorStyle = document.getElementById("cursor").style;
  cursorStyle.left = cursorLeft + "px";
  cursorStyle.top = cursorTop + "px";
}

function showCursor(show) {
  if (show) {
    document.getElementById("cursor").style.visibility = 'visible';
  } else {
    document.getElementById("cursor").style.visibility = 'hidden';
  }
};

function setViewBox(val) {
  if(svgobj.contentDocument) svgfile = svgobj.contentDocument.getElementById("svgfile");
  else svgfile = svgobj.getSVGDocument('svgfile').getElementById("svgfile");
	svgfile.setAttribute('viewBox', val);
}

function getImageAtTime(time) {
	var curr_t = parseFloat(time);
	var key;
	for (key in imageAtTime) {
		if(imageAtTime.hasOwnProperty(key)) {
			var arry = key.split(",");
			if ((parseFloat(arry[0]) <= curr_t) && (parseFloat(arry[1]) >= curr_t)) {
				return imageAtTime[key];
			}
		}
	}
}

function getViewboxAtTime(time) {
	var curr_t = parseFloat(time);
	var key;
	for (key in vboxValues) {
		if(vboxValues.hasOwnProperty(key)) {
			var arry = key.split(",");
			if(arry[1] == "end") {
				return vboxValues[key];
			}
			else if ((parseFloat(arry[0]) <= curr_t) && (parseFloat(arry[1]) >= curr_t)) {
				return vboxValues[key];
			}
		}
	}
}

function getCursorAtTime(time) {
	var coords = cursorValues[time];
	if(coords) return coords.split(' ');
}

function removeSlideChangeAttribute() {
	$('#video').removeAttr('slide-change');
	Popcorn('#video').unlisten(Popcorn.play, 'removeSlideChangeAttribute');
}

function hideWhiteboardIfDeskshare(time) {
  var num_current = current_image.substr(5);
  var wbcanvas;

  if(svgobj.contentDocument)
    wbcanvas = svgobj.contentDocument.getElementById("canvas" + num_current);
  else
    wbcanvas = svgobj.getSVGDocument('svgfile').getElementById("canvas" + num_current);

  if(wbcanvas !== null) {
    var sharing = false;

    for (var m = 0; m < deskshareTimes.length; m++) {
      var start_timestamp = deskshareTimes[m][0];
      var stop_timestamp = deskshareTimes[m][1];

      if(time >= start_timestamp && time <= stop_timestamp)
        sharing = true;
    }

    if(sharing) {
      wbcanvas.setAttribute("display", "none");
      document.getElementById("cursor").style.display = 'none';
    } else {
      wbcanvas.setAttribute("display", "");
      document.getElementById("cursor").style.display = '';
    }
  }
}

// - - - END OF JAVASCRIPT FUNCTIONS - - - //



function runPopcorn() {
  console.log("** Running popcorn");

  getMetadata();

  if(svgobj.contentDocument) svgfile = svgobj.contentDocument.getElementById("svgfile");
  else svgfile = svgobj.getSVGDocument('svgfile');

  //making the object for requesting the read of the XML files.
  if (window.XMLHttpRequest) {
  	// code for IE7+, Firefox, Chrome, Opera, Safari
  	var	xmlhttp = new XMLHttpRequest();
  } else {
  	// code for IE6, IE5
  	var xmlhttp = new ActiveXObject("Microsoft.XMLHTTP");
  }

  // PROCESS SHAPES.SVG (in XML format).
  console.log("** Getting shapes_svg");
  xmlhttp.open("GET", shapes_svg, false);
  xmlhttp.send();
  var xmlDoc = xmlhttp.responseXML;

  console.log("** Processing shapes_svg");
  //getting all the event tags
  var shapeelements = xmlDoc.getElementsByTagName("svg");

  //get the array of values for the first shape (getDataPoints(0) is the first shape).
  var array = $(shapeelements[0]).find("g").filter(function(){ //get all the lines from the svg file
    return $(this).attr('class') == 'shape';
  });

  // Newer recordings have slide images identified by class="slide"
  // because they might include images in shapes
  var images = shapeelements[0].getElementsByClassName("slide");
  // To handle old recordings, fetch a list of all images instead
  if (images.length == 0) {
    images = shapeelements[0].getElementsByTagName("image");
  }

  //create a map from timestamp to id list
  var timestampToId = {};
  for (var j = 0; j < array.length; j++) {
    shapeTime = array[j].getAttribute("timestamp");
    shapeId = array[j].getAttribute("id");

    if (timestampToId[shapeTime] == undefined) {
      timestampToId[shapeTime] = new Array(0);
    }
    timestampToId[shapeTime].push(shapeId);
  }

  //fill the times array with the times of the svg images.
  for (var j = 0; j < array.length; j++) {
    times[j] = array[j].getAttribute("timestamp");
  }

  var times_length = times.length; //get the length of the times array.

  console.log("** Getting text files");
  for(var m = 0; m < images.length; m++) {
  	len = images[m].getAttribute("in").split(" ").length;
  	for(var n = 0; n < len; n++) {
  		imageAtTime[[images[m].getAttribute("in").split(" ")[n], images[m].getAttribute("out").split(" ")[n]]] = images[m].getAttribute("id");
  	}

        // the logo at the start has no text attribute
        if (images[m].getAttribute("text")) {
          var txtFile = false;
          if (window.XMLHttpRequest) {
  	    // code for IE7+, Firefox, Chrome, Opera, Safari
  	    txtFile = new XMLHttpRequest();
          } else {
  	    // code for IE6, IE5
  	    txtFile = new ActiveXObject("Microsoft.XMLHTTP");
          }
          var imgid = images[m].getAttribute("id"); //have to save the value because images array might go out of scope
          txtFile.open("GET", url + "/" + images[m].getAttribute("text"), false);
          txtFile.onreadystatechange = function() {
              if (txtFile.readyState === 4) {
                if (txtFile.status === 200) {
                  slidePlainText[imgid] = $('<div/>').text(txtFile.responseText).html();
                  //console.log("**Text file read " + imgid);
                }
              }
          };
          txtFile.send(null);
        }
  }

  // PROCESS PANZOOMS.XML
  console.log("** Getting panzooms.xml");
  xmlhttp.open("GET", events_xml, false);
  xmlhttp.send();
  xmlDoc = xmlhttp.responseXML;
  //getting all the event tags
  console.log("** Processing panzooms.xml");
  var panelements = xmlDoc.getElementsByTagName("recording");
  var panZoomArray = panelements[0].getElementsByTagName("event");
  viewBoxes = xmlDoc.getElementsByTagName("viewBox");

  var pzlen = panZoomArray.length;
  var second_val;
  //fill the times array with the times of the svg images.
  for (var k = 0;k < pzlen; k++) {
  	if(panZoomArray[k+1] == undefined) {
  		second_val = "end";
  	}
  	else second_val = panZoomArray[k+1].getAttribute("timestamp");
  	vboxValues[[panZoomArray[k].getAttribute("timestamp"), second_val]] = viewBoxes[k].childNodes[0].data;
  }


  // PROCESS CURSOR.XML
  console.log("** Getting cursor.xml");
  xmlhttp.open("GET", cursor_xml, false);
  xmlhttp.send();
  xmlDoc = xmlhttp.responseXML;
  //getting all the event tags
  console.log("** Processing cursor.xml");
  var curelements = xmlDoc.getElementsByTagName("recording");
  var cursorArray = curelements[0].getElementsByTagName("event");
  coords = xmlDoc.getElementsByTagName("cursor");

  var clen = cursorArray.length;
  //fill the times array with the times of the svg images.
  if(cursorArray.length != 0) cursorValues["0"] = "0 0";
  for (var m = 0; m < clen; m++) {
  	cursorValues[cursorArray[m].getAttribute("timestamp")] = coords[m].childNodes[0].data;
  }


  // PROCESS DESKSHARE.XML
  console.log("** Getting deskshare.xml");
  xmlhttp.open("GET", deskshare_xml, false);
  xmlhttp.send();
  xmlDoc = xmlhttp.responseXML;
  //getting all the event tags
  console.log("** Processing deskshare.xml");
  var deskelements = xmlDoc.getElementsByTagName("recording");
  var deskshareArray = deskelements[0].getElementsByTagName("event");

  if(deskshareArray != null && deskshareArray.length != 0) {
    for (var m = 0; m < deskshareArray.length; m++) {
      var deskTimes = [parseFloat(deskshareArray[m].getAttribute("start_timestamp")),parseFloat(deskshareArray[m].getAttribute("stop_timestamp"))];
      deskshareTimes[m] = deskTimes;
    }
  }

  svgobj.style.left = document.getElementById("slide").offsetLeft + "px";
  svgobj.style.top = "0px";
  var next_shape;
  var shape;
  for (var j = 0; j < array.length - 1; j++) { //iterate through all the shapes and pick out the main ones
    var time = array[j].getAttribute("timestamp");
    shape = array[j].getAttribute("shape");
    next_shape = array[j+1].getAttribute("shape");

  	if(shape !== next_shape) {
  		main_shapes_ids.push(array[j].getAttribute("id"));
  	}
  }
  if (array.length !== 0) {
    main_shapes_ids.push(array[array.length-1].getAttribute("id")); //put last value into this array always!
  }

  var get_shapes_in_time = function(t) {
    // console.log("** Getting shapes in time");
    var shapes_in_time = timestampToId[t];
    var shapes = [];
    if (shapes_in_time != undefined) {
      var shape = null;
      for (var i = 0; i < shapes_in_time.length; i++) {
        var id = shapes_in_time[i];
        if(svgobj.contentDocument) shape = svgobj.contentDocument.getElementById(id);
        else shape = svgobj.getSVGDocument('svgfile').getElementById(id);

        if (shape !== null) { //if there is actually a new shape to be displayed
          shape = shape.getAttribute("shape"); //get actual shape tag for this specific time of playback
          shapes.push(shape);
        }
      }
    }
    return shapes;
  };

  var p = new Popcorn("#video");
  //update 60x / second the position of the next value.
  p.code({
      start: 1, // start time
      end: p.duration(),
      onFrame: function(options) {
        //console.log("**Popcorn video onframe");
        if(!((p.paused() === true) && (p.seeking() === false))) {
          var t = p.currentTime().toFixed(1); //get the time and round to 1 decimal place

          current_shapes = get_shapes_in_time(t);

          //redraw everything (only way to make everything elegant)
          for (var i = 0; i < array.length; i++) {
            var time_s = array[i].getAttribute("timestamp");
            var time_f = parseFloat(time_s);

            if(svgobj.contentDocument) shape = svgobj.contentDocument.getElementById(array[i].getAttribute("id"));
            else shape = svgobj.getSVGDocument('svgfile').getElementById(array[i].getAttribute("id"));

            var shape_i = shape.getAttribute("shape");
            if (time_f < t) {
              if(current_shapes.indexOf(shape_i) > -1) { //currently drawing the same shape so don't draw the older steps
                shape.style.visibility = "hidden"; //hide older steps to shape
              } else if(main_shapes_ids.indexOf(shape.getAttribute("id")) > -1) { //as long as it is a main shape, it can be drawn... no intermediate steps.
                if(parseFloat(shape.getAttribute("undo")) === -1) { //As long as the undo event hasn't happened yet...
                  shape.style.visibility = "visible";
                } else if (parseFloat(shape.getAttribute("undo")) > t) {
                  shape.style.visibility = "visible";
                } else {
                  shape.style.visibility = "hidden";
                }
              }
            } else if(time_s === t) { //for the shapes with the time specific to the current time
              // only makes visible the last drawing of a given shape
              var idx = current_shapes.indexOf(shape_i);
              if (idx > -1) {
                current_shapes.splice(idx, 1);
                idx = current_shapes.indexOf(shape_i);
                if (idx > -1) {
                  shape.style.visibility = "hidden";
                } else {
                  shape.style.visibility = "visible";
                }
              } else {
                // this is an inconsistent state, since current_shapes should have at least one drawing of this shape
                shape.style.visibility = "hidden";
              }
            } else { //for shapes that shouldn't be drawn yet (larger time than current time), don't draw them.
              shape.style.visibility = "hidden";
            }
          }

          var next_image = getImageAtTime(t); //fetch the name of the image at this time.
          var imageXOffset = 0;
          var imageYOffset = 0;

          if(current_image && (current_image !== next_image) && (next_image !== undefined)){	//changing slide image
            if(svgobj.contentDocument) {
              var img = svgobj.contentDocument.getElementById(current_image);
              if (img) {
                img.style.visibility = "hidden";
              }
              var ni = svgobj.contentDocument.getElementById(next_image);
            }
            else {
              var img = svgobj.getSVGDocument('svgfile').getElementById(current_image);
              if (img) {
                img.style.visibility = "hidden";
              }
              var ni = svgobj.getSVGDocument('svgfile').getElementById(next_image);
            }
            document.getElementById("slideText").innerHTML = ""; //destroy old plain text

            ni.style.visibility = "visible";
            document.getElementById("slideText").innerHTML = slidePlainText[next_image] + next_image; //set new plain text

            if ($("#accEnabled").is(':checked')) {
              //pause the playback on slide change
              p.pause();
              $('#video').attr('slide-change', 'slide-change');
              p.listen(Popcorn.play, removeSlideChangeAttribute);
            }

            var num_current = current_image.substr(5);
            var num_next = next_image.substr(5);

            if(svgobj.contentDocument) currentcanvas = svgobj.contentDocument.getElementById("canvas" + num_current);
            else currentcanvas = svgobj.getSVGDocument('svgfile').getElementById("canvas" + num_current);

            if(currentcanvas !== null) {
              currentcanvas.setAttribute("display", "none");
            }

            if(svgobj.contentDocument) nextcanvas = svgobj.contentDocument.getElementById("canvas" + num_next);
            else nextcanvas = svgobj.getSVGDocument('svgfile').getElementById("canvas" + num_next);

            if((nextcanvas !== undefined) && (nextcanvas != null)) {
              nextcanvas.setAttribute("display", "");
            }
            previous_image = current_image;
            current_image = next_image;
          }

          if(svgobj.contentDocument) var thisimg = svgobj.contentDocument.getElementById(current_image);
          else var thisimg = svgobj.getSVGDocument('svgfile').getElementById(current_image);

          if (thisimg) {
            var imageWidth = parseInt(thisimg.getAttribute("width"), 10);
            var imageHeight = parseInt(thisimg.getAttribute("height"), 10);

            var vboxVal = getViewboxAtTime(t);
            if(vboxVal !== undefined) {
              setViewBox(vboxVal);
            }

            var cursorVal = getCursorAtTime(t);
            if (cursorVal != null) {
              cursorShownAt = new Date().getTime();
              showCursor(true);
              // width and height are divided by 2 because that's the value used as a reference
              // when positions in cursor.xml is calculated
              drawCursor(parseFloat(cursorVal[0]) / (imageWidth/2), parseFloat(cursorVal[1]) / (imageHeight/2), thisimg);

              // hide the cursor after 3s of inactivity
            } else if (cursorShownAt < new Date().getTime() - 3000) {
              showCursor(false);
            }

            // store the current slide and adjust the size of the slides
            currentImage = thisimg;
            resizeSlides();
          }

          hideWhiteboardIfDeskshare(t);
       }
    }
  });
};

function removeLoadingScreen() {
  spinner.stop();
  $("#playback-content").css('visibility','visible');
  $("#loading-recording").css('visibility','hidden');
  $("#loading-recording").css('height','0');
  $("#load-recording-msg").css('display','none');
}

function defineStartTime() {
  console.log("** Defining start time");

  if (params.t === undefined)
    return 1;

  var extractNumber = /\d+/g;
  var extractUnit = /\D+/g;
  var temp_start_time = 0;

  while (true) {
    var param1 = extractUnit.exec(params.t);
    var param2 = extractNumber.exec(params.t);
    if (param1 == null || param2 == null)
      break;

    var unit = String(param1).toLowerCase();
    var value = parseInt(String(param2));

    if (unit == "h")
      value *= 3600;
    else if (unit == "m")
      value *= 60;

    temp_start_time += value;
  }

  console.log("Start time: " + temp_start_time);
  return temp_start_time;
}

var current_canvas = "canvas0";
var current_image = "image0";
var previous_image = null;
var currentcanvas;
var shape;
var nextcanvas;
var next_image;
var next_pgid;
var curr_pgid;
var svgfile;
//current time
var t;
var len;
var current_shapes = [];
//coordinates for x and y for each second
var panAndZoomTimes = [];
var viewBoxes = [];
var coords = [];
var times = [];
// timestamp and id for drawings
var shapeTime;
var shapeId;
var clearTimes = [];
var main_shapes_ids = [];
var vboxValues = {};
var cursorValues = {};
var imageAtTime = {};
var slidePlainText = {}; //holds slide plain text for retrieval
var cursorStyle;
<<<<<<< HEAD
var cursorShownAt = 0;
=======
var deskshareTimes = [];
>>>>>>> b961e197

var params = getUrlParameters();
var MEETINGID = params.meetingId;
// var HOST = window.location.host;
// var url = "http://" + HOST + "/presentation/" + MEETINGID;
var url = "/presentation/" + MEETINGID;
var shapes_svg = url + '/shapes.svg';
var events_xml = url + '/panzooms.xml';
var cursor_xml = url + '/cursor.xml';
<<<<<<< HEAD
var metadata_xml = url + '/metadata.xml';

var firstLoad = true;
var svjobjLoaded = false;
=======
var deskshare_xml = url + '/deskshare.xml';
>>>>>>> b961e197

var svgobj = document.createElement('object');
svgobj.setAttribute('data', shapes_svg);
svgobj.setAttribute('height', '100%');
svgobj.setAttribute('width', '100%');

svgobj.addEventListener('load', function() {
  console.log("got svgobj 'load' event");
  runPopcorn();

  if (svjobjLoaded) {
    return;
  }
  svjobjLoaded = true;

  generateThumbnails();

  var p = Popcorn("#video");
  p.currentTime(defineStartTime());

  removeLoadingScreen();
}, false);

// Fetches the metadata associated with the recording and uses it to configure
// the playback page
var getMetadata = function() {
  var xmlhttp;
  if (window.XMLHttpRequest) {// code for IE7, Firefox, Chrome, Opera, Safari
    xmlhttp = new XMLHttpRequest();
  } else {// code for IE6, IE5
    xmlhttp = new ActiveXObject("Microsoft.XMLHTTP");
  }
  xmlhttp.open("GET", metadata_xml, false);
  xmlhttp.send(null);

  if (xmlhttp.responseXML)
    var xmlDoc = xmlhttp.responseXML;
  else {
    var parser = new DOMParser();
    var xmlDoc = parser.parseFromString(xmlhttp.responseText, "application/xml");
  }

  var metadata = xmlDoc.getElementsByTagName("meta");
  if (metadata.length > 0) {
    metadata = metadata[0];

    var meetingName = metadata.getElementsByTagName("meetingName");
    if (meetingName.length > 0) {
      $("#recording-title").text(meetingName[0].textContent);
      $("#recording-title").attr("title", meetingName[0].textContent);
    }
  }
};

document.getElementById('slide').appendChild(svgobj);

var currentImage;

// A small hack to hide the cursor when resizing the window, so it's not
// misplaced while the window is being resized
window.onresize = function(event) {
	showCursor(false);
  resizeSlides();
};

// Resize the container that has the slides (and whiteboard) to be the maximum
// size possible but still maintaining the aspect ratio of the slides.
//
// This is done here only because of pan and zoom. Pan/zoom is done by modifiyng
// the svg's viewBox, and that requires the container that has the svg to be the
// exact size we want to display the slides so that parts of the svg that are outside
// of its parent's area are hidden. If we let the svg occupy all presentation area
// (letting the svg do the image resizing), the slides will move and zoom around the
// entire area when pan/zoom is activated, usually displaying more of the slide
// than we want to (i.e. more than was displayed in the conference).
var resizeSlides = function() {
  if (currentImage) {
    var $slide = $("#slide");

    var imageWidth = parseInt(currentImage.getAttribute("width"), 10);
    var imageHeight = parseInt(currentImage.getAttribute("height"), 10);
    var imgRect = currentImage.getBoundingClientRect();
    var aspectRatio = imageWidth/imageHeight;
    var max = aspectRatio * $slide.parent().outerHeight();
    $slide.css("max-width", max);

    var height = $slide.parent().width() / aspectRatio;
    $slide.css("max-height", height);
  }
};<|MERGE_RESOLUTION|>--- conflicted
+++ resolved
@@ -475,7 +475,6 @@
             currentImage = thisimg;
             resizeSlides();
           }
-
           hideWhiteboardIfDeskshare(t);
        }
     }
@@ -550,11 +549,8 @@
 var imageAtTime = {};
 var slidePlainText = {}; //holds slide plain text for retrieval
 var cursorStyle;
-<<<<<<< HEAD
 var cursorShownAt = 0;
-=======
 var deskshareTimes = [];
->>>>>>> b961e197
 
 var params = getUrlParameters();
 var MEETINGID = params.meetingId;
@@ -564,14 +560,11 @@
 var shapes_svg = url + '/shapes.svg';
 var events_xml = url + '/panzooms.xml';
 var cursor_xml = url + '/cursor.xml';
-<<<<<<< HEAD
 var metadata_xml = url + '/metadata.xml';
+var deskshare_xml = url + '/deskshare.xml';
 
 var firstLoad = true;
 var svjobjLoaded = false;
-=======
-var deskshare_xml = url + '/deskshare.xml';
->>>>>>> b961e197
 
 var svgobj = document.createElement('object');
 svgobj.setAttribute('data', shapes_svg);
