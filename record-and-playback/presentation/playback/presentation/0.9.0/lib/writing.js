/**
* BigBlueButton open source conferencing system - http://www.bigbluebutton.org/
*
* Copyright (c) 2012 BigBlueButton Inc. and by respective authors (see below).
*
* This program is free software; you can redistribute it and/or modify it under the
* terms of the GNU Lesser General Public License as published by the Free Software
* Foundation; either version 3.0 of the License, or (at your option) any later
* version.
*
* BigBlueButton is distributed in the hope that it will be useful, but WITHOUT ANY
* WARRANTY; without even the implied warranty of MERCHANTABILITY or FITNESS FOR A
* PARTICULAR PURPOSE. See the GNU Lesser General Public License for more details.
*
* You should have received a copy of the GNU Lesser General Public License along
* with BigBlueButton; if not, see <http://www.gnu.org/licenses/>.
*
*/


// - - - START OF GLOBAL VARIABLES - - - //
"use strict";

function getUrlParameters() {
    console.log("** Getting url params");
    var map = {};
    window.location.href.replace(/[?&]+([^=&]+)=([^&]*)/gi, function (m, key, value) { map[key] = value; });
    return map;
}

// - - - END OF GLOBAL VARIABLES - - - //

// - - - START OF JAVASCRIPT FUNCTIONS - - - //

// Draw the cursor at a specific point
function drawCursor(scaledX, scaledY, img) {
  var containerObj = $("#slide > object");

  // the offsets of the image inside its parent
  // Note: this block is only necessary if we let the svg do the resizing
  // of the image, see the comments in resizeSlides()
  var imgRect = img.getBoundingClientRect();
  var imageX = 0; //imgRect.x;
  var imageY = 0; //imgRect.y;

  // the offsets of the container that has the image inside it
  var containerX = containerObj.offset().left;
  var containerY = containerObj.offset().top;

  // calculates the overall offsets of the image in the page
  var imageOffsetX = containerX + imageX;
  var imageOffsetY = containerY + imageY;

  // position of the cursor relative to the container
  var cursorXInImage = scaledX * containerObj.width();
  var cursorYInImage = scaledY * containerObj.height();

  // absolute position of the cursor in the page
  var cursorLeft = parseInt(imageOffsetX + cursorXInImage, 10);
  var cursorTop = parseInt(imageOffsetY + cursorYInImage, 10);
  if (cursorLeft < 0) {
    cursorLeft = 0;
  }
  if (cursorTop < 0) {
    cursorTop = 0;
  }
  var cursorStyle = document.getElementById("cursor").style;
  cursorStyle.left = cursorLeft + "px";
  cursorStyle.top = cursorTop + "px";
}

function showCursor(show) {
  if (show) {
    document.getElementById("cursor").style.visibility = 'visible';
  } else {
    document.getElementById("cursor").style.visibility = 'hidden';
  }
};

function setViewBox(val) {
  if(svgobj.contentDocument) svgfile = svgobj.contentDocument.getElementById("svgfile");
  else svgfile = svgobj.getSVGDocument('svgfile').getElementById("svgfile");
	svgfile.setAttribute('viewBox', val);
}

function getImageAtTime(time) {
	var curr_t = parseFloat(time);
	var key;
	for (key in imageAtTime) {
		if(imageAtTime.hasOwnProperty(key)) {
			var arry = key.split(",");
			if ((parseFloat(arry[0]) <= curr_t) && (parseFloat(arry[1]) >= curr_t)) {
				return imageAtTime[key];
			}
		}
	}
}

function getViewboxAtTime(time) {
	var curr_t = parseFloat(time);
	var key;
	for (key in vboxValues) {
		if(vboxValues.hasOwnProperty(key)) {
			var arry = key.split(",");
			if(arry[1] == "end") {
				return vboxValues[key];
			}
			else if ((parseFloat(arry[0]) <= curr_t) && (parseFloat(arry[1]) >= curr_t)) {
				return vboxValues[key];
			}
		}
	}
}

function getCursorAtTime(time) {
	var coords = cursorValues[time];
	if(coords) return coords.split(' ');
}

function removeSlideChangeAttribute() {
	$('#video').removeAttr('slide-change');
	Popcorn('#video').unlisten(Popcorn.play, 'removeSlideChangeAttribute');
}

function hideWhiteboardIfDeskshare(time) {
  var num_current = current_image.substr(5);
  var wbcanvas;

  if(svgobj.contentDocument)
    wbcanvas = svgobj.contentDocument.getElementById("canvas" + num_current);
  else
    wbcanvas = svgobj.getSVGDocument('svgfile').getElementById("canvas" + num_current);

  if(wbcanvas !== null) {
    var sharing = false;

    for (var m = 0; m < deskshareTimes.length; m++) {
      var start_timestamp = deskshareTimes[m][0];
      var stop_timestamp = deskshareTimes[m][1];

      if(time >= start_timestamp && time <= stop_timestamp)
        sharing = true;
    }

    if(sharing) {
      wbcanvas.setAttribute("display", "none");
      document.getElementById("cursor").style.display = 'none';
    } else {
      wbcanvas.setAttribute("display", "");
      document.getElementById("cursor").style.display = '';
    }
  }
}

// - - - END OF JAVASCRIPT FUNCTIONS - - - //



function runPopcorn() {
  console.log("** Running popcorn");

  getMetadata();

  if(svgobj.contentDocument) svgfile = svgobj.contentDocument.getElementById("svgfile");
  else svgfile = svgobj.getSVGDocument('svgfile');

  //making the object for requesting the read of the XML files.
  if (window.XMLHttpRequest) {
  	// code for IE7+, Firefox, Chrome, Opera, Safari
  	var	xmlhttp = new XMLHttpRequest();
  } else {
  	// code for IE6, IE5
  	var xmlhttp = new ActiveXObject("Microsoft.XMLHTTP");
  }

  // PROCESS SHAPES.SVG (in XML format).
  console.log("** Getting shapes_svg");
  xmlhttp.open("GET", shapes_svg, false);
  xmlhttp.send();
  var xmlDoc = xmlhttp.responseXML;

  console.log("** Processing shapes_svg");
  //getting all the event tags
  var shapeelements = xmlDoc.getElementsByTagName("svg");

  //get the array of values for the first shape (getDataPoints(0) is the first shape).
  var array = $(shapeelements[0]).find("g").filter(function(){ //get all the lines from the svg file
    return $(this).attr('class') == 'shape';
  });

  // Newer recordings have slide images identified by class="slide"
  // because they might include images in shapes
  var images = shapeelements[0].getElementsByClassName("slide");
  // To handle old recordings, fetch a list of all images instead
  if (images.length == 0) {
    images = shapeelements[0].getElementsByTagName("image");
  }

  //create a map from timestamp to id list
  var timestampToId = {};
  for (var j = 0; j < array.length; j++) {
    shapeTime = array[j].getAttribute("timestamp");
    shapeId = array[j].getAttribute("id");

    if (timestampToId[shapeTime] == undefined) {
      timestampToId[shapeTime] = new Array(0);
    }
    timestampToId[shapeTime].push(shapeId);
  }

  //fill the times array with the times of the svg images.
  for (var j = 0; j < array.length; j++) {
    times[j] = array[j].getAttribute("timestamp");
  }

  var times_length = times.length; //get the length of the times array.

  console.log("** Getting text files");
  for(var m = 0; m < images.length; m++) {
  	len = images[m].getAttribute("in").split(" ").length;
  	for(var n = 0; n < len; n++) {
  		imageAtTime[[images[m].getAttribute("in").split(" ")[n], images[m].getAttribute("out").split(" ")[n]]] = images[m].getAttribute("id");
  	}

        // the logo at the start has no text attribute
        if (images[m].getAttribute("text")) {
          var txtFile = false;
          if (window.XMLHttpRequest) {
  	    // code for IE7+, Firefox, Chrome, Opera, Safari
  	    txtFile = new XMLHttpRequest();
          } else {
  	    // code for IE6, IE5
  	    txtFile = new ActiveXObject("Microsoft.XMLHTTP");
          }
          var imgid = images[m].getAttribute("id"); //have to save the value because images array might go out of scope
          txtFile.open("GET", url + "/" + images[m].getAttribute("text"), false);
          txtFile.onreadystatechange = function() {
              if (txtFile.readyState === 4) {
                if (txtFile.status === 200) {
                  slidePlainText[imgid] = $('<div/>').text(txtFile.responseText).html();
                  //console.log("**Text file read " + imgid);
                }
              }
          };
          txtFile.send(null);
        }
  }

  // PROCESS PANZOOMS.XML
  console.log("** Getting panzooms.xml");
  xmlhttp.open("GET", events_xml, false);
  xmlhttp.send();
  xmlDoc = xmlhttp.responseXML;
  //getting all the event tags
  console.log("** Processing panzooms.xml");
  var panelements = xmlDoc.getElementsByTagName("recording");
  var panZoomArray = panelements[0].getElementsByTagName("event");
  viewBoxes = xmlDoc.getElementsByTagName("viewBox");

  var pzlen = panZoomArray.length;
  var second_val;
  //fill the times array with the times of the svg images.
  for (var k = 0;k < pzlen; k++) {
  	if(panZoomArray[k+1] == undefined) {
  		second_val = "end";
  	}
  	else second_val = panZoomArray[k+1].getAttribute("timestamp");
  	vboxValues[[panZoomArray[k].getAttribute("timestamp"), second_val]] = viewBoxes[k].childNodes[0].data;
  }


  // PROCESS CURSOR.XML
  console.log("** Getting cursor.xml");
  xmlhttp.open("GET", cursor_xml, false);
  xmlhttp.send();
  xmlDoc = xmlhttp.responseXML;
  //getting all the event tags
  console.log("** Processing cursor.xml");
  var curelements = xmlDoc.getElementsByTagName("recording");
  var cursorArray = curelements[0].getElementsByTagName("event");
  coords = xmlDoc.getElementsByTagName("cursor");

  var clen = cursorArray.length;
  //fill the times array with the times of the svg images.
  if(cursorArray.length != 0) cursorValues["0"] = "0 0";
  for (var m = 0; m < clen; m++) {
  	cursorValues[cursorArray[m].getAttribute("timestamp")] = coords[m].childNodes[0].data;
  }


  // PROCESS DESKSHARE.XML
  console.log("** Getting deskshare.xml");
  xmlhttp.open("GET", deskshare_xml, false);
  xmlhttp.send();
  xmlDoc = xmlhttp.responseXML;
  //getting all the event tags
  console.log("** Processing deskshare.xml");
  var deskelements = xmlDoc.getElementsByTagName("recording");
  var deskshareArray = deskelements[0].getElementsByTagName("event");

  if(deskshareArray != null && deskshareArray.length != 0) {
    for (var m = 0; m < deskshareArray.length; m++) {
      var deskTimes = [parseFloat(deskshareArray[m].getAttribute("start_timestamp")),parseFloat(deskshareArray[m].getAttribute("stop_timestamp"))];
      deskshareTimes[m] = deskTimes;
    }
  }

  svgobj.style.left = document.getElementById("slide").offsetLeft + "px";
  svgobj.style.top = "0px";
  var next_shape;
  var shape;
  for (var j = 0; j < array.length - 1; j++) { //iterate through all the shapes and pick out the main ones
    var time = array[j].getAttribute("timestamp");
    shape = array[j].getAttribute("shape");
    next_shape = array[j+1].getAttribute("shape");

  	if(shape !== next_shape) {
  		main_shapes_ids.push(array[j].getAttribute("id"));
  	}
  }
  if (array.length !== 0) {
    main_shapes_ids.push(array[array.length-1].getAttribute("id")); //put last value into this array always!
  }

  var get_shapes_in_time = function(t) {
    // console.log("** Getting shapes in time");
    var shapes_in_time = timestampToId[t];
    var shapes = [];
    if (shapes_in_time != undefined) {
      var shape = null;
      for (var i = 0; i < shapes_in_time.length; i++) {
        var id = shapes_in_time[i];
        if(svgobj.contentDocument) shape = svgobj.contentDocument.getElementById(id);
        else shape = svgobj.getSVGDocument('svgfile').getElementById(id);

        if (shape !== null) { //if there is actually a new shape to be displayed
          shape = shape.getAttribute("shape"); //get actual shape tag for this specific time of playback
          shapes.push(shape);
        }
      }
    }
    return shapes;
  };

  var p = new Popcorn("#video");
  //update 60x / second the position of the next value.
  p.code({
      start: 1, // start time
      end: p.duration(),
      onFrame: function(options) {
        //console.log("**Popcorn video onframe");
        if(!((p.paused() === true) && (p.seeking() === false))) {
          var t = p.currentTime().toFixed(1); //get the time and round to 1 decimal place

          current_shapes = get_shapes_in_time(t);

          //redraw everything (only way to make everything elegant)
          for (var i = 0; i < array.length; i++) {
            var time_s = array[i].getAttribute("timestamp");
            var time_f = parseFloat(time_s);

            if(svgobj.contentDocument) shape = svgobj.contentDocument.getElementById(array[i].getAttribute("id"));
            else shape = svgobj.getSVGDocument('svgfile').getElementById(array[i].getAttribute("id"));

            var shape_i = shape.getAttribute("shape");
            if (time_f < t) {
              if(current_shapes.indexOf(shape_i) > -1) { //currently drawing the same shape so don't draw the older steps
                shape.style.visibility = "hidden"; //hide older steps to shape
              } else if(main_shapes_ids.indexOf(shape.getAttribute("id")) > -1) { //as long as it is a main shape, it can be drawn... no intermediate steps.
                if(parseFloat(shape.getAttribute("undo")) === -1) { //As long as the undo event hasn't happened yet...
                  shape.style.visibility = "visible";
                } else if (parseFloat(shape.getAttribute("undo")) > t) {
                  shape.style.visibility = "visible";
                } else {
                  shape.style.visibility = "hidden";
                }
              }
            } else if(time_s === t) { //for the shapes with the time specific to the current time
              // only makes visible the last drawing of a given shape
              var idx = current_shapes.indexOf(shape_i);
              if (idx > -1) {
                current_shapes.splice(idx, 1);
                idx = current_shapes.indexOf(shape_i);
                if (idx > -1) {
                  shape.style.visibility = "hidden";
                } else {
                  shape.style.visibility = "visible";
                }
              } else {
                // this is an inconsistent state, since current_shapes should have at least one drawing of this shape
                shape.style.visibility = "hidden";
              }
            } else { //for shapes that shouldn't be drawn yet (larger time than current time), don't draw them.
              shape.style.visibility = "hidden";
            }
          }

          var next_image = getImageAtTime(t); //fetch the name of the image at this time.
          var imageXOffset = 0;
          var imageYOffset = 0;

          if(current_image && (current_image !== next_image) && (next_image !== undefined)){	//changing slide image
            if(svgobj.contentDocument) {
              var img = svgobj.contentDocument.getElementById(current_image);
              if (img) {
                img.style.visibility = "hidden";
              }
              var ni = svgobj.contentDocument.getElementById(next_image);
            }
            else {
              var img = svgobj.getSVGDocument('svgfile').getElementById(current_image);
              if (img) {
                img.style.visibility = "hidden";
              }
              var ni = svgobj.getSVGDocument('svgfile').getElementById(next_image);
            }
            document.getElementById("slideText").innerHTML = ""; //destroy old plain text

            ni.style.visibility = "visible";
            document.getElementById("slideText").innerHTML = slidePlainText[next_image] + next_image; //set new plain text

            if ($("#accEnabled").is(':checked')) {
              //pause the playback on slide change
              p.pause();
              $('#video').attr('slide-change', 'slide-change');
              p.listen(Popcorn.play, removeSlideChangeAttribute);
            }

            var num_current = current_image.substr(5);
            var num_next = next_image.substr(5);

            if(svgobj.contentDocument) currentcanvas = svgobj.contentDocument.getElementById("canvas" + num_current);
            else currentcanvas = svgobj.getSVGDocument('svgfile').getElementById("canvas" + num_current);

            if(currentcanvas !== null) {
              currentcanvas.setAttribute("display", "none");
            }

            if(svgobj.contentDocument) nextcanvas = svgobj.contentDocument.getElementById("canvas" + num_next);
            else nextcanvas = svgobj.getSVGDocument('svgfile').getElementById("canvas" + num_next);

            if((nextcanvas !== undefined) && (nextcanvas != null)) {
              nextcanvas.setAttribute("display", "");
            }
            previous_image = current_image;
            current_image = next_image;
          }

          if(svgobj.contentDocument) var thisimg = svgobj.contentDocument.getElementById(current_image);
          else var thisimg = svgobj.getSVGDocument('svgfile').getElementById(current_image);

          if (thisimg) {
            var imageWidth = parseInt(thisimg.getAttribute("width"), 10);
            var imageHeight = parseInt(thisimg.getAttribute("height"), 10);

            var vboxVal = getViewboxAtTime(t);
            if(vboxVal !== undefined) {
              setViewBox(vboxVal);
<<<<<<< HEAD
            }

            var cursorVal = getCursorAtTime(t);
            if (cursorVal != null) {
              cursorShownAt = new Date().getTime();
              showCursor(true);
              // width and height are divided by 2 because that's the value used as a reference
              // when positions in cursor.xml is calculated
              drawCursor(parseFloat(cursorVal[0]) / (imageWidth/2), parseFloat(cursorVal[1]) / (imageHeight/2), thisimg);

              // hide the cursor after 3s of inactivity
            } else if (cursorShownAt < new Date().getTime() - 3000) {
              showCursor(false);
            }

=======
            }

            var cursorVal = getCursorAtTime(t);
            if (cursorVal != null) {
              cursorShownAt = new Date().getTime();
              showCursor(true);
              // width and height are divided by 2 because that's the value used as a reference
              // when positions in cursor.xml is calculated
              drawCursor(parseFloat(cursorVal[0]) / (imageWidth/2), parseFloat(cursorVal[1]) / (imageHeight/2), thisimg);

              // hide the cursor after 3s of inactivity
            } else if (cursorShownAt < new Date().getTime() - 3000) {
              showCursor(false);
            }

>>>>>>> a05a7ca6
            // store the current slide and adjust the size of the slides
            currentImage = thisimg;
            resizeSlides();
          }
          hideWhiteboardIfDeskshare(t);
       }
    }
  });
};

function removeLoadingScreen() {
  spinner.stop();
  $("#playback-content").css('visibility','visible');
  $("#loading-recording").css('visibility','hidden');
  $("#loading-recording").css('height','0');
  $("#load-recording-msg").css('display','none');
}

function defineStartTime() {
  console.log("** Defining start time");

  if (params.t === undefined)
    return 1;

  var extractNumber = /\d+/g;
  var extractUnit = /\D+/g;
  var temp_start_time = 0;

  while (true) {
    var param1 = extractUnit.exec(params.t);
    var param2 = extractNumber.exec(params.t);
    if (param1 == null || param2 == null)
      break;

    var unit = String(param1).toLowerCase();
    var value = parseInt(String(param2));

    if (unit == "h")
      value *= 3600;
    else if (unit == "m")
      value *= 60;

    temp_start_time += value;
  }

  console.log("Start time: " + temp_start_time);
  return temp_start_time;
}

var current_canvas = "canvas0";
var current_image = "image0";
var previous_image = null;
var currentcanvas;
var shape;
var nextcanvas;
var next_image;
var next_pgid;
var curr_pgid;
var svgfile;
//current time
var t;
var len;
var current_shapes = [];
//coordinates for x and y for each second
var panAndZoomTimes = [];
var viewBoxes = [];
var coords = [];
var times = [];
// timestamp and id for drawings
var shapeTime;
var shapeId;
var clearTimes = [];
var main_shapes_ids = [];
var vboxValues = {};
var cursorValues = {};
var imageAtTime = {};
var slidePlainText = {}; //holds slide plain text for retrieval
var cursorStyle;
var cursorShownAt = 0;
<<<<<<< HEAD
=======
var deskshareTimes = [];
>>>>>>> a05a7ca6

var params = getUrlParameters();
var MEETINGID = params.meetingId;
// var HOST = window.location.host;
// var url = "http://" + HOST + "/presentation/" + MEETINGID;
var url = "/presentation/" + MEETINGID;
var shapes_svg = url + '/shapes.svg';
var events_xml = url + '/panzooms.xml';
var cursor_xml = url + '/cursor.xml';
var metadata_xml = url + '/metadata.xml';
<<<<<<< HEAD
=======
var deskshare_xml = url + '/deskshare.xml';
>>>>>>> a05a7ca6

var firstLoad = true;
var svjobjLoaded = false;

var svgobj = document.createElement('object');
svgobj.setAttribute('data', shapes_svg);
svgobj.setAttribute('height', '100%');
svgobj.setAttribute('width', '100%');

svgobj.addEventListener('load', function() {
  console.log("got svgobj 'load' event");
  runPopcorn();

  if (svjobjLoaded) {
    return;
  }
  svjobjLoaded = true;

  generateThumbnails();

  var p = Popcorn("#video");
  p.currentTime(defineStartTime());

  removeLoadingScreen();
}, false);

// Fetches the metadata associated with the recording and uses it to configure
// the playback page
var getMetadata = function() {
  var xmlhttp;
  if (window.XMLHttpRequest) {// code for IE7, Firefox, Chrome, Opera, Safari
    xmlhttp = new XMLHttpRequest();
  } else {// code for IE6, IE5
    xmlhttp = new ActiveXObject("Microsoft.XMLHTTP");
  }
  xmlhttp.open("GET", metadata_xml, false);
  xmlhttp.send(null);

  if (xmlhttp.responseXML)
    var xmlDoc = xmlhttp.responseXML;
  else {
    var parser = new DOMParser();
    var xmlDoc = parser.parseFromString(xmlhttp.responseText, "application/xml");
  }

  var metadata = xmlDoc.getElementsByTagName("meta");
  if (metadata.length > 0) {
    metadata = metadata[0];

    var meetingName = metadata.getElementsByTagName("meetingName");
    if (meetingName.length > 0) {
      $("#recording-title").text(meetingName[0].textContent);
      $("#recording-title").attr("title", meetingName[0].textContent);
    }
  }
};

document.getElementById('slide').appendChild(svgobj);

var currentImage;

// A small hack to hide the cursor when resizing the window, so it's not
// misplaced while the window is being resized
window.onresize = function(event) {
	showCursor(false);
  resizeSlides();
};

// Resize the container that has the slides (and whiteboard) to be the maximum
// size possible but still maintaining the aspect ratio of the slides.
//
// This is done here only because of pan and zoom. Pan/zoom is done by modifiyng
// the svg's viewBox, and that requires the container that has the svg to be the
// exact size we want to display the slides so that parts of the svg that are outside
// of its parent's area are hidden. If we let the svg occupy all presentation area
// (letting the svg do the image resizing), the slides will move and zoom around the
// entire area when pan/zoom is activated, usually displaying more of the slide
// than we want to (i.e. more than was displayed in the conference).
var resizeSlides = function() {
  if (currentImage) {
    var $slide = $("#slide");

    var imageWidth = parseInt(currentImage.getAttribute("width"), 10);
    var imageHeight = parseInt(currentImage.getAttribute("height"), 10);
    var imgRect = currentImage.getBoundingClientRect();
    var aspectRatio = imageWidth/imageHeight;
    var max = aspectRatio * $slide.parent().outerHeight();
    $slide.css("max-width", max);

    var height = $slide.parent().width() / aspectRatio;
    $slide.css("max-height", height);
  }
};<|MERGE_RESOLUTION|>--- conflicted
+++ resolved
@@ -456,7 +456,6 @@
             var vboxVal = getViewboxAtTime(t);
             if(vboxVal !== undefined) {
               setViewBox(vboxVal);
-<<<<<<< HEAD
             }
 
             var cursorVal = getCursorAtTime(t);
@@ -472,23 +471,6 @@
               showCursor(false);
             }
 
-=======
-            }
-
-            var cursorVal = getCursorAtTime(t);
-            if (cursorVal != null) {
-              cursorShownAt = new Date().getTime();
-              showCursor(true);
-              // width and height are divided by 2 because that's the value used as a reference
-              // when positions in cursor.xml is calculated
-              drawCursor(parseFloat(cursorVal[0]) / (imageWidth/2), parseFloat(cursorVal[1]) / (imageHeight/2), thisimg);
-
-              // hide the cursor after 3s of inactivity
-            } else if (cursorShownAt < new Date().getTime() - 3000) {
-              showCursor(false);
-            }
-
->>>>>>> a05a7ca6
             // store the current slide and adjust the size of the slides
             currentImage = thisimg;
             resizeSlides();
@@ -568,10 +550,7 @@
 var slidePlainText = {}; //holds slide plain text for retrieval
 var cursorStyle;
 var cursorShownAt = 0;
-<<<<<<< HEAD
-=======
 var deskshareTimes = [];
->>>>>>> a05a7ca6
 
 var params = getUrlParameters();
 var MEETINGID = params.meetingId;
@@ -582,10 +561,7 @@
 var events_xml = url + '/panzooms.xml';
 var cursor_xml = url + '/cursor.xml';
 var metadata_xml = url + '/metadata.xml';
-<<<<<<< HEAD
-=======
 var deskshare_xml = url + '/deskshare.xml';
->>>>>>> a05a7ca6
 
 var firstLoad = true;
 var svjobjLoaded = false;
