--- conflicted
+++ resolved
@@ -19,7 +19,6 @@
 <html>
 <head>
   <title>Recording Playback</title>
-  <link rel="icon" type="image/png" href="mconf.png">
   <link rel="stylesheet" href="css/bbb.playback.css">
   <script type="text/javascript" src="lib/jquery.min.js"></script>
   <script type="text/javascript" src="lib/jquery-ui.min.js"></script>
@@ -48,40 +47,9 @@
   </style>
 </head>
 <body>
-<<<<<<< HEAD
 	<div id="loading-recording">
 		<div id="spinner"></div>
 		<p id="load-recording-msg">Initializing recording </p>
-=======
-	<h1 class="visually-hidden">Recording Playback</h1>
-	<div id="playbackArea" class="clearfix" role="main">
-		<h2 class="visually-hidden">Slide Thumbnails</h2>
-		<div id="thumbnails" role="region" aria-label="Slide thumbnails"></div>
-		<h2 class="visually-hidden">Presentation Slides</h2>
-		<div id="presentation">
-			<div class="circle" id="cursor" style="visibility:hidden;"></div>
-			<div id="slide" role="img" aria-labelledby="slideText"></div>
-			<div id="slideText" class="visually-hidden" aria-live="polite"></div>
-		</div>
-		<div id="chatAndMediaArea">
-			<h2 class="visually-hidden">Chat Messages</h2>
-			<input type="checkbox" name="exposechat" id="exposechat" value="exposechat" class="visually-hidden" checked="checked" />
-			<label for="exposechat" class="visually-hidden">Read chat messages</label>
-			<div id="chat" aria-live="polite" role="region" aria-label="Chat messages"></div>
-			<div id="videoRecordingWrapper" role="region" aria-label="Video">
-<!--
-			  <video id="webcam" >You must use an HTML5 capable browser to view this page.
-			  This playback requires modern browser, please use FF, Safari, Chrome</video>
--->			  
-		  	</div>
-	  		<div id="audioRecordingWrapper" role="region" aria-label="Audio">
-<!--
-		  	  <audio id="video">You must use an HTML5 capable browser to view this page.
-			  This playback requires modern browser, please use FF, Safari, Chrome</audio>	
--->
-			</div>
-	  	</div>
->>>>>>> f8e63fd6
 	</div>
 	<div id="playback-content">
 		<h1 class="visually-hidden">BigBlueButton Playback</h1>
@@ -129,7 +97,7 @@
 		-->
 	</div>	
 	<div id="footer">
-                <p>Recorded with <a target="_blank" href="http://mconf.org/">Mconf</a> (Powered by <a target="_blank" href="http://bigbluebutton.org/">BigBlueButton</a>). </p>
+                <p>Recorded with <a target="_blank" href="http://mconf.org/">Mconf</a>. </p>
                 <p>Use <a target="_blank" href="http://mozilla.org/firefox">Mozilla Firefox</a> or
                    <a target="_blank" href="http://google.com/chrome/">Google Chrome</a> to play this recording.
                 </p>
