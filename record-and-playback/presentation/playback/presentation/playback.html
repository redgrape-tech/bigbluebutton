<!DOCTYPE html>
<!--
BigBlueButton open source conferencing system - http://www.bigbluebutton.org/

Copyright (c) 2012 BigBlueButton Inc. and by respective authors (see below).

This program is free software; you can redistribute it and/or modify it under the
terms of the GNU Lesser General Public License as published by the Free Software
Foundation; either version 3.0 of the License, or (at your option) any later
version.
*
BigBlueButton is distributed in the hope that it will be useful, but WITHOUT ANY
WARRANTY; without even the implied warranty of MERCHANTABILITY or FITNESS FOR A
PARTICULAR PURPOSE. See the GNU Lesser General Public License for more details.

You should have received a copy of the GNU Lesser General Public License along
with BigBlueButton; if not, see <http://www.gnu.org/licenses/>.
-->
<html>
<head>
  <title>BigBlueButton Playback</title>
  <link rel="stylesheet" href="css/bbb.playback.css">
  
  <script type="text/javascript" src="https://ajax.googleapis.com/ajax/libs/jquery/1.8.0/jquery.min.js"></script>
  <script type="text/javascript" src="lib/jquery-ui-1.8.23.custom.min.js"></script>

  <link href="acornmediaplayer/acornmediaplayer.base.css" rel="stylesheet" type="text/css" />
  <script src="acornmediaplayer/jquery.acornmediaplayer.js"></script>
  <link href="acornmediaplayer/themes/access/acorn.access.css" rel="stylesheet" type="text/css" />

  <script type="text/javascript" src="playback.js"></script>
  <script src="lib/popcorn-complete.min.js"></script>
  <script src="lib/popcorn.chattimeline.js"></script>

  <script>
	jQuery(function() {
		jQuery('video').acornMediaPlayer();
		$('.acorn-controls').width('500');
		$('.acorn-controls').position({
			"my": "center top",
			"at": "center bottom",
			"of": $('#playbackArea'),
			"offset": "0 -90"
		});
	});
  </script>

  <style>
	.acorn-player.access {
		overflow: visible;
	}
  </style>
</head>
<body>
	<div id="playbackArea" class="clearfix" role="main">
		<div id="thumbnails" role="region" aria-label="Slide thumbnails"></div>
		<div id="presentation">
			<div class="circle" id="cursor" style="visibility:hidden;"></div>
			<div id="slide" role="region" aria-label="Slide"></div>
			<div id="slideText" class="visually-hidden" role="region" aria-live="polite" aria-label="polite"></div>
		</div>
		<div class="chatcontainer">
			<div id="chat" aria-live="polite" role="region" aria-label="Chat messages"></div>
			<div id="videoRecordingWrapper" role="region" aria-label="Video">
<<<<<<< HEAD
		  		<video id="video" controls>You must use an HTML5 capable browser to view this page.
			  		This playback requires modern browser, please use FF, Safari, Chrome
				</video>			  
			</div>
		  	<div id="audioRecordingWrapper" role="region" aria-label="Audio"></div>
=======
			  <video id="webcam" >You must use an HTML5 capable browser to view this page.
			  This playback requires modern browser, please use FF, Safari, Chrome</video>			  
		  	</div>
		  	<div id="audioRecordingWrapper" role="region" aria-label="Audio">
		  		<audio id="video" controls>You must use an HTML5 capable browser to view this page.
			  This playback requires modern browser, please use FF, Safari, Chrome</audio>	
		  	</div>
>>>>>>> d3ff17ab
		</div>
	</div>
	
	<div id="accInfo">
		<input id="accEnabled" type="checkbox" value="accEnabled" />
		<label for="accEnabled">Enable accessibility pauses</label><br/>
		<div id="countdown" />
	</div>

	<p id="footer">Recorded with <a href="http://bigbluebutton.org/">BigBlueButton</a>.</p>
<!--	<script src='lib/writing.js'></script> -->
</body>
</html>

<|MERGE_RESOLUTION|>--- conflicted
+++ resolved
@@ -62,13 +62,6 @@
 		<div class="chatcontainer">
 			<div id="chat" aria-live="polite" role="region" aria-label="Chat messages"></div>
 			<div id="videoRecordingWrapper" role="region" aria-label="Video">
-<<<<<<< HEAD
-		  		<video id="video" controls>You must use an HTML5 capable browser to view this page.
-			  		This playback requires modern browser, please use FF, Safari, Chrome
-				</video>			  
-			</div>
-		  	<div id="audioRecordingWrapper" role="region" aria-label="Audio"></div>
-=======
 			  <video id="webcam" >You must use an HTML5 capable browser to view this page.
 			  This playback requires modern browser, please use FF, Safari, Chrome</video>			  
 		  	</div>
@@ -76,7 +69,6 @@
 		  		<audio id="video" controls>You must use an HTML5 capable browser to view this page.
 			  This playback requires modern browser, please use FF, Safari, Chrome</audio>	
 		  	</div>
->>>>>>> d3ff17ab
 		</div>
 	</div>
 	
