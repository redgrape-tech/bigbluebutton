/*

BigBlueButton open source conferencing system - http://www.bigbluebutton.org/

Copyright (c) 2012 BigBlueButton Inc. and by respective authors (see below).

This program is free software; you can redistribute it and/or modify it under the
terms of the GNU Lesser General Public License as published by the Free Software
Foundation; either version 3.0 of the License, or (at your option) any later
version.

BigBlueButton is distributed in the hope that it will be useful, but WITHOUT ANY
WARRANTY; without even the implied warranty of MERCHANTABILITY or FITNESS FOR A
PARTICULAR PURPOSE. See the GNU Lesser General Public License for more details.

You should have received a copy of the GNU Lesser General Public License along
with BigBlueButton; if not, see <http://www.gnu.org/licenses/>.

*/

html{
}
body {
	font-family: Verdana;
	background: #eee;
	padding-top: 30px;
}
h1 {
	text-align:center
}
br{
	display:none
}

/*
 * clearfix
 * see: http://css-tricks.com/snippets/css/clear-fix/
 */
.clearfix:after {
	visibility: hidden;
	display: block;
	font-size: 0;
	content: " ";
	clear: both;
	height: 0;
}
* html .clearfix             { zoom: 1; } /* IE6 */
*:first-child+html .clearfix { zoom: 1; } /* IE7 */

#playbackArea {
	width: 1360px; /* #slide.width + #chat.width + #audioRecording.width */
	margin: 0 auto;
}

#audioRecording{
	display: block;
	margin-left: auto;
	margin-right: auto;
	width: 100%;
}

#webcam{
  width: 402px;
}

#video{
  width: 402px;
}

/* To remove the white space on top of the audio tag in Firefox
 * See: http://stackoverflow.com/questions/9527453/firefox-and-html5-audio-element-dont-play-well-together
 */
@-moz-document url-prefix() {
	#audioRecordingWrapper{
		position: relative;
		height: 28px;
	}
	#audioRecording {
		position: absolute;
		bottom: 0;
	}
}

#presentation {
	float: left;
	position: relative;
}

#slide {
	background-image: url('../logo.png');
	text-align: center;
	border: 1px solid #ccc;
	width: 800px;
	height: 600px; /* same as slide images */
}

/* Visually hides text
 * see: yaccessibilityblog.com/library/css-clip-hidden-content.html
 */
.visually-hidden {
	position: absolute !important;
	clip: rect(1px 1px 1px 1px); /* IE6, IE7 */
	clip: rect(1px, 1px, 1px, 1px);
	padding: 0 !important;
	border: 0 !important;
	height: 1px !important;
	width: 1px !important;
	overflow: hidden;
}

.chatcontainer{
	float: right;
	background: white;
<<<<<<< HEAD
	height: 300px;
	width: 402px;
=======
	height: 300px; 
	width: 400px;
>>>>>>> d3ff17ab
}
#chat{
	margin: 0 auto;
	padding: 0 10px;
	border: 1px solid #ccc;
	height: 300px;
}
#chat div{
	padding:0px;
	font-size:13px;
}
#big {display:none}
#mid {display:none}

#thumbnails {
	float: left;
	width: 130px;
	height: 600px; /* same as #slide */
	background: #fff;
	border: 1px solid #bbb;
	margin-right: 10px;
	overflow-y: scroll;
	overflow-x: hidden;
}

#thumbnails img.thumbnail {
	width: 100px;
	height: auto;
	border: 1px solid #eee;
	margin: 5px;
	cursor: pointer;
	vertical-align: bottom;
}

#thumbnails .thumbnail-wrapper {
	position: relative;
	margin: 0;
	padding: 0;
}

#thumbnails .thumbnail-wrapper.active {
	background-color: #D9EDF7;
}

#thumbnails .thumbnail-wrapper.active img.thumbnail {
	border-color: #3A87AD;
}

#thumbnails .thumbnail-label {
	color: #fff;
	background: #3A87AD;
	font-weight: bold;
	font-size: 12px;
	position: absolute;
	bottom: 5px;
	left: 5px;
	max-width: 90px;
	text-align: center;
	display: none;
	padding: 2px 5px;
	cursor: pointer;
}

#accInfo{
        margin: 20px auto;
        font-size:0.75em;
        text-align: center;
        clear: both;
	padding-top: 75px;
}

#footer{
        margin: 20px auto;
        font-size:0.75em;
        color: #666;
        text-align: center;
        clear: both;
	padding-top: 5px;
}

.circle {
	height: 12px;
	width: 12px;
	border-radius: 50%;
}


#cursor {
	position: relative;
	background: red;
}<|MERGE_RESOLUTION|>--- conflicted
+++ resolved
@@ -111,13 +111,8 @@
 .chatcontainer{
 	float: right;
 	background: white;
-<<<<<<< HEAD
-	height: 300px;
-	width: 402px;
-=======
 	height: 300px; 
 	width: 400px;
->>>>>>> d3ff17ab
 }
 #chat{
 	margin: 0 auto;
