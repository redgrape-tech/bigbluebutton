--- conflicted
+++ resolved
@@ -1,8 +1,5 @@
-<<<<<<< HEAD
 bin
 build
 dist
 lib
-=======
-build
->>>>>>> ef40a1cb
+build