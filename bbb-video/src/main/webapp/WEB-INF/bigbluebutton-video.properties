redis.host=127.0.0.1
redis.port=6379
<<<<<<< HEAD

# timeout (ms) to close the relay after the last listener disconnected
relayTimeout=60000

=======
# recording keys should expire in 14 days
redis.keyExpiry=1209600

>>>>>>> c3de0a9c
<|MERGE_RESOLUTION|>--- conflicted
+++ resolved
@@ -1,12 +1,4 @@
-redis.host=127.0.0.1
-redis.port=6379
-<<<<<<< HEAD
-
-# timeout (ms) to close the relay after the last listener disconnected
-relayTimeout=60000
-
-=======
-# recording keys should expire in 14 days
-redis.keyExpiry=1209600
-
->>>>>>> c3de0a9c
+redis.host=127.0.0.1
+redis.port=6379
+# recording keys should expire in 14 days
+redis.keyExpiry=1209600