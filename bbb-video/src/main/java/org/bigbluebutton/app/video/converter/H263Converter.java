--- conflicted
+++ resolved
@@ -23,18 +23,12 @@
 	private String origin;
 	private Integer numListeners = 0;
 
-<<<<<<< HEAD
-	private FFmpegCommand ffmpeg;
-	private ProcessMonitor processMonitor;
-
-=======
 	private MessagePublisher publisher;
 	private Boolean publishing;
 	private String ipAddress;
 	private String meetingId;
 	private String userId;
-	
->>>>>>> 6f40494a
+
 	/**
 	 * Creates a H263Converter from a given streamName. It is assumed
 	 * that one listener is responsible for this creation, therefore
