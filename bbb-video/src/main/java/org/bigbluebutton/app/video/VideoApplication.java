--- conflicted
+++ resolved
@@ -1,286 +1,267 @@
-/**
-* BigBlueButton open source conferencing system - http://www.bigbluebutton.org/
-* 
-* Copyright (c) 2012 BigBlueButton Inc. and by respective authors (see below).
-*
-* This program is free software; you can redistribute it and/or modify it under the
-* terms of the GNU Lesser General Public License as published by the Free Software
-* Foundation; either version 3.0 of the License, or (at your option) any later
-* version.
-* 
-* BigBlueButton is distributed in the hope that it will be useful, but WITHOUT ANY
-* WARRANTY; without even the implied warranty of MERCHANTABILITY or FITNESS FOR A
-* PARTICULAR PURPOSE. See the GNU Lesser General Public License for more details.
-*
-* You should have received a copy of the GNU Lesser General Public License along
-* with BigBlueButton; if not, see <http://www.gnu.org/licenses/>.
-*
-*/
-package org.bigbluebutton.app.video;
-
-import java.util.HashMap;
-import java.util.Map;
-<<<<<<< HEAD
-import java.util.concurrent.TimeUnit;
-
-=======
-import java.util.concurrent.ConcurrentHashMap;
-import java.util.Timer;
-import java.util.TimerTask;
->>>>>>> f3fb3032
-import org.red5.logging.Red5LoggerFactory;
-import org.red5.server.adapter.MultiThreadedApplicationAdapter;
-import org.red5.server.api.IConnection;
-import org.red5.server.api.Red5;
-import org.red5.server.api.scope.IScope;
-import org.red5.server.api.scope.IBasicScope;
-import org.red5.server.api.scope.IBroadcastScope;
-import org.red5.server.api.scope.ScopeType;
-import org.red5.server.api.stream.IBroadcastStream;
-import org.red5.server.api.stream.IPlayItem;
-import org.red5.server.api.stream.IServerStream;
-import org.red5.server.api.stream.IStreamListener;
-import org.red5.server.api.stream.ISubscriberStream;
-import org.red5.server.stream.ClientBroadcastStream;
-import org.slf4j.Logger;
-import org.apache.commons.lang3.StringUtils;
-
-public class VideoApplication extends MultiThreadedApplicationAdapter {
-	private static Logger log = Red5LoggerFactory.getLogger(VideoApplication.class, "video");
-	
-	private IScope appScope;
-	private IServerStream serverStream;
-	
-	private boolean recordVideoStream = false;
-	private EventRecordingService recordingService;
-	private final Map<String, IStreamListener> streamListeners = new HashMap<String, IStreamListener>();
-
-    private Map<String, CustomStreamRelay> remoteStreams = new ConcurrentHashMap<String, CustomStreamRelay>();
-    private Map<String, Integer> listenersOnRemoteStream = new ConcurrentHashMap<String, Integer>();
-
-	// Proxy disconnection timer
-	private Timer timer;
-	// Proxy disconnection timeout
-	// TODO: This timeout should be configurable
-	private long timeout = 60000L;
-
-	
-    @Override
-	public boolean appStart(IScope app) {
-	    super.appStart(app);
-		log.info("oflaDemo appStart");
-		System.out.println("oflaDemo appStart");    	
-		appScope = app;
-		timer = new Timer();
-		return true;
-	}
-
-    @Override
-	public boolean appConnect(IConnection conn, Object[] params) {
-		log.info("oflaDemo appConnect"); 
-       
-        return super.appConnect(conn, params);
-	}
-
-    @Override
-	public void appDisconnect(IConnection conn) {
-		log.info("oflaDemo appDisconnect");
-		if (appScope == conn.getScope() && serverStream != null) {
-			serverStream.close();
-		}
-		super.appDisconnect(conn);
-	}
-    
-    @Override
-    public void streamPublishStart(IBroadcastStream stream) {
-    	super.streamPublishStart(stream);
-    }
-    
-
-    public IBroadcastScope getBroadcastScope(IScope scope, String name) {
-    IBasicScope basicScope = scope.getBasicScope(ScopeType.BROADCAST, name);
-    if (!(basicScope instanceof IBroadcastScope)) {
-        return null;
-    } else {
-        return (IBroadcastScope) basicScope;
-    }
-}
-
-
-    @Override
-    public void streamBroadcastStart(IBroadcastStream stream) {
-    	IConnection conn = Red5.getConnectionLocal();  
-    	super.streamBroadcastStart(stream);
-    	log.info("streamBroadcastStart " + stream.getPublishedName() + " " + System.currentTimeMillis() + " " + conn.getScope().getName());
-        
-
-
-        /*String sourceServer = "143.54.10.63";
-        String sourceStreamName = stream.getPublishedName();
-        String destinationServer = "143.54.10.63";
-        String destinationStreamName = "320x240-teste";
-        String app = "video/"+Red5.getConnectionLocal().getScope().getName();
-        
-        CustomStreamRelay remoteRelay = new CustomStreamRelay();
-        remoteRelay.initRelay(new String[]{sourceServer, app, sourceStreamName, destinationServer, "video", destinationStreamName, "live"});
-        remoteRelay.startRelay();
-                
-        */
-        
-        if (recordVideoStream &&  stream.getPublishedName().contains("/") == false) {
-	    	recordStream(stream);
-	    	VideoStreamListener listener = new VideoStreamListener(); 
-	        listener.setEventRecordingService(recordingService);
-	        stream.addStreamListener(listener); 
-	        streamListeners.put(conn.getScope().getName() + "-" + stream.getPublishedName(), listener);
-        }
-    }
-
-    private Long genTimestamp() {
-    	return TimeUnit.NANOSECONDS.toMillis(System.nanoTime());
-    }
-    
-    @Override
-    public void streamBroadcastClose(IBroadcastStream stream) {
-    	IConnection conn = Red5.getConnectionLocal();  
-    	super.streamBroadcastClose(stream);
-    	
-    	if (recordVideoStream) {
-    		IStreamListener listener = streamListeners.remove(conn.getScope().getName() + "-" + stream.getPublishedName());
-    		if (listener != null) {
-    			stream.removeStreamListener(listener);
-    		}
-    		
-       	long publishDuration = (System.currentTimeMillis() - stream.getCreationTime()) / 1000;
-        log.info("streamBroadcastClose " + stream.getPublishedName() + " " + System.currentTimeMillis() + " " + conn.getScope().getName());
-    		Map<String, String> event = new HashMap<String, String>();
-    		event.put("module", "WEBCAM");
-    		event.put("timestamp", genTimestamp().toString());
-    		event.put("meetingId", conn.getScope().getName());
-    		event.put("stream", stream.getPublishedName());
-    		event.put("duration", new Long(publishDuration).toString());
-    		event.put("eventName", "StopWebcamShareEvent");
-    		
-    		recordingService.record(conn.getScope().getName(), event);    		
-    	}
-    }
-    
-    /**
-     * A hook to record a stream. A file is written in webapps/video/streams/
-     * @param stream
-     */
-    private void recordStream(IBroadcastStream stream) {
-    	IConnection conn = Red5.getConnectionLocal();   
-    	long now = System.currentTimeMillis();
-    	String recordingStreamName = stream.getPublishedName(); // + "-" + now; /** Comment out for now...forgot why I added this - ralam */
-     
-    	try {    		
-    		log.info("Recording stream " + recordingStreamName );
-    		ClientBroadcastStream cstream = (ClientBroadcastStream) this.getBroadcastStream(conn.getScope(), stream.getPublishedName());
-    		cstream.saveAs(recordingStreamName, false);
-    	} catch(Exception e) {
-    		log.error("ERROR while recording stream " + e.getMessage());
-    		e.printStackTrace();
-    	}    	
-    }
-
-	public void setRecordVideoStream(boolean recordVideoStream) {
-		this.recordVideoStream = recordVideoStream;
-	}
-	
-	public void setEventRecordingService(EventRecordingService s) {
-		recordingService = s;
-	}
-
-    @Override
-    public void streamPlayItemPlay(ISubscriberStream stream, IPlayItem item, boolean isLive) {
-        // log w3c connect event
-        String streamName = item.getName();
-        
-        //rtmp://SV1/video/conferencia
-        //SV2/SV3/SV4/streamName
-
-
-        if(streamName.contains("/")) {
-			synchronized(remoteStreams) {
-				if(remoteStreams.containsKey(streamName) == false) {
-					String[] parts = streamName.split("/");
-					String sourceServer = parts[0];
-					String sourceStreamName = StringUtils.join(parts, '/', 1, parts.length);
-					String destinationServer = Red5.getConnectionLocal().getHost();
-					String destinationStreamName = streamName;
-					String app = "video/"+Red5.getConnectionLocal().getScope().getName();
-					System.out.println("streamPlayItemPlay:: streamName [" + streamName + "]");
-					System.out.println("streamPlayItemPlay:: sourceServer [" + sourceServer + "]");
-					System.out.println("streamPlayItemPlay:: sourceStreamName [" + sourceStreamName + "]");
-					System.out.println("streamPlayItemPlay:: destinationServer [" + destinationServer + "]");
-					System.out.println("streamPlayItemPlay:: destinationStreamName [" + destinationStreamName + "]");
-					System.out.println("streamPlayItemPlay:: app [" + app + "]");
-
-					CustomStreamRelay remoteRelay = new CustomStreamRelay();
-					remoteRelay.initRelay(new String[]{sourceServer, app, sourceStreamName, destinationServer, app, destinationStreamName, "live"});
-					remoteRelay.startRelay();
-					remoteStreams.put(destinationStreamName, remoteRelay);
-					listenersOnRemoteStream.put(streamName, 1);
-				}
-				else {
-					Integer numberOfListeners = listenersOnRemoteStream.get(streamName) + 1;
-					listenersOnRemoteStream.put(streamName,numberOfListeners);
-				}
-			}
-		}
-		log.info("W3C x-category:stream x-event:play c-ip:{} x-sname:{} x-name:{}", new Object[] { Red5.getConnectionLocal().getRemoteAddress(), stream.getName(), item.getName() });
-	}
-
-    @Override
-    public void streamSubscriberClose(ISubscriberStream stream) {
-		synchronized(remoteStreams) {
-			super.streamSubscriberClose(stream);
-			String streamName = stream.getBroadcastStreamPublishName();
-			log.trace("Subscriber close for stream [{}]", streamName);
-			if(streamName.contains("/")) {
-				if(remoteStreams.containsKey(streamName)) {
-					Integer numberOfListeners = listenersOnRemoteStream.get(streamName);
-					if(numberOfListeners != null) {
-						numberOfListeners = numberOfListeners - 1;
-						listenersOnRemoteStream.put(streamName, numberOfListeners);
-						log.trace("Stream [{}] has {} subscribers left", streamName, numberOfListeners);
-						if(numberOfListeners < 1) {
-							log.info("Starting timeout to close proxy for stream: {}", streamName);
-							timer.schedule(new DisconnectProxyTask(streamName), timeout);
-						}
-					}
-				}
-			}
-		}
-    }
-
-	private final class DisconnectProxyTask extends TimerTask {
-		// Stream name that should be disconnected
-		private String streamName;
-
-		public DisconnectProxyTask(String streamName) {
-			this.streamName = streamName;
-		}
-
-		@Override
-		public void run() {
-			// Cancel this task
-			this.cancel();
-			// Check if someone reconnected
-			synchronized(remoteStreams) {
-				Integer numberOfListeners = listenersOnRemoteStream.get(streamName);
-				log.trace("Stream [{}] has {} subscribers", streamName, numberOfListeners);
-				if(numberOfListeners != null) {
-					if(numberOfListeners < 1) {
-						// No one else is connected to this stream, close relay
-						log.info("Stopping relay for stream [{}]", streamName);
-						listenersOnRemoteStream.remove(streamName);
-						CustomStreamRelay remoteRelay = remoteStreams.remove(streamName);
-						remoteRelay.stopRelay();
-					}
-				}
-			}
-		}
-	}
-}
+/**
+* BigBlueButton open source conferencing system - http://www.bigbluebutton.org/
+* 
+* Copyright (c) 2012 BigBlueButton Inc. and by respective authors (see below).
+*
+* This program is free software; you can redistribute it and/or modify it under the
+* terms of the GNU Lesser General Public License as published by the Free Software
+* Foundation; either version 3.0 of the License, or (at your option) any later
+* version.
+* 
+* BigBlueButton is distributed in the hope that it will be useful, but WITHOUT ANY
+* WARRANTY; without even the implied warranty of MERCHANTABILITY or FITNESS FOR A
+* PARTICULAR PURPOSE. See the GNU Lesser General Public License for more details.
+*
+* You should have received a copy of the GNU Lesser General Public License along
+* with BigBlueButton; if not, see <http://www.gnu.org/licenses/>.
+*
+*/
+package org.bigbluebutton.app.video;
+
+import java.util.HashMap;
+import java.util.Map;
+import java.util.concurrent.TimeUnit;
+import java.util.concurrent.ConcurrentHashMap;
+import java.util.Timer;
+import java.util.TimerTask;
+import org.red5.logging.Red5LoggerFactory;
+import org.red5.server.adapter.MultiThreadedApplicationAdapter;
+import org.red5.server.api.IConnection;
+import org.red5.server.api.Red5;
+import org.red5.server.api.scope.IScope;
+import org.red5.server.api.scope.IBasicScope;
+import org.red5.server.api.scope.IBroadcastScope;
+import org.red5.server.api.scope.ScopeType;
+import org.red5.server.api.stream.IBroadcastStream;
+import org.red5.server.api.stream.IPlayItem;
+import org.red5.server.api.stream.IServerStream;
+import org.red5.server.api.stream.IStreamListener;
+import org.red5.server.api.stream.ISubscriberStream;
+import org.red5.server.stream.ClientBroadcastStream;
+import org.slf4j.Logger;
+import org.apache.commons.lang3.StringUtils;
+
+public class VideoApplication extends MultiThreadedApplicationAdapter {
+	private static Logger log = Red5LoggerFactory.getLogger(VideoApplication.class, "video");
+	
+	private IScope appScope;
+	private IServerStream serverStream;
+	
+	private boolean recordVideoStream = false;
+	private EventRecordingService recordingService;
+	private final Map<String, IStreamListener> streamListeners = new HashMap<String, IStreamListener>();
+
+    private Map<String, CustomStreamRelay> remoteStreams = new ConcurrentHashMap<String, CustomStreamRelay>();
+    private Map<String, Integer> listenersOnRemoteStream = new ConcurrentHashMap<String, Integer>();
+
+	// Proxy disconnection timer
+	private Timer timer;
+	// Proxy disconnection timeout
+	// TODO: This timeout should be configurable
+	private long timeout = 60000L;
+
+	
+    @Override
+	public boolean appStart(IScope app) {
+	    super.appStart(app);
+		log.info("oflaDemo appStart");
+		System.out.println("oflaDemo appStart");    	
+		appScope = app;
+		timer = new Timer();
+		return true;
+	}
+
+    @Override
+	public boolean appConnect(IConnection conn, Object[] params) {
+		log.info("oflaDemo appConnect"); 
+		return super.appConnect(conn, params);
+	}
+
+    @Override
+	public void appDisconnect(IConnection conn) {
+		log.info("oflaDemo appDisconnect");
+		if (appScope == conn.getScope() && serverStream != null) {
+			serverStream.close();
+		}
+		super.appDisconnect(conn);
+	}
+    
+    @Override
+    public void streamPublishStart(IBroadcastStream stream) {
+    	super.streamPublishStart(stream);
+    }
+    
+
+    public IBroadcastScope getBroadcastScope(IScope scope, String name) {
+    IBasicScope basicScope = scope.getBasicScope(ScopeType.BROADCAST, name);
+    if (!(basicScope instanceof IBroadcastScope)) {
+        return null;
+    } else {
+        return (IBroadcastScope) basicScope;
+    }
+}
+
+
+    @Override
+    public void streamBroadcastStart(IBroadcastStream stream) {
+    	IConnection conn = Red5.getConnectionLocal();  
+    	super.streamBroadcastStart(stream);
+    	log.info("streamBroadcastStart " + stream.getPublishedName() + " " + System.currentTimeMillis() + " " + conn.getScope().getName());
+
+        if (recordVideoStream &&  stream.getPublishedName().contains("/") == false) {
+	    	recordStream(stream);
+	    	VideoStreamListener listener = new VideoStreamListener(); 
+	        listener.setEventRecordingService(recordingService);
+	        stream.addStreamListener(listener); 
+	        streamListeners.put(conn.getScope().getName() + "-" + stream.getPublishedName(), listener);
+        }
+    }
+
+    private Long genTimestamp() {
+    	return TimeUnit.NANOSECONDS.toMillis(System.nanoTime());
+    }
+    
+    @Override
+    public void streamBroadcastClose(IBroadcastStream stream) {
+    	IConnection conn = Red5.getConnectionLocal();  
+    	super.streamBroadcastClose(stream);
+    	
+    	if (recordVideoStream) {
+    		IStreamListener listener = streamListeners.remove(conn.getScope().getName() + "-" + stream.getPublishedName());
+    		if (listener != null) {
+    			stream.removeStreamListener(listener);
+    		}
+    		
+       	long publishDuration = (System.currentTimeMillis() - stream.getCreationTime()) / 1000;
+        log.info("streamBroadcastClose " + stream.getPublishedName() + " " + System.currentTimeMillis() + " " + conn.getScope().getName());
+    		Map<String, String> event = new HashMap<String, String>();
+    		event.put("module", "WEBCAM");
+    		event.put("timestamp", genTimestamp().toString());
+    		event.put("meetingId", conn.getScope().getName());
+    		event.put("stream", stream.getPublishedName());
+    		event.put("duration", new Long(publishDuration).toString());
+    		event.put("eventName", "StopWebcamShareEvent");
+    		
+    		recordingService.record(conn.getScope().getName(), event);    		
+    	}
+    }
+    
+    /**
+     * A hook to record a stream. A file is written in webapps/video/streams/
+     * @param stream
+     */
+    private void recordStream(IBroadcastStream stream) {
+    	IConnection conn = Red5.getConnectionLocal();   
+    	long now = System.currentTimeMillis();
+    	String recordingStreamName = stream.getPublishedName(); // + "-" + now; /** Comment out for now...forgot why I added this - ralam */
+     
+    	try {    		
+    		log.info("Recording stream " + recordingStreamName );
+    		ClientBroadcastStream cstream = (ClientBroadcastStream) this.getBroadcastStream(conn.getScope(), stream.getPublishedName());
+    		cstream.saveAs(recordingStreamName, false);
+    	} catch(Exception e) {
+    		log.error("ERROR while recording stream " + e.getMessage());
+    		e.printStackTrace();
+    	}    	
+    }
+
+	public void setRecordVideoStream(boolean recordVideoStream) {
+		this.recordVideoStream = recordVideoStream;
+	}
+	
+	public void setEventRecordingService(EventRecordingService s) {
+		recordingService = s;
+	}
+
+    @Override
+    public void streamPlayItemPlay(ISubscriberStream stream, IPlayItem item, boolean isLive) {
+        // log w3c connect event
+        String streamName = item.getName();
+        
+        //rtmp://SV1/video/conferencia
+        //SV2/SV3/SV4/streamName
+
+
+        if(streamName.contains("/")) {
+			synchronized(remoteStreams) {
+				if(remoteStreams.containsKey(streamName) == false) {
+					String[] parts = streamName.split("/");
+					String sourceServer = parts[0];
+					String sourceStreamName = StringUtils.join(parts, '/', 1, parts.length);
+					String destinationServer = Red5.getConnectionLocal().getHost();
+					String destinationStreamName = streamName;
+					String app = "video/"+Red5.getConnectionLocal().getScope().getName();
+					System.out.println("streamPlayItemPlay:: streamName [" + streamName + "]");
+					System.out.println("streamPlayItemPlay:: sourceServer [" + sourceServer + "]");
+					System.out.println("streamPlayItemPlay:: sourceStreamName [" + sourceStreamName + "]");
+					System.out.println("streamPlayItemPlay:: destinationServer [" + destinationServer + "]");
+					System.out.println("streamPlayItemPlay:: destinationStreamName [" + destinationStreamName + "]");
+					System.out.println("streamPlayItemPlay:: app [" + app + "]");
+
+					CustomStreamRelay remoteRelay = new CustomStreamRelay();
+					remoteRelay.initRelay(new String[]{sourceServer, app, sourceStreamName, destinationServer, app, destinationStreamName, "live"});
+					remoteRelay.startRelay();
+					remoteStreams.put(destinationStreamName, remoteRelay);
+					listenersOnRemoteStream.put(streamName, 1);
+				}
+				else {
+					Integer numberOfListeners = listenersOnRemoteStream.get(streamName) + 1;
+					listenersOnRemoteStream.put(streamName,numberOfListeners);
+				}
+			}
+		}
+		log.info("W3C x-category:stream x-event:play c-ip:{} x-sname:{} x-name:{}", new Object[] { Red5.getConnectionLocal().getRemoteAddress(), stream.getName(), item.getName() });
+	}
+
+    @Override
+    public void streamSubscriberClose(ISubscriberStream stream) {
+		synchronized(remoteStreams) {
+			super.streamSubscriberClose(stream);
+			String streamName = stream.getBroadcastStreamPublishName();
+			log.trace("Subscriber close for stream [{}]", streamName);
+			if(streamName.contains("/")) {
+				if(remoteStreams.containsKey(streamName)) {
+					Integer numberOfListeners = listenersOnRemoteStream.get(streamName);
+					if(numberOfListeners != null) {
+						numberOfListeners = numberOfListeners - 1;
+						listenersOnRemoteStream.put(streamName, numberOfListeners);
+						log.trace("Stream [{}] has {} subscribers left", streamName, numberOfListeners);
+						if(numberOfListeners < 1) {
+							log.info("Starting timeout to close proxy for stream: {}", streamName);
+							timer.schedule(new DisconnectProxyTask(streamName), timeout);
+						}
+					}
+				}
+			}
+		}
+    }
+
+	private final class DisconnectProxyTask extends TimerTask {
+		// Stream name that should be disconnected
+		private String streamName;
+
+		public DisconnectProxyTask(String streamName) {
+			this.streamName = streamName;
+		}
+
+		@Override
+		public void run() {
+			// Cancel this task
+			this.cancel();
+			// Check if someone reconnected
+			synchronized(remoteStreams) {
+				Integer numberOfListeners = listenersOnRemoteStream.get(streamName);
+				log.trace("Stream [{}] has {} subscribers", streamName, numberOfListeners);
+				if(numberOfListeners != null) {
+					if(numberOfListeners < 1) {
+						// No one else is connected to this stream, close relay
+						log.info("Stopping relay for stream [{}]", streamName);
+						listenersOnRemoteStream.remove(streamName);
+						CustomStreamRelay remoteRelay = remoteStreams.remove(streamName);
+						remoteRelay.stopRelay();
+					}
+				}
+			}
+		}
+	}
+}