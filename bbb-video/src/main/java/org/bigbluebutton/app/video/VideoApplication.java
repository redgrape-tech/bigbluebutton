/**
 * BigBlueButton open source conferencing system - http://www.bigbluebutton.org/
 * <p>
 * Copyright (c) 2012 BigBlueButton Inc. and by respective authors (see below).
 * <p>
 * This program is free software; you can redistribute it and/or modify it under the
 * terms of the GNU Lesser General Public License as published by the Free Software
 * Foundation; either version 3.0 of the License, or (at your option) any later
 * version.
 * <p>
 * BigBlueButton is distributed in the hope that it will be useful, but WITHOUT ANY
 * WARRANTY; without even the implied warranty of MERCHANTABILITY or FITNESS FOR A
 * PARTICULAR PURPOSE. See the GNU Lesser General Public License for more details.
 * <p>
 * You should have received a copy of the GNU Lesser General Public License along
 * with BigBlueButton; if not, see <http://www.gnu.org/licenses/>.
 */
package org.bigbluebutton.app.video;

import java.util.Collection;
import java.util.HashMap;
import java.util.Map;
import java.util.Set;
import java.util.concurrent.TimeUnit;
import java.util.concurrent.Executors;
import java.util.concurrent.ScheduledExecutorService;
import org.bigbluebutton.app.video.converter.H263Converter;
import org.bigbluebutton.app.video.converter.VideoRotator;
import org.bigbluebutton.red5.pubsub.MessagePublisher;
import org.red5.logging.Red5LoggerFactory;
import org.red5.server.adapter.MultiThreadedApplicationAdapter;
import org.red5.server.api.IConnection;
import org.red5.server.api.Red5;
import org.red5.server.api.scope.IScope;
import org.red5.server.api.stream.IBroadcastStream;
import org.red5.server.api.stream.IPlayItem;
import org.red5.server.api.stream.IStreamListener;
import org.red5.server.api.stream.ISubscriberStream;
import org.red5.server.scheduling.QuartzSchedulingService;
import org.red5.server.stream.ClientBroadcastStream;
import org.slf4j.Logger;

import com.google.gson.Gson;
<<<<<<< HEAD
=======
import org.springframework.util.StringUtils;
>>>>>>> 91ab6829

import java.util.regex.Matcher;
import java.util.regex.Pattern;


public class VideoApplication extends MultiThreadedApplicationAdapter {
    private static Logger log = Red5LoggerFactory.getLogger(VideoApplication.class, "video");

    // Scheduler
    private QuartzSchedulingService scheduler;

    private MessagePublisher publisher;
    private EventRecordingService recordingService;
    private final Map<String, IStreamListener> streamListeners = new HashMap<String, IStreamListener>();

    private int packetTimeout = 10000;

    private final Pattern RECORD_STREAM_ID_PATTERN = Pattern.compile("(.*)(-recorded)$");

    private final Map<String, H263Converter> h263Converters = new HashMap<String, H263Converter>();
    private final Map<String, String> h263Users = new HashMap<String, String>(); //viewers
    private final Map<String, String> h263PublishedStreams = new HashMap<String, String>(); //publishers

    private final Map<String, VideoRotator> videoRotators = new HashMap<String, VideoRotator>();

    private MeetingManager meetingManager;
    private ConnectionInvokerService connInvokerService;

    @Override
    public boolean appStart(IScope app) {
        super.appStart(app);
        log.info("BBB Video appStart");
        connInvokerService.setAppScope(app);

        // get the scheduler
        scheduler = (QuartzSchedulingService) getContext().getBean(QuartzSchedulingService.BEAN_NAME);
        return true;
    }

    @Override
    public boolean appConnect(IConnection conn, Object[] params) {
        return super.appConnect(conn, params);
    }

    @Override
    public boolean roomConnect(IConnection connection, Object[] params) {
        log.info("BBB Video roomConnect");

        if (params.length == 0) {
            params = new Object[2];
            params[0] = "UNKNOWN-MEETING-ID";
            params[1] = "UNKNOWN-USER-ID";
            params[2] = "UNKNOWN-AUTH-TOKEN";
        }

        String meetingId = connection.getScope().getName();
        String userId = ((String) params[1]).toString();
        String authToken = ((String) params[2]).toString();

        Red5.getConnectionLocal().setAttribute("MEETING_ID", meetingId);
        Red5.getConnectionLocal().setAttribute("USERID", userId);
        Red5.getConnectionLocal().setAttribute("AUTH_TOKEN", authToken);

        publisher.validateConnAuthToken(meetingId, userId, authToken);

        String connType = getConnectionType(Red5.getConnectionLocal().getType());
        String sessionId = Red5.getConnectionLocal().getSessionId();
        /**
         * Find if there are any other connections owned by this user. If we find one,
         * that means that the connection is old and the user reconnected. Clear the
         * userId attribute so that messages would not be sent in the defunct connection.
         */
        Set<IConnection> conns = Red5.getConnectionLocal().getScope().getClientConnections();
        for (IConnection conn : conns) {
            String connUserId = (String) conn.getAttribute("USERID");
            String connSessionId = conn.getSessionId();
            String clientId = conn.getClient().getId();
            String remoteHost = conn.getRemoteAddress();
            int remotePort = conn.getRemotePort();
            if (connUserId != null && connUserId.equals(userId) && !connSessionId.equals(sessionId)) {
                conn.removeAttribute("USERID");
                Map<String, Object> logData = new HashMap<String, Object>();
                logData.put("meetingId", meetingId);
                logData.put("userId", userId);
                logData.put("oldConnId", connSessionId);
                logData.put("newConnId", sessionId);
                logData.put("clientId", clientId);
                logData.put("remoteAddress", remoteHost + ":" + remotePort);
                logData.put("event", "removing_defunct_connection");
                logData.put("description", "Removing defunct connection BBB Video.");

                Gson gson = new Gson();
                String logStr = gson.toJson(logData);

                log.info("Removing defunct connection: data={}", logStr);
            }
        }

        String remoteHost = Red5.getConnectionLocal().getRemoteAddress();
        int remotePort = Red5.getConnectionLocal().getRemotePort();
        String clientId = Red5.getConnectionLocal().getClient().getId();

        Map<String, Object> logData = new HashMap<String, Object>();
        logData.put("meetingId", meetingId);
        logData.put("userId", userId);
        logData.put("connType", connType);
        logData.put("connId", sessionId);
        logData.put("clientId", clientId);
        logData.put("remoteAddress", remoteHost + ":" + remotePort);
        logData.put("event", "user_joining_bbb_video");
        logData.put("description", "User joining BBB Video.");

        Gson gson = new Gson();
        String logStr = gson.toJson(logData);

        log.info("User joining bbb-video: data={}", logStr);

        return super.roomConnect(connection, params);
    }

    private String getConnectionType(String connType) {
        if ("persistent".equals(connType.toLowerCase())) {
            return "RTMP";
        } else if ("polling".equals(connType.toLowerCase())) {
            return "RTMPT";
        } else {
            return connType.toUpperCase();
        }
    }

    private String getUserId() {
        String userid = (String) Red5.getConnectionLocal().getAttribute("USERID");
        if ((userid == null) || ("".equals(userid))) userid = "unknown-userid";
        return userid;
    }

    private String getMeetingId() {
        String meetingId = (String) Red5.getConnectionLocal().getAttribute("MEETING_ID");
        if ((meetingId == null) || ("".equals(meetingId))) meetingId = "unknown-meetingid";
        return meetingId;
    }

	private ConnectionInvokerService connInvokerService;

    private final UserConnectionMapper userConnections = new UserConnectionMapper();

    @Override
<<<<<<< HEAD
    public void appDisconnect(IConnection conn) {
        clearH263UserVideo(getUserId());
        super.appDisconnect(conn);
    }
=======
	public boolean appStart(IScope app) {
	    super.appStart(app);
		log.info("BBB Video appStart");
		connInvokerService.setAppScope(app);

        portTestConnAudit();

		return true;
	}
>>>>>>> 91ab6829

    private void portTestConnAudit() {
        Runnable portConnAuditTask = () -> portTestConnAuditHelper();

        ScheduledExecutorService executor = Executors.newScheduledThreadPool(1);
        executor.scheduleAtFixedRate(portConnAuditTask, 0, 5, TimeUnit.SECONDS);
    }

    private IConnection getConnectionWithConnId(IScope scope, String connId) {
        for (IConnection conn : scope.getClientConnections()) {
            String connID = (String) conn.getSessionId();
            if (connID != null && connID.equals(connId)) {
                return conn;
            }
        }

        log.warn("Failed to get connection for connId = " + connId);
        return null;
    }

    private void portTestConnAuditHelper() {

        Collection<UserConnectionMapper.UserConnection> usersConns = userConnections.getConnections();
        for (UserConnectionMapper.UserConnection uconn : usersConns) {
            log.debug("Checking port test connection {}", uconn.connId);
            if (System.currentTimeMillis() - uconn.connectedOn > 10000) {
                log.debug("Closing port test connection {}", uconn.connId);
                uconn.connection.close();
            }
        }

    }

    @Override
<<<<<<< HEAD
    public void roomDisconnect(IConnection conn) {
        log.info("BBB Video roomDisconnect");

        String connType = getConnectionType(Red5.getConnectionLocal().getType());
        String connId = Red5.getConnectionLocal().getSessionId();

        Map<String, Object> logData = new HashMap<String, Object>();
        logData.put("meetingId", getMeetingId());
        logData.put("userId", getUserId());
        logData.put("connType", connType);
        logData.put("connId", connId);
        logData.put("event", "user_leaving_bbb_video");
        logData.put("description", "User leaving BBB Video.");

        Gson gson = new Gson();
        String logStr = gson.toJson(logData);

        log.info("User leaving bbb-video: data={}", logStr);

        super.roomDisconnect(conn);
    }

=======
	public boolean appConnect(IConnection conn, Object[] params) {
		log.info("BBB Video appConnect");
		return super.appConnect(conn, params);
	}

  @Override
	public boolean roomConnect(IConnection connection, Object[] params) {
		log.info("BBB Video roomConnect");

		if(params.length != 3) {
			log.error("Invalid number of parameters. param length=" + params.length);
			return false;
		}

		String meetingId = ((String) params[0]).toString();
		String userId = ((String) params[1]).toString();
		String authToken = ((String) params[2]).toString();


      if (StringUtils.isEmpty(meetingId)) {
          log.error("Invalid meetingId parameter.");
          return false;
      }

      if (StringUtils.isEmpty(userId)) {
          log.error("Invalid userId parameter.");
          return false;
      }

      if (StringUtils.isEmpty(authToken)) {
          log.error("Invalid authToken parameter.");
          return false;
      }

		Red5.getConnectionLocal().setAttribute("MEETING_ID", meetingId);
		Red5.getConnectionLocal().setAttribute("USERID", userId);
	  	Red5.getConnectionLocal().setAttribute("AUTH_TOKEN", authToken);

		String connType = getConnectionType(Red5.getConnectionLocal().getType());
		String sessionId = Red5.getConnectionLocal().getSessionId();

		if (userId.startsWith("portTestDummyUserId")) {
            userConnections.addUserConnection(sessionId, connection);

            String remoteHost = Red5.getConnectionLocal().getRemoteAddress();
            int remotePort = Red5.getConnectionLocal().getRemotePort();
            String clientId = Red5.getConnectionLocal().getClient().getId();

            Map<String, Object> logData = new HashMap<String, Object>();
            logData.put("meetingId", meetingId);
            logData.put("userId", userId);
            logData.put("connType", connType);
            logData.put("connId", sessionId);
            logData.put("clientId", clientId);
            logData.put("remoteAddress", remoteHost + ":" + remotePort);
            logData.put("event", "port_test_connection_bbb_video");
            logData.put("description", "Keeping track of port test connection.");

            Gson gson = new Gson();
            String logStr =  gson.toJson(logData);

            log.info(logStr);
        } else {
            log.info("BBB Video validateConnAuthToken");
            publisher.validateConnAuthToken(meetingId, userId, authToken, sessionId);

            /**
             * Find if there are any other connections owned by this user. If we find one,
             * that means that the connection is old and the user reconnected. Clear the
             * userId attribute so that messages would not be sent in the defunct connection.
             */
            Set<IConnection> conns = Red5.getConnectionLocal().getScope().getClientConnections();
            for (IConnection conn : conns) {
                String connUserId = (String) conn.getAttribute("USERID");
                String connSessionId = conn.getSessionId();
                String clientId = conn.getClient().getId();
                String remoteHost = conn.getRemoteAddress();
                int remotePort = conn.getRemotePort();
                if (connUserId != null && connUserId.equals(userId) && !connSessionId.equals(sessionId)) {
                    conn.removeAttribute("USERID");
                    Map<String, Object> logData = new HashMap<String, Object>();
                    logData.put("meetingId", meetingId);
                    logData.put("userId", userId);
                    logData.put("oldConnId", connSessionId);
                    logData.put("newConnId", sessionId);
                    logData.put("clientId", clientId);
                    logData.put("remoteAddress", remoteHost + ":" + remotePort);
                    logData.put("event", "removing_defunct_connection");
                    logData.put("description", "Removing defunct connection BBB Video.");

                    Gson gson = new Gson();
                    String logStr =  gson.toJson(logData);

                    log.info("Removing defunct connection: data={}", logStr);
                }
            }

            String remoteHost = Red5.getConnectionLocal().getRemoteAddress();
            int remotePort = Red5.getConnectionLocal().getRemotePort();
            String clientId = Red5.getConnectionLocal().getClient().getId();

            Map<String, Object> logData = new HashMap<String, Object>();
            logData.put("meetingId", meetingId);
            logData.put("userId", userId);
            logData.put("connType", connType);
            logData.put("connId", sessionId);
            logData.put("clientId", clientId);
            logData.put("remoteAddress", remoteHost + ":" + remotePort);
            logData.put("event", "user_joining_bbb_video");
            logData.put("description", "User joining BBB Video.");

            Gson gson = new Gson();
            String logStr =  gson.toJson(logData);

            log.info("User joining bbb-video: data={}", logStr);
        }

		return super.roomConnect(connection, params);
	}
    
  private String getConnectionType(String connType) {
  	if ("persistent".equals(connType.toLowerCase())) {
  		return "RTMP";
  	} else if("polling".equals(connType.toLowerCase())) {
  		return "RTMPT";
  	} else {
  		return connType.toUpperCase();
  	}
  }

	private String getUserId() {
		String userid = (String) Red5.getConnectionLocal().getAttribute("USERID");
		if ((userid == null) || ("".equals(userid))) userid = "unknown-userid";
		return userid;
	}
	
	private String getMeetingId() {
		String meetingId = (String) Red5.getConnectionLocal().getAttribute("MEETING_ID");
		if ((meetingId == null) || ("".equals(meetingId))) meetingId = "unknown-meetingid";
		return meetingId;
	}
	
  @Override
	public void appDisconnect(IConnection conn) {
		clearH263UserVideo(getUserId());
		super.appDisconnect(conn);
	}

  @Override
	public void roomDisconnect(IConnection conn) {
		log.info("BBB Video roomDisconnect");
		
		String connType = getConnectionType(Red5.getConnectionLocal().getType());
		String connId = Red5.getConnectionLocal().getSessionId();

      UserConnectionMapper.UserConnection uconn = userConnections.userDisconnected(connId);
      if (uconn != null) {
          Map<String, Object> logData = new HashMap<String, Object>();
          logData.put("meetingId", getMeetingId());
          logData.put("userId", getUserId());
          logData.put("connType", connType);
          logData.put("connId", connId);
          logData.put("event", "removing_port_test_conn_bbb_video");
          logData.put("description", "Removing port test connection BBB Video.");

          Gson gson = new Gson();
          String logStr =  gson.toJson(logData);

          log.info(logStr);
      } else {
          Map<String, Object> logData = new HashMap<String, Object>();
          logData.put("meetingId", getMeetingId());
          logData.put("userId", getUserId());
          logData.put("connType", connType);
          logData.put("connId", connId);
          logData.put("event", "user_leaving_bbb_video");
          logData.put("description", "User leaving BBB Video.");

          Gson gson = new Gson();
          String logStr =  gson.toJson(logData);

          log.info("User leaving bbb-video: data={}", logStr);
      }


		
		super.roomDisconnect(conn);
	}
  
>>>>>>> 91ab6829
    @Override
    public void streamPublishStart(IBroadcastStream stream) {
        super.streamPublishStart(stream);
        IConnection conn = Red5.getConnectionLocal();
        log.info("streamPublishStart " + stream.getPublishedName() + " " + System.currentTimeMillis() + " " + conn.getScope().getName());
    }

    private String getStreamName(String streamName) {
        String parts[] = streamName.split("/");
        if (parts.length > 1)
            return parts[parts.length - 1];
        return "";
    }

    private void requestRotateVideoTranscoder(IBroadcastStream stream) {
        IConnection conn = Red5.getConnectionLocal();
        String userId = getUserId();
        String meetingId = conn.getScope().getName();
        String streamId = stream.getPublishedName();
        String streamName = getStreamName(streamId);
        String ipAddress = conn.getHost();

        switch (VideoRotator.getDirection(streamId)) {
            case VideoRotator.ROTATE_RIGHT:
                publisher.startRotateRightTranscoderRequest(meetingId, userId, streamName, ipAddress);
                break;
            case VideoRotator.ROTATE_LEFT:
                publisher.startRotateLeftTranscoderRequest(meetingId, userId, streamName, ipAddress);
                break;
            case VideoRotator.ROTATE_UPSIDE_DOWN:
                publisher.startRotateUpsideDownTranscoderRequest(meetingId, userId, streamName, ipAddress);
                break;
            default:
                break;
        }
    }

    @Override
    public void streamBroadcastStart(IBroadcastStream stream) {
<<<<<<< HEAD
        IConnection conn = Red5.getConnectionLocal();
        super.streamBroadcastStart(stream);
        log.info("streamBroadcastStart " + stream.getPublishedName() + " " + System.currentTimeMillis() + " " + conn.getScope().getName());
=======
    	IConnection conn = Red5.getConnectionLocal();
    	String contextName = stream.getScope().getName();

    	if ("video".equals(contextName)) {
            /**
             * Prevent publishing into the /video context as all our webcams are published
             * into /video/<meetingId> context. (ralam jan 22, 2018)
             */

            String connType = getConnectionType(Red5.getConnectionLocal().getType());
            String connId = Red5.getConnectionLocal().getSessionId();
            Map<String, Object> logData = new HashMap<String, Object>();
            logData.put("meetingId", getMeetingId());
            logData.put("userId", getUserId());
            logData.put("connType", connType);
            logData.put("connId", connId);
            logData.put("stream", stream.getPublishedName());
            logData.put("context", contextName);
            logData.put("event", "unauth_publish_stream_bbb_video");
            logData.put("description", "Publishing stream in app context.");

            Gson gson = new Gson();
            String logStr =  gson.toJson(logData);
    	    log.error(logStr);
    	    conn.close();
    	    return;
        }

    	super.streamBroadcastStart(stream);
    	log.info("streamBroadcastStart " + stream.getPublishedName() + " " + System.currentTimeMillis() + " " + conn.getScope().getName());

    	String userId = getUserId();
    	String meetingId = conn.getScope().getName();
    	String streamId = stream.getPublishedName();

>>>>>>> 91ab6829

        String userId = getUserId();
        String meetingId = conn.getScope().getName();
        String streamId = stream.getPublishedName();

        Matcher matcher = RECORD_STREAM_ID_PATTERN.matcher(stream.getPublishedName());
        addH263PublishedStream(streamId);
        if (streamId.contains("/")) {
            if (VideoRotator.getDirection(streamId) != null) {
                //VideoRotator rotator = new VideoRotator(streamId);
                videoRotators.put(streamId, null);
                requestRotateVideoTranscoder(stream);
            }
        } else if (matcher.matches()) {
            log.info("Start recording of stream=[" + stream.getPublishedName() + "] for meeting=[" + conn.getScope().getName() + "]");

<<<<<<< HEAD
            Boolean recordVideoStream = true;

            VideoStreamListener listener = new VideoStreamListener(meetingId, streamId,
                    recordVideoStream, userId, packetTimeout, scheduler, recordingService);
            ClientBroadcastStream cstream = (ClientBroadcastStream) this.getBroadcastStream(conn.getScope(), stream.getPublishedName());
            stream.addStreamListener(listener);
            VideoStream vstream = new VideoStream(stream, listener, cstream);
            vstream.startRecording();

            meetingManager.addStream(meetingId, vstream);
        }
=======
				recordStream(stream);
			}
>>>>>>> 91ab6829
    }

    private Long genTimestamp() {
        return TimeUnit.NANOSECONDS.toMillis(System.nanoTime());
    }

    private boolean isH263Stream(ISubscriberStream stream) {
        String streamName = stream.getBroadcastStreamPublishName();
        return streamName.startsWith(H263Converter.H263PREFIX);
    }

    @Override
    public void streamBroadcastClose(IBroadcastStream stream) {
        super.streamBroadcastClose(stream);
        IConnection conn = Red5.getConnectionLocal();
        String scopeName;
        if (conn != null) {
            scopeName = conn.getScope().getName();
        } else {
            log.info("Connection local was null, using scope name from the stream: {}", stream);
            scopeName = stream.getScope().getName();
        }

        log.info("Stream broadcast closed for stream=[{}] meeting=[{}]", stream.getPublishedName(), scopeName);

        String userId = getUserId();
        String meetingId = conn.getScope().getName();
        String streamId = stream.getPublishedName();

        Matcher matcher = RECORD_STREAM_ID_PATTERN.matcher(stream.getPublishedName());
        removeH263ConverterIfNeeded(streamId);
        if (videoRotators.containsKey(streamId)) {
            // Stop rotator
            videoRotators.remove(streamId);
            publisher.stopTranscoderRequest(meetingId, userId);
        }
        removeH263PublishedStream(streamId);
        if (matcher.matches()) {
            meetingManager.streamBroadcastClose(meetingId, streamId);
            meetingManager.removeStream(meetingId, streamId);
        }
    }

    public void setPacketTimeout(int timeout) {
        this.packetTimeout = timeout;
    }

    public void setEventRecordingService(EventRecordingService s) {
        recordingService = s;
    }

    public void setMessagePublisher(MessagePublisher publisher) {
        this.publisher = publisher;
    }

    public void setMeetingManager(MeetingManager meetingManager) {
        this.meetingManager = meetingManager;
    }

    @Override
    public void streamPlayItemPlay(ISubscriberStream stream, IPlayItem item, boolean isLive) {
        // log w3c connect event
        String streamName = item.getName();
        streamName = streamName.replaceAll(H263Converter.H263PREFIX, "");

        if (isH263Stream(stream)) {
            log.debug("Detected H263 stream request [{}]", streamName);

            synchronized (h263Converters) {
                // Check if a new stream converter is necessary
                H263Converter converter;
                if (!h263Converters.containsKey(streamName) && !isStreamPublished(streamName)) {
                    converter = new H263Converter(streamName, publisher);
                    h263Converters.put(streamName, converter);
                } else {
                    converter = h263Converters.get(streamName);
                }

                if (!isH263UserListening(getUserId())) {
                    converter.addListener();
                    addH263User(getUserId(), streamName);
                }
            }
        }
    }

    @Override
    public void streamSubscriberClose(ISubscriberStream stream) {
        String streamName = stream.getBroadcastStreamPublishName();
        streamName = streamName.replaceAll(H263Converter.H263PREFIX, "");
        String userId = getUserId();

        if (isH263Stream(stream)) {
            log.debug("Detected H263 stream close [{}]", streamName);

            synchronized (h263Converters) {
                // Remove prefix
                if (h263Converters.containsKey(streamName)) {
                    H263Converter converter = h263Converters.get(streamName);
                    if (isH263UserListening(userId)) {
                        converter.removeListener();
                        removeH263User(userId);
                    }
                } else {
                    log.warn("Converter not found for H263 stream [{}]. This may has been closed already", streamName);
                }
            }
        }
    }

    private void removeH263User(String userId) {
        if (h263Users.containsKey(userId)) {
            log.debug("REMOVE |Removing h263 user from h263User's list [uid={}]", userId);
            h263Users.remove(userId);
        }
    }

    private void addH263User(String userId, String streamName) {
        log.debug("ADD |Add h263 user to h263User's list [uid={} streamName={}]", userId, streamName);
        h263Users.put(userId, streamName);
    }

    private void clearH263UserVideo(String userId) {
        /*
         * If this is an h263User, clear it's video.
         * */
        synchronized (h263Converters) {
            if (isH263UserListening(userId)) {
                String streamName = h263Users.get(userId);
                H263Converter converter = h263Converters.get(streamName);
                if (converter == null)
                    log.debug("er... something went wrong. User was listening to the stream, but there's no more converter for this stream [stream={}] [uid={}]", userId, streamName);
                converter.removeListener();
                removeH263User(userId);
                log.debug("h263's user data cleared.");
            }
        }
    }

    private void clearH263Users(String streamName) {
        /*
         * Remove all the users associated with the streamName
         * */
        log.debug("Clearing h263Users's list for the stream {}", streamName);
        if (h263Users != null)
            while (h263Users.values().remove(streamName)) ;
        log.debug("h263Users cleared.");
    }

    private boolean isH263UserListening(String userId) {
        return (h263Users.containsKey(userId));
    }

    private void addH263PublishedStream(String streamName) {
        if (streamName.contains(H263Converter.H263PREFIX)) {
            log.debug("Publishing an h263 stream. StreamName={}.", streamName);
            h263PublishedStreams.put(streamName, getUserId());
        }
    }

    private void removeH263PublishedStream(String streamName) {
        if (isH263Stream(streamName) && h263PublishedStreams.containsKey(streamName))
            h263PublishedStreams.remove(streamName);
    }

    private boolean isStreamPublished(String streamName) {
        return h263PublishedStreams.containsKey(streamName);
    }

    private boolean isH263Stream(String streamName) {
        return streamName.startsWith(H263Converter.H263PREFIX);
    }

    private void removeH263ConverterIfNeeded(String streamName) {
        String h263StreamName = streamName.replaceAll(H263Converter.H263PREFIX, "");
        synchronized (h263Converters) {
            if (isH263Stream(streamName) && h263Converters.containsKey(h263StreamName)) {
                // Stop converter
                log.debug("h263 stream is being closed {}", streamName);
                h263Converters.remove(h263StreamName).stopConverter();
                clearH263Users(h263StreamName);
            }
        }
    }

<<<<<<< HEAD
    public void setConnInvokerService(ConnectionInvokerService connInvokerService) {
        this.connInvokerService = connInvokerService;
    }
=======
	public void setConnInvokerService(ConnectionInvokerService connInvokerService) {
		this.connInvokerService = connInvokerService;
	}
>>>>>>> 91ab6829
}
<|MERGE_RESOLUTION|>--- conflicted
+++ resolved
@@ -1,765 +1,588 @@
-/**
- * BigBlueButton open source conferencing system - http://www.bigbluebutton.org/
- * <p>
- * Copyright (c) 2012 BigBlueButton Inc. and by respective authors (see below).
- * <p>
- * This program is free software; you can redistribute it and/or modify it under the
- * terms of the GNU Lesser General Public License as published by the Free Software
- * Foundation; either version 3.0 of the License, or (at your option) any later
- * version.
- * <p>
- * BigBlueButton is distributed in the hope that it will be useful, but WITHOUT ANY
- * WARRANTY; without even the implied warranty of MERCHANTABILITY or FITNESS FOR A
- * PARTICULAR PURPOSE. See the GNU Lesser General Public License for more details.
- * <p>
- * You should have received a copy of the GNU Lesser General Public License along
- * with BigBlueButton; if not, see <http://www.gnu.org/licenses/>.
- */
-package org.bigbluebutton.app.video;
-
-import java.util.Collection;
-import java.util.HashMap;
-import java.util.Map;
-import java.util.Set;
-import java.util.concurrent.TimeUnit;
-import java.util.concurrent.Executors;
-import java.util.concurrent.ScheduledExecutorService;
-import org.bigbluebutton.app.video.converter.H263Converter;
-import org.bigbluebutton.app.video.converter.VideoRotator;
-import org.bigbluebutton.red5.pubsub.MessagePublisher;
-import org.red5.logging.Red5LoggerFactory;
-import org.red5.server.adapter.MultiThreadedApplicationAdapter;
-import org.red5.server.api.IConnection;
-import org.red5.server.api.Red5;
-import org.red5.server.api.scope.IScope;
-import org.red5.server.api.stream.IBroadcastStream;
-import org.red5.server.api.stream.IPlayItem;
-import org.red5.server.api.stream.IStreamListener;
-import org.red5.server.api.stream.ISubscriberStream;
-import org.red5.server.scheduling.QuartzSchedulingService;
-import org.red5.server.stream.ClientBroadcastStream;
-import org.slf4j.Logger;
-
-import com.google.gson.Gson;
-<<<<<<< HEAD
-=======
-import org.springframework.util.StringUtils;
->>>>>>> 91ab6829
-
-import java.util.regex.Matcher;
-import java.util.regex.Pattern;
-
-
-public class VideoApplication extends MultiThreadedApplicationAdapter {
-    private static Logger log = Red5LoggerFactory.getLogger(VideoApplication.class, "video");
-
-    // Scheduler
-    private QuartzSchedulingService scheduler;
-
-    private MessagePublisher publisher;
-    private EventRecordingService recordingService;
-    private final Map<String, IStreamListener> streamListeners = new HashMap<String, IStreamListener>();
-
-    private int packetTimeout = 10000;
-
-    private final Pattern RECORD_STREAM_ID_PATTERN = Pattern.compile("(.*)(-recorded)$");
-
-    private final Map<String, H263Converter> h263Converters = new HashMap<String, H263Converter>();
-    private final Map<String, String> h263Users = new HashMap<String, String>(); //viewers
-    private final Map<String, String> h263PublishedStreams = new HashMap<String, String>(); //publishers
-
-    private final Map<String, VideoRotator> videoRotators = new HashMap<String, VideoRotator>();
-
-    private MeetingManager meetingManager;
-    private ConnectionInvokerService connInvokerService;
-
-    @Override
-    public boolean appStart(IScope app) {
-        super.appStart(app);
-        log.info("BBB Video appStart");
-        connInvokerService.setAppScope(app);
-
-        // get the scheduler
-        scheduler = (QuartzSchedulingService) getContext().getBean(QuartzSchedulingService.BEAN_NAME);
-        return true;
-    }
-
-    @Override
-    public boolean appConnect(IConnection conn, Object[] params) {
-        return super.appConnect(conn, params);
-    }
-
-    @Override
-    public boolean roomConnect(IConnection connection, Object[] params) {
-        log.info("BBB Video roomConnect");
-
-        if (params.length == 0) {
-            params = new Object[2];
-            params[0] = "UNKNOWN-MEETING-ID";
-            params[1] = "UNKNOWN-USER-ID";
-            params[2] = "UNKNOWN-AUTH-TOKEN";
-        }
-
-        String meetingId = connection.getScope().getName();
-        String userId = ((String) params[1]).toString();
-        String authToken = ((String) params[2]).toString();
-
-        Red5.getConnectionLocal().setAttribute("MEETING_ID", meetingId);
-        Red5.getConnectionLocal().setAttribute("USERID", userId);
-        Red5.getConnectionLocal().setAttribute("AUTH_TOKEN", authToken);
-
-        publisher.validateConnAuthToken(meetingId, userId, authToken);
-
-        String connType = getConnectionType(Red5.getConnectionLocal().getType());
-        String sessionId = Red5.getConnectionLocal().getSessionId();
-        /**
-         * Find if there are any other connections owned by this user. If we find one,
-         * that means that the connection is old and the user reconnected. Clear the
-         * userId attribute so that messages would not be sent in the defunct connection.
-         */
-        Set<IConnection> conns = Red5.getConnectionLocal().getScope().getClientConnections();
-        for (IConnection conn : conns) {
-            String connUserId = (String) conn.getAttribute("USERID");
-            String connSessionId = conn.getSessionId();
-            String clientId = conn.getClient().getId();
-            String remoteHost = conn.getRemoteAddress();
-            int remotePort = conn.getRemotePort();
-            if (connUserId != null && connUserId.equals(userId) && !connSessionId.equals(sessionId)) {
-                conn.removeAttribute("USERID");
-                Map<String, Object> logData = new HashMap<String, Object>();
-                logData.put("meetingId", meetingId);
-                logData.put("userId", userId);
-                logData.put("oldConnId", connSessionId);
-                logData.put("newConnId", sessionId);
-                logData.put("clientId", clientId);
-                logData.put("remoteAddress", remoteHost + ":" + remotePort);
-                logData.put("event", "removing_defunct_connection");
-                logData.put("description", "Removing defunct connection BBB Video.");
-
-                Gson gson = new Gson();
-                String logStr = gson.toJson(logData);
-
-                log.info("Removing defunct connection: data={}", logStr);
-            }
-        }
-
-        String remoteHost = Red5.getConnectionLocal().getRemoteAddress();
-        int remotePort = Red5.getConnectionLocal().getRemotePort();
-        String clientId = Red5.getConnectionLocal().getClient().getId();
-
-        Map<String, Object> logData = new HashMap<String, Object>();
-        logData.put("meetingId", meetingId);
-        logData.put("userId", userId);
-        logData.put("connType", connType);
-        logData.put("connId", sessionId);
-        logData.put("clientId", clientId);
-        logData.put("remoteAddress", remoteHost + ":" + remotePort);
-        logData.put("event", "user_joining_bbb_video");
-        logData.put("description", "User joining BBB Video.");
-
-        Gson gson = new Gson();
-        String logStr = gson.toJson(logData);
-
-        log.info("User joining bbb-video: data={}", logStr);
-
-        return super.roomConnect(connection, params);
-    }
-
-    private String getConnectionType(String connType) {
-        if ("persistent".equals(connType.toLowerCase())) {
-            return "RTMP";
-        } else if ("polling".equals(connType.toLowerCase())) {
-            return "RTMPT";
-        } else {
-            return connType.toUpperCase();
-        }
-    }
-
-    private String getUserId() {
-        String userid = (String) Red5.getConnectionLocal().getAttribute("USERID");
-        if ((userid == null) || ("".equals(userid))) userid = "unknown-userid";
-        return userid;
-    }
-
-    private String getMeetingId() {
-        String meetingId = (String) Red5.getConnectionLocal().getAttribute("MEETING_ID");
-        if ((meetingId == null) || ("".equals(meetingId))) meetingId = "unknown-meetingid";
-        return meetingId;
-    }
-
-	private ConnectionInvokerService connInvokerService;
-
-    private final UserConnectionMapper userConnections = new UserConnectionMapper();
-
-    @Override
-<<<<<<< HEAD
-    public void appDisconnect(IConnection conn) {
-        clearH263UserVideo(getUserId());
-        super.appDisconnect(conn);
-    }
-=======
-	public boolean appStart(IScope app) {
-	    super.appStart(app);
-		log.info("BBB Video appStart");
-		connInvokerService.setAppScope(app);
-
-        portTestConnAudit();
-
-		return true;
-	}
->>>>>>> 91ab6829
-
-    private void portTestConnAudit() {
-        Runnable portConnAuditTask = () -> portTestConnAuditHelper();
-
-        ScheduledExecutorService executor = Executors.newScheduledThreadPool(1);
-        executor.scheduleAtFixedRate(portConnAuditTask, 0, 5, TimeUnit.SECONDS);
-    }
-
-    private IConnection getConnectionWithConnId(IScope scope, String connId) {
-        for (IConnection conn : scope.getClientConnections()) {
-            String connID = (String) conn.getSessionId();
-            if (connID != null && connID.equals(connId)) {
-                return conn;
-            }
-        }
-
-        log.warn("Failed to get connection for connId = " + connId);
-        return null;
-    }
-
-    private void portTestConnAuditHelper() {
-
-        Collection<UserConnectionMapper.UserConnection> usersConns = userConnections.getConnections();
-        for (UserConnectionMapper.UserConnection uconn : usersConns) {
-            log.debug("Checking port test connection {}", uconn.connId);
-            if (System.currentTimeMillis() - uconn.connectedOn > 10000) {
-                log.debug("Closing port test connection {}", uconn.connId);
-                uconn.connection.close();
-            }
-        }
-
-    }
-
-    @Override
-<<<<<<< HEAD
-    public void roomDisconnect(IConnection conn) {
-        log.info("BBB Video roomDisconnect");
-
-        String connType = getConnectionType(Red5.getConnectionLocal().getType());
-        String connId = Red5.getConnectionLocal().getSessionId();
-
-        Map<String, Object> logData = new HashMap<String, Object>();
-        logData.put("meetingId", getMeetingId());
-        logData.put("userId", getUserId());
-        logData.put("connType", connType);
-        logData.put("connId", connId);
-        logData.put("event", "user_leaving_bbb_video");
-        logData.put("description", "User leaving BBB Video.");
-
-        Gson gson = new Gson();
-        String logStr = gson.toJson(logData);
-
-        log.info("User leaving bbb-video: data={}", logStr);
-
-        super.roomDisconnect(conn);
-    }
-
-=======
-	public boolean appConnect(IConnection conn, Object[] params) {
-		log.info("BBB Video appConnect");
-		return super.appConnect(conn, params);
-	}
-
-  @Override
-	public boolean roomConnect(IConnection connection, Object[] params) {
-		log.info("BBB Video roomConnect");
-
-		if(params.length != 3) {
-			log.error("Invalid number of parameters. param length=" + params.length);
-			return false;
-		}
-
-		String meetingId = ((String) params[0]).toString();
-		String userId = ((String) params[1]).toString();
-		String authToken = ((String) params[2]).toString();
-
-
-      if (StringUtils.isEmpty(meetingId)) {
-          log.error("Invalid meetingId parameter.");
-          return false;
-      }
-
-      if (StringUtils.isEmpty(userId)) {
-          log.error("Invalid userId parameter.");
-          return false;
-      }
-
-      if (StringUtils.isEmpty(authToken)) {
-          log.error("Invalid authToken parameter.");
-          return false;
-      }
-
-		Red5.getConnectionLocal().setAttribute("MEETING_ID", meetingId);
-		Red5.getConnectionLocal().setAttribute("USERID", userId);
-	  	Red5.getConnectionLocal().setAttribute("AUTH_TOKEN", authToken);
-
-		String connType = getConnectionType(Red5.getConnectionLocal().getType());
-		String sessionId = Red5.getConnectionLocal().getSessionId();
-
-		if (userId.startsWith("portTestDummyUserId")) {
-            userConnections.addUserConnection(sessionId, connection);
-
-            String remoteHost = Red5.getConnectionLocal().getRemoteAddress();
-            int remotePort = Red5.getConnectionLocal().getRemotePort();
-            String clientId = Red5.getConnectionLocal().getClient().getId();
-
-            Map<String, Object> logData = new HashMap<String, Object>();
-            logData.put("meetingId", meetingId);
-            logData.put("userId", userId);
-            logData.put("connType", connType);
-            logData.put("connId", sessionId);
-            logData.put("clientId", clientId);
-            logData.put("remoteAddress", remoteHost + ":" + remotePort);
-            logData.put("event", "port_test_connection_bbb_video");
-            logData.put("description", "Keeping track of port test connection.");
-
-            Gson gson = new Gson();
-            String logStr =  gson.toJson(logData);
-
-            log.info(logStr);
-        } else {
-            log.info("BBB Video validateConnAuthToken");
-            publisher.validateConnAuthToken(meetingId, userId, authToken, sessionId);
-
-            /**
-             * Find if there are any other connections owned by this user. If we find one,
-             * that means that the connection is old and the user reconnected. Clear the
-             * userId attribute so that messages would not be sent in the defunct connection.
-             */
-            Set<IConnection> conns = Red5.getConnectionLocal().getScope().getClientConnections();
-            for (IConnection conn : conns) {
-                String connUserId = (String) conn.getAttribute("USERID");
-                String connSessionId = conn.getSessionId();
-                String clientId = conn.getClient().getId();
-                String remoteHost = conn.getRemoteAddress();
-                int remotePort = conn.getRemotePort();
-                if (connUserId != null && connUserId.equals(userId) && !connSessionId.equals(sessionId)) {
-                    conn.removeAttribute("USERID");
-                    Map<String, Object> logData = new HashMap<String, Object>();
-                    logData.put("meetingId", meetingId);
-                    logData.put("userId", userId);
-                    logData.put("oldConnId", connSessionId);
-                    logData.put("newConnId", sessionId);
-                    logData.put("clientId", clientId);
-                    logData.put("remoteAddress", remoteHost + ":" + remotePort);
-                    logData.put("event", "removing_defunct_connection");
-                    logData.put("description", "Removing defunct connection BBB Video.");
-
-                    Gson gson = new Gson();
-                    String logStr =  gson.toJson(logData);
-
-                    log.info("Removing defunct connection: data={}", logStr);
-                }
-            }
-
-            String remoteHost = Red5.getConnectionLocal().getRemoteAddress();
-            int remotePort = Red5.getConnectionLocal().getRemotePort();
-            String clientId = Red5.getConnectionLocal().getClient().getId();
-
-            Map<String, Object> logData = new HashMap<String, Object>();
-            logData.put("meetingId", meetingId);
-            logData.put("userId", userId);
-            logData.put("connType", connType);
-            logData.put("connId", sessionId);
-            logData.put("clientId", clientId);
-            logData.put("remoteAddress", remoteHost + ":" + remotePort);
-            logData.put("event", "user_joining_bbb_video");
-            logData.put("description", "User joining BBB Video.");
-
-            Gson gson = new Gson();
-            String logStr =  gson.toJson(logData);
-
-            log.info("User joining bbb-video: data={}", logStr);
-        }
-
-		return super.roomConnect(connection, params);
-	}
-    
-  private String getConnectionType(String connType) {
-  	if ("persistent".equals(connType.toLowerCase())) {
-  		return "RTMP";
-  	} else if("polling".equals(connType.toLowerCase())) {
-  		return "RTMPT";
-  	} else {
-  		return connType.toUpperCase();
-  	}
-  }
-
-	private String getUserId() {
-		String userid = (String) Red5.getConnectionLocal().getAttribute("USERID");
-		if ((userid == null) || ("".equals(userid))) userid = "unknown-userid";
-		return userid;
-	}
-	
-	private String getMeetingId() {
-		String meetingId = (String) Red5.getConnectionLocal().getAttribute("MEETING_ID");
-		if ((meetingId == null) || ("".equals(meetingId))) meetingId = "unknown-meetingid";
-		return meetingId;
-	}
-	
-  @Override
-	public void appDisconnect(IConnection conn) {
-		clearH263UserVideo(getUserId());
-		super.appDisconnect(conn);
-	}
-
-  @Override
-	public void roomDisconnect(IConnection conn) {
-		log.info("BBB Video roomDisconnect");
-		
-		String connType = getConnectionType(Red5.getConnectionLocal().getType());
-		String connId = Red5.getConnectionLocal().getSessionId();
-
-      UserConnectionMapper.UserConnection uconn = userConnections.userDisconnected(connId);
-      if (uconn != null) {
-          Map<String, Object> logData = new HashMap<String, Object>();
-          logData.put("meetingId", getMeetingId());
-          logData.put("userId", getUserId());
-          logData.put("connType", connType);
-          logData.put("connId", connId);
-          logData.put("event", "removing_port_test_conn_bbb_video");
-          logData.put("description", "Removing port test connection BBB Video.");
-
-          Gson gson = new Gson();
-          String logStr =  gson.toJson(logData);
-
-          log.info(logStr);
-      } else {
-          Map<String, Object> logData = new HashMap<String, Object>();
-          logData.put("meetingId", getMeetingId());
-          logData.put("userId", getUserId());
-          logData.put("connType", connType);
-          logData.put("connId", connId);
-          logData.put("event", "user_leaving_bbb_video");
-          logData.put("description", "User leaving BBB Video.");
-
-          Gson gson = new Gson();
-          String logStr =  gson.toJson(logData);
-
-          log.info("User leaving bbb-video: data={}", logStr);
-      }
-
-
-		
-		super.roomDisconnect(conn);
-	}
-  
->>>>>>> 91ab6829
-    @Override
-    public void streamPublishStart(IBroadcastStream stream) {
-        super.streamPublishStart(stream);
-        IConnection conn = Red5.getConnectionLocal();
-        log.info("streamPublishStart " + stream.getPublishedName() + " " + System.currentTimeMillis() + " " + conn.getScope().getName());
-    }
-
-    private String getStreamName(String streamName) {
-        String parts[] = streamName.split("/");
-        if (parts.length > 1)
-            return parts[parts.length - 1];
-        return "";
-    }
-
-    private void requestRotateVideoTranscoder(IBroadcastStream stream) {
-        IConnection conn = Red5.getConnectionLocal();
-        String userId = getUserId();
-        String meetingId = conn.getScope().getName();
-        String streamId = stream.getPublishedName();
-        String streamName = getStreamName(streamId);
-        String ipAddress = conn.getHost();
-
-        switch (VideoRotator.getDirection(streamId)) {
-            case VideoRotator.ROTATE_RIGHT:
-                publisher.startRotateRightTranscoderRequest(meetingId, userId, streamName, ipAddress);
-                break;
-            case VideoRotator.ROTATE_LEFT:
-                publisher.startRotateLeftTranscoderRequest(meetingId, userId, streamName, ipAddress);
-                break;
-            case VideoRotator.ROTATE_UPSIDE_DOWN:
-                publisher.startRotateUpsideDownTranscoderRequest(meetingId, userId, streamName, ipAddress);
-                break;
-            default:
-                break;
-        }
-    }
-
-    @Override
-    public void streamBroadcastStart(IBroadcastStream stream) {
-<<<<<<< HEAD
-        IConnection conn = Red5.getConnectionLocal();
-        super.streamBroadcastStart(stream);
-        log.info("streamBroadcastStart " + stream.getPublishedName() + " " + System.currentTimeMillis() + " " + conn.getScope().getName());
-=======
-    	IConnection conn = Red5.getConnectionLocal();
-    	String contextName = stream.getScope().getName();
-
-    	if ("video".equals(contextName)) {
-            /**
-             * Prevent publishing into the /video context as all our webcams are published
-             * into /video/<meetingId> context. (ralam jan 22, 2018)
-             */
-
-            String connType = getConnectionType(Red5.getConnectionLocal().getType());
-            String connId = Red5.getConnectionLocal().getSessionId();
-            Map<String, Object> logData = new HashMap<String, Object>();
-            logData.put("meetingId", getMeetingId());
-            logData.put("userId", getUserId());
-            logData.put("connType", connType);
-            logData.put("connId", connId);
-            logData.put("stream", stream.getPublishedName());
-            logData.put("context", contextName);
-            logData.put("event", "unauth_publish_stream_bbb_video");
-            logData.put("description", "Publishing stream in app context.");
-
-            Gson gson = new Gson();
-            String logStr =  gson.toJson(logData);
-    	    log.error(logStr);
-    	    conn.close();
-    	    return;
-        }
-
-    	super.streamBroadcastStart(stream);
-    	log.info("streamBroadcastStart " + stream.getPublishedName() + " " + System.currentTimeMillis() + " " + conn.getScope().getName());
-
-    	String userId = getUserId();
-    	String meetingId = conn.getScope().getName();
-    	String streamId = stream.getPublishedName();
-
->>>>>>> 91ab6829
-
-        String userId = getUserId();
-        String meetingId = conn.getScope().getName();
-        String streamId = stream.getPublishedName();
-
-        Matcher matcher = RECORD_STREAM_ID_PATTERN.matcher(stream.getPublishedName());
-        addH263PublishedStream(streamId);
-        if (streamId.contains("/")) {
-            if (VideoRotator.getDirection(streamId) != null) {
-                //VideoRotator rotator = new VideoRotator(streamId);
-                videoRotators.put(streamId, null);
-                requestRotateVideoTranscoder(stream);
-            }
-        } else if (matcher.matches()) {
-            log.info("Start recording of stream=[" + stream.getPublishedName() + "] for meeting=[" + conn.getScope().getName() + "]");
-
-<<<<<<< HEAD
-            Boolean recordVideoStream = true;
-
-            VideoStreamListener listener = new VideoStreamListener(meetingId, streamId,
-                    recordVideoStream, userId, packetTimeout, scheduler, recordingService);
-            ClientBroadcastStream cstream = (ClientBroadcastStream) this.getBroadcastStream(conn.getScope(), stream.getPublishedName());
-            stream.addStreamListener(listener);
-            VideoStream vstream = new VideoStream(stream, listener, cstream);
-            vstream.startRecording();
-
-            meetingManager.addStream(meetingId, vstream);
-        }
-=======
-				recordStream(stream);
-			}
->>>>>>> 91ab6829
-    }
-
-    private Long genTimestamp() {
-        return TimeUnit.NANOSECONDS.toMillis(System.nanoTime());
-    }
-
-    private boolean isH263Stream(ISubscriberStream stream) {
-        String streamName = stream.getBroadcastStreamPublishName();
-        return streamName.startsWith(H263Converter.H263PREFIX);
-    }
-
-    @Override
-    public void streamBroadcastClose(IBroadcastStream stream) {
-        super.streamBroadcastClose(stream);
-        IConnection conn = Red5.getConnectionLocal();
-        String scopeName;
-        if (conn != null) {
-            scopeName = conn.getScope().getName();
-        } else {
-            log.info("Connection local was null, using scope name from the stream: {}", stream);
-            scopeName = stream.getScope().getName();
-        }
-
-        log.info("Stream broadcast closed for stream=[{}] meeting=[{}]", stream.getPublishedName(), scopeName);
-
-        String userId = getUserId();
-        String meetingId = conn.getScope().getName();
-        String streamId = stream.getPublishedName();
-
-        Matcher matcher = RECORD_STREAM_ID_PATTERN.matcher(stream.getPublishedName());
-        removeH263ConverterIfNeeded(streamId);
-        if (videoRotators.containsKey(streamId)) {
-            // Stop rotator
-            videoRotators.remove(streamId);
-            publisher.stopTranscoderRequest(meetingId, userId);
-        }
-        removeH263PublishedStream(streamId);
-        if (matcher.matches()) {
-            meetingManager.streamBroadcastClose(meetingId, streamId);
-            meetingManager.removeStream(meetingId, streamId);
-        }
-    }
-
-    public void setPacketTimeout(int timeout) {
-        this.packetTimeout = timeout;
-    }
-
-    public void setEventRecordingService(EventRecordingService s) {
-        recordingService = s;
-    }
-
-    public void setMessagePublisher(MessagePublisher publisher) {
-        this.publisher = publisher;
-    }
-
-    public void setMeetingManager(MeetingManager meetingManager) {
-        this.meetingManager = meetingManager;
-    }
-
-    @Override
-    public void streamPlayItemPlay(ISubscriberStream stream, IPlayItem item, boolean isLive) {
-        // log w3c connect event
-        String streamName = item.getName();
-        streamName = streamName.replaceAll(H263Converter.H263PREFIX, "");
-
-        if (isH263Stream(stream)) {
-            log.debug("Detected H263 stream request [{}]", streamName);
-
-            synchronized (h263Converters) {
-                // Check if a new stream converter is necessary
-                H263Converter converter;
-                if (!h263Converters.containsKey(streamName) && !isStreamPublished(streamName)) {
-                    converter = new H263Converter(streamName, publisher);
-                    h263Converters.put(streamName, converter);
-                } else {
-                    converter = h263Converters.get(streamName);
-                }
-
-                if (!isH263UserListening(getUserId())) {
-                    converter.addListener();
-                    addH263User(getUserId(), streamName);
-                }
-            }
-        }
-    }
-
-    @Override
-    public void streamSubscriberClose(ISubscriberStream stream) {
-        String streamName = stream.getBroadcastStreamPublishName();
-        streamName = streamName.replaceAll(H263Converter.H263PREFIX, "");
-        String userId = getUserId();
-
-        if (isH263Stream(stream)) {
-            log.debug("Detected H263 stream close [{}]", streamName);
-
-            synchronized (h263Converters) {
-                // Remove prefix
-                if (h263Converters.containsKey(streamName)) {
-                    H263Converter converter = h263Converters.get(streamName);
-                    if (isH263UserListening(userId)) {
-                        converter.removeListener();
-                        removeH263User(userId);
-                    }
-                } else {
-                    log.warn("Converter not found for H263 stream [{}]. This may has been closed already", streamName);
-                }
-            }
-        }
-    }
-
-    private void removeH263User(String userId) {
-        if (h263Users.containsKey(userId)) {
-            log.debug("REMOVE |Removing h263 user from h263User's list [uid={}]", userId);
-            h263Users.remove(userId);
-        }
-    }
-
-    private void addH263User(String userId, String streamName) {
-        log.debug("ADD |Add h263 user to h263User's list [uid={} streamName={}]", userId, streamName);
-        h263Users.put(userId, streamName);
-    }
-
-    private void clearH263UserVideo(String userId) {
-        /*
-         * If this is an h263User, clear it's video.
-         * */
-        synchronized (h263Converters) {
-            if (isH263UserListening(userId)) {
-                String streamName = h263Users.get(userId);
-                H263Converter converter = h263Converters.get(streamName);
-                if (converter == null)
-                    log.debug("er... something went wrong. User was listening to the stream, but there's no more converter for this stream [stream={}] [uid={}]", userId, streamName);
-                converter.removeListener();
-                removeH263User(userId);
-                log.debug("h263's user data cleared.");
-            }
-        }
-    }
-
-    private void clearH263Users(String streamName) {
-        /*
-         * Remove all the users associated with the streamName
-         * */
-        log.debug("Clearing h263Users's list for the stream {}", streamName);
-        if (h263Users != null)
-            while (h263Users.values().remove(streamName)) ;
-        log.debug("h263Users cleared.");
-    }
-
-    private boolean isH263UserListening(String userId) {
-        return (h263Users.containsKey(userId));
-    }
-
-    private void addH263PublishedStream(String streamName) {
-        if (streamName.contains(H263Converter.H263PREFIX)) {
-            log.debug("Publishing an h263 stream. StreamName={}.", streamName);
-            h263PublishedStreams.put(streamName, getUserId());
-        }
-    }
-
-    private void removeH263PublishedStream(String streamName) {
-        if (isH263Stream(streamName) && h263PublishedStreams.containsKey(streamName))
-            h263PublishedStreams.remove(streamName);
-    }
-
-    private boolean isStreamPublished(String streamName) {
-        return h263PublishedStreams.containsKey(streamName);
-    }
-
-    private boolean isH263Stream(String streamName) {
-        return streamName.startsWith(H263Converter.H263PREFIX);
-    }
-
-    private void removeH263ConverterIfNeeded(String streamName) {
-        String h263StreamName = streamName.replaceAll(H263Converter.H263PREFIX, "");
-        synchronized (h263Converters) {
-            if (isH263Stream(streamName) && h263Converters.containsKey(h263StreamName)) {
-                // Stop converter
-                log.debug("h263 stream is being closed {}", streamName);
-                h263Converters.remove(h263StreamName).stopConverter();
-                clearH263Users(h263StreamName);
-            }
-        }
-    }
-
-<<<<<<< HEAD
-    public void setConnInvokerService(ConnectionInvokerService connInvokerService) {
-        this.connInvokerService = connInvokerService;
-    }
-=======
-	public void setConnInvokerService(ConnectionInvokerService connInvokerService) {
-		this.connInvokerService = connInvokerService;
-	}
->>>>>>> 91ab6829
-}
+/**
+ * BigBlueButton open source conferencing system - http://www.bigbluebutton.org/
+ * <p>
+ * Copyright (c) 2012 BigBlueButton Inc. and by respective authors (see below).
+ * <p>
+ * This program is free software; you can redistribute it and/or modify it under the
+ * terms of the GNU Lesser General Public License as published by the Free Software
+ * Foundation; either version 3.0 of the License, or (at your option) any later
+ * version.
+ * <p>
+ * BigBlueButton is distributed in the hope that it will be useful, but WITHOUT ANY
+ * WARRANTY; without even the implied warranty of MERCHANTABILITY or FITNESS FOR A
+ * PARTICULAR PURPOSE. See the GNU Lesser General Public License for more details.
+ * <p>
+ * You should have received a copy of the GNU Lesser General Public License along
+ * with BigBlueButton; if not, see <http://www.gnu.org/licenses/>.
+ */
+package org.bigbluebutton.app.video;
+
+import java.util.Collection;
+import java.util.HashMap;
+import java.util.Map;
+import java.util.Set;
+import java.util.concurrent.TimeUnit;
+import java.util.concurrent.Executors;
+import java.util.concurrent.ScheduledExecutorService;
+import org.bigbluebutton.app.video.converter.H263Converter;
+import org.bigbluebutton.app.video.converter.VideoRotator;
+import org.bigbluebutton.red5.pubsub.MessagePublisher;
+import org.red5.logging.Red5LoggerFactory;
+import org.red5.server.adapter.MultiThreadedApplicationAdapter;
+import org.red5.server.api.IConnection;
+import org.red5.server.api.Red5;
+import org.red5.server.api.scope.IScope;
+import org.red5.server.api.stream.IBroadcastStream;
+import org.red5.server.api.stream.IPlayItem;
+import org.red5.server.api.stream.IStreamListener;
+import org.red5.server.api.stream.ISubscriberStream;
+import org.red5.server.scheduling.QuartzSchedulingService;
+import org.red5.server.stream.ClientBroadcastStream;
+import org.slf4j.Logger;
+import com.google.gson.Gson;
+import org.springframework.util.StringUtils;
+import java.util.regex.Matcher;
+import java.util.regex.Pattern;
+
+
+public class VideoApplication extends MultiThreadedApplicationAdapter {
+    private static Logger log = Red5LoggerFactory.getLogger(VideoApplication.class, "video");
+
+    // Scheduler
+    private QuartzSchedulingService scheduler;
+
+    private MessagePublisher publisher;
+    private EventRecordingService recordingService;
+    private final Map<String, IStreamListener> streamListeners = new HashMap<String, IStreamListener>();
+
+    private int packetTimeout = 10000;
+
+    private final Pattern RECORD_STREAM_ID_PATTERN = Pattern.compile("(.*)(-recorded)$");
+
+    private final Map<String, H263Converter> h263Converters = new HashMap<String, H263Converter>();
+    private final Map<String, String> h263Users = new HashMap<String, String>(); //viewers
+    private final Map<String, String> h263PublishedStreams = new HashMap<String, String>(); //publishers
+
+    private final Map<String, VideoRotator> videoRotators = new HashMap<String, VideoRotator>();
+
+    private MeetingManager meetingManager;
+    private ConnectionInvokerService connInvokerService;
+    private final UserConnectionMapper userConnections = new UserConnectionMapper();
+
+    @Override
+    public boolean appStart(IScope app) {
+        super.appStart(app);
+        log.info("BBB Video appStart");
+        connInvokerService.setAppScope(app);
+
+        // get the scheduler
+        scheduler = (QuartzSchedulingService) getContext().getBean(QuartzSchedulingService.BEAN_NAME);
+
+        portTestConnAudit();
+
+        return true;
+    }
+
+    private void portTestConnAudit() {
+        Runnable portConnAuditTask = () -> portTestConnAuditHelper();
+
+        ScheduledExecutorService executor = Executors.newScheduledThreadPool(1);
+        executor.scheduleAtFixedRate(portConnAuditTask, 0, 5, TimeUnit.SECONDS);
+    }
+
+    private IConnection getConnectionWithConnId(IScope scope, String connId) {
+        for (IConnection conn : scope.getClientConnections()) {
+            String connID = (String) conn.getSessionId();
+            if (connID != null && connID.equals(connId)) {
+                return conn;
+            }
+        }
+
+        log.warn("Failed to get connection for connId = " + connId);
+        return null;
+    }
+
+    private void portTestConnAuditHelper() {
+
+        Collection<UserConnectionMapper.UserConnection> usersConns = userConnections.getConnections();
+        for (UserConnectionMapper.UserConnection uconn : usersConns) {
+            log.debug("Checking port test connection {}", uconn.connId);
+            if (System.currentTimeMillis() - uconn.connectedOn > 10000) {
+                log.debug("Closing port test connection {}", uconn.connId);
+                uconn.connection.close();
+            }
+        }
+
+    }
+
+    @Override
+    public boolean appConnect(IConnection conn, Object[] params) {
+        return super.appConnect(conn, params);
+    }
+
+
+		@Override
+		public boolean roomConnect(IConnection connection, Object[] params) {
+			log.info("BBB Video roomConnect");
+
+			if(params.length != 3) {
+				log.error("Invalid number of parameters. param length=" + params.length);
+				return false;
+			}
+
+			String meetingId = ((String) params[0]).toString();
+			String userId = ((String) params[1]).toString();
+			String authToken = ((String) params[2]).toString();
+
+			if (StringUtils.isEmpty(meetingId)) {
+				log.error("Invalid meetingId parameter.");
+				return false;
+			}
+
+			if (StringUtils.isEmpty(userId)) {
+				log.error("Invalid userId parameter.");
+				return false;
+			}
+
+			if (StringUtils.isEmpty(authToken)) {
+				log.error("Invalid authToken parameter.");
+				return false;
+			}
+
+			Red5.getConnectionLocal().setAttribute("MEETING_ID", meetingId);
+			Red5.getConnectionLocal().setAttribute("USERID", userId);
+			Red5.getConnectionLocal().setAttribute("AUTH_TOKEN", authToken);
+
+			String connType = getConnectionType(Red5.getConnectionLocal().getType());
+			String sessionId = Red5.getConnectionLocal().getSessionId();
+
+			if (userId.startsWith("portTestDummyUserId")) {
+				userConnections.addUserConnection(sessionId, connection);
+
+				String remoteHost = Red5.getConnectionLocal().getRemoteAddress();
+				int remotePort = Red5.getConnectionLocal().getRemotePort();
+				String clientId = Red5.getConnectionLocal().getClient().getId();
+
+				Map<String, Object> logData = new HashMap<String, Object>();
+				logData.put("meetingId", meetingId);
+				logData.put("userId", userId);
+				logData.put("connType", connType);
+				logData.put("connId", sessionId);
+				logData.put("clientId", clientId);
+				logData.put("remoteAddress", remoteHost + ":" + remotePort);
+				logData.put("event", "port_test_connection_bbb_video");
+				logData.put("description", "Keeping track of port test connection.");
+
+				Gson gson = new Gson();
+				String logStr =  gson.toJson(logData);
+
+				log.info(logStr);
+			} else {
+				log.info("BBB Video validateConnAuthToken");
+				publisher.validateConnAuthToken(meetingId, userId, authToken, sessionId);
+
+				/**
+				 * Find if there are any other connections owned by this user. If we find one,
+				 * that means that the connection is old and the user reconnected. Clear the
+				 * userId attribute so that messages would not be sent in the defunct connection.
+				 */
+				Set<IConnection> conns = Red5.getConnectionLocal().getScope().getClientConnections();
+				for (IConnection conn : conns) {
+					String connUserId = (String) conn.getAttribute("USERID");
+					String connSessionId = conn.getSessionId();
+					String clientId = conn.getClient().getId();
+					String remoteHost = conn.getRemoteAddress();
+					int remotePort = conn.getRemotePort();
+					if (connUserId != null && connUserId.equals(userId) && !connSessionId.equals(sessionId)) {
+						conn.removeAttribute("USERID");
+						Map<String, Object> logData = new HashMap<String, Object>();
+						logData.put("meetingId", meetingId);
+						logData.put("userId", userId);
+						logData.put("oldConnId", connSessionId);
+						logData.put("newConnId", sessionId);
+						logData.put("clientId", clientId);
+						logData.put("remoteAddress", remoteHost + ":" + remotePort);
+						logData.put("event", "removing_defunct_connection");
+						logData.put("description", "Removing defunct connection BBB Video.");
+
+						Gson gson = new Gson();
+						String logStr =  gson.toJson(logData);
+
+						log.info("Removing defunct connection: data={}", logStr);
+					}
+				}
+
+				String remoteHost = Red5.getConnectionLocal().getRemoteAddress();
+				int remotePort = Red5.getConnectionLocal().getRemotePort();
+				String clientId = Red5.getConnectionLocal().getClient().getId();
+
+				Map<String, Object> logData = new HashMap<String, Object>();
+				logData.put("meetingId", meetingId);
+				logData.put("userId", userId);
+				logData.put("connType", connType);
+				logData.put("connId", sessionId);
+				logData.put("clientId", clientId);
+				logData.put("remoteAddress", remoteHost + ":" + remotePort);
+				logData.put("event", "user_joining_bbb_video");
+				logData.put("description", "User joining BBB Video.");
+
+				Gson gson = new Gson();
+				String logStr =  gson.toJson(logData);
+
+				log.info("User joining bbb-video: data={}", logStr);
+			}
+
+			return super.roomConnect(connection, params);
+		}
+
+    private String getConnectionType(String connType) {
+        if ("persistent".equals(connType.toLowerCase())) {
+            return "RTMP";
+        } else if ("polling".equals(connType.toLowerCase())) {
+            return "RTMPT";
+        } else {
+            return connType.toUpperCase();
+        }
+    }
+
+    private String getUserId() {
+        String userid = (String) Red5.getConnectionLocal().getAttribute("USERID");
+        if ((userid == null) || ("".equals(userid))) userid = "unknown-userid";
+        return userid;
+    }
+
+    private String getMeetingId() {
+        String meetingId = (String) Red5.getConnectionLocal().getAttribute("MEETING_ID");
+        if ((meetingId == null) || ("".equals(meetingId))) meetingId = "unknown-meetingid";
+        return meetingId;
+    }
+
+
+    @Override
+    public void appDisconnect(IConnection conn) {
+        clearH263UserVideo(getUserId());
+        super.appDisconnect(conn);
+    }
+
+
+		@Override
+		public void roomDisconnect(IConnection conn) {
+			log.info("BBB Video roomDisconnect");
+
+			String connType = getConnectionType(Red5.getConnectionLocal().getType());
+			String connId = Red5.getConnectionLocal().getSessionId();
+
+			UserConnectionMapper.UserConnection uconn = userConnections.userDisconnected(connId);
+			if (uconn != null) {
+				Map<String, Object> logData = new HashMap<String, Object>();
+				logData.put("meetingId", getMeetingId());
+				logData.put("userId", getUserId());
+				logData.put("connType", connType);
+				logData.put("connId", connId);
+				logData.put("event", "removing_port_test_conn_bbb_video");
+				logData.put("description", "Removing port test connection BBB Video.");
+
+				Gson gson = new Gson();
+				String logStr =  gson.toJson(logData);
+
+				log.info(logStr);
+			} else {
+				Map<String, Object> logData = new HashMap<String, Object>();
+				logData.put("meetingId", getMeetingId());
+				logData.put("userId", getUserId());
+				logData.put("connType", connType);
+				logData.put("connId", connId);
+				logData.put("event", "user_leaving_bbb_video");
+				logData.put("description", "User leaving BBB Video.");
+
+				Gson gson = new Gson();
+				String logStr =  gson.toJson(logData);
+
+				log.info("User leaving bbb-video: data={}", logStr);
+			}
+
+			super.roomDisconnect(conn);
+		}
+
+    @Override
+    public void streamPublishStart(IBroadcastStream stream) {
+        super.streamPublishStart(stream);
+        IConnection conn = Red5.getConnectionLocal();
+        log.info("streamPublishStart " + stream.getPublishedName() + " " + System.currentTimeMillis() + " " + conn.getScope().getName());
+    }
+
+    private String getStreamName(String streamName) {
+        String parts[] = streamName.split("/");
+        if (parts.length > 1)
+            return parts[parts.length - 1];
+        return "";
+    }
+
+    private void requestRotateVideoTranscoder(IBroadcastStream stream) {
+        IConnection conn = Red5.getConnectionLocal();
+        String userId = getUserId();
+        String meetingId = conn.getScope().getName();
+        String streamId = stream.getPublishedName();
+        String streamName = getStreamName(streamId);
+        String ipAddress = conn.getHost();
+
+        switch (VideoRotator.getDirection(streamId)) {
+            case VideoRotator.ROTATE_RIGHT:
+                publisher.startRotateRightTranscoderRequest(meetingId, userId, streamName, ipAddress);
+                break;
+            case VideoRotator.ROTATE_LEFT:
+                publisher.startRotateLeftTranscoderRequest(meetingId, userId, streamName, ipAddress);
+                break;
+            case VideoRotator.ROTATE_UPSIDE_DOWN:
+                publisher.startRotateUpsideDownTranscoderRequest(meetingId, userId, streamName, ipAddress);
+                break;
+            default:
+                break;
+        }
+    }
+
+		@Override
+		public void streamBroadcastStart(IBroadcastStream stream) {
+			IConnection conn = Red5.getConnectionLocal();
+			String contextName = stream.getScope().getName();
+
+			if ("video".equals(contextName)) {
+				/**
+					* Prevent publishing into the /video context as all our webcams are published
+					* into /video/<meetingId> context. (ralam jan 22, 2018)
+				 **/
+
+				String connType = getConnectionType(Red5.getConnectionLocal().getType());
+				String connId = Red5.getConnectionLocal().getSessionId();
+				Map<String, Object> logData = new HashMap<String, Object>();
+				logData.put("meetingId", getMeetingId());
+				logData.put("userId", getUserId());
+				logData.put("connType", connType);
+				logData.put("connId", connId);
+				logData.put("stream", stream.getPublishedName());
+				logData.put("context", contextName);
+				logData.put("event", "unauth_publish_stream_bbb_video");
+				logData.put("description", "Publishing stream in app context.");
+
+				Gson gson = new Gson();
+				String logStr =  gson.toJson(logData);
+				log.error(logStr);
+				conn.close();
+				return;
+			}
+
+			super.streamBroadcastStart(stream);
+			log.info("streamBroadcastStart " + stream.getPublishedName() + " " + System.currentTimeMillis() + " " + conn.getScope().getName());
+
+			String userId = getUserId();
+			String meetingId = conn.getScope().getName();
+			String streamId = stream.getPublishedName();
+
+			Matcher matcher = RECORD_STREAM_ID_PATTERN.matcher(stream.getPublishedName());
+			addH263PublishedStream(streamId);
+			if (streamId.contains("/")) {
+				if (VideoRotator.getDirection(streamId) != null) {
+					//VideoRotator rotator = new VideoRotator(streamId);
+					videoRotators.put(streamId, null);
+					requestRotateVideoTranscoder(stream);
+				}
+			} else if (matcher.matches()) {
+					log.info("Start recording of stream=[" + stream.getPublishedName() + "] for meeting=[" + conn.getScope().getName() + "]");
+					Boolean recordVideoStream = true;
+					VideoStreamListener listener = new VideoStreamListener(meetingId, streamId,
+									recordVideoStream, userId, packetTimeout, scheduler, recordingService);
+					ClientBroadcastStream cstream = (ClientBroadcastStream) this.getBroadcastStream(conn.getScope(), stream.getPublishedName());
+					stream.addStreamListener(listener);
+					VideoStream vstream = new VideoStream(stream, listener, cstream);
+					vstream.startRecording();
+					meetingManager.addStream(meetingId, vstream);
+			}
+		}
+
+    private Long genTimestamp() {
+        return TimeUnit.NANOSECONDS.toMillis(System.nanoTime());
+    }
+
+    private boolean isH263Stream(ISubscriberStream stream) {
+        String streamName = stream.getBroadcastStreamPublishName();
+        return streamName.startsWith(H263Converter.H263PREFIX);
+    }
+
+    @Override
+    public void streamBroadcastClose(IBroadcastStream stream) {
+        super.streamBroadcastClose(stream);
+        IConnection conn = Red5.getConnectionLocal();
+        String scopeName;
+        if (conn != null) {
+            scopeName = conn.getScope().getName();
+        } else {
+            log.info("Connection local was null, using scope name from the stream: {}", stream);
+            scopeName = stream.getScope().getName();
+        }
+
+        log.info("Stream broadcast closed for stream=[{}] meeting=[{}]", stream.getPublishedName(), scopeName);
+
+        String userId = getUserId();
+        String meetingId = conn.getScope().getName();
+        String streamId = stream.getPublishedName();
+
+        Matcher matcher = RECORD_STREAM_ID_PATTERN.matcher(stream.getPublishedName());
+        removeH263ConverterIfNeeded(streamId);
+        if (videoRotators.containsKey(streamId)) {
+            // Stop rotator
+            videoRotators.remove(streamId);
+            publisher.stopTranscoderRequest(meetingId, userId);
+        }
+        removeH263PublishedStream(streamId);
+        if (matcher.matches()) {
+            meetingManager.streamBroadcastClose(meetingId, streamId);
+            meetingManager.removeStream(meetingId, streamId);
+        }
+    }
+
+    public void setPacketTimeout(int timeout) {
+        this.packetTimeout = timeout;
+    }
+
+    public void setEventRecordingService(EventRecordingService s) {
+        recordingService = s;
+    }
+
+    public void setMessagePublisher(MessagePublisher publisher) {
+        this.publisher = publisher;
+    }
+
+    public void setMeetingManager(MeetingManager meetingManager) {
+        this.meetingManager = meetingManager;
+    }
+
+    @Override
+    public void streamPlayItemPlay(ISubscriberStream stream, IPlayItem item, boolean isLive) {
+        // log w3c connect event
+        String streamName = item.getName();
+        streamName = streamName.replaceAll(H263Converter.H263PREFIX, "");
+
+        if (isH263Stream(stream)) {
+            log.debug("Detected H263 stream request [{}]", streamName);
+
+            synchronized (h263Converters) {
+                // Check if a new stream converter is necessary
+                H263Converter converter;
+                if (!h263Converters.containsKey(streamName) && !isStreamPublished(streamName)) {
+                    converter = new H263Converter(streamName, publisher);
+                    h263Converters.put(streamName, converter);
+                } else {
+                    converter = h263Converters.get(streamName);
+                }
+
+                if (!isH263UserListening(getUserId())) {
+                    converter.addListener();
+                    addH263User(getUserId(), streamName);
+                }
+            }
+        }
+    }
+
+    @Override
+    public void streamSubscriberClose(ISubscriberStream stream) {
+        String streamName = stream.getBroadcastStreamPublishName();
+        streamName = streamName.replaceAll(H263Converter.H263PREFIX, "");
+        String userId = getUserId();
+
+        if (isH263Stream(stream)) {
+            log.debug("Detected H263 stream close [{}]", streamName);
+
+            synchronized (h263Converters) {
+                // Remove prefix
+                if (h263Converters.containsKey(streamName)) {
+                    H263Converter converter = h263Converters.get(streamName);
+                    if (isH263UserListening(userId)) {
+                        converter.removeListener();
+                        removeH263User(userId);
+                    }
+                } else {
+                    log.warn("Converter not found for H263 stream [{}]. This may has been closed already", streamName);
+                }
+            }
+        }
+    }
+
+    private void removeH263User(String userId) {
+        if (h263Users.containsKey(userId)) {
+            log.debug("REMOVE |Removing h263 user from h263User's list [uid={}]", userId);
+            h263Users.remove(userId);
+        }
+    }
+
+    private void addH263User(String userId, String streamName) {
+        log.debug("ADD |Add h263 user to h263User's list [uid={} streamName={}]", userId, streamName);
+        h263Users.put(userId, streamName);
+    }
+
+    private void clearH263UserVideo(String userId) {
+        /*
+         * If this is an h263User, clear it's video.
+         * */
+        synchronized (h263Converters) {
+            if (isH263UserListening(userId)) {
+                String streamName = h263Users.get(userId);
+                H263Converter converter = h263Converters.get(streamName);
+                if (converter == null)
+                    log.debug("er... something went wrong. User was listening to the stream, but there's no more converter for this stream [stream={}] [uid={}]", userId, streamName);
+                converter.removeListener();
+                removeH263User(userId);
+                log.debug("h263's user data cleared.");
+            }
+        }
+    }
+
+    private void clearH263Users(String streamName) {
+        /*
+         * Remove all the users associated with the streamName
+         * */
+        log.debug("Clearing h263Users's list for the stream {}", streamName);
+        if (h263Users != null)
+            while (h263Users.values().remove(streamName)) ;
+        log.debug("h263Users cleared.");
+    }
+
+    private boolean isH263UserListening(String userId) {
+        return (h263Users.containsKey(userId));
+    }
+
+    private void addH263PublishedStream(String streamName) {
+        if (streamName.contains(H263Converter.H263PREFIX)) {
+            log.debug("Publishing an h263 stream. StreamName={}.", streamName);
+            h263PublishedStreams.put(streamName, getUserId());
+        }
+    }
+
+    private void removeH263PublishedStream(String streamName) {
+        if (isH263Stream(streamName) && h263PublishedStreams.containsKey(streamName))
+            h263PublishedStreams.remove(streamName);
+    }
+
+    private boolean isStreamPublished(String streamName) {
+        return h263PublishedStreams.containsKey(streamName);
+    }
+
+    private boolean isH263Stream(String streamName) {
+        return streamName.startsWith(H263Converter.H263PREFIX);
+    }
+
+    private void removeH263ConverterIfNeeded(String streamName) {
+        String h263StreamName = streamName.replaceAll(H263Converter.H263PREFIX, "");
+        synchronized (h263Converters) {
+            if (isH263Stream(streamName) && h263Converters.containsKey(h263StreamName)) {
+                // Stop converter
+                log.debug("h263 stream is being closed {}", streamName);
+                h263Converters.remove(h263StreamName).stopConverter();
+                clearH263Users(h263StreamName);
+            }
+        }
+    }
+
+	public void setConnInvokerService(ConnectionInvokerService connInvokerService) {
+		this.connInvokerService = connInvokerService;
+	}
+}