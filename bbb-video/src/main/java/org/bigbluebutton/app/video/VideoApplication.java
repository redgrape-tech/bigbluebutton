--- conflicted
+++ resolved
@@ -1,659 +1,640 @@
-/**
-* BigBlueButton open source conferencing system - http://www.bigbluebutton.org/
-* 
-* Copyright (c) 2012 BigBlueButton Inc. and by respective authors (see below).
-*
-* This program is free software; you can redistribute it and/or modify it under the
-* terms of the GNU Lesser General Public License as published by the Free Software
-* Foundation; either version 3.0 of the License, or (at your option) any later
-* version.
-* 
-* BigBlueButton is distributed in the hope that it will be useful, but WITHOUT ANY
-* WARRANTY; without even the implied warranty of MERCHANTABILITY or FITNESS FOR A
-* PARTICULAR PURPOSE. See the GNU Lesser General Public License for more details.
-*
-* You should have received a copy of the GNU Lesser General Public License along
-* with BigBlueButton; if not, see <http://www.gnu.org/licenses/>.
-*
-*/
-package org.bigbluebutton.app.video;
-
-import java.util.HashMap;
-import java.util.Map;
-import java.util.concurrent.TimeUnit;
-<<<<<<< HEAD
-
-import org.bigbluebutton.red5.pubsub.MessagePublisher;
-=======
-import java.util.concurrent.ConcurrentHashMap;
-import java.util.Timer;
-import java.util.TimerTask;
-
-import org.apache.commons.lang3.StringUtils;
-import org.bigbluebutton.app.video.converter.H263Converter;
-import org.bigbluebutton.app.video.converter.VideoRotator;
->>>>>>> 15acb57b
-import org.red5.logging.Red5LoggerFactory;
-import org.red5.server.adapter.MultiThreadedApplicationAdapter;
-import org.red5.server.api.IConnection;
-import org.red5.server.api.Red5;
-import org.red5.server.api.scope.IBasicScope;
-import org.red5.server.api.scope.IBroadcastScope;
-import org.red5.server.api.scope.IScope;
-import org.red5.server.api.scope.ScopeType;
-import org.red5.server.api.stream.IBroadcastStream;
-import org.red5.server.api.stream.IPlayItem;
-import org.red5.server.api.stream.IServerStream;
-import org.red5.server.api.stream.IStreamListener;
-import org.red5.server.api.stream.ISubscriberStream;
-import org.red5.server.stream.ClientBroadcastStream;
-import org.slf4j.Logger;
-
-import com.google.gson.Gson;
-
-public class VideoApplication extends MultiThreadedApplicationAdapter {
-	private static Logger log = Red5LoggerFactory.getLogger(VideoApplication.class, "video");
-	
-	private IScope appScope;
-	private IServerStream serverStream;
-	private MessagePublisher publisher;
-	private boolean recordVideoStream = false;
-	private EventRecordingService recordingService;
-	private final Map<String, IStreamListener> streamListeners = new HashMap<String, IStreamListener>();
-	
-<<<<<<< HEAD
-	private int packetTimeout = 10000;
-	
-=======
-	private Map<String, CustomStreamRelay> remoteStreams = new ConcurrentHashMap<String, CustomStreamRelay>();
-	private Map<String, Integer> listenersOnRemoteStream = new ConcurrentHashMap<String, Integer>();
-
-	// Proxy disconnection timer
-	private Timer timer;
-	// Proxy disconnection timeout
-	private long relayTimeout;
-
-	private final Map<String, H263Converter> h263Converters = new HashMap<String, H263Converter>();
-	private final Map<String, String> h263Users = new HashMap<String, String>(); //viewers
-	private final Map<String, String> h263PublishedStreams = new HashMap<String,String>(); //publishers
-
-	private final Map<String, VideoRotator> videoRotators = new HashMap<String, VideoRotator>();
-
->>>>>>> 15acb57b
-    @Override
-	public boolean appStart(IScope app) {
-	    super.appStart(app);
-		log.info("BBB Video appStart");
-		System.out.println("BBB Video appStart");    	
-		appScope = app;
-		timer = new Timer();
-		return true;
-	}
-
-    @Override
-	public boolean appConnect(IConnection conn, Object[] params) {
-		String remoteAddress = Red5.getConnectionLocal().getRemoteAddress();
-		int  remotePort = Red5.getConnectionLocal().getRemotePort();
-		if (params.length == 0) {
-			params = new Object[2];
-			params[0] = "unknown-meetingid";
-			params[1] = "unknown-userid";
-		}
-
-		String meetingId = ((String) params[0]).toString();
-		String userId = ((String) params[1]).toString();
-
-		Map<String, Object> logData = new HashMap<String, Object>();
-		logData.put("meetingId", meetingId);
-		logData.put("userId", userId);
-
-		log.info("BBB Video appConnect. RemoteHost={}, RemotePort={}. Params: {}",remoteAddress,remotePort,logData);
-		return super.appConnect(conn, params);
-	}
-
-  @Override
-	public boolean roomConnect(IConnection conn, Object[] params) {
-		log.info("BBB Video roomConnect"); 
-
-		if(params.length == 0) {
-			params = new Object[2];
-			params[0] = "UNKNOWN-MEETING-ID";
-			params[1] = "UNKNOWN-USER-ID";
-		}
-
-  	String meetingId = ((String) params[0]).toString();
-  	String userId = ((String) params[1]).toString();
-  	
-  	Red5.getConnectionLocal().setAttribute("MEETING_ID", meetingId);
-  	Red5.getConnectionLocal().setAttribute("USERID", userId);
-  	
-		String connType = getConnectionType(Red5.getConnectionLocal().getType());
-		String connId = Red5.getConnectionLocal().getSessionId();
-		
-		Map<String, Object> logData = new HashMap<String, Object>();
-		logData.put("meetingId", meetingId);
-		logData.put("userId", userId);
-		logData.put("connType", connType);
-		logData.put("connId", connId);
-		logData.put("event", "user_joining_bbb_video");
-		logData.put("description", "User joining BBB Video.");
-		
-		Gson gson = new Gson();
-    String logStr =  gson.toJson(logData);
-		
-		log.info("User joining bbb-video: data={}", logStr);
-		
-		return super.roomConnect(conn, params);
-	}
-    
-  private String getConnectionType(String connType) {
-  	if ("persistent".equals(connType.toLowerCase())) {
-  		return "RTMP";
-  	} else if("polling".equals(connType.toLowerCase())) {
-  		return "RTMPT";
-  	} else {
-  		return connType.toUpperCase();
-  	}
-  }
-
-	private String getUserId() {
-		String userid = (String) Red5.getConnectionLocal().getAttribute("USERID");
-		if ((userid == null) || ("".equals(userid))) userid = "unknown-userid";
-		return userid;
-	}
-	
-	private String getMeetingId() {
-		String meetingId = (String) Red5.getConnectionLocal().getAttribute("MEETING_ID");
-		if ((meetingId == null) || ("".equals(meetingId))) meetingId = "unknown-meetingid";
-		return meetingId;
-	}
-	
-  @Override
-	public void appDisconnect(IConnection conn) {
-		log.info("BBB Video appDisconnect");
-		if (appScope == conn.getScope() && serverStream != null) {
-			serverStream.close();
-		}
-		
-		String connType = getConnectionType(Red5.getConnectionLocal().getType());
-		String connId = Red5.getConnectionLocal().getSessionId();
-		String userId = getUserId();
-		
-		Map<String, Object> logData = new HashMap<String, Object>();
-		logData.put("meetingId", getMeetingId());
-		logData.put("userId", getUserId());
-		logData.put("connType", connType);
-		logData.put("connId", connId);
-		logData.put("event", "user_leaving_bbb_video");
-		logData.put("description", "User leaving BBB Video.");
-		
-		Gson gson = new Gson();
-    String logStr =  gson.toJson(logData);
-		
-		log.info("User leaving bbb-video: data={}", logStr);
-		
-		clearH263UserVideo(userId);
-		super.appDisconnect(conn);
-	}
-
-  @Override
-	public void roomDisconnect(IConnection conn) {
-		log.info("BBB Video roomDisconnect");
-		
-		String connType = getConnectionType(Red5.getConnectionLocal().getType());
-		String connId = Red5.getConnectionLocal().getSessionId();
-		
-		Map<String, Object> logData = new HashMap<String, Object>();
-		logData.put("meetingId", getMeetingId());
-		logData.put("userId", getUserId());
-		logData.put("connType", connType);
-		logData.put("connId", connId);
-		logData.put("event", "user_leaving_bbb_video");
-		logData.put("description", "User leaving BBB Video.");
-		
-		Gson gson = new Gson();
-		String logStr =  gson.toJson(logData);
-		
-		log.info("User leaving bbb-video: data={}", logStr);
-		
-		super.roomDisconnect(conn);
-	}
-  
-    @Override
-    public void streamPublishStart(IBroadcastStream stream) {
-        log.info("BBB Video streamPublishStart. userid={} Stream={}",getUserId(),stream.getPublishedName());
-    	super.streamPublishStart(stream);
-    	IConnection conn = Red5.getConnectionLocal();  
-    	log.info("streamPublishStart " + stream.getPublishedName() + " " + System.currentTimeMillis() + " " + conn.getScope().getName());
-    }
-    
-    public IBroadcastScope getBroadcastScope(IScope scope, String name) {
-        IBasicScope basicScope = scope.getBasicScope(ScopeType.BROADCAST, name);
-        if (basicScope instanceof IBroadcastScope) {
-            return (IBroadcastScope) basicScope;
-        } else {
-            return null;
-        }
-    }
-
-    @Override
-    public void streamBroadcastStart(IBroadcastStream stream) {
-    	IConnection conn = Red5.getConnectionLocal();  
-    	super.streamBroadcastStart(stream);
-    	String streamName = stream.getPublishedName();
-    	log.info("streamBroadcastStart " + streamName + " " + System.currentTimeMillis() + " " + conn.getScope().getName());
-
-<<<<<<< HEAD
-    	String userId = getUserId();
-    	String meetingId = conn.getScope().getName();
-    	String streamId = stream.getPublishedName();
-    	
-    	publisher.userSharedWebcamMessage(meetingId, userId, streamId);
-    	VideoStreamListener listener = new VideoStreamListener(conn.getScope(), stream, recordVideoStream, userId, packetTimeout);
-        listener.setEventRecordingService(recordingService);
-        stream.addStreamListener(listener); 
-        streamListeners.put(conn.getScope().getName() + "-" + stream.getPublishedName(), listener);
-        
-        if (recordVideoStream) {
-	    	recordStream(stream);
-=======
-        addH263PublishedStream(streamName);
-        if (streamName.contains("/")) {
-            if(VideoRotator.getDirection(streamName) != null) {
-                VideoRotator rotator = new VideoRotator(streamName);
-                videoRotators.put(streamName, rotator);
-            }
-        }
-        else if (recordVideoStream) {
-	    	recordStream(stream);
-	    	VideoStreamListener listener = new VideoStreamListener(); 
-	        listener.setEventRecordingService(recordingService);
-	        stream.addStreamListener(listener); 
-	        streamListeners.put(conn.getScope().getName() + "-" + streamName, listener);
->>>>>>> 15acb57b
-        }
-    }
-
-    private Long genTimestamp() {
-    	return TimeUnit.NANOSECONDS.toMillis(System.nanoTime());
-    }
-    
-    private boolean isH263Stream(ISubscriberStream stream) {
-        String streamName = stream.getBroadcastStreamPublishName();
-        return streamName.startsWith(H263Converter.H263PREFIX);
-    }
-
-    @Override
-    public void streamBroadcastClose(IBroadcastStream stream) {
-      super.streamBroadcastClose(stream);   	
-<<<<<<< HEAD
-      IConnection conn = Red5.getConnectionLocal();
-      String scopeName;
-      if (conn != null) {
-	       scopeName = conn.getScope().getName();
-      } else {
-	       log.info("Connection local was null, using scope name from the stream: {}", stream);
-	       scopeName = stream.getScope().getName();
-      }
-      
-      log.info("Stream broadcast closed for stream=[{}] meeting=[{}]", stream.getPublishedName(), scopeName);
-      
-  		String userId = getUserId();
-  		String meetingId = conn.getScope().getName();
-  		String streamId = stream.getPublishedName();
-  	
-  		publisher.userUnshareWebcamRequestMessage(meetingId, userId, streamId);
-
-=======
-      if (recordVideoStream) {
-        IConnection conn = Red5.getConnectionLocal();
-        String scopeName;
-        if (conn != null && conn.getScope() != null) {
-  	       scopeName = conn.getScope().getName();
-        } else {
-  	       log.info("Connection local was null, using scope name from the stream: {}", stream);
-  	       scopeName = stream.getScope().getName();
-        }
->>>>>>> 15acb57b
-        IStreamListener listener = streamListeners.remove(scopeName + "-" + stream.getPublishedName());
-        if (listener != null) {
-        	((VideoStreamListener) listener).streamStopped();
-        	stream.removeStreamListener(listener);
-        }
-        
-      if (recordVideoStream) {        
-        long publishDuration = (System.currentTimeMillis() - stream.getCreationTime()) / 1000;
-        log.info("Stop recording event for stream=[{}] meeting=[{}]", stream.getPublishedName(), scopeName);
-        Map<String, String> event = new HashMap<String, String>();
-        event.put("module", "WEBCAM");
-        event.put("timestamp", genTimestamp().toString());
-        event.put("meetingId", scopeName);
-        event.put("stream", stream.getPublishedName());
-        event.put("duration", new Long(publishDuration).toString());
-        event.put("eventName", "StopWebcamShareEvent");
-        recordingService.record(scopeName, event);    		
-      }
-
-      String streamName = stream.getPublishedName();
-      removeH263ConverterIfNeeded(streamName);
-      if(videoRotators.containsKey(streamName)) {
-        // Stop rotator
-        videoRotators.remove(streamName).stop();
-      }
-      removeH263PublishedStream(streamName);
-    }
-    
-    /**
-     * A hook to record a stream. A file is written in webapps/video/streams/
-     * @param stream
-     */
-    private void recordStream(IBroadcastStream stream) {
-    	IConnection conn = Red5.getConnectionLocal();   
-    	long now = System.currentTimeMillis();
-    	String recordingStreamName = stream.getPublishedName(); // + "-" + now; /** Comment out for now...forgot why I added this - ralam */
-     
-    	try {    		
-    		log.info("Recording stream " + recordingStreamName );
-    		ClientBroadcastStream cstream = (ClientBroadcastStream) this.getBroadcastStream(conn.getScope(), stream.getPublishedName());
-    		cstream.saveAs(recordingStreamName, false);
-    	} catch(Exception e) {
-    		log.error("ERROR while recording stream " + e.getMessage());
-    		e.printStackTrace();
-    	}    	
-    }
-
-	public void setRecordVideoStream(boolean recordVideoStream) {
-		this.recordVideoStream = recordVideoStream;
-	}
-	
-	public void setPacketTimeout(int timeout) {
-		this.packetTimeout = timeout;
-	}
-	
-	public void setEventRecordingService(EventRecordingService s) {
-		recordingService = s;
-	}
-	
-<<<<<<< HEAD
-	public void setMessagePublisher(MessagePublisher publisher) {
-		this.publisher = publisher;
-	}
-	
-	/**
-	 * Start transmission notification from Flash Player 11.1+. This command asks the server to transmit more data because the buffer is running low.
-	 * 
-	 * http://help.adobe.com/en_US/flashmediaserver/devguide/WSd391de4d9c7bd609-569139412a3743e78e-8000.html
-	 * 
-	 * @param bool boolean
-	 * @param num number
-	 */
-	public void startTransmit(Boolean bool, int num) {	
-
-	}
-
-	/**
-	 * Stop transmission notification from Flash Player 11.1+. This command asks the server to suspend transmission until the client sends a 
-	 * startTransmit event because there is enough data in the buffer.
-	 */
-	public void stopTransmit() {		
-	}
-
-	/**
-	 * Stop transmission notification from Flash Player 11.1+. This command asks the server to suspend transmission until the client sends a 
-	 * startTransmit event because there is enough data in the buffer.
-	 * 
-	 * @param bool boolean
-	 * @param num number
-	 */
-	public void stopTransmit(Boolean bool, int num) {		
-	}	
-	
-	/**
-	 * Notification method that is sent by FME just before publishing starts.
-	 * 
-	 * @param streamName Name of stream that is about to be published.
-	 */
-	@Override
-	public void FCPublish(String streamName) {
-    	IConnection conn = Red5.getConnectionLocal();  
-    	log.info("FCPublish " + streamName + " " + System.currentTimeMillis() + " " + conn.getScope().getName());
-	}
-
-	/**
-	 * Notification method that is sent by FME when publishing of a stream ends.
-	 */
-	@Override
-	public void FCUnpublish() {
-	}
-
-	/**
-	 * Notification method that is sent by FME when publishing of a stream ends.
-	 * 
-	 * @param streamName Name of stream that is about to be un-published.
-	 */
-	@Override
-	public void FCUnpublish(String streamName) {
-    	IConnection conn = Red5.getConnectionLocal();  
-    	log.info("FCUnpublish " + streamName + " " + System.currentTimeMillis() + " " + conn.getScope().getName());
-	}
-
-	/**
-	 * Notification method that is sent by some clients just before playback starts.
-	 * 
-	 * @param streamName Name of stream that is about to be played.
-	 */
-	@Override
-	public void FCSubscribe(String streamName) {
-    	IConnection conn = Red5.getConnectionLocal();  
-    	log.info("FCSubscribe " + streamName + " " + System.currentTimeMillis() + " " + conn.getScope().getName());
-	}
-=======
-	public void setRelayTimeout(long timeout) {
-		this.relayTimeout = timeout;
-	}
-
-	@Override
-	public void streamPlayItemPlay(ISubscriberStream stream, IPlayItem item, boolean isLive) {
-		// log w3c connect event
-		String streamName = item.getName();
-		streamName = streamName.replaceAll(H263Converter.H263PREFIX, "");
-
-		if(isH263Stream(stream)) {
-			log.debug("Detected H263 stream request [{}]", streamName);
-
-			synchronized (h263Converters) {
-				// Check if a new stream converter is necessary
-				H263Converter converter;
-				if(!h263Converters.containsKey(streamName) && !isStreamPublished(streamName)) {
-					converter = new H263Converter(streamName);
-					h263Converters.put(streamName, converter);
-				}
-				else {
-					converter = h263Converters.get(streamName);
-				}
-
-				if(!isH263UserListening(getUserId())){
-					converter.addListener();
-					addH263User(getUserId(),streamName);
-				}
-			}
-		}
-		if(streamName.contains("/") && !isH263Stream(streamName) && !VideoRotator.isRotatedStream(streamName)) {
-			synchronized(remoteStreams) {
-				if(remoteStreams.containsKey(streamName) == false) {
-					String[] parts = streamName.split("/");
-					String sourceServer = parts[0];
-					String sourceStreamName = StringUtils.join(parts, '/', 1, parts.length);
-					String destinationServer = Red5.getConnectionLocal().getHost();
-					String destinationStreamName = streamName;
-					String app = "video/"+Red5.getConnectionLocal().getScope().getName();
-					log.debug("streamPlayItemPlay:: streamName [" + streamName + "]");
-					log.debug("streamPlayItemPlay:: sourceServer [" + sourceServer + "]");
-					log.debug("streamPlayItemPlay:: sourceStreamName [" + sourceStreamName + "]");
-					log.debug("streamPlayItemPlay:: destinationServer [" + destinationServer + "]");
-					log.debug("streamPlayItemPlay:: destinationStreamName [" + destinationStreamName + "]");
-					log.debug("streamPlayItemPlay:: app [" + app + "]");
-
-					CustomStreamRelay remoteRelay = new CustomStreamRelay();
-					remoteRelay.initRelay(new String[]{sourceServer, app, sourceStreamName, destinationServer, app, destinationStreamName, "live"});
-					remoteRelay.startRelay();
-					remoteStreams.put(destinationStreamName, remoteRelay);
-					listenersOnRemoteStream.put(streamName, 1);
-				}
-				else {
-					Integer numberOfListeners = listenersOnRemoteStream.get(streamName) + 1;
-					listenersOnRemoteStream.put(streamName,numberOfListeners);
-				}
-			}
-		}
-		log.info("W3C x-category:stream x-event:play c-ip:{} x-sname:{} x-name:{}", new Object[] { Red5.getConnectionLocal().getRemoteAddress(), stream.getName(), item.getName() });
-	}
-
-	@Override
-	public void streamSubscriberClose(ISubscriberStream stream) {
-		String streamName = stream.getBroadcastStreamPublishName();
-		streamName = streamName.replaceAll(H263Converter.H263PREFIX, "");
-		String userId = getUserId();
-
-		if(isH263Stream(stream)) {
-			log.debug("Detected H263 stream close [{}]", streamName);
-
-			synchronized (h263Converters) {
-				// Remove prefix
-				if(h263Converters.containsKey(streamName)) {
-					H263Converter converter = h263Converters.get(streamName);
-					if (isH263UserListening(userId)){
-						converter.removeListener();
-						removeH263User(userId);
-					}
-				}
-				else {
-					log.warn("Converter not found for H263 stream [{}]. This may has been closed already", streamName);
-				}
-			}
-		}
-		synchronized(remoteStreams) {
-			super.streamSubscriberClose(stream);
-			log.trace("Subscriber close for stream [{}]", streamName);
-			if(streamName.contains("/")) {
-				if(remoteStreams.containsKey(streamName)) {
-					Integer numberOfListeners = listenersOnRemoteStream.get(streamName);
-					if(numberOfListeners != null) {
-						numberOfListeners = numberOfListeners - 1;
-						listenersOnRemoteStream.put(streamName, numberOfListeners);
-						log.trace("Stream [{}] has {} subscribers left", streamName, numberOfListeners);
-						if(numberOfListeners < 1) {
-							log.info("Starting timeout to close proxy for stream: {}", streamName);
-							timer.schedule(new DisconnectProxyTask(streamName), relayTimeout);
-						}
-					}
-				}
-			}
-		}
-	}
-
-	private final class DisconnectProxyTask extends TimerTask {
-		// Stream name that should be disconnected
-		private String streamName;
-
-		public DisconnectProxyTask(String streamName) {
-			this.streamName = streamName;
-		}
-
-		@Override
-		public void run() {
-			// Cancel this task
-			this.cancel();
-			// Check if someone reconnected
-			synchronized(remoteStreams) {
-				Integer numberOfListeners = listenersOnRemoteStream.get(streamName);
-				log.trace("Stream [{}] has {} subscribers", streamName, numberOfListeners);
-				if(numberOfListeners != null) {
-					if(numberOfListeners < 1) {
-						// No one else is connected to this stream, close relay
-						log.info("Stopping relay for stream [{}]", streamName);
-						listenersOnRemoteStream.remove(streamName);
-						CustomStreamRelay remoteRelay = remoteStreams.remove(streamName);
-						remoteRelay.stopRelay();
-					}
-				}
-			}
-		}
-	}
-
-    private void removeH263User(String userId){
-        if (h263Users.containsKey(userId)){
-            log.debug("REMOVE |Removing h263 user from h263User's list [uid={}]",userId);
-            h263Users.remove(userId);
-        }
-    }
-
-    private void addH263User(String userId, String streamName){
-        log.debug("ADD |Add h263 user to h263User's list [uid={} streamName={}]",userId,streamName);
-        h263Users.put(userId,streamName);
-    }
-
-    private void clearH263UserVideo(String userId) {
-        /*
-         * If this is an h263User, clear it's video.
-         * */
-        synchronized (h263Converters){
-            if (isH263UserListening(userId)){
-                String streamName = h263Users.get(userId);
-                H263Converter converter = h263Converters.get(streamName);
-                if(converter == null ) log.debug("er... something went wrong. User was listening to the stream, but there's no more converter for this stream [stream={}] [uid={}]",userId,streamName);
-                converter.removeListener();
-                removeH263User(userId);
-                log.debug("h263's user data cleared.");
-            }
-        }
-    }
-
-    private void clearH263Users(String streamName) {
-        /*
-         * Remove all the users associated with the streamName
-         * */
-        log.debug("Clearing h263Users's list for the stream {}",streamName);
-        if (h263Users != null)
-            while( h263Users.values().remove(streamName) );
-        log.debug("h263Users cleared.");
-    }
-
-    private boolean isH263UserListening(String userId) {
-        return (h263Users.containsKey(userId));
-    }
-
-    private void addH263PublishedStream(String streamName){
-        if (streamName.contains(H263Converter.H263PREFIX)) {
-            log.debug("Publishing an h263 stream. StreamName={}.",streamName);
-            h263PublishedStreams.put(streamName, getUserId());
-        }
-    }
-
-    private void removeH263PublishedStream(String streamName){
-        if(isH263Stream(streamName) && h263PublishedStreams.containsKey(streamName))
-            h263PublishedStreams.remove(streamName);
-    }
-
-    private boolean isStreamPublished(String streamName){
-        return h263PublishedStreams.containsKey(streamName);
-    }
-
-    private boolean isH263Stream(String streamName){
-        return streamName.startsWith(H263Converter.H263PREFIX);
-    }
-
-    private void removeH263ConverterIfNeeded(String streamName){
-        String h263StreamName = streamName.replaceAll(H263Converter.H263PREFIX, "");
-        synchronized (h263Converters){
-            if(isH263Stream(streamName) && h263Converters.containsKey(h263StreamName)) {
-              // Stop converter
-              log.debug("h263 stream is being closed {}",streamName);
-              h263Converters.remove(h263StreamName).stopConverter();
-              clearH263Users(h263StreamName);
-            }
-        }
-    }
-
->>>>>>> 15acb57b
-}
+/**
+* BigBlueButton open source conferencing system - http://www.bigbluebutton.org/
+* 
+* Copyright (c) 2012 BigBlueButton Inc. and by respective authors (see below).
+*
+* This program is free software; you can redistribute it and/or modify it under the
+* terms of the GNU Lesser General Public License as published by the Free Software
+* Foundation; either version 3.0 of the License, or (at your option) any later
+* version.
+* 
+* BigBlueButton is distributed in the hope that it will be useful, but WITHOUT ANY
+* WARRANTY; without even the implied warranty of MERCHANTABILITY or FITNESS FOR A
+* PARTICULAR PURPOSE. See the GNU Lesser General Public License for more details.
+*
+* You should have received a copy of the GNU Lesser General Public License along
+* with BigBlueButton; if not, see <http://www.gnu.org/licenses/>.
+*
+*/
+package org.bigbluebutton.app.video;
+
+import java.util.HashMap;
+import java.util.Map;
+import java.util.concurrent.TimeUnit;
+import java.util.concurrent.ConcurrentHashMap;
+import java.util.Timer;
+import java.util.TimerTask;
+
+import org.apache.commons.lang3.StringUtils;
+import org.bigbluebutton.app.video.converter.H263Converter;
+import org.bigbluebutton.app.video.converter.VideoRotator;
+import org.bigbluebutton.red5.pubsub.MessagePublisher;
+import org.red5.logging.Red5LoggerFactory;
+import org.red5.server.adapter.MultiThreadedApplicationAdapter;
+import org.red5.server.api.IConnection;
+import org.red5.server.api.Red5;
+import org.red5.server.api.scope.IBasicScope;
+import org.red5.server.api.scope.IBroadcastScope;
+import org.red5.server.api.scope.IScope;
+import org.red5.server.api.scope.ScopeType;
+import org.red5.server.api.stream.IBroadcastStream;
+import org.red5.server.api.stream.IPlayItem;
+import org.red5.server.api.stream.IServerStream;
+import org.red5.server.api.stream.IStreamListener;
+import org.red5.server.api.stream.ISubscriberStream;
+import org.red5.server.stream.ClientBroadcastStream;
+import org.slf4j.Logger;
+import com.google.gson.Gson;
+
+public class VideoApplication extends MultiThreadedApplicationAdapter {
+	private static Logger log = Red5LoggerFactory.getLogger(VideoApplication.class, "video");
+	
+	private IScope appScope;
+	private IServerStream serverStream;
+	private MessagePublisher publisher;
+	private boolean recordVideoStream = false;
+	private EventRecordingService recordingService;
+	private final Map<String, IStreamListener> streamListeners = new HashMap<String, IStreamListener>();
+	
+	private Map<String, CustomStreamRelay> remoteStreams = new ConcurrentHashMap<String, CustomStreamRelay>();
+	private Map<String, Integer> listenersOnRemoteStream = new ConcurrentHashMap<String, Integer>();
+
+	// Proxy disconnection timer
+	private Timer timer;
+	// Proxy disconnection timeout
+	private long relayTimeout;
+
+	private final Map<String, H263Converter> h263Converters = new HashMap<String, H263Converter>();
+	private final Map<String, String> h263Users = new HashMap<String, String>(); //viewers
+	private final Map<String, String> h263PublishedStreams = new HashMap<String,String>(); //publishers
+
+	private final Map<String, VideoRotator> videoRotators = new HashMap<String, VideoRotator>();
+
+	private int packetTimeout = 10000;
+	
+    @Override
+	public boolean appStart(IScope app) {
+	    super.appStart(app);
+		log.info("BBB Video appStart");
+		System.out.println("BBB Video appStart");    	
+		appScope = app;
+		timer = new Timer();
+		return true;
+	}
+
+    @Override
+	public boolean appConnect(IConnection conn, Object[] params) {
+		String remoteAddress = Red5.getConnectionLocal().getRemoteAddress();
+		int  remotePort = Red5.getConnectionLocal().getRemotePort();
+		if (params.length == 0) {
+			params = new Object[2];
+			params[0] = "unknown-meetingid";
+			params[1] = "unknown-userid";
+		}
+
+		String meetingId = ((String) params[0]).toString();
+		String userId = ((String) params[1]).toString();
+
+		Map<String, Object> logData = new HashMap<String, Object>();
+		logData.put("meetingId", meetingId);
+		logData.put("userId", userId);
+
+		log.info("BBB Video appConnect. RemoteHost={}, RemotePort={}. Params: {}",remoteAddress,remotePort,logData);
+		return super.appConnect(conn, params);
+	}
+
+  @Override
+	public boolean roomConnect(IConnection conn, Object[] params) {
+		log.info("BBB Video roomConnect"); 
+
+		if(params.length == 0) {
+			params = new Object[2];
+			params[0] = "UNKNOWN-MEETING-ID";
+			params[1] = "UNKNOWN-USER-ID";
+		}
+
+  	String meetingId = ((String) params[0]).toString();
+  	String userId = ((String) params[1]).toString();
+  	
+  	Red5.getConnectionLocal().setAttribute("MEETING_ID", meetingId);
+  	Red5.getConnectionLocal().setAttribute("USERID", userId);
+  	
+		String connType = getConnectionType(Red5.getConnectionLocal().getType());
+		String connId = Red5.getConnectionLocal().getSessionId();
+		
+		Map<String, Object> logData = new HashMap<String, Object>();
+		logData.put("meetingId", meetingId);
+		logData.put("userId", userId);
+		logData.put("connType", connType);
+		logData.put("connId", connId);
+		logData.put("event", "user_joining_bbb_video");
+		logData.put("description", "User joining BBB Video.");
+		
+		Gson gson = new Gson();
+    String logStr =  gson.toJson(logData);
+		
+		log.info("User joining bbb-video: data={}", logStr);
+		
+		return super.roomConnect(conn, params);
+	}
+    
+  private String getConnectionType(String connType) {
+  	if ("persistent".equals(connType.toLowerCase())) {
+  		return "RTMP";
+  	} else if("polling".equals(connType.toLowerCase())) {
+  		return "RTMPT";
+  	} else {
+  		return connType.toUpperCase();
+  	}
+  }
+
+	private String getUserId() {
+		String userid = (String) Red5.getConnectionLocal().getAttribute("USERID");
+		if ((userid == null) || ("".equals(userid))) userid = "unknown-userid";
+		return userid;
+	}
+	
+	private String getMeetingId() {
+		String meetingId = (String) Red5.getConnectionLocal().getAttribute("MEETING_ID");
+		if ((meetingId == null) || ("".equals(meetingId))) meetingId = "unknown-meetingid";
+		return meetingId;
+	}
+	
+  @Override
+	public void appDisconnect(IConnection conn) {
+		log.info("BBB Video appDisconnect");
+		if (appScope == conn.getScope() && serverStream != null) {
+			serverStream.close();
+		}
+		
+		String connType = getConnectionType(Red5.getConnectionLocal().getType());
+		String connId = Red5.getConnectionLocal().getSessionId();
+		String userId = getUserId();
+		
+		Map<String, Object> logData = new HashMap<String, Object>();
+		logData.put("meetingId", getMeetingId());
+		logData.put("userId", getUserId());
+		logData.put("connType", connType);
+		logData.put("connId", connId);
+		logData.put("event", "user_leaving_bbb_video");
+		logData.put("description", "User leaving BBB Video.");
+		
+		Gson gson = new Gson();
+    String logStr =  gson.toJson(logData);
+		
+		log.info("User leaving bbb-video: data={}", logStr);
+		
+		clearH263UserVideo(userId);
+		super.appDisconnect(conn);
+	}
+
+  @Override
+	public void roomDisconnect(IConnection conn) {
+		log.info("BBB Video roomDisconnect");
+		
+		String connType = getConnectionType(Red5.getConnectionLocal().getType());
+		String connId = Red5.getConnectionLocal().getSessionId();
+		
+		Map<String, Object> logData = new HashMap<String, Object>();
+		logData.put("meetingId", getMeetingId());
+		logData.put("userId", getUserId());
+		logData.put("connType", connType);
+		logData.put("connId", connId);
+		logData.put("event", "user_leaving_bbb_video");
+		logData.put("description", "User leaving BBB Video.");
+		
+		Gson gson = new Gson();
+		String logStr =  gson.toJson(logData);
+		
+		log.info("User leaving bbb-video: data={}", logStr);
+		
+		super.roomDisconnect(conn);
+	}
+  
+    @Override
+    public void streamPublishStart(IBroadcastStream stream) {
+        log.info("BBB Video streamPublishStart. userid={} Stream={}",getUserId(),stream.getPublishedName());
+    	super.streamPublishStart(stream);
+    	IConnection conn = Red5.getConnectionLocal();  
+    	log.info("streamPublishStart " + stream.getPublishedName() + " " + System.currentTimeMillis() + " " + conn.getScope().getName());
+    }
+    
+    public IBroadcastScope getBroadcastScope(IScope scope, String name) {
+        IBasicScope basicScope = scope.getBasicScope(ScopeType.BROADCAST, name);
+        if (basicScope instanceof IBroadcastScope) {
+            return (IBroadcastScope) basicScope;
+        } else {
+            return null;
+        }
+    }
+
+    @Override
+    public void streamBroadcastStart(IBroadcastStream stream) {
+    	IConnection conn = Red5.getConnectionLocal();  
+    	super.streamBroadcastStart(stream);
+    	String streamName = stream.getPublishedName();
+    	log.info("streamBroadcastStart " + streamName + " " + System.currentTimeMillis() + " " + conn.getScope().getName());
+
+    	String userId = getUserId();
+    	String meetingId = conn.getScope().getName();
+    	String streamId = stream.getPublishedName();
+    	
+    	publisher.userSharedWebcamMessage(meetingId, userId, streamId);
+    	VideoStreamListener listener = new VideoStreamListener(conn.getScope(), stream, recordVideoStream, userId, packetTimeout);
+        listener.setEventRecordingService(recordingService);
+        stream.addStreamListener(listener); 
+        streamListeners.put(conn.getScope().getName() + "-" + stream.getPublishedName(), listener);
+        
+        addH263PublishedStream(streamName);
+        if (streamName.contains("/")) {
+            if(VideoRotator.getDirection(streamName) != null) {
+                VideoRotator rotator = new VideoRotator(streamName);
+                videoRotators.put(streamName, rotator);
+            }
+        }
+        else if (recordVideoStream) {
+	    	recordStream(stream);
+	    	VideoStreamListener listener = new VideoStreamListener(); 
+	        listener.setEventRecordingService(recordingService);
+	        stream.addStreamListener(listener); 
+	        streamListeners.put(conn.getScope().getName() + "-" + streamName, listener);
+        }
+    }
+
+    private Long genTimestamp() {
+    	return TimeUnit.NANOSECONDS.toMillis(System.nanoTime());
+    }
+    
+    private boolean isH263Stream(ISubscriberStream stream) {
+        String streamName = stream.getBroadcastStreamPublishName();
+        return streamName.startsWith(H263Converter.H263PREFIX);
+    }
+
+    @Override
+    public void streamBroadcastClose(IBroadcastStream stream) {
+      super.streamBroadcastClose(stream);   	
+      IConnection conn = Red5.getConnectionLocal();
+      String scopeName;
+      if (conn != null) {
+	       scopeName = conn.getScope().getName();
+      } else {
+	       log.info("Connection local was null, using scope name from the stream: {}", stream);
+	       scopeName = stream.getScope().getName();
+      }
+      
+      log.info("Stream broadcast closed for stream=[{}] meeting=[{}]", stream.getPublishedName(), scopeName);
+      
+  		String userId = getUserId();
+  		String meetingId = conn.getScope().getName();
+  		String streamId = stream.getPublishedName();
+  	
+  		publisher.userUnshareWebcamRequestMessage(meetingId, userId, streamId);
+
+      if (recordVideoStream) {
+        IConnection conn = Red5.getConnectionLocal();
+        String scopeName;
+        if (conn != null && conn.getScope() != null) {
+  	       scopeName = conn.getScope().getName();
+        } else {
+  	       log.info("Connection local was null, using scope name from the stream: {}", stream);
+  	       scopeName = stream.getScope().getName();
+        }
+        IStreamListener listener = streamListeners.remove(scopeName + "-" + stream.getPublishedName());
+        if (listener != null) {
+        	((VideoStreamListener) listener).streamStopped();
+        	stream.removeStreamListener(listener);
+        }
+        
+      if (recordVideoStream) {        
+        long publishDuration = (System.currentTimeMillis() - stream.getCreationTime()) / 1000;
+        log.info("streamBroadcastClose " + stream.getPublishedName() + " " + System.currentTimeMillis() + " " + scopeName);
+        Map<String, String> event = new HashMap<String, String>();
+        event.put("module", "WEBCAM");
+        event.put("timestamp", genTimestamp().toString());
+        event.put("meetingId", scopeName);
+        event.put("stream", stream.getPublishedName());
+        event.put("duration", new Long(publishDuration).toString());
+        event.put("eventName", "StopWebcamShareEvent");
+        recordingService.record(scopeName, event);    		
+      }
+
+      String streamName = stream.getPublishedName();
+      removeH263ConverterIfNeeded(streamName);
+      if(videoRotators.containsKey(streamName)) {
+        // Stop rotator
+        videoRotators.remove(streamName).stop();
+      }
+      removeH263PublishedStream(streamName);
+    }
+    
+    /**
+     * A hook to record a stream. A file is written in webapps/video/streams/
+     * @param stream
+     */
+    private void recordStream(IBroadcastStream stream) {
+    	IConnection conn = Red5.getConnectionLocal();   
+    	long now = System.currentTimeMillis();
+    	String recordingStreamName = stream.getPublishedName(); // + "-" + now; /** Comment out for now...forgot why I added this - ralam */
+     
+    	try {    		
+    		log.info("Recording stream " + recordingStreamName );
+    		ClientBroadcastStream cstream = (ClientBroadcastStream) this.getBroadcastStream(conn.getScope(), stream.getPublishedName());
+    		cstream.saveAs(recordingStreamName, false);
+    	} catch(Exception e) {
+    		log.error("ERROR while recording stream " + e.getMessage());
+    		e.printStackTrace();
+    	}    	
+    }
+
+	public void setRecordVideoStream(boolean recordVideoStream) {
+		this.recordVideoStream = recordVideoStream;
+	}
+	
+	public void setPacketTimeout(int timeout) {
+		this.packetTimeout = timeout;
+	}
+	
+	public void setEventRecordingService(EventRecordingService s) {
+		recordingService = s;
+	}
+	
+	public void setRelayTimeout(long timeout) {
+		this.relayTimeout = timeout;
+	}
+
+	@Override
+	public void streamPlayItemPlay(ISubscriberStream stream, IPlayItem item, boolean isLive) {
+		// log w3c connect event
+		String streamName = item.getName();
+		streamName = streamName.replaceAll(H263Converter.H263PREFIX, "");
+
+		if(isH263Stream(stream)) {
+			log.debug("Detected H263 stream request [{}]", streamName);
+
+			synchronized (h263Converters) {
+				// Check if a new stream converter is necessary
+				H263Converter converter;
+				if(!h263Converters.containsKey(streamName) && !isStreamPublished(streamName)) {
+					converter = new H263Converter(streamName);
+					h263Converters.put(streamName, converter);
+				}
+				else {
+					converter = h263Converters.get(streamName);
+				}
+
+				if(!isH263UserListening(getUserId())){
+					converter.addListener();
+					addH263User(getUserId(),streamName);
+				}
+			}
+		}
+		if(streamName.contains("/") && !isH263Stream(streamName) && !VideoRotator.isRotatedStream(streamName)) {
+			synchronized(remoteStreams) {
+				if(remoteStreams.containsKey(streamName) == false) {
+					String[] parts = streamName.split("/");
+					String sourceServer = parts[0];
+					String sourceStreamName = StringUtils.join(parts, '/', 1, parts.length);
+					String destinationServer = Red5.getConnectionLocal().getHost();
+					String destinationStreamName = streamName;
+					String app = "video/"+Red5.getConnectionLocal().getScope().getName();
+					log.debug("streamPlayItemPlay:: streamName [" + streamName + "]");
+					log.debug("streamPlayItemPlay:: sourceServer [" + sourceServer + "]");
+					log.debug("streamPlayItemPlay:: sourceStreamName [" + sourceStreamName + "]");
+					log.debug("streamPlayItemPlay:: destinationServer [" + destinationServer + "]");
+					log.debug("streamPlayItemPlay:: destinationStreamName [" + destinationStreamName + "]");
+					log.debug("streamPlayItemPlay:: app [" + app + "]");
+
+					CustomStreamRelay remoteRelay = new CustomStreamRelay();
+					remoteRelay.initRelay(new String[]{sourceServer, app, sourceStreamName, destinationServer, app, destinationStreamName, "live"});
+					remoteRelay.startRelay();
+					remoteStreams.put(destinationStreamName, remoteRelay);
+					listenersOnRemoteStream.put(streamName, 1);
+				}
+				else {
+					Integer numberOfListeners = listenersOnRemoteStream.get(streamName) + 1;
+					listenersOnRemoteStream.put(streamName,numberOfListeners);
+				}
+			}
+		}
+		log.info("W3C x-category:stream x-event:play c-ip:{} x-sname:{} x-name:{}", new Object[] { Red5.getConnectionLocal().getRemoteAddress(), stream.getName(), item.getName() });
+	}
+
+	@Override
+	public void streamSubscriberClose(ISubscriberStream stream) {
+		String streamName = stream.getBroadcastStreamPublishName();
+		streamName = streamName.replaceAll(H263Converter.H263PREFIX, "");
+		String userId = getUserId();
+
+		if(isH263Stream(stream)) {
+			log.debug("Detected H263 stream close [{}]", streamName);
+
+			synchronized (h263Converters) {
+				// Remove prefix
+				if(h263Converters.containsKey(streamName)) {
+					H263Converter converter = h263Converters.get(streamName);
+					if (isH263UserListening(userId)){
+						converter.removeListener();
+						removeH263User(userId);
+					}
+				}
+				else {
+					log.warn("Converter not found for H263 stream [{}]. This may has been closed already", streamName);
+				}
+			}
+		}
+		synchronized(remoteStreams) {
+			super.streamSubscriberClose(stream);
+			log.trace("Subscriber close for stream [{}]", streamName);
+			if(streamName.contains("/")) {
+				if(remoteStreams.containsKey(streamName)) {
+					Integer numberOfListeners = listenersOnRemoteStream.get(streamName);
+					if(numberOfListeners != null) {
+						numberOfListeners = numberOfListeners - 1;
+						listenersOnRemoteStream.put(streamName, numberOfListeners);
+						log.trace("Stream [{}] has {} subscribers left", streamName, numberOfListeners);
+						if(numberOfListeners < 1) {
+							log.info("Starting timeout to close proxy for stream: {}", streamName);
+							timer.schedule(new DisconnectProxyTask(streamName), relayTimeout);
+						}
+					}
+				}
+			}
+		}
+	}
+
+	private final class DisconnectProxyTask extends TimerTask {
+		// Stream name that should be disconnected
+		private String streamName;
+
+		public DisconnectProxyTask(String streamName) {
+			this.streamName = streamName;
+		}
+
+		@Override
+		public void run() {
+			// Cancel this task
+			this.cancel();
+			// Check if someone reconnected
+			synchronized(remoteStreams) {
+				Integer numberOfListeners = listenersOnRemoteStream.get(streamName);
+				log.trace("Stream [{}] has {} subscribers", streamName, numberOfListeners);
+				if(numberOfListeners != null) {
+					if(numberOfListeners < 1) {
+						// No one else is connected to this stream, close relay
+						log.info("Stopping relay for stream [{}]", streamName);
+						listenersOnRemoteStream.remove(streamName);
+						CustomStreamRelay remoteRelay = remoteStreams.remove(streamName);
+						remoteRelay.stopRelay();
+					}
+				}
+			}
+		}
+	}
+
+    private void removeH263User(String userId){
+        if (h263Users.containsKey(userId)){
+            log.debug("REMOVE |Removing h263 user from h263User's list [uid={}]",userId);
+            h263Users.remove(userId);
+        }
+    }
+
+    private void addH263User(String userId, String streamName){
+        log.debug("ADD |Add h263 user to h263User's list [uid={} streamName={}]",userId,streamName);
+        h263Users.put(userId,streamName);
+    }
+
+    private void clearH263UserVideo(String userId) {
+        /*
+         * If this is an h263User, clear it's video.
+         * */
+        synchronized (h263Converters){
+            if (isH263UserListening(userId)){
+                String streamName = h263Users.get(userId);
+                H263Converter converter = h263Converters.get(streamName);
+                if(converter == null ) log.debug("er... something went wrong. User was listening to the stream, but there's no more converter for this stream [stream={}] [uid={}]",userId,streamName);
+                converter.removeListener();
+                removeH263User(userId);
+                log.debug("h263's user data cleared.");
+            }
+        }
+    }
+
+    private void clearH263Users(String streamName) {
+        /*
+         * Remove all the users associated with the streamName
+         * */
+        log.debug("Clearing h263Users's list for the stream {}",streamName);
+        if (h263Users != null)
+            while( h263Users.values().remove(streamName) );
+        log.debug("h263Users cleared.");
+    }
+
+    private boolean isH263UserListening(String userId) {
+        return (h263Users.containsKey(userId));
+    }
+
+    private void addH263PublishedStream(String streamName){
+        if (streamName.contains(H263Converter.H263PREFIX)) {
+            log.debug("Publishing an h263 stream. StreamName={}.",streamName);
+            h263PublishedStreams.put(streamName, getUserId());
+        }
+    }
+
+    private void removeH263PublishedStream(String streamName){
+        if(isH263Stream(streamName) && h263PublishedStreams.containsKey(streamName))
+            h263PublishedStreams.remove(streamName);
+    }
+
+    private boolean isStreamPublished(String streamName){
+        return h263PublishedStreams.containsKey(streamName);
+    }
+
+    private boolean isH263Stream(String streamName){
+        return streamName.startsWith(H263Converter.H263PREFIX);
+    }
+
+    private void removeH263ConverterIfNeeded(String streamName){
+        String h263StreamName = streamName.replaceAll(H263Converter.H263PREFIX, "");
+        synchronized (h263Converters){
+            if(isH263Stream(streamName) && h263Converters.containsKey(h263StreamName)) {
+              // Stop converter
+              log.debug("h263 stream is being closed {}",streamName);
+              h263Converters.remove(h263StreamName).stopConverter();
+              clearH263Users(h263StreamName);
+            }
+        }
+    }
+	
+	public void setMessagePublisher(MessagePublisher publisher) {
+		this.publisher = publisher;
+	}
+	
+	/**
+	 * Start transmission notification from Flash Player 11.1+. This command asks the server to transmit more data because the buffer is running low.
+	 * 
+	 * http://help.adobe.com/en_US/flashmediaserver/devguide/WSd391de4d9c7bd609-569139412a3743e78e-8000.html
+	 * 
+	 * @param bool boolean
+	 * @param num number
+	 */
+	public void startTransmit(Boolean bool, int num) {	
+
+	}
+
+	/**
+	 * Stop transmission notification from Flash Player 11.1+. This command asks the server to suspend transmission until the client sends a 
+	 * startTransmit event because there is enough data in the buffer.
+	 */
+	public void stopTransmit() {		
+	}
+
+	/**
+	 * Stop transmission notification from Flash Player 11.1+. This command asks the server to suspend transmission until the client sends a 
+	 * startTransmit event because there is enough data in the buffer.
+	 * 
+	 * @param bool boolean
+	 * @param num number
+	 */
+	public void stopTransmit(Boolean bool, int num) {		
+	}	
+	
+	/**
+	 * Notification method that is sent by FME just before publishing starts.
+	 * 
+	 * @param streamName Name of stream that is about to be published.
+	 */
+	@Override
+	public void FCPublish(String streamName) {
+    	IConnection conn = Red5.getConnectionLocal();  
+    	log.info("FCPublish " + streamName + " " + System.currentTimeMillis() + " " + conn.getScope().getName());
+	}
+
+	/**
+	 * Notification method that is sent by FME when publishing of a stream ends.
+	 */
+	@Override
+	public void FCUnpublish() {
+	}
+
+	/**
+	 * Notification method that is sent by FME when publishing of a stream ends.
+	 * 
+	 * @param streamName Name of stream that is about to be un-published.
+	 */
+	@Override
+	public void FCUnpublish(String streamName) {
+    	IConnection conn = Red5.getConnectionLocal();  
+    	log.info("FCUnpublish " + streamName + " " + System.currentTimeMillis() + " " + conn.getScope().getName());
+	}
+
+	/**
+	 * Notification method that is sent by some clients just before playback starts.
+	 * 
+	 * @param streamName Name of stream that is about to be played.
+	 */
+	@Override
+	public void FCSubscribe(String streamName) {
+    	IConnection conn = Red5.getConnectionLocal();  
+    	log.info("FCSubscribe " + streamName + " " + System.currentTimeMillis() + " " + conn.getScope().getName());
+	}
+}