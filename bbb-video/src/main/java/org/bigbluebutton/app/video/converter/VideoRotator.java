package org.bigbluebutton.app.video.converter;

import org.bigbluebutton.app.video.ffmpeg.FFmpegCommand;
import org.bigbluebutton.app.video.ffmpeg.ProcessMonitor;
import org.red5.logging.Red5LoggerFactory;
import org.red5.server.api.IConnection;
import org.red5.server.api.Red5;
import org.slf4j.Logger;

/**
 * Represents a stream rotator. This class is responsible
 * for choosing the rotate direction based on the stream name
 * and starting FFmpeg to rotate and re-publish the stream.
 */
public class VideoRotator {

	private static Logger log = Red5LoggerFactory.getLogger(VideoRotator.class, "video");

	public static final String ROTATE_LEFT = "rotate_left";
	public static final String ROTATE_RIGHT = "rotate_right";
	public static final String ROTATE_UPSIDE_DOWN = "rotate_left/rotate_left";

	private String streamName;
	private FFmpegCommand.ROTATE direction;

	private FFmpegCommand ffmpeg;
	private ProcessMonitor processMonitor;

	/**
	 * Create a new video rotator for the specified stream.
	 * The streamName should be of the form:
	 * rotate_[left|right]/streamName
	 * The rotated stream will be published as streamName.
	 *
	 * @param origin Name of the stream that will be rotated
	 */
	public VideoRotator(String origin) {
		this.streamName = getStreamName(origin);
		this.direction = getDirection(origin);

		log.debug("Setting up VideoRotator: StreamName={}, Direction={}",this.streamName,this.direction);
		IConnection conn = Red5.getConnectionLocal();
		String ip = conn.getHost();
		String conf = conn.getScope().getName();
		String inputLive = "rtmp://" + ip + "/video/" + conf + "/" + origin + " live=1";

		String output = "rtmp://" + ip + "/video/" + conf + "/" + streamName;

		ffmpeg = new FFmpegCommand();
		ffmpeg.setFFmpegPath("/usr/local/bin/ffmpeg");
		ffmpeg.setInput(inputLive);
		ffmpeg.setFormat("flv");
		ffmpeg.setOutput(output);
		ffmpeg.setLoglevel("warning");
		ffmpeg.setRotation(direction);
		ffmpeg.setAnalyzeDuration("10000"); // 10ms

		start();
	}

	/**
	 * Get the stream name from the direction/streamName string
	 * @param streamName Name of the stream with rotate direction
	 * @return The stream name used for re-publish
	 */
	private String getStreamName(String streamName) {
		String parts[] = streamName.split("/");
		if(parts.length > 1)
			return parts[parts.length-1];
		return "";
	}

	/**
	 * Get the rotate direction from the streamName string.
	 * @param streamName Name of the stream with rotate direction
	 * @return FFmpegCommand.ROTATE for the given direction if present, null otherwise
	 */
	public static FFmpegCommand.ROTATE getDirection(String streamName) {
<<<<<<< HEAD
		String parts[] = streamName.split("/");
=======
		int index = streamName.lastIndexOf("/");
		String parts[] =  {
				streamName.substring(0, index),
				streamName.substring(index + 1)
			};
>>>>>>> 1827362f

		switch(parts[0]) {
			case ROTATE_LEFT:
				return FFmpegCommand.ROTATE.LEFT;
			case ROTATE_RIGHT:
				return FFmpegCommand.ROTATE.RIGHT;
			case ROTATE_UPSIDE_DOWN:
				return FFmpegCommand.ROTATE.UPSIDE_DOWN;
			default:
				return null;
		}
	}

	/**
	 * Start FFmpeg process to rotate and re-publish the stream.
	 */
	public void start() {
		log.debug("Spawn FFMpeg to rotate [{}] stream [{}]", direction.name(), streamName);
		String[] command = ffmpeg.getFFmpegCommand(true);
		if (processMonitor == null) {
			processMonitor = new ProcessMonitor(command,"FFMPEG");
		}
		processMonitor.start();
	}

	/**
	 * Stop FFmpeg process that is rotating and re-publishing the stream.
	 */
	public void stop() {
		log.debug("Stopping FFMpeg from rotate [{}] stream [{}]", direction.name(), streamName);
		if(processMonitor != null) {
			processMonitor.destroy();
			processMonitor = null;
		}
	}

    public static boolean isRotatedStream(String streamName){
        return (getDirection(streamName) != null);
    }
}<|MERGE_RESOLUTION|>--- conflicted
+++ resolved
@@ -76,15 +76,11 @@
 	 * @return FFmpegCommand.ROTATE for the given direction if present, null otherwise
 	 */
 	public static FFmpegCommand.ROTATE getDirection(String streamName) {
-<<<<<<< HEAD
-		String parts[] = streamName.split("/");
-=======
 		int index = streamName.lastIndexOf("/");
 		String parts[] =  {
 				streamName.substring(0, index),
 				streamName.substring(index + 1)
 			};
->>>>>>> 1827362f
 
 		switch(parts[0]) {
 			case ROTATE_LEFT:
