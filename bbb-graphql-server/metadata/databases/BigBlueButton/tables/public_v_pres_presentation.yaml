table:
  name: v_pres_presentation
  schema: public
configuration:
  column_config: {}
  custom_column_names: {}
  custom_name: pres_presentation
  custom_root_fields: {}
array_relationships:
  - name: pages
    using:
      manual_configuration:
        column_mapping:
          presentationId: presentationId
        insertion_order: null
        remote_table:
          name: v_pres_page
          schema: public
select_permissions:
  - role: bbb_client
    permission:
      columns:
        - createdAt
        - current
        - downloadFileExtension
        - downloadFileUri
        - downloadable
        - exportToChatCurrentPage
        - exportToChatHasError
        - exportToChatInProgress
        - exportToChatStatus
        - filenameConverted
        - isDefault
        - name
        - presentationId
        - removable
        - totalPages
        - totalPagesUploaded
        - uploadCompleted
        - uploadErrorDetailsJson
        - uploadErrorMsgKey
        - uploadInProgress
<<<<<<< HEAD
=======
        - uploadTemporaryId
>>>>>>> 10d9a949
      filter:
        meetingId:
          _eq: X-Hasura-PresenterInMeeting<|MERGE_RESOLUTION|>--- conflicted
+++ resolved
@@ -40,10 +40,7 @@
         - uploadErrorDetailsJson
         - uploadErrorMsgKey
         - uploadInProgress
-<<<<<<< HEAD
-=======
         - uploadTemporaryId
->>>>>>> 10d9a949
       filter:
         meetingId:
           _eq: X-Hasura-PresenterInMeeting