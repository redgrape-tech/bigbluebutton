--- conflicted
+++ resolved
@@ -14,39 +14,21 @@
       await this.waitForSelector(we.whiteboard, ELEMENT_WAIT_LONGER_TIME);
       await this.waitForSelector(e.presentationToolbarWrapper, ELEMENT_WAIT_TIME);
 
-<<<<<<< HEAD
-    const svg0 = await this.page.evaluate(util.checkSvgIndex, '/svg/1');
-
-    await this.waitForSelector(e.nextSlide, ELEMENT_WAIT_TIME);
-    await this.click(e.nextSlide, true);
-    await this.waitForSelector(we.whiteboard, ELEMENT_WAIT_TIME);
-    await this.page.waitForSelector(1000);
-
-    const svg1 = await this.page.evaluate(util.checkSvgIndex, '/svg/2');
-
-    await this.waitForSelector(e.prevSlide, ELEMENT_WAIT_TIME);
-    await this.click(e.prevSlide, true);
-    await this.waitForSelector(we.whiteboard, ELEMENT_WAIT_TIME);
-    await this.page.waitForSelector(1000);
-
-    const svg2 = await this.page.evaluate(util.checkSvgIndex, '/svg/1');
-=======
-      const svg0 = await this.page.evaluate(async () => await document.querySelector('svg g g g').outerHTML.indexOf('/svg/1') !== -1);
+      const svg0 = await this.page.evaluate(util.checkSvgIndex, '/svg/1');
 
       await this.waitForSelector(e.nextSlide, ELEMENT_WAIT_TIME);
       await this.click(e.nextSlide, true);
       await this.waitForSelector(we.whiteboard, ELEMENT_WAIT_TIME);
-      await this.page.waitFor(1000);
+      await this.page.waitForSelector(1000);
 
-      const svg1 = await this.page.evaluate(async () => await document.querySelector('svg g g g').outerHTML.indexOf('/svg/2') !== -1);
+      const svg1 = await this.page.evaluate(util.checkSvgIndex, '/svg/2');
 
       await this.waitForSelector(e.prevSlide, ELEMENT_WAIT_TIME);
       await this.click(e.prevSlide, true);
       await this.waitForSelector(we.whiteboard, ELEMENT_WAIT_TIME);
-      await this.page.waitFor(1000);
+      await this.page.waitForSelector(1000);
 
-      const svg2 = await this.page.evaluate(async () => await document.querySelector('svg g g g').outerHTML.indexOf('/svg/1') !== -1);
->>>>>>> 5ab0c5d8
+      const svg2 = await this.page.evaluate(util.checkSvgIndex, '/svg/1');
 
       return svg0 === true && svg1 === true && svg2 === true;
     } catch (err) {
