const Page = require('../core/page');
const e = require('./elements');
const we = require('../whiteboard/elements');
const ce = require('../core/elements');
const { ELEMENT_WAIT_TIME, ELEMENT_WAIT_LONGER_TIME } = require('../core/constants');
const { checkElementTextIncludes } = require('../core/util');
const util = require('./util');

class Upload extends Page {
  constructor() {
    super('presentation-upload');
  }

  async test(testName) {
    try {
      await this.waitForSelector(we.whiteboard, ELEMENT_WAIT_LONGER_TIME);
      await this.waitForSelector(e.skipSlide, ELEMENT_WAIT_TIME);

<<<<<<< HEAD
    const slides0 = await this.page.evaluate(util.getSvgOuterHtml);
=======
      const slides0 = await this.page.evaluate(async () => await document.querySelector('svg g g g').outerHTML);
>>>>>>> 5ab0c5d8

      await this.click(ce.actions, true);
      await this.click(e.uploadPresentation, true);

      await this.screenshot(`${testName}`, `01-before-presentation-upload-[${testName}]`);
<<<<<<< HEAD
    }
    await this.waitForSelector(e.fileUpload, ELEMENT_WAIT_TIME);
    const fileUpload = await this.page.$(e.fileUpload);
    await fileUpload.uploadFile(`${__dirname}/upload-test.png`);
    await this.page.waitForFunction(checkElementTextIncludes, {},
      'body', 'To be uploaded ...'
    );
    await this.page.waitForSelector(e.upload, ELEMENT_WAIT_TIME);

    await this.page.click(e.upload, true);
    console.log('\nWaiting for the new presentation to upload...');

    await this.page.waitForFunction(checkElementTextIncludes, {},
      'body', 'Converting file'
    );
    console.log('\nPresentation uploaded!');

    await this.page.waitForFunction(checkElementTextIncludes, {},
      'body', 'Current presentation'
    );
    if (process.env.GENERATE_EVIDENCES === 'true') {
      await this.screenshot(`${testName}`, `02-after-presentation-upload-[${testName}]`);
    }
    const slides1 = await this.page.evaluate(util.getSvgOuterHtml);
=======

      await this.waitForSelector(e.fileUpload, ELEMENT_WAIT_TIME);
      const fileUpload = await this.page.$(e.fileUpload);
      await fileUpload.uploadFile(`${__dirname}/upload-test.png`);
      await this.page.waitForFunction(
        'document.querySelector("body").innerText.includes("To be uploaded ...")',
      );
      await this.page.waitForSelector(e.upload, ELEMENT_WAIT_TIME);

      await this.page.click(e.upload, true);
      await this.logger('\nWaiting for the new presentation to upload...');
      await this.page.waitForFunction(
        'document.querySelector("body").innerText.includes("Converting file")',
      );
      await this.logger('\nPresentation uploaded!');
      await this.page.waitForFunction(
        'document.querySelector("body").innerText.includes("Current presentation")',
      );
      await this.screenshot(`${testName}`, `02-after-presentation-upload-[${testName}]`);
>>>>>>> 5ab0c5d8

      const slides1 = await this.page.evaluate(async () => await document.querySelector('svg g g g').outerHTML);

      await this.logger('\nSlides before presentation upload:');
      await this.logger(slides0);
      await this.logger('\nSlides after presentation upload:');
      await this.logger(slides1);

      return slides0 !== slides1;
    } catch (err) {
      await this.logger(err);
      return false;
    }
  }

<<<<<<< HEAD
=======
  async getTestElements() {
    const svg = await this.page.evaluate(async () => await document.querySelector('svg g g g').outerHTML);
    await this.logger(svg);
    return svg;
  }
>>>>>>> 5ab0c5d8
}

module.exports = exports = Upload;<|MERGE_RESOLUTION|>--- conflicted
+++ resolved
@@ -16,62 +16,31 @@
       await this.waitForSelector(we.whiteboard, ELEMENT_WAIT_LONGER_TIME);
       await this.waitForSelector(e.skipSlide, ELEMENT_WAIT_TIME);
 
-<<<<<<< HEAD
-    const slides0 = await this.page.evaluate(util.getSvgOuterHtml);
-=======
-      const slides0 = await this.page.evaluate(async () => await document.querySelector('svg g g g').outerHTML);
->>>>>>> 5ab0c5d8
+      const slides0 = await this.page.evaluate(util.getSvgOuterHtml);
 
       await this.click(ce.actions, true);
       await this.click(e.uploadPresentation, true);
 
       await this.screenshot(`${testName}`, `01-before-presentation-upload-[${testName}]`);
-<<<<<<< HEAD
-    }
-    await this.waitForSelector(e.fileUpload, ELEMENT_WAIT_TIME);
-    const fileUpload = await this.page.$(e.fileUpload);
-    await fileUpload.uploadFile(`${__dirname}/upload-test.png`);
-    await this.page.waitForFunction(checkElementTextIncludes, {},
-      'body', 'To be uploaded ...'
-    );
-    await this.page.waitForSelector(e.upload, ELEMENT_WAIT_TIME);
-
-    await this.page.click(e.upload, true);
-    console.log('\nWaiting for the new presentation to upload...');
-
-    await this.page.waitForFunction(checkElementTextIncludes, {},
-      'body', 'Converting file'
-    );
-    console.log('\nPresentation uploaded!');
-
-    await this.page.waitForFunction(checkElementTextIncludes, {},
-      'body', 'Current presentation'
-    );
-    if (process.env.GENERATE_EVIDENCES === 'true') {
-      await this.screenshot(`${testName}`, `02-after-presentation-upload-[${testName}]`);
-    }
-    const slides1 = await this.page.evaluate(util.getSvgOuterHtml);
-=======
 
       await this.waitForSelector(e.fileUpload, ELEMENT_WAIT_TIME);
       const fileUpload = await this.page.$(e.fileUpload);
       await fileUpload.uploadFile(`${__dirname}/upload-test.png`);
-      await this.page.waitForFunction(
-        'document.querySelector("body").innerText.includes("To be uploaded ...")',
+      await this.page.waitForFunction(checkElementTextIncludes, {},
+        'body', 'To be uploaded ...'
       );
       await this.page.waitForSelector(e.upload, ELEMENT_WAIT_TIME);
 
       await this.page.click(e.upload, true);
       await this.logger('\nWaiting for the new presentation to upload...');
-      await this.page.waitForFunction(
-        'document.querySelector("body").innerText.includes("Converting file")',
+      await this.page.waitForFunction(checkElementTextIncludes, {},
+        'body', 'Converting file'
       );
       await this.logger('\nPresentation uploaded!');
-      await this.page.waitForFunction(
-        'document.querySelector("body").innerText.includes("Current presentation")',
+      await this.page.waitForFunction(checkElementTextIncludes, {},
+        'body', 'Current presentation'
       );
       await this.screenshot(`${testName}`, `02-after-presentation-upload-[${testName}]`);
->>>>>>> 5ab0c5d8
 
       const slides1 = await this.page.evaluate(async () => await document.querySelector('svg g g g').outerHTML);
 
@@ -86,15 +55,6 @@
       return false;
     }
   }
-
-<<<<<<< HEAD
-=======
-  async getTestElements() {
-    const svg = await this.page.evaluate(async () => await document.querySelector('svg g g g').outerHTML);
-    await this.logger(svg);
-    return svg;
-  }
->>>>>>> 5ab0c5d8
 }
 
 module.exports = exports = Upload;