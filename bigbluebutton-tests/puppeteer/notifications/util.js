--- conflicted
+++ resolved
@@ -77,25 +77,11 @@
 async function uploadFileMenu(test) {
   await test.click(e.actions);
   await test.click(ne.uploadPresentation);
-<<<<<<< HEAD
 }
 
 async function startPoll(test) {
-  await test.page.evaluate(clickElement, ne.dropdownContent);
-  await test.page.evaluate(clickElement, ne.polling);
-=======
-}
-
-async function getFileItemStatus(element, value) {
-  document.querySelectorAll(element)[1].innerText.includes(value);
-}
-
-async function startPoll(test) {
-  await test.waitForSelector(e.actions);
   await test.click(e.actions);
-  await test.waitForSelector(ne.polling);
   await test.click(ne.polling);
->>>>>>> 5ab0c5d8
   await test.waitForSelector(ne.hidePollDesc, ELEMENT_WAIT_TIME);
   await test.waitForSelector(ne.polling, ELEMENT_WAIT_TIME);
   await test.page.evaluate(clickElement, ne.polling);
