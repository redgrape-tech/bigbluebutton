--- conflicted
+++ resolved
@@ -14,14 +14,8 @@
     try {
       await util.openChat(this);
 
-<<<<<<< HEAD
-    // 0 messages
-    const chat0 = await this.page.evaluate(checkElementLengthEqualTo, e.chatUserMessageText, 0);
-    if (process.env.GENERATE_EVIDENCES === 'true') {
-=======
       // 0 messages
-      const chat0 = await this.page.evaluate((chatSelector) => document.querySelectorAll(chatSelector).length === 0, e.chatUserMessageText);
->>>>>>> 5ab0c5d8
+      const chat0 = await this.page.evaluate(checkElementLengthEqualTo, e.chatUserMessageText, 0);
       await this.screenshot(`${testName}`, `01-before-chat-message-send-[${this.meetingId}]`);
 
       // send a message
@@ -31,21 +25,15 @@
       await this.click(e.sendButton, true);
       await this.screenshot(`${testName}`, `03-after-chat-message-send-[${this.meetingId}]`);
 
-<<<<<<< HEAD
-    // 1 message
-    const chat1 = await this.page.evaluate(checkElementLengthEqualTo, e.chatUserMessageText, 1);
-    return chat0 === chat1;
-=======
       await this.waitForSelector(e.chatUserMessageText);
 
       // 1 message
-      const chat1 = await this.page.evaluate((chatSelector) => document.querySelectorAll(chatSelector).length === 1, e.chatUserMessageText);
+      const chat1 = await this.page.evaluate(checkElementLengthEqualTo, e.chatUserMessageText, 1);
       return chat0 === chat1;
     } catch (err) {
       await this.logger(err);
       return false;
     }
->>>>>>> 5ab0c5d8
   }
 }
 
