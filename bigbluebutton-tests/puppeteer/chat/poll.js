--- conflicted
+++ resolved
@@ -11,15 +11,9 @@
   }
 
   async test(testName) {
-<<<<<<< HEAD
-    // 0 messages
-    const chat0 = await this.page3.page.evaluate(checkElementLengthEqualTo, e.chatPollMessageText, 0);
-    if (process.env.GENERATE_EVIDENCES === 'true') {
-=======
     try {
       // 0 messages
-      const chat0 = await this.page3.page.evaluate(() => document.querySelectorAll('p[data-test="chatPollMessageText"]').length === 0);
->>>>>>> 5ab0c5d8
+      const chat0 = await this.page3.page.evaluate(checkElementLengthEqualTo, e.chatPollMessageText, 0);
       await this.page3.screenshot(`${testName}`, `01-before-chat-message-send-[${this.page3.meetingId}]`);
 
       await this.publishPollResults(testName);
@@ -28,19 +22,13 @@
       await this.page3.click(e.chatButton, true);
       await this.page3.waitForSelector(e.chatPollMessageText, ELEMENT_WAIT_TIME);
 
-<<<<<<< HEAD
-    // 1 message
-    const chat1 = await this.page3.page.evaluate(checkElementLengthEqualTo, e.chatPollMessageText, 1);
-    return chat0 === chat1;
-=======
       // 1 message
-      const chat1 = await this.page3.page.evaluate(() => document.querySelectorAll('p[data-test="chatPollMessageText"]').length === 1);
+      const chat1 = await this.page3.page.evaluate(checkElementLengthEqualTo, e.chatPollMessageText, 1);
       return chat0 === chat1;
     } catch (err) {
       await this.page3.logger(err);
       return false;
     }
->>>>>>> 5ab0c5d8
   }
 }
 
