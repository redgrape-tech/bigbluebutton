--- conflicted
+++ resolved
@@ -13,18 +13,11 @@
   }
 
   async test() {
-<<<<<<< HEAD
-    await util.setStatus(this, e.applaud);
-    const resp1 = await this.page.evaluate(checkElementLengthDifferentTo, e.applauseIcon, 0);
-    await util.setStatus(this, e.away);
-    const resp2 = await this.page.evaluate(checkElementLengthDifferentTo, e.awayIcon, 0);
-=======
     try {
       await util.setStatus(this, e.applaud);
-      const resp1 = await this.page.evaluate(util.countTestElements, e.applauseIcon);
+      const resp1 = await this.page.evaluate(checkElementLengthDifferentTo, e.applauseIcon, 0);
       await util.setStatus(this, e.away);
-      const resp2 = await this.page.evaluate(util.countTestElements, e.awayIcon);
->>>>>>> 5ab0c5d8
+      const resp2 = await this.page.evaluate(checkElementLengthDifferentTo, e.awayIcon, 0);
 
       await this.click(e.firstUser, true);
       await this.waitForSelector(e.clearStatus, ELEMENT_WAIT_TIME);
@@ -42,17 +35,7 @@
       await this.page.click(e.userList, true);
       await this.page.waitForSelector(e.firstUser, ELEMENT_WAIT_TIME);
 
-<<<<<<< HEAD
-    const response = await this.page.evaluate(checkElementLengthDifferentTo, e.mobileUser, 0);
-    return response;
-  }
-
-  async findConnectionStatusModal() {
-    await util.connectionStatus(this.page);
-    const resp = await this.page.evaluate(checkElementLengthDifferentTo, e.connectionStatusModal, 0);
-    return resp;
-=======
-      const response = await this.page.evaluate(util.countTestElements, e.mobileUser) === true;
+      const response = await this.page.evaluate(checkElementLengthDifferentTo, e.mobileUser, 0);
       return response === true;
     } catch (err) {
       await this.logger(err);
@@ -63,13 +46,12 @@
   async findConnectionStatusModal() {
     try {
       await util.connectionStatus(this.page);
-      const resp = await this.page.evaluate(util.countTestElements, e.connectionStatusModal) === true;
+      const resp = await this.page.evaluate(checkElementLengthDifferentTo, e.connectionStatusModal, 0);
       return resp === true;
     } catch (err) {
       await this.logger(err);
       return false;
     }
->>>>>>> 5ab0c5d8
   }
 
   async disableWebcamsFromConnectionStatus() {
