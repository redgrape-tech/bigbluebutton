const Page = require('../core/page');
const params = require('../params');
const util = require('../chat/util');
const utilUser = require('./util');
const utilCustomParams = require('../customparameters/util');
const pe = require('../core/elements');
const ne = require('../notifications/elements');
const ple = require('../polling/elemens');
const we = require('../whiteboard/elements');
const ue = require('./elements');
const cu = require('../customparameters/elements');
const { ELEMENT_WAIT_TIME } = require('../core/constants');
const { sleep } = require('../core/helper');

class MultiUsers {
  constructor() {
    this.page1 = new Page();
    this.page2 = new Page();
    this.page3 = new Page();
  }

  // Join BigBlueButton meeting
  async init(meetingId, testFolderName) {
    await this.page1.init(Page.getArgs(), meetingId, params, undefined, testFolderName);
    await this.page2.init(Page.getArgs(), this.page1.meetingId, { ...params, fullName: 'User2' }, undefined, testFolderName);
  }

  // Join BigBlueButton meeting
  async initUser3(testFolderName) {
    await this.page3.init(Page.getArgs(), this.page1.meetingId, { ...params, fullName: 'User3' }, undefined, testFolderName);
  }

  // Run the test for the page
  async checkForOtherUser() {
    const firstCheck = await this.page1.page.evaluate(() => document.querySelectorAll('[data-test="userListItem"]').length > 0);
    const secondCheck = await this.page2.page.evaluate(() => document.querySelectorAll('[data-test="userListItem"]').length > 0);
    return {
      firstCheck,
      secondCheck,
    };
  }

  async multiUsersPublicChat() {
    try {
      const chat0 = await this.page1.page.evaluate(() => document.querySelectorAll('p[data-test="chatUserMessageText"]').length);
      await util.sendPublicChatMessage(this.page1, this.page2);
      const chat1 = await this.page1.page.evaluate(() => document.querySelectorAll('p[data-test="chatUserMessageText"]').length);
      return chat0 !== chat1;
    } catch (err) {
      await this.page1.logger(err);
      return false;
    }
  }

  async multiUsersPrivateChat() {
    try {
      await util.openPrivateChatMessage(this.page1, this.page2);
      const chat0 = await this.page1.page.evaluate(() => document.querySelectorAll('p[data-test="chatUserMessageText"]').length);
      await util.sendPrivateChatMessage(this.page1, this.page2);
      await sleep(2000);
      const chat1 = await this.page1.page.evaluate(() => document.querySelectorAll('p[data-test="chatUserMessageText"]').length);
      return chat0 !== chat1;
    } catch (err) {
      await this.page1.logger(err);
      return false;
    }
  }

  async test() {
    try {
      const checks = await this.checkForOtherUser();
      return checks.firstCheck !== false && checks.secondCheck !== false;
    } catch (err) {
      await this.page1.logger(err);
      return false;
    }
  }

  async randomPoll(testName) {
    try {
      await this.page1.startRecording(testName);
      await this.page1.closeAudioModal();
      await this.page2.startRecording(testName);
      await this.page2.closeAudioModal();
      await this.page1.waitForSelector(pe.actions, ELEMENT_WAIT_TIME);
      await this.page1.click(pe.actions, true);
      await this.page1.waitForSelector(ne.polling, ELEMENT_WAIT_TIME);
      await this.page1.click(ne.polling, true);
      await this.page1.waitForSelector(ple.pollQuestionArea, ELEMENT_WAIT_TIME);
      await this.page1.page.focus(ple.pollQuestionArea);
      await this.page1.page.keyboard.type(ple.pollQuestion);

      const chosenRandomNb = await this.page1.page.evaluate(() => {
        const responseTypesDiv = document.querySelector('div[data-test="responseTypes"]');
        const buttons = responseTypesDiv.querySelectorAll('button');
        const countButtons = buttons.length;
        const randomNb = Math.floor(Math.random() * countButtons) + 1;
        const chosenRandomNb = randomNb - 1;
        responseTypesDiv.querySelectorAll('button')[chosenRandomNb].click();
        return chosenRandomNb;
      });

      const customs = {
        0: ple.uncertain,
        1: 0,
        2: 'ABSTENTION',
        3: 'All good!',
      };
      switch (chosenRandomNb) {
        case 0:
          // Adding a poll option
          await this.page1.waitForSelector(ple.responseChoices, ELEMENT_WAIT_TIME);
          await this.page1.waitForSelector(ple.addItem, ELEMENT_WAIT_TIME);
          await this.page1.click(ple.addItem, true);
          await this.page1.click(ple.pollOptionItem, true);
          await this.page1.tab(2);
          await this.page1.page.keyboard.type(customs[0]);
          break;

        case 1:
          // Deleting a poll option
          await this.page1.waitForSelector(ple.deletePollOption, ELEMENT_WAIT_TIME);
          await this.page1.clickNItem(ple.deletePollOption, true, customs[1]);
          break;

        case 2:
          // Editing a poll option
          await this.page1.waitForSelector(ple.responseChoices, ELEMENT_WAIT_TIME);
          await this.page1.clickNItem(ple.pollOptionItem, true, 2);
          await this.page1.hold('Control');
          await this.page1.press('KeyA');
          await this.page1.release('Control');
          await this.page1.page.keyboard.type(customs[2]);
          await this.page1.tab(1);
          break;

        case 3:
          // Do nothing to let Users write their single response answer
          await this.page1.waitForSelector(ple.responseChoices, ELEMENT_WAIT_TIME);
          await sleep(2000);
          break;
      }
      const condition = chosenRandomNb === 0 || chosenRandomNb === 1 || chosenRandomNb === 2;
      await this.page1.waitForSelector(ple.startPoll, ELEMENT_WAIT_TIME);
      await this.page1.click(ple.startPoll, true);
      await this.page2.waitForSelector(ple.pollingContainer, ELEMENT_WAIT_TIME);
      switch (condition) {
        case true:
          await this.page2.clickNItem(ple.pollAnswerOptionBtn, true, 2);
          break;
        case false:
          await this.page2.page.focus(ple.pollAnswerOptionInput);
          await this.page2.page.keyboard.type(customs[3]);
          await this.page2.waitForSelector(ple.pollSubmitAnswer, ELEMENT_WAIT_TIME);
          await this.page2.click(ple.pollSubmitAnswer, true);
          break;
      }
      await this.page1.waitForSelector(ple.publishLabel, ELEMENT_WAIT_TIME);
      await this.page1.click(ple.publishLabel, true);
      await this.page1.waitForSelector(ple.restartPoll, ELEMENT_WAIT_TIME);
      const receivedAnswerFound = await this.page1.page.evaluate(utilCustomParams.countTestElements, ple.receivedAnswer);
<<<<<<< HEAD
      await sleep(2000);
      return receivedAnswerFound === true;
    } catch (err) {
      await this.page1.logger(err);
=======
      return receivedAnswerFound;
    } catch (e) {
      console.log(e);
>>>>>>> 7ea2fd3e
      return false;
    }
  }

  async testWhiteboardAccess() {
    try {
      await this.page1.closeAudioModal();
      await this.page2.closeAudioModal();
      await this.page3.closeAudioModal();
      await this.page1.waitForSelector(we.whiteboard, ELEMENT_WAIT_TIME);
      await this.page1.clickNItem(we.userListItem, true, 1);
      await this.page1.clickNItem(we.changeWhiteboardAccess, true, 1);
      await sleep(2000);
      const resp = await this.page1.page.evaluate(async () => await document.querySelector('[data-test="multiWhiteboardTool"]').children[0].innerText === '1');
      return resp === true;
    } catch (err) {
      await this.page1.logger(err);
      return false;
    }
  }

  // Raise Hand
  async raiseHandTest() {
    try {
      await this.page1.closeAudioModal();
      await this.page2.closeAudioModal();
      await this.page2.waitForSelector(we.raiseHandLabel, ELEMENT_WAIT_TIME);
      await this.page2.click(we.raiseHandLabel, true);
      await sleep(2000);
      const resp = await this.page2.page.evaluate(utilCustomParams.countTestElements, we.lowerHandLabel);
      return resp === true;
    } catch (err) {
      await this.page1.logger(err);
      return false;
    }
  }

  // Lower Hand
  async lowerHandTest() {
    try {
      await this.page2.waitForSelector(we.lowerHandLabel, ELEMENT_WAIT_TIME);
      await this.page2.click(we.lowerHandLabel, true);
      await sleep(2000);
      const resp = await this.page2.page.evaluate(utilCustomParams.countTestElements, we.raiseHandLabel);
      return resp === true;
    } catch (err) {
      await this.page2.logger(err);
      return false;
    }
  }

  // Get Avatars Colors from Userlist and Notification toast
  async getAvatarColorAndCompareWithUserListItem() {
    try {
      const avatarInToastElementColor = await this.page1.page.$eval(we.avatarsWrapperAvatar, (elem) => getComputedStyle(elem).backgroundColor);
      const avatarInUserListColor = await this.page1.page.$eval('[data-test="userListItem"] > div [data-test="userAvatar"]', (elem) => getComputedStyle(elem).backgroundColor);
      return avatarInToastElementColor === avatarInUserListColor;
    } catch (err) {
      await this.page1.logger(err);
      return false;
    }
  }

  async userOfflineWithInternetProblem() {
    try {
      await this.page1.closeAudioModal();
      await this.page2.closeAudioModal();
      await this.page2.page.evaluate(() => window.dispatchEvent(new CustomEvent('socketstats', { detail: { rtt: 2000 } })));
      await this.page2.page.setOfflineMode(true);
      await sleep(3000);
      await this.page2.close();
      await sleep(5000);
      await utilUser.connectionStatus(this.page1);
      await sleep(5000);
      const connectionStatusItemEmpty = await this.page1.page.evaluate(utilUser.countTestElements, ue.connectionStatusItemEmpty) === false;
      const connectionStatusOfflineUser = await this.page1.page.evaluate(utilUser.countTestElements, ue.connectionStatusOfflineUser) === true;
      return connectionStatusOfflineUser && connectionStatusItemEmpty;
    } catch (err) {
      await this.page1.logger(err);
      return false;
    }
  }

  async userlistNotAppearOnMobile() {
    try {
      await this.page1.closeAudioModal();
      await this.page2.closeAudioModal();
      const userlistPanel = await this.page1.page.evaluate(utilUser.countTestElements, ue.chatButton) === false;
      const chatPanel = await this.page2.page.evaluate(utilUser.countTestElements, ue.chatButton) === false;
      return userlistPanel && chatPanel;
    } catch (err) {
      await this.page1.logger(err);
      return false;
    }
  }

  async whiteboardNotAppearOnMobile() {
    try {
      await this.page1.closeAudioModal();
      await this.page2.closeAudioModal();
      await this.page1.click(ue.userListButton, true);
      await this.page2.click(ue.userListButton, true);
      await this.page2.click(ue.chatButton, true);
      const onUserListPanel = await this.page1.isNotVisible(cu.hidePresentation, ELEMENT_WAIT_TIME) === true;
      const onChatPanel = await this.page2.page.evaluate(utilUser.countTestElements, cu.hidePresentation) === false;
      await sleep(2000);
      return onUserListPanel && onChatPanel;
    } catch (err) {
      await this.page1.logger(err);
      return false;
    }
  }

  async chatPanelNotAppearOnMobile() {
    try {
      await this.page1.closeAudioModal();
      await this.page2.closeAudioModal();
      await this.page2.click(ue.userListButton, true);
      await this.page2.click(ue.chatButton, true);
      const whiteboard = await this.page1.page.evaluate(utilUser.countTestElements, ue.chatButton) === false;
      const onChatPanel = await this.page2.isNotVisible(ue.chatButton, ELEMENT_WAIT_TIME) === true;
      await sleep(2000);
      return whiteboard && onChatPanel;
    } catch (err) {
      await this.page1.logger(err);
      return false;
    }
  }

  // Close all Pages
  async close(page1, page2) {
    try {
      await page1.close();
      await page2.close();
    } catch (err) {
      await this.page1.logger(err);
      return false;
    }
  }

  async closePage(page) {
    try {
      await page.close();
    } catch (err) {
      await this.page1.logger(err);
      return false;
    }
  }
}

module.exports = exports = MultiUsers;<|MERGE_RESOLUTION|>--- conflicted
+++ resolved
@@ -159,16 +159,9 @@
       await this.page1.click(ple.publishLabel, true);
       await this.page1.waitForSelector(ple.restartPoll, ELEMENT_WAIT_TIME);
       const receivedAnswerFound = await this.page1.page.evaluate(utilCustomParams.countTestElements, ple.receivedAnswer);
-<<<<<<< HEAD
-      await sleep(2000);
-      return receivedAnswerFound === true;
-    } catch (err) {
-      await this.page1.logger(err);
-=======
       return receivedAnswerFound;
-    } catch (e) {
-      console.log(e);
->>>>>>> 7ea2fd3e
+    } catch (err) {
+      await this.page1.logger(err);
       return false;
     }
   }
