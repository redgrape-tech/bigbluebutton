{
  "scripts": {
    "test": "jest --runInBand"
  },
  "jest": {
    "verbose": false
  },
  "dependencies": {
    "axios": "^0.21.1",
<<<<<<< HEAD
    "child_process": "^1.0.2",
=======
    "babel-jest": "^27.0.6",
>>>>>>> ffe963ca
    "dotenv": "^6.0.0",
    "fs-extra": "^9.1.0",
    "jest": "^26.6.3",
    "jest-image-snapshot": "^4.4.0",
    "jest-transform-css": "^2.1.0",
    "jest-transform-file": "^1.1.1",
    "js-yaml": "^4.0.0",
    "moment": "^2.24.0",
    "puppeteer-mass-screenshots": "^1.0.14",
    "puppeteer-video-recorder": "^1.0.3",
    "sha1": "^1.1.1",
    "sleep-promise": "9.1.0",
    "yaml": "^1.7.2"
  },
  "devDependencies": {
    "clipboardy": "^2.1.0"
  }
}<|MERGE_RESOLUTION|>--- conflicted
+++ resolved
@@ -7,11 +7,8 @@
   },
   "dependencies": {
     "axios": "^0.21.1",
-<<<<<<< HEAD
     "child_process": "^1.0.2",
-=======
     "babel-jest": "^27.0.6",
->>>>>>> ffe963ca
     "dotenv": "^6.0.0",
     "fs-extra": "^9.1.0",
     "jest": "^26.6.3",
