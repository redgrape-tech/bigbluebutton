--- conflicted
+++ resolved
@@ -14,19 +14,11 @@
       const maxFailRate = c.JOIN_AS_MODERATOR_TEST_ROUNDS * c.MAX_JOIN_AS_MODERATOR_FAIL_RATE;
       let failureCount = 0;
       for (let i = 1; i <= c.JOIN_AS_MODERATOR_TEST_ROUNDS; i++) {
-<<<<<<< HEAD
-        await this.init(true, true, testName, `Moderator-${i}`);
-        await this.waitForSelector(e.userAvatar);
-        const hasPresenterClass = await this.page.evaluate(util.checkIncludeClass, e.userAvatar, e.presenterClassName);
-        await this.waitAndClick(e.actions);
-        const canStartPoll = await this.hasElement(e.polling);
-=======
         await this.modPage.init(true, true, testName, `Moderator-${i}`);
         await this.modPage.waitForSelector(e.userAvatar);
         const hasPresenterClass = await this.modPage.page.evaluate(util.checkIncludeClass, e.userAvatar, e.presenterClassName);
         await this.modPage.waitAndClick(e.actions);
-        const canStartPoll = await this.modPage.page.evaluate(checkElementLengthEqualTo, e.polling, 1);
->>>>>>> a9168fed
+        const canStartPoll = await this.modPage.hasElement(e.polling);
         if (!hasPresenterClass || !canStartPoll) {
           failureCount++;
           await this.modPage.screenshot(testName, `loop-${i}-failure-${testName}`);
