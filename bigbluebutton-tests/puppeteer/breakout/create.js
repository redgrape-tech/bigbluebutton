const moment = require('moment');
const path = require('path');
const Page = require('../core/page');
const params = require('../params');
const be = require('./elements'); // breakout elements
const we = require('../webcam/elements'); // webcam elements
const ae = require('../audio/elements'); // audio elements
const ue = require('../user/elements'); // user elements
const ce = require('../customparameters/elements'); // customparameters elements
const e = require('../core/elements'); // page base elements
const { checkElement, clickElement } = require('../core/util');
const { ELEMENT_WAIT_TIME, ELEMENT_WAIT_LONGER_TIME } = require('../core/constants');

const today = moment().format('DD-MM-YYYY');

class Create {
  constructor() {
    this.page1 = new Page();
    this.page2 = new Page();
    this.page3 = new Page();
  }

  // Join BigBlueButton meeting with a Moderator and a Viewer
  async init(meetingId, testName) {
    await this.page1.init(Page.getArgs(), meetingId, { ...params, fullName: 'Moderator1' }, undefined, testName);
    await this.page2.init(Page.getArgs(), this.page1.meetingId, { ...params, fullName: 'Viewer1', moderatorPW: '' }, undefined, testName);
  }

  // Join BigBlueButton meeting with a Viewer only
  async initViewer(testName) {
    await this.page3.init(Page.getArgs(), this.page1.meetingId, { ...params, fullName: 'Viewer2', moderatorPW: '' }, undefined, testName);
  }

  async askModeratorGuestPolicy(testName) {
    try {
      await this.page1.screenshot(`${testName}`, `01-before-closing-audio-modal-[${this.page1.meetingId}]`);
      await this.page1.closeAudioModal();
      await this.page2.closeAudioModal();
      await this.page1.screenshot(`${testName}`, `02-after-closing-audio-modal-[${this.page1.meetingId}]`);
      await this.page1.waitForSelector(ue.manageUsers, ELEMENT_WAIT_TIME);
      await this.page1.click(ue.manageUsers, true);
      await this.page1.screenshot(`${testName}`, `03-opened-users-managing-[${this.page1.meetingId}]`);
      await this.page1.waitForSelector(ue.guestPolicyLabel, ELEMENT_WAIT_TIME);
      await this.page1.click(ue.guestPolicyLabel, true);
      await this.page1.screenshot(`${testName}`, `04-opened-guest-policy-[${this.page1.meetingId}]`);
      await this.page1.waitForSelector(ue.askModerator, ELEMENT_WAIT_TIME);
      await this.page1.click(ue.askModerator, true);
      await this.page1.screenshot(`${testName}`, `05-clicked-askModerator-[${this.page1.meetingId}]`);
      await this.initViewer(testName);
      const responseLoggedIn = await this.page1.page.evaluate(checkElement, ue.waitingUsersBtn);
      await this.page1.screenshot(`${testName}`, `06-after-viewer-acceptance-[${this.page1.meetingId}]`);
      return responseLoggedIn;
    } catch (err) {
      await this.page1.logger(err);
      return false;
    }
  }

  async alwaysAcceptGuestPolicy(testName) {
    try {
      await this.page1.screenshot(`${testName}`, `01-before-closing-audio-modal-[${this.page1.meetingId}]`);
      await this.page1.closeAudioModal();
      await this.page2.closeAudioModal();
      await this.page1.screenshot(`${testName}`, `02-after-closing-audio-modal-[${this.page1.meetingId}]`);
      await this.page1.waitForSelector(ue.manageUsers, ELEMENT_WAIT_TIME);
      await this.page1.click(ue.manageUsers, true);
      await this.page1.screenshot(`${testName}`, `03-opened-users-managing-[${this.page1.meetingId}]`);
      await this.page1.waitForSelector(ue.guestPolicyLabel, ELEMENT_WAIT_TIME);
      await this.page1.click(ue.guestPolicyLabel, true);
      await this.page1.screenshot(`${testName}`, `04-opened-guest-policy-[${this.page1.meetingId}]`);
      await this.page1.waitForSelector(ue.alwaysAccept, ELEMENT_WAIT_TIME);
      await this.page1.click(ue.alwaysAccept, true);
      await this.page1.screenshot(`${testName}`, `05-clicked-alwaysAccept-[${this.page1.meetingId}]`);
      await this.initViewer(testName);
      await this.page3.closeAudioModal();
      const responseLoggedIn = await this.page3.page.evaluate(checkElement, e.whiteboard);
      await this.page3.screenshot(`${testName}`, `06-after-viewer-connection-[${this.page1.meetingId}]`);
      return responseLoggedIn;
    } catch (err) {
      await this.page1.logger(err);
      return false;
    }
  }

  async alwaysDenyGuestPolicy(testName) {
    try {
      await this.page1.screenshot(`${testName}`, `01-before-closing-audio-modal-[${this.page1.meetingId}]`);
      await this.page1.closeAudioModal();
      await this.page2.closeAudioModal();
      await this.page1.screenshot(`${testName}`, `02-after-closing-audio-modal-[${this.page1.meetingId}]`);
      await this.page1.waitForSelector(ue.manageUsers, ELEMENT_WAIT_TIME);
      await this.page1.click(ue.manageUsers, true);
      await this.page1.screenshot(`${testName}`, `03-opened-users-managing-[${this.page1.meetingId}]`);
      await this.page1.waitForSelector(ue.guestPolicyLabel, ELEMENT_WAIT_TIME);
      await this.page1.click(ue.guestPolicyLabel, true);
      await this.page1.screenshot(`${testName}`, `04-opened-guest-policy-[${this.page1.meetingId}]`);
      await this.page1.waitForSelector(ue.alwaysAccept, ELEMENT_WAIT_TIME);
      await this.page1.click(ue.alwaysAccept, true);
      await this.page1.screenshot(`${testName}`, `05-clicked-alwaysAccept-[${this.page1.meetingId}]`);
      await this.initViewer(testName);
      const responseLoggedIn = await this.page3.page.evaluate(checkElement, ue.joinMeetingDemoPage);
      await this.page3.screenshot(`${testName}`, `06-after-viewer-gets-denied-[${this.page1.meetingId}]`);
      return responseLoggedIn;
    } catch (err) {
      await this.page1.logger(err);
      return false;
    }
  }

  // Create Breakoutrooms
  async create(testName) {
    try {
      await this.page1.closeAudioModal();
      await this.page2.closeAudioModal();
      await this.page1.screenshot(`${testName}`, `01-page01-initialized-${testName}`);
      await this.page2.screenshot(`${testName}`, `01-page02-initialized-${testName}`);
<<<<<<< HEAD
    }
    await this.page1.page.evaluate(clickElement, be.manageUsers);
    await this.page1.page.evaluate(clickElement, be.createBreakoutRooms);
    if (process.env.GENERATE_EVIDENCES === 'true') {
      await this.page1.screenshot(`${testName}`, `02-page01-creating-breakoutrooms-${testName}`);
    }
    await this.page1.waitForSelector(be.randomlyAssign, ELEMENT_WAIT_TIME);
    await this.page1.page.evaluate(clickElement, be.randomlyAssign);
    if (process.env.GENERATE_EVIDENCES === 'true') {
      await this.page1.screenshot(`${testName}`, `03-page01-randomly-assign-user-${testName}`);
    }
    await this.page1.waitForSelector(be.modalConfirmButton, ELEMENT_WAIT_TIME);
    await this.page1.page.evaluate(clickElement, be.modalConfirmButton);
    if (process.env.GENERATE_EVIDENCES === 'true') {
      await this.page1.screenshot(`${testName}`, `04-page01-confirm-breakoutrooms-creation-${testName}`);
    }
    await this.page2.waitForSelector(be.modalConfirmButton, ELEMENT_WAIT_TIME);
    await this.page2.page.evaluate(clickElement, be.modalConfirmButton);
    if (process.env.GENERATE_EVIDENCES === 'true') {
=======

      await this.page1.page.evaluate(util.clickTestElement, be.manageUsers);
      await this.page1.page.evaluate(util.clickTestElement, be.createBreakoutRooms);
      await this.page1.screenshot(`${testName}`, `02-page01-creating-breakoutrooms-${testName}`);

      await this.page1.waitForSelector(be.randomlyAssign, ELEMENT_WAIT_TIME);
      await this.page1.page.evaluate(util.clickTestElement, be.randomlyAssign);
      await this.page1.screenshot(`${testName}`, `03-page01-randomly-assign-user-${testName}`);

      await this.page1.waitForSelector(be.modalConfirmButton, ELEMENT_WAIT_LONGER_TIME);
      await this.page1.page.evaluate(util.clickTestElement, be.modalConfirmButton);
      await this.page1.screenshot(`${testName}`, `04-page01-confirm-breakoutrooms-creation-${testName}`);

      await this.page2.waitForSelector(be.modalConfirmButton, ELEMENT_WAIT_LONGER_TIME);
      await this.page2.page.evaluate(util.clickTestElement, be.modalConfirmButton);
>>>>>>> 5ab0c5d8
      await this.page2.screenshot(`${testName}`, `02-page02-accept-invite-breakoutrooms-${testName}`);

      await this.page2.page.bringToFront();
      await this.page2.waitForSelector(be.breakoutRoomsItem, ELEMENT_WAIT_TIME);
      await this.page2.waitForSelector(be.chatButton, ELEMENT_WAIT_TIME);
      await this.page2.click(be.chatButton, true);
      await this.page2.click(be.breakoutRoomsItem, true);
      await this.page2.waitForSelector(be.alreadyConnected, ELEMENT_WAIT_LONGER_TIME);
      const page2 = await this.page2.browser.pages();
      await page2[2].bringToFront();
      if (process.env.GENERATE_EVIDENCES === 'true') {
        await page2[2].screenshot({ path: path.join(__dirname, `../${process.env.TEST_FOLDER}/test-${today}-${testName}/screenshots/03-breakout-page02-before-closing-audio-modal.png`) });
      }
      await page2[2].waitForSelector(e.closeAudio, { timeout: ELEMENT_WAIT_TIME });
      await page2[2].click(e.closeAudio);
      if (process.env.GENERATE_EVIDENCES === 'true') {
        await page2[2].screenshot({ path: path.join(__dirname, `../${process.env.TEST_FOLDER}/test-${today}-${testName}/screenshots/04-breakout-page02-after-closing-audio-modal.png`) });
      }
    } catch (err) {
      await this.page1.logger(err);
      return false;
    }
  }

  // Check if Breakoutrooms have been created
  async testCreatedBreakout(testName) {
<<<<<<< HEAD
    const resp = await this.page1.page.evaluate(checkElement, be.breakoutRoomsItem);
    if (resp === true) {
      if (process.env.GENERATE_EVIDENCES === 'true') {
=======
    try {
      const resp = await this.page1.page.evaluate(() => document.querySelectorAll('div[data-test="breakoutRoomsItem"]').length !== 0);
      if (resp === true) {
>>>>>>> 5ab0c5d8
        await this.page1.screenshot(`${testName}`, `05-page01-success-${testName}`);

        return true;
      }
      await this.page1.screenshot(`${testName}`, `05-page01-fail-${testName}`);

      return false;
    } catch (err) {
      await this.page1.logger(err);
      return false;
    }
  }

  // Initialize a Moderator session
  async joinWithUser3(testName) {
    try {
      if (testName === 'joinBreakoutroomsWithAudio') {
        await this.page3.init(Page.getArgs(), this.page1.meetingId, { ...params, fullName: 'Moderator3' }, undefined, testName);
        await this.page3.closeAudioModal();
        await this.page3.waitForSelector(be.breakoutRoomsButton, ELEMENT_WAIT_TIME);
        await this.page3.click(be.breakoutRoomsButton, true);

        await this.page3.waitForSelector(be.breakoutRoomsItem, ELEMENT_WAIT_TIME);
        await this.page3.waitForSelector(be.chatButton, ELEMENT_WAIT_TIME);
        await this.page3.click(be.chatButton, true);
        await this.page3.click(be.breakoutRoomsItem, true);

        await this.page3.waitForSelector(be.joinRoom1, ELEMENT_WAIT_TIME);
        await this.page3.click(be.joinRoom1);
        // wait to generate URL and click again to join
        await this.page3.click(be.joinRoom1, true);
        await this.page3.waitForSelector(be.alreadyConnected, ELEMENT_WAIT_LONGER_TIME);

        const page3 = await this.page3.browser.pages();

        if (process.env.GENERATE_EVIDENCES === 'true') {
          await page3[2].screenshot({ path: path.join(__dirname, `../${process.env.TEST_FOLDER}/test-${today}-${testName}/screenshots/00-breakout-page03-user-joined-no-mic-before-check-${testName}.png`) });
        }
        await page3[2].bringToFront();
        await page3[2].waitForSelector(ae.microphone, { timeout: ELEMENT_WAIT_TIME });
        await page3[2].click(ae.microphone);
        await page3[2].waitForSelector(ae.connectingStatus, { timeout: ELEMENT_WAIT_TIME });
        const parsedSettings = await this.page1.getSettingsYaml();
        const listenOnlyCallTimeout = parseInt(parsedSettings.public.media.listenOnlyCallTimeout);
        await page3[2].waitForSelector(ae.audioAudible, { timeout: listenOnlyCallTimeout });
        await page3[2].click(ae.audioAudible);
        await page3[2].waitForSelector(e.whiteboard, { timeout: ELEMENT_WAIT_TIME });

        if (process.env.GENERATE_EVIDENCES === 'true') {
          await page3[2].screenshot({ path: path.join(__dirname, `../${process.env.TEST_FOLDER}/test-${today}-${testName}/screenshots/00-breakout-page03-user-joined-with-mic-before-check-${testName}.png`) });
        }
      } else if (testName === 'joinBreakoutroomsWithVideo') {
        await this.page3.init(Page.getArgs(), this.page1.meetingId, { ...params, fullName: 'Moderator3' }, undefined, testName);
        await this.page3.closeAudioModal();
        await this.page3.waitForSelector(be.breakoutRoomsButton, ELEMENT_WAIT_TIME);
        await this.page3.click(be.breakoutRoomsButton, true);
        await this.page3.waitForSelector(be.joinRoom1, ELEMENT_WAIT_TIME);
        await this.page3.click(be.joinRoom1);
        // wait to generate URL and click again to join
        await this.page3.click(be.joinRoom1, true);
        await this.page3.waitForSelector(be.alreadyConnected, ELEMENT_WAIT_TIME);

        const page3 = await this.page3.browser.pages();

        if (process.env.GENERATE_EVIDENCES === 'true') {
          await page3[2].screenshot({ path: path.join(__dirname, `../${process.env.TEST_FOLDER}/test-${today}-${testName}/screenshots/00-breakout-page03-user-joined-no-webcam-before-check-${testName}.png`) });
        }
        await page3[2].bringToFront();
        await page3[2].waitForSelector(e.audioDialog, { timeout: ELEMENT_WAIT_TIME });
        await page3[2].waitForSelector(e.closeAudio, { timeout: ELEMENT_WAIT_TIME });
        await page3[2].click(e.closeAudio);
        await page3[2].waitForSelector(we.joinVideo, { timeout: ELEMENT_WAIT_TIME });
        await page3[2].click(we.joinVideo);
        const parsedSettings = await this.page3.getSettingsYaml();
        const videoPreviewTimeout = parseInt(parsedSettings.public.kurento.gUMTimeout);
        await page3[2].waitForSelector(we.videoPreview, { timeout: videoPreviewTimeout });
        await page3[2].click(we.videoPreview);
        await page3[2].waitForSelector(we.startSharingWebcam, { timeout: ELEMENT_WAIT_TIME });
        await page3[2].click(we.startSharingWebcam);
        if (process.env.GENERATE_EVIDENCES === 'true') {
          await page3[2].screenshot({ path: path.join(__dirname, `../${process.env.TEST_FOLDER}/test-${today}-${testName}/screenshots/00-breakout-page03-user-joined-with-webcam-before-check-${testName}.png`) });
        }
      } else if (testName === 'joinBreakoutroomsAndShareScreen') {
        await this.page3.init(Page.getArgs(), this.page1.meetingId, { ...params, fullName: 'Moderator3' }, undefined, testName);
        await this.page3.closeAudioModal();
        await this.page3.waitForSelector(be.breakoutRoomsButton, ELEMENT_WAIT_TIME);
        await this.page3.click(be.breakoutRoomsButton, true);
        await this.page3.waitForSelector(be.joinRoom1, ELEMENT_WAIT_TIME);
        await this.page3.click(be.joinRoom1);
        // wait to generate URL and click again to join
        await this.page3.click(be.joinRoom1, true);
        await this.page3.waitForSelector(be.alreadyConnected, ELEMENT_WAIT_TIME);
        const page3 = await this.page3.browser.pages();

        if (process.env.GENERATE_EVIDENCES === 'true') {
          await page3[2].screenshot({ path: path.join(__dirname, `../${process.env.TEST_FOLDER}/test-${today}-${testName}/screenshots/00-breakout-page03-user-joined-with-screenshare-before-check-${testName}.png`) });
        }
        await page3[2].bringToFront();
        await page3[2].waitForSelector(e.audioDialog, { timeout: ELEMENT_WAIT_TIME });
        await page3[2].waitForSelector(e.closeAudio, { timeout: ELEMENT_WAIT_TIME });
        await page3[2].click(e.closeAudio);

        // Take Presenter
        await page3[2].waitForSelector(ue.firstUser, { timeout: ELEMENT_WAIT_TIME });
        await page3[2].click(ue.firstUser);
        await page3[2].waitForSelector(ue.setPresenter, { timeout: ELEMENT_WAIT_TIME });
        await page3[2].click(ue.setPresenter);

        // Start Share Screen
        await page3[2].waitForSelector(ce.screenShareButton, { timeout: ELEMENT_WAIT_TIME });
        await page3[2].click(ce.screenShareButton);
        await page3[2].on('dialog', async (dialog) => {
          await dialog.accept();
        });
        if (process.env.GENERATE_EVIDENCES === 'true') {
          await page3[2].screenshot({ path: path.join(__dirname, `../${process.env.TEST_FOLDER}/test-${today}-${testName}/screenshots/00-breakout-page03-user-joined-with-screenshare-after-check-${testName}.png`) });
        }
      } else {
        await this.page3.init(Page.getArgs(), this.page1.meetingId, { ...params, fullName: 'Moderator3' }, undefined, testName);
        await this.page3.closeAudioModal();
      }
    } catch (err) {
      await this.page3.logger(err);
    }
  }

  // Close pages
  async close() {
    try {
      await this.page1.close();
      await this.page2.close();
    } catch (err) {
      await this.page1.logger(err);
    }
  }

  // Close page
  async closePage(page) {
    try {
      await page.close();
    } catch (err) {
      await this.page1.logger(err);
    }
  }
}

module.exports = exports = Create;<|MERGE_RESOLUTION|>--- conflicted
+++ resolved
@@ -114,43 +114,21 @@
       await this.page2.closeAudioModal();
       await this.page1.screenshot(`${testName}`, `01-page01-initialized-${testName}`);
       await this.page2.screenshot(`${testName}`, `01-page02-initialized-${testName}`);
-<<<<<<< HEAD
-    }
-    await this.page1.page.evaluate(clickElement, be.manageUsers);
-    await this.page1.page.evaluate(clickElement, be.createBreakoutRooms);
-    if (process.env.GENERATE_EVIDENCES === 'true') {
+
+      await this.page1.page.evaluate(clickElement, be.manageUsers);
+      await this.page1.page.evaluate(clickElement, be.createBreakoutRooms);
       await this.page1.screenshot(`${testName}`, `02-page01-creating-breakoutrooms-${testName}`);
-    }
-    await this.page1.waitForSelector(be.randomlyAssign, ELEMENT_WAIT_TIME);
-    await this.page1.page.evaluate(clickElement, be.randomlyAssign);
-    if (process.env.GENERATE_EVIDENCES === 'true') {
+
+      await this.page1.waitForSelector(be.randomlyAssign, ELEMENT_WAIT_TIME);
+      await this.page1.page.evaluate(clickElement, be.randomlyAssign);
       await this.page1.screenshot(`${testName}`, `03-page01-randomly-assign-user-${testName}`);
-    }
-    await this.page1.waitForSelector(be.modalConfirmButton, ELEMENT_WAIT_TIME);
-    await this.page1.page.evaluate(clickElement, be.modalConfirmButton);
-    if (process.env.GENERATE_EVIDENCES === 'true') {
+
+      await this.page1.waitForSelector(be.modalConfirmButton, ELEMENT_WAIT_LONGER_TIME);
+      await this.page1.page.evaluate(clickElement, be.modalConfirmButton);
       await this.page1.screenshot(`${testName}`, `04-page01-confirm-breakoutrooms-creation-${testName}`);
-    }
-    await this.page2.waitForSelector(be.modalConfirmButton, ELEMENT_WAIT_TIME);
-    await this.page2.page.evaluate(clickElement, be.modalConfirmButton);
-    if (process.env.GENERATE_EVIDENCES === 'true') {
-=======
-
-      await this.page1.page.evaluate(util.clickTestElement, be.manageUsers);
-      await this.page1.page.evaluate(util.clickTestElement, be.createBreakoutRooms);
-      await this.page1.screenshot(`${testName}`, `02-page01-creating-breakoutrooms-${testName}`);
-
-      await this.page1.waitForSelector(be.randomlyAssign, ELEMENT_WAIT_TIME);
-      await this.page1.page.evaluate(util.clickTestElement, be.randomlyAssign);
-      await this.page1.screenshot(`${testName}`, `03-page01-randomly-assign-user-${testName}`);
-
-      await this.page1.waitForSelector(be.modalConfirmButton, ELEMENT_WAIT_LONGER_TIME);
-      await this.page1.page.evaluate(util.clickTestElement, be.modalConfirmButton);
-      await this.page1.screenshot(`${testName}`, `04-page01-confirm-breakoutrooms-creation-${testName}`);
 
       await this.page2.waitForSelector(be.modalConfirmButton, ELEMENT_WAIT_LONGER_TIME);
-      await this.page2.page.evaluate(util.clickTestElement, be.modalConfirmButton);
->>>>>>> 5ab0c5d8
+      await this.page2.page.evaluate(clickElement, be.modalConfirmButton);
       await this.page2.screenshot(`${testName}`, `02-page02-accept-invite-breakoutrooms-${testName}`);
 
       await this.page2.page.bringToFront();
@@ -177,15 +155,9 @@
 
   // Check if Breakoutrooms have been created
   async testCreatedBreakout(testName) {
-<<<<<<< HEAD
-    const resp = await this.page1.page.evaluate(checkElement, be.breakoutRoomsItem);
-    if (resp === true) {
-      if (process.env.GENERATE_EVIDENCES === 'true') {
-=======
-    try {
-      const resp = await this.page1.page.evaluate(() => document.querySelectorAll('div[data-test="breakoutRoomsItem"]').length !== 0);
+    try {
+      const resp = await this.page1.page.evaluate(checkElement, be.breakoutRoomsItem);
       if (resp === true) {
->>>>>>> 5ab0c5d8
         await this.page1.screenshot(`${testName}`, `05-page01-success-${testName}`);
 
         return true;
