const Page = require('../core/page');
const util = require('./util');
const wle = require('./elements');
const e = require('../core/elements');
const { ELEMENT_WAIT_TIME, VIDEO_LOADING_WAIT_TIME } = require('../core/constants'); // core constants (Timeouts vars imported)

class Share extends Page {
  constructor() {
    super('webcam-share-test');
  }

  async test() {
    try {
      const parsedSettings = await this.getSettingsYaml();
      const videoPreviewTimeout = parseInt(parsedSettings.public.kurento.gUMTimeout);
      const response = await util.enableWebcam(this, videoPreviewTimeout);
      return response;
    } catch (err) {
      await this.logger(err);
      return false;
    }
  }

  async webcamLayoutStart() {
    try {
      await this.joinMicrophone();
      const parsedSettings = await this.getSettingsYaml();
      const videoPreviewTimeout = parseInt(parsedSettings.public.kurento.gUMTimeout);
      await util.enableWebcam(this, videoPreviewTimeout);
    } catch (err) {
      await this.logger(err);
    }
  }

  async webcamLayoutTest(testName) {
<<<<<<< HEAD
    try {
      await this.waitForSelector(wle.webcamVideo, VIDEO_LOADING_WAIT_TIME);
      await this.waitForSelector(wle.stopSharingWebcam, VIDEO_LOADING_WAIT_TIME);
      const foundTestElement = await this.page.evaluate(util.countTestElements, wle.webcamItemTalkingUser) !== 0;
      if (foundTestElement === true) {
        await this.screenshot(`${testName}`, `success-${testName}`);
        this.logger(testName, ' passed');
        return true;
      } else if (foundTestElement === false) {
        await this.screenshot(`${testName}`, `fail-${testName}`);
        this.logger(testName, ' failed');
        return false;
      }
    } catch (err) {
      await this.logger(err);
=======
    await this.waitForSelector(wle.webcamVideo, VIDEO_LOADING_WAIT_TIME);
    await this.waitForSelector(wle.stopSharingWebcam, VIDEO_LOADING_WAIT_TIME);
    await this.waitForSelector(e.isTalking);
    const foundTestElement = await this.page.evaluate(util.countTestElements, wle.webcamItemTalkingUser) !== 0;
    if (foundTestElement === true) {
      await this.screenshot(`${testName}`, `success-${testName}`);
      this.logger(testName, ' passed');
      return true;
    } else if (foundTestElement === false) {
      await this.screenshot(`${testName}`, `fail-${testName}`);
      this.logger(testName, ' failed');
>>>>>>> 7ea2fd3e
      return false;
    }
  }
}

module.exports = exports = Share;<|MERGE_RESOLUTION|>--- conflicted
+++ resolved
@@ -33,10 +33,10 @@
   }
 
   async webcamLayoutTest(testName) {
-<<<<<<< HEAD
     try {
       await this.waitForSelector(wle.webcamVideo, VIDEO_LOADING_WAIT_TIME);
       await this.waitForSelector(wle.stopSharingWebcam, VIDEO_LOADING_WAIT_TIME);
+      await this.waitForSelector(e.isTalking);
       const foundTestElement = await this.page.evaluate(util.countTestElements, wle.webcamItemTalkingUser) !== 0;
       if (foundTestElement === true) {
         await this.screenshot(`${testName}`, `success-${testName}`);
@@ -49,19 +49,6 @@
       }
     } catch (err) {
       await this.logger(err);
-=======
-    await this.waitForSelector(wle.webcamVideo, VIDEO_LOADING_WAIT_TIME);
-    await this.waitForSelector(wle.stopSharingWebcam, VIDEO_LOADING_WAIT_TIME);
-    await this.waitForSelector(e.isTalking);
-    const foundTestElement = await this.page.evaluate(util.countTestElements, wle.webcamItemTalkingUser) !== 0;
-    if (foundTestElement === true) {
-      await this.screenshot(`${testName}`, `success-${testName}`);
-      this.logger(testName, ' passed');
-      return true;
-    } else if (foundTestElement === false) {
-      await this.screenshot(`${testName}`, `fail-${testName}`);
-      this.logger(testName, ' failed');
->>>>>>> 7ea2fd3e
       return false;
     }
   }
