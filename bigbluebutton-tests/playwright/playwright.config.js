--- conflicted
+++ resolved
@@ -8,11 +8,7 @@
 const config = {
   workers: CI ? 1 : 2,
   timeout: 3 * 60 * 1000,
-<<<<<<< HEAD
   reporter: CI
-=======
-  reporter: CI 
->>>>>>> 2f5137aa
     ? [['blob'], ['github']]
     : [['list'], ['html', { open: 'never' }],
   ],
