--- conflicted
+++ resolved
@@ -14,12 +14,7 @@
     const modWbLocator = this.modPage.getLocator(e.whiteboard);
     const wbBox = await modWbLocator.boundingBox();
     const screenshotOptions = {
-<<<<<<< HEAD
-      maxDiffPixels: 1000,
-=======
       maxDiffPixelRatio: 0.05,
-      clip: clipObj,
->>>>>>> d46fe205
     };
 
     await this.modPage.waitAndClick(e.wbShapesButton);
