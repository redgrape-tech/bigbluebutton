--- conflicted
+++ resolved
@@ -61,12 +61,7 @@
     await userFrame.hasElement('video');
   }
 
-<<<<<<< HEAD
-  async uploadPresentationTest() {
-=======
   async uploadSinglePresentationTest() {
-    await waitAndClearDefaultPresentationNotification(this.modPage);
->>>>>>> 6eafe1a8
     await this.modPage.waitForSelector(e.skipSlide);
 
     const modSlides0 = await this.modPage.page.evaluate(getSvgOuterHtml);
@@ -84,7 +79,6 @@
   }
 
   async uploadMultiplePresentationsTest() {
-    await waitAndClearDefaultPresentationNotification(this.modPage);
     await this.modPage.waitForSelector(e.skipSlide);
 
     const modSlides0 = await this.modPage.page.evaluate(getSvgOuterHtml);
