const { test } = require('@playwright/test');
const { Presentation } = require('./presentation');

test.describe.parallel('Presentation', () => {
  test('Skip slide @ci', async ({ browser, context, page }) => {
    const presentation = new Presentation(browser, context);
    await presentation.initPages(page);
    await presentation.skipSlide();
  });

  test('Hide/Restore presentation @ci', async ({ browser, context, page }) => {
    const presentation = new Presentation(browser, context);
    await presentation.initPages(page);
    await presentation.hideAndRestorePresentation();
  });

  test('Start external video', async ({ browser, context, page }) => {
    const presentation = new Presentation(browser, context);
    await presentation.initPages(page);
    await presentation.startExternalVideo();
  });

  test('Presentation fit to width', async ({ browser, context, page }) => {
    const presentation = new Presentation(browser, context);
    await presentation.initPages(page);
    await presentation.fitToWidthTest();
  });

  test.describe.parallel('Manage', () => {
    // https://docs.bigbluebutton.org/2.5/release-tests.html#uploading-a-presentation-automated
    test('Upload single presentation @ci', async ({ browser, context, page }) => {
      const presentation = new Presentation(browser, context);
      await presentation.initPages(page);
      await presentation.uploadSinglePresentationTest();
    });

    // https://docs.bigbluebutton.org/2.5/release-tests.html#uploading-multiple-presentations-automated
    test('Upload multiple presentations', async ({ browser, context, page }) => {
      const presentation = new Presentation(browser, context);
<<<<<<< HEAD
      await presentation.initPages(page, true);
      await presentation.uploadPresentationTest();
=======
      await presentation.initPages(page);
      await presentation.uploadMultiplePresentationsTest();
>>>>>>> 6eafe1a8
    });

    // https://docs.bigbluebutton.org/2.5/release-tests.html#enabling-and-disabling-presentation-download-automated
    test('Allow and disallow presentation download @ci', async ({ browser, context, page }, testInfo) => {
      const presentation = new Presentation(browser, context);
      await presentation.initPages(page);
      await presentation.allowAndDisallowDownload(testInfo);
    });

    test('Remove all presentation', async ({ browser, context, page }) => {
      const presentation = new Presentation(browser, context);
      await presentation.initPages(page);
      await presentation.removeAllPresentation();
    });
  });
});<|MERGE_RESOLUTION|>--- conflicted
+++ resolved
@@ -30,20 +30,15 @@
     // https://docs.bigbluebutton.org/2.5/release-tests.html#uploading-a-presentation-automated
     test('Upload single presentation @ci', async ({ browser, context, page }) => {
       const presentation = new Presentation(browser, context);
-      await presentation.initPages(page);
+	await presentation.initPages(page, true);
       await presentation.uploadSinglePresentationTest();
     });
 
     // https://docs.bigbluebutton.org/2.5/release-tests.html#uploading-multiple-presentations-automated
     test('Upload multiple presentations', async ({ browser, context, page }) => {
       const presentation = new Presentation(browser, context);
-<<<<<<< HEAD
       await presentation.initPages(page, true);
-      await presentation.uploadPresentationTest();
-=======
-      await presentation.initPages(page);
       await presentation.uploadMultiplePresentationsTest();
->>>>>>> 6eafe1a8
     });
 
     // https://docs.bigbluebutton.org/2.5/release-tests.html#enabling-and-disabling-presentation-download-automated
