const { test } = require('@playwright/test');
const { Presentation } = require('./presentation');

test.describe.parallel('Presentation', () => {
  test('Skip slide @ci', async ({ browser, context, page }) => {
    const presentation = new Presentation(browser, context);
    await presentation.initPages(page);
    await presentation.skipSlide();
  });

  test('Hide/Restore presentation @ci', async ({ browser, context, page }) => {
    const presentation = new Presentation(browser, context);
    await presentation.initPages(page);
    await presentation.hideAndRestorePresentation();
  });

  test('Start external video', async ({ browser, context, page }) => {
    const presentation = new Presentation(browser, context);
    await presentation.initPages(page);
    await presentation.startExternalVideo();
  });

  test('Presentation fit to width', async ({ browser, context, page }) => {
    const presentation = new Presentation(browser, context);
    await presentation.initPages(page);
    await presentation.fitToWidthTest();
  });

  test.describe.parallel('Manage', () => {
<<<<<<< HEAD
    test('Upload presentation @ci', async ({ browser, context, page }) => {
      test.skip(true, 'different behaviors in the development and production environment');
=======
    // https://docs.bigbluebutton.org/2.5/release-tests.html#uploading-a-presentation-automated
    test('Upload single presentation @ci', async ({ browser, context, page }) => {
>>>>>>> 383fe896
      const presentation = new Presentation(browser, context);
	await presentation.initPages(page, true);
      await presentation.uploadSinglePresentationTest();
    });

    // https://docs.bigbluebutton.org/2.5/release-tests.html#uploading-multiple-presentations-automated
    test('Upload multiple presentations', async ({ browser, context, page }) => {
      const presentation = new Presentation(browser, context);
      await presentation.initPages(page, true);
      await presentation.uploadMultiplePresentationsTest();
    });

    test.skip('Allow and disallow presentation download @ci', async ({ browser, context, page }, testInfo) => {
      const presentation = new Presentation(browser, context);
      await presentation.initPages(page);
      await presentation.allowAndDisallowDownload(testInfo);
    });

    test('Remove all presentation', async ({ browser, context, page }) => {
      const presentation = new Presentation(browser, context);
      await presentation.initPages(page);
      await presentation.removeAllPresentation();
    });
  });
});<|MERGE_RESOLUTION|>--- conflicted
+++ resolved
@@ -27,15 +27,11 @@
   });
 
   test.describe.parallel('Manage', () => {
-<<<<<<< HEAD
-    test('Upload presentation @ci', async ({ browser, context, page }) => {
-      test.skip(true, 'different behaviors in the development and production environment');
-=======
     // https://docs.bigbluebutton.org/2.5/release-tests.html#uploading-a-presentation-automated
     test('Upload single presentation @ci', async ({ browser, context, page }) => {
->>>>>>> 383fe896
+      test.skip(true, 'different behaviors in the development and production environment');
       const presentation = new Presentation(browser, context);
-	await presentation.initPages(page, true);
+      await presentation.initPages(page, true);
       await presentation.uploadSinglePresentationTest();
     });
 
