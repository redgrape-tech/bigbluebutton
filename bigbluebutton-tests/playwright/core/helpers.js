--- conflicted
+++ resolved
@@ -24,7 +24,7 @@
 
 function apiCall(name, callParams) {
   const url = apiCallUrl(name, callParams);
-  return axios.get(url, { adapter: http }).then(response => xml2js.parseStringPromise(response.data));
+  return axios.get(url, { adapter: 'http' }).then(response => xml2js.parseStringPromise(response.data));
 }
 
 function createMeetingUrl(params, customParameter) {
@@ -38,16 +38,12 @@
   const apicall = `create${query}${params.secret}`;
   const checksum = sha1(apicall);
   const url = `${params.server}/create?${query}&checksum=${checksum}`;
-<<<<<<< HEAD
-  await axios.get(url, { adapter: 'http' });
-  return meetingID;
-=======
   return url;
 }
 
 function createMeetingPromise(params, customParameter) {
   const url = createMeetingUrl(params, customParameter);
-  return axios.get(url, { adapter: http });
+  return axios.get(url, { adapter: 'http' });
 }
 
 async function createMeeting(params, customParameter) {
@@ -56,7 +52,6 @@
   expect(response.status).toEqual(200);
   const xmlresponse = await xml2js.parseStringPromise(response.data);
   return xmlresponse.response.meetingID[0];
->>>>>>> 84e6ba2d
 }
 
 function getJoinURL(meetingID, params, moderator, customParameter) {
