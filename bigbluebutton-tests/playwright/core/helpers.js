require('dotenv').config();
const sha1 = require('sha1');
const path = require('path');
const axios = require('axios');
<<<<<<< HEAD
const { test } = require('@playwright/test');
=======
const xml2js = require('xml2js');

const { expect } = require("@playwright/test");

const parameters = require('./parameters');
>>>>>>> 1fda8774

const httpPath = path.join(path.dirname(require.resolve('axios')), 'lib/adapters/http');
const http = require(httpPath);

function getRandomInt(min, max) {
  min = Math.ceil(min);
  max = Math.floor(max);
  return Math.floor(Math.random() * (max - min)) + min;
}

<<<<<<< HEAD
async function createMeeting(params, customParameter, customMeetingId) {
  const meetingID = (customMeetingId) ? customMeetingId : `random-${getRandomInt(1000000, 10000000).toString()}`;
=======
function apiCallUrl(name, callParams) {
  const query = new URLSearchParams(callParams).toString();
  const apicall = `${name}${query}${parameters.secret}`;
  const checksum = sha1(apicall);
  const url = `${parameters.server}/${name}?${query}&checksum=${checksum}`;
  return url;
}

function apiCall(name, callParams) {
  const url = apiCallUrl(name, callParams);
  return axios.get(url, { adapter: http }).then(response => xml2js.parseStringPromise(response.data));
}

function createMeetingUrl(params, customParameter) {
  const meetingID = `random-${getRandomInt(1000000, 10000000).toString()}`;
>>>>>>> 1fda8774
  const mp = params.moderatorPW;
  const ap = params.attendeePW;
  const query = customParameter !== undefined ? `name=${meetingID}&meetingID=${meetingID}&attendeePW=${ap}&moderatorPW=${mp}`
    + `&allowStartStopRecording=true&${customParameter}&autoStartRecording=false&welcome=${params.welcome}`
    : `name=${meetingID}&meetingID=${meetingID}&attendeePW=${ap}&moderatorPW=${mp}`
    + `&allowStartStopRecording=true&autoStartRecording=false&welcome=${params.welcome}`;
  const apicall = `create${query}${params.secret}`;
  const checksum = sha1(apicall);
  const url = `${params.server}/create?${query}&checksum=${checksum}`;
  return url;
}

function createMeetingPromise(params, customParameter) {
  const url = createMeetingUrl(params, customParameter);
  return axios.get(url, { adapter: http });
}

async function createMeeting(params, customParameter) {
  const promise = createMeetingPromise(params, customParameter);
  const response = await promise;
  expect(response.status).toEqual(200);
  const xmlresponse = await xml2js.parseStringPromise(response.data);
  return xmlresponse.response.meetingID[0];
}

function getJoinURL(meetingID, params, moderator, customParameter) {
  const pw = moderator ? params.moderatorPW : params.attendeePW;
  const query = customParameter !== undefined ? `fullName=${params.fullName}&meetingID=${meetingID}&password=${pw}&${customParameter}`
    : `fullName=${params.fullName}&meetingID=${meetingID}&password=${pw}`;
  const apicall = `join${query}${params.secret}`;
  const checksum = sha1(apicall);
  return `${params.server}/join?${query}&checksum=${checksum}`;
}

function linkIssue(issueNumber) {
  test.info().annotations.push({
    type: 'Issue/PR',
    description: `https://github.com/bigbluebutton/bigbluebutton/issues/${issueNumber}`,
  });
}

function sleep(time) {
  return new Promise((resolve) => {
    setTimeout(resolve, time);
  });
}

exports.getRandomInt = getRandomInt;
exports.apiCallUrl = apiCallUrl;
exports.apiCall = apiCall;
exports.createMeetingUrl = createMeetingUrl;
exports.createMeetingPromise = createMeetingPromise;
exports.createMeeting = createMeeting;
exports.getJoinURL = getJoinURL;
exports.linkIssue = linkIssue;
exports.sleep = sleep;<|MERGE_RESOLUTION|>--- conflicted
+++ resolved
@@ -2,15 +2,12 @@
 const sha1 = require('sha1');
 const path = require('path');
 const axios = require('axios');
-<<<<<<< HEAD
 const { test } = require('@playwright/test');
-=======
 const xml2js = require('xml2js');
 
 const { expect } = require("@playwright/test");
 
 const parameters = require('./parameters');
->>>>>>> 1fda8774
 
 const httpPath = path.join(path.dirname(require.resolve('axios')), 'lib/adapters/http');
 const http = require(httpPath);
@@ -21,10 +18,6 @@
   return Math.floor(Math.random() * (max - min)) + min;
 }
 
-<<<<<<< HEAD
-async function createMeeting(params, customParameter, customMeetingId) {
-  const meetingID = (customMeetingId) ? customMeetingId : `random-${getRandomInt(1000000, 10000000).toString()}`;
-=======
 function apiCallUrl(name, callParams) {
   const query = new URLSearchParams(callParams).toString();
   const apicall = `${name}${query}${parameters.secret}`;
@@ -40,7 +33,6 @@
 
 function createMeetingUrl(params, customParameter) {
   const meetingID = `random-${getRandomInt(1000000, 10000000).toString()}`;
->>>>>>> 1fda8774
   const mp = params.moderatorPW;
   const ap = params.attendeePW;
   const query = customParameter !== undefined ? `name=${meetingID}&meetingID=${meetingID}&attendeePW=${ap}&moderatorPW=${mp}`
