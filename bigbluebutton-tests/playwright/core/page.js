require('dotenv').config();
const { expect, default: test } = require('@playwright/test');
const { readFileSync } = require('fs');
const { format } = require('node:util');

// This is version 4 of chalk, not version 5, which uses ESM
const chalk = require('chalk');

const parameters = require('./parameters');
const helpers = require('./helpers');
const e = require('./elements');
const { env } = require('node:process');
const { ELEMENT_WAIT_TIME, ELEMENT_WAIT_LONGER_TIME, VIDEO_LOADING_WAIT_TIME } = require('./constants');
const { checkElement, checkElementLengthEqualTo } = require('./util');
const { generateSettingsData, getSettings } = require('./settings');

function formatWithCss(CONSOLE_options, ...args) {
  // For Chrome, args[0] is a format string that we will process using
  // node.js's util.format, but that function discards css style
  // information from "%c" format specifiers.  So first loop over the
  // format string, replacing every "%c" with "%s" and replacing the
  // corresponding css style with an ANSI color sequence.
  //
  // See https://console.spec.whatwg.org/ sections 2.2.1 and 2.3.4

  let split_arg0 = args[0].split("%");
  for (let i = 1, j = 1; i < split_arg0.length; i++, j++) {
    if (split_arg0[i].startsWith('c')) {
      split_arg0[i] = 's' + split_arg0[i].substr(1);
      const styles = args[j].split(';');
      args[j] = '';
      for (const style of styles) {
        const stdStyle = style.trim().toLowerCase();
        if (stdStyle.startsWith('color:') && CONSOLE_options.colorize) {
          const color = stdStyle.substr(6).trim();
          args[j] = chalk.keyword(color)._styler.open;
        } else if (stdStyle.startsWith('font-size:') && CONSOLE_options.drop_references) {
          // For Chrome, we "drop references" by discarding everything after a font size change
          split_arg0.length = i;
          args.length = j;
        }
      }
    } else if (split_arg0[i] == "") {
      // format is "%%", so don't do special processing for
      // split_arg0[i+1], and only increment i, not j
      i++;  // NOSONAR
    }
  }
  args[0] = split_arg0.join('%');
  return format(...args);
}

async function console_format(msg, CONSOLE_options) {
  // see playwright consoleMessage class documentation
  const args = await Promise.all(msg.args().map(itm => itm.jsonValue()));
  let result = formatWithCss(CONSOLE_options, ...args);

  if (CONSOLE_options.drop_references) {
    // For Firefox, we "drop references" by discarding a URL at the end of the line
    result = result.replace(/https:\/\/\S*$/, '');
  }

  if (CONSOLE_options.noClientLogger) {
    result = result.replace(/clientLogger: /, '');
  }

  if (CONSOLE_options.drop_timestamps) {
    // timestamp formatting is a bit complicated, with four "%s" fields and corresponding arguments,
    // so just filter them out (if requested) after all the other formatting is done
    result = result.replace(/\[\d\d:\d\d:\d\d:\d\d\d\d\] /, '');
  }

  if (CONSOLE_options.line_label) {
    if (CONSOLE_options.colorize) {
      result = chalk.keyword('green')(CONSOLE_options.line_label) + result;
    } else {
      result = CONSOLE_options.line_label + result;
    }
  }

  return result;
}

class Page {
  constructor(browser, page) {
    this.browser = browser;
    this.page = page;
    this.initParameters = Object.assign({}, parameters);
  }

  async bringToFront() {
    await this.page.bringToFront();
  }

  async getLastTargetPage(context) {
    const contextPages = await context.pages();
    return new Page(this.browser, contextPages[contextPages.length - 1]);
  }

  async init(isModerator, shouldCloseAudioModal, initOptions) {
    const { fullName, meetingId, customParameter, customMeetingId } = initOptions || {};

    if (!isModerator) this.initParameters.moderatorPW = '';
    if (fullName) this.initParameters.fullName = fullName;
    this.username = this.initParameters.fullName;

    if (env.CONSOLE !== undefined) {
      const CONSOLE_strings = env.CONSOLE.split(',').map(opt => opt.trim().toLowerCase());
      const CONSOLE_options = {
        colorize: CONSOLE_strings.includes('color') || CONSOLE_strings.includes('colour'),
        drop_references: CONSOLE_strings.includes('norefs'),
        drop_timestamps: CONSOLE_strings.includes('nots'),
        line_label: CONSOLE_strings.includes('label') ? this.username + " " : undefined,
        noClientLogger: CONSOLE_strings.includes('nocl') || CONSOLE_strings.includes('noclientlogger'),
      };
      this.page.on('console', async (msg) => console.log(await console_format(msg, CONSOLE_options)));
    }

    this.meetingId = (meetingId) ? meetingId : await helpers.createMeeting(parameters, customParameter, customMeetingId);
    const joinUrl = helpers.getJoinURL(this.meetingId, this.initParameters, isModerator, customParameter);
    const response = await this.page.goto(joinUrl);
    await expect(response.ok()).toBeTruthy();
    const hasErrorLabel = await this.checkElement(e.errorMessageLabel);
    await expect(hasErrorLabel, 'Getting error when joining. Check if the BBB_URL and BBB_SECRET are set correctly').toBeFalsy();
    this.settings = await generateSettingsData(this.page);
    const { autoJoinAudioModal } = this.settings;
    if (shouldCloseAudioModal && autoJoinAudioModal) await this.closeAudioModal();
  }

  async handleDownload(locator, testInfo, timeout = ELEMENT_WAIT_TIME) {
    const [download] = await Promise.all([
      this.page.waitForEvent('download', { timeout }),
      locator.click({ timeout }),
    ]);
    await expect(download).toBeTruthy();
    const filePath = await download.path();
    const content = await readFileSync(filePath, 'utf8');
    await testInfo.attach('downloaded', { path: filePath });

    return {
      download,
      content,
    }
  }

  async handleNewTab(selector, context) {
    const [newPage] = await Promise.all([
      context.waitForEvent('page'),
      this.waitAndClick(selector),
    ]);
    return newPage;
  }

  async joinMicrophone() {
    await this.waitForSelector(e.audioModal);
    await this.waitAndClick(e.microphoneButton);
    await this.waitForSelector(e.stopHearingButton);
    await this.waitAndClick(e.joinEchoTestButton);
    await this.waitForSelector(e.establishingAudioLabel);
    await this.wasRemoved(e.establishingAudioLabel, ELEMENT_WAIT_LONGER_TIME);
    await this.waitForSelector(e.isTalking);
  }

  async leaveAudio() {
    await this.waitAndClick(e.audioDropdownMenu);
    await this.waitAndClick(e.leaveAudio);
    await this.waitForSelector(e.joinAudio);
  }

  async logoutFromMeeting() {
    await this.waitAndClick(e.optionsButton);
    await this.waitAndClick(e.logout);
  }

  async shareWebcam(shouldConfirmSharing = true, videoPreviewTimeout = ELEMENT_WAIT_TIME) {
    const { webcamSharingEnabled } = getSettings();
    test.fail(!webcamSharingEnabled, 'Webcam sharing is disabled');

    await this.waitAndClick(e.joinVideo);
    if (shouldConfirmSharing) {
      await this.bringToFront();
      await this.waitForSelector(e.videoPreview, videoPreviewTimeout);
      await this.waitAndClick(e.startSharingWebcam);
    }
    await this.waitForSelector(e.webcamContainer, VIDEO_LOADING_WAIT_TIME);
    await this.waitForSelector(e.leaveVideo, VIDEO_LOADING_WAIT_TIME);
    await this.wasRemoved(e.webcamConnecting);
  }

  getLocator(selector) {
    return this.page.locator(selector);
  }

  getLocatorByIndex(selector, index) {
    return this.page.locator(selector).nth(index);
  }

  async getSelectorCount(selector) {
    const locator = this.getLocator(selector);
    return locator.count();
  }

  async getCopiedText(context) {
    await context.grantPermissions(['clipboard-write', 'clipboard-read'], { origin: process.env.BBB_URL });
    return this.page.evaluate(async () => navigator.clipboard.readText());
  }

  async closeAudioModal() {
    await this.waitForSelector(e.audioModal, ELEMENT_WAIT_LONGER_TIME);
    await this.waitAndClick(e.closeModal);
  }

  async waitForSelector(selector, timeout = ELEMENT_WAIT_TIME) {
    await this.page.waitForSelector(selector, { timeout });
  }

  async waitForSelectorDetached(selector, timeout = ELEMENT_WAIT_TIME) {
    await this.page.waitForSelector(selector, { state: 'detached', timeout });
  }

  async getElementBoundingBox(selector) {
    const element = await this.page.$(selector);
    return element.boundingBox();
  }

  async waitUntilHaveCountSelector(selector, count, timeout = ELEMENT_WAIT_TIME) {
    await this.page.waitForFunction(
      checkElementLengthEqualTo,
      [selector, count],
      { timeout },
    );
  }

  async type(selector, text) {
    const handle = this.getLocator(selector);
    await handle.focus();
    await handle.type(text, { timeout: ELEMENT_WAIT_TIME });
  }

  async waitAndClickElement(element, index = 0, timeout = ELEMENT_WAIT_TIME) {
    await this.waitForSelector(element, timeout);
    await this.page.evaluate(([elem, i]) => {
      document.querySelectorAll(elem)[i].click();
    }, [element, index]);
  }

  async waitAndClick(selector, timeout = ELEMENT_WAIT_TIME) {
    await this.waitForSelector(selector, timeout);
    await this.page.focus(selector);
    await this.page.click(selector, { timeout });
  }

  async clickOnLocator(locator, timeout = ELEMENT_WAIT_TIME) {
    await locator.click({ timeout });
  }

  async checkElement(selector, index = 0) {
    return this.page.evaluate(checkElement, [selector, index]);
  }

  async wasRemoved(selector, timeout = ELEMENT_WAIT_TIME) {
    const locator = this.getLocator(selector);
    await expect(locator).toBeHidden({ timeout });
  }

  async wasNthElementRemoved(selector, count, timeout = ELEMENT_WAIT_TIME) {
    const locator = this.getLocator(':nth-match(' + selector + ',' + count + ')');
    await expect(locator).toBeHidden({ timeout });
  }

  async hasElement(selector, timeout = ELEMENT_WAIT_TIME) {
    const locator = this.getLocator(selector);
    await expect(locator).toBeVisible({ timeout });
  }

  async hasNElements(selector, count, timeout = ELEMENT_WAIT_TIME) {
    const locator = this.getLocator(':nth-match(' + selector + ',' + count + ')');
    await expect(locator).toBeVisible({ timeout });
  }

  async hasElementDisabled(selector, timeout = ELEMENT_WAIT_TIME) {
    const locator = this.getLocator(selector);
    await expect(locator).toBeDisabled({ timeout });
  }

  async hasElementEnabled(selector, timeout = ELEMENT_WAIT_TIME) {
    const locator = this.getLocator(`${selector}:not([disabled])`);
    await expect(locator).toBeEnabled({ timeout });
  }

  async hasText(selector, text, timeout = ELEMENT_WAIT_TIME) {
    const locator = this.getLocator(selector).first();
    await expect(locator).toContainText(text, { timeout });
  }

  async press(key) {
    await this.page.keyboard.press(key);
  }

  async down(key) {
    await this.page.keyboard.down(key);
  }

  async up(key) {
    await this.page.keyboard.up(key);
  }

  async mouseDoubleClick(x, y) {
    await this.page.mouse.dblclick(x, y);
  }

  async dragDropSelector(selector, position) {
    await this.page.locator(selector).dragTo(this.page.locator(position));
  }

  async checkElementCount(selector, count) {
    const locator = await this.page.locator(selector);
    await expect(locator).toHaveCount(count);
  }

  async hasValue(selector, value) {
    const locator = await this.page.locator(selector);
    await expect(locator).toHaveValue(value);
  }

  async backgroundColorTest(selector, color) {
    await expect(await this.page.$eval(selector, e => getComputedStyle(e).backgroundColor)).toBe(color);
  }

  async textColorTest(selector, color) {
    await expect(await this.page.$eval(selector, e => getComputedStyle(e).color)).toBe(color);
  }

  async fontSizeCheck(selector, size) {
    await expect(await this.page.$eval(selector, e => getComputedStyle(e).fontSize)).toBe(size);
  }

  async comparingSelectorsBackgroundColor(selector1, selector2) {
    const getBackgroundColorComputed = (locator) => locator.evaluate((elem) => getComputedStyle(elem).backgroundColor);
    const avatarInToastElementColor = this.page.locator(selector1);
    const avatarInUserListColor = this.page.locator(selector2);
    await expect(getBackgroundColorComputed(avatarInToastElementColor)).toStrictEqual(getBackgroundColorComputed(avatarInUserListColor));
  }
<<<<<<< HEAD
=======

  async reloadPage() {
    await this.page.reload();
  }
>>>>>>> b20aff73
}

module.exports = exports = Page;<|MERGE_RESOLUTION|>--- conflicted
+++ resolved
@@ -341,13 +341,10 @@
     const avatarInUserListColor = this.page.locator(selector2);
     await expect(getBackgroundColorComputed(avatarInToastElementColor)).toStrictEqual(getBackgroundColorComputed(avatarInUserListColor));
   }
-<<<<<<< HEAD
-=======
 
   async reloadPage() {
     await this.page.reload();
   }
->>>>>>> b20aff73
 }
 
 module.exports = exports = Page;