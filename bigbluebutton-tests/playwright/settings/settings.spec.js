--- conflicted
+++ resolved
@@ -1,20 +1,11 @@
 const { test } = require('@playwright/test');
 const { Language } = require('./language');
 
-<<<<<<< HEAD
 test.describe.parallel('Settings', () => {
   test(`Locales`, async ({ browser, page }) => {
+    test.slow();
     const language = new Language(browser, page);
     await language.init(true, true);
     await language.test();
   });
-=======
-test.describe.parallel('Settings test suite', () => {
-    test(`Test locales`, async ({ browser, page }) => {
-      test.slow();
-      const language = new Language(browser, page);
-      await language.init(true, true);
-      await language.test();
-    });
->>>>>>> d656e76c
 });