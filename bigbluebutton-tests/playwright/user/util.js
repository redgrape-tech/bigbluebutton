const e = require('../core/elements');

async function setStatus(page, status) {
  await page.waitAndClick(e.firstUser);
  await page.waitAndClick(e.setStatus);
  await page.waitAndClick(status);
}

<<<<<<< HEAD
exports.setStatus = setStatus;
=======
async function openLockViewers(test) {
  await test.waitAndClick(e.manageUsers);
  await test.waitAndClick(e.lockViewersButton);
}

exports.setStatus = setStatus;
exports.openLockViewers = openLockViewers;
>>>>>>> 963df34c
<|MERGE_RESOLUTION|>--- conflicted
+++ resolved
@@ -6,14 +6,10 @@
   await page.waitAndClick(status);
 }
 
-<<<<<<< HEAD
-exports.setStatus = setStatus;
-=======
 async function openLockViewers(test) {
   await test.waitAndClick(e.manageUsers);
   await test.waitAndClick(e.lockViewersButton);
 }
 
 exports.setStatus = setStatus;
-exports.openLockViewers = openLockViewers;
->>>>>>> 963df34c
+exports.openLockViewers = openLockViewers;