--- conflicted
+++ resolved
@@ -2,10 +2,7 @@
 const { Status } = require('./status');
 const { MultiUsers } = require('./multiusers');
 const { GuestPolicy } = require('./guestPolicy');
-<<<<<<< HEAD
-=======
 const { LockViewers } = require('./lockViewers');
->>>>>>> 963df34c
 const { MobileDevices } = require('./mobileDevices');
 const motoG4 = devices['Moto G4'];
 const iPhone11 = devices['iPhone 11'];
@@ -27,76 +24,6 @@
       await status.init(true, true);
       await status.changeUserStatus();
     });
-<<<<<<< HEAD
-
-    test('User presence check (multiple users)', async ({ browser, context, page }) => {
-      const multiusers = new MultiUsers(browser, context);
-      await multiusers.initPages(page);
-      await multiusers.userPresence();
-    });
-  });
-
-  test.describe.parallel('Manage', () => {
-    test.describe.parallel('Guest policy', () => {
-      test('ASK_MODERATOR', async ({ browser, context, page }) => {
-        const guestPolicy = new GuestPolicy(browser, context);
-        await guestPolicy.initModPage(page);
-        await guestPolicy.askModerator();
-      });
-
-      test('ALWAYS_ACCEPT', async ({ browser, context, page }) => {
-        const guestPolicy = new GuestPolicy(browser, context);
-        await guestPolicy.initModPage(page);
-        await guestPolicy.alwaysAccept();
-      });
-
-      test('ALWAYS_DENY', async ({ browser, context, page }) => {
-        const guestPolicy = new GuestPolicy(browser, context);
-        await guestPolicy.initModPage(page);
-        await guestPolicy.alwaysDeny();
-      });
-    });
-  });
-
-  test.describe.parallel('Mobile devices', () => {
-    test('Mobile Tag Name For Mobile User', async ({ browser }) => {
-      const context = await browser.newContext({ ...iPhone11 });
-      const mobilePage = await context.newPage();
-      const mobileDevices = new MobileDevices(browser, context);
-      await mobileDevices.initModPage(mobilePage);
-      await mobileDevices.mobileTagName();
-    });
-
-    test('Whiteboard should not be accessible when chat panel or userlist are active on mobile devices', async ({ browser }) => {
-      test.fixme();
-      const iphoneContext = await browser.newContext({ ...iPhone11 });
-      const motoContext = await browser.newContext({ ...motoG4 });
-      const modPage = await iphoneContext.newPage();
-      const mobileDevices = new MobileDevices(browser, iphoneContext);
-      await mobileDevices.initModPage(modPage);
-      await mobileDevices.initUserPage(true, motoContext);
-      await mobileDevices.whiteboardNotAppearOnMobile();
-    });
-
-    test('Userslist should not appear when Chat Panel or Whiteboard are active on mobile devices', async ({ browser }) => {
-      const iphoneContext = await browser.newContext({ ...iPhone11 });
-      const motoContext = await browser.newContext({ ...motoG4 });
-      const modPage = await iphoneContext.newPage();
-      const mobileDevices = new MobileDevices(browser, iphoneContext);
-      await mobileDevices.initModPage(modPage);
-      await mobileDevices.initUserPage(true, motoContext);
-      await mobileDevices.userlistNotAppearOnMobile();
-    });
-
-    test('Chat Panel should not appear when Userlist or Whiteboard are active on mobile devices', async ({ browser }) => {
-      const iphoneContext = await browser.newContext({ ...iPhone11 });
-      const motoContext = await browser.newContext({ ...motoG4 });
-      const modPage = await iphoneContext.newPage();
-      const mobileDevices = new MobileDevices(browser, iphoneContext);
-      await mobileDevices.initModPage(modPage);
-      await mobileDevices.initUserPage(true, motoContext);
-      await mobileDevices.chatPanelNotAppearOnMobile();
-=======
 
     test('User presence check (multiple users)', async ({ browser, context, page }) => {
       const multiusers = new MultiUsers(browser, context);
@@ -222,7 +149,6 @@
       await lockViewers.initPages(page);
       await lockViewers.initUserPage2();
       await lockViewers.unlockUser();
->>>>>>> 963df34c
     });
   });
 });