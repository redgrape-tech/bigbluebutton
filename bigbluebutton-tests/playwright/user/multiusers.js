const { expect, default: test } = require('@playwright/test');
const playwright = require("playwright");
const Page = require('../core/page');
const e = require('../core/elements');
const { waitAndClearDefaultPresentationNotification } = require('../notifications/util');
const { sleep } = require('../core/helpers');
const { checkAvatarIcon, checkIsPresenter, checkMutedUsers } = require('./util');
const { getNotesLocator } = require('../sharednotes/util');
const { checkTextContent } = require('../core/util');
const { getSettings } = require('../core/settings');
const { ELEMENT_WAIT_LONGER_TIME } = require('../core/constants');

class MultiUsers {
  constructor(browser, context) {
    this.browser = browser;
    this.context = context;
  }

  async initPages(page1, waitAndClearDefaultPresentationNotificationModPage = false) {
    await this.initModPage(page1);
    if (waitAndClearDefaultPresentationNotificationModPage) {
        await waitAndClearDefaultPresentationNotification(this.modPage);
    }
    await this.initUserPage();
  }

  async initModPage(page, shouldCloseAudioModal = true, { fullName = 'Moderator', ...restOptions } = {}) {
    const options = {
      ...restOptions,
      fullName,
    };

    this.modPage = new Page(this.browser, page);
    await this.modPage.init(true, shouldCloseAudioModal, options);
  }

  async initModPage2(shouldCloseAudioModal = true, context = this.context, { fullName = 'Moderator2', useModMeetingId = true, ...restOptions } = {}) {
    const options = {
      ...restOptions,
      fullName,
      meetingId: (useModMeetingId) ? this.modPage.meetingId : undefined,
    };
    
    const page = await context.newPage();
    this.modPage2 = new Page(this.browser, page);
    await this.modPage2.init(true, shouldCloseAudioModal, options);
  }
    
  async initUserPage(shouldCloseAudioModal = true, context = this.context, { fullName = 'Attendee', useModMeetingId = true, ...restOptions } = {}) {
    const options = {
      ...restOptions,
      fullName,
      meetingId: (useModMeetingId) ? this.modPage.meetingId : undefined,
    };

    const page = await context.newPage();
    this.userPage = new Page(this.browser, page);
    await this.userPage.init(false, shouldCloseAudioModal, options);
  }

  async initUserPage1(shouldCloseAudioModal = true, { fullName = 'Attendee', useModMeetingId = true, ...restOptions } = {}) {
    const options = {
      ...restOptions,
      fullName,
      meetingId: (useModMeetingId) ? this.modPage.meetingId : undefined,
    };

    const page = await (await playwright.chromium.launch()).newPage();
    this.userPage1 = new Page(this.browser, page);
    await this.userPage1.init(false, shouldCloseAudioModal, options);
  }

  async initUserPage2(shouldCloseAudioModal = true, context = this.context, { fullName = 'Attendee2', useModMeetingId = true, ...restOptions } = {}) {
    const options = {
      ...restOptions,
      fullName,
      meetingId: (useModMeetingId) ? this.modPage.meetingId : undefined,
    };

    const page = await context.newPage();
    this.userPage2 = new Page(this.browser, page);
    await this.userPage2.init(false, shouldCloseAudioModal, options);
  }

  async muteAnotherUser() {
    await this.userPage.joinMicrophone();
    await this.modPage.hasElement(e.joinAudio);
    await this.modPage.waitAndClick(e.isTalking);
    await this.userPage.hasElement(e.unmuteMicButton);
    await this.modPage.hasElement(e.wasTalking);
    await this.userPage.hasElement(e.wasTalking);
    await this.userPage.wasRemoved(e.talkingIndicator, ELEMENT_WAIT_LONGER_TIME);
    await this.modPage.wasRemoved(e.talkingIndicator);
  }

  async userPresence() {
    await this.modPage.checkElementCount(e.currentUser, 1);
    await this.modPage.checkElementCount(e.userListItem, 1);
    await this.userPage.checkElementCount(e.currentUser, 1);
    await this.userPage.checkElementCount(e.userListItem, 1);
  }

  async makePresenter() {
    await this.modPage.waitAndClick(e.userListItem);
    await this.modPage.waitAndClick(e.makePresenter);
    await this.modPage.wasRemoved(e.wbToolbar);

    await this.userPage.hasElement(e.startScreenSharing);
    await this.userPage.hasElement(e.presentationToolbarWrapper);
    await this.userPage.hasElement(e.wbToolbar);
    await this.userPage.hasElement(e.actions);
    const isPresenter = await checkIsPresenter(this.userPage);
    expect(isPresenter).toBeTruthy();
  }

  async takePresenter() {
    await this.modPage2.waitAndClick(e.currentUser);
    await this.modPage2.waitAndClick(e.takePresenter);
    await this.modPage.wasRemoved(e.wbToolbar);

    await this.modPage2.hasElement(e.startScreenSharing);
    await this.modPage2.hasElement(e.wbToolbar);
    await this.modPage2.hasElement(e.presentationToolbarWrapper);
    const isPresenter = await checkIsPresenter(this.modPage2);
    expect(isPresenter).toBeTruthy();
    await this.modPage2.waitAndClick(e.actions);
    await this.modPage2.hasElement(e.managePresentations);
    await this.modPage2.hasElement(e.polling);
    await this.modPage2.hasElement(e.shareExternalVideoBtn);
  }

  async promoteToModerator() {
    await checkAvatarIcon(this.userPage, false);
    await this.userPage.wasRemoved(e.manageUsers);
    await this.modPage.waitAndClick(e.userListItem);
    await this.modPage.waitAndClick(e.promoteToModerator);
    await checkAvatarIcon(this.userPage);
    await this.userPage.hasElement(e.manageUsers);
  }

  async demoteToViewer() {
    await checkAvatarIcon(this.modPage2);
    await this.modPage2.hasElement(e.manageUsers);
    await this.modPage.waitAndClick(e.userListItem);
    await this.modPage.waitAndClick(e.demoteToViewer);
    await checkAvatarIcon(this.modPage2, false);
    await this.modPage2.wasRemoved(e.manageUsers);
  }

  async raiseAndLowerHand() {
    const { raiseHandButton } = getSettings();
    test.fail(!raiseHandButton, 'Raise/lower hand button is disabled');

    await waitAndClearDefaultPresentationNotification(this.modPage);
    await this.initUserPage();
    await this.userPage.waitAndClick(e.raiseHandBtn);
    await sleep(1000);
    await this.userPage.hasElement(e.lowerHandBtn);
    const getBackgroundColorComputed = (locator) => locator.evaluate((elem) => getComputedStyle(elem).backgroundColor);
    const avatarInToastElementColor = this.modPage.getLocator(e.avatarsWrapperAvatar);
    const avatarInUserListColor = this.modPage.getLocator(`${e.userListItem} > div ${e.userAvatar}`);
    await expect(getBackgroundColorComputed(avatarInToastElementColor)).toStrictEqual(getBackgroundColorComputed(avatarInUserListColor));
    await this.userPage.waitAndClick(e.lowerHandBtn);
    await this.userPage.hasElement(e.raiseHandBtn);
  }

  async toggleUserList() {
    await this.modPage.hasElement(e.chatWelcomeMessageText);
    await this.modPage.hasElement(e.chatBox);
    await this.modPage.hasElement(e.chatButton);
    await this.modPage.waitAndClick(e.userListToggleBtn);
    await this.modPage.wasRemoved(e.chatWelcomeMessageText);
    await this.modPage.wasRemoved(e.chatBox);
    await this.modPage.wasRemoved(e.chatButton);
    await this.modPage.waitAndClick(e.userListToggleBtn);
    await this.modPage.wasRemoved(e.chatWelcomeMessageText);
    await this.modPage.wasRemoved(e.chatBox);
    await this.modPage.hasElement(e.chatButton);
  }

  async saveUserNames(testInfo) {
    await this.modPage.waitAndClick(e.manageUsers);
    const { content } = await this.modPage.handleDownload(e.downloadUserNamesList, testInfo);

    const dataToCheck = [
      this.modPage.username,
      this.userPage.username,
      this.modPage.meetingId,
    ];
    await checkTextContent(content, dataToCheck);
  }

  async selectRandomUser() {
    // check with no viewer joined
    await this.modPage.waitAndClick(e.actions);
    await this.modPage.waitAndClick(e.selectRandomUser);
    await this.modPage.hasElement(e.noViewersSelectedMessage);
    // check with only one viewer
    await this.modPage.waitAndClick(e.closeModal);
    await this.initUserPage();
    await this.modPage.waitAndClick(e.actions);
    await this.modPage.waitAndClick(e.selectRandomUser);
    await this.modPage.hasText(e.selectedUserName, this.userPage.username);
    // check with more users
    await this.modPage.waitAndClick(e.closeModal);
    await this.initUserPage2();
    await this.modPage.waitAndClick(e.actions);
    await this.modPage.waitAndClick(e.selectRandomUser);
    const nameSelected = await this.modPage.getLocator(e.selectedUserName).textContent();
    await this.userPage.hasText(e.selectedUserName, nameSelected);
    await this.userPage2.hasText(e.selectedUserName, nameSelected);
    // user close modal just for you
    await this.userPage.waitAndClick(e.closeModal);
    await this.userPage.wasRemoved(e.selectedUserName);
    await this.userPage2.hasElement(e.selectedUserName);
    await this.modPage.hasElement(e.selectedUserName);
    // moderator close modal
    await this.modPage.waitAndClick(e.selectAgainRadomUser);
    await sleep(500);
    await this.modPage.waitAndClick(e.closeModal);
    await this.userPage.wasRemoved(e.selectedUserName);
    await this.userPage2.wasRemoved(e.selectedUserName);
  }

  async whiteboardAccess() {
    await this.modPage.waitForSelector(e.whiteboard);
    await this.modPage.waitAndClick(e.userListItem);
    await this.modPage.waitAndClick(e.changeWhiteboardAccess);
    await this.modPage.waitForSelector(e.multiUsersWhiteboardOff);
    const resp = await this.modPage.page.evaluate((multiUsersWbBtn) => {
      return document.querySelector(multiUsersWbBtn).parentElement.children[1].innerText;
    }, e.multiUsersWhiteboardOff);
    await expect(resp).toBeTruthy();
  }

  async muteAllUsers() {
    await this.modPage.joinMicrophone();
    await this.modPage2.joinMicrophone();
    await this.userPage.joinMicrophone();
    await this.modPage.waitAndClick(e.manageUsers);
    await this.modPage.waitAndClick(e.muteAll);
    
    await checkMutedUsers(this.modPage);
    await checkMutedUsers(this.modPage2);
    await checkMutedUsers(this.userPage);
  }

  async muteAllUsersExceptPresenter(){
    await this.modPage.joinMicrophone();
    await this.modPage2.joinMicrophone();
    await this.userPage.joinMicrophone();
    await this.modPage.waitAndClick(e.manageUsers);
    await this.modPage.waitAndClick(e.muteAllExceptPresenter);
    
    await this.modPage.hasElement(e.isTalking);
    await checkMutedUsers(this.modPage2);
    await checkMutedUsers(this.userPage);
  }

  async giveAndRemoveWhiteboardAccess() {
    await this.whiteboardAccess();

    await this.modPage.waitForSelector(e.whiteboard);
    await this.modPage.waitAndClick(e.userListItem);
    await this.modPage.waitAndClick(e.changeWhiteboardAccess);

    await this.modPage.hasElement(e.multiUsersWhiteboardOn);
  }

<<<<<<< HEAD
  async removeUser() {
    await this.modPage.waitAndClick(e.userListItem);
    await this.modPage.waitAndClick(e.removeUser);
    await this.modPage.waitAndClick(e.removeUserConfirmationBtn);

    //Will be modified when the issue is fixed and accept just one of both screens
    //https://github.com/bigbluebutton/bigbluebutton/issues/16463
    try {
      await this.modPage2.hasElement(e.errorScreenMessage);
    } catch (err) {
      await this.modPage2.hasElement(e.meetingEndedModalTitle);
    }
  }

  async removeUserAndPreventRejoining(context) {
    await this.modPage.waitAndClick(e.userListItem);
    await this.modPage.waitAndClick(e.removeUser);
    await this.modPage.waitAndClick(e.confirmationCheckbox);
    await this.modPage.waitAndClick(e.removeUserConfirmationBtn);

    //Will be modified when the issue is fixed and accept just one of both screens
    //https://github.com/bigbluebutton/bigbluebutton/issues/16463
    try {
      await this.modPage2.hasElement(e.errorScreenMessage);
    } catch (err) {
      await this.modPage2.hasElement(e.meetingEndedModalTitle);
    }
    
    await this.initModPage2(false, context, {meetingId: this.modPage.meetingId, customParameter: 'userID=Moderator2'})
    await this.modPage2.hasText(e.userBannedMessage, /banned/);
=======
  async writeClosedCaptions() {
    await this.modPage.waitForSelector(e.whiteboard);
    await this.modPage2.waitForSelector(e.whiteboard);
    
    await this.modPage.waitAndClick(e.manageUsers);
    await this.modPage.waitAndClick(e.writeClosedCaptions);
    await this.modPage.waitAndClick(e.startWritingClosedCaptions);

    await this.modPage.waitAndClick(e.startViewingClosedCaptionsBtn);
    await this.modPage2.waitAndClick(e.startViewingClosedCaptionsBtn);

    await this.modPage.waitAndClick(e.startViewingClosedCaptions);
    await this.modPage2.waitAndClick(e.startViewingClosedCaptions);

    const notesLocator = getNotesLocator(this.modPage);
    await notesLocator.type(e.message);

    await this.modPage.hasText(e.liveCaptions, e.message);
    await this.modPage2.hasText(e.liveCaptions, e.message);
>>>>>>> dfb43892
  }
}

exports.MultiUsers = MultiUsers;<|MERGE_RESOLUTION|>--- conflicted
+++ resolved
@@ -40,7 +40,6 @@
       fullName,
       meetingId: (useModMeetingId) ? this.modPage.meetingId : undefined,
     };
-    
     const page = await context.newPage();
     this.modPage2 = new Page(this.browser, page);
     await this.modPage2.init(true, shouldCloseAudioModal, options);
@@ -267,11 +266,31 @@
     await this.modPage.hasElement(e.multiUsersWhiteboardOn);
   }
 
-<<<<<<< HEAD
+  async writeClosedCaptions() {
+    await this.modPage.waitForSelector(e.whiteboard);
+    await this.modPage2.waitForSelector(e.whiteboard);
+    
+    await this.modPage.waitAndClick(e.manageUsers);
+    await this.modPage.waitAndClick(e.writeClosedCaptions);
+    await this.modPage.waitAndClick(e.startWritingClosedCaptions);
+
+    await this.modPage.waitAndClick(e.startViewingClosedCaptionsBtn);
+    await this.modPage2.waitAndClick(e.startViewingClosedCaptionsBtn);
+
+    await this.modPage.waitAndClick(e.startViewingClosedCaptions);
+    await this.modPage2.waitAndClick(e.startViewingClosedCaptions);
+
+    const notesLocator = getNotesLocator(this.modPage);
+    await notesLocator.type(e.message);
+
+    await this.modPage.hasText(e.liveCaptions, e.message);
+    await this.modPage2.hasText(e.liveCaptions, e.message);
+  }
   async removeUser() {
     await this.modPage.waitAndClick(e.userListItem);
     await this.modPage.waitAndClick(e.removeUser);
     await this.modPage.waitAndClick(e.removeUserConfirmationBtn);
+    await this.modPage.wasRemoved(e.userListItem);
 
     //Will be modified when the issue is fixed and accept just one of both screens
     //https://github.com/bigbluebutton/bigbluebutton/issues/16463
@@ -287,6 +306,7 @@
     await this.modPage.waitAndClick(e.removeUser);
     await this.modPage.waitAndClick(e.confirmationCheckbox);
     await this.modPage.waitAndClick(e.removeUserConfirmationBtn);
+    await this.modPage.wasRemoved(e.userListItem);
 
     //Will be modified when the issue is fixed and accept just one of both screens
     //https://github.com/bigbluebutton/bigbluebutton/issues/16463
@@ -298,27 +318,6 @@
     
     await this.initModPage2(false, context, {meetingId: this.modPage.meetingId, customParameter: 'userID=Moderator2'})
     await this.modPage2.hasText(e.userBannedMessage, /banned/);
-=======
-  async writeClosedCaptions() {
-    await this.modPage.waitForSelector(e.whiteboard);
-    await this.modPage2.waitForSelector(e.whiteboard);
-    
-    await this.modPage.waitAndClick(e.manageUsers);
-    await this.modPage.waitAndClick(e.writeClosedCaptions);
-    await this.modPage.waitAndClick(e.startWritingClosedCaptions);
-
-    await this.modPage.waitAndClick(e.startViewingClosedCaptionsBtn);
-    await this.modPage2.waitAndClick(e.startViewingClosedCaptionsBtn);
-
-    await this.modPage.waitAndClick(e.startViewingClosedCaptions);
-    await this.modPage2.waitAndClick(e.startViewingClosedCaptions);
-
-    const notesLocator = getNotesLocator(this.modPage);
-    await notesLocator.type(e.message);
-
-    await this.modPage.hasText(e.liveCaptions, e.message);
-    await this.modPage2.hasText(e.liveCaptions, e.message);
->>>>>>> dfb43892
   }
 }
 
