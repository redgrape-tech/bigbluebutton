const { expect, default: test } = require('@playwright/test');
const playwright = require("playwright");
const Page = require('../core/page');
const e = require('../core/elements');
const { waitAndClearDefaultPresentationNotification } = require('../notifications/util');
const { sleep } = require('../core/helpers');
const { checkAvatarIcon, checkIsPresenter, checkMutedUsers } = require('./util');
const { getNotesLocator } = require('../sharednotes/util');
const { checkTextContent } = require('../core/util');
const { getSettings } = require('../core/settings');
const { ELEMENT_WAIT_LONGER_TIME } = require('../core/constants');

class MultiUsers {
  constructor(browser, context) {
    this.browser = browser;
    this.context = context;
  }

  async initPages(page1, waitAndClearDefaultPresentationNotificationModPage = false) {
    await this.initModPage(page1);
    if (waitAndClearDefaultPresentationNotificationModPage) {
        await waitAndClearDefaultPresentationNotification(this.modPage);
    }
    await this.initUserPage();
  }

  async initModPage(page, shouldCloseAudioModal = true, { fullName = 'Moderator', ...restOptions } = {}) {
    const options = {
      ...restOptions,
      fullName,
    };

    this.modPage = new Page(this.browser, page);
    await this.modPage.init(true, shouldCloseAudioModal, options);
  }

  async initModPage2(shouldCloseAudioModal = true, context = this.context, { fullName = 'Moderator2', useModMeetingId = true, ...restOptions } = {}) {
    const options = {
      ...restOptions,
      fullName,
      meetingId: (useModMeetingId) ? this.modPage.meetingId : undefined,
    };
    
    const page = await context.newPage();
    this.modPage2 = new Page(this.browser, page);
    await this.modPage2.init(true, shouldCloseAudioModal, options);
  }
    
  async initUserPage(shouldCloseAudioModal = true, context = this.context, { fullName = 'Attendee', useModMeetingId = true, ...restOptions } = {}) {
    const options = {
      ...restOptions,
      fullName,
      meetingId: (useModMeetingId) ? this.modPage.meetingId : undefined,
    };

    const page = await context.newPage();
    this.userPage = new Page(this.browser, page);
    await this.userPage.init(false, shouldCloseAudioModal, options);
  }

  async initUserPage1(shouldCloseAudioModal = true, { fullName = 'Attendee', useModMeetingId = true, ...restOptions } = {}) {
    const options = {
      ...restOptions,
      fullName,
      meetingId: (useModMeetingId) ? this.modPage.meetingId : undefined,
    };

    const page = await (await playwright.chromium.launch()).newPage();
    this.userPage1 = new Page(this.browser, page);
    await this.userPage1.init(false, shouldCloseAudioModal, options);
  }

  async initUserPage2(shouldCloseAudioModal = true, context = this.context, { fullName = 'Attendee2', useModMeetingId = true, ...restOptions } = {}) {
    const options = {
      ...restOptions,
      fullName,
      meetingId: (useModMeetingId) ? this.modPage.meetingId : undefined,
    };

    const page = await context.newPage();
    this.userPage2 = new Page(this.browser, page);
    await this.userPage2.init(false, shouldCloseAudioModal, options);
  }

  async muteAnotherUser() {
    await this.userPage.joinMicrophone();
    await this.modPage.hasElement(e.joinAudio);
    await this.modPage.waitAndClick(e.isTalking);
    await this.userPage.hasElement(e.unmuteMicButton);
    await this.modPage.hasElement(e.wasTalking);
    await this.userPage.hasElement(e.wasTalking);
    await this.userPage.wasRemoved(e.talkingIndicator, ELEMENT_WAIT_LONGER_TIME);
    await this.modPage.wasRemoved(e.talkingIndicator);
  }

  async userPresence() {
    await this.modPage.checkElementCount(e.currentUser, 1);
    await this.modPage.checkElementCount(e.userListItem, 1);
    await this.userPage.checkElementCount(e.currentUser, 1);
    await this.userPage.checkElementCount(e.userListItem, 1);
  }

  async makePresenter() {
    await this.modPage.waitAndClick(e.userListItem);
    await this.modPage.waitAndClick(e.makePresenter);
    await this.modPage.wasRemoved(e.wbToolbar);

    await this.userPage.hasElement(e.startScreenSharing);
    await this.userPage.hasElement(e.presentationToolbarWrapper);
    await this.userPage.hasElement(e.wbToolbar);
    await this.userPage.hasElement(e.actions);
    const isPresenter = await checkIsPresenter(this.userPage);
    expect(isPresenter).toBeTruthy();
  }

  async takePresenter() {
    await this.modPage2.waitAndClick(e.currentUser);
    await this.modPage2.waitAndClick(e.takePresenter);
    await this.modPage.wasRemoved(e.wbToolbar);

    await this.modPage2.hasElement(e.startScreenSharing);
    await this.modPage2.hasElement(e.wbToolbar);
    await this.modPage2.hasElement(e.presentationToolbarWrapper);
    const isPresenter = await checkIsPresenter(this.modPage2);
    expect(isPresenter).toBeTruthy();
    await this.modPage2.waitAndClick(e.actions);
    await this.modPage2.hasElement(e.managePresentations);
    await this.modPage2.hasElement(e.polling);
    await this.modPage2.hasElement(e.shareExternalVideoBtn);
  }

  async promoteToModerator() {
    await checkAvatarIcon(this.userPage, false);
    await this.userPage.wasRemoved(e.manageUsers);
    await this.modPage.waitAndClick(e.userListItem);
    await this.modPage.waitAndClick(e.promoteToModerator);
    await checkAvatarIcon(this.userPage);
    await this.userPage.hasElement(e.manageUsers);
  }

  async demoteToViewer() {
    await checkAvatarIcon(this.modPage2);
    await this.modPage2.hasElement(e.manageUsers);
    await this.modPage.waitAndClick(e.userListItem);
    await this.modPage.waitAndClick(e.demoteToViewer);
    await checkAvatarIcon(this.modPage2, false);
    await this.modPage2.wasRemoved(e.manageUsers);
  }

  async raiseAndLowerHand() {
    const { raiseHandButton } = getSettings();
    test.fail(!raiseHandButton, 'Raise/lower hand button is disabled');

    await waitAndClearDefaultPresentationNotification(this.modPage);
    await this.initUserPage();
    await this.userPage.waitAndClick(e.raiseHandBtn);
    await sleep(1000);
    await this.userPage.hasElement(e.lowerHandBtn);
    const getBackgroundColorComputed = (locator) => locator.evaluate((elem) => getComputedStyle(elem).backgroundColor);
    const avatarInToastElementColor = this.modPage.getLocator(e.avatarsWrapperAvatar);
    const avatarInUserListColor = this.modPage.getLocator(`${e.userListItem} > div ${e.userAvatar}`);
    await expect(getBackgroundColorComputed(avatarInToastElementColor)).toStrictEqual(getBackgroundColorComputed(avatarInUserListColor));
    await this.userPage.waitAndClick(e.lowerHandBtn);
    await this.userPage.hasElement(e.raiseHandBtn);
  }

  async toggleUserList() {
    await this.modPage.hasElement(e.chatWelcomeMessageText);
    await this.modPage.hasElement(e.chatBox);
    await this.modPage.hasElement(e.chatButton);
    await this.modPage.waitAndClick(e.userListToggleBtn);
    await this.modPage.wasRemoved(e.chatWelcomeMessageText);
    await this.modPage.wasRemoved(e.chatBox);
    await this.modPage.wasRemoved(e.chatButton);
    await this.modPage.waitAndClick(e.userListToggleBtn);
    await this.modPage.wasRemoved(e.chatWelcomeMessageText);
    await this.modPage.wasRemoved(e.chatBox);
    await this.modPage.hasElement(e.chatButton);
  }

  async saveUserNames(testInfo) {
    await this.modPage.waitAndClick(e.manageUsers);
    const { content } = await this.modPage.handleDownload(e.downloadUserNamesList, testInfo);

    const dataToCheck = [
      this.modPage.username,
      this.userPage.username,
      this.modPage.meetingId,
    ];
    await checkTextContent(content, dataToCheck);
  }

  async selectRandomUser() {
    // check with no viewer joined
    await this.modPage.waitAndClick(e.actions);
    await this.modPage.waitAndClick(e.selectRandomUser);
    await this.modPage.hasElement(e.noViewersSelectedMessage);
    // check with only one viewer
    await this.modPage.waitAndClick(e.closeModal);
    await this.initUserPage();
    await this.modPage.waitAndClick(e.actions);
    await this.modPage.waitAndClick(e.selectRandomUser);
    await this.modPage.hasText(e.selectedUserName, this.userPage.username);
    // check with more users
    await this.modPage.waitAndClick(e.closeModal);
    await this.initUserPage2();
    await this.modPage.waitAndClick(e.actions);
    await this.modPage.waitAndClick(e.selectRandomUser);
    const nameSelected = await this.modPage.getLocator(e.selectedUserName).textContent();
    await this.userPage.hasText(e.selectedUserName, nameSelected);
    await this.userPage2.hasText(e.selectedUserName, nameSelected);
    // user close modal just for you
    await this.userPage.waitAndClick(e.closeModal);
    await this.userPage.wasRemoved(e.selectedUserName);
    await this.userPage2.hasElement(e.selectedUserName);
    await this.modPage.hasElement(e.selectedUserName);
    // moderator close modal
    await this.modPage.waitAndClick(e.selectAgainRadomUser);
    await sleep(500);
    await this.modPage.waitAndClick(e.closeModal);
    await this.userPage.wasRemoved(e.selectedUserName);
    await this.userPage2.wasRemoved(e.selectedUserName);
  }

  async whiteboardAccess() {
    await this.modPage.waitForSelector(e.whiteboard);
    await this.modPage.waitAndClick(e.userListItem);
    await this.modPage.waitAndClick(e.changeWhiteboardAccess);
    await this.modPage.waitForSelector(e.multiUsersWhiteboardOff);
    const resp = await this.modPage.page.evaluate((multiUsersWbBtn) => {
      return document.querySelector(multiUsersWbBtn).parentElement.children[1].innerText;
    }, e.multiUsersWhiteboardOff);
    await expect(resp).toBeTruthy();
  }

  async muteAllUsers() {
    await this.modPage.joinMicrophone();
    await this.modPage2.joinMicrophone();
    await this.userPage.joinMicrophone();
    await this.modPage.waitAndClick(e.manageUsers);
    await this.modPage.waitAndClick(e.muteAll);
    
    await checkMutedUsers(this.modPage);
    await checkMutedUsers(this.modPage2);
    await checkMutedUsers(this.userPage);
  }

  async muteAllUsersExceptPresenter(){
    await this.modPage.joinMicrophone();
    await this.modPage2.joinMicrophone();
    await this.userPage.joinMicrophone();
    await this.modPage.waitAndClick(e.manageUsers);
    await this.modPage.waitAndClick(e.muteAllExceptPresenter);
    
    await this.modPage.hasElement(e.isTalking);
    await checkMutedUsers(this.modPage2);
    await checkMutedUsers(this.userPage);
  }

  async giveAndRemoveWhiteboardAccess() {
    await this.whiteboardAccess();

    await this.modPage.waitForSelector(e.whiteboard);
    await this.modPage.waitAndClick(e.userListItem);
    await this.modPage.waitAndClick(e.changeWhiteboardAccess);

    await this.modPage.hasElement(e.multiUsersWhiteboardOn);
  }

<<<<<<< HEAD
  async removeUser() {
    await this.modPage.waitAndClick(e.userListItem);
    await this.modPage.waitAndClick(e.removeUser);
    await this.modPage.waitAndClick(e.removeUserConfirmationBtn);

    //Will be modified when the issue is fixed and accept just one of both screens
    //https://github.com/bigbluebutton/bigbluebutton/issues/16463
    try {
      await this.modPage2.hasElement(e.errorScreenMessage);
    } catch (err) {
      await this.modPage2.hasElement(e.meetingEndedModalTitle);
    }
  }

  async removeUserAndPreventRejoining(context) {
    await this.modPage.waitAndClick(e.userListItem);
    await this.modPage.waitAndClick(e.removeUser);
    await this.modPage.waitAndClick(e.confirmationCheckbox);
    await this.modPage.waitAndClick(e.removeUserConfirmationBtn);

    //Will be modified when the issue is fixed and accept just one of both screens
    //https://github.com/bigbluebutton/bigbluebutton/issues/16463
    try {
      await this.modPage2.hasElement(e.errorScreenMessage);
    } catch (err) {
      await this.modPage2.hasElement(e.meetingEndedModalTitle);
    }
    
    await this.initModPage2(false, context, {meetingId: this.modPage.meetingId, customParameter: 'userID=Moderator2'})
    await this.modPage2.hasText(e.userBannedMessage, /banned/);
=======
  async writeClosedCaptions() {
    await this.modPage.waitForSelector(e.whiteboard);
    await this.modPage2.waitForSelector(e.whiteboard);
    
    await this.modPage.waitAndClick(e.manageUsers);
    await this.modPage.waitAndClick(e.writeClosedCaptions);
    await this.modPage.waitAndClick(e.startWritingClosedCaptions);

    await this.modPage.waitAndClick(e.startViewingClosedCaptionsBtn);
    await this.modPage2.waitAndClick(e.startViewingClosedCaptionsBtn);

    await this.modPage.waitAndClick(e.startViewingClosedCaptions);
    await this.modPage2.waitAndClick(e.startViewingClosedCaptions);

    const notesLocator = getNotesLocator(this.modPage);
    await notesLocator.type(e.message);

    await this.modPage.hasText(e.liveCaptions, e.message);
    await this.modPage2.hasText(e.liveCaptions, e.message);
>>>>>>> 1924f61d
  }
}

exports.MultiUsers = MultiUsers;<|MERGE_RESOLUTION|>--- conflicted
+++ resolved
@@ -267,7 +267,6 @@
     await this.modPage.hasElement(e.multiUsersWhiteboardOn);
   }
 
-<<<<<<< HEAD
   async removeUser() {
     await this.modPage.waitAndClick(e.userListItem);
     await this.modPage.waitAndClick(e.removeUser);
@@ -298,7 +297,7 @@
     
     await this.initModPage2(false, context, {meetingId: this.modPage.meetingId, customParameter: 'userID=Moderator2'})
     await this.modPage2.hasText(e.userBannedMessage, /banned/);
-=======
+
   async writeClosedCaptions() {
     await this.modPage.waitForSelector(e.whiteboard);
     await this.modPage2.waitForSelector(e.whiteboard);
@@ -318,7 +317,7 @@
 
     await this.modPage.hasText(e.liveCaptions, e.message);
     await this.modPage2.hasText(e.liveCaptions, e.message);
->>>>>>> 1924f61d
+
   }
 }
 
