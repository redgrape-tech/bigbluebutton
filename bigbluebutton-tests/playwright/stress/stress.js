const { expect } = require('@playwright/test');
const Page = require('../core/page');
const e = require('../core/elements');
<<<<<<< HEAD
const { checkIncludeClass } = require('../core/util');
const { createMeeting } = require('../core/helpers');
const parameters = require('../core/parameters');
const c = require('../core/constants');
=======
const c = require('../core/constants');
const { checkPresenterClass } = require('../user/util');
>>>>>>> d360b3bf

class Stress {
  constructor(browser, context, page) {
    this.modPage = new Page(browser, page);
    this.browser = browser;
    this.context = context;
    this.userPages = [];
  }

  async getNewPageTab() {
    return this.browser.newPage();
  }

  async moderatorAsPresenter() {
    const maxFailRate = c.JOIN_AS_MODERATOR_TEST_ROUNDS * c.MAX_JOIN_AS_MODERATOR_FAIL_RATE;
    let failureCount = 0;
    for (let i = 1; i <= c.JOIN_AS_MODERATOR_TEST_ROUNDS; i++) {
      await this.modPage.init(true, true, { fullName: `Moderator-${i}` });
      await this.modPage.waitForSelector(e.userAvatar);
      const hasPresenterClass = await checkPresenterClass(this.modPage);
      await this.modPage.waitAndClick(e.actions);
      const canStartPoll = await this.modPage.checkElement(e.polling);
      if (!hasPresenterClass || !canStartPoll) {
        failureCount++;
      }

      const newPage = await this.context.newPage();
      await this.modPage.page.close();
      this.modPage.page = newPage;
      console.log(`Loop ${i} of ${c.JOIN_AS_MODERATOR_TEST_ROUNDS} completed`);
      await expect(failureCount).toBeLessThanOrEqual(maxFailRate);
    }
  }

  async breakoutRoomInvitation() {
    await this.modPage.init(true, true, { fullName: 'Moderator' });
    for (let i = 1; i <= c.BREAKOUT_ROOM_INVITATION_TEST_ROUNDS; i++) {
      const userName = `User-${i}`;
      const newPage = await this.getNewPageTab();
      const userPage = new Page(this.browser, newPage);
      await userPage.init(false, true, { fullName: userName, meetingId: this.modPage.meetingId });
      console.log(`${userName} joined`);
      this.userPages.push(userPage);
    }

    // Create breakout rooms with the allow choice option enabled
    await this.modPage.bringToFront();
    await this.modPage.waitAndClick(e.manageUsers);
    await this.modPage.waitAndClick(e.createBreakoutRooms);
    await this.modPage.waitAndClick(e.allowChoiceRoom);
    await this.modPage.waitAndClick(e.modalConfirmButton);

    for (const page of this.userPages) {
      await page.bringToFront();
      await page.hasElement(e.modalConfirmButton, c.ELEMENT_WAIT_LONGER_TIME);
      await page.hasElement(e.labelGeneratingURL, c.ELEMENT_WAIT_LONGER_TIME);
    }

    // End breakout rooms
    await this.modPage.bringToFront();
    await this.modPage.waitAndClick(e.breakoutRoomsItem);
    await this.modPage.waitAndClick(e.endBreakoutRoomsButton);
    await this.modPage.closeAudioModal();

    // Create breakout rooms with the allow choice option NOT enabled (randomly assign)
    await this.modPage.waitAndClick(e.manageUsers);
    await this.modPage.waitAndClick(e.createBreakoutRooms);
    await this.modPage.waitAndClick(e.randomlyAssign);
    await this.modPage.waitAndClick(e.modalConfirmButton);

    for (const page of this.userPages) {
      await page.bringToFront();
      await page.hasElement(e.modalConfirmButton);
    }
  }

  async twoUsersJoinSameTime() {
    for (let i = 1; i <= c.JOIN_TWO_USERS_ROUNDS; i++) {
      console.log(`loop ${i} of ${c.JOIN_TWO_USERS_ROUNDS}`);
      const meetingId = await createMeeting(parameters);
      const modPage = new Page(this.browser, await this.getNewPageTab());
      const userPage = new Page(this.browser, await this.getNewPageTab());
      await Promise.all([
        modPage.init(true, false, { meetingId }),
        userPage.init(false, false, { meetingId }),
      ]);
      await modPage.waitForSelector(e.audioModal);
      await userPage.waitForSelector(e.audioModal);
      await modPage.page.close();
      await userPage.page.close();
    }
  }

  async usersJoinKeepingConnected() {
    const meetingId = await createMeeting(parameters);

    for (let i = 1; i <= c.JOIN_TWO_USERS_KEEPING_CONNECTED_ROUNDS / 2; i++) {
      console.log(`joining ${i * 2} users of ${c.JOIN_TWO_USERS_KEEPING_CONNECTED_ROUNDS}`);
      const modPage = new Page(this.browser, await this.getNewPageTab());
      const userPage = new Page(this.browser, await this.getNewPageTab());
      Promise.all([
        modPage.init(true, false, { meetingId, fullName: `Mod-${i}` }),
        userPage.init(false, false, { meetingId, fullName: `User-${i}` }),
      ]);
      await modPage.waitForSelector(e.audioModal, c.ELEMENT_WAIT_LONGER_TIME);
      await userPage.waitForSelector(e.audioModal, c.ELEMENT_WAIT_LONGER_TIME);
    }
  }

  async usersJoinExceddingParticipantsLimit() {
    for (let i = 1; i <= c.JOIN_TWO_USERS_EXCEEDING_MAX_PARTICIPANTS; i++) {
      console.log(`loop ${i} of ${c.JOIN_TWO_USERS_EXCEEDING_MAX_PARTICIPANTS}`);

      const pages = [];
      const meetingId = await createMeeting(parameters, `maxParticipants=${c.MAX_PARTICIPANTS_TO_JOIN}`);

      for (let j = 1; j <= c.MAX_PARTICIPANTS_TO_JOIN + 1; j++) {
        pages.push(new Page(this.browser, await this.getNewPageTab()));
      }

      for (let j = 1; j < c.MAX_PARTICIPANTS_TO_JOIN; j++) {
        console.log(`- joining user ${j} of ${c.MAX_PARTICIPANTS_TO_JOIN}`);
        await pages[j - 1].init(true, false, { meetingId, fullName: `User-${j}` });
      }
      console.log('- joining two users at the same time');

      const lastPages = [
        pages[pages.length - 1],
        pages[pages.length - 2],
      ]

      Promise.all(lastPages.map((page, index) => {
        return page.init(true, false, { meetingId, fullName: `User-last-${index}` })
      }));

      try {
        await lastPages[0].waitForSelector(e.audioModal);
        await lastPages[1].waitForSelector(e.errorScreenMessage);
      } catch (err) {
        await lastPages[1].waitForSelector(e.audioModal);
        await lastPages[0].waitForSelector(e.errorScreenMessage);
      }

      pages.forEach(async (currentPage) => {
        await currentPage.page.close();
      })
    }
  }
}

exports.Stress = Stress;<|MERGE_RESOLUTION|>--- conflicted
+++ resolved
@@ -1,15 +1,10 @@
 const { expect } = require('@playwright/test');
 const Page = require('../core/page');
 const e = require('../core/elements');
-<<<<<<< HEAD
-const { checkIncludeClass } = require('../core/util');
+const c = require('../core/constants');
+const parameters = require('../core/parameters');
+const { checkPresenterClass } = require('../user/util');
 const { createMeeting } = require('../core/helpers');
-const parameters = require('../core/parameters');
-const c = require('../core/constants');
-=======
-const c = require('../core/constants');
-const { checkPresenterClass } = require('../user/util');
->>>>>>> d360b3bf
 
 class Stress {
   constructor(browser, context, page) {
