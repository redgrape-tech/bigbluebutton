--- conflicted
+++ resolved
@@ -2,13 +2,9 @@
 const Page = require('../core/page');
 const e = require('../core/elements');
 const c = require('../core/constants');
-<<<<<<< HEAD
+const parameters = require('../core/parameters');
 const { checkIsPresenter } = require('../user/util');
-=======
-const parameters = require('../core/parameters');
-const { checkPresenterClass } = require('../user/util');
 const { createMeeting } = require('../core/helpers');
->>>>>>> 4def5a58
 
 class Stress {
   constructor(browser, context, page) {
