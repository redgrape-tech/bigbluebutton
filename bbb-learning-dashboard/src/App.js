--- conflicted
+++ resolved
@@ -190,22 +190,9 @@
               </div>
               &nbsp;&nbsp;
               {
-<<<<<<< HEAD
-                  activitiesJson.endedOn > 0
-                    ? (
-                      <span className="px-2 py-1 font-semibold leading-tight text-red-700 bg-red-100 rounded-full">
-                        <FormattedMessage id="app.learningDashboard.indicators.meetingStatusEnded" defaultMessage="Ended" />
-                      </span>
-                    )
-                    : (
-                      <span className="px-2 py-1 font-semibold leading-tight text-green-700 bg-green-100 rounded-full">
-                        <FormattedMessage id="app.learningDashboard.indicators.meetingStatusActive" defaultMessage="Active" />
-                      </span>
-                    )
-=======
                 activitiesJson.endedOn > 0
                   ? (
-                    <span className="px-2 py-1 ml-3 font-semibold leading-tight text-red-700 bg-red-100 rounded-full">
+                    <span className="px-2 py-1 font-semibold leading-tight text-red-700 bg-red-100 rounded-full">
                       <FormattedMessage id="app.learningDashboard.indicators.meetingStatusEnded" defaultMessage="Ended" />
                     </span>
                   )
@@ -214,12 +201,11 @@
               {
                 activitiesJson.endedOn === 0
                   ? (
-                    <span className="px-2 py-1 ml-3 font-semibold leading-tight text-green-700 bg-green-100 rounded-full">
+                    <span className="px-2 py-1 font-semibold leading-tight text-green-700 bg-green-100 rounded-full">
                       <FormattedMessage id="app.learningDashboard.indicators.meetingStatusActive" defaultMessage="Active" />
                     </span>
                   )
                   : null
->>>>>>> 7f63a786
               }
             </p>
             <p>
