--- conflicted
+++ resolved
@@ -59,14 +59,10 @@
       fetch(`${meetingId}/${learningDashboardAccessToken}/learning_dashboard_data.json`)
         .then((response) => response.json())
         .then((json) => {
-<<<<<<< HEAD
           this.setState({ activitiesJson: json, loading: false });
           document.title = `Learning Dashboard - ${json.name}`;
         }).catch(() => {
           this.setState({ loading: false });
-=======
-          this.setState({ activitiesJson: json });
->>>>>>> 1c5cc2a3
         });
     } else {
       this.setState({ loading: false });
