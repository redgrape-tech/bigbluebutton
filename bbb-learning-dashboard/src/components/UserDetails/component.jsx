--- conflicted
+++ resolved
@@ -6,10 +6,7 @@
 import { UserDetailsContext } from './context';
 import UserAvatar from '../UserAvatar';
 import { getSumOfTime, tsToHHmmss, getActivityScore } from '../../services/UserService';
-<<<<<<< HEAD
-=======
 import { usePreviousValue } from '../../utils/hooks';
->>>>>>> 495aa2be
 import { toCamelCase } from '../../utils/string';
 
 const UserDatailsComponent = (props) => {
