import React from 'react';
import { FormattedMessage, injectIntl } from 'react-intl';
import { getUserEmojisSummary, emojiConfigs } from '../services/EmojiService';
import UserAvatar from './UserAvatar';

class StatusTable extends React.Component {
  render() {
    const spanMinutes = 10 * 60000; // 10 minutes default
    const { allUsers, intl } = this.props;

    function tsToHHmmss(ts) {
      return (new Date(ts).toISOString().substr(11, 8));
    }

    const usersRegisteredTimes = Object.values(allUsers || {}).map((user) => user.registeredOn);
    const usersLeftTimes = Object.values(allUsers || {}).map((user) => {
      if (user.leftOn === 0) return (new Date()).getTime();
      return user.leftOn;
    });

    const firstRegisteredOnTime = Math.min(...usersRegisteredTimes);
    const lastLeftOnTime = Math.max(...usersLeftTimes);

    const periods = [];
    let currPeriod = firstRegisteredOnTime;
    while (currPeriod < lastLeftOnTime) {
      periods.push(currPeriod);
      currPeriod += spanMinutes;
    }

    return (
      <table className="w-full whitespace-no-wrap">
        <thead>
<<<<<<< HEAD
          <tr className="text-xs font-semibold tracking-wide text-gray-500 uppercase border-b bg-gray-100">
            <th className="px-4 py-3 col-text-left">
              <FormattedMessage id="app.learningDashboard.statusTimelineTable.colParticipant" defaultMessage="Participant" />
=======
          <tr className="text-xs font-semibold tracking-wide text-left text-gray-500 uppercase border-b bg-gray-100">
            <th className="px-4 py-3">
              <FormattedMessage id="app.learningDashboard.user" defaultMessage="User" />
>>>>>>> 7f63a786
              <svg
                xmlns="http://www.w3.org/2000/svg"
                className="h-4 w-4 inline"
                fill="none"
                viewBox="0 0 24 24"
                stroke="currentColor"
              >
                <path strokeLinecap="round" strokeLinejoin="round" strokeWidth="2" d="M17 13l-5 5m0 0l-5-5m5 5V6" />
              </svg>
            </th>
            { periods.map((period) => <th className="px-4 py-3 col-text-left">{ `${tsToHHmmss(period - firstRegisteredOnTime)}` }</th>) }
          </tr>
        </thead>
        <tbody className="bg-white divide-y">
          { typeof allUsers === 'object' && Object.values(allUsers || {}).length > 0 ? (
            Object.values(allUsers || {})
              .map((user) => (
                <tr className="text-gray-700">
                  <td className="px-4 py-3">
                    <div className="flex items-center text-sm">
                      <div className="relative hidden w-8 h-8 rounded-full md:block">
                        <UserAvatar user={user} />
                      </div>
                      &nbsp;&nbsp;
                      <div>
                        <p className="font-semibold">{user.name}</p>
                      </div>
                    </div>
                  </td>
                  { periods.map((period) => {
                    const userEmojisInPeriod = getUserEmojisSummary(user,
                      null,
                      period,
                      period + spanMinutes);
                    return (
                      <td className="px-4 py-3 text-sm col-text-left">
                        {
                          user.registeredOn > period && user.registeredOn < period + spanMinutes
                            ? (
                              <span title={intl.formatDate(user.registeredOn, {
                                month: 'short',
                                day: 'numeric',
                                hour: '2-digit',
                                minute: '2-digit',
                                second: '2-digit',
                              })}
                              >
                                <svg
                                  xmlns="http://www.w3.org/2000/svg"
                                  className="h-4 w-4 text-xs text-green-400"
                                  fill="none"
                                  viewBox="0 0 24 24"
                                  stroke="currentColor"
                                >
                                  <path
                                    strokeLinecap="round"
                                    strokeLinejoin="round"
                                    strokeWidth="2"
                                    d="M11 16l-4-4m0 0l4-4m-4 4h14m-5 4v1a3 3 0 01-3 3H6a3 3 0 01-3-3V7a3 3 0 013-3h7a3 3 0 013 3v1"
                                  />
                                </svg>
                              </span>
                            ) : null
                        }
                        { Object.keys(userEmojisInPeriod)
                          .map((emoji) => (
                            <div className="text-sm text-gray-800">
                              <i className={`${emojiConfigs[emoji].icon} text-sm`} />
                            &nbsp;
                              { userEmojisInPeriod[emoji] }
                            &nbsp;
                              <FormattedMessage
                                id={emojiConfigs[emoji].intlId}
                                defaultMessage={emojiConfigs[emoji].defaultMessage}
                              />
                            </div>
                          )) }
                        {
                          user.leftOn > period && user.leftOn < period + spanMinutes
                            ? (
                              <span title={intl.formatDate(user.leftOn, {
                                month: 'short',
                                day: 'numeric',
                                hour: '2-digit',
                                minute: '2-digit',
                                second: '2-digit',
                              })}
                              >
                                <svg
                                  xmlns="http://www.w3.org/2000/svg"
                                  className="h-4 w-4 text-red-400"
                                  fill="none"
                                  viewBox="0 0 24 24"
                                  stroke="currentColor"
                                >
                                  <path
                                    strokeLinecap="round"
                                    strokeLinejoin="round"
                                    strokeWidth="2"
                                    d="M17 16l4-4m0 0l-4-4m4 4H7m6 4v1a3 3 0 01-3 3H6a3 3 0 01-3-3V7a3 3 0 013-3h4a3 3 0 013 3v1"
                                  />
                                </svg>
                              </span>
                            ) : null
                        }
                      </td>
                    );
                  }) }
                </tr>
              ))) : null }
        </tbody>
      </table>
    );
  }
}

export default injectIntl(StatusTable);<|MERGE_RESOLUTION|>--- conflicted
+++ resolved
@@ -31,15 +31,9 @@
     return (
       <table className="w-full whitespace-no-wrap">
         <thead>
-<<<<<<< HEAD
           <tr className="text-xs font-semibold tracking-wide text-gray-500 uppercase border-b bg-gray-100">
             <th className="px-4 py-3 col-text-left">
-              <FormattedMessage id="app.learningDashboard.statusTimelineTable.colParticipant" defaultMessage="Participant" />
-=======
-          <tr className="text-xs font-semibold tracking-wide text-left text-gray-500 uppercase border-b bg-gray-100">
-            <th className="px-4 py-3">
               <FormattedMessage id="app.learningDashboard.user" defaultMessage="User" />
->>>>>>> 7f63a786
               <svg
                 xmlns="http://www.w3.org/2000/svg"
                 className="h-4 w-4 inline"
