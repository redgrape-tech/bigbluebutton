import React from 'react';
import {
  FormattedMessage, FormattedDate, FormattedNumber, injectIntl,
} from 'react-intl';
import { getUserEmojisSummary, emojiConfigs } from '../services/EmojiService';
import UserAvatar from './UserAvatar';

class UsersTable extends React.Component {
  render() {
    const {
      allUsers, totalOfActivityTime, totalOfPolls, tab,
    } = this.props;

    function getSumOfTime(eventsArr) {
      return eventsArr.reduce((prevVal, elem) => {
        if (elem.stoppedOn > 0) return prevVal + (elem.stoppedOn - elem.startedOn);
        return prevVal + (new Date().getTime() - elem.startedOn);
      }, 0);
    }

    function getActivityScore(user) {
      if (user.isModerator) return 0;

      const allUsersArr = Object.values(allUsers || {}).filter((currUser) => !currUser.isModerator);
      let userPoints = 0;

      // Calculate points of Talking
      const usersTalkTime = allUsersArr.map((currUser) => currUser.talk.totalTime);
      const maxTalkTime = Math.max(...usersTalkTime);
      if (maxTalkTime > 0) {
        userPoints += (user.talk.totalTime / maxTalkTime) * 2;
      }

      // Calculate points of Chatting
      const usersTotalOfMessages = allUsersArr.map((currUser) => currUser.totalOfMessages);
      const maxMessages = Math.max(...usersTotalOfMessages);
      if (maxMessages > 0) {
        userPoints += (user.totalOfMessages / maxMessages) * 2;
      }

      // Calculate points of Raise hand
      const usersRaiseHand = allUsersArr.map((currUser) => currUser.emojis.filter((emoji) => emoji.name === 'raiseHand').length);
      const maxRaiseHand = Math.max(...usersRaiseHand);
      const userRaiseHand = user.emojis.filter((emoji) => emoji.name === 'raiseHand').length;
      if (maxRaiseHand > 0) {
        userPoints += (userRaiseHand / maxRaiseHand) * 2;
      }

      // Calculate points of Emojis
      const usersEmojis = allUsersArr.map((currUser) => currUser.emojis.filter((emoji) => emoji.name !== 'raiseHand').length);
      const maxEmojis = Math.max(...usersEmojis);
      const userEmojis = user.emojis.filter((emoji) => emoji.name !== 'raiseHand').length;
      if (maxEmojis > 0) {
        userPoints += (userEmojis / maxEmojis) * 2;
      }

      // Calculate points of Polls
      if (totalOfPolls > 0) {
        userPoints += (Object.values(user.answers || {}).length / totalOfPolls) * 2;
      }

      return userPoints;
    }

    const usersEmojisSummary = {};
    Object.values(allUsers || {}).forEach((user) => {
      usersEmojisSummary[user.intId] = getUserEmojisSummary(user, 'raiseHand');
    });

    function getOnlinePercentage(registeredOn, leftOn) {
      const totalUserOnlineTime = ((leftOn > 0 ? leftOn : (new Date()).getTime())) - registeredOn;
      return Math.ceil((totalUserOnlineTime / totalOfActivityTime) * 100);
    }

    function tsToHHmmss(ts) {
      return (new Date(ts).toISOString().substr(11, 8));
    }

    const usersActivityScore = {};
    Object.values(allUsers || {}).forEach((user) => {
      usersActivityScore[user.intId] = getActivityScore(user);
    });

    return (
      <table className="w-full whitespace-no-wrap">
        <thead>
          <tr className="text-xs font-semibold tracking-wide text-left text-gray-500 uppercase border-b bg-gray-100">
<<<<<<< HEAD
            <th className="px-4 py-3 col-text-left">
              <FormattedMessage id="app.learningDashboard.participantsTable.colParticipant" defaultMessage="Participant" />
=======
            <th className="px-4 py-3">
              <FormattedMessage id="app.learningDashboard.user" defaultMessage="User" />
>>>>>>> 7f63a786
              {
                tab === 'overview'
                  ? (
                    <svg
                      xmlns="http://www.w3.org/2000/svg"
                      className="h-4 w-4 inline"
                      fill="none"
                      viewBox="0 0 24 24"
                      stroke="currentColor"
                    >
                      <path strokeLinecap="round" strokeLinejoin="round" strokeWidth="2" d="M17 13l-5 5m0 0l-5-5m5 5V6" />
                    </svg>
                  )
                  : null
              }
            </th>
            <th className="px-4 py-3 text-center">
              <FormattedMessage id="app.learningDashboard.usersTable.colOnline" defaultMessage="Online time" />
            </th>
            <th className="px-4 py-3 text-center">
              <FormattedMessage id="app.learningDashboard.usersTable.colTalk" defaultMessage="Talk time" />
            </th>
            <th className="px-4 py-3 text-center">
              <FormattedMessage id="app.learningDashboard.usersTable.colWebcam" defaultMessage="Webcam Time" />
            </th>
            <th className="px-4 py-3 text-center">
              <FormattedMessage id="app.learningDashboard.usersTable.colMessages" defaultMessage="Messages" />
            </th>
<<<<<<< HEAD
            <th className="px-4 py-3 col-text-left">
              <FormattedMessage id="app.learningDashboard.participantsTable.colEmojis" defaultMessage="Emojis" />
=======
            <th className="px-4 py-3 text-left">
              <FormattedMessage id="app.learningDashboard.usersTable.colEmojis" defaultMessage="Emojis" />
>>>>>>> 7f63a786
            </th>
            <th className="px-4 py-3 text-center">
              <FormattedMessage id="app.learningDashboard.usersTable.colRaiseHands" defaultMessage="Raise Hand" />
            </th>
            <th className="px-4 py-3 text-center">
              <FormattedMessage id="app.learningDashboard.usersTable.colActivityScore" defaultMessage="Activity Score" />
              {
                tab === 'overview_activityscore'
                  ? (
                    <svg
                      xmlns="http://www.w3.org/2000/svg"
                      className="h-4 w-4 inline"
                      fill="none"
                      viewBox="0 0 24 24"
                      stroke="currentColor"
                    >
                      <path strokeLinecap="round" strokeLinejoin="round" strokeWidth="2" d="M17 13l-5 5m0 0l-5-5m5 5V6" />
                    </svg>
                  )
                  : null
              }
            </th>
<<<<<<< HEAD
            <th className="px-4 py-3 text-center">
              <FormattedMessage id="app.learningDashboard.participantsTable.colStatus" defaultMessage="Status" />
=======
            <th className="px-4 py-3">
              <FormattedMessage id="app.learningDashboard.usersTable.colStatus" defaultMessage="Status" />
>>>>>>> 7f63a786
            </th>
          </tr>
        </thead>
        <tbody className="bg-white divide-y">
          { typeof allUsers === 'object' && Object.values(allUsers || {}).length > 0 ? (
            Object.values(allUsers || {})
              .sort((a, b) => {
                if (tab === 'overview_activityscore' && usersActivityScore[a.intId] < usersActivityScore[b.intId]) return 1;
                if (tab === 'overview_activityscore' && usersActivityScore[a.intId] > usersActivityScore[b.intId]) return -1;
                if (a.isModerator === false && b.isModerator === true) return 1;
                if (a.isModerator === true && b.isModerator === false) return -1;
                if (a.name.toLowerCase() < b.name.toLowerCase()) return -1;
                if (a.name.toLowerCase() > b.name.toLowerCase()) return 1;
                return 0;
              })
              .map((user) => (
                <tr key={user} className="text-gray-700">
                  <td className="px-4 py-3 col-text-left text-sm">
                    <div className="inline-block relative w-8 h-8 rounded-full">
                      {/* <img className="object-cover w-full h-full rounded-full" */}
                      {/*     src="" */}
                      {/*     alt="" loading="lazy" /> */}
                      <UserAvatar user={user} />
                      <div
                        className="absolute inset-0 rounded-full shadow-inner"
                        aria-hidden="true"
                      />
                    </div>
                    &nbsp;&nbsp;&nbsp;
                    <div className="inline-block">
                      <p className="font-semibold">
                        {user.name}
                      </p>
                      <p className="text-xs text-gray-600 dark:text-gray-400">
                        <svg
                          xmlns="http://www.w3.org/2000/svg"
                          className="h-4 w-4 inline"
                          fill="none"
                          viewBox="0 0 24 24"
                          stroke="currentColor"
                        >
                          <path
                            strokeLinecap="round"
                            strokeLinejoin="round"
                            strokeWidth="2"
                            d="M11 16l-4-4m0 0l4-4m-4 4h14m-5 4v1a3 3 0 01-3 3H6a3 3 0 01-3-3V7a3 3 0 013-3h7a3 3 0 013 3v1"
                          />
                        </svg>
                        <FormattedDate
                          value={user.registeredOn}
                          month="short"
                          day="numeric"
                          hour="2-digit"
                          minute="2-digit"
                          second="2-digit"
                        />
                      </p>
                      {
                          user.leftOn > 0
                            ? (
                              <p className="text-xs text-gray-600 dark:text-gray-400">
                                <svg
                                  xmlns="http://www.w3.org/2000/svg"
                                  className="h-4 w-4 inline"
                                  fill="none"
                                  viewBox="0 0 24 24"
                                  stroke="currentColor"
                                >
                                  <path
                                    strokeLinecap="round"
                                    strokeLinejoin="round"
                                    strokeWidth="2"
                                    d="M17 16l4-4m0 0l-4-4m4 4H7m6 4v1a3 3 0 01-3 3H6a3 3 0 01-3-3V7a3 3 0 013-3h4a3 3 0 013 3v1"
                                  />
                                </svg>

                                <FormattedDate
                                  value={user.leftOn}
                                  month="short"
                                  day="numeric"
                                  hour="2-digit"
                                  minute="2-digit"
                                  second="2-digit"
                                />
                              </p>
                            )
                            : null
                        }
                    </div>
                  </td>
                  <td className="px-4 py-3 text-sm text-center items-center">
                    <svg
                      xmlns="http://www.w3.org/2000/svg"
                      className="h-4 w-4 inline"
                      fill="none"
                      viewBox="0 0 24 24"
                      stroke="currentColor"
                    >
                      <path
                        strokeLinecap="round"
                        strokeLinejoin="round"
                        strokeWidth="2"
                        d="M5.636 18.364a9 9 0 010-12.728m12.728 0a9 9 0 010 12.728m-9.9-2.829a5 5 0 010-7.07m7.072 0a5 5 0 010 7.07M13 12a1 1 0 11-2 0 1 1 0 012 0z"
                      />
                    </svg>
                    &nbsp;
                    { tsToHHmmss(
                      (user.leftOn > 0
                        ? user.leftOn
                        : (new Date()).getTime()) - user.registeredOn,
                    ) }
                    <br />
                    <div
                      className="bg-gray-200 transition-colors duration-500 rounded-full overflow-hidden"
                      title={`${getOnlinePercentage(user.registeredOn, user.leftOn).toString()}%`}
                    >
                      <div
                        aria-label=" "
                        className="bg-gradient-to-br from-green-100 to-green-600 transition-colors duration-900 h-1.5"
                        style={{ width: `${getOnlinePercentage(user.registeredOn, user.leftOn).toString()}%` }}
                        role="progressbar"
                      />
                    </div>
                  </td>
                  <td className="px-4 py-3 text-sm text-center">
                    { user.talk.totalTime > 0
                      ? (
                        <span className="text-center">
                          <svg
                            xmlns="http://www.w3.org/2000/svg"
                            className="h-4 w-4 inline"
                            fill="none"
                            viewBox="0 0 24 24"
                            stroke="currentColor"
                          >
                            <path
                              strokeLinecap="round"
                              strokeLinejoin="round"
                              strokeWidth="2"
                              d="M19 11a7 7 0 01-7 7m0 0a7 7 0 01-7-7m7 7v4m0 0H8m4 0h4m-4-8a3 3 0 01-3-3V5a3 3 0 116 0v6a3 3 0 01-3 3z"
                            />
                          </svg>
                          &nbsp;
                          { tsToHHmmss(user.talk.totalTime) }
                        </span>
                      ) : null }
                  </td>
                  <td className="px-4 py-3 text-sm text-center">
                    { getSumOfTime(user.webcams) > 0
                      ? (
                        <span className="text-center">
                          <svg
                            xmlns="http://www.w3.org/2000/svg"
                            className="h-4 w-4 inline"
                            fill="none"
                            viewBox="0 0 24 24"
                            stroke="currentColor"
                          >
                            <path
                              strokeLinecap="round"
                              strokeLinejoin="round"
                              strokeWidth="2"
                              d="M15 10l4.553-2.276A1 1 0 0121 8.618v6.764a1 1 0 01-1.447.894L15 14M5 18h8a2 2 0 002-2V8a2 2 0 00-2-2H5a2 2 0 00-2 2v8a2 2 0 002 2z"
                            />
                          </svg>
                          &nbsp;
                          { tsToHHmmss(getSumOfTime(user.webcams)) }
                        </span>
                      ) : null }
                  </td>
                  <td className="px-4 py-3 text-sm text-center">
                    { user.totalOfMessages > 0
                      ? (
                        <span>
                          <svg
                            xmlns="http://www.w3.org/2000/svg"
                            className="h-4 w-4 inline"
                            fill="none"
                            viewBox="0 0 24 24"
                            stroke="currentColor"
                          >
                            <path
                              strokeLinecap="round"
                              strokeLinejoin="round"
                              strokeWidth="2"
                              d="M8 12h.01M12 12h.01M16 12h.01M21 12c0 4.418-4.03 8-9 8a9.863 9.863 0 01-4.255-.949L3 20l1.395-3.72C3.512 15.042 3 13.574 3 12c0-4.418 4.03-8 9-8s9 3.582 9 8z"
                            />
                          </svg>
                          &nbsp;
                          {user.totalOfMessages}
                        </span>
                      ) : null }
                  </td>
                  <td className="px-4 py-3 text-sm col-text-left">
                    {
                      Object.keys(usersEmojisSummary[user.intId] || {}).map((emoji) => (
                        <div className="text-xs whitespace-nowrap">
                          <i className={`${emojiConfigs[emoji].icon} text-sm`} />
                          &nbsp;
                          { usersEmojisSummary[user.intId][emoji] }
                          &nbsp;
                          <FormattedMessage
                            id={emojiConfigs[emoji].intlId}
                            defaultMessage={emojiConfigs[emoji].defaultMessage}
                          />
                        </div>
                      ))
                    }
                  </td>
                  <td className="px-4 py-3 text-sm text-center">
                    { user.emojis.filter((emoji) => emoji.name === 'raiseHand').length > 0
                      ? (
                        <span>
                          <svg
                            xmlns="http://www.w3.org/2000/svg"
                            className="h-4 w-4 inline"
                            fill="none"
                            viewBox="0 0 24 24"
                            stroke="currentColor"
                          >
                            <path
                              strokeLinecap="round"
                              strokeLinejoin="round"
                              strokeWidth="2"
                              d="M7 11.5V14m0-2.5v-6a1.5 1.5 0 113 0m-3 6a1.5 1.5 0 00-3 0v2a7.5 7.5 0 0015 0v-5a1.5 1.5 0 00-3 0m-6-3V11m0-5.5v-1a1.5 1.5 0 013 0v1m0 0V11m0-5.5a1.5 1.5 0 013 0v3m0 0V11"
                            />
                          </svg>
                          &nbsp;
                          {user.emojis.filter((emoji) => emoji.name === 'raiseHand').length}
                        </span>
                      ) : null }
                  </td>
                  {
                      !user.isModerator ? (
                        <td className="px-4 py-3 text-sm text-center items">
                          <svg viewBox="0 0 82 12" width="82" height="12" className="flex-none m-auto inline">
                            <rect width="12" height="12" fill={usersActivityScore[user.intId] > 0 ? '#A7F3D0' : '#e4e4e7'} />
                            <rect width="12" height="12" x="14" fill={usersActivityScore[user.intId] > 2 ? '#6EE7B7' : '#e4e4e7'} />
                            <rect width="12" height="12" x="28" fill={usersActivityScore[user.intId] > 4 ? '#34D399' : '#e4e4e7'} />
                            <rect width="12" height="12" x="42" fill={usersActivityScore[user.intId] > 6 ? '#10B981' : '#e4e4e7'} />
                            <rect width="12" height="12" x="56" fill={usersActivityScore[user.intId] > 8 ? '#059669' : '#e4e4e7'} />
                            <rect width="12" height="12" x="70" fill={usersActivityScore[user.intId] === 10 ? '#047857' : '#e4e4e7'} />
                          </svg>
                          &nbsp;
                          <span className="text-xs bg-gray-200 rounded-full px-2">
                            <FormattedNumber value={usersActivityScore[user.intId]} minimumFractionDigits="0" maximumFractionDigits="1" />
                          </span>
                        </td>
                      ) : <td />
                    }
                  <td className="px-4 py-3 text-xs text-center">
                    {
                                      user.leftOn > 0
                                        ? (
                                          <span className="px-2 py-1 font-semibold leading-tight text-red-700 bg-red-100 rounded-full">
                                            <FormattedMessage id="app.learningDashboard.usersTable.userStatusOffline" defaultMessage="Offline" />
                                          </span>
                                        )
                                        : (
                                          <span className="px-2 py-1 font-semibold leading-tight text-green-700 bg-green-100 rounded-full">
                                            <FormattedMessage id="app.learningDashboard.usersTable.userStatusOnline" defaultMessage="Online" />
                                          </span>
                                        )
                                  }
                  </td>
                </tr>
              ))
          ) : (
            <tr className="text-gray-700">
              <td colSpan="8" className="px-4 py-3 text-sm text-center">
                <FormattedMessage id="app.learningDashboard.usersTable.noUsers" defaultMessage="No users" />
              </td>
            </tr>
          )}
        </tbody>
      </table>
    );
  }
}

export default injectIntl(UsersTable);<|MERGE_RESOLUTION|>--- conflicted
+++ resolved
@@ -85,13 +85,8 @@
       <table className="w-full whitespace-no-wrap">
         <thead>
           <tr className="text-xs font-semibold tracking-wide text-left text-gray-500 uppercase border-b bg-gray-100">
-<<<<<<< HEAD
             <th className="px-4 py-3 col-text-left">
-              <FormattedMessage id="app.learningDashboard.participantsTable.colParticipant" defaultMessage="Participant" />
-=======
-            <th className="px-4 py-3">
               <FormattedMessage id="app.learningDashboard.user" defaultMessage="User" />
->>>>>>> 7f63a786
               {
                 tab === 'overview'
                   ? (
@@ -120,13 +115,8 @@
             <th className="px-4 py-3 text-center">
               <FormattedMessage id="app.learningDashboard.usersTable.colMessages" defaultMessage="Messages" />
             </th>
-<<<<<<< HEAD
             <th className="px-4 py-3 col-text-left">
-              <FormattedMessage id="app.learningDashboard.participantsTable.colEmojis" defaultMessage="Emojis" />
-=======
-            <th className="px-4 py-3 text-left">
               <FormattedMessage id="app.learningDashboard.usersTable.colEmojis" defaultMessage="Emojis" />
->>>>>>> 7f63a786
             </th>
             <th className="px-4 py-3 text-center">
               <FormattedMessage id="app.learningDashboard.usersTable.colRaiseHands" defaultMessage="Raise Hand" />
@@ -149,13 +139,8 @@
                   : null
               }
             </th>
-<<<<<<< HEAD
-            <th className="px-4 py-3 text-center">
-              <FormattedMessage id="app.learningDashboard.participantsTable.colStatus" defaultMessage="Status" />
-=======
-            <th className="px-4 py-3">
+            <th className="px-4 py-3 text-center">
               <FormattedMessage id="app.learningDashboard.usersTable.colStatus" defaultMessage="Status" />
->>>>>>> 7f63a786
             </th>
           </tr>
         </thead>
