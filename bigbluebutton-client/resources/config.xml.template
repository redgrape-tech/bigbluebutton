<?xml version="1.0" ?>
<config>
    <localeversion suppressWarning="false">0.9.0</localeversion>
    <version>VERSION</version>
    <help url="http://HOST/help.html"/>
    <javaTest url="http://HOST/testjava.html"/>
    <porttest host="HOST" application="video/portTest" timeout="10000"/>    
    <bwMon server="HOST" application="video/bwTest"/>
    <application uri="rtmp://HOST/bigbluebutton" host="http://HOST/bigbluebutton/api/enter"/>
    <language userSelectionEnabled="true" />
    <skinning enabled="true" url="http://HOST/client/branding/css/BBBDefault.css.swf?v=VERSION" />
<<<<<<< HEAD
=======
    <branding logo="logo.png" copyright="&#169; 2016 &lt;u&gt;&lt;a href=&quot;http://www.mconf.org&quot; target=&quot;_blank&quot;&gt;http://www.mconf.org&lt;/a&gt;&lt;/u&gt;" background="" toolbarColor="" toolbarColorAlphas="" />
>>>>>>> a05a7ca6
    <shortcutKeys showButton="true" />
    <browserVersions chrome="CHROME_VERSION" firefox="FIREFOX_VERSION" flash="FLASH_VERSION" java="1.7.0_51" />
    <layout showLogButton="false" defaultLayout="bbb.layout.name.defaultlayout"
            showToolbar="true" showFooter="true" showMeetingName="true" showHelpButton="true" 
<<<<<<< HEAD
            showLogoutWindow="true" showLayoutTools="true" confirmLogout="true"
            showRecordingNotification="true" logoutOnStopRecording="false"/>
=======
            showLogoutWindow="true" showLayoutTools="true" confirmLogout="true" showNetworkMonitor="true" 
            showRecordingNotification="true"/>
>>>>>>> a05a7ca6
    <meeting muteOnStart="false" />
    <breakoutRooms enabled="true" record="false" />
    <logging enabled="true" target="trace" level="info" format="{dateUTC} {time} :: {name} :: [{logLevel}] {message}" uri="http://HOST" logPattern=".*"/>
    <lock disableCamForLockedUsers="false" disableMicForLockedUsers="false" disablePrivateChatForLockedUsers="false" 
          disablePublicChatForLockedUsers="false" lockLayoutForLockedUsers="false" lockOnJoin="true" lockOnJoinConfigurable="false"/>
            
		<modules>
		 
		<module name="ChatModule" url="http://HOST/client/ChatModule.swf?v=VERSION" 
			uri="rtmp://HOST/bigbluebutton" 
			dependsOn="UsersModule"	
			privateEnabled="true"  
			fontSize="12"
			position="top-right"
			baseTabIndex="801"
			colorPickerIsVisible="false"
			maxMessageLength="1024"
		/>

		<module name="UsersModule" url="http://HOST/client/UsersModule.swf?v=VERSION" 
			uri="rtmp://HOST/bigbluebutton" 
			allowKickUser="true"
			enableEmojiStatus="true"
			enableSettingsButton="true"
			baseTabIndex="301"
		/>

		<module name="ScreenshareModule"
			url="http://HOST/client/ScreenshareModule.swf?v=VERSION"
			uri="rtmp://HOST/screenshare"
			showButton="true"
			baseTabIndex="201"
			tryWebRTCFirst="false"
			chromeExtensionKey=""
			help="http://HOST/client/help/screenshare-help.html"
		/>
    
		<module name="PhoneModule" url="http://HOST/client/PhoneModule.swf?v=VERSION" 
			uri="rtmp://HOST/sip" 
			autoJoin="true"
			listenOnlyMode="true"
			forceListenOnly="false"
			presenterShareOnly="false"
			skipCheck="false"
			showButton="true"
			enabledEchoCancel="true"
			useWebRTCIfAvailable="true"
			showPhoneOption="false"
			showMicrophoneHint="true"
			echoTestApp="9196"
			dependsOn="UsersModule"
		/>

		<module name="VideoconfModule" url="http://HOST/client/VideoconfModule.swf?v=VERSION" 
			uri="rtmp://HOST/video"
			dependson = "UsersModule"
			baseTabIndex="401"
			presenterShareOnly = "false"
			controlsForPresenter = "false"
			autoStart = "false"
			skipCamSettingsCheck="false"
			showButton = "true"
			showCloseButton = "true"
			publishWindowVisible = "true"
			viewerWindowMaxed = "false"
			viewerWindowLocation = "top"
			smoothVideo="false"
			applyConvolutionFilter="false"
			convolutionFilter="-1, 0, -1, 0, 6, 0, -1, 0, -1"
			filterBias="0"
			filterDivisor="4"
			displayAvatar = "false"
			focusTalking = "false"
			glowColor = "0x4A931D"
			glowBlurSize = "30.0"
			priorityRatio = "0.67"
		/>
		
		<module name="WhiteboardModule" url="http://HOST/client/WhiteboardModule.swf?v=VERSION" 
			uri="rtmp://HOST/bigbluebutton" 
			dependsOn="PresentModule"
			baseTabIndex="601"
			whiteboardAccess="presenter"
			keepToolbarVisible="false"
		/>
		
		<module name="PollingModule" url="http://HOST/client/PollingModule.swf?v=VERSION" 
			uri="rtmp://HOST/bigbluebutton" 
			dependsOn="PresentModule"
		/>
		
		<module name="PresentModule" url="http://HOST/client/PresentModule.swf?v=VERSION" 
			uri="rtmp://HOST/bigbluebutton" 
			host="http://HOST" 
			showPresentWindow="true"
			showWindowControls="true"
			openExternalFileUploadDialog="false"
			dependsOn="UsersModule"
			baseTabIndex="501"
			maxFileSize="30"
			enableDownload="true"
		/>
		
		<module name="CaptionModule" url="http://HOST/client/CaptionModule.swf?v=VERSION" 
			uri="rtmp://HOST/bigbluebutton" 
			dependsOn="UsersModule"
			maxPasteLength="1024"
			baseTabIndex="701"
		/>

		<module name="LayoutModule" url="http://HOST/client/LayoutModule.swf?v=VERSION"
			uri="rtmp://HOST/bigbluebutton"
			layoutConfig="http://HOST/client/conf/layout.xml"
			enableEdit="true"
		/>

		<module name="SharedNotesModule" url="http://HOST/client/SharedNotesModule.swf?v=VERSION" 
			uri="rtmp://HOST/bigbluebutton"
			refreshDelay="500"
			enableMultipleNotes="true"
			dependsOn="UsersModule"
			position="bottom-left"
			toolbarVisibleByDefault="false"
			showToolbarButton="true"
			fontSize="12"
		/>

<!--
    <module name="NotesModule" url="http://HOST/client/NotesModule.swf?v=VERSION"
      saveURL="http://HOST"
      position="top-left"
    />
    
    <module name="BroadcastModule" url="http://HOST/client/BroadcastModule.swf?v=VERSION"
      uri="rtmp://HOST/bigbluebutton"
      streamsUri="http://HOST/streams.xml"
      position="top-left"
      showStreams="true"
      autoPlay="false"
      dependsOn="UsersModule"
    />
-->
    		
	</modules>
</config><|MERGE_RESOLUTION|>--- conflicted
+++ resolved
@@ -9,21 +9,13 @@
     <application uri="rtmp://HOST/bigbluebutton" host="http://HOST/bigbluebutton/api/enter"/>
     <language userSelectionEnabled="true" />
     <skinning enabled="true" url="http://HOST/client/branding/css/BBBDefault.css.swf?v=VERSION" />
-<<<<<<< HEAD
-=======
     <branding logo="logo.png" copyright="&#169; 2016 &lt;u&gt;&lt;a href=&quot;http://www.mconf.org&quot; target=&quot;_blank&quot;&gt;http://www.mconf.org&lt;/a&gt;&lt;/u&gt;" background="" toolbarColor="" toolbarColorAlphas="" />
->>>>>>> a05a7ca6
     <shortcutKeys showButton="true" />
     <browserVersions chrome="CHROME_VERSION" firefox="FIREFOX_VERSION" flash="FLASH_VERSION" java="1.7.0_51" />
     <layout showLogButton="false" defaultLayout="bbb.layout.name.defaultlayout"
             showToolbar="true" showFooter="true" showMeetingName="true" showHelpButton="true" 
-<<<<<<< HEAD
-            showLogoutWindow="true" showLayoutTools="true" confirmLogout="true"
+            showLogoutWindow="true" showLayoutTools="true" confirmLogout="true" showNetworkMonitor="true"
             showRecordingNotification="true" logoutOnStopRecording="false"/>
-=======
-            showLogoutWindow="true" showLayoutTools="true" confirmLogout="true" showNetworkMonitor="true" 
-            showRecordingNotification="true"/>
->>>>>>> a05a7ca6
     <meeting muteOnStart="false" />
     <breakoutRooms enabled="true" record="false" />
     <logging enabled="true" target="trace" level="info" format="{dateUTC} {time} :: {name} :: [{logLevel}] {message}" uri="http://HOST" logPattern=".*"/>
@@ -54,7 +46,7 @@
 		<module name="ScreenshareModule"
 			url="http://HOST/client/ScreenshareModule.swf?v=VERSION"
 			uri="rtmp://HOST/screenshare"
-			showButton="true"
+			showButton="false"
 			baseTabIndex="201"
 			tryWebRTCFirst="false"
 			chromeExtensionKey=""
@@ -72,7 +64,6 @@
 			enabledEchoCancel="true"
 			useWebRTCIfAvailable="true"
 			showPhoneOption="false"
-			showMicrophoneHint="true"
 			echoTestApp="9196"
 			dependsOn="UsersModule"
 		/>
@@ -140,7 +131,7 @@
 			enableEdit="true"
 		/>
 
-		<module name="SharedNotesModule" url="http://HOST/client/SharedNotesModule.swf?v=VERSION" 
+		<module name="SharedNotesModule" url="http://HOST/client/SharedNotesModule.swf?v=VERSION"
 			uri="rtmp://HOST/bigbluebutton"
 			refreshDelay="500"
 			enableMultipleNotes="true"
