<?xml version="1.0" ?>
<config>
    <localeversion suppressWarning="false">0.9.0</localeversion>
    <version>VERSION</version>
    <help url="http://HOST/help.html"/>
    <javaTest url="http://HOST/testjava.html"/>
    <porttest host="HOST" application="video/portTest" timeout="10000"/>    
    <bwMon server="HOST" application="video/bwTest"/>
    <application uri="rtmp://HOST/bigbluebutton" host="http://HOST/bigbluebutton/api/enter"/>
    <language userSelectionEnabled="true" />
    <skinning enabled="true" url="http://HOST/client/branding/css/BBBDefault.css.swf" />
    <shortcutKeys showButton="true" />
    <browserVersions chrome="CHROME_VERSION" firefox="FIREFOX_VERSION" flash="FLASH_VERSION" java="1.7.0_51" />
    <layout showLogButton="false" defaultLayout="bbb.layout.name.defaultlayout"
            showToolbar="true" showFooter="true" showMeetingName="true" showHelpButton="true" 
            showLogoutWindow="true" showLayoutTools="true" confirmLogout="true"
            showRecordingNotification="true"/>
    <meeting muteOnStart="false" />
    <logging enabled="true" target="trace" level="info" format="{dateUTC} {time} :: {name} :: [{logLevel}] {message}" uri="http://HOST"/>
    <lock disableCamForLockedUsers="false" disableMicForLockedUsers="false" disablePrivateChatForLockedUsers="false" 
          disablePublicChatForLockedUsers="false" lockLayoutForLockedUsers="false" lockOnJoin="true" lockOnJoinConfigurable="false"/>
            
		<modules>
		 
		<module name="ChatModule" url="http://HOST/client/ChatModule.swf?v=VERSION" 
			uri="rtmp://HOST/bigbluebutton" 
			dependsOn="UsersModule"	
			privateEnabled="true"  
			fontSize="12"
			position="top-right"
			baseTabIndex="801"
			colorPickerIsVisible="false"
			maxMessageLength="1024"
		/>

		<module name="UsersModule" url="http://HOST/client/UsersModule.swf?v=VERSION" 
			uri="rtmp://HOST/bigbluebutton" 
			allowKickUser="true"
			enableEmojiStatus="true"
			enableSettingsButton="true"
			enableBreakoutRooms="true"
			baseTabIndex="301"
		/>

		<module name="ScreenshareModule"
			url="http://HOST/client/ScreenshareModule.swf?v=VERSION"
			uri="rtmp://HOST/screenshare"
			showButton="true"
			autoStart="false"
			autoFullScreen="false"
			baseTabIndex="201"
<<<<<<< HEAD
			useWebRTCIfAvailable="false"
			chromeExtensionKey=""
			vertoPort="PORT"
			vertoHostName="HOST.NAME"
			vertoLogin="LOGIN"
			vertoPassword="PASSWORD"
			help="http://HOST/client/screenshare-help.html"
=======
			help="http://HOST/client/help/screenshare-help.html"
>>>>>>> bbc410d2
		/>
    
		<module name="PhoneModule" url="http://HOST/client/PhoneModule.swf?v=VERSION" 
			uri="rtmp://HOST/sip" 
			autoJoin="true"
			listenOnlyMode="true"
			presenterShareOnly="false"
			skipCheck="false"
			showButton="true"
			enabledEchoCancel="true"
			useWebRTCIfAvailable="true"
			showPhoneOption="false"
			echoTestApp="9196"
			dependsOn="UsersModule"
		/>

		<module name="VideoconfModule" url="http://HOST/client/VideoconfModule.swf?v=VERSION" 
			uri="rtmp://HOST/video"
			dependson = "UsersModule"
			baseTabIndex="401"
			presenterShareOnly = "false"
			controlsForPresenter = "false"
			autoStart = "false"
			skipCamSettingsCheck="false"
			showButton = "true"
			showCloseButton = "true"
			publishWindowVisible = "true"
			viewerWindowMaxed = "false"
			viewerWindowLocation = "top"
			smoothVideo="false"
			applyConvolutionFilter="false"
			convolutionFilter="-1, 0, -1, 0, 6, 0, -1, 0, -1"
			filterBias="0"
			filterDivisor="4"
			displayAvatar = "false"
			focusTalking = "false"
			glowColor = "0x4A931D"
			glowBlurSize = "30.0"
			priorityRatio = "0.67"
		/>
		
		<module name="WhiteboardModule" url="http://HOST/client/WhiteboardModule.swf?v=VERSION" 
			uri="rtmp://HOST/bigbluebutton" 
			dependsOn="PresentModule"
			baseTabIndex="601"
			whiteboardAccess="presenter"
			keepToolbarVisible="false"
		/>
		
		<module name="PollingModule" url="http://HOST/client/PollingModule.swf?v=VERSION" 
			uri="rtmp://HOST/bigbluebutton" 
			dependsOn="PresentModule"
		/>
		
		<module name="PresentModule" url="http://HOST/client/PresentModule.swf?v=VERSION" 
			uri="rtmp://HOST/bigbluebutton" 
			host="http://HOST" 
			showPresentWindow="true"
			showWindowControls="true"
			openExternalFileUploadDialog="false"
			dependsOn="UsersModule"
			baseTabIndex="501"
			maxFileSize="30"
		/>
		
		<module name="CaptionModule" url="http://HOST/client/CaptionModule.swf?v=VERSION" 
			uri="rtmp://HOST/bigbluebutton" 
			dependsOn="UsersModule"
			baseTabIndex="701"
		/>

		<module name="LayoutModule" url="http://HOST/client/LayoutModule.swf?v=VERSION"
			uri="rtmp://HOST/bigbluebutton"
			layoutConfig="http://HOST/client/conf/layout.xml"
			enableEdit="false"
		/>

<!--
    <module name="NotesModule" url="http://HOST/client/NotesModule.swf?v=VERSION"
      saveURL="http://HOST"
      position="top-left"
    />
    
    <module name="BroadcastModule" url="http://HOST/client/BroadcastModule.swf?v=VERSION"
      uri="rtmp://HOST/bigbluebutton"
      streamsUri="http://HOST/streams.xml"
      position="top-left"
      showStreams="true"
      autoPlay="false"
      dependsOn="UsersModule"
    />
-->
    		
	</modules>
</config><|MERGE_RESOLUTION|>--- conflicted
+++ resolved
@@ -49,17 +49,13 @@
 			autoStart="false"
 			autoFullScreen="false"
 			baseTabIndex="201"
-<<<<<<< HEAD
 			useWebRTCIfAvailable="false"
 			chromeExtensionKey=""
 			vertoPort="PORT"
 			vertoHostName="HOST.NAME"
 			vertoLogin="LOGIN"
 			vertoPassword="PASSWORD"
-			help="http://HOST/client/screenshare-help.html"
-=======
 			help="http://HOST/client/help/screenshare-help.html"
->>>>>>> bbc410d2
 		/>
     
 		<module name="PhoneModule" url="http://HOST/client/PhoneModule.swf?v=VERSION" 
