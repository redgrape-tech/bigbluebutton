<?xml version="1.0" ?>
<config>
    <localeversion suppressWarning="false">0.9.0</localeversion>
    <version>VERSION</version>
    <help url="http://HOST/help.html"/>
    <javaTest url="http://HOST/testjava.html"/>
    <porttest host="HOST" application="video/portTest" timeout="10000"/>    
    <bwMon server="HOST" application="video/bwTest"/>
    <application uri="rtmp://HOST/bigbluebutton" host="http://HOST/bigbluebutton/api/enter"/>
    <language userSelectionEnabled="true" />
    <skinning enabled="true" url="http://HOST/client/branding/css/BBBDefault.css.swf?v=VERSION" />
    <branding logo="logo.png" copyright="&#169; 2015 &lt;a href=&quot;http://www.mconf.org&quot; target=&quot;_blank&quot;&gt;http://www.mconf.org&lt;/a&gt;" background="" />
    <shortcutKeys showButton="true" />
    <browserVersions chrome="CHROME_VERSION" firefox="FIREFOX_VERSION" flash="FLASH_VERSION" java="1.7.0_51" />
    <layout showLogButton="false" defaultLayout="bbb.layout.name.defaultlayout"
            showToolbar="true" showFooter="true" showMeetingName="true" showHelpButton="true" 
            showLogoutWindow="true" showLayoutTools="true" confirmLogout="true" showNetworkMonitor="true" 
            showRecordingNotification="true"/>
    <meeting muteOnStart="false" />
    <logging enabled="true" target="trace" level="info" format="{dateUTC} {time} :: {name} :: [{logLevel}] {message}" uri="http://HOST"/>
    <lock disableCamForLockedUsers="false" disableMicForLockedUsers="false" disablePrivateChatForLockedUsers="false" 
          disablePublicChatForLockedUsers="false" lockLayoutForLockedUsers="false" lockOnJoin="true" lockOnJoinConfigurable="false"/>
            
		<modules>
		 
		<module name="ChatModule" url="http://HOST/client/ChatModule.swf?v=VERSION" 
			uri="rtmp://HOST/bigbluebutton" 
			dependsOn="UsersModule"	
			privateEnabled="true"  
			fontSize="12"
			position="top-right"
			baseTabIndex="701"
			colorPickerIsVisible="false"
			maxMessageLength="1024"
		/>

		<module name="UsersModule" url="http://HOST/client/UsersModule.swf?v=VERSION" 
			uri="rtmp://HOST/bigbluebutton" 
			allowKickUser="true"
			enableEmojiStatus="true"
			enableSettingsButton="true"
			baseTabIndex="301"
		/>

		
		<module name="DeskShareModule" 
			url="http://HOST/client/DeskShareModule.swf?v=VERSION" 
			uri="rtmp://HOST/deskShare"
			publishURI="HOST"
			useTLS="false"
			showButton="true"
			autoStart="false"
			autoFullScreen="false"
			baseTabIndex="201"
		/>
		
		<module name="PhoneModule" url="http://HOST/client/PhoneModule.swf?v=VERSION" 
			uri="rtmp://HOST/sip" 
			autoJoin="true"
			listenOnlyMode="true"
			forceListenOnly="false"
			presenterShareOnly="false"
			skipCheck="false"
			showButton="true"
			enabledEchoCancel="true"
			useWebRTCIfAvailable="true"
			showPhoneOption="false"
			showMicrophoneHint="true"
			echoTestApp="9196"
			dependsOn="UsersModule"
		/>

		<module name="VideoconfModule" url="http://HOST/client/VideoconfModule.swf?v=VERSION" 
			uri="rtmp://HOST/video"
			dependson = "UsersModule"
			presenterShareOnly = "false"
			controlsForPresenter = "false"
			autoStart = "false"
			skipCamSettingsCheck="false"
			showButton = "true"
			showCloseButton = "true"
			publishWindowVisible = "true"
			viewerWindowMaxed = "false"
			viewerWindowLocation = "top"
			smoothVideo="false"
			applyConvolutionFilter="false"
			convolutionFilter="-1, 0, -1, 0, 6, 0, -1, 0, -1"
			filterBias="0"
			filterDivisor="4"
			displayAvatar = "false"
			focusTalking = "false"
			glowColor = "0x4A931D"
			glowBlurSize = "30.0"	
			priorityRatio = "0.67"
		/>
		
		<module name="WhiteboardModule" url="http://HOST/client/WhiteboardModule.swf?v=VERSION" 
			uri="rtmp://HOST/bigbluebutton" 
			dependsOn="PresentModule"
			baseTabIndex="601"
			whiteboardAccess="presenter"
			keepToolbarVisible="false"
		/>
<<<<<<< HEAD
		
		<module name="PollingModule" url="http://HOST/client/PollingModule.swf?v=VERSION" 
			uri="rtmp://HOST/bigbluebutton" 
			dependsOn="PresentModule"
		/>
		
=======

>>>>>>> 15acb57b
		<module name="PresentModule" url="http://HOST/client/PresentModule.swf?v=VERSION" 
			uri="rtmp://HOST/bigbluebutton" 
			host="http://HOST" 
			showPresentWindow="true"
			showWindowControls="true"
			openExternalFileUploadDialog="false"
			dependsOn="UsersModule"
			baseTabIndex="501"
			maxFileSize="30"
		/>

		<module name="LayoutModule" url="http://HOST/client/LayoutModule.swf?v=VERSION"
			uri="rtmp://HOST/bigbluebutton"
			layoutConfig="http://HOST/client/conf/layout.xml"
			enableEdit="true"
		/>

		<module name="SharedNotesModule" url="SharedNotesModule.swf?v=VERSION" 
			uri="rtmp://HOST/bigbluebutton"
			refreshDelay="500"
			enableMultipleNotes="true"
			dependsOn="UsersModule"
			position="bottom-left"
		/>
	</modules>
</config><|MERGE_RESOLUTION|>--- conflicted
+++ resolved
@@ -90,7 +90,7 @@
 			displayAvatar = "false"
 			focusTalking = "false"
 			glowColor = "0x4A931D"
-			glowBlurSize = "30.0"	
+			glowBlurSize = "30.0"
 			priorityRatio = "0.67"
 		/>
 		
@@ -101,16 +101,12 @@
 			whiteboardAccess="presenter"
 			keepToolbarVisible="false"
 		/>
-<<<<<<< HEAD
 		
 		<module name="PollingModule" url="http://HOST/client/PollingModule.swf?v=VERSION" 
 			uri="rtmp://HOST/bigbluebutton" 
 			dependsOn="PresentModule"
 		/>
 		
-=======
-
->>>>>>> 15acb57b
 		<module name="PresentModule" url="http://HOST/client/PresentModule.swf?v=VERSION" 
 			uri="rtmp://HOST/bigbluebutton" 
 			host="http://HOST" 
@@ -121,6 +117,22 @@
 			baseTabIndex="501"
 			maxFileSize="30"
 		/>
+
+<!--
+		<module name="VideodockModule" url="http://HOST/client/VideodockModule.swf?v=VERSION"
+			uri="rtmp://HOST/bigbluebutton" 
+			dependsOn="VideoconfModule, UsersModule"
+			autoDock="true"
+			showControls="true"
+			maximizeWindow="false"
+			position="bottom-right"
+			width="172"
+			height="179"
+			layout="smart"
+			oneAlwaysBigger="false"
+			baseTabIndex="401"
+		/>
+-->
 
 		<module name="LayoutModule" url="http://HOST/client/LayoutModule.swf?v=VERSION"
 			uri="rtmp://HOST/bigbluebutton"
@@ -135,5 +147,22 @@
 			dependsOn="UsersModule"
 			position="bottom-left"
 		/>
+
+<!--
+    <module name="NotesModule" url="http://HOST/client/NotesModule.swf?v=VERSION"
+      saveURL="http://HOST"
+      position="top-left"
+    />
+    
+    <module name="BroadcastModule" url="http://HOST/client/BroadcastModule.swf?v=VERSION"
+      uri="rtmp://HOST/bigbluebutton"
+      streamsUri="http://HOST/streams.xml"
+      position="top-left"
+      showStreams="true"
+      autoPlay="false"
+      dependsOn="UsersModule"
+    />
+-->
+    		
 	</modules>
 </config>