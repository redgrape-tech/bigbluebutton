--- conflicted
+++ resolved
@@ -56,13 +56,6 @@
 			uri="rtmp://HOST/screenshare"
 			showButton="true"
 			baseTabIndex="201"
-<<<<<<< HEAD
-
-			tryWebRTCFirst="false"
-			chromeExtensionLink=""
-			chromeExtensionKey=""
-=======
->>>>>>> b069eed0
 			help="http://HOST/client/help/screenshare-help.html"
 		/>
     
