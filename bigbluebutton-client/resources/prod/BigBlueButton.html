--- conflicted
+++ resolved
@@ -44,12 +44,9 @@
     <script src="lib/bbb_blinker.js" language="javascript"></script>
     <script src="lib/bbb_deskshare.js" language="javascript"></script>
     <script src="lib/bbb_api_bridge.js" language="javascript"></script>
-<<<<<<< HEAD
     <script src="lib/sip-0.6.1.js" language="javascript"></script> 
     <script src="lib/bbb_webrtc_bridge_sip.js" language="javascript"></script> 
-=======
     <script src="lib/deployJava.js" language="javascript"></script>
->>>>>>> c1816eb8
     <script>
       window.chatLinkClicked = function(url) {
         window.open(url, '_blank');
@@ -59,14 +56,11 @@
   </head>
 
   <body>
-<<<<<<< HEAD
 <div>
 <audio id="remote-media" autoplay="autoplay"></audio>
 </div>
 
-=======
     <div id="deployJavaPluginContainer" style="visibility:hidden; height:0px; "></div>
->>>>>>> c1816eb8
     <div id="content">
       <div id="altFlash">
         <a href="http://www.adobe.com/go/getflashplayer">
