--- conflicted
+++ resolved
@@ -1,4 +1,3 @@
-<<<<<<< HEAD
 <!DOCTYPE html PUBLIC "-//W3C//DTD XHTML 1.0 Strict//EN" "http://www.w3.org/TR/xhtml1/DTD/xhtml1-strict.dtd">
 <html xmlns="http://www.w3.org/1999/xhtml" lang="en" xml:lang="en">
   <head>
@@ -44,6 +43,8 @@
     <script src="lib/bbb_blinker.js" language="javascript"></script>
     <script src="lib/bbb_deskshare.js" language="javascript"></script>
     <script src="lib/bbb_api_bridge.js" language="javascript"></script>
+    <script src="lib/diff_match_patch_uncompressed.js" language="javascript"></script>
+	<script src="lib/shared_notes.js" language="javascript"></script>
     <script>
       window.chatLinkClicked = function(url) {
         window.open(url, '_blank');
@@ -84,51 +85,4 @@
             }
     });
   </script>
-</html>
-=======
-<!DOCTYPE html PUBLIC "-//W3C//DTD XHTML 1.0 Strict//EN" "http://www.w3.org/TR/xhtml1/DTD/xhtml1-strict.dtd">
-<html xmlns="http://www.w3.org/1999/xhtml" lang="en" xml:lang="en">
-        <head>
-                <title></title>
-                <meta http-equiv="Content-Type" content="text/html; charset=iso-8859-1" />
-                <style type="text/css" media="screen">
-                        html, body, #content    { height:100%; }
-                        body                                    { margin:0; padding:0; overflow:hidden; }
-                        #altContent                             { /* style alt content */ }
-                </style>
-                <script type="text/javascript" src="swfobject/swfobject.js"></script>
-                <script type="text/javascript">
-                        swfobject.registerObject("BigBlueButton", "10.3.0", "expressInstall.swf");
-                </script>
-                <script src="lib/jquery-1.5.1.min.js" language="javascript"></script>
-                <script src="lib/bigbluebutton.js" language="javascript"></script>
-                <script src="lib/bbb_localization.js" language="javascript"></script>
-                <script src="lib/bbb_blinker.js" language="javascript"></script>
-                <script src="lib/bbb_deskshare.js" language="javascript"></script>
-				<!-- Shared Noted javascript files. Uncomment for shared notes module -->
-				<script src="lib/diff_match_patch_uncompressed.js" language="javascript"></script>
-				<script src="lib/shared_notes.js" language="javascript"></script>
-        </head>
-        <body>
-                <div id="content">
-                        <object classid="clsid:D27CDB6E-AE6D-11cf-96B8-444553540000" width="100%" height="100%" id="BigBlueButton" name="BigBlueButton" align="middle">
-                                <param name="movie" value="BigBlueButton.swf?v=VERSION" />
-                                <param name="quality" value="high" />
-                                <param name="allowfullscreen" value="true" />
-                                <param name="bgcolor" value="#869ca7" />
-                                <!--[if !IE]>-->
-                                <object type="application/x-shockwave-flash" data="BigBlueButton.swf?v=VERSION" width="100%" height="100%" align="middle">
-                                        <param name="quality" value="high" />
-                                        <param name="bgcolor" value="#869ca7" />
-                                <!--<![endif]-->
-                                        <a href="http://www.adobe.com/go/getflashplayer">
-                                                <img src="http://www.adobe.com/images/shared/download_buttons/get_flash_player.gif" alt="Get Adobe Flash player" />
-                                        </a>
-                                <!--[if !IE]>-->
-                                </object>
-                                <!--<![endif]-->
-                        </object>
-                </div>
-        </body>
-</html>
->>>>>>> d09bb232
+</html>