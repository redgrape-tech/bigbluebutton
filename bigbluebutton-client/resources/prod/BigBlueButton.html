<!DOCTYPE html PUBLIC "-//W3C//DTD XHTML 1.0 Strict//EN" "http://www.w3.org/TR/xhtml1/DTD/xhtml1-strict.dtd">
<html xmlns="http://www.w3.org/1999/xhtml" lang="en" xml:lang="en">
  <head>
    <title></title>
    <meta http-equiv="Content-Type" content="text/html; charset=iso-8859-1" />
    <style type="text/css" media="screen">
      html, body, #content    { height:100%; }
      body                                    { margin:0; padding:0; overflow:hidden; }
      #altContent                             { /* style alt content */ }
      .visually-hidden {
        position: absolute !important;
        clip: rect(1px 1px, 1px, 1px);
        clip: rect(1px, 1px, 1px, 1px);
        padding: 0 !important;
        border: 0 !important;
        height: 1px !important;
        width: 1px !important;
        overflow: hidden;
      }
    </style>
    
    <script type="text/javascript" src="swfobject/swfobject.js"></script>
    <script type="text/javascript">
      //swfobject.registerObject("BigBlueButton", "11", "expressInstall.swf");
      var flashvars = {};
      var params = {};
      params.quality = "high";
      params.bgcolor = "#869ca7";
      params.allowfullscreen = "true";
      params.wmode = "window";
      params.allowscriptaccess = "true";
      params.seamlesstabbing = "true";
      var attributes = {};
      attributes.id = "BigBlueButton";
      attributes.name = "BigBlueButton";
      attributes.align = "middle";
      attributes.tabIndex = 0;
      swfobject.embedSWF("BigBlueButton.swf?v=VERSION", "altFlash", "100%", "100%", "11.0.0", "expressInstall.swf", flashvars, params, attributes);
    </script>
<<<<<<< HEAD
    <script src="lib/jquery-1.5.1.min.js?v=VERSION" language="javascript"></script>
    <script src="lib/bbblogger.js?v=VERSION" language="javascript"></script>
    <script src="lib/bigbluebutton.js?v=VERSION" language="javascript"></script>
    <script src="lib/bbb_localization.js?v=VERSION" language="javascript"></script>
    <script src="lib/bbb_blinker.js?v=VERSION" language="javascript"></script>
    <script src="lib/bbb_deskshare.js?v=VERSION" language="javascript"></script>
    <script src="lib/bbb_api_bridge.js?v=VERSION" language="javascript"></script>
    <script src="lib/sip.js?v=VERSION" language="javascript"></script> 
    <script src="lib/bbb_webrtc_bridge_sip.js?v=VERSION" language="javascript"></script> 
=======
    <script src="lib/jquery-1.5.1.min.js" language="javascript"></script>
    <script src="lib/bbblogger.js" language="javascript"></script>
    <script src="lib/bigbluebutton.js" language="javascript"></script>
    <script src="lib/bbb_localization.js" language="javascript"></script>
    <script src="lib/bbb_blinker.js" language="javascript"></script>
    <script src="lib/bbb_deskshare.js" language="javascript"></script>
    <script src="lib/bbb_api_bridge.js" language="javascript"></script>
    <script src="lib/sip-0.6.1.js" language="javascript"></script> 
    <script src="lib/bbb_webrtc_bridge_sip.js" language="javascript"></script> 
    <script src="lib/deployJava.js" language="javascript"></script>
>>>>>>> 94f813f1
    <script>
      window.chatLinkClicked = function(url) {
        window.open(url, '_blank');
        window.focus();
      }
    </script>
  </head>

  <body>
<div>
<audio id="remote-media" autoplay="autoplay"></audio>
</div>

    <div id="deployJavaPluginContainer" style="visibility:hidden; height:0px; "></div>
    <div id="content">
      <div id="altFlash">
        <a href="http://www.adobe.com/go/getflashplayer">
          <img src="http://www.adobe.com/images/shared/download_buttons/get_flash_player.gif" alt="Get Adobe Flash player" />
        </a>
      </div>
    </div>
    <button id="enterFlash" type="button" class="visually-hidden" onclick="startFlashFocus();" value="Click to focus the client"/>
    <div id="notifications" aria-live="polite" role="region" aria-label="Chat Notifications"></div>
  </body>
  
  <script type="text/javascript">
    // Work around pixel alignment bug with Chrome 21 on Mac.
    // See: http://code.google.com/p/bigbluebutton/issues/detail?id=1294
    var objs = $('object');
    objs.each(function(i, o) {
            var o = $(o);
            var top = o.offset().top;
            var left = o.offset().left;
            var roundtop = Math.round(top);
            var roundleft = Math.round(left);
            o.css("position", "relative");
            if (roundtop === top) {
            } else {
                    o.css("top", roundtop - top);
            }
            if (roundleft === left) {
            } else {
                    o.css("left", roundleft - left);
            }
    });
  </script>
</html><|MERGE_RESOLUTION|>--- conflicted
+++ resolved
@@ -17,9 +17,14 @@
         width: 1px !important;
         overflow: hidden;
       }
+
+      #deployJavaPlugin {
+        display : none;
+      }
     </style>
     
     <script type="text/javascript" src="swfobject/swfobject.js"></script>
+    <script src="lib/deployJava.js?v=VERSION" language="javascript"></script>
     <script type="text/javascript">
       //swfobject.registerObject("BigBlueButton", "11", "expressInstall.swf");
       var flashvars = {};
@@ -37,7 +42,6 @@
       attributes.tabIndex = 0;
       swfobject.embedSWF("BigBlueButton.swf?v=VERSION", "altFlash", "100%", "100%", "11.0.0", "expressInstall.swf", flashvars, params, attributes);
     </script>
-<<<<<<< HEAD
     <script src="lib/jquery-1.5.1.min.js?v=VERSION" language="javascript"></script>
     <script src="lib/bbblogger.js?v=VERSION" language="javascript"></script>
     <script src="lib/bigbluebutton.js?v=VERSION" language="javascript"></script>
@@ -47,18 +51,6 @@
     <script src="lib/bbb_api_bridge.js?v=VERSION" language="javascript"></script>
     <script src="lib/sip.js?v=VERSION" language="javascript"></script> 
     <script src="lib/bbb_webrtc_bridge_sip.js?v=VERSION" language="javascript"></script> 
-=======
-    <script src="lib/jquery-1.5.1.min.js" language="javascript"></script>
-    <script src="lib/bbblogger.js" language="javascript"></script>
-    <script src="lib/bigbluebutton.js" language="javascript"></script>
-    <script src="lib/bbb_localization.js" language="javascript"></script>
-    <script src="lib/bbb_blinker.js" language="javascript"></script>
-    <script src="lib/bbb_deskshare.js" language="javascript"></script>
-    <script src="lib/bbb_api_bridge.js" language="javascript"></script>
-    <script src="lib/sip-0.6.1.js" language="javascript"></script> 
-    <script src="lib/bbb_webrtc_bridge_sip.js" language="javascript"></script> 
-    <script src="lib/deployJava.js" language="javascript"></script>
->>>>>>> 94f813f1
     <script>
       window.chatLinkClicked = function(url) {
         window.open(url, '_blank');
@@ -72,7 +64,6 @@
 <audio id="remote-media" autoplay="autoplay"></audio>
 </div>
 
-    <div id="deployJavaPluginContainer" style="visibility:hidden; height:0px; "></div>
     <div id="content">
       <div id="altFlash">
         <a href="http://www.adobe.com/go/getflashplayer">
