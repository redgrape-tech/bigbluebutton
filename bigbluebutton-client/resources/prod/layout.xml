--- conflicted
+++ resolved
@@ -4,12 +4,12 @@
     <window name="NotesWindow" hidden="true" width="0.7" height="1" x="0" y="0" draggable="false" resizable="false"/>
     <window name="BroadcastWindow" hidden="true" draggable="false" resizable="false"/>
     <window name="PresentationWindow" width="0.5137481910274964" height="0.9946808510638298" x="0.18017366136034732" y="0" />
-    <window name="VideoDock" width="0.3031837916063676" height="0.41255006675567424" minWidth="-1" x="0.6968162083936325" y="0.582109479305741" draggable="true" resizable="true" order="-1"/>
-    <window name="ChatWindow" width="0.3031837916063676" height="0.5767690253671562" minWidth="-1" x="0.6968162083936325" y="0" draggable="true" resizable="true" order="-1"/>
+    <window name="VideoDock" width="0.3031837916063676" height="0.41255006675567424" x="0.6968162083936325" y="0.582109479305741" />
+    <window name="ChatWindow" width="0.3031837916063676" height="0.5767690253671562" x="0.6968162083936325" y="0" />
     <window name="UsersWindow" width="0.1772793053545586" height="0.6795212765957446" x="0" y="0" minWidth="280" />
     <window name="ViewersWindow" width="0.1772793053545586" height="0.33643617021276595" x="0" y="0" />
     <window name="ListenersWindow" width="0.1772793053545586" height="0.33643617021276595" x="0" y="0.34308510638297873" />
-    <window name="SharedNotesWindow" width="0.1772793053545586" height="0.30851063829787234" minWidth="280" x="0" y="0.6875" draggable="true" resizable="true" order="2"/>
+    <window name="SharedNotesWindow" width="0.1772793053545586" height="0.30851063829787234" minWidth="280" x="0" y="0.6875" />
   </layout>
   <layout name="bbb.layout.name.videochat">
     <window name="NotesWindow" hidden="true" width="0.7" height="1" x="0" y="0" draggable="false" resizable="false"/>
@@ -20,7 +20,7 @@
     <window name="UsersWindow" minimized="true" hidden="true" order="2"/>
     <window name="ViewersWindow" hidden="true" draggable="false" resizable="false" />
     <window name="ListenersWindow" hidden="true" draggable="false" resizable="false"/>
-    <window name="SharedNotesWindow" hidden="true" order="-1"/>
+    <window name="SharedNotesWindow" hidden="true" />
   </layout>
   <layout name="bbb.layout.name.webcamsfocus">
     <window name="NotesWindow" hidden="true" width="0.7" height="1" x="0" y="0" draggable="false" resizable="false"/>
@@ -29,7 +29,7 @@
     <window name="ChatWindow" width="0.3393632416787265" height="0.5305851063829787" x="0.658465991316932" y="0" />
     <window name="UsersWindow" hidden="true" />
     <window name="PresentationWindow" width="0.34008683068017365" height="0.4601063829787234" x="0.658465991316932" y="0.535904255319149" />
-    <window name="SharedNotesWindow" hidden="true" order="-1"/>
+    <window name="SharedNotesWindow" hidden="true" />
   </layout>
   <layout name="bbb.layout.name.presentfocus">
     <window name="NotesWindow" hidden="true" width="0.7" height="1" x="0" y="0" draggable="false" resizable="false"/>
@@ -38,7 +38,7 @@
     <window name="VideoDock" width="0.2923611111111111" height="0.4640957446808511" x="0.7048611111111112" y="0.535904255319149" />
     <window name="PresentationWindow" width="0.7027777777777777" height="0.9986702127659575" x="0" y="0" />
     <window name="ChatWindow" width="0.2923611111111111" height="0.5305851063829787" x="0.7048611111111112" y="0" />
-    <window name="SharedNotesWindow" hidden="true" order="-1"/>
+    <window name="SharedNotesWindow" hidden="true" />
   </layout>
   <layout name="bbb.layout.name.lectureassistant">
     <window name="NotesWindow" hidden="true" width="0.7" height="1" x="0" y="0" draggable="false" resizable="false"/>
@@ -46,12 +46,8 @@
     <window name="ChatWindow" width="0.4597222222222222" height="0.9958677685950413" x="0.2263888888888889" y="0" />
     <window name="UsersWindow" width="0.22152777777777777" height="0.9958677685950413" x="0" y="0" minWidth="280" />
     <window name="PresentationWindow" width="0.3104166666666667" height="0.5537190082644629" x="0.6895833333333333" y="0" />
-<<<<<<< HEAD
     <window name="VideoDock" width="0.30972222222222223" height="0.4357198347107438" x="0.6902777777777778" y="0.558870523415978" />
-=======
-    <window name="VideoDock" width="0.30972222222222223" height="0.4256198347107438" x="0.6902777777777778" y="0.568870523415978" />
-    <window name="SharedNotesWindow" hidden="true" order="-1"/>
->>>>>>> d712b886
+    <window name="SharedNotesWindow" hidden="true" />
   </layout>	
   <layout name="bbb.layout.name.lecture">
     <window name="NotesWindow" hidden="true" width="0.7" height="1" x="0" y="0" draggable="false" resizable="false"/>
@@ -60,7 +56,7 @@
     <window name="VideoDock" width="0.2923611111111111" height="0.4640957446808511" x="0.7048611111111112" y="0.535904255319149" />
     <window name="PresentationWindow" width="0.7027777777777777" height="0.9986702127659575" x="0" y="0" />
     <window name="ChatWindow" width="0.2923611111111111" height="0.5305851063829787" x="0.7048611111111112" y="0" />
-    <window name="SharedNotesWindow" hidden="true" order="-1"/>
+    <window name="SharedNotesWindow" hidden="true" />
   </layout>	
   <layout name="bbb.layout.name.lecture" role="presenter">
     <window name="NotesWindow" hidden="true" width="0.7" height="1" x="0" y="0" draggable="false" resizable="false"/>
@@ -69,7 +65,7 @@
     <window name="UsersWindow" hidden="true" />
     <window name="PresentationWindow" maximized="true" />
     <window name="VideoDock" hidden="true" />
-    <window name="SharedNotesWindow" hidden="true" order="-1"/>
+    <window name="SharedNotesWindow" hidden="true" />
   </layout>	
   <layout name="bbb.layout.name.lecture" role="moderator">
     <window name="NotesWindow" hidden="true" width="0.7" height="1" x="0" y="0" draggable="false" resizable="false"/>
@@ -78,7 +74,7 @@
     <window name="UsersWindow" width="0.22152777777777777" height="0.9944903581267218" x="0" y="0" minWidth="280" />
     <window name="PresentationWindow" width="0.3104166666666667" height="0.5537190082644629" x="0.6895833333333333" y="0" />
     <window name="VideoDock" width="0.30972222222222223" height="0.4256198347107438" x="0.6902777777777778" y="0.568870523415978" />
-    <window name="SharedNotesWindow" hidden="true" order="-1"/>
+    <window name="SharedNotesWindow" hidden="true" />
   </layout>	
 <!--
   <layout name="Users">
