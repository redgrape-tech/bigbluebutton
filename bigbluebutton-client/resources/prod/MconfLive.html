--- conflicted
+++ resolved
@@ -22,11 +22,7 @@
         display : none;
       }
     </style>
-<<<<<<< HEAD
 
-=======
-    
->>>>>>> 91f4fd84
     <script src="lib/bbb_blinker.js?v=VERSION" language="javascript"></script>
     <script type="text/javascript" src="swfobject/swfobject.js"></script>
     <script type="text/javascript">
@@ -50,6 +46,7 @@
       params.bgcolor = "#869ca7";
       params.allowfullscreen = "true";
       params.allowfullscreeninteractive = "true";
+
       if (ffHangWorkaround()) {
         console.log("Applying Firefox Flash hang workaround");
 	// wmode = opaque causes button clicks to be sometimes unresponsive,
@@ -67,14 +64,9 @@
       attributes.name = "BigBlueButton";
       attributes.align = "middle";
       attributes.tabIndex = 0;
-<<<<<<< HEAD
 
       // In Chrome 56 Google started blocking Flash by default so we force the SWF to
       // be loaded in the DOM rather than relying on the SWFObject code to detect
-=======
-      // In Chrome 56 Google started blocking Flash by default so we force the SWF to 
-      // be loaded in the DOM rather than relying on the SWFObject code to detect 
->>>>>>> 91f4fd84
       // Flash because it can't.
       var browserInfo = determineBrowser();
       if (browserInfo && browserInfo[0] === "Chrome") {
@@ -88,11 +80,7 @@
       } else {
         swfobject.embedSWF("BigBlueButton.swf?v=VERSION", "altFlash", "100%", "100%", "11.0.0", "expressInstall.swf", flashvars, params, attributes, embedCallback);
       }
-<<<<<<< HEAD
 
-=======
-      
->>>>>>> 91f4fd84
       function embedCallback(e) {
         // Work around pixel alignment bug with Chrome 21 on Mac.
         // See: http://code.google.com/p/bigbluebutton/issues/detail?id=1294
@@ -120,7 +108,6 @@
     <script src="lib/bbblogger.js?v=VERSION" language="javascript"></script>
     <script src="lib/bigbluebutton.js?v=VERSION" language="javascript"></script>
     <script src="lib/bbb_localization.js?v=VERSION" language="javascript"></script>
-<<<<<<< HEAD
     <script src="lib/bbb_screenshare.js" language="javascript"></script>
 
     <!--<script src="lib/jquery.mobile.min.js" language="javascript"></script>-->
@@ -135,9 +122,6 @@
     <script src="lib/Screen-Capturing.js" language="javascript"></script>
     <script src="lib/verto_extension.js" language="javascript"></script>
 
-=======
-    <script src="lib/bbb_deskshare.js?v=VERSION" language="javascript"></script>
->>>>>>> 91f4fd84
     <script src="lib/bbb_api_bridge.js?v=VERSION" language="javascript"></script>
     <script src="lib/sip.js?v=VERSION" language="javascript"></script>
     <script src="lib/bbb_webrtc_bridge_sip.js?v=VERSION" language="javascript"></script>
@@ -153,55 +137,8 @@
     </script>
     <script type="text/javascript">
       window.onload = function() {
-<<<<<<< HEAD
-        var checkRequest = $.ajax({
-           dataType: 'json',
-           url: '/html5client/check'
-        });
-        checkRequest.done(function(data) {
-          if(typeof data.html5clientStatus !== "undefined" && data.html5clientStatus === "running" && document.getElementById('html5Section') != null) {
-            document.getElementById('html5Section').style.display='inherit';
-          }
-        });
-
         if (fillContent) fillContent();
       };
-
-      function html5() {
-        // no Flash detected on the client
-        var originalPath, enterRequest, authToken, meetingId, userId;
-        originalPath = document.location.pathname;
-
-        // use the enter api to detect the meetingid, userid and authToken
-        // and reuse them to join via the HTML5 client
-        enterRequest = $.ajax({
-           dataType: 'json',
-           url: '/bigbluebutton/api/enter' + document.location.search
-        });
-
-        enterRequest.done(function(enterData) {
-          meetingId = enterData.response.meetingID;
-          userId = enterData.response.externUserID;
-          authToken = enterData.response.authToken;
-
-          if ((meetingId != null) && (userId != null) && (authToken != null)) {
-            // redirect to the html5 client with the received info
-            // format <IP>/html5client/<meetingId>/<userId>/<authToken>
-            document.location.pathname = "/html5client/join/"+meetingId+"/"+userId+"/"+authToken;
-          } else {
-            // go back to the redirection page
-            document.location.pathname = originalPath;
-          }
-        });
-
-        enterRequest.fail(function(enterData, textStatus, errorThrown){
-          BBBLog.debug("Enter request failed");
-        });
-      }
-=======
-        if (fillContent) fillContent();
-      };
->>>>>>> 91f4fd84
     </script>
   </head>
 
