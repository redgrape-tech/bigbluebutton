--- conflicted
+++ resolved
@@ -1,6 +1,8 @@
 function startApplet(IP, roomNumber, fullScreen, useSVC2)
 {
-<<<<<<< HEAD
+        console.log("isJavaEnabled? " + isJavaEnabled());
+        console.log("isJavaVersionAppropriateForDeskshare? " + isJavaVersionAppropriateForDeskshare());
+
         var div = document.createElement("div");
         div.id = "deskshare";
 
@@ -17,25 +19,6 @@
                         "<param name=\"permissions\" value=\"all-permissions\"/>" +
                 "</applet>";
         document.body.appendChild(div);
-=======
-        console.log("isJavaEnabled? " + isJavaEnabled());
-        console.log("isJavaVersionAppropriateForDeskshare? " + isJavaVersionAppropriateForDeskshare());
-
-        var iframe = document.createElement("iframe");
-        iframe.id = "iframe";
-        document.body.appendChild(iframe);
-        frames[frames.length - 1].document.write(
-                "<applet code=\"org.bigbluebutton.deskshare.client.DeskShareApplet.class\"" +
-                        "id=\"DeskShareApplet\" width=\"0\" height=\"1\" archive=\"bbb-deskshare-applet-0.8.1.jar\">" +
-                "<param name=\"ROOM\" value=\"" + roomNumber  + "\"/>" +
-                "<param name=\"IP\" value=\"" + IP + "\"/>" +
-                "<param name=\"PORT\" value=\"9123\"/>" +
-                "<param name=\"SCALE\" value=\"0.8\"/>" +
-                "<param name=\"FULL_SCREEN\" value=\"" + fullScreen + "\"/>" +
-                "<param name=\"SVC2\" value=\"" + useSVC2 + "\"/>" +
-                "<param name=\"permissions\" value=\"all-permissions\"/>" +
-        "</applet>"
-     );
 
     var attributes = {
             code: 'org.bigbluebutton.deskshare.client.DeskShareApplet.class',
@@ -52,7 +35,6 @@
             SVC2: useSVC2,
             permissions: 'all-permissions' };
     var version = '1.7.0_51';
->>>>>>> c1816eb8
 }
 
 function removeFrame () {
