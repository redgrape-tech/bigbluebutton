
var userID, callerIdName=null, conferenceVoiceBridge, userAgent=null, userMicMedia, userWebcamMedia, currentSession=null, callTimeout, callActive, callICEConnected, iceConnectedTimeout, callFailCounter, callPurposefullyEnded, uaConnected, transferTimeout, iceGatheringTimeout;
var inEchoTest = true;

function webRTCCallback(message) {
	switch (message.status) {
		case 'failed':
			if (message.errorcode !== 1004) {
				message.cause = null;
			}
			BBB.webRTCCallFailed(inEchoTest, message.errorcode, message.cause);
			break;
		case 'ended':
			BBB.webRTCCallEnded(inEchoTest);
			break;
		case 'started':
			BBB.webRTCCallStarted(inEchoTest);
			break;
		case 'connecting':
			BBB.webRTCCallConnecting(inEchoTest);
			break;
		case 'waitingforice':
			BBB.webRTCCallWaitingForICE(inEchoTest);
			break;
		case 'transferring':
			BBB.webRTCCallTransferring(inEchoTest);
			break;
		case 'mediarequest':
			BBB.webRTCMediaRequest();
			break;
		case 'mediasuccess':
			BBB.webRTCMediaSuccess();
			break;
		case 'mediafail':
			BBB.webRTCMediaFail();
			break;
	}
}

function callIntoConference(voiceBridge, callback, isListenOnly) {
	// root of the call initiation process from the html5 client
	// Flash will not pass in the listen only field. For html5 it is optional. Assume NOT listen only if no state passed
	if (isListenOnly == null) {
		isListenOnly = false;
	}
	// reset callerIdName
	callerIdName = null;
	if (!callerIdName) {
		BBB.getMyUserInfo(function(userInfo) {
			console.log("User info callback [myUserID=" + userInfo.myUserID
				+ ",myUsername=" + userInfo.myUsername + ",myAvatarURL=" + userInfo.myAvatarURL
				+ ",myRole=" + userInfo.myRole + ",amIPresenter=" + userInfo.amIPresenter
				+ ",dialNumber=" + userInfo.dialNumber + ",voiceBridge=" + userInfo.voiceBridge
				+ ",isListenOnly=" + isListenOnly + "].");
			userID = userInfo.myUserID;
			callerIdName = userInfo.myUserID + "-bbbID-" + userInfo.myUsername;
			if (isListenOnly) {
				//prepend the callerIdName so it is recognized as a global audio user
				callerIdName = "GLOBAL_AUDIO_" + callerIdName;
			}
			conferenceVoiceBridge = userInfo.voiceBridge
			if (voiceBridge === "9196") {
				voiceBridge = voiceBridge + conferenceVoiceBridge;
			} else {
				voiceBridge = conferenceVoiceBridge;
			}
			console.log(callerIdName);
			webrtc_call(callerIdName, voiceBridge, callback, isListenOnly);
		});
	} else {
		if (voiceBridge === "9196") {
			voiceBridge = voiceBridge + conferenceVoiceBridge;
		} else {
			voiceBridge = conferenceVoiceBridge;
		}
		webrtc_call(callerIdName, voiceBridge, callback, isListenOnly);
	}
}

function joinWebRTCVoiceConference() {
<<<<<<< HEAD
	console.log("Joining to the voice conference directly");
	inEchoTest = false;
	callIntoConference(conferenceVoiceBridge, webRTCCallback);
=======
	console.log("Joining to the voice conference");
	var callback = function(message) {
		switch (message.status) {
			case 'failed':
				BBB.webRTCConferenceCallFailed(message.errorcode);
				break;
			case 'ended':
				BBB.webRTCConferenceCallEnded();
				break;
			case 'started':
				BBB.webRTCConferenceCallStarted();
				break;
			case 'connecting':
				BBB.webRTCConferenceCallConnecting();
				break;
			case 'waitingforice':
				BBB.webRTCConferenceCallWaitingForICE();
				break;
			case 'mediarequest':
				BBB.webRTCMediaRequest();
				break;
			case 'mediasuccess':
				BBB.webRTCMediaSuccess();
				break;
			case 'mediafail':
				BBB.webRTCMediaFail();
				break;
			case 'websocketSucceded':
				BBB.webRTCConferenceCallWebsocketSucceeded();
				break;
			case 'websocketFailed':
				BBB.webRTCConferenceCallWebsocketFailed(message.errorcode);
				break;
		}
	}

	// Set proper callbacks to previously created user agent
	if(userAgent) {
		setUserAgentListeners(callback);
	}

	callIntoConference(conferenceVoiceBridge, callback);
>>>>>>> 6b334951
}

function leaveWebRTCVoiceConference() {
	console.log("Leaving the voice conference");
	
	webrtc_hangup();
}

function startWebRTCAudioTest(){
	console.log("Joining the audio test first");
	inEchoTest = true;
	callIntoConference("9196", webRTCCallback);
}

function stopWebRTCAudioTest(){
	console.log("Stopping webrtc audio test");
	
	webrtc_hangup();
}

function stopWebRTCAudioTestJoinConference(){
	console.log("Transferring from audio test to conference");
	
	webRTCCallback({'status': 'transferring'});
	
	transferTimeout = setTimeout( function() {
		console.log("Call transfer failed. No response after 3 seconds");
		webRTCCallback({'status': 'failed', 'errorcode': 1008});
		currentSession = null;
		if (userAgent != null) {
			var userAgentTemp = userAgent;
			userAgent = null;
			userAgentTemp.stop();
		}
	}, 5000);
	
	BBB.listen("UserJoinedVoiceEvent", userJoinedVoiceHandler);
	
	currentSession.dtmf(1);
	inEchoTest = false;
}

function userJoinedVoiceHandler(event) {
	console.log("UserJoinedVoiceHandler - " + event);
	if (inEchoTest === false && userID === event.userID) {
		BBB.unlisten("UserJoinedVoiceEvent", userJoinedVoiceHandler);
		clearTimeout(transferTimeout);
		webRTCCallback({'status': 'started'});
	}
}

function createUA(username, server, callback, makeCallFunc) {
	if (userAgent) {
		console.log("User agent already created");
		return;
	}

	console.log("Fetching STUN/TURN server info for user agent");

	$.ajax({
		dataType: 'json',
		url: '/bigbluebutton/api/stuns'
	}).done(function(data) {
		var stunsConfig = {};
		stunsConfig['stunServers'] = ( data['stunServers'] ? data['stunServers'].map(function(data) {
			return data['url'];
		}) : [] );
		stunsConfig['turnServers'] = ( data['turnServers'] ? data['turnServers'].map(function(data) {
			return {
				'urls': data['url'],
				'username': data['username'],
				'password': data['password']
			};
		}) : [] );
		createUAWithStuns(username, server, callback, stunsConfig, makeCallFunc);
	}).fail(function(data, textStatus, errorThrown) {
		BBBLog.error("Could not fetch stun/turn servers", {error: textStatus, user: callerIdName, voiceBridge: conferenceVoiceBridge});
		callback({'status':'failed', 'errorcode': 1009});
	});
}

function createUAWithStuns(username, server, callback, stunsConfig, makeCallFunc) {
	console.log("Creating new user agent");

	/* VERY IMPORTANT 
	 *	- You must escape the username because spaces will cause the connection to fail
	 *	- We are connecting to the websocket through an nginx redirect instead of directly to 5066
	 */
	var configuration = {
		uri: 'sip:' + encodeURIComponent(username) + '@' + server,
		wsServers: 'ws://' + server + '/ws',
		displayName: username,
		register: false,
		traceSip: true,
		autostart: false,
		userAgentString: "BigBlueButton",
		stunServers: stunsConfig['stunServers'],
		turnServers: stunsConfig['turnServers']
	};
	
	uaConnected = false;
	
	userAgent = new SIP.UA(configuration);

	setUserAgentListeners(callback);

	userAgent.start();
};

function setUserAgentListeners(callback) {
	console.log("reseting UA CALLBACKS");
	userAgent.off('connected');
	userAgent.on('connected', function() {
		uaConnected = true;
		makeCallFunc();
	});
	userAgent.off('disconnected');
	userAgent.on('disconnected', function() {
		if (userAgent) {
			if (userAgent != null) {
				var userAgentTemp = userAgent;
				userAgent = null;
				userAgentTemp.stop();
			}
			
			if (uaConnected) {
				callback({'status':'failed', 'errorcode': 1001}); // WebSocket disconnected
			} else {
				callback({'status':'failed', 'errorcode': 1002}); // Could not make a WebSocket connection
			}
		}
	});
}

function getUserMicMedia(getUserMicMediaSuccess, getUserMicMediaFailure) {
	if (userMicMedia == undefined) {
		if (SIP.WebRTC.isSupported()) {
			SIP.WebRTC.getUserMedia({audio:true, video:false}, getUserMicMediaSuccess, getUserMicMediaFailure);
		} else {
			console.log("getUserMicMedia: webrtc not supported");
			getUserMicMediaFailure("WebRTC is not supported");
		}
	} else {
		console.log("getUserMicMedia: mic already set");
		getUserMicMediaSuccess(userMicMedia);
	}
};

function webrtc_call(username, voiceBridge, callback, isListenOnly) {
	if (!isWebRTCAvailable()) {
		callback({'status': 'failed', 'errorcode': 1003}); // Browser version not supported
		return;
	}
	if (isListenOnly == null) { // assume NOT listen only unless otherwise stated
		isListenOnly = false;
	}

	var server = window.document.location.hostname;
	console.log("user " + username + " calling to " +  voiceBridge);

	var makeCallFunc = function() {
		// only make the call when both microphone and useragent have been created
		// for listen only, stating listen only is a viable substitute for acquiring user media control
		if ((isListenOnly||userMicMedia) && userAgent)
			make_call(username, voiceBridge, server, callback, false, isListenOnly);
	};

	// Reset userAgent so we can successfully switch between listenOnly and listen+speak modes
	userAgent = null;
	if (!userAgent) {
		createUA(username, server, callback, makeCallFunc);
	}
	// if the user requests to proceed as listen only (does not require media) or media is already acquired,
	// proceed with making the call
	if (isListenOnly || userMicMedia !== undefined) {
		makeCallFunc();
	} else {
		callback({'status':'mediarequest'});
		getUserMicMedia(function(stream) {
				console.log("getUserMicMedia: success");
				userMicMedia = stream;
				callback({'status':'mediasuccess'});
				makeCallFunc();
			}, function(e) {
				console.error("getUserMicMedia: failure - " + e);
				callback({'status':'mediafail', 'cause': e});
			}
		);
	}
}

function make_call(username, voiceBridge, server, callback, recall, isListenOnly) {
	if (isListenOnly == null) {
		isListenOnly = false;
	}

	if (userAgent == null) {
		console.log("userAgent is still null. Delaying call");
		var callDelayTimeout = setTimeout( function() {
			make_call(username, voiceBridge, server, callback, recall, isListenOnly);
		}, 100);
		return;
	}

	if (!userAgent.isConnected()) {
		console.log("Trying to make call, but UserAgent hasn't connected yet. Delaying call");
		userAgent.once('connected', function() {
			console.log("UserAgent has now connected, retrying the call");
			make_call(username, voiceBridge, server, callback, recall, isListenOnly);
		});
		return;
	}

	if (currentSession) {
		console.log('Active call detected ignoring second make_call');
		return;
	}

	// Make an audio/video call:
	console.log("Setting options.. ");

	var options = {};
	if (isListenOnly) {
		// create necessary options for a listen only stream
		var stream = null;
		// handle the web browser
		// create a stream object through the browser separated from user media
		if (typeof webkitMediaStream !== 'undefined') {
			// Google Chrome
			stream = new webkitMediaStream;
		} else {
			// Firefox
			audioContext = new window.AudioContext;
			stream = audioContext.createMediaStreamDestination().stream;
		}

		options = {
			media: {
				stream: stream, // use the stream created above
				render: {
					remote: {
						// select an element to render the incoming stream data
						audio: document.getElementById('remote-media')
					}
				}
			},
			// a list of our RTC Connection constraints
			RTCConstraints: {
				// our constraints are mandatory. We must received audio and must not receive audio
				mandatory: {
					OfferToReceiveAudio: true,
					OfferToReceiveVideo: false
				}
			}
		};
	} else {
		options = {
			media: {
				stream: userMicMedia,
				render: {
					remote: {
						audio: document.getElementById('remote-media')
					}
				}
			}
		};
	}
	
	callTimeout = setTimeout(function() {
		console.log('Ten seconds without updates sending timeout code');
		callback({'status':'failed', 'errorcode': 1006}); // Failure on call
		currentSession = null;
		if (userAgent != null) {
			var userAgentTemp = userAgent;
			userAgent = null;
			userAgentTemp.stop();
		}
	}, 10000);
	
	callActive = false;
	callICEConnected = false;
	callPurposefullyEnded = false;
	callFailCounter = 0;
	console.log("Calling to " + voiceBridge + "....");
	currentSession = userAgent.invite('sip:' + voiceBridge + '@' + server, options); 
	
	// Only send the callback if it's the first try
	if (recall === false) {
		console.log('call connecting');
		callback({'status':'connecting'});
	} else {
		console.log('call connecting again');
	}
	
	iceGatheringTimeout = setTimeout(function() {
		console.log('Thirty seconds without ICE gathering finishing');
		callback({'status':'failed', 'errorcode': 1011}); // ICE Gathering Failed
		currentSession = null;
		if (userAgent != null) {
			var userAgentTemp = userAgent;
			userAgent = null;
			userAgentTemp.stop();
		}
	}, 30000);
	
	currentSession.mediaHandler.on('iceComplete', function() {
		clearTimeout(iceGatheringTimeout);
	});
	
	// The connecting event fires before the listener can be added
	currentSession.on('connecting', function(){
		clearTimeout(callTimeout);
	});
	currentSession.on('progress', function(response){
		console.log('call progress: ' + response);
		clearTimeout(callTimeout);
	});
	currentSession.on('failed', function(response, cause){
		console.log('call failed with cause: '+ cause);
		
		if (currentSession) {
			if (callActive === false) {
				callback({'status':'failed', 'errorcode': 1004, 'cause': cause}); // Failure on call
				currentSession = null;
				if (userAgent != null) {
					var userAgentTemp = userAgent;
					userAgent = null;
					userAgentTemp.stop();
				}
			} else {
				callActive = false;
				//currentSession.bye();
				currentSession = null;
				if (userAgent != null) {
					userAgent.stop();
				}
			}
		}
		clearTimeout(callTimeout);
	});
	currentSession.on('bye', function(request){
		callActive = false;
		
		if (currentSession) {
			console.log('call ended ' + currentSession.endTime);
			
			if (callPurposefullyEnded === true) {
				callback({'status':'ended'});
			} else {
				callback({'status':'failed', 'errorcode': 1005}); // Call ended unexpectedly
			}
			clearTimeout(callTimeout);
			currentSession = null;
		} else {
			console.log('bye event already received');
		}
	});
	currentSession.on('accepted', function(data){
		callActive = true;
		console.log('BigBlueButton call accepted');
		
		if (callICEConnected === true) {
			callback({'status':'started'});
		} else {
			callback({'status':'waitingforice'});
			console.log('Waiting for ICE negotiation');
			iceConnectedTimeout = setTimeout(function() {
				console.log('60 seconds without ICE finishing');
				callback({'status':'failed', 'errorcode': 1010}); // ICE negotiation timeout
				currentSession = null;
				if (userAgent != null) {
					var userAgentTemp = userAgent;
					userAgent = null;
					userAgentTemp.stop();
				}
			}, 60000);
		}
		clearTimeout(callTimeout);
	});
	currentSession.mediaHandler.on('iceFailed', function() {
		console.log('received ice negotiation failed');
		callback({'status':'failed', 'errorcode': 1007}); // Failure on call
		currentSession = null;
		clearTimeout(iceConnectedTimeout);
		if (userAgent != null) {
			var userAgentTemp = userAgent;
			userAgent = null;
			userAgentTemp.stop();
		}
		
		clearTimeout(callTimeout);
	});
	
	// Some browsers use status of 'connected', others use 'completed', and a couple use both
	
	currentSession.mediaHandler.on('iceConnected', function() {
		console.log('Received ICE status changed to connected');
		if (callICEConnected === false) {
			callICEConnected = true;
			clearTimeout(iceConnectedTimeout);
			if (callActive === true) {
				callback({'status':'started'});
			}
			clearTimeout(callTimeout);
		}
	});
	
	currentSession.mediaHandler.on('iceCompleted', function() {
		console.log('Received ICE status changed to completed');
		if (callICEConnected === false) {
			callICEConnected = true;
			clearTimeout(iceConnectedTimeout);
			if (callActive === true) {
				callback({'status':'started'});
			}
			clearTimeout(callTimeout);
		}
	});
}

function webrtc_hangup(callback) {
	callPurposefullyEnded = true;

	console.log("Hanging up current session");
	if (callback) {
	  currentSession.on('bye', callback);
	}
	currentSession.bye();
}

function isWebRTCAvailable() {
	return SIP.WebRTC.isSupported();
}

function getCallStatus() {
	return currentSession;
}<|MERGE_RESOLUTION|>--- conflicted
+++ resolved
@@ -78,54 +78,13 @@
 }
 
 function joinWebRTCVoiceConference() {
-<<<<<<< HEAD
 	console.log("Joining to the voice conference directly");
 	inEchoTest = false;
+	// set proper callbacks to previously created user agent
+	if(userAgent) {
+		setUserAgentListeners(webRTCCallback);
+	}
 	callIntoConference(conferenceVoiceBridge, webRTCCallback);
-=======
-	console.log("Joining to the voice conference");
-	var callback = function(message) {
-		switch (message.status) {
-			case 'failed':
-				BBB.webRTCConferenceCallFailed(message.errorcode);
-				break;
-			case 'ended':
-				BBB.webRTCConferenceCallEnded();
-				break;
-			case 'started':
-				BBB.webRTCConferenceCallStarted();
-				break;
-			case 'connecting':
-				BBB.webRTCConferenceCallConnecting();
-				break;
-			case 'waitingforice':
-				BBB.webRTCConferenceCallWaitingForICE();
-				break;
-			case 'mediarequest':
-				BBB.webRTCMediaRequest();
-				break;
-			case 'mediasuccess':
-				BBB.webRTCMediaSuccess();
-				break;
-			case 'mediafail':
-				BBB.webRTCMediaFail();
-				break;
-			case 'websocketSucceded':
-				BBB.webRTCConferenceCallWebsocketSucceeded();
-				break;
-			case 'websocketFailed':
-				BBB.webRTCConferenceCallWebsocketFailed(message.errorcode);
-				break;
-		}
-	}
-
-	// Set proper callbacks to previously created user agent
-	if(userAgent) {
-		setUserAgentListeners(callback);
-	}
-
-	callIntoConference(conferenceVoiceBridge, callback);
->>>>>>> 6b334951
 }
 
 function leaveWebRTCVoiceConference() {
@@ -229,14 +188,12 @@
 	uaConnected = false;
 	
 	userAgent = new SIP.UA(configuration);
-
-	setUserAgentListeners(callback);
-
+	setUserAgentListeners(callback, makeCallFunc);
 	userAgent.start();
 };
 
-function setUserAgentListeners(callback) {
-	console.log("reseting UA CALLBACKS");
+function setUserAgentListeners(callback, makeCallFunc) {
+	console.log("reseting UA callbacks");
 	userAgent.off('connected');
 	userAgent.on('connected', function() {
 		uaConnected = true;
@@ -258,7 +215,7 @@
 			}
 		}
 	});
-}
+};
 
 function getUserMicMedia(getUserMicMediaSuccess, getUserMicMediaFailure) {
 	if (userMicMedia == undefined) {
