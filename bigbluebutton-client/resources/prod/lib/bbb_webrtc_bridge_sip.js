--- conflicted
+++ resolved
@@ -471,13 +471,8 @@
 			callback({'status':'waitingforice'});
 			console.log('Waiting for ICE negotiation');
 			iceConnectedTimeout = setTimeout(function() {
-<<<<<<< HEAD
 				console.log('5 seconds without ICE finishing');
-				callback({'status':'failed', 'errorcode': 1010}); // Failure on call
-=======
-				console.log('60 seconds without ICE finishing');
 				callback({'status':'failed', 'errorcode': 1010}); // ICE negotiation timeout
->>>>>>> 50cf1776
 				currentSession = null;
 				if (userAgent != null) {
 					var userAgentTemp = userAgent;
