--- conflicted
+++ resolved
@@ -1,9 +1,5 @@
 
-<<<<<<< HEAD
-var callerIdName, conferenceVoiceBridge, userAgent, userMicMedia, userWebcamMedia, currentSession;
-=======
 var callerIdName, conferenceVoiceBridge, userAgent, userMicMedia, userWebcamMedia, currentSession, callTimeout, callActive, callFailCounter, callPurposefullyEnded, uaConnected;
->>>>>>> 9584f4c8
 
 function callIntoConference(voiceBridge, callback) {
 	if (!callerIdName) {
@@ -162,12 +158,8 @@
 		displayName: username,
 		level: 3,
 		register: false,
-<<<<<<< HEAD
-		traceSip: false,
-=======
 		traceSip: true,
 		autostart: false,
->>>>>>> 9584f4c8
 		userAgentString: "BigBlueButton",
 		stunServers: "stun:stun.freeswitch.org"
 	};
@@ -175,26 +167,19 @@
 	uaConnected = false;
 	
 	userAgent = new SIP.UA(configuration);
-<<<<<<< HEAD
-=======
 	userAgent.on('connected', function() {
 		uaConnected = true;
 	});
->>>>>>> 9584f4c8
 	userAgent.on('disconnected', function() {
 		if (userAgent) {
 			userAgent.stop();
 			userAgent = null;
-<<<<<<< HEAD
-			callback({'status':'failed', 'cause': 'Could not make a WebSocket Connection'});
-=======
 			
 			if (uaConnected) {
 				callback({'status':'failed', 'cause': 'WebSocket disconnected'});
 			} else {
 				callback({'status':'failed', 'cause': 'Could not make a WebSocket connection'});
 			}
->>>>>>> 9584f4c8
 		}
 	});
 	
@@ -203,7 +188,6 @@
 
 function getUserWebcamMedia(getUserWebcamMediaSuccess, getUserWebcamMediaFailure) {
 	if (userWebcamMedia == undefined) {
-<<<<<<< HEAD
 		if (SIP.WebRTC.isSupported()) {
 			SIP.WebRTC.getUserMedia({audio:false, video:true}, getUserWebcamMediaSuccess, getUserWebcamMediaFailure);
 		} else {
@@ -225,29 +209,6 @@
 			getUserMicMediaFailure("WebRTC is not supported");
 		}
 	} else {
-=======
-		if (SIP.WebRTC.isSupported()) {
-			SIP.WebRTC.getUserMedia({audio:false, video:true}, getUserWebcamMediaSuccess, getUserWebcamMediaFailure);
-		} else {
-			console.log("getUserWebcamMedia: webrtc not supported");
-			getUserWebcamMediaFailure("WebRTC is not supported");
-		}
-	} else {
-		console.log("getUserWebcamMedia: webcam already set");
-		getUserWebcamMediaSuccess(userWebcamMedia);
-	}
-};
-
-function getUserMicMedia(getUserMicMediaSuccess, getUserMicMediaFailure) {
-	if (userMicMedia == undefined) {
-		if (SIP.WebRTC.isSupported()) {
-			SIP.WebRTC.getUserMedia({audio:true, video:false}, getUserMicMediaSuccess, getUserMicMediaFailure);
-		} else {
-			console.log("getUserMicMedia: webrtc not supported");
-			getUserMicMediaFailure("WebRTC is not supported");
-		}
-	} else {
->>>>>>> 9584f4c8
 		console.log("getUserMicMedia: mic already set");
 		getUserMicMediaSuccess(userMicMedia);
 	}
@@ -267,11 +228,7 @@
 	}
 	
 	if (userMicMedia !== undefined) {
-<<<<<<< HEAD
-		make_call(username, voiceBridge, server, callback);
-=======
 		make_call(username, voiceBridge, server, callback, false);
->>>>>>> 9584f4c8
 	} else {
 		callback({'status':'mediarequest'});
 		getUserMicMedia(function(stream) {
