
var userID, callerIdName=null, conferenceVoiceBridge, userAgent=null, userMicMedia, userWebcamMedia, currentSession=null, callTimeout, callActive, callICEConnected, iceConnectedTimeout, callFailCounter, callPurposefullyEnded, uaConnected, transferTimeout, iceGatheringTimeout;
var inEchoTest = true;
var html5StunTurn = null;

function webRTCCallback(message) {
	switch (message.status) {
		case 'succeded':
			BBB.webRTCCallSucceeded();
			break;
		case 'failed':
			if (message.errorcode !== 1004) {
				message.cause = null;
			}
			BBB.webRTCCallFailed(inEchoTest, message.errorcode, message.cause);
			break;
		case 'ended':
			BBB.webRTCCallEnded(inEchoTest);
			break;
		case 'started':
			BBB.webRTCCallStarted(inEchoTest);
			break;
		case 'connecting':
			BBB.webRTCCallConnecting(inEchoTest);
			break;
		case 'waitingforice':
			BBB.webRTCCallWaitingForICE(inEchoTest);
			break;
		case 'transferring':
			BBB.webRTCCallTransferring(inEchoTest);
			break;
		case 'mediarequest':
			BBB.webRTCMediaRequest();
			break;
		case 'mediasuccess':
			BBB.webRTCMediaSuccess();
			break;
		case 'mediafail':
			BBB.webRTCMediaFail();
			break;
	}
}

function callIntoConference(voiceBridge, callback, isListenOnly, stunTurn = null) {
	// root of the call initiation process from the html5 client
	// Flash will not pass in the listen only field. For html5 it is optional. Assume NOT listen only if no state passed
	if (isListenOnly == null) {
		isListenOnly = false;
	}

	// if additional stun configuration is passed, store the information
	if (stunTurn != null) {
		html5StunTurn = {
			stunServers: stunTurn.stun,
			turnServers: stunTurn.turn,
		};
	}

	// reset callerIdName
	callerIdName = null;
	if (!callerIdName) {
		BBB.getMyUserInfo(function(userInfo) {
			console.log("User info callback [myUserID=" + userInfo.myUserID
				+ ",myUsername=" + userInfo.myUsername + ",myAvatarURL=" + userInfo.myAvatarURL
				+ ",myRole=" + userInfo.myRole + ",amIPresenter=" + userInfo.amIPresenter
				+ ",dialNumber=" + userInfo.dialNumber + ",voiceBridge=" + userInfo.voiceBridge
				+ ",isListenOnly=" + isListenOnly + "].");
			userID = userInfo.myUserID;
			callerIdName = userInfo.myUserID + "-bbbID-" + userInfo.myUsername;
			if (isListenOnly) {
				//prepend the callerIdName so it is recognized as a global audio user
				callerIdName = "GLOBAL_AUDIO_" + callerIdName;
			}
			conferenceVoiceBridge = userInfo.voiceBridge
			if (voiceBridge === "9196") {
				voiceBridge = voiceBridge + conferenceVoiceBridge;
			} else {
				voiceBridge = conferenceVoiceBridge;
			}
			console.log(callerIdName);
			webrtc_call(callerIdName, voiceBridge, callback, isListenOnly);
		});
	} else {
		if (voiceBridge === "9196") {
			voiceBridge = voiceBridge + conferenceVoiceBridge;
		} else {
			voiceBridge = conferenceVoiceBridge;
		}
		webrtc_call(callerIdName, voiceBridge, callback, isListenOnly);
	}
}

function joinWebRTCVoiceConference() {
	console.log("Joining to the voice conference directly");
	inEchoTest = false;
	// set proper callbacks to previously created user agent
	if(userAgent) {
		setUserAgentListeners(webRTCCallback);
	}
	callIntoConference(conferenceVoiceBridge, webRTCCallback);
}

function leaveWebRTCVoiceConference() {
	console.log("Leaving the voice conference");
	
	webrtc_hangup();
}

function startWebRTCAudioTest(){
	console.log("Joining the audio test first");
	inEchoTest = true;
	callIntoConference("9196", webRTCCallback);
}

function stopWebRTCAudioTest(){
	console.log("Stopping webrtc audio test");
	
	webrtc_hangup();
}

function stopWebRTCAudioTestJoinConference(){
	console.log("Transferring from audio test to conference");
	
	webRTCCallback({'status': 'transferring'});
	
	transferTimeout = setTimeout( function() {
		console.log("Call transfer failed. No response after 3 seconds");
		webRTCCallback({'status': 'failed', 'errorcode': 1008});
		currentSession = null;
		if (userAgent != null) {
			var userAgentTemp = userAgent;
			userAgent = null;
			userAgentTemp.stop();
		}
	}, 5000);
	
	BBB.listen("UserJoinedVoiceEvent", userJoinedVoiceHandler);
	
	currentSession.dtmf(1);
	inEchoTest = false;
}

function userJoinedVoiceHandler(event) {
	console.log("UserJoinedVoiceHandler - " + event);
	if (inEchoTest === false && userID === event.userID) {
		BBB.unlisten("UserJoinedVoiceEvent", userJoinedVoiceHandler);
		clearTimeout(transferTimeout);
		webRTCCallback({'status': 'started'});
	}
}

function createUA(username, server, callback, makeCallFunc) {
	if (userAgent) {
		console.log("User agent already created");
		return;
	}

	console.log("Fetching STUN/TURN server info for user agent");

	console.log(html5StunTurn);
	if (html5StunTurn != null) {
		createUAWithStuns(username, server, callback, html5StunTurn, makeCallFunc);
		return;
	}

  BBB.getSessionToken(function(sessionToken) {
  	$.ajax({
  		dataType: 'json',
  		url: '/bigbluebutton/api/stuns',
  		data: {sessionToken:sessionToken}
  	}).done(function(data) {
  		var stunsConfig = {};
  		stunsConfig['stunServers'] = ( data['stunServers'] ? data['stunServers'].map(function(data) {
  			return data['url'];
  		}) : [] );
  		stunsConfig['turnServers'] = ( data['turnServers'] ? data['turnServers'].map(function(data) {
  			return {
  				'urls': data['url'],
  				'username': data['username'],
  				'password': data['password']
  			};
  		}) : [] );
		stunsConfig['remoteIceCandidates'] = ( data['remoteIceCandidates'] ? data['remoteIceCandidates'].map(function(data) {
			return data['ip'];
		}) : [] );
  		createUAWithStuns(username, server, callback, stunsConfig, makeCallFunc);
  	}).fail(function(data, textStatus, errorThrown) {
  		BBBLog.error("Could not fetch stun/turn servers", {error: textStatus, user: callerIdName, voiceBridge: conferenceVoiceBridge});
  		callback({'status':'failed', 'errorcode': 1009});
  	});
  });
}

function createUAWithStuns(username, server, callback, stunsConfig, makeCallFunc) {
	console.log("Creating new user agent");

	var wsServer;
	if (window.location.protocol == 'https:') {
		wsServer = 'wss://' + server + '/wss';
	} else {
		wsServer = 'ws://' + server + '/ws';
	}
	/* VERY IMPORTANT 
	 *	- You must escape the username because spaces will cause the connection to fail
	 *	- We are connecting to the websocket through an nginx redirect instead of directly to 5066
	 */
	var configuration = {
		uri: 'sip:' + encodeURIComponent(username) + '@' + server,
<<<<<<< HEAD
		wsServers: wsServer,
=======
		wsServers: ('https:' == document.location.protocol ? 'wss://' : 'ws://')  + server + '/ws',
>>>>>>> 3a620234
		displayName: username,
		register: false,
		traceSip: true,
		autostart: false,
		userAgentString: "BigBlueButton",
		stunServers: stunsConfig['stunServers'],
		turnServers: stunsConfig['turnServers'],
		artificialRemoteIceCandidates: stunsConfig['remoteIceCandidates']
	};
	
	uaConnected = false;
	
	userAgent = new SIP.UA(configuration);
	setUserAgentListeners(callback, makeCallFunc);
	userAgent.start();
};

function setUserAgentListeners(callback, makeCallFunc) {
	console.log("resetting UA callbacks");
	userAgent.removeAllListeners('connected');
	userAgent.on('connected', function() {
		uaConnected = true;
		callback({'status':'succeded'});
		makeCallFunc();
	});
	userAgent.removeAllListeners('disconnected');
	userAgent.on('disconnected', function() {
		if (userAgent) {
			if (userAgent != null) {
				var userAgentTemp = userAgent;
				userAgent = null;
				userAgentTemp.stop();
			}
			
			if (uaConnected) {
				callback({'status':'failed', 'errorcode': 1001}); // WebSocket disconnected
			} else {
				callback({'status':'failed', 'errorcode': 1002}); // Could not make a WebSocket connection
			}
		}
	});
};

function getUserMicMedia(getUserMicMediaSuccess, getUserMicMediaFailure) {
	if (userMicMedia == undefined) {
		if (SIP.WebRTC.isSupported()) {
			SIP.WebRTC.getUserMedia({audio:true, video:false}, getUserMicMediaSuccess, getUserMicMediaFailure);
		} else {
			console.log("getUserMicMedia: webrtc not supported");
			getUserMicMediaFailure("WebRTC is not supported");
		}
	} else {
		console.log("getUserMicMedia: mic already set");
		getUserMicMediaSuccess(userMicMedia);
	}
};

function webrtc_call(username, voiceBridge, callback, isListenOnly) {
	if (!isWebRTCAvailable()) {
		callback({'status': 'failed', 'errorcode': 1003}); // Browser version not supported
		return;
	}
	if (isListenOnly == null) { // assume NOT listen only unless otherwise stated
		isListenOnly = false;
	}

	var server = window.document.location.hostname;
	console.log("user " + username + " calling to " +  voiceBridge);

	var makeCallFunc = function() {
		// only make the call when both microphone and useragent have been created
		// for listen only, stating listen only is a viable substitute for acquiring user media control
		if ((isListenOnly||userMicMedia) && userAgent)
			make_call(username, voiceBridge, server, callback, false, isListenOnly);
	};

	// Reset userAgent so we can successfully switch between listenOnly and listen+speak modes
	userAgent = null;
	if (!userAgent) {
		createUA(username, server, callback, makeCallFunc);
	}
	// if the user requests to proceed as listen only (does not require media) or media is already acquired,
	// proceed with making the call
	if (isListenOnly || userMicMedia !== undefined) {
		makeCallFunc();
	} else {
		callback({'status':'mediarequest'});
		getUserMicMedia(function(stream) {
				console.log("getUserMicMedia: success");
				userMicMedia = stream;
				callback({'status':'mediasuccess'});
				makeCallFunc();
			}, function(e) {
				console.error("getUserMicMedia: failure - " + e);
				callback({'status':'mediafail', 'cause': e});
			}
		);
	}
}

function make_call(username, voiceBridge, server, callback, recall, isListenOnly) {
	if (isListenOnly == null) {
		isListenOnly = false;
	}

	if (userAgent == null) {
		console.log("userAgent is still null. Delaying call");
		var callDelayTimeout = setTimeout( function() {
			make_call(username, voiceBridge, server, callback, recall, isListenOnly);
		}, 100);
		return;
	}

	if (!userAgent.isConnected()) {
		console.log("Trying to make call, but UserAgent hasn't connected yet. Delaying call");
		userAgent.once('connected', function() {
			console.log("UserAgent has now connected, retrying the call");
			make_call(username, voiceBridge, server, callback, recall, isListenOnly);
		});
		return;
	}

	if (currentSession) {
		console.log('Active call detected ignoring second make_call');
		return;
	}

	// Make an audio/video call:
	console.log("Setting options.. ");

	var options = {};
	if (isListenOnly) {
		// create necessary options for a listen only stream
		var stream = null;
		// handle the web browser
		// create a stream object through the browser separated from user media
		if (typeof webkitMediaStream !== 'undefined') {
			// Google Chrome
			stream = new webkitMediaStream;
		} else {
			// Firefox
			audioContext = new window.AudioContext;
			stream = audioContext.createMediaStreamDestination().stream;
		}

		options = {
			media: {
				stream: stream, // use the stream created above
				constraints: {
					audio: true,
					video: false
				},
				render: {
					remote: document.getElementById('remote-media')
				}
			},
			// a list of our RTC Connection constraints
			RTCConstraints: {
				// our constraints are mandatory. We must received audio and must not receive audio
				mandatory: {
					OfferToReceiveAudio: true,
					OfferToReceiveVideo: false
				}
			}
		};
	} else {
		options = {
			media: {
				stream: userMicMedia,
				constraints: {
					audio: true,
					video: false
				},
				render: {
					remote: document.getElementById('remote-media')
				}
			}
		};
	}
	
	callTimeout = setTimeout(function() {
		console.log('Ten seconds without updates sending timeout code');
		callback({'status':'failed', 'errorcode': 1006}); // Failure on call
		currentSession = null;
		if (userAgent != null) {
			var userAgentTemp = userAgent;
			userAgent = null;
			userAgentTemp.stop();
		}
	}, 10000);
	
	callActive = false;
	callICEConnected = false;
	callPurposefullyEnded = false;
	callFailCounter = 0;
	console.log("Calling to " + voiceBridge + "....");
	currentSession = userAgent.invite('sip:' + voiceBridge + '@' + server, options); 
	
	// Only send the callback if it's the first try
	if (recall === false) {
		console.log('call connecting');
		callback({'status':'connecting'});
	} else {
		console.log('call connecting again');
	}
	
	/*
	iceGatheringTimeout = setTimeout(function() {
		console.log('Thirty seconds without ICE gathering finishing');
		callback({'status':'failed', 'errorcode': 1011}); // ICE Gathering Failed
		currentSession = null;
		if (userAgent != null) {
			var userAgentTemp = userAgent;
			userAgent = null;
			userAgentTemp.stop();
		}
	}, 30000);
	*/
	
	currentSession.mediaHandler.on('iceGatheringComplete', function() {
		clearTimeout(iceGatheringTimeout);
	});
	
	// The connecting event fires before the listener can be added
	currentSession.on('connecting', function(){
		clearTimeout(callTimeout);
	});
	currentSession.on('progress', function(response){
		console.log('call progress: ' + response);
		clearTimeout(callTimeout);
	});
	currentSession.on('failed', function(response, cause){
		console.log('call failed with cause: '+ cause);
		
		if (currentSession) {
			if (callActive === false) {
				callback({'status':'failed', 'errorcode': 1004, 'cause': cause}); // Failure on call
				currentSession = null;
				if (userAgent != null) {
					var userAgentTemp = userAgent;
					userAgent = null;
					userAgentTemp.stop();
				}
			} else {
				callActive = false;
				//currentSession.bye();
				currentSession = null;
				if (userAgent != null) {
					userAgent.stop();
				}
			}
		}
		clearTimeout(callTimeout);
	});
	currentSession.on('bye', function(request){
		callActive = false;
		
		if (currentSession) {
			console.log('call ended ' + currentSession.endTime);
			
			if (callPurposefullyEnded === true) {
				callback({'status':'ended'});
			} else {
				callback({'status':'failed', 'errorcode': 1005}); // Call ended unexpectedly
			}
			clearTimeout(callTimeout);
			currentSession = null;
		} else {
			console.log('bye event already received');
		}
	});
	currentSession.on('cancel', function(request) {
		callActive = false;

		if (currentSession) {
			console.log('call canceled');
			clearTimeout(callTimeout);
			currentSession = null;
		} else {
			console.log('cancel event already received');
		}
	});
	currentSession.on('accepted', function(data){
		callActive = true;
		console.log('BigBlueButton call accepted');
		
		if (callICEConnected === true) {
			callback({'status':'started'});
		} else {
			callback({'status':'waitingforice'});
			console.log('Waiting for ICE negotiation');
			iceConnectedTimeout = setTimeout(function() {
				console.log('5 seconds without ICE finishing');
				callback({'status':'failed', 'errorcode': 1010}); // ICE negotiation timeout
				currentSession = null;
				if (userAgent != null) {
					var userAgentTemp = userAgent;
					userAgent = null;
					userAgentTemp.stop();
				}
			}, 5000);
		}
		clearTimeout(callTimeout);
	});
	currentSession.mediaHandler.on('iceConnectionFailed', function() {
		console.log('received ice negotiation failed');
		callback({'status':'failed', 'errorcode': 1007}); // Failure on call
		currentSession = null;
		clearTimeout(iceConnectedTimeout);
		if (userAgent != null) {
			var userAgentTemp = userAgent;
			userAgent = null;
			userAgentTemp.stop();
		}
		
		clearTimeout(callTimeout);
	});
	
	// Some browsers use status of 'connected', others use 'completed', and a couple use both
	
	currentSession.mediaHandler.on('iceConnectionConnected', function() {
		console.log('Received ICE status changed to connected');
		if (callICEConnected === false) {
			callICEConnected = true;
			clearTimeout(iceConnectedTimeout);
			if (callActive === true) {
				callback({'status':'started'});
			}
			clearTimeout(callTimeout);
		}
	});
	
	currentSession.mediaHandler.on('iceConnectionCompleted', function() {
		console.log('Received ICE status changed to completed');
		if (callICEConnected === false) {
			callICEConnected = true;
			clearTimeout(iceConnectedTimeout);
			if (callActive === true) {
				callback({'status':'started'});
			}
			clearTimeout(callTimeout);
		}
	});
}

function webrtc_hangup(callback) {
	callPurposefullyEnded = true;

	console.log("Hanging up current session");
	if (callback) {
	  currentSession.on('bye', callback);
	}
	try {
		currentSession.bye();
	} catch (err) {
		console.log("Forcing to cancel current session");
		currentSession.cancel();
	}
}

function isWebRTCAvailable() {
	return SIP.WebRTC.isSupported();
}

function getCallStatus() {
	return currentSession;
}
<|MERGE_RESOLUTION|>--- conflicted
+++ resolved
@@ -194,23 +194,13 @@
 function createUAWithStuns(username, server, callback, stunsConfig, makeCallFunc) {
 	console.log("Creating new user agent");
 
-	var wsServer;
-	if (window.location.protocol == 'https:') {
-		wsServer = 'wss://' + server + '/wss';
-	} else {
-		wsServer = 'ws://' + server + '/ws';
-	}
 	/* VERY IMPORTANT 
 	 *	- You must escape the username because spaces will cause the connection to fail
 	 *	- We are connecting to the websocket through an nginx redirect instead of directly to 5066
 	 */
 	var configuration = {
 		uri: 'sip:' + encodeURIComponent(username) + '@' + server,
-<<<<<<< HEAD
-		wsServers: wsServer,
-=======
 		wsServers: ('https:' == document.location.protocol ? 'wss://' : 'ws://')  + server + '/ws',
->>>>>>> 3a620234
 		displayName: username,
 		register: false,
 		traceSip: true,
