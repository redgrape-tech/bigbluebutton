--- conflicted
+++ resolved
@@ -2756,13 +2756,13 @@
         }
         return lastCandidateNeighborIndex;
       }
-      
+
       function findCandidatePriority(candidate) {
         var result = candidate.match(/.* (udp|tcp) (\d+) .*/);
         return result[2];
       }
 
-      sdp = response.body;
+      var sdp = response.body;
       if (sdp == null || sdp.length == 0) {
         console.log("Empty SDP");
         return response;
@@ -2783,7 +2783,7 @@
         return response;
       }
 
-      for (i=0; i < artificialRemoteIceCandidates.length; i++) {
+      for (var i=0; i < artificialRemoteIceCandidates.length; i++) {
         var ipAddress = artificialRemoteIceCandidates[i];
         console.log("Processing artificialRemoteIceCandidate " + ipAddress);
         // we set the new candidates to a lower priority
@@ -5953,6 +5953,7 @@
       iceServers,
       stunServers = options.stunServers || null,
       turnServers = options.turnServers || null,
+      artificialRemoteIceCandidates = options.artificialRemoteIceCandidates || null,
       body = options.body,
       response;
 
@@ -6081,6 +6082,7 @@
       iceServers,
       stunServers = options.stunServers || null,
       turnServers = options.turnServers || null,
+      artificialRemoteIceCandidates = options.artificialRemoteIceCandidates || null,
       sdpCreationSucceeded = function(body) {
         var
           response,
@@ -6397,13 +6399,9 @@
     extraHeaders = (options.extraHeaders || []).slice(),
     stunServers = options.stunServers || null,
     turnServers = options.turnServers || null,
-<<<<<<< HEAD
+    artificialRemoteIceCandidates = options.artificialRemoteIceCandidates || null,
     mediaHandlerFactory = options.mediaHandlerFactory || ua.configuration.mediaHandlerFactory,
     isMediaSupported = mediaHandlerFactory.isSupported;
-=======
-    artificialRemoteIceCandidates = options.artificialRemoteIceCandidates || null,
-    isMediaSupported = ua.configuration.mediaHandlerFactory.isSupported;
->>>>>>> 91f4fd84
 
   // Check WebRTC support
   if (isMediaSupported && !isMediaSupported()) {
@@ -10135,7 +10133,7 @@
       }
       return stunServers;
     },
-    
+
     artificialRemoteIceCandidates: function(candidates) {
       return candidates;
     },
@@ -11068,146 +11066,10 @@
   this.videoMuted = false;
 
   // old init() from here on
-<<<<<<< HEAD
   var servers = this.prepareIceServers(options.stunServers, options.turnServers);
   this.RTCConstraints = options.RTCConstraints || {};
 
   this.initPeerConnection(servers, this.RTCConstraints);
-=======
-  var idx, length, server,
-    self = this,
-    servers = [],
-    stunServers = options.stunServers || null,
-    turnServers = options.turnServers || null,
-    artificialRemoteIceCandidates = options.artificialRemoteIceCandidates || null,
-    config = this.session.ua.configuration;
-  this.RTCConstraints = options.RTCConstraints || {};
-
-  if (!stunServers) {
-    stunServers = config.stunServers;
-  }
-
-  if(!turnServers) {
-    turnServers = config.turnServers;
-  }
-
-  if(!artificialRemoteIceCandidates) {
-    artificialRemoteIceCandidates = config.artificialRemoteIceCandidates;
-  }
-
-  /* Change 'url' to 'urls' whenever this issue is solved:
-   * https://code.google.com/p/webrtc/issues/detail?id=2096
-   */
-  [].concat(stunServers).forEach(function (server) {
-    servers.push({'url': server});
-  });
-
-  length = turnServers.length;
-  for (idx = 0; idx < length; idx++) {
-    server = turnServers[idx];
-    servers.push({
-      'url': server.urls,
-      'username': server.username,
-      'credential': server.password
-    });
-  }
-
-  this.onIceCompleted = SIP.Utils.defer();
-  this.onIceCompleted.promise.then(function(pc) {
-    self.logger.log('ICE Gathering Completed');
-    self.emit('iceComplete', pc);
-    if (self.iceCheckingTimer) {
-      SIP.Timers.clearTimeout(self.iceCheckingTimer);
-      self.iceCheckingTimer = null;
-    }
-  });
-
-  this.peerConnection = new SIP.WebRTC.RTCPeerConnection({'iceServers': servers}, this.RTCConstraints);
-
-  this.peerConnection.onaddstream = function(e) {
-    self.logger.log('stream added: '+ e.stream.id);
-    self.render();
-    self.emit('addStream', e);
-  };
-
-  this.peerConnection.onremovestream = function(e) {
-    self.logger.log('stream removed: '+ e.stream.id);
-  };
-
-  this.startIceCheckingTimer = function () {
-    if (!self.iceCheckingTimer) {
-      self.iceCheckingTimer = SIP.Timers.setTimeout(function() {
-        self.logger.log('RTCIceChecking Timeout Triggered after '+config.iceCheckingTimeout+' milliseconds');
-        self.onIceCompleted.resolve(this);
-      }.bind(this.peerConnection), config.iceCheckingTimeout);
-    }
-  };
-
-  this.peerConnection.onicecandidate = function(e) {
-    if (e.candidate) {
-      self.logger.log('ICE candidate received: '+ (e.candidate.candidate === null ? null : e.candidate.candidate.trim()));
-      self.startIceCheckingTimer();
-    } else {
-      self.onIceCompleted.resolve(this);
-    }
-  };
-
-  this.peerConnection.onicegatheringstatechange = function () {
-    self.logger.log('RTCIceGatheringState changed: ' + this.iceGatheringState);
-    if (this.iceGatheringState === 'gathering') {
-      self.emit('iceGathering', this);
-    }
-    if (this.iceGatheringState === 'complete') {
-      self.onIceCompleted.resolve(this);
-    }
-  };
-
-  this.peerConnection.oniceconnectionstatechange = function() {  //need e for commented out case
-    self.logger.log('ICE connection state changed to "'+ this.iceConnectionState +'"');
-
-    if (this.iceConnectionState === 'checking') {
-      self.startIceCheckingTimer();
-    }
-
-    if (this.iceConnectionState === 'failed') {
-      self.emit('iceFailed', this);
-    }
-
-    if (this.iceConnectionState === 'disconnected') {
-       self.emit('iceDisconnected', this);
-    }
-
-    if (this.iceConnectionState === 'closed') {
-        self.emit('iceClosed', this);
-    }
-
-	if (this.iceConnectionState === 'connected') {
-        self.emit('iceConnected', this);
-    }
-
-    if (this.iceConnectionState === 'completed') {
-        self.emit('iceCompleted', this);
-    }
-
-    //Bria state changes are always connected -> disconnected -> connected on accept, so session gets terminated
-    //normal calls switch from failed to connected in some cases, so checking for failed and terminated
-    /*if (this.iceConnectionState === 'failed') {
-      self.session.terminate({
-        cause: SIP.C.causes.RTP_TIMEOUT,
-        status_code: 200,
-        reason_phrase: SIP.C.causes.RTP_TIMEOUT
-      });
-    } else if (e.currentTarget.iceGatheringState === 'complete' && this.iceConnectionState !== 'closed') {
-      self.onIceCompleted(this);
-    }*/
-  };
-
-  this.peerConnection.onstatechange = function() {
-    self.logger.log('PeerConnection state changed to "'+ this.readyState +'"');
-  };
-
-  this.initEvents(events);
->>>>>>> 91f4fd84
 
   function selfEmit(mh, event) {
     if (mh.mediaStreamManager.on) {
