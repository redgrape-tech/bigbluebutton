--- conflicted
+++ resolved
@@ -35,13 +35,10 @@
 	<property name="VIDEO" value="VideoconfModule" />
 	<property name="WHITEBOARD" value="WhiteboardModule" />
 	<property name="VIDEO_DOCK" value="VideodockModule" />
-<<<<<<< HEAD
 	<property name="POLLING" value="PollingModule" />
 	<property name="LAYOUT" value="LayoutModule" />
 	<property name="USERS" value="UsersModule" />
-=======
 	<property name="SHAREDNOTES" value="SharedNotesModule" />
->>>>>>> d09bb232
 	
 	<xmlproperty file="${SRC_DIR}/conf/locales.xml" collapseAttributes="true"/>
 	
@@ -276,8 +273,8 @@
 	<target name="build-users" description="Compile Users Module">
 			<build-module src="${SRC_DIR}" target="${USERS}" />
 	</target>
-
-	<target name="build-sharednotes" description="Compile SharedNotes Module">
+	
+     <target name="build-sharednotes" description="Compile SharedNotes Module">
                 <build-module src="${SRC_DIR}" target="${SHAREDNOTES}" />
 
 		<echo message="Copying assets for SharedNotesModule" />
@@ -287,19 +284,12 @@
 		<copy file="${BASE_DIR}/src/org/bigbluebutton/modules/sharednotes/util/shared_notes.js" todir="${OUTPUT_DIR}/lib/">
 			
 		</copy>
-        </target>
-
-	
+    </target>
+
 	<!-- just a grouping of modules to compile -->
-<<<<<<< HEAD
 	<target name="build-main-chat-present" 
-			depends="build-bbb-main, build-chat, build-present, build-layout, build-broadcast, build-users"
+			depends="build-bbb-main, build-chat, build-present, build-layout, build-broadcast, build-users, build-sharednotes"
 			description="Compile main, chat, present modules">
-=======
-	<target name="build-main-chat-viewers-listeners-present" 
-			depends="build-bbb-main, build-bbb-main-test, build-chat, build-viewers, build-listeners, build-present, build-breakout, build-sharednotes"
-			description="Compile main, chat, viewers, listeners, present, breakout modules">
->>>>>>> d09bb232
 	</target>
 	
 	<!-- just a grouping of modules to compile -->
