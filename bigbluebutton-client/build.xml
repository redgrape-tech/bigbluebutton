--- conflicted
+++ resolved
@@ -495,11 +495,7 @@
 	<target name="clean-build-bbb" depends="clean, init-ant-contrib, generate-html-wrapper, compile-deskshare-standalone, 
 	                                        build-webcam-preview-standalone, build-webcam-view-standalone, compile-bbb" 
 			description="Build BBB client skipping compiling of locales"/>	
-<<<<<<< HEAD
-	<target name="clean-build-all" depends="clean, init-ant-contrib, generate-html-wrapper, compile-deskshare-standalone, build-polling, 
-=======
-	<target name="clean-build-all" depends="clean, init-ant-contrib, generate-html-wrapper, compile-deskshare-standalone, build-mic-check, 
->>>>>>> 3481b802
+	<target name="clean-build-all" depends="clean, init-ant-contrib, generate-html-wrapper, compile-deskshare-standalone, build-polling, build-mic-check,
 	                                         build-webcam-preview-standalone, build-webcam-view-standalone, compile-bbb, branding, branding-black" 
 			description="Build BBB client including locales"/>
 	<target name="modules" depends="init-ant-contrib, generate-html-wrapper, compile-deskshare-standalone, 
