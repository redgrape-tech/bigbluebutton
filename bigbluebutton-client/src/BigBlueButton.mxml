--- conflicted
+++ resolved
@@ -41,15 +41,7 @@
 
 	<fx:Script>
 		<![CDATA[
-<<<<<<< HEAD
-			import org.as3commons.logging.api.ILogger;
-			import org.as3commons.logging.api.getClassLogger;
-			import org.bigbluebutton.common.LogUtil;
-=======
 			import org.bigbluebutton.common.logging.LogUtil;
->>>>>>> e541e683
-
-			private static const LOGGER:ILogger = getClassLogger(BigBlueButton);
 
 			private function init():void {
 				LogUtil.initLogging(true);
