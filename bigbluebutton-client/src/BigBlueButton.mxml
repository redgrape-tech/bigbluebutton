--- conflicted
+++ resolved
@@ -20,23 +20,11 @@
 
 -->
 <mx:Application xmlns:mx="http://www.adobe.com/2006/mxml"
-<<<<<<< HEAD
                 xmlns:views="*"
-                pageTitle="BigBlueButton" 
+                pageTitle="Mconf-Live"
                 layout="absolute" 
                 preloader="org.bigbluebutton.main.model.BigBlueButtonPreloader">
    
   <views:BigBlueButtonMainContainer id="bbbShell"/>
-=======
-  xmlns:views="org.bigbluebutton.main.views.*"
-  xmlns:maps="org.bigbluebutton.main.maps.*"
-  xmlns:apimap="org.bigbluebutton.main.api.maps.*"
-  xmlns:coreMap="org.bigbluebutton.core.controllers.maps.*"
-  xmlns:mate="http://mate.asfusion.com/"
-  pageTitle="Mconf-Live" 
-  layout="absolute" preinitialize="init()"
-  preloader="org.bigbluebutton.main.model.BigBlueButtonPreloader"
-  applicationComplete="appComplete()">
->>>>>>> f8e63fd6
  
 </mx:Application>