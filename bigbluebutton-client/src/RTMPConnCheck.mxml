<?xml version="1.0" encoding="utf-8"?>
<mx:Application xmlns:mx="library://ns.adobe.com/flex/mx"
				xmlns:fx="http://ns.adobe.com/mxml/2009"
				layout="absolute" minWidth="955" minHeight="600"
                applicationComplete="appInit()">
  <fx:Script>
    <![CDATA[
      private function appInit():void {
        if (ExternalInterface.available) {
          ExternalInterface.addCallback("testRTMPConnection", handleTestRTMPConnectionRequest);
          ExternalInterface.addCallback("testSocketConnection", handleTestSocketRequest);
          ExternalInterface.addCallback("setPolicyFileURL", handleSetPolicyFileURL);
        }
        
        // Tell out JS counterpart that we are ready.
        if (ExternalInterface.available) {
          ExternalInterface.call("BBBCheck.RTMPConnCheckAppReady");
        }
      }
      
      private var rtmpTimer:Timer = null;
      private var netConnection:NetConnection = null;
      private const connectionTimeout:int = 5000;
      
      private var server:String;
      private var application:String;
      
      private function handleTestRTMPConnectionRequest(host:String, app:String):void {
        server = host;
        application = app;
        
        if ((server != null || server != "") && (application != null || application != "")) {
          connect(true);
        } else {
          ExternalInterface.call("BBBCheck.invalidParamsForRtmpConnectionTest");
        }
      }
      
      private var rtmp:Boolean;
      
      private function handleSetPolicyFileURL(url:String):void {
        Security.loadPolicyFile(url);
      }
      
      private function connect(testRTMP:Boolean):void {
        rtmp = testRTMP;
        
        netConnection = new NetConnection();
<<<<<<< HEAD
	netConnection.proxyType = "best";
	netConnection.objectEncoding = ObjectEncoding.AMF3;
        netConnection.client = this;
=======
				netConnection.proxyType = "best";
				netConnection.objectEncoding = ObjectEncoding.AMF3;
>>>>>>> 40b3c6af
        
        netConnection.addEventListener(NetStatusEvent.NET_STATUS, connectionHandler);
        var connStr:String = (rtmp ? "rtmp:" : "rtmpt:") + "//" + server + "/" + application;
        trace("Connecting to [" + connStr + "]"); 
        netConnection.connect(connStr);
        
        if (rtmp) {
          rtmpTimer = new Timer(connectionTimeout, 1);
          rtmpTimer.addEventListener(TimerEvent.TIMER_COMPLETE, rtmpTimeoutHandler);
          rtmpTimer.start();
        }
      }
      
      private function rtmpTimeoutHandler(e:TimerEvent):void {
        netConnection.close();
        netConnection = null;
        
        connect(false);
      }
      
      private function connectionHandler(e:NetStatusEvent):void {
        if (rtmpTimer) {
          rtmpTimer.stop();
          rtmpTimer = null;
        }
        
        if ("NetConnection.Connect.Success" == e.info.code) {
          // We've managed to connect to Red5. Inform requester that we connected
          // using either RTMP or RTMPT.
          ExternalInterface.call("BBBCheck.rtmpConnectionTestSuccess", rtmp, server, application);
        } else if ("NetConnection.Connect.Failed" == e.info.code) {
          // Check if this event is for the RTMPT test. If so, reply that
          // we cannot connect to Red5 using RTMP or RTMPT. If this is for
          // RTMP, we just swallow and let the timeout occur to test using
          // RTMPT. (ralam apr 17, 2013)
          if (!rtmp) {
            ExternalInterface.call("BBBCheck.rtmpConnectionTestFailed", server, application);
          }
        }
      }
      
      private var socket:Socket;
      private var socketTimer:Timer = null;
      private var socketHost:String;
      private var socketPort:uint;
      
      private function handleTestSocketRequest(host:String, port:uint):void {
        configureListeners();
        trace("Socket test for [" + host + "] [" + port + "]");
        
        if (host && port)  {
          socket = new Socket();
          socket.connect(host, port);
          socketTimer = new Timer(connectionTimeout, 1);
          socketTimer.addEventListener(TimerEvent.TIMER_COMPLETE, socketTimeoutHandler);
          socketTimer.start();
        }
      }
     
      private function stopSocketTimer():void {
        if (socketTimer) {
          socketTimer.stop();
          socketTimer = null;
        }
      }
      
      private function socketTimeoutHandler(e:TimerEvent):void {
        socket.close();
        socket = null;
        
        ExternalInterface.call("BBBCheck.socketConnTestFailed", socketHost, socketPort);
      }
      
      private function closeSocket():void {
        socket.close();
        socket = null;  
      }
      
      private function configureListeners():void {
        addEventListener(Event.CLOSE, closeHandler);
        addEventListener(Event.CONNECT, connectHandler);
        addEventListener(IOErrorEvent.IO_ERROR, ioErrorHandler);
        addEventListener(SecurityErrorEvent.SECURITY_ERROR, securityErrorHandler);
      }
                  
      private function closeHandler(event:Event):void {
        ExternalInterface.call("BBBCheck.socketConnTestClosed", socketHost, socketPort);
      }
      
      private function connectHandler(event:Event):void {
        ExternalInterface.call("BBBCheck.socketConnTestSuccess", socketHost, socketPort);
        closeSocket();
      }
      
      private function ioErrorHandler(event:IOErrorEvent):void {
        ExternalInterface.call("BBBCheck.socketConnTestIOError", socketHost, socketPort);
      }
      
      private function securityErrorHandler(event:SecurityErrorEvent):void {
        ExternalInterface.call("BBBCheck.socketConnTestSecurityError", socketHost, socketPort);
      }
      
      public function onBWCheck(... rest):Number { 
        return 0; 
      } 
      
      public function onBWDone(... rest):void { 
        var p_bw:Number; 
        if (rest.length > 0) p_bw = rest[0]; 
        // your application should do something here 
        // when the bandwidth check is complete 
        trace("bandwidth = " + p_bw + " Kbps."); 
      }

    ]]>
  </fx:Script>  
</mx:Application>
<|MERGE_RESOLUTION|>--- conflicted
+++ resolved
@@ -1,173 +1,169 @@
-<?xml version="1.0" encoding="utf-8"?>
-<mx:Application xmlns:mx="library://ns.adobe.com/flex/mx"
-				xmlns:fx="http://ns.adobe.com/mxml/2009"
-				layout="absolute" minWidth="955" minHeight="600"
-                applicationComplete="appInit()">
-  <fx:Script>
-    <![CDATA[
-      private function appInit():void {
-        if (ExternalInterface.available) {
-          ExternalInterface.addCallback("testRTMPConnection", handleTestRTMPConnectionRequest);
-          ExternalInterface.addCallback("testSocketConnection", handleTestSocketRequest);
-          ExternalInterface.addCallback("setPolicyFileURL", handleSetPolicyFileURL);
-        }
-        
-        // Tell out JS counterpart that we are ready.
-        if (ExternalInterface.available) {
-          ExternalInterface.call("BBBCheck.RTMPConnCheckAppReady");
-        }
-      }
-      
-      private var rtmpTimer:Timer = null;
-      private var netConnection:NetConnection = null;
-      private const connectionTimeout:int = 5000;
-      
-      private var server:String;
-      private var application:String;
-      
-      private function handleTestRTMPConnectionRequest(host:String, app:String):void {
-        server = host;
-        application = app;
-        
-        if ((server != null || server != "") && (application != null || application != "")) {
-          connect(true);
-        } else {
-          ExternalInterface.call("BBBCheck.invalidParamsForRtmpConnectionTest");
-        }
-      }
-      
-      private var rtmp:Boolean;
-      
-      private function handleSetPolicyFileURL(url:String):void {
-        Security.loadPolicyFile(url);
-      }
-      
-      private function connect(testRTMP:Boolean):void {
-        rtmp = testRTMP;
-        
-        netConnection = new NetConnection();
-<<<<<<< HEAD
-	netConnection.proxyType = "best";
-	netConnection.objectEncoding = ObjectEncoding.AMF3;
-        netConnection.client = this;
-=======
-				netConnection.proxyType = "best";
+<?xml version="1.0" encoding="utf-8"?>
+<mx:Application xmlns:mx="library://ns.adobe.com/flex/mx"
+				xmlns:fx="http://ns.adobe.com/mxml/2009"
+				layout="absolute" minWidth="955" minHeight="600"
+                applicationComplete="appInit()">
+  <fx:Script>
+    <![CDATA[
+      private function appInit():void {
+        if (ExternalInterface.available) {
+          ExternalInterface.addCallback("testRTMPConnection", handleTestRTMPConnectionRequest);
+          ExternalInterface.addCallback("testSocketConnection", handleTestSocketRequest);
+          ExternalInterface.addCallback("setPolicyFileURL", handleSetPolicyFileURL);
+        }
+        
+        // Tell out JS counterpart that we are ready.
+        if (ExternalInterface.available) {
+          ExternalInterface.call("BBBCheck.RTMPConnCheckAppReady");
+        }
+      }
+      
+      private var rtmpTimer:Timer = null;
+      private var netConnection:NetConnection = null;
+      private const connectionTimeout:int = 5000;
+      
+      private var server:String;
+      private var application:String;
+      
+      private function handleTestRTMPConnectionRequest(host:String, app:String):void {
+        server = host;
+        application = app;
+        
+        if ((server != null || server != "") && (application != null || application != "")) {
+          connect(true);
+        } else {
+          ExternalInterface.call("BBBCheck.invalidParamsForRtmpConnectionTest");
+        }
+      }
+      
+      private var rtmp:Boolean;
+      
+      private function handleSetPolicyFileURL(url:String):void {
+        Security.loadPolicyFile(url);
+      }
+      
+      private function connect(testRTMP:Boolean):void {
+        rtmp = testRTMP;
+        
+        netConnection = new NetConnection();
+
+				netConnection.proxyType = "best";
 				netConnection.objectEncoding = ObjectEncoding.AMF3;
->>>>>>> 40b3c6af
-        
-        netConnection.addEventListener(NetStatusEvent.NET_STATUS, connectionHandler);
-        var connStr:String = (rtmp ? "rtmp:" : "rtmpt:") + "//" + server + "/" + application;
-        trace("Connecting to [" + connStr + "]"); 
-        netConnection.connect(connStr);
-        
-        if (rtmp) {
-          rtmpTimer = new Timer(connectionTimeout, 1);
-          rtmpTimer.addEventListener(TimerEvent.TIMER_COMPLETE, rtmpTimeoutHandler);
-          rtmpTimer.start();
-        }
-      }
-      
-      private function rtmpTimeoutHandler(e:TimerEvent):void {
-        netConnection.close();
-        netConnection = null;
-        
-        connect(false);
-      }
-      
-      private function connectionHandler(e:NetStatusEvent):void {
-        if (rtmpTimer) {
-          rtmpTimer.stop();
-          rtmpTimer = null;
-        }
-        
-        if ("NetConnection.Connect.Success" == e.info.code) {
-          // We've managed to connect to Red5. Inform requester that we connected
-          // using either RTMP or RTMPT.
-          ExternalInterface.call("BBBCheck.rtmpConnectionTestSuccess", rtmp, server, application);
-        } else if ("NetConnection.Connect.Failed" == e.info.code) {
-          // Check if this event is for the RTMPT test. If so, reply that
-          // we cannot connect to Red5 using RTMP or RTMPT. If this is for
-          // RTMP, we just swallow and let the timeout occur to test using
-          // RTMPT. (ralam apr 17, 2013)
-          if (!rtmp) {
-            ExternalInterface.call("BBBCheck.rtmpConnectionTestFailed", server, application);
-          }
-        }
-      }
-      
-      private var socket:Socket;
-      private var socketTimer:Timer = null;
-      private var socketHost:String;
-      private var socketPort:uint;
-      
-      private function handleTestSocketRequest(host:String, port:uint):void {
-        configureListeners();
-        trace("Socket test for [" + host + "] [" + port + "]");
-        
-        if (host && port)  {
-          socket = new Socket();
-          socket.connect(host, port);
-          socketTimer = new Timer(connectionTimeout, 1);
-          socketTimer.addEventListener(TimerEvent.TIMER_COMPLETE, socketTimeoutHandler);
-          socketTimer.start();
-        }
-      }
-     
-      private function stopSocketTimer():void {
-        if (socketTimer) {
-          socketTimer.stop();
-          socketTimer = null;
-        }
-      }
-      
-      private function socketTimeoutHandler(e:TimerEvent):void {
-        socket.close();
-        socket = null;
-        
-        ExternalInterface.call("BBBCheck.socketConnTestFailed", socketHost, socketPort);
-      }
-      
-      private function closeSocket():void {
-        socket.close();
-        socket = null;  
-      }
-      
-      private function configureListeners():void {
-        addEventListener(Event.CLOSE, closeHandler);
-        addEventListener(Event.CONNECT, connectHandler);
-        addEventListener(IOErrorEvent.IO_ERROR, ioErrorHandler);
-        addEventListener(SecurityErrorEvent.SECURITY_ERROR, securityErrorHandler);
-      }
-                  
-      private function closeHandler(event:Event):void {
-        ExternalInterface.call("BBBCheck.socketConnTestClosed", socketHost, socketPort);
-      }
-      
-      private function connectHandler(event:Event):void {
-        ExternalInterface.call("BBBCheck.socketConnTestSuccess", socketHost, socketPort);
-        closeSocket();
-      }
-      
-      private function ioErrorHandler(event:IOErrorEvent):void {
-        ExternalInterface.call("BBBCheck.socketConnTestIOError", socketHost, socketPort);
-      }
-      
-      private function securityErrorHandler(event:SecurityErrorEvent):void {
-        ExternalInterface.call("BBBCheck.socketConnTestSecurityError", socketHost, socketPort);
-      }
-      
-      public function onBWCheck(... rest):Number { 
-        return 0; 
-      } 
-      
-      public function onBWDone(... rest):void { 
-        var p_bw:Number; 
-        if (rest.length > 0) p_bw = rest[0]; 
-        // your application should do something here 
-        // when the bandwidth check is complete 
-        trace("bandwidth = " + p_bw + " Kbps."); 
-      }
-
-    ]]>
-  </fx:Script>  
-</mx:Application>
+        netConnection.client = this;
+        
+        netConnection.addEventListener(NetStatusEvent.NET_STATUS, connectionHandler);
+        var connStr:String = (rtmp ? "rtmp:" : "rtmpt:") + "//" + server + "/" + application;
+        trace("Connecting to [" + connStr + "]"); 
+        netConnection.connect(connStr);
+        
+        if (rtmp) {
+          rtmpTimer = new Timer(connectionTimeout, 1);
+          rtmpTimer.addEventListener(TimerEvent.TIMER_COMPLETE, rtmpTimeoutHandler);
+          rtmpTimer.start();
+        }
+      }
+      
+      private function rtmpTimeoutHandler(e:TimerEvent):void {
+        netConnection.close();
+        netConnection = null;
+        
+        connect(false);
+      }
+      
+      private function connectionHandler(e:NetStatusEvent):void {
+        if (rtmpTimer) {
+          rtmpTimer.stop();
+          rtmpTimer = null;
+        }
+        
+        if ("NetConnection.Connect.Success" == e.info.code) {
+          // We've managed to connect to Red5. Inform requester that we connected
+          // using either RTMP or RTMPT.
+          ExternalInterface.call("BBBCheck.rtmpConnectionTestSuccess", rtmp, server, application);
+        } else if ("NetConnection.Connect.Failed" == e.info.code) {
+          // Check if this event is for the RTMPT test. If so, reply that
+          // we cannot connect to Red5 using RTMP or RTMPT. If this is for
+          // RTMP, we just swallow and let the timeout occur to test using
+          // RTMPT. (ralam apr 17, 2013)
+          if (!rtmp) {
+            ExternalInterface.call("BBBCheck.rtmpConnectionTestFailed", server, application);
+          }
+        }
+      }
+      
+      private var socket:Socket;
+      private var socketTimer:Timer = null;
+      private var socketHost:String;
+      private var socketPort:uint;
+      
+      private function handleTestSocketRequest(host:String, port:uint):void {
+        configureListeners();
+        trace("Socket test for [" + host + "] [" + port + "]");
+        
+        if (host && port)  {
+          socket = new Socket();
+          socket.connect(host, port);
+          socketTimer = new Timer(connectionTimeout, 1);
+          socketTimer.addEventListener(TimerEvent.TIMER_COMPLETE, socketTimeoutHandler);
+          socketTimer.start();
+        }
+      }
+     
+      private function stopSocketTimer():void {
+        if (socketTimer) {
+          socketTimer.stop();
+          socketTimer = null;
+        }
+      }
+      
+      private function socketTimeoutHandler(e:TimerEvent):void {
+        socket.close();
+        socket = null;
+        
+        ExternalInterface.call("BBBCheck.socketConnTestFailed", socketHost, socketPort);
+      }
+      
+      private function closeSocket():void {
+        socket.close();
+        socket = null;  
+      }
+      
+      private function configureListeners():void {
+        addEventListener(Event.CLOSE, closeHandler);
+        addEventListener(Event.CONNECT, connectHandler);
+        addEventListener(IOErrorEvent.IO_ERROR, ioErrorHandler);
+        addEventListener(SecurityErrorEvent.SECURITY_ERROR, securityErrorHandler);
+      }
+                  
+      private function closeHandler(event:Event):void {
+        ExternalInterface.call("BBBCheck.socketConnTestClosed", socketHost, socketPort);
+      }
+      
+      private function connectHandler(event:Event):void {
+        ExternalInterface.call("BBBCheck.socketConnTestSuccess", socketHost, socketPort);
+        closeSocket();
+      }
+      
+      private function ioErrorHandler(event:IOErrorEvent):void {
+        ExternalInterface.call("BBBCheck.socketConnTestIOError", socketHost, socketPort);
+      }
+      
+      private function securityErrorHandler(event:SecurityErrorEvent):void {
+        ExternalInterface.call("BBBCheck.socketConnTestSecurityError", socketHost, socketPort);
+      }
+      
+      public function onBWCheck(... rest):Number { 
+        return 0; 
+      } 
+      
+      public function onBWDone(... rest):void { 
+        var p_bw:Number; 
+        if (rest.length > 0) p_bw = rest[0]; 
+        // your application should do something here 
+        // when the bandwidth check is complete 
+        trace("bandwidth = " + p_bw + " Kbps."); 
+      }
+
+    ]]>
+  </fx:Script>  
+</mx:Application>