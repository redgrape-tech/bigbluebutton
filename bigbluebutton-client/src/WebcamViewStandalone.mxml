--- conflicted
+++ resolved
@@ -1,394 +1,389 @@
-<?xml version="1.0" encoding="utf-8"?>
-
-<!--
-
-BigBlueButton open source conferencing system - http://www.bigbluebutton.org/
-
-Copyright (c) 2012 BigBlueButton Inc. and by respective authors (see below).
-
-This program is free software; you can redistribute it and/or modify it under the
-terms of the GNU Lesser General Public License as published by the Free Software
-Foundation; either version 3.0 of the License, or (at your option) any later
-version.
-
-BigBlueButton is distributed in the hope that it will be useful, but WITHOUT ANY
-WARRANTY; without even the implied warranty of MERCHANTABILITY or FITNESS FOR A
-PARTICULAR PURPOSE. See the GNU Lesser General Public License for more details.
-
-You should have received a copy of the GNU Lesser General Public License along
-with BigBlueButton; if not, see <http://www.gnu.org/licenses/>.
-
--->
-
-<mx:Application xmlns:mx="library://ns.adobe.com/flex/mx" 
-				xmlns:fx="http://ns.adobe.com/mxml/2009"
-				creationComplete="onCreationComplete()"
-                pageTitle="WebcamView" layout="absolute">	
-  <fx:Script>
-    <![CDATA[
-		import flash.filters.ConvolutionFilter;
-		import flash.net.NetConnection;
-		
-		import mx.core.UIComponent;
-		import mx.utils.URLUtil;
-      
-      private var _video:Video;
-      private var _videoHolder:UIComponent;      
-      private var ns:NetStream;			
-      private var nc:NetConnection;
-      private var aspectRatio:Number = 1;
-      private var camWidth:Number = 320;
-      private var camHeight:Number = 240;
-      
-      private var _url:String;
-      private var _stream:String;
-      private var _avatarURL:String;
-      private var displayAvatar:Boolean = false;
-      
-      private var smoothVideo:Boolean = true;
-      private var applyConvolutionFilter:Boolean = false;
-      private var convolutionFilter:Array = [-1, 0, -1, 0, 6, 0, -1, 0, -1];
-      private var filterBias:Number = 0;
-      private var filterDivisor:Number = 4;
-      private var enableH264:Boolean = false;
-      private var h264Level:String = "2.1";	
-      private var h264Profile:String = "main";	
-      
-      private function onCreationComplete():void{
-        _videoHolder = new UIComponent();
-        _videoHolder.width = this.width;
-        _videoHolder.height = this.height;
-        
-        trace("WebcamViewSA:: onCreationComplete [" + this.width + "," + this.height + "]");
-        this.addChild(_videoHolder);
-        
-        _videoHolder.addChild(loader);
-        
-        Security.allowDomain(determineHTMLURL());
-        trace("WebcamViewSA:: Security.allowDomain(" + determineHTMLURL() + ");");
-        
-        initExternalInterface();
-        callWebcamViewStandaloneReady();
-      }
-      
-      private function determineHTMLURL():String {
-        var serverName:String = "*";
-        if(ExternalInterface.available) {
-          try {
-            var htmlURL:String = String(ExternalInterface.call("window.location.href.toString"));
-            serverName = URLUtil.getServerName(htmlURL);
-            trace("WebcamViewSA::determineHTMLURL HTML URL [" + htmlURL + "]");
-          } catch(s:Error) {
-            trace("WebcamViewSA::determineHTMLURL Cannot determine HTML URL");
-          }
-        }
-        
-        return serverName;
-      }
-      
-      private function initExternalInterface():void {
-        trace('WebcamViewSA::initExternalInterface');
-        if (ExternalInterface.available) {
-          ExternalInterface.addCallback("startViewCameraStream", handleStartViewCameraRequest);
-          ExternalInterface.addCallback("stopViewCameraStream", handleStopViewCamera);
-        }
-      }
-      
-      private function callWebcamViewStandaloneReady():void {
-        if (ExternalInterface.available) {
-          ExternalInterface.call("webcamViewStandaloneAppReady");
-        }      
-      }
-      
-      private function connect(url:String):void {
-        nc = new NetConnection();
-<<<<<<< HEAD
-	nc.proxyType = "best";
-	nc.objectEncoding = ObjectEncoding.AMF3;
-=======
-				nc.proxyType = "best";
-				nc.objectEncoding = ObjectEncoding.AMF3;
->>>>>>> 40b3c6af
-        nc.client = this;
-        nc.addEventListener(AsyncErrorEvent.ASYNC_ERROR, onAsyncError);
-        nc.addEventListener(IOErrorEvent.IO_ERROR, onIOError);
-        nc.addEventListener(NetStatusEvent.NET_STATUS, onNetConnectStatus);
-        nc.addEventListener(SecurityErrorEvent.SECURITY_ERROR, onSecurityError);
-        nc.connect(url);
-      }
-     
-      public function onBWCheck(... rest):Number { 
-        return 0; 
-      } 
-      
-      public function onBWDone(... rest):void { 
-        var p_bw:Number; 
-        if (rest.length > 0) p_bw = rest[0]; 
-        // your application should do something here 
-        // when the bandwidth check is complete 
-        trace("WebcamViewSA:: bandwidth = " + p_bw + " Kbps."); 
-      }
-      
-      private function getVideoResolution(stream:String):void {
-        var pattern:RegExp = new RegExp("(\\d+x\\d+)-([A-Za-z0-9]+)-\\d+", "");
-        if (pattern.test(stream)) {
-          trace("WebcamViewSA:: The stream name is well formatted [" + stream + "]");
-          trace("WebcamViewSA:: Stream resolution is [" + pattern.exec(stream)[1] + "] Userid [" + pattern.exec(stream)[2] + "]");
-          var res:Array = pattern.exec(stream)[1].split("x");
-          camWidth = Number(res[0]);
-          camHeight = Number(res[1]);
-        } else {
-          camWidth = 320;
-          camHeight = 240;
-        }
-      }
-      
-    
-      private function onIOError(event:NetStatusEvent):void{
-      }
-           
-      private function onNetConnectStatus(event:NetStatusEvent):void{
-        switch(event.info.code){
-          case "NetConnection.Connect.Success":
-            playWebcamStream();
-            break;
-          default:
-            trace("WebcamViewSA:: [" + event.info.code + "] for [" + _url + "]");
-            break;
-        }
-      }
-      
-      private function onSecurityError(event:NetStatusEvent):void{
-      }
-      
-      private function handleStartViewCameraRequest(url:String, stream:String, avatarURL:String):void {
-        displayAvatar = false;
-        _avatarURL = avatarURL;
-        _url = url;
-        _stream = stream;
-        trace("WebcamViewSA::handleStartViewCameraRequest avatar=[" + _avatarURL + "]");
-        
-        connect(url);
-      }
-      
-      private function handleStopViewCamera(avatarURL:String):void {
-        
-        _avatarURL = avatarURL;
-        trace("WebcamViewSA::handleStopViewCamera avatar=[" + _avatarURL + "]");
-        
-        stopViewing();
-        
-      }
-      
-      private var loader:Loader = new Loader();
-      private var request:URLRequest;
-      
-      private function loadAvatar():void {       
-        request = new URLRequest(_avatarURL);
-        loader.contentLoaderInfo.addEventListener(Event.COMPLETE, onLoadingComplete);
-        loader.load(request);        
-      }
-      
-      private var avatarWidth:Number = 320;
-      private var avatarHeight:Number = 240;
-      
-      private function onLoadingComplete(event:Event):void {
-        
-        if (!displayAvatar) {
-          // The user might have started sharing webcam again.
-          return;
-        }
-        
-        if (_video != null) _videoHolder.removeChild(_video);
-        _videoHolder.addChild(loader);
-        
-        // Save the size of the avatar image.
-        avatarWidth = loader.content.width;
-        avatarHeight = loader.content.height;
-        
-        onResizeAvatar();
-      }
-      
-      private function onResizeAvatar():void {
-                
-        if (loader != null && _videoHolder != null) {
-          if (avatarIsSmallerThanWindow()) {
-            // The avatar image is smaller than the window. Just center the image.
-            _videoHolder.width = loader.width = avatarWidth;
-            _videoHolder.height = loader.height = avatarHeight;
-            
-          } else {
-            // The avatar is bigger than the window. Fit into the window maintaining aspect ratio.
-            fitAvatarToWindow();
-          }
-          
-          _videoHolder.x = (this.width - loader.width) / 2;
-          _videoHolder.y = (this.height - loader.height) / 2;   
-          
-        }      
-        
-      }
-      
-      private function fitAvatarToWindow():void {
-        if (_videoHolder.width  < _videoHolder.height) {
-          fitAvatarToHeightAndAdjustWidthToMaintainAspectRatio();         			
-        } else {
-          fitAvatarToWidthAndAdjustHeightToMaintainAspectRatio();	
-        }				
-      }
-      
-      private function avatarIsSmallerThanWindow():Boolean {
-        return (avatarWidth < _videoHolder.width) && (avatarHeight < _videoHolder.height);
-      }
-      
-      private function fitAvatarToWidthAndAdjustHeightToMaintainAspectRatio():void {
-        var aspect:Number = avatarHeight / avatarWidth;
-        loader.width = _videoHolder.width = this.width;
-        
-        // Maintain aspect-ratio
-        _videoHolder.height= loader.height = loader.width * aspect;			
-      }
-      
-      private function resetVideoHolder():void {
-        _videoHolder.width = this.width;
-        _videoHolder.height = this.height;
-        _videoHolder.x = _videoHolder.y = 0;
-      }
-      
-      private function fitAvatarToHeightAndAdjustWidthToMaintainAspectRatio():void {
-        var aspect:Number = avatarWidth / avatarHeight;
-        loader.height = _videoHolder.height = this.height;
-        
-        // Maintain aspect-ratio
-        _videoHolder.width = loader.width = loader.height * aspect;						
-      }
-      
-      private function stopViewing():void {
-        
-        resetVideoHolder();
-        
-        if (_video != null) {
-          trace("WebcamViewSA:: removing video from holder");
-          _videoHolder.removeChild(_video);
-          _video.clear();
-          _video = null;
-        }
-        
-        trace("WebcamViewSA:: closing stream");
-        if (ns != null) {
-          ns.close();
-        }      
-        
-        displayAvatar = true;
-        loadAvatar();
-      }
-      
-      private function playWebcamStream():void {
-        ns = new NetStream(nc);
-        ns.addEventListener( NetStatusEvent.NET_STATUS, onNetStatus );
-        ns.addEventListener(AsyncErrorEvent.ASYNC_ERROR, onAsyncError);
-        ns.client = this;
-        ns.bufferTime = 0;
-        ns.receiveVideo(true);
-        ns.receiveAudio(false);
-        
-        getVideoResolution(_stream);
-
-        trace("WebcamViewSA:: WINDOW [" + this.width + "," + this.height + "]");
-        
-        resetVideoHolder();
-        
-        _video = new Video(camWidth, camHeight);
-        _video.width =  camWidth;
-        _video.height = camHeight;
-        trace("WebcamViewSA:: resolution [" + _video.width + "," + _video.height + "]");
-  
-        onResize();
-        
-        _video.attachNetStream(ns);
-        
-        _video.smoothing = smoothVideo;
-        
-        if (applyConvolutionFilter) {
-          var filter:ConvolutionFilter = new flash.filters.ConvolutionFilter();
-          filter.matrixX = 3;
-          filter.matrixY = 3;					
-          filter.matrix = convolutionFilter;
-          filter.bias =  filterBias;
-          filter.divisor = filterDivisor;
-          _video.filters = [filter];					
-        }
-        
-        trace("WebcamViewSA:: adding video to video holder");
-        _videoHolder.removeChild(loader);
-        _videoHolder.addChild(_video);
-                
-        _videoHolder.visible = true;
-        ns.play(_stream);       
-      }
-      
-      private function onAsyncError(e:AsyncErrorEvent):void{
-        trace("WebcamViewSA::asyncerror " + e.toString());
-      }
-      
-      public function onMetaData(info:Object):void{
-        trace("WebcamViewSA:: metadata: width=" + info.width + " height=" + info.height);
-      }
-      
-      private function onNetStatus(e:NetStatusEvent):void{
-        switch(e.info.code){
-          case "NetStream.Publish.Start":
-            trace("WebcamViewSA:: NetStream.Publish.Start");
-            break;
-          case "NetStream.Play.UnpublishNotify":
-            trace("WebcamViewSA:: NetStream.Play.UnpublishNotify");
-            stopViewing();
-            break;
-          case "NetStream.Play.Start":
-            trace("WebcamViewSA:: Netstatus: " + e.info.code);					
-            break;
-          case "NetStream.Play.FileStructureInvalid":
-            trace("WebcamViewSA:: The MP4's file structure is invalid.");
-            break;
-          case "NetStream.Play.NoSupportedTrackFound":
-            trace("WebcamViewSA:: The MP4 doesn't contain any supported tracks");
-            break;
-        }
-      }
-            
-      private function onResize():void {
-        if (_videoHolder != null) {
-          fitVideoToWindow();
-          _video.x = (this.width - _video.width) / 2;
-          _video.y = (this.height - _video.height) / 2;    
-        }        
-      }
-      
-      private function fitVideoToWindow():void {
-        if (_videoHolder.width < _videoHolder.height) {
-          fitToHeightAndAdjustWidthToMaintainAspectRatio();         			
-        } else {
-          fitToWidthAndAdjustHeightToMaintainAspectRatio();	
-        }				
-      }
-            
-      private function fitToWidthAndAdjustHeightToMaintainAspectRatio():void {
-        var aspect:Number = camHeight / camWidth;
-        _video.width = _videoHolder.width;
-        
-        // Maintain aspect-ratio
-        _video.height = _video.width * aspect;			
-      }
-      
-      private function fitToHeightAndAdjustWidthToMaintainAspectRatio():void {
-        var aspect:Number = camWidth / camHeight;
-        _video.height = _videoHolder.height;
-        
-        // Maintain aspect-ratio
-        _video.width = _video.height * aspect;				
-      }
-           
-    ]]>
-  </fx:Script>
-   
-</mx:Application>
+<?xml version="1.0" encoding="utf-8"?>
+
+<!--
+
+BigBlueButton open source conferencing system - http://www.bigbluebutton.org/
+
+Copyright (c) 2012 BigBlueButton Inc. and by respective authors (see below).
+
+This program is free software; you can redistribute it and/or modify it under the
+terms of the GNU Lesser General Public License as published by the Free Software
+Foundation; either version 3.0 of the License, or (at your option) any later
+version.
+
+BigBlueButton is distributed in the hope that it will be useful, but WITHOUT ANY
+WARRANTY; without even the implied warranty of MERCHANTABILITY or FITNESS FOR A
+PARTICULAR PURPOSE. See the GNU Lesser General Public License for more details.
+
+You should have received a copy of the GNU Lesser General Public License along
+with BigBlueButton; if not, see <http://www.gnu.org/licenses/>.
+
+-->
+
+<mx:Application xmlns:mx="library://ns.adobe.com/flex/mx" 
+				xmlns:fx="http://ns.adobe.com/mxml/2009"
+				creationComplete="onCreationComplete()"
+                pageTitle="WebcamView" layout="absolute">	
+  <fx:Script>
+    <![CDATA[
+		import flash.filters.ConvolutionFilter;
+		import flash.net.NetConnection;
+		
+		import mx.core.UIComponent;
+		import mx.utils.URLUtil;
+      
+      private var _video:Video;
+      private var _videoHolder:UIComponent;      
+      private var ns:NetStream;			
+      private var nc:NetConnection;
+      private var aspectRatio:Number = 1;
+      private var camWidth:Number = 320;
+      private var camHeight:Number = 240;
+      
+      private var _url:String;
+      private var _stream:String;
+      private var _avatarURL:String;
+      private var displayAvatar:Boolean = false;
+      
+      private var smoothVideo:Boolean = true;
+      private var applyConvolutionFilter:Boolean = false;
+      private var convolutionFilter:Array = [-1, 0, -1, 0, 6, 0, -1, 0, -1];
+      private var filterBias:Number = 0;
+      private var filterDivisor:Number = 4;
+      private var enableH264:Boolean = false;
+      private var h264Level:String = "2.1";	
+      private var h264Profile:String = "main";	
+      
+      private function onCreationComplete():void{
+        _videoHolder = new UIComponent();
+        _videoHolder.width = this.width;
+        _videoHolder.height = this.height;
+        
+        trace("WebcamViewSA:: onCreationComplete [" + this.width + "," + this.height + "]");
+        this.addChild(_videoHolder);
+        
+        _videoHolder.addChild(loader);
+        
+        Security.allowDomain(determineHTMLURL());
+        trace("WebcamViewSA:: Security.allowDomain(" + determineHTMLURL() + ");");
+        
+        initExternalInterface();
+        callWebcamViewStandaloneReady();
+      }
+      
+      private function determineHTMLURL():String {
+        var serverName:String = "*";
+        if(ExternalInterface.available) {
+          try {
+            var htmlURL:String = String(ExternalInterface.call("window.location.href.toString"));
+            serverName = URLUtil.getServerName(htmlURL);
+            trace("WebcamViewSA::determineHTMLURL HTML URL [" + htmlURL + "]");
+          } catch(s:Error) {
+            trace("WebcamViewSA::determineHTMLURL Cannot determine HTML URL");
+          }
+        }
+        
+        return serverName;
+      }
+      
+      private function initExternalInterface():void {
+        trace('WebcamViewSA::initExternalInterface');
+        if (ExternalInterface.available) {
+          ExternalInterface.addCallback("startViewCameraStream", handleStartViewCameraRequest);
+          ExternalInterface.addCallback("stopViewCameraStream", handleStopViewCamera);
+        }
+      }
+      
+      private function callWebcamViewStandaloneReady():void {
+        if (ExternalInterface.available) {
+          ExternalInterface.call("webcamViewStandaloneAppReady");
+        }      
+      }
+      
+      private function connect(url:String):void {
+        nc = new NetConnection();
+				nc.proxyType = "best";
+				nc.objectEncoding = ObjectEncoding.AMF3;
+        nc.client = this;
+        nc.addEventListener(AsyncErrorEvent.ASYNC_ERROR, onAsyncError);
+        nc.addEventListener(IOErrorEvent.IO_ERROR, onIOError);
+        nc.addEventListener(NetStatusEvent.NET_STATUS, onNetConnectStatus);
+        nc.addEventListener(SecurityErrorEvent.SECURITY_ERROR, onSecurityError);
+        nc.connect(url);
+      }
+     
+      public function onBWCheck(... rest):Number { 
+        return 0; 
+      } 
+      
+      public function onBWDone(... rest):void { 
+        var p_bw:Number; 
+        if (rest.length > 0) p_bw = rest[0]; 
+        // your application should do something here 
+        // when the bandwidth check is complete 
+        trace("WebcamViewSA:: bandwidth = " + p_bw + " Kbps."); 
+      }
+      
+      private function getVideoResolution(stream:String):void {
+        var pattern:RegExp = new RegExp("(\\d+x\\d+)-([A-Za-z0-9]+)-\\d+", "");
+        if (pattern.test(stream)) {
+          trace("WebcamViewSA:: The stream name is well formatted [" + stream + "]");
+          trace("WebcamViewSA:: Stream resolution is [" + pattern.exec(stream)[1] + "] Userid [" + pattern.exec(stream)[2] + "]");
+          var res:Array = pattern.exec(stream)[1].split("x");
+          camWidth = Number(res[0]);
+          camHeight = Number(res[1]);
+        } else {
+          camWidth = 320;
+          camHeight = 240;
+        }
+      }
+      
+    
+      private function onIOError(event:NetStatusEvent):void{
+      }
+           
+      private function onNetConnectStatus(event:NetStatusEvent):void{
+        switch(event.info.code){
+          case "NetConnection.Connect.Success":
+            playWebcamStream();
+            break;
+          default:
+            trace("WebcamViewSA:: [" + event.info.code + "] for [" + _url + "]");
+            break;
+        }
+      }
+      
+      private function onSecurityError(event:NetStatusEvent):void{
+      }
+      
+      private function handleStartViewCameraRequest(url:String, stream:String, avatarURL:String):void {
+        displayAvatar = false;
+        _avatarURL = avatarURL;
+        _url = url;
+        _stream = stream;
+        trace("WebcamViewSA::handleStartViewCameraRequest avatar=[" + _avatarURL + "]");
+        
+        connect(url);
+      }
+      
+      private function handleStopViewCamera(avatarURL:String):void {
+        
+        _avatarURL = avatarURL;
+        trace("WebcamViewSA::handleStopViewCamera avatar=[" + _avatarURL + "]");
+        
+        stopViewing();
+        
+      }
+      
+      private var loader:Loader = new Loader();
+      private var request:URLRequest;
+      
+      private function loadAvatar():void {       
+        request = new URLRequest(_avatarURL);
+        loader.contentLoaderInfo.addEventListener(Event.COMPLETE, onLoadingComplete);
+        loader.load(request);        
+      }
+      
+      private var avatarWidth:Number = 320;
+      private var avatarHeight:Number = 240;
+      
+      private function onLoadingComplete(event:Event):void {
+        
+        if (!displayAvatar) {
+          // The user might have started sharing webcam again.
+          return;
+        }
+        
+        if (_video != null) _videoHolder.removeChild(_video);
+        _videoHolder.addChild(loader);
+        
+        // Save the size of the avatar image.
+        avatarWidth = loader.content.width;
+        avatarHeight = loader.content.height;
+        
+        onResizeAvatar();
+      }
+      
+      private function onResizeAvatar():void {
+                
+        if (loader != null && _videoHolder != null) {
+          if (avatarIsSmallerThanWindow()) {
+            // The avatar image is smaller than the window. Just center the image.
+            _videoHolder.width = loader.width = avatarWidth;
+            _videoHolder.height = loader.height = avatarHeight;
+            
+          } else {
+            // The avatar is bigger than the window. Fit into the window maintaining aspect ratio.
+            fitAvatarToWindow();
+          }
+          
+          _videoHolder.x = (this.width - loader.width) / 2;
+          _videoHolder.y = (this.height - loader.height) / 2;   
+          
+        }      
+        
+      }
+      
+      private function fitAvatarToWindow():void {
+        if (_videoHolder.width  < _videoHolder.height) {
+          fitAvatarToHeightAndAdjustWidthToMaintainAspectRatio();         			
+        } else {
+          fitAvatarToWidthAndAdjustHeightToMaintainAspectRatio();	
+        }				
+      }
+      
+      private function avatarIsSmallerThanWindow():Boolean {
+        return (avatarWidth < _videoHolder.width) && (avatarHeight < _videoHolder.height);
+      }
+      
+      private function fitAvatarToWidthAndAdjustHeightToMaintainAspectRatio():void {
+        var aspect:Number = avatarHeight / avatarWidth;
+        loader.width = _videoHolder.width = this.width;
+        
+        // Maintain aspect-ratio
+        _videoHolder.height= loader.height = loader.width * aspect;			
+      }
+      
+      private function resetVideoHolder():void {
+        _videoHolder.width = this.width;
+        _videoHolder.height = this.height;
+        _videoHolder.x = _videoHolder.y = 0;
+      }
+      
+      private function fitAvatarToHeightAndAdjustWidthToMaintainAspectRatio():void {
+        var aspect:Number = avatarWidth / avatarHeight;
+        loader.height = _videoHolder.height = this.height;
+        
+        // Maintain aspect-ratio
+        _videoHolder.width = loader.width = loader.height * aspect;						
+      }
+      
+      private function stopViewing():void {
+        
+        resetVideoHolder();
+        
+        if (_video != null) {
+          trace("WebcamViewSA:: removing video from holder");
+          _videoHolder.removeChild(_video);
+          _video.clear();
+          _video = null;
+        }
+        
+        trace("WebcamViewSA:: closing stream");
+        if (ns != null) {
+          ns.close();
+        }      
+        
+        displayAvatar = true;
+        loadAvatar();
+      }
+      
+      private function playWebcamStream():void {
+        ns = new NetStream(nc);
+        ns.addEventListener( NetStatusEvent.NET_STATUS, onNetStatus );
+        ns.addEventListener(AsyncErrorEvent.ASYNC_ERROR, onAsyncError);
+        ns.client = this;
+        ns.bufferTime = 0;
+        ns.receiveVideo(true);
+        ns.receiveAudio(false);
+        
+        getVideoResolution(_stream);
+
+        trace("WebcamViewSA:: WINDOW [" + this.width + "," + this.height + "]");
+        
+        resetVideoHolder();
+        
+        _video = new Video(camWidth, camHeight);
+        _video.width =  camWidth;
+        _video.height = camHeight;
+        trace("WebcamViewSA:: resolution [" + _video.width + "," + _video.height + "]");
+  
+        onResize();
+        
+        _video.attachNetStream(ns);
+        
+        _video.smoothing = smoothVideo;
+        
+        if (applyConvolutionFilter) {
+          var filter:ConvolutionFilter = new flash.filters.ConvolutionFilter();
+          filter.matrixX = 3;
+          filter.matrixY = 3;					
+          filter.matrix = convolutionFilter;
+          filter.bias =  filterBias;
+          filter.divisor = filterDivisor;
+          _video.filters = [filter];					
+        }
+        
+        trace("WebcamViewSA:: adding video to video holder");
+        _videoHolder.removeChild(loader);
+        _videoHolder.addChild(_video);
+                
+        _videoHolder.visible = true;
+        ns.play(_stream);       
+      }
+      
+      private function onAsyncError(e:AsyncErrorEvent):void{
+        trace("WebcamViewSA::asyncerror " + e.toString());
+      }
+      
+      public function onMetaData(info:Object):void{
+        trace("WebcamViewSA:: metadata: width=" + info.width + " height=" + info.height);
+      }
+      
+      private function onNetStatus(e:NetStatusEvent):void{
+        switch(e.info.code){
+          case "NetStream.Publish.Start":
+            trace("WebcamViewSA:: NetStream.Publish.Start");
+            break;
+          case "NetStream.Play.UnpublishNotify":
+            trace("WebcamViewSA:: NetStream.Play.UnpublishNotify");
+            stopViewing();
+            break;
+          case "NetStream.Play.Start":
+            trace("WebcamViewSA:: Netstatus: " + e.info.code);					
+            break;
+          case "NetStream.Play.FileStructureInvalid":
+            trace("WebcamViewSA:: The MP4's file structure is invalid.");
+            break;
+          case "NetStream.Play.NoSupportedTrackFound":
+            trace("WebcamViewSA:: The MP4 doesn't contain any supported tracks");
+            break;
+        }
+      }
+            
+      private function onResize():void {
+        if (_videoHolder != null) {
+          fitVideoToWindow();
+          _video.x = (this.width - _video.width) / 2;
+          _video.y = (this.height - _video.height) / 2;    
+        }        
+      }
+      
+      private function fitVideoToWindow():void {
+        if (_videoHolder.width < _videoHolder.height) {
+          fitToHeightAndAdjustWidthToMaintainAspectRatio();         			
+        } else {
+          fitToWidthAndAdjustHeightToMaintainAspectRatio();	
+        }				
+      }
+            
+      private function fitToWidthAndAdjustHeightToMaintainAspectRatio():void {
+        var aspect:Number = camHeight / camWidth;
+        _video.width = _videoHolder.width;
+        
+        // Maintain aspect-ratio
+        _video.height = _video.width * aspect;			
+      }
+      
+      private function fitToHeightAndAdjustWidthToMaintainAspectRatio():void {
+        var aspect:Number = camWidth / camHeight;
+        _video.height = _videoHolder.height;
+        
+        // Maintain aspect-ratio
+        _video.width = _video.height * aspect;				
+      }
+           
+    ]]>
+  </fx:Script>
+   
+</mx:Application>