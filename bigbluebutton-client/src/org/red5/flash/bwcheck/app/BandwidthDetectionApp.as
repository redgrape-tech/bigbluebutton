--- conflicted
+++ resolved
@@ -1,178 +1,168 @@
-package org.red5.flash.bwcheck.app
-{
-	import flash.events.NetStatusEvent;
-	import flash.net.NetConnection;
-	import flash.net.ObjectEncoding;
-	
-	import mx.core.Application;
-	
-	import org.bigbluebutton.common.LogUtil;
-	import org.bigbluebutton.core.BBB;
-	import org.bigbluebutton.core.Options;
-	import org.bigbluebutton.core.model.BandwidthMonOptions;
-	import org.bigbluebutton.util.ConnUtil;
-	import org.red5.flash.bwcheck.ClientServerBandwidth;
-	import org.red5.flash.bwcheck.ServerClientBandwidth;
-	import org.red5.flash.bwcheck.events.BandwidthDetectEvent;
-	
-	public class BandwidthDetectionApp extends Application
-	{
-
-		private var _serverURL:String = "localhost";
-		private var _serverApplication:String = "";
-		private var _clientServerService:String = "";
-		private var _serverClientService:String = "";
-		private var bwMonOption: BandwidthMonOptions; 
-		private var nc:NetConnection;
-		
-		public function BandwidthDetectionApp()
-		{
-			
-		}
-		
-		public function set serverURL(url:String):void
-		{
-			_serverURL = url;
-		}
-		
-		public function set serverApplication(app:String):void
-		{
-			_serverApplication = app;
-		}
-		
-		public function set clientServerService(service:String):void
-		{
-			_clientServerService = service;
-		}
-		
-		public function set serverClientService(service:String):void
-		{
-			_serverClientService = service;
-		}
-		
-		public function connect():void
-		{
-			bwMonOption = Options.getOptions(BandwidthMonOptions) as BandwidthMonOptions;
-			
-			var pattern:RegExp = /(?P<protocol>.+):\/\/(?P<server>.+)/;
-			var result:Array = pattern.exec(bwMonOption.server);
-			
-			var bwMonUrl: String;
-			
-			nc = new NetConnection();
-			
-			var useRTMPS: Boolean = result.protocol == ConnUtil.RTMPS;
-			
-			var hostName:String = BBB.initConnectionManager().hostToUse;
-			
-			if (BBB.initConnectionManager().isTunnelling) {
-				var tunnelProtocol: String = ConnUtil.RTMPT;
-				
-				if (useRTMPS) {
-					nc.proxyType = ConnUtil.PROXY_NONE;
-					tunnelProtocol = ConnUtil.RTMPS;
-				}
-				
-<<<<<<< HEAD
-				bwMonUrl = tunnelProtocol + "://" + result.server + "/" + bwMonOption.application;
-				LogUtil.debug("BWMON CONNECT tunnel = TRUE " + "url=" +  bwMonUrl);
-=======
-				bwMonUrl = tunnelProtocol + "://" + hostName + "/" + bwMonOption.application;
-				trace("******* BW MON CONNECT tunnel = TRUE " + "url=" +  bwMonUrl);
->>>>>>> 952f777c
-			} else {
-				var nativeProtocol: String = ConnUtil.RTMP;
-				if (useRTMPS) {
-					nc.proxyType = ConnUtil.PROXY_BEST;
-					nativeProtocol = ConnUtil.RTMPS;
-				}
-				
-<<<<<<< HEAD
-				bwMonUrl = nativeProtocol + "://" + result.server + "/" + bwMonOption.application;
-				LogUtil.debug("BBB MON CONNECT tunnel = FALSE " + "url=" +  bwMonUrl);
-=======
-				bwMonUrl = nativeProtocol + "://" + hostName + "/" + bwMonOption.application;
-				trace("******* BBB MON CONNECT tunnel = FALSE " + "url=" +  bwMonUrl);
->>>>>>> 952f777c
-			}
-
-			nc.objectEncoding = flash.net.ObjectEncoding.AMF3;
-			nc.client = this;
-			nc.addEventListener(NetStatusEvent.NET_STATUS, onStatus);	
-			nc.connect(bwMonUrl);
-		}
-		
-		
-		private function onStatus(event:NetStatusEvent):void
-		{
-			switch (event.info.code)
-			{
-				case "NetConnection.Connect.Success":
-					LogUtil.debug(event.info.code);
-					LogUtil.debug("Detecting Server Client Bandwidth");
-					ServerClient();
-				break;	
-			}
-			
-		}
-		
-		public function ClientServer():void
-		{
-			var clientServer:ClientServerBandwidth  = new ClientServerBandwidth();
-			//connect();
-			clientServer.connection = nc;
-			clientServer.service = _clientServerService;
-			clientServer.addEventListener(BandwidthDetectEvent.DETECT_COMPLETE,onClientServerComplete);
-			clientServer.addEventListener(BandwidthDetectEvent.DETECT_STATUS,onClientServerStatus);
-			clientServer.addEventListener(BandwidthDetectEvent.DETECT_FAILED,onDetectFailed);
-			clientServer.start();
-		}
-		
-		public function ServerClient():void
-		{
-			var serverClient:ServerClientBandwidth = new ServerClientBandwidth();
-			//connect();
-			serverClient.connection = nc;
-			serverClient.service = _serverClientService;
-			serverClient.addEventListener(BandwidthDetectEvent.DETECT_COMPLETE,onServerClientComplete);
-			serverClient.addEventListener(BandwidthDetectEvent.DETECT_STATUS,onServerClientStatus);
-			serverClient.addEventListener(BandwidthDetectEvent.DETECT_FAILED,onDetectFailed);
-			
-			serverClient.start();
-		}
-		
-		public function onDetectFailed(event:BandwidthDetectEvent):void
-		{
-			LogUtil.debug("Detection failed with error: " + event.info.application + " " + event.info.description);
-		}
-		
-		public function onClientServerComplete(event:BandwidthDetectEvent):void
-		{			
-			LogUtil.debug("kbitUp = " + event.info.kbitUp + ", deltaUp= " + event.info.deltaUp + ", deltaTime = " + event.info.deltaTime + ", latency = " + event.info.latency + " KBytes " + event.info.KBytes);
-			LogUtil.debug("Client to Server Bandwidth Detection Complete");
-		}
-		
-		public function onClientServerStatus(event:BandwidthDetectEvent):void
-		{
-			if (event.info) {
-				LogUtil.debug("count: "+event.info.count+ " sent: "+event.info.sent+" timePassed: "+event.info.timePassed+" latency: "+event.info.latency+" overhead:  "+event.info.overhead+" packet interval: " + event.info.pakInterval + " cumLatency: " + event.info.cumLatency);
-			}
-		}
-		
-		public function onServerClientComplete(event:BandwidthDetectEvent):void
-		{
-			LogUtil.debug("kbit Down: " + event.info.kbitDown + " Delta Down: " + event.info.deltaDown + " Delta Time: " + event.info.deltaTime + " Latency: " + event.info.latency);
-			LogUtil.debug("Server Client Bandwidth Detect Complete");
-			LogUtil.debug("Detecting Client Server Bandwidth");
-			ClientServer();
-		}
-		
-		public function onServerClientStatus(event:BandwidthDetectEvent):void
-		{	
-			if (event.info) {
-				LogUtil.debug("count: "+event.info.count+ " sent: "+event.info.sent+" timePassed: "+event.info.timePassed+" latency: "+event.info.latency+" cumLatency: " + event.info.cumLatency);
-			}
-		}
-
-	}
-}+package org.red5.flash.bwcheck.app
+{
+	import flash.events.NetStatusEvent;
+	import flash.net.NetConnection;
+	import flash.net.ObjectEncoding;
+	
+	import mx.core.Application;
+	
+	import org.bigbluebutton.common.LogUtil;
+	import org.bigbluebutton.core.BBB;
+	import org.bigbluebutton.core.Options;
+	import org.bigbluebutton.core.model.BandwidthMonOptions;
+	import org.bigbluebutton.util.ConnUtil;
+	import org.red5.flash.bwcheck.ClientServerBandwidth;
+	import org.red5.flash.bwcheck.ServerClientBandwidth;
+	import org.red5.flash.bwcheck.events.BandwidthDetectEvent;
+	
+	public class BandwidthDetectionApp extends Application
+	{
+
+		private var _serverURL:String = "localhost";
+		private var _serverApplication:String = "";
+		private var _clientServerService:String = "";
+		private var _serverClientService:String = "";
+		private var bwMonOption: BandwidthMonOptions; 
+		private var nc:NetConnection;
+		
+		public function BandwidthDetectionApp()
+		{
+			
+		}
+		
+		public function set serverURL(url:String):void
+		{
+			_serverURL = url;
+		}
+		
+		public function set serverApplication(app:String):void
+		{
+			_serverApplication = app;
+		}
+		
+		public function set clientServerService(service:String):void
+		{
+			_clientServerService = service;
+		}
+		
+		public function set serverClientService(service:String):void
+		{
+			_serverClientService = service;
+		}
+		
+		public function connect():void
+		{
+			bwMonOption = Options.getOptions(BandwidthMonOptions) as BandwidthMonOptions;
+			
+			var pattern:RegExp = /(?P<protocol>.+):\/\/(?P<server>.+)/;
+			var result:Array = pattern.exec(bwMonOption.server);
+			
+			var bwMonUrl: String;
+			
+			nc = new NetConnection();
+			
+			var useRTMPS: Boolean = result.protocol == ConnUtil.RTMPS;
+			
+			var hostName:String = BBB.initConnectionManager().hostToUse;
+			
+			if (BBB.initConnectionManager().isTunnelling) {
+				var tunnelProtocol: String = ConnUtil.RTMPT;
+				
+				if (useRTMPS) {
+					nc.proxyType = ConnUtil.PROXY_NONE;
+					tunnelProtocol = ConnUtil.RTMPS;
+				}
+				
+				bwMonUrl = tunnelProtocol + "://" + hostName + "/" + bwMonOption.application;
+				LogUtil.debug("******* BW MON CONNECT tunnel = TRUE " + "url=" +  bwMonUrl);
+			} else {
+				var nativeProtocol: String = ConnUtil.RTMP;
+				if (useRTMPS) {
+					nc.proxyType = ConnUtil.PROXY_BEST;
+					nativeProtocol = ConnUtil.RTMPS;
+				}
+				
+				bwMonUrl = nativeProtocol + "://" + hostName + "/" + bwMonOption.application;
+				LogUtil.debug("******* BBB MON CONNECT tunnel = FALSE " + "url=" +  bwMonUrl);
+			}
+
+			nc.objectEncoding = flash.net.ObjectEncoding.AMF3;
+			nc.client = this;
+			nc.addEventListener(NetStatusEvent.NET_STATUS, onStatus);	
+			nc.connect(bwMonUrl);
+		}
+		
+		
+		private function onStatus(event:NetStatusEvent):void
+		{
+			switch (event.info.code)
+			{
+				case "NetConnection.Connect.Success":
+					LogUtil.debug(event.info.code);
+					LogUtil.debug("Detecting Server Client Bandwidth");
+					ServerClient();
+				break;	
+			}
+			
+		}
+		
+		public function ClientServer():void
+		{
+			var clientServer:ClientServerBandwidth  = new ClientServerBandwidth();
+			//connect();
+			clientServer.connection = nc;
+			clientServer.service = _clientServerService;
+			clientServer.addEventListener(BandwidthDetectEvent.DETECT_COMPLETE,onClientServerComplete);
+			clientServer.addEventListener(BandwidthDetectEvent.DETECT_STATUS,onClientServerStatus);
+			clientServer.addEventListener(BandwidthDetectEvent.DETECT_FAILED,onDetectFailed);
+			clientServer.start();
+		}
+		
+		public function ServerClient():void
+		{
+			var serverClient:ServerClientBandwidth = new ServerClientBandwidth();
+			//connect();
+			serverClient.connection = nc;
+			serverClient.service = _serverClientService;
+			serverClient.addEventListener(BandwidthDetectEvent.DETECT_COMPLETE,onServerClientComplete);
+			serverClient.addEventListener(BandwidthDetectEvent.DETECT_STATUS,onServerClientStatus);
+			serverClient.addEventListener(BandwidthDetectEvent.DETECT_FAILED,onDetectFailed);
+			
+			serverClient.start();
+		}
+		
+		public function onDetectFailed(event:BandwidthDetectEvent):void
+		{
+			LogUtil.debug("Detection failed with error: " + event.info.application + " " + event.info.description);
+		}
+		
+		public function onClientServerComplete(event:BandwidthDetectEvent):void
+		{			
+			LogUtil.debug("kbitUp = " + event.info.kbitUp + ", deltaUp= " + event.info.deltaUp + ", deltaTime = " + event.info.deltaTime + ", latency = " + event.info.latency + " KBytes " + event.info.KBytes);
+			LogUtil.debug("Client to Server Bandwidth Detection Complete");
+		}
+		
+		public function onClientServerStatus(event:BandwidthDetectEvent):void
+		{
+			if (event.info) {
+				LogUtil.debug("count: "+event.info.count+ " sent: "+event.info.sent+" timePassed: "+event.info.timePassed+" latency: "+event.info.latency+" overhead:  "+event.info.overhead+" packet interval: " + event.info.pakInterval + " cumLatency: " + event.info.cumLatency);
+			}
+		}
+		
+		public function onServerClientComplete(event:BandwidthDetectEvent):void
+		{
+			LogUtil.debug("kbit Down: " + event.info.kbitDown + " Delta Down: " + event.info.deltaDown + " Delta Time: " + event.info.deltaTime + " Latency: " + event.info.latency);
+			LogUtil.debug("Server Client Bandwidth Detect Complete");
+			LogUtil.debug("Detecting Client Server Bandwidth");
+			ClientServer();
+		}
+		
+		public function onServerClientStatus(event:BandwidthDetectEvent):void
+		{	
+			if (event.info) {
+				LogUtil.debug("count: "+event.info.count+ " sent: "+event.info.sent+" timePassed: "+event.info.timePassed+" latency: "+event.info.latency+" cumLatency: " + event.info.cumLatency);
+			}
+		}
+
+	}
+}