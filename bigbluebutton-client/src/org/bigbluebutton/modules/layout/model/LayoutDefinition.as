--- conflicted
+++ resolved
@@ -1,402 +1,393 @@
-/**
-* BigBlueButton open source conferencing system - http://www.bigbluebutton.org/
-* 
-* Copyright (c) 2012 BigBlueButton Inc. and by respective authors (see below).
-*
-* This program is free software; you can redistribute it and/or modify it under the
-* terms of the GNU Lesser General Public License as published by the Free Software
-* Foundation; either version 3.0 of the License, or (at your option) any later
-* version.
-* 
-* BigBlueButton is distributed in the hope that it will be useful, but WITHOUT ANY
-* WARRANTY; without even the implied warranty of MERCHANTABILITY or FITNESS FOR A
-* PARTICULAR PURPOSE. See the GNU Lesser General Public License for more details.
-*
-* You should have received a copy of the GNU Lesser General Public License along
-* with BigBlueButton; if not, see <http://www.gnu.org/licenses/>.
-*
-*/
-<<<<<<< HEAD
-package org.bigbluebutton.modules.layout.model {
-	import flash.utils.Dictionary;
-	
-	import flexlib.mdi.containers.MDICanvas;
-	import flexlib.mdi.containers.MDIWindow;
-	
-	import org.as3commons.logging.api.ILogger;
-	import org.as3commons.logging.api.getClassLogger;
-	import org.bigbluebutton.common.Role;
-	import org.bigbluebutton.core.managers.UserManager;
-
-	public class LayoutDefinition {
-		
-		private static const LOGGER:ILogger = getClassLogger(LayoutDefinition);
-    
-=======
-package org.bigbluebutton.modules.layout.model {
-
-	public class LayoutDefinition {
-
-		import flash.utils.Dictionary;
-		import flexlib.mdi.containers.MDICanvas;
-		import flexlib.mdi.containers.MDIWindow;		
-		import org.bigbluebutton.common.LogUtil;
-		import org.bigbluebutton.common.Role;
-		import org.bigbluebutton.core.managers.UserManager;
-		import org.bigbluebutton.modules.layout.managers.OrderManager;
-		
->>>>>>> 15acb57b
-		[Bindable] public var name:String;
-		// default is a reserved word in actionscript
-		[Bindable] public var defaultLayout:Boolean = false;
-    
-   		public var currentLayout:Boolean = false;
-    
-		private var _layoutsPerRole:Dictionary = new Dictionary();
-		
-		static private var _ignoredWindows:Array = new Array("AvatarWindow", "PublishWindow", 
-				"VideoWindow", "DesktopPublishWindow",
-				"LogWindow", "NetworkStatsWindow", "ShortcutHelpWindow");
-		static private var _roles:Array = new Array(Role.VIEWER, Role.MODERATOR, Role.PRESENTER);
-		private static const LOG:String = "Layout::LayoutDefinition - ";
-				
-		private function loadLayout(vxml:XML):void {
-			if (vxml.@name != undefined) {
-				name = vxml.@name.toString();
-			}
-			if (vxml.@default != undefined) {
-				defaultLayout = (vxml.@default.toString().toUpperCase() == "TRUE") ? true : false;
-			}
-			var role:String = Role.VIEWER;
-			if (vxml.@role != undefined && _roles.indexOf(vxml.@role.toString().toUpperCase()) != -1) {
-				role = vxml.@role.toString().toUpperCase();
-			}
-			if (!_layoutsPerRole.hasOwnProperty(role))
-				_layoutsPerRole[role] = new Dictionary();
-			for each (var n:XML in vxml.window) {
-				var window:WindowLayout = new WindowLayout();
-				window.load(n);
-				_layoutsPerRole[role][window.name] = window;
-			}
-		}
-		
-		public function load(vxml:XML):void {
-			if (vxml == null)
-				return;
-			
-			if (vxml.name().localName == "layout")
-				loadLayout(vxml);
-			else if (vxml.name().localName == "layout-block") {
-				for each (var tmp:XML in vxml.layout)
-					loadLayout(tmp);
-			}
-		}
-
-		private function get myLayout():Dictionary {
-			var hasViewerLayout:Boolean = _layoutsPerRole.hasOwnProperty(Role.VIEWER);
-			var hasModeratorLayout:Boolean = _layoutsPerRole.hasOwnProperty(Role.MODERATOR);
-			var hasPresenterLayout:Boolean = _layoutsPerRole.hasOwnProperty(Role.PRESENTER);
-			
-			if (UserManager.getInstance().getConference().amIPresenter && hasPresenterLayout) {
-				return _layoutsPerRole[Role.PRESENTER];
-			} else if (UserManager.getInstance().getConference().amIModerator() && hasModeratorLayout) {
-				return _layoutsPerRole[Role.MODERATOR];
-			} else if (hasViewerLayout)   {
-				return _layoutsPerRole[Role.VIEWER];
-			} else if (hasModeratorLayout) {
-				return _layoutsPerRole[Role.MODERATOR];
-			} else if (hasPresenterLayout) {
-				return _layoutsPerRole[Role.PRESENTER];
-			} else {
-<<<<<<< HEAD
-				LOGGER.error("There's no layout that fits the participants profile");
-        //trace(LOG + "getMyLayout There's no layout that fits the participants profile");
-=======
-				trace(LOG + "getMyLayout There's no layout that fits the participants profile");
->>>>>>> 15acb57b
-				return null;
-			}
-		}
-		
-		public function windowLayout(name:String):WindowLayout {
-			return myLayout[name];
-		}
-		
-		private function windowsToXml(windows:Dictionary):XML {
-			var xml:XML = <layout/>;
-			xml.@name = name;
-			if (defaultLayout)
-				xml.@default = true;
-			for each (var value:WindowLayout in windows) {
-				xml.appendChild(value.toXml());
-			}
-			return xml;
-		}
-		
-		public function toXml():XML {
-			var xml:XML = <layout-block/>;
-			var tmp:XML;
-			for each (var value:String in _roles) {
-				if (_layoutsPerRole.hasOwnProperty(value)) {
-					tmp = windowsToXml(_layoutsPerRole[value]);
-					if (value != Role.VIEWER)
-						tmp.@role = value;
-					xml.appendChild(tmp);
-				}
-			}
-			return xml;
-		}
-		
-		/*
-		 * 0 if there's no order
-		 * 1 if "a" should appears after "b"
-		 * -1 if "a" should appears before "b"
-		 */
-		private function sortWindows(a:Object, b:Object):int {
-			// ignored windows are positioned in front
-			if (a.ignored && b.ignored) return 0;
-			if (a.ignored) return 1;
-			if (b.ignored) return -1;
-			// then comes the windows that has no layout definition
-			if (!a.hasLayoutDefinition && !b.hasLayoutDefinition) return 0;
-			if (!a.hasLayoutDefinition) return 1;
-			if (!b.hasLayoutDefinition) return -1;
-			// then the focus order is used to sort
-			if (a.order == b.order) return 0;
-			if (a.order == -1) return 1;
-			if (b.order == -1) return -1;
-			return (a.order < b.order? 1: -1);
-		}
-		
-		private function adjustWindowsOrder(canvas:MDICanvas):void {
-			var orderedList:Array = new Array();
-			var type:String;
-			var order:int;
-			var ignored:Boolean;
-			var hasLayoutDefinition:Boolean;
-			
-//			LogUtil.debug("=> Before sort");
-			for each (var window:MDIWindow in canvas.windowManager.windowList) {
-				type = WindowLayout.getType(window);
-				hasLayoutDefinition = myLayout.hasOwnProperty(type);
-				if (hasLayoutDefinition)
-					order = myLayout[type].order;
-				else
-					order = -1;
-				ignored = ignoreWindowByType(type);
-				var item:Object = { window:window, order:order, type:type, ignored:ignored, hasLayoutDefinition:hasLayoutDefinition };
-				orderedList.push(item);
-//				LogUtil.debug("===> type: " + item.type + " ignored? " + item.ignored + " hasLayoutDefinition? " + item.hasLayoutDefinition + " order? " + item.order);
-			}
-			orderedList.sort(this.sortWindows);
-//			LogUtil.debug("=> After sort");
-			for each (var obj:Object in orderedList) {
-//				LogUtil.debug("===> type: " + obj.type + " ignored? " + obj.ignored + " hasLayoutDefinition? " + obj.hasLayoutDefinition + " order? " + obj.order);
-				if (!obj.ignored)
-					OrderManager.getInstance().bringToFront(obj.window);
-				canvas.windowManager.bringToFront(obj.window);
-			}
-		}
-		
-		public function applyToCanvas(canvas:MDICanvas, onLayoutAppliedCallback:Function):void {
-			trace(LOG + "applyToCanvas");
-			if (canvas == null) {
-				trace(LOG + "applyToCanvas canvas is null, returning");
-				onLayoutAppliedCallback();
-				return;
-			}
-
-			adjustWindowsOrder(canvas);
-			
-			var windows:Array = canvas.windowManager.windowList.filter(function(item:*, index:int, array:Array):Boolean {
-				return !ignoreWindow(item as MDIWindow);
-			});
-
-			if (windows.length == 0) {
-				trace(LOG + "applyToCanvas no windows to apply layout, returning");
-				onLayoutAppliedCallback();
-				return;
-			}
-			
-			var transformedLayout:Dictionary = generateWindowsTransformations(myLayout, windows, canvas.width, canvas.height);
-			
-			var type:String;
-			var count:int = windows.length;
-			for each (var window:MDIWindow in windows) {
-				type = WindowLayout.getType(window);
-	
-				WindowLayout.setLayout(canvas, window, transformedLayout[type], function():void {
-					count--;
-					trace(LOG + "count = " + count + " of " + windows.length);
-					if (count == 0) {
-						onLayoutAppliedCallback();
-					}
-				});
-			}
-		}
-		
-		// http://stackoverflow.com/questions/12162607/how-to-clone-a-dictionary-and-its-content
-		private function cloneLayoutDictionary(original:Dictionary):Dictionary {
-		    var cloned:Dictionary = new Dictionary();
-		    for(var key:Object in original) {
-				cloned[key] = original[key].clone();
-		    }
-		    return cloned;
-		}
-		
-		private function generateWindowsTransformations(layout:Dictionary, windows:Array, screen_w:int, screen_h:int):Dictionary {
-			var type:String;
-			var i:int;
-			var items:Array = new Array();
-			var item:Object;
-			var copiedLayout:Dictionary = cloneLayoutDictionary(layout);
-
-			for each (var window:MDIWindow in windows) {
-				type = WindowLayout.getType(window);
-				if (ignoreWindowByType(type) || !copiedLayout.hasOwnProperty(type))
-					continue;
-				
-				items.push({
-					type: type,
-					x0: copiedLayout[type].x,
-					y0: copiedLayout[type].y,
-					w0: copiedLayout[type].width,
-					h0: copiedLayout[type].height,
-					fixed_w: copiedLayout[type].minWidth != -1 && copiedLayout[type].minWidth / screen_w > copiedLayout[type].width,
-					fixed_h: copiedLayout[type].minHeight != -1 && copiedLayout[type].minHeight / screen_h > copiedLayout[type].height,
-					min_w: copiedLayout[type].minWidth != -1? copiedLayout[type].minWidth / screen_w: copiedLayout[type].width,
-					min_h: copiedLayout[type].minHeight != -1? copiedLayout[type].minHeight / screen_h: copiedLayout[type].height,
-					fixed_on_left0: 0.0,
-					not_fixed_on_left0: 0.0
-				});
-			}
-
-			items.sortOn("x0", Array.NUMERIC);
-
-			/**
-			 *	First we are interested in discovering which windows have a fixed 
-			 *	width. We understand as fixed width the window that will be restricted 
-			 *	in width by the minWidth parameter. The next procedure will discover 
-			 *	how many pixels are fixed or non-fixed at the left of each window. 
-			 *	This is an important information because it will say how the windows 
-			 *	will be positioned after the transformation.
-			 */
-			var pivot0:Number = 0.0;
-			var pivot1:Number = 0.0;
-			var fixed_w0:Number = 0.0;
-			var fixed_w1:Number = 0.0;
-			for (i = 0; i < items.length; ++i) {
-				item = items[i];
-				
-				item.fixed_on_left0 = fixed_w0 - (pivot0 > item.x0? pivot0 - item.x0: 0);
-				item.not_fixed_on_left0 = item.x0 - item.fixed_on_left0;
-				item.fixed_on_left1 = fixed_w1 - (pivot0 > item.x0? pivot1 - item.x0: 0);
-
-				if (item.fixed_w) {
-					item.w1 = item.min_w;
-
-					if (pivot0 <= item.x0) {
-						fixed_w0 += item.w0;
-					} else if (pivot0 < item.x0 + item.w0) {
-						fixed_w0 += item.x0 + item.w0 - pivot0;
-					}
-					pivot0 = Math.max(pivot0, item.x0 + item.w0);
-
-					if (pivot1 <= item.x0) {
-						fixed_w1 += item.w1;
-					} else if (pivot1 < item.x0 + item.w1) {
-						fixed_w1 += item.x0 + item.w1 - pivot1;
-					}
-					pivot1 = Math.max(pivot1, item.x0 + item.w1);
-				} else {
-					pivot0 = Math.max(pivot0, item.x0);
-					pivot1 = Math.max(pivot1, item.x0);
-				}
-			}
-
-			var not_fixed_w0:Number = 1 - fixed_w0;
-			var not_fixed_w1:Number = 1 - fixed_w1;
-			var not_fixed_multiplier:Number = (fixed_w1 - fixed_w0) / not_fixed_w0;
-
-			/**
-			 *	The same procedure is executed (using a pivot) to discover how 
-			 *	many pixels aren't fixed at the left of each window AFTER the transformation, 
-			 *	and then generate the transformation at the windows in position and width.
-			 */
-			pivot0 
-				= pivot1 
-				= fixed_w0 
-				= fixed_w1 
-				= not_fixed_w0 
-				= not_fixed_w1 
-				= 0.0;
-			for (i = 0; i < items.length; ++i) {
-				item = items[i];
-
-				item.not_fixed_on_left1 = item.not_fixed_on_left0 - item.not_fixed_on_left0 * not_fixed_multiplier;
-
-				item.w1 = item.fixed_w? item.min_w: item.w0 - item.w0 * not_fixed_multiplier;
-				item.x1 = item.x0 + (item.fixed_on_left1 - item.fixed_on_left0) + (item.not_fixed_on_left1 - item.not_fixed_on_left0);
-
-				if (item.fixed_w) {
-					item.w1 = item.min_w;
-
-					if (pivot0 <= item.x0) {
-						fixed_w0 += item.w0;
-					} else if (pivot0 < item.x0 + item.w0) {
-						fixed_w0 += item.x0 + item.w0 - pivot0;
-					}
-					pivot0 = Math.max(pivot0, item.x0 + item.w0);
-
-					if (pivot1 <= item.x0) {
-						fixed_w1 += item.w1;
-					} else if (pivot1 < item.x0 + item.w1) {
-						fixed_w1 += item.x0 + item.w1 - pivot1;
-					}
-					pivot1 = Math.max(pivot1, item.x0 + item.w1);
-				} else {
-					pivot0 = Math.max(pivot0, item.x0);
-					pivot1 = Math.max(pivot1, item.x0);
-				}
-				
-				copiedLayout[item.type].x = item.x1;
-				copiedLayout[item.type].y = item.y0;
-				copiedLayout[item.type].width = item.w1;
-				copiedLayout[item.type].height = item.h0;
-			}
-			
-			return copiedLayout;
-		}
-		
-		static private function ignoreWindowByType(type:String):Boolean {
-			return (_ignoredWindows.indexOf(type) != -1);
-		}
-		
-		static public function ignoreWindow(window:MDIWindow):Boolean {
-			var type:String = WindowLayout.getType(window);
-			return ignoreWindowByType(type);
-		}
-		
-		static public function getLayout(canvas:MDICanvas, name:String):LayoutDefinition {
-			var layoutDefinition:LayoutDefinition = new LayoutDefinition();
-			layoutDefinition.name = name;
-			layoutDefinition._layoutsPerRole[Role.VIEWER] = new Dictionary();
-			for each (var window:MDIWindow in canvas.windowManager.windowList) {
-				var layout:WindowLayout = WindowLayout.getLayout(canvas, window);
-				if (!ignoreWindowByType(layout.name))
-					layoutDefinition._layoutsPerRole[Role.VIEWER][layout.name] = layout;
-			}
-			return layoutDefinition;
-		}
-
-		public function get numAdditionalSharedNotes():Number {
-			var sharedNotesCounter:int = 0;
-			for each (var window:WindowLayout in _layoutsPerRole[Role.VIEWER]) {
-				if (window.name.indexOf("AdditionalSharedNotesWindow") != -1) {
-					sharedNotesCounter++;
-				}
-			}
-			return sharedNotesCounter;
-		}
-	}
-}+/**
+* BigBlueButton open source conferencing system - http://www.bigbluebutton.org/
+* 
+* Copyright (c) 2012 BigBlueButton Inc. and by respective authors (see below).
+*
+* This program is free software; you can redistribute it and/or modify it under the
+* terms of the GNU Lesser General Public License as published by the Free Software
+* Foundation; either version 3.0 of the License, or (at your option) any later
+* version.
+* 
+* BigBlueButton is distributed in the hope that it will be useful, but WITHOUT ANY
+* WARRANTY; without even the implied warranty of MERCHANTABILITY or FITNESS FOR A
+* PARTICULAR PURPOSE. See the GNU Lesser General Public License for more details.
+*
+* You should have received a copy of the GNU Lesser General Public License along
+* with BigBlueButton; if not, see <http://www.gnu.org/licenses/>.
+*
+*/
+package org.bigbluebutton.modules.layout.model {
+	import flash.utils.Dictionary;
+	
+	import flexlib.mdi.containers.MDICanvas;
+	import flexlib.mdi.containers.MDIWindow;
+	
+	import org.as3commons.logging.api.ILogger;
+	import org.as3commons.logging.api.getClassLogger;
+	import org.bigbluebutton.common.Role;
+	import org.bigbluebutton.core.managers.UserManager;
+	import org.bigbluebutton.modules.layout.managers.OrderManager;
+
+	public class LayoutDefinition {
+		
+		private static const LOGGER:ILogger = getClassLogger(LayoutDefinition);
+    
+		[Bindable] public var name:String;
+		// default is a reserved word in actionscript
+		[Bindable] public var defaultLayout:Boolean = false;
+    
+   		public var currentLayout:Boolean = false;
+    
+		private var _layoutsPerRole:Dictionary = new Dictionary();
+		
+		static private var _ignoredWindows:Array = new Array("AvatarWindow", "PublishWindow", 
+				"VideoWindow", "DesktopPublishWindow",
+				"LogWindow", "NetworkStatsWindow", "ShortcutHelpWindow");
+		static private var _roles:Array = new Array(Role.VIEWER, Role.MODERATOR, Role.PRESENTER);
+				
+		private function loadLayout(vxml:XML):void {
+			if (vxml.@name != undefined) {
+				name = vxml.@name.toString();
+			}
+			if (vxml.@default != undefined) {
+				defaultLayout = (vxml.@default.toString().toUpperCase() == "TRUE") ? true : false;
+			}
+			var role:String = Role.VIEWER;
+			if (vxml.@role != undefined && _roles.indexOf(vxml.@role.toString().toUpperCase()) != -1) {
+				role = vxml.@role.toString().toUpperCase();
+			}
+			if (!_layoutsPerRole.hasOwnProperty(role))
+				_layoutsPerRole[role] = new Dictionary();
+			for each (var n:XML in vxml.window) {
+				var window:WindowLayout = new WindowLayout();
+				window.load(n);
+				_layoutsPerRole[role][window.name] = window;
+			}
+		}
+		
+		public function load(vxml:XML):void {
+			if (vxml == null)
+				return;
+			
+			if (vxml.name().localName == "layout")
+				loadLayout(vxml);
+			else if (vxml.name().localName == "layout-block") {
+				for each (var tmp:XML in vxml.layout)
+					loadLayout(tmp);
+			}
+		}
+
+		private function get myLayout():Dictionary {
+			var hasViewerLayout:Boolean = _layoutsPerRole.hasOwnProperty(Role.VIEWER);
+			var hasModeratorLayout:Boolean = _layoutsPerRole.hasOwnProperty(Role.MODERATOR);
+			var hasPresenterLayout:Boolean = _layoutsPerRole.hasOwnProperty(Role.PRESENTER);
+			
+			if (UserManager.getInstance().getConference().amIPresenter && hasPresenterLayout) {
+				return _layoutsPerRole[Role.PRESENTER];
+			} else if (UserManager.getInstance().getConference().amIModerator() && hasModeratorLayout) {
+				return _layoutsPerRole[Role.MODERATOR];
+			} else if (hasViewerLayout)   {
+				return _layoutsPerRole[Role.VIEWER];
+			} else if (hasModeratorLayout) {
+				return _layoutsPerRole[Role.MODERATOR];
+			} else if (hasPresenterLayout) {
+				return _layoutsPerRole[Role.PRESENTER];
+			} else {
+				LOGGER.error("There's no layout that fits the participants profile");
+        //trace(LOG + "getMyLayout There's no layout that fits the participants profile");
+				return null;
+			}
+		}
+		
+		public function windowLayout(name:String):WindowLayout {
+			return myLayout[name];
+		}
+		
+		private function windowsToXml(windows:Dictionary):XML {
+			var xml:XML = <layout/>;
+			xml.@name = name;
+			if (defaultLayout)
+				xml.@default = true;
+			for each (var value:WindowLayout in windows) {
+				xml.appendChild(value.toXml());
+			}
+			return xml;
+		}
+		
+		public function toXml():XML {
+			var xml:XML = <layout-block/>;
+			var tmp:XML;
+			for each (var value:String in _roles) {
+				if (_layoutsPerRole.hasOwnProperty(value)) {
+					tmp = windowsToXml(_layoutsPerRole[value]);
+					if (value != Role.VIEWER)
+						tmp.@role = value;
+					xml.appendChild(tmp);
+				}
+			}
+			return xml;
+		}
+		
+		/*
+		 * 0 if there's no order
+		 * 1 if "a" should appears after "b"
+		 * -1 if "a" should appears before "b"
+		 */
+		private function sortWindows(a:Object, b:Object):int {
+			// ignored windows are positioned in front
+			if (a.ignored && b.ignored) return 0;
+			if (a.ignored) return 1;
+			if (b.ignored) return -1;
+			// then comes the windows that has no layout definition
+			if (!a.hasLayoutDefinition && !b.hasLayoutDefinition) return 0;
+			if (!a.hasLayoutDefinition) return 1;
+			if (!b.hasLayoutDefinition) return -1;
+			// then the focus order is used to sort
+			if (a.order == b.order) return 0;
+			if (a.order == -1) return 1;
+			if (b.order == -1) return -1;
+			return (a.order < b.order? 1: -1);
+		}
+		
+		private function adjustWindowsOrder(canvas:MDICanvas):void {
+			var orderedList:Array = new Array();
+			var type:String;
+			var order:int;
+			var ignored:Boolean;
+			var hasLayoutDefinition:Boolean;
+			
+//			LogUtil.debug("=> Before sort");
+			for each (var window:MDIWindow in canvas.windowManager.windowList) {
+				type = WindowLayout.getType(window);
+				hasLayoutDefinition = myLayout.hasOwnProperty(type);
+				if (hasLayoutDefinition)
+					order = myLayout[type].order;
+				else
+					order = -1;
+				ignored = ignoreWindowByType(type);
+				var item:Object = { window:window, order:order, type:type, ignored:ignored, hasLayoutDefinition:hasLayoutDefinition };
+				orderedList.push(item);
+//				LogUtil.debug("===> type: " + item.type + " ignored? " + item.ignored + " hasLayoutDefinition? " + item.hasLayoutDefinition + " order? " + item.order);
+			}
+			orderedList.sort(this.sortWindows);
+//			LogUtil.debug("=> After sort");
+			for each (var obj:Object in orderedList) {
+//				LogUtil.debug("===> type: " + obj.type + " ignored? " + obj.ignored + " hasLayoutDefinition? " + obj.hasLayoutDefinition + " order? " + obj.order);
+				if (!obj.ignored)
+					OrderManager.getInstance().bringToFront(obj.window);
+				canvas.windowManager.bringToFront(obj.window);
+			}
+		}
+		
+		public function applyToCanvas(canvas:MDICanvas, onLayoutAppliedCallback:Function):void {
+			trace(LOG + "applyToCanvas");
+			if (canvas == null) {
+				trace(LOG + "applyToCanvas canvas is null, returning");
+				onLayoutAppliedCallback();
+				return;
+			}
+
+			adjustWindowsOrder(canvas);
+			
+			var windows:Array = canvas.windowManager.windowList.filter(function(item:*, index:int, array:Array):Boolean {
+				return !ignoreWindow(item as MDIWindow);
+			});
+
+			if (windows.length == 0) {
+				trace(LOG + "applyToCanvas no windows to apply layout, returning");
+				onLayoutAppliedCallback();
+				return;
+			}
+			
+			var transformedLayout:Dictionary = generateWindowsTransformations(myLayout, windows, canvas.width, canvas.height);
+			
+			var type:String;
+			var count:int = windows.length;
+			for each (var window:MDIWindow in windows) {
+				type = WindowLayout.getType(window);
+	
+				WindowLayout.setLayout(canvas, window, transformedLayout[type], function():void {
+					count--;
+					trace(LOG + "count = " + count + " of " + windows.length);
+					if (count == 0) {
+						onLayoutAppliedCallback();
+					}
+				});
+			}
+		}
+		
+		// http://stackoverflow.com/questions/12162607/how-to-clone-a-dictionary-and-its-content
+		private function cloneLayoutDictionary(original:Dictionary):Dictionary {
+		    var cloned:Dictionary = new Dictionary();
+		    for(var key:Object in original) {
+				cloned[key] = original[key].clone();
+		    }
+		    return cloned;
+		}
+		
+		private function generateWindowsTransformations(layout:Dictionary, windows:Array, screen_w:int, screen_h:int):Dictionary {
+			var type:String;
+			var i:int;
+			var items:Array = new Array();
+			var item:Object;
+			var copiedLayout:Dictionary = cloneLayoutDictionary(layout);
+
+			for each (var window:MDIWindow in windows) {
+				type = WindowLayout.getType(window);
+				if (ignoreWindowByType(type) || !copiedLayout.hasOwnProperty(type))
+					continue;
+				
+				items.push({
+					type: type,
+					x0: copiedLayout[type].x,
+					y0: copiedLayout[type].y,
+					w0: copiedLayout[type].width,
+					h0: copiedLayout[type].height,
+					fixed_w: copiedLayout[type].minWidth != -1 && copiedLayout[type].minWidth / screen_w > copiedLayout[type].width,
+					fixed_h: copiedLayout[type].minHeight != -1 && copiedLayout[type].minHeight / screen_h > copiedLayout[type].height,
+					min_w: copiedLayout[type].minWidth != -1? copiedLayout[type].minWidth / screen_w: copiedLayout[type].width,
+					min_h: copiedLayout[type].minHeight != -1? copiedLayout[type].minHeight / screen_h: copiedLayout[type].height,
+					fixed_on_left0: 0.0,
+					not_fixed_on_left0: 0.0
+				});
+			}
+
+			items.sortOn("x0", Array.NUMERIC);
+
+			/**
+			 *	First we are interested in discovering which windows have a fixed 
+			 *	width. We understand as fixed width the window that will be restricted 
+			 *	in width by the minWidth parameter. The next procedure will discover 
+			 *	how many pixels are fixed or non-fixed at the left of each window. 
+			 *	This is an important information because it will say how the windows 
+			 *	will be positioned after the transformation.
+			 */
+			var pivot0:Number = 0.0;
+			var pivot1:Number = 0.0;
+			var fixed_w0:Number = 0.0;
+			var fixed_w1:Number = 0.0;
+			for (i = 0; i < items.length; ++i) {
+				item = items[i];
+				
+				item.fixed_on_left0 = fixed_w0 - (pivot0 > item.x0? pivot0 - item.x0: 0);
+				item.not_fixed_on_left0 = item.x0 - item.fixed_on_left0;
+				item.fixed_on_left1 = fixed_w1 - (pivot0 > item.x0? pivot1 - item.x0: 0);
+
+				if (item.fixed_w) {
+					item.w1 = item.min_w;
+
+					if (pivot0 <= item.x0) {
+						fixed_w0 += item.w0;
+					} else if (pivot0 < item.x0 + item.w0) {
+						fixed_w0 += item.x0 + item.w0 - pivot0;
+					}
+					pivot0 = Math.max(pivot0, item.x0 + item.w0);
+
+					if (pivot1 <= item.x0) {
+						fixed_w1 += item.w1;
+					} else if (pivot1 < item.x0 + item.w1) {
+						fixed_w1 += item.x0 + item.w1 - pivot1;
+					}
+					pivot1 = Math.max(pivot1, item.x0 + item.w1);
+				} else {
+					pivot0 = Math.max(pivot0, item.x0);
+					pivot1 = Math.max(pivot1, item.x0);
+				}
+			}
+
+			var not_fixed_w0:Number = 1 - fixed_w0;
+			var not_fixed_w1:Number = 1 - fixed_w1;
+			var not_fixed_multiplier:Number = (fixed_w1 - fixed_w0) / not_fixed_w0;
+
+			/**
+			 *	The same procedure is executed (using a pivot) to discover how 
+			 *	many pixels aren't fixed at the left of each window AFTER the transformation, 
+			 *	and then generate the transformation at the windows in position and width.
+			 */
+			pivot0 
+				= pivot1 
+				= fixed_w0 
+				= fixed_w1 
+				= not_fixed_w0 
+				= not_fixed_w1 
+				= 0.0;
+			for (i = 0; i < items.length; ++i) {
+				item = items[i];
+
+				item.not_fixed_on_left1 = item.not_fixed_on_left0 - item.not_fixed_on_left0 * not_fixed_multiplier;
+
+				item.w1 = item.fixed_w? item.min_w: item.w0 - item.w0 * not_fixed_multiplier;
+				item.x1 = item.x0 + (item.fixed_on_left1 - item.fixed_on_left0) + (item.not_fixed_on_left1 - item.not_fixed_on_left0);
+
+				if (item.fixed_w) {
+					item.w1 = item.min_w;
+
+					if (pivot0 <= item.x0) {
+						fixed_w0 += item.w0;
+					} else if (pivot0 < item.x0 + item.w0) {
+						fixed_w0 += item.x0 + item.w0 - pivot0;
+					}
+					pivot0 = Math.max(pivot0, item.x0 + item.w0);
+
+					if (pivot1 <= item.x0) {
+						fixed_w1 += item.w1;
+					} else if (pivot1 < item.x0 + item.w1) {
+						fixed_w1 += item.x0 + item.w1 - pivot1;
+					}
+					pivot1 = Math.max(pivot1, item.x0 + item.w1);
+				} else {
+					pivot0 = Math.max(pivot0, item.x0);
+					pivot1 = Math.max(pivot1, item.x0);
+				}
+				
+				copiedLayout[item.type].x = item.x1;
+				copiedLayout[item.type].y = item.y0;
+				copiedLayout[item.type].width = item.w1;
+				copiedLayout[item.type].height = item.h0;
+			}
+			
+			return copiedLayout;
+		}
+		
+		private function apply(canvas:MDICanvas, window:MDIWindow, type:String=null):void {
+			if (type == null) {
+				type = WindowLayout.getType(window);
+			}
+
+			if (!ignoreWindowByType(type)) {
+				WindowLayout.setLayout(canvas, window, myLayout[type]);
+			}
+		}
+		
+		static private function ignoreWindowByType(type:String):Boolean {
+			return (_ignoredWindows.indexOf(type) != -1);
+		}
+		
+		static public function ignoreWindow(window:MDIWindow):Boolean {
+			var type:String = WindowLayout.getType(window);
+			return ignoreWindowByType(type);
+		}
+		
+		static public function getLayout(canvas:MDICanvas, name:String):LayoutDefinition {
+			var layoutDefinition:LayoutDefinition = new LayoutDefinition();
+			layoutDefinition.name = name;
+			layoutDefinition._layoutsPerRole[Role.VIEWER] = new Dictionary();
+			for each (var window:MDIWindow in canvas.windowManager.windowList) {
+				var layout:WindowLayout = WindowLayout.getLayout(canvas, window);
+				if (!ignoreWindowByType(layout.name))
+					layoutDefinition._layoutsPerRole[Role.VIEWER][layout.name] = layout;
+			}
+			return layoutDefinition;
+		}
+
+		public function get numAdditionalSharedNotes():Number {
+			var sharedNotesCounter:int = 0;
+			for each (var window:WindowLayout in _layoutsPerRole[Role.VIEWER]) {
+				if (window.name.indexOf("AdditionalSharedNotesWindow") != -1) {
+					sharedNotesCounter++;
+				}
+			}
+			return sharedNotesCounter;
+		}
+	}
+}