/**
* BigBlueButton open source conferencing system - http://www.bigbluebutton.org/
* 
* Copyright (c) 2012 BigBlueButton Inc. and by respective authors (see below).
*
* This program is free software; you can redistribute it and/or modify it under the
* terms of the GNU Lesser General Public License as published by the Free Software
* Foundation; either version 3.0 of the License, or (at your option) any later
* version.
* 
* BigBlueButton is distributed in the hope that it will be useful, but WITHOUT ANY
* WARRANTY; without even the implied warranty of MERCHANTABILITY or FITNESS FOR A
* PARTICULAR PURPOSE. See the GNU Lesser General Public License for more details.
*
* You should have received a copy of the GNU Lesser General Public License along
* with BigBlueButton; if not, see <http://www.gnu.org/licenses/>.
*
*/
package org.bigbluebutton.modules.layout.model {
	import flash.events.TimerEvent;
	import flash.utils.Timer;
	import flash.utils.getQualifiedClassName;
	
	import mx.effects.Move;
	import mx.effects.Parallel;
	import mx.effects.Resize;
	
	import flexlib.mdi.containers.MDICanvas;
	import flexlib.mdi.containers.MDIWindow;
	
	import org.bigbluebutton.modules.layout.managers.OrderManager;

	public class WindowLayout {

<<<<<<< HEAD
=======
		import flexlib.mdi.containers.MDICanvas;
		import flexlib.mdi.containers.MDIWindow;
		import mx.effects.Fade;
		import mx.effects.Move;
		import mx.effects.Parallel;
		import mx.effects.Resize;
		import mx.events.EffectEvent;
		import flash.display.DisplayObject;
		import flash.display.DisplayObjectContainer;
		import flash.geom.Rectangle;
		import flash.utils.Dictionary;
		import flash.utils.getQualifiedClassName;
		import flash.utils.Timer;
		import flash.events.TimerEvent;
		import org.bigbluebutton.common.LogUtil;
		import org.bigbluebutton.modules.layout.managers.OrderManager;
>>>>>>> 15acb57b

		private static const LOG:String = "Layout::WindowLayout - ";
		[Bindable] public var name:String;
		[Bindable] public var width:Number;
		[Bindable] public var height:Number;
		[Bindable] public var minWidth:int = -1;
		[Bindable] public var minHeight:int = -1;
		[Bindable] public var x:Number;
		[Bindable] public var y:Number;
		[Bindable] public var minimized:Boolean = false;
		[Bindable] public var maximized:Boolean = false;
		[Bindable] public var hidden:Boolean = false;
		[Bindable] public var order:int = -1;

		static private var EVENT_DURATION:int = 500;

		public function clone():WindowLayout {
			var cloned:WindowLayout = new WindowLayout();
			cloned.name = this.name;
			cloned.width = this.width;
			cloned.height = this.height;
			cloned.minWidth = this.minWidth;
			cloned.minHeight = this.minHeight;
			cloned.x = this.x;
			cloned.y = this.y;
			cloned.minimized = this.minimized;
			cloned.maximized = this.maximized;
			cloned.hidden = this.hidden;
			cloned.order = this.order;
			return cloned;
		}

		public function load(vxml:XML):void {
			trace(LOG + "Load layout \n" + vxml.toXMLString() + "\n");
			if (vxml != null) {
				if (vxml.@name != undefined) {
					name = vxml.@name.toString();
				}
				if (vxml.@width != undefined) {
					width = Number(vxml.@width);
				}
				if (vxml.@height != undefined) {
					height = Number(vxml.@height);
				}
				if (vxml.@x != undefined) {
					x = Number(vxml.@x);
				}
				if (vxml.@y != undefined) {
					y = Number(vxml.@y);
				}
				if (vxml.@minWidth != undefined) {
					minWidth = int(vxml.@minWidth);
				}
				if (vxml.@minimized != undefined) {
					minimized = (vxml.@minimized.toString().toUpperCase() == "TRUE") ? true : false;
				}
				if (vxml.@maximized != undefined) {
					maximized = (vxml.@maximized.toString().toUpperCase() == "TRUE") ? true : false;
				}
				if (vxml.@hidden != undefined) {
					hidden = (vxml.@hidden.toString().toUpperCase() == "TRUE") ? true : false;
				}
				if (vxml.@order != undefined) {
					order = int(vxml.@order);
				}
			}
		}
		
		private static function getWindowDimensionsAndPosition(window:MDIWindow):Rectangle {
			if (window.minimized || window.maximized) {
				return window.savedWindowRect;
			} else {
				return new Rectangle(window.x, window.y, window.width, window.height);
			}
		}
		
		public static function getLayout(canvas:MDICanvas, window:MDIWindow):WindowLayout {
			var layout:WindowLayout = new WindowLayout();
			var windowRect:Rectangle = getWindowDimensionsAndPosition(window);
			layout.name = getType(window);
			layout.width = windowRect.width / canvas.width;
			layout.height = windowRect.height / canvas.height;
			layout.minWidth = -1;
			layout.x = windowRect.x / canvas.width;
			layout.y = windowRect.y / canvas.height;
			layout.minimized = window.minimized;
			layout.maximized = window.maximized;
			layout.hidden = !window.visible;
			layout.order = OrderManager.getInstance().getOrderByRef(window);
			return layout;
		}
		
		static public function setLayout(canvas:MDICanvas, window:MDIWindow, layout:WindowLayout, onEffectEndCallback:Function):void {
			trace(LOG + "setLayout");
			if (layout == null) {
				trace(LOG + "layout is null, calling callback and returning");
				onEffectEndCallback();
				return;
			}

			layout.applyToWindow(canvas, window, onEffectEndCallback);
		}
		
		private function applyToWindow(canvas:MDICanvas, window:MDIWindow, onEffectEndCallback:Function):void {
			var newWidth:int = Math.floor(this.width * canvas.width);
			var newHeight:int = Math.floor(this.height * canvas.height);
			var newX:int = Math.floor(this.x * canvas.width);
			var newY:int = Math.floor(this.y * canvas.height);
			var newWindowRect:Rectangle = new Rectangle(newX, newY, newWidth, newHeight);
			var type:String = getType(window);

			window.visible = !this.hidden;
			trace(LOG + "applyToWindow " + type);

			if (this.minimized) {
				trace(LOG + "layout minimized");
				if (!window.minimized) {
					trace(LOG + "minimizing window");
					doOnEffectEnd(window, "windowMinimize", function():void {
						window.savedWindowRect = newWindowRect;
						onEffectEndCallback();
					});
					window.minimize();
				} else {
					trace(LOG + "window was already minimized, resetting restore position");
					window.savedWindowRect = newWindowRect;
					onEffectEndCallback();
				}
			} else if (this.maximized) {
				trace(LOG + "layout maximized");
				if (!window.maximized) {
					trace(LOG + "maximizing window");
					doOnEffectEnd(window, "windowMaximize", function():void {
						window.savedWindowRect = newWindowRect;
						onEffectEndCallback();
					});
					window.maximize();
				} else {
					trace(LOG + "window was already maximized, resetting restore position");
					window.savedWindowRect = newWindowRect;
					onEffectEndCallback();
				}
			} else if (!this.minimized && window.minimized) {
				trace(LOG + "restoring minimized window");
				doOnEffectEnd(window, "windowRestore", function():void {
					window.callLater(function():void {
						trace(LOG + "re-applying layout");
						applyToWindow(canvas, window, onEffectEndCallback);
					});
				});
				window.unMinimize();
				window.restore();
			} else if (!this.maximized && window.maximized) {
				trace(LOG + "restoring maximized window");
				doOnEffectEnd(window, "windowRestore", function():void {
					window.callLater(function():void {
						trace(LOG + "re-applying layout");
						applyToWindow(canvas, window, onEffectEndCallback);
					});
				});
				window.maximizeRestore();
				window.restore();
			} else {
				trace(LOG + "moving/resizing window");
				var effect:Parallel = new Parallel();
				effect.duration = EVENT_DURATION;
				effect.target = window;

				if (newX != window.x || newY != window.y) {
					var mover:Move = new Move();
					mover.xTo = newX;
					mover.yTo = newY;
					effect.addChild(mover);
				}
				
				if (newWidth != window.width || newHeight != window.height) {
					var resizer:Resize = new Resize();
					resizer.widthTo = newWidth;
					resizer.heightTo = newHeight;
					effect.addChild(resizer);
				}

				if (effect.children.length > 0) {
					window.addEventListener(EffectEvent.EFFECT_END, function(e:EffectEvent):void {
						e.currentTarget.removeEventListener(e.type, arguments.callee);
						trace(LOG + "finished moving effect on window " + type);
						onEffectEndCallback();
					});
					
					effect.play();
				} else {
					onEffectEndCallback();
				}
			}
		}
		
		private function doOnEffectEnd(window:MDIWindow, eventType:String, onEffectEndCallback:Function):void {
			window.windowManager.addEventListener(EffectEvent.EFFECT_END, function(e:EffectEvent):void {
				trace(LOG + e.type);
				try {
					var obj:Object = (e as Object);
					var windows:Array = obj.windows;
					if (obj.mdiEventType == eventType && windows.indexOf(window) != -1) {
						e.currentTarget.removeEventListener(e.type, arguments.callee);
						trace(LOG + "event " + eventType + " occurred on the desired window, calling callback");
						onEffectEndCallback();
					}
				} catch (e:Error) {
					trace(LOG + e.toString());
				}
			});
		}
		
		static public function getType(obj:Object):String {
			if (obj.hasOwnProperty("windowName")) {
				return obj.windowName;
			} else {
				var qualifiedClass:String = String(getQualifiedClassName(obj));
				var pattern:RegExp = /(\w+)::(\w+)/g;
				if (qualifiedClass.match(pattern)) {
					return qualifiedClass.split("::")[1];
				} else {
					return String(Object).substr(String(Object).lastIndexOf(".") + 1).match(/[a-zA-Z]+/).join();
				}
			}
		}
		
		public function toAbsoluteXml(canvas:MDICanvas):XML {
			var xml:XML = <window/>;
			xml.@name = name;
			xml.@minimized = minimized;
			xml.@maximized = maximized;
			xml.@hidden = hidden;
			xml.@width = int(width * canvas.width);
			xml.@height = int(height * canvas.height);
			xml.@minWidth = minWidth;
			xml.@x = int(x * canvas.width);
			xml.@y = int(y * canvas.height);
			xml.@order = order;
			return xml;
		}
		
		public function toXml():XML {
			var xml:XML = <window/>;
			xml.@name = name;
			xml.@minimized = minimized;
			xml.@maximized = maximized;
			xml.@hidden = hidden;
			xml.@width = width;
			xml.@height = height;
			xml.@minWidth = minWidth;
			xml.@x = x;
			xml.@y = y;
			xml.@order = order;
			return xml;			
		}  
	}
}<|MERGE_RESOLUTION|>--- conflicted
+++ resolved
@@ -18,12 +18,14 @@
 */
 package org.bigbluebutton.modules.layout.model {
 	import flash.events.TimerEvent;
+	import flash.geom.Rectangle;
 	import flash.utils.Timer;
 	import flash.utils.getQualifiedClassName;
 	
 	import mx.effects.Move;
 	import mx.effects.Parallel;
 	import mx.effects.Resize;
+	import mx.events.EffectEvent;
 	
 	import flexlib.mdi.containers.MDICanvas;
 	import flexlib.mdi.containers.MDIWindow;
@@ -32,25 +34,6 @@
 
 	public class WindowLayout {
 
-<<<<<<< HEAD
-=======
-		import flexlib.mdi.containers.MDICanvas;
-		import flexlib.mdi.containers.MDIWindow;
-		import mx.effects.Fade;
-		import mx.effects.Move;
-		import mx.effects.Parallel;
-		import mx.effects.Resize;
-		import mx.events.EffectEvent;
-		import flash.display.DisplayObject;
-		import flash.display.DisplayObjectContainer;
-		import flash.geom.Rectangle;
-		import flash.utils.Dictionary;
-		import flash.utils.getQualifiedClassName;
-		import flash.utils.Timer;
-		import flash.events.TimerEvent;
-		import org.bigbluebutton.common.LogUtil;
-		import org.bigbluebutton.modules.layout.managers.OrderManager;
->>>>>>> 15acb57b
 
 		private static const LOG:String = "Layout::WindowLayout - ";
 		[Bindable] public var name:String;
