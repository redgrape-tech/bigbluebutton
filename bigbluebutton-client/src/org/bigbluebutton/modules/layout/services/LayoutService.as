/**
* BigBlueButton open source conferencing system - http://www.bigbluebutton.org/
* 
* Copyright (c) 2012 BigBlueButton Inc. and by respective authors (see below).
*
* This program is free software; you can redistribute it and/or modify it under the
* terms of the GNU Lesser General Public License as published by the Free Software
* Foundation; either version 3.0 of the License, or (at your option) any later
* version.
* 
* BigBlueButton is distributed in the hope that it will be useful, but WITHOUT ANY
* WARRANTY; without even the implied warranty of MERCHANTABILITY or FITNESS FOR A
* PARTICULAR PURPOSE. See the GNU Lesser General Public License for more details.
*
* You should have received a copy of the GNU Lesser General Public License along
* with BigBlueButton; if not, see <http://www.gnu.org/licenses/>.
*
*/
package org.bigbluebutton.modules.layout.services
{
	import flash.events.IEventDispatcher;
	
	import org.bigbluebutton.common.LogUtil;
	import org.bigbluebutton.modules.layout.model.LayoutDefinition;
	
	public class LayoutService
	{
    public var sender:MessageSender;
    public var receiver:MessageReceiver;
    		
		public function getCurrentLayout():void {
      sender.getCurrentLayout();
		}
<<<<<<< HEAD

    public function syncLayout(layout:LayoutDefinition):void {
      sender.syncLayout(layout);
    }
    
		public function lockLayout(layout:LayoutDefinition):void {
      sender.lockLayout(layout);
=======
		
		public function broadcastLayout(layout:LayoutDefinition, locked:Boolean):void {
			sender.broadcastLayout(layout, locked);
>>>>>>> 5821c323
		}
		
		public function unlockLayout():void {
			sender.unlockLayout();
		}
	}
}<|MERGE_RESOLUTION|>--- conflicted
+++ resolved
@@ -1,53 +1,48 @@
-/**
-* BigBlueButton open source conferencing system - http://www.bigbluebutton.org/
-* 
-* Copyright (c) 2012 BigBlueButton Inc. and by respective authors (see below).
-*
-* This program is free software; you can redistribute it and/or modify it under the
-* terms of the GNU Lesser General Public License as published by the Free Software
-* Foundation; either version 3.0 of the License, or (at your option) any later
-* version.
-* 
-* BigBlueButton is distributed in the hope that it will be useful, but WITHOUT ANY
-* WARRANTY; without even the implied warranty of MERCHANTABILITY or FITNESS FOR A
-* PARTICULAR PURPOSE. See the GNU Lesser General Public License for more details.
-*
-* You should have received a copy of the GNU Lesser General Public License along
-* with BigBlueButton; if not, see <http://www.gnu.org/licenses/>.
-*
-*/
-package org.bigbluebutton.modules.layout.services
-{
-	import flash.events.IEventDispatcher;
-	
-	import org.bigbluebutton.common.LogUtil;
-	import org.bigbluebutton.modules.layout.model.LayoutDefinition;
-	
-	public class LayoutService
-	{
-    public var sender:MessageSender;
-    public var receiver:MessageReceiver;
-    		
-		public function getCurrentLayout():void {
-      sender.getCurrentLayout();
-		}
-<<<<<<< HEAD
-
-    public function syncLayout(layout:LayoutDefinition):void {
-      sender.syncLayout(layout);
-    }
-    
-		public function lockLayout(layout:LayoutDefinition):void {
-      sender.lockLayout(layout);
-=======
-		
-		public function broadcastLayout(layout:LayoutDefinition, locked:Boolean):void {
-			sender.broadcastLayout(layout, locked);
->>>>>>> 5821c323
-		}
-		
-		public function unlockLayout():void {
-			sender.unlockLayout();
-		}
-	}
+/**
+* BigBlueButton open source conferencing system - http://www.bigbluebutton.org/
+* 
+* Copyright (c) 2012 BigBlueButton Inc. and by respective authors (see below).
+*
+* This program is free software; you can redistribute it and/or modify it under the
+* terms of the GNU Lesser General Public License as published by the Free Software
+* Foundation; either version 3.0 of the License, or (at your option) any later
+* version.
+* 
+* BigBlueButton is distributed in the hope that it will be useful, but WITHOUT ANY
+* WARRANTY; without even the implied warranty of MERCHANTABILITY or FITNESS FOR A
+* PARTICULAR PURPOSE. See the GNU Lesser General Public License for more details.
+*
+* You should have received a copy of the GNU Lesser General Public License along
+* with BigBlueButton; if not, see <http://www.gnu.org/licenses/>.
+*
+*/
+package org.bigbluebutton.modules.layout.services
+{
+  import flash.events.IEventDispatcher;
+
+  import org.bigbluebutton.common.LogUtil;
+  import org.bigbluebutton.modules.layout.model.LayoutDefinition;
+	
+  public class LayoutService
+  {
+    public var sender:MessageSender;
+    public var receiver:MessageReceiver;
+    		
+    public function getCurrentLayout():void {
+      sender.getCurrentLayout();
+    }
+
+    public function syncLayout(layout:LayoutDefinition):void {
+      sender.syncLayout(layout);
+    }
+    
+		
+    public function broadcastLayout(layout:LayoutDefinition, locked:Boolean):void {
+      sender.broadcastLayout(layout, locked);
+    }
+		
+    public function unlockLayout():void {
+      sender.unlockLayout();
+    }
+  }
 }