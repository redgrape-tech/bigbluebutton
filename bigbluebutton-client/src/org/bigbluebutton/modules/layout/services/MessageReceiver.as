--- conflicted
+++ resolved
@@ -1,127 +1,119 @@
-package org.bigbluebutton.modules.layout.services
-{
-  import com.asfusion.mate.events.Dispatcher;
-  
-  import flash.events.TimerEvent;
-  import flash.utils.Timer;
-  
-  import org.bigbluebutton.common.LogUtil;
-  import org.bigbluebutton.core.BBB;
-  import org.bigbluebutton.core.EventConstants;
-  import org.bigbluebutton.core.events.CoreEvent;
-  import org.bigbluebutton.core.managers.UserManager;
-  import org.bigbluebutton.core.UsersUtil;
-  import org.bigbluebutton.main.events.ModuleLoadEvent;
-  import org.bigbluebutton.main.model.users.IMessageListener;
-  import org.bigbluebutton.modules.layout.events.LayoutEvent;
-  import org.bigbluebutton.modules.layout.events.RedefineLayoutEvent;
-  import org.bigbluebutton.modules.layout.events.RemoteSyncLayoutEvent;
-  import org.bigbluebutton.modules.layout.model.LayoutDefinition;
-  import org.bigbluebutton.util.i18n.ResourceUtil;
-
-  public class MessageReceiver implements IMessageListener
-  {
-    private var _dispatcher:Dispatcher;
-    private var _locked:Boolean = false;
-    
-    public function MessageReceiver()
-    {
-      BBB.initConnectionManager().addMessageListener(this);
-      _dispatcher = new Dispatcher();
-    }
-    
-    public function onMessage(messageName:String, message:Object):void {
-//      trace("LAYOUT: received message " + messageName);
-      
-      switch (messageName) {
-        case "getCurrentLayoutResponse":
-          handleGetCurrentLayoutResponse(message);
-          break;
-        case "remoteUpdateLayout":
-          handleRemoteUpdateLayout(message);
-          break;
-        case "syncLayout":
-          handleSyncLayout(message);
-          break;
-      }
-    }
-    
-    /*
-    * the application of the first layout should be delayed to avoid
-    * strange movements of the windows before set the correct position
-    */
-    private var _applyFirstLayoutTimer:Timer = new Timer(750,1);
-    
-    private function handleGetCurrentLayoutResponse(message:Object):void {
-      _applyFirstLayoutTimer.addEventListener(TimerEvent.TIMER, function(e:TimerEvent):void {
-        onReceivedFirstLayout(message);
-      });
-      _applyFirstLayoutTimer.start();
-    }
-    
-    private function onReceivedFirstLayout(message:Object):void {
-      trace("LayoutService: handling the first layout. locked = [" + message.locked + "] layout = [" + message.layout + "]"); 
-      if (message.locked)
-        remoteUpdateLayout(message.locked, message.setByUserID, message.layout);
-      else
-        _dispatcher.dispatchEvent(new LayoutEvent(LayoutEvent.APPLY_DEFAULT_LAYOUT_EVENT));
-      
-      _dispatcher.dispatchEvent(new ModuleLoadEvent(ModuleLoadEvent.LAYOUT_MODULE_STARTED));
-    }
- 
-    private function handleSyncLayout(message:Object):void {
-      _dispatcher.dispatchEvent(new RemoteSyncLayoutEvent(message.layout));
-      if (message.layout == "") return;
-      
-      var layoutDefinition:LayoutDefinition = new LayoutDefinition();
-      layoutDefinition.load(new XML(message.layout));
-      layoutDefinition.name = "[" + ResourceUtil.getInstance().getString('bbb.layout.combo.remote') + "] " + layoutDefinition.name;  
-      var redefineLayout:RedefineLayoutEvent = new RedefineLayoutEvent();
-      redefineLayout.layout = layoutDefinition;
-      redefineLayout.remote = true;
-      
-      _dispatcher.dispatchEvent(redefineLayout);      
-    }
-    
-    private function handleRemoteUpdateLayout(message:Object):void {
-      remoteUpdateLayout(message.locked, message.setByUserID, message.layout);
-    }
-    
-    public function remoteUpdateLayout(locked:Boolean, userID:String, layout:String):void {
-      var dispatchedByMe:Boolean = UserManager.getInstance().getConference().amIThisUser(userID);
-      
-      trace("LayoutService: received a remote update" + (locked? " from " + (dispatchedByMe? "myself": "a remote user"): ""));
-      trace("Locked? " + (locked? "yes": "no"));
-           
-      if (!_locked && locked) {
-        _dispatcher.dispatchEvent(new LayoutEvent(LayoutEvent.REMOTE_LOCK_LAYOUT_EVENT));
-        _dispatcher.dispatchEvent(new CoreEvent(EventConstants.REMOTE_LOCKED_LAYOUT));
-      } else if (_locked && !locked) {
-        _dispatcher.dispatchEvent(new LayoutEvent(LayoutEvent.REMOTE_UNLOCK_LAYOUT_EVENT));
-        _dispatcher.dispatchEvent(new CoreEvent(EventConstants.REMOTE_UNLOCKED_LAYOUT));
-      }
-      
-<<<<<<< HEAD
-      if (locked && !dispatchedByMe) {
-        trace("LayoutService: handling remote layout= [" + layout + "]");
-        
-        if (layout == "") return;
-        
-=======
-      if (!dispatchedByMe && !UsersUtil.amIModerator()) {
-        LogUtil.debug("LayoutService: handling remote layout");
-        LogUtil.debug(layout);
->>>>>>> 5821c323
-        var layoutDefinition:LayoutDefinition = new LayoutDefinition();
-        layoutDefinition.load(new XML(layout));
-        layoutDefinition.name = "[" + ResourceUtil.getInstance().getString('bbb.layout.combo.remote') + "] " + layoutDefinition.name;  
-        var redefineLayout:RedefineLayoutEvent = new RedefineLayoutEvent();
-        redefineLayout.layout = layoutDefinition;
-        redefineLayout.remote = true;
-                
-        _dispatcher.dispatchEvent(redefineLayout);
-      }
-      _locked = locked;
-    }
-  }
+package org.bigbluebutton.modules.layout.services
+{
+  import com.asfusion.mate.events.Dispatcher;
+  
+  import flash.events.TimerEvent;
+  import flash.utils.Timer;
+  
+  import org.bigbluebutton.common.LogUtil;
+  import org.bigbluebutton.core.BBB;
+  import org.bigbluebutton.core.EventConstants;
+  import org.bigbluebutton.core.events.CoreEvent;
+  import org.bigbluebutton.core.managers.UserManager;
+  import org.bigbluebutton.core.UsersUtil;
+  import org.bigbluebutton.main.events.ModuleLoadEvent;
+  import org.bigbluebutton.main.model.users.IMessageListener;
+  import org.bigbluebutton.modules.layout.events.LayoutEvent;
+  import org.bigbluebutton.modules.layout.events.RedefineLayoutEvent;
+  import org.bigbluebutton.modules.layout.events.RemoteSyncLayoutEvent;
+  import org.bigbluebutton.modules.layout.model.LayoutDefinition;
+  import org.bigbluebutton.util.i18n.ResourceUtil;
+
+  public class MessageReceiver implements IMessageListener
+  {
+    private var _dispatcher:Dispatcher;
+    private var _locked:Boolean = false;
+    
+    public function MessageReceiver()
+    {
+      BBB.initConnectionManager().addMessageListener(this);
+      _dispatcher = new Dispatcher();
+    }
+    
+    public function onMessage(messageName:String, message:Object):void {
+//      trace("LAYOUT: received message " + messageName);
+      
+      switch (messageName) {
+        case "getCurrentLayoutResponse":
+          handleGetCurrentLayoutResponse(message);
+          break;
+        case "remoteUpdateLayout":
+          handleRemoteUpdateLayout(message);
+          break;
+        case "syncLayout":
+          handleSyncLayout(message);
+          break;
+      }
+    }
+    
+    /*
+    * the application of the first layout should be delayed to avoid
+    * strange movements of the windows before set the correct position
+    */
+    private var _applyFirstLayoutTimer:Timer = new Timer(750,1);
+    
+    private function handleGetCurrentLayoutResponse(message:Object):void {
+      _applyFirstLayoutTimer.addEventListener(TimerEvent.TIMER, function(e:TimerEvent):void {
+        onReceivedFirstLayout(message);
+      });
+      _applyFirstLayoutTimer.start();
+    }
+    
+    private function onReceivedFirstLayout(message:Object):void {
+      trace("LayoutService: handling the first layout. locked = [" + message.locked + "] layout = [" + message.layout + "]"); 
+      if (message.locked)
+        remoteUpdateLayout(message.locked, message.setByUserID, message.layout);
+      else
+        _dispatcher.dispatchEvent(new LayoutEvent(LayoutEvent.APPLY_DEFAULT_LAYOUT_EVENT));
+      
+      _dispatcher.dispatchEvent(new ModuleLoadEvent(ModuleLoadEvent.LAYOUT_MODULE_STARTED));
+    }
+ 
+    private function handleSyncLayout(message:Object):void {
+      _dispatcher.dispatchEvent(new RemoteSyncLayoutEvent(message.layout));
+      if (message.layout == "") return;
+      
+      var layoutDefinition:LayoutDefinition = new LayoutDefinition();
+      layoutDefinition.load(new XML(message.layout));
+      layoutDefinition.name = "[" + ResourceUtil.getInstance().getString('bbb.layout.combo.remote') + "] " + layoutDefinition.name;  
+      var redefineLayout:RedefineLayoutEvent = new RedefineLayoutEvent();
+      redefineLayout.layout = layoutDefinition;
+      redefineLayout.remote = true;
+      
+      _dispatcher.dispatchEvent(redefineLayout);      
+    }
+    
+    private function handleRemoteUpdateLayout(message:Object):void {
+      remoteUpdateLayout(message.locked, message.setByUserID, message.layout);
+    }
+    
+    public function remoteUpdateLayout(locked:Boolean, userID:String, layout:String):void {
+      var dispatchedByMe:Boolean = UserManager.getInstance().getConference().amIThisUser(userID);
+      
+      trace("LayoutService: received a remote update" + (locked? " from " + (dispatchedByMe? "myself": "a remote user"): ""));
+      trace("Locked? " + (locked? "yes": "no"));
+           
+      if (!_locked && locked) {
+        _dispatcher.dispatchEvent(new LayoutEvent(LayoutEvent.REMOTE_LOCK_LAYOUT_EVENT));
+        _dispatcher.dispatchEvent(new CoreEvent(EventConstants.REMOTE_LOCKED_LAYOUT));
+      } else if (_locked && !locked) {
+        _dispatcher.dispatchEvent(new LayoutEvent(LayoutEvent.REMOTE_UNLOCK_LAYOUT_EVENT));
+        _dispatcher.dispatchEvent(new CoreEvent(EventConstants.REMOTE_UNLOCKED_LAYOUT));
+      }
+      
+      if (!dispatchedByMe && !UsersUtil.amIModerator()) {
+        LogUtil.debug("LayoutService: handling remote layout");
+        LogUtil.debug(layout);
+        var layoutDefinition:LayoutDefinition = new LayoutDefinition();
+        layoutDefinition.load(new XML(layout));
+        layoutDefinition.name = "[" + ResourceUtil.getInstance().getString('bbb.layout.combo.remote') + "] " + layoutDefinition.name;  
+        var redefineLayout:RedefineLayoutEvent = new RedefineLayoutEvent();
+        redefineLayout.layout = layoutDefinition;
+        redefineLayout.remote = true;
+                
+        _dispatcher.dispatchEvent(redefineLayout);
+      }
+      _locked = locked;
+    }
+  }
 }