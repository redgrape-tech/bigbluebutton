--- conflicted
+++ resolved
@@ -1,447 +1,440 @@
-/**
-* BigBlueButton open source conferencing system - http://www.bigbluebutton.org/
-* 
-* Copyright (c) 2012 BigBlueButton Inc. and by respective authors (see below).
-*
-* This program is free software; you can redistribute it and/or modify it under the
-* terms of the GNU Lesser General Public License as published by the Free Software
-* Foundation; either version 3.0 of the License, or (at your option) any later
-* version.
-* 
-* BigBlueButton is distributed in the hope that it will be useful, but WITHOUT ANY
-* WARRANTY; without even the implied warranty of MERCHANTABILITY or FITNESS FOR A
-* PARTICULAR PURPOSE. See the GNU Lesser General Public License for more details.
-*
-* You should have received a copy of the GNU Lesser General Public License along
-* with BigBlueButton; if not, see <http://www.gnu.org/licenses/>.
-*
-*/
-package org.bigbluebutton.modules.layout.managers
-{
-  import com.asfusion.mate.events.Dispatcher;  
-  import flash.display.DisplayObject;
-  import mx.core.FlexGlobals;
-  import mx.core.IFlexDisplayObject;
-  import mx.managers.PopUpManager;
-  import org.bigbluebutton.util.i18n.ResourceUtil;
-  import flash.events.Event;
-  import flash.events.EventDispatcher;
-  import flash.events.TimerEvent;
-  import flash.net.FileReference;
-  import flash.net.URLLoader;
-  import flash.net.URLRequest;
-  import flash.utils.Dictionary;
-  import flash.utils.Timer;
-
-  import flexlib.mdi.containers.MDICanvas;
-  import flexlib.mdi.containers.MDIWindow;
-  import flexlib.mdi.events.MDIManagerEvent;
-
-  import mx.controls.Alert;
-  import mx.events.EffectEvent;
-  import mx.events.ResizeEvent;
-
-  import org.as3commons.logging.api.ILogger;
-  import org.as3commons.logging.api.getClassLogger;
-  import org.bigbluebutton.core.EventBroadcaster;
-  import org.bigbluebutton.core.UsersUtil;
-  import org.bigbluebutton.core.events.SwitchedLayoutEvent;
-  import org.bigbluebutton.core.managers.UserManager;
-  import org.bigbluebutton.core.model.Config;
-  import org.bigbluebutton.main.events.ModuleLoadEvent;
-  import org.bigbluebutton.main.model.LayoutOptions;
-  import org.bigbluebutton.modules.layout.events.LayoutEvent;
-  import org.bigbluebutton.modules.layout.events.LayoutLockedEvent;
-  import org.bigbluebutton.modules.layout.events.LayoutsLoadedEvent;
-  import org.bigbluebutton.modules.layout.events.LayoutsReadyEvent;
-  import org.bigbluebutton.modules.layout.events.LockLayoutEvent;
-  import org.bigbluebutton.modules.layout.events.LayoutFromRemoteEvent;
-  import org.bigbluebutton.modules.layout.events.RemoteSyncLayoutEvent;
-  import org.bigbluebutton.modules.layout.events.LayoutNameInUseEvent;
-  import org.bigbluebutton.modules.layout.events.SyncLayoutEvent;
-  import org.bigbluebutton.modules.layout.model.LayoutDefinition;
-  import org.bigbluebutton.modules.layout.model.LayoutDefinitionFile;
-  import org.bigbluebutton.modules.layout.model.LayoutLoader;
-  import org.bigbluebutton.modules.layout.model.LayoutModel;
-  import org.bigbluebutton.modules.layout.model.WindowLayout;
-  import org.bigbluebutton.util.i18n.ResourceUtil;
-<<<<<<< HEAD
-  import org.bigbluebutton.modules.layout.views.AddCurrentLayoutToFileWindow;
-=======
-  import org.bigbluebutton.modules.layout.views.OverwriteWindow;
->>>>>>> 480df6e9
-
-	public class LayoutManager extends EventDispatcher {
-		private static const LOGGER:ILogger = getClassLogger(LayoutManager);      
-    
-		private var _canvas:MDICanvas = null;
-		private var _globalDispatcher:Dispatcher = new Dispatcher();
-		private var _locked:Boolean = false;
-		private var _currentLayout:LayoutDefinition = null;
-		private var _customLayoutsCount:int = 0;
-		private var _serverLayoutsLoaded:Boolean = false;
-		private var _applyCurrentLayoutTimer:Timer = new Timer(150,1);
-		private var _applyingLayoutCounter:int = 0;
-    
-    private var _layoutModel:LayoutModel = LayoutModel.getInstance();
-    
-    /**
-    * If we sync automatically with other users while the action (move, resize) is done on the
-    * window.
-    */
-    private var _autoSync:Boolean = false;
-    
-    public function LayoutManager() {
-      _applyCurrentLayoutTimer.addEventListener(TimerEvent.TIMER, function(e:TimerEvent):void {
-        applyLayout(currentLayout);
-      });
-    }
-    
-    /**
-     *  There's a race condition when the layouts combo doesn't get populated 
-     *  with the server's layouts definition. The problem is that sometimes 
-     *  the layouts is loaded before the combo get created, and sometimes the 
-     *  combo is created first. We use two booleans to sync it and only dispatch 
-     *  the layouts to populate the list when both are created.
-     */
-		public function loadServerLayouts(layoutUrl:String):void {
-			var loader:LayoutLoader = new LayoutLoader();
-			loader.addEventListener(LayoutsLoadedEvent.LAYOUTS_LOADED_EVENT, function(e:LayoutsLoadedEvent):void {
-				if (e.success) {
-					_layoutModel.addLayouts(e.layouts);
-
-          broadcastLayouts();
-					_serverLayoutsLoaded = true;
-				} else {
-					LOGGER.debug("layouts not loaded ({0})", [e.error.message]);
-				}
-			});
-			loader.loadFromUrl(layoutUrl);
-		}
-
-    private function broadcastLayouts():void {
-      var layoutsReady:LayoutsReadyEvent = new LayoutsReadyEvent();
-      _globalDispatcher.dispatchEvent(layoutsReady);
-    }
-		
-		public function saveLayoutsToFile():void {
-			if (!_currentLayout.currentLayout) {
-				var addCurrentWindow:IFlexDisplayObject = PopUpManager.createPopUp(FlexGlobals.topLevelApplication as DisplayObject, AddCurrentLayoutToFileWindow, true);
-				PopUpManager.centerPopUp(addCurrentWindow);
-			} else {
-				saveLayoutsWindow();
-			}
-		}
-
-		public function saveLayoutsWindow():void{
-			var _fileRef:FileReference = new FileReference();
-			_fileRef.addEventListener(Event.COMPLETE, function(e:Event):void {
-				Alert.show(ResourceUtil.getInstance().getString('bbb.layout.save.complete'), "", Alert.OK, _canvas);
-			});
-			_fileRef.save(_layoutModel.toString(), "layouts.xml");
-		}
-
-		public function loadLayoutsFromFile():void {
-			var loader:LayoutLoader = new LayoutLoader();
-			loader.addEventListener(LayoutsLoadedEvent.LAYOUTS_LOADED_EVENT, function(e:LayoutsLoadedEvent):void {
-				if (e.success) {
-					_layoutModel.addLayouts(e.layouts);
-					applyLayout(_layoutModel.getDefaultLayout());
-					broadcastLayouts();
-					Alert.show(ResourceUtil.getInstance().getString('bbb.layout.load.complete'), "", Alert.OK, _canvas);
-				} else
-					Alert.show(ResourceUtil.getInstance().getString('bbb.layout.load.failed'), "", Alert.OK, _canvas);
-			});
-			loader.loadFromLocalFile();
-		}
-
-		public function addCurrentLayoutToList(e:LayoutEvent):void {
-				// Layout Name Window Popup calls this function
-				var newLayout:LayoutDefinition;
-				if (e.layoutName != "") {
-					newLayout = LayoutDefinition.getLayout(_canvas, e.layoutName);
-					
-					// This is true when the name given is already in use
-					// Or when the user picks a name from their preferred location
-					if(_layoutModel.hasLayout(e.layoutName)||
-						e.layoutName == ResourceUtil.getInstance().getString('bbb.layout.name.defaultlayout')||
-						e.layoutName == ResourceUtil.getInstance().getString('bbb.layout.name.videochat')||
-						e.layoutName == ResourceUtil.getInstance().getString('bbb.layout.name.webcamsfocus')||
-						e.layoutName == ResourceUtil.getInstance().getString('bbb.layout.name.presentfocus')){
-
-						if(!e.overwrite){
-							var nameAlreadyInUse:LayoutNameInUseEvent = new LayoutNameInUseEvent();
-							nameAlreadyInUse.inUse = true;
-							_globalDispatcher.dispatchEvent(nameAlreadyInUse);
-
-							var overwriteWindow:OverwriteWindow;
-							overwriteWindow = OverwriteWindow(PopUpManager.createPopUp(FlexGlobals.topLevelApplication as DisplayObject, OverwriteWindow, true));
-							PopUpManager.centerPopUp(overwriteWindow);
-							overwriteWindow.layoutNameOverwrite = e.layoutName;
-							
-							return;
-						}
-						if(e.overwrite){
-							_layoutModel.removeLayout(newLayout);
-						}
-
-					}
-
-				} else {
-					// if the user set the name empty
-					newLayout = LayoutDefinition.getLayout(_canvas, ResourceUtil.getInstance().getString('bbb.layout.combo.customName'));
-					newLayout.name += " " + (++_customLayoutsCount);
-				}
-
-
-				_layoutModel.addLayout(newLayout);
-				updateCurrentLayout(newLayout);
-				broadcastLayouts();
-
-				var redefineLayout:LayoutFromRemoteEvent = new LayoutFromRemoteEvent();
-				redefineLayout.layout = newLayout;
-				// this is to force LayoutCombo to update the current label
-				redefineLayout.remote = true;
-				_globalDispatcher.dispatchEvent(redefineLayout);
-				//EVENTO QUE FAZ FECHAR
-				var nameNotInUse:LayoutNameInUseEvent = new LayoutNameInUseEvent();
-				nameNotInUse.inUse = false;
-				_globalDispatcher.dispatchEvent(nameNotInUse);	
-		}
-		
-		public function setCanvas(canvas:MDICanvas):void {
-			_canvas = canvas;
-
-			// this is to detect changes on the container
-			_canvas.windowManager.container.addEventListener(ResizeEvent.RESIZE, onContainerResized);
-			_canvas.windowManager.addEventListener(MDIManagerEvent.WINDOW_RESIZE_END, onMDIManagerEvent);
-			_canvas.windowManager.addEventListener(MDIManagerEvent.WINDOW_DRAG_END, onMDIManagerEvent);
-			_canvas.windowManager.addEventListener(EffectEvent.EFFECT_END, function(e:EffectEvent):void {
-				var obj:Object = (e as Object);
-				if (obj.mdiEventType == "windowAdd") {
-					LOGGER.debug("Ignoring windowAdd");
-					return;
-				}
-				var windows:Array = obj.windows;
-				if (windows != null) {
-					for each (window in windows) {
-						LOGGER.debug(e.type + "/" + obj.mdiEventType + " on window " + WindowLayout.getType(window));
-						onActionOverWindowFinished(window);
-					}
-				} else {
-					LOGGER.debug(e.type + "/" + obj.mdiEventType + " with no window associated");
-				}
-			});
-			_canvas.windowManager.addEventListener(MDIManagerEvent.WINDOW_ADD, function(e:MDIManagerEvent):void {
-				e.window.callLater(function():void {
-					checkSingleWindowPermissions(e.window);
-					LOGGER.debug("applying layout to just created window " + WindowLayout.getType(e.window));
-					applyLayout(_currentLayout);
-				});
-			});
-			
-			_canvas.windowManager.addEventListener(MDIManagerEvent.WINDOW_FOCUS_START, function(e:MDIManagerEvent):void {
-				OrderManager.getInstance().bringToFront(e.window);
-			});
-			for each (var window:MDIWindow in _canvas.windowManager.windowList.reverse()) {
-				OrderManager.getInstance().bringToFront(window);
-			}
-		}
-
-    public function switchToLayout(name:String):void {
-      var newLayout:LayoutDefinition = _layoutModel.getLayout(name);
-      if (newLayout == null) return;
-
-      applyLayout(newLayout);     
-    }
-    
-		public function applyDefaultLayout():void {
-      var layoutOptions:LayoutOptions = new LayoutOptions();
-      layoutOptions.parseOptions();
-      var defaultLayout:LayoutDefinition = _layoutModel.getLayout(layoutOptions.defaultLayout);
-           
-      var sessionDefaulLayout:String = UserManager.getInstance().getConference().getDefaultLayout();
-            
-      if (sessionDefaulLayout != "NOLAYOUT") {
-        var sesLayout:LayoutDefinition = _layoutModel.getLayout(sessionDefaulLayout);
-        if (sesLayout != null) {
-          defaultLayout = sesLayout;
-        }
-      }
-      
-      if (defaultLayout == null) {
-        defaultLayout = _layoutModel.getDefaultLayout();
-      }
-      
-			applyLayout(defaultLayout);
-		}
-		
-    private function dispatchSwitchedLayoutEvent(layoutID:String):void {
-      if (_currentLayout != null && _currentLayout.name == layoutID) return;
-      
-      var layoutEvent:SwitchedLayoutEvent = new SwitchedLayoutEvent();
-      layoutEvent.layoutID = layoutID;
-      _globalDispatcher.dispatchEvent(layoutEvent);      
-    }
-
-    public function syncLayout():void {
-      if (UsersUtil.amIModerator() || UsersUtil.amIPresenter()) {
-        _globalDispatcher.dispatchEvent(new SyncLayoutEvent(_currentLayout));
-      }
-    }
-      
-		public function lockLayout():void {
-			_locked = true;
-			sendLayoutUpdate(_currentLayout);
-		}
-		
-		public function broadcastLayout():void {
-			var e:SyncLayoutEvent = new SyncLayoutEvent(_currentLayout);
-			_globalDispatcher.dispatchEvent(e);
-
-			Alert.show(ResourceUtil.getInstance().getString('bbb.layout.sync'), "", Alert.OK, _canvas);
-		}
-		
-		private function sendLayoutUpdate(layout:LayoutDefinition):void {
-			if (UsersUtil.amIModerator() || UsersUtil.amIPresenter()) {
-				var e:SyncLayoutEvent = new SyncLayoutEvent(layout);
-				_globalDispatcher.dispatchEvent(e);
-			}
-		}
-		
-		private function applyLayout(layout:LayoutDefinition):void {
-			LOGGER.debug("applyLayout");
-			detectContainerChange = false;
-
-			if (layout != null) {
-				layout.applyToCanvas(_canvas, function():void {
-					LOGGER.debug("layout applied successfully, resetting detectContainerChange");
-					detectContainerChange = true;
-				});
-				dispatchSwitchedLayoutEvent(layout.name);
-				UserManager.getInstance().getConference().numAdditionalSharedNotes = layout.numAdditionalSharedNotes;
-			} else {
-				detectContainerChange = true;
-			}
-				
-			updateCurrentLayout(layout);
-		}
-    
-    private function set detectContainerChange(detect:Boolean):void {
-      LOGGER.debug("setting detectContainerChange to " + detect);
-      if (detect) {
-        _applyingLayoutCounter--;
-      } else {
-        _applyingLayoutCounter++;
-      }
-      LOGGER.debug("current value of detectContainerChange: " + detectContainerChange);
-    }
-    
-    private function get detectContainerChange():Boolean {
-      return _applyingLayoutCounter == 0;
-    }
-
-    public function handleLockLayoutEvent(e: LockLayoutEvent):void {
-      
-    }
-    
-    public function handleLayoutLockedEvent(e: LayoutLockedEvent):void {
-      _locked = e.locked;
-      checkWindowsPermissions();
-    }
-    
-		public function applyRemoteLayout(e:LayoutFromRemoteEvent):void {
-			var layout:LayoutDefinition = e.layout;
-			applyLayout(layout);
-		}
-		
-		public function remoteLockLayout():void {
-			_locked = true;
-			checkWindowsPermissions();
-		}
-		
-    public function remoteSyncLayout(event:RemoteSyncLayoutEvent):void {
-      checkWindowsPermissions();
-    }
-    
-		public function remoteUnlockLayout():void {
-			_locked = false;
-			checkWindowsPermissions();
-		}
-		
-		private function checkWindowsPermissions():void {
-			for each (var window:MDIWindow in _canvas.windowManager.windowList) {
-				checkSingleWindowPermissions(window);
-			}
-		}
-		
-		private function checkSingleWindowPermissions(window:MDIWindow):void {
-			if (!UserManager.getInstance().getConference().amIModerator()
-					&& !LayoutDefinition.ignoreWindow(window)) {
-				window.draggable 
-						= window.resizable
-						= window.showControls
-						= !_locked;
-			}
-		}
-		
-		private function onContainerResized(e:ResizeEvent):void {
-      /*
-      *	the main canvas has been resized
-      *	while the user is resizing the window, this event is dispatched 
-      *	multiple times, so we use a timer to re-apply the current layout
-      *	only once, when the user finished his action
-      */
-      _applyCurrentLayoutTimer.reset();
-      _applyCurrentLayoutTimer.start();
-		}
-		
-		private function onMDIManagerEvent(e:MDIManagerEvent):void {
-			LOGGER.debug("Window has been modified. Event=[" + e.type + "]");
-			onActionOverWindowFinished(e.window);
-		}
-		
-		private function onActionOverWindowFinished(window:MDIWindow):void {
-			if (LayoutDefinition.ignoreWindow(window))
-				return;
-			
-			checkSingleWindowPermissions(window);
-
-			updateCurrentLayout();
-			if (_autoSync) {
-				sendLayoutUpdate(currentLayout);
-			}
-		}
-		
-		private function updateCurrentLayout(layout:LayoutDefinition=null):LayoutDefinition {
-      if (layout != null) {
-        if (_currentLayout) _currentLayout.currentLayout = false;
-        _currentLayout = layout;
-        layout.currentLayout = true;
-      } else if (detectContainerChange) {
-        LOGGER.debug("invalidating layout event");
-        _globalDispatcher.dispatchEvent(new LayoutEvent(LayoutEvent.INVALIDATE_LAYOUT_EVENT));
-        _currentLayout = LayoutDefinition.getLayout(_canvas, ResourceUtil.getInstance().getString('bbb.layout.combo.customName'));
-      }
-
-			return _currentLayout;
-		}
-		
-		/*
-		 * this is because a unique layout may have multiple definitions depending
-		 * on the role of the participant
-		 */ 
-		public function presenterChanged():void {
-			if (_canvas != null)
-				applyLayout(_currentLayout);
-		}
-    
-    public function set currentLayout(value:LayoutDefinition):void {
-      _currentLayout = value;
-    }
-    
-    public function get currentLayout():LayoutDefinition {
-      return _currentLayout;
-    }
-	}
-}
+/**
+* BigBlueButton open source conferencing system - http://www.bigbluebutton.org/
+* 
+* Copyright (c) 2012 BigBlueButton Inc. and by respective authors (see below).
+*
+* This program is free software; you can redistribute it and/or modify it under the
+* terms of the GNU Lesser General Public License as published by the Free Software
+* Foundation; either version 3.0 of the License, or (at your option) any later
+* version.
+* 
+* BigBlueButton is distributed in the hope that it will be useful, but WITHOUT ANY
+* WARRANTY; without even the implied warranty of MERCHANTABILITY or FITNESS FOR A
+* PARTICULAR PURPOSE. See the GNU Lesser General Public License for more details.
+*
+* You should have received a copy of the GNU Lesser General Public License along
+* with BigBlueButton; if not, see <http://www.gnu.org/licenses/>.
+*
+*/
+package org.bigbluebutton.modules.layout.managers
+{
+  import com.asfusion.mate.events.Dispatcher;  
+  import flash.display.DisplayObject;
+  import mx.core.FlexGlobals;
+  import mx.core.IFlexDisplayObject;
+  import mx.managers.PopUpManager;
+  import org.bigbluebutton.util.i18n.ResourceUtil;
+  import flash.events.Event;
+  import flash.events.EventDispatcher;
+  import flash.events.TimerEvent;
+  import flash.net.FileReference;
+  import flash.net.URLLoader;
+  import flash.net.URLRequest;
+  import flash.utils.Dictionary;
+  import flash.utils.Timer;
+
+  import flexlib.mdi.containers.MDICanvas;
+  import flexlib.mdi.containers.MDIWindow;
+  import flexlib.mdi.events.MDIManagerEvent;
+
+  import mx.controls.Alert;
+  import mx.events.EffectEvent;
+  import mx.events.ResizeEvent;
+
+  import org.as3commons.logging.api.ILogger;
+  import org.as3commons.logging.api.getClassLogger;
+  import org.bigbluebutton.core.EventBroadcaster;
+  import org.bigbluebutton.core.UsersUtil;
+  import org.bigbluebutton.core.events.SwitchedLayoutEvent;
+  import org.bigbluebutton.core.managers.UserManager;
+  import org.bigbluebutton.core.model.Config;
+  import org.bigbluebutton.main.events.ModuleLoadEvent;
+  import org.bigbluebutton.main.model.LayoutOptions;
+  import org.bigbluebutton.modules.layout.events.LayoutEvent;
+  import org.bigbluebutton.modules.layout.events.LayoutLockedEvent;
+  import org.bigbluebutton.modules.layout.events.LayoutsLoadedEvent;
+  import org.bigbluebutton.modules.layout.events.LayoutsReadyEvent;
+  import org.bigbluebutton.modules.layout.events.LockLayoutEvent;
+  import org.bigbluebutton.modules.layout.events.LayoutFromRemoteEvent;
+  import org.bigbluebutton.modules.layout.events.RemoteSyncLayoutEvent;
+  import org.bigbluebutton.modules.layout.events.LayoutNameInUseEvent;
+  import org.bigbluebutton.modules.layout.events.SyncLayoutEvent;
+  import org.bigbluebutton.modules.layout.model.LayoutDefinition;
+  import org.bigbluebutton.modules.layout.model.LayoutDefinitionFile;
+  import org.bigbluebutton.modules.layout.model.LayoutLoader;
+  import org.bigbluebutton.modules.layout.model.LayoutModel;
+  import org.bigbluebutton.modules.layout.model.WindowLayout;
+  import org.bigbluebutton.modules.layout.views.OverwriteWindow;
+  import org.bigbluebutton.modules.layout.views.AddCurrentLayoutToFileWindow;
+  import org.bigbluebutton.util.i18n.ResourceUtil;
+
+	public class LayoutManager extends EventDispatcher {
+		private static const LOGGER:ILogger = getClassLogger(LayoutManager);      
+    
+		private var _canvas:MDICanvas = null;
+		private var _globalDispatcher:Dispatcher = new Dispatcher();
+		private var _locked:Boolean = false;
+		private var _currentLayout:LayoutDefinition = null;
+		private var _customLayoutsCount:int = 0;
+		private var _serverLayoutsLoaded:Boolean = false;
+		private var _applyCurrentLayoutTimer:Timer = new Timer(150,1);
+		private var _applyingLayoutCounter:int = 0;
+    
+    private var _layoutModel:LayoutModel = LayoutModel.getInstance();
+    
+    /**
+    * If we sync automatically with other users while the action (move, resize) is done on the
+    * window.
+    */
+    private var _autoSync:Boolean = false;
+    
+    public function LayoutManager() {
+      _applyCurrentLayoutTimer.addEventListener(TimerEvent.TIMER, function(e:TimerEvent):void {
+        applyLayout(currentLayout);
+      });
+    }
+    
+    /**
+     *  There's a race condition when the layouts combo doesn't get populated 
+     *  with the server's layouts definition. The problem is that sometimes 
+     *  the layouts is loaded before the combo get created, and sometimes the 
+     *  combo is created first. We use two booleans to sync it and only dispatch 
+     *  the layouts to populate the list when both are created.
+     */
+		public function loadServerLayouts(layoutUrl:String):void {
+			var loader:LayoutLoader = new LayoutLoader();
+			loader.addEventListener(LayoutsLoadedEvent.LAYOUTS_LOADED_EVENT, function(e:LayoutsLoadedEvent):void {
+				if (e.success) {
+					_layoutModel.addLayouts(e.layouts);
+
+          broadcastLayouts();
+					_serverLayoutsLoaded = true;
+				} else {
+					LOGGER.debug("layouts not loaded ({0})", [e.error.message]);
+				}
+			});
+			loader.loadFromUrl(layoutUrl);
+		}
+
+    private function broadcastLayouts():void {
+      var layoutsReady:LayoutsReadyEvent = new LayoutsReadyEvent();
+      _globalDispatcher.dispatchEvent(layoutsReady);
+    }
+		
+		public function saveLayoutsToFile():void {
+			if (!_currentLayout.currentLayout) {
+				var addCurrentWindow:IFlexDisplayObject = PopUpManager.createPopUp(FlexGlobals.topLevelApplication as DisplayObject, AddCurrentLayoutToFileWindow, true);
+				PopUpManager.centerPopUp(addCurrentWindow);
+			} else {
+				saveLayoutsWindow();
+			}
+		}
+
+		public function saveLayoutsWindow():void{
+			var _fileRef:FileReference = new FileReference();
+			_fileRef.addEventListener(Event.COMPLETE, function(e:Event):void {
+				Alert.show(ResourceUtil.getInstance().getString('bbb.layout.save.complete'), "", Alert.OK, _canvas);
+			});
+			_fileRef.save(_layoutModel.toString(), "layouts.xml");
+		}
+
+		public function loadLayoutsFromFile():void {
+			var loader:LayoutLoader = new LayoutLoader();
+			loader.addEventListener(LayoutsLoadedEvent.LAYOUTS_LOADED_EVENT, function(e:LayoutsLoadedEvent):void {
+				if (e.success) {
+					_layoutModel.addLayouts(e.layouts);
+					applyLayout(_layoutModel.getDefaultLayout());
+					broadcastLayouts();
+					Alert.show(ResourceUtil.getInstance().getString('bbb.layout.load.complete'), "", Alert.OK, _canvas);
+				} else
+					Alert.show(ResourceUtil.getInstance().getString('bbb.layout.load.failed'), "", Alert.OK, _canvas);
+			});
+			loader.loadFromLocalFile();
+		}
+
+		public function addCurrentLayoutToList(e:LayoutEvent):void {
+				// Layout Name Window Popup calls this function
+				var newLayout:LayoutDefinition;
+				if (e.layoutName != "") {
+					newLayout = LayoutDefinition.getLayout(_canvas, e.layoutName);
+					
+					// This is true when the name given is already in use
+					// Or when the user picks a name from their preferred location
+					if (_layoutModel.hasLayout(e.layoutName) ||
+						e.layoutName == ResourceUtil.getInstance().getString('bbb.layout.name.defaultlayout') ||
+						e.layoutName == ResourceUtil.getInstance().getString('bbb.layout.name.videochat') ||
+						e.layoutName == ResourceUtil.getInstance().getString('bbb.layout.name.webcamsfocus') ||
+						e.layoutName == ResourceUtil.getInstance().getString('bbb.layout.name.presentfocus')) {
+
+						if (!e.overwrite) {
+							var layoutName:LayoutNameInUseEvent = new LayoutNameInUseEvent();
+							layoutName.inUse = true;
+							_globalDispatcher.dispatchEvent(layoutName);
+
+							var overwriteWindow:OverwriteWindow;
+							overwriteWindow = OverwriteWindow(PopUpManager.createPopUp(FlexGlobals.topLevelApplication as DisplayObject, OverwriteWindow, true));
+							PopUpManager.centerPopUp(overwriteWindow);
+							overwriteWindow.layoutNameOverwrite = e.layoutName;
+							
+							return;
+						} else {
+							_layoutModel.removeLayout(newLayout);
+						}
+					}
+				} else {
+					// if the user set the name empty
+					newLayout = LayoutDefinition.getLayout(_canvas, ResourceUtil.getInstance().getString('bbb.layout.combo.customName'));
+					newLayout.name += " " + (++_customLayoutsCount);
+				}
+
+				_layoutModel.addLayout(newLayout);
+				updateCurrentLayout(newLayout);
+				broadcastLayouts();
+
+				var redefineLayout:LayoutFromRemoteEvent = new LayoutFromRemoteEvent();
+				redefineLayout.layout = newLayout;
+				// this is to force LayoutCombo to update the current label
+				redefineLayout.remote = true;
+				_globalDispatcher.dispatchEvent(redefineLayout);
+
+				var layoutName:LayoutNameInUseEvent = new LayoutNameInUseEvent();
+				layoutName.inUse = false;
+				_globalDispatcher.dispatchEvent(layoutName);
+		}
+		
+		public function setCanvas(canvas:MDICanvas):void {
+			_canvas = canvas;
+
+			// this is to detect changes on the container
+			_canvas.windowManager.container.addEventListener(ResizeEvent.RESIZE, onContainerResized);
+			_canvas.windowManager.addEventListener(MDIManagerEvent.WINDOW_RESIZE_END, onMDIManagerEvent);
+			_canvas.windowManager.addEventListener(MDIManagerEvent.WINDOW_DRAG_END, onMDIManagerEvent);
+			_canvas.windowManager.addEventListener(EffectEvent.EFFECT_END, function(e:EffectEvent):void {
+				var obj:Object = (e as Object);
+				if (obj.mdiEventType == "windowAdd") {
+					LOGGER.debug("Ignoring windowAdd");
+					return;
+				}
+				var windows:Array = obj.windows;
+				if (windows != null) {
+					for each (window in windows) {
+						LOGGER.debug(e.type + "/" + obj.mdiEventType + " on window " + WindowLayout.getType(window));
+						onActionOverWindowFinished(window);
+					}
+				} else {
+					LOGGER.debug(e.type + "/" + obj.mdiEventType + " with no window associated");
+				}
+			});
+			_canvas.windowManager.addEventListener(MDIManagerEvent.WINDOW_ADD, function(e:MDIManagerEvent):void {
+				e.window.callLater(function():void {
+					checkSingleWindowPermissions(e.window);
+					LOGGER.debug("applying layout to just created window " + WindowLayout.getType(e.window));
+					applyLayout(_currentLayout);
+				});
+			});
+			
+			_canvas.windowManager.addEventListener(MDIManagerEvent.WINDOW_FOCUS_START, function(e:MDIManagerEvent):void {
+				OrderManager.getInstance().bringToFront(e.window);
+			});
+			for each (var window:MDIWindow in _canvas.windowManager.windowList.reverse()) {
+				OrderManager.getInstance().bringToFront(window);
+			}
+		}
+
+    public function switchToLayout(name:String):void {
+      var newLayout:LayoutDefinition = _layoutModel.getLayout(name);
+      if (newLayout == null) return;
+
+      applyLayout(newLayout);     
+    }
+    
+		public function applyDefaultLayout():void {
+      var layoutOptions:LayoutOptions = new LayoutOptions();
+      layoutOptions.parseOptions();
+      var defaultLayout:LayoutDefinition = _layoutModel.getLayout(layoutOptions.defaultLayout);
+           
+      var sessionDefaulLayout:String = UserManager.getInstance().getConference().getDefaultLayout();
+            
+      if (sessionDefaulLayout != "NOLAYOUT") {
+        var sesLayout:LayoutDefinition = _layoutModel.getLayout(sessionDefaulLayout);
+        if (sesLayout != null) {
+          defaultLayout = sesLayout;
+        }
+      }
+      
+      if (defaultLayout == null) {
+        defaultLayout = _layoutModel.getDefaultLayout();
+      }
+      
+			applyLayout(defaultLayout);
+		}
+		
+    private function dispatchSwitchedLayoutEvent(layoutID:String):void {
+      if (_currentLayout != null && _currentLayout.name == layoutID) return;
+      
+      var layoutEvent:SwitchedLayoutEvent = new SwitchedLayoutEvent();
+      layoutEvent.layoutID = layoutID;
+      _globalDispatcher.dispatchEvent(layoutEvent);      
+    }
+
+    public function syncLayout():void {
+      if (UsersUtil.amIModerator() || UsersUtil.amIPresenter()) {
+        _globalDispatcher.dispatchEvent(new SyncLayoutEvent(_currentLayout));
+      }
+    }
+      
+		public function lockLayout():void {
+			_locked = true;
+			sendLayoutUpdate(_currentLayout);
+		}
+		
+		public function broadcastLayout():void {
+			var e:SyncLayoutEvent = new SyncLayoutEvent(_currentLayout);
+			_globalDispatcher.dispatchEvent(e);
+
+			Alert.show(ResourceUtil.getInstance().getString('bbb.layout.sync'), "", Alert.OK, _canvas);
+		}
+		
+		private function sendLayoutUpdate(layout:LayoutDefinition):void {
+			if (UsersUtil.amIModerator() || UsersUtil.amIPresenter()) {
+				var e:SyncLayoutEvent = new SyncLayoutEvent(layout);
+				_globalDispatcher.dispatchEvent(e);
+			}
+		}
+		
+		private function applyLayout(layout:LayoutDefinition):void {
+			LOGGER.debug("applyLayout");
+			detectContainerChange = false;
+
+			if (layout != null) {
+				layout.applyToCanvas(_canvas, function():void {
+					LOGGER.debug("layout applied successfully, resetting detectContainerChange");
+					detectContainerChange = true;
+				});
+				dispatchSwitchedLayoutEvent(layout.name);
+				UserManager.getInstance().getConference().numAdditionalSharedNotes = layout.numAdditionalSharedNotes;
+			} else {
+				detectContainerChange = true;
+			}
+				
+			updateCurrentLayout(layout);
+		}
+    
+    private function set detectContainerChange(detect:Boolean):void {
+      LOGGER.debug("setting detectContainerChange to " + detect);
+      if (detect) {
+        _applyingLayoutCounter--;
+      } else {
+        _applyingLayoutCounter++;
+      }
+      LOGGER.debug("current value of detectContainerChange: " + detectContainerChange);
+    }
+    
+    private function get detectContainerChange():Boolean {
+      return _applyingLayoutCounter == 0;
+    }
+
+    public function handleLockLayoutEvent(e: LockLayoutEvent):void {
+      
+    }
+    
+    public function handleLayoutLockedEvent(e: LayoutLockedEvent):void {
+      _locked = e.locked;
+      checkWindowsPermissions();
+    }
+    
+		public function applyRemoteLayout(e:LayoutFromRemoteEvent):void {
+			var layout:LayoutDefinition = e.layout;
+			applyLayout(layout);
+		}
+		
+		public function remoteLockLayout():void {
+			_locked = true;
+			checkWindowsPermissions();
+		}
+		
+    public function remoteSyncLayout(event:RemoteSyncLayoutEvent):void {
+      checkWindowsPermissions();
+    }
+    
+		public function remoteUnlockLayout():void {
+			_locked = false;
+			checkWindowsPermissions();
+		}
+		
+		private function checkWindowsPermissions():void {
+			for each (var window:MDIWindow in _canvas.windowManager.windowList) {
+				checkSingleWindowPermissions(window);
+			}
+		}
+		
+		private function checkSingleWindowPermissions(window:MDIWindow):void {
+			if (!UserManager.getInstance().getConference().amIModerator()
+					&& !LayoutDefinition.ignoreWindow(window)) {
+				window.draggable 
+						= window.resizable
+						= window.showControls
+						= !_locked;
+			}
+		}
+		
+		private function onContainerResized(e:ResizeEvent):void {
+      /*
+      *	the main canvas has been resized
+      *	while the user is resizing the window, this event is dispatched 
+      *	multiple times, so we use a timer to re-apply the current layout
+      *	only once, when the user finished his action
+      */
+      _applyCurrentLayoutTimer.reset();
+      _applyCurrentLayoutTimer.start();
+		}
+		
+		private function onMDIManagerEvent(e:MDIManagerEvent):void {
+			LOGGER.debug("Window has been modified. Event=[" + e.type + "]");
+			onActionOverWindowFinished(e.window);
+		}
+		
+		private function onActionOverWindowFinished(window:MDIWindow):void {
+			if (LayoutDefinition.ignoreWindow(window))
+				return;
+			
+			checkSingleWindowPermissions(window);
+
+			updateCurrentLayout();
+			if (_autoSync) {
+				sendLayoutUpdate(currentLayout);
+			}
+		}
+		
+		private function updateCurrentLayout(layout:LayoutDefinition=null):LayoutDefinition {
+      if (layout != null) {
+        if (_currentLayout) _currentLayout.currentLayout = false;
+        _currentLayout = layout;
+        layout.currentLayout = true;
+      } else if (detectContainerChange) {
+        LOGGER.debug("invalidating layout event");
+        _globalDispatcher.dispatchEvent(new LayoutEvent(LayoutEvent.INVALIDATE_LAYOUT_EVENT));
+        _currentLayout = LayoutDefinition.getLayout(_canvas, ResourceUtil.getInstance().getString('bbb.layout.combo.customName'));
+      }
+
+			return _currentLayout;
+		}
+		
+		/*
+		 * this is because a unique layout may have multiple definitions depending
+		 * on the role of the participant
+		 */ 
+		public function presenterChanged():void {
+			if (_canvas != null)
+				applyLayout(_currentLayout);
+		}
+    
+    public function set currentLayout(value:LayoutDefinition):void {
+      _currentLayout = value;
+    }
+    
+    public function get currentLayout():LayoutDefinition {
+      return _currentLayout;
+    }
+	}
+}