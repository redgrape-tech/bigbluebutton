<?xml version="1.0" encoding="utf-8"?>
<!--

BigBlueButton open source conferencing system - http://www.bigbluebutton.org/

Copyright (c) 2012 BigBlueButton Inc. and by respective authors (see below).

This program is free software; you can redistribute it and/or modify it under the
terms of the GNU Lesser General Public License as published by the Free Software
Foundation; either version 3.0 of the License, or (at your option) any later
version.

BigBlueButton is distributed in the hope that it will be useful, but WITHOUT ANY
WARRANTY; without even the implied warranty of MERCHANTABILITY or FITNESS FOR A
PARTICULAR PURPOSE. See the GNU Lesser General Public License for more details.

You should have received a copy of the GNU Lesser General Public License along
with BigBlueButton; if not, see <http://www.gnu.org/licenses/>.

-->
<EventMap xmlns:mx="http://www.adobe.com/2006/mxml" xmlns="http://mate.asfusion.com/">
	<mx:Script>
		<![CDATA[
<<<<<<< HEAD
      import mx.events.FlexEvent;
      
      import org.bigbluebutton.core.EventConstants;
      import org.bigbluebutton.main.events.MadePresenterEvent;
      import org.bigbluebutton.modules.layout.events.ConnectionEvent;
      import org.bigbluebutton.modules.layout.events.LayoutEvent;
      import org.bigbluebutton.modules.layout.events.RedefineLayoutEvent;
      import org.bigbluebutton.modules.layout.events.StartLayoutModuleEvent;
      import org.bigbluebutton.modules.layout.events.UpdateLayoutEvent;
      import org.bigbluebutton.modules.layout.events.ViewInitializedEvent;
      import org.bigbluebutton.modules.layout.managers.LayoutManager;
      import org.bigbluebutton.modules.layout.services.LayoutService;
=======
			import mx.events.FlexEvent;

			import org.bigbluebutton.main.events.MadePresenterEvent;
			import org.bigbluebutton.modules.layout.events.ConnectionEvent;
			import org.bigbluebutton.modules.layout.events.LayoutEvent;
			import org.bigbluebutton.modules.layout.events.UpdateLayoutEvent;
			import org.bigbluebutton.modules.layout.events.StartLayoutModuleEvent;
			import org.bigbluebutton.modules.layout.events.ViewInitializedEvent;
			import org.bigbluebutton.modules.layout.events.RedefineLayoutEvent;
			import org.bigbluebutton.modules.layout.events.ComboBoxCreatedEvent;
			import org.bigbluebutton.modules.layout.managers.LayoutManager;
			import org.bigbluebutton.modules.layout.services.LayoutService;
>>>>>>> a98b604d
		]]>
	</mx:Script>

	<EventHandlers type="{FlexEvent.PREINITIALIZE}">
		<ObjectBuilder generator="{LayoutEventMapDelegate}" constructorArguments="{scope.dispatcher}" />
		<ObjectBuilder generator="{LayoutManager}" />
	</EventHandlers>
	
	<EventHandlers type="{StartLayoutModuleEvent.START_LAYOUT_MODULE_EVENT}">        
		<ObjectBuilder generator="{LayoutService}" constructorArguments="{event.attributes}" />
   		<MethodInvoker generator="{LayoutEventMapDelegate}" method="startModule" arguments="{event.attributes}" />
   		<MethodInvoker generator="{LayoutManager}" method="loadServerLayouts" arguments="{event.attributes.layoutConfig}" />
    </EventHandlers>
    
	<EventHandlers type="{ViewInitializedEvent.VIEW_INITIALIZED_EVENT}">
   		<MethodInvoker generator="{LayoutManager}" method="setCanvas" arguments="{event.canvas}" />
   		<MethodInvoker generator="{LayoutService}" method="join" />
    </EventHandlers>
    
    <EventHandlers type="{ComboBoxCreatedEvent.COMBOBOX_CREATED_EVENT}">
   		<MethodInvoker generator="{LayoutManager}" method="comboboxInitialized"/>
	</EventHandlers>
    
    
    
    <EventHandlers type="{LayoutEvent.STOP_LAYOUT_MODULE_EVENT}">
   		<MethodInvoker generator="{LayoutService}" method="leave" />
   		<MethodInvoker generator="{LayoutEventMapDelegate}" method="stopModule" />
    </EventHandlers>
        
    <EventHandlers type="{ConnectionEvent.CONNECT_EVENT}">
   		<MethodInvoker generator="{LayoutService}" method="initLayout" arguments="{event.success}" />
    </EventHandlers>
    
    <EventHandlers type="{LayoutEvent.APPLY_DEFAULT_LAYOUT_EVENT}">
   		<MethodInvoker generator="{LayoutManager}" method="applyDefaultLayout" />
    </EventHandlers>
    
    <EventHandlers type="{LayoutEvent.LOCK_LAYOUT_EVENT}">
   		<MethodInvoker generator="{LayoutManager}" method="lockLayout" />
    </EventHandlers>

  <EventHandlers type="{EventConstants.LOCK_LAYOUT_REQ}">
    <MethodInvoker generator="{LayoutManager}" method="lockLayout"/>
  </EventHandlers>
  
    <EventHandlers type="{LayoutEvent.UNLOCK_LAYOUT_EVENT}">
   		<MethodInvoker generator="{LayoutService}" method="unlockLayout" />
    </EventHandlers>

  <EventHandlers type="{EventConstants.UNLOCK_LAYOUT_REQ}">
    <MethodInvoker generator="{LayoutService}" method="unlockLayout"/>
  </EventHandlers>
  
    <EventHandlers type="{UpdateLayoutEvent.UPDATE_LAYOUT_EVENT}">
   		<MethodInvoker generator="{LayoutService}" method="lockLayout" arguments="{event.layout}" />
    </EventHandlers>
    
    <EventHandlers type="{RedefineLayoutEvent.REDEFINE_LAYOUT_EVENT}">
   		<MethodInvoker generator="{LayoutManager}" method="redefineLayout" arguments="{event}" />
    </EventHandlers>
	
    <EventHandlers type="{LayoutEvent.SAVE_LAYOUTS_EVENT}">
   		<MethodInvoker generator="{LayoutManager}" method="saveLayoutsToFile" />
    </EventHandlers>
	
    <EventHandlers type="{LayoutEvent.LOAD_LAYOUTS_EVENT}">
   		<MethodInvoker generator="{LayoutManager}" method="loadLayoutsFromFile" />
    </EventHandlers>
	
    <EventHandlers type="{LayoutEvent.ADD_CURRENT_LAYOUT_EVENT}">
   		<MethodInvoker generator="{LayoutManager}" method="addCurrentLayoutToList" />
    </EventHandlers>
  
  <EventHandlers type="{EventConstants.SWITCH_LAYOUT_REQ}">
    <MethodInvoker generator="{LayoutManager}" method="switchToLayout" arguments="{event.message.layoutName}"/>
  </EventHandlers>
	
    <EventHandlers type="{LayoutEvent.REMOTE_LOCK_LAYOUT_EVENT}">
   		<MethodInvoker generator="{LayoutManager}" method="remoteLockLayout" />
    </EventHandlers>
	
    <EventHandlers type="{LayoutEvent.REMOTE_UNLOCK_LAYOUT_EVENT}">
   		<MethodInvoker generator="{LayoutManager}" method="remoteUnlockLayout" />
    </EventHandlers>
	
    <EventHandlers type="{MadePresenterEvent.SWITCH_TO_VIEWER_MODE}">
   		<MethodInvoker generator="{LayoutManager}" method="presenterChanged" />
    </EventHandlers>

    <EventHandlers type="{MadePresenterEvent.SWITCH_TO_PRESENTER_MODE}">
   		<MethodInvoker generator="{LayoutManager}" method="presenterChanged" />
    </EventHandlers>

    <!-- EventHandlers type="{FlexEvent.CREATION_COMPLETE}">        
   		<MethodInvoker generator="{LayoutManager}" method="printSomething" arguments="{FlexEvent.CREATION_COMPLETE}" />
    </EventHandlers>
	
    <EventHandlers type="{FlexEvent.CONTENT_CREATION_COMPLETE}">        
   		<MethodInvoker generator="{LayoutManager}" method="printSomething" arguments="{FlexEvent.CONTENT_CREATION_COMPLETE}" />
    </EventHandlers>
	
    <EventHandlers type="{FlexEvent.INIT_COMPLETE}">        
   		<MethodInvoker generator="{LayoutManager}" method="printSomething" arguments="{FlexEvent.INIT_COMPLETE}" />
    </EventHandlers-->
	
</EventMap><|MERGE_RESOLUTION|>--- conflicted
+++ resolved
@@ -1,157 +1,143 @@
-<?xml version="1.0" encoding="utf-8"?>
-<!--
-
-BigBlueButton open source conferencing system - http://www.bigbluebutton.org/
-
-Copyright (c) 2012 BigBlueButton Inc. and by respective authors (see below).
-
-This program is free software; you can redistribute it and/or modify it under the
-terms of the GNU Lesser General Public License as published by the Free Software
-Foundation; either version 3.0 of the License, or (at your option) any later
-version.
-
-BigBlueButton is distributed in the hope that it will be useful, but WITHOUT ANY
-WARRANTY; without even the implied warranty of MERCHANTABILITY or FITNESS FOR A
-PARTICULAR PURPOSE. See the GNU Lesser General Public License for more details.
-
-You should have received a copy of the GNU Lesser General Public License along
-with BigBlueButton; if not, see <http://www.gnu.org/licenses/>.
-
--->
-<EventMap xmlns:mx="http://www.adobe.com/2006/mxml" xmlns="http://mate.asfusion.com/">
-	<mx:Script>
+<?xml version="1.0" encoding="utf-8"?>
+<!--
+
+BigBlueButton open source conferencing system - http://www.bigbluebutton.org/
+
+Copyright (c) 2012 BigBlueButton Inc. and by respective authors (see below).
+
+This program is free software; you can redistribute it and/or modify it under the
+terms of the GNU Lesser General Public License as published by the Free Software
+Foundation; either version 3.0 of the License, or (at your option) any later
+version.
+
+BigBlueButton is distributed in the hope that it will be useful, but WITHOUT ANY
+WARRANTY; without even the implied warranty of MERCHANTABILITY or FITNESS FOR A
+PARTICULAR PURPOSE. See the GNU Lesser General Public License for more details.
+
+You should have received a copy of the GNU Lesser General Public License along
+with BigBlueButton; if not, see <http://www.gnu.org/licenses/>.
+
+-->
+<EventMap xmlns:mx="http://www.adobe.com/2006/mxml" xmlns="http://mate.asfusion.com/">
+	<mx:Script>
 		<![CDATA[
-<<<<<<< HEAD
-      import mx.events.FlexEvent;
-      
-      import org.bigbluebutton.core.EventConstants;
-      import org.bigbluebutton.main.events.MadePresenterEvent;
-      import org.bigbluebutton.modules.layout.events.ConnectionEvent;
-      import org.bigbluebutton.modules.layout.events.LayoutEvent;
-      import org.bigbluebutton.modules.layout.events.RedefineLayoutEvent;
-      import org.bigbluebutton.modules.layout.events.StartLayoutModuleEvent;
-      import org.bigbluebutton.modules.layout.events.UpdateLayoutEvent;
-      import org.bigbluebutton.modules.layout.events.ViewInitializedEvent;
-      import org.bigbluebutton.modules.layout.managers.LayoutManager;
-      import org.bigbluebutton.modules.layout.services.LayoutService;
-=======
-			import mx.events.FlexEvent;
-
-			import org.bigbluebutton.main.events.MadePresenterEvent;
-			import org.bigbluebutton.modules.layout.events.ConnectionEvent;
-			import org.bigbluebutton.modules.layout.events.LayoutEvent;
-			import org.bigbluebutton.modules.layout.events.UpdateLayoutEvent;
-			import org.bigbluebutton.modules.layout.events.StartLayoutModuleEvent;
-			import org.bigbluebutton.modules.layout.events.ViewInitializedEvent;
-			import org.bigbluebutton.modules.layout.events.RedefineLayoutEvent;
-			import org.bigbluebutton.modules.layout.events.ComboBoxCreatedEvent;
-			import org.bigbluebutton.modules.layout.managers.LayoutManager;
+			import mx.events.FlexEvent;
+			
+			import org.bigbluebutton.core.EventConstants;
+			import org.bigbluebutton.main.events.MadePresenterEvent;
+			import org.bigbluebutton.modules.layout.events.ComboBoxCreatedEvent;
+			import org.bigbluebutton.modules.layout.events.ConnectionEvent;
+			import org.bigbluebutton.modules.layout.events.LayoutEvent;
+			import org.bigbluebutton.modules.layout.events.RedefineLayoutEvent;
+			import org.bigbluebutton.modules.layout.events.StartLayoutModuleEvent;
+			import org.bigbluebutton.modules.layout.events.UpdateLayoutEvent;
+			import org.bigbluebutton.modules.layout.events.ViewInitializedEvent;
+			import org.bigbluebutton.modules.layout.managers.LayoutManager;
 			import org.bigbluebutton.modules.layout.services.LayoutService;
->>>>>>> a98b604d
-		]]>
-	</mx:Script>
-
-	<EventHandlers type="{FlexEvent.PREINITIALIZE}">
-		<ObjectBuilder generator="{LayoutEventMapDelegate}" constructorArguments="{scope.dispatcher}" />
-		<ObjectBuilder generator="{LayoutManager}" />
-	</EventHandlers>
-	
-	<EventHandlers type="{StartLayoutModuleEvent.START_LAYOUT_MODULE_EVENT}">        
-		<ObjectBuilder generator="{LayoutService}" constructorArguments="{event.attributes}" />
-   		<MethodInvoker generator="{LayoutEventMapDelegate}" method="startModule" arguments="{event.attributes}" />
-   		<MethodInvoker generator="{LayoutManager}" method="loadServerLayouts" arguments="{event.attributes.layoutConfig}" />
-    </EventHandlers>
-    
-	<EventHandlers type="{ViewInitializedEvent.VIEW_INITIALIZED_EVENT}">
-   		<MethodInvoker generator="{LayoutManager}" method="setCanvas" arguments="{event.canvas}" />
-   		<MethodInvoker generator="{LayoutService}" method="join" />
-    </EventHandlers>
-    
-    <EventHandlers type="{ComboBoxCreatedEvent.COMBOBOX_CREATED_EVENT}">
-   		<MethodInvoker generator="{LayoutManager}" method="comboboxInitialized"/>
-	</EventHandlers>
-    
-    
-    
-    <EventHandlers type="{LayoutEvent.STOP_LAYOUT_MODULE_EVENT}">
-   		<MethodInvoker generator="{LayoutService}" method="leave" />
-   		<MethodInvoker generator="{LayoutEventMapDelegate}" method="stopModule" />
-    </EventHandlers>
-        
-    <EventHandlers type="{ConnectionEvent.CONNECT_EVENT}">
-   		<MethodInvoker generator="{LayoutService}" method="initLayout" arguments="{event.success}" />
-    </EventHandlers>
-    
-    <EventHandlers type="{LayoutEvent.APPLY_DEFAULT_LAYOUT_EVENT}">
-   		<MethodInvoker generator="{LayoutManager}" method="applyDefaultLayout" />
-    </EventHandlers>
-    
-    <EventHandlers type="{LayoutEvent.LOCK_LAYOUT_EVENT}">
-   		<MethodInvoker generator="{LayoutManager}" method="lockLayout" />
-    </EventHandlers>
-
-  <EventHandlers type="{EventConstants.LOCK_LAYOUT_REQ}">
-    <MethodInvoker generator="{LayoutManager}" method="lockLayout"/>
-  </EventHandlers>
-  
-    <EventHandlers type="{LayoutEvent.UNLOCK_LAYOUT_EVENT}">
-   		<MethodInvoker generator="{LayoutService}" method="unlockLayout" />
-    </EventHandlers>
-
-  <EventHandlers type="{EventConstants.UNLOCK_LAYOUT_REQ}">
-    <MethodInvoker generator="{LayoutService}" method="unlockLayout"/>
-  </EventHandlers>
-  
-    <EventHandlers type="{UpdateLayoutEvent.UPDATE_LAYOUT_EVENT}">
-   		<MethodInvoker generator="{LayoutService}" method="lockLayout" arguments="{event.layout}" />
-    </EventHandlers>
-    
-    <EventHandlers type="{RedefineLayoutEvent.REDEFINE_LAYOUT_EVENT}">
-   		<MethodInvoker generator="{LayoutManager}" method="redefineLayout" arguments="{event}" />
-    </EventHandlers>
-	
-    <EventHandlers type="{LayoutEvent.SAVE_LAYOUTS_EVENT}">
-   		<MethodInvoker generator="{LayoutManager}" method="saveLayoutsToFile" />
-    </EventHandlers>
-	
-    <EventHandlers type="{LayoutEvent.LOAD_LAYOUTS_EVENT}">
-   		<MethodInvoker generator="{LayoutManager}" method="loadLayoutsFromFile" />
-    </EventHandlers>
-	
-    <EventHandlers type="{LayoutEvent.ADD_CURRENT_LAYOUT_EVENT}">
-   		<MethodInvoker generator="{LayoutManager}" method="addCurrentLayoutToList" />
-    </EventHandlers>
-  
-  <EventHandlers type="{EventConstants.SWITCH_LAYOUT_REQ}">
-    <MethodInvoker generator="{LayoutManager}" method="switchToLayout" arguments="{event.message.layoutName}"/>
-  </EventHandlers>
-	
-    <EventHandlers type="{LayoutEvent.REMOTE_LOCK_LAYOUT_EVENT}">
-   		<MethodInvoker generator="{LayoutManager}" method="remoteLockLayout" />
-    </EventHandlers>
-	
-    <EventHandlers type="{LayoutEvent.REMOTE_UNLOCK_LAYOUT_EVENT}">
-   		<MethodInvoker generator="{LayoutManager}" method="remoteUnlockLayout" />
-    </EventHandlers>
-	
-    <EventHandlers type="{MadePresenterEvent.SWITCH_TO_VIEWER_MODE}">
-   		<MethodInvoker generator="{LayoutManager}" method="presenterChanged" />
-    </EventHandlers>
-
-    <EventHandlers type="{MadePresenterEvent.SWITCH_TO_PRESENTER_MODE}">
-   		<MethodInvoker generator="{LayoutManager}" method="presenterChanged" />
-    </EventHandlers>
-
-    <!-- EventHandlers type="{FlexEvent.CREATION_COMPLETE}">        
-   		<MethodInvoker generator="{LayoutManager}" method="printSomething" arguments="{FlexEvent.CREATION_COMPLETE}" />
-    </EventHandlers>
-	
-    <EventHandlers type="{FlexEvent.CONTENT_CREATION_COMPLETE}">        
-   		<MethodInvoker generator="{LayoutManager}" method="printSomething" arguments="{FlexEvent.CONTENT_CREATION_COMPLETE}" />
-    </EventHandlers>
-	
-    <EventHandlers type="{FlexEvent.INIT_COMPLETE}">        
-   		<MethodInvoker generator="{LayoutManager}" method="printSomething" arguments="{FlexEvent.INIT_COMPLETE}" />
-    </EventHandlers-->
-	
+		]]>
+	</mx:Script>
+
+	<EventHandlers type="{FlexEvent.PREINITIALIZE}">
+		<ObjectBuilder generator="{LayoutEventMapDelegate}" constructorArguments="{scope.dispatcher}" />
+		<ObjectBuilder generator="{LayoutManager}" />
+	</EventHandlers>
+	
+	<EventHandlers type="{StartLayoutModuleEvent.START_LAYOUT_MODULE_EVENT}">        
+		<ObjectBuilder generator="{LayoutService}" constructorArguments="{event.attributes}" />
+   		<MethodInvoker generator="{LayoutEventMapDelegate}" method="startModule" arguments="{event.attributes}" />
+   		<MethodInvoker generator="{LayoutManager}" method="loadServerLayouts" arguments="{event.attributes.layoutConfig}" />
+    </EventHandlers>
+    
+	<EventHandlers type="{ViewInitializedEvent.VIEW_INITIALIZED_EVENT}">
+   		<MethodInvoker generator="{LayoutManager}" method="setCanvas" arguments="{event.canvas}" />
+   		<MethodInvoker generator="{LayoutService}" method="join" />
+    </EventHandlers>
+    
+    <EventHandlers type="{ComboBoxCreatedEvent.COMBOBOX_CREATED_EVENT}">
+   		<MethodInvoker generator="{LayoutManager}" method="comboboxInitialized"/>
+	</EventHandlers>
+    
+    
+    
+    <EventHandlers type="{LayoutEvent.STOP_LAYOUT_MODULE_EVENT}">
+   		<MethodInvoker generator="{LayoutService}" method="leave" />
+   		<MethodInvoker generator="{LayoutEventMapDelegate}" method="stopModule" />
+    </EventHandlers>
+        
+    <EventHandlers type="{ConnectionEvent.CONNECT_EVENT}">
+   		<MethodInvoker generator="{LayoutService}" method="initLayout" arguments="{event.success}" />
+    </EventHandlers>
+    
+    <EventHandlers type="{LayoutEvent.APPLY_DEFAULT_LAYOUT_EVENT}">
+   		<MethodInvoker generator="{LayoutManager}" method="applyDefaultLayout" />
+    </EventHandlers>
+    
+    <EventHandlers type="{LayoutEvent.LOCK_LAYOUT_EVENT}">
+   		<MethodInvoker generator="{LayoutManager}" method="lockLayout" />
+    </EventHandlers>
+
+  <EventHandlers type="{EventConstants.LOCK_LAYOUT_REQ}">
+    <MethodInvoker generator="{LayoutManager}" method="lockLayout"/>
+  </EventHandlers>
+  
+    <EventHandlers type="{LayoutEvent.UNLOCK_LAYOUT_EVENT}">
+   		<MethodInvoker generator="{LayoutService}" method="unlockLayout" />
+    </EventHandlers>
+
+  <EventHandlers type="{EventConstants.UNLOCK_LAYOUT_REQ}">
+    <MethodInvoker generator="{LayoutService}" method="unlockLayout"/>
+  </EventHandlers>
+  
+    <EventHandlers type="{UpdateLayoutEvent.UPDATE_LAYOUT_EVENT}">
+   		<MethodInvoker generator="{LayoutService}" method="lockLayout" arguments="{event.layout}" />
+    </EventHandlers>
+    
+    <EventHandlers type="{RedefineLayoutEvent.REDEFINE_LAYOUT_EVENT}">
+   		<MethodInvoker generator="{LayoutManager}" method="redefineLayout" arguments="{event}" />
+    </EventHandlers>
+	
+    <EventHandlers type="{LayoutEvent.SAVE_LAYOUTS_EVENT}">
+   		<MethodInvoker generator="{LayoutManager}" method="saveLayoutsToFile" />
+    </EventHandlers>
+	
+    <EventHandlers type="{LayoutEvent.LOAD_LAYOUTS_EVENT}">
+   		<MethodInvoker generator="{LayoutManager}" method="loadLayoutsFromFile" />
+    </EventHandlers>
+	
+    <EventHandlers type="{LayoutEvent.ADD_CURRENT_LAYOUT_EVENT}">
+   		<MethodInvoker generator="{LayoutManager}" method="addCurrentLayoutToList" />
+    </EventHandlers>
+  
+  <EventHandlers type="{EventConstants.SWITCH_LAYOUT_REQ}">
+    <MethodInvoker generator="{LayoutManager}" method="switchToLayout" arguments="{event.message.layoutName}"/>
+  </EventHandlers>
+	
+    <EventHandlers type="{LayoutEvent.REMOTE_LOCK_LAYOUT_EVENT}">
+   		<MethodInvoker generator="{LayoutManager}" method="remoteLockLayout" />
+    </EventHandlers>
+	
+    <EventHandlers type="{LayoutEvent.REMOTE_UNLOCK_LAYOUT_EVENT}">
+   		<MethodInvoker generator="{LayoutManager}" method="remoteUnlockLayout" />
+    </EventHandlers>
+	
+    <EventHandlers type="{MadePresenterEvent.SWITCH_TO_VIEWER_MODE}">
+   		<MethodInvoker generator="{LayoutManager}" method="presenterChanged" />
+    </EventHandlers>
+
+    <EventHandlers type="{MadePresenterEvent.SWITCH_TO_PRESENTER_MODE}">
+   		<MethodInvoker generator="{LayoutManager}" method="presenterChanged" />
+    </EventHandlers>
+
+    <!-- EventHandlers type="{FlexEvent.CREATION_COMPLETE}">        
+   		<MethodInvoker generator="{LayoutManager}" method="printSomething" arguments="{FlexEvent.CREATION_COMPLETE}" />
+    </EventHandlers>
+	
+    <EventHandlers type="{FlexEvent.CONTENT_CREATION_COMPLETE}">        
+   		<MethodInvoker generator="{LayoutManager}" method="printSomething" arguments="{FlexEvent.CONTENT_CREATION_COMPLETE}" />
+    </EventHandlers>
+	
+    <EventHandlers type="{FlexEvent.INIT_COMPLETE}">        
+   		<MethodInvoker generator="{LayoutManager}" method="printSomething" arguments="{FlexEvent.INIT_COMPLETE}" />
+    </EventHandlers-->
+	
 </EventMap>