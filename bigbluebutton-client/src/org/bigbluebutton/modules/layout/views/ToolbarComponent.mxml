--- conflicted
+++ resolved
@@ -1,112 +1,105 @@
-<?xml version="1.0" encoding="utf-8"?>
-<!--
-
-BigBlueButton open source conferencing system - http://www.bigbluebutton.org/
-
-Copyright (c) 2012 BigBlueButton Inc. and by respective authors (see below).
-
-This program is free software; you can redistribute it and/or modify it under the
-terms of the GNU Lesser General Public License as published by the Free Software
-Foundation; either version 3.0 of the License, or (at your option) any later
-version.
-
-BigBlueButton is distributed in the hope that it will be useful, but WITHOUT ANY
-WARRANTY; without even the implied warranty of MERCHANTABILITY or FITNESS FOR A
-PARTICULAR PURPOSE. See the GNU Lesser General Public License for more details.
-
-You should have received a copy of the GNU Lesser General Public License along
-with BigBlueButton; if not, see <http://www.gnu.org/licenses/>.
-
--->
-<mx:HBox xmlns:mx="http://www.adobe.com/2006/mxml" 
-		   creationComplete="init()" visible="{_visibleTools}"
-		   xmlns:mate="http://mate.asfusion.com/"
-		   xmlns:common="org.bigbluebutton.common.*"
-		   xmlns:views="org.bigbluebutton.modules.layout.views.*"
-		   implements="org.bigbluebutton.common.IBbbToolbarComponent">
-	
-	<mx:Script>
-		<![CDATA[
-			import com.asfusion.mate.events.Dispatcher;
-			import flexlib.mdi.containers.MDICanvas;
-			import org.bigbluebutton.core.managers.UserManager;
-			import org.bigbluebutton.main.views.MainToolbar;
-			import org.bigbluebutton.modules.layout.events.ViewInitializedEvent;
-			import org.bigbluebutton.modules.layout.model.WindowLayout;
-
-			private var _dispatcher:Dispatcher = new Dispatcher();
-			[Bindable] private var _enableEdit:Boolean = false;
-			[Bindable] private var _visibleTools:Boolean = true;
-			
-			private function init():void {
-				var evt:ViewInitializedEvent = new ViewInitializedEvent();
-				evt.canvas = getMdiCanvas(parent) as MDICanvas;
-				_dispatcher.dispatchEvent(evt);
-			}
-			
-			public function set enableEdit(arg:Boolean):void {
-				_enableEdit = arg && UserManager.getInstance().getConference().amIModerator();
-			}
-
-			public function refreshRole(amIModerator:Boolean):void {
-				comboBox.refreshRole(amIModerator);
-				//lockButton.refreshRole(amIModerator);
-				addButton.refreshRole(amIModerator);
-				saveButton.refreshRole(amIModerator);
-				loadButton.refreshRole(amIModerator);
-				broadcastButton.refreshRole(amIModerator);
-			}
-
-			
-			public function set visibleTools(arg:Boolean):void {
-				_visibleTools = arg;
-			}
-			
-			private function getMdiCanvas(p:DisplayObjectContainer):DisplayObject {
-				if (p == null)
-					return null;
-					
-				for (var i:int = 0; i < p.numChildren; ++i) {
-					//if (String(getQualifiedClassName(p.getChildAt(i))).match("MainCanvas"))
-					if (WindowLayout.getType(p.getChildAt(i)) == "MainCanvas") 
-						return p.getChildAt(i);
-					
-					var obj:DisplayObject = getMdiCanvas(p.parent);
-					if (obj != null)
-						return obj;
-				}
-				return null;
-			}
-			
-			public function getAlignment():String{
-				return MainToolbar.ALIGN_RIGHT;
-			}
-			
-		]]>
-	</mx:Script>
-
-	<common:TabIndexer startIndex="110000" tabIndices="{[comboBox, addButton, saveButton, loadButton, broadcastButton, lockButton]}"/>
-	
-	<views:LayoutsCombo id="comboBox"/>
-	<views:AddButton id="addButton" 
-					 includeInLayout="{_enableEdit}" 
-					 visible="{_enableEdit}"/>
-	<views:SaveButton id="saveButton" 
-					  includeInLayout="{_enableEdit}" 
-					  visible="{_enableEdit}"/>
-	<views:LoadButton id="loadButton" 
-					  includeInLayout="{_enableEdit}" 
-					  visible="{_enableEdit}"/>
-	<views:BroadcastButton id="broadcastButton"
-<<<<<<< HEAD
-					  enabled="{!lockButton.selected}"/>
-	<views:LockButton id="lockButton"
-=======
-					  tabIndex="{baseIndex+4}"/>
-<!--	<views:LockButton id="lockButton"
-					  tabIndex="{baseIndex+5}"
->>>>>>> 15acb57b
-					  visible="false"
-					  includeInLayout="false"/>
-					  -->
-</mx:HBox>
+<?xml version="1.0" encoding="utf-8"?>
+<!--
+
+BigBlueButton open source conferencing system - http://www.bigbluebutton.org/
+
+Copyright (c) 2012 BigBlueButton Inc. and by respective authors (see below).
+
+This program is free software; you can redistribute it and/or modify it under the
+terms of the GNU Lesser General Public License as published by the Free Software
+Foundation; either version 3.0 of the License, or (at your option) any later
+version.
+
+BigBlueButton is distributed in the hope that it will be useful, but WITHOUT ANY
+WARRANTY; without even the implied warranty of MERCHANTABILITY or FITNESS FOR A
+PARTICULAR PURPOSE. See the GNU Lesser General Public License for more details.
+
+You should have received a copy of the GNU Lesser General Public License along
+with BigBlueButton; if not, see <http://www.gnu.org/licenses/>.
+
+-->
+<mx:HBox xmlns:mx="http://www.adobe.com/2006/mxml" 
+		   creationComplete="init()" visible="{_visibleTools}"
+		   xmlns:mate="http://mate.asfusion.com/"
+		   xmlns:common="org.bigbluebutton.common.*"
+		   xmlns:views="org.bigbluebutton.modules.layout.views.*"
+		   implements="org.bigbluebutton.common.IBbbToolbarComponent">
+	
+	<mx:Script>
+		<![CDATA[
+			import com.asfusion.mate.events.Dispatcher;
+			import flexlib.mdi.containers.MDICanvas;
+			import org.bigbluebutton.core.managers.UserManager;
+			import org.bigbluebutton.main.views.MainToolbar;
+			import org.bigbluebutton.modules.layout.events.ViewInitializedEvent;
+			import org.bigbluebutton.modules.layout.model.WindowLayout;
+
+			private var _dispatcher:Dispatcher = new Dispatcher();
+			[Bindable] private var _enableEdit:Boolean = false;
+			[Bindable] private var _visibleTools:Boolean = true;
+			
+			private function init():void {
+				var evt:ViewInitializedEvent = new ViewInitializedEvent();
+				evt.canvas = getMdiCanvas(parent) as MDICanvas;
+				_dispatcher.dispatchEvent(evt);
+			}
+			
+			public function set enableEdit(arg:Boolean):void {
+				_enableEdit = arg && UserManager.getInstance().getConference().amIModerator();
+			}
+
+			public function refreshRole(amIModerator:Boolean):void {
+				comboBox.refreshRole(amIModerator);
+				//lockButton.refreshRole(amIModerator);
+				addButton.refreshRole(amIModerator);
+				saveButton.refreshRole(amIModerator);
+				loadButton.refreshRole(amIModerator);
+				broadcastButton.refreshRole(amIModerator);
+			}
+
+			
+			public function set visibleTools(arg:Boolean):void {
+				_visibleTools = arg;
+			}
+			
+			private function getMdiCanvas(p:DisplayObjectContainer):DisplayObject {
+				if (p == null)
+					return null;
+					
+				for (var i:int = 0; i < p.numChildren; ++i) {
+					//if (String(getQualifiedClassName(p.getChildAt(i))).match("MainCanvas"))
+					if (WindowLayout.getType(p.getChildAt(i)) == "MainCanvas") 
+						return p.getChildAt(i);
+					
+					var obj:DisplayObject = getMdiCanvas(p.parent);
+					if (obj != null)
+						return obj;
+				}
+				return null;
+			}
+			
+			public function getAlignment():String{
+				return MainToolbar.ALIGN_RIGHT;
+			}
+			
+		]]>
+	</mx:Script>
+
+	<common:TabIndexer startIndex="110000" tabIndices="{[comboBox, addButton, saveButton, loadButton, broadcastButton, lockButton]}"/>
+	
+	<views:LayoutsCombo id="comboBox"/>
+	<views:AddButton id="addButton" 
+					 includeInLayout="{_enableEdit}" 
+					 visible="{_enableEdit}"/>
+	<views:SaveButton id="saveButton" 
+					  includeInLayout="{_enableEdit}" 
+					  visible="{_enableEdit}"/>
+	<views:LoadButton id="loadButton" 
+					  includeInLayout="{_enableEdit}" 
+					  visible="{_enableEdit}"/>
+	<views:BroadcastButton id="broadcastButton"
+					  enabled="{!lockButton.selected}"/>
+	<!--views:LockButton id="lockButton"
+					  visible="false"
+					  includeInLayout="false"/-->
+</mx:HBox>