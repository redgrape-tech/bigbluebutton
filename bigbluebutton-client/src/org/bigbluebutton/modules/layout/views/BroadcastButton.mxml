--- conflicted
+++ resolved
@@ -1,69 +1,57 @@
-<?xml version="1.0" encoding="utf-8"?>
-<!--
-
-BigBlueButton open source conferencing system - http://www.bigbluebutton.org/
-
-Copyright (c) 2012 BigBlueButton Inc. and by respective authors (see below).
-
-This program is free software; you can redistribute it and/or modify it under the
-terms of the GNU Lesser General Public License as published by the Free Software
-Foundation; either version 3.0 of the License, or (at your option) any later
-version.
-
-BigBlueButton is distributed in the hope that it will be useful, but WITHOUT ANY
-WARRANTY; without even the implied warranty of MERCHANTABILITY or FITNESS FOR A
-PARTICULAR PURPOSE. See the GNU Lesser General Public License for more details.
-
-You should have received a copy of the GNU Lesser General Public License along
-with BigBlueButton; if not, see <http://www.gnu.org/licenses/>.
-
--->
-<views:LayoutButton xmlns:mx="http://www.adobe.com/2006/mxml" 
-		   creationComplete="init()" 
-		   xmlns:mate="http://mate.asfusion.com/"
-		   xmlns:views="org.bigbluebutton.modules.layout.views.*"
-		   toolTip="{ResourceUtil.getInstance().getString('bbb.layout.broadcastButton.toolTip')}"
-<<<<<<< HEAD
-		   icon="{_icon}"
-		   click="onClick(event)">
-=======
-		   styleName="broadcastLayoutButtonStyle"
-		   click="onClick(event)"
-		   enabled="{UserManager.getInstance().getConference().amIModerator()}">
->>>>>>> ac681359
-
-	<mx:Script>
-		<![CDATA[
-			import com.asfusion.mate.events.Dispatcher;
-			import flash.events.Event;			
-			import org.bigbluebutton.common.Images;
-			import org.bigbluebutton.common.LogUtil;
-			import org.bigbluebutton.core.managers.UserManager;
-			import org.bigbluebutton.util.i18n.ResourceUtil;
-			import org.bigbluebutton.modules.layout.events.LayoutEvent;			
-			import org.bigbluebutton.main.events.BBBEvent;
-			import org.bigbluebutton.main.events.ShortcutEvent;
-			import flash.events.FocusEvent;
-
-			private var _dispatcher:Dispatcher = new Dispatcher();
-			
-			private function init():void {
-<<<<<<< HEAD
-				refreshRole(UserManager.getInstance().getConference().amIModerator());
-=======
-				if (!UserManager.getInstance().getConference().amIModerator()) {
-					this.visible = this.includeInLayout = false;
-				}
->>>>>>> ac681359
-			}
-			
-			private function onClick(e:Event):void {
-				_dispatcher.dispatchEvent(new LayoutEvent(LayoutEvent.BROADCAST_LAYOUT_EVENT));
-			}
-
-			public function refreshRole(amIModerator:Boolean):void {
-				this.visible = this.includeInLayout = this.enabled = amIModerator;
-			}
-		]]>
-	</mx:Script>
-</views:LayoutButton>
+<?xml version="1.0" encoding="utf-8"?>
+<!--
+
+BigBlueButton open source conferencing system - http://www.bigbluebutton.org/
+
+Copyright (c) 2012 BigBlueButton Inc. and by respective authors (see below).
+
+This program is free software; you can redistribute it and/or modify it under the
+terms of the GNU Lesser General Public License as published by the Free Software
+Foundation; either version 3.0 of the License, or (at your option) any later
+version.
+
+BigBlueButton is distributed in the hope that it will be useful, but WITHOUT ANY
+WARRANTY; without even the implied warranty of MERCHANTABILITY or FITNESS FOR A
+PARTICULAR PURPOSE. See the GNU Lesser General Public License for more details.
+
+You should have received a copy of the GNU Lesser General Public License along
+with BigBlueButton; if not, see <http://www.gnu.org/licenses/>.
+
+-->
+<views:LayoutButton xmlns:mx="http://www.adobe.com/2006/mxml" 
+		   creationComplete="init()" 
+		   xmlns:mate="http://mate.asfusion.com/"
+		   xmlns:views="org.bigbluebutton.modules.layout.views.*"
+		   toolTip="{ResourceUtil.getInstance().getString('bbb.layout.broadcastButton.toolTip')}"
+		   styleName="broadcastLayoutButtonStyle"
+		   click="onClick(event)">
+
+	<mx:Script>
+		<![CDATA[
+			import com.asfusion.mate.events.Dispatcher;
+			import flash.events.Event;			
+			import org.bigbluebutton.common.Images;
+			import org.bigbluebutton.common.LogUtil;
+			import org.bigbluebutton.core.managers.UserManager;
+			import org.bigbluebutton.util.i18n.ResourceUtil;
+			import org.bigbluebutton.modules.layout.events.LayoutEvent;			
+			import org.bigbluebutton.main.events.BBBEvent;
+			import org.bigbluebutton.main.events.ShortcutEvent;
+			import flash.events.FocusEvent;
+
+			private var _dispatcher:Dispatcher = new Dispatcher();
+			
+			private function init():void {
+				refreshRole(UserManager.getInstance().getConference().amIModerator());
+			}
+			
+			private function onClick(e:Event):void {
+				_dispatcher.dispatchEvent(new LayoutEvent(LayoutEvent.BROADCAST_LAYOUT_EVENT));
+			}
+
+			public function refreshRole(amIModerator:Boolean):void {
+				this.visible = this.includeInLayout = this.enabled = amIModerator;
+			}
+		]]>
+	</mx:Script>
+</views:LayoutButton>