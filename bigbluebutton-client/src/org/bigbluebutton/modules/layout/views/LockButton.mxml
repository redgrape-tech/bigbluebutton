<?xml version="1.0" encoding="utf-8"?>
<!--

BigBlueButton open source conferencing system - http://www.bigbluebutton.org/

Copyright (c) 2012 BigBlueButton Inc. and by respective authors (see below).

This program is free software; you can redistribute it and/or modify it under the
terms of the GNU Lesser General Public License as published by the Free Software
Foundation; either version 3.0 of the License, or (at your option) any later
version.

BigBlueButton is distributed in the hope that it will be useful, but WITHOUT ANY
WARRANTY; without even the implied warranty of MERCHANTABILITY or FITNESS FOR A
PARTICULAR PURPOSE. See the GNU Lesser General Public License for more details.

You should have received a copy of the GNU Lesser General Public License along
with BigBlueButton; if not, see <http://www.gnu.org/licenses/>.

-->
<views:LayoutButton xmlns:mx="http://www.adobe.com/2006/mxml" 
		   creationComplete="init()" 
		   xmlns:mate="http://mate.asfusion.com/"
		   xmlns:views="org.bigbluebutton.modules.layout.views.*"
		   toolTip="{ResourceUtil.getInstance().getString('bbb.layout.lockButton.toolTip')}"
		   icon="{icon_unlocked}"
		   click="onClick(event)">
	
	<mx:Script>
		<![CDATA[
			import com.asfusion.mate.events.Dispatcher;

			import flash.events.Event;
			
			import org.bigbluebutton.common.Images;
			import org.bigbluebutton.common.LogUtil;
			import org.bigbluebutton.core.managers.UserManager;
			import org.bigbluebutton.util.i18n.ResourceUtil;
			import org.bigbluebutton.modules.layout.events.LayoutEvent;
			
			import org.bigbluebutton.main.events.BBBEvent;
			import org.bigbluebutton.main.events.ShortcutEvent;
			import flash.events.FocusEvent;

			private var _dispatcher:Dispatcher = new Dispatcher();
			private var _images:Images = new Images();
			[Bindable] private var icon_locked:Class = _images.locked;
			[Bindable] private var icon_unlocked:Class = _images.unlocked;
			
			private function init():void {
				refreshRole(UserManager.getInstance().getConference().amIModerator());
			}
			
			private function onClick(e:Event):void {
				_dispatcher.dispatchEvent(new LayoutEvent(LayoutEvent.SYNC_LAYOUT_EVENT));
			}
			
			private function onLockLayoutEvent(e:Event):void {
				if (!UserManager.getInstance().getConference().amIModerator()) {
					this.visible = true;
				}
				this.selected = true;
				this.setStyle("icon", icon_locked);
			}
			
			private function onUnlockLayoutEvent(e:Event):void {
				if (!UserManager.getInstance().getConference().amIModerator()) {
					this.visible = false;
				}
				this.selected = false;
				this.setStyle("icon", icon_unlocked);
			}
<<<<<<< HEAD
=======
			
			public function refreshRole(amIModerator:Boolean):void {
				this.enabled = amIModerator;
				if (amIModerator) {
					this.visible = true;
				} else {
					this.visible = this.selected;
				}
			}
			
            /* disabling this for new because it needs more work to work
			private function loopToStart(e:FocusEvent):void {
				if (e.target == this && !e.shiftKey)
					_dispatcher.dispatchEvent(new BBBEvent(BBBEvent.JOIN_VOICE_FOCUS_HEAD));
			}
			
			private function loopToEnd(e:ShortcutEvent):void{
				this.setFocus();
			}
            */
			
>>>>>>> 18bc8e97
		]]>
	</mx:Script>
</views:LayoutButton>
<|MERGE_RESOLUTION|>--- conflicted
+++ resolved
@@ -1,99 +1,85 @@
-<?xml version="1.0" encoding="utf-8"?>
-<!--
-
-BigBlueButton open source conferencing system - http://www.bigbluebutton.org/
-
-Copyright (c) 2012 BigBlueButton Inc. and by respective authors (see below).
-
-This program is free software; you can redistribute it and/or modify it under the
-terms of the GNU Lesser General Public License as published by the Free Software
-Foundation; either version 3.0 of the License, or (at your option) any later
-version.
-
-BigBlueButton is distributed in the hope that it will be useful, but WITHOUT ANY
-WARRANTY; without even the implied warranty of MERCHANTABILITY or FITNESS FOR A
-PARTICULAR PURPOSE. See the GNU Lesser General Public License for more details.
-
-You should have received a copy of the GNU Lesser General Public License along
-with BigBlueButton; if not, see <http://www.gnu.org/licenses/>.
-
--->
-<views:LayoutButton xmlns:mx="http://www.adobe.com/2006/mxml" 
-		   creationComplete="init()" 
-		   xmlns:mate="http://mate.asfusion.com/"
-		   xmlns:views="org.bigbluebutton.modules.layout.views.*"
-		   toolTip="{ResourceUtil.getInstance().getString('bbb.layout.lockButton.toolTip')}"
-		   icon="{icon_unlocked}"
-		   click="onClick(event)">
-	
-	<mx:Script>
-		<![CDATA[
-			import com.asfusion.mate.events.Dispatcher;
-
-			import flash.events.Event;
-			
-			import org.bigbluebutton.common.Images;
-			import org.bigbluebutton.common.LogUtil;
-			import org.bigbluebutton.core.managers.UserManager;
-			import org.bigbluebutton.util.i18n.ResourceUtil;
-			import org.bigbluebutton.modules.layout.events.LayoutEvent;
-			
-			import org.bigbluebutton.main.events.BBBEvent;
-			import org.bigbluebutton.main.events.ShortcutEvent;
-			import flash.events.FocusEvent;
-
-			private var _dispatcher:Dispatcher = new Dispatcher();
-			private var _images:Images = new Images();
-			[Bindable] private var icon_locked:Class = _images.locked;
-			[Bindable] private var icon_unlocked:Class = _images.unlocked;
-			
-			private function init():void {
-				refreshRole(UserManager.getInstance().getConference().amIModerator());
-			}
-			
-			private function onClick(e:Event):void {
-				_dispatcher.dispatchEvent(new LayoutEvent(LayoutEvent.SYNC_LAYOUT_EVENT));
-			}
-			
-			private function onLockLayoutEvent(e:Event):void {
-				if (!UserManager.getInstance().getConference().amIModerator()) {
-					this.visible = true;
-				}
-				this.selected = true;
-				this.setStyle("icon", icon_locked);
-			}
-			
-			private function onUnlockLayoutEvent(e:Event):void {
-				if (!UserManager.getInstance().getConference().amIModerator()) {
-					this.visible = false;
-				}
-				this.selected = false;
-				this.setStyle("icon", icon_unlocked);
-			}
-<<<<<<< HEAD
-=======
-			
-			public function refreshRole(amIModerator:Boolean):void {
-				this.enabled = amIModerator;
-				if (amIModerator) {
-					this.visible = true;
-				} else {
-					this.visible = this.selected;
-				}
-			}
-			
-            /* disabling this for new because it needs more work to work
-			private function loopToStart(e:FocusEvent):void {
-				if (e.target == this && !e.shiftKey)
-					_dispatcher.dispatchEvent(new BBBEvent(BBBEvent.JOIN_VOICE_FOCUS_HEAD));
-			}
-			
-			private function loopToEnd(e:ShortcutEvent):void{
-				this.setFocus();
-			}
-            */
-			
->>>>>>> 18bc8e97
-		]]>
-	</mx:Script>
-</views:LayoutButton>
+<?xml version="1.0" encoding="utf-8"?>
+<!--
+
+BigBlueButton open source conferencing system - http://www.bigbluebutton.org/
+
+Copyright (c) 2012 BigBlueButton Inc. and by respective authors (see below).
+
+This program is free software; you can redistribute it and/or modify it under the
+terms of the GNU Lesser General Public License as published by the Free Software
+Foundation; either version 3.0 of the License, or (at your option) any later
+version.
+
+BigBlueButton is distributed in the hope that it will be useful, but WITHOUT ANY
+WARRANTY; without even the implied warranty of MERCHANTABILITY or FITNESS FOR A
+PARTICULAR PURPOSE. See the GNU Lesser General Public License for more details.
+
+You should have received a copy of the GNU Lesser General Public License along
+with BigBlueButton; if not, see <http://www.gnu.org/licenses/>.
+
+-->
+<views:LayoutButton xmlns:mx="http://www.adobe.com/2006/mxml" 
+		   creationComplete="init()" 
+		   xmlns:mate="http://mate.asfusion.com/"
+		   xmlns:views="org.bigbluebutton.modules.layout.views.*"
+		   toolTip="{ResourceUtil.getInstance().getString('bbb.layout.lockButton.toolTip')}"
+		   icon="{icon_unlocked}"
+		   click="onClick(event)"
+		   enabled="{UserManager.getInstance().getConference().amIModerator()}">
+	
+	<mx:Script>
+		<![CDATA[
+			import com.asfusion.mate.events.Dispatcher;
+
+			import flash.events.Event;
+			
+			import org.bigbluebutton.common.Images;
+			import org.bigbluebutton.common.LogUtil;
+			import org.bigbluebutton.core.managers.UserManager;
+			import org.bigbluebutton.util.i18n.ResourceUtil;
+			import org.bigbluebutton.modules.layout.events.LayoutEvent;
+			
+			import org.bigbluebutton.main.events.BBBEvent;
+			import org.bigbluebutton.main.events.ShortcutEvent;
+			import flash.events.FocusEvent;
+
+			private var _dispatcher:Dispatcher = new Dispatcher();
+			private var _images:Images = new Images();
+			[Bindable] private var icon_locked:Class = _images.locked;
+			[Bindable] private var icon_unlocked:Class = _images.unlocked;
+			
+			private function init():void {
+				refreshRole(UserManager.getInstance().getConference().amIModerator());
+			}
+			
+			private function onClick(e:Event):void {
+				_dispatcher.dispatchEvent(new LayoutEvent(LayoutEvent.SYNC_LAYOUT_EVENT));
+			}
+			
+			private function onLockLayoutEvent(e:Event):void {
+				if (!UserManager.getInstance().getConference().amIModerator()) {
+					this.visible = true;
+				}
+				this.selected = true;
+				this.setStyle("icon", icon_locked);
+			}
+			
+			private function onUnlockLayoutEvent(e:Event):void {
+				if (!UserManager.getInstance().getConference().amIModerator()) {
+					this.visible = false;
+				}
+				this.selected = false;
+				this.setStyle("icon", icon_unlocked);
+			}
+
+			public function refreshRole(amIModerator:Boolean):void {
+				this.enabled = amIModerator;
+				if (amIModerator) {
+					this.visible = true;
+				} else {
+					this.visible = this.selected;
+				}
+			}
+		]]>
+	</mx:Script>
+</views:LayoutButton>