--- conflicted
+++ resolved
@@ -1,153 +1,137 @@
-<?xml version="1.0" encoding="utf-8"?>
-<!--
-
-BigBlueButton open source conferencing system - http://www.bigbluebutton.org/
-
-Copyright (c) 2012 BigBlueButton Inc. and by respective authors (see below).
-
-This program is free software; you can redistribute it and/or modify it under the
-terms of the GNU Lesser General Public License as published by the Free Software
-Foundation; either version 3.0 of the License, or (at your option) any later
-version.
-
-BigBlueButton is distributed in the hope that it will be useful, but WITHOUT ANY
-WARRANTY; without even the implied warranty of MERCHANTABILITY or FITNESS FOR A
-PARTICULAR PURPOSE. See the GNU Lesser General Public License for more details.
-
-You should have received a copy of the GNU Lesser General Public License along
-with BigBlueButton; if not, see <http://www.gnu.org/licenses/>.
-
--->
-<mx:ComboBox xmlns:mx="http://www.adobe.com/2006/mxml" 
-			xmlns:mate="http://mate.asfusion.com/"
-			toolTip="{ResourceUtil.getInstance().getString('bbb.layout.combo.toolTip')}"
-			prompt="{ResourceUtil.getInstance().getString('bbb.layout.combo.prompt')}"
-			height="{LayoutButton.BUTTON_SIZE}" creationComplete="init()"
-			change="onSelectedItemChanged(event)"
-			disabledColor="{getStyle('color')}" rowCount="10"
-			styleName="languageSelectorStyle" >
-	
-	<mate:Listener type="{SwitchedLayoutEvent.SWITCHED_LAYOUT_EVENT}" method="onLayoutChanged" />
-	<mate:Listener type="{LayoutsReadyEvent.LAYOUTS_READY}" method="populateLayoutsList"/>
-  <mate:Listener type="{LockControlEvent.CHANGED_LOCK_SETTINGS}" method="lockSettingsChanged" />
-	<mate:Listener type="{LocaleChangeEvent.LOCALE_CHANGED}" method="localeChanged" />
-	<mate:Listener type="{LayoutEvent.INVALIDATE_LAYOUT_EVENT}" method="invalidadeLayout" />
-  
-	<mx:Script>
-		<![CDATA[
-			import com.asfusion.mate.events.Dispatcher;
-			
-			import mx.collections.ArrayCollection;
-<<<<<<< HEAD
-			import mx.events.DropdownEvent;
-			import mx.events.ListEvent;
-=======
-			import mx.controls.Alert;
-			import mx.events.ResizeEvent;
->>>>>>> 15acb57b
-			
-			import org.as3commons.logging.api.ILogger;
-			import org.as3commons.logging.api.getClassLogger;
-			import org.bigbluebutton.common.events.LocaleChangeEvent;
-			import org.bigbluebutton.core.events.LockControlEvent;
-			import org.bigbluebutton.core.events.SwitchedLayoutEvent;
-			import org.bigbluebutton.core.managers.UserManager;
-<<<<<<< HEAD
-			import org.bigbluebutton.main.model.users.BBBUser;
-			import org.bigbluebutton.main.model.users.Conference;
-=======
-			import org.bigbluebutton.core.vo.LockSettingsVO;
-			import org.bigbluebutton.main.views.MainToolbar;
->>>>>>> 15acb57b
-			import org.bigbluebutton.modules.layout.events.ChangeLayoutEvent;
-			import org.bigbluebutton.modules.layout.events.LayoutsReadyEvent;
-			import org.bigbluebutton.modules.layout.model.LayoutModel;
-			import org.bigbluebutton.util.i18n.ResourceUtil;
-			
-			private static const LOGGER:ILogger = getClassLogger(LayoutsCombo);      
-      
-			private var _dispatcher:Dispatcher = new Dispatcher();
-      [Bindable] private var layoutNames:ArrayCollection = new ArrayCollection();
-      
-      private function init():void {
-        trace(LOG + "initing");
-        dataProvider = layoutNames;
-        populateComboBox();
-        refreshRole(UsersUtil.amIModerator());
-      }
-      
-      private function lockSettingsChanged(e:LockControlEvent):void {
-        var lockSettings:LockSettingsVO = UserManager.getInstance().getConference().getLockSettings();
-        if (UsersUtil.amIModerator() || UsersUtil.amIPresenter()) return;
-        
-        this.enabled = ! lockSettings.getLockedLayout();
-      }
-      
-			private function populateLayoutsList(e:LayoutsReadyEvent):void {
-        trace(LOG + " handling layout ready event.");       
-        populateComboBox();
-			}
-      
-      private function populateComboBox():void {
-        trace(LOG + " populating layout combo.");  
-        layoutNames = new ArrayCollection();         
-        var layouts:Array = LayoutModel.getInstance().getLayoutNames();
-        
-        var idx:int = 0, currentLayoutIndex:int = -1;
-        for each (var lay:Object in layouts) {
-          var translatedName:String = ResourceUtil.getInstance().getString(lay.name)
-          if (translatedName == "undefined") translatedName = lay.name;
-          var item:Object = {index: idx, label: translatedName, localeKey: lay.name, currentLayout: lay.currentLayout };
-          trace(LOG + " layout [" + lay.name + ", current=" + lay.currentLayout + "]");
-          layoutNames.addItem(item);
-          if (lay.currentLayout) {
-            currentLayoutIndex = idx;
-          }
-          idx++;
-        }
-        dataProvider = layoutNames;
-        selectedIndex = currentLayoutIndex;
-        invalidateDisplayList();        
-      }
-						
-			private function onLayoutChanged(e:SwitchedLayoutEvent):void {	
-        trace(LOG + " handling SwitchedLayoutEvent layout=[" + e.layoutID + "]");
-        populateComboBox();
-        trace(LOG + " selected layout coming in is: " + selectedIndex);
-				var idx:int = -1;					
-				for each (var obj:Object in dataProvider) {
-					if (obj.localeKey == e.layoutID)
-						idx = obj.index;
-				}
-				selectedIndex = idx;
-				if (idx == -1) {
-					prompt = e.layoutID;
-				} else {
-					prompt = dataProvider[idx].label;
-				}
-				invalidateDisplayList();
-				
-				trace(LOG + " selected layout afterwards is: " + selectedIndex);
-			}
-			
-			private function localeChanged(e:LocaleChangeEvent):void {
-				trace(LOG + " locale change recieved");
-				populateComboBox();
-			}
-			
-			private function onSelectedItemChanged(e:Event):void {
-				_dispatcher.dispatchEvent(new ChangeLayoutEvent(e.currentTarget.selectedItem.localeKey));
-			}
-					
-			private function invalidadeLayout(e:Event):void {
-				selectedIndex = -1;
-				prompt = ResourceUtil.getInstance().getString('bbb.layout.combo.custom');
-			}
-
-			public function refreshRole(amIModerator:Boolean):void {
-				var layoutLocked:Boolean = UserManager.getInstance().getConference().getLockSettings().getLockedLayout();
-				this.enabled = amIModerator || !layoutLocked;
-			}
-		]]>
-	</mx:Script>
-</mx:ComboBox>
+<?xml version="1.0" encoding="utf-8"?>
+<!--
+
+BigBlueButton open source conferencing system - http://www.bigbluebutton.org/
+
+Copyright (c) 2012 BigBlueButton Inc. and by respective authors (see below).
+
+This program is free software; you can redistribute it and/or modify it under the
+terms of the GNU Lesser General Public License as published by the Free Software
+Foundation; either version 3.0 of the License, or (at your option) any later
+version.
+
+BigBlueButton is distributed in the hope that it will be useful, but WITHOUT ANY
+WARRANTY; without even the implied warranty of MERCHANTABILITY or FITNESS FOR A
+PARTICULAR PURPOSE. See the GNU Lesser General Public License for more details.
+
+You should have received a copy of the GNU Lesser General Public License along
+with BigBlueButton; if not, see <http://www.gnu.org/licenses/>.
+
+-->
+<mx:ComboBox xmlns:mx="http://www.adobe.com/2006/mxml" 
+			xmlns:mate="http://mate.asfusion.com/"
+			toolTip="{ResourceUtil.getInstance().getString('bbb.layout.combo.toolTip')}"
+			prompt="{ResourceUtil.getInstance().getString('bbb.layout.combo.prompt')}"
+			height="{LayoutButton.BUTTON_SIZE}" creationComplete="init()"
+			disabledColor="{getStyle('color')}" rowCount="10"
+			styleName="languageSelectorStyle" >
+	
+	<mate:Listener type="{SwitchedLayoutEvent.SWITCHED_LAYOUT_EVENT}" method="onLayoutChanged" />
+	<mate:Listener type="{LayoutsReadyEvent.LAYOUTS_READY}" method="populateLayoutsList"/>
+  <mate:Listener type="{LockControlEvent.CHANGED_LOCK_SETTINGS}" method="lockSettingsChanged" />
+	<mate:Listener type="{LocaleChangeEvent.LOCALE_CHANGED}" method="localeChanged" />
+	<mate:Listener type="{LayoutEvent.INVALIDATE_LAYOUT_EVENT}" method="invalidadeLayout" />
+  
+	<mx:Script>
+		<![CDATA[
+			import com.asfusion.mate.events.Dispatcher;
+			
+			import mx.collections.ArrayCollection;
+			import mx.events.DropdownEvent;
+			import mx.events.ListEvent;
+			
+			import org.as3commons.logging.api.ILogger;
+			import org.as3commons.logging.api.getClassLogger;
+			import org.bigbluebutton.common.events.LocaleChangeEvent;
+			import org.bigbluebutton.core.events.LockControlEvent;
+			import org.bigbluebutton.core.events.SwitchedLayoutEvent;
+			import org.bigbluebutton.core.managers.UserManager;
+			import org.bigbluebutton.main.model.users.BBBUser;
+			import org.bigbluebutton.main.model.users.Conference;
+			import org.bigbluebutton.modules.layout.events.ChangeLayoutEvent;
+			import org.bigbluebutton.modules.layout.events.LayoutsReadyEvent;
+			import org.bigbluebutton.modules.layout.model.LayoutModel;
+			import org.bigbluebutton.util.i18n.ResourceUtil;
+			
+			private static const LOGGER:ILogger = getClassLogger(LayoutsCombo);      
+      
+			private var _dispatcher:Dispatcher = new Dispatcher();
+      [Bindable] private var layoutNames:ArrayCollection = new ArrayCollection();
+      
+      private function init():void {
+        //trace(LOG + "initing");
+        dataProvider = layoutNames;
+        populateComboBox();
+        this.addEventListener(DropdownEvent.OPEN, openDropdownHandler);
+      }
+      
+      private function lockSettingsChanged(e:LockControlEvent):void {
+		  var conference:Conference = UserManager.getInstance().getConference();
+		  var thisUser:BBBUser = conference.getMyUser();
+		  this.enabled = ! thisUser.lockedLayout;
+      }
+      
+			private function populateLayoutsList(e:LayoutsReadyEvent):void {
+        //trace(LOG + " handling layout ready event.");       
+        populateComboBox();
+			}
+      
+      private function populateComboBox():void {
+        //trace(LOG + " populating layout combo.");  
+        layoutNames = new ArrayCollection();         
+        var layouts:Array = LayoutModel.getInstance().getLayoutNames();
+        
+        var idx:int = 0, currentLayoutIndex:int = -1;
+        for each (var lay:Object in layouts) {
+          var translatedName:String = ResourceUtil.getInstance().getString(lay.name)
+          if (translatedName == "undefined") translatedName = lay.name;
+          var item:Object = {index: idx, label: translatedName, localeKey: lay.name, currentLayout: lay.currentLayout };
+          //trace(LOG + " layout [" + lay.name + ", current=" + lay.currentLayout + "]");
+          layoutNames.addItem(item);
+          if (lay.currentLayout) {
+            currentLayoutIndex = idx;
+          }
+          idx++;
+        }
+        dataProvider = layoutNames;
+        selectedIndex = currentLayoutIndex;
+        invalidateDisplayList();        
+      }
+						
+			private function onLayoutChanged(e:SwitchedLayoutEvent):void {	
+        //trace(LOG + " handling SwitchedLayoutEvent layout=[" + e.layoutID + "]");
+        populateComboBox();
+        //trace(LOG + " selected layout coming in is: " + selectedIndex);
+				var idx:int = -1;					
+				for each (var obj:Object in dataProvider) {
+					if (obj.localeKey == e.layoutID)
+						idx = obj.index;
+				}
+				selectedIndex = idx;
+				if (idx == -1) {
+					prompt = e.layoutID;
+				} else {
+					prompt = ResourceUtil.getInstance().getString('bbb.layout.combo.prompt');
+				}
+				invalidateDisplayList();
+				
+				//trace(LOG + " selected layout afterwards is: " + selectedIndex);
+			}
+			
+			private function localeChanged(e:LocaleChangeEvent):void {
+				//trace(LOG + " locale change recieved");
+				populateComboBox();
+			}
+			
+			private function openDropdownHandler(e:DropdownEvent):void {
+				// a new dropdown object is created everytime the menu is opened
+				this.dropdown.addEventListener(ListEvent.ITEM_CLICK, itemClickHandler);
+			}
+			
+			private function itemClickHandler(e:ListEvent):void {
+				_dispatcher.dispatchEvent(new ChangeLayoutEvent(e.currentTarget.selectedItem.localeKey));
+			}
+					
+		]]>
+	</mx:Script>
+</mx:ComboBox>