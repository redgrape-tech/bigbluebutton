--- conflicted
+++ resolved
@@ -38,12 +38,9 @@
       import com.asfusion.mate.events.Dispatcher;
 
       import mx.managers.PopUpManager;
-      import org.bigbluebutton.common.Images;
-      import org.bigbluebutton.common.LogUtil;
       import org.bigbluebutton.util.i18n.ResourceUtil;
       import org.bigbluebutton.modules.layout.events.LayoutEvent;
       import org.bigbluebutton.modules.layout.events.LayoutNameInUseEvent;
-
 
       public var savingForFileDownload:Boolean = false;
 
@@ -54,22 +51,18 @@
         }
         var dispatcher:Dispatcher = new Dispatcher();
         dispatcher.dispatchEvent(e);
-      }
 
-<<<<<<< HEAD
         if (savingForFileDownload) {
           dispatcher.dispatchEvent(new LayoutEvent(LayoutEvent.SAVE_LAYOUTS_WINDOW_EVENT));
         }
+      }
 
-        PopUpManager.removePopUp(this);
-=======
       private function handleLayoutNameInUse(event:LayoutNameInUseEvent):void {
-        if(!event.inUse){
+        if (!event.inUse) {
           PopUpManager.removePopUp(this);
-        }else{
+        } else {
           trace("The name is already in use, waiting for overwrite command or rename");
         }
->>>>>>> 480df6e9
       }
 
       private function onCreationComplete():void {
@@ -86,5 +79,4 @@
       <mx:TextInput id="textInput" restrict="a-zA-Z0-9 " maxChars="32" width="100%" text="{ResourceUtil.getInstance().getString('bbb.layout.combo.customName')}"/>
       <mx:Button id="addButton" click="addButton_clickHandler()" enabled="{textInput.text.length > 0}" styleName="addLayoutButtonStyle" toolTip="{ResourceUtil.getInstance().getString('bbb.layout.addButton.toolTip')}"/>
   </mx:HBox>
-
 </mx:TitleWindow>