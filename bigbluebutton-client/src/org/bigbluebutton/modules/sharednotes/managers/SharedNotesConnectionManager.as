--- conflicted
+++ resolved
@@ -126,35 +126,13 @@
 			trace(NAME + ": sharedNotesSO connection established");
 		}
 
-<<<<<<< HEAD
 		public function patchDocument(noteId:String, userid:String, patch:String, beginIndex:Number, endIndex:Number):void {
 			var nc:NetConnection = _connection;
 			nc.call("sharedNotes.patchDocument", null, noteId, userid, patch, beginIndex, endIndex);
 		}		
 
-        public function addNote():void{
-            var nc:NetConnection = _connection;
-			nc.call("sharedNotes.addNote", null);
 
-        }
-
-        public function initClientDocumentCallBack(noteId:String, userid:String):void{
-            
-			if(UserManager.getInstance().getConference().getMyUserId() == userid) {
-			    LogUtil.debug("NoteId: " + noteId + " userId " + userid);
-            }
-        }
-
-		public function remoteModificationsCallBack(noteId:String, userid:String, patches:String, beginIndex:Number, endIndex:Number):void {
-
-			LogUtil.debug(UserManager.getInstance().getConference().getMyUserId() + " NoteId: " + noteId + " userId " + userid + "::" + patches);
-			if(UserManager.getInstance().getConference().getMyUserId() == userid) {
-=======
-		public function patchDocument(patch:String, beginIndex:Number, endIndex:Number):void {
-			var nc:NetConnection = _connection;
-			nc.call("sharedNotes.patchDocument", null, myUserId, patch, beginIndex, endIndex);
-		}
-
+	
 		private var debugResponder:Responder = new Responder(
 				function(result:Object):void {
 					trace("Success!");
@@ -192,11 +170,10 @@
 			_dispatcher.dispatchEvent(e);
 		}
 
-		public function remoteModificationsCallBack(userid:String, patches:String, beginIndex:Number, endIndex:Number):void {
-			trace(NAME + ": patch for " + userid);
+		public function remoteModificationsCallBack(noteId:String, userid:String, patches:String, beginIndex:Number, endIndex:Number):void {
+
+			LogUtil.debug(myUserId + " NoteId: " + noteId + " userId " + userid + "::" + patches);
 			if(myUserId == userid) {
-				trace(NAME + ": sending patch event");
->>>>>>> ac292cbe
 				var receivePatchEvent:ReceivePatchEvent = new ReceivePatchEvent();
 				receivePatchEvent.noteId = noteId;
 				receivePatchEvent.patch = patches;
