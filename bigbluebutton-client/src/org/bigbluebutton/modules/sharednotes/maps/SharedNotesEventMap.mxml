<?xml version="1.0" encoding="utf-8"?>

<!--
  BigBlueButton open source conferencing system - http://www.bigbluebutton.org
  
  Copyright (c) 2010 BigBlueButton Inc. and by respective authors (see below).
  
  BigBlueButton is free software; you can redistribute it and/or modify it under the 
  terms of the GNU Lesser General Public License as published by the Free Software 
  Foundation; either version 2.1 of the License, or (at your option) any later 
  version. 
  
  BigBlueButton is distributed in the hope that it will be useful, but WITHOUT ANY 
  WARRANTY; without even the implied warranty of MERCHANTABILITY or FITNESS FOR A 
  PARTICULAR PURPOSE. See the GNU Lesser General Public License for more details.
  
  You should have received a copy of the GNU Lesser General Public License along 
  with BigBlueButton; if not, see <http://www.gnu.org/licenses/>.
 
  
-->

<EventMap xmlns="http://mate.asfusion.com/"
	xmlns:mx="http://www.adobe.com/2006/mxml">
	<mx:Script>
		<![CDATA[
			import org.bigbluebutton.modules.sharednotes.events.StartSharedNotesModuleEvent;
			import org.bigbluebutton.modules.sharednotes.events.StopSharedNotesModuleEvent;
			import org.bigbluebutton.modules.sharednotes.managers.SharedNotesManager;
			import org.bigbluebutton.modules.sharednotes.services.MessageReceiver;
			import org.bigbluebutton.modules.sharednotes.services.MessageSender;
			import org.bigbluebutton.modules.sharednotes.events.ToolbarButtonWindowEvent;
			import org.bigbluebutton.modules.sharednotes.events.GetCurrentDocumentEvent;
			import org.bigbluebutton.modules.sharednotes.events.CurrentDocumentEvent;
			import org.bigbluebutton.modules.sharednotes.events.SendPatchEvent;
			import org.bigbluebutton.modules.sharednotes.events.JoinSharedNotesEvent;
			import org.bigbluebutton.modules.sharednotes.events.SharedNotesEvent;
			import mx.events.FlexEvent;

		]]>
	</mx:Script>
	
	<!--
	This is the main event map for the chat module, think of it as the application controller.
	-->
	<EventHandlers type="{FlexEvent.PREINITIALIZE}">
		<!--
		The FlexEvent.PREINITIALIZE event is a good place for creating and initializing managers.
		-->
		<ObjectBuilder generator="{SharedNotesEventMapDelegate}" />
		<ObjectBuilder generator="{SharedNotesManager}" />
	</EventHandlers>
	
	<EventHandlers type="{StartSharedNotesModuleEvent.START_SHAREDNOTES_MODULE_EVENT}">        
		<MethodInvoker generator="{SharedNotesManager}" method="setModuleAttributes" arguments="{event.attributes}" />
		<MethodInvoker generator="{SharedNotesEventMapDelegate}" method="addMainWindow"/>
		<MethodInvoker generator="{SharedNotesManager}" method="getCurrentDocument"/>
   	</EventHandlers>
    
	<EventHandlers type="{StopSharedNotesModuleEvent.STOP_SHAREDNOTES_MODULE_EVENT}">       
    		<MethodInvoker generator="{SharedNotesEventMapDelegate}" method="removeToolbarButton"/> 
		<MethodInvoker generator="{SharedNotesManager}" method="disconnectFromSharedNotes"/>
	</EventHandlers>

	<EventHandlers type="{GetCurrentDocumentEvent.GET_CURRENT_DOCUMENT}">       
    		<MethodInvoker generator="{SharedNotesManager}" method="getCurrentDocument"/> 
	</EventHandlers>
    
    <EventHandlers type="{CurrentDocumentEvent.CURRENT_DOCUMENT}">       
    		<MethodInvoker generator="{SharedNotesEventMapDelegate}" method="addRemoteDocuments" arguments="{event}"/> 
	</EventHandlers>

	<EventHandlers type="{SendPatchEvent.SEND_PATCH_EVENT}">       
    		<MethodInvoker generator="{SharedNotesManager}" method="patchDocument" arguments="{event}"/> 
	</EventHandlers>

	<EventHandlers type="{SharedNotesEvent.CREATE_ADDITIONAL_NOTES_REQUEST_EVENT}">
		<MethodInvoker generator="{SharedNotesManager}" method="createAdditionalNotes" arguments="{event}"/>
	</EventHandlers>

	<EventHandlers type="{SharedNotesEvent.CREATE_ADDITIONAL_NOTES_REPLY_EVENT}">
		<MethodInvoker generator="{SharedNotesEventMapDelegate}" method="createAdditionalNotes" arguments="{event.payload.notesId}"/>
	</EventHandlers>

	<EventHandlers type="{SharedNotesEvent.	DESTROY_ADDITIONAL_NOTES_REQUEST_EVENT}">
		<MethodInvoker generator="{SharedNotesManager}" method="destroyAdditionalNotes" arguments="{event.payload.notesId}"/>
	</EventHandlers>

	<EventHandlers type="{SharedNotesEvent.DESTROY_ADDITIONAL_NOTES_REPLY_EVENT}">
		<MethodInvoker generator="{SharedNotesEventMapDelegate}" method="destroyAdditionalNotes" arguments="{event.payload.notesId}"/>
	</EventHandlers>

<<<<<<< HEAD
	<Injectors target="{SharedNotesManager}">
		<PropertyInjector targetKey="receiver" source="{MessageReceiver}"/>
		<PropertyInjector targetKey="sender" source="{MessageSender}"/>
	</Injectors>

	<Injectors target="{MessageReceiver}">
		<PropertyInjector targetKey="dispatcher" source="{scope.dispatcher}"/>
	</Injectors>

	<Injectors target="{MessageSender}">
		<PropertyInjector targetKey="dispatcher" source="{scope.dispatcher}"/>
	</Injectors>
=======
	<EventHandlers type="{SharedNotesEvent.REQUEST_ADDITIONAL_NOTES_SET_EVENT}">
		<MethodInvoker generator="{SharedNotesManager}" method="requestAdditionalNotesSet" arguments="{event}"/>
	</EventHandlers>
>>>>>>> befe30bc
</EventMap>
<|MERGE_RESOLUTION|>--- conflicted
+++ resolved
@@ -1,111 +1,109 @@
-<?xml version="1.0" encoding="utf-8"?>
-
-<!--
-  BigBlueButton open source conferencing system - http://www.bigbluebutton.org
-  
-  Copyright (c) 2010 BigBlueButton Inc. and by respective authors (see below).
-  
-  BigBlueButton is free software; you can redistribute it and/or modify it under the 
-  terms of the GNU Lesser General Public License as published by the Free Software 
-  Foundation; either version 2.1 of the License, or (at your option) any later 
-  version. 
-  
-  BigBlueButton is distributed in the hope that it will be useful, but WITHOUT ANY 
-  WARRANTY; without even the implied warranty of MERCHANTABILITY or FITNESS FOR A 
-  PARTICULAR PURPOSE. See the GNU Lesser General Public License for more details.
-  
-  You should have received a copy of the GNU Lesser General Public License along 
-  with BigBlueButton; if not, see <http://www.gnu.org/licenses/>.
- 
-  
--->
-
-<EventMap xmlns="http://mate.asfusion.com/"
-	xmlns:mx="http://www.adobe.com/2006/mxml">
-	<mx:Script>
-		<![CDATA[
-			import org.bigbluebutton.modules.sharednotes.events.StartSharedNotesModuleEvent;
-			import org.bigbluebutton.modules.sharednotes.events.StopSharedNotesModuleEvent;
-			import org.bigbluebutton.modules.sharednotes.managers.SharedNotesManager;
-			import org.bigbluebutton.modules.sharednotes.services.MessageReceiver;
-			import org.bigbluebutton.modules.sharednotes.services.MessageSender;
-			import org.bigbluebutton.modules.sharednotes.events.ToolbarButtonWindowEvent;
-			import org.bigbluebutton.modules.sharednotes.events.GetCurrentDocumentEvent;
-			import org.bigbluebutton.modules.sharednotes.events.CurrentDocumentEvent;
-			import org.bigbluebutton.modules.sharednotes.events.SendPatchEvent;
-			import org.bigbluebutton.modules.sharednotes.events.JoinSharedNotesEvent;
-			import org.bigbluebutton.modules.sharednotes.events.SharedNotesEvent;
-			import mx.events.FlexEvent;
-
-		]]>
-	</mx:Script>
-	
-	<!--
-	This is the main event map for the chat module, think of it as the application controller.
-	-->
-	<EventHandlers type="{FlexEvent.PREINITIALIZE}">
-		<!--
-		The FlexEvent.PREINITIALIZE event is a good place for creating and initializing managers.
-		-->
-		<ObjectBuilder generator="{SharedNotesEventMapDelegate}" />
-		<ObjectBuilder generator="{SharedNotesManager}" />
-	</EventHandlers>
-	
-	<EventHandlers type="{StartSharedNotesModuleEvent.START_SHAREDNOTES_MODULE_EVENT}">        
-		<MethodInvoker generator="{SharedNotesManager}" method="setModuleAttributes" arguments="{event.attributes}" />
-		<MethodInvoker generator="{SharedNotesEventMapDelegate}" method="addMainWindow"/>
-		<MethodInvoker generator="{SharedNotesManager}" method="getCurrentDocument"/>
-   	</EventHandlers>
-    
-	<EventHandlers type="{StopSharedNotesModuleEvent.STOP_SHAREDNOTES_MODULE_EVENT}">       
-    		<MethodInvoker generator="{SharedNotesEventMapDelegate}" method="removeToolbarButton"/> 
-		<MethodInvoker generator="{SharedNotesManager}" method="disconnectFromSharedNotes"/>
-	</EventHandlers>
-
-	<EventHandlers type="{GetCurrentDocumentEvent.GET_CURRENT_DOCUMENT}">       
-    		<MethodInvoker generator="{SharedNotesManager}" method="getCurrentDocument"/> 
-	</EventHandlers>
-    
-    <EventHandlers type="{CurrentDocumentEvent.CURRENT_DOCUMENT}">       
-    		<MethodInvoker generator="{SharedNotesEventMapDelegate}" method="addRemoteDocuments" arguments="{event}"/> 
-	</EventHandlers>
-
-	<EventHandlers type="{SendPatchEvent.SEND_PATCH_EVENT}">       
-    		<MethodInvoker generator="{SharedNotesManager}" method="patchDocument" arguments="{event}"/> 
-	</EventHandlers>
-
-	<EventHandlers type="{SharedNotesEvent.CREATE_ADDITIONAL_NOTES_REQUEST_EVENT}">
-		<MethodInvoker generator="{SharedNotesManager}" method="createAdditionalNotes" arguments="{event}"/>
-	</EventHandlers>
-
-	<EventHandlers type="{SharedNotesEvent.CREATE_ADDITIONAL_NOTES_REPLY_EVENT}">
-		<MethodInvoker generator="{SharedNotesEventMapDelegate}" method="createAdditionalNotes" arguments="{event.payload.notesId}"/>
-	</EventHandlers>
-
-	<EventHandlers type="{SharedNotesEvent.	DESTROY_ADDITIONAL_NOTES_REQUEST_EVENT}">
-		<MethodInvoker generator="{SharedNotesManager}" method="destroyAdditionalNotes" arguments="{event.payload.notesId}"/>
-	</EventHandlers>
-
-	<EventHandlers type="{SharedNotesEvent.DESTROY_ADDITIONAL_NOTES_REPLY_EVENT}">
-		<MethodInvoker generator="{SharedNotesEventMapDelegate}" method="destroyAdditionalNotes" arguments="{event.payload.notesId}"/>
-	</EventHandlers>
-
-<<<<<<< HEAD
-	<Injectors target="{SharedNotesManager}">
-		<PropertyInjector targetKey="receiver" source="{MessageReceiver}"/>
-		<PropertyInjector targetKey="sender" source="{MessageSender}"/>
-	</Injectors>
-
-	<Injectors target="{MessageReceiver}">
-		<PropertyInjector targetKey="dispatcher" source="{scope.dispatcher}"/>
-	</Injectors>
-
-	<Injectors target="{MessageSender}">
-		<PropertyInjector targetKey="dispatcher" source="{scope.dispatcher}"/>
-	</Injectors>
-=======
-	<EventHandlers type="{SharedNotesEvent.REQUEST_ADDITIONAL_NOTES_SET_EVENT}">
-		<MethodInvoker generator="{SharedNotesManager}" method="requestAdditionalNotesSet" arguments="{event}"/>
-	</EventHandlers>
->>>>>>> befe30bc
-</EventMap>
+<?xml version="1.0" encoding="utf-8"?>
+
+<!--
+  BigBlueButton open source conferencing system - http://www.bigbluebutton.org
+  
+  Copyright (c) 2010 BigBlueButton Inc. and by respective authors (see below).
+  
+  BigBlueButton is free software; you can redistribute it and/or modify it under the 
+  terms of the GNU Lesser General Public License as published by the Free Software 
+  Foundation; either version 2.1 of the License, or (at your option) any later 
+  version. 
+  
+  BigBlueButton is distributed in the hope that it will be useful, but WITHOUT ANY 
+  WARRANTY; without even the implied warranty of MERCHANTABILITY or FITNESS FOR A 
+  PARTICULAR PURPOSE. See the GNU Lesser General Public License for more details.
+  
+  You should have received a copy of the GNU Lesser General Public License along 
+  with BigBlueButton; if not, see <http://www.gnu.org/licenses/>.
+ 
+  
+-->
+
+<EventMap xmlns="http://mate.asfusion.com/"
+	xmlns:mx="http://www.adobe.com/2006/mxml">
+	<mx:Script>
+		<![CDATA[
+			import org.bigbluebutton.modules.sharednotes.events.StartSharedNotesModuleEvent;
+			import org.bigbluebutton.modules.sharednotes.events.StopSharedNotesModuleEvent;
+			import org.bigbluebutton.modules.sharednotes.managers.SharedNotesManager;
+			import org.bigbluebutton.modules.sharednotes.services.MessageReceiver;
+			import org.bigbluebutton.modules.sharednotes.services.MessageSender;
+			import org.bigbluebutton.modules.sharednotes.events.ToolbarButtonWindowEvent;
+			import org.bigbluebutton.modules.sharednotes.events.GetCurrentDocumentEvent;
+			import org.bigbluebutton.modules.sharednotes.events.CurrentDocumentEvent;
+			import org.bigbluebutton.modules.sharednotes.events.SendPatchEvent;
+			import org.bigbluebutton.modules.sharednotes.events.JoinSharedNotesEvent;
+			import org.bigbluebutton.modules.sharednotes.events.SharedNotesEvent;
+			import mx.events.FlexEvent;
+
+		]]>
+	</mx:Script>
+	
+	<!--
+	This is the main event map for the chat module, think of it as the application controller.
+	-->
+	<EventHandlers type="{FlexEvent.PREINITIALIZE}">
+		<!--
+		The FlexEvent.PREINITIALIZE event is a good place for creating and initializing managers.
+		-->
+		<ObjectBuilder generator="{SharedNotesEventMapDelegate}" />
+		<ObjectBuilder generator="{SharedNotesManager}" />
+	</EventHandlers>
+	
+	<EventHandlers type="{StartSharedNotesModuleEvent.START_SHAREDNOTES_MODULE_EVENT}">        
+		<MethodInvoker generator="{SharedNotesManager}" method="setModuleAttributes" arguments="{event.attributes}" />
+		<MethodInvoker generator="{SharedNotesEventMapDelegate}" method="addMainWindow"/>
+		<MethodInvoker generator="{SharedNotesManager}" method="getCurrentDocument"/>
+   	</EventHandlers>
+    
+	<EventHandlers type="{StopSharedNotesModuleEvent.STOP_SHAREDNOTES_MODULE_EVENT}">       
+    		<MethodInvoker generator="{SharedNotesEventMapDelegate}" method="removeToolbarButton"/> 
+		<MethodInvoker generator="{SharedNotesManager}" method="disconnectFromSharedNotes"/>
+	</EventHandlers>
+
+	<EventHandlers type="{GetCurrentDocumentEvent.GET_CURRENT_DOCUMENT}">       
+    		<MethodInvoker generator="{SharedNotesManager}" method="getCurrentDocument"/> 
+	</EventHandlers>
+    
+    <EventHandlers type="{CurrentDocumentEvent.CURRENT_DOCUMENT}">       
+    		<MethodInvoker generator="{SharedNotesEventMapDelegate}" method="addRemoteDocuments" arguments="{event}"/> 
+	</EventHandlers>
+
+	<EventHandlers type="{SendPatchEvent.SEND_PATCH_EVENT}">       
+    		<MethodInvoker generator="{SharedNotesManager}" method="patchDocument" arguments="{event}"/> 
+	</EventHandlers>
+
+	<EventHandlers type="{SharedNotesEvent.CREATE_ADDITIONAL_NOTES_REQUEST_EVENT}">
+		<MethodInvoker generator="{SharedNotesManager}" method="createAdditionalNotes" arguments="{event}"/>
+	</EventHandlers>
+
+	<EventHandlers type="{SharedNotesEvent.CREATE_ADDITIONAL_NOTES_REPLY_EVENT}">
+		<MethodInvoker generator="{SharedNotesEventMapDelegate}" method="createAdditionalNotes" arguments="{event.payload.notesId}"/>
+	</EventHandlers>
+
+	<EventHandlers type="{SharedNotesEvent.	DESTROY_ADDITIONAL_NOTES_REQUEST_EVENT}">
+		<MethodInvoker generator="{SharedNotesManager}" method="destroyAdditionalNotes" arguments="{event.payload.notesId}"/>
+	</EventHandlers>
+
+	<EventHandlers type="{SharedNotesEvent.DESTROY_ADDITIONAL_NOTES_REPLY_EVENT}">
+		<MethodInvoker generator="{SharedNotesEventMapDelegate}" method="destroyAdditionalNotes" arguments="{event.payload.notesId}"/>
+	</EventHandlers>
+
+	<EventHandlers type="{SharedNotesEvent.REQUEST_ADDITIONAL_NOTES_SET_EVENT}">
+		<MethodInvoker generator="{SharedNotesManager}" method="requestAdditionalNotesSet" arguments="{event}"/>
+	</EventHandlers>
+
+	<Injectors target="{SharedNotesManager}">
+		<PropertyInjector targetKey="receiver" source="{MessageReceiver}"/>
+		<PropertyInjector targetKey="sender" source="{MessageSender}"/>
+	</Injectors>
+
+	<Injectors target="{MessageReceiver}">
+		<PropertyInjector targetKey="dispatcher" source="{scope.dispatcher}"/>
+	</Injectors>
+
+	<Injectors target="{MessageSender}">
+		<PropertyInjector targetKey="dispatcher" source="{scope.dispatcher}"/>
+	</Injectors>
+</EventMap>