--- conflicted
+++ resolved
@@ -1,506 +1,494 @@
-<!--
-	This file is part of BBB-Notes.
-
-	Copyright (c) Islam El-Ashi. All rights reserved.
-
-	BBB-Notes is free software: you can redistribute it and/or modify
-	it under the terms of the Lesser GNU General Public License as published by
-	the Free Software Foundation, either version 3 of the License, or
-	any later version.
-
-	BBB-Notes is distributed in the hope that it will be useful,
-	but WITHOUT ANY WARRANTY; without even the implied warranty of
-	MERCHANTABILITY or FITNESS FOR A PARTICULAR PURPOSE.  See the
-	Lesser GNU General Public License for more details.
-
-	You should have received a copy of the Lesser GNU General Public License
-	along with BBB-Notes.  If not, see <http://www.gnu.org/licenses/>.
-
-	Author: Islam El-Ashi <ielashi@gmail.com>, <http://www.ielashi.com>
--->
-<CustomMdiWindow xmlns="org.bigbluebutton.common.*"
-<<<<<<< HEAD
-		xmlns:mx="http://www.adobe.com/2006/mxml"
-		xmlns:mate="http://mate.asfusion.com/"
-		implements="org.bigbluebutton.common.IBbbModuleWindow"
-		creationComplete="onCreationComplete()"
-		xmlns:components="org.bigbluebutton.modules.sharednotes.views.components.*"
-		showCloseButton="false">
-
-	<mate:Listener type="{ReceivePatchEvent.RECEIVE_PATCH_EVENT}" method="receivePatch"/>
-=======
-	xmlns:mx="http://www.adobe.com/2006/mxml"
-	xmlns:mate="http://mate.asfusion.com/"
-	implements="org.bigbluebutton.common.IBbbModuleWindow" 
-	creationComplete="onCreationComplete()" 
-	xmlns:components="org.bigbluebutton.modules.sharednotes.views.components.*"
-	showCloseButton="false"
-	minHeight="161" minWidth="191">
-
-	
-	<mate:Listener type="{ReceivePatchEvent.RECEIVE_PATCH_EVENT}" method="receivePatch" />
->>>>>>> 91f4fd84
-	<mate:Listener type="{CurrentDocumentEvent}" method="gotCurrentDocument"/>
-	<mate:Listener type="{SharedNotesEvent.SYNC_NOTE_REPLY_EVENT}" method="handleSyncNote"/>
-
-	<mx:Script>
-		<![CDATA[
-			import org.as3commons.logging.api.ILogger;
-			import org.as3commons.logging.api.getClassLogger;
-			import com.asfusion.mate.events.Dispatcher;
-
-			import flash.events.KeyboardEvent;
-			import flash.ui.Keyboard;
-
-			import flexlib.mdi.events.MDIWindowEvent;
-
-			import mx.binding.utils.BindingUtils;
-			import mx.controls.Alert;
-			import mx.controls.Menu;
-			import mx.core.FlexGlobals;
-			import mx.core.IFlexDisplayObject;
-			import mx.events.MenuEvent;
-			import mx.managers.PopUpManager;
-
-			import org.bigbluebutton.core.UsersUtil;
-			import org.bigbluebutton.common.IBbbModuleWindow;
-			import org.bigbluebutton.common.Role;
-			import org.bigbluebutton.main.views.WellPositionedMenu;
-			import org.bigbluebutton.modules.sharednotes.views.components.SharedNotesRichTextEditor;
-			import org.bigbluebutton.modules.sharednotes.views.SharedNotesNameWindow;
-			import org.bigbluebutton.modules.sharednotes.SharedNotesOptions;
-			import org.bigbluebutton.modules.sharednotes.events.GetCurrentDocumentEvent;
-			import org.bigbluebutton.modules.sharednotes.events.CurrentDocumentEvent;
-			import org.bigbluebutton.modules.sharednotes.events.SendPatchEvent;
-			import org.bigbluebutton.modules.sharednotes.events.ReceivePatchEvent;
-			import org.bigbluebutton.modules.sharednotes.events.SharedNotesEvent;
-			import org.bigbluebutton.modules.sharednotes.util.DiffPatch;
-			import org.bigbluebutton.util.i18n.ResourceUtil;
-
-			private static const LOGGER:ILogger = getClassLogger(SharedNotesWindow);
-
-			protected var _dispatcher:Dispatcher = new Dispatcher();
-			private var _document:String = "";
-			private var _lastPatch:Number = 0;
-			protected var _noteId:String="MAIN_WINDOW";
-			protected var _noteName:String = "";
-
-			[Bindable] private var options:SharedNotesOptions = new SharedNotesOptions();
-
-			private var sendUpdateTimer:Timer;
-			private var getDocumentTimer:Timer = new Timer(5000);
-
-			public function onCreationComplete():void {
-				sendUpdateTimer = new Timer(options.refreshDelay, 1);
-
-				/*
-				 * This is a workaround on a Flex issue,
-				 * for more details see http://dev.mconf.org/redmine/issues/1712
-				 */
-				this.addEventListener(flexlib.mdi.events.MDIWindowEvent.FOCUS_END, function(e:MDIWindowEvent):void {
-					richTextEditor.refresh();
-				});
-
-				richTextEditor.addEventListener(Event.CHANGE, function(e:Event):void {
-					if (!sendUpdateTimer.running) {
-						sendUpdateTimer.reset();
-						sendUpdateTimer.start();
-					}
-				});
-
-				sendUpdateTimer.addEventListener(TimerEvent.TIMER, function(e:Event):void {
-					sendPatch();
-				});
-
-				BindingUtils.bindSetter(updateRoleDependentProperties, UsersUtil.getMyself(), "role");
-
-				updateTitle();
-
-				if (noteId == "MAIN_WINDOW") {
-					this.enabled = false;
-					getDocumentTimer.addEventListener(TimerEvent.TIMER, checkCurrentDocument);
-					getDocumentTimer.start();
-				}
-			}
-
-			private function gotCurrentDocument():void {
-				if(noteId == "MAIN_WINDOW"){
-					getDocumentTimer.stop();
-				}
-			}
-
-			private function checkCurrentDocument(e:Event):void {
-				if (!this.enabled) {
-					_dispatcher.dispatchEvent(new GetCurrentDocumentEvent());
-				} else {
-					getDocumentTimer.stop();
-				}
-			}
-
-			private function initSharedNotesRichTextEditor():void {
-				richTextEditor.textArea.setStyle("fontSize", options.fontSize);
-
-				richTextEditor.linkTextInput.visible = false;
-				richTextEditor.linkTextInput.height = 0;
-				richTextEditor.linkTextInput.width = 0;
-
-				// Bullets are messy: http://dev.mconf.org/redmine/issues/1715
-				richTextEditor.bulletButton.visible = false;
-				richTextEditor.bulletButton.height = 0;
-				richTextEditor.bulletButton.width = 0;
-			}
-
-			private function updateRoleDependentProperties(role:String):void {
-				if(noteId == "MAIN_WINDOW"){
-					btnNew.visible = btnNew.includeInLayout = options.enableMultipleNotes && role == Role.MODERATOR;
-				} else {
-					showCloseButton = role == Role.MODERATOR;
-				}
-			}
-
-			public function get noteId():String{
-				return _noteId;
-			}
-
-			public function addRemoteDocument(notes:Object):void{
-				var note:Object = notes[noteId];
-				_document = note["document"];
-				_noteName = note["name"];
-				_lastPatch = note["patchCounter"];
-				richTextEditor.htmlText = _document;
-				if (!this.enabled) this.enabled = true;
-				updateTitle();
-				updateUndoRedoButtons(note["undo"], note["redo"]);
-			}
-
-			private function sendPatch():void {
-				var clientText:String = new String(richTextEditor.htmlText); // a snapshot of the client text
-//				LOGGER.debug("SEND PATCH" + clientText + "::" + _document);
-				if (_document != clientText) {
-					richTextEditor.textArea.editable = false;
-					var sendPatchEvent:SendPatchEvent = new SendPatchEvent();
-					sendPatchEvent.noteId = noteId;
-					sendPatchEvent.patch = DiffPatch.diff(_document, clientText);
-					sendPatchEvent.operation = "PATCH";
-					_dispatcher.dispatchEvent(sendPatchEvent);
-					_document = clientText;
-					richTextEditor.textArea.editable = true;
-				}
-			}
-
-			private function possiblePatchError():Boolean {
-				if (richTextEditor.htmlText != _document) {
-					// When losing sync between UI and server
-					return true;
-				}
-
-				return false;
-			}
-
-			private function receivePatch(e:ReceivePatchEvent):void {
-//				LOGGER.debug("SharedNotesWindow: patch received");
-//				LOGGER.debug("=====\n" + e.patch + "\n=====");
-				if (e.noteId == noteId) {
-					if (_lastPatch == (e.patchId - 1)) {
-						if (e.patch != "") {
-							var result:String = DiffPatch.patch(e.patch, _document);
-//							LOGGER.debug("SharedNotesWindow: before the patch\n" + _document);
-//							LOGGER.debug("SharedNotesWindow: after the patch\n" + result);
-							_document = result;
-//							LOGGER.debug("SharedNotes: patching local with server modifications");
-							richTextEditor.patch(e.patch);
-							if (possiblePatchError()) {
-								syncNote();
-								return;
-							}
-						}
-						_lastPatch = e.patchId;
-						updateUndoRedoButtons(e.undo, e.redo);
-					} else {
-						LOGGER.error("Patch missmatch");
-						// Resync if we missed a patch
-						if (e.patchId > (_lastPatch + 1)) {
-							syncNote();
-							return;
-						}
-					}
-				}
-			}
-
-			private function syncNote():void {
-				richTextEditor.textArea.editable = false;
-				var sharedNotesSyncNoteRequestEvent:SharedNotesEvent = new SharedNotesEvent(SharedNotesEvent.SYNC_NOTE_REQUEST_EVENT);
-				sharedNotesSyncNoteRequestEvent.payload["noteId"] = noteId;
-				_dispatcher.dispatchEvent(sharedNotesSyncNoteRequestEvent);
-			}
-
-			private function handleSyncNote(e:SharedNotesEvent):void {
-				if (e.payload.noteId == noteId) {
-					LOGGER.debug("Syncing note: {0}", [noteId]);
-					_document = e.payload.note["document"];
-					_lastPatch = e.payload.note["patchCounter"];
-					richTextEditor.htmlText = _document;
-					if (!richTextEditor.textArea.editable) richTextEditor.textArea.editable = true;
-					updateUndoRedoButtons(e.payload.note["undo"], e.payload.note["redo"]);
-				}
-			}
-
-			private function updateUndoRedoButtons(undo:Boolean, redo:Boolean):void {
-				btnUndo.styleName = undo ? "sharedNotesEnabledUndoButtonStyle" : "sharedNotesDisabledUndoButtonStyle";
-				btnRedo.styleName = redo ? "sharedNotesEnabledRedoButtonStyle" : "sharedNotesDisabledRedoButtonStyle";
-				btnUndo.enabled = undo;
-				btnRedo.enabled = redo;
-			}
-
-			protected function saveNotes(title:String, text:String, extension:String):void {
-				var filename:String = title.replace(/\s+/g, '-').toLowerCase() + "." + extension;
-				var fileRef:FileReference = new FileReference();
-				fileRef.addEventListener(Event.COMPLETE, function(e:Event):void {
-					Alert.show(ResourceUtil.getInstance().getString('bbb.sharedNotes.save.complete'), "", Alert.OK);
-				});
-
-				var cr:String = String.fromCharCode(13);
-				var lf:String = String.fromCharCode(10);
-				var crlf:String = String.fromCharCode(13, 10);
-
-				text = text.replace(new RegExp(crlf, "g"), '\n');
-				text = text.replace(new RegExp(cr, "g"), '\n');
-				text = text.replace(new RegExp(lf, "g"), '\n');
-				text = text.replace(new RegExp('\n', "g"), crlf);
-
-				var b:ByteArray = new ByteArray();
-				// Include the byte order mark for UTF-8 (http://stackoverflow.com/a/16201680)
-				b.writeByte(0xEF);
-				b.writeByte(0xBB);
-				b.writeByte(0xBF);
-				b.writeUTFBytes(text);
-
-				fileRef.save(b, filename);
-			}
-
-			private function fixFormatTags(text:String):String {
-				const fontRegex:RegExp = /<font ([^>]*)>(.*?)<\/font>/gi;
-				const textFormatRegex:RegExp = /<textformat [^>]*>|<\/textformat>/gi;
-				const emptyParagraphRegex:RegExp = /<p [^>]*><\/p>/gi;
-				// transform font tags in span tags
-				text = text.replace(fontRegex, replaceFontTag);
-				// remove textformat tags
-				text = text.replace(textFormatRegex, "");
-				// transform empty paragraph tags in breakline tags
-				text = text.replace(emptyParagraphRegex, "<br/>");
-				text = "<HEAD><style>p { margin: 0px; }</style></HEAD>" + text;
-				return text;
-			}
-
-			private function translateFontFamily(font:String):String {
-				switch (font) {
-					case "_sans": return "sans-serif";
-					case "_serif": return "serif";
-					case "_typewriter": return "monospace";
-					default: return font;
-				}
-			}
-
-			private function removeHtmlTags(text:String):String {
-				const tagRegex:RegExp = /<[^>]*>/gi;
-				return text.replace(tagRegex, "");
-			}
-
-			private function replaceFontTag(matchedSubstring:String, fontAttributes:String, text:String, index:int, str:String):String {
-				// remove html tags and all white spaces to see if there's any visible character
-				if (removeHtmlTags(text).replace(/\s/g, "").length == 0) {
-					return "";
-				}
-
-				var regex:Object = {
-					"font-size": /SIZE="(\d+)"/gi,
-					"color": /COLOR="(\#\S{6})"/gi,
-					"font-family": /FACE="([^\"]*)"/gi,
-					"letter-spacing": /LETTERSPACING="(\d+)"/gi
-				}
-				var style:Object = {};
-				var i:String;
-				for (i in regex) {
-					var result:Array = regex[i].exec(fontAttributes);
-					if (result != null) {
-						switch (i) {
-							case "font-size":
-							case "letter-spacing":
-								style[i] = result[1] + "px";
-								break;
-							case "font-family":
-								style[i] = translateFontFamily(result[1]);
-								break;
-							default:
-								style[i] = result[1];
-								break;
-						}
-					}
-				}
-
-				var styleStr:String = "";
-				for (i in style) {
-					styleStr += i + ": " + style[i] + "; ";
-				}
-				return "<span style=\"" + styleStr + "\">" + text + "</span>";
-			}
-
-			protected function saveNotesWithFormat(title:String):void {
-				saveNotes(title, fixFormatTags(richTextEditor.htmlText), "html");
-			}
-
-			protected function saveNotesWithoutFormat(title:String):void {
-				saveNotes(title, richTextEditor.text, "txt");
-			}
-
-			protected function btnSave_clickHandler(event:MouseEvent):void {
-				var menuData:Array = [];
-				menuData.push( {label: ResourceUtil.getInstance().getString('bbb.sharedNotes.save.htmlLabel'), handler: function():void { saveNotesWithFormat(title); }} );
-				menuData.push( {label: ResourceUtil.getInstance().getString('bbb.sharedNotes.save.txtLabel'), handler: function():void { saveNotesWithoutFormat(title); }} );
-
-				var menu:Menu = WellPositionedMenu.createMenu(null, menuData, btnSave, true);
-
-				registerListenersOnSaveMenu(menu);
-				menu.show();
-			}
-
-			private function registerListenersOnSaveMenu(menu:Menu):void {
-				menu.addEventListener(MenuEvent.ITEM_CLICK, saveMenuClickHandler);
-				menu.addEventListener(MenuEvent.MENU_HIDE, saveMenuHideHandler);
-			}
-
-			private function unregisterListenersOnSaveMenu(menu:Menu):void {
-				menu.removeEventListener(MenuEvent.ITEM_CLICK, saveMenuClickHandler);
-				menu.removeEventListener(MenuEvent.MENU_HIDE, saveMenuHideHandler);
-			}
-
-			private function saveMenuClickHandler(e:MenuEvent):void {
-				e.item.handler();
-			}
-
-			private function saveMenuHideHandler(e:MenuEvent):void {
-				var menu:Menu = e.currentTarget as Menu;
-				unregisterListenersOnSaveMenu(menu);
-
-				btnSave.emphasized = false;
-			}
-
-			protected function btnNew_clickHandler(event:MouseEvent):void {
-				var noteNameWindow:IFlexDisplayObject = PopUpManager.createPopUp(FlexGlobals.topLevelApplication as DisplayObject, SharedNotesNameWindow, true);
-				PopUpManager.centerPopUp(noteNameWindow);
-			}
-
-			protected function btnUndo_clickHandler(event:MouseEvent = null):void {
-				var sendPatchEvent:SendPatchEvent = new SendPatchEvent();
-				sendPatchEvent.noteId = noteId;
-				sendPatchEvent.operation = "UNDO";
-				_dispatcher.dispatchEvent(sendPatchEvent);
-			}
-
-			protected function btnRedo_clickHandler(event:MouseEvent = null):void {
-				var sendPatchEvent:SendPatchEvent = new SendPatchEvent();
-				sendPatchEvent.noteId = noteId;
-				sendPatchEvent.operation = "REDO";
-				_dispatcher.dispatchEvent(sendPatchEvent);
-			}
-
-			public function handleCtrlCmd(event:KeyboardEvent):Boolean {
-				switch (event.keyCode) {
-					case Keyboard.Z:
-						if (btnUndo.enabled) btnUndo_clickHandler();
-						break;
-					case Keyboard.Y:
-						if (btnRedo.enabled) btnRedo_clickHandler();
-						break;
-					default:
-						return false;
-				}
-				return true;
-			}
-
-			protected function btnToolbar_clickHandler(event:MouseEvent):void {
-				richTextEditor.showControlBar = !richTextEditor.showControlBar;
-			}
-
-			public function getPrefferedPosition():String {
-				return options.position;
-			}
-
-			override protected function resourcesChanged():void {
-				super.resourcesChanged();
-
-				updateTitle();
-			}
-
-			protected function updateTitle():void {
-				title = ResourceUtil.getInstance().getString('bbb.sharedNotes.title');
-			}
-
-			public function handleDraggableStatus(value:Boolean):void {
-				this.draggable = value;
-			}
-
-			public function handleResizableStatus(value:Boolean):void {
-				this.resizable = value;
-			}
-
-		]]>
-	</mx:Script>
-
-	<mx:VBox width="100%" height="100%">
-		<components:SharedNotesRichTextEditor id="richTextEditor"
-				width="100%"
-				height="100%"
-				showControlBar="{options.toolbarVisibleByDefault}"
-				dropShadowEnabled="false"
-				headerHeight="0"
-				borderThicknessLeft="0"
-				borderThicknessRight="0"
-				borderThicknessTop="0"
-				borderThicknessBottom="0"
-				minWidth="120"
-				minHeight="100"
-				initialize="initSharedNotesRichTextEditor()"/>
-
-		<mx:HBox width="100%" paddingTop="0">
-			<mx:HBox width="100%" horizontalAlign="left" paddingTop="0">
-				<mx:Button id="btnUndo"
-						styleName="sharedNotesDisabledUndoButtonStyle"
-						width="26"
-						height="26"
-						click="btnUndo_clickHandler(event)"
-						toolTip="{ResourceUtil.getInstance().getString('bbb.sharedNotes.undo.toolTip')}"
-						enabled="false"
-						visible="true"/>
-				<mx:Button id="btnRedo"
-						styleName="sharedNotesDisabledRedoButtonStyle"
-						width="26"
-						height="26"
-						click="btnRedo_clickHandler(event)"
-						toolTip="{ResourceUtil.getInstance().getString('bbb.sharedNotes.redo.toolTip')}"
-						enabled="false" visible="true"/>
-			</mx:HBox>
-			<mx:HBox width="100%" horizontalAlign="right" paddingTop="0">
-				<mx:Button id="btnNew"
-						styleName="sharedNotesNewButtonStyle"
-						width="26"
-						height="26"
-						click="btnNew_clickHandler(event)"
-						toolTip="{ResourceUtil.getInstance().getString('bbb.sharedNotes.new.toolTip')}"/>
-				<mx:Button id="btnFormat"
-						styleName="sharedNotesFormatButtonStyle"
-						width="26" height="26"
-						click="btnToolbar_clickHandler(event)"
-						toolTip="{ResourceUtil.getInstance().getString('bbb.sharedNotes.toolbar.toolTip')}"
-						visible="{options.showToolbarButton}"
-						includeInLayout="{options.showToolbarButton}"/>
-				<mx:Button id="btnSave"
-						styleName="sharedNotesSaveButtonStyle"
-						width="26"
-						height="26"
-						click="btnSave_clickHandler(event)"
-						toolTip="{ResourceUtil.getInstance().getString('bbb.sharedNotes.save.toolTip')}"/>
-			</mx:HBox>
-		</mx:HBox>
-	</mx:VBox>
-</CustomMdiWindow>
+<!--
+	This file is part of BBB-Notes.
+
+	Copyright (c) Islam El-Ashi. All rights reserved.
+
+	BBB-Notes is free software: you can redistribute it and/or modify
+	it under the terms of the Lesser GNU General Public License as published by
+	the Free Software Foundation, either version 3 of the License, or
+	any later version.
+
+	BBB-Notes is distributed in the hope that it will be useful,
+	but WITHOUT ANY WARRANTY; without even the implied warranty of
+	MERCHANTABILITY or FITNESS FOR A PARTICULAR PURPOSE.  See the
+	Lesser GNU General Public License for more details.
+
+	You should have received a copy of the Lesser GNU General Public License
+	along with BBB-Notes.  If not, see <http://www.gnu.org/licenses/>.
+
+	Author: Islam El-Ashi <ielashi@gmail.com>, <http://www.ielashi.com>
+-->
+<CustomMdiWindow xmlns="org.bigbluebutton.common.*"
+		xmlns:mx="http://www.adobe.com/2006/mxml"
+		xmlns:mate="http://mate.asfusion.com/"
+		implements="org.bigbluebutton.common.IBbbModuleWindow"
+		creationComplete="onCreationComplete()"
+		xmlns:components="org.bigbluebutton.modules.sharednotes.views.components.*"
+		showCloseButton="false"
+		minHeight="161" minWidth="191">
+
+	<mate:Listener type="{ReceivePatchEvent.RECEIVE_PATCH_EVENT}" method="receivePatch"/>
+	<mate:Listener type="{CurrentDocumentEvent}" method="gotCurrentDocument"/>
+	<mate:Listener type="{SharedNotesEvent.SYNC_NOTE_REPLY_EVENT}" method="handleSyncNote"/>
+
+	<mx:Script>
+		<![CDATA[
+			import org.as3commons.logging.api.ILogger;
+			import org.as3commons.logging.api.getClassLogger;
+			import com.asfusion.mate.events.Dispatcher;
+
+			import flash.events.KeyboardEvent;
+			import flash.ui.Keyboard;
+
+			import flexlib.mdi.events.MDIWindowEvent;
+
+			import mx.binding.utils.BindingUtils;
+			import mx.controls.Alert;
+			import mx.controls.Menu;
+			import mx.core.FlexGlobals;
+			import mx.core.IFlexDisplayObject;
+			import mx.events.MenuEvent;
+			import mx.managers.PopUpManager;
+
+			import org.bigbluebutton.core.UsersUtil;
+			import org.bigbluebutton.common.IBbbModuleWindow;
+			import org.bigbluebutton.common.Role;
+			import org.bigbluebutton.main.views.WellPositionedMenu;
+			import org.bigbluebutton.modules.sharednotes.views.components.SharedNotesRichTextEditor;
+			import org.bigbluebutton.modules.sharednotes.views.SharedNotesNameWindow;
+			import org.bigbluebutton.modules.sharednotes.SharedNotesOptions;
+			import org.bigbluebutton.modules.sharednotes.events.GetCurrentDocumentEvent;
+			import org.bigbluebutton.modules.sharednotes.events.CurrentDocumentEvent;
+			import org.bigbluebutton.modules.sharednotes.events.SendPatchEvent;
+			import org.bigbluebutton.modules.sharednotes.events.ReceivePatchEvent;
+			import org.bigbluebutton.modules.sharednotes.events.SharedNotesEvent;
+			import org.bigbluebutton.modules.sharednotes.util.DiffPatch;
+			import org.bigbluebutton.util.i18n.ResourceUtil;
+
+			private static const LOGGER:ILogger = getClassLogger(SharedNotesWindow);
+
+			protected var _dispatcher:Dispatcher = new Dispatcher();
+			private var _document:String = "";
+			private var _lastPatch:Number = 0;
+			protected var _noteId:String="MAIN_WINDOW";
+			protected var _noteName:String = "";
+
+			[Bindable] private var options:SharedNotesOptions = new SharedNotesOptions();
+
+			private var sendUpdateTimer:Timer;
+			private var getDocumentTimer:Timer = new Timer(5000);
+
+			public function onCreationComplete():void {
+				sendUpdateTimer = new Timer(options.refreshDelay, 1);
+
+				/*
+				 * This is a workaround on a Flex issue,
+				 * for more details see http://dev.mconf.org/redmine/issues/1712
+				 */
+				this.addEventListener(flexlib.mdi.events.MDIWindowEvent.FOCUS_END, function(e:MDIWindowEvent):void {
+					richTextEditor.refresh();
+				});
+
+				richTextEditor.addEventListener(Event.CHANGE, function(e:Event):void {
+					if (!sendUpdateTimer.running) {
+						sendUpdateTimer.reset();
+						sendUpdateTimer.start();
+					}
+				});
+
+				sendUpdateTimer.addEventListener(TimerEvent.TIMER, function(e:Event):void {
+					sendPatch();
+				});
+
+				BindingUtils.bindSetter(updateRoleDependentProperties, UsersUtil.getMyself(), "role");
+
+				updateTitle();
+
+				if (noteId == "MAIN_WINDOW") {
+					this.enabled = false;
+					getDocumentTimer.addEventListener(TimerEvent.TIMER, checkCurrentDocument);
+					getDocumentTimer.start();
+				}
+			}
+
+			private function gotCurrentDocument():void {
+				if(noteId == "MAIN_WINDOW"){
+					getDocumentTimer.stop();
+				}
+			}
+
+			private function checkCurrentDocument(e:Event):void {
+				if (!this.enabled) {
+					_dispatcher.dispatchEvent(new GetCurrentDocumentEvent());
+				} else {
+					getDocumentTimer.stop();
+				}
+			}
+
+			private function initSharedNotesRichTextEditor():void {
+				richTextEditor.textArea.setStyle("fontSize", options.fontSize);
+
+				richTextEditor.linkTextInput.visible = false;
+				richTextEditor.linkTextInput.height = 0;
+				richTextEditor.linkTextInput.width = 0;
+
+				// Bullets are messy: http://dev.mconf.org/redmine/issues/1715
+				richTextEditor.bulletButton.visible = false;
+				richTextEditor.bulletButton.height = 0;
+				richTextEditor.bulletButton.width = 0;
+			}
+
+			private function updateRoleDependentProperties(role:String):void {
+				if(noteId == "MAIN_WINDOW"){
+					btnNew.visible = btnNew.includeInLayout = options.enableMultipleNotes && role == Role.MODERATOR;
+				} else {
+					showCloseButton = role == Role.MODERATOR;
+				}
+			}
+
+			public function get noteId():String{
+				return _noteId;
+			}
+
+			public function addRemoteDocument(notes:Object):void{
+				var note:Object = notes[noteId];
+				_document = note["document"];
+				_noteName = note["name"];
+				_lastPatch = note["patchCounter"];
+				richTextEditor.htmlText = _document;
+				if (!this.enabled) this.enabled = true;
+				updateTitle();
+				updateUndoRedoButtons(note["undo"], note["redo"]);
+			}
+
+			private function sendPatch():void {
+				var clientText:String = new String(richTextEditor.htmlText); // a snapshot of the client text
+//				LOGGER.debug("SEND PATCH" + clientText + "::" + _document);
+				if (_document != clientText) {
+					richTextEditor.textArea.editable = false;
+					var sendPatchEvent:SendPatchEvent = new SendPatchEvent();
+					sendPatchEvent.noteId = noteId;
+					sendPatchEvent.patch = DiffPatch.diff(_document, clientText);
+					sendPatchEvent.operation = "PATCH";
+					_dispatcher.dispatchEvent(sendPatchEvent);
+					_document = clientText;
+					richTextEditor.textArea.editable = true;
+				}
+			}
+
+			private function possiblePatchError():Boolean {
+				if (richTextEditor.htmlText != _document) {
+					// When losing sync between UI and server
+					return true;
+				}
+
+				return false;
+			}
+
+			private function receivePatch(e:ReceivePatchEvent):void {
+//				LOGGER.debug("SharedNotesWindow: patch received");
+//				LOGGER.debug("=====\n" + e.patch + "\n=====");
+				if (e.noteId == noteId) {
+					if (_lastPatch == (e.patchId - 1)) {
+						if (e.patch != "") {
+							var result:String = DiffPatch.patch(e.patch, _document);
+//							LOGGER.debug("SharedNotesWindow: before the patch\n" + _document);
+//							LOGGER.debug("SharedNotesWindow: after the patch\n" + result);
+							_document = result;
+//							LOGGER.debug("SharedNotes: patching local with server modifications");
+							richTextEditor.patch(e.patch);
+							if (possiblePatchError()) {
+								syncNote();
+								return;
+							}
+						}
+						_lastPatch = e.patchId;
+						updateUndoRedoButtons(e.undo, e.redo);
+					} else {
+						LOGGER.error("Patch missmatch");
+						// Resync if we missed a patch
+						if (e.patchId > (_lastPatch + 1)) {
+							syncNote();
+							return;
+						}
+					}
+				}
+			}
+
+			private function syncNote():void {
+				richTextEditor.textArea.editable = false;
+				var sharedNotesSyncNoteRequestEvent:SharedNotesEvent = new SharedNotesEvent(SharedNotesEvent.SYNC_NOTE_REQUEST_EVENT);
+				sharedNotesSyncNoteRequestEvent.payload["noteId"] = noteId;
+				_dispatcher.dispatchEvent(sharedNotesSyncNoteRequestEvent);
+			}
+
+			private function handleSyncNote(e:SharedNotesEvent):void {
+				if (e.payload.noteId == noteId) {
+					LOGGER.debug("Syncing note: {0}", [noteId]);
+					_document = e.payload.note["document"];
+					_lastPatch = e.payload.note["patchCounter"];
+					richTextEditor.htmlText = _document;
+					if (!richTextEditor.textArea.editable) richTextEditor.textArea.editable = true;
+					updateUndoRedoButtons(e.payload.note["undo"], e.payload.note["redo"]);
+				}
+			}
+
+			private function updateUndoRedoButtons(undo:Boolean, redo:Boolean):void {
+				btnUndo.styleName = undo ? "sharedNotesEnabledUndoButtonStyle" : "sharedNotesDisabledUndoButtonStyle";
+				btnRedo.styleName = redo ? "sharedNotesEnabledRedoButtonStyle" : "sharedNotesDisabledRedoButtonStyle";
+				btnUndo.enabled = undo;
+				btnRedo.enabled = redo;
+			}
+
+			protected function saveNotes(title:String, text:String, extension:String):void {
+				var filename:String = title.replace(/\s+/g, '-').toLowerCase() + "." + extension;
+				var fileRef:FileReference = new FileReference();
+				fileRef.addEventListener(Event.COMPLETE, function(e:Event):void {
+					Alert.show(ResourceUtil.getInstance().getString('bbb.sharedNotes.save.complete'), "", Alert.OK);
+				});
+
+				var cr:String = String.fromCharCode(13);
+				var lf:String = String.fromCharCode(10);
+				var crlf:String = String.fromCharCode(13, 10);
+
+				text = text.replace(new RegExp(crlf, "g"), '\n');
+				text = text.replace(new RegExp(cr, "g"), '\n');
+				text = text.replace(new RegExp(lf, "g"), '\n');
+				text = text.replace(new RegExp('\n', "g"), crlf);
+
+				var b:ByteArray = new ByteArray();
+				// Include the byte order mark for UTF-8 (http://stackoverflow.com/a/16201680)
+				b.writeByte(0xEF);
+				b.writeByte(0xBB);
+				b.writeByte(0xBF);
+				b.writeUTFBytes(text);
+
+				fileRef.save(b, filename);
+			}
+
+			private function fixFormatTags(text:String):String {
+				const fontRegex:RegExp = /<font ([^>]*)>(.*?)<\/font>/gi;
+				const textFormatRegex:RegExp = /<textformat [^>]*>|<\/textformat>/gi;
+				const emptyParagraphRegex:RegExp = /<p [^>]*><\/p>/gi;
+				// transform font tags in span tags
+				text = text.replace(fontRegex, replaceFontTag);
+				// remove textformat tags
+				text = text.replace(textFormatRegex, "");
+				// transform empty paragraph tags in breakline tags
+				text = text.replace(emptyParagraphRegex, "<br/>");
+				text = "<HEAD><style>p { margin: 0px; }</style></HEAD>" + text;
+				return text;
+			}
+
+			private function translateFontFamily(font:String):String {
+				switch (font) {
+					case "_sans": return "sans-serif";
+					case "_serif": return "serif";
+					case "_typewriter": return "monospace";
+					default: return font;
+				}
+			}
+
+			private function removeHtmlTags(text:String):String {
+				const tagRegex:RegExp = /<[^>]*>/gi;
+				return text.replace(tagRegex, "");
+			}
+
+			private function replaceFontTag(matchedSubstring:String, fontAttributes:String, text:String, index:int, str:String):String {
+				// remove html tags and all white spaces to see if there's any visible character
+				if (removeHtmlTags(text).replace(/\s/g, "").length == 0) {
+					return "";
+				}
+
+				var regex:Object = {
+					"font-size": /SIZE="(\d+)"/gi,
+					"color": /COLOR="(\#\S{6})"/gi,
+					"font-family": /FACE="([^\"]*)"/gi,
+					"letter-spacing": /LETTERSPACING="(\d+)"/gi
+				}
+				var style:Object = {};
+				var i:String;
+				for (i in regex) {
+					var result:Array = regex[i].exec(fontAttributes);
+					if (result != null) {
+						switch (i) {
+							case "font-size":
+							case "letter-spacing":
+								style[i] = result[1] + "px";
+								break;
+							case "font-family":
+								style[i] = translateFontFamily(result[1]);
+								break;
+							default:
+								style[i] = result[1];
+								break;
+						}
+					}
+				}
+
+				var styleStr:String = "";
+				for (i in style) {
+					styleStr += i + ": " + style[i] + "; ";
+				}
+				return "<span style=\"" + styleStr + "\">" + text + "</span>";
+			}
+
+			protected function saveNotesWithFormat(title:String):void {
+				saveNotes(title, fixFormatTags(richTextEditor.htmlText), "html");
+			}
+
+			protected function saveNotesWithoutFormat(title:String):void {
+				saveNotes(title, richTextEditor.text, "txt");
+			}
+
+			protected function btnSave_clickHandler(event:MouseEvent):void {
+				var menuData:Array = [];
+				menuData.push( {label: ResourceUtil.getInstance().getString('bbb.sharedNotes.save.htmlLabel'), handler: function():void { saveNotesWithFormat(title); }} );
+				menuData.push( {label: ResourceUtil.getInstance().getString('bbb.sharedNotes.save.txtLabel'), handler: function():void { saveNotesWithoutFormat(title); }} );
+
+				var menu:Menu = WellPositionedMenu.createMenu(null, menuData, btnSave, true);
+
+				registerListenersOnSaveMenu(menu);
+				menu.show();
+			}
+
+			private function registerListenersOnSaveMenu(menu:Menu):void {
+				menu.addEventListener(MenuEvent.ITEM_CLICK, saveMenuClickHandler);
+				menu.addEventListener(MenuEvent.MENU_HIDE, saveMenuHideHandler);
+			}
+
+			private function unregisterListenersOnSaveMenu(menu:Menu):void {
+				menu.removeEventListener(MenuEvent.ITEM_CLICK, saveMenuClickHandler);
+				menu.removeEventListener(MenuEvent.MENU_HIDE, saveMenuHideHandler);
+			}
+
+			private function saveMenuClickHandler(e:MenuEvent):void {
+				e.item.handler();
+			}
+
+			private function saveMenuHideHandler(e:MenuEvent):void {
+				var menu:Menu = e.currentTarget as Menu;
+				unregisterListenersOnSaveMenu(menu);
+
+				btnSave.emphasized = false;
+			}
+
+			protected function btnNew_clickHandler(event:MouseEvent):void {
+				var noteNameWindow:IFlexDisplayObject = PopUpManager.createPopUp(FlexGlobals.topLevelApplication as DisplayObject, SharedNotesNameWindow, true);
+				PopUpManager.centerPopUp(noteNameWindow);
+			}
+
+			protected function btnUndo_clickHandler(event:MouseEvent = null):void {
+				var sendPatchEvent:SendPatchEvent = new SendPatchEvent();
+				sendPatchEvent.noteId = noteId;
+				sendPatchEvent.operation = "UNDO";
+				_dispatcher.dispatchEvent(sendPatchEvent);
+			}
+
+			protected function btnRedo_clickHandler(event:MouseEvent = null):void {
+				var sendPatchEvent:SendPatchEvent = new SendPatchEvent();
+				sendPatchEvent.noteId = noteId;
+				sendPatchEvent.operation = "REDO";
+				_dispatcher.dispatchEvent(sendPatchEvent);
+			}
+
+			public function handleCtrlCmd(event:KeyboardEvent):Boolean {
+				switch (event.keyCode) {
+					case Keyboard.Z:
+						if (btnUndo.enabled) btnUndo_clickHandler();
+						break;
+					case Keyboard.Y:
+						if (btnRedo.enabled) btnRedo_clickHandler();
+						break;
+					default:
+						return false;
+				}
+				return true;
+			}
+
+			protected function btnToolbar_clickHandler(event:MouseEvent):void {
+				richTextEditor.showControlBar = !richTextEditor.showControlBar;
+			}
+
+			public function getPrefferedPosition():String {
+				return options.position;
+			}
+
+			override protected function resourcesChanged():void {
+				super.resourcesChanged();
+
+				updateTitle();
+			}
+
+			protected function updateTitle():void {
+				title = ResourceUtil.getInstance().getString('bbb.sharedNotes.title');
+			}
+
+			public function handleDraggableStatus(value:Boolean):void {
+				this.draggable = value;
+			}
+
+			public function handleResizableStatus(value:Boolean):void {
+				this.resizable = value;
+			}
+
+		]]>
+	</mx:Script>
+
+	<mx:VBox width="100%" height="100%">
+		<components:SharedNotesRichTextEditor id="richTextEditor"
+				width="100%"
+				height="100%"
+				showControlBar="{options.toolbarVisibleByDefault}"
+				dropShadowEnabled="false"
+				headerHeight="0"
+				borderThicknessLeft="0"
+				borderThicknessRight="0"
+				borderThicknessTop="0"
+				borderThicknessBottom="0"
+				minWidth="120"
+				minHeight="100"
+				initialize="initSharedNotesRichTextEditor()"/>
+
+		<mx:HBox width="100%" paddingTop="0">
+			<mx:HBox width="100%" horizontalAlign="left" paddingTop="0">
+				<mx:Button id="btnUndo"
+						styleName="sharedNotesDisabledUndoButtonStyle"
+						width="26"
+						height="26"
+						click="btnUndo_clickHandler(event)"
+						toolTip="{ResourceUtil.getInstance().getString('bbb.sharedNotes.undo.toolTip')}"
+						enabled="false"
+						visible="true"/>
+				<mx:Button id="btnRedo"
+						styleName="sharedNotesDisabledRedoButtonStyle"
+						width="26"
+						height="26"
+						click="btnRedo_clickHandler(event)"
+						toolTip="{ResourceUtil.getInstance().getString('bbb.sharedNotes.redo.toolTip')}"
+						enabled="false" visible="true"/>
+			</mx:HBox>
+			<mx:HBox width="100%" horizontalAlign="right" paddingTop="0">
+				<mx:Button id="btnNew"
+						styleName="sharedNotesNewButtonStyle"
+						width="26"
+						height="26"
+						click="btnNew_clickHandler(event)"
+						toolTip="{ResourceUtil.getInstance().getString('bbb.sharedNotes.new.toolTip')}"/>
+				<mx:Button id="btnFormat"
+						styleName="sharedNotesFormatButtonStyle"
+						width="26" height="26"
+						click="btnToolbar_clickHandler(event)"
+						toolTip="{ResourceUtil.getInstance().getString('bbb.sharedNotes.toolbar.toolTip')}"
+						visible="{options.showToolbarButton}"
+						includeInLayout="{options.showToolbarButton}"/>
+				<mx:Button id="btnSave"
+						styleName="sharedNotesSaveButtonStyle"
+						width="26"
+						height="26"
+						click="btnSave_clickHandler(event)"
+						toolTip="{ResourceUtil.getInstance().getString('bbb.sharedNotes.save.toolTip')}"/>
+			</mx:HBox>
+		</mx:HBox>
+	</mx:VBox>
+</CustomMdiWindow>