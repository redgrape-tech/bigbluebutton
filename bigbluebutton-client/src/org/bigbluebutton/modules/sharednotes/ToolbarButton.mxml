--- conflicted
+++ resolved
@@ -1,90 +1,89 @@
-<?xml version="1.0" encoding="utf-8"?>
-
-<!--
-  BigBlueButton - http://www.bigbluebutton.org
-  
-  Copyright (c) 2008-2009 by respective authors (see below). All rights reserved.
-  
-  BigBlueButton is free software; you can redistribute it and/or modify it under the 
-  terms of the GNU Lesser General Public License as published by the Free Software 
-  Foundation; either version 3 of the License, or (at your option) any later 
-  version. 
-  
-  BigBlueButton is distributed in the hope that it will be useful, but WITHOUT ANY 
-  WARRANTY; without even the implied warranty of MERCHANTABILITY or FITNESS FOR A 
-  PARTICULAR PURPOSE. See the GNU Lesser General Public License for more details.
-  
-  You should have received a copy of the GNU Lesser General Public License along 
-  with BigBlueButton; if not, If not, see <http://www.gnu.org/licenses/>.
- 
-  $Id: $
---> 
-
-<mx:Button xmlns:mx="http://www.adobe.com/2006/mxml" icon="{notesIcon}" 
-<<<<<<< HEAD
-		   click="openNotesWindow()" creationComplete="init()" 
-		   toolTip="{ResourceUtil.getInstance().getString('bbb.toolbar.video.toolTip')}" xmlns:mate="http://mate.asfusion.com/"
-		   implements="org.bigbluebutton.common.IBbbToolbarComponent">
-=======
-		   click="openNotesWindow()" creationComplete="init()" toolTip="{ResourceUtil.getInstance().getString('bbb.toolbar.sharednotes.toolTip')}" xmlns:mate="http://mate.asfusion.com/">
->>>>>>> 946234b6
-	
-	<mate:Listener type="{SharedNotesWindow.SHARED_NOTES_CLOSED}" method="closeEventHandler" />
-	<mx:Script>
-		<![CDATA[
-			import com.asfusion.mate.events.Dispatcher;
-			
-			import org.bigbluebutton.common.IBbbModuleWindow;
-			import org.bigbluebutton.common.Images;
-			import org.bigbluebutton.common.events.OpenWindowEvent;
-			import org.bigbluebutton.main.views.MainToolbar;
-			import org.bigbluebutton.util.i18n.ResourceUtil;
-			
-			[Embed(source="images/note_edit.png")]
-			public var notes:Class;
-			
-			private var _attributes:Object;
-			
-			[Bindable] public var notesIcon:Class = notes;
-			
-			private var dispatcher:Dispatcher;
-			
-			private function init():void{
-				dispatcher = new Dispatcher();
-				this.addEventListener(SharedNotesWindow.SHARED_NOTES_CLOSED, closeEventHandler);
-			}
-			
-			private function openNotesWindow():void{
-				var window:SharedNotesWindow = new SharedNotesWindow();
-				window.room = _attributes.room;
-				window.connection = _attributes.connection;
-				window.uri = _attributes.uri;
-				window.host = _attributes.host;
-				window.refreshDelay = _attributes.refreshDelay;
-				window.responseTimeout = _attributes.responseTimeout;
-				window.enablePlayback = _attributes.enablePlayback;
-				
-				var event:OpenWindowEvent = new OpenWindowEvent(OpenWindowEvent.OPEN_WINDOW_EVENT);
-				event.window = window;
-				dispatcher.dispatchEvent(event);
-				this.enabled = false;
-			}
-			
-			public function show():void{
-				this.enabled = true;
-			}
-			
-			private function closeEventHandler(e:Event):void {
-				show();
-			}
-			
-			public function getAlignment():String{
-				return MainToolbar.ALIGN_LEFT;
-            }
-
-			public function set attributes(attributes:Object):void {
-				_attributes = attributes;
-			}
-		]]>
-	</mx:Script>
-</mx:Button>
+<?xml version="1.0" encoding="utf-8"?>
+
+<!--
+  BigBlueButton - http://www.bigbluebutton.org
+  
+  Copyright (c) 2008-2009 by respective authors (see below). All rights reserved.
+  
+  BigBlueButton is free software; you can redistribute it and/or modify it under the 
+  terms of the GNU Lesser General Public License as published by the Free Software 
+  Foundation; either version 3 of the License, or (at your option) any later 
+  version. 
+  
+  BigBlueButton is distributed in the hope that it will be useful, but WITHOUT ANY 
+  WARRANTY; without even the implied warranty of MERCHANTABILITY or FITNESS FOR A 
+  PARTICULAR PURPOSE. See the GNU Lesser General Public License for more details.
+  
+  You should have received a copy of the GNU Lesser General Public License along 
+  with BigBlueButton; if not, If not, see <http://www.gnu.org/licenses/>.
+ 
+  $Id: $
+--> 
+
+<mx:Button xmlns:mx="http://www.adobe.com/2006/mxml" 
+		icon="{notesIcon}" 
+		click="openNotesWindow()" 
+		creationComplete="init()" 
+		toolTip="{ResourceUtil.getInstance().getString('bbb.toolbar.sharednotes.toolTip')}" 
+		xmlns:mate="http://mate.asfusion.com/"
+		implements="org.bigbluebutton.common.IBbbToolbarComponent">
+	
+	<mate:Listener type="{SharedNotesWindow.SHARED_NOTES_CLOSED}" method="closeEventHandler" />
+	<mx:Script>
+		<![CDATA[
+			import com.asfusion.mate.events.Dispatcher;
+			
+			import org.bigbluebutton.common.IBbbModuleWindow;
+			import org.bigbluebutton.common.Images;
+			import org.bigbluebutton.common.events.OpenWindowEvent;
+			import org.bigbluebutton.main.views.MainToolbar;
+			import org.bigbluebutton.util.i18n.ResourceUtil;
+			
+			[Embed(source="images/note_edit.png")]
+			public var notes:Class;
+			
+			private var _attributes:Object;
+			
+			[Bindable] public var notesIcon:Class = notes;
+			
+			private var dispatcher:Dispatcher;
+			
+			private function init():void{
+				dispatcher = new Dispatcher();
+				this.addEventListener(SharedNotesWindow.SHARED_NOTES_CLOSED, closeEventHandler);
+			}
+			
+			private function openNotesWindow():void{
+				var window:SharedNotesWindow = new SharedNotesWindow();
+				window.room = _attributes.room;
+				window.connection = _attributes.connection;
+				window.uri = _attributes.uri;
+				window.host = _attributes.host;
+				window.refreshDelay = _attributes.refreshDelay;
+				window.responseTimeout = _attributes.responseTimeout;
+				window.enablePlayback = _attributes.enablePlayback;
+				
+				var event:OpenWindowEvent = new OpenWindowEvent(OpenWindowEvent.OPEN_WINDOW_EVENT);
+				event.window = window;
+				dispatcher.dispatchEvent(event);
+				this.enabled = false;
+			}
+			
+			public function show():void{
+				this.enabled = true;
+			}
+			
+			private function closeEventHandler(e:Event):void {
+				show();
+			}
+			
+			public function getAlignment():String{
+				return MainToolbar.ALIGN_LEFT;
+            }
+
+			public function set attributes(attributes:Object):void {
+				_attributes = attributes;
+			}
+		]]>
+	</mx:Script>
+</mx:Button>