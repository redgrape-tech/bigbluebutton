--- conflicted
+++ resolved
@@ -1,198 +1,179 @@
-<?xml version="1.0" encoding="utf-8"?>
-
-<!--
-
-BigBlueButton open source conferencing system - http://www.bigbluebutton.org/
-
-Copyright (c) 2012 BigBlueButton Inc. and by respective authors (see below).
-
-This program is free software; you can redistribute it and/or modify it under the
-terms of the GNU Lesser General Public License as published by the Free Software
-Foundation; either version 3.0 of the License, or (at your option) any later
-version.
-
-BigBlueButton is distributed in the hope that it will be useful, but WITHOUT ANY
-WARRANTY; without even the implied warranty of MERCHANTABILITY or FITNESS FOR A
-PARTICULAR PURPOSE. See the GNU Lesser General Public License for more details.
-
-You should have received a copy of the GNU Lesser General Public License along
-with BigBlueButton; if not, see <http://www.gnu.org/licenses/>.
-
--->
-
-<mx:Button xmlns:mx="http://www.adobe.com/2006/mxml" styleName="webcamDefaultButtonStyle" 
-		   xmlns:mate="http://mate.asfusion.com/"
-		   click="openPublishWindow()" creationComplete="init()" 
-		   mouseOver = "mouseOverHandler(event)"
-		   mouseOut = "mouseOutHandler(event)"
-           height="24"
-		   toolTip="{this.selected ? ResourceUtil.getInstance().getString('bbb.toolbar.video.toolTip.stop') : ResourceUtil.getInstance().getString('bbb.toolbar.video.toolTip.start')}"
-		   visible="false"
-		   implements="org.bigbluebutton.common.IBbbToolbarComponent">
-
-	<mate:Listener type="{ShortcutEvent.SHARE_WEBCAM}" method="remoteClick" />
-	<mate:Listener type="{BBBEvent.CAM_SETTINGS_CLOSED}" method="handleCamSettingsClosedEvent"/>
-	<mate:Listener type="{ShareCameraRequestEvent.SHARE_CAMERA_REQUEST}" receive="enabled=false" />
-	<mate:Listener type="{LockControlEvent.CHANGED_LOCK_SETTINGS}" method="lockSettingsChanged" />
-	<mate:Listener type="{ChangeMyRole.CHANGE_MY_ROLE_EVENT}" method="refreshRole" />
-
-	<mx:Script>
-		<![CDATA[
-<<<<<<< HEAD
-      import com.asfusion.mate.events.Dispatcher;
-      
-      import org.bigbluebutton.common.Images;
-      import org.bigbluebutton.core.UsersUtil;
-      import org.bigbluebutton.core.events.LockControlEvent;
-      import org.bigbluebutton.core.managers.UserManager;
-      import org.bigbluebutton.main.events.BBBEvent;
-      import org.bigbluebutton.main.events.ShortcutEvent;
-      import org.bigbluebutton.main.model.users.BBBUser;
-      import org.bigbluebutton.main.model.users.Conference;
-      import org.bigbluebutton.main.views.MainToolbar;
-      import org.bigbluebutton.modules.videoconf.events.ClosePublishWindowEvent;
-      import org.bigbluebutton.modules.videoconf.events.ShareCameraRequestEvent;
-      import org.bigbluebutton.util.i18n.ResourceUtil;
-=======
-			import com.asfusion.mate.events.Dispatcher;
-			
-			import org.bigbluebutton.common.Images;
-			import org.bigbluebutton.core.events.LockControlEvent;
-			import org.bigbluebutton.core.managers.UserManager;
-			import org.bigbluebutton.main.events.BBBEvent;
-			import org.bigbluebutton.main.events.ShortcutEvent;
-			import org.bigbluebutton.main.model.users.BBBUser;
-			import org.bigbluebutton.main.model.users.Conference;
-			import org.bigbluebutton.main.model.users.events.ChangeMyRole;
-			import org.bigbluebutton.main.views.MainToolbar;
-			import org.bigbluebutton.modules.videoconf.events.ClosePublishWindowEvent;
-			import org.bigbluebutton.modules.videoconf.events.ShareCameraRequestEvent;
-			import org.bigbluebutton.util.i18n.ResourceUtil;
->>>>>>> 3713ae85
-			
-
-			public const OFF_STATE:Number = 0;
-			public const ON_STATE:Number = 1;
-			
-			public const STOP_PUBLISHING:Number = 0;
-			public const START_PUBLISHING:Number = 1;
-						
-			private var _currentState:Number = OFF_STATE;
-
-			
-			private var dispatcher:Dispatcher;
-			
-			public function lockSettingsChanged(e:*):void{
-<<<<<<< HEAD
-        if (UsersUtil.amIModerator()  || UsersUtil.amIPresenter()){
-          // Ignore lock setting changes as 
-          // or presenter we are moderator.
-          return; 
-        }
-        
-=======
-				updateButton();
-			}
-
-			private function refreshRole(e:ChangeMyRole):void {
-				updateButton();
-			}
-
-			private function updateButton():void {
->>>>>>> 3713ae85
-				var userManager:UserManager = UserManager.getInstance();
-				var conference:Conference = userManager.getConference();
-				var me:BBBUser = conference.getMyUser();
-
-				this.visible = me.moderator || me.presenter || !me.disableMyCam;
-				this.includeInLayout = me.moderator || me.presenter || !me.disableMyCam;
-			}
-
-			private function init():void{
-				dispatcher = new Dispatcher();
-				this.toolTip = ResourceUtil.getInstance().getString('bbb.toolbar.video.toolTip.start');
-        this.styleName = "webcamDefaultButtonStyle";
-				this.enabled = true;
-				this.selected = false;
-				_currentState = OFF_STATE;
-				lockSettingsChanged(null);
-			}
-			
-      public function set isPresenter(presenter:Boolean):void {
-        visible = presenter;
-        this.includeInLayout = presenter;
-      }
-      
-			public function remoteClick(e:ShortcutEvent):void{
-				openPublishWindow();
-				dispatchEvent(new ShortcutEvent(ShortcutEvent.REMOTE_FOCUS_WEBCAM));
-			}
-			
-			public function publishingStatus(status:Number):void {
-				if(status == START_PUBLISHING) {
-					_currentState = ON_STATE;
-					//this.toolTip = ResourceUtil.getInstance().getString('bbb.toolbar.video.toolTip.stop');
-          this.styleName = "webcamOnButtonStyle";
-					this.enabled = true;
-					this.selected = true;
-				}
-				else {
-					_currentState = OFF_STATE;
-          this.styleName = "webcamDefaultButtonStyle";
-					this.enabled = true;
-					this.selected = false;
-				}
-			}
-
-
-			private function openPublishWindow():void{
-				if(_currentState == ON_STATE) {
-					trace("Close window");
-					_currentState = OFF_STATE;
-          this.styleName = "webcamDefaultButtonStyle";
-					this.selected = false;
-					dispatchEvent(new ClosePublishWindowEvent());				
-				} else {
-					trace("Share camera");
-					_currentState = ON_STATE;
-          this.styleName = "webcamOnButtonStyle";
-					this.selected = true;
-					dispatchEvent(new ShareCameraRequestEvent());
-				}			
-			}
-			
-			private function handleCamSettingsClosedEvent(e:BBBEvent):void {
-				this.setFocus();
-				if(e.payload['clicked'] == "cancel"){
-					this.enabled = true;
-					this.selected = false;
-					_currentState = OFF_STATE;
-          this.styleName = "webcamDefaultButtonStyle";
-				}
-			}
-
-			private function mouseOverHandler(event:MouseEvent):void {
-				if(_currentState == ON_STATE)
-        this.styleName = "webcamOffButtonStyle";
-				else	
-          this.styleName = "webcamOnButtonStyle";
-			}
-
-			private function mouseOutHandler(event:MouseEvent):void {
-				if(_currentState == ON_STATE)
-        this.styleName = "webcamOnButtonStyle";
-				else	
-          this.styleName = "webcamDefaultButtonStyle";
-			}
-
-
-			public function getAlignment():String{
-				return MainToolbar.ALIGN_LEFT;
-			}
-			
-			public function theory():String{
-				return "Webcam button";
-			}
-		]]>
-	</mx:Script>
-</mx:Button>
+<?xml version="1.0" encoding="utf-8"?>
+
+<!--
+
+BigBlueButton open source conferencing system - http://www.bigbluebutton.org/
+
+Copyright (c) 2012 BigBlueButton Inc. and by respective authors (see below).
+
+This program is free software; you can redistribute it and/or modify it under the
+terms of the GNU Lesser General Public License as published by the Free Software
+Foundation; either version 3.0 of the License, or (at your option) any later
+version.
+
+BigBlueButton is distributed in the hope that it will be useful, but WITHOUT ANY
+WARRANTY; without even the implied warranty of MERCHANTABILITY or FITNESS FOR A
+PARTICULAR PURPOSE. See the GNU Lesser General Public License for more details.
+
+You should have received a copy of the GNU Lesser General Public License along
+with BigBlueButton; if not, see <http://www.gnu.org/licenses/>.
+
+-->
+
+<mx:Button xmlns:mx="http://www.adobe.com/2006/mxml" styleName="webcamDefaultButtonStyle" 
+		   xmlns:mate="http://mate.asfusion.com/"
+		   click="openPublishWindow()" creationComplete="init()" 
+		   mouseOver = "mouseOverHandler(event)"
+		   mouseOut = "mouseOutHandler(event)"
+           height="24"
+		   toolTip="{this.selected ? ResourceUtil.getInstance().getString('bbb.toolbar.video.toolTip.stop') : ResourceUtil.getInstance().getString('bbb.toolbar.video.toolTip.start')}"
+		   visible="false"
+		   implements="org.bigbluebutton.common.IBbbToolbarComponent">
+
+	<mate:Listener type="{ShortcutEvent.SHARE_WEBCAM}" method="remoteClick" />
+	<mate:Listener type="{BBBEvent.CAM_SETTINGS_CLOSED}" method="handleCamSettingsClosedEvent"/>
+	<mate:Listener type="{ShareCameraRequestEvent.SHARE_CAMERA_REQUEST}" receive="enabled=false" />
+	<mate:Listener type="{LockControlEvent.CHANGED_LOCK_SETTINGS}" method="lockSettingsChanged" />
+	<mate:Listener type="{ChangeMyRole.CHANGE_MY_ROLE_EVENT}" method="refreshRole" />
+	
+	<mx:Script>
+		<![CDATA[
+      import com.asfusion.mate.events.Dispatcher;
+      
+      import org.bigbluebutton.common.Images;
+      import org.bigbluebutton.core.UsersUtil;
+      import org.bigbluebutton.core.events.LockControlEvent;
+      import org.bigbluebutton.core.managers.UserManager;
+      import org.bigbluebutton.main.events.BBBEvent;
+      import org.bigbluebutton.main.events.ShortcutEvent;
+      import org.bigbluebutton.main.model.users.BBBUser;
+      import org.bigbluebutton.main.model.users.Conference;
+      import org.bigbluebutton.main.model.users.events.ChangeMyRole;
+      import org.bigbluebutton.main.views.MainToolbar;
+      import org.bigbluebutton.modules.videoconf.events.ClosePublishWindowEvent;
+      import org.bigbluebutton.modules.videoconf.events.ShareCameraRequestEvent;
+      import org.bigbluebutton.util.i18n.ResourceUtil;
+			
+
+			public const OFF_STATE:Number = 0;
+			public const ON_STATE:Number = 1;
+			
+			public const STOP_PUBLISHING:Number = 0;
+			public const START_PUBLISHING:Number = 1;
+						
+			private var _currentState:Number = OFF_STATE;
+
+			
+			private var dispatcher:Dispatcher;
+			
+			public function lockSettingsChanged(e:*):void{
+        if (UsersUtil.amIModerator()  || UsersUtil.amIPresenter()){
+          // Ignore lock setting changes as 
+          // or presenter we are moderator.
+          return; 
+        }
+        
+				updateButton();
+			}
+
+			private function refreshRole(e:ChangeMyRole):void {
+				updateButton();
+			}
+
+			private function updateButton():void {
+				var userManager:UserManager = UserManager.getInstance();
+				var conference:Conference = userManager.getConference();
+				var me:BBBUser = conference.getMyUser();
+				
+				this.visible = me.moderator || me.presenter || !me.disableMyCam;
+				this.includeInLayout = me.moderator || me.presenter || !me.disableMyCam;
+			}
+			
+			private function init():void{
+				dispatcher = new Dispatcher();
+				this.toolTip = ResourceUtil.getInstance().getString('bbb.toolbar.video.toolTip.start');
+        this.styleName = "webcamDefaultButtonStyle";
+				this.enabled = true;
+				this.selected = false;
+				_currentState = OFF_STATE;
+				lockSettingsChanged(null);
+			}
+			
+      public function set isPresenter(presenter:Boolean):void {
+        visible = presenter;
+        this.includeInLayout = presenter;
+      }
+      
+			public function remoteClick(e:ShortcutEvent):void{
+				openPublishWindow();
+				dispatchEvent(new ShortcutEvent(ShortcutEvent.REMOTE_FOCUS_WEBCAM));
+			}
+			
+			public function publishingStatus(status:Number):void {
+				if(status == START_PUBLISHING) {
+					_currentState = ON_STATE;
+					//this.toolTip = ResourceUtil.getInstance().getString('bbb.toolbar.video.toolTip.stop');
+          this.styleName = "webcamOnButtonStyle";
+					this.enabled = true;
+					this.selected = true;
+				}
+				else {
+					_currentState = OFF_STATE;
+          this.styleName = "webcamDefaultButtonStyle";
+					this.enabled = true;
+					this.selected = false;
+				}
+			}
+
+
+			private function openPublishWindow():void{
+				if(_currentState == ON_STATE) {
+					trace("Close window");
+					_currentState = OFF_STATE;
+          this.styleName = "webcamDefaultButtonStyle";
+					this.selected = false;
+					dispatchEvent(new ClosePublishWindowEvent());				
+				} else {
+					trace("Share camera");
+					_currentState = ON_STATE;
+          this.styleName = "webcamOnButtonStyle";
+					this.selected = true;
+					dispatchEvent(new ShareCameraRequestEvent());
+				}			
+			}
+			
+			private function handleCamSettingsClosedEvent(e:BBBEvent):void {
+				this.setFocus();
+				if(e.payload['clicked'] == "cancel"){
+					this.enabled = true;
+					this.selected = false;
+					_currentState = OFF_STATE;
+          this.styleName = "webcamDefaultButtonStyle";
+				}
+			}
+
+			private function mouseOverHandler(event:MouseEvent):void {
+				if(_currentState == ON_STATE)
+        this.styleName = "webcamOffButtonStyle";
+				else	
+          this.styleName = "webcamOnButtonStyle";
+			}
+
+			private function mouseOutHandler(event:MouseEvent):void {
+				if(_currentState == ON_STATE)
+        this.styleName = "webcamOnButtonStyle";
+				else	
+          this.styleName = "webcamDefaultButtonStyle";
+			}
+
+
+			public function getAlignment():String{
+				return MainToolbar.ALIGN_LEFT;
+			}
+			
+			public function theory():String{
+				return "Webcam button";
+			}
+		]]>
+	</mx:Script>
+</mx:Button>