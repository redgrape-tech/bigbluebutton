--- conflicted
+++ resolved
@@ -58,7 +58,6 @@
 			import org.bigbluebutton.common.Role;
 			import org.bigbluebutton.common.events.CloseWindowEvent;
 			import org.bigbluebutton.common.events.LocaleChangeEvent;
-			import org.bigbluebutton.common.events.ToolbarButtonEvent;
 			import org.bigbluebutton.core.EventConstants;
 			import org.bigbluebutton.core.UsersUtil;
 			import org.bigbluebutton.core.events.CoreEvent;
@@ -71,12 +70,12 @@
 			import org.bigbluebutton.main.views.MainCanvas;
 			import org.bigbluebutton.modules.videoconf.business.TalkingButtonOverlay;
 			import org.bigbluebutton.modules.videoconf.events.CloseAllWindowsEvent;
-			import org.bigbluebutton.modules.videoconf.events.ClosePublishWindowEvent;
 			import org.bigbluebutton.modules.videoconf.events.OpenVideoWindowEvent;
 			import org.bigbluebutton.modules.videoconf.events.StartBroadcastEvent;
 			import org.bigbluebutton.modules.videoconf.events.StopBroadcastEvent;
 			import org.bigbluebutton.modules.videoconf.model.VideoConfOptions;
 			import org.bigbluebutton.util.i18n.ResourceUtil;
+			import org.bigbluebutton.modules.videoconf.events.ClosePublishWindowEvent;
 				
 			[Bindable] private var defaultWidth:Number = 320;
 			[Bindable] private var defaultHeight:Number = 240;
@@ -85,11 +84,7 @@
 			public var camIndex:int = -1;
 			public var selectedVideoProfile:VideoProfile;
 			private var _camera:Camera = null;
-<<<<<<< HEAD
-=======
-			public var quality:Number = 0;
 			public var chromePermissionDenied:Boolean = false;
->>>>>>> 55532d32
 			
 			// Timer to auto-publish webcam. We need this timer to delay
 			// the auto-publishing until after the Viewers's window has loaded
@@ -493,4 +488,4 @@
            visible="false" selectable="false" hideEffect="{dissolveOut}" showEffect="{dissolveIn}"/>
 	
 	<mate:Listener type="{CloseAllWindowsEvent.CLOSE_ALL_WINDOWS}" method="closeWindow" />
-</pubVid:VideoWindowItf>
+</pubVid:VideoWindowItf>