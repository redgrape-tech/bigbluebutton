<?xml version="1.0" encoding="utf-8"?>
<!--

BigBlueButton open source conferencing system - http://www.bigbluebutton.org/

Copyright (c) 2012 BigBlueButton Inc. and by respective authors (see below).

This program is free software; you can redistribute it and/or modify it under the
terms of the GNU Lesser General Public License as published by the Free Software
Foundation; either version 3.0 of the License, or (at your option) any later
version.

BigBlueButton is distributed in the hope that it will be useful, but WITHOUT ANY
WARRANTY; without even the implied warranty of MERCHANTABILITY or FITNESS FOR A
PARTICULAR PURPOSE. See the GNU Lesser General Public License for more details.

You should have received a copy of the GNU Lesser General Public License along
with BigBlueButton; if not, see <http://www.gnu.org/licenses/>.

-->
<mx:HBox xmlns:mx="http://www.adobe.com/2006/mxml" 
         xmlns:mate="http://mate.asfusion.com/"
         creationComplete="onCreationComplete()">
<<<<<<< HEAD
	<mate:Listener type="{LockControlEvent.CHANGED_LOCK_SETTINGS}" method="lockSettingsChanged" />
  <mx:Script>
    <![CDATA[
		import com.asfusion.mate.events.Dispatcher;
		
		import org.bigbluebutton.common.Images;
		import org.bigbluebutton.common.LogUtil;
		import org.bigbluebutton.core.BBB;
		import org.bigbluebutton.core.EventConstants;
		import org.bigbluebutton.core.UsersUtil;
		import org.bigbluebutton.core.events.CoreEvent;
		import org.bigbluebutton.core.events.LockControlEvent;
		import org.bigbluebutton.core.events.VoiceConfEvent;
		import org.bigbluebutton.core.managers.UserManager;
		import org.bigbluebutton.main.model.users.BBBUser;
		import org.bigbluebutton.main.model.users.Conference;
		import org.bigbluebutton.main.model.users.events.KickUserEvent;
		import org.bigbluebutton.main.model.users.events.RoleChangeEvent;
		import org.bigbluebutton.modules.chat.model.ChatOptions;
		import org.bigbluebutton.modules.users.model.UsersOptions;
		import org.bigbluebutton.modules.videoconf.model.VideoConfOptions;
		import org.bigbluebutton.util.i18n.ResourceUtil;
=======
  <mate:Listener type="{ChangeMyRole.CHANGE_MY_ROLE_EVENT}" method="refreshRole" />

  <mx:Script>
    <![CDATA[
      import com.asfusion.mate.events.Dispatcher;
      
      import org.bigbluebutton.common.Images;
      import org.bigbluebutton.common.LogUtil;
      import org.bigbluebutton.core.BBB;
      import org.bigbluebutton.core.EventConstants;
      import org.bigbluebutton.core.UsersUtil;
      import org.bigbluebutton.core.events.CoreEvent;
      import org.bigbluebutton.core.events.VoiceConfEvent;
      import org.bigbluebutton.main.model.users.BBBUser;
      import org.bigbluebutton.main.model.users.events.ChangeMyRole;
      import org.bigbluebutton.main.model.users.events.KickUserEvent;
      import org.bigbluebutton.main.model.users.events.RoleChangeEvent;
      import org.bigbluebutton.modules.chat.model.ChatOptions;
      import org.bigbluebutton.modules.users.model.UsersOptions;
      import org.bigbluebutton.modules.videoconf.model.VideoConfOptions;
      import org.bigbluebutton.util.i18n.ResourceUtil;
>>>>>>> 18bc8e97
			
      public var sharerUserID:String;
      [Bindable]
      private var BUTTONS_SIZE:int = 31;
      private var BUTTONS_PADDING:int = 10;
           
      [Bindable]
      private var showButton:Boolean;
      
	  private function lockSettingsChanged(e:*):void {
		  showControlButtons();
	  }
		
      private function onCreationComplete():void {
        showControlButtons();
        showPrivateChatButton();
      }
      
      public function get padding():int {
        return BUTTONS_PADDING;
      }
      
      public function userMuted(muted:Boolean):void {
        if (muted) {
          muteUnmuteBtn.styleName = "videoMutedButtonStyle";
        } else {
          muteUnmuteBtn.styleName = "videoUnmutedButtonStyle";
        }
      }

      private function refreshRole(e:ChangeMyRole):void {
        updateControlButtons();
      }
      
      public function updateControlButtons():void {
        showControlButtons();
      }
      
      private function onKickUserClicked(event:Event):void {
        event.stopImmediatePropagation();
        
        var gd:Dispatcher = new Dispatcher();
        gd.dispatchEvent(new KickUserEvent(sharerUserID)); 
      }
      
      private function onPrivateChatClicked(event:Event):void {
        event.stopImmediatePropagation();
        
        var e:CoreEvent = new CoreEvent(EventConstants.START_PRIVATE_CHAT);
        e.message.chatWith = sharerUserID;
        var gd:Dispatcher = new Dispatcher();
        gd.dispatchEvent(e);
      }
      
      private function onSwitchPresenterClicked(event:Event):void {
        event.stopImmediatePropagation();
        
        var e:RoleChangeEvent = new RoleChangeEvent(RoleChangeEvent.ASSIGN_PRESENTER);
        e.userid = sharerUserID;
        e.username = UsersUtil.getUserName(sharerUserID);
        var gd:Dispatcher = new Dispatcher();
        gd.dispatchEvent(e);     
      }
      
      private function onMuteUnmuteClicked(event:Event):void {
        event.stopImmediatePropagation();
        
        var bu:BBBUser = UsersUtil.getUser(sharerUserID);
        if (bu != null) {
          var e:VoiceConfEvent = new VoiceConfEvent(VoiceConfEvent.MUTE_USER);        
          e.userid = bu.userID;
          e.mute = ! bu.voiceMuted; 
          var gd:Dispatcher = new Dispatcher();
          gd.dispatchEvent(e);          
        }
      }
      
		private function showControlButtons():void {
			var vidOptions:VideoConfOptions = new VideoConfOptions();
			
      displaySwitchPresenterButton(vidOptions.controlsForPresenter);
      displayMuteButton(vidOptions.controlsForPresenter);
      displayEjectButton(vidOptions.controlsForPresenter);
		}
      
    private function displayEjectButton(controlsForPresenter:Boolean):void {
			var userOption:UsersOptions = new UsersOptions();
			if (! userOption.allowKickUser) {
				trace("Kicking user not allowed");
				// User kicking not enabled. Just return;
				ejectUserBtn.visible = false;
				return;
			}
			
			trace("Kicking user allowed [" + userOption.allowKickUser + "]");
			
      /**
       * Display button if:
       * 1. If I am moderator and this window is not me.
       * 2. If I am the presenter and display controls for presenter and this window is not me.
       */
      if (ejectUserBtn != null) {
        if (UsersUtil.amIModerator() && ! UsersUtil.isMe(sharerUserID)) {
          ejectUserBtn.visible = true;
          ejectUserBtn.toolTip = ResourceUtil.getInstance().getString('bbb.video.controls.ejectUserBtn.toolTip', [UsersUtil.getUserName(sharerUserID)]); 
          return;
        }
        
        if (controlsForPresenter && UsersUtil.amIPresenter() && ! UsersUtil.isMe(sharerUserID)) { /** 2 **/
          ejectUserBtn.visible = true;
          ejectUserBtn.toolTip = ResourceUtil.getInstance().getString('bbb.video.controls.ejectUserBtn.toolTip', [UsersUtil.getUserName(sharerUserID)]); 
          return;
        }
        
        ejectUserBtn.visible = false;
      }
    }
    
    private function displaySwitchPresenterButton(controlsForPresenter:Boolean):void {
      /**
       * Display button if:
       * 1. If I am moderator and this user is NOT presenter.
       * 2. If I am the presenter and display controls for presenter and this window is not me.
       */
      if (switchPresenter != null) {
        if (UsersUtil.amIModerator() && (sharerUserID != UsersUtil.getPresenterUserID())) { /** 1. **/ 
          switchPresenter.visible = true;
          switchPresenter.toolTip = ResourceUtil.getInstance().getString('bbb.video.controls.switchPresenter.toolTip', [UsersUtil.getUserName(sharerUserID)]);
          return;
        }
    
        if (controlsForPresenter && UsersUtil.amIPresenter() && ! UsersUtil.isMe(sharerUserID)) { /** 2 **/
          switchPresenter.visible = true;
          switchPresenter.toolTip = ResourceUtil.getInstance().getString('bbb.video.controls.switchPresenter.toolTip', [UsersUtil.getUserName(sharerUserID)]);  
          return;
        }
        
        switchPresenter.visible = false;
      }
    }
	
	private function displayMuteButton(controlsForPresenter:Boolean):void {
		/**
		 * Display button if user is joined to voice and:
		 * 1. I am moderator or presenter and display controls for presenter and user is not locked with mic disabled due to lock
		 * 2. if this window is me and my mic is not disabled due to lock
		 * */
		if (muteUnmuteBtn != null) {
			if (UsersUtil.isUserJoinedToVoice(sharerUserID)) {
				var isMe:Boolean = UsersUtil.isMe(sharerUserID);
				var userManager:UserManager = UserManager.getInstance();
				var conference:Conference = userManager.getConference();
				var me:BBBUser = conference.getMyUser();
				
				var allowMuteUnmuteButton:Boolean = true;
				if (isMe && me.disableMyMic) {
					allowMuteUnmuteButton = false;
					} else if (UsersUtil.amIModerator() || (controlsForPresenter && UsersUtil.amIPresenter()) ) {
						var thisUser:BBBUser = UsersUtil.getUser(sharerUserID);
						if(thisUser.userLocked && conference.getLockSettings().getDisableMic()) {
							allowMuteUnmuteButton = false;
							}
						}
				if ( allowMuteUnmuteButton ) {
					muteUnmuteBtn.visible = true;
					muteUnmuteBtn.toolTip = ResourceUtil.getInstance().getString('bbb.video.controls.muteButton.toolTip', [UsersUtil.getUserName(sharerUserID)]);
					return;
					}
				}
			muteUnmuteBtn.visible = false;
			}
		}
		
	private function showPrivateChatButton():void {
        var chatOptions:ChatOptions = new ChatOptions();
        // the first check is to see if the chat module is in the config.xml
        if (BBB.getConfigForModule("ChatModule") && chatOptions.privateEnabled && ! UsersUtil.isMe(sharerUserID)) {
          privateChatBtn.toolTip = ResourceUtil.getInstance().getString('bbb.video.controls.privateChatBtn.toolTip', [UsersUtil.getUserName(sharerUserID)]);
          privateChatBtn.visible = true;
        } else {
          privateChatBtn.visible = false;
          privateChatBtn.includeInLayout = false;
        }
      }
    ]]>
  </mx:Script>
  <mx:Button id="muteUnmuteBtn" visible="false" click="onMuteUnmuteClicked(event)"
             width="{BUTTONS_SIZE}" height="{BUTTONS_SIZE}" styleName="videoUnmutedButtonStyle"/>
  <mx:Button id="switchPresenter" visible="false" click="onSwitchPresenterClicked(event)"
             width="{BUTTONS_SIZE}" height="{BUTTONS_SIZE}" styleName="videoSwitchPresenterButtonStyle" paddingTop="2"/>
  <mx:Button id="ejectUserBtn" visible="false" click="onKickUserClicked(event)"
             width="{BUTTONS_SIZE}" height="{BUTTONS_SIZE}" styleName="videoEjectUserButtonStyle" paddingTop="2"/>
  <mx:Button id="privateChatBtn" click="onPrivateChatClicked(event)"
             width="{BUTTONS_SIZE}" height="{BUTTONS_SIZE}" styleName="videoPrivateChatButtonStyle" paddingTop="2"/>
</mx:HBox>
<|MERGE_RESOLUTION|>--- conflicted
+++ resolved
@@ -1,264 +1,242 @@
-<?xml version="1.0" encoding="utf-8"?>
-<!--
-
-BigBlueButton open source conferencing system - http://www.bigbluebutton.org/
-
-Copyright (c) 2012 BigBlueButton Inc. and by respective authors (see below).
-
-This program is free software; you can redistribute it and/or modify it under the
-terms of the GNU Lesser General Public License as published by the Free Software
-Foundation; either version 3.0 of the License, or (at your option) any later
-version.
-
-BigBlueButton is distributed in the hope that it will be useful, but WITHOUT ANY
-WARRANTY; without even the implied warranty of MERCHANTABILITY or FITNESS FOR A
-PARTICULAR PURPOSE. See the GNU Lesser General Public License for more details.
-
-You should have received a copy of the GNU Lesser General Public License along
-with BigBlueButton; if not, see <http://www.gnu.org/licenses/>.
-
--->
-<mx:HBox xmlns:mx="http://www.adobe.com/2006/mxml" 
-         xmlns:mate="http://mate.asfusion.com/"
-         creationComplete="onCreationComplete()">
-<<<<<<< HEAD
-	<mate:Listener type="{LockControlEvent.CHANGED_LOCK_SETTINGS}" method="lockSettingsChanged" />
-  <mx:Script>
-    <![CDATA[
-		import com.asfusion.mate.events.Dispatcher;
-		
-		import org.bigbluebutton.common.Images;
-		import org.bigbluebutton.common.LogUtil;
-		import org.bigbluebutton.core.BBB;
-		import org.bigbluebutton.core.EventConstants;
-		import org.bigbluebutton.core.UsersUtil;
-		import org.bigbluebutton.core.events.CoreEvent;
-		import org.bigbluebutton.core.events.LockControlEvent;
-		import org.bigbluebutton.core.events.VoiceConfEvent;
-		import org.bigbluebutton.core.managers.UserManager;
-		import org.bigbluebutton.main.model.users.BBBUser;
-		import org.bigbluebutton.main.model.users.Conference;
-		import org.bigbluebutton.main.model.users.events.KickUserEvent;
-		import org.bigbluebutton.main.model.users.events.RoleChangeEvent;
-		import org.bigbluebutton.modules.chat.model.ChatOptions;
-		import org.bigbluebutton.modules.users.model.UsersOptions;
-		import org.bigbluebutton.modules.videoconf.model.VideoConfOptions;
-		import org.bigbluebutton.util.i18n.ResourceUtil;
-=======
-  <mate:Listener type="{ChangeMyRole.CHANGE_MY_ROLE_EVENT}" method="refreshRole" />
-
-  <mx:Script>
-    <![CDATA[
-      import com.asfusion.mate.events.Dispatcher;
-      
-      import org.bigbluebutton.common.Images;
-      import org.bigbluebutton.common.LogUtil;
-      import org.bigbluebutton.core.BBB;
-      import org.bigbluebutton.core.EventConstants;
-      import org.bigbluebutton.core.UsersUtil;
-      import org.bigbluebutton.core.events.CoreEvent;
-      import org.bigbluebutton.core.events.VoiceConfEvent;
-      import org.bigbluebutton.main.model.users.BBBUser;
-      import org.bigbluebutton.main.model.users.events.ChangeMyRole;
-      import org.bigbluebutton.main.model.users.events.KickUserEvent;
-      import org.bigbluebutton.main.model.users.events.RoleChangeEvent;
-      import org.bigbluebutton.modules.chat.model.ChatOptions;
-      import org.bigbluebutton.modules.users.model.UsersOptions;
-      import org.bigbluebutton.modules.videoconf.model.VideoConfOptions;
-      import org.bigbluebutton.util.i18n.ResourceUtil;
->>>>>>> 18bc8e97
-			
-      public var sharerUserID:String;
-      [Bindable]
-      private var BUTTONS_SIZE:int = 31;
-      private var BUTTONS_PADDING:int = 10;
-           
-      [Bindable]
-      private var showButton:Boolean;
-      
-	  private function lockSettingsChanged(e:*):void {
-		  showControlButtons();
-	  }
-		
-      private function onCreationComplete():void {
-        showControlButtons();
-        showPrivateChatButton();
-      }
-      
-      public function get padding():int {
-        return BUTTONS_PADDING;
-      }
-      
-      public function userMuted(muted:Boolean):void {
-        if (muted) {
-          muteUnmuteBtn.styleName = "videoMutedButtonStyle";
-        } else {
-          muteUnmuteBtn.styleName = "videoUnmutedButtonStyle";
-        }
-      }
-
-      private function refreshRole(e:ChangeMyRole):void {
-        updateControlButtons();
-      }
-      
-      public function updateControlButtons():void {
-        showControlButtons();
-      }
-      
-      private function onKickUserClicked(event:Event):void {
-        event.stopImmediatePropagation();
-        
-        var gd:Dispatcher = new Dispatcher();
-        gd.dispatchEvent(new KickUserEvent(sharerUserID)); 
-      }
-      
-      private function onPrivateChatClicked(event:Event):void {
-        event.stopImmediatePropagation();
-        
-        var e:CoreEvent = new CoreEvent(EventConstants.START_PRIVATE_CHAT);
-        e.message.chatWith = sharerUserID;
-        var gd:Dispatcher = new Dispatcher();
-        gd.dispatchEvent(e);
-      }
-      
-      private function onSwitchPresenterClicked(event:Event):void {
-        event.stopImmediatePropagation();
-        
-        var e:RoleChangeEvent = new RoleChangeEvent(RoleChangeEvent.ASSIGN_PRESENTER);
-        e.userid = sharerUserID;
-        e.username = UsersUtil.getUserName(sharerUserID);
-        var gd:Dispatcher = new Dispatcher();
-        gd.dispatchEvent(e);     
-      }
-      
-      private function onMuteUnmuteClicked(event:Event):void {
-        event.stopImmediatePropagation();
-        
-        var bu:BBBUser = UsersUtil.getUser(sharerUserID);
-        if (bu != null) {
-          var e:VoiceConfEvent = new VoiceConfEvent(VoiceConfEvent.MUTE_USER);        
-          e.userid = bu.userID;
-          e.mute = ! bu.voiceMuted; 
-          var gd:Dispatcher = new Dispatcher();
-          gd.dispatchEvent(e);          
-        }
-      }
-      
-		private function showControlButtons():void {
-			var vidOptions:VideoConfOptions = new VideoConfOptions();
-			
-      displaySwitchPresenterButton(vidOptions.controlsForPresenter);
-      displayMuteButton(vidOptions.controlsForPresenter);
-      displayEjectButton(vidOptions.controlsForPresenter);
-		}
-      
-    private function displayEjectButton(controlsForPresenter:Boolean):void {
-			var userOption:UsersOptions = new UsersOptions();
-			if (! userOption.allowKickUser) {
-				trace("Kicking user not allowed");
-				// User kicking not enabled. Just return;
-				ejectUserBtn.visible = false;
-				return;
-			}
-			
-			trace("Kicking user allowed [" + userOption.allowKickUser + "]");
-			
-      /**
-       * Display button if:
-       * 1. If I am moderator and this window is not me.
-       * 2. If I am the presenter and display controls for presenter and this window is not me.
-       */
-      if (ejectUserBtn != null) {
-        if (UsersUtil.amIModerator() && ! UsersUtil.isMe(sharerUserID)) {
-          ejectUserBtn.visible = true;
-          ejectUserBtn.toolTip = ResourceUtil.getInstance().getString('bbb.video.controls.ejectUserBtn.toolTip', [UsersUtil.getUserName(sharerUserID)]); 
-          return;
-        }
-        
-        if (controlsForPresenter && UsersUtil.amIPresenter() && ! UsersUtil.isMe(sharerUserID)) { /** 2 **/
-          ejectUserBtn.visible = true;
-          ejectUserBtn.toolTip = ResourceUtil.getInstance().getString('bbb.video.controls.ejectUserBtn.toolTip', [UsersUtil.getUserName(sharerUserID)]); 
-          return;
-        }
-        
-        ejectUserBtn.visible = false;
-      }
-    }
-    
-    private function displaySwitchPresenterButton(controlsForPresenter:Boolean):void {
-      /**
-       * Display button if:
-       * 1. If I am moderator and this user is NOT presenter.
-       * 2. If I am the presenter and display controls for presenter and this window is not me.
-       */
-      if (switchPresenter != null) {
-        if (UsersUtil.amIModerator() && (sharerUserID != UsersUtil.getPresenterUserID())) { /** 1. **/ 
-          switchPresenter.visible = true;
-          switchPresenter.toolTip = ResourceUtil.getInstance().getString('bbb.video.controls.switchPresenter.toolTip', [UsersUtil.getUserName(sharerUserID)]);
-          return;
-        }
-    
-        if (controlsForPresenter && UsersUtil.amIPresenter() && ! UsersUtil.isMe(sharerUserID)) { /** 2 **/
-          switchPresenter.visible = true;
-          switchPresenter.toolTip = ResourceUtil.getInstance().getString('bbb.video.controls.switchPresenter.toolTip', [UsersUtil.getUserName(sharerUserID)]);  
-          return;
-        }
-        
-        switchPresenter.visible = false;
-      }
-    }
-	
-	private function displayMuteButton(controlsForPresenter:Boolean):void {
-		/**
-		 * Display button if user is joined to voice and:
-		 * 1. I am moderator or presenter and display controls for presenter and user is not locked with mic disabled due to lock
-		 * 2. if this window is me and my mic is not disabled due to lock
-		 * */
-		if (muteUnmuteBtn != null) {
-			if (UsersUtil.isUserJoinedToVoice(sharerUserID)) {
-				var isMe:Boolean = UsersUtil.isMe(sharerUserID);
-				var userManager:UserManager = UserManager.getInstance();
-				var conference:Conference = userManager.getConference();
-				var me:BBBUser = conference.getMyUser();
-				
-				var allowMuteUnmuteButton:Boolean = true;
-				if (isMe && me.disableMyMic) {
-					allowMuteUnmuteButton = false;
-					} else if (UsersUtil.amIModerator() || (controlsForPresenter && UsersUtil.amIPresenter()) ) {
-						var thisUser:BBBUser = UsersUtil.getUser(sharerUserID);
-						if(thisUser.userLocked && conference.getLockSettings().getDisableMic()) {
-							allowMuteUnmuteButton = false;
-							}
-						}
-				if ( allowMuteUnmuteButton ) {
-					muteUnmuteBtn.visible = true;
-					muteUnmuteBtn.toolTip = ResourceUtil.getInstance().getString('bbb.video.controls.muteButton.toolTip', [UsersUtil.getUserName(sharerUserID)]);
-					return;
-					}
-				}
-			muteUnmuteBtn.visible = false;
-			}
-		}
-		
-	private function showPrivateChatButton():void {
-        var chatOptions:ChatOptions = new ChatOptions();
-        // the first check is to see if the chat module is in the config.xml
-        if (BBB.getConfigForModule("ChatModule") && chatOptions.privateEnabled && ! UsersUtil.isMe(sharerUserID)) {
-          privateChatBtn.toolTip = ResourceUtil.getInstance().getString('bbb.video.controls.privateChatBtn.toolTip', [UsersUtil.getUserName(sharerUserID)]);
-          privateChatBtn.visible = true;
-        } else {
-          privateChatBtn.visible = false;
-          privateChatBtn.includeInLayout = false;
-        }
-      }
-    ]]>
-  </mx:Script>
-  <mx:Button id="muteUnmuteBtn" visible="false" click="onMuteUnmuteClicked(event)"
-             width="{BUTTONS_SIZE}" height="{BUTTONS_SIZE}" styleName="videoUnmutedButtonStyle"/>
-  <mx:Button id="switchPresenter" visible="false" click="onSwitchPresenterClicked(event)"
-             width="{BUTTONS_SIZE}" height="{BUTTONS_SIZE}" styleName="videoSwitchPresenterButtonStyle" paddingTop="2"/>
-  <mx:Button id="ejectUserBtn" visible="false" click="onKickUserClicked(event)"
-             width="{BUTTONS_SIZE}" height="{BUTTONS_SIZE}" styleName="videoEjectUserButtonStyle" paddingTop="2"/>
-  <mx:Button id="privateChatBtn" click="onPrivateChatClicked(event)"
-             width="{BUTTONS_SIZE}" height="{BUTTONS_SIZE}" styleName="videoPrivateChatButtonStyle" paddingTop="2"/>
-</mx:HBox>
+<?xml version="1.0" encoding="utf-8"?>
+<!--
+
+BigBlueButton open source conferencing system - http://www.bigbluebutton.org/
+
+Copyright (c) 2012 BigBlueButton Inc. and by respective authors (see below).
+
+This program is free software; you can redistribute it and/or modify it under the
+terms of the GNU Lesser General Public License as published by the Free Software
+Foundation; either version 3.0 of the License, or (at your option) any later
+version.
+
+BigBlueButton is distributed in the hope that it will be useful, but WITHOUT ANY
+WARRANTY; without even the implied warranty of MERCHANTABILITY or FITNESS FOR A
+PARTICULAR PURPOSE. See the GNU Lesser General Public License for more details.
+
+You should have received a copy of the GNU Lesser General Public License along
+with BigBlueButton; if not, see <http://www.gnu.org/licenses/>.
+
+-->
+<mx:HBox xmlns:mx="http://www.adobe.com/2006/mxml" 
+         xmlns:mate="http://mate.asfusion.com/"
+         creationComplete="onCreationComplete()">
+	<mate:Listener type="{LockControlEvent.CHANGED_LOCK_SETTINGS}" method="lockSettingsChanged" />
+	<mate:Listener type="{ChangeMyRole.CHANGE_MY_ROLE_EVENT}" method="refreshRole" />
+  <mx:Script>
+    <![CDATA[
+		import com.asfusion.mate.events.Dispatcher;
+		
+		import org.bigbluebutton.common.Images;
+		import org.bigbluebutton.common.LogUtil;
+		import org.bigbluebutton.core.BBB;
+		import org.bigbluebutton.core.EventConstants;
+		import org.bigbluebutton.core.UsersUtil;
+		import org.bigbluebutton.core.events.CoreEvent;
+		import org.bigbluebutton.core.events.LockControlEvent;
+		import org.bigbluebutton.core.events.VoiceConfEvent;
+		import org.bigbluebutton.core.managers.UserManager;
+		import org.bigbluebutton.main.model.users.BBBUser;
+		import org.bigbluebutton.main.model.users.Conference;
+		import org.bigbluebutton.main.model.users.events.ChangeMyRole;
+		import org.bigbluebutton.main.model.users.events.KickUserEvent;
+		import org.bigbluebutton.main.model.users.events.RoleChangeEvent;
+		import org.bigbluebutton.modules.chat.model.ChatOptions;
+		import org.bigbluebutton.modules.users.model.UsersOptions;
+		import org.bigbluebutton.modules.videoconf.model.VideoConfOptions;
+		import org.bigbluebutton.util.i18n.ResourceUtil;
+			
+      public var sharerUserID:String;
+      [Bindable]
+      private var BUTTONS_SIZE:int = 31;
+      private var BUTTONS_PADDING:int = 10;
+           
+      [Bindable]
+      private var showButton:Boolean;
+      
+	  private function lockSettingsChanged(e:*):void {
+		  showControlButtons();
+	  }
+		
+      private function onCreationComplete():void {
+        showControlButtons();
+        showPrivateChatButton();
+      }
+      
+      public function get padding():int {
+        return BUTTONS_PADDING;
+      }
+      
+      public function userMuted(muted:Boolean):void {
+        if (muted) {
+          muteUnmuteBtn.styleName = "videoMutedButtonStyle";
+        } else {
+          muteUnmuteBtn.styleName = "videoUnmutedButtonStyle";
+        }
+      }
+
+      private function refreshRole(e:ChangeMyRole):void {
+        updateControlButtons();
+      }
+      
+      public function updateControlButtons():void {
+        showControlButtons();
+      }
+      
+      private function onKickUserClicked(event:Event):void {
+        event.stopImmediatePropagation();
+        
+        var gd:Dispatcher = new Dispatcher();
+        gd.dispatchEvent(new KickUserEvent(sharerUserID)); 
+      }
+      
+      private function onPrivateChatClicked(event:Event):void {
+        event.stopImmediatePropagation();
+        
+        var e:CoreEvent = new CoreEvent(EventConstants.START_PRIVATE_CHAT);
+        e.message.chatWith = sharerUserID;
+        var gd:Dispatcher = new Dispatcher();
+        gd.dispatchEvent(e);
+      }
+      
+      private function onSwitchPresenterClicked(event:Event):void {
+        event.stopImmediatePropagation();
+        
+        var e:RoleChangeEvent = new RoleChangeEvent(RoleChangeEvent.ASSIGN_PRESENTER);
+        e.userid = sharerUserID;
+        e.username = UsersUtil.getUserName(sharerUserID);
+        var gd:Dispatcher = new Dispatcher();
+        gd.dispatchEvent(e);     
+      }
+      
+      private function onMuteUnmuteClicked(event:Event):void {
+        event.stopImmediatePropagation();
+        
+        var bu:BBBUser = UsersUtil.getUser(sharerUserID);
+        if (bu != null) {
+          var e:VoiceConfEvent = new VoiceConfEvent(VoiceConfEvent.MUTE_USER);        
+          e.userid = bu.userID;
+          e.mute = ! bu.voiceMuted; 
+          var gd:Dispatcher = new Dispatcher();
+          gd.dispatchEvent(e);          
+        }
+      }
+      
+		private function showControlButtons():void {
+			var vidOptions:VideoConfOptions = new VideoConfOptions();
+			
+      displaySwitchPresenterButton(vidOptions.controlsForPresenter);
+      displayMuteButton(vidOptions.controlsForPresenter);
+      displayEjectButton(vidOptions.controlsForPresenter);
+		}
+      
+    private function displayEjectButton(controlsForPresenter:Boolean):void {
+			var userOption:UsersOptions = new UsersOptions();
+			if (! userOption.allowKickUser) {
+				trace("Kicking user not allowed");
+				// User kicking not enabled. Just return;
+				ejectUserBtn.visible = false;
+				return;
+			}
+			
+			trace("Kicking user allowed [" + userOption.allowKickUser + "]");
+			
+      /**
+       * Display button if:
+       * 1. If I am moderator and this window is not me.
+       * 2. If I am the presenter and display controls for presenter and this window is not me.
+       */
+      if (ejectUserBtn != null) {
+        if (UsersUtil.amIModerator() && ! UsersUtil.isMe(sharerUserID)) {
+          ejectUserBtn.visible = true;
+          ejectUserBtn.toolTip = ResourceUtil.getInstance().getString('bbb.video.controls.ejectUserBtn.toolTip', [UsersUtil.getUserName(sharerUserID)]); 
+          return;
+        }
+        
+        if (controlsForPresenter && UsersUtil.amIPresenter() && ! UsersUtil.isMe(sharerUserID)) { /** 2 **/
+          ejectUserBtn.visible = true;
+          ejectUserBtn.toolTip = ResourceUtil.getInstance().getString('bbb.video.controls.ejectUserBtn.toolTip', [UsersUtil.getUserName(sharerUserID)]); 
+          return;
+        }
+        
+        ejectUserBtn.visible = false;
+      }
+    }
+    
+    private function displaySwitchPresenterButton(controlsForPresenter:Boolean):void {
+      /**
+       * Display button if:
+       * 1. If I am moderator and this user is NOT presenter.
+       * 2. If I am the presenter and display controls for presenter and this window is not me.
+       */
+      if (switchPresenter != null) {
+        if (UsersUtil.amIModerator() && (sharerUserID != UsersUtil.getPresenterUserID())) { /** 1. **/ 
+          switchPresenter.visible = true;
+          switchPresenter.toolTip = ResourceUtil.getInstance().getString('bbb.video.controls.switchPresenter.toolTip', [UsersUtil.getUserName(sharerUserID)]);
+          return;
+        }
+    
+        if (controlsForPresenter && UsersUtil.amIPresenter() && ! UsersUtil.isMe(sharerUserID)) { /** 2 **/
+          switchPresenter.visible = true;
+          switchPresenter.toolTip = ResourceUtil.getInstance().getString('bbb.video.controls.switchPresenter.toolTip', [UsersUtil.getUserName(sharerUserID)]);  
+          return;
+        }
+        
+        switchPresenter.visible = false;
+      }
+    }
+	
+	private function displayMuteButton(controlsForPresenter:Boolean):void {
+		/**
+		 * Display button if user is joined to voice and:
+		 * 1. I am moderator or presenter and display controls for presenter and user is not locked with mic disabled due to lock
+		 * 2. if this window is me and my mic is not disabled due to lock
+		 * */
+		if (muteUnmuteBtn != null) {
+			if (UsersUtil.isUserJoinedToVoice(sharerUserID)) {
+				var isMe:Boolean = UsersUtil.isMe(sharerUserID);
+				var userManager:UserManager = UserManager.getInstance();
+				var conference:Conference = userManager.getConference();
+				var me:BBBUser = conference.getMyUser();
+				
+				var allowMuteUnmuteButton:Boolean = true;
+				if (isMe && me.disableMyMic) {
+					allowMuteUnmuteButton = false;
+					} else if (UsersUtil.amIModerator() || (controlsForPresenter && UsersUtil.amIPresenter()) ) {
+						var thisUser:BBBUser = UsersUtil.getUser(sharerUserID);
+						if(thisUser.userLocked && conference.getLockSettings().getDisableMic()) {
+							allowMuteUnmuteButton = false;
+							}
+						}
+				if ( allowMuteUnmuteButton ) {
+					muteUnmuteBtn.visible = true;
+					muteUnmuteBtn.toolTip = ResourceUtil.getInstance().getString('bbb.video.controls.muteButton.toolTip', [UsersUtil.getUserName(sharerUserID)]);
+					return;
+					}
+				}
+			muteUnmuteBtn.visible = false;
+			}
+		}
+		
+	private function showPrivateChatButton():void {
+        var chatOptions:ChatOptions = new ChatOptions();
+        // the first check is to see if the chat module is in the config.xml
+        if (BBB.getConfigForModule("ChatModule") && chatOptions.privateEnabled && ! UsersUtil.isMe(sharerUserID)) {
+          privateChatBtn.toolTip = ResourceUtil.getInstance().getString('bbb.video.controls.privateChatBtn.toolTip', [UsersUtil.getUserName(sharerUserID)]);
+          privateChatBtn.visible = true;
+        } else {
+          privateChatBtn.visible = false;
+          privateChatBtn.includeInLayout = false;
+        }
+      }
+    ]]>
+  </mx:Script>
+  <mx:Button id="muteUnmuteBtn" visible="false" click="onMuteUnmuteClicked(event)"
+             width="{BUTTONS_SIZE}" height="{BUTTONS_SIZE}" styleName="videoUnmutedButtonStyle"/>
+  <mx:Button id="switchPresenter" visible="false" click="onSwitchPresenterClicked(event)"
+             width="{BUTTONS_SIZE}" height="{BUTTONS_SIZE}" styleName="videoSwitchPresenterButtonStyle" paddingTop="2"/>
+  <mx:Button id="ejectUserBtn" visible="false" click="onKickUserClicked(event)"
+             width="{BUTTONS_SIZE}" height="{BUTTONS_SIZE}" styleName="videoEjectUserButtonStyle" paddingTop="2"/>
+  <mx:Button id="privateChatBtn" click="onPrivateChatClicked(event)"
+             width="{BUTTONS_SIZE}" height="{BUTTONS_SIZE}" styleName="videoPrivateChatButtonStyle" paddingTop="2"/>
+</mx:HBox>