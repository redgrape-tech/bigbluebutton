--- conflicted
+++ resolved
@@ -1,277 +1,273 @@
-<?xml version="1.0" encoding="utf-8"?>
-
-<!--
-
-BigBlueButton open source conferencing system - http://www.bigbluebutton.org/
-
-Copyright (c) 2012 BigBlueButton Inc. and by respective authors (see below).
-
-This program is free software; you can redistribute it and/or modify it under the
-terms of the GNU Lesser General Public License as published by the Free Software
-Foundation; either version 3.0 of the License, or (at your option) any later
-version.
-
-BigBlueButton is distributed in the hope that it will be useful, but WITHOUT ANY
-WARRANTY; without even the implied warranty of MERCHANTABILITY or FITNESS FOR A
-PARTICULAR PURPOSE. See the GNU Lesser General Public License for more details.
-
-You should have received a copy of the GNU Lesser General Public License along
-with BigBlueButton; if not, see <http://www.gnu.org/licenses/>.
-
--->
-
-<mx:PopUpButton xmlns:mx="http://www.adobe.com/2006/mxml" styleName="webcamDefaultButtonStyle"
-		   xmlns:mate="http://mate.asfusion.com/"
-		   click="openPublishWindow()" creationComplete="init()" 
-		   mouseOver = "mouseOverHandler(event)"
-		   mouseOut = "mouseOutHandler(event)"
-           height="24"
-		   toolTip="{_currentState == ON_STATE ? ResourceUtil.getInstance().getString('bbb.toolbar.video.toolTip.stop') : ResourceUtil.getInstance().getString('bbb.toolbar.video.toolTip.start')}"
-		   visible="false"
-		   enabled="true"
-		   implements="org.bigbluebutton.common.IBbbToolbarComponent">
-
-	<mate:Listener type="{ShortcutEvent.SHARE_WEBCAM}" method="remoteClick" />
-	<mate:Listener type="{BBBEvent.CAM_SETTINGS_CLOSED}" method="handleCamSettingsClosedEvent"/>
-	<mate:Listener type="{ShareCameraRequestEvent.SHARE_CAMERA_REQUEST}" receive="enabled=false" />
-	<mate:Listener type="{LockControlEvent.CHANGED_LOCK_SETTINGS}" method="lockSettingsChanged" />
-	<mate:Listener type="{ChangeMyRole.CHANGE_MY_ROLE_EVENT}" method="refreshRole" />
-	
-	<mx:Script>
-		<![CDATA[
-			import com.asfusion.mate.events.Dispatcher;
-			
-			import mx.controls.Menu;
-			import mx.events.MenuEvent;
-			import mx.styles.IStyleManager2;
-			import mx.styles.StyleManager;
-			
-			import org.as3commons.logging.api.ILogger;
-			import org.as3commons.logging.api.getClassLogger;
-			import org.bigbluebutton.common.Media;
-			import org.bigbluebutton.core.events.LockControlEvent;
-			import org.bigbluebutton.core.managers.UserManager;
-			import org.bigbluebutton.main.events.BBBEvent;
-			import org.bigbluebutton.main.events.ShortcutEvent;
-			import org.bigbluebutton.main.model.users.BBBUser;
-			import org.bigbluebutton.main.model.users.Conference;
-			import org.bigbluebutton.main.model.users.events.ChangeMyRole;
-			import org.bigbluebutton.main.views.MainToolbar;
-			import org.bigbluebutton.modules.videoconf.events.ShareCameraRequestEvent;
-			import org.bigbluebutton.modules.videoconf.events.StopShareCameraRequestEvent;
-			import org.bigbluebutton.util.i18n.ResourceUtil;
-
-			private static const LOGGER:ILogger = getClassLogger(ToolbarPopupButton);      
-
-			public const OFF_STATE:Number = 0;
-			public const ON_STATE:Number = 1;
-			
-			public const STOP_PUBLISHING:Number = 0;
-			public const START_PUBLISHING:Number = 1;
-
-			[Bindable]
-			private var _currentState:Number = OFF_STATE;
-
-			private var dp:Object = [];
-			private var dataMenu:Menu;
-			public var numberOfCamerasOff:int = 0;
-
-			private var dispatcher:Dispatcher;
-
-			public function lockSettingsChanged(e:*):void{
-				updateButton();
-			}
-
-			private function refreshRole(e:ChangeMyRole):void {
-				updateButton();
-			}
-
-			private function updateButton():void {
-				var userManager:UserManager = UserManager.getInstance();
-				var conference:Conference = userManager.getConference();
-				var me:BBBUser = conference.getMyUser();
-
-				this.visible = !me.disableMyCam;
-				this.includeInLayout = !me.disableMyCam;
-			}
-
-			private function init():void{
-				dispatcher = new Dispatcher();
-				numberOfCamerasOff = Media.availableCameras;
-				for(var i:int = 0; i < Media.availableCameras; i++) {
-					dp.push({label: Media.getCameraName(i), status: OFF_STATE});
-				}
-
-				dataMenu = Menu.createMenu(this, dp, false);
-				dataMenu.addEventListener("itemClick", changeHandler);
-				dataMenu.addEventListener("mouseOver", mouseOverHandler);
-				dataMenu.addEventListener("mouseOut", mouseOutHandler);
-				dataMenu.iconFunction = webcamMenuIcon;
-
-				this.popUp = dataMenu;
-				switchStateToNormal();
-			}
-
-			private function webcamMenuIcon(item:Object):Class {
-				var styleManager:IStyleManager2 = StyleManager.getStyleManager(null);
-				if(item.status == ON_STATE) {
-					return styleManager.getStyleDeclaration(".webcamOnButtonStyle").getStyle("icon");
-				}
-				else {
-					return styleManager.getStyleDeclaration(".webcamDefaultButtonStyle").getStyle("icon");
-				}
-			}
-
-			private function switchStateToNormal():void {
-				this.toolTip = ResourceUtil.getInstance().getString('bbb.toolbar.video.toolTip.start');
-				this.styleName = "webcamDefaultButtonStyle";
-				this.enabled = true;
-				_currentState = OFF_STATE;
-				lockSettingsChanged(null);
-			}
-			
-			public function set isPresenter(presenter:Boolean):void {
-				visible = includeInLayout = presenter;
-			}
-
-			public function remoteClick(e:ShortcutEvent):void{
-				openPublishWindow();
-				dispatchEvent(new ShortcutEvent(ShortcutEvent.REMOTE_FOCUS_WEBCAM));
-			}
-			
-			public function publishingStatus(status:Number, camID:Number = -1):void {
-				if(status == START_PUBLISHING) {
-					_currentState = ON_STATE;
-					//this.toolTip = ResourceUtil.getInstance().getString('bbb.toolbar.video.toolTip.stop');
-					this.styleName = "webcamOnButtonStyle";
-					this.enabled = true;
-				}
-				else {
-					if(camID != -1) {
-						dp[camID].status = OFF_STATE;
-						if(numberOfCamerasOff < Media.availableCameras)
-							numberOfCamerasOff++;
-						
-					}
-					if(numberOfCamerasOff == Media.availableCameras) {
-						switchStateToNormal();
-					}
-				}
-				var evt:BBBEvent = new BBBEvent("EnableToolbarPopupButton");
-				dispatchEvent(evt);
-						
-				dataMenu.dataProvider = dp;
-			}
-
-
-			private function openPublishWindow():void{
-				this.enabled = false;
-				if(_currentState == ON_STATE) {
-					LOGGER.debug("[ToolbarPopupButton:openPublishWindow] Close window");
-					switchStateToNormal();
-					var stopShareCameraRequestEvent:StopShareCameraRequestEvent = new StopShareCameraRequestEvent(StopShareCameraRequestEvent.STOP_SHARE_ALL_CAMERA_REQUEST);
-					dispatchEvent(stopShareCameraRequestEvent);
-					
-					var camEvent:BBBEvent = new BBBEvent(BBBEvent.ERASE_CAMERA_SETTING);
-					camEvent.payload.restream = false;
-					dispatchEvent(camEvent);
-					
-					this.enabled = true;		
-				} else {
-					LOGGER.debug("Share camera");
-					if(numberOfCamerasOff > 0)
-						numberOfCamerasOff--;
-					_currentState = ON_STATE;
-					this.styleName = "webcamOnButtonStyle";
-					var shareCameraRequestEvent:ShareCameraRequestEvent = new ShareCameraRequestEvent();
-					shareCameraRequestEvent.camerasArray = dp;
-					dispatchEvent(shareCameraRequestEvent);
-				}
-			}
-
-			private function handleCamSettingsClosedEvent(e:BBBEvent):void {
-				this.setFocus();
-				this.enabled = true;
-				if(e.payload['clicked'] == "cancel") {
-					if(numberOfCamerasOff < Media.availableCameras)
-						numberOfCamerasOff++;
-					if(numberOfCamerasOff == Media.availableCameras) {
-						switchStateToNormal();
-					}
-				}
-			}
-
-			private function mouseOverHandler(event:MouseEvent):void {
-				if(_currentState == ON_STATE)
-					this.styleName = "webcamOffButtonStyle";
-				else
-<<<<<<< HEAD
-					this.styleName = "webcamOnButtonStyle";
-=======
-					this.styleName = "webcamOnButtonStyle";
-				this.selected = false;
->>>>>>> c818cd15
-			}
-
-			private function mouseOutHandler(event:MouseEvent):void {
-				if(_currentState == ON_STATE)
-					this.styleName = "webcamOnButtonStyle";
-				else
-<<<<<<< HEAD
-					this.styleName = "webcamDefaultButtonStyle";
-=======
-					this.styleName = "webcamDefaultButtonStyle";
-				this.selected = false;
->>>>>>> c818cd15
-			}
-
-
-			public function getAlignment():String{
-				return MainToolbar.ALIGN_LEFT;
-			}
-			
-			public function theory():String{
-				return "Webcam button";
-			}
-
-			private function changeHandler(event:MenuEvent):void {
-				if(dp[event.index].status == ON_STATE) {
-					var stopShareCameraRequestEvent:StopShareCameraRequestEvent = new StopShareCameraRequestEvent();
-					stopShareCameraRequestEvent.camId = event.index;
-					dispatchEvent(stopShareCameraRequestEvent);
-				}
-				else {
-					this.enabled = false;
-					if(numberOfCamerasOff > 0)
-						numberOfCamerasOff--;
-					var shareCameraRequestEvent:ShareCameraRequestEvent = new ShareCameraRequestEvent();
-					shareCameraRequestEvent.defaultCamera = String(event.index);
-					shareCameraRequestEvent.camerasArray = dp;
-					dispatchEvent(shareCameraRequestEvent);
-				}
-			}
-
-			public function setCamAsInactive(camIndex:int):void {
-				if(camIndex != -1) {
-					dp[camIndex].status = OFF_STATE;
-					dataMenu.dataProvider = dp;
-				}
-			}
-	
-			public function setAllCamAsInactive():void {
-				numberOfCamerasOff = Media.availableCameras;
-				for(var i:int = 0; i < Media.availableCameras; i++) {
-					setCamAsInactive(i);
-				}
-				switchStateToNormal();
-			}
-
-			public function setCamAsActive(camIndex:int):void {
-				if(camIndex != -1) {
-					dp[camIndex].status = ON_STATE;
-					dataMenu.dataProvider = dp;
-				}
-			}
-		]]>
-	</mx:Script>
-</mx:PopUpButton>
+<?xml version="1.0" encoding="utf-8"?>
+
+<!--
+
+BigBlueButton open source conferencing system - http://www.bigbluebutton.org/
+
+Copyright (c) 2012 BigBlueButton Inc. and by respective authors (see below).
+
+This program is free software; you can redistribute it and/or modify it under the
+terms of the GNU Lesser General Public License as published by the Free Software
+Foundation; either version 3.0 of the License, or (at your option) any later
+version.
+
+BigBlueButton is distributed in the hope that it will be useful, but WITHOUT ANY
+WARRANTY; without even the implied warranty of MERCHANTABILITY or FITNESS FOR A
+PARTICULAR PURPOSE. See the GNU Lesser General Public License for more details.
+
+You should have received a copy of the GNU Lesser General Public License along
+with BigBlueButton; if not, see <http://www.gnu.org/licenses/>.
+
+-->
+
+<mx:PopUpButton xmlns:mx="http://www.adobe.com/2006/mxml" styleName="webcamDefaultButtonStyle"
+		   xmlns:mate="http://mate.asfusion.com/"
+		   click="openPublishWindow()" creationComplete="init()" 
+		   mouseOver = "mouseOverHandler(event)"
+		   mouseOut = "mouseOutHandler(event)"
+           height="24"
+		   toolTip="{_currentState == ON_STATE ? ResourceUtil.getInstance().getString('bbb.toolbar.video.toolTip.stop') : ResourceUtil.getInstance().getString('bbb.toolbar.video.toolTip.start')}"
+		   visible="false"
+		   enabled="true"
+		   selected="false"
+		   implements="org.bigbluebutton.common.IBbbToolbarComponent">
+
+	<mate:Listener type="{ShortcutEvent.SHARE_WEBCAM}" method="remoteClick" />
+	<mate:Listener type="{BBBEvent.CAM_SETTINGS_CLOSED}" method="handleCamSettingsClosedEvent"/>
+	<mate:Listener type="{ShareCameraRequestEvent.SHARE_CAMERA_REQUEST}" receive="enabled=false" />
+	<mate:Listener type="{LockControlEvent.CHANGED_LOCK_SETTINGS}" method="lockSettingsChanged" />
+	<mate:Listener type="{ChangeMyRole.CHANGE_MY_ROLE_EVENT}" method="refreshRole" />
+	
+	<mx:Script>
+		<![CDATA[
+			import com.asfusion.mate.events.Dispatcher;
+			
+			import mx.controls.Menu;
+			import mx.events.MenuEvent;
+			import mx.styles.IStyleManager2;
+			import mx.styles.StyleManager;
+			
+			import org.as3commons.logging.api.ILogger;
+			import org.as3commons.logging.api.getClassLogger;
+			import org.bigbluebutton.common.Media;
+			import org.bigbluebutton.core.events.LockControlEvent;
+			import org.bigbluebutton.core.managers.UserManager;
+			import org.bigbluebutton.main.events.BBBEvent;
+			import org.bigbluebutton.main.events.ShortcutEvent;
+			import org.bigbluebutton.main.model.users.BBBUser;
+			import org.bigbluebutton.main.model.users.Conference;
+			import org.bigbluebutton.main.model.users.events.ChangeMyRole;
+			import org.bigbluebutton.main.views.MainToolbar;
+			import org.bigbluebutton.modules.videoconf.events.ShareCameraRequestEvent;
+			import org.bigbluebutton.modules.videoconf.events.StopShareCameraRequestEvent;
+			import org.bigbluebutton.util.i18n.ResourceUtil;
+
+			private static const LOGGER:ILogger = getClassLogger(ToolbarPopupButton);      
+
+			public const OFF_STATE:Number = 0;
+			public const ON_STATE:Number = 1;
+			
+			public const STOP_PUBLISHING:Number = 0;
+			public const START_PUBLISHING:Number = 1;
+
+			[Bindable]
+			private var _currentState:Number = OFF_STATE;
+
+			private var dp:Object = [];
+			private var dataMenu:Menu;
+			public var numberOfCamerasOff:int = 0;
+
+			private var dispatcher:Dispatcher;
+
+			public function lockSettingsChanged(e:*):void{
+				updateButton();
+			}
+
+			private function refreshRole(e:ChangeMyRole):void {
+				updateButton();
+			}
+
+			private function updateButton():void {
+				var userManager:UserManager = UserManager.getInstance();
+				var conference:Conference = userManager.getConference();
+				var me:BBBUser = conference.getMyUser();
+
+				this.visible = !me.disableMyCam;
+				this.includeInLayout = !me.disableMyCam;
+			}
+
+			private function init():void{
+				dispatcher = new Dispatcher();
+				numberOfCamerasOff = Media.availableCameras;
+				for(var i:int = 0; i < Media.availableCameras; i++) {
+					dp.push({label: Media.getCameraName(i), status: OFF_STATE});
+				}
+
+				dataMenu = Menu.createMenu(this, dp, false);
+				dataMenu.addEventListener("itemClick", changeHandler);
+				dataMenu.addEventListener("mouseOver", mouseOverHandler);
+				dataMenu.addEventListener("mouseOut", mouseOutHandler);
+				dataMenu.iconFunction = webcamMenuIcon;
+
+				this.popUp = dataMenu;
+				switchStateToNormal();
+			}
+
+			private function webcamMenuIcon(item:Object):Class {
+				var styleManager:IStyleManager2 = StyleManager.getStyleManager(null);
+				if(item.status == ON_STATE) {
+					return styleManager.getStyleDeclaration(".webcamOnButtonStyle").getStyle("icon");
+				}
+				else {
+					return styleManager.getStyleDeclaration(".webcamDefaultButtonStyle").getStyle("icon");
+				}
+			}
+
+			private function switchStateToNormal():void {
+				this.toolTip = ResourceUtil.getInstance().getString('bbb.toolbar.video.toolTip.start');
+				this.styleName = "webcamDefaultButtonStyle";
+				this.enabled = true;
+				this.selected = false;
+				_currentState = OFF_STATE;
+				lockSettingsChanged(null);
+			}
+			
+			public function set isPresenter(presenter:Boolean):void {
+				visible = includeInLayout = presenter;
+			}
+
+			public function remoteClick(e:ShortcutEvent):void{
+				openPublishWindow();
+				dispatchEvent(new ShortcutEvent(ShortcutEvent.REMOTE_FOCUS_WEBCAM));
+			}
+			
+			public function publishingStatus(status:Number, camID:Number = -1):void {
+				if(status == START_PUBLISHING) {
+					_currentState = ON_STATE;
+					//this.toolTip = ResourceUtil.getInstance().getString('bbb.toolbar.video.toolTip.stop');
+					this.styleName = "webcamOnButtonStyle";
+					this.enabled = true;
+					this.selected = true;
+				}
+				else {
+					if(camID != -1) {
+						dp[camID].status = OFF_STATE;
+						if(numberOfCamerasOff < Media.availableCameras)
+							numberOfCamerasOff++;
+						
+					}
+					if(numberOfCamerasOff == Media.availableCameras) {
+						switchStateToNormal();
+					}
+				}
+				var evt:BBBEvent = new BBBEvent("EnableToolbarPopupButton");
+				dispatchEvent(evt);
+						
+				dataMenu.dataProvider = dp;
+			}
+
+
+			private function openPublishWindow():void{
+				this.enabled = false;
+				if(_currentState == ON_STATE) {
+					LOGGER.debug("[ToolbarPopupButton:openPublishWindow] Close window");
+					switchStateToNormal();
+					var stopShareCameraRequestEvent:StopShareCameraRequestEvent = new StopShareCameraRequestEvent(StopShareCameraRequestEvent.STOP_SHARE_ALL_CAMERA_REQUEST);
+					dispatchEvent(stopShareCameraRequestEvent);
+					
+					var camEvent:BBBEvent = new BBBEvent(BBBEvent.ERASE_CAMERA_SETTING);
+					camEvent.payload.restream = false;
+					dispatchEvent(camEvent);
+					
+					this.enabled = true;		
+				} else {
+					LOGGER.debug("Share camera");
+					if(numberOfCamerasOff > 0)
+						numberOfCamerasOff--;
+					_currentState = ON_STATE;
+					this.styleName = "webcamOnButtonStyle";
+					this.selected = true;
+					var shareCameraRequestEvent:ShareCameraRequestEvent = new ShareCameraRequestEvent();
+					shareCameraRequestEvent.camerasArray = dp;
+					dispatchEvent(shareCameraRequestEvent);
+				}
+			}
+
+			private function handleCamSettingsClosedEvent(e:BBBEvent):void {
+				this.setFocus();
+				this.enabled = true;
+				if(e.payload['clicked'] == "cancel") {
+					if(numberOfCamerasOff < Media.availableCameras)
+						numberOfCamerasOff++;
+					if(numberOfCamerasOff == Media.availableCameras) {
+						switchStateToNormal();
+					}
+				}
+			}
+
+			private function mouseOverHandler(event:MouseEvent):void {
+				if(_currentState == ON_STATE)
+					this.styleName = "webcamOffButtonStyle";
+				else
+					this.styleName = "webcamOnButtonStyle";
+				this.selected = false;
+			}
+
+			private function mouseOutHandler(event:MouseEvent):void {
+				if(_currentState == ON_STATE)
+					this.styleName = "webcamOnButtonStyle";
+				else
+					this.styleName = "webcamDefaultButtonStyle";
+				this.selected = false;
+			}
+
+
+			public function getAlignment():String{
+				return MainToolbar.ALIGN_LEFT;
+			}
+			
+			public function theory():String{
+				return "Webcam button";
+			}
+
+			private function changeHandler(event:MenuEvent):void {
+				if(dp[event.index].status == ON_STATE) {
+					var stopShareCameraRequestEvent:StopShareCameraRequestEvent = new StopShareCameraRequestEvent();
+					stopShareCameraRequestEvent.camId = event.index;
+					dispatchEvent(stopShareCameraRequestEvent);
+				}
+				else {
+					this.enabled = false;
+					if(numberOfCamerasOff > 0)
+						numberOfCamerasOff--;
+					var shareCameraRequestEvent:ShareCameraRequestEvent = new ShareCameraRequestEvent();
+					shareCameraRequestEvent.defaultCamera = String(event.index);
+					shareCameraRequestEvent.camerasArray = dp;
+					dispatchEvent(shareCameraRequestEvent);
+				}
+			}
+
+			public function setCamAsInactive(camIndex:int):void {
+				if(camIndex != -1) {
+					dp[camIndex].status = OFF_STATE;
+					dataMenu.dataProvider = dp;
+				}
+			}
+	
+			public function setAllCamAsInactive():void {
+				numberOfCamerasOff = Media.availableCameras;
+				for(var i:int = 0; i < Media.availableCameras; i++) {
+					setCamAsInactive(i);
+				}
+				switchStateToNormal();
+			}
+
+			public function setCamAsActive(camIndex:int):void {
+				if(camIndex != -1) {
+					dp[camIndex].status = ON_STATE;
+					dataMenu.dataProvider = dp;
+				}
+			}
+		]]>
+	</mx:Script>
+</mx:PopUpButton>