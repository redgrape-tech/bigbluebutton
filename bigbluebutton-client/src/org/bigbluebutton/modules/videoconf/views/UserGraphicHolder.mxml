--- conflicted
+++ resolved
@@ -37,13 +37,9 @@
     <mx:Script>
         <![CDATA[
             import com.asfusion.mate.events.Dispatcher;
-<<<<<<< HEAD
-            
-=======
 
             import mx.core.UIComponent;
 
->>>>>>> 25be036e
             import org.bigbluebutton.common.Images;
             import org.bigbluebutton.core.EventConstants;
             import org.bigbluebutton.core.UsersUtil;
@@ -89,13 +85,9 @@
             }
 
             protected function onCreationComplete():void {
-<<<<<<< HEAD
-                closeBtn.tabIndex = videoOptions.baseTabIndex + 10;
-=======
                 _newParent = parent.parent.parent.parent;
                 fullScreenIcon.source = _images.full_screen_white;
                 closeIcon.source = _images.close_white;
->>>>>>> 25be036e
             }
 
             public function set userId(value:String):void {
@@ -174,11 +166,7 @@
             }
 
             public function shutdown():void {
-<<<<<<< HEAD
-=======
                 if (isFullscreen()) onFullscreen();
-                trace("[UserGraphicHolder:shutdown]");
->>>>>>> 25be036e
                 video.shutdown();
             }
 
@@ -317,7 +305,7 @@
             // Fullscreen video isn't a child of this module's wrapper so it must listen to it's close event
             private function handleStoppedViewingWebcamEvent(event:StoppedViewingWebcamEvent):void {
                 if (user) {
-                    if (user.userID == event.userID && video.streamName == event.streamName) {
+                    if (user.userID == event.webcamUserID && video.streamName == event.streamName) {
                         handleCloseFullscreenStream();
                     }
                 }
@@ -404,17 +392,11 @@
                         minWidth="0"
                         truncateToFit="true"
                         styleName="videoToolbarLabelStyle" />
-<<<<<<< HEAD
-                <mx:Box paddingRight="5">
-                    <mx:Button id="closeBtn" styleName="closeBtnFocus" buttonMode="true" click="shutdown()" 
-                               toolTip="{ResourceUtil.getInstance().getString('bbb.video.streamClose.toolTip', [_username])}" />
-=======
                 <mx:Box paddingRight="0">
                     <mx:Image id="fullScreenIcon" buttonMode="true" click="onFullscreen(event)" />
                 </mx:Box>
                 <mx:Box paddingRight="3">
                     <mx:Image id="closeIcon" buttonMode="true" click="shutdown()" />
->>>>>>> 25be036e
                 </mx:Box>
             </mx:HBox>
             <mx:Box
