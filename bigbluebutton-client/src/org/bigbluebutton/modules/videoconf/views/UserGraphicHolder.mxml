--- conflicted
+++ resolved
@@ -217,11 +217,7 @@
                 }
             }
 
-<<<<<<< HEAD
-            private function updateTalkingStatus() : void{
-=======
             private function updateTalkingStatus():void {
->>>>>>> b5c2a0a7
                 if (user.talking) {
                     titleBox.setStyle("styleName", "videoToolbarBackgroundTalkingStyle");
                 } else {
