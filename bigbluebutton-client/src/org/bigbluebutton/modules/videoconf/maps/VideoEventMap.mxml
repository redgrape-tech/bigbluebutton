<?xml version="1.0" encoding="utf-8"?>

<!--
  BigBlueButton open source conferencing system - http://www.bigbluebutton.org
  
  Copyright (c) 2010 BigBlueButton Inc. and by respective authors (see below).
  
  BigBlueButton is free software; you can redistribute it and/or modify it under the 
  terms of the GNU Lesser General Public License as published by the Free Software 
  Foundation; either version 2.1 of the License, or (at your option) any later 
  version. 
  
  BigBlueButton is distributed in the hope that it will be useful, but WITHOUT ANY 
  WARRANTY; without even the implied warranty of MERCHANTABILITY or FITNESS FOR A 
  PARTICULAR PURPOSE. See the GNU Lesser General Public License for more details.
  
  You should have received a copy of the GNU Lesser General Public License along 
  with BigBlueButton; if not, see <http://www.gnu.org/licenses/>.
 
  $Id: $
-->

<EventMap xmlns:mx="http://www.adobe.com/2006/mxml" xmlns="http://mate.asfusion.com/">
	<mx:Script>
		<![CDATA[
			import mx.collections.ArrayCollection;
			import org.bigbluebutton.common.LogUtil;
			import org.bigbluebutton.common.events.OpenWindowEvent;
			import org.bigbluebutton.common.events.ToolbarButtonEvent;
			import org.bigbluebutton.main.events.BBBEvent;
			import org.bigbluebutton.main.events.MadePresenterEvent;
			import org.bigbluebutton.main.model.users.BBBUser;
			import org.bigbluebutton.main.model.users.events.BroadcastStartedEvent;
			import org.bigbluebutton.main.model.users.events.BroadcastStoppedEvent;
			import org.bigbluebutton.main.model.users.events.StreamStartedEvent;
			import org.bigbluebutton.modules.videoconf.business.VideoProxy;
			import org.bigbluebutton.modules.videoconf.events.CloseAllWindowsEvent;
<<<<<<< HEAD
=======
			import org.bigbluebutton.modules.videoconf.events.OpenPublishWindowEvent;
			import org.bigbluebutton.modules.videoconf.events.ClosePublishWindowEvent;
>>>>>>> 625b1279
			import org.bigbluebutton.modules.videoconf.events.OpenVideoWindowEvent;
			import org.bigbluebutton.modules.videoconf.events.StartBroadcastEvent;
			import org.bigbluebutton.modules.videoconf.events.StopBroadcastEvent;
			import org.bigbluebutton.modules.videoconf.views.PublishWindow;
			import org.bigbluebutton.modules.videoconf.views.ToolbarButton;
			import org.bigbluebutton.modules.videoconf.views.VideoWindow;
			import org.bigbluebutton.modules.viewers.events.ViewCameraEvent;
			import org.flexunit.runner.manipulation.filters.IncludeAllFilter;
      import org.bigbluebutton.modules.videoconf.events.ShareCameraRequestEvent;
			
			public var module:VideoconfModule;
			private var button:ToolbarButton;
			private var publishWindow:PublishWindow;
			public var proxy:VideoProxy;

			// This variable is used to avoid dispatching the BroadcastStoppedEvent
			// when the user just open the publish window and close it before start
			// publishing
			private var _publishing:Boolean = false;		
			
			private function viewCamera(userid:String, stream:String, name:String, mock:Boolean = false):void{
				if (userid == module.userid) return;
				
				var window:VideoWindow = new VideoWindow();
//				window.userId = userid;
				window.videoOptions = proxy.videoOptions;
				
				window.resolutions = module.resolutions.split(",");
				
				if (mock) {
					window.startVideo(module.mockConnection, stream);
				}
				else {
					window.startVideo(module.connection, stream);
				}
				window.title = name;
				var windowEvent:OpenWindowEvent = new OpenWindowEvent(OpenWindowEvent.OPEN_WINDOW_EVENT);
				windowEvent.window = window;
				globalDispatcher.dispatchEvent(windowEvent);
				
				// this event will dock the window, if it's enabled
				var openVideoEvent:OpenVideoWindowEvent = new OpenVideoWindowEvent();
				openVideoEvent.window = window;
				globalDispatcher.dispatchEvent(openVideoEvent);
			}

			private function viewVideoFile(e:BBBEvent):void {
				viewCamera("1", e.message, e.message, true);
			}
			
			private function mockConnect():void {
				module.mockConnect();
			}
			
			public function addToolbarButton():void{
				if (proxy.videoOptions.showButton) {
					button = new ToolbarButton();	  
					button.isPresenter = !module.presenterShareOnly;
					var event:ToolbarButtonEvent = new ToolbarButtonEvent(ToolbarButtonEvent.ADD);
					event.button = button;
					globalDispatcher.dispatchEvent(event);
				}
			}
			
			private function openPublishWindow():void{
				publishWindow = new PublishWindow();
				publishWindow.videoOptions = proxy.videoOptions;
				publishWindow.userrole = module.role;
				publishWindow.quality = module.quality;
				publishWindow.resolutions = module.resolutions.split(",");
				
				var windowEvent:OpenWindowEvent = new OpenWindowEvent(OpenWindowEvent.OPEN_WINDOW_EVENT);
				windowEvent.window = publishWindow;
				globalDispatcher.dispatchEvent(windowEvent);
			}
			


			private function closePublishWindow():void{
				publishWindow.close();
			}


			private function startPublishing(e:StartBroadcastEvent):void{
			    LogUtil.debug("Publishing stream to: " + proxy.connection.uri + "/" + e.stream);
				proxy.startPublishing(e);
				var broadcastEvent:BroadcastStartedEvent = new BroadcastStartedEvent();
				broadcastEvent.stream = e.stream;
				broadcastEvent.userid = module.userid;
				globalDispatcher.dispatchEvent(broadcastEvent);
				publishWindow.title = module.username + " (you)";
				_publishing = true;
				button.publishingStatus(button.START_PUBLISHING);

			}
			
			private function stopPublishing(e:StopBroadcastEvent):void{
				if (_publishing) {
					proxy.stopBroadcasting();
					
					var broadcastEvent:BroadcastStoppedEvent = new BroadcastStoppedEvent();
					broadcastEvent.stream = publishWindow.streamName;
					broadcastEvent.userid = module.userid;
					globalDispatcher.dispatchEvent(broadcastEvent);
					_publishing = false;
				}
				
				//Make toolbar button enabled again

				button.publishingStatus(button.STOP_PUBLISHING);
				//button.show();
			}
			
			public function stopModule():void {
				closeAllWindows();
				proxy.disconnect();
			}
			
			public function closeAllWindows():void{
				if (publishWindow != null) {
					proxy.stopBroadcasting();
					publishWindow.close();
				}
				globalDispatcher.dispatchEvent(new CloseAllWindowsEvent());
			}
			
			private function switchToPresenter():void{
				if (module.presenterShareOnly){
					button.isPresenter = true;
				}
			}
			
			private function switchToViewer():void{
				if (module.presenterShareOnly){
					button.isPresenter = false;
					if (publishWindow != null) publishWindow.close();
				}
			}
			
			
		]]>
	</mx:Script>
	
	<EventHandlers type="{ShareCameraRequestEvent.SHARE_CAMERA_REQUEST}">
		<InlineInvoker method="openPublishWindow" />
	</EventHandlers>

	<EventHandlers type="{ClosePublishWindowEvent.CLOSE_PUBLISH_WINDOW}">
		<InlineInvoker method="closePublishWindow" />
	</EventHandlers>
	
	<EventHandlers type="{StartBroadcastEvent.START_BROADCAST}" >
		<InlineInvoker method="startPublishing" arguments="{event}" />
	</EventHandlers>
	
	<EventHandlers type="{StopBroadcastEvent.STOP_BROADCASTING}" >
		<InlineInvoker method="stopPublishing" arguments="{event}" />
	</EventHandlers>
	
	<EventHandlers type="{BBBEvent.START_VIDEO_STREAM}" >
		<InlineInvoker method="viewVideoFile" arguments="{event}" />
	</EventHandlers>
	
	<EventHandlers type="{BBBEvent.START_VIDEO_CONNECTION}">
		<InlineInvoker method="mockConnect" />
	</EventHandlers>
	
	<EventHandlers type="{StreamStartedEvent.STREAM_STARTED}">
		<InlineInvoker method="viewCamera" arguments="{[event.userid, event.stream, event.user]}" />
	</EventHandlers>
	
	<EventHandlers type="{ViewCameraEvent.VIEW_CAMERA_EVENT}">
		<InlineInvoker method="viewCamera" arguments="{[event.userid, event.stream, event.viewedName]}" />
	</EventHandlers>
	
	<EventHandlers type="{MadePresenterEvent.SWITCH_TO_PRESENTER_MODE}" >
		<InlineInvoker method="switchToPresenter" />	
	</EventHandlers>
	
	<EventHandlers type="{MadePresenterEvent.SWITCH_TO_VIEWER_MODE}">
		<InlineInvoker method="switchToViewer" />
	</EventHandlers>
	
</EventMap>
<|MERGE_RESOLUTION|>--- conflicted
+++ resolved
@@ -1,226 +1,222 @@
-<?xml version="1.0" encoding="utf-8"?>
-
-<!--
-  BigBlueButton open source conferencing system - http://www.bigbluebutton.org
-  
-  Copyright (c) 2010 BigBlueButton Inc. and by respective authors (see below).
-  
-  BigBlueButton is free software; you can redistribute it and/or modify it under the 
-  terms of the GNU Lesser General Public License as published by the Free Software 
-  Foundation; either version 2.1 of the License, or (at your option) any later 
-  version. 
-  
-  BigBlueButton is distributed in the hope that it will be useful, but WITHOUT ANY 
-  WARRANTY; without even the implied warranty of MERCHANTABILITY or FITNESS FOR A 
-  PARTICULAR PURPOSE. See the GNU Lesser General Public License for more details.
-  
-  You should have received a copy of the GNU Lesser General Public License along 
-  with BigBlueButton; if not, see <http://www.gnu.org/licenses/>.
- 
-  $Id: $
--->
-
-<EventMap xmlns:mx="http://www.adobe.com/2006/mxml" xmlns="http://mate.asfusion.com/">
-	<mx:Script>
-		<![CDATA[
-			import mx.collections.ArrayCollection;
-			import org.bigbluebutton.common.LogUtil;
-			import org.bigbluebutton.common.events.OpenWindowEvent;
-			import org.bigbluebutton.common.events.ToolbarButtonEvent;
-			import org.bigbluebutton.main.events.BBBEvent;
-			import org.bigbluebutton.main.events.MadePresenterEvent;
-			import org.bigbluebutton.main.model.users.BBBUser;
-			import org.bigbluebutton.main.model.users.events.BroadcastStartedEvent;
-			import org.bigbluebutton.main.model.users.events.BroadcastStoppedEvent;
-			import org.bigbluebutton.main.model.users.events.StreamStartedEvent;
-			import org.bigbluebutton.modules.videoconf.business.VideoProxy;
-			import org.bigbluebutton.modules.videoconf.events.CloseAllWindowsEvent;
-<<<<<<< HEAD
-=======
-			import org.bigbluebutton.modules.videoconf.events.OpenPublishWindowEvent;
+<?xml version="1.0" encoding="utf-8"?>
+
+<!--
+  BigBlueButton open source conferencing system - http://www.bigbluebutton.org
+  
+  Copyright (c) 2010 BigBlueButton Inc. and by respective authors (see below).
+  
+  BigBlueButton is free software; you can redistribute it and/or modify it under the 
+  terms of the GNU Lesser General Public License as published by the Free Software 
+  Foundation; either version 2.1 of the License, or (at your option) any later 
+  version. 
+  
+  BigBlueButton is distributed in the hope that it will be useful, but WITHOUT ANY 
+  WARRANTY; without even the implied warranty of MERCHANTABILITY or FITNESS FOR A 
+  PARTICULAR PURPOSE. See the GNU Lesser General Public License for more details.
+  
+  You should have received a copy of the GNU Lesser General Public License along 
+  with BigBlueButton; if not, see <http://www.gnu.org/licenses/>.
+ 
+  $Id: $
+-->
+
+<EventMap xmlns:mx="http://www.adobe.com/2006/mxml" xmlns="http://mate.asfusion.com/">
+	<mx:Script>
+		<![CDATA[
+			import mx.collections.ArrayCollection;
+			import org.bigbluebutton.common.LogUtil;
+			import org.bigbluebutton.common.events.OpenWindowEvent;
+			import org.bigbluebutton.common.events.ToolbarButtonEvent;
+			import org.bigbluebutton.main.events.BBBEvent;
+			import org.bigbluebutton.main.events.MadePresenterEvent;
+			import org.bigbluebutton.main.model.users.BBBUser;
+			import org.bigbluebutton.main.model.users.events.BroadcastStartedEvent;
+			import org.bigbluebutton.main.model.users.events.BroadcastStoppedEvent;
+			import org.bigbluebutton.main.model.users.events.StreamStartedEvent;
+			import org.bigbluebutton.modules.videoconf.business.VideoProxy;
+			import org.bigbluebutton.modules.videoconf.events.CloseAllWindowsEvent;
 			import org.bigbluebutton.modules.videoconf.events.ClosePublishWindowEvent;
->>>>>>> 625b1279
-			import org.bigbluebutton.modules.videoconf.events.OpenVideoWindowEvent;
-			import org.bigbluebutton.modules.videoconf.events.StartBroadcastEvent;
-			import org.bigbluebutton.modules.videoconf.events.StopBroadcastEvent;
-			import org.bigbluebutton.modules.videoconf.views.PublishWindow;
-			import org.bigbluebutton.modules.videoconf.views.ToolbarButton;
-			import org.bigbluebutton.modules.videoconf.views.VideoWindow;
-			import org.bigbluebutton.modules.viewers.events.ViewCameraEvent;
-			import org.flexunit.runner.manipulation.filters.IncludeAllFilter;
-      import org.bigbluebutton.modules.videoconf.events.ShareCameraRequestEvent;
-			
-			public var module:VideoconfModule;
-			private var button:ToolbarButton;
-			private var publishWindow:PublishWindow;
-			public var proxy:VideoProxy;
-
-			// This variable is used to avoid dispatching the BroadcastStoppedEvent
-			// when the user just open the publish window and close it before start
-			// publishing
-			private var _publishing:Boolean = false;		
-			
-			private function viewCamera(userid:String, stream:String, name:String, mock:Boolean = false):void{
-				if (userid == module.userid) return;
-				
-				var window:VideoWindow = new VideoWindow();
-//				window.userId = userid;
-				window.videoOptions = proxy.videoOptions;
-				
-				window.resolutions = module.resolutions.split(",");
-				
-				if (mock) {
-					window.startVideo(module.mockConnection, stream);
-				}
-				else {
-					window.startVideo(module.connection, stream);
-				}
-				window.title = name;
-				var windowEvent:OpenWindowEvent = new OpenWindowEvent(OpenWindowEvent.OPEN_WINDOW_EVENT);
-				windowEvent.window = window;
-				globalDispatcher.dispatchEvent(windowEvent);
-				
-				// this event will dock the window, if it's enabled
-				var openVideoEvent:OpenVideoWindowEvent = new OpenVideoWindowEvent();
-				openVideoEvent.window = window;
-				globalDispatcher.dispatchEvent(openVideoEvent);
-			}
-
-			private function viewVideoFile(e:BBBEvent):void {
-				viewCamera("1", e.message, e.message, true);
-			}
-			
-			private function mockConnect():void {
-				module.mockConnect();
-			}
-			
-			public function addToolbarButton():void{
-				if (proxy.videoOptions.showButton) {
-					button = new ToolbarButton();	  
-					button.isPresenter = !module.presenterShareOnly;
-					var event:ToolbarButtonEvent = new ToolbarButtonEvent(ToolbarButtonEvent.ADD);
-					event.button = button;
-					globalDispatcher.dispatchEvent(event);
-				}
-			}
-			
-			private function openPublishWindow():void{
-				publishWindow = new PublishWindow();
-				publishWindow.videoOptions = proxy.videoOptions;
-				publishWindow.userrole = module.role;
-				publishWindow.quality = module.quality;
-				publishWindow.resolutions = module.resolutions.split(",");
-				
-				var windowEvent:OpenWindowEvent = new OpenWindowEvent(OpenWindowEvent.OPEN_WINDOW_EVENT);
-				windowEvent.window = publishWindow;
-				globalDispatcher.dispatchEvent(windowEvent);
-			}
-			
-
-
-			private function closePublishWindow():void{
-				publishWindow.close();
-			}
-
-
-			private function startPublishing(e:StartBroadcastEvent):void{
-			    LogUtil.debug("Publishing stream to: " + proxy.connection.uri + "/" + e.stream);
-				proxy.startPublishing(e);
-				var broadcastEvent:BroadcastStartedEvent = new BroadcastStartedEvent();
-				broadcastEvent.stream = e.stream;
-				broadcastEvent.userid = module.userid;
-				globalDispatcher.dispatchEvent(broadcastEvent);
-				publishWindow.title = module.username + " (you)";
-				_publishing = true;
-				button.publishingStatus(button.START_PUBLISHING);
-
-			}
-			
-			private function stopPublishing(e:StopBroadcastEvent):void{
-				if (_publishing) {
-					proxy.stopBroadcasting();
-					
-					var broadcastEvent:BroadcastStoppedEvent = new BroadcastStoppedEvent();
-					broadcastEvent.stream = publishWindow.streamName;
-					broadcastEvent.userid = module.userid;
-					globalDispatcher.dispatchEvent(broadcastEvent);
-					_publishing = false;
-				}
-				
-				//Make toolbar button enabled again
-
-				button.publishingStatus(button.STOP_PUBLISHING);
-				//button.show();
-			}
-			
-			public function stopModule():void {
-				closeAllWindows();
-				proxy.disconnect();
-			}
-			
-			public function closeAllWindows():void{
-				if (publishWindow != null) {
-					proxy.stopBroadcasting();
-					publishWindow.close();
-				}
-				globalDispatcher.dispatchEvent(new CloseAllWindowsEvent());
-			}
-			
-			private function switchToPresenter():void{
-				if (module.presenterShareOnly){
-					button.isPresenter = true;
-				}
-			}
-			
-			private function switchToViewer():void{
-				if (module.presenterShareOnly){
-					button.isPresenter = false;
-					if (publishWindow != null) publishWindow.close();
-				}
-			}
-			
-			
-		]]>
-	</mx:Script>
-	
-	<EventHandlers type="{ShareCameraRequestEvent.SHARE_CAMERA_REQUEST}">
-		<InlineInvoker method="openPublishWindow" />
-	</EventHandlers>
-
-	<EventHandlers type="{ClosePublishWindowEvent.CLOSE_PUBLISH_WINDOW}">
-		<InlineInvoker method="closePublishWindow" />
-	</EventHandlers>
-	
-	<EventHandlers type="{StartBroadcastEvent.START_BROADCAST}" >
-		<InlineInvoker method="startPublishing" arguments="{event}" />
-	</EventHandlers>
-	
-	<EventHandlers type="{StopBroadcastEvent.STOP_BROADCASTING}" >
-		<InlineInvoker method="stopPublishing" arguments="{event}" />
-	</EventHandlers>
-	
-	<EventHandlers type="{BBBEvent.START_VIDEO_STREAM}" >
-		<InlineInvoker method="viewVideoFile" arguments="{event}" />
-	</EventHandlers>
-	
-	<EventHandlers type="{BBBEvent.START_VIDEO_CONNECTION}">
-		<InlineInvoker method="mockConnect" />
-	</EventHandlers>
-	
-	<EventHandlers type="{StreamStartedEvent.STREAM_STARTED}">
-		<InlineInvoker method="viewCamera" arguments="{[event.userid, event.stream, event.user]}" />
-	</EventHandlers>
-	
-	<EventHandlers type="{ViewCameraEvent.VIEW_CAMERA_EVENT}">
-		<InlineInvoker method="viewCamera" arguments="{[event.userid, event.stream, event.viewedName]}" />
-	</EventHandlers>
-	
-	<EventHandlers type="{MadePresenterEvent.SWITCH_TO_PRESENTER_MODE}" >
-		<InlineInvoker method="switchToPresenter" />	
-	</EventHandlers>
-	
-	<EventHandlers type="{MadePresenterEvent.SWITCH_TO_VIEWER_MODE}">
-		<InlineInvoker method="switchToViewer" />
-	</EventHandlers>
-	
-</EventMap>
+			import org.bigbluebutton.modules.videoconf.events.OpenVideoWindowEvent;
+			import org.bigbluebutton.modules.videoconf.events.StartBroadcastEvent;
+			import org.bigbluebutton.modules.videoconf.events.StopBroadcastEvent;
+			import org.bigbluebutton.modules.videoconf.views.PublishWindow;
+			import org.bigbluebutton.modules.videoconf.views.ToolbarButton;
+			import org.bigbluebutton.modules.videoconf.views.VideoWindow;
+			import org.bigbluebutton.modules.viewers.events.ViewCameraEvent;
+			import org.flexunit.runner.manipulation.filters.IncludeAllFilter;
+      import org.bigbluebutton.modules.videoconf.events.ShareCameraRequestEvent;
+			
+			public var module:VideoconfModule;
+			private var button:ToolbarButton;
+			private var publishWindow:PublishWindow;
+			public var proxy:VideoProxy;
+
+			// This variable is used to avoid dispatching the BroadcastStoppedEvent
+			// when the user just open the publish window and close it before start
+			// publishing
+			private var _publishing:Boolean = false;		
+			
+			private function viewCamera(userid:String, stream:String, name:String, mock:Boolean = false):void{
+				if (userid == module.userid) return;
+				
+				var window:VideoWindow = new VideoWindow();
+//				window.userId = userid;
+				window.videoOptions = proxy.videoOptions;
+				
+				window.resolutions = module.resolutions.split(",");
+				
+				if (mock) {
+					window.startVideo(module.mockConnection, stream);
+				}
+				else {
+					window.startVideo(module.connection, stream);
+				}
+				window.title = name;
+				var windowEvent:OpenWindowEvent = new OpenWindowEvent(OpenWindowEvent.OPEN_WINDOW_EVENT);
+				windowEvent.window = window;
+				globalDispatcher.dispatchEvent(windowEvent);
+				
+				// this event will dock the window, if it's enabled
+				var openVideoEvent:OpenVideoWindowEvent = new OpenVideoWindowEvent();
+				openVideoEvent.window = window;
+				globalDispatcher.dispatchEvent(openVideoEvent);
+			}
+
+			private function viewVideoFile(e:BBBEvent):void {
+				viewCamera("1", e.message, e.message, true);
+			}
+			
+			private function mockConnect():void {
+				module.mockConnect();
+			}
+			
+			public function addToolbarButton():void{
+				if (proxy.videoOptions.showButton) {
+					button = new ToolbarButton();	  
+					button.isPresenter = !module.presenterShareOnly;
+					var event:ToolbarButtonEvent = new ToolbarButtonEvent(ToolbarButtonEvent.ADD);
+					event.button = button;
+					globalDispatcher.dispatchEvent(event);
+				}
+			}
+			
+			private function openPublishWindow():void{
+				publishWindow = new PublishWindow();
+				publishWindow.videoOptions = proxy.videoOptions;
+				publishWindow.userrole = module.role;
+				publishWindow.quality = module.quality;
+				publishWindow.resolutions = module.resolutions.split(",");
+				
+				var windowEvent:OpenWindowEvent = new OpenWindowEvent(OpenWindowEvent.OPEN_WINDOW_EVENT);
+				windowEvent.window = publishWindow;
+				globalDispatcher.dispatchEvent(windowEvent);
+			}
+			
+
+
+			private function closePublishWindow():void{
+				publishWindow.close();
+			}
+
+
+			private function startPublishing(e:StartBroadcastEvent):void{
+			    LogUtil.debug("Publishing stream to: " + proxy.connection.uri + "/" + e.stream);
+				proxy.startPublishing(e);
+				var broadcastEvent:BroadcastStartedEvent = new BroadcastStartedEvent();
+				broadcastEvent.stream = e.stream;
+				broadcastEvent.userid = module.userid;
+				globalDispatcher.dispatchEvent(broadcastEvent);
+				publishWindow.title = module.username + " (you)";
+				_publishing = true;
+				button.publishingStatus(button.START_PUBLISHING);
+
+			}
+			
+			private function stopPublishing(e:StopBroadcastEvent):void{
+				if (_publishing) {
+					proxy.stopBroadcasting();
+					
+					var broadcastEvent:BroadcastStoppedEvent = new BroadcastStoppedEvent();
+					broadcastEvent.stream = publishWindow.streamName;
+					broadcastEvent.userid = module.userid;
+					globalDispatcher.dispatchEvent(broadcastEvent);
+					_publishing = false;
+				}
+				
+				//Make toolbar button enabled again
+
+				button.publishingStatus(button.STOP_PUBLISHING);
+				//button.show();
+			}
+			
+			public function stopModule():void {
+				closeAllWindows();
+				proxy.disconnect();
+			}
+			
+			public function closeAllWindows():void{
+				if (publishWindow != null) {
+					proxy.stopBroadcasting();
+					publishWindow.close();
+				}
+				globalDispatcher.dispatchEvent(new CloseAllWindowsEvent());
+			}
+			
+			private function switchToPresenter():void{
+				if (module.presenterShareOnly){
+					button.isPresenter = true;
+				}
+			}
+			
+			private function switchToViewer():void{
+				if (module.presenterShareOnly){
+					button.isPresenter = false;
+					if (publishWindow != null) publishWindow.close();
+				}
+			}
+			
+			
+		]]>
+	</mx:Script>
+	
+	<EventHandlers type="{ShareCameraRequestEvent.SHARE_CAMERA_REQUEST}">
+		<InlineInvoker method="openPublishWindow" />
+	</EventHandlers>
+
+	<EventHandlers type="{ClosePublishWindowEvent.CLOSE_PUBLISH_WINDOW}">
+		<InlineInvoker method="closePublishWindow" />
+	</EventHandlers>
+	
+	<EventHandlers type="{StartBroadcastEvent.START_BROADCAST}" >
+		<InlineInvoker method="startPublishing" arguments="{event}" />
+	</EventHandlers>
+	
+	<EventHandlers type="{StopBroadcastEvent.STOP_BROADCASTING}" >
+		<InlineInvoker method="stopPublishing" arguments="{event}" />
+	</EventHandlers>
+	
+	<EventHandlers type="{BBBEvent.START_VIDEO_STREAM}" >
+		<InlineInvoker method="viewVideoFile" arguments="{event}" />
+	</EventHandlers>
+	
+	<EventHandlers type="{BBBEvent.START_VIDEO_CONNECTION}">
+		<InlineInvoker method="mockConnect" />
+	</EventHandlers>
+	
+	<EventHandlers type="{StreamStartedEvent.STREAM_STARTED}">
+		<InlineInvoker method="viewCamera" arguments="{[event.userid, event.stream, event.user]}" />
+	</EventHandlers>
+	
+	<EventHandlers type="{ViewCameraEvent.VIEW_CAMERA_EVENT}">
+		<InlineInvoker method="viewCamera" arguments="{[event.userid, event.stream, event.viewedName]}" />
+	</EventHandlers>
+	
+	<EventHandlers type="{MadePresenterEvent.SWITCH_TO_PRESENTER_MODE}" >
+		<InlineInvoker method="switchToPresenter" />	
+	</EventHandlers>
+	
+	<EventHandlers type="{MadePresenterEvent.SWITCH_TO_VIEWER_MODE}">
+		<InlineInvoker method="switchToViewer" />
+	</EventHandlers>
+	
+</EventMap>