<?xml version="1.0" encoding="utf-8"?>

<!--
  BigBlueButton open source conferencing system - http://www.bigbluebutton.org
  
  Copyright (c) 2010 BigBlueButton Inc. and by respective authors (see below).
  
  BigBlueButton is free software; you can redistribute it and/or modify it under the 
  terms of the GNU Lesser General Public License as published by the Free Software 
  Foundation; either version 2.1 of the License, or (at your option) any later 
  version. 
  
  BigBlueButton is distributed in the hope that it will be useful, but WITHOUT ANY 
  WARRANTY; without even the implied warranty of MERCHANTABILITY or FITNESS FOR A 
  PARTICULAR PURPOSE. See the GNU Lesser General Public License for more details.
  
  You should have received a copy of the GNU Lesser General Public License along 
  with BigBlueButton; if not, see <http://www.gnu.org/licenses/>.
 
  $Id: $
-->

<EventMap xmlns:mx="http://www.adobe.com/2006/mxml" xmlns="http://mate.asfusion.com/">
	<mx:Script>
		<![CDATA[
      import org.bigbluebutton.core.events.ConnectAppEvent;
      import org.bigbluebutton.main.events.BBBEvent;
      import org.bigbluebutton.main.events.MadePresenterEvent;
      import org.bigbluebutton.main.events.StoppedViewingWebcamEvent;
      import org.bigbluebutton.main.events.UserJoinedEvent;
      import org.bigbluebutton.main.events.UserLeftEvent;
      import org.bigbluebutton.main.model.users.events.StreamStartedEvent;
      import org.bigbluebutton.modules.videoconf.events.ClosePublishWindowEvent;
      import org.bigbluebutton.modules.videoconf.events.ConnectedEvent;
      import org.bigbluebutton.modules.videoconf.events.ShareCameraRequestEvent;
      import org.bigbluebutton.modules.videoconf.events.StartBroadcastEvent;
      import org.bigbluebutton.modules.videoconf.events.StopBroadcastEvent;
<<<<<<< HEAD
      import org.bigbluebutton.modules.videoconf.views.PublishWindow;
      import org.bigbluebutton.modules.videoconf.views.ToolbarButton;
      import org.bigbluebutton.modules.videoconf.views.VideoWindow;
      import org.bigbluebutton.modules.viewers.events.ViewCameraEvent;
      import org.flexunit.runner.manipulation.filters.IncludeAllFilter;
			
			public var module:VideoconfModule;
			private var button:ToolbarButton;
			private var publishWindow:PublishWindow;
			public var proxy:VideoProxy;

			// This variable is used to avoid dispatching the BroadcastStoppedEvent
			// when the user just open the publish window and close it before start
			// publishing
			private var _publishing:Boolean = false;		
			
			private function viewCamera(userid:String, stream:String, name:String, mock:Boolean = false):void {
        LogUtil.debug("Viewing [" + userid + " stream [" + stream + "]");
				if (UserManager.getInstance().getConference().amIThisUser(userid)) return;
				
				var window:VideoWindow = new VideoWindow();
//				window.userId = userid;
				window.videoOptions = proxy.videoOptions;
				
				window.resolutions = module.resolutions.split(",");
				
				if (mock) {
					window.startVideo(module.mockConnection, stream);
				}
				else {
					window.startVideo(module.connection, stream);
				}
				window.title = name;
				var windowEvent:OpenWindowEvent = new OpenWindowEvent(OpenWindowEvent.OPEN_WINDOW_EVENT);
				windowEvent.window = window;
				globalDispatcher.dispatchEvent(windowEvent);
				
				// this event will dock the window, if it's enabled
				var openVideoEvent:OpenVideoWindowEvent = new OpenVideoWindowEvent();
				openVideoEvent.window = window;
				globalDispatcher.dispatchEvent(openVideoEvent);
			}

			private function viewVideoFile(e:BBBEvent):void {
				viewCamera("1", e.message, e.message, true);
			}
			
			private function mockConnect():void {
				module.mockConnect();
			}
			
			public function addToolbarButton():void{
				if (proxy.videoOptions.showButton) {
					button = new ToolbarButton();	  
					button.isPresenter = !module.presenterShareOnly;
					var event:ToolbarButtonEvent = new ToolbarButtonEvent(ToolbarButtonEvent.ADD);
					event.button = button;
					//event.tabIndex = 1;
					globalDispatcher.dispatchEvent(event);
				}
			}
			
			private function openPublishWindow():void{
				publishWindow = new PublishWindow();
				publishWindow.videoOptions = proxy.videoOptions;
				publishWindow.userrole = module.role;
				publishWindow.quality = module.quality;
				publishWindow.resolutions = module.resolutions.split(",");
				
				var windowEvent:OpenWindowEvent = new OpenWindowEvent(OpenWindowEvent.OPEN_WINDOW_EVENT);
				windowEvent.window = publishWindow;
				globalDispatcher.dispatchEvent(windowEvent);
			}
			


			private function closePublishWindow():void{
				publishWindow.close();
			}


			private function startPublishing(e:StartBroadcastEvent):void{
			    LogUtil.debug("Publishing stream to: " + proxy.connection.uri + "/" + e.stream);
				proxy.startPublishing(e);
				var broadcastEvent:BroadcastStartedEvent = new BroadcastStartedEvent();
				broadcastEvent.stream = e.stream;
				broadcastEvent.userid = module.userid;
				globalDispatcher.dispatchEvent(broadcastEvent);
				publishWindow.title = module.username + " (you)";
				_publishing = true;
				button.publishingStatus(button.START_PUBLISHING);

			}
			
			private function stopPublishing(e:StopBroadcastEvent):void{
				if (_publishing) {
					proxy.stopBroadcasting();
					
					var broadcastEvent:BroadcastStoppedEvent = new BroadcastStoppedEvent();
					broadcastEvent.stream = publishWindow.streamName;
					broadcastEvent.userid = module.userid;
					globalDispatcher.dispatchEvent(broadcastEvent);
					_publishing = false;
				}
				
				//Make toolbar button enabled again

				button.publishingStatus(button.STOP_PUBLISHING);
				//button.show();
			}
			
			public function stopModule():void {
				closeAllWindows();
				proxy.disconnect();
			}
			
			public function closeAllWindows():void{
				if (publishWindow != null) {
					proxy.stopBroadcasting();
					publishWindow.close();
				}
				globalDispatcher.dispatchEvent(new CloseAllWindowsEvent());
			}
			
			private function switchToPresenter():void{
				if (module.presenterShareOnly){
					button.isPresenter = true;
				}
			}
			
			private function switchToViewer():void{
				if (module.presenterShareOnly){
					button.isPresenter = false;
					if (publishWindow != null) publishWindow.close();
				}
			}
			
			
=======
      import org.bigbluebutton.modules.videoconf.events.VideoModuleStartEvent;
      import org.bigbluebutton.modules.videoconf.events.VideoModuleStopEvent;
      import org.bigbluebutton.modules.viewers.events.ViewCameraEvent;		
>>>>>>> 1914ab7d
		]]>
	</mx:Script>
	
  <EventHandlers type="{VideoModuleStartEvent.START}">
    <ObjectBuilder generator="{VideoEventMapDelegate}" cache="global" constructorArguments="{scope.dispatcher}"/>
    <MethodInvoker generator="{VideoEventMapDelegate}" method="start"/>
  </EventHandlers>
 
  <EventHandlers type="{VideoModuleStopEvent.STOP}">
    <MethodInvoker generator="{VideoEventMapDelegate}" method="stop"/>
  </EventHandlers>
  
  <EventHandlers type="{BBBEvent.CAMERA_SETTING}" >
    <MethodInvoker generator="{VideoEventMapDelegate}" method="handleCameraSetting" arguments="{event}"/>
  </EventHandlers>
  
  <EventHandlers type="{ConnectAppEvent.CONNECT_VIDEO_APP}">
    <MethodInvoker generator="{VideoEventMapDelegate}" method="connectToVideoApp" />
  </EventHandlers>
  
	<EventHandlers type="{ShareCameraRequestEvent.SHARE_CAMERA_REQUEST}">
    <MethodInvoker generator="{VideoEventMapDelegate}" method="handleShareCameraRequestEvent" arguments="{event}"/>
	</EventHandlers>

	<EventHandlers type="{StartBroadcastEvent.START_BROADCAST}" >
    <MethodInvoker generator="{VideoEventMapDelegate}" method="startPublishing" arguments="{event}" />
	</EventHandlers>
	
	<EventHandlers type="{StopBroadcastEvent.STOP_BROADCASTING}" >
    <MethodInvoker generator="{VideoEventMapDelegate}" method="stopPublishing" arguments="{event}" />
	</EventHandlers>
	
	<EventHandlers type="{StreamStartedEvent.STREAM_STARTED}">
    <ObjectBuilder generator="{VideoEventMapDelegate}" cache="global" constructorArguments="{scope.dispatcher}"/>
    <MethodInvoker generator="{VideoEventMapDelegate}" method="viewCamera" arguments="{[event.userID, event.stream, event.user]}" />
	</EventHandlers>
	
	<EventHandlers type="{ViewCameraEvent.VIEW_CAMERA_EVENT}">
    <MethodInvoker generator="{VideoEventMapDelegate}" method="viewCamera" arguments="{[event.userID, event.stream, event.viewedName]}" />
	</EventHandlers>

  <EventHandlers type="{UserJoinedEvent.JOINED}">
    <ObjectBuilder generator="{VideoEventMapDelegate}" cache="global" constructorArguments="{scope.dispatcher}"/>
    <MethodInvoker generator="{VideoEventMapDelegate}" method="handleUserJoinedEvent" arguments="{event}" />
  </EventHandlers>

  <EventHandlers type="{UserLeftEvent.LEFT}">
    <ObjectBuilder generator="{VideoEventMapDelegate}" cache="global" constructorArguments="{scope.dispatcher}"/>
    <MethodInvoker generator="{VideoEventMapDelegate}" method="handleUserLeftEvent" arguments="{event}" />
  </EventHandlers>
  
	<EventHandlers type="{MadePresenterEvent.SWITCH_TO_PRESENTER_MODE}" >
    <ObjectBuilder generator="{VideoEventMapDelegate}" cache="global" constructorArguments="{scope.dispatcher}"/>
    <MethodInvoker generator="{VideoEventMapDelegate}" method="switchToPresenter" arguments="{event}"/>	
	</EventHandlers>
	
	<EventHandlers type="{MadePresenterEvent.SWITCH_TO_VIEWER_MODE}">
    <ObjectBuilder generator="{VideoEventMapDelegate}" cache="global" constructorArguments="{scope.dispatcher}"/>
    <MethodInvoker generator="{VideoEventMapDelegate}" method="switchToViewer" arguments="{event}"/>
	</EventHandlers>

  <EventHandlers type="{ConnectedEvent.VIDEO_CONNECTED}">
    <MethodInvoker generator="{VideoEventMapDelegate}" method="connectedToVideoApp" />
  </EventHandlers>
 
  <EventHandlers type="{ClosePublishWindowEvent.CLOSE_PUBLISH_WINDOW}">
    <MethodInvoker generator="{VideoEventMapDelegate}" method="handleClosePublishWindowEvent" arguments="{event}"/>
  </EventHandlers>
  
  <EventHandlers type="{StoppedViewingWebcamEvent.STOPPED_VIEWING_WEBCAM}">
    <MethodInvoker generator="{VideoEventMapDelegate}" method="handleStoppedViewingWebcamEvent"  arguments="{event}"/>
  </EventHandlers>
  
  <!-- ~~~~~~~~~~~~~~~~~~    INJECTORS     ~~~~~~~~~~~~~~~~~~~~~~~~~~~ -->
  
</EventMap>
<|MERGE_RESOLUTION|>--- conflicted
+++ resolved
@@ -1,257 +1,116 @@
-<?xml version="1.0" encoding="utf-8"?>
-
-<!--
-  BigBlueButton open source conferencing system - http://www.bigbluebutton.org
-  
-  Copyright (c) 2010 BigBlueButton Inc. and by respective authors (see below).
-  
-  BigBlueButton is free software; you can redistribute it and/or modify it under the 
-  terms of the GNU Lesser General Public License as published by the Free Software 
-  Foundation; either version 2.1 of the License, or (at your option) any later 
-  version. 
-  
-  BigBlueButton is distributed in the hope that it will be useful, but WITHOUT ANY 
-  WARRANTY; without even the implied warranty of MERCHANTABILITY or FITNESS FOR A 
-  PARTICULAR PURPOSE. See the GNU Lesser General Public License for more details.
-  
-  You should have received a copy of the GNU Lesser General Public License along 
-  with BigBlueButton; if not, see <http://www.gnu.org/licenses/>.
- 
-  $Id: $
--->
-
-<EventMap xmlns:mx="http://www.adobe.com/2006/mxml" xmlns="http://mate.asfusion.com/">
-	<mx:Script>
-		<![CDATA[
-      import org.bigbluebutton.core.events.ConnectAppEvent;
-      import org.bigbluebutton.main.events.BBBEvent;
-      import org.bigbluebutton.main.events.MadePresenterEvent;
-      import org.bigbluebutton.main.events.StoppedViewingWebcamEvent;
-      import org.bigbluebutton.main.events.UserJoinedEvent;
-      import org.bigbluebutton.main.events.UserLeftEvent;
-      import org.bigbluebutton.main.model.users.events.StreamStartedEvent;
-      import org.bigbluebutton.modules.videoconf.events.ClosePublishWindowEvent;
-      import org.bigbluebutton.modules.videoconf.events.ConnectedEvent;
-      import org.bigbluebutton.modules.videoconf.events.ShareCameraRequestEvent;
-      import org.bigbluebutton.modules.videoconf.events.StartBroadcastEvent;
+<?xml version="1.0" encoding="utf-8"?>
+
+<!--
+  BigBlueButton open source conferencing system - http://www.bigbluebutton.org
+  
+  Copyright (c) 2010 BigBlueButton Inc. and by respective authors (see below).
+  
+  BigBlueButton is free software; you can redistribute it and/or modify it under the 
+  terms of the GNU Lesser General Public License as published by the Free Software 
+  Foundation; either version 2.1 of the License, or (at your option) any later 
+  version. 
+  
+  BigBlueButton is distributed in the hope that it will be useful, but WITHOUT ANY 
+  WARRANTY; without even the implied warranty of MERCHANTABILITY or FITNESS FOR A 
+  PARTICULAR PURPOSE. See the GNU Lesser General Public License for more details.
+  
+  You should have received a copy of the GNU Lesser General Public License along 
+  with BigBlueButton; if not, see <http://www.gnu.org/licenses/>.
+ 
+  $Id: $
+-->
+
+<EventMap xmlns:mx="http://www.adobe.com/2006/mxml" xmlns="http://mate.asfusion.com/">
+	<mx:Script>
+		<![CDATA[
+      import org.bigbluebutton.core.events.ConnectAppEvent;
+      import org.bigbluebutton.main.events.BBBEvent;
+      import org.bigbluebutton.main.events.MadePresenterEvent;
+      import org.bigbluebutton.main.events.StoppedViewingWebcamEvent;
+      import org.bigbluebutton.main.events.UserJoinedEvent;
+      import org.bigbluebutton.main.events.UserLeftEvent;
+      import org.bigbluebutton.main.model.users.events.StreamStartedEvent;
+      import org.bigbluebutton.modules.videoconf.events.ClosePublishWindowEvent;
+      import org.bigbluebutton.modules.videoconf.events.ConnectedEvent;
+      import org.bigbluebutton.modules.videoconf.events.ShareCameraRequestEvent;
+      import org.bigbluebutton.modules.videoconf.events.StartBroadcastEvent;
       import org.bigbluebutton.modules.videoconf.events.StopBroadcastEvent;
-<<<<<<< HEAD
-      import org.bigbluebutton.modules.videoconf.views.PublishWindow;
-      import org.bigbluebutton.modules.videoconf.views.ToolbarButton;
-      import org.bigbluebutton.modules.videoconf.views.VideoWindow;
-      import org.bigbluebutton.modules.viewers.events.ViewCameraEvent;
-      import org.flexunit.runner.manipulation.filters.IncludeAllFilter;
-			
-			public var module:VideoconfModule;
-			private var button:ToolbarButton;
-			private var publishWindow:PublishWindow;
-			public var proxy:VideoProxy;
-
-			// This variable is used to avoid dispatching the BroadcastStoppedEvent
-			// when the user just open the publish window and close it before start
-			// publishing
-			private var _publishing:Boolean = false;		
-			
-			private function viewCamera(userid:String, stream:String, name:String, mock:Boolean = false):void {
-        LogUtil.debug("Viewing [" + userid + " stream [" + stream + "]");
-				if (UserManager.getInstance().getConference().amIThisUser(userid)) return;
-				
-				var window:VideoWindow = new VideoWindow();
-//				window.userId = userid;
-				window.videoOptions = proxy.videoOptions;
-				
-				window.resolutions = module.resolutions.split(",");
-				
-				if (mock) {
-					window.startVideo(module.mockConnection, stream);
-				}
-				else {
-					window.startVideo(module.connection, stream);
-				}
-				window.title = name;
-				var windowEvent:OpenWindowEvent = new OpenWindowEvent(OpenWindowEvent.OPEN_WINDOW_EVENT);
-				windowEvent.window = window;
-				globalDispatcher.dispatchEvent(windowEvent);
-				
-				// this event will dock the window, if it's enabled
-				var openVideoEvent:OpenVideoWindowEvent = new OpenVideoWindowEvent();
-				openVideoEvent.window = window;
-				globalDispatcher.dispatchEvent(openVideoEvent);
-			}
-
-			private function viewVideoFile(e:BBBEvent):void {
-				viewCamera("1", e.message, e.message, true);
-			}
-			
-			private function mockConnect():void {
-				module.mockConnect();
-			}
-			
-			public function addToolbarButton():void{
-				if (proxy.videoOptions.showButton) {
-					button = new ToolbarButton();	  
-					button.isPresenter = !module.presenterShareOnly;
-					var event:ToolbarButtonEvent = new ToolbarButtonEvent(ToolbarButtonEvent.ADD);
-					event.button = button;
-					//event.tabIndex = 1;
-					globalDispatcher.dispatchEvent(event);
-				}
-			}
-			
-			private function openPublishWindow():void{
-				publishWindow = new PublishWindow();
-				publishWindow.videoOptions = proxy.videoOptions;
-				publishWindow.userrole = module.role;
-				publishWindow.quality = module.quality;
-				publishWindow.resolutions = module.resolutions.split(",");
-				
-				var windowEvent:OpenWindowEvent = new OpenWindowEvent(OpenWindowEvent.OPEN_WINDOW_EVENT);
-				windowEvent.window = publishWindow;
-				globalDispatcher.dispatchEvent(windowEvent);
-			}
-			
-
-
-			private function closePublishWindow():void{
-				publishWindow.close();
-			}
-
-
-			private function startPublishing(e:StartBroadcastEvent):void{
-			    LogUtil.debug("Publishing stream to: " + proxy.connection.uri + "/" + e.stream);
-				proxy.startPublishing(e);
-				var broadcastEvent:BroadcastStartedEvent = new BroadcastStartedEvent();
-				broadcastEvent.stream = e.stream;
-				broadcastEvent.userid = module.userid;
-				globalDispatcher.dispatchEvent(broadcastEvent);
-				publishWindow.title = module.username + " (you)";
-				_publishing = true;
-				button.publishingStatus(button.START_PUBLISHING);
-
-			}
-			
-			private function stopPublishing(e:StopBroadcastEvent):void{
-				if (_publishing) {
-					proxy.stopBroadcasting();
-					
-					var broadcastEvent:BroadcastStoppedEvent = new BroadcastStoppedEvent();
-					broadcastEvent.stream = publishWindow.streamName;
-					broadcastEvent.userid = module.userid;
-					globalDispatcher.dispatchEvent(broadcastEvent);
-					_publishing = false;
-				}
-				
-				//Make toolbar button enabled again
-
-				button.publishingStatus(button.STOP_PUBLISHING);
-				//button.show();
-			}
-			
-			public function stopModule():void {
-				closeAllWindows();
-				proxy.disconnect();
-			}
-			
-			public function closeAllWindows():void{
-				if (publishWindow != null) {
-					proxy.stopBroadcasting();
-					publishWindow.close();
-				}
-				globalDispatcher.dispatchEvent(new CloseAllWindowsEvent());
-			}
-			
-			private function switchToPresenter():void{
-				if (module.presenterShareOnly){
-					button.isPresenter = true;
-				}
-			}
-			
-			private function switchToViewer():void{
-				if (module.presenterShareOnly){
-					button.isPresenter = false;
-					if (publishWindow != null) publishWindow.close();
-				}
-			}
-			
-			
-=======
-      import org.bigbluebutton.modules.videoconf.events.VideoModuleStartEvent;
-      import org.bigbluebutton.modules.videoconf.events.VideoModuleStopEvent;
+      import org.bigbluebutton.modules.videoconf.events.VideoModuleStartEvent;
+      import org.bigbluebutton.modules.videoconf.events.VideoModuleStopEvent;
       import org.bigbluebutton.modules.viewers.events.ViewCameraEvent;		
->>>>>>> 1914ab7d
-		]]>
-	</mx:Script>
-	
-  <EventHandlers type="{VideoModuleStartEvent.START}">
-    <ObjectBuilder generator="{VideoEventMapDelegate}" cache="global" constructorArguments="{scope.dispatcher}"/>
-    <MethodInvoker generator="{VideoEventMapDelegate}" method="start"/>
-  </EventHandlers>
- 
-  <EventHandlers type="{VideoModuleStopEvent.STOP}">
-    <MethodInvoker generator="{VideoEventMapDelegate}" method="stop"/>
-  </EventHandlers>
-  
-  <EventHandlers type="{BBBEvent.CAMERA_SETTING}" >
-    <MethodInvoker generator="{VideoEventMapDelegate}" method="handleCameraSetting" arguments="{event}"/>
-  </EventHandlers>
-  
-  <EventHandlers type="{ConnectAppEvent.CONNECT_VIDEO_APP}">
-    <MethodInvoker generator="{VideoEventMapDelegate}" method="connectToVideoApp" />
-  </EventHandlers>
-  
-	<EventHandlers type="{ShareCameraRequestEvent.SHARE_CAMERA_REQUEST}">
-    <MethodInvoker generator="{VideoEventMapDelegate}" method="handleShareCameraRequestEvent" arguments="{event}"/>
-	</EventHandlers>
-
-	<EventHandlers type="{StartBroadcastEvent.START_BROADCAST}" >
-    <MethodInvoker generator="{VideoEventMapDelegate}" method="startPublishing" arguments="{event}" />
-	</EventHandlers>
-	
-	<EventHandlers type="{StopBroadcastEvent.STOP_BROADCASTING}" >
-    <MethodInvoker generator="{VideoEventMapDelegate}" method="stopPublishing" arguments="{event}" />
-	</EventHandlers>
-	
-	<EventHandlers type="{StreamStartedEvent.STREAM_STARTED}">
-    <ObjectBuilder generator="{VideoEventMapDelegate}" cache="global" constructorArguments="{scope.dispatcher}"/>
-    <MethodInvoker generator="{VideoEventMapDelegate}" method="viewCamera" arguments="{[event.userID, event.stream, event.user]}" />
-	</EventHandlers>
-	
-	<EventHandlers type="{ViewCameraEvent.VIEW_CAMERA_EVENT}">
-    <MethodInvoker generator="{VideoEventMapDelegate}" method="viewCamera" arguments="{[event.userID, event.stream, event.viewedName]}" />
-	</EventHandlers>
-
-  <EventHandlers type="{UserJoinedEvent.JOINED}">
-    <ObjectBuilder generator="{VideoEventMapDelegate}" cache="global" constructorArguments="{scope.dispatcher}"/>
-    <MethodInvoker generator="{VideoEventMapDelegate}" method="handleUserJoinedEvent" arguments="{event}" />
-  </EventHandlers>
-
-  <EventHandlers type="{UserLeftEvent.LEFT}">
-    <ObjectBuilder generator="{VideoEventMapDelegate}" cache="global" constructorArguments="{scope.dispatcher}"/>
-    <MethodInvoker generator="{VideoEventMapDelegate}" method="handleUserLeftEvent" arguments="{event}" />
-  </EventHandlers>
-  
-	<EventHandlers type="{MadePresenterEvent.SWITCH_TO_PRESENTER_MODE}" >
-    <ObjectBuilder generator="{VideoEventMapDelegate}" cache="global" constructorArguments="{scope.dispatcher}"/>
-    <MethodInvoker generator="{VideoEventMapDelegate}" method="switchToPresenter" arguments="{event}"/>	
-	</EventHandlers>
-	
-	<EventHandlers type="{MadePresenterEvent.SWITCH_TO_VIEWER_MODE}">
-    <ObjectBuilder generator="{VideoEventMapDelegate}" cache="global" constructorArguments="{scope.dispatcher}"/>
-    <MethodInvoker generator="{VideoEventMapDelegate}" method="switchToViewer" arguments="{event}"/>
-	</EventHandlers>
-
-  <EventHandlers type="{ConnectedEvent.VIDEO_CONNECTED}">
-    <MethodInvoker generator="{VideoEventMapDelegate}" method="connectedToVideoApp" />
-  </EventHandlers>
- 
-  <EventHandlers type="{ClosePublishWindowEvent.CLOSE_PUBLISH_WINDOW}">
-    <MethodInvoker generator="{VideoEventMapDelegate}" method="handleClosePublishWindowEvent" arguments="{event}"/>
-  </EventHandlers>
-  
-  <EventHandlers type="{StoppedViewingWebcamEvent.STOPPED_VIEWING_WEBCAM}">
-    <MethodInvoker generator="{VideoEventMapDelegate}" method="handleStoppedViewingWebcamEvent"  arguments="{event}"/>
-  </EventHandlers>
-  
-  <!-- ~~~~~~~~~~~~~~~~~~    INJECTORS     ~~~~~~~~~~~~~~~~~~~~~~~~~~~ -->
-  
-</EventMap>
+		]]>
+	</mx:Script>
+	
+  <EventHandlers type="{VideoModuleStartEvent.START}">
+    <ObjectBuilder generator="{VideoEventMapDelegate}" cache="global" constructorArguments="{scope.dispatcher}"/>
+    <MethodInvoker generator="{VideoEventMapDelegate}" method="start"/>
+  </EventHandlers>
+ 
+  <EventHandlers type="{VideoModuleStopEvent.STOP}">
+    <MethodInvoker generator="{VideoEventMapDelegate}" method="stop"/>
+  </EventHandlers>
+  
+  <EventHandlers type="{BBBEvent.CAMERA_SETTING}" >
+    <MethodInvoker generator="{VideoEventMapDelegate}" method="handleCameraSetting" arguments="{event}"/>
+  </EventHandlers>
+  
+  <EventHandlers type="{ConnectAppEvent.CONNECT_VIDEO_APP}">
+    <MethodInvoker generator="{VideoEventMapDelegate}" method="connectToVideoApp" />
+  </EventHandlers>
+  
+	<EventHandlers type="{ShareCameraRequestEvent.SHARE_CAMERA_REQUEST}">
+    <MethodInvoker generator="{VideoEventMapDelegate}" method="handleShareCameraRequestEvent" arguments="{event}"/>
+	</EventHandlers>
+
+	<EventHandlers type="{StartBroadcastEvent.START_BROADCAST}" >
+    <MethodInvoker generator="{VideoEventMapDelegate}" method="startPublishing" arguments="{event}" />
+	</EventHandlers>
+	
+	<EventHandlers type="{StopBroadcastEvent.STOP_BROADCASTING}" >
+    <MethodInvoker generator="{VideoEventMapDelegate}" method="stopPublishing" arguments="{event}" />
+	</EventHandlers>
+	
+	<EventHandlers type="{StreamStartedEvent.STREAM_STARTED}">
+    <ObjectBuilder generator="{VideoEventMapDelegate}" cache="global" constructorArguments="{scope.dispatcher}"/>
+    <MethodInvoker generator="{VideoEventMapDelegate}" method="viewCamera" arguments="{[event.userID, event.stream, event.user]}" />
+	</EventHandlers>
+	
+	<EventHandlers type="{ViewCameraEvent.VIEW_CAMERA_EVENT}">
+    <MethodInvoker generator="{VideoEventMapDelegate}" method="viewCamera" arguments="{[event.userID, event.stream, event.viewedName]}" />
+	</EventHandlers>
+
+  <EventHandlers type="{UserJoinedEvent.JOINED}">
+    <ObjectBuilder generator="{VideoEventMapDelegate}" cache="global" constructorArguments="{scope.dispatcher}"/>
+    <MethodInvoker generator="{VideoEventMapDelegate}" method="handleUserJoinedEvent" arguments="{event}" />
+  </EventHandlers>
+
+  <EventHandlers type="{UserLeftEvent.LEFT}">
+    <ObjectBuilder generator="{VideoEventMapDelegate}" cache="global" constructorArguments="{scope.dispatcher}"/>
+    <MethodInvoker generator="{VideoEventMapDelegate}" method="handleUserLeftEvent" arguments="{event}" />
+  </EventHandlers>
+  
+	<EventHandlers type="{MadePresenterEvent.SWITCH_TO_PRESENTER_MODE}" >
+    <ObjectBuilder generator="{VideoEventMapDelegate}" cache="global" constructorArguments="{scope.dispatcher}"/>
+    <MethodInvoker generator="{VideoEventMapDelegate}" method="switchToPresenter" arguments="{event}"/>	
+	</EventHandlers>
+	
+	<EventHandlers type="{MadePresenterEvent.SWITCH_TO_VIEWER_MODE}">
+    <ObjectBuilder generator="{VideoEventMapDelegate}" cache="global" constructorArguments="{scope.dispatcher}"/>
+    <MethodInvoker generator="{VideoEventMapDelegate}" method="switchToViewer" arguments="{event}"/>
+	</EventHandlers>
+
+  <EventHandlers type="{ConnectedEvent.VIDEO_CONNECTED}">
+    <MethodInvoker generator="{VideoEventMapDelegate}" method="connectedToVideoApp" />
+  </EventHandlers>
+ 
+  <EventHandlers type="{ClosePublishWindowEvent.CLOSE_PUBLISH_WINDOW}">
+    <MethodInvoker generator="{VideoEventMapDelegate}" method="handleClosePublishWindowEvent" arguments="{event}"/>
+  </EventHandlers>
+  
+  <EventHandlers type="{StoppedViewingWebcamEvent.STOPPED_VIEWING_WEBCAM}">
+    <MethodInvoker generator="{VideoEventMapDelegate}" method="handleStoppedViewingWebcamEvent"  arguments="{event}"/>
+  </EventHandlers>
+  
+  <!-- ~~~~~~~~~~~~~~~~~~    INJECTORS     ~~~~~~~~~~~~~~~~~~~~~~~~~~~ -->
+  
+</EventMap>