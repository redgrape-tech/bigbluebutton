<<<<<<< HEAD
/**
 * BigBlueButton open source conferencing system - http://www.bigbluebutton.org/
 *
 * Copyright (c) 2012 BigBlueButton Inc. and by respective authors (see below).
 *
 * This program is free software; you can redistribute it and/or modify it under the
 * terms of the GNU Lesser General Public License as published by the Free Software
 * Foundation; either version 3.0 of the License, or (at your option) any later
 * version.
 *
 * BigBlueButton is distributed in the hope that it will be useful, but WITHOUT ANY
 * WARRANTY; without even the implied warranty of MERCHANTABILITY or FITNESS FOR A
 * PARTICULAR PURPOSE. See the GNU Lesser General Public License for more details.
 *
 * You should have received a copy of the GNU Lesser General Public License along
 * with BigBlueButton; if not, see <http://www.gnu.org/licenses/>.
 *
 */
package org.bigbluebutton.modules.videoconf.maps
{
  import com.asfusion.mate.utils.debug.Debugger;
  import com.asfusion.mate.utils.debug.DebuggerUtil;

  import flash.events.IEventDispatcher;
  import flash.external.ExternalInterface;
  import flash.media.Camera;

  import mx.collections.ArrayCollection;
  import mx.collections.ArrayList;

  import org.bigbluebutton.common.LogUtil;
  import org.bigbluebutton.common.events.CloseWindowEvent;
  import org.bigbluebutton.common.events.OpenWindowEvent;
  import org.bigbluebutton.common.events.ToolbarButtonEvent;
  import org.bigbluebutton.core.BBB;
  import org.bigbluebutton.core.UsersUtil;
  import org.bigbluebutton.core.events.ConnectAppEvent;
  import org.bigbluebutton.core.managers.UserManager;
  import org.bigbluebutton.core.model.VideoProfile;
  import org.bigbluebutton.core.vo.CameraSettingsVO;
  import org.bigbluebutton.main.events.BBBEvent;
  import org.bigbluebutton.main.events.MadePresenterEvent;
  import org.bigbluebutton.main.events.StoppedViewingWebcamEvent;
  import org.bigbluebutton.main.events.UserJoinedEvent;
  import org.bigbluebutton.main.events.UserLeftEvent;
  import org.bigbluebutton.main.model.users.BBBUser;
  import org.bigbluebutton.main.model.users.events.BroadcastStartedEvent;
  import org.bigbluebutton.main.model.users.events.BroadcastStoppedEvent;
  import org.bigbluebutton.main.model.users.events.StreamStartedEvent;
  import org.bigbluebutton.modules.videoconf.business.VideoProxy;
  import org.bigbluebutton.modules.videoconf.events.CloseAllWindowsEvent;
  import org.bigbluebutton.modules.videoconf.events.ClosePublishWindowEvent;
  import org.bigbluebutton.modules.videoconf.events.ConnectedEvent;
  import org.bigbluebutton.modules.videoconf.events.OpenVideoWindowEvent;
  import org.bigbluebutton.modules.videoconf.events.PlayConnectionReady;
  import org.bigbluebutton.modules.videoconf.events.ShareCameraRequestEvent;
  import org.bigbluebutton.modules.videoconf.events.StartBroadcastEvent;
  import org.bigbluebutton.modules.videoconf.events.StopBroadcastEvent;
  import org.bigbluebutton.modules.videoconf.events.StopShareCameraRequestEvent;
  import org.bigbluebutton.modules.videoconf.events.WebRTCWebcamRequestEvent;
  import org.bigbluebutton.modules.videoconf.model.VideoConfOptions;
  import org.bigbluebutton.modules.videoconf.views.AvatarWindow;
  import org.bigbluebutton.modules.videoconf.views.GraphicsWrapper;
  import org.bigbluebutton.modules.videoconf.views.ToolbarPopupButton;
  import org.bigbluebutton.modules.videoconf.views.UserAvatar;
  import org.bigbluebutton.modules.videoconf.views.UserGraphic;
  import org.bigbluebutton.modules.videoconf.views.UserGraphicHolder;
  import org.bigbluebutton.modules.videoconf.views.UserVideo;
  import org.bigbluebutton.modules.videoconf.views.VideoDock;
  import org.flexunit.runner.manipulation.filters.IncludeAllFilter;

  public class VideoEventMapDelegate
  {
    static private var PERMISSION_DENIED_ERROR:String = "PermissionDeniedError";

    private var options:VideoConfOptions = new VideoConfOptions();
    private var uri:String;

    private var button:ToolbarPopupButton = new ToolbarPopupButton();
    private var proxy:VideoProxy;

    private var _dispatcher:IEventDispatcher;
    private var _ready:Boolean = false;
    private var _isPublishing:Boolean = false;
    private var _isPreviewWebcamOpen:Boolean = false;
    private var _isWaitingActivation:Boolean = false;
    private var _chromeWebcamPermissionDenied:Boolean = false;

    private var _videoDock:VideoDock;
    private var _graphics:GraphicsWrapper = new GraphicsWrapper();
    private var streamList:ArrayList = new ArrayList();
    private var numberOfWindows:Object = new Object();

	// Store userID of windows waiting for a NetConnection
	private var pendingVideoWindowsList:Object = new Object();
    
    public function VideoEventMapDelegate(dispatcher:IEventDispatcher)
    {
      _dispatcher = dispatcher;
    }

    private function get me():String {
      return UsersUtil.getMyUsername();
    }

    public function start(uri:String):void {
      trace("VideoEventMapDelegate:: [" + me + "] Video Module Started.");
      this.uri = uri;

      _videoDock = new VideoDock();
      var windowEvent:OpenWindowEvent = new OpenWindowEvent(OpenWindowEvent.OPEN_WINDOW_EVENT);
      windowEvent.window = _videoDock;
      _dispatcher.dispatchEvent(windowEvent);

      _videoDock.addChild(_graphics);
    }

    public function viewCamera(userID:String, stream:String, name:String, mock:Boolean = false):void {
      trace("VideoEventMapDelegate:: [" + me + "] viewCamera. ready = [" + _ready + "]");

      if (!_ready) return;
      trace("VideoEventMapDelegate:: [" + me + "] Viewing [" + userID + " stream [" + stream + "]");
      if (! UserManager.getInstance().getConference().amIThisUser(userID)) {
        // Check whether is one stream or all of them
        if(stream.indexOf("|") > 0) {
          initAllPlayConnectionsFor(userID);
        } else {
          initPlayConnectionFor(userID, stream);
        }
      }
    }

    public function handleUserLeftEvent(event:UserLeftEvent):void {
      trace("VideoEventMapDelegate:: [" + me + "] handleUserLeftEvent. ready = [" + _ready + "]");

      if (!_ready) return;

      closeWindow(event.userID);
    }

    public function handleUserJoinedEvent(event:UserJoinedEvent):void {
      trace("VideoEventMapDelegate:: [" + me + "] handleUserJoinedEvent. ready = [" + _ready + "]");

      if (!_ready) return;

      if (options.displayAvatar) {
        openAvatarWindowFor(event.userID);
      }
    }

    private function displayToolbarButton():void {
      button.isPresenter = true;

      if (options.presenterShareOnly) {
        if (UsersUtil.amIPresenter()) {
          button.isPresenter = true;
        } else {
          button.isPresenter = false;
        }
      }

    }

    private function addToolbarButton():void{
      LogUtil.debug("****************** Adding toolbar button. presenter?=[" + UsersUtil.amIPresenter() + "]");
      if (proxy.videoOptions.showButton) {

        displayToolbarButton();

        var event:ToolbarButtonEvent = new ToolbarButtonEvent(ToolbarButtonEvent.ADD);
        event.button = button;
		    event.module="Webcam";
        _dispatcher.dispatchEvent(event);
      }
    }

    private function autoStart():void {
      if (options.skipCamSettingsCheck) {
        skipCameraSettingsCheck();
      } else {
        var dp:Object = [];
        for(var i:int = 0; i < Camera.names.length; i++) {
          dp.push({label: Camera.names[i], status: button.OFF_STATE});
        }
        button.enabled = false;
        var shareCameraRequestEvent:ShareCameraRequestEvent = new ShareCameraRequestEvent();
        shareCameraRequestEvent.camerasArray = dp;
        _dispatcher.dispatchEvent(shareCameraRequestEvent);
      }
    }

    private function changeDefaultCamForMac():Camera {
      for (var i:int = 0; i < Camera.names.length; i++){
        if (Camera.names[i] == "USB Video Class Video") {
          /** Set as default for Macs */
          return Camera.getCamera("USB Video Class Video");
        }
      }

      return null;
    }

    private function skipCameraSettingsCheck(camIndex:int = -1):void {
      if (camIndex == -1) {
        var cam:Camera = changeDefaultCamForMac();
        if (cam == null) {
          cam = Camera.getCamera();
        }
        camIndex = cam.index;
      }

      var videoProfile:VideoProfile = BBB.defaultVideoProfile;
      initCameraWithSettings(camIndex, videoProfile);
    }

    private function openWebcamWindows():void {
      trace("VideoEventMapDelegate:: [" + me + "] openWebcamWindows:: ready = [" + _ready + "]");

      var uids:ArrayCollection = UsersUtil.getUserIDs();

      for (var i:int = 0; i < uids.length; i++) {
        var u:String = uids.getItemAt(i) as String;
        trace("VideoEventMapDelegate:: [" + me + "] openWebcamWindows:: open window for = [" + u + "]");
        openWebcamWindowFor(u);
      }
    }

    private function openWebcamWindowFor(userID:String):void {
      trace("VideoEventMapDelegate:: [" + me + "] openWebcamWindowFor:: open window for = [" + userID + "]");
      if (! UsersUtil.isMe(userID) && UsersUtil.hasWebcamStream(userID)) {
        trace("VideoEventMapDelegate:: [" + me + "] openWebcamWindowFor:: Not ME and user = [" + userID + "] is publishing.");

        if (hasWindow(userID)) {
          trace("VideoEventMapDelegate:: [" + me + "] openWebcamWindowFor:: user = [" + userID + "] has a window open. Close it.");
          closeWindow(userID);
        }
        trace("VideoEventMapDelegate:: [" + me + "] openWebcamWindowFor:: View user's = [" + userID + "] webcam.");
        initAllPlayConnectionsFor(userID);
      } else {
        if (UsersUtil.isMe(userID) && options.autoStart) {
          trace("VideoEventMapDelegate:: [" + me + "] openWebcamWindowFor:: It's ME and AutoStart. Start publishing.");
          autoStart();
        } else {
          if (options.displayAvatar) {
            trace("VideoEventMapDelegate:: [" + me + "] openWebcamWindowFor:: It's NOT ME and NOT AutoStart. Open Avatar for user = [" + userID + "]");
            openAvatarWindowFor(userID);
          } else {
            trace("VideoEventMapDelegate:: [" + me + "] openWebcamWindowFor:: Is THERE another option for user = [" + userID + "]");
          }
        }
      }
    }

    private function openAvatarWindowFor(userID:String):void {
      if (! UsersUtil.hasUser(userID)) return;

      closeAllAvatarWindows(userID);

      _graphics.addAvatarFor(userID);
    }

    private function closeAllAvatarWindows(userID:String):void {
      _graphics.removeAvatarFor(userID);
    }

    private function openPublishWindowFor(userID:String, camIndex:int, videoProfile:VideoProfile):void {
      closeAllAvatarWindows(userID);

      _graphics.addCameraFor(userID, camIndex, videoProfile);
    }

    private function hasWindow(userID:String):Boolean {
      return _graphics.hasGraphicsFor(userID);
    }

    private function closeWindow(userID:String):void {
      _graphics.removeGraphicsFor(userID);
      var bbbUser:BBBUser = UsersUtil.getUser(userID);
      var streams:Array = bbbUser.streamNames;
      for each(var stream:String in streams) {
        proxy.closePlayConnectionFor(stream);
      }
    }

    private function closePublishWindowWithStream(userID:String, stream:String):int {
      return _graphics.removeVideoByStreamName(userID, stream);
    }

    private function initAllPlayConnectionsFor(userID:String):void {
      trace("VideoEventMapDelegate:: initAllPlayConnectionsFor : [" + userID + "]");
      var bbbUser:BBBUser = UsersUtil.getUser(userID);
      var streams:Array = bbbUser.streamNames;
      for each(var stream:String in streams) {
        initPlayConnectionFor(userID, stream);
      }
    }

    private function initPlayConnectionFor(userID:String, streamName:String):void {
      trace("VideoEventMapDelegate:: initPlayConnectionFor : user [" + userID + "] stream [" + streamName + "]");
      // Store the userID
      pendingVideoWindowsList[streamName] = userID;
      // Request the connection
      proxy.createPlayConnectionFor(streamName);
    }

    public function handlePlayConnectionReady(e:PlayConnectionReady):void {
      var userID:String = pendingVideoWindowsList[e.streamName];
      trace("VideoEventMapDelegate:: handlePlayConnectionReady : stream:[" + e.streamName + "] conn:["+e.connection.uri+"] prefix:["+e.prefix+"] userID:["+userID+"]");
      if(userID) {
        openViewWindowFor(userID, e.streamName);
      }
    }
    
    private function openViewWindowFor(userID:String, streamName:String):void {
      trace("VideoEventMapDelegate:: [" + me + "] openViewWindowFor:: Opening VIEW window for [" + userID + "] [" + UsersUtil.getUserName(userID) + "]");

      var bbbUser:BBBUser = UsersUtil.getUser(userID);
      if (bbbUser.hasStream) {
        closeAllAvatarWindows(userID);
      }
      _graphics.addVideoFor(userID, proxy.getConnectionForStream(streamName), proxy.getPrefixForStream(streamName) + streamName);
    }

    public function connectToVideoApp():void {
      proxy = new VideoProxy(uri);
      proxy.connect();
    }

    public function startPublishing(e:StartBroadcastEvent):void{
	  LogUtil.debug("VideoEventMapDelegate:: [" + me + "] startPublishing:: Publishing stream to: " + proxy.publishConnection.uri + "/" + e.stream);
      proxy.startPublishing(e);

	  _isWaitingActivation = false;
      _isPublishing = true;
      UsersUtil.setIAmPublishing(true);

      var broadcastEvent:BroadcastStartedEvent = new BroadcastStartedEvent();
      streamList.addItem(e.stream);
      broadcastEvent.stream = e.stream;
      broadcastEvent.userid = UsersUtil.getMyUserID();
      broadcastEvent.isPresenter = UsersUtil.amIPresenter();
      broadcastEvent.camSettings = UsersUtil.amIPublishing();

      _dispatcher.dispatchEvent(broadcastEvent);
	  if (proxy.videoOptions.showButton) {
		  button.publishingStatus(button.START_PUBLISHING);
	  }
    }

    public function stopPublishing(e:StopBroadcastEvent):void{
      trace("VideoEventMapDelegate:: [" + me + "] Stop publishing. ready = [" + _ready + "]");
      if(streamList.length <= 1) {
        setStopLastBroadcasting();
      } else {
        UsersUtil.setIAmPublishing(true);
      }
      streamList.removeItem(e.stream);
      stopBroadcasting(e.stream);
      button.setCamAsInactive(e.camId);
    }

    private function stopAllBroadcasting():void {
      trace("[VideoEventMapDelegate:stopAllBroadcasting]");
      setStopLastBroadcasting();
      streamList = new ArrayList();
      proxy.stopAllBroadcasting();

      var userID:String = UsersUtil.getMyUserID();
      _graphics.removeGraphicsFor(userID);

      var broadcastEvent:BroadcastStoppedEvent = new BroadcastStoppedEvent();
      broadcastEvent.stream = "";
      broadcastEvent.userid = UsersUtil.getMyUserID();
      broadcastEvent.avatarURL = UsersUtil.getAvatarURL();
      _dispatcher.dispatchEvent(broadcastEvent);

      if (proxy.videoOptions.showButton) {
        //Make toolbar button enabled again
        button.setAllCamAsInactive();
      }
      if (options.displayAvatar) {
        trace("VideoEventMapDelegate:: [" + me + "] Opening avatar");
        openAvatarWindowFor(UsersUtil.getMyUserID());
      }
    }

    private function setStopLastBroadcasting():void {
      trace("[VideoEventMapDelegate:setStopLastBroadcasting]");
      _isPublishing = false;
      UsersUtil.setIAmPublishing(false);
    }

    private function stopBroadcasting(stream:String):void {
      trace("Stopping broadcast of stream [" + stream + "]");

      proxy.stopBroadcasting(stream);

      var broadcastEvent:BroadcastStoppedEvent = new BroadcastStoppedEvent();
      broadcastEvent.stream = stream;
      broadcastEvent.userid = UsersUtil.getMyUserID();
      broadcastEvent.avatarURL = UsersUtil.getAvatarURL();
      _dispatcher.dispatchEvent(broadcastEvent);

      var camId:int = closePublishWindowWithStream(UsersUtil.getMyUserID(), stream);

      if (proxy.videoOptions.showButton) {
        //Make toolbar button enabled again
        button.publishingStatus(button.STOP_PUBLISHING, camId);
      }

      if (streamList.length == 0 && options.displayAvatar) {
        trace("VideoEventMapDelegate:: [" + me + "] Opening avatar");
        openAvatarWindowFor(UsersUtil.getMyUserID());
      }
    }

    public function handleClosePublishWindowEvent(event:ClosePublishWindowEvent):void {
      trace("Closing publish window");
      if (_isPublishing || _chromeWebcamPermissionDenied) {
        stopAllBroadcasting();
      }
    }

    public function handleShareCameraRequestEvent(event:ShareCameraRequestEvent):void {
		trace("[VideoEventMapDelegate:handleShareCameraRequestEvent]");
		if (options.skipCamSettingsCheck) {
			skipCameraSettingsCheck(int(event.defaultCamera));
		} else {
			openWebcamPreview(event.publishInClient, event.defaultCamera, event.camerasArray);
		}
    }

    public function handleStopAllShareCameraRequestEvent(event:StopShareCameraRequestEvent):void {
      trace("[VideoEventMapDelegate:handleStopAllShareCameraRequestEvent]");
      stopAllBroadcasting();
    }

    public function handleStopShareCameraRequestEvent(event:StopShareCameraRequestEvent):void {
      trace("[VideoEventMapDelegate:handleStopShareCameraRequestEvent]");
      var userID:String = UsersUtil.getMyUserID();
      var camIndex:int = event.camId;

      _graphics.removeVideoByCamIndex(userID, camIndex);
    }

	public function handleCamSettingsClosedEvent(event:BBBEvent):void{
		_isPreviewWebcamOpen = false;
	}

    private function openWebcamPreview(publishInClient:Boolean, defaultCamera:String, camerasArray:Object):void {
      var openEvent:BBBEvent = new BBBEvent(BBBEvent.OPEN_WEBCAM_PREVIEW);
      openEvent.payload.publishInClient = publishInClient;
      openEvent.payload.defaultCamera = defaultCamera;
      openEvent.payload.camerasArray = camerasArray;
      openEvent.payload.chromePermissionDenied = _chromeWebcamPermissionDenied;

	  _isPreviewWebcamOpen = true;

      _dispatcher.dispatchEvent(openEvent);
    }

    public function stopModule():void {
      trace("VideoEventMapDelegate:: stopping video module");
      closeAllWindows();
      proxy.disconnect();
    }

    public function closeAllWindows():void{
      trace("VideoEventMapDelegate:: closing all windows");
      if (_isPublishing) {
        stopAllBroadcasting();
      }

      _graphics.shutdown();
    }

    public function switchToPresenter(event:MadePresenterEvent):void{
      trace("VideoEventMapDelegate:: [" + me + "] Got Switch to presenter event. ready = [" + _ready + "]");

      if (options.showButton) {
        displayToolbarButton();
      }
    }

    public function switchToViewer(event:MadePresenterEvent):void{
      trace("VideoEventMapDelegate:: [" + me + "] Got Switch to viewer event. ready = [" + _ready + "]");

      if (options.showButton){
        LogUtil.debug("****************** Switching to viewer. Show video button?=[" + UsersUtil.amIPresenter() + "]");
        displayToolbarButton();
        if (_isPublishing && options.presenterShareOnly) {
          stopAllBroadcasting();
        }
      }
    }

    public function connectedToVideoApp():void{
      trace("VideoEventMapDelegate:: [" + me + "] Connected to video application.");
      _ready = true;
      addToolbarButton();
      openWebcamWindows();
    }

    public function handleCameraSetting(event:BBBEvent):void {
      var cameraIndex:int = event.payload.cameraIndex;
      var videoProfile:VideoProfile = event.payload.videoProfile;
      trace("VideoEventMapDelegate::handleCameraSettings [" + cameraIndex + "," + videoProfile.id + "]");
      initCameraWithSettings(cameraIndex, videoProfile);
    }

    private function initCameraWithSettings(camIndex:int, videoProfile:VideoProfile):void {
      var camSettings:CameraSettingsVO = new CameraSettingsVO();
      camSettings.camIndex = camIndex;
      camSettings.videoProfile = videoProfile;

      UsersUtil.setCameraSettings(camSettings);

      _isWaitingActivation = true;
      button.setCamAsActive(camIndex);
      openPublishWindowFor(UsersUtil.getMyUserID(), camIndex, videoProfile);
    }

    private function closeViewWindowWithStream(userID:String, stream:String):void {
      _graphics.removeVideoByStreamName(userID, stream);
      proxy.closePlayConnectionFor(stream);
    }

    public function handleStreamStoppedEvent(userID:String, streamName:String):void {
      // Since the stream used to create the window includes de prefix, we should include it here too
      var stream:String = proxy.getPrefixForStream(streamName) + streamName;
      handleStoppedViewingWebcamEvent(userID, stream);
    }

    public function handlePlayConnectionClosed(stream:String, prefix:String):void {
      var userID:String = pendingVideoWindowsList[stream];
      closeViewWindowWithStream(userID, prefix + stream);
    }

    public function handleStoppedViewingWebcamEvent(userID:String, streamName:String):void {
      trace("VideoEventMapDelegate::handleStoppedViewingWebcamEvent [" + me + "] received StoppedViewingWebcamEvent for user [" + userID + "]");

      closeViewWindowWithStream(userID, streamName);

      if (options.displayAvatar && UsersUtil.hasUser(userID) && ! UsersUtil.isUserLeaving(userID)) {
        trace("VideoEventMapDelegate::handleStoppedViewingWebcamEvent [" + me + "] Opening avatar for user [" + userID + "]");
        openAvatarWindowFor(userID);
      }
    }
  }
}
=======
/**
 * BigBlueButton open source conferencing system - http://www.bigbluebutton.org/
 *
 * Copyright (c) 2012 BigBlueButton Inc. and by respective authors (see below).
 *
 * This program is free software; you can redistribute it and/or modify it under the
 * terms of the GNU Lesser General Public License as published by the Free Software
 * Foundation; either version 3.0 of the License, or (at your option) any later
 * version.
 *
 * BigBlueButton is distributed in the hope that it will be useful, but WITHOUT ANY
 * WARRANTY; without even the implied warranty of MERCHANTABILITY or FITNESS FOR A
 * PARTICULAR PURPOSE. See the GNU Lesser General Public License for more details.
 *
 * You should have received a copy of the GNU Lesser General Public License along
 * with BigBlueButton; if not, see <http://www.gnu.org/licenses/>.
 *
 */
package org.bigbluebutton.modules.videoconf.maps
{
  import com.asfusion.mate.utils.debug.Debugger;
  import com.asfusion.mate.utils.debug.DebuggerUtil;

  import flash.events.IEventDispatcher;
  import flash.external.ExternalInterface;
  import flash.media.Camera;

  import mx.collections.ArrayCollection;
  import mx.collections.ArrayList;

  import org.bigbluebutton.common.LogUtil;
  import org.bigbluebutton.common.events.CloseWindowEvent;
  import org.bigbluebutton.common.events.OpenWindowEvent;
  import org.bigbluebutton.common.events.ToolbarButtonEvent;
  import org.bigbluebutton.core.BBB;
  import org.bigbluebutton.core.UsersUtil;
  import org.bigbluebutton.core.events.ConnectAppEvent;
  import org.bigbluebutton.core.managers.UserManager;
  import org.bigbluebutton.core.model.VideoProfile;
  import org.bigbluebutton.core.vo.CameraSettingsVO;
  import org.bigbluebutton.main.events.BBBEvent;
  import org.bigbluebutton.main.events.MadePresenterEvent;
  import org.bigbluebutton.main.events.StoppedViewingWebcamEvent;
  import org.bigbluebutton.main.events.UserJoinedEvent;
  import org.bigbluebutton.main.events.UserLeftEvent;
  import org.bigbluebutton.main.model.users.BBBUser;
  import org.bigbluebutton.main.model.users.events.BroadcastStartedEvent;
  import org.bigbluebutton.main.model.users.events.BroadcastStoppedEvent;
  import org.bigbluebutton.main.model.users.events.StreamStartedEvent;
  import org.bigbluebutton.modules.videoconf.business.VideoProxy;
  import org.bigbluebutton.modules.videoconf.events.CloseAllWindowsEvent;
  import org.bigbluebutton.modules.videoconf.events.ClosePublishWindowEvent;
  import org.bigbluebutton.modules.videoconf.events.ConnectedEvent;
  import org.bigbluebutton.modules.videoconf.events.OpenVideoWindowEvent;
  import org.bigbluebutton.modules.videoconf.events.PlayConnectionReady;
  import org.bigbluebutton.modules.videoconf.events.ShareCameraRequestEvent;
  import org.bigbluebutton.modules.videoconf.events.StartBroadcastEvent;
  import org.bigbluebutton.modules.videoconf.events.StopBroadcastEvent;
  import org.bigbluebutton.modules.videoconf.events.StopShareCameraRequestEvent;
  import org.bigbluebutton.modules.videoconf.events.WebRTCWebcamRequestEvent;
  import org.bigbluebutton.modules.videoconf.model.VideoConfOptions;
  import org.bigbluebutton.modules.videoconf.views.AvatarWindow;
  import org.bigbluebutton.modules.videoconf.views.GraphicsWrapper;
  import org.bigbluebutton.modules.videoconf.views.ToolbarPopupButton;
  import org.bigbluebutton.modules.videoconf.views.UserAvatar;
  import org.bigbluebutton.modules.videoconf.views.UserGraphic;
  import org.bigbluebutton.modules.videoconf.views.UserGraphicHolder;
  import org.bigbluebutton.modules.videoconf.views.UserVideo;
  import org.bigbluebutton.modules.videoconf.views.VideoDock;
  import org.flexunit.runner.manipulation.filters.IncludeAllFilter;

  public class VideoEventMapDelegate
  {
    static private var PERMISSION_DENIED_ERROR:String = "PermissionDeniedError";

    private var options:VideoConfOptions = new VideoConfOptions();
    private var uri:String;

    private var button:ToolbarPopupButton = new ToolbarPopupButton();
    private var proxy:VideoProxy;

    private var _dispatcher:IEventDispatcher;
    private var _ready:Boolean = false;
    private var _isPublishing:Boolean = false;
    private var _isPreviewWebcamOpen:Boolean = false;
    private var _isWaitingActivation:Boolean = false;
    private var _chromeWebcamPermissionDenied:Boolean = false;

    private var _videoDock:VideoDock;
    private var _graphics:GraphicsWrapper = new GraphicsWrapper();
    private var streamList:ArrayList = new ArrayList();
    private var numberOfWindows:Object = new Object();

	// Store userID of windows waiting for a NetConnection
	private var pendingVideoWindowsList:Object = new Object();
    
    public function VideoEventMapDelegate(dispatcher:IEventDispatcher)
    {
      _dispatcher = dispatcher;
    }

    private function get me():String {
      return UsersUtil.getMyUsername();
    }

    public function start(uri:String):void {
      trace("VideoEventMapDelegate:: [" + me + "] Video Module Started.");
      this.uri = uri;

      _videoDock = new VideoDock();
      var windowEvent:OpenWindowEvent = new OpenWindowEvent(OpenWindowEvent.OPEN_WINDOW_EVENT);
      windowEvent.window = _videoDock;
      _dispatcher.dispatchEvent(windowEvent);

      _videoDock.addChild(_graphics);
    }

    public function viewCamera(userID:String, stream:String, name:String, mock:Boolean = false):void {
      trace("VideoEventMapDelegate:: [" + me + "] viewCamera. ready = [" + _ready + "]");

      if (!_ready) return;
      trace("VideoEventMapDelegate:: [" + me + "] Viewing [" + userID + " stream [" + stream + "]");
      if (! UserManager.getInstance().getConference().amIThisUser(userID)) {
        // Check whether is one stream or all of them
        if(stream.indexOf("|") > 0) {
          initAllPlayConnectionsFor(userID);
        } else {
          initPlayConnectionFor(userID, stream);
        }
      }
    }

    public function handleUserLeftEvent(event:UserLeftEvent):void {
      trace("VideoEventMapDelegate:: [" + me + "] handleUserLeftEvent. ready = [" + _ready + "]");

      if (!_ready) return;

      closeWindow(event.userID);
    }

    public function handleUserJoinedEvent(event:UserJoinedEvent):void {
      trace("VideoEventMapDelegate:: [" + me + "] handleUserJoinedEvent. ready = [" + _ready + "]");

      if (!_ready) return;

      if (options.displayAvatar) {
        openAvatarWindowFor(event.userID);
      }
    }

    private function displayToolbarButton():void {
      button.isPresenter = true;

      if (options.presenterShareOnly) {
        if (UsersUtil.amIPresenter()) {
          button.isPresenter = true;
        } else {
          button.isPresenter = false;
        }
      }

    }

    private function addToolbarButton():void{
      LogUtil.debug("****************** Adding toolbar button. presenter?=[" + UsersUtil.amIPresenter() + "]");
      if (proxy.videoOptions.showButton) {

        displayToolbarButton();

        var event:ToolbarButtonEvent = new ToolbarButtonEvent(ToolbarButtonEvent.ADD);
        event.button = button;
		    event.module="Webcam";
        _dispatcher.dispatchEvent(event);
      }
    }

    private function autoStart():void {
      if (options.skipCamSettingsCheck) {
        skipCameraSettingsCheck();
      } else {
        var dp:Object = [];
        for(var i:int = 0; i < Camera.names.length; i++) {
          dp.push({label: Camera.names[i], status: button.OFF_STATE});
        }
        button.enabled = false;
        var shareCameraRequestEvent:ShareCameraRequestEvent = new ShareCameraRequestEvent();
        shareCameraRequestEvent.camerasArray = dp;
        _dispatcher.dispatchEvent(shareCameraRequestEvent);
      }
    }

    private function changeDefaultCamForMac():Camera {
      for (var i:int = 0; i < Camera.names.length; i++){
        if (Camera.names[i] == "USB Video Class Video") {
          /** Set as default for Macs */
          return Camera.getCamera("USB Video Class Video");
        }
      }

      return null;
    }

    private function skipCameraSettingsCheck(camIndex:int = -1):void {
      if (camIndex == -1) {
        var cam:Camera = changeDefaultCamForMac();
        if (cam == null) {
          cam = Camera.getCamera();
        }
        camIndex = cam.index;
      }

      var videoProfile:VideoProfile = BBB.defaultVideoProfile;
      initCameraWithSettings(camIndex, videoProfile);
    }

    private function openWebcamWindows():void {
      trace("VideoEventMapDelegate:: [" + me + "] openWebcamWindows:: ready = [" + _ready + "]");

      var uids:ArrayCollection = UsersUtil.getUserIDs();

      for (var i:int = 0; i < uids.length; i++) {
        var u:String = uids.getItemAt(i) as String;
        trace("VideoEventMapDelegate:: [" + me + "] openWebcamWindows:: open window for = [" + u + "]");
        openWebcamWindowFor(u);
      }
    }

    private function openWebcamWindowFor(userID:String):void {
      trace("VideoEventMapDelegate:: [" + me + "] openWebcamWindowFor:: open window for = [" + userID + "]");

      if (hasWindow(userID)) {
        trace("VideoEventMapDelegate:: [" + me + "] openWebcamWindowFor:: user = [" + userID + "] has a window open. Close it.");
        closeWindow(userID);
      }

      if (! UsersUtil.isMe(userID) && UsersUtil.hasWebcamStream(userID)) {
        trace("VideoEventMapDelegate:: [" + me + "] openWebcamWindowFor:: Not ME and user = [" + userID + "] is publishing.");
        trace("VideoEventMapDelegate:: [" + me + "] openWebcamWindowFor:: View user's = [" + userID + "] webcam.");
        initAllPlayConnectionsFor(userID);
      } else {
        if (UsersUtil.isMe(userID) && options.autoStart) {
          trace("VideoEventMapDelegate:: [" + me + "] openWebcamWindowFor:: It's ME and AutoStart. Start publishing.");
          autoStart();
        } else {
          if (options.displayAvatar) {
            trace("VideoEventMapDelegate:: [" + me + "] openWebcamWindowFor:: It's NOT ME and NOT AutoStart. Open Avatar for user = [" + userID + "]");
            openAvatarWindowFor(userID);
          } else {
            trace("VideoEventMapDelegate:: [" + me + "] openWebcamWindowFor:: Is THERE another option for user = [" + userID + "]");
          }
        }
      }
    }

    private function openAvatarWindowFor(userID:String):void {
      if (! UsersUtil.hasUser(userID)) return;

      closeAllAvatarWindows(userID);

      _graphics.addAvatarFor(userID);
    }

    private function closeAllAvatarWindows(userID:String):void {
      _graphics.removeAvatarFor(userID);
    }

    private function openPublishWindowFor(userID:String, camIndex:int, videoProfile:VideoProfile):void {
      closeAllAvatarWindows(userID);

      _graphics.addCameraFor(userID, camIndex, videoProfile);
    }

    private function hasWindow(userID:String):Boolean {
      return _graphics.hasGraphicsFor(userID);
    }

    private function closeWindow(userID:String):void {
      _graphics.removeGraphicsFor(userID);
      var bbbUser:BBBUser = UsersUtil.getUser(userID);
      var streams:Array = bbbUser.streamNames;
      for each(var stream:String in streams) {
        proxy.closePlayConnectionFor(stream);
      }
    }

    private function closePublishWindowByStream(stream:String):int {
      return _graphics.removeVideoByStreamName(UsersUtil.getMyUserID(), stream);
    }

    private function closePublishWindow():void {
      closeWindow(UsersUtil.getMyUserID());
    }

    private function initAllPlayConnectionsFor(userID:String):void {
      trace("VideoEventMapDelegate:: initAllPlayConnectionsFor : [" + userID + "]");
      var bbbUser:BBBUser = UsersUtil.getUser(userID);
      var streams:Array = bbbUser.streamNames;
      for each(var stream:String in streams) {
        initPlayConnectionFor(userID, stream);
      }
    }

    private function initPlayConnectionFor(userID:String, streamName:String):void {
      trace("VideoEventMapDelegate:: initPlayConnectionFor : user [" + userID + "] stream [" + streamName + "]");
      // Store the userID
      pendingVideoWindowsList[streamName] = userID;
      // Request the connection
      proxy.createPlayConnectionFor(streamName);
    }

    public function handlePlayConnectionReady(e:PlayConnectionReady):void {
      var userID:String = pendingVideoWindowsList[e.streamName];
      trace("VideoEventMapDelegate:: handlePlayConnectionReady : stream:[" + e.streamName + "] conn:["+e.connection.uri+"] prefix:["+e.prefix+"] userID:["+userID+"]");
      if(userID) {
        openViewWindowFor(userID, e.streamName);
      }
    }
    
    private function openViewWindowFor(userID:String, streamName:String):void {
      if (!proxy.publishConnection.connected) {
        return;
      }

      trace("VideoEventMapDelegate:: [" + me + "] openViewWindowFor:: Opening VIEW window for [" + userID + "] [" + UsersUtil.getUserName(userID) + "]");

      var bbbUser:BBBUser = UsersUtil.getUser(userID);
      if (bbbUser.hasStream) {
        closeAllAvatarWindows(userID);
      }
      _graphics.addVideoFor(userID, proxy.getConnectionForStream(streamName), proxy.getPrefixForStream(streamName) + streamName);
    }

    public function connectToVideoApp():void {
      proxy = new VideoProxy(uri);
      proxy.connect();
    }

    public function startPublishing(e:StartBroadcastEvent):void{
	  trace("VideoEventMapDelegate:: [" + me + "] startPublishing:: Publishing stream to: " + proxy.publishConnection.uri + "/" + e.stream);
      proxy.startPublishing(e);

	  _isWaitingActivation = false;
      _isPublishing = true;
      UsersUtil.setIAmPublishing(true);

      var broadcastEvent:BroadcastStartedEvent = new BroadcastStartedEvent();
      streamList.addItem(e.stream);
      broadcastEvent.stream = e.stream;
      broadcastEvent.userid = UsersUtil.getMyUserID();
      broadcastEvent.isPresenter = UsersUtil.amIPresenter();
      broadcastEvent.camSettings = UsersUtil.amIPublishing();

      _dispatcher.dispatchEvent(broadcastEvent);
	  if (proxy.videoOptions.showButton) {
		  button.publishingStatus(button.START_PUBLISHING);
	  }
    }

    public function stopPublishing(e:StopBroadcastEvent):void{
      trace("VideoEventMapDelegate:: [" + me + "] Stop publishing. ready = [" + _ready + "]");
      checkLastBroadcasting();
      streamList.removeItem(e.stream);
      stopBroadcasting(e.stream);
      button.setCamAsInactive(e.camId);
    }

    private function checkLastBroadcasting():void {
      trace("[VideoEventMapDelegate:checkLastBroadcasting]");
      _isPublishing = streamList.length > 0;
      UsersUtil.setIAmPublishing(streamList.length > 0);
    }

    private function stopBroadcasting(stream:String = ""):void {
      if (stream == null) stream = "";
      trace("Stopping broadcast" + (stream.length > 0? " of stream [" + stream + "]": ""));

      proxy.stopBroadcasting(stream);

      var broadcastEvent:BroadcastStoppedEvent = new BroadcastStoppedEvent();
      broadcastEvent.stream = stream;
      broadcastEvent.userid = UsersUtil.getMyUserID();
      broadcastEvent.avatarURL = UsersUtil.getAvatarURL();
      _dispatcher.dispatchEvent(broadcastEvent);

      if (stream.length > 0) {
        var camId:int = closePublishWindowByStream(stream);

        if (proxy.videoOptions.showButton) {
          //Make toolbar button enabled again
          button.publishingStatus(button.STOP_PUBLISHING, camId);
        }
      } else {
        closePublishWindow();
        
        if (proxy.videoOptions.showButton) {
          // make toolbar button enabled again
          button.setAllCamAsInactive();
        }
      }

      if (streamList.length == 0 && options.displayAvatar) {
        trace("VideoEventMapDelegate:: [" + me + "] Opening avatar");
        openAvatarWindowFor(UsersUtil.getMyUserID());
      }
    }

    public function handleClosePublishWindowEvent(event:ClosePublishWindowEvent):void {
      trace("Closing publish window");
      if (_isPublishing || _chromeWebcamPermissionDenied) {
        stopBroadcasting();
      }
    }

    public function handleShareCameraRequestEvent(event:ShareCameraRequestEvent):void {
		trace("[VideoEventMapDelegate:handleShareCameraRequestEvent]");
		if (options.skipCamSettingsCheck) {
			skipCameraSettingsCheck(int(event.defaultCamera));
		} else {
			openWebcamPreview(event.publishInClient, event.defaultCamera, event.camerasArray);
		}
    }

    public function handleStopAllShareCameraRequestEvent(event:StopShareCameraRequestEvent):void {
      trace("[VideoEventMapDelegate:handleStopAllShareCameraRequestEvent]");
      stopBroadcasting();
    }

    public function handleStopShareCameraRequestEvent(event:StopShareCameraRequestEvent):void {
      trace("[VideoEventMapDelegate:handleStopShareCameraRequestEvent]");
      var userID:String = UsersUtil.getMyUserID();
      var camIndex:int = event.camId;

      _graphics.removeVideoByCamIndex(userID, camIndex);
    }

	public function handleCamSettingsClosedEvent(event:BBBEvent):void{
		_isPreviewWebcamOpen = false;
	}

    private function openWebcamPreview(publishInClient:Boolean, defaultCamera:String, camerasArray:Object):void {
      var openEvent:BBBEvent = new BBBEvent(BBBEvent.OPEN_WEBCAM_PREVIEW);
      openEvent.payload.publishInClient = publishInClient;
      openEvent.payload.defaultCamera = defaultCamera;
      openEvent.payload.camerasArray = camerasArray;
      openEvent.payload.chromePermissionDenied = _chromeWebcamPermissionDenied;

	  _isPreviewWebcamOpen = true;

      _dispatcher.dispatchEvent(openEvent);
    }

    public function stopModule():void {
      trace("VideoEventMapDelegate:: stopping video module");
      closeAllWindows();
      proxy.disconnect();
    }

    public function closeAllWindows():void{
      trace("VideoEventMapDelegate:: closing all windows");
      if (_isPublishing) {
        stopBroadcasting();
      }

      _graphics.shutdown();
    }

    public function switchToPresenter(event:MadePresenterEvent):void{
      trace("VideoEventMapDelegate:: [" + me + "] Got Switch to presenter event. ready = [" + _ready + "]");

      if (options.showButton) {
        displayToolbarButton();
      }
    }

    public function switchToViewer(event:MadePresenterEvent):void{
      trace("VideoEventMapDelegate:: [" + me + "] Got Switch to viewer event. ready = [" + _ready + "]");

      if (options.showButton){
        LogUtil.debug("****************** Switching to viewer. Show video button?=[" + UsersUtil.amIPresenter() + "]");
        displayToolbarButton();
        if (_isPublishing && options.presenterShareOnly) {
          stopBroadcasting();
        }
      }
    }

    public function connectedToVideoApp():void{
      trace("VideoEventMapDelegate:: [" + me + "] Connected to video application.");
      _ready = true;
      addToolbarButton();
      openWebcamWindows();
    }

    public function handleCameraSetting(event:BBBEvent):void {
      var cameraIndex:int = event.payload.cameraIndex;
      var videoProfile:VideoProfile = event.payload.videoProfile;
      trace("VideoEventMapDelegate::handleCameraSettings [" + cameraIndex + "," + videoProfile.id + "]");
      initCameraWithSettings(cameraIndex, videoProfile);
    }

    private function initCameraWithSettings(camIndex:int, videoProfile:VideoProfile):void {
      var camSettings:CameraSettingsVO = new CameraSettingsVO();
      camSettings.camIndex = camIndex;
      camSettings.videoProfile = videoProfile;

      UsersUtil.setCameraSettings(camSettings);

      _isWaitingActivation = true;
      button.setCamAsActive(camIndex);
      openPublishWindowFor(UsersUtil.getMyUserID(), camIndex, videoProfile);
    }

    private function closeViewWindowWithStream(userID:String, stream:String):void {
      _graphics.removeVideoByStreamName(userID, stream);
      proxy.closePlayConnectionFor(stream);
    }

    public function handleStreamStoppedEvent(userID:String, streamName:String):void {
      // Since the stream used to create the window includes de prefix, we should include it here too
      var stream:String = proxy.getPrefixForStream(streamName) + streamName;
      handleStoppedViewingWebcamEvent(userID, stream);
    }

    public function handlePlayConnectionClosed(stream:String, prefix:String):void {
      var userID:String = pendingVideoWindowsList[stream];
      closeViewWindowWithStream(userID, prefix + stream);
    }

    public function handleStoppedViewingWebcamEvent(userID:String, streamName:String):void {
      trace("VideoEventMapDelegate::handleStoppedViewingWebcamEvent [" + me + "] received StoppedViewingWebcamEvent for user [" + userID + "]");

      closeViewWindowWithStream(userID, streamName);

      if (options.displayAvatar && UsersUtil.hasUser(userID) && ! UsersUtil.isUserLeaving(userID)) {
        trace("VideoEventMapDelegate::handleStoppedViewingWebcamEvent [" + me + "] Opening avatar for user [" + userID + "]");
        openAvatarWindowFor(userID);
      }
    }
  }
}
>>>>>>> f12539fe
<|MERGE_RESOLUTION|>--- conflicted
+++ resolved
@@ -1,1093 +1,540 @@
-<<<<<<< HEAD
-/**
- * BigBlueButton open source conferencing system - http://www.bigbluebutton.org/
- *
- * Copyright (c) 2012 BigBlueButton Inc. and by respective authors (see below).
- *
- * This program is free software; you can redistribute it and/or modify it under the
- * terms of the GNU Lesser General Public License as published by the Free Software
- * Foundation; either version 3.0 of the License, or (at your option) any later
- * version.
- *
- * BigBlueButton is distributed in the hope that it will be useful, but WITHOUT ANY
- * WARRANTY; without even the implied warranty of MERCHANTABILITY or FITNESS FOR A
- * PARTICULAR PURPOSE. See the GNU Lesser General Public License for more details.
- *
- * You should have received a copy of the GNU Lesser General Public License along
- * with BigBlueButton; if not, see <http://www.gnu.org/licenses/>.
- *
- */
-package org.bigbluebutton.modules.videoconf.maps
-{
-  import com.asfusion.mate.utils.debug.Debugger;
-  import com.asfusion.mate.utils.debug.DebuggerUtil;
-
-  import flash.events.IEventDispatcher;
-  import flash.external.ExternalInterface;
-  import flash.media.Camera;
-
-  import mx.collections.ArrayCollection;
-  import mx.collections.ArrayList;
-
-  import org.bigbluebutton.common.LogUtil;
-  import org.bigbluebutton.common.events.CloseWindowEvent;
-  import org.bigbluebutton.common.events.OpenWindowEvent;
-  import org.bigbluebutton.common.events.ToolbarButtonEvent;
-  import org.bigbluebutton.core.BBB;
-  import org.bigbluebutton.core.UsersUtil;
-  import org.bigbluebutton.core.events.ConnectAppEvent;
-  import org.bigbluebutton.core.managers.UserManager;
-  import org.bigbluebutton.core.model.VideoProfile;
-  import org.bigbluebutton.core.vo.CameraSettingsVO;
-  import org.bigbluebutton.main.events.BBBEvent;
-  import org.bigbluebutton.main.events.MadePresenterEvent;
-  import org.bigbluebutton.main.events.StoppedViewingWebcamEvent;
-  import org.bigbluebutton.main.events.UserJoinedEvent;
-  import org.bigbluebutton.main.events.UserLeftEvent;
-  import org.bigbluebutton.main.model.users.BBBUser;
-  import org.bigbluebutton.main.model.users.events.BroadcastStartedEvent;
-  import org.bigbluebutton.main.model.users.events.BroadcastStoppedEvent;
-  import org.bigbluebutton.main.model.users.events.StreamStartedEvent;
-  import org.bigbluebutton.modules.videoconf.business.VideoProxy;
-  import org.bigbluebutton.modules.videoconf.events.CloseAllWindowsEvent;
-  import org.bigbluebutton.modules.videoconf.events.ClosePublishWindowEvent;
-  import org.bigbluebutton.modules.videoconf.events.ConnectedEvent;
-  import org.bigbluebutton.modules.videoconf.events.OpenVideoWindowEvent;
-  import org.bigbluebutton.modules.videoconf.events.PlayConnectionReady;
-  import org.bigbluebutton.modules.videoconf.events.ShareCameraRequestEvent;
-  import org.bigbluebutton.modules.videoconf.events.StartBroadcastEvent;
-  import org.bigbluebutton.modules.videoconf.events.StopBroadcastEvent;
-  import org.bigbluebutton.modules.videoconf.events.StopShareCameraRequestEvent;
-  import org.bigbluebutton.modules.videoconf.events.WebRTCWebcamRequestEvent;
-  import org.bigbluebutton.modules.videoconf.model.VideoConfOptions;
-  import org.bigbluebutton.modules.videoconf.views.AvatarWindow;
-  import org.bigbluebutton.modules.videoconf.views.GraphicsWrapper;
-  import org.bigbluebutton.modules.videoconf.views.ToolbarPopupButton;
-  import org.bigbluebutton.modules.videoconf.views.UserAvatar;
-  import org.bigbluebutton.modules.videoconf.views.UserGraphic;
-  import org.bigbluebutton.modules.videoconf.views.UserGraphicHolder;
-  import org.bigbluebutton.modules.videoconf.views.UserVideo;
-  import org.bigbluebutton.modules.videoconf.views.VideoDock;
-  import org.flexunit.runner.manipulation.filters.IncludeAllFilter;
-
-  public class VideoEventMapDelegate
-  {
-    static private var PERMISSION_DENIED_ERROR:String = "PermissionDeniedError";
-
-    private var options:VideoConfOptions = new VideoConfOptions();
-    private var uri:String;
-
-    private var button:ToolbarPopupButton = new ToolbarPopupButton();
-    private var proxy:VideoProxy;
-
-    private var _dispatcher:IEventDispatcher;
-    private var _ready:Boolean = false;
-    private var _isPublishing:Boolean = false;
-    private var _isPreviewWebcamOpen:Boolean = false;
-    private var _isWaitingActivation:Boolean = false;
-    private var _chromeWebcamPermissionDenied:Boolean = false;
-
-    private var _videoDock:VideoDock;
-    private var _graphics:GraphicsWrapper = new GraphicsWrapper();
-    private var streamList:ArrayList = new ArrayList();
-    private var numberOfWindows:Object = new Object();
-
-	// Store userID of windows waiting for a NetConnection
-	private var pendingVideoWindowsList:Object = new Object();
-    
-    public function VideoEventMapDelegate(dispatcher:IEventDispatcher)
-    {
-      _dispatcher = dispatcher;
-    }
-
-    private function get me():String {
-      return UsersUtil.getMyUsername();
-    }
-
-    public function start(uri:String):void {
-      trace("VideoEventMapDelegate:: [" + me + "] Video Module Started.");
-      this.uri = uri;
-
-      _videoDock = new VideoDock();
-      var windowEvent:OpenWindowEvent = new OpenWindowEvent(OpenWindowEvent.OPEN_WINDOW_EVENT);
-      windowEvent.window = _videoDock;
-      _dispatcher.dispatchEvent(windowEvent);
-
-      _videoDock.addChild(_graphics);
-    }
-
-    public function viewCamera(userID:String, stream:String, name:String, mock:Boolean = false):void {
-      trace("VideoEventMapDelegate:: [" + me + "] viewCamera. ready = [" + _ready + "]");
-
-      if (!_ready) return;
-      trace("VideoEventMapDelegate:: [" + me + "] Viewing [" + userID + " stream [" + stream + "]");
-      if (! UserManager.getInstance().getConference().amIThisUser(userID)) {
-        // Check whether is one stream or all of them
-        if(stream.indexOf("|") > 0) {
-          initAllPlayConnectionsFor(userID);
-        } else {
-          initPlayConnectionFor(userID, stream);
-        }
-      }
-    }
-
-    public function handleUserLeftEvent(event:UserLeftEvent):void {
-      trace("VideoEventMapDelegate:: [" + me + "] handleUserLeftEvent. ready = [" + _ready + "]");
-
-      if (!_ready) return;
-
-      closeWindow(event.userID);
-    }
-
-    public function handleUserJoinedEvent(event:UserJoinedEvent):void {
-      trace("VideoEventMapDelegate:: [" + me + "] handleUserJoinedEvent. ready = [" + _ready + "]");
-
-      if (!_ready) return;
-
-      if (options.displayAvatar) {
-        openAvatarWindowFor(event.userID);
-      }
-    }
-
-    private function displayToolbarButton():void {
-      button.isPresenter = true;
-
-      if (options.presenterShareOnly) {
-        if (UsersUtil.amIPresenter()) {
-          button.isPresenter = true;
-        } else {
-          button.isPresenter = false;
-        }
-      }
-
-    }
-
-    private function addToolbarButton():void{
-      LogUtil.debug("****************** Adding toolbar button. presenter?=[" + UsersUtil.amIPresenter() + "]");
-      if (proxy.videoOptions.showButton) {
-
-        displayToolbarButton();
-
-        var event:ToolbarButtonEvent = new ToolbarButtonEvent(ToolbarButtonEvent.ADD);
-        event.button = button;
-		    event.module="Webcam";
-        _dispatcher.dispatchEvent(event);
-      }
-    }
-
-    private function autoStart():void {
-      if (options.skipCamSettingsCheck) {
-        skipCameraSettingsCheck();
-      } else {
-        var dp:Object = [];
-        for(var i:int = 0; i < Camera.names.length; i++) {
-          dp.push({label: Camera.names[i], status: button.OFF_STATE});
-        }
-        button.enabled = false;
-        var shareCameraRequestEvent:ShareCameraRequestEvent = new ShareCameraRequestEvent();
-        shareCameraRequestEvent.camerasArray = dp;
-        _dispatcher.dispatchEvent(shareCameraRequestEvent);
-      }
-    }
-
-    private function changeDefaultCamForMac():Camera {
-      for (var i:int = 0; i < Camera.names.length; i++){
-        if (Camera.names[i] == "USB Video Class Video") {
-          /** Set as default for Macs */
-          return Camera.getCamera("USB Video Class Video");
-        }
-      }
-
-      return null;
-    }
-
-    private function skipCameraSettingsCheck(camIndex:int = -1):void {
-      if (camIndex == -1) {
-        var cam:Camera = changeDefaultCamForMac();
-        if (cam == null) {
-          cam = Camera.getCamera();
-        }
-        camIndex = cam.index;
-      }
-
-      var videoProfile:VideoProfile = BBB.defaultVideoProfile;
-      initCameraWithSettings(camIndex, videoProfile);
-    }
-
-    private function openWebcamWindows():void {
-      trace("VideoEventMapDelegate:: [" + me + "] openWebcamWindows:: ready = [" + _ready + "]");
-
-      var uids:ArrayCollection = UsersUtil.getUserIDs();
-
-      for (var i:int = 0; i < uids.length; i++) {
-        var u:String = uids.getItemAt(i) as String;
-        trace("VideoEventMapDelegate:: [" + me + "] openWebcamWindows:: open window for = [" + u + "]");
-        openWebcamWindowFor(u);
-      }
-    }
-
-    private function openWebcamWindowFor(userID:String):void {
-      trace("VideoEventMapDelegate:: [" + me + "] openWebcamWindowFor:: open window for = [" + userID + "]");
-      if (! UsersUtil.isMe(userID) && UsersUtil.hasWebcamStream(userID)) {
-        trace("VideoEventMapDelegate:: [" + me + "] openWebcamWindowFor:: Not ME and user = [" + userID + "] is publishing.");
-
-        if (hasWindow(userID)) {
-          trace("VideoEventMapDelegate:: [" + me + "] openWebcamWindowFor:: user = [" + userID + "] has a window open. Close it.");
-          closeWindow(userID);
-        }
-        trace("VideoEventMapDelegate:: [" + me + "] openWebcamWindowFor:: View user's = [" + userID + "] webcam.");
-        initAllPlayConnectionsFor(userID);
-      } else {
-        if (UsersUtil.isMe(userID) && options.autoStart) {
-          trace("VideoEventMapDelegate:: [" + me + "] openWebcamWindowFor:: It's ME and AutoStart. Start publishing.");
-          autoStart();
-        } else {
-          if (options.displayAvatar) {
-            trace("VideoEventMapDelegate:: [" + me + "] openWebcamWindowFor:: It's NOT ME and NOT AutoStart. Open Avatar for user = [" + userID + "]");
-            openAvatarWindowFor(userID);
-          } else {
-            trace("VideoEventMapDelegate:: [" + me + "] openWebcamWindowFor:: Is THERE another option for user = [" + userID + "]");
-          }
-        }
-      }
-    }
-
-    private function openAvatarWindowFor(userID:String):void {
-      if (! UsersUtil.hasUser(userID)) return;
-
-      closeAllAvatarWindows(userID);
-
-      _graphics.addAvatarFor(userID);
-    }
-
-    private function closeAllAvatarWindows(userID:String):void {
-      _graphics.removeAvatarFor(userID);
-    }
-
-    private function openPublishWindowFor(userID:String, camIndex:int, videoProfile:VideoProfile):void {
-      closeAllAvatarWindows(userID);
-
-      _graphics.addCameraFor(userID, camIndex, videoProfile);
-    }
-
-    private function hasWindow(userID:String):Boolean {
-      return _graphics.hasGraphicsFor(userID);
-    }
-
-    private function closeWindow(userID:String):void {
-      _graphics.removeGraphicsFor(userID);
-      var bbbUser:BBBUser = UsersUtil.getUser(userID);
-      var streams:Array = bbbUser.streamNames;
-      for each(var stream:String in streams) {
-        proxy.closePlayConnectionFor(stream);
-      }
-    }
-
-    private function closePublishWindowWithStream(userID:String, stream:String):int {
-      return _graphics.removeVideoByStreamName(userID, stream);
-    }
-
-    private function initAllPlayConnectionsFor(userID:String):void {
-      trace("VideoEventMapDelegate:: initAllPlayConnectionsFor : [" + userID + "]");
-      var bbbUser:BBBUser = UsersUtil.getUser(userID);
-      var streams:Array = bbbUser.streamNames;
-      for each(var stream:String in streams) {
-        initPlayConnectionFor(userID, stream);
-      }
-    }
-
-    private function initPlayConnectionFor(userID:String, streamName:String):void {
-      trace("VideoEventMapDelegate:: initPlayConnectionFor : user [" + userID + "] stream [" + streamName + "]");
-      // Store the userID
-      pendingVideoWindowsList[streamName] = userID;
-      // Request the connection
-      proxy.createPlayConnectionFor(streamName);
-    }
-
-    public function handlePlayConnectionReady(e:PlayConnectionReady):void {
-      var userID:String = pendingVideoWindowsList[e.streamName];
-      trace("VideoEventMapDelegate:: handlePlayConnectionReady : stream:[" + e.streamName + "] conn:["+e.connection.uri+"] prefix:["+e.prefix+"] userID:["+userID+"]");
-      if(userID) {
-        openViewWindowFor(userID, e.streamName);
-      }
-    }
-    
-    private function openViewWindowFor(userID:String, streamName:String):void {
-      trace("VideoEventMapDelegate:: [" + me + "] openViewWindowFor:: Opening VIEW window for [" + userID + "] [" + UsersUtil.getUserName(userID) + "]");
-
-      var bbbUser:BBBUser = UsersUtil.getUser(userID);
-      if (bbbUser.hasStream) {
-        closeAllAvatarWindows(userID);
-      }
-      _graphics.addVideoFor(userID, proxy.getConnectionForStream(streamName), proxy.getPrefixForStream(streamName) + streamName);
-    }
-
-    public function connectToVideoApp():void {
-      proxy = new VideoProxy(uri);
-      proxy.connect();
-    }
-
-    public function startPublishing(e:StartBroadcastEvent):void{
-	  LogUtil.debug("VideoEventMapDelegate:: [" + me + "] startPublishing:: Publishing stream to: " + proxy.publishConnection.uri + "/" + e.stream);
-      proxy.startPublishing(e);
-
-	  _isWaitingActivation = false;
-      _isPublishing = true;
-      UsersUtil.setIAmPublishing(true);
-
-      var broadcastEvent:BroadcastStartedEvent = new BroadcastStartedEvent();
-      streamList.addItem(e.stream);
-      broadcastEvent.stream = e.stream;
-      broadcastEvent.userid = UsersUtil.getMyUserID();
-      broadcastEvent.isPresenter = UsersUtil.amIPresenter();
-      broadcastEvent.camSettings = UsersUtil.amIPublishing();
-
-      _dispatcher.dispatchEvent(broadcastEvent);
-	  if (proxy.videoOptions.showButton) {
-		  button.publishingStatus(button.START_PUBLISHING);
-	  }
-    }
-
-    public function stopPublishing(e:StopBroadcastEvent):void{
-      trace("VideoEventMapDelegate:: [" + me + "] Stop publishing. ready = [" + _ready + "]");
-      if(streamList.length <= 1) {
-        setStopLastBroadcasting();
-      } else {
-        UsersUtil.setIAmPublishing(true);
-      }
-      streamList.removeItem(e.stream);
-      stopBroadcasting(e.stream);
-      button.setCamAsInactive(e.camId);
-    }
-
-    private function stopAllBroadcasting():void {
-      trace("[VideoEventMapDelegate:stopAllBroadcasting]");
-      setStopLastBroadcasting();
-      streamList = new ArrayList();
-      proxy.stopAllBroadcasting();
-
-      var userID:String = UsersUtil.getMyUserID();
-      _graphics.removeGraphicsFor(userID);
-
-      var broadcastEvent:BroadcastStoppedEvent = new BroadcastStoppedEvent();
-      broadcastEvent.stream = "";
-      broadcastEvent.userid = UsersUtil.getMyUserID();
-      broadcastEvent.avatarURL = UsersUtil.getAvatarURL();
-      _dispatcher.dispatchEvent(broadcastEvent);
-
-      if (proxy.videoOptions.showButton) {
-        //Make toolbar button enabled again
-        button.setAllCamAsInactive();
-      }
-      if (options.displayAvatar) {
-        trace("VideoEventMapDelegate:: [" + me + "] Opening avatar");
-        openAvatarWindowFor(UsersUtil.getMyUserID());
-      }
-    }
-
-    private function setStopLastBroadcasting():void {
-      trace("[VideoEventMapDelegate:setStopLastBroadcasting]");
-      _isPublishing = false;
-      UsersUtil.setIAmPublishing(false);
-    }
-
-    private function stopBroadcasting(stream:String):void {
-      trace("Stopping broadcast of stream [" + stream + "]");
-
-      proxy.stopBroadcasting(stream);
-
-      var broadcastEvent:BroadcastStoppedEvent = new BroadcastStoppedEvent();
-      broadcastEvent.stream = stream;
-      broadcastEvent.userid = UsersUtil.getMyUserID();
-      broadcastEvent.avatarURL = UsersUtil.getAvatarURL();
-      _dispatcher.dispatchEvent(broadcastEvent);
-
-      var camId:int = closePublishWindowWithStream(UsersUtil.getMyUserID(), stream);
-
-      if (proxy.videoOptions.showButton) {
-        //Make toolbar button enabled again
-        button.publishingStatus(button.STOP_PUBLISHING, camId);
-      }
-
-      if (streamList.length == 0 && options.displayAvatar) {
-        trace("VideoEventMapDelegate:: [" + me + "] Opening avatar");
-        openAvatarWindowFor(UsersUtil.getMyUserID());
-      }
-    }
-
-    public function handleClosePublishWindowEvent(event:ClosePublishWindowEvent):void {
-      trace("Closing publish window");
-      if (_isPublishing || _chromeWebcamPermissionDenied) {
-        stopAllBroadcasting();
-      }
-    }
-
-    public function handleShareCameraRequestEvent(event:ShareCameraRequestEvent):void {
-		trace("[VideoEventMapDelegate:handleShareCameraRequestEvent]");
-		if (options.skipCamSettingsCheck) {
-			skipCameraSettingsCheck(int(event.defaultCamera));
-		} else {
-			openWebcamPreview(event.publishInClient, event.defaultCamera, event.camerasArray);
-		}
-    }
-
-    public function handleStopAllShareCameraRequestEvent(event:StopShareCameraRequestEvent):void {
-      trace("[VideoEventMapDelegate:handleStopAllShareCameraRequestEvent]");
-      stopAllBroadcasting();
-    }
-
-    public function handleStopShareCameraRequestEvent(event:StopShareCameraRequestEvent):void {
-      trace("[VideoEventMapDelegate:handleStopShareCameraRequestEvent]");
-      var userID:String = UsersUtil.getMyUserID();
-      var camIndex:int = event.camId;
-
-      _graphics.removeVideoByCamIndex(userID, camIndex);
-    }
-
-	public function handleCamSettingsClosedEvent(event:BBBEvent):void{
-		_isPreviewWebcamOpen = false;
-	}
-
-    private function openWebcamPreview(publishInClient:Boolean, defaultCamera:String, camerasArray:Object):void {
-      var openEvent:BBBEvent = new BBBEvent(BBBEvent.OPEN_WEBCAM_PREVIEW);
-      openEvent.payload.publishInClient = publishInClient;
-      openEvent.payload.defaultCamera = defaultCamera;
-      openEvent.payload.camerasArray = camerasArray;
-      openEvent.payload.chromePermissionDenied = _chromeWebcamPermissionDenied;
-
-	  _isPreviewWebcamOpen = true;
-
-      _dispatcher.dispatchEvent(openEvent);
-    }
-
-    public function stopModule():void {
-      trace("VideoEventMapDelegate:: stopping video module");
-      closeAllWindows();
-      proxy.disconnect();
-    }
-
-    public function closeAllWindows():void{
-      trace("VideoEventMapDelegate:: closing all windows");
-      if (_isPublishing) {
-        stopAllBroadcasting();
-      }
-
-      _graphics.shutdown();
-    }
-
-    public function switchToPresenter(event:MadePresenterEvent):void{
-      trace("VideoEventMapDelegate:: [" + me + "] Got Switch to presenter event. ready = [" + _ready + "]");
-
-      if (options.showButton) {
-        displayToolbarButton();
-      }
-    }
-
-    public function switchToViewer(event:MadePresenterEvent):void{
-      trace("VideoEventMapDelegate:: [" + me + "] Got Switch to viewer event. ready = [" + _ready + "]");
-
-      if (options.showButton){
-        LogUtil.debug("****************** Switching to viewer. Show video button?=[" + UsersUtil.amIPresenter() + "]");
-        displayToolbarButton();
-        if (_isPublishing && options.presenterShareOnly) {
-          stopAllBroadcasting();
-        }
-      }
-    }
-
-    public function connectedToVideoApp():void{
-      trace("VideoEventMapDelegate:: [" + me + "] Connected to video application.");
-      _ready = true;
-      addToolbarButton();
-      openWebcamWindows();
-    }
-
-    public function handleCameraSetting(event:BBBEvent):void {
-      var cameraIndex:int = event.payload.cameraIndex;
-      var videoProfile:VideoProfile = event.payload.videoProfile;
-      trace("VideoEventMapDelegate::handleCameraSettings [" + cameraIndex + "," + videoProfile.id + "]");
-      initCameraWithSettings(cameraIndex, videoProfile);
-    }
-
-    private function initCameraWithSettings(camIndex:int, videoProfile:VideoProfile):void {
-      var camSettings:CameraSettingsVO = new CameraSettingsVO();
-      camSettings.camIndex = camIndex;
-      camSettings.videoProfile = videoProfile;
-
-      UsersUtil.setCameraSettings(camSettings);
-
-      _isWaitingActivation = true;
-      button.setCamAsActive(camIndex);
-      openPublishWindowFor(UsersUtil.getMyUserID(), camIndex, videoProfile);
-    }
-
-    private function closeViewWindowWithStream(userID:String, stream:String):void {
-      _graphics.removeVideoByStreamName(userID, stream);
-      proxy.closePlayConnectionFor(stream);
-    }
-
-    public function handleStreamStoppedEvent(userID:String, streamName:String):void {
-      // Since the stream used to create the window includes de prefix, we should include it here too
-      var stream:String = proxy.getPrefixForStream(streamName) + streamName;
-      handleStoppedViewingWebcamEvent(userID, stream);
-    }
-
-    public function handlePlayConnectionClosed(stream:String, prefix:String):void {
-      var userID:String = pendingVideoWindowsList[stream];
-      closeViewWindowWithStream(userID, prefix + stream);
-    }
-
-    public function handleStoppedViewingWebcamEvent(userID:String, streamName:String):void {
-      trace("VideoEventMapDelegate::handleStoppedViewingWebcamEvent [" + me + "] received StoppedViewingWebcamEvent for user [" + userID + "]");
-
-      closeViewWindowWithStream(userID, streamName);
-
-      if (options.displayAvatar && UsersUtil.hasUser(userID) && ! UsersUtil.isUserLeaving(userID)) {
-        trace("VideoEventMapDelegate::handleStoppedViewingWebcamEvent [" + me + "] Opening avatar for user [" + userID + "]");
-        openAvatarWindowFor(userID);
-      }
-    }
-  }
-}
-=======
-/**
- * BigBlueButton open source conferencing system - http://www.bigbluebutton.org/
- *
- * Copyright (c) 2012 BigBlueButton Inc. and by respective authors (see below).
- *
- * This program is free software; you can redistribute it and/or modify it under the
- * terms of the GNU Lesser General Public License as published by the Free Software
- * Foundation; either version 3.0 of the License, or (at your option) any later
- * version.
- *
- * BigBlueButton is distributed in the hope that it will be useful, but WITHOUT ANY
- * WARRANTY; without even the implied warranty of MERCHANTABILITY or FITNESS FOR A
- * PARTICULAR PURPOSE. See the GNU Lesser General Public License for more details.
- *
- * You should have received a copy of the GNU Lesser General Public License along
- * with BigBlueButton; if not, see <http://www.gnu.org/licenses/>.
- *
- */
-package org.bigbluebutton.modules.videoconf.maps
-{
-  import com.asfusion.mate.utils.debug.Debugger;
-  import com.asfusion.mate.utils.debug.DebuggerUtil;
-
-  import flash.events.IEventDispatcher;
-  import flash.external.ExternalInterface;
-  import flash.media.Camera;
-
-  import mx.collections.ArrayCollection;
-  import mx.collections.ArrayList;
-
-  import org.bigbluebutton.common.LogUtil;
-  import org.bigbluebutton.common.events.CloseWindowEvent;
-  import org.bigbluebutton.common.events.OpenWindowEvent;
-  import org.bigbluebutton.common.events.ToolbarButtonEvent;
-  import org.bigbluebutton.core.BBB;
-  import org.bigbluebutton.core.UsersUtil;
-  import org.bigbluebutton.core.events.ConnectAppEvent;
-  import org.bigbluebutton.core.managers.UserManager;
-  import org.bigbluebutton.core.model.VideoProfile;
-  import org.bigbluebutton.core.vo.CameraSettingsVO;
-  import org.bigbluebutton.main.events.BBBEvent;
-  import org.bigbluebutton.main.events.MadePresenterEvent;
-  import org.bigbluebutton.main.events.StoppedViewingWebcamEvent;
-  import org.bigbluebutton.main.events.UserJoinedEvent;
-  import org.bigbluebutton.main.events.UserLeftEvent;
-  import org.bigbluebutton.main.model.users.BBBUser;
-  import org.bigbluebutton.main.model.users.events.BroadcastStartedEvent;
-  import org.bigbluebutton.main.model.users.events.BroadcastStoppedEvent;
-  import org.bigbluebutton.main.model.users.events.StreamStartedEvent;
-  import org.bigbluebutton.modules.videoconf.business.VideoProxy;
-  import org.bigbluebutton.modules.videoconf.events.CloseAllWindowsEvent;
-  import org.bigbluebutton.modules.videoconf.events.ClosePublishWindowEvent;
-  import org.bigbluebutton.modules.videoconf.events.ConnectedEvent;
-  import org.bigbluebutton.modules.videoconf.events.OpenVideoWindowEvent;
-  import org.bigbluebutton.modules.videoconf.events.PlayConnectionReady;
-  import org.bigbluebutton.modules.videoconf.events.ShareCameraRequestEvent;
-  import org.bigbluebutton.modules.videoconf.events.StartBroadcastEvent;
-  import org.bigbluebutton.modules.videoconf.events.StopBroadcastEvent;
-  import org.bigbluebutton.modules.videoconf.events.StopShareCameraRequestEvent;
-  import org.bigbluebutton.modules.videoconf.events.WebRTCWebcamRequestEvent;
-  import org.bigbluebutton.modules.videoconf.model.VideoConfOptions;
-  import org.bigbluebutton.modules.videoconf.views.AvatarWindow;
-  import org.bigbluebutton.modules.videoconf.views.GraphicsWrapper;
-  import org.bigbluebutton.modules.videoconf.views.ToolbarPopupButton;
-  import org.bigbluebutton.modules.videoconf.views.UserAvatar;
-  import org.bigbluebutton.modules.videoconf.views.UserGraphic;
-  import org.bigbluebutton.modules.videoconf.views.UserGraphicHolder;
-  import org.bigbluebutton.modules.videoconf.views.UserVideo;
-  import org.bigbluebutton.modules.videoconf.views.VideoDock;
-  import org.flexunit.runner.manipulation.filters.IncludeAllFilter;
-
-  public class VideoEventMapDelegate
-  {
-    static private var PERMISSION_DENIED_ERROR:String = "PermissionDeniedError";
-
-    private var options:VideoConfOptions = new VideoConfOptions();
-    private var uri:String;
-
-    private var button:ToolbarPopupButton = new ToolbarPopupButton();
-    private var proxy:VideoProxy;
-
-    private var _dispatcher:IEventDispatcher;
-    private var _ready:Boolean = false;
-    private var _isPublishing:Boolean = false;
-    private var _isPreviewWebcamOpen:Boolean = false;
-    private var _isWaitingActivation:Boolean = false;
-    private var _chromeWebcamPermissionDenied:Boolean = false;
-
-    private var _videoDock:VideoDock;
-    private var _graphics:GraphicsWrapper = new GraphicsWrapper();
-    private var streamList:ArrayList = new ArrayList();
-    private var numberOfWindows:Object = new Object();
-
-	// Store userID of windows waiting for a NetConnection
-	private var pendingVideoWindowsList:Object = new Object();
-    
-    public function VideoEventMapDelegate(dispatcher:IEventDispatcher)
-    {
-      _dispatcher = dispatcher;
-    }
-
-    private function get me():String {
-      return UsersUtil.getMyUsername();
-    }
-
-    public function start(uri:String):void {
-      trace("VideoEventMapDelegate:: [" + me + "] Video Module Started.");
-      this.uri = uri;
-
-      _videoDock = new VideoDock();
-      var windowEvent:OpenWindowEvent = new OpenWindowEvent(OpenWindowEvent.OPEN_WINDOW_EVENT);
-      windowEvent.window = _videoDock;
-      _dispatcher.dispatchEvent(windowEvent);
-
-      _videoDock.addChild(_graphics);
-    }
-
-    public function viewCamera(userID:String, stream:String, name:String, mock:Boolean = false):void {
-      trace("VideoEventMapDelegate:: [" + me + "] viewCamera. ready = [" + _ready + "]");
-
-      if (!_ready) return;
-      trace("VideoEventMapDelegate:: [" + me + "] Viewing [" + userID + " stream [" + stream + "]");
-      if (! UserManager.getInstance().getConference().amIThisUser(userID)) {
-        // Check whether is one stream or all of them
-        if(stream.indexOf("|") > 0) {
-          initAllPlayConnectionsFor(userID);
-        } else {
-          initPlayConnectionFor(userID, stream);
-        }
-      }
-    }
-
-    public function handleUserLeftEvent(event:UserLeftEvent):void {
-      trace("VideoEventMapDelegate:: [" + me + "] handleUserLeftEvent. ready = [" + _ready + "]");
-
-      if (!_ready) return;
-
-      closeWindow(event.userID);
-    }
-
-    public function handleUserJoinedEvent(event:UserJoinedEvent):void {
-      trace("VideoEventMapDelegate:: [" + me + "] handleUserJoinedEvent. ready = [" + _ready + "]");
-
-      if (!_ready) return;
-
-      if (options.displayAvatar) {
-        openAvatarWindowFor(event.userID);
-      }
-    }
-
-    private function displayToolbarButton():void {
-      button.isPresenter = true;
-
-      if (options.presenterShareOnly) {
-        if (UsersUtil.amIPresenter()) {
-          button.isPresenter = true;
-        } else {
-          button.isPresenter = false;
-        }
-      }
-
-    }
-
-    private function addToolbarButton():void{
-      LogUtil.debug("****************** Adding toolbar button. presenter?=[" + UsersUtil.amIPresenter() + "]");
-      if (proxy.videoOptions.showButton) {
-
-        displayToolbarButton();
-
-        var event:ToolbarButtonEvent = new ToolbarButtonEvent(ToolbarButtonEvent.ADD);
-        event.button = button;
-		    event.module="Webcam";
-        _dispatcher.dispatchEvent(event);
-      }
-    }
-
-    private function autoStart():void {
-      if (options.skipCamSettingsCheck) {
-        skipCameraSettingsCheck();
-      } else {
-        var dp:Object = [];
-        for(var i:int = 0; i < Camera.names.length; i++) {
-          dp.push({label: Camera.names[i], status: button.OFF_STATE});
-        }
-        button.enabled = false;
-        var shareCameraRequestEvent:ShareCameraRequestEvent = new ShareCameraRequestEvent();
-        shareCameraRequestEvent.camerasArray = dp;
-        _dispatcher.dispatchEvent(shareCameraRequestEvent);
-      }
-    }
-
-    private function changeDefaultCamForMac():Camera {
-      for (var i:int = 0; i < Camera.names.length; i++){
-        if (Camera.names[i] == "USB Video Class Video") {
-          /** Set as default for Macs */
-          return Camera.getCamera("USB Video Class Video");
-        }
-      }
-
-      return null;
-    }
-
-    private function skipCameraSettingsCheck(camIndex:int = -1):void {
-      if (camIndex == -1) {
-        var cam:Camera = changeDefaultCamForMac();
-        if (cam == null) {
-          cam = Camera.getCamera();
-        }
-        camIndex = cam.index;
-      }
-
-      var videoProfile:VideoProfile = BBB.defaultVideoProfile;
-      initCameraWithSettings(camIndex, videoProfile);
-    }
-
-    private function openWebcamWindows():void {
-      trace("VideoEventMapDelegate:: [" + me + "] openWebcamWindows:: ready = [" + _ready + "]");
-
-      var uids:ArrayCollection = UsersUtil.getUserIDs();
-
-      for (var i:int = 0; i < uids.length; i++) {
-        var u:String = uids.getItemAt(i) as String;
-        trace("VideoEventMapDelegate:: [" + me + "] openWebcamWindows:: open window for = [" + u + "]");
-        openWebcamWindowFor(u);
-      }
-    }
-
-    private function openWebcamWindowFor(userID:String):void {
-      trace("VideoEventMapDelegate:: [" + me + "] openWebcamWindowFor:: open window for = [" + userID + "]");
-
-      if (hasWindow(userID)) {
-        trace("VideoEventMapDelegate:: [" + me + "] openWebcamWindowFor:: user = [" + userID + "] has a window open. Close it.");
-        closeWindow(userID);
-      }
-
-      if (! UsersUtil.isMe(userID) && UsersUtil.hasWebcamStream(userID)) {
-        trace("VideoEventMapDelegate:: [" + me + "] openWebcamWindowFor:: Not ME and user = [" + userID + "] is publishing.");
-        trace("VideoEventMapDelegate:: [" + me + "] openWebcamWindowFor:: View user's = [" + userID + "] webcam.");
-        initAllPlayConnectionsFor(userID);
-      } else {
-        if (UsersUtil.isMe(userID) && options.autoStart) {
-          trace("VideoEventMapDelegate:: [" + me + "] openWebcamWindowFor:: It's ME and AutoStart. Start publishing.");
-          autoStart();
-        } else {
-          if (options.displayAvatar) {
-            trace("VideoEventMapDelegate:: [" + me + "] openWebcamWindowFor:: It's NOT ME and NOT AutoStart. Open Avatar for user = [" + userID + "]");
-            openAvatarWindowFor(userID);
-          } else {
-            trace("VideoEventMapDelegate:: [" + me + "] openWebcamWindowFor:: Is THERE another option for user = [" + userID + "]");
-          }
-        }
-      }
-    }
-
-    private function openAvatarWindowFor(userID:String):void {
-      if (! UsersUtil.hasUser(userID)) return;
-
-      closeAllAvatarWindows(userID);
-
-      _graphics.addAvatarFor(userID);
-    }
-
-    private function closeAllAvatarWindows(userID:String):void {
-      _graphics.removeAvatarFor(userID);
-    }
-
-    private function openPublishWindowFor(userID:String, camIndex:int, videoProfile:VideoProfile):void {
-      closeAllAvatarWindows(userID);
-
-      _graphics.addCameraFor(userID, camIndex, videoProfile);
-    }
-
-    private function hasWindow(userID:String):Boolean {
-      return _graphics.hasGraphicsFor(userID);
-    }
-
-    private function closeWindow(userID:String):void {
-      _graphics.removeGraphicsFor(userID);
-      var bbbUser:BBBUser = UsersUtil.getUser(userID);
-      var streams:Array = bbbUser.streamNames;
-      for each(var stream:String in streams) {
-        proxy.closePlayConnectionFor(stream);
-      }
-    }
-
-    private function closePublishWindowByStream(stream:String):int {
-      return _graphics.removeVideoByStreamName(UsersUtil.getMyUserID(), stream);
-    }
-
-    private function closePublishWindow():void {
-      closeWindow(UsersUtil.getMyUserID());
-    }
-
-    private function initAllPlayConnectionsFor(userID:String):void {
-      trace("VideoEventMapDelegate:: initAllPlayConnectionsFor : [" + userID + "]");
-      var bbbUser:BBBUser = UsersUtil.getUser(userID);
-      var streams:Array = bbbUser.streamNames;
-      for each(var stream:String in streams) {
-        initPlayConnectionFor(userID, stream);
-      }
-    }
-
-    private function initPlayConnectionFor(userID:String, streamName:String):void {
-      trace("VideoEventMapDelegate:: initPlayConnectionFor : user [" + userID + "] stream [" + streamName + "]");
-      // Store the userID
-      pendingVideoWindowsList[streamName] = userID;
-      // Request the connection
-      proxy.createPlayConnectionFor(streamName);
-    }
-
-    public function handlePlayConnectionReady(e:PlayConnectionReady):void {
-      var userID:String = pendingVideoWindowsList[e.streamName];
-      trace("VideoEventMapDelegate:: handlePlayConnectionReady : stream:[" + e.streamName + "] conn:["+e.connection.uri+"] prefix:["+e.prefix+"] userID:["+userID+"]");
-      if(userID) {
-        openViewWindowFor(userID, e.streamName);
-      }
-    }
-    
-    private function openViewWindowFor(userID:String, streamName:String):void {
-      if (!proxy.publishConnection.connected) {
-        return;
-      }
-
-      trace("VideoEventMapDelegate:: [" + me + "] openViewWindowFor:: Opening VIEW window for [" + userID + "] [" + UsersUtil.getUserName(userID) + "]");
-
-      var bbbUser:BBBUser = UsersUtil.getUser(userID);
-      if (bbbUser.hasStream) {
-        closeAllAvatarWindows(userID);
-      }
-      _graphics.addVideoFor(userID, proxy.getConnectionForStream(streamName), proxy.getPrefixForStream(streamName) + streamName);
-    }
-
-    public function connectToVideoApp():void {
-      proxy = new VideoProxy(uri);
-      proxy.connect();
-    }
-
-    public function startPublishing(e:StartBroadcastEvent):void{
-	  trace("VideoEventMapDelegate:: [" + me + "] startPublishing:: Publishing stream to: " + proxy.publishConnection.uri + "/" + e.stream);
-      proxy.startPublishing(e);
-
-	  _isWaitingActivation = false;
-      _isPublishing = true;
-      UsersUtil.setIAmPublishing(true);
-
-      var broadcastEvent:BroadcastStartedEvent = new BroadcastStartedEvent();
-      streamList.addItem(e.stream);
-      broadcastEvent.stream = e.stream;
-      broadcastEvent.userid = UsersUtil.getMyUserID();
-      broadcastEvent.isPresenter = UsersUtil.amIPresenter();
-      broadcastEvent.camSettings = UsersUtil.amIPublishing();
-
-      _dispatcher.dispatchEvent(broadcastEvent);
-	  if (proxy.videoOptions.showButton) {
-		  button.publishingStatus(button.START_PUBLISHING);
-	  }
-    }
-
-    public function stopPublishing(e:StopBroadcastEvent):void{
-      trace("VideoEventMapDelegate:: [" + me + "] Stop publishing. ready = [" + _ready + "]");
-      checkLastBroadcasting();
-      streamList.removeItem(e.stream);
-      stopBroadcasting(e.stream);
-      button.setCamAsInactive(e.camId);
-    }
-
-    private function checkLastBroadcasting():void {
-      trace("[VideoEventMapDelegate:checkLastBroadcasting]");
-      _isPublishing = streamList.length > 0;
-      UsersUtil.setIAmPublishing(streamList.length > 0);
-    }
-
-    private function stopBroadcasting(stream:String = ""):void {
-      if (stream == null) stream = "";
-      trace("Stopping broadcast" + (stream.length > 0? " of stream [" + stream + "]": ""));
-
-      proxy.stopBroadcasting(stream);
-
-      var broadcastEvent:BroadcastStoppedEvent = new BroadcastStoppedEvent();
-      broadcastEvent.stream = stream;
-      broadcastEvent.userid = UsersUtil.getMyUserID();
-      broadcastEvent.avatarURL = UsersUtil.getAvatarURL();
-      _dispatcher.dispatchEvent(broadcastEvent);
-
-      if (stream.length > 0) {
-        var camId:int = closePublishWindowByStream(stream);
-
-        if (proxy.videoOptions.showButton) {
-          //Make toolbar button enabled again
-          button.publishingStatus(button.STOP_PUBLISHING, camId);
-        }
-      } else {
-        closePublishWindow();
-        
-        if (proxy.videoOptions.showButton) {
-          // make toolbar button enabled again
-          button.setAllCamAsInactive();
-        }
-      }
-
-      if (streamList.length == 0 && options.displayAvatar) {
-        trace("VideoEventMapDelegate:: [" + me + "] Opening avatar");
-        openAvatarWindowFor(UsersUtil.getMyUserID());
-      }
-    }
-
-    public function handleClosePublishWindowEvent(event:ClosePublishWindowEvent):void {
-      trace("Closing publish window");
-      if (_isPublishing || _chromeWebcamPermissionDenied) {
-        stopBroadcasting();
-      }
-    }
-
-    public function handleShareCameraRequestEvent(event:ShareCameraRequestEvent):void {
-		trace("[VideoEventMapDelegate:handleShareCameraRequestEvent]");
-		if (options.skipCamSettingsCheck) {
-			skipCameraSettingsCheck(int(event.defaultCamera));
-		} else {
-			openWebcamPreview(event.publishInClient, event.defaultCamera, event.camerasArray);
-		}
-    }
-
-    public function handleStopAllShareCameraRequestEvent(event:StopShareCameraRequestEvent):void {
-      trace("[VideoEventMapDelegate:handleStopAllShareCameraRequestEvent]");
-      stopBroadcasting();
-    }
-
-    public function handleStopShareCameraRequestEvent(event:StopShareCameraRequestEvent):void {
-      trace("[VideoEventMapDelegate:handleStopShareCameraRequestEvent]");
-      var userID:String = UsersUtil.getMyUserID();
-      var camIndex:int = event.camId;
-
-      _graphics.removeVideoByCamIndex(userID, camIndex);
-    }
-
-	public function handleCamSettingsClosedEvent(event:BBBEvent):void{
-		_isPreviewWebcamOpen = false;
-	}
-
-    private function openWebcamPreview(publishInClient:Boolean, defaultCamera:String, camerasArray:Object):void {
-      var openEvent:BBBEvent = new BBBEvent(BBBEvent.OPEN_WEBCAM_PREVIEW);
-      openEvent.payload.publishInClient = publishInClient;
-      openEvent.payload.defaultCamera = defaultCamera;
-      openEvent.payload.camerasArray = camerasArray;
-      openEvent.payload.chromePermissionDenied = _chromeWebcamPermissionDenied;
-
-	  _isPreviewWebcamOpen = true;
-
-      _dispatcher.dispatchEvent(openEvent);
-    }
-
-    public function stopModule():void {
-      trace("VideoEventMapDelegate:: stopping video module");
-      closeAllWindows();
-      proxy.disconnect();
-    }
-
-    public function closeAllWindows():void{
-      trace("VideoEventMapDelegate:: closing all windows");
-      if (_isPublishing) {
-        stopBroadcasting();
-      }
-
-      _graphics.shutdown();
-    }
-
-    public function switchToPresenter(event:MadePresenterEvent):void{
-      trace("VideoEventMapDelegate:: [" + me + "] Got Switch to presenter event. ready = [" + _ready + "]");
-
-      if (options.showButton) {
-        displayToolbarButton();
-      }
-    }
-
-    public function switchToViewer(event:MadePresenterEvent):void{
-      trace("VideoEventMapDelegate:: [" + me + "] Got Switch to viewer event. ready = [" + _ready + "]");
-
-      if (options.showButton){
-        LogUtil.debug("****************** Switching to viewer. Show video button?=[" + UsersUtil.amIPresenter() + "]");
-        displayToolbarButton();
-        if (_isPublishing && options.presenterShareOnly) {
-          stopBroadcasting();
-        }
-      }
-    }
-
-    public function connectedToVideoApp():void{
-      trace("VideoEventMapDelegate:: [" + me + "] Connected to video application.");
-      _ready = true;
-      addToolbarButton();
-      openWebcamWindows();
-    }
-
-    public function handleCameraSetting(event:BBBEvent):void {
-      var cameraIndex:int = event.payload.cameraIndex;
-      var videoProfile:VideoProfile = event.payload.videoProfile;
-      trace("VideoEventMapDelegate::handleCameraSettings [" + cameraIndex + "," + videoProfile.id + "]");
-      initCameraWithSettings(cameraIndex, videoProfile);
-    }
-
-    private function initCameraWithSettings(camIndex:int, videoProfile:VideoProfile):void {
-      var camSettings:CameraSettingsVO = new CameraSettingsVO();
-      camSettings.camIndex = camIndex;
-      camSettings.videoProfile = videoProfile;
-
-      UsersUtil.setCameraSettings(camSettings);
-
-      _isWaitingActivation = true;
-      button.setCamAsActive(camIndex);
-      openPublishWindowFor(UsersUtil.getMyUserID(), camIndex, videoProfile);
-    }
-
-    private function closeViewWindowWithStream(userID:String, stream:String):void {
-      _graphics.removeVideoByStreamName(userID, stream);
-      proxy.closePlayConnectionFor(stream);
-    }
-
-    public function handleStreamStoppedEvent(userID:String, streamName:String):void {
-      // Since the stream used to create the window includes de prefix, we should include it here too
-      var stream:String = proxy.getPrefixForStream(streamName) + streamName;
-      handleStoppedViewingWebcamEvent(userID, stream);
-    }
-
-    public function handlePlayConnectionClosed(stream:String, prefix:String):void {
-      var userID:String = pendingVideoWindowsList[stream];
-      closeViewWindowWithStream(userID, prefix + stream);
-    }
-
-    public function handleStoppedViewingWebcamEvent(userID:String, streamName:String):void {
-      trace("VideoEventMapDelegate::handleStoppedViewingWebcamEvent [" + me + "] received StoppedViewingWebcamEvent for user [" + userID + "]");
-
-      closeViewWindowWithStream(userID, streamName);
-
-      if (options.displayAvatar && UsersUtil.hasUser(userID) && ! UsersUtil.isUserLeaving(userID)) {
-        trace("VideoEventMapDelegate::handleStoppedViewingWebcamEvent [" + me + "] Opening avatar for user [" + userID + "]");
-        openAvatarWindowFor(userID);
-      }
-    }
-  }
-}
->>>>>>> f12539fe
+/**
+ * BigBlueButton open source conferencing system - http://www.bigbluebutton.org/
+ *
+ * Copyright (c) 2012 BigBlueButton Inc. and by respective authors (see below).
+ *
+ * This program is free software; you can redistribute it and/or modify it under the
+ * terms of the GNU Lesser General Public License as published by the Free Software
+ * Foundation; either version 3.0 of the License, or (at your option) any later
+ * version.
+ *
+ * BigBlueButton is distributed in the hope that it will be useful, but WITHOUT ANY
+ * WARRANTY; without even the implied warranty of MERCHANTABILITY or FITNESS FOR A
+ * PARTICULAR PURPOSE. See the GNU Lesser General Public License for more details.
+ *
+ * You should have received a copy of the GNU Lesser General Public License along
+ * with BigBlueButton; if not, see <http://www.gnu.org/licenses/>.
+ *
+ */
+package org.bigbluebutton.modules.videoconf.maps
+{
+  import com.asfusion.mate.utils.debug.Debugger;
+  import com.asfusion.mate.utils.debug.DebuggerUtil;
+
+  import flash.events.IEventDispatcher;
+  import flash.external.ExternalInterface;
+  import flash.media.Camera;
+
+  import mx.collections.ArrayCollection;
+  import mx.collections.ArrayList;
+
+  import org.bigbluebutton.common.LogUtil;
+  import org.bigbluebutton.common.events.CloseWindowEvent;
+  import org.bigbluebutton.common.events.OpenWindowEvent;
+  import org.bigbluebutton.common.events.ToolbarButtonEvent;
+  import org.bigbluebutton.core.BBB;
+  import org.bigbluebutton.core.UsersUtil;
+  import org.bigbluebutton.core.events.ConnectAppEvent;
+  import org.bigbluebutton.core.managers.UserManager;
+  import org.bigbluebutton.core.model.VideoProfile;
+  import org.bigbluebutton.core.vo.CameraSettingsVO;
+  import org.bigbluebutton.main.events.BBBEvent;
+  import org.bigbluebutton.main.events.MadePresenterEvent;
+  import org.bigbluebutton.main.events.StoppedViewingWebcamEvent;
+  import org.bigbluebutton.main.events.UserJoinedEvent;
+  import org.bigbluebutton.main.events.UserLeftEvent;
+  import org.bigbluebutton.main.model.users.BBBUser;
+  import org.bigbluebutton.main.model.users.events.BroadcastStartedEvent;
+  import org.bigbluebutton.main.model.users.events.BroadcastStoppedEvent;
+  import org.bigbluebutton.main.model.users.events.StreamStartedEvent;
+  import org.bigbluebutton.modules.videoconf.business.VideoProxy;
+  import org.bigbluebutton.modules.videoconf.events.CloseAllWindowsEvent;
+  import org.bigbluebutton.modules.videoconf.events.ClosePublishWindowEvent;
+  import org.bigbluebutton.modules.videoconf.events.ConnectedEvent;
+  import org.bigbluebutton.modules.videoconf.events.OpenVideoWindowEvent;
+  import org.bigbluebutton.modules.videoconf.events.PlayConnectionReady;
+  import org.bigbluebutton.modules.videoconf.events.ShareCameraRequestEvent;
+  import org.bigbluebutton.modules.videoconf.events.StartBroadcastEvent;
+  import org.bigbluebutton.modules.videoconf.events.StopBroadcastEvent;
+  import org.bigbluebutton.modules.videoconf.events.StopShareCameraRequestEvent;
+  import org.bigbluebutton.modules.videoconf.events.WebRTCWebcamRequestEvent;
+  import org.bigbluebutton.modules.videoconf.model.VideoConfOptions;
+  import org.bigbluebutton.modules.videoconf.views.AvatarWindow;
+  import org.bigbluebutton.modules.videoconf.views.GraphicsWrapper;
+  import org.bigbluebutton.modules.videoconf.views.ToolbarPopupButton;
+  import org.bigbluebutton.modules.videoconf.views.UserAvatar;
+  import org.bigbluebutton.modules.videoconf.views.UserGraphic;
+  import org.bigbluebutton.modules.videoconf.views.UserGraphicHolder;
+  import org.bigbluebutton.modules.videoconf.views.UserVideo;
+  import org.bigbluebutton.modules.videoconf.views.VideoDock;
+  import org.flexunit.runner.manipulation.filters.IncludeAllFilter;
+
+  public class VideoEventMapDelegate
+  {
+    static private var PERMISSION_DENIED_ERROR:String = "PermissionDeniedError";
+
+    private var options:VideoConfOptions = new VideoConfOptions();
+    private var uri:String;
+
+    private var button:ToolbarPopupButton = new ToolbarPopupButton();
+    private var proxy:VideoProxy;
+
+    private var _dispatcher:IEventDispatcher;
+    private var _ready:Boolean = false;
+    private var _isPublishing:Boolean = false;
+    private var _isPreviewWebcamOpen:Boolean = false;
+    private var _isWaitingActivation:Boolean = false;
+    private var _chromeWebcamPermissionDenied:Boolean = false;
+
+    private var _videoDock:VideoDock;
+    private var _graphics:GraphicsWrapper = new GraphicsWrapper();
+    private var streamList:ArrayList = new ArrayList();
+    private var numberOfWindows:Object = new Object();
+
+	// Store userID of windows waiting for a NetConnection
+	private var pendingVideoWindowsList:Object = new Object();
+    
+    public function VideoEventMapDelegate(dispatcher:IEventDispatcher)
+    {
+      _dispatcher = dispatcher;
+    }
+
+    private function get me():String {
+      return UsersUtil.getMyUsername();
+    }
+
+    public function start(uri:String):void {
+      trace("VideoEventMapDelegate:: [" + me + "] Video Module Started.");
+      this.uri = uri;
+
+      _videoDock = new VideoDock();
+      var windowEvent:OpenWindowEvent = new OpenWindowEvent(OpenWindowEvent.OPEN_WINDOW_EVENT);
+      windowEvent.window = _videoDock;
+      _dispatcher.dispatchEvent(windowEvent);
+
+      _videoDock.addChild(_graphics);
+    }
+
+    public function viewCamera(userID:String, stream:String, name:String, mock:Boolean = false):void {
+      trace("VideoEventMapDelegate:: [" + me + "] viewCamera. ready = [" + _ready + "]");
+
+      if (!_ready) return;
+      trace("VideoEventMapDelegate:: [" + me + "] Viewing [" + userID + " stream [" + stream + "]");
+      if (! UserManager.getInstance().getConference().amIThisUser(userID)) {
+        // Check whether is one stream or all of them
+        if(stream.indexOf("|") > 0) {
+          initAllPlayConnectionsFor(userID);
+        } else {
+          initPlayConnectionFor(userID, stream);
+        }
+      }
+    }
+
+    public function handleUserLeftEvent(event:UserLeftEvent):void {
+      trace("VideoEventMapDelegate:: [" + me + "] handleUserLeftEvent. ready = [" + _ready + "]");
+
+      if (!_ready) return;
+
+      closeWindow(event.userID);
+    }
+
+    public function handleUserJoinedEvent(event:UserJoinedEvent):void {
+      trace("VideoEventMapDelegate:: [" + me + "] handleUserJoinedEvent. ready = [" + _ready + "]");
+
+      if (!_ready) return;
+
+      if (options.displayAvatar) {
+        openAvatarWindowFor(event.userID);
+      }
+    }
+
+    private function displayToolbarButton():void {
+      button.isPresenter = true;
+
+      if (options.presenterShareOnly) {
+        if (UsersUtil.amIPresenter()) {
+          button.isPresenter = true;
+        } else {
+          button.isPresenter = false;
+        }
+      }
+
+    }
+
+    private function addToolbarButton():void{
+      LogUtil.debug("****************** Adding toolbar button. presenter?=[" + UsersUtil.amIPresenter() + "]");
+      if (proxy.videoOptions.showButton) {
+
+        displayToolbarButton();
+
+        var event:ToolbarButtonEvent = new ToolbarButtonEvent(ToolbarButtonEvent.ADD);
+        event.button = button;
+		    event.module="Webcam";
+        _dispatcher.dispatchEvent(event);
+      }
+    }
+
+    private function autoStart():void {
+      if (options.skipCamSettingsCheck) {
+        skipCameraSettingsCheck();
+      } else {
+        var dp:Object = [];
+        for(var i:int = 0; i < Camera.names.length; i++) {
+          dp.push({label: Camera.names[i], status: button.OFF_STATE});
+        }
+        button.enabled = false;
+        var shareCameraRequestEvent:ShareCameraRequestEvent = new ShareCameraRequestEvent();
+        shareCameraRequestEvent.camerasArray = dp;
+        _dispatcher.dispatchEvent(shareCameraRequestEvent);
+      }
+    }
+
+    private function changeDefaultCamForMac():Camera {
+      for (var i:int = 0; i < Camera.names.length; i++){
+        if (Camera.names[i] == "USB Video Class Video") {
+          /** Set as default for Macs */
+          return Camera.getCamera("USB Video Class Video");
+        }
+      }
+
+      return null;
+    }
+
+    private function skipCameraSettingsCheck(camIndex:int = -1):void {
+      if (camIndex == -1) {
+        var cam:Camera = changeDefaultCamForMac();
+        if (cam == null) {
+          cam = Camera.getCamera();
+        }
+        camIndex = cam.index;
+      }
+
+      var videoProfile:VideoProfile = BBB.defaultVideoProfile;
+      initCameraWithSettings(camIndex, videoProfile);
+    }
+
+    private function openWebcamWindows():void {
+      trace("VideoEventMapDelegate:: [" + me + "] openWebcamWindows:: ready = [" + _ready + "]");
+
+      var uids:ArrayCollection = UsersUtil.getUserIDs();
+
+      for (var i:int = 0; i < uids.length; i++) {
+        var u:String = uids.getItemAt(i) as String;
+        trace("VideoEventMapDelegate:: [" + me + "] openWebcamWindows:: open window for = [" + u + "]");
+        openWebcamWindowFor(u);
+      }
+    }
+
+    private function openWebcamWindowFor(userID:String):void {
+      trace("VideoEventMapDelegate:: [" + me + "] openWebcamWindowFor:: open window for = [" + userID + "]");
+
+      if (hasWindow(userID)) {
+        trace("VideoEventMapDelegate:: [" + me + "] openWebcamWindowFor:: user = [" + userID + "] has a window open. Close it.");
+        closeWindow(userID);
+      }
+
+      if (! UsersUtil.isMe(userID) && UsersUtil.hasWebcamStream(userID)) {
+        trace("VideoEventMapDelegate:: [" + me + "] openWebcamWindowFor:: Not ME and user = [" + userID + "] is publishing.");
+        trace("VideoEventMapDelegate:: [" + me + "] openWebcamWindowFor:: View user's = [" + userID + "] webcam.");
+        initAllPlayConnectionsFor(userID);
+      } else {
+        if (UsersUtil.isMe(userID) && options.autoStart) {
+          trace("VideoEventMapDelegate:: [" + me + "] openWebcamWindowFor:: It's ME and AutoStart. Start publishing.");
+          autoStart();
+        } else {
+          if (options.displayAvatar) {
+            trace("VideoEventMapDelegate:: [" + me + "] openWebcamWindowFor:: It's NOT ME and NOT AutoStart. Open Avatar for user = [" + userID + "]");
+            openAvatarWindowFor(userID);
+          } else {
+            trace("VideoEventMapDelegate:: [" + me + "] openWebcamWindowFor:: Is THERE another option for user = [" + userID + "]");
+          }
+        }
+      }
+    }
+
+    private function openAvatarWindowFor(userID:String):void {
+      if (! UsersUtil.hasUser(userID)) return;
+
+      closeAllAvatarWindows(userID);
+
+      _graphics.addAvatarFor(userID);
+    }
+
+    private function closeAllAvatarWindows(userID:String):void {
+      _graphics.removeAvatarFor(userID);
+    }
+
+    private function openPublishWindowFor(userID:String, camIndex:int, videoProfile:VideoProfile):void {
+      closeAllAvatarWindows(userID);
+
+      _graphics.addCameraFor(userID, camIndex, videoProfile);
+    }
+
+    private function hasWindow(userID:String):Boolean {
+      return _graphics.hasGraphicsFor(userID);
+    }
+
+    private function closeWindow(userID:String):void {
+      _graphics.removeGraphicsFor(userID);
+      var bbbUser:BBBUser = UsersUtil.getUser(userID);
+      var streams:Array = bbbUser.streamNames;
+      for each(var stream:String in streams) {
+        proxy.closePlayConnectionFor(stream);
+      }
+    }
+
+    private function closePublishWindowByStream(stream:String):int {
+      return _graphics.removeVideoByStreamName(UsersUtil.getMyUserID(), stream);
+    }
+
+    private function closePublishWindow():void {
+      closeWindow(UsersUtil.getMyUserID());
+    }
+
+    private function initAllPlayConnectionsFor(userID:String):void {
+      trace("VideoEventMapDelegate:: initAllPlayConnectionsFor : [" + userID + "]");
+      var bbbUser:BBBUser = UsersUtil.getUser(userID);
+      var streams:Array = bbbUser.streamNames;
+      for each(var stream:String in streams) {
+        initPlayConnectionFor(userID, stream);
+      }
+    }
+
+    private function initPlayConnectionFor(userID:String, streamName:String):void {
+      trace("VideoEventMapDelegate:: initPlayConnectionFor : user [" + userID + "] stream [" + streamName + "]");
+      // Store the userID
+      pendingVideoWindowsList[streamName] = userID;
+      // Request the connection
+      proxy.createPlayConnectionFor(streamName);
+    }
+
+    public function handlePlayConnectionReady(e:PlayConnectionReady):void {
+      var userID:String = pendingVideoWindowsList[e.streamName];
+      trace("VideoEventMapDelegate:: handlePlayConnectionReady : stream:[" + e.streamName + "] conn:["+e.connection.uri+"] prefix:["+e.prefix+"] userID:["+userID+"]");
+      if(userID) {
+        openViewWindowFor(userID, e.streamName);
+      }
+    }
+    
+    private function openViewWindowFor(userID:String, streamName:String):void {
+      if (!proxy.publishConnection.connected) {
+        return;
+      }
+
+      trace("VideoEventMapDelegate:: [" + me + "] openViewWindowFor:: Opening VIEW window for [" + userID + "] [" + UsersUtil.getUserName(userID) + "]");
+
+      var bbbUser:BBBUser = UsersUtil.getUser(userID);
+      if (bbbUser.hasStream) {
+        closeAllAvatarWindows(userID);
+      }
+      _graphics.addVideoFor(userID, proxy.getConnectionForStream(streamName), proxy.getPrefixForStream(streamName) + streamName);
+    }
+
+    public function connectToVideoApp():void {
+      proxy = new VideoProxy(uri);
+      proxy.connect();
+    }
+
+    public function startPublishing(e:StartBroadcastEvent):void{
+	  trace("VideoEventMapDelegate:: [" + me + "] startPublishing:: Publishing stream to: " + proxy.publishConnection.uri + "/" + e.stream);
+      proxy.startPublishing(e);
+
+	  _isWaitingActivation = false;
+      _isPublishing = true;
+      UsersUtil.setIAmPublishing(true);
+
+      var broadcastEvent:BroadcastStartedEvent = new BroadcastStartedEvent();
+      streamList.addItem(e.stream);
+      broadcastEvent.stream = e.stream;
+      broadcastEvent.userid = UsersUtil.getMyUserID();
+      broadcastEvent.isPresenter = UsersUtil.amIPresenter();
+      broadcastEvent.camSettings = UsersUtil.amIPublishing();
+
+      _dispatcher.dispatchEvent(broadcastEvent);
+	  if (proxy.videoOptions.showButton) {
+		  button.publishingStatus(button.START_PUBLISHING);
+	  }
+    }
+
+    public function stopPublishing(e:StopBroadcastEvent):void{
+      trace("VideoEventMapDelegate:: [" + me + "] Stop publishing. ready = [" + _ready + "]");
+      checkLastBroadcasting();
+      streamList.removeItem(e.stream);
+      stopBroadcasting(e.stream);
+      button.setCamAsInactive(e.camId);
+    }
+
+    private function checkLastBroadcasting():void {
+      trace("[VideoEventMapDelegate:checkLastBroadcasting]");
+      _isPublishing = streamList.length > 0;
+      UsersUtil.setIAmPublishing(streamList.length > 0);
+    }
+
+    private function stopBroadcasting(stream:String = ""):void {
+      if (stream == null) stream = "";
+      trace("Stopping broadcast" + (stream.length > 0? " of stream [" + stream + "]": ""));
+
+      proxy.stopBroadcasting(stream);
+
+      var broadcastEvent:BroadcastStoppedEvent = new BroadcastStoppedEvent();
+      broadcastEvent.stream = stream;
+      broadcastEvent.userid = UsersUtil.getMyUserID();
+      broadcastEvent.avatarURL = UsersUtil.getAvatarURL();
+      _dispatcher.dispatchEvent(broadcastEvent);
+
+      if (stream.length > 0) {
+        var camId:int = closePublishWindowByStream(stream);
+
+        if (proxy.videoOptions.showButton) {
+          //Make toolbar button enabled again
+          button.publishingStatus(button.STOP_PUBLISHING, camId);
+        }
+      } else {
+        closePublishWindow();
+        
+        if (proxy.videoOptions.showButton) {
+          // make toolbar button enabled again
+          button.setAllCamAsInactive();
+        }
+      }
+
+      if (streamList.length == 0 && options.displayAvatar) {
+        trace("VideoEventMapDelegate:: [" + me + "] Opening avatar");
+        openAvatarWindowFor(UsersUtil.getMyUserID());
+      }
+    }
+
+    public function handleClosePublishWindowEvent(event:ClosePublishWindowEvent):void {
+      trace("Closing publish window");
+      if (_isPublishing || _chromeWebcamPermissionDenied) {
+        stopBroadcasting();
+      }
+    }
+
+    public function handleShareCameraRequestEvent(event:ShareCameraRequestEvent):void {
+		trace("[VideoEventMapDelegate:handleShareCameraRequestEvent]");
+		if (options.skipCamSettingsCheck) {
+			skipCameraSettingsCheck(int(event.defaultCamera));
+		} else {
+			openWebcamPreview(event.publishInClient, event.defaultCamera, event.camerasArray);
+		}
+    }
+
+    public function handleStopAllShareCameraRequestEvent(event:StopShareCameraRequestEvent):void {
+      trace("[VideoEventMapDelegate:handleStopAllShareCameraRequestEvent]");
+      stopBroadcasting();
+    }
+
+    public function handleStopShareCameraRequestEvent(event:StopShareCameraRequestEvent):void {
+      trace("[VideoEventMapDelegate:handleStopShareCameraRequestEvent]");
+      var userID:String = UsersUtil.getMyUserID();
+      var camIndex:int = event.camId;
+
+      _graphics.removeVideoByCamIndex(userID, camIndex);
+    }
+
+	public function handleCamSettingsClosedEvent(event:BBBEvent):void{
+		_isPreviewWebcamOpen = false;
+	}
+
+    private function openWebcamPreview(publishInClient:Boolean, defaultCamera:String, camerasArray:Object):void {
+      var openEvent:BBBEvent = new BBBEvent(BBBEvent.OPEN_WEBCAM_PREVIEW);
+      openEvent.payload.publishInClient = publishInClient;
+      openEvent.payload.defaultCamera = defaultCamera;
+      openEvent.payload.camerasArray = camerasArray;
+      openEvent.payload.chromePermissionDenied = _chromeWebcamPermissionDenied;
+
+	  _isPreviewWebcamOpen = true;
+
+      _dispatcher.dispatchEvent(openEvent);
+    }
+
+    public function stopModule():void {
+      trace("VideoEventMapDelegate:: stopping video module");
+      closeAllWindows();
+      proxy.disconnect();
+    }
+
+    public function closeAllWindows():void{
+      trace("VideoEventMapDelegate:: closing all windows");
+      if (_isPublishing) {
+        stopBroadcasting();
+      }
+
+      _graphics.shutdown();
+    }
+
+    public function switchToPresenter(event:MadePresenterEvent):void{
+      trace("VideoEventMapDelegate:: [" + me + "] Got Switch to presenter event. ready = [" + _ready + "]");
+
+      if (options.showButton) {
+        displayToolbarButton();
+      }
+    }
+
+    public function switchToViewer(event:MadePresenterEvent):void{
+      trace("VideoEventMapDelegate:: [" + me + "] Got Switch to viewer event. ready = [" + _ready + "]");
+
+      if (options.showButton){
+        LogUtil.debug("****************** Switching to viewer. Show video button?=[" + UsersUtil.amIPresenter() + "]");
+        displayToolbarButton();
+        if (_isPublishing && options.presenterShareOnly) {
+          stopBroadcasting();
+        }
+      }
+    }
+
+    public function connectedToVideoApp():void{
+      trace("VideoEventMapDelegate:: [" + me + "] Connected to video application.");
+      _ready = true;
+      addToolbarButton();
+      openWebcamWindows();
+    }
+
+    public function handleCameraSetting(event:BBBEvent):void {
+      var cameraIndex:int = event.payload.cameraIndex;
+      var videoProfile:VideoProfile = event.payload.videoProfile;
+      trace("VideoEventMapDelegate::handleCameraSettings [" + cameraIndex + "," + videoProfile.id + "]");
+      initCameraWithSettings(cameraIndex, videoProfile);
+    }
+
+    private function initCameraWithSettings(camIndex:int, videoProfile:VideoProfile):void {
+      var camSettings:CameraSettingsVO = new CameraSettingsVO();
+      camSettings.camIndex = camIndex;
+      camSettings.videoProfile = videoProfile;
+
+      UsersUtil.setCameraSettings(camSettings);
+
+      _isWaitingActivation = true;
+      button.setCamAsActive(camIndex);
+      openPublishWindowFor(UsersUtil.getMyUserID(), camIndex, videoProfile);
+    }
+
+    private function closeViewWindowWithStream(userID:String, stream:String):void {
+      _graphics.removeVideoByStreamName(userID, stream);
+      proxy.closePlayConnectionFor(stream);
+    }
+
+    public function handleStreamStoppedEvent(userID:String, streamName:String):void {
+      // Since the stream used to create the window includes de prefix, we should include it here too
+      var stream:String = proxy.getPrefixForStream(streamName) + streamName;
+      handleStoppedViewingWebcamEvent(userID, stream);
+    }
+
+    public function handlePlayConnectionClosed(stream:String, prefix:String):void {
+      var userID:String = pendingVideoWindowsList[stream];
+      closeViewWindowWithStream(userID, prefix + stream);
+    }
+
+    public function handleStoppedViewingWebcamEvent(userID:String, streamName:String):void {
+      trace("VideoEventMapDelegate::handleStoppedViewingWebcamEvent [" + me + "] received StoppedViewingWebcamEvent for user [" + userID + "]");
+
+      closeViewWindowWithStream(userID, streamName);
+
+      if (options.displayAvatar && UsersUtil.hasUser(userID) && ! UsersUtil.isUserLeaving(userID)) {
+        trace("VideoEventMapDelegate::handleStoppedViewingWebcamEvent [" + me + "] Opening avatar for user [" + userID + "]");
+        openAvatarWindowFor(userID);
+      }
+    }
+  }
+}