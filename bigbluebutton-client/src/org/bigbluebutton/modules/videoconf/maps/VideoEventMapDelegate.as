--- conflicted
+++ resolved
@@ -1,21 +1,13 @@
 /**
  * BigBlueButton open source conferencing system - http://www.bigbluebutton.org/
-<<<<<<< HEAD
- * 
-=======
  *
->>>>>>> 4cebd2cd
  * Copyright (c) 2012 BigBlueButton Inc. and by respective authors (see below).
  *
  * This program is free software; you can redistribute it and/or modify it under the
  * terms of the GNU Lesser General Public License as published by the Free Software
  * Foundation; either version 3.0 of the License, or (at your option) any later
  * version.
-<<<<<<< HEAD
- * 
-=======
  *
->>>>>>> 4cebd2cd
  * BigBlueButton is distributed in the hope that it will be useful, but WITHOUT ANY
  * WARRANTY; without even the implied warranty of MERCHANTABILITY or FITNESS FOR A
  * PARTICULAR PURPOSE. See the GNU Lesser General Public License for more details.
@@ -28,26 +20,14 @@
 {
   import com.asfusion.mate.utils.debug.Debugger;
   import com.asfusion.mate.utils.debug.DebuggerUtil;
-<<<<<<< HEAD
-  
+
   import flash.events.IEventDispatcher;
   import flash.external.ExternalInterface;
   import flash.media.Camera;
-  
+
   import mx.collections.ArrayCollection;
   import mx.collections.ArrayList;
-  import mx.events.FlexEvent;
-  
-=======
-
-  import flash.events.IEventDispatcher;
-  import flash.external.ExternalInterface;
-  import flash.media.Camera;
-
-  import mx.collections.ArrayCollection;
-  import mx.collections.ArrayList;
-
->>>>>>> 4cebd2cd
+
   import org.bigbluebutton.common.LogUtil;
   import org.bigbluebutton.common.events.CloseWindowEvent;
   import org.bigbluebutton.common.events.OpenWindowEvent;
@@ -68,44 +48,25 @@
   import org.bigbluebutton.main.model.users.events.BroadcastStoppedEvent;
   import org.bigbluebutton.main.model.users.events.StreamStartedEvent;
   import org.bigbluebutton.modules.videoconf.business.VideoProxy;
-<<<<<<< HEAD
-  import org.bigbluebutton.modules.videoconf.business.VideoWindowItf;
-=======
->>>>>>> 4cebd2cd
   import org.bigbluebutton.modules.videoconf.events.CloseAllWindowsEvent;
   import org.bigbluebutton.modules.videoconf.events.ClosePublishWindowEvent;
   import org.bigbluebutton.modules.videoconf.events.ConnectedEvent;
   import org.bigbluebutton.modules.videoconf.events.OpenVideoWindowEvent;
-<<<<<<< HEAD
   import org.bigbluebutton.modules.videoconf.events.PlayConnectionReady;
-  import org.bigbluebutton.modules.videoconf.events.ShareCameraRequestEvent;
-  import org.bigbluebutton.modules.videoconf.events.StopShareCameraRequestEvent;
-  import org.bigbluebutton.modules.videoconf.events.StartBroadcastEvent;
-  import org.bigbluebutton.modules.videoconf.events.StopBroadcastEvent;
-=======
   import org.bigbluebutton.modules.videoconf.events.ShareCameraRequestEvent;
   import org.bigbluebutton.modules.videoconf.events.StartBroadcastEvent;
   import org.bigbluebutton.modules.videoconf.events.StopBroadcastEvent;
   import org.bigbluebutton.modules.videoconf.events.StopShareCameraRequestEvent;
->>>>>>> 4cebd2cd
   import org.bigbluebutton.modules.videoconf.events.WebRTCWebcamRequestEvent;
   import org.bigbluebutton.modules.videoconf.model.VideoConfOptions;
   import org.bigbluebutton.modules.videoconf.views.AvatarWindow;
   import org.bigbluebutton.modules.videoconf.views.GraphicsWrapper;
-<<<<<<< HEAD
-  import org.bigbluebutton.modules.videoconf.views.PublishWindow;
-=======
->>>>>>> 4cebd2cd
   import org.bigbluebutton.modules.videoconf.views.ToolbarPopupButton;
   import org.bigbluebutton.modules.videoconf.views.UserAvatar;
   import org.bigbluebutton.modules.videoconf.views.UserGraphic;
   import org.bigbluebutton.modules.videoconf.views.UserGraphicHolder;
   import org.bigbluebutton.modules.videoconf.views.UserVideo;
   import org.bigbluebutton.modules.videoconf.views.VideoDock;
-<<<<<<< HEAD
-  import org.bigbluebutton.modules.videoconf.views.VideoWindow;
-=======
->>>>>>> 4cebd2cd
   import org.flexunit.runner.manipulation.filters.IncludeAllFilter;
 
   public class VideoEventMapDelegate
@@ -114,17 +75,10 @@
 
     private var options:VideoConfOptions = new VideoConfOptions();
     private var uri:String;
-<<<<<<< HEAD
-    
+
     private var button:ToolbarPopupButton = new ToolbarPopupButton();
     private var proxy:VideoProxy;
-    
-=======
-
-    private var button:ToolbarPopupButton = new ToolbarPopupButton();
-    private var proxy:VideoProxy;
-
->>>>>>> 4cebd2cd
+
     private var _dispatcher:IEventDispatcher;
     private var _ready:Boolean = false;
     private var _isPublishing:Boolean = false;
@@ -137,29 +91,18 @@
     private var streamList:ArrayList = new ArrayList();
     private var numberOfWindows:Object = new Object();
 
-<<<<<<< HEAD
 	// Store userID of windows waiting for a NetConnection
 	private var pendingVideoWindowsList:Object = new Object();
     
-=======
->>>>>>> 4cebd2cd
     public function VideoEventMapDelegate(dispatcher:IEventDispatcher)
     {
       _dispatcher = dispatcher;
     }
-<<<<<<< HEAD
-    
+
     private function get me():String {
       return UsersUtil.getMyUsername();
     }
-    
-=======
-
-    private function get me():String {
-      return UsersUtil.getMyUsername();
-    }
-
->>>>>>> 4cebd2cd
+
     public function start(uri:String):void {
       trace("VideoEventMapDelegate:: [" + me + "] Video Module Started.");
       this.uri = uri;
@@ -171,11 +114,10 @@
 
       _videoDock.addChild(_graphics);
     }
-<<<<<<< HEAD
-        
+
     public function viewCamera(userID:String, stream:String, name:String, mock:Boolean = false):void {
       trace("VideoEventMapDelegate:: [" + me + "] viewCamera. ready = [" + _ready + "]");
-      
+
       if (!_ready) return;
       trace("VideoEventMapDelegate:: [" + me + "] Viewing [" + userID + " stream [" + stream + "]");
       if (! UserManager.getInstance().getConference().amIThisUser(userID)) {
@@ -185,80 +127,26 @@
         } else {
           initPlayConnectionFor(userID, stream);
         }
-=======
-
-    public function viewCamera(userID:String, stream:String, name:String, mock:Boolean = false):void {
-      trace("VideoEventMapDelegate:: [" + me + "] viewCamera. ready = [" + _ready + "]");
-
-      if (!_ready) return;
-      trace("VideoEventMapDelegate:: [" + me + "] Viewing [" + userID + " stream [" + stream + "]");
-      if (! UserManager.getInstance().getConference().amIThisUser(userID)) {
-        openViewWindowFor(userID);
->>>>>>> 4cebd2cd
       }
     }
 
     public function handleUserLeftEvent(event:UserLeftEvent):void {
       trace("VideoEventMapDelegate:: [" + me + "] handleUserLeftEvent. ready = [" + _ready + "]");
-<<<<<<< HEAD
-      
+
       if (!_ready) return;
-      
+
       closeWindow(event.userID);
     }
-    
+
     public function handleUserJoinedEvent(event:UserJoinedEvent):void {
       trace("VideoEventMapDelegate:: [" + me + "] handleUserJoinedEvent. ready = [" + _ready + "]");
-      
+
       if (!_ready) return;
-      
-=======
-
-      if (!_ready) return;
-
-      closeWindow(event.userID);
-    }
-
-    public function handleUserJoinedEvent(event:UserJoinedEvent):void {
-      trace("VideoEventMapDelegate:: [" + me + "] handleUserJoinedEvent. ready = [" + _ready + "]");
-
-      if (!_ready) return;
-
->>>>>>> 4cebd2cd
+
       if (options.displayAvatar) {
         openAvatarWindowFor(event.userID);
       }
     }
-<<<<<<< HEAD
-    
-    private function displayToolbarButton():void {
-      button.isPresenter = true;
-      
-      if (options.presenterShareOnly) {
-        if (UsersUtil.amIPresenter()) {
-          button.isPresenter = true;
-        } else { 
-          button.isPresenter = false;
-        }
-      }
-            
-    }
-    
-    private function addToolbarButton():void{
-      LogUtil.debug("****************** Adding toolbar button. presenter?=[" + UsersUtil.amIPresenter() + "]");
-      if (proxy.videoOptions.showButton) {  
-
-        displayToolbarButton();
-        
-        var event:ToolbarButtonEvent = new ToolbarButtonEvent(ToolbarButtonEvent.ADD);
-        event.button = button;
-        event.module="Webcam";
-        _dispatcher.dispatchEvent(event);
-      }
-    }
-    
-    private function autoStart():void {          
-=======
 
     private function displayToolbarButton():void {
       button.isPresenter = true;
@@ -287,17 +175,12 @@
     }
 
     private function autoStart():void {
->>>>>>> 4cebd2cd
       if (options.skipCamSettingsCheck) {
         skipCameraSettingsCheck();
       } else {
         var dp:Object = [];
         for(var i:int = 0; i < Camera.names.length; i++) {
-<<<<<<< HEAD
-          dp.push({label: Camera.names[i], status: button.OFF_STATE});    
-=======
           dp.push({label: Camera.names[i], status: button.OFF_STATE});
->>>>>>> 4cebd2cd
         }
         button.enabled = false;
         var shareCameraRequestEvent:ShareCameraRequestEvent = new ShareCameraRequestEvent();
@@ -313,17 +196,10 @@
           return Camera.getCamera("USB Video Class Video");
         }
       }
-<<<<<<< HEAD
-      
+
       return null;
     }
-    
-=======
-
-      return null;
-    }
-
->>>>>>> 4cebd2cd
+
     private function skipCameraSettingsCheck(camIndex:int = -1):void {
       if (camIndex == -1) {
         var cam:Camera = changeDefaultCamForMac();
@@ -332,30 +208,6 @@
         }
         camIndex = cam.index;
       }
-<<<<<<< HEAD
-      
-      var videoProfile:VideoProfile = BBB.defaultVideoProfile;
-      initCameraWithSettings(camIndex, videoProfile);
-    }
-    
-    private function openWebcamWindows():void {
-      trace("VideoEventMapDelegate:: [" + me + "] openWebcamWindows:: ready = [" + _ready + "]");
-      
-      var uids:ArrayCollection = UsersUtil.getUserIDs();
-      
-      for (var i:int = 0; i < uids.length; i++) {
-        var u:String = uids.getItemAt(i) as String;
-        trace("VideoEventMapDelegate:: [" + me + "] openWebcamWindows:: open window for = [" + u + "]");
-        openWebcamWindowFor(u); 
-      }
-    }
-    
-    private function openWebcamWindowFor(userID:String):void {      
-      trace("VideoEventMapDelegate:: [" + me + "] openWebcamWindowFor:: open window for = [" + userID + "]");
-      if (! UsersUtil.isMe(userID) && UsersUtil.hasWebcamStream(userID)) {
-        trace("VideoEventMapDelegate:: [" + me + "] openWebcamWindowFor:: Not ME and user = [" + userID + "] is publishing.");
-        
-=======
 
       var videoProfile:VideoProfile = BBB.defaultVideoProfile;
       initCameraWithSettings(camIndex, videoProfile);
@@ -378,17 +230,12 @@
       if (! UsersUtil.isMe(userID) && UsersUtil.hasWebcamStream(userID)) {
         trace("VideoEventMapDelegate:: [" + me + "] openWebcamWindowFor:: Not ME and user = [" + userID + "] is publishing.");
 
->>>>>>> 4cebd2cd
         if (hasWindow(userID)) {
           trace("VideoEventMapDelegate:: [" + me + "] openWebcamWindowFor:: user = [" + userID + "] has a window open. Close it.");
           closeWindow(userID);
         }
         trace("VideoEventMapDelegate:: [" + me + "] openWebcamWindowFor:: View user's = [" + userID + "] webcam.");
-<<<<<<< HEAD
         initAllPlayConnectionsFor(userID);
-=======
-        openViewWindowFor(userID);
->>>>>>> 4cebd2cd
       } else {
         if (UsersUtil.isMe(userID) && options.autoStart) {
           trace("VideoEventMapDelegate:: [" + me + "] openWebcamWindowFor:: It's ME and AutoStart. Start publishing.");
@@ -396,164 +243,103 @@
         } else {
           if (options.displayAvatar) {
             trace("VideoEventMapDelegate:: [" + me + "] openWebcamWindowFor:: It's NOT ME and NOT AutoStart. Open Avatar for user = [" + userID + "]");
-<<<<<<< HEAD
-            openAvatarWindowFor(userID);              
-=======
             openAvatarWindowFor(userID);
->>>>>>> 4cebd2cd
           } else {
             trace("VideoEventMapDelegate:: [" + me + "] openWebcamWindowFor:: Is THERE another option for user = [" + userID + "]");
           }
         }
       }
     }
-<<<<<<< HEAD
-    
+
     private function openAvatarWindowFor(userID:String):void {
       if (! UsersUtil.hasUser(userID)) return;
-      
-=======
-
-    private function openAvatarWindowFor(userID:String):void {
-      if (! UsersUtil.hasUser(userID)) return;
-
->>>>>>> 4cebd2cd
+
       closeAllAvatarWindows(userID);
 
       _graphics.addAvatarFor(userID);
     }
-<<<<<<< HEAD
-    
+
     private function closeAllAvatarWindows(userID:String):void {
       _graphics.removeAvatarFor(userID);
     }
-    
+
     private function openPublishWindowFor(userID:String, camIndex:int, videoProfile:VideoProfile):void {
       closeAllAvatarWindows(userID);
 
-      _graphics.addCameraFor(userID, camIndex, videoProfile, _chromeWebcamPermissionDenied);
-=======
-
-    private function closeAllAvatarWindows(userID:String):void {
-      _graphics.removeAvatarFor(userID);
-    }
-
-    private function openPublishWindowFor(userID:String, camIndex:int, videoProfile:VideoProfile):void {
-      closeAllAvatarWindows(userID);
-
       _graphics.addCameraFor(userID, camIndex, videoProfile);
->>>>>>> 4cebd2cd
     }
 
     private function hasWindow(userID:String):Boolean {
       return _graphics.hasGraphicsFor(userID);
     }
-<<<<<<< HEAD
-    
+
     private function closeWindow(userID:String):void {
       _graphics.removeGraphicsFor(userID);
-		var bbbUser:BBBUser = UsersUtil.getUser(userID);
-		var streams:Array = bbbUser.streamNames;
-		for each(var stream:String in streams) {
-			proxy.closePlayConnectionFor(stream);
-		}
-=======
-
-    private function closeWindow(userID:String):void {
-      _graphics.removeGraphicsFor(userID);
->>>>>>> 4cebd2cd
+      var bbbUser:BBBUser = UsersUtil.getUser(userID);
+      var streams:Array = bbbUser.streamNames;
+      for each(var stream:String in streams) {
+        proxy.closePlayConnectionFor(stream);
+      }
     }
 
     private function closePublishWindowWithStream(userID:String, stream:String):int {
       return _graphics.removeVideoByStreamName(userID, stream);
     }
 
-<<<<<<< HEAD
-	private function initAllPlayConnectionsFor(userID:String):void {
-		trace("VideoEventMapDelegate:: initAllPlayConnectionsFor : [" + userID + "]");
-		var bbbUser:BBBUser = UsersUtil.getUser(userID);
-		var streams:Array = bbbUser.streamNames;
-		for each(var stream:String in streams) {
-			initPlayConnectionFor(userID, stream);
-		}
-	}
-
-	private function initPlayConnectionFor(userID:String, streamName:String):void {
-		trace("VideoEventMapDelegate:: initPlayConnectionFor : user [" + userID + "] stream [" + streamName + "]");
-		// Store the userID
-		pendingVideoWindowsList[streamName] = userID;
-		// Request the connection
-		proxy.createPlayConnectionFor(streamName);
-	}
-
-	public function handlePlayConnectionReady(e:PlayConnectionReady):void {
-		var userID:String = pendingVideoWindowsList[e.streamName];
-		trace("VideoEventMapDelegate:: handlePlayConnectionReady : stream:[" + e.streamName + "] conn:["+e.connection.uri+"] prefix:["+e.prefix+"] userID:["+userID+"]");
-		if(userID) {
-			openViewWindowFor(userID, e.streamName);
-		}
-	}
+    private function initAllPlayConnectionsFor(userID:String):void {
+      trace("VideoEventMapDelegate:: initAllPlayConnectionsFor : [" + userID + "]");
+      var bbbUser:BBBUser = UsersUtil.getUser(userID);
+      var streams:Array = bbbUser.streamNames;
+      for each(var stream:String in streams) {
+        initPlayConnectionFor(userID, stream);
+      }
+    }
+
+    private function initPlayConnectionFor(userID:String, streamName:String):void {
+      trace("VideoEventMapDelegate:: initPlayConnectionFor : user [" + userID + "] stream [" + streamName + "]");
+      // Store the userID
+      pendingVideoWindowsList[streamName] = userID;
+      // Request the connection
+      proxy.createPlayConnectionFor(streamName);
+    }
+
+    public function handlePlayConnectionReady(e:PlayConnectionReady):void {
+      var userID:String = pendingVideoWindowsList[e.streamName];
+      trace("VideoEventMapDelegate:: handlePlayConnectionReady : stream:[" + e.streamName + "] conn:["+e.connection.uri+"] prefix:["+e.prefix+"] userID:["+userID+"]");
+      if(userID) {
+        openViewWindowFor(userID, e.streamName);
+      }
+    }
     
     private function openViewWindowFor(userID:String, streamName:String):void {
       trace("VideoEventMapDelegate:: [" + me + "] openViewWindowFor:: Opening VIEW window for [" + userID + "] [" + UsersUtil.getUserName(userID) + "]");
-=======
-    private function openViewWindowFor(userID:String):void {
-      trace("VideoEventMapDelegate:: [" + me + "] openViewWindowFor:: Opening VIEW window for [" + userID + "] [" + UsersUtil.getUserName(userID) + "]");
-
->>>>>>> 4cebd2cd
+
       var bbbUser:BBBUser = UsersUtil.getUser(userID);
       if (bbbUser.hasStream) {
         closeAllAvatarWindows(userID);
       }
-<<<<<<< HEAD
       _graphics.addVideoFor(userID, proxy.getConnectionForStream(streamName), proxy.getPrefixForStream(streamName) + streamName);
-=======
-      _graphics.addVideoFor(userID, proxy.connection);
->>>>>>> 4cebd2cd
     }
 
     public function connectToVideoApp():void {
       proxy = new VideoProxy(uri);
       proxy.connect();
     }
-<<<<<<< HEAD
-    
+
     public function startPublishing(e:StartBroadcastEvent):void{
-      LogUtil.debug("VideoEventMapDelegate:: [" + me + "] startPublishing:: Publishing stream to: " + proxy.publishConnection.uri + "/" + e.stream);
-      proxy.startPublishing(e);
-      
-      _isWaitingActivation = false;
-      _isPublishing = true;
-      UsersUtil.setIAmPublishing(true);
-      
-=======
-
-    public function startPublishing(e:StartBroadcastEvent):void{
-	  LogUtil.debug("VideoEventMapDelegate:: [" + me + "] startPublishing:: Publishing stream to: " + proxy.connection.uri + "/" + e.stream);
+	  LogUtil.debug("VideoEventMapDelegate:: [" + me + "] startPublishing:: Publishing stream to: " + proxy.publishConnection.uri + "/" + e.stream);
       proxy.startPublishing(e);
 
 	  _isWaitingActivation = false;
       _isPublishing = true;
       UsersUtil.setIAmPublishing(true);
 
->>>>>>> 4cebd2cd
       var broadcastEvent:BroadcastStartedEvent = new BroadcastStartedEvent();
       streamList.addItem(e.stream);
       broadcastEvent.stream = e.stream;
       broadcastEvent.userid = UsersUtil.getMyUserID();
       broadcastEvent.isPresenter = UsersUtil.amIPresenter();
       broadcastEvent.camSettings = UsersUtil.amIPublishing();
-<<<<<<< HEAD
-      
-      _dispatcher.dispatchEvent(broadcastEvent);
-      if (proxy.videoOptions.showButton) {
-        button.publishingStatus(button.START_PUBLISHING);
-      }
-    }
-       
-    public function stopPublishing(e:StopBroadcastEvent):void{
-      trace("VideoEventMapDelegate:: [" + me + "] Stop publishing. ready = [" + _ready + "]"); 
-=======
 
       _dispatcher.dispatchEvent(broadcastEvent);
 	  if (proxy.videoOptions.showButton) {
@@ -563,7 +349,6 @@
 
     public function stopPublishing(e:StopBroadcastEvent):void{
       trace("VideoEventMapDelegate:: [" + me + "] Stop publishing. ready = [" + _ready + "]");
->>>>>>> 4cebd2cd
       if(streamList.length <= 1) {
         setStopLastBroadcasting();
       } else {
@@ -595,11 +380,7 @@
       }
       if (options.displayAvatar) {
         trace("VideoEventMapDelegate:: [" + me + "] Opening avatar");
-<<<<<<< HEAD
-        openAvatarWindowFor(UsersUtil.getMyUserID());              
-=======
         openAvatarWindowFor(UsersUtil.getMyUserID());
->>>>>>> 4cebd2cd
       }
     }
 
@@ -611,40 +392,21 @@
 
     private function stopBroadcasting(stream:String):void {
       trace("Stopping broadcast of stream [" + stream + "]");
-<<<<<<< HEAD
-      
+
       proxy.stopBroadcasting(stream);
-      
-=======
-
-      proxy.stopBroadcasting(stream);
-
->>>>>>> 4cebd2cd
+
       var broadcastEvent:BroadcastStoppedEvent = new BroadcastStoppedEvent();
       broadcastEvent.stream = stream;
       broadcastEvent.userid = UsersUtil.getMyUserID();
       broadcastEvent.avatarURL = UsersUtil.getAvatarURL();
       _dispatcher.dispatchEvent(broadcastEvent);
-<<<<<<< HEAD
-      
-=======
-
->>>>>>> 4cebd2cd
+
       var camId:int = closePublishWindowWithStream(UsersUtil.getMyUserID(), stream);
 
       if (proxy.videoOptions.showButton) {
         //Make toolbar button enabled again
         button.publishingStatus(button.STOP_PUBLISHING, camId);
       }
-<<<<<<< HEAD
-      
-      if (streamList.length == 0 && options.displayAvatar) {
-        trace("VideoEventMapDelegate:: [" + me + "] Opening avatar");
-        openAvatarWindowFor(UsersUtil.getMyUserID());              
-      }      
-    }
-    
-=======
 
       if (streamList.length == 0 && options.displayAvatar) {
         trace("VideoEventMapDelegate:: [" + me + "] Opening avatar");
@@ -652,23 +414,12 @@
       }
     }
 
->>>>>>> 4cebd2cd
     public function handleClosePublishWindowEvent(event:ClosePublishWindowEvent):void {
       trace("Closing publish window");
       if (_isPublishing || _chromeWebcamPermissionDenied) {
         stopAllBroadcasting();
       }
     }
-<<<<<<< HEAD
-    
-    public function handleShareCameraRequestEvent(event:ShareCameraRequestEvent):void {     
-      trace("[VideoEventMapDelegate:handleShareCameraRequestEvent]");
-      if (options.skipCamSettingsCheck) {
-        skipCameraSettingsCheck(int(event.defaultCamera));
-      } else {
-        openWebcamPreview(event.publishInClient, event.defaultCamera, event.camerasArray);
-      }
-=======
 
     public function handleShareCameraRequestEvent(event:ShareCameraRequestEvent):void {
 		trace("[VideoEventMapDelegate:handleShareCameraRequestEvent]");
@@ -677,7 +428,6 @@
 		} else {
 			openWebcamPreview(event.publishInClient, event.defaultCamera, event.camerasArray);
 		}
->>>>>>> 4cebd2cd
     }
 
     public function handleStopAllShareCameraRequestEvent(event:StopShareCameraRequestEvent):void {
@@ -692,88 +442,49 @@
 
       _graphics.removeVideoByCamIndex(userID, camIndex);
     }
-<<<<<<< HEAD
-    
-    public function handleCamSettingsClosedEvent(event:BBBEvent):void{
-      _isPreviewWebcamOpen = false;
-    }
-    
-=======
 
 	public function handleCamSettingsClosedEvent(event:BBBEvent):void{
 		_isPreviewWebcamOpen = false;
 	}
 
->>>>>>> 4cebd2cd
     private function openWebcamPreview(publishInClient:Boolean, defaultCamera:String, camerasArray:Object):void {
       var openEvent:BBBEvent = new BBBEvent(BBBEvent.OPEN_WEBCAM_PREVIEW);
       openEvent.payload.publishInClient = publishInClient;
       openEvent.payload.defaultCamera = defaultCamera;
       openEvent.payload.camerasArray = camerasArray;
       openEvent.payload.chromePermissionDenied = _chromeWebcamPermissionDenied;
-<<<<<<< HEAD
-      
-    _isPreviewWebcamOpen = true;
-    
+
+	  _isPreviewWebcamOpen = true;
+
       _dispatcher.dispatchEvent(openEvent);
     }
-    
-=======
-
-	  _isPreviewWebcamOpen = true;
-
-      _dispatcher.dispatchEvent(openEvent);
-    }
-
->>>>>>> 4cebd2cd
+
     public function stopModule():void {
       trace("VideoEventMapDelegate:: stopping video module");
       closeAllWindows();
       proxy.disconnect();
     }
-<<<<<<< HEAD
-    
-=======
-
->>>>>>> 4cebd2cd
+
     public function closeAllWindows():void{
       trace("VideoEventMapDelegate:: closing all windows");
       if (_isPublishing) {
         stopAllBroadcasting();
       }
-<<<<<<< HEAD
-      
+
       _graphics.shutdown();
     }
-    
+
     public function switchToPresenter(event:MadePresenterEvent):void{
       trace("VideoEventMapDelegate:: [" + me + "] Got Switch to presenter event. ready = [" + _ready + "]");
-           
+
       if (options.showButton) {
         displayToolbarButton();
-      }  
-    }
-        
+      }
+    }
+
     public function switchToViewer(event:MadePresenterEvent):void{
       trace("VideoEventMapDelegate:: [" + me + "] Got Switch to viewer event. ready = [" + _ready + "]");
-                  
-=======
-
-      _graphics.shutdown();
-    }
-
-    public function switchToPresenter(event:MadePresenterEvent):void{
-      trace("VideoEventMapDelegate:: [" + me + "] Got Switch to presenter event. ready = [" + _ready + "]");
-
-      if (options.showButton) {
-        displayToolbarButton();
-      }
-    }
-
-    public function switchToViewer(event:MadePresenterEvent):void{
-      trace("VideoEventMapDelegate:: [" + me + "] Got Switch to viewer event. ready = [" + _ready + "]");
-
->>>>>>> 4cebd2cd
+
       if (options.showButton){
         LogUtil.debug("****************** Switching to viewer. Show video button?=[" + UsersUtil.amIPresenter() + "]");
         displayToolbarButton();
@@ -782,49 +493,28 @@
         }
       }
     }
-<<<<<<< HEAD
-    
-=======
-
->>>>>>> 4cebd2cd
+
     public function connectedToVideoApp():void{
       trace("VideoEventMapDelegate:: [" + me + "] Connected to video application.");
       _ready = true;
       addToolbarButton();
-<<<<<<< HEAD
-      openWebcamWindows();        
-    }
-    
-    public function handleCameraSetting(event:BBBEvent):void {      
-=======
       openWebcamWindows();
     }
 
     public function handleCameraSetting(event:BBBEvent):void {
->>>>>>> 4cebd2cd
       var cameraIndex:int = event.payload.cameraIndex;
       var videoProfile:VideoProfile = event.payload.videoProfile;
       trace("VideoEventMapDelegate::handleCameraSettings [" + cameraIndex + "," + videoProfile.id + "]");
       initCameraWithSettings(cameraIndex, videoProfile);
     }
-<<<<<<< HEAD
-    
-=======
-
->>>>>>> 4cebd2cd
+
     private function initCameraWithSettings(camIndex:int, videoProfile:VideoProfile):void {
       var camSettings:CameraSettingsVO = new CameraSettingsVO();
       camSettings.camIndex = camIndex;
       camSettings.videoProfile = videoProfile;
-<<<<<<< HEAD
-      
+
       UsersUtil.setCameraSettings(camSettings);
-      
-=======
-
-      UsersUtil.setCameraSettings(camSettings);
-
->>>>>>> 4cebd2cd
+
       _isWaitingActivation = true;
       button.setCamAsActive(camIndex);
       openPublishWindowFor(UsersUtil.getMyUserID(), camIndex, videoProfile);
@@ -832,20 +522,19 @@
 
     private function closeViewWindowWithStream(userID:String, stream:String):void {
       _graphics.removeVideoByStreamName(userID, stream);
-<<<<<<< HEAD
       proxy.closePlayConnectionFor(stream);
     }
 
-	public function handleStreamStoppedEvent(userID:String, streamName:String):void {
-		// Since the stream used to create the window includes de prefix, we should include it here too
-		var stream:String = proxy.getPrefixForStream(streamName) + streamName;
-		handleStoppedViewingWebcamEvent(userID, stream);
-	}
-
-	public function handlePlayConnectionClosed(stream:String, prefix:String):void {
-		var userID:String = pendingVideoWindowsList[stream];
-		closeViewWindowWithStream(userID, prefix + stream);
-	}
+    public function handleStreamStoppedEvent(userID:String, streamName:String):void {
+      // Since the stream used to create the window includes de prefix, we should include it here too
+      var stream:String = proxy.getPrefixForStream(streamName) + streamName;
+      handleStoppedViewingWebcamEvent(userID, stream);
+    }
+
+    public function handlePlayConnectionClosed(stream:String, prefix:String):void {
+      var userID:String = pendingVideoWindowsList[stream];
+      closeViewWindowWithStream(userID, prefix + stream);
+    }
 
     public function handleStoppedViewingWebcamEvent(userID:String, streamName:String):void {
       trace("VideoEventMapDelegate::handleStoppedViewingWebcamEvent [" + me + "] received StoppedViewingWebcamEvent for user [" + userID + "]");
@@ -855,18 +544,6 @@
       if (options.displayAvatar && UsersUtil.hasUser(userID) && ! UsersUtil.isUserLeaving(userID)) {
         trace("VideoEventMapDelegate::handleStoppedViewingWebcamEvent [" + me + "] Opening avatar for user [" + userID + "]");
         openAvatarWindowFor(userID);
-=======
-    }
-
-    public function handleStoppedViewingWebcamEvent(event:StoppedViewingWebcamEvent):void {
-      trace("VideoEventMapDelegate::handleStoppedViewingWebcamEvent [" + me + "] received StoppedViewingWebcamEvent for user [" + event.webcamUserID + "]");
-
-      closeViewWindowWithStream(event.webcamUserID, event.streamName);
-
-      if (options.displayAvatar && UsersUtil.hasUser(event.webcamUserID) && ! UsersUtil.isUserLeaving(event.webcamUserID)) {
-        trace("VideoEventMapDelegate::handleStoppedViewingWebcamEvent [" + me + "] Opening avatar for user [" + event.webcamUserID + "]");
-        openAvatarWindowFor(event.webcamUserID);
->>>>>>> 4cebd2cd
       }
     }
   }
