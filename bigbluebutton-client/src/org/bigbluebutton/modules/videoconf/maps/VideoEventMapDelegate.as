--- conflicted
+++ resolved
@@ -1,711 +1,679 @@
-/**
- * BigBlueButton open source conferencing system - http://www.bigbluebutton.org/
- * 
- * Copyright (c) 2012 BigBlueButton Inc. and by respective authors (see below).
- *
- * This program is free software; you can redistribute it and/or modify it under the
- * terms of the GNU Lesser General Public License as published by the Free Software
- * Foundation; either version 3.0 of the License, or (at your option) any later
- * version.
- * 
- * BigBlueButton is distributed in the hope that it will be useful, but WITHOUT ANY
- * WARRANTY; without even the implied warranty of MERCHANTABILITY or FITNESS FOR A
- * PARTICULAR PURPOSE. See the GNU Lesser General Public License for more details.
- *
- * You should have received a copy of the GNU Lesser General Public License along
- * with BigBlueButton; if not, see <http://www.gnu.org/licenses/>.
- *
- */
-package org.bigbluebutton.modules.videoconf.maps
-{
-  import flash.events.IEventDispatcher;
-  import flash.media.Camera;
-  
-  import mx.collections.ArrayCollection;
-  
-  import org.bigbluebutton.common.LogUtil;
-  import org.bigbluebutton.common.events.CloseWindowEvent;
-  import org.bigbluebutton.common.events.OpenWindowEvent;
-  import org.bigbluebutton.common.events.ToolbarButtonEvent;
-  import org.bigbluebutton.core.UsersUtil;
-  import org.bigbluebutton.core.events.ConnectAppEvent;
-  import org.bigbluebutton.core.managers.UserManager;
-  import org.bigbluebutton.core.vo.CameraSettingsVO;
-  import org.bigbluebutton.main.events.BBBEvent;
-  import org.bigbluebutton.main.events.MadePresenterEvent;
-  import org.bigbluebutton.main.events.StoppedViewingWebcamEvent;
-  import org.bigbluebutton.main.events.UserJoinedEvent;
-  import org.bigbluebutton.main.events.UserLeftEvent;
-  import org.bigbluebutton.main.model.users.BBBUser;
-  import org.bigbluebutton.main.model.users.events.BroadcastStartedEvent;
-  import org.bigbluebutton.main.model.users.events.BroadcastStoppedEvent;
-  import org.bigbluebutton.main.model.users.events.StreamStartedEvent;
-  import org.bigbluebutton.modules.videoconf.business.VideoProxy;
-  import org.bigbluebutton.modules.videoconf.business.VideoWindowItf;
-  import org.bigbluebutton.modules.videoconf.events.CloseAllWindowsEvent;
-  import org.bigbluebutton.modules.videoconf.events.ClosePublishWindowEvent;
-  import org.bigbluebutton.modules.videoconf.events.ConnectedEvent;
-  import org.bigbluebutton.modules.videoconf.events.OpenVideoWindowEvent;
-  import org.bigbluebutton.modules.videoconf.events.ShareCameraRequestEvent;
-  import org.bigbluebutton.modules.videoconf.events.StopShareCameraRequestEvent;
-  import org.bigbluebutton.modules.videoconf.events.StartBroadcastEvent;
-  import org.bigbluebutton.modules.videoconf.events.StopBroadcastEvent;
-  import org.bigbluebutton.modules.videoconf.model.VideoConfOptions;
-  import org.bigbluebutton.modules.videoconf.views.AvatarWindow;
-  import org.bigbluebutton.modules.videoconf.views.PublishWindow;
-  import org.bigbluebutton.modules.videoconf.views.ToolbarPopupButton;
-  import org.bigbluebutton.modules.videoconf.views.VideoWindow;
-  import org.flexunit.runner.manipulation.filters.IncludeAllFilter;
-  import mx.collections.ArrayList;
-  import flash.media.Camera;
-
-  public class VideoEventMapDelegate
-  {
-    private var options:VideoConfOptions = new VideoConfOptions();
-    private var uri:String;
-    
-    private var webcamWindows:WindowManager = new WindowManager();
-    
-<<<<<<< HEAD
-    private var button:ToolbarPopupButton;
-=======
-    private var button:ToolbarButton = new ToolbarButton();	
->>>>>>> a84c6ca8
-    private var proxy:VideoProxy;
-    
-    private var _dispatcher:IEventDispatcher;
-    private var _ready:Boolean = false;
-    private var _isPublishing:Boolean = false;
-<<<<<<< HEAD
-	private var _isPreviewWebcamOpen:Boolean = false;
-	private var _isWaitingActivation:Boolean = false;
-    private var streamList:ArrayList = new ArrayList();
-    private var numberOfWindows:Object = new Object();
-=======
-	  private var _isPreviewWebcamOpen:Boolean = false;
-	  private var _isWaitingActivation:Boolean = false;
->>>>>>> a84c6ca8
-    
-    public function VideoEventMapDelegate(dispatcher:IEventDispatcher)
-    {
-      _dispatcher = dispatcher;
-    }
-    
-    private function get me():String {
-      return UsersUtil.getMyUsername();
-    }
-    
-    public function start(uri:String):void {
-      trace("VideoEventMapDelegate:: [" + me + "] Video Module Started.");
-      this.uri = uri;
-    }
-        
-    public function viewCamera(userID:String, stream:String, name:String, mock:Boolean = false):void {
-      trace("VideoEventMapDelegate:: [" + me + "] viewCamera. ready = [" + _ready + "]");
-      
-      if (!_ready) return;
-      trace("VideoEventMapDelegate:: [" + me + "] Viewing [" + userID + " stream [" + stream + "]");
-      if (! UserManager.getInstance().getConference().amIThisUser(userID)) {
-        openViewWindowFor(userID);			
-      }      
-    }
-
-    public function handleUserLeftEvent(event:UserLeftEvent):void {
-      trace("VideoEventMapDelegate:: [" + me + "] handleUserLeftEvent. ready = [" + _ready + "]");
-      
-      if (!_ready) return;
-      
-      closeWindow(event.userID);
-    }
-    
-    public function handleUserJoinedEvent(event:UserJoinedEvent):void {
-      trace("VideoEventMapDelegate:: [" + me + "] handleUserJoinedEvent. ready = [" + _ready + "]");
-      
-      if (!_ready) return;
-      
-      if (options.displayAvatar) {
-        openAvatarWindowFor(event.userID);
-      }
-    }
-    
-    private function displayToolbarButton():void {
-      button.isPresenter = true;
-      
-      if (options.presenterShareOnly) {
-        if (UsersUtil.amIPresenter()) {
-          button.isPresenter = true;
-        } else { 
-          button.isPresenter = false;
-        }
-      }
-            
-    }
-    
-    private function addToolbarButton():void{
-<<<<<<< HEAD
-      if (proxy.videoOptions.showButton) {
-        button = new ToolbarPopupButton();	  
-        button.isPresenter = !options.presenterShareOnly;
-=======
-      LogUtil.debug("****************** Adding toolbar button. presenter?=[" + UsersUtil.amIPresenter() + "]");
-      if (proxy.videoOptions.showButton) {  
-
-        displayToolbarButton();
-        
->>>>>>> a84c6ca8
-        var event:ToolbarButtonEvent = new ToolbarButtonEvent(ToolbarButtonEvent.ADD);
-        event.button = button;
-		    event.module="Webcam";
-        _dispatcher.dispatchEvent(event);
-      }
-    }
-    
-<<<<<<< HEAD
-    private function autoStart():void {       
-      var dp:Object = [];   
-      for(var i:int = 0; i < Camera.names.length; i++) {
-        dp.push({label: Camera.names[i], status: button.OFF_STATE});    
-      }
-      button.enabled = false;
-      var shareCameraRequestEvent:ShareCameraRequestEvent = new ShareCameraRequestEvent();
-      shareCameraRequestEvent.camerasArray = dp;
-      _dispatcher.dispatchEvent(shareCameraRequestEvent);					       
-=======
-    private function autoStart():void {          
-      if (options.skipCamSettingsCheck) {
-        skipCameraSettingsCheck();
-      } else {
-        _dispatcher.dispatchEvent(new ShareCameraRequestEvent());	
-      }
-    }
-
-    private function changeDefaultCamForMac():Camera {
-      for (var i:int = 0; i < Camera.names.length; i++){
-        if (Camera.names[i] == "USB Video Class Video") {
-          /** Set as default for Macs */
-          return Camera.getCamera("USB Video Class Video");
-        }
-      }
-      
-      return null;
-    }
-    
-    private function getDefaultResolution(resolutions:String):Array {
-      var res:Array = resolutions.split(",");  
-      if (res.length > 0) {
-        var resStr:Array = (res[0] as String).split("x");
-        var resInts:Array = [Number(resStr[0]), Number(resStr[1])];
-        return resInts;
-      } else {
-        return [Number("320"), Number("240")];
-      }
-    }
-        
-    private function skipCameraSettingsCheck():void {     
-        var cam:Camera = changeDefaultCamForMac();
-        if (cam == null) {
-          cam = Camera.getCamera();
-        }
-        
-        var videoOptions:VideoConfOptions = new VideoConfOptions();
-        
-        var resolutions:Array = getDefaultResolution(videoOptions.resolutions);
-        var camWidth:Number = resolutions[0];
-        var camHeight:Number = resolutions[1];
-        trace("Skipping cam check. Using default resolution [" + camWidth + "x" + camHeight + "]");
-        cam.setMode(camWidth, camHeight, videoOptions.camModeFps);
-        cam.setMotionLevel(5, 1000);
-        cam.setKeyFrameInterval(videoOptions.camKeyFrameInterval);
-        
-        cam.setQuality(videoOptions.camQualityBandwidth, videoOptions.camQualityPicture);
-        initCameraWithSettings(cam.index, cam.width, cam.height);     
->>>>>>> a84c6ca8
-    }
-    
-    private function openWebcamWindows():void {
-      trace("VideoEventMapDelegate:: [" + me + "] openWebcamWindows:: ready = [" + _ready + "]");
-      
-      var uids:ArrayCollection = UsersUtil.getUserIDs();
-      
-      for (var i:int = 0; i < uids.length; i++) {
-        var u:String = uids.getItemAt(i) as String;
-        trace("VideoEventMapDelegate:: [" + me + "] openWebcamWindows:: open window for = [" + u + "]");
-        openWebcamWindowFor(u); 
-      }
-    }
-    
-    private function openWebcamWindowFor(userID:String):void {      
-      trace("VideoEventMapDelegate:: [" + me + "] openWebcamWindowFor:: open window for = [" + userID + "]");
-      if (! UsersUtil.isMe(userID) && UsersUtil.hasWebcamStream(userID)) {
-        trace("VideoEventMapDelegate:: [" + me + "] openWebcamWindowFor:: Not ME and user = [" + userID + "] is publishing.");
-        
-        if (webcamWindows.hasWindow(userID)) {
-          trace("VideoEventMapDelegate:: [" + me + "] openWebcamWindowFor:: user = [" + userID + "] has a window open. Close it.");
-          closeWindow(userID);
-        }
-        trace("VideoEventMapDelegate:: [" + me + "] openWebcamWindowFor:: View user's = [" + userID + "] webcam.");
-        openViewWindowFor(userID);
-      } else {
-        if (UsersUtil.isMe(userID) && options.autoStart) {
-          trace("VideoEventMapDelegate:: [" + me + "] openWebcamWindowFor:: It's ME and AutoStart. Start publishing.");
-          autoStart();
-          if (options.displayAvatar) {
-            openAvatarWindowFor(userID);
-          }
-        } else {
-          if (options.displayAvatar) {
-            trace("VideoEventMapDelegate:: [" + me + "] openWebcamWindowFor:: It's NOT ME and NOT AutoStart. Open Avatar for user = [" + userID + "]");
-            openAvatarWindowFor(userID);              
-          } else {
-            trace("VideoEventMapDelegate:: [" + me + "] openWebcamWindowFor:: Is THERE another option for user = [" + userID + "]");
-          }
-        }
-      }
-    }
-    
-    private function openAvatarWindowFor(userID:String):void {      
-      if (! UsersUtil.hasUser(userID)) return;
-      
-      var window:AvatarWindow = new AvatarWindow();
-      window.userID = userID;
-      window.title = UsersUtil.getUserName(userID);
-     
-      trace("VideoEventMapDelegate:: [" + me + "] openAvatarWindowFor:: Closing window for [" + userID + "] [" + UsersUtil.getUserName(userID) + "]");
-      closeAllAvatarWindows(userID);
-            
-      webcamWindows.addWindow(window);        
-      
-      trace("VideoEventMapDelegate:: [" + me + "] openAvatarWindowFor:: Opening AVATAR window for [" + userID + "] [" + UsersUtil.getUserName(userID) + "]");
-      
-      openWindow(window);
-      dockWindow(window);          
-    }
-
-    private function closeAllAvatarWindows(userID:String):void {
-      var listOfWindows:ArrayList = webcamWindows.getAllWindow(userID);
-      for(var i:int = 0; i < listOfWindows.length; i++) {
-        var win:VideoWindowItf = VideoWindowItf(listOfWindows.getItemAt(i));
-        if(win != null && win.getWindowType() == "AvatarWindowType") {
-          webcamWindows.removeWin(win);
-          win.close();
-          var cwe:CloseWindowEvent = new CloseWindowEvent();
-          cwe.window = win;
-          _dispatcher.dispatchEvent(cwe);
-        }
-      }
-    }
-    
-    private function openPublishWindowFor(userID:String, camIndex:int, camWidth:int, camHeight:int):void {
-      var publishWindow:PublishWindow = new PublishWindow();
-      publishWindow.userID = userID;
-      publishWindow.title = UsersUtil.getUserName(userID);
-      publishWindow.camIndex = camIndex;
-      publishWindow.setResolution(camWidth, camHeight);
-      publishWindow.videoOptions = options;
-      publishWindow.quality = options.videoQuality;
-      publishWindow.resolutions = options.resolutions.split(",");
-      
-
-      closeAllAvatarWindows(userID);
-      trace("VideoEventMapDelegate:: [" + me + "] openPublishWindowFor:: Closing window for [" + userID + "] [" + UsersUtil.getUserName(userID) + "]");
-
-      var listOfWindows:ArrayList = webcamWindows.getAllWindow(userID);
-      var addWindow:Boolean = true;
-      for(var i:int = 0; i < listOfWindows.length; i++) {
-        var win:VideoWindowItf = VideoWindowItf(listOfWindows.getItemAt(i));
-        if(win.getWindowType() == "PublishWindowType" && PublishWindow(win).camIndex == camIndex) {
-          addWindow = false;
-        }
-      }
-
-      if(addWindow) {
-        webcamWindows.addWindow(publishWindow);
-      }
-      
-      trace("VideoEventMapDelegate:: [" + me + "] openPublishWindowFor:: Opening PUBLISH window for [" + userID + "] [" + UsersUtil.getUserName(userID) + "]");
-      
-      openWindow(publishWindow);     
-      dockWindow(publishWindow);  
-    }
-    
-    private function closeWindow(userID:String):void {
-      if (! webcamWindows.hasWindow(userID)) {
-        trace("VideoEventMapDelegate:: [" + me + "] closeWindow:: No window for [" + userID + "] [" + UsersUtil.getUserName(userID) + "]");
-        return;
-      }
-      
-      var listOfWindows:ArrayList = webcamWindows.getAllWindow(userID);
-      for(var i:int = 0; i < listOfWindows.length; i++) {
-        var win:VideoWindowItf = VideoWindowItf(listOfWindows.getItemAt(i));
-        webcamWindows.removeWin(win);
-        if (win != null) {
-          trace("VideoEventMapDelegate:: [" + me + "] closeWindow:: Closing [" + win.getWindowType() + "] for [" + userID + "] [" + UsersUtil.getUserName(userID) + "]");
-          win.close();
-          var cwe:CloseWindowEvent = new CloseWindowEvent();
-          cwe.window = win;
-          _dispatcher.dispatchEvent(cwe);
-        } else {
-          trace("VideoEventMapDelegate:: [" + me + "] closeWindow:: Not Closing. No window for [" + userID + "] [" + UsersUtil.getUserName(userID) + "]");
-        }
-      }
-    }
-
-    private function closePublishWindowWithStream(userID:String, stream:String):int {
-      var camIndex:int = -1;
-      var listOfWindows:ArrayList = webcamWindows.getAllWindow(userID);
-      for(var i:int = 0; i < listOfWindows.length; i++) {
-        var win:VideoWindowItf = VideoWindowItf(listOfWindows.getItemAt(i));
-        if(win != null) {
-          if(PublishWindow(win).getStreamName() == stream) {
-            camIndex = PublishWindow(win).camIndex;
-            webcamWindows.removeWin(win);      
-            trace("VideoEventMapDelegate:: [" + me + "] closeWindow:: Closing [" + win.getWindowType() + "] for [" + userID + "] [" + UsersUtil.getUserName(userID) + "]");
-            win.close();
-            var cwe:CloseWindowEvent = new CloseWindowEvent();
-            cwe.window = win;
-            _dispatcher.dispatchEvent(cwe);
-          }
-        }
-      }
-      return camIndex;
-    }
-    
-    private function openViewWindowFor(userID:String):void {
-      trace("VideoEventMapDelegate:: [" + me + "] openViewWindowFor:: Opening VIEW window for [" + userID + "] [" + UsersUtil.getUserName(userID) + "]");
-      
-      var bbbUser:BBBUser = UsersUtil.getUser(userID);
-      var streamNames:Array = bbbUser.streamName.split("|");
-      var listOfWindows:ArrayList = webcamWindows.getAllWindow(userID);
-      var hasWindows:Boolean = false
-      for (var i:int = 0; i < listOfWindows.length; i++) {
-        var win:VideoWindowItf = VideoWindowItf(listOfWindows.getItemAt(i));
-        if(win != null && win.getWindowType() == "VideoWindowType") {
-          var stream:String = VideoWindow(win).streamName;
-          var index:int = int(streamNames.indexOf(stream));
-          if(index != -1) {
-            streamNames.splice(index, 1);
-            hasWindows = true;
-          } else {
-            webcamWindows.removeWin(win);      
-            win.close();
-            var cwe:CloseWindowEvent = new CloseWindowEvent();
-            cwe.window = win;
-            _dispatcher.dispatchEvent(cwe);
-          }
-        }
-      }
-      for (var j:int = 0; j < streamNames.length; j++) {
-        if(streamNames[j] != "") {
-          var window:VideoWindow = new VideoWindow();
-          window.userID = userID;
-          window.videoOptions = options;       
-          window.resolutions = options.resolutions.split(",");
-          window.title = UsersUtil.getUserName(userID);
-          window.startVideo(proxy.connection, String(streamNames[j]));
-          webcamWindows.addWindow(window);        
-          openWindow(window);
-          dockWindow(window); 
-          hasWindows = true;
-        }
-      }
-      if(hasWindows) {
-        closeAllAvatarWindows(userID);
-      }
-    }
-    
-    private function openWindow(window:VideoWindowItf):void {
-      var windowEvent:OpenWindowEvent = new OpenWindowEvent(OpenWindowEvent.OPEN_WINDOW_EVENT);
-      windowEvent.window = window;
-      _dispatcher.dispatchEvent(windowEvent);      
-    }
-    
-    private function dockWindow(window:VideoWindowItf):void {
-      // this event will dock the window, if it's enabled
-      var openVideoEvent:OpenVideoWindowEvent = new OpenVideoWindowEvent();
-      openVideoEvent.window = window;
-      _dispatcher.dispatchEvent(openVideoEvent);         
-    }
-    
-    public function connectToVideoApp():void {
-      proxy = new VideoProxy(uri);
-      proxy.connect();
-    }
-    
-    public function startPublishing(e:StartBroadcastEvent):void{
-	  LogUtil.debug("VideoEventMapDelegate:: [" + me + "] startPublishing:: Publishing stream to: " + proxy.connection.uri + "/" + e.stream);
-      proxy.startPublishing(e);
-      
-	  _isWaitingActivation = false;
-      _isPublishing = true;
-      UsersUtil.setIAmPublishing(true);
-      
-      var broadcastEvent:BroadcastStartedEvent = new BroadcastStartedEvent();
-      if(streamList.length == 0) {
-        streamList.addItem(e.stream);
-        broadcastEvent.stream = e.stream;
-      } else {
-        streamList.addItem(e.stream);
-        var myPattern:RegExp = /,/g;
-        broadcastEvent.stream = streamList.toString().replace(myPattern, "|");
-      }
-      broadcastEvent.userid = UsersUtil.getMyUserID();
-      broadcastEvent.isPresenter = UsersUtil.amIPresenter();
-      broadcastEvent.camSettings = UsersUtil.amIPublishing();
-      
-      _dispatcher.dispatchEvent(broadcastEvent);
-	  if (proxy.videoOptions.showButton) {
-		  button.publishingStatus(button.START_PUBLISHING);
-	  }
-    }
-       
-    public function stopPublishing(e:StopBroadcastEvent):void{
-      trace("VideoEventMapDelegate:: [" + me + "] Stop publishing. ready = [" + _ready + "]"); 
-      if(streamList.length <= 1) {
-        streamList.removeItem(e.stream);
-        setStopLastBroadcasting();
-        stopBroadcasting(e.stream);
-      } else {
-        stopOneStreamBroadCasting(e.stream);
-        streamList.removeItem(e.stream);
-        var broadcastStartEvent:BroadcastStartedEvent = new BroadcastStartedEvent();
-        var myPattern:RegExp = /,/g;
-        broadcastStartEvent.stream = streamList.toString().replace(myPattern, "|");
-        broadcastStartEvent.userid = UsersUtil.getMyUserID();
-        broadcastStartEvent.isPresenter = UsersUtil.amIPresenter();
-        UsersUtil.setIAmPublishing(true);
-        broadcastStartEvent.camSettings = UsersUtil.amIPublishing();
-        _dispatcher.dispatchEvent(broadcastStartEvent);
-      }
-      button.setCamAsInactive(e.camId);
-    }
-
-    private function stopAllBroadcasting():void {
-      setStopLastBroadcasting();
-      streamList = new ArrayList();
-      proxy.stopAllBroadcasting();
-      var userID:String = UsersUtil.getMyUserID();
-      var listOfWindows:ArrayList = webcamWindows.getAllWindow(userID);
-      for(var i:int = 0; i < listOfWindows.length; i++) {
-        var win:VideoWindowItf = VideoWindowItf(listOfWindows.getItemAt(i));
-        webcamWindows.removeWin(win);
-        if (win != null) {
-          trace("VideoEventMapDelegate:: [" + me + "] closeWindow:: Closing [" + win.getWindowType() + "] for [" + userID + "] [" + UsersUtil.getUserName(userID) + "]");
-          var cwe:CloseWindowEvent = new CloseWindowEvent();
-          cwe.window = win;
-          _dispatcher.dispatchEvent(cwe);
-        }
-      }
-      var myPattern:RegExp = /,/g;
-      var broadcastEvent:BroadcastStoppedEvent = new BroadcastStoppedEvent();
-      broadcastEvent.stream = ""
-      broadcastEvent.userid = UsersUtil.getMyUserID();
-      broadcastEvent.avatarURL = UsersUtil.getAvatarURL();
-      _dispatcher.dispatchEvent(broadcastEvent);
-      if (proxy.videoOptions.showButton) {
-        //Make toolbar button enabled again
-        button.setAllCamAsInactive();
-      }
-      if (options.displayAvatar) {
-        trace("VideoEventMapDelegate:: [" + me + "] Opening avatar");
-        openAvatarWindowFor(UsersUtil.getMyUserID());              
-      }
-    }
-
-    private function setStopLastBroadcasting():void {
-      _isPublishing = false;
-      UsersUtil.setIAmPublishing(false);
-    }
-
-    private function stopOneStreamBroadCasting(stream:String):void {
-      proxy.stopBroadcasting(stream);
-      var camId:int = closePublishWindowWithStream(UsersUtil.getMyUserID(), stream);
-      
-      if (proxy.videoOptions.showButton) {
-        //Make toolbar button enabled again
-        button.publishingStatus(button.STOP_PUBLISHING, camId);
-      }
-    }
-    
-    private function stopBroadcasting(stream:String):void {
-      trace("Stopping broadcast of webcam");
-      
-      proxy.stopBroadcasting(stream);
-      
-      var broadcastEvent:BroadcastStoppedEvent = new BroadcastStoppedEvent();
-      broadcastEvent.stream = "";//stream;
-      broadcastEvent.userid = UsersUtil.getMyUserID();
-      broadcastEvent.avatarURL = UsersUtil.getAvatarURL();
-      _dispatcher.dispatchEvent(broadcastEvent);
-      
-      
-      var camId:int = closePublishWindowWithStream(UsersUtil.getMyUserID(), stream);
-	  
-	  if (proxy.videoOptions.showButton) {
-		  //Make toolbar button enabled again
-		  button.publishingStatus(button.STOP_PUBLISHING, camId);
-	  }
-      
-      
-      if (options.displayAvatar) {
-        trace("VideoEventMapDelegate:: [" + me + "] Opening avatar");
-        openAvatarWindowFor(UsersUtil.getMyUserID());              
-      }      
-    }
-    
-    public function handleClosePublishWindowEvent(event:ClosePublishWindowEvent):void {
-      if (_isPublishing) {
-        stopAllBroadcasting();
-      }
-    }
-    
-<<<<<<< HEAD
-    public function handleShareCameraRequestEvent(event:ShareCameraRequestEvent):void {
-		openWebcamPreview(event.publishInClient, event.defaultCamera, event.camerasArray);
-    }
-
-    public function handleStopAllShareCameraRequestEvent(event:StopShareCameraRequestEvent):void {
-      stopAllBroadcasting();
-    }
-
-    public function handleStopShareCameraRequestEvent(event:StopShareCameraRequestEvent):void {
-      var userID:String = UsersUtil.getMyUserID();
-      var listOfWindows:ArrayList = webcamWindows.getAllWindow(userID);
-      var stream:String = null;
-      for(var i:int = 0; i < listOfWindows.length; i++) {
-        var win:PublishWindow = PublishWindow(listOfWindows.getItemAt(i));
-        if(win != null) {
-          if(win.camIndex == event.camId) {
-            win.close();
-          }
-        }
-      }	
-=======
-    public function handleShareCameraRequestEvent(event:ShareCameraRequestEvent):void {     
-      if (options.skipCamSettingsCheck) {
-        skipCameraSettingsCheck();
-      } else {
-    	  trace("Webcam: "+_isPublishing + " " + _isPreviewWebcamOpen + " " + _isWaitingActivation);
-    	  if (!_isPublishing && !_isPreviewWebcamOpen && !_isWaitingActivation) {
-          openWebcamPreview(event.publishInClient);
-        }   			
-      }
->>>>>>> a84c6ca8
-    }
-	
-	public function handleCamSettingsClosedEvent(event:BBBEvent):void{
-		_isPreviewWebcamOpen = false;
-	}
-    
-    private function openWebcamPreview(publishInClient:Boolean, defaultCamera:String, camerasArray:Object):void {
-      var openEvent:BBBEvent = new BBBEvent(BBBEvent.OPEN_WEBCAM_PREVIEW);
-      openEvent.payload.publishInClient = publishInClient;
-      openEvent.payload.resolutions = options.resolutions;
-      openEvent.payload.defaultCamera = defaultCamera;
-      openEvent.payload.camerasArray = camerasArray;
-      
-	  _isPreviewWebcamOpen = true;
-	  
-      _dispatcher.dispatchEvent(openEvent);
-    }
-    
-    public function stopModule():void {
-      trace("VideoEventMapDelegate:: stopping video module");
-      closeAllWindows();
-      proxy.disconnect();
-    }
-    
-    public function closeAllWindows():void{
-      trace("VideoEventMapDelegate:: closing all windows");
-      if (_isPublishing) {
-        stopAllBroadcasting();
-      }
-      
-      _dispatcher.dispatchEvent(new CloseAllWindowsEvent());
-    }
-    
-    public function switchToPresenter(event:MadePresenterEvent):void{
-      trace("VideoEventMapDelegate:: [" + me + "] Got Switch to presenter event. ready = [" + _ready + "]");
-      
-//      if (!_ready) return;
-           
-      if (options.showButton) {
-        displayToolbarButton();
-      }  
-    }
-        
-    public function switchToViewer(event:MadePresenterEvent):void{
-      trace("VideoEventMapDelegate:: [" + me + "] Got Switch to viewer event. ready = [" + _ready + "]");
-      
-//      if (!_ready) return;
-            
-      if (options.showButton){
-        LogUtil.debug("****************** Switching to viewer. Show video button?=[" + UsersUtil.amIPresenter() + "]");
-        displayToolbarButton();
-        if (_isPublishing) {
-          stopAllBroadcasting();
-        }
-      }
-    }
-    
-    public function connectedToVideoApp():void{
-      trace("VideoEventMapDelegate:: [" + me + "] Connected to video application.");
-      _ready = true;
-      addToolbarButton();
-      openWebcamWindows();        
-    }
-    
-    public function handleCameraSetting(event:BBBEvent):void {      
-      var cameraIndex:int = event.payload.cameraIndex;
-      var camWidth:int = event.payload.cameraWidth;
-      var camHeight:int = event.payload.cameraHeight;     
-      trace("VideoEventMapDelegate::handleCameraSettings [" + cameraIndex + "," + camWidth + "," + camHeight + "]");
-      initCameraWithSettings(cameraIndex, camWidth, camHeight);
-    }
-    
-    private function initCameraWithSettings(camIndex:int, camWidth:int, camHeight:int):void {
-      var camSettings:CameraSettingsVO = new CameraSettingsVO();
-      camSettings.camIndex = camIndex;
-      camSettings.camWidth = camWidth;
-      camSettings.camHeight = camHeight;
-      
-      UsersUtil.setCameraSettings(camSettings);
-      
-<<<<<<< HEAD
-	  _isWaitingActivation = true;
-	  button.setCamAsActive(cameraIndex);
-      openPublishWindowFor(UsersUtil.getMyUserID(), cameraIndex, camWidth, camHeight);       
-=======
-      _isWaitingActivation = true;
-      openPublishWindowFor(UsersUtil.getMyUserID(), camIndex, camWidth, camHeight);       
->>>>>>> a84c6ca8
-    }
-
-    private function closeViewWindowWithStream(userID:String, stream:String):void {
-      var listOfWindows:ArrayList = webcamWindows.getAllWindow(userID);
-      for(var i:int = 0; i < listOfWindows.length; i++) {
-        var win:VideoWindowItf = VideoWindowItf(listOfWindows.getItemAt(i));
-        if(win != null) {
-          if(win.getWindowType() == "VideoWindowType" && VideoWindow(win).getStreamName() == stream) {
-            webcamWindows.removeWin(win);      
-            trace("VideoEventMapDelegate:: [" + me + "] closeWindow:: Closing [" + win.getWindowType() + "] for [" + userID + "] [" + UsersUtil.getUserName(userID) + "]");
-            win.close();
-            var cwe:CloseWindowEvent = new CloseWindowEvent();
-            cwe.window = win;
-            _dispatcher.dispatchEvent(cwe);
-          }
-        }
-      }
-    }
-    
-    public function handleStoppedViewingWebcamEvent(event:StoppedViewingWebcamEvent):void {
-      trace("VideoEventMapDelegate::handleStoppedViewingWebcamEvent [" + me + "] received StoppedViewingWebcamEvent for user [" + event.webcamUserID + "]");
-      
-      closeViewWindowWithStream(event.webcamUserID, event.streamName);
-            
-      if (options.displayAvatar && UsersUtil.hasUser(event.webcamUserID) && ! UsersUtil.isUserLeaving(event.webcamUserID)) {
-        trace("VideoEventMapDelegate::handleStoppedViewingWebcamEvent [" + me + "] Opening avatar for user [" + event.webcamUserID + "]");
-        openAvatarWindowFor(event.webcamUserID);              
-      }        
-    }
-  }
+/**
+ * BigBlueButton open source conferencing system - http://www.bigbluebutton.org/
+ * 
+ * Copyright (c) 2012 BigBlueButton Inc. and by respective authors (see below).
+ *
+ * This program is free software; you can redistribute it and/or modify it under the
+ * terms of the GNU Lesser General Public License as published by the Free Software
+ * Foundation; either version 3.0 of the License, or (at your option) any later
+ * version.
+ * 
+ * BigBlueButton is distributed in the hope that it will be useful, but WITHOUT ANY
+ * WARRANTY; without even the implied warranty of MERCHANTABILITY or FITNESS FOR A
+ * PARTICULAR PURPOSE. See the GNU Lesser General Public License for more details.
+ *
+ * You should have received a copy of the GNU Lesser General Public License along
+ * with BigBlueButton; if not, see <http://www.gnu.org/licenses/>.
+ *
+ */
+package org.bigbluebutton.modules.videoconf.maps
+{
+  import flash.events.IEventDispatcher;
+  import flash.media.Camera;
+  
+  import mx.collections.ArrayCollection;
+  
+  import org.bigbluebutton.common.LogUtil;
+  import org.bigbluebutton.common.events.CloseWindowEvent;
+  import org.bigbluebutton.common.events.OpenWindowEvent;
+  import org.bigbluebutton.common.events.ToolbarButtonEvent;
+  import org.bigbluebutton.core.UsersUtil;
+  import org.bigbluebutton.core.events.ConnectAppEvent;
+  import org.bigbluebutton.core.managers.UserManager;
+  import org.bigbluebutton.core.vo.CameraSettingsVO;
+  import org.bigbluebutton.main.events.BBBEvent;
+  import org.bigbluebutton.main.events.MadePresenterEvent;
+  import org.bigbluebutton.main.events.StoppedViewingWebcamEvent;
+  import org.bigbluebutton.main.events.UserJoinedEvent;
+  import org.bigbluebutton.main.events.UserLeftEvent;
+  import org.bigbluebutton.main.model.users.BBBUser;
+  import org.bigbluebutton.main.model.users.events.BroadcastStartedEvent;
+  import org.bigbluebutton.main.model.users.events.BroadcastStoppedEvent;
+  import org.bigbluebutton.main.model.users.events.StreamStartedEvent;
+  import org.bigbluebutton.modules.videoconf.business.VideoProxy;
+  import org.bigbluebutton.modules.videoconf.business.VideoWindowItf;
+  import org.bigbluebutton.modules.videoconf.events.CloseAllWindowsEvent;
+  import org.bigbluebutton.modules.videoconf.events.ClosePublishWindowEvent;
+  import org.bigbluebutton.modules.videoconf.events.ConnectedEvent;
+  import org.bigbluebutton.modules.videoconf.events.OpenVideoWindowEvent;
+  import org.bigbluebutton.modules.videoconf.events.ShareCameraRequestEvent;
+  import org.bigbluebutton.modules.videoconf.events.StopShareCameraRequestEvent;
+  import org.bigbluebutton.modules.videoconf.events.StartBroadcastEvent;
+  import org.bigbluebutton.modules.videoconf.events.StopBroadcastEvent;
+  import org.bigbluebutton.modules.videoconf.model.VideoConfOptions;
+  import org.bigbluebutton.modules.videoconf.views.AvatarWindow;
+  import org.bigbluebutton.modules.videoconf.views.PublishWindow;
+  import org.bigbluebutton.modules.videoconf.views.ToolbarPopupButton;
+  import org.bigbluebutton.modules.videoconf.views.VideoWindow;
+  import org.flexunit.runner.manipulation.filters.IncludeAllFilter;
+  import mx.collections.ArrayList;
+  import flash.media.Camera;
+
+  public class VideoEventMapDelegate
+  {
+    private var options:VideoConfOptions = new VideoConfOptions();
+    private var uri:String;
+    
+    private var webcamWindows:WindowManager = new WindowManager();
+    
+    private var button:ToolbarPopupButton = new ToolbarPopupButton();
+    private var proxy:VideoProxy;
+    
+    private var _dispatcher:IEventDispatcher;
+    private var _ready:Boolean = false;
+    private var _isPublishing:Boolean = false;
+	  private var _isPreviewWebcamOpen:Boolean = false;
+	  private var _isWaitingActivation:Boolean = false;
+    private var streamList:ArrayList = new ArrayList();
+    private var numberOfWindows:Object = new Object();
+    
+    public function VideoEventMapDelegate(dispatcher:IEventDispatcher)
+    {
+      _dispatcher = dispatcher;
+    }
+    
+    private function get me():String {
+      return UsersUtil.getMyUsername();
+    }
+    
+    public function start(uri:String):void {
+      trace("VideoEventMapDelegate:: [" + me + "] Video Module Started.");
+      this.uri = uri;
+    }
+        
+    public function viewCamera(userID:String, stream:String, name:String, mock:Boolean = false):void {
+      trace("VideoEventMapDelegate:: [" + me + "] viewCamera. ready = [" + _ready + "]");
+      
+      if (!_ready) return;
+      trace("VideoEventMapDelegate:: [" + me + "] Viewing [" + userID + " stream [" + stream + "]");
+      if (! UserManager.getInstance().getConference().amIThisUser(userID)) {
+        openViewWindowFor(userID);			
+      }      
+    }
+
+    public function handleUserLeftEvent(event:UserLeftEvent):void {
+      trace("VideoEventMapDelegate:: [" + me + "] handleUserLeftEvent. ready = [" + _ready + "]");
+      
+      if (!_ready) return;
+      
+      closeWindow(event.userID);
+    }
+    
+    public function handleUserJoinedEvent(event:UserJoinedEvent):void {
+      trace("VideoEventMapDelegate:: [" + me + "] handleUserJoinedEvent. ready = [" + _ready + "]");
+      
+      if (!_ready) return;
+      
+      if (options.displayAvatar) {
+        openAvatarWindowFor(event.userID);
+      }
+    }
+    
+    private function displayToolbarButton():void {
+      button.isPresenter = true;
+      
+      if (options.presenterShareOnly) {
+        if (UsersUtil.amIPresenter()) {
+          button.isPresenter = true;
+        } else { 
+          button.isPresenter = false;
+        }
+      }
+            
+    }
+    
+    private function addToolbarButton():void{
+      LogUtil.debug("****************** Adding toolbar button. presenter?=[" + UsersUtil.amIPresenter() + "]");
+      if (proxy.videoOptions.showButton) {  
+
+        displayToolbarButton();
+        
+        var event:ToolbarButtonEvent = new ToolbarButtonEvent(ToolbarButtonEvent.ADD);
+        event.button = button;
+		    event.module="Webcam";
+        _dispatcher.dispatchEvent(event);
+      }
+    }
+    
+    private function autoStart():void {          
+      if (options.skipCamSettingsCheck) {
+        skipCameraSettingsCheck();
+      } else {
+        var dp:Object = [];
+        for(var i:int = 0; i < Camera.names.length; i++) {
+          dp.push({label: Camera.names[i], status: button.OFF_STATE});    
+        }
+        button.enabled = false;
+        var shareCameraRequestEvent:ShareCameraRequestEvent = new ShareCameraRequestEvent();
+        shareCameraRequestEvent.camerasArray = dp;
+        _dispatcher.dispatchEvent(shareCameraRequestEvent);					       
+      }
+    }
+
+    private function changeDefaultCamForMac():Camera {
+      for (var i:int = 0; i < Camera.names.length; i++){
+        if (Camera.names[i] == "USB Video Class Video") {
+          /** Set as default for Macs */
+          return Camera.getCamera("USB Video Class Video");
+        }
+      }
+      
+      return null;
+    }
+    
+    private function getDefaultResolution(resolutions:String):Array {
+      var res:Array = resolutions.split(",");  
+      if (res.length > 0) {
+        var resStr:Array = (res[0] as String).split("x");
+        var resInts:Array = [Number(resStr[0]), Number(resStr[1])];
+        return resInts;
+      } else {
+        return [Number("320"), Number("240")];
+      }
+    }
+        
+    private function skipCameraSettingsCheck():void {     
+        var cam:Camera = changeDefaultCamForMac();
+        if (cam == null) {
+          cam = Camera.getCamera();
+        }
+        
+        var videoOptions:VideoConfOptions = new VideoConfOptions();
+        
+        var resolutions:Array = getDefaultResolution(videoOptions.resolutions);
+        var camWidth:Number = resolutions[0];
+        var camHeight:Number = resolutions[1];
+        trace("Skipping cam check. Using default resolution [" + camWidth + "x" + camHeight + "]");
+        cam.setMode(camWidth, camHeight, videoOptions.camModeFps);
+        cam.setMotionLevel(5, 1000);
+        cam.setKeyFrameInterval(videoOptions.camKeyFrameInterval);
+        
+        cam.setQuality(videoOptions.camQualityBandwidth, videoOptions.camQualityPicture);
+        initCameraWithSettings(cam.index, cam.width, cam.height);     
+    }
+    
+    private function openWebcamWindows():void {
+      trace("VideoEventMapDelegate:: [" + me + "] openWebcamWindows:: ready = [" + _ready + "]");
+      
+      var uids:ArrayCollection = UsersUtil.getUserIDs();
+      
+      for (var i:int = 0; i < uids.length; i++) {
+        var u:String = uids.getItemAt(i) as String;
+        trace("VideoEventMapDelegate:: [" + me + "] openWebcamWindows:: open window for = [" + u + "]");
+        openWebcamWindowFor(u); 
+      }
+    }
+    
+    private function openWebcamWindowFor(userID:String):void {      
+      trace("VideoEventMapDelegate:: [" + me + "] openWebcamWindowFor:: open window for = [" + userID + "]");
+      if (! UsersUtil.isMe(userID) && UsersUtil.hasWebcamStream(userID)) {
+        trace("VideoEventMapDelegate:: [" + me + "] openWebcamWindowFor:: Not ME and user = [" + userID + "] is publishing.");
+        
+        if (webcamWindows.hasWindow(userID)) {
+          trace("VideoEventMapDelegate:: [" + me + "] openWebcamWindowFor:: user = [" + userID + "] has a window open. Close it.");
+          closeWindow(userID);
+        }
+        trace("VideoEventMapDelegate:: [" + me + "] openWebcamWindowFor:: View user's = [" + userID + "] webcam.");
+        openViewWindowFor(userID);
+      } else {
+        if (UsersUtil.isMe(userID) && options.autoStart) {
+          trace("VideoEventMapDelegate:: [" + me + "] openWebcamWindowFor:: It's ME and AutoStart. Start publishing.");
+          autoStart();
+          if (options.displayAvatar) {
+            openAvatarWindowFor(userID);
+          }
+        } else {
+          if (options.displayAvatar) {
+            trace("VideoEventMapDelegate:: [" + me + "] openWebcamWindowFor:: It's NOT ME and NOT AutoStart. Open Avatar for user = [" + userID + "]");
+            openAvatarWindowFor(userID);              
+          } else {
+            trace("VideoEventMapDelegate:: [" + me + "] openWebcamWindowFor:: Is THERE another option for user = [" + userID + "]");
+          }
+        }
+      }
+    }
+    
+    private function openAvatarWindowFor(userID:String):void {      
+      if (! UsersUtil.hasUser(userID)) return;
+      
+      var window:AvatarWindow = new AvatarWindow();
+      window.userID = userID;
+      window.title = UsersUtil.getUserName(userID);
+     
+      trace("VideoEventMapDelegate:: [" + me + "] openAvatarWindowFor:: Closing window for [" + userID + "] [" + UsersUtil.getUserName(userID) + "]");
+      closeAllAvatarWindows(userID);
+            
+      webcamWindows.addWindow(window);        
+      
+      trace("VideoEventMapDelegate:: [" + me + "] openAvatarWindowFor:: Opening AVATAR window for [" + userID + "] [" + UsersUtil.getUserName(userID) + "]");
+      
+      openWindow(window);
+      dockWindow(window);          
+    }
+
+    private function closeAllAvatarWindows(userID:String):void {
+      var listOfWindows:ArrayList = webcamWindows.getAllWindow(userID);
+      for(var i:int = 0; i < listOfWindows.length; i++) {
+        var win:VideoWindowItf = VideoWindowItf(listOfWindows.getItemAt(i));
+        if(win != null && win.getWindowType() == "AvatarWindowType") {
+          webcamWindows.removeWin(win);
+          win.close();
+          var cwe:CloseWindowEvent = new CloseWindowEvent();
+          cwe.window = win;
+          _dispatcher.dispatchEvent(cwe);
+        }
+      }
+    }
+    
+    private function openPublishWindowFor(userID:String, camIndex:int, camWidth:int, camHeight:int):void {
+      var publishWindow:PublishWindow = new PublishWindow();
+      publishWindow.userID = userID;
+      publishWindow.title = UsersUtil.getUserName(userID);
+      publishWindow.camIndex = camIndex;
+      publishWindow.setResolution(camWidth, camHeight);
+      publishWindow.videoOptions = options;
+      publishWindow.quality = options.videoQuality;
+      publishWindow.resolutions = options.resolutions.split(",");
+      
+
+      closeAllAvatarWindows(userID);
+      trace("VideoEventMapDelegate:: [" + me + "] openPublishWindowFor:: Closing window for [" + userID + "] [" + UsersUtil.getUserName(userID) + "]");
+
+      var listOfWindows:ArrayList = webcamWindows.getAllWindow(userID);
+      var addWindow:Boolean = true;
+      for(var i:int = 0; i < listOfWindows.length; i++) {
+        var win:VideoWindowItf = VideoWindowItf(listOfWindows.getItemAt(i));
+        if(win.getWindowType() == "PublishWindowType" && PublishWindow(win).camIndex == camIndex) {
+          addWindow = false;
+        }
+      }
+
+      if(addWindow) {
+        webcamWindows.addWindow(publishWindow);
+      }
+      
+      trace("VideoEventMapDelegate:: [" + me + "] openPublishWindowFor:: Opening PUBLISH window for [" + userID + "] [" + UsersUtil.getUserName(userID) + "]");
+      
+      openWindow(publishWindow);     
+      dockWindow(publishWindow);  
+    }
+    
+    private function closeWindow(userID:String):void {
+      if (! webcamWindows.hasWindow(userID)) {
+        trace("VideoEventMapDelegate:: [" + me + "] closeWindow:: No window for [" + userID + "] [" + UsersUtil.getUserName(userID) + "]");
+        return;
+      }
+      
+      var listOfWindows:ArrayList = webcamWindows.getAllWindow(userID);
+      for(var i:int = 0; i < listOfWindows.length; i++) {
+        var win:VideoWindowItf = VideoWindowItf(listOfWindows.getItemAt(i));
+        webcamWindows.removeWin(win);
+        if (win != null) {
+          trace("VideoEventMapDelegate:: [" + me + "] closeWindow:: Closing [" + win.getWindowType() + "] for [" + userID + "] [" + UsersUtil.getUserName(userID) + "]");
+          win.close();
+          var cwe:CloseWindowEvent = new CloseWindowEvent();
+          cwe.window = win;
+          _dispatcher.dispatchEvent(cwe);
+        } else {
+          trace("VideoEventMapDelegate:: [" + me + "] closeWindow:: Not Closing. No window for [" + userID + "] [" + UsersUtil.getUserName(userID) + "]");
+        }
+      }
+    }
+
+    private function closePublishWindowWithStream(userID:String, stream:String):int {
+      var camIndex:int = -1;
+      var listOfWindows:ArrayList = webcamWindows.getAllWindow(userID);
+      for(var i:int = 0; i < listOfWindows.length; i++) {
+        var win:VideoWindowItf = VideoWindowItf(listOfWindows.getItemAt(i));
+        if(win != null) {
+          if(PublishWindow(win).getStreamName() == stream) {
+            camIndex = PublishWindow(win).camIndex;
+            webcamWindows.removeWin(win);      
+            trace("VideoEventMapDelegate:: [" + me + "] closeWindow:: Closing [" + win.getWindowType() + "] for [" + userID + "] [" + UsersUtil.getUserName(userID) + "]");
+            win.close();
+            var cwe:CloseWindowEvent = new CloseWindowEvent();
+            cwe.window = win;
+            _dispatcher.dispatchEvent(cwe);
+          }
+        }
+      }
+      return camIndex;
+    }
+    
+    private function openViewWindowFor(userID:String):void {
+      trace("VideoEventMapDelegate:: [" + me + "] openViewWindowFor:: Opening VIEW window for [" + userID + "] [" + UsersUtil.getUserName(userID) + "]");
+      
+      var bbbUser:BBBUser = UsersUtil.getUser(userID);
+      var streamNames:Array = bbbUser.streamName.split("|");
+      var listOfWindows:ArrayList = webcamWindows.getAllWindow(userID);
+      var hasWindows:Boolean = false
+      for (var i:int = 0; i < listOfWindows.length; i++) {
+        var win:VideoWindowItf = VideoWindowItf(listOfWindows.getItemAt(i));
+        if(win != null && win.getWindowType() == "VideoWindowType") {
+          var stream:String = VideoWindow(win).streamName;
+          var index:int = int(streamNames.indexOf(stream));
+          if(index != -1) {
+            streamNames.splice(index, 1);
+            hasWindows = true;
+          } else {
+            webcamWindows.removeWin(win);      
+            win.close();
+            var cwe:CloseWindowEvent = new CloseWindowEvent();
+            cwe.window = win;
+            _dispatcher.dispatchEvent(cwe);
+          }
+        }
+      }
+      for (var j:int = 0; j < streamNames.length; j++) {
+        if(streamNames[j] != "") {
+          var window:VideoWindow = new VideoWindow();
+          window.userID = userID;
+          window.videoOptions = options;       
+          window.resolutions = options.resolutions.split(",");
+          window.title = UsersUtil.getUserName(userID);
+          window.startVideo(proxy.connection, String(streamNames[j]));
+          webcamWindows.addWindow(window);        
+          openWindow(window);
+          dockWindow(window); 
+          hasWindows = true;
+        }
+      }
+      if(hasWindows) {
+        closeAllAvatarWindows(userID);
+      }
+    }
+    
+    private function openWindow(window:VideoWindowItf):void {
+      var windowEvent:OpenWindowEvent = new OpenWindowEvent(OpenWindowEvent.OPEN_WINDOW_EVENT);
+      windowEvent.window = window;
+      _dispatcher.dispatchEvent(windowEvent);      
+    }
+    
+    private function dockWindow(window:VideoWindowItf):void {
+      // this event will dock the window, if it's enabled
+      var openVideoEvent:OpenVideoWindowEvent = new OpenVideoWindowEvent();
+      openVideoEvent.window = window;
+      _dispatcher.dispatchEvent(openVideoEvent);         
+    }
+    
+    public function connectToVideoApp():void {
+      proxy = new VideoProxy(uri);
+      proxy.connect();
+    }
+    
+    public function startPublishing(e:StartBroadcastEvent):void{
+	  LogUtil.debug("VideoEventMapDelegate:: [" + me + "] startPublishing:: Publishing stream to: " + proxy.connection.uri + "/" + e.stream);
+      proxy.startPublishing(e);
+      
+	  _isWaitingActivation = false;
+      _isPublishing = true;
+      UsersUtil.setIAmPublishing(true);
+      
+      var broadcastEvent:BroadcastStartedEvent = new BroadcastStartedEvent();
+      if(streamList.length == 0) {
+        streamList.addItem(e.stream);
+        broadcastEvent.stream = e.stream;
+      } else {
+        streamList.addItem(e.stream);
+        var myPattern:RegExp = /,/g;
+        broadcastEvent.stream = streamList.toString().replace(myPattern, "|");
+      }
+      broadcastEvent.userid = UsersUtil.getMyUserID();
+      broadcastEvent.isPresenter = UsersUtil.amIPresenter();
+      broadcastEvent.camSettings = UsersUtil.amIPublishing();
+      
+      _dispatcher.dispatchEvent(broadcastEvent);
+	  if (proxy.videoOptions.showButton) {
+		  button.publishingStatus(button.START_PUBLISHING);
+	  }
+    }
+       
+    public function stopPublishing(e:StopBroadcastEvent):void{
+      trace("VideoEventMapDelegate:: [" + me + "] Stop publishing. ready = [" + _ready + "]"); 
+      if(streamList.length <= 1) {
+        streamList.removeItem(e.stream);
+        setStopLastBroadcasting();
+        stopBroadcasting(e.stream);
+      } else {
+        stopOneStreamBroadCasting(e.stream);
+        streamList.removeItem(e.stream);
+        var broadcastStartEvent:BroadcastStartedEvent = new BroadcastStartedEvent();
+        var myPattern:RegExp = /,/g;
+        broadcastStartEvent.stream = streamList.toString().replace(myPattern, "|");
+        broadcastStartEvent.userid = UsersUtil.getMyUserID();
+        broadcastStartEvent.isPresenter = UsersUtil.amIPresenter();
+        UsersUtil.setIAmPublishing(true);
+        broadcastStartEvent.camSettings = UsersUtil.amIPublishing();
+        _dispatcher.dispatchEvent(broadcastStartEvent);
+      }
+      button.setCamAsInactive(e.camId);
+    }
+
+    private function stopAllBroadcasting():void {
+      setStopLastBroadcasting();
+      streamList = new ArrayList();
+      proxy.stopAllBroadcasting();
+      var userID:String = UsersUtil.getMyUserID();
+      var listOfWindows:ArrayList = webcamWindows.getAllWindow(userID);
+      for(var i:int = 0; i < listOfWindows.length; i++) {
+        var win:VideoWindowItf = VideoWindowItf(listOfWindows.getItemAt(i));
+        webcamWindows.removeWin(win);
+        if (win != null) {
+          trace("VideoEventMapDelegate:: [" + me + "] closeWindow:: Closing [" + win.getWindowType() + "] for [" + userID + "] [" + UsersUtil.getUserName(userID) + "]");
+          var cwe:CloseWindowEvent = new CloseWindowEvent();
+          cwe.window = win;
+          _dispatcher.dispatchEvent(cwe);
+        }
+      }
+      var myPattern:RegExp = /,/g;
+      var broadcastEvent:BroadcastStoppedEvent = new BroadcastStoppedEvent();
+      broadcastEvent.stream = ""
+      broadcastEvent.userid = UsersUtil.getMyUserID();
+      broadcastEvent.avatarURL = UsersUtil.getAvatarURL();
+      _dispatcher.dispatchEvent(broadcastEvent);
+      if (proxy.videoOptions.showButton) {
+        //Make toolbar button enabled again
+        button.setAllCamAsInactive();
+      }
+      if (options.displayAvatar) {
+        trace("VideoEventMapDelegate:: [" + me + "] Opening avatar");
+        openAvatarWindowFor(UsersUtil.getMyUserID());              
+      }
+    }
+
+    private function setStopLastBroadcasting():void {
+      _isPublishing = false;
+      UsersUtil.setIAmPublishing(false);
+    }
+
+    private function stopOneStreamBroadCasting(stream:String):void {
+      proxy.stopBroadcasting(stream);
+      var camId:int = closePublishWindowWithStream(UsersUtil.getMyUserID(), stream);
+      
+      if (proxy.videoOptions.showButton) {
+        //Make toolbar button enabled again
+        button.publishingStatus(button.STOP_PUBLISHING, camId);
+      }
+    }
+    
+    private function stopBroadcasting(stream:String):void {
+      trace("Stopping broadcast of webcam");
+      
+      proxy.stopBroadcasting(stream);
+      
+      var broadcastEvent:BroadcastStoppedEvent = new BroadcastStoppedEvent();
+      broadcastEvent.stream = "";//stream;
+      broadcastEvent.userid = UsersUtil.getMyUserID();
+      broadcastEvent.avatarURL = UsersUtil.getAvatarURL();
+      _dispatcher.dispatchEvent(broadcastEvent);
+      
+      
+      var camId:int = closePublishWindowWithStream(UsersUtil.getMyUserID(), stream);
+	  
+	  if (proxy.videoOptions.showButton) {
+		  //Make toolbar button enabled again
+		  button.publishingStatus(button.STOP_PUBLISHING, camId);
+	  }
+      
+      
+      if (options.displayAvatar) {
+        trace("VideoEventMapDelegate:: [" + me + "] Opening avatar");
+        openAvatarWindowFor(UsersUtil.getMyUserID());              
+      }      
+    }
+    
+    public function handleClosePublishWindowEvent(event:ClosePublishWindowEvent):void {
+			trace("Closing publish window");
+      if (_isPublishing) {
+        stopAllBroadcasting();
+      }
+    }
+    
+    public function handleShareCameraRequestEvent(event:ShareCameraRequestEvent):void {
+      if (options.skipCamSettingsCheck) {
+        skipCameraSettingsCheck();
+      } else {
+        openWebcamPreview(event.publishInClient, event.defaultCamera, event.camerasArray);
+      }
+    }
+
+    public function handleStopAllShareCameraRequestEvent(event:StopShareCameraRequestEvent):void {
+      stopAllBroadcasting();
+    }
+
+    public function handleStopShareCameraRequestEvent(event:StopShareCameraRequestEvent):void {
+      var userID:String = UsersUtil.getMyUserID();
+      var listOfWindows:ArrayList = webcamWindows.getAllWindow(userID);
+      var stream:String = null;
+      for(var i:int = 0; i < listOfWindows.length; i++) {
+        var win:PublishWindow = PublishWindow(listOfWindows.getItemAt(i));
+        if(win != null) {
+          if(win.camIndex == event.camId) {
+            win.close();
+          }
+        }
+      }	
+    }
+	
+	public function handleCamSettingsClosedEvent(event:BBBEvent):void{
+		_isPreviewWebcamOpen = false;
+	}
+    
+    private function openWebcamPreview(publishInClient:Boolean, defaultCamera:String, camerasArray:Object):void {
+      var openEvent:BBBEvent = new BBBEvent(BBBEvent.OPEN_WEBCAM_PREVIEW);
+      openEvent.payload.publishInClient = publishInClient;
+      openEvent.payload.resolutions = options.resolutions;
+      openEvent.payload.defaultCamera = defaultCamera;
+      openEvent.payload.camerasArray = camerasArray;
+      
+	  _isPreviewWebcamOpen = true;
+	  
+      _dispatcher.dispatchEvent(openEvent);
+    }
+    
+    public function stopModule():void {
+      trace("VideoEventMapDelegate:: stopping video module");
+      closeAllWindows();
+      proxy.disconnect();
+    }
+    
+    public function closeAllWindows():void{
+      trace("VideoEventMapDelegate:: closing all windows");
+      if (_isPublishing) {
+        stopAllBroadcasting();
+      }
+      
+      _dispatcher.dispatchEvent(new CloseAllWindowsEvent());
+    }
+    
+    public function switchToPresenter(event:MadePresenterEvent):void{
+      trace("VideoEventMapDelegate:: [" + me + "] Got Switch to presenter event. ready = [" + _ready + "]");
+      
+//      if (!_ready) return;
+           
+      if (options.showButton) {
+        displayToolbarButton();
+      }  
+    }
+        
+    public function switchToViewer(event:MadePresenterEvent):void{
+      trace("VideoEventMapDelegate:: [" + me + "] Got Switch to viewer event. ready = [" + _ready + "]");
+      
+//      if (!_ready) return;
+            
+      if (options.showButton){
+        LogUtil.debug("****************** Switching to viewer. Show video button?=[" + UsersUtil.amIPresenter() + "]");
+        displayToolbarButton();
+        if (_isPublishing) {
+          stopAllBroadcasting();
+        }
+      }
+    }
+    
+    public function connectedToVideoApp():void{
+      trace("VideoEventMapDelegate:: [" + me + "] Connected to video application.");
+      _ready = true;
+      addToolbarButton();
+      openWebcamWindows();        
+    }
+    
+    public function handleCameraSetting(event:BBBEvent):void {      
+      var cameraIndex:int = event.payload.cameraIndex;
+      var camWidth:int = event.payload.cameraWidth;
+      var camHeight:int = event.payload.cameraHeight;     
+      trace("VideoEventMapDelegate::handleCameraSettings [" + cameraIndex + "," + camWidth + "," + camHeight + "]");
+      initCameraWithSettings(cameraIndex, camWidth, camHeight);
+    }
+    
+    private function initCameraWithSettings(camIndex:int, camWidth:int, camHeight:int):void {
+      var camSettings:CameraSettingsVO = new CameraSettingsVO();
+      camSettings.camIndex = camIndex;
+      camSettings.camWidth = camWidth;
+      camSettings.camHeight = camHeight;
+      
+      UsersUtil.setCameraSettings(camSettings);
+      
+      _isWaitingActivation = true;
+      button.setCamAsActive(camIndex);
+      openPublishWindowFor(UsersUtil.getMyUserID(), camIndex, camWidth, camHeight);
+    }
+
+    private function closeViewWindowWithStream(userID:String, stream:String):void {
+      var listOfWindows:ArrayList = webcamWindows.getAllWindow(userID);
+      for(var i:int = 0; i < listOfWindows.length; i++) {
+        var win:VideoWindowItf = VideoWindowItf(listOfWindows.getItemAt(i));
+        if(win != null) {
+          if(win.getWindowType() == "VideoWindowType" && VideoWindow(win).getStreamName() == stream) {
+            webcamWindows.removeWin(win);      
+            trace("VideoEventMapDelegate:: [" + me + "] closeWindow:: Closing [" + win.getWindowType() + "] for [" + userID + "] [" + UsersUtil.getUserName(userID) + "]");
+            win.close();
+            var cwe:CloseWindowEvent = new CloseWindowEvent();
+            cwe.window = win;
+            _dispatcher.dispatchEvent(cwe);
+          }
+        }
+      }
+    }
+    
+    public function handleStoppedViewingWebcamEvent(event:StoppedViewingWebcamEvent):void {
+      trace("VideoEventMapDelegate::handleStoppedViewingWebcamEvent [" + me + "] received StoppedViewingWebcamEvent for user [" + event.webcamUserID + "]");
+      
+      closeViewWindowWithStream(event.webcamUserID, event.streamName);
+            
+      if (options.displayAvatar && UsersUtil.hasUser(event.webcamUserID) && ! UsersUtil.isUserLeaving(event.webcamUserID)) {
+        trace("VideoEventMapDelegate::handleStoppedViewingWebcamEvent [" + me + "] Opening avatar for user [" + event.webcamUserID + "]");
+        openAvatarWindowFor(event.webcamUserID);              
+      }        
+    }
+  }
 }