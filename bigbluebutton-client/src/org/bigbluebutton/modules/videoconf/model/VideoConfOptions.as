--- conflicted
+++ resolved
@@ -1,178 +1,177 @@
-package org.bigbluebutton.modules.videoconf.model
-{
-	import org.bigbluebutton.core.BBB;
-	
-	public class VideoConfOptions
-	{
-    public var uri:String = "rtmp://localhost/video";
+package org.bigbluebutton.modules.videoconf.model
+{
+	import org.bigbluebutton.core.BBB;
+	
+	public class VideoConfOptions
+	{
+    public var uri:String = "rtmp://localhost/video";
+
+    [Bindable]
+    public var videoQuality:Number = 100;
+    
+    [Bindable]
+    public var resolutions:String = "320x240,640x480,1280x720";
+    
+		[Bindable]
+		public var autoStart:Boolean = false;
+		
+		[Bindable]
+		public var showCloseButton:Boolean = true;
+		
+		[Bindable]
+		public var showButton:Boolean = true;
+		
+		[Bindable]
+		public var publishWindowVisible:Boolean = true;
+		
+		[Bindable]
+		public var viewerWindowMaxed:Boolean = false;
+
+		[Bindable]
+		public var viewerWindowLocation:String = "middle";
+
+		[Bindable]
+		public var camKeyFrameInterval:Number = 5;
+		
+		[Bindable]
+		public var camModeFps:Number = 15;
+		
+		[Bindable]
+		public var camQualityBandwidth:Number = 0;
+
+		[Bindable]
+		public var smoothVideo:Boolean = false;
+
+		[Bindable]
+		public var applyConvolutionFilter:Boolean = false;
+
+		[Bindable]
+		public var convolutionFilter:Array = [-1, 0, -1, 0, 6, 0, -1, 0, -1];
+
+		[Bindable]
+		public var filterBias:Number = 0;
+
+		[Bindable]
+		public var filterDivisor:Number = 4;
+
+		[Bindable]
+		public var enableH264:Boolean = false;
+
+		[Bindable]
+		public var h264Level:String = "2.1";	
+		
+		[Bindable]
+		public var h264Profile:String = "main";	
+		
+		[Bindable]
+		public var camQualityPicture:Number = 50;	
+		
+		[Bindable] public var baseTabIndex:int;
+		
+    [Bindable]
+    public var presenterShareOnly:Boolean = false; 
+
+    [Bindable]
+    public var controlsForPresenter:Boolean = false; 
+    
+    [Bindable]
+    public var displayAvatar:Boolean = false;
+    
+    public function VideoConfOptions() {
+      parseOptions();
+    }
+    
+		public function parseOptions():void {
+			var vxml:XML = BBB.getConfigForModule("VideoconfModule");
+			if (vxml != null) {
+        if (vxml.@uri != undefined) {
+          uri = vxml.@uri.toString();
+        }		
+        if (vxml.@videoQuality != undefined) {
+          videoQuality = Number(vxml.@videoQuality.toString());
+        }	
+        if (vxml.@resolutions != undefined) {
+          resolutions = vxml.@resolutions.toString();
+        }
+				if (vxml.@showCloseButton != undefined) {
+					showCloseButton = (vxml.@showCloseButton.toString().toUpperCase() == "TRUE") ? true : false;
+				}
+				if (vxml.@showButton != undefined) {
+					showButton = (vxml.@showButton.toString().toUpperCase() == "TRUE") ? true : false;
+				}
+				if (vxml.@autoStart != undefined) {
+					autoStart = (vxml.@autoStart.toString().toUpperCase() == "TRUE") ? true : false;
+				}
+				if (vxml.@publishWindowVisible != undefined) {
+					publishWindowVisible = (vxml.@publishWindowVisible.toString().toUpperCase() == "TRUE") ? true : false;
+				}		       
+        if (vxml.@presenterShareOnly != undefined) {
+          presenterShareOnly = (vxml.@presenterShareOnly.toString().toUpperCase() == "TRUE") ? true : false;
+        }
+        if (vxml.@controlsForPresenter != undefined) {
+          controlsForPresenter = (vxml.@controlsForPresenter.toString().toUpperCase() == "TRUE") ? true : false;
+        }	
+				if (vxml.@viewerWindowMaxed != undefined) {
+					viewerWindowMaxed = (vxml.@viewerWindowMaxed.toString().toUpperCase() == "TRUE") ? true : false;
+				}					
+				if (vxml.@viewerWindowLocation != undefined) {
+					viewerWindowLocation = vxml.@viewerWindowLocation.toString().toUpperCase();
+				}				
+				if (vxml.@viewerWindowLocation != undefined) {
+					viewerWindowLocation = vxml.@viewerWindowLocation.toString().toUpperCase();
+				}	
+				if (vxml.@camKeyFrameInterval != undefined) {
+					camKeyFrameInterval = Number(vxml.@camKeyFrameInterval.toString());
+				}	
+				if (vxml.@camModeFps != undefined) {
+					camModeFps = Number(vxml.@camModeFps.toString());
+				}				
+				if (vxml.@camQualityBandwidth != undefined) {
+					camQualityBandwidth = Number(vxml.@camQualityBandwidth.toString());
+				}				
+				if (vxml.@camQualityPicture != undefined) {
+					camQualityPicture = Number(vxml.@camQualityPicture.toString());
+				}
+				if (vxml.@smoothVideo != undefined) {
+					smoothVideo = (vxml.@smoothVideo.toString().toUpperCase() == "TRUE") ? true : false;
+				}
+				if (vxml.@applyConvolutionFilter != undefined) {
+					applyConvolutionFilter = (vxml.@applyConvolutionFilter.toString().toUpperCase() == "TRUE") ? true : false;
+				}
+				if (vxml.@convolutionFilter != undefined) {
+					var f:Array = vxml.@convolutionFilter.split(",");
+					var fint:Array = new Array();
+					for (var i:int=0; i < f.length; i++) {
+						convolutionFilter[i] = Number(f[i]);
+					}
+				}
+				if (vxml.@filterBias != undefined) {
+					filterBias = Number(vxml.@filterBias.toString());
+				}	
+				if (vxml.@filterDivisor != undefined) {
+					filterDivisor = Number(vxml.@filterDivisor.toString());
+				}	
+				if (vxml.@enableH264 != undefined) {
+					enableH264 = (vxml.@enableH264.toString().toUpperCase() == "TRUE") ? true : false;
+				}	
+				if (vxml.@h264Level != undefined) {
+					h264Level = vxml.@h264Level.toString();
+				}
+				if (vxml.@h264Profile != undefined) {
+					h264Profile = vxml.@h264Profile.toString();
+				}
+				
+				if (vxml.@baseTabIndex != undefined) {
+					baseTabIndex = vxml.@baseTabIndex;
+				}
+				else{
+					baseTabIndex = 101;
+				}
 
-    [Bindable]
-    public var videoQuality:Number = 100;
-    
-    [Bindable]
-    public var resolutions:String = "320x240,640x480,1280x720";
-    
-		[Bindable]
-		public var autoStart:Boolean = false;
-		
-		[Bindable]
-		public var showCloseButton:Boolean = true;
-		
-		[Bindable]
-		public var showButton:Boolean = true;
-		
-		[Bindable]
-		public var publishWindowVisible:Boolean = true;
-		
-		[Bindable]
-		public var viewerWindowMaxed:Boolean = false;
-
-		[Bindable]
-		public var viewerWindowLocation:String = "middle";
-
-		[Bindable]
-		public var camKeyFrameInterval:Number = 5;
-		
-		[Bindable]
-		public var camModeFps:Number = 15;
-		
-		[Bindable]
-		public var camQualityBandwidth:Number = 0;
-
-		[Bindable]
-		public var smoothVideo:Boolean = false;
-
-		[Bindable]
-		public var applyConvolutionFilter:Boolean = false;
-
-		[Bindable]
-		public var convolutionFilter:Array = [-1, 0, -1, 0, 6, 0, -1, 0, -1];
-
-		[Bindable]
-		public var filterBias:Number = 0;
-
-		[Bindable]
-		public var filterDivisor:Number = 4;
-
-		[Bindable]
-		public var enableH264:Boolean = false;
-
-		[Bindable]
-		public var h264Level:String = "2.1";	
-		
-		[Bindable]
-		public var h264Profile:String = "main";	
-		
-		[Bindable]
-		public var camQualityPicture:Number = 50;	
-		
-		[Bindable] public var baseTabIndex:int;
-		
-    [Bindable]
-    public var presenterShareOnly:Boolean = false; 
-
-    [Bindable]
-    public var controlsForPresenter:Boolean = false; 
-    
-    [Bindable]
-    public var displayAvatar:Boolean = false;
-    
-    public function VideoConfOptions() {
-      parseOptions();
-    }
-    
-		public function parseOptions():void {
-			var vxml:XML = BBB.getConfigForModule("VideoconfModule");
-			if (vxml != null) {
-        if (vxml.@uri != undefined) {
-          uri = vxml.@uri.toString();
-        }		
-        if (vxml.@videoQuality != undefined) {
-          videoQuality = Number(vxml.@videoQuality.toString());
-        }	
-        if (vxml.@resolutions != undefined) {
-          resolutions = vxml.@resolutions.toString();
-        }
-				if (vxml.@showCloseButton != undefined) {
-					showCloseButton = (vxml.@showCloseButton.toString().toUpperCase() == "TRUE") ? true : false;
+				if (vxml.@displayAvatar != undefined) {
+					displayAvatar = (vxml.@displayAvatar.toString().toUpperCase() == "TRUE") ? true : false;
 				}
-				if (vxml.@showButton != undefined) {
-					showButton = (vxml.@showButton.toString().toUpperCase() == "TRUE") ? true : false;
-				}
-				if (vxml.@autoStart != undefined) {
-					autoStart = (vxml.@autoStart.toString().toUpperCase() == "TRUE") ? true : false;
-				}
-				if (vxml.@publishWindowVisible != undefined) {
-					publishWindowVisible = (vxml.@publishWindowVisible.toString().toUpperCase() == "TRUE") ? true : false;
-				}		       
-        if (vxml.@presenterShareOnly != undefined) {
-          presenterShareOnly = (vxml.@presenterShareOnly.toString().toUpperCase() == "TRUE") ? true : false;
-        }
-        if (vxml.@controlsForPresenter != undefined) {
-          controlsForPresenter = (vxml.@controlsForPresenter.toString().toUpperCase() == "TRUE") ? true : false;
-        }	
-				if (vxml.@viewerWindowMaxed != undefined) {
-					viewerWindowMaxed = (vxml.@viewerWindowMaxed.toString().toUpperCase() == "TRUE") ? true : false;
-				}					
-				if (vxml.@viewerWindowLocation != undefined) {
-					viewerWindowLocation = vxml.@viewerWindowLocation.toString().toUpperCase();
-				}				
-				if (vxml.@viewerWindowLocation != undefined) {
-					viewerWindowLocation = vxml.@viewerWindowLocation.toString().toUpperCase();
-				}	
-				if (vxml.@camKeyFrameInterval != undefined) {
-					camKeyFrameInterval = Number(vxml.@camKeyFrameInterval.toString());
-				}	
-				if (vxml.@camModeFps != undefined) {
-					camModeFps = Number(vxml.@camModeFps.toString());
-				}				
-				if (vxml.@camQualityBandwidth != undefined) {
-					camQualityBandwidth = Number(vxml.@camQualityBandwidth.toString());
-				}				
-				if (vxml.@camQualityPicture != undefined) {
-					camQualityPicture = Number(vxml.@camQualityPicture.toString());
-				}
-				if (vxml.@smoothVideo != undefined) {
-					smoothVideo = (vxml.@smoothVideo.toString().toUpperCase() == "TRUE") ? true : false;
-				}
-				if (vxml.@applyConvolutionFilter != undefined) {
-					applyConvolutionFilter = (vxml.@applyConvolutionFilter.toString().toUpperCase() == "TRUE") ? true : false;
-				}
-				if (vxml.@convolutionFilter != undefined) {
-					var f:Array = vxml.@convolutionFilter.split(",");
-					var fint:Array = new Array();
-					for (var i:int=0; i < f.length; i++) {
-						convolutionFilter[i] = Number(f[i]);
-					}
-				}
-				if (vxml.@filterBias != undefined) {
-					filterBias = Number(vxml.@filterBias.toString());
-				}	
-				if (vxml.@filterDivisor != undefined) {
-					filterDivisor = Number(vxml.@filterDivisor.toString());
-				}	
-				if (vxml.@enableH264 != undefined) {
-					enableH264 = (vxml.@enableH264.toString().toUpperCase() == "TRUE") ? true : false;
-				}	
-				if (vxml.@h264Level != undefined) {
-					h264Level = vxml.@h264Level.toString();
-				}
-				if (vxml.@h264Profile != undefined) {
-					h264Profile = vxml.@h264Profile.toString();
-				}
-<<<<<<< HEAD
-				if (vxml.@baseTabIndex != undefined) {
-					baseTabIndex = vxml.@baseTabIndex;
-				}
-				else{
-					baseTabIndex = 101;
-				}
-=======
-        if (vxml.@displayAvatar != undefined) {
-          displayAvatar = (vxml.@displayAvatar.toString().toUpperCase() == "TRUE") ? true : false;
-        }	
->>>>>>> 1914ab7d
-			}
-		}
-	}
-}
+			}
+		}
+	}
+}