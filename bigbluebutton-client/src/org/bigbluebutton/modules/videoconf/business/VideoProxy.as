--- conflicted
+++ resolved
@@ -1,162 +1,158 @@
-/**
-* BigBlueButton open source conferencing system - http://www.bigbluebutton.org/
-* 
-* Copyright (c) 2012 BigBlueButton Inc. and by respective authors (see below).
-*
-* This program is free software; you can redistribute it and/or modify it under the
-* terms of the GNU Lesser General Public License as published by the Free Software
-* Foundation; either version 3.0 of the License, or (at your option) any later
-* version.
-* 
-* BigBlueButton is distributed in the hope that it will be useful, but WITHOUT ANY
-* WARRANTY; without even the implied warranty of MERCHANTABILITY or FITNESS FOR A
-* PARTICULAR PURPOSE. See the GNU Lesser General Public License for more details.
-*
-* You should have received a copy of the GNU Lesser General Public License along
-* with BigBlueButton; if not, see <http://www.gnu.org/licenses/>.
-*
-*/
-package org.bigbluebutton.modules.videoconf.business
-{
-	import com.asfusion.mate.events.Dispatcher;	
-	import flash.events.AsyncErrorEvent;
-	import flash.events.IOErrorEvent;
-	import flash.events.NetStatusEvent;
-	import flash.events.SecurityErrorEvent;
-	import flash.media.H264Level;
-	import flash.media.H264Profile;
-	import flash.media.H264VideoStreamSettings;
-	import flash.net.NetConnection;
-	import flash.net.NetStream;
-	import flash.system.Capabilities;
-	import flash.utils.Dictionary;
-
-	import mx.collections.ArrayCollection;
-	
-	import org.bigbluebutton.common.LogUtil;
-	import org.bigbluebutton.core.BBB;
-	import org.bigbluebutton.core.managers.UserManager;
-	import org.bigbluebutton.modules.videoconf.events.ConnectedEvent;
-	import org.bigbluebutton.modules.videoconf.events.StartBroadcastEvent;
-	import org.bigbluebutton.modules.videoconf.model.VideoConfOptions;
-	import org.bigbluebutton.modules.videoconf.events.PlayConnectionReady;
+/**
+* BigBlueButton open source conferencing system - http://www.bigbluebutton.org/
+* 
+* Copyright (c) 2012 BigBlueButton Inc. and by respective authors (see below).
+*
+* This program is free software; you can redistribute it and/or modify it under the
+* terms of the GNU Lesser General Public License as published by the Free Software
+* Foundation; either version 3.0 of the License, or (at your option) any later
+* version.
+* 
+* BigBlueButton is distributed in the hope that it will be useful, but WITHOUT ANY
+* WARRANTY; without even the implied warranty of MERCHANTABILITY or FITNESS FOR A
+* PARTICULAR PURPOSE. See the GNU Lesser General Public License for more details.
+*
+* You should have received a copy of the GNU Lesser General Public License along
+* with BigBlueButton; if not, see <http://www.gnu.org/licenses/>.
+*
+*/
+package org.bigbluebutton.modules.videoconf.business
+{
+	import com.asfusion.mate.events.Dispatcher;	
+	import flash.events.AsyncErrorEvent;
+	import flash.events.IOErrorEvent;
+	import flash.events.NetStatusEvent;
+	import flash.events.SecurityErrorEvent;
+	import flash.media.H264Level;
+	import flash.media.H264Profile;
+	import flash.media.H264VideoStreamSettings;
+	import flash.net.NetConnection;
+	import flash.net.NetStream;
+	import flash.system.Capabilities;
+	import flash.utils.Dictionary;
+
+	import mx.collections.ArrayCollection;
+	
+	import org.bigbluebutton.common.LogUtil;
+	import org.bigbluebutton.core.BBB;
+	import org.bigbluebutton.core.managers.UserManager;
+	import org.bigbluebutton.modules.videoconf.events.ConnectedEvent;
+	import org.bigbluebutton.modules.videoconf.events.StartBroadcastEvent;
+	import org.bigbluebutton.modules.videoconf.model.VideoConfOptions;
+	import org.bigbluebutton.modules.videoconf.events.PlayConnectionReady;
 	import org.bigbluebutton.modules.videoconf.services.messaging.MessageSender;
 	import org.bigbluebutton.modules.videoconf.services.messaging.MessageReceiver;
-
-	
-	public class VideoProxy
-	{		
-		public var videoOptions:VideoConfOptions;
-		
-		// NetConnection used for stream publishing
-		private var nc:NetConnection;
-		// NetStream used for stream publishing
-		private var ns:NetStream;
-		private var _url:String;
-<<<<<<< HEAD
-		private var camerasPublishing:Object = new Object();
-		private var connected:Boolean = false;
-    
-=======
+
+	
+	public class VideoProxy
+	{		
+		public var videoOptions:VideoConfOptions;
+		
+		// NetConnection used for stream publishing
+		private var nc:NetConnection;
+		// NetStream used for stream publishing
+		private var ns:NetStream;
+		private var _url:String;
+		private var camerasPublishing:Object = new Object();
+		private var connected:Boolean = false;
 
 		// Message sender to request stream path
 		private var msgSender:MessageSender;
 		// Message receiver to receive the stream path
 		private var msgReceiver:MessageReceiver;
-
-		// Dictionary<url,NetConnection> used for stream playing
-		private var playConnectionDict:Dictionary;
-		// Dictionary<url,int> used to keep track of how many streams use a URL
-		private var playConnectionCountDict:Dictionary;
+
+		// Dictionary<url,NetConnection> used for stream playing
+		private var playConnectionDict:Dictionary;
+		// Dictionary<url,int> used to keep track of how many streams use a URL
+		private var playConnectionCountDict:Dictionary;
 		// Dictionary<streamName,streamNamePrefix> used for stream playing
 		private var streamNamePrefixDict:Dictionary;
 		// Dictionary<streamName,url>
 		private var streamUrlDict:Dictionary;
-
->>>>>>> a3e35ee0
-		private function parseOptions():void {
-			videoOptions = new VideoConfOptions();
-			videoOptions.parseOptions();	
-		}
-		
-		public function VideoProxy(url:String)
-		{
-      _url = url;
-			parseOptions();			
-			nc = new NetConnection();
+
+		private function parseOptions():void {
+			videoOptions = new VideoConfOptions();
+			videoOptions.parseOptions();	
+		}
+		
+		public function VideoProxy(url:String)
+		{
+      _url = url;
+			parseOptions();			
+			nc = new NetConnection();
 			nc.proxyType = "best";
-			nc.client = this;
-			nc.addEventListener(AsyncErrorEvent.ASYNC_ERROR, onAsyncError);
-			nc.addEventListener(IOErrorEvent.IO_ERROR, onIOError);
-			nc.addEventListener(NetStatusEvent.NET_STATUS, onNetStatus);
-			nc.addEventListener(SecurityErrorEvent.SECURITY_ERROR, onSecurityError);
-			playConnectionDict = new Dictionary();
-			playConnectionCountDict = new Dictionary();
-			streamNamePrefixDict = new Dictionary();
-			streamUrlDict = new Dictionary();
+			nc.client = this;
+			nc.addEventListener(AsyncErrorEvent.ASYNC_ERROR, onAsyncError);
+			nc.addEventListener(IOErrorEvent.IO_ERROR, onIOError);
+			nc.addEventListener(NetStatusEvent.NET_STATUS, onNetStatus);
+			nc.addEventListener(SecurityErrorEvent.SECURITY_ERROR, onSecurityError);
+			playConnectionDict = new Dictionary();
+			playConnectionCountDict = new Dictionary();
+			streamNamePrefixDict = new Dictionary();
+			streamUrlDict = new Dictionary();
 			msgReceiver = new MessageReceiver(this);
 			msgSender = new MessageSender();
-		}
-		
-    public function connect():void {
-    	nc.connect(_url);
-		playConnectionDict[_url] = nc;
-		playConnectionCountDict[_url] = 0;
-    }
-    
-		private function onAsyncError(event:AsyncErrorEvent):void{
-		}
-		
-		private function onIOError(event:NetStatusEvent):void{
-		}
-		
-    private function onConnectedToVideoApp():void{
-      var dispatcher:Dispatcher = new Dispatcher();
-      dispatcher.dispatchEvent(new ConnectedEvent(ConnectedEvent.VIDEO_CONNECTED));
-    }
-
-		private function onNetStatus(event:NetStatusEvent):void{
-			switch(event.info.code){
-				case "NetConnection.Connect.Success":
-					connected = true;
-					//ns = new NetStream(nc);
-          onConnectedToVideoApp();
-					break;
-        default:
-					LogUtil.debug("[" + event.info.code + "] for [" + _url + "]");
-					connected = false;
-					break;
-			}
-		}
-
-		private function onSecurityError(event:NetStatusEvent):void{
-		}
-		
-		public function get publishConnection():NetConnection{
-			return this.nc;
-		}
-
-		private function onPlayNetStatus(event:NetStatusEvent):void {
-			switch(event.info.code){
-				case "NetConnection.Connect.Success":
-					var dispatcher:Dispatcher = new Dispatcher();
-					dispatcher.dispatchEvent(new PlayConnectionReady(PlayConnectionReady.PLAY_CONNECTION_READY));
-					break;
-				default:
-					LogUtil.debug("[" + event.info.code + "] for a play connection");
-					break;
-			}
-		}
-
-		public function createPlayConnectionFor(streamName:String):void {
-			LogUtil.debug("VideoProxy::createPlayConnectionFor:: Requesting path for stream [" + streamName + "]");
+		}
+		
+    public function connect():void {
+    	nc.connect(_url);
+		playConnectionDict[_url] = nc;
+		playConnectionCountDict[_url] = 0;
+    }
+    
+		private function onAsyncError(event:AsyncErrorEvent):void{
+		}
+		
+		private function onIOError(event:NetStatusEvent):void{
+		}
+		
+    private function onConnectedToVideoApp():void{
+      var dispatcher:Dispatcher = new Dispatcher();
+      dispatcher.dispatchEvent(new ConnectedEvent(ConnectedEvent.VIDEO_CONNECTED));
+    }
+
+		private function onNetStatus(event:NetStatusEvent):void{
+			switch(event.info.code){
+				case "NetConnection.Connect.Success":
+					connected = true;
+					//ns = new NetStream(nc);
+          onConnectedToVideoApp();
+					break;
+        default:
+					LogUtil.debug("[" + event.info.code + "] for [" + _url + "]");
+					connected = false;
+					break;
+			}
+		}
+
+		private function onSecurityError(event:NetStatusEvent):void{
+		}
+		
+		public function get publishConnection():NetConnection{
+			return this.nc;
+		}
+
+		private function onPlayNetStatus(event:NetStatusEvent):void {
+			switch(event.info.code){
+				case "NetConnection.Connect.Success":
+					var dispatcher:Dispatcher = new Dispatcher();
+					dispatcher.dispatchEvent(new PlayConnectionReady(PlayConnectionReady.PLAY_CONNECTION_READY));
+					break;
+				default:
+					LogUtil.debug("[" + event.info.code + "] for a play connection");
+					break;
+			}
+		}
+
+		public function createPlayConnectionFor(streamName:String):void {
+			LogUtil.debug("VideoProxy::createPlayConnectionFor:: Requesting path for stream [" + streamName + "]");
 
 			// Ask red5 the path to stream
 			msgSender.getStreamPath(streamName);
 		}
 
 		public function handleStreamPathReceived(streamName:String, connectionPath:String):void {
-			LogUtil.debug("VideoProxy::handleStreamPathReceived:: Path for stream [" + streamName + "]: [" + connectionPath + "]");
+			LogUtil.debug("VideoProxy::handleStreamPathReceived:: Path for stream [" + streamName + "]: [" + connectionPath + "]");
 
 			var newUrl:String;
 			var streamPrefix:String;
@@ -174,37 +170,37 @@
 			}
 
 			// Store URL for this stream
-			streamUrlDict[streamName] = newUrl;
-
-			// Set current streamPrefix to use the current path
-			streamNamePrefixDict[streamName] = streamPrefix;
-
-			// If connection with this URL does not exist
-			if(!playConnectionDict[newUrl]){
-				// Create new NetConnection and store it
-				var connection:NetConnection = new NetConnection();
+			streamUrlDict[streamName] = newUrl;
+
+			// Set current streamPrefix to use the current path
+			streamNamePrefixDict[streamName] = streamPrefix;
+
+			// If connection with this URL does not exist
+			if(!playConnectionDict[newUrl]){
+				// Create new NetConnection and store it
+				var connection:NetConnection = new NetConnection();
 				connection.client = this;
-				connection.addEventListener(AsyncErrorEvent.ASYNC_ERROR, onAsyncError);
-				connection.addEventListener(IOErrorEvent.IO_ERROR, onIOError);
-				connection.addEventListener(NetStatusEvent.NET_STATUS, onPlayNetStatus);
-				connection.addEventListener(SecurityErrorEvent.SECURITY_ERROR, onSecurityError);
-				connection.connect(newUrl);
-				// TODO change to trace
-				LogUtil.debug("VideoProxy::handleStreamPathReceived:: Creating NetConnection for [" + newUrl + "]");
-				playConnectionDict[newUrl] = connection;
-				playConnectionCountDict[newUrl] = 0;
-			}
-			else {
-				if(playConnectionDict[newUrl].connected) {
-					// Connection is ready, send event
-					var dispatcher:Dispatcher = new Dispatcher();
-					dispatcher.dispatchEvent(new PlayConnectionReady(PlayConnectionReady.PLAY_CONNECTION_READY));
-				}
-				// TODO change to trace
-				LogUtil.debug("VideoProxy::handleStreamPathReceived:: Found NetConnection for [" + newUrl + "]");
-			}
-		}
-
+				connection.addEventListener(AsyncErrorEvent.ASYNC_ERROR, onAsyncError);
+				connection.addEventListener(IOErrorEvent.IO_ERROR, onIOError);
+				connection.addEventListener(NetStatusEvent.NET_STATUS, onPlayNetStatus);
+				connection.addEventListener(SecurityErrorEvent.SECURITY_ERROR, onSecurityError);
+				connection.connect(newUrl);
+				// TODO change to trace
+				LogUtil.debug("VideoProxy::handleStreamPathReceived:: Creating NetConnection for [" + newUrl + "]");
+				playConnectionDict[newUrl] = connection;
+				playConnectionCountDict[newUrl] = 0;
+			}
+			else {
+				if(playConnectionDict[newUrl].connected) {
+					// Connection is ready, send event
+					var dispatcher:Dispatcher = new Dispatcher();
+					dispatcher.dispatchEvent(new PlayConnectionReady(PlayConnectionReady.PLAY_CONNECTION_READY));
+				}
+				// TODO change to trace
+				LogUtil.debug("VideoProxy::handleStreamPathReceived:: Found NetConnection for [" + newUrl + "]");
+			}
+		}
+
 		public function playConnectionIsReadyFor(streamName:String):Boolean {
 			var streamUrl:String = streamUrlDict[streamName];
 			if(playConnectionDict[streamUrl].connected)
@@ -212,147 +208,143 @@
 			return false;
 		}
 
-		public function getPlayConnectionFor(streamName:String):NetConnection {
-			var streamUrl:String = streamUrlDict[streamName];
-			playConnectionCountDict[streamUrl] = playConnectionCountDict[streamUrl] + 1;
-			// TODO: change to trace
-			LogUtil.debug("VideoProxy:: getPlayConnection:: URL: [" + streamUrl + "], count: [" + playConnectionCountDict[streamUrl] + "]");
-			return playConnectionDict[streamUrl];
-		}
-
-		public function getStreamNamePrefixFor(streamName:String):String{
-			// If does not exist
-			if(streamNamePrefixDict[streamName] == null){
-				// TODO: change LogUtil.debug(); to trace();
-				LogUtil.debug("VideoProxy:: getStreamNamePrefixFor:: streamPrefix not found. NetConnection might not exist for stream [" + streamName + "]");
-				return "";
-			}
-			else{
-				return streamNamePrefixDict[streamName];
-			}
-		}
-
-		public function closePlayConnectionFor(streamName:String):void {
-			var streamUrl:String = streamUrlDict[streamName];
+		public function getPlayConnectionFor(streamName:String):NetConnection {
+			var streamUrl:String = streamUrlDict[streamName];
+			playConnectionCountDict[streamUrl] = playConnectionCountDict[streamUrl] + 1;
+			// TODO: change to trace
+			LogUtil.debug("VideoProxy:: getPlayConnection:: URL: [" + streamUrl + "], count: [" + playConnectionCountDict[streamUrl] + "]");
+			return playConnectionDict[streamUrl];
+		}
+
+		public function getStreamNamePrefixFor(streamName:String):String{
+			// If does not exist
+			if(streamNamePrefixDict[streamName] == null){
+				// TODO: change LogUtil.debug(); to trace();
+				LogUtil.debug("VideoProxy:: getStreamNamePrefixFor:: streamPrefix not found. NetConnection might not exist for stream [" + streamName + "]");
+				return "";
+			}
+			else{
+				return streamNamePrefixDict[streamName];
+			}
+		}
+
+		public function closePlayConnectionFor(streamName:String):void {
+			var streamUrl:String = streamUrlDict[streamName];
 			// Do not close publish connection, no matter what
 			if(playConnectionDict[streamUrl] == nc)
 				return;
-			if(streamUrl != null) {
-				var count:int = playConnectionCountDict[streamUrl] - 1;
-				// TODO: change to trace
-				LogUtil.debug("VideoProxy:: closePlayConnectionFor:: stream: [" + streamName + "], URL: [" + streamUrl + "], new streamCount: [" + count + "]");
-				playConnectionCountDict[streamUrl] = count;
-				if(count <= 0) {
-					// No one else is using this NetConnection
-					var connection:NetConnection = playConnectionDict[streamUrl];
-					if(connection != null) connection.close();
-					delete playConnectionDict[streamUrl];
-					delete playConnectionCountDict[streamUrl];
-				}
-			}
-		}
-
-		public function startPublishing(e:StartBroadcastEvent):void{
-			var ns:NetStream = new NetStream(nc);
-			ns.addEventListener( NetStatusEvent.NET_STATUS, onNetStatus );
-			ns.addEventListener( IOErrorEvent.IO_ERROR, onIOError );
-			ns.addEventListener( AsyncErrorEvent.ASYNC_ERROR, onAsyncError );
-			ns.client = this;
-			ns.attachCamera(e.camera);
-//		Uncomment if you want to build support for H264. But you need at least FP 11. (ralam july 23, 2011)	
-//			if (Capabilities.version.search("11,0") != -1) {
-			if ((BBB.getFlashPlayerVersion() >= 11) && e.videoProfile.enableH264) {
-//			if (BBB.getFlashPlayerVersion() >= 11) {
-				LogUtil.info("Using H264 codec for video.");
-				var h264:H264VideoStreamSettings = new H264VideoStreamSettings();
-				var h264profile:String = H264Profile.MAIN;
-				if (e.videoProfile.h264Profile != "main") {
-					h264profile = H264Profile.BASELINE;
-				}
-				var h264Level:String = H264Level.LEVEL_4_1;
-				switch (e.videoProfile.h264Level) {
-					case "1": h264Level = H264Level.LEVEL_1; break;
-					case "1.1": h264Level = H264Level.LEVEL_1_1; break;
-					case "1.2": h264Level = H264Level.LEVEL_1_2; break;
-					case "1.3": h264Level = H264Level.LEVEL_1_3; break;
-					case "1b": h264Level = H264Level.LEVEL_1B; break;
-					case "2": h264Level = H264Level.LEVEL_2; break;
-					case "2.1": h264Level = H264Level.LEVEL_2_1; break;
-					case "2.2": h264Level = H264Level.LEVEL_2_2; break;
-					case "3": h264Level = H264Level.LEVEL_3; break;
-					case "3.1": h264Level = H264Level.LEVEL_3_1; break;
-					case "3.2": h264Level = H264Level.LEVEL_3_2; break;
-					case "4": h264Level = H264Level.LEVEL_4; break;
-					case "4.1": h264Level = H264Level.LEVEL_4_1; break;
-					case "4.2": h264Level = H264Level.LEVEL_4_2; break;
-					case "5": h264Level = H264Level.LEVEL_5; break;
-					case "5.1": h264Level = H264Level.LEVEL_5_1; break;
-				}
-				
-				LogUtil.info("Codec used: " + h264Level);
-				
-				h264.setProfileLevel(h264profile, h264Level);
-				ns.videoStreamSettings = h264;
-			}
-			
-			ns.publish(e.stream);
-			camerasPublishing[e.stream] = ns;
-		}
-		
-		public function stopBroadcasting(stream:String):void{
-      trace("Closing netstream for webcam publishing");
-      			if (camerasPublishing[stream] != null) {
-	      			var ns:NetStream = camerasPublishing[stream];
-				ns.attachCamera(null);
-				ns.close();
-				ns = null;
-				delete camerasPublishing[stream];
-			}	
-		}
-
-		public function stopAllBroadcasting():void {
-			for each (var ns:NetStream in camerasPublishing)
-			{
-				ns.attachCamera(null);
-				ns.close();
-				ns = null;
-			}
-			camerasPublishing = new Object();
-		}
-
-		public function disconnect():void {
-      trace("VideoProxy:: disconnecting from Video application");
-<<<<<<< HEAD
-      stopAllBroadcasting();
-=======
-      stopBroadcasting();
-			// Close publish NetConnection
->>>>>>> a3e35ee0
-			if (nc != null) nc.close();
-			// Close play NetConnections
-			for (var k:Object in playConnectionDict) {
-				var connection:NetConnection = playConnectionDict[k];
-				connection.close();
-			}
-			// Reset dictionaries
-			playConnectionDict = new Dictionary();
-			playConnectionCountDict = new Dictionary();
-			streamNamePrefixDict = new Dictionary();
-			streamUrlDict = new Dictionary();
-		}
-		
-		public function onBWCheck(... rest):Number { 
-			return 0; 
-		} 
-		
-		public function onBWDone(... rest):void { 
-			var p_bw:Number; 
-			if (rest.length > 0) p_bw = rest[0]; 
-			// your application should do something here 
-			// when the bandwidth check is complete 
-			trace("bandwidth = " + p_bw + " Kbps."); 
-		}
-		
-
-	}
-}
+			if(streamUrl != null) {
+				var count:int = playConnectionCountDict[streamUrl] - 1;
+				// TODO: change to trace
+				LogUtil.debug("VideoProxy:: closePlayConnectionFor:: stream: [" + streamName + "], URL: [" + streamUrl + "], new streamCount: [" + count + "]");
+				playConnectionCountDict[streamUrl] = count;
+				if(count <= 0) {
+					// No one else is using this NetConnection
+					var connection:NetConnection = playConnectionDict[streamUrl];
+					if(connection != null) connection.close();
+					delete playConnectionDict[streamUrl];
+					delete playConnectionCountDict[streamUrl];
+				}
+			}
+		}
+
+		public function startPublishing(e:StartBroadcastEvent):void{
+			var ns:NetStream = new NetStream(nc);
+			ns.addEventListener( NetStatusEvent.NET_STATUS, onNetStatus );
+			ns.addEventListener( IOErrorEvent.IO_ERROR, onIOError );
+			ns.addEventListener( AsyncErrorEvent.ASYNC_ERROR, onAsyncError );
+			ns.client = this;
+			ns.attachCamera(e.camera);
+//		Uncomment if you want to build support for H264. But you need at least FP 11. (ralam july 23, 2011)	
+//			if (Capabilities.version.search("11,0") != -1) {
+			if ((BBB.getFlashPlayerVersion() >= 11) && e.videoProfile.enableH264) {
+//			if (BBB.getFlashPlayerVersion() >= 11) {
+				LogUtil.info("Using H264 codec for video.");
+				var h264:H264VideoStreamSettings = new H264VideoStreamSettings();
+				var h264profile:String = H264Profile.MAIN;
+				if (e.videoProfile.h264Profile != "main") {
+					h264profile = H264Profile.BASELINE;
+				}
+				var h264Level:String = H264Level.LEVEL_4_1;
+				switch (e.videoProfile.h264Level) {
+					case "1": h264Level = H264Level.LEVEL_1; break;
+					case "1.1": h264Level = H264Level.LEVEL_1_1; break;
+					case "1.2": h264Level = H264Level.LEVEL_1_2; break;
+					case "1.3": h264Level = H264Level.LEVEL_1_3; break;
+					case "1b": h264Level = H264Level.LEVEL_1B; break;
+					case "2": h264Level = H264Level.LEVEL_2; break;
+					case "2.1": h264Level = H264Level.LEVEL_2_1; break;
+					case "2.2": h264Level = H264Level.LEVEL_2_2; break;
+					case "3": h264Level = H264Level.LEVEL_3; break;
+					case "3.1": h264Level = H264Level.LEVEL_3_1; break;
+					case "3.2": h264Level = H264Level.LEVEL_3_2; break;
+					case "4": h264Level = H264Level.LEVEL_4; break;
+					case "4.1": h264Level = H264Level.LEVEL_4_1; break;
+					case "4.2": h264Level = H264Level.LEVEL_4_2; break;
+					case "5": h264Level = H264Level.LEVEL_5; break;
+					case "5.1": h264Level = H264Level.LEVEL_5_1; break;
+				}
+				
+				LogUtil.info("Codec used: " + h264Level);
+				
+				h264.setProfileLevel(h264profile, h264Level);
+				ns.videoStreamSettings = h264;
+			}
+			
+			ns.publish(e.stream);
+			camerasPublishing[e.stream] = ns;
+		}
+		
+		public function stopBroadcasting(stream:String):void{
+      trace("Closing netstream for webcam publishing");
+      			if (camerasPublishing[stream] != null) {
+	      			var ns:NetStream = camerasPublishing[stream];
+				ns.attachCamera(null);
+				ns.close();
+				ns = null;
+				delete camerasPublishing[stream];
+			}	
+		}
+
+		public function stopAllBroadcasting():void {
+			for each (var ns:NetStream in camerasPublishing)
+			{
+				ns.attachCamera(null);
+				ns.close();
+				ns = null;
+			}
+			camerasPublishing = new Object();
+		}
+
+		public function disconnect():void {
+			trace("VideoProxy:: disconnecting from Video application");
+			stopAllBroadcasting();
+			// Close publish NetConnection
+			if (nc != null) nc.close();
+			// Close play NetConnections
+			for (var k:Object in playConnectionDict) {
+				var connection:NetConnection = playConnectionDict[k];
+				connection.close();
+			}
+			// Reset dictionaries
+			playConnectionDict = new Dictionary();
+			playConnectionCountDict = new Dictionary();
+			streamNamePrefixDict = new Dictionary();
+			streamUrlDict = new Dictionary();
+		}
+		
+		public function onBWCheck(... rest):Number { 
+			return 0; 
+		} 
+		
+		public function onBWDone(... rest):void { 
+			var p_bw:Number; 
+			if (rest.length > 0) p_bw = rest[0]; 
+			// your application should do something here 
+			// when the bandwidth check is complete 
+			trace("bandwidth = " + p_bw + " Kbps."); 
+		}
+		
+
+	}
+}