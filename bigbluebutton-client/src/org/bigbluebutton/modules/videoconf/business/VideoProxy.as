--- conflicted
+++ resolved
@@ -1,315 +1,303 @@
-/**
-* BigBlueButton open source conferencing system - http://www.bigbluebutton.org/
-* 
-* Copyright (c) 2012 BigBlueButton Inc. and by respective authors (see below).
-*
-* This program is free software; you can redistribute it and/or modify it under the
-* terms of the GNU Lesser General Public License as published by the Free Software
-* Foundation; either version 3.0 of the License, or (at your option) any later
-* version.
-* 
-* BigBlueButton is distributed in the hope that it will be useful, but WITHOUT ANY
-* WARRANTY; without even the implied warranty of MERCHANTABILITY or FITNESS FOR A
-* PARTICULAR PURPOSE. See the GNU Lesser General Public License for more details.
-*
-* You should have received a copy of the GNU Lesser General Public License along
-* with BigBlueButton; if not, see <http://www.gnu.org/licenses/>.
-*
-*/
-package org.bigbluebutton.modules.videoconf.business
-{
-	import com.asfusion.mate.events.Dispatcher;
-	import flash.events.AsyncErrorEvent;
-	import flash.events.IOErrorEvent;
-	import flash.events.NetStatusEvent;
-	import flash.events.SecurityErrorEvent;
-	import flash.media.H264Level;
-	import flash.media.H264Profile;
-	import flash.media.H264VideoStreamSettings;
-	import flash.net.NetConnection;
-	import flash.net.NetStream;
-	import flash.net.ObjectEncoding;
-	import org.as3commons.logging.api.ILogger;
-	import org.as3commons.logging.api.getClassLogger;
-	import org.bigbluebutton.core.BBB;
-	import org.bigbluebutton.core.Options;
-	import org.bigbluebutton.core.UsersUtil;
-	import org.bigbluebutton.core.managers.ReconnectionManager;
-	import org.bigbluebutton.core.model.LiveMeeting;
-<<<<<<< HEAD
-=======
-	import org.bigbluebutton.main.api.JSLog;
->>>>>>> d33ac4a2
-	import org.bigbluebutton.main.events.BBBEvent;
-	import org.bigbluebutton.modules.videoconf.events.ConnectedEvent;
-	import org.bigbluebutton.modules.videoconf.events.StartBroadcastEvent;
-	import org.bigbluebutton.modules.videoconf.events.StopBroadcastEvent;
-	import org.bigbluebutton.modules.videoconf.model.VideoConfOptions;
-	import org.bigbluebutton.util.ConnUtil;
-
-	
-	public class VideoProxy
-	{	
-		private static const LOGGER:ILogger = getClassLogger(VideoProxy);
-		
-		public var videoOptions:VideoConfOptions;
-		private var nc:NetConnection;
-		private var camerasPublishing:Object = new Object();
-		private var reconnect:Boolean = false;
-		private var reconnecting:Boolean = false;
-		private var dispatcher:Dispatcher = new Dispatcher();
-		private var videoConnUrl: String;
-		private var numNetworkChangeCount:int = 0;
-		
-		private function parseOptions():void {
-			videoOptions = Options.getOptions(VideoConfOptions) as VideoConfOptions;
-			videoOptions.parseOptions();	
-		}
-		
-		public function VideoProxy()
-		{
-			parseOptions();			
-			nc = new NetConnection();
-			nc.objectEncoding = ObjectEncoding.AMF3;
-			nc.client = this;
-			nc.addEventListener(AsyncErrorEvent.ASYNC_ERROR, onAsyncError);
-			nc.addEventListener(IOErrorEvent.IO_ERROR, onIOError);
-			nc.addEventListener(NetStatusEvent.NET_STATUS, onNetStatus);
-			nc.addEventListener(SecurityErrorEvent.SECURITY_ERROR, onSecurityError);			
-		}
-		
-		public function reconnectWhenDisconnected(connect:Boolean):void {
-			reconnect = connect;
-		}
-		
-<<<<<<< HEAD
-		public function connect():void {
-			var options: VideoConfOptions = Options.getOptions(VideoConfOptions) as VideoConfOptions;
-			var pattern:RegExp = /(?P<protocol>.+):\/\/(?P<server>.+)\/(?P<app>.+)/;
-			var result:Array = pattern.exec(options.uri);
-			
-			var useRTMPS: Boolean = result.protocol == ConnUtil.RTMPS;
-			if (BBB.initConnectionManager().isTunnelling) {
-				var tunnelProtocol: String = ConnUtil.RTMPT;
-				
-				if (useRTMPS) {
-					nc.proxyType = ConnUtil.PROXY_NONE;
-					tunnelProtocol = ConnUtil.RTMPS;
-				}
-				
-				
-				videoConnUrl = tunnelProtocol + "://" + result.server + "/" + result.app;
-				LOGGER.debug("VIDEO CONNECT tunnel = TRUE " + "url=" +  videoConnUrl);
-			} else {
-				var nativeProtocol: String = ConnUtil.RTMP;
-				if (useRTMPS) {
-					nc.proxyType = ConnUtil.PROXY_BEST;
-					nativeProtocol = ConnUtil.RTMPS;
-				}
-					
-				videoConnUrl = nativeProtocol + "://" + result.server + "/" + result.app;
-				LOGGER.debug("VIDEO CONNECT tunnel = FALSE " + "url=" +  videoConnUrl);
-			}
-				
-			videoConnUrl = videoConnUrl + "/" + UsersUtil.getInternalMeetingID();
-			
-			var authToken: String = LiveMeeting.inst().me.authToken;
-			nc.connect(videoConnUrl, UsersUtil.getInternalMeetingID(), 
-				UsersUtil.getMyUserID(), authToken);
-		}
-			
-=======
-	    public function connect():void {
-				var authToken: String = LiveMeeting.inst().me.authToken;
-	      nc.connect(_url, UsersUtil.getInternalMeetingID(), UsersUtil.getMyUserID(), authToken);
-	    }
-	    
->>>>>>> d33ac4a2
-		private function onAsyncError(event:AsyncErrorEvent):void{
-			var logData:Object = UsersUtil.initLogData();
-			logData.tags = ["webcam"];
-			logData.message = "VIDEO WEBCAM onAsyncError"; 
-			LOGGER.error(JSON.stringify(logData));
-		}
-		
-		private function onIOError(event:NetStatusEvent):void{
-			var logData:Object = UsersUtil.initLogData();
-			logData.tags = ["webcam"];
-			logData.message = "VIDEO WEBCAM onIOError"; 
-			LOGGER.error(JSON.stringify(logData));
-		}
-		
-		private function onConnectedToVideoApp():void{
-			dispatcher.dispatchEvent(new ConnectedEvent(reconnecting));
-			if (reconnecting) {
-				reconnecting = false;
-				
-				var attemptSucceeded:BBBEvent = new BBBEvent(BBBEvent.RECONNECT_CONNECTION_ATTEMPT_SUCCEEDED_EVENT);
-				attemptSucceeded.payload.type = ReconnectionManager.VIDEO_CONNECTION;
-				dispatcher.dispatchEvent(attemptSucceeded);
-			}
-		}
-    
-		private function onNetStatus(event:NetStatusEvent):void{
-
-			LOGGER.debug("[{0}] for [{1}]", [event.info.code, videoConnUrl]);
-			var logData:Object = UsersUtil.initLogData();
-			logData.tags = ["webcam"];
-			logData.user.eventCode = event.info.code + "[reconnecting=" + reconnecting + ",reconnect=" + reconnect + "]";
-						
-			switch(event.info.code){
-				case "NetConnection.Connect.Success":
-					numNetworkChangeCount = 0;
-          			onConnectedToVideoApp();
-					break;
-				case "NetStream.Play.Failed":
-					if (reconnect) {
-						logData.message = "NetStream.Play.Failed from bbb-video";
-						LOGGER.info(JSON.stringify(logData));
-					}
-					
-					break;
-				case "NetStream.Play.Stop":
-					if (reconnect) {
-						logData.message = "NetStream.Play.Stop from bbb-video";
-						LOGGER.info(JSON.stringify(logData));
-					}
-					
-					break;		
-				case "NetConnection.Connect.Closed":
-					logData.message = "NetConnection.Connect.Closed from bbb-video";
-					LOGGER.info(JSON.stringify(logData));
-					
-					dispatcher.dispatchEvent(new StopBroadcastEvent());
-					
-					if (reconnect) {
-						reconnecting = true;
-
-						var disconnectedEvent:BBBEvent = new BBBEvent(BBBEvent.RECONNECT_DISCONNECTED_EVENT);
-						disconnectedEvent.payload.type = ReconnectionManager.VIDEO_CONNECTION;
-						disconnectedEvent.payload.callback = connect;
-						disconnectedEvent.payload.callbackParameters = [];
-						dispatcher.dispatchEvent(disconnectedEvent);
-					}
-					break;
-					
-				case "NetConnection.Connect.Failed":
-					if (reconnecting) {
-						var attemptFailedEvent:BBBEvent = new BBBEvent(BBBEvent.RECONNECT_CONNECTION_ATTEMPT_FAILED_EVENT);
-						attemptFailedEvent.payload.type = ReconnectionManager.VIDEO_CONNECTION;
-						dispatcher.dispatchEvent(attemptFailedEvent);
-					}
-					
-					if (reconnect) {
-						logData.message = "NetConnection.Connect.Failed from bbb-video";
-						LOGGER.info(JSON.stringify(logData));
-					}
-					
-					disconnect();
-					break;		
-				case "NetConnection.Connect.NetworkChange":
-					numNetworkChangeCount++;
-					if (numNetworkChangeCount % 2 == 0) {
-						logData.message = "Detected network change on bbb-video";
-						logData.numNetworkChangeCount = numNetworkChangeCount;
-						LOGGER.info(JSON.stringify(logData));
-					}
-					break;
-        		default:
-					LOGGER.debug("[{0}] for [{1}]", [event.info.code, videoConnUrl]);
-					break;
-			}
-		}
-		
-		private function onSecurityError(event:NetStatusEvent):void{
-		}
-		
-		public function get connection():NetConnection{
-			return this.nc;
-		}
-		
-		public function startPublishing(e:StartBroadcastEvent):void{
-			var ns:NetStream = new NetStream(nc);
-			ns.addEventListener( NetStatusEvent.NET_STATUS, onNetStatus );
-			ns.addEventListener( IOErrorEvent.IO_ERROR, onIOError );
-			ns.addEventListener( AsyncErrorEvent.ASYNC_ERROR, onAsyncError );
-			ns.client = this;
-			ns.attachCamera(e.camera);
-
-			if ((BBB.getFlashPlayerVersion() >= 11) && e.videoProfile.enableH264) {
-				var h264:H264VideoStreamSettings = new H264VideoStreamSettings();
-				var h264profile:String = H264Profile.MAIN;
-				if (e.videoProfile.h264Profile != "main") {
-					h264profile = H264Profile.BASELINE;
-				}
-				var h264Level:String = H264Level.LEVEL_4_1;
-				switch (e.videoProfile.h264Level) {
-					case "1": h264Level = H264Level.LEVEL_1; break;
-					case "1.1": h264Level = H264Level.LEVEL_1_1; break;
-					case "1.2": h264Level = H264Level.LEVEL_1_2; break;
-					case "1.3": h264Level = H264Level.LEVEL_1_3; break;
-					case "1b": h264Level = H264Level.LEVEL_1B; break;
-					case "2": h264Level = H264Level.LEVEL_2; break;
-					case "2.1": h264Level = H264Level.LEVEL_2_1; break;
-					case "2.2": h264Level = H264Level.LEVEL_2_2; break;
-					case "3": h264Level = H264Level.LEVEL_3; break;
-					case "3.1": h264Level = H264Level.LEVEL_3_1; break;
-					case "3.2": h264Level = H264Level.LEVEL_3_2; break;
-					case "4": h264Level = H264Level.LEVEL_4; break;
-					case "4.1": h264Level = H264Level.LEVEL_4_1; break;
-					case "4.2": h264Level = H264Level.LEVEL_4_2; break;
-					case "5": h264Level = H264Level.LEVEL_5; break;
-					case "5.1": h264Level = H264Level.LEVEL_5_1; break;
-				}
-				
-				
-				h264.setProfileLevel(h264profile, h264Level);
-				ns.videoStreamSettings = h264;
-			}
-			
-			ns.publish(e.stream, "live");
-			camerasPublishing[e.stream] = ns;
-		}
-		
-		public function stopBroadcasting(stream:String):void{
-			LOGGER.debug("Closing netstream for webcam publishing");
-      			if (camerasPublishing[stream] != null) {
-	      			var ns:NetStream = camerasPublishing[stream];
-				ns.attachCamera(null);
-				ns.close();
-				ns = null;
-				delete camerasPublishing[stream];
-			}	
-		}
-
-		public function stopAllBroadcasting():void {
-			for each (var ns:NetStream in camerasPublishing)
-			{
-				ns.attachCamera(null);
-				ns.close();
-				ns = null;
-			}
-			camerasPublishing = new Object();
-		}
-
-		public function disconnect():void {
-      		LOGGER.debug("VideoProxy:: disconnecting from Video application");
-      		stopAllBroadcasting();
-			if (nc != null) nc.close();
-		}
-		
-		public function onBWCheck(... rest):Number { 
-			return 0; 
-		} 
-		
-		public function onBWDone(... rest):void { 
-			var p_bw:Number; 
-			if (rest.length > 0) p_bw = rest[0]; 
-			// your application should do something here 
-			// when the bandwidth check is complete 
-			LOGGER.debug("bandwidth = {0} Kbps.", [p_bw]); 
-		}
-		
-
-	}
-}
+/**
+* BigBlueButton open source conferencing system - http://www.bigbluebutton.org/
+* 
+* Copyright (c) 2012 BigBlueButton Inc. and by respective authors (see below).
+*
+* This program is free software; you can redistribute it and/or modify it under the
+* terms of the GNU Lesser General Public License as published by the Free Software
+* Foundation; either version 3.0 of the License, or (at your option) any later
+* version.
+* 
+* BigBlueButton is distributed in the hope that it will be useful, but WITHOUT ANY
+* WARRANTY; without even the implied warranty of MERCHANTABILITY or FITNESS FOR A
+* PARTICULAR PURPOSE. See the GNU Lesser General Public License for more details.
+*
+* You should have received a copy of the GNU Lesser General Public License along
+* with BigBlueButton; if not, see <http://www.gnu.org/licenses/>.
+*
+*/
+package org.bigbluebutton.modules.videoconf.business
+{
+	import com.asfusion.mate.events.Dispatcher;
+	import flash.events.AsyncErrorEvent;
+	import flash.events.IOErrorEvent;
+	import flash.events.NetStatusEvent;
+	import flash.events.SecurityErrorEvent;
+	import flash.media.H264Level;
+	import flash.media.H264Profile;
+	import flash.media.H264VideoStreamSettings;
+	import flash.net.NetConnection;
+	import flash.net.NetStream;
+	import flash.net.ObjectEncoding;
+	import org.as3commons.logging.api.ILogger;
+	import org.as3commons.logging.api.getClassLogger;
+	import org.bigbluebutton.core.BBB;
+	import org.bigbluebutton.core.Options;
+	import org.bigbluebutton.core.UsersUtil;
+	import org.bigbluebutton.core.managers.ReconnectionManager;
+	import org.bigbluebutton.core.model.LiveMeeting;
+	import org.bigbluebutton.main.events.BBBEvent;
+	import org.bigbluebutton.modules.videoconf.events.ConnectedEvent;
+	import org.bigbluebutton.modules.videoconf.events.StartBroadcastEvent;
+	import org.bigbluebutton.modules.videoconf.events.StopBroadcastEvent;
+	import org.bigbluebutton.modules.videoconf.model.VideoConfOptions;
+	import org.bigbluebutton.util.ConnUtil;
+
+	
+	public class VideoProxy
+	{	
+		private static const LOGGER:ILogger = getClassLogger(VideoProxy);
+		
+		public var videoOptions:VideoConfOptions;
+		private var nc:NetConnection;
+		private var camerasPublishing:Object = new Object();
+		private var reconnect:Boolean = false;
+		private var reconnecting:Boolean = false;
+		private var dispatcher:Dispatcher = new Dispatcher();
+		private var videoConnUrl: String;
+		private var numNetworkChangeCount:int = 0;
+		
+		private function parseOptions():void {
+			videoOptions = Options.getOptions(VideoConfOptions) as VideoConfOptions;
+			videoOptions.parseOptions();	
+		}
+		
+		public function VideoProxy()
+		{
+			parseOptions();			
+			nc = new NetConnection();
+			nc.objectEncoding = ObjectEncoding.AMF3;
+			nc.client = this;
+			nc.addEventListener(AsyncErrorEvent.ASYNC_ERROR, onAsyncError);
+			nc.addEventListener(IOErrorEvent.IO_ERROR, onIOError);
+			nc.addEventListener(NetStatusEvent.NET_STATUS, onNetStatus);
+			nc.addEventListener(SecurityErrorEvent.SECURITY_ERROR, onSecurityError);			
+		}
+		
+		public function reconnectWhenDisconnected(connect:Boolean):void {
+			reconnect = connect;
+		}
+		
+		public function connect():void {
+			var options: VideoConfOptions = Options.getOptions(VideoConfOptions) as VideoConfOptions;
+			var pattern:RegExp = /(?P<protocol>.+):\/\/(?P<server>.+)\/(?P<app>.+)/;
+			var result:Array = pattern.exec(options.uri);
+			
+			var useRTMPS: Boolean = result.protocol == ConnUtil.RTMPS;
+			if (BBB.initConnectionManager().isTunnelling) {
+				var tunnelProtocol: String = ConnUtil.RTMPT;
+				
+				if (useRTMPS) {
+					nc.proxyType = ConnUtil.PROXY_NONE;
+					tunnelProtocol = ConnUtil.RTMPS;
+				}
+				
+				
+				videoConnUrl = tunnelProtocol + "://" + result.server + "/" + result.app;
+				LOGGER.debug("VIDEO CONNECT tunnel = TRUE " + "url=" +  videoConnUrl);
+			} else {
+				var nativeProtocol: String = ConnUtil.RTMP;
+				if (useRTMPS) {
+					nc.proxyType = ConnUtil.PROXY_BEST;
+					nativeProtocol = ConnUtil.RTMPS;
+				}
+					
+				videoConnUrl = nativeProtocol + "://" + result.server + "/" + result.app;
+				LOGGER.debug("VIDEO CONNECT tunnel = FALSE " + "url=" +  videoConnUrl);
+			}
+				
+			videoConnUrl = videoConnUrl + "/" + UsersUtil.getInternalMeetingID();
+			
+			var authToken: String = LiveMeeting.inst().me.authToken;
+			nc.connect(videoConnUrl, UsersUtil.getInternalMeetingID(), 
+				UsersUtil.getMyUserID(), authToken);
+		}
+			
+		private function onAsyncError(event:AsyncErrorEvent):void{
+			var logData:Object = UsersUtil.initLogData();
+			logData.tags = ["webcam"];
+			logData.message = "VIDEO WEBCAM onAsyncError"; 
+			LOGGER.error(JSON.stringify(logData));
+		}
+		
+		private function onIOError(event:NetStatusEvent):void{
+			var logData:Object = UsersUtil.initLogData();
+			logData.tags = ["webcam"];
+			logData.message = "VIDEO WEBCAM onIOError"; 
+			LOGGER.error(JSON.stringify(logData));
+		}
+		
+		private function onConnectedToVideoApp():void{
+			dispatcher.dispatchEvent(new ConnectedEvent(reconnecting));
+			if (reconnecting) {
+				reconnecting = false;
+				
+				var attemptSucceeded:BBBEvent = new BBBEvent(BBBEvent.RECONNECT_CONNECTION_ATTEMPT_SUCCEEDED_EVENT);
+				attemptSucceeded.payload.type = ReconnectionManager.VIDEO_CONNECTION;
+				dispatcher.dispatchEvent(attemptSucceeded);
+			}
+		}
+    
+		private function onNetStatus(event:NetStatusEvent):void{
+
+			LOGGER.debug("[{0}] for [{1}]", [event.info.code, videoConnUrl]);
+			var logData:Object = UsersUtil.initLogData();
+			logData.tags = ["webcam"];
+			logData.user.eventCode = event.info.code + "[reconnecting=" + reconnecting + ",reconnect=" + reconnect + "]";
+						
+			switch(event.info.code){
+				case "NetConnection.Connect.Success":
+					numNetworkChangeCount = 0;
+          			onConnectedToVideoApp();
+					break;
+				case "NetStream.Play.Failed":
+					if (reconnect) {
+						logData.message = "NetStream.Play.Failed from bbb-video";
+						LOGGER.info(JSON.stringify(logData));
+					}
+					
+					break;
+				case "NetStream.Play.Stop":
+					if (reconnect) {
+						logData.message = "NetStream.Play.Stop from bbb-video";
+						LOGGER.info(JSON.stringify(logData));
+					}
+					
+					break;		
+				case "NetConnection.Connect.Closed":
+					logData.message = "NetConnection.Connect.Closed from bbb-video";
+					LOGGER.info(JSON.stringify(logData));
+					
+					dispatcher.dispatchEvent(new StopBroadcastEvent());
+					
+					if (reconnect) {
+						reconnecting = true;
+
+						var disconnectedEvent:BBBEvent = new BBBEvent(BBBEvent.RECONNECT_DISCONNECTED_EVENT);
+						disconnectedEvent.payload.type = ReconnectionManager.VIDEO_CONNECTION;
+						disconnectedEvent.payload.callback = connect;
+						disconnectedEvent.payload.callbackParameters = [];
+						dispatcher.dispatchEvent(disconnectedEvent);
+					}
+					break;
+					
+				case "NetConnection.Connect.Failed":
+					if (reconnecting) {
+						var attemptFailedEvent:BBBEvent = new BBBEvent(BBBEvent.RECONNECT_CONNECTION_ATTEMPT_FAILED_EVENT);
+						attemptFailedEvent.payload.type = ReconnectionManager.VIDEO_CONNECTION;
+						dispatcher.dispatchEvent(attemptFailedEvent);
+					}
+					
+					if (reconnect) {
+						logData.message = "NetConnection.Connect.Failed from bbb-video";
+						LOGGER.info(JSON.stringify(logData));
+					}
+					
+					disconnect();
+					break;		
+				case "NetConnection.Connect.NetworkChange":
+					numNetworkChangeCount++;
+					if (numNetworkChangeCount % 2 == 0) {
+						logData.message = "Detected network change on bbb-video";
+						logData.numNetworkChangeCount = numNetworkChangeCount;
+						LOGGER.info(JSON.stringify(logData));
+					}
+					break;
+        		default:
+					LOGGER.debug("[{0}] for [{1}]", [event.info.code, videoConnUrl]);
+					break;
+			}
+		}
+		
+		private function onSecurityError(event:NetStatusEvent):void{
+		}
+		
+		public function get connection():NetConnection{
+			return this.nc;
+		}
+		
+		public function startPublishing(e:StartBroadcastEvent):void{
+			var ns:NetStream = new NetStream(nc);
+			ns.addEventListener( NetStatusEvent.NET_STATUS, onNetStatus );
+			ns.addEventListener( IOErrorEvent.IO_ERROR, onIOError );
+			ns.addEventListener( AsyncErrorEvent.ASYNC_ERROR, onAsyncError );
+			ns.client = this;
+			ns.attachCamera(e.camera);
+
+			if ((BBB.getFlashPlayerVersion() >= 11) && e.videoProfile.enableH264) {
+				var h264:H264VideoStreamSettings = new H264VideoStreamSettings();
+				var h264profile:String = H264Profile.MAIN;
+				if (e.videoProfile.h264Profile != "main") {
+					h264profile = H264Profile.BASELINE;
+				}
+				var h264Level:String = H264Level.LEVEL_4_1;
+				switch (e.videoProfile.h264Level) {
+					case "1": h264Level = H264Level.LEVEL_1; break;
+					case "1.1": h264Level = H264Level.LEVEL_1_1; break;
+					case "1.2": h264Level = H264Level.LEVEL_1_2; break;
+					case "1.3": h264Level = H264Level.LEVEL_1_3; break;
+					case "1b": h264Level = H264Level.LEVEL_1B; break;
+					case "2": h264Level = H264Level.LEVEL_2; break;
+					case "2.1": h264Level = H264Level.LEVEL_2_1; break;
+					case "2.2": h264Level = H264Level.LEVEL_2_2; break;
+					case "3": h264Level = H264Level.LEVEL_3; break;
+					case "3.1": h264Level = H264Level.LEVEL_3_1; break;
+					case "3.2": h264Level = H264Level.LEVEL_3_2; break;
+					case "4": h264Level = H264Level.LEVEL_4; break;
+					case "4.1": h264Level = H264Level.LEVEL_4_1; break;
+					case "4.2": h264Level = H264Level.LEVEL_4_2; break;
+					case "5": h264Level = H264Level.LEVEL_5; break;
+					case "5.1": h264Level = H264Level.LEVEL_5_1; break;
+				}
+				
+				
+				h264.setProfileLevel(h264profile, h264Level);
+				ns.videoStreamSettings = h264;
+			}
+			
+			ns.publish(e.stream, "live");
+			camerasPublishing[e.stream] = ns;
+		}
+		
+		public function stopBroadcasting(stream:String):void{
+			LOGGER.debug("Closing netstream for webcam publishing");
+      			if (camerasPublishing[stream] != null) {
+	      			var ns:NetStream = camerasPublishing[stream];
+				ns.attachCamera(null);
+				ns.close();
+				ns = null;
+				delete camerasPublishing[stream];
+			}	
+		}
+
+		public function stopAllBroadcasting():void {
+			for each (var ns:NetStream in camerasPublishing)
+			{
+				ns.attachCamera(null);
+				ns.close();
+				ns = null;
+			}
+			camerasPublishing = new Object();
+		}
+
+		public function disconnect():void {
+      		LOGGER.debug("VideoProxy:: disconnecting from Video application");
+      		stopAllBroadcasting();
+			if (nc != null) nc.close();
+		}
+		
+		public function onBWCheck(... rest):Number { 
+			return 0; 
+		} 
+		
+		public function onBWDone(... rest):void { 
+			var p_bw:Number; 
+			if (rest.length > 0) p_bw = rest[0]; 
+			// your application should do something here 
+			// when the bandwidth check is complete 
+			LOGGER.debug("bandwidth = {0} Kbps.", [p_bw]); 
+		}
+		
+
+	}
+}