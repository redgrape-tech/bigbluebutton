--- conflicted
+++ resolved
@@ -1,252 +1,228 @@
-/**
-* BigBlueButton open source conferencing system - http://www.bigbluebutton.org/
-* 
-* Copyright (c) 2012 BigBlueButton Inc. and by respective authors (see below).
-*
-* This program is free software; you can redistribute it and/or modify it under the
-* terms of the GNU Lesser General Public License as published by the Free Software
-* Foundation; either version 3.0 of the License, or (at your option) any later
-* version.
-* 
-* BigBlueButton is distributed in the hope that it will be useful, but WITHOUT ANY
-* WARRANTY; without even the implied warranty of MERCHANTABILITY or FITNESS FOR A
-* PARTICULAR PURPOSE. See the GNU Lesser General Public License for more details.
-*
-* You should have received a copy of the GNU Lesser General Public License along
-* with BigBlueButton; if not, see <http://www.gnu.org/licenses/>.
-*
-*/
-package org.bigbluebutton.modules.videoconf.business
-{
-	import com.asfusion.mate.events.Dispatcher;
-	
-	import flash.events.AsyncErrorEvent;
-	import flash.events.IOErrorEvent;
-	import flash.events.NetStatusEvent;
-	import flash.events.SecurityErrorEvent;
-	import flash.events.TimerEvent;
-	import flash.media.H264Level;
-	import flash.media.H264Profile;
-	import flash.media.H264VideoStreamSettings;
-	import flash.net.NetConnection;
-	import flash.net.NetStream;
-	import flash.system.Capabilities;
-	import flash.utils.Timer;
-	
-	import mx.collections.ArrayCollection;
-	
-	import org.bigbluebutton.common.LogUtil;
-	import org.bigbluebutton.core.BBB;
-	import org.bigbluebutton.core.UsersUtil;
-	import org.bigbluebutton.core.managers.UserManager;
-  import org.bigbluebutton.main.events.ClientStatusEvent;
-	import org.bigbluebutton.main.model.users.AutoReconnect;
-	import org.bigbluebutton.main.model.users.BBBUser;
-	
-	import org.bigbluebutton.main.model.users.events.StreamStartedEvent;
-	import org.bigbluebutton.modules.videoconf.events.ConnectedEvent;
-	import org.bigbluebutton.modules.videoconf.events.StartBroadcastEvent;
-	import org.bigbluebutton.modules.videoconf.events.StopBroadcastEvent;
-	import org.bigbluebutton.modules.videoconf.model.VideoConfOptions;
-
-	
-	public class VideoProxy
-	{		
-		public static const LOG:String = "VideoProxy - ";
-
-		public var videoOptions:VideoConfOptions;
-		
-		private var nc:NetConnection;
-		private var ns:NetStream;
-		private var _url:String;
-<<<<<<< HEAD
-		private var camerasPublishing:Object = new Object();
-		private var connected:Boolean = false;
-=======
-		private var logoutOnUserCommand:Boolean = false;
-		private var reconnect:AutoReconnect = new AutoReconnect();
-		private var reconnecting:Boolean = false;
-		private var dispatcher:Dispatcher = new Dispatcher();
->>>>>>> c23fcaef
-    
-		private function parseOptions():void {
-			videoOptions = new VideoConfOptions();
-			videoOptions.parseOptions();	
-		}
-		
-		public function VideoProxy(url:String)
-		{
-      _url = url;
-			parseOptions();			
-			nc = new NetConnection();
-			nc.proxyType = "best";
-			nc.client = this;
-			nc.addEventListener(AsyncErrorEvent.ASYNC_ERROR, onAsyncError);
-			nc.addEventListener(IOErrorEvent.IO_ERROR, onIOError);
-			nc.addEventListener(NetStatusEvent.NET_STATUS, onNetStatus);
-			nc.addEventListener(SecurityErrorEvent.SECURITY_ERROR, onSecurityError);
-			
-		}
-		
-    public function connect():void {
-      nc.connect(_url, UsersUtil.getInternalMeetingID(), UsersUtil.getMyUserID());
-    }
-    
-		private function onAsyncError(event:AsyncErrorEvent):void{
-		}
-		
-		private function onIOError(event:NetStatusEvent):void{
-		}
-		
-    private function onConnectedToVideoApp():void{
-      dispatcher.dispatchEvent(new ConnectedEvent(ConnectedEvent.VIDEO_CONNECTED));
-    }
-    
-		private function onNetStatus(event:NetStatusEvent):void{
-			trace(LOG + "[" + event.info.code + "] for [" + _url + "]");
-			switch(event.info.code){
-				case "NetConnection.Connect.Success":
-<<<<<<< HEAD
-					connected = true;
-					//ns = new NetStream(nc);
-          onConnectedToVideoApp();
-					break;
-        default:
-					LogUtil.debug("[" + event.info.code + "] for [" + _url + "]");
-					connected = false;
-=======
-					if (reconnecting) {
-						dispatcher.dispatchEvent(new ClientStatusEvent(ClientStatusEvent.SUCCESS_MESSAGE_EVENT, 
-							"Connection reestablished", 
-							"Video connection has been reestablished successfully"));
-							reconnecting = false;
-					}
-          onConnectedToVideoApp();
-					break;
-				
-				case "NetConnection.Connect.Closed":
-					if (!logoutOnUserCommand) {
-						dispatcher.dispatchEvent(new StopBroadcastEvent());
-
-						dispatcher.dispatchEvent(new ClientStatusEvent(ClientStatusEvent.WARNING_MESSAGE_EVENT, 
-							"Video connection dropped", 
-							"Attempting to reconnect"));
-						reconnecting = true;
-						reconnect.onDisconnect(connect);
-					}
-					break;
-					
-				case "NetConnection.Connect.Failed":
-					if (reconnecting) {
-						reconnect.onConnectionAttemptFailed();
-					}
->>>>>>> c23fcaef
-					break;
-			}
-		}
-		
-		private function onSecurityError(event:NetStatusEvent):void{
-		}
-		
-		public function get connection():NetConnection{
-			return this.nc;
-		}
-		
-		public function startPublishing(e:StartBroadcastEvent):void{
-<<<<<<< HEAD
-			var ns:NetStream = new NetStream(nc);
-=======
-			ns = new NetStream(nc);
->>>>>>> c23fcaef
-			ns.addEventListener( NetStatusEvent.NET_STATUS, onNetStatus );
-			ns.addEventListener( IOErrorEvent.IO_ERROR, onIOError );
-			ns.addEventListener( AsyncErrorEvent.ASYNC_ERROR, onAsyncError );
-			ns.client = this;
-			ns.attachCamera(e.camera);
-//		Uncomment if you want to build support for H264. But you need at least FP 11. (ralam july 23, 2011)	
-//			if (Capabilities.version.search("11,0") != -1) {
-			if ((BBB.getFlashPlayerVersion() >= 11) && e.videoProfile.enableH264) {
-//			if (BBB.getFlashPlayerVersion() >= 11) {
-				LogUtil.info("Using H264 codec for video.");
-				var h264:H264VideoStreamSettings = new H264VideoStreamSettings();
-				var h264profile:String = H264Profile.MAIN;
-				if (e.videoProfile.h264Profile != "main") {
-					h264profile = H264Profile.BASELINE;
-				}
-				var h264Level:String = H264Level.LEVEL_4_1;
-				switch (e.videoProfile.h264Level) {
-					case "1": h264Level = H264Level.LEVEL_1; break;
-					case "1.1": h264Level = H264Level.LEVEL_1_1; break;
-					case "1.2": h264Level = H264Level.LEVEL_1_2; break;
-					case "1.3": h264Level = H264Level.LEVEL_1_3; break;
-					case "1b": h264Level = H264Level.LEVEL_1B; break;
-					case "2": h264Level = H264Level.LEVEL_2; break;
-					case "2.1": h264Level = H264Level.LEVEL_2_1; break;
-					case "2.2": h264Level = H264Level.LEVEL_2_2; break;
-					case "3": h264Level = H264Level.LEVEL_3; break;
-					case "3.1": h264Level = H264Level.LEVEL_3_1; break;
-					case "3.2": h264Level = H264Level.LEVEL_3_2; break;
-					case "4": h264Level = H264Level.LEVEL_4; break;
-					case "4.1": h264Level = H264Level.LEVEL_4_1; break;
-					case "4.2": h264Level = H264Level.LEVEL_4_2; break;
-					case "5": h264Level = H264Level.LEVEL_5; break;
-					case "5.1": h264Level = H264Level.LEVEL_5_1; break;
-				}
-				
-				LogUtil.info("Codec used: " + h264Level);
-				
-				h264.setProfileLevel(h264profile, h264Level);
-				ns.videoStreamSettings = h264;
-			}
-			
-			ns.publish(e.stream);
-			camerasPublishing[e.stream] = ns;
-		}
-		
-		public function stopBroadcasting(stream:String):void{
-      trace("Closing netstream for webcam publishing");
-      			if (camerasPublishing[stream] != null) {
-	      			var ns:NetStream = camerasPublishing[stream];
-				ns.attachCamera(null);
-				ns.close();
-				ns = null;
-<<<<<<< HEAD
-				delete camerasPublishing[stream];
-			}	
-=======
-			}			
->>>>>>> c23fcaef
-		}
-
-		public function stopAllBroadcasting():void {
-			for each (var ns:NetStream in camerasPublishing)
-			{
-				ns.attachCamera(null);
-				ns.close();
-				ns = null;
-			}
-			camerasPublishing = new Object();
-		}
-
-		public function disconnect():void {
-			logoutOnUserCommand = true;
-      trace("VideoProxy:: disconnecting from Video application");
-      stopAllBroadcasting();
-			if (nc != null) nc.close();
-		}
-		
-		public function onBWCheck(... rest):Number { 
-			return 0; 
-		} 
-		
-		public function onBWDone(... rest):void { 
-			var p_bw:Number; 
-			if (rest.length > 0) p_bw = rest[0]; 
-			// your application should do something here 
-			// when the bandwidth check is complete 
-			trace("bandwidth = " + p_bw + " Kbps."); 
-		}
-		
-
-	}
-}
+/**
+* BigBlueButton open source conferencing system - http://www.bigbluebutton.org/
+* 
+* Copyright (c) 2012 BigBlueButton Inc. and by respective authors (see below).
+*
+* This program is free software; you can redistribute it and/or modify it under the
+* terms of the GNU Lesser General Public License as published by the Free Software
+* Foundation; either version 3.0 of the License, or (at your option) any later
+* version.
+* 
+* BigBlueButton is distributed in the hope that it will be useful, but WITHOUT ANY
+* WARRANTY; without even the implied warranty of MERCHANTABILITY or FITNESS FOR A
+* PARTICULAR PURPOSE. See the GNU Lesser General Public License for more details.
+*
+* You should have received a copy of the GNU Lesser General Public License along
+* with BigBlueButton; if not, see <http://www.gnu.org/licenses/>.
+*
+*/
+package org.bigbluebutton.modules.videoconf.business
+{
+	import com.asfusion.mate.events.Dispatcher;
+	
+	import flash.events.AsyncErrorEvent;
+	import flash.events.IOErrorEvent;
+	import flash.events.NetStatusEvent;
+	import flash.events.SecurityErrorEvent;
+	import flash.events.TimerEvent;
+	import flash.media.H264Level;
+	import flash.media.H264Profile;
+	import flash.media.H264VideoStreamSettings;
+	import flash.net.NetConnection;
+	import flash.net.NetStream;
+	import flash.system.Capabilities;
+	import flash.utils.Timer;
+	
+	import mx.collections.ArrayCollection;
+	
+	import org.bigbluebutton.common.LogUtil;
+	import org.bigbluebutton.core.BBB;
+	import org.bigbluebutton.core.UsersUtil;
+	import org.bigbluebutton.core.managers.UserManager;
+	import org.bigbluebutton.main.events.ClientStatusEvent;
+	import org.bigbluebutton.main.model.users.AutoReconnect;
+	import org.bigbluebutton.main.model.users.BBBUser;
+	import org.bigbluebutton.main.model.users.events.StreamStartedEvent;
+	import org.bigbluebutton.modules.videoconf.events.ConnectedEvent;
+	import org.bigbluebutton.modules.videoconf.events.StartBroadcastEvent;
+	import org.bigbluebutton.modules.videoconf.events.StopBroadcastEvent;
+	import org.bigbluebutton.modules.videoconf.model.VideoConfOptions;
+
+	
+	public class VideoProxy
+	{		
+		public static const LOG:String = "VideoProxy - ";
+
+		public var videoOptions:VideoConfOptions;
+		
+		private var nc:NetConnection;
+		private var _url:String;
+		private var camerasPublishing:Object = new Object();
+		private var logoutOnUserCommand:Boolean = false;
+		private var reconnect:AutoReconnect = new AutoReconnect();
+		private var reconnecting:Boolean = false;
+		private var dispatcher:Dispatcher = new Dispatcher();
+    
+		private function parseOptions():void {
+			videoOptions = new VideoConfOptions();
+			videoOptions.parseOptions();	
+		}
+		
+		public function VideoProxy(url:String)
+		{
+      _url = url;
+			parseOptions();			
+			nc = new NetConnection();
+			nc.proxyType = "best";
+			nc.client = this;
+			nc.addEventListener(AsyncErrorEvent.ASYNC_ERROR, onAsyncError);
+			nc.addEventListener(IOErrorEvent.IO_ERROR, onIOError);
+			nc.addEventListener(NetStatusEvent.NET_STATUS, onNetStatus);
+			nc.addEventListener(SecurityErrorEvent.SECURITY_ERROR, onSecurityError);
+			
+		}
+		
+    public function connect():void {
+      nc.connect(_url, UsersUtil.getInternalMeetingID(), UsersUtil.getMyUserID());
+    }
+    
+		private function onAsyncError(event:AsyncErrorEvent):void{
+		}
+		
+		private function onIOError(event:NetStatusEvent):void{
+		}
+		
+    private function onConnectedToVideoApp():void{
+      dispatcher.dispatchEvent(new ConnectedEvent(ConnectedEvent.VIDEO_CONNECTED));
+    }
+    
+		private function onNetStatus(event:NetStatusEvent):void{
+			trace(LOG + "[" + event.info.code + "] for [" + _url + "]");
+			switch(event.info.code){
+				case "NetConnection.Connect.Success":
+					if (reconnecting) {
+						dispatcher.dispatchEvent(new ClientStatusEvent(ClientStatusEvent.SUCCESS_MESSAGE_EVENT, 
+							"Connection reestablished", 
+							"Video connection has been reestablished successfully"));
+							reconnecting = false;
+					}
+          onConnectedToVideoApp();
+					break;
+				
+				case "NetConnection.Connect.Closed":
+					if (!logoutOnUserCommand) {
+						dispatcher.dispatchEvent(new StopBroadcastEvent());
+
+						dispatcher.dispatchEvent(new ClientStatusEvent(ClientStatusEvent.WARNING_MESSAGE_EVENT, 
+							"Video connection dropped", 
+							"Attempting to reconnect"));
+						reconnecting = true;
+						reconnect.onDisconnect(connect);
+					}
+					break;
+					
+				case "NetConnection.Connect.Failed":
+					if (reconnecting) {
+						reconnect.onConnectionAttemptFailed();
+					}
+					break;
+			}
+		}
+		
+		private function onSecurityError(event:NetStatusEvent):void{
+		}
+		
+		public function get connection():NetConnection{
+			return this.nc;
+		}
+		
+		public function startPublishing(e:StartBroadcastEvent):void{
+			var ns:NetStream = new NetStream(nc);
+			ns.addEventListener( NetStatusEvent.NET_STATUS, onNetStatus );
+			ns.addEventListener( IOErrorEvent.IO_ERROR, onIOError );
+			ns.addEventListener( AsyncErrorEvent.ASYNC_ERROR, onAsyncError );
+			ns.client = this;
+			ns.attachCamera(e.camera);
+//		Uncomment if you want to build support for H264. But you need at least FP 11. (ralam july 23, 2011)	
+//			if (Capabilities.version.search("11,0") != -1) {
+			if ((BBB.getFlashPlayerVersion() >= 11) && e.videoProfile.enableH264) {
+//			if (BBB.getFlashPlayerVersion() >= 11) {
+				LogUtil.info("Using H264 codec for video.");
+				var h264:H264VideoStreamSettings = new H264VideoStreamSettings();
+				var h264profile:String = H264Profile.MAIN;
+				if (e.videoProfile.h264Profile != "main") {
+					h264profile = H264Profile.BASELINE;
+				}
+				var h264Level:String = H264Level.LEVEL_4_1;
+				switch (e.videoProfile.h264Level) {
+					case "1": h264Level = H264Level.LEVEL_1; break;
+					case "1.1": h264Level = H264Level.LEVEL_1_1; break;
+					case "1.2": h264Level = H264Level.LEVEL_1_2; break;
+					case "1.3": h264Level = H264Level.LEVEL_1_3; break;
+					case "1b": h264Level = H264Level.LEVEL_1B; break;
+					case "2": h264Level = H264Level.LEVEL_2; break;
+					case "2.1": h264Level = H264Level.LEVEL_2_1; break;
+					case "2.2": h264Level = H264Level.LEVEL_2_2; break;
+					case "3": h264Level = H264Level.LEVEL_3; break;
+					case "3.1": h264Level = H264Level.LEVEL_3_1; break;
+					case "3.2": h264Level = H264Level.LEVEL_3_2; break;
+					case "4": h264Level = H264Level.LEVEL_4; break;
+					case "4.1": h264Level = H264Level.LEVEL_4_1; break;
+					case "4.2": h264Level = H264Level.LEVEL_4_2; break;
+					case "5": h264Level = H264Level.LEVEL_5; break;
+					case "5.1": h264Level = H264Level.LEVEL_5_1; break;
+				}
+				
+				LogUtil.info("Codec used: " + h264Level);
+				
+				h264.setProfileLevel(h264profile, h264Level);
+				ns.videoStreamSettings = h264;
+			}
+			
+			ns.publish(e.stream);
+			camerasPublishing[e.stream] = ns;
+		}
+		
+		public function stopBroadcasting(stream:String):void{
+      trace("Closing netstream for webcam publishing");
+      			if (camerasPublishing[stream] != null) {
+	      			var ns:NetStream = camerasPublishing[stream];
+				ns.attachCamera(null);
+				ns.close();
+				ns = null;
+				delete camerasPublishing[stream];
+			}	
+		}
+
+		public function stopAllBroadcasting():void {
+			for each (var ns:NetStream in camerasPublishing)
+			{
+				ns.attachCamera(null);
+				ns.close();
+				ns = null;
+			}
+			camerasPublishing = new Object();
+		}
+
+		public function disconnect():void {
+			logoutOnUserCommand = true;
+      trace("VideoProxy:: disconnecting from Video application");
+      stopAllBroadcasting();
+			if (nc != null) nc.close();
+		}
+		
+		public function onBWCheck(... rest):Number { 
+			return 0; 
+		} 
+		
+		public function onBWDone(... rest):void { 
+			var p_bw:Number; 
+			if (rest.length > 0) p_bw = rest[0]; 
+			// your application should do something here 
+			// when the bandwidth check is complete 
+			trace("bandwidth = " + p_bw + " Kbps."); 
+		}
+		
+
+	}
+}