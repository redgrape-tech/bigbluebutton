--- conflicted
+++ resolved
@@ -1,695 +1,684 @@
-<?xml version="1.0" encoding="utf-8"?>
-
-<!--
-  BigBlueButton open source conferencing system - http://www.bigbluebutton.org
-
-  Copyright (c) 2010 BigBlueButton Inc. and by respective authors (see below).
-
-  BigBlueButton is free software; you can redistribute it and/or modify it under the
-  terms of the GNU Lesser General Public License as published by the Free Software
-  Foundation; either version 2.1 of the License, or (at your option) any later
-  version.
-
-  BigBlueButton is distributed in the hope that it will be useful, but WITHOUT ANY
-  WARRANTY; without even the implied warranty of MERCHANTABILITY or FITNESS FOR A
-  PARTICULAR PURPOSE. See the GNU Lesser General Public License for more details.
-
-  You should have received a copy of the GNU Lesser General Public License along
-  with BigBlueButton; if not, see <http://www.gnu.org/licenses/>.
-
-  $Id: $
--->
-
-<mdi:CustomMdiWindow xmlns:mx="http://www.adobe.com/2006/mxml"
-					 xmlns:mdi="org.bigbluebutton.common.*"
-					 xmlns:flc="flexlib.controls.*"
-					 implements="org.bigbluebutton.common.IBbbModuleWindow"
-					 xmlns:mate="http://mate.asfusion.com/"
-					 xmlns:views="org.bigbluebutton.main.views.*"
-					 creationComplete="onCreationComplete()"
-					 title="{ResourceUtil.getInstance().getString('bbb.users.title')}"
-					 showCloseButton="false">
-
-	<mate:Listener type="{LocaleChangeEvent.LOCALE_CHANGED}" method="localeChanged" />
-	<mate:Listener type="{ShortcutEvent.RAISE_HAND}" method="remoteRaiseHand" />
-	<mate:Listener type="{ShortcutEvent.FOCUS_USERS_WINDOW}" method="focusWindow" />
-	<mate:Listener type="{ShortcutEvent.MUTE_ALL_BUT_PRES}" method="remoteMuteAllButPres" />
-	<mate:Listener type="{ShortcutEvent.OPEN_BREAKOUT_ROOMS}" method="handleOpenBreakoutRooms" />
-	<mate:Listener type="{MeetingMutedEvent.MEETING_MUTED}" method="handleMeetingMuted" />
-	<mate:Listener type="{LockControlEvent.CHANGED_LOCK_SETTINGS}" method="handleChangedLockSettingsEvent" />
-	<mate:Listener type="{BreakoutRoomEvent.UPDATE_REMAINING_TIME_PARENT}" method="handleRemainingTimeUpdate" />
-	<mate:Listener type="{BreakoutRoomEvent.BREAKOUT_JOIN_URL}" method="handleBreakoutJoinUrl" />
-	<mate:Listener type="{ChangeMyRole.CHANGE_MY_ROLE_EVENT}" method="onChangeMyRole" />
-	<mx:Script>
-		<![CDATA[
-			import com.asfusion.mate.events.Dispatcher;
-			
-			import flash.net.navigateToURL;
-			
-			import mx.binding.utils.BindingUtils;
-			import mx.collections.ArrayCollection;
-			import mx.controls.Alert;
-			import mx.controls.Menu;
-			import mx.controls.dataGridClasses.DataGridColumn;
-			import mx.controls.listClasses.IListItemRenderer;
-			import mx.core.FlexGlobals;
-			import mx.core.mx_internal;
-			import mx.events.CloseEvent;
-			import mx.events.CollectionEvent;
-			import mx.events.ListEvent;
-			import mx.events.MenuEvent;
-			import mx.managers.PopUpManager;
-			
-			import org.as3commons.logging.api.ILogger;
-			import org.as3commons.logging.api.getClassLogger;
-			import org.bigbluebutton.common.IBbbModuleWindow;
-			import org.bigbluebutton.common.Images;
-			import org.bigbluebutton.common.Role;
-			import org.bigbluebutton.common.events.LocaleChangeEvent;
-			import org.bigbluebutton.core.KeyboardUtil;
-			import org.bigbluebutton.core.PopUpUtil;
-			import org.bigbluebutton.core.TimerUtil;
-			import org.bigbluebutton.core.UsersUtil;
-			import org.bigbluebutton.core.events.LockControlEvent;
-			import org.bigbluebutton.core.events.VoiceConfEvent;
-			import org.bigbluebutton.core.managers.UserManager;
-			import org.bigbluebutton.core.model.MeetingModel;
-			import org.bigbluebutton.core.vo.LockSettingsVO;
-			import org.bigbluebutton.main.events.BreakoutRoomEvent;
-			import org.bigbluebutton.main.events.ShortcutEvent;
-			import org.bigbluebutton.main.model.users.BBBUser;
-			import org.bigbluebutton.main.model.users.BreakoutRoom;
-			import org.bigbluebutton.main.model.users.events.ChangeMyRole;
-			import org.bigbluebutton.main.model.users.events.ChangeRoleEvent;
-			import org.bigbluebutton.main.model.users.events.EmojiStatusEvent;
-			import org.bigbluebutton.main.model.users.events.KickUserEvent;
-			import org.bigbluebutton.main.model.users.events.RoleChangeEvent;
-			import org.bigbluebutton.main.views.MainCanvas;
-			import org.bigbluebutton.modules.phone.events.LeaveVoiceConferenceCommand;
-			import org.bigbluebutton.main.views.WellPositionedMenu;
-			import org.bigbluebutton.modules.users.events.MeetingMutedEvent;
-			import org.bigbluebutton.modules.users.events.UsersRollEvent;
-			import org.bigbluebutton.modules.users.model.BreakoutRoomsOptions;
-			import org.bigbluebutton.modules.users.model.UsersOptions;
-			import org.bigbluebutton.modules.videoconf.events.StopBroadcastEvent;
-			import org.bigbluebutton.util.i18n.ResourceUtil;
-			
-			private static const LOGGER:ILogger = getClassLogger(UsersWindow);
-
-			private var dispatcher:Dispatcher;
-			
-			private var keyCombos:Object;
-			private var modifier:String;
-			
-			[Bindable]
-			private var roomMuted:Boolean = false;
-			
-			[Bindable]
-			private var roomLocked:Boolean = false;
-			
-			private var paramsMenu:Menu;
-			private var paramsMenuData:Array = [];
-
-			[Bindable]
-			public var partOptions:UsersOptions;
-			
-			[Bindable]
-			public var breakoutOptions:BreakoutRoomsOptions;
-			
-			[Bindable]
-			private var images:Images = new Images();
-			
-			[Bindable]
-			private var users:ArrayCollection = new ArrayCollection();
-			
-			[Bindable]
-			private var breakoutRoomsList:ArrayCollection = new ArrayCollection();
-			
-			[Bindable]
-			private var amIModerator:Boolean = false;
-			
-			[Bindable]
-			private var amIPresenter:Boolean = false;
-			
-			private var joinAlert : Alert;
-			
-			private const MAKE_PRESENTER:String = "Make Presenter";
-			private const KICK_USER:String = "Kick User";
-			private const MUTE_USER:String = "Mute User";
-			private const MUTE_ALL_USER:String = "Mute All User";
-<<<<<<< HEAD
-			private const FOCUS_BREAKOUT_ROOMS_LIST:String = "Focus Breakout Rooms";
-			private const LISTEN_TO_BREAKOUT_ROOM:String = "Listen To Breakout Room";
-			private const JOIN_BREAKOUT_ROOM:String = "Join Breakout Room";
-
-=======
-
-			private const STATUS_GRID_WIDTH:int = 56;
-			private const NAME_GRID_MIN_WIDTH:int = 80;
-			private const MEDIA_GRID_WIDTH:int = 112;
-			
->>>>>>> 1827362f
-			private var muteMeRolled:Boolean = false;
-			
-			private function onChangeMyRole(e:ChangeMyRole):void {
-				refreshRole(e.role == Role.MODERATOR);
-			}
-
-			private function onCreationComplete():void {
-				dispatcher = new Dispatcher();
-			
-				users = UserManager.getInstance().getConference().users;
-
-				breakoutRoomsList = UserManager.getInstance().getConference().breakoutRooms;
-				breakoutRoomsList.addEventListener(CollectionEvent.COLLECTION_CHANGE, breakoutRoomsListChangeListener);
-
-				amIModerator = UserManager.getInstance().getConference().amIModerator();
-				amIPresenter = UserManager.getInstance().getConference().amIPresenter;
-
-				settingsBtn.visible = settingsBtn.includeInLayout = partOptions.enableSettingsButton && amIModerator;
-				closeRoomsBtn.visible = closeRoomsBtn.includeInLayout = amIModerator;
-				refreshRole(UserManager.getInstance().getConference().amIModerator());
-				emojiStatusBtn.visible = emojiStatusBtn.includeInLayout = partOptions.enableEmojiStatus;
-
-				BindingUtils.bindSetter(updateNumberofUsers, users, "length");
-				
-				this.addEventListener(KeyboardEvent.KEY_DOWN, handleKeyDown);
-				ResourceUtil.getInstance().addEventListener(Event.CHANGE, localeChanged); // Listen for locale changing
-				
-				modifier = ExternalInterface.call("determineModifier");
-				loadKeyCombos(modifier);
-				
-				resourcesChanged();
-				
-				roomMuted = MeetingModel.getInstance().meetingMuted;
-				var lockSettings:LockSettingsVO = UserManager.getInstance().getConference().getLockSettings();
-				roomLocked = lockSettings.isAnythingLocked() && ( lockSettings.getLockOnJoin() || UsersUtil.isAnyoneLocked());
-				
-				titleBarOverlay.tabIndex = partOptions.baseTabIndex;
-				minimizeBtn.tabIndex = partOptions.baseTabIndex+1;
-				maximizeRestoreBtn.tabIndex = partOptions.baseTabIndex+2;
-				closeBtn.tabIndex = partOptions.baseTabIndex+3;
-				
-				stage.addEventListener(MouseEvent.MOUSE_OVER, handleStageMouseOver);
-				usersGrid.addEventListener(MouseEvent.MOUSE_OVER, handleUsersGridMouseOver);
-				
-				addContextMenuItems();
-			}
-			
-			private function refreshRole(moderator:Boolean = true):void {
-				amIModerator = moderator;
-
-				settingsBtn.visible = settingsBtn.includeInLayout = partOptions.enableSettingsButton && amIModerator;
-
-				changeButtons(UserManager.getInstance().getConference().amIPresenter);
-
-				if (paramsMenu) paramsMenu.hide();
-			}
-
-			public function getPrefferedPosition():String {
-				return MainCanvas.TOP_LEFT;
-			}
-			
-			private function addContextMenuItems():void {
-				var contextMenuItems:Array = new Array();
-				
-				var exportUsersItem:ContextMenuItem = new ContextMenuItem(ResourceUtil.getInstance().getString("bbb.users.usersGrid.contextmenu.exportusers"));
-				exportUsersItem.addEventListener(ContextMenuEvent.MENU_ITEM_SELECT, exportUsersItemHandler);
-				contextMenuItems.push(exportUsersItem);
-				
-				this.customContextMenuItems = contextMenuItems;
-			}
-			
-			private function exportUsersItemHandler(e:ContextMenuEvent):void {
-				if (e.target.caption == ResourceUtil.getInstance().getString("bbb.users.usersGrid.contextmenu.exportusers")) {
-					var userNames:String = "";
-					var returnStr:String = (Capabilities.os.indexOf("Windows") >= 0 ? "\r\n" : "\r");
-					for (var i:int = 0; i < users.length; i++) {
-						userNames += users[i].name + returnStr;
-					}
-					System.setClipboard(userNames);
-				}
-			}
-			
-			private function updateNumberofUsers(numUsers:int):void {
-				if (numUsers > 8)
-					this.title = ResourceUtil.getInstance().getString('bbb.users.title', [":", numUsers]);
-				else
-					this.title = ResourceUtil.getInstance().getString('bbb.users.title', ["", ""]);
-			}
-			
-			private function localeChanged(e:Event):void {
-				updateNumberofUsers(users.length);
-				resourcesChanged();
-			}
-			
-			private function changeButtons(presenter:Boolean):void {
-				emojiStatusBtn.visible = emojiStatusBtn.includeInLayout = partOptions.enableEmojiStatus;
-			}
-			
-			/*
-			 * Work around for a bug with the users grid. When you click on one of the buttons in an item renderer the client
-			 * locks up briefly and any mouse movements while the client is locked up are ignored. This means that roll outs
-			 * aren't fired if the mouse is moved quickly while the client is updating. This block of code watches for
-			 * anything outside of the usersGrid being rolled over and notifies the item renders that they should reset.
-			 *
-			 *  - Chad
-			 */
-			private var rolledOver:Boolean = false;
-			
-			private var o:Object;
-			
-			private function handleUsersGridMouseOver(e:MouseEvent):void {
-				rolledOver = true;
-				o = e.target;
-			}
-			
-			private function handleStageMouseOver(e:MouseEvent):void {
-				if (rolledOver && o != e.target) {
-					rolledOver = false;
-					o = null;
-					var rollEvent:UsersRollEvent = new UsersRollEvent(UsersRollEvent.USER_ROLL_OUT, null);
-					dispatcher.dispatchEvent(rollEvent);
-				}
-			}
-			
-			/*
-			 * End of the work around.
-			 */
-			private function onItemRollOver(event:ListEvent):void {
-				var item:IListItemRenderer = event.itemRenderer;
-				var user:BBBUser = item.data as BBBUser;
-				var rollEvent:UsersRollEvent = new UsersRollEvent(UsersRollEvent.USER_ROLL_OVER, user.userID);
-				dispatcher.dispatchEvent(rollEvent);
-			}
-			
-			private function onItemRollOut(event:ListEvent):void {
-				var item:IListItemRenderer = event.itemRenderer;
-				var user:BBBUser = item.data as BBBUser;
-				var rollEvent:UsersRollEvent = new UsersRollEvent(UsersRollEvent.USER_ROLL_OUT, user.userID);
-				dispatcher.dispatchEvent(rollEvent);
-			}
-
-			private function openEmojiStatusMenu():void {
-				var moodMenu:MoodMenu = PopUpUtil.createNonModelPopUp(DisplayObject(FlexGlobals.topLevelApplication), MoodMenu, false) as MoodMenu;
-				moodMenu.btn = emojiStatusBtn;
-				moodMenu.show();
-			}
-
-			private function openSettings():void {
-				paramsMenuData = [];
-				paramsMenuData.push({label: ResourceUtil.getInstance().getString('bbb.users.settings.clearAllStatus'), handler: resetEmojiStatuses});
-				
-				if (!roomMuted) {
-					paramsMenuData.push({label: ResourceUtil.getInstance().getString('bbb.users.settings.muteAll'), icon: images.audio_muted, handler: muteAll});
-					if (UserManager.getInstance().getConference().getPresenter())
-						paramsMenuData.push({label: ResourceUtil.getInstance().getString('bbb.users.settings.muteAllExcept') + ": " + UserManager.getInstance().getConference().getPresenter().name, icon: images.audio_muted, handler: muteAlmostAll});
-				} else
-					paramsMenuData.push({label: ResourceUtil.getInstance().getString('bbb.users.settings.unmuteAll'), icon: images.audio, handler: muteAll});
-								
-				paramsMenuData.push({label: ResourceUtil.getInstance().getString('bbb.users.settings.lockSettings'), icon: images.lock_open, handler: lockSettings});
-				if (breakoutOptions.enabled && amIModerator && !UserManager.getInstance().getConference().isBreakout) {
-					if (breakoutRoomsList.length == 0) {
-						paramsMenuData.push({label: ResourceUtil.getInstance().getString('bbb.users.settings.breakoutRooms'), handler: breakoutRooms});
-					} else {
-						paramsMenuData.push({label: ResourceUtil.getInstance().getString('bbb.users.settings.sendBreakoutRoomsInvitations'), handler: sendBreakoutRoomsInvitations});
-					}
-				}
-
-				// make sure the previous menu is closed before opening a new one
-				// This could be improved to include a flag that tells if the menu is open,
-				// but it would require an extra listener for the MenuCloseEvent.
-				if (paramsMenu) {
-					paramsMenu.removeEventListener(MenuEvent.ITEM_CLICK, menuClickHandler);
-					paramsMenu.hide();
-				}
-				paramsMenu = WellPositionedMenu.createMenu(null, paramsMenuData, settingsBtn, true);
-				paramsMenu.addEventListener(MenuEvent.ITEM_CLICK, menuClickHandler);
-				paramsMenu.show();
-			}
-			
-			private function menuClickHandler(e:MenuEvent):void {
-				if (paramsMenuData[e.index] != undefined && paramsMenuData[e.index].handler != undefined) {
-					paramsMenuData[e.index].handler();
-				}
-			}
-			
-			private function handleChangedLockSettingsEvent(e:LockControlEvent):void {
-				var lockSettings:LockSettingsVO = UserManager.getInstance().getConference().getLockSettings();
-				roomLocked = lockSettings.isAnythingLocked() && (lockSettings.getLockOnJoin() || UsersUtil.isAnyoneLocked());
-			}
-			
-			private function lockSettings():void {
-				var event:LockControlEvent = new LockControlEvent(LockControlEvent.OPEN_LOCK_SETTINGS);
-				dispatcher.dispatchEvent(event);
-			}
-			private function breakoutRooms():void {
-				var event:BreakoutRoomEvent = new BreakoutRoomEvent(BreakoutRoomEvent.OPEN_BREAKOUT_ROOMS_PANEL);
-				event.joinMode = "create";
-				event.record = breakoutOptions.record;
-				dispatcher.dispatchEvent(event);
-			}
-
-			private function sendBreakoutRoomsInvitations():void {
-				var event:BreakoutRoomEvent = new BreakoutRoomEvent(BreakoutRoomEvent.OPEN_BREAKOUT_ROOMS_PANEL);
-				event.joinMode = "invite";
-				event.record = breakoutOptions.record;
-				dispatcher.dispatchEvent(event);
-			}
-
-			private function handleRemainingTimeUpdate(event:BreakoutRoomEvent):void {
-				TimerUtil.setCountDownTimer(breakoutTimeLabel, event.durationInMinutes);
-			}
-
-			private function breakoutRoomsListChangeListener(event:CollectionEvent):void {
-				if (breakoutRoomsList.length == 0) {
-					breakoutTimeLabel.text = "...";
-					TimerUtil.stopTimer(breakoutTimeLabel.id);
-					// All breakout rooms were close we don't need to display the join URL alert anymore
-					removeJoinAlert();
-				}
-			}
-
-			private function handleBreakoutJoinUrl(event:BreakoutRoomEvent):void {
-				// We display only one alert
-				removeJoinAlert();
-				joinAlert = Alert.show(
-					ResourceUtil.getInstance().getString('bbb.users.breakout.openJoinURL', [event.breakoutMeetingSequence]),
-					ResourceUtil.getInstance().getString('bbb.users.breakout.confirm'),
-					Alert.YES | Alert.NO,
-					null,
-					function(e:CloseEvent):void {
-						if (e.detail == Alert.YES) {
-							dispatcher.dispatchEvent(new LeaveVoiceConferenceCommand());
-							dispatcher.dispatchEvent(new StopBroadcastEvent());
-							navigateToURL(new URLRequest(event.joinURL), "_blank");
-						}
-					},
-					null, Alert.YES);
-			}
-
-			private function removeJoinAlert():void {
-				if (joinAlert != null) {
-					// @todo: any way using PopUpUtil ?
-					PopUpManager.removePopUp(joinAlert);
-				}
-			}
-
-			private function handleMeetingMuted(e:MeetingMutedEvent):void {
-				roomMuted = MeetingModel.getInstance().meetingMuted;
-			}
-			
-			private function muteAll():void {
-				if (amIModerator) {
-					if (!roomMuted) {
-						var muteCommand:VoiceConfEvent = new VoiceConfEvent(VoiceConfEvent.MUTE_ALL);
-						dispatchEvent(muteCommand);
-						roomMuted = true;
-					} else {
-						var unmuteCommand:VoiceConfEvent = new VoiceConfEvent(VoiceConfEvent.UNMUTE_ALL);
-						dispatchEvent(unmuteCommand);
-						roomMuted = false;
-					}
-				}
-			}
-			
-			private function muteAlmostAll():void {
-				if (amIModerator) {
-					if (!roomMuted) {
-						var muteCommand:VoiceConfEvent = new VoiceConfEvent(VoiceConfEvent.MUTE_ALMOST_ALL);
-						dispatchEvent(muteCommand);
-						roomMuted = true;
-					}
-				}
-			}
-			
-			private function resetEmojiStatuses():void {
-				for (var i:int = 0; i < users.length; i++) {
-					var p:BBBUser = users.getItemAt(i) as BBBUser;
-					if (p.hasEmojiStatus)
-						dispatchEvent(new EmojiStatusEvent(EmojiStatusEvent.EMOJI_STATUS, "none", p.userID));
-				}
-			}
-			
-			override protected function resourcesChanged():void {
-				super.resourcesChanged();
-				if (users.length > 8)
-					this.title = ResourceUtil.getInstance().getString('bbb.users.title', [":", users.length]);
-				else
-					this.title = ResourceUtil.getInstance().getString('bbb.users.title', ["", ""]);
-
-				if (titleBarOverlay != null) {
-					titleBarOverlay.accessibilityName = ResourceUtil.getInstance().getString('bbb.users.titleBar');
-				}
-
-				if (windowControls != null) {
-					minimizeBtn.toolTip = ResourceUtil.getInstance().getString("bbb.window.minimizeBtn.toolTip");
-					minimizeBtn.accessibilityName = ResourceUtil.getInstance().getString("bbb.users.minimizeBtn.accessibilityName");
-
-					maximizeRestoreBtn.toolTip = ResourceUtil.getInstance().getString("bbb.window.maximizeRestoreBtn.toolTip");
-					maximizeRestoreBtn.accessibilityName = ResourceUtil.getInstance().getString("bbb.users.maximizeRestoreBtn.accessibilityName");
-				}
-
-				if (emojiStatusBtn) {
-					emojiStatusBtn.accessibilityName = ResourceUtil.getInstance().getString('bbb.users.emojiStatusBtn.toolTip');
-				}
-
-				addContextMenuItems();
-			}
-
-			private function loadKeyCombos(modifier:String):void {
-				keyCombos = new Object(); // always start with a fresh array bbb.shortcutkey.users.muteall
-				keyCombos[modifier + (ResourceUtil.getInstance().getString('bbb.shortcutkey.users.makePresenter') as String)] = MAKE_PRESENTER;
-				if (!UserManager.getInstance().getConference().isBreakout) {
-					keyCombos[modifier + (ResourceUtil.getInstance().getString('bbb.shortcutkey.users.kick') as String)] = KICK_USER;
-				}
-				keyCombos[modifier + (ResourceUtil.getInstance().getString('bbb.shortcutkey.users.mute') as String)] = MUTE_USER;
-				keyCombos[modifier + (ResourceUtil.getInstance().getString('bbb.shortcutkey.users.muteall') as String)] = MUTE_ALL_USER;
-				keyCombos[modifier + (ResourceUtil.getInstance().getString('bbb.shortcutkey.users.focusBreakoutRooms') as String)] = FOCUS_BREAKOUT_ROOMS_LIST;
-				keyCombos[modifier + (ResourceUtil.getInstance().getString('bbb.shortcutkey.users.listenToBreakoutRoom') as String)] = LISTEN_TO_BREAKOUT_ROOM;
-				keyCombos[modifier + (ResourceUtil.getInstance().getString('bbb.shortcutkey.users.joinBreakoutRoom') as String)] = JOIN_BREAKOUT_ROOM;
-				//TODO Include shortcuts to lock control
-				keyCombos[modifier + (ResourceUtil.getInstance().getString('bbb.shortcutkey.general.maximize') as String)] = ShortcutEvent.MAXIMIZE_USERS;
-				keyCombos[modifier + (ResourceUtil.getInstance().getString('bbb.shortcutkey.general.minimize') as String)] = ShortcutEvent.MINIMIZE_USERS;
-			}
-			
-			// Handle general-access hotkeys, regardless of what window the user is focused in
-			private function handleKeyDown(e:KeyboardEvent):void {
-				if (keyCombos == null) loadKeyCombos(modifier);
-				var keyPress:String = KeyboardUtil.buildPressedKeys(e);
-				if (keyCombos[keyPress]) {
-					switch (keyCombos[keyPress]) {
-						case MAKE_PRESENTER:
-							remoteMakePresenter();
-							break;
-						case KICK_USER:
-							remoteKickUser();
-							break;
-						case MUTE_USER:
-							remoteMuteUser();
-							break;
-						case MUTE_ALL_USER:
-							muteAll();
-							break;
-						case ShortcutEvent.MAXIMIZE_USERS:
-							remoteMaximize();
-							break;
-						case ShortcutEvent.MINIMIZE_USERS:
-							remoteMinimize();
-							break;
-					}
-				}
-			}
-
-			private function endAllBreakoutRoomsHandler(event:MouseEvent):void {
-				dispatcher.dispatchEvent(new BreakoutRoomEvent(BreakoutRoomEvent.END_ALL_BREAKOUT_ROOMS));
-			}
-
-			private function focusWindow(e:ShortcutEvent):void {
-				if (this.visible) {
-					focusManager.setFocus(titleBarOverlay);
-				}
-			}
-			
-			public function remoteRaiseHand(e:ShortcutEvent):void{
-				if (UserManager.getInstance().getConference().myEmojiStatus == "raiseHand")
-					dispatchEvent(new EmojiStatusEvent(EmojiStatusEvent.EMOJI_STATUS, "none"));
-				else 
-					dispatchEvent(new EmojiStatusEvent(EmojiStatusEvent.EMOJI_STATUS, "raiseHand"));
-			}
-			
-			private function remoteMinimize():void {
-				if (!minimized) {
-					this.minimize();
-				}
-			}
-			
-			private function remoteMaximize():void {
-				if (!maximized && !minimized) {
-					this.maximize();
-				} else {
-					this.restore();
-				}
-			}
-			
-			public function remoteMakePresenter():void {
-				if (amIModerator && usersGrid.selectedIndex != -1) {
-					var selData:Object = usersGrid.selectedItem;
-					
-					if (!selData.presenter && !selData.phoneUser) {
-						var e:RoleChangeEvent = new RoleChangeEvent(RoleChangeEvent.ASSIGN_PRESENTER);
-						e.userid = selData.userID;
-						e.username = selData.name;
-						dispatchEvent(e);
-					}
-				}
-			}
-			
-			public function remoteKickUser():void {
-				if (amIModerator && usersGrid.selectedIndex != -1 && partOptions.allowKickUser && !UserManager.getInstance().getConference().isBreakout) {
-					var selData:Object = usersGrid.selectedItem;
-					
-					if (!selData.me)
-						dispatchEvent(new KickUserEvent(selData.userID));
-				}
-			}
-			
-			public function remoteMuteUser():void {
-				if (amIModerator && usersGrid.selectedIndex != -1) {
-					var selData:BBBUser = (usersGrid.selectedItem) as BBBUser;
-					
-					if (selData.voiceJoined) {
-						var e:VoiceConfEvent = new VoiceConfEvent(VoiceConfEvent.MUTE_USER);
-						e.userid = selData.userID;
-						e.mute = !selData.voiceMuted;
-						dispatchEvent(e);
-					}
-				}
-			}
-			
-			public function remoteFocusBreakoutRooms() : void {
-				if (roomsGrid && roomsBox.visible) {
-					focusManager.setFocus(roomsGrid);
-					roomsGrid.drawFocus(true);			
-				}
-			}
-			
-			public function listenToBreakoutRoom() : void {
-				if (roomsGrid && roomsBox.visible && roomsGrid.selectedIndex > -1) {
-					// roomsGrid.selectedIndex + 1 is needed as the first index of rendererArray contains the header renderes
-					var renderer : RoomActionsRenderer = roomsGrid.mx_internal::rendererArray[roomsGrid.selectedIndex + 1][2];
-					if (renderer.listenBtn.visible) {
-						renderer.listenBtn.dispatchEvent(new MouseEvent(MouseEvent.CLICK));
-					}
-				}
-			}
-			
-			public function joinBreakoutRoom() : void {
-				if (roomsGrid && roomsBox.visible && roomsGrid.selectedIndex > -1) {
-					// roomsGrid.selectedIndex + 1 is needed as the first index of rendererArray contains the header renderes
-					var renderer : RoomActionsRenderer = roomsGrid.mx_internal::rendererArray[roomsGrid.selectedIndex + 1][2];
-					if (renderer.joinBtn.visible) {
-						renderer.joinBtn.dispatchEvent(new MouseEvent(MouseEvent.CLICK));
-					}
-				}
-			}
-			
-			private function remoteMuteAllButPres(e:ShortcutEvent):void{
-				if (!roomMuted) {
-					muteAlmostAll();
-				} else {
-					muteAll();
-				}
-			}
-
-			private function handleOpenBreakoutRooms(e:ShortcutEvent):void{
-				if (breakoutOptions.enabled && amIModerator && !UserManager.getInstance().getConference().isBreakout) {
-					breakoutRooms();
-				}
-			}
-
-			private function breakoutRoomNameLabelFunction(item:Object, column:DataGridColumn) : String {
-				return ResourceUtil.getInstance().getString('bbb.users.roomsGrid.room') + " " + item.sequence;
-			}
-
-            private function breakoutRoomsToolTip(item:Object):String {
-                var room:BreakoutRoom = item as BreakoutRoom;
-                var names:Array = [];
-                for (var i:int = 0; i < room.users.length; i++) {
-                    names.push(room.users.getItemAt(i)["name"]);
-                }
-                return names.join("\n");
-            }
-		]]>
-	</mx:Script>
-
-	<mdi:TabIndexer id="tabIndexer" startIndex="{partOptions.baseTabIndex + 5}" tabIndices="{[usersGrid, roomsGrid, closeRoomsBtn, emojiStatusBtn, settingsBtn]}"/>
-	
-	<views:BBBDataGrid id="usersGrid" dataProvider="{users}" editable="false" sortableColumns="true"
-    	dragEnabled="false" width="100%" height="100%" draggableColumns="false"
-    	itemRollOver="onItemRollOver(event)"
-		itemRollOut="onItemRollOut(event)" 
-<<<<<<< HEAD
-		accessibilityName="{ResourceUtil.getInstance().getString('bbb.users.usersGrid.accessibilityName')}" >
-    	<views:columns>
-    		<mx:DataGridColumn dataField="userStatus" headerText="{ResourceUtil.getInstance().getString('bbb.users.usersGrid.statusItemRenderer')}" editable="false" width="56" resizable="false"
-=======
-		tabIndex="{partOptions.baseTabIndex+5}"
-		minWidth="{STATUS_GRID_WIDTH + NAME_GRID_MIN_WIDTH + MEDIA_GRID_WIDTH}"
-		accessibilityName="{ResourceUtil.getInstance().getString('bbb.users.usersGrid.accessibilityName')}" >
-    	<mx:columns>
-    		<mx:DataGridColumn dataField="userStatus" headerText="{ResourceUtil.getInstance().getString('bbb.users.usersGrid.statusItemRenderer')}" editable="false" width="{STATUS_GRID_WIDTH}" resizable="false"
->>>>>>> 1827362f
-    			itemRenderer="org.bigbluebutton.modules.users.views.StatusItemRenderer" sortable="false" />
-    		<mx:DataGridColumn dataField="name" headerText="{ResourceUtil.getInstance().getString('bbb.users.usersGrid.nameItemRenderer')}" editable="false" sortable="false"
-    			itemRenderer="org.bigbluebutton.modules.users.views.NameItemRenderer"/>
-    		<mx:DataGridColumn dataField="media" headerText="{ResourceUtil.getInstance().getString('bbb.users.usersGrid.mediaItemRenderer')}" sortable="false" width="{MEDIA_GRID_WIDTH}" resizable="false"
-    			itemRenderer="org.bigbluebutton.modules.users.views.MediaItemRenderer"/>
-    	</views:columns>
-    </views:BBBDataGrid>
-	
-	<mx:VBox id="roomsBox" styleName="breakoutRoomsBox"
-			 visible="{breakoutRoomsList.length > 0}"
-			 includeInLayout="{breakoutRoomsList.length > 0}"
-			 horizontalScrollPolicy="off"
-			 width="100%" height="180">
-		<mx:HBox width="100%">
-			<mx:Label styleName="breakoutRoomUserWindowHeadingStyle" text="{ResourceUtil.getInstance().getString('bbb.users.breakout.breakoutRooms')}"/>
-			<mx:Label styleName="breakoutRoomUserWindowHeadingStyle" width="100%" textAlign="right" id="breakoutTimeLabel"
-					  text="..." toolTip="{ResourceUtil.getInstance().getString('bbb.users.breakout.timer.toolTip')}"/>
-		</mx:HBox>
-
-		<views:BBBDataGrid id="roomsGrid" editable="false" sortableColumns="false"
-					 dataProvider="{breakoutRoomsList}" dataTipFunction="breakoutRoomsToolTip"
-					 dragEnabled="false" width="100%" height="100%" draggableColumns="false"
-					 accessibilityName="{ResourceUtil.getInstance().getString('bbb.users.breakout.breakoutRooms')}">
-			<views:columns>
-				<mx:DataGridColumn labelFunction="breakoutRoomNameLabelFunction"
-								   showDataTips="true"
-								   headerText="{ResourceUtil.getInstance().getString('bbb.users.roomsGrid.room')}" />
-				<mx:DataGridColumn dataField="numberOfUsers"
-								   showDataTips="true"
-								   headerText="{ResourceUtil.getInstance().getString('bbb.users.roomsGrid.users')}"/>
-				<mx:DataGridColumn dataField="meetingId"
-								   headerText="{ResourceUtil.getInstance().getString('bbb.users.roomsGrid.action')}"
-								   itemRenderer="org.bigbluebutton.modules.users.views.RoomActionsRenderer"/>
-			</views:columns>
-		</views:BBBDataGrid>
-
-		<mx:Button id="closeRoomsBtn" label="{ResourceUtil.getInstance().getString('bbb.users.breakout.closeAllRooms')}"
-				   click="endAllBreakoutRoomsHandler(event)" width="100%"/>
-	</mx:VBox>
-
-	<mx:ControlBar width="100%">
-		<mx:Button id="emojiStatusBtn" icon="{images.mood}" width="30" height="30"
-				   accessibilityName="{ResourceUtil.getInstance().getString('bbb.users.emojiStatusBtn.toolTip')}"
-				   toolTip="{ResourceUtil.getInstance().getString('bbb.users.emojiStatusBtn.toolTip')}" click="openEmojiStatusMenu()" />
-		<mx:Button id="settingsBtn" icon="{images.users_settings}" width="30" height="30"
-					toolTip="{ResourceUtil.getInstance().getString('bbb.users.settings.buttonTooltip')}" click="openSettings()" />
-		<mx:VBox>
-			<mx:Label text="{ResourceUtil.getInstance().getString('bbb.users.roomMuted.text')}" visible="{roomMuted}" includeInLayout="{roomMuted}" />
-			<mx:Label text="{ResourceUtil.getInstance().getString('bbb.users.roomLocked.text')}" visible="{roomLocked}" includeInLayout="{roomLocked}" />
-		</mx:VBox>
-	</mx:ControlBar>
-	
-</mdi:CustomMdiWindow>
+<?xml version="1.0" encoding="utf-8"?>
+
+<!--
+  BigBlueButton open source conferencing system - http://www.bigbluebutton.org
+
+  Copyright (c) 2010 BigBlueButton Inc. and by respective authors (see below).
+
+  BigBlueButton is free software; you can redistribute it and/or modify it under the
+  terms of the GNU Lesser General Public License as published by the Free Software
+  Foundation; either version 2.1 of the License, or (at your option) any later
+  version.
+
+  BigBlueButton is distributed in the hope that it will be useful, but WITHOUT ANY
+  WARRANTY; without even the implied warranty of MERCHANTABILITY or FITNESS FOR A
+  PARTICULAR PURPOSE. See the GNU Lesser General Public License for more details.
+
+  You should have received a copy of the GNU Lesser General Public License along
+  with BigBlueButton; if not, see <http://www.gnu.org/licenses/>.
+
+  $Id: $
+-->
+
+<mdi:CustomMdiWindow xmlns:mx="http://www.adobe.com/2006/mxml"
+					 xmlns:mdi="org.bigbluebutton.common.*"
+					 xmlns:flc="flexlib.controls.*"
+					 implements="org.bigbluebutton.common.IBbbModuleWindow"
+					 xmlns:mate="http://mate.asfusion.com/"
+					 xmlns:views="org.bigbluebutton.main.views.*"
+					 creationComplete="onCreationComplete()"
+					 title="{ResourceUtil.getInstance().getString('bbb.users.title')}"
+					 showCloseButton="false">
+
+	<mate:Listener type="{LocaleChangeEvent.LOCALE_CHANGED}" method="localeChanged" />
+	<mate:Listener type="{ShortcutEvent.RAISE_HAND}" method="remoteRaiseHand" />
+	<mate:Listener type="{ShortcutEvent.FOCUS_USERS_WINDOW}" method="focusWindow" />
+	<mate:Listener type="{ShortcutEvent.MUTE_ALL_BUT_PRES}" method="remoteMuteAllButPres" />
+	<mate:Listener type="{ShortcutEvent.OPEN_BREAKOUT_ROOMS}" method="handleOpenBreakoutRooms" />
+	<mate:Listener type="{MeetingMutedEvent.MEETING_MUTED}" method="handleMeetingMuted" />
+	<mate:Listener type="{LockControlEvent.CHANGED_LOCK_SETTINGS}" method="handleChangedLockSettingsEvent" />
+	<mate:Listener type="{BreakoutRoomEvent.UPDATE_REMAINING_TIME_PARENT}" method="handleRemainingTimeUpdate" />
+	<mate:Listener type="{BreakoutRoomEvent.BREAKOUT_JOIN_URL}" method="handleBreakoutJoinUrl" />
+	<mate:Listener type="{ChangeMyRole.CHANGE_MY_ROLE_EVENT}" method="onChangeMyRole" />
+	<mx:Script>
+		<![CDATA[
+			import com.asfusion.mate.events.Dispatcher;
+			
+			import flash.net.navigateToURL;
+			
+			import mx.binding.utils.BindingUtils;
+			import mx.collections.ArrayCollection;
+			import mx.controls.Alert;
+			import mx.controls.Menu;
+			import mx.controls.dataGridClasses.DataGridColumn;
+			import mx.controls.listClasses.IListItemRenderer;
+			import mx.core.FlexGlobals;
+			import mx.core.mx_internal;
+			import mx.events.CloseEvent;
+			import mx.events.CollectionEvent;
+			import mx.events.ListEvent;
+			import mx.events.MenuEvent;
+			import mx.managers.PopUpManager;
+			
+			import org.as3commons.logging.api.ILogger;
+			import org.as3commons.logging.api.getClassLogger;
+			import org.bigbluebutton.common.IBbbModuleWindow;
+			import org.bigbluebutton.common.Images;
+			import org.bigbluebutton.common.Role;
+			import org.bigbluebutton.common.events.LocaleChangeEvent;
+			import org.bigbluebutton.core.KeyboardUtil;
+			import org.bigbluebutton.core.PopUpUtil;
+			import org.bigbluebutton.core.TimerUtil;
+			import org.bigbluebutton.core.UsersUtil;
+			import org.bigbluebutton.core.events.LockControlEvent;
+			import org.bigbluebutton.core.events.VoiceConfEvent;
+			import org.bigbluebutton.core.managers.UserManager;
+			import org.bigbluebutton.core.model.MeetingModel;
+			import org.bigbluebutton.core.vo.LockSettingsVO;
+			import org.bigbluebutton.main.events.BreakoutRoomEvent;
+			import org.bigbluebutton.main.events.ShortcutEvent;
+			import org.bigbluebutton.main.model.users.BBBUser;
+			import org.bigbluebutton.main.model.users.BreakoutRoom;
+			import org.bigbluebutton.main.model.users.events.ChangeMyRole;
+			import org.bigbluebutton.main.model.users.events.ChangeRoleEvent;
+			import org.bigbluebutton.main.model.users.events.EmojiStatusEvent;
+			import org.bigbluebutton.main.model.users.events.KickUserEvent;
+			import org.bigbluebutton.main.model.users.events.RoleChangeEvent;
+			import org.bigbluebutton.main.views.MainCanvas;
+			import org.bigbluebutton.modules.phone.events.LeaveVoiceConferenceCommand;
+			import org.bigbluebutton.main.views.WellPositionedMenu;
+			import org.bigbluebutton.modules.users.events.MeetingMutedEvent;
+			import org.bigbluebutton.modules.users.events.UsersRollEvent;
+			import org.bigbluebutton.modules.users.model.BreakoutRoomsOptions;
+			import org.bigbluebutton.modules.users.model.UsersOptions;
+			import org.bigbluebutton.modules.videoconf.events.StopBroadcastEvent;
+			import org.bigbluebutton.util.i18n.ResourceUtil;
+			
+			private static const LOGGER:ILogger = getClassLogger(UsersWindow);
+
+			private var dispatcher:Dispatcher;
+			
+			private var keyCombos:Object;
+			private var modifier:String;
+			
+			[Bindable]
+			private var roomMuted:Boolean = false;
+			
+			[Bindable]
+			private var roomLocked:Boolean = false;
+			
+			private var paramsMenu:Menu;
+			private var paramsMenuData:Array = [];
+
+			[Bindable]
+			public var partOptions:UsersOptions;
+			
+			[Bindable]
+			public var breakoutOptions:BreakoutRoomsOptions;
+			
+			[Bindable]
+			private var images:Images = new Images();
+			
+			[Bindable]
+			private var users:ArrayCollection = new ArrayCollection();
+			
+			[Bindable]
+			private var breakoutRoomsList:ArrayCollection = new ArrayCollection();
+			
+			[Bindable]
+			private var amIModerator:Boolean = false;
+			
+			[Bindable]
+			private var amIPresenter:Boolean = false;
+			
+			private var joinAlert : Alert;
+			
+			private const MAKE_PRESENTER:String = "Make Presenter";
+			private const KICK_USER:String = "Kick User";
+			private const MUTE_USER:String = "Mute User";
+			private const MUTE_ALL_USER:String = "Mute All User";
+			private const FOCUS_BREAKOUT_ROOMS_LIST:String = "Focus Breakout Rooms";
+			private const LISTEN_TO_BREAKOUT_ROOM:String = "Listen To Breakout Room";
+			private const JOIN_BREAKOUT_ROOM:String = "Join Breakout Room";
+
+			private const STATUS_GRID_WIDTH:int = 56;
+			private const NAME_GRID_MIN_WIDTH:int = 80;
+			private const MEDIA_GRID_WIDTH:int = 112;
+
+			private var muteMeRolled:Boolean = false;
+			
+			private function onChangeMyRole(e:ChangeMyRole):void {
+				refreshRole(e.role == Role.MODERATOR);
+			}
+
+			private function onCreationComplete():void {
+				dispatcher = new Dispatcher();
+			
+				users = UserManager.getInstance().getConference().users;
+
+				breakoutRoomsList = UserManager.getInstance().getConference().breakoutRooms;
+				breakoutRoomsList.addEventListener(CollectionEvent.COLLECTION_CHANGE, breakoutRoomsListChangeListener);
+
+				amIModerator = UserManager.getInstance().getConference().amIModerator();
+				amIPresenter = UserManager.getInstance().getConference().amIPresenter;
+
+				settingsBtn.visible = settingsBtn.includeInLayout = partOptions.enableSettingsButton && amIModerator;
+				closeRoomsBtn.visible = closeRoomsBtn.includeInLayout = amIModerator;
+				refreshRole(UserManager.getInstance().getConference().amIModerator());
+				emojiStatusBtn.visible = emojiStatusBtn.includeInLayout = partOptions.enableEmojiStatus;
+
+				BindingUtils.bindSetter(updateNumberofUsers, users, "length");
+				
+				this.addEventListener(KeyboardEvent.KEY_DOWN, handleKeyDown);
+				ResourceUtil.getInstance().addEventListener(Event.CHANGE, localeChanged); // Listen for locale changing
+				
+				modifier = ExternalInterface.call("determineModifier");
+				loadKeyCombos(modifier);
+				
+				resourcesChanged();
+				
+				roomMuted = MeetingModel.getInstance().meetingMuted;
+				var lockSettings:LockSettingsVO = UserManager.getInstance().getConference().getLockSettings();
+				roomLocked = lockSettings.isAnythingLocked() && ( lockSettings.getLockOnJoin() || UsersUtil.isAnyoneLocked());
+				
+				titleBarOverlay.tabIndex = partOptions.baseTabIndex;
+				minimizeBtn.tabIndex = partOptions.baseTabIndex+1;
+				maximizeRestoreBtn.tabIndex = partOptions.baseTabIndex+2;
+				closeBtn.tabIndex = partOptions.baseTabIndex+3;
+				
+				stage.addEventListener(MouseEvent.MOUSE_OVER, handleStageMouseOver);
+				usersGrid.addEventListener(MouseEvent.MOUSE_OVER, handleUsersGridMouseOver);
+				
+				addContextMenuItems();
+			}
+			
+			private function refreshRole(moderator:Boolean = true):void {
+				amIModerator = moderator;
+
+				settingsBtn.visible = settingsBtn.includeInLayout = partOptions.enableSettingsButton && amIModerator;
+
+				changeButtons(UserManager.getInstance().getConference().amIPresenter);
+
+				if (paramsMenu) paramsMenu.hide();
+			}
+
+			public function getPrefferedPosition():String {
+				return MainCanvas.TOP_LEFT;
+			}
+			
+			private function addContextMenuItems():void {
+				var contextMenuItems:Array = new Array();
+				
+				var exportUsersItem:ContextMenuItem = new ContextMenuItem(ResourceUtil.getInstance().getString("bbb.users.usersGrid.contextmenu.exportusers"));
+				exportUsersItem.addEventListener(ContextMenuEvent.MENU_ITEM_SELECT, exportUsersItemHandler);
+				contextMenuItems.push(exportUsersItem);
+				
+				this.customContextMenuItems = contextMenuItems;
+			}
+			
+			private function exportUsersItemHandler(e:ContextMenuEvent):void {
+				if (e.target.caption == ResourceUtil.getInstance().getString("bbb.users.usersGrid.contextmenu.exportusers")) {
+					var userNames:String = "";
+					var returnStr:String = (Capabilities.os.indexOf("Windows") >= 0 ? "\r\n" : "\r");
+					for (var i:int = 0; i < users.length; i++) {
+						userNames += users[i].name + returnStr;
+					}
+					System.setClipboard(userNames);
+				}
+			}
+			
+			private function updateNumberofUsers(numUsers:int):void {
+				if (numUsers > 8)
+					this.title = ResourceUtil.getInstance().getString('bbb.users.title', [":", numUsers]);
+				else
+					this.title = ResourceUtil.getInstance().getString('bbb.users.title', ["", ""]);
+			}
+			
+			private function localeChanged(e:Event):void {
+				updateNumberofUsers(users.length);
+				resourcesChanged();
+			}
+			
+			private function changeButtons(presenter:Boolean):void {
+				emojiStatusBtn.visible = emojiStatusBtn.includeInLayout = partOptions.enableEmojiStatus;
+			}
+			
+			/*
+			 * Work around for a bug with the users grid. When you click on one of the buttons in an item renderer the client
+			 * locks up briefly and any mouse movements while the client is locked up are ignored. This means that roll outs
+			 * aren't fired if the mouse is moved quickly while the client is updating. This block of code watches for
+			 * anything outside of the usersGrid being rolled over and notifies the item renders that they should reset.
+			 *
+			 *  - Chad
+			 */
+			private var rolledOver:Boolean = false;
+			
+			private var o:Object;
+			
+			private function handleUsersGridMouseOver(e:MouseEvent):void {
+				rolledOver = true;
+				o = e.target;
+			}
+			
+			private function handleStageMouseOver(e:MouseEvent):void {
+				if (rolledOver && o != e.target) {
+					rolledOver = false;
+					o = null;
+					var rollEvent:UsersRollEvent = new UsersRollEvent(UsersRollEvent.USER_ROLL_OUT, null);
+					dispatcher.dispatchEvent(rollEvent);
+				}
+			}
+			
+			/*
+			 * End of the work around.
+			 */
+			private function onItemRollOver(event:ListEvent):void {
+				var item:IListItemRenderer = event.itemRenderer;
+				var user:BBBUser = item.data as BBBUser;
+				var rollEvent:UsersRollEvent = new UsersRollEvent(UsersRollEvent.USER_ROLL_OVER, user.userID);
+				dispatcher.dispatchEvent(rollEvent);
+			}
+			
+			private function onItemRollOut(event:ListEvent):void {
+				var item:IListItemRenderer = event.itemRenderer;
+				var user:BBBUser = item.data as BBBUser;
+				var rollEvent:UsersRollEvent = new UsersRollEvent(UsersRollEvent.USER_ROLL_OUT, user.userID);
+				dispatcher.dispatchEvent(rollEvent);
+			}
+
+			private function openEmojiStatusMenu():void {
+				var moodMenu:MoodMenu = PopUpUtil.createNonModelPopUp(DisplayObject(FlexGlobals.topLevelApplication), MoodMenu, false) as MoodMenu;
+				moodMenu.btn = emojiStatusBtn;
+				moodMenu.show();
+			}
+
+			private function openSettings():void {
+				paramsMenuData = [];
+				paramsMenuData.push({label: ResourceUtil.getInstance().getString('bbb.users.settings.clearAllStatus'), handler: resetEmojiStatuses});
+				
+				if (!roomMuted) {
+					paramsMenuData.push({label: ResourceUtil.getInstance().getString('bbb.users.settings.muteAll'), icon: images.audio_muted, handler: muteAll});
+					if (UserManager.getInstance().getConference().getPresenter())
+						paramsMenuData.push({label: ResourceUtil.getInstance().getString('bbb.users.settings.muteAllExcept') + ": " + UserManager.getInstance().getConference().getPresenter().name, icon: images.audio_muted, handler: muteAlmostAll});
+				} else
+					paramsMenuData.push({label: ResourceUtil.getInstance().getString('bbb.users.settings.unmuteAll'), icon: images.audio, handler: muteAll});
+								
+				paramsMenuData.push({label: ResourceUtil.getInstance().getString('bbb.users.settings.lockSettings'), icon: images.lock_open, handler: lockSettings});
+				if (breakoutOptions.enabled && amIModerator && !UserManager.getInstance().getConference().isBreakout) {
+					if (breakoutRoomsList.length == 0) {
+						paramsMenuData.push({label: ResourceUtil.getInstance().getString('bbb.users.settings.breakoutRooms'), handler: breakoutRooms});
+					} else {
+						paramsMenuData.push({label: ResourceUtil.getInstance().getString('bbb.users.settings.sendBreakoutRoomsInvitations'), handler: sendBreakoutRoomsInvitations});
+					}
+				}
+
+				// make sure the previous menu is closed before opening a new one
+				// This could be improved to include a flag that tells if the menu is open,
+				// but it would require an extra listener for the MenuCloseEvent.
+				if (paramsMenu) {
+					paramsMenu.removeEventListener(MenuEvent.ITEM_CLICK, menuClickHandler);
+					paramsMenu.hide();
+				}
+				paramsMenu = WellPositionedMenu.createMenu(null, paramsMenuData, settingsBtn, true);
+				paramsMenu.addEventListener(MenuEvent.ITEM_CLICK, menuClickHandler);
+				paramsMenu.show();
+			}
+			
+			private function menuClickHandler(e:MenuEvent):void {
+				if (paramsMenuData[e.index] != undefined && paramsMenuData[e.index].handler != undefined) {
+					paramsMenuData[e.index].handler();
+				}
+			}
+			
+			private function handleChangedLockSettingsEvent(e:LockControlEvent):void {
+				var lockSettings:LockSettingsVO = UserManager.getInstance().getConference().getLockSettings();
+				roomLocked = lockSettings.isAnythingLocked() && (lockSettings.getLockOnJoin() || UsersUtil.isAnyoneLocked());
+			}
+			
+			private function lockSettings():void {
+				var event:LockControlEvent = new LockControlEvent(LockControlEvent.OPEN_LOCK_SETTINGS);
+				dispatcher.dispatchEvent(event);
+			}
+			private function breakoutRooms():void {
+				var event:BreakoutRoomEvent = new BreakoutRoomEvent(BreakoutRoomEvent.OPEN_BREAKOUT_ROOMS_PANEL);
+				event.joinMode = "create";
+				event.record = breakoutOptions.record;
+				dispatcher.dispatchEvent(event);
+			}
+
+			private function sendBreakoutRoomsInvitations():void {
+				var event:BreakoutRoomEvent = new BreakoutRoomEvent(BreakoutRoomEvent.OPEN_BREAKOUT_ROOMS_PANEL);
+				event.joinMode = "invite";
+				event.record = breakoutOptions.record;
+				dispatcher.dispatchEvent(event);
+			}
+
+			private function handleRemainingTimeUpdate(event:BreakoutRoomEvent):void {
+				TimerUtil.setCountDownTimer(breakoutTimeLabel, event.durationInMinutes);
+			}
+
+			private function breakoutRoomsListChangeListener(event:CollectionEvent):void {
+				if (breakoutRoomsList.length == 0) {
+					breakoutTimeLabel.text = "...";
+					TimerUtil.stopTimer(breakoutTimeLabel.id);
+					// All breakout rooms were close we don't need to display the join URL alert anymore
+					removeJoinAlert();
+				}
+			}
+
+			private function handleBreakoutJoinUrl(event:BreakoutRoomEvent):void {
+				// We display only one alert
+				removeJoinAlert();
+				joinAlert = Alert.show(
+					ResourceUtil.getInstance().getString('bbb.users.breakout.openJoinURL', [event.breakoutMeetingSequence]),
+					ResourceUtil.getInstance().getString('bbb.users.breakout.confirm'),
+					Alert.YES | Alert.NO,
+					null,
+					function(e:CloseEvent):void {
+						if (e.detail == Alert.YES) {
+							dispatcher.dispatchEvent(new LeaveVoiceConferenceCommand());
+							dispatcher.dispatchEvent(new StopBroadcastEvent());
+							navigateToURL(new URLRequest(event.joinURL), "_blank");
+						}
+					},
+					null, Alert.YES);
+			}
+
+			private function removeJoinAlert():void {
+				if (joinAlert != null) {
+					// @todo: any way using PopUpUtil ?
+					PopUpManager.removePopUp(joinAlert);
+				}
+			}
+
+			private function handleMeetingMuted(e:MeetingMutedEvent):void {
+				roomMuted = MeetingModel.getInstance().meetingMuted;
+			}
+			
+			private function muteAll():void {
+				if (amIModerator) {
+					if (!roomMuted) {
+						var muteCommand:VoiceConfEvent = new VoiceConfEvent(VoiceConfEvent.MUTE_ALL);
+						dispatchEvent(muteCommand);
+						roomMuted = true;
+					} else {
+						var unmuteCommand:VoiceConfEvent = new VoiceConfEvent(VoiceConfEvent.UNMUTE_ALL);
+						dispatchEvent(unmuteCommand);
+						roomMuted = false;
+					}
+				}
+			}
+			
+			private function muteAlmostAll():void {
+				if (amIModerator) {
+					if (!roomMuted) {
+						var muteCommand:VoiceConfEvent = new VoiceConfEvent(VoiceConfEvent.MUTE_ALMOST_ALL);
+						dispatchEvent(muteCommand);
+						roomMuted = true;
+					}
+				}
+			}
+			
+			private function resetEmojiStatuses():void {
+				for (var i:int = 0; i < users.length; i++) {
+					var p:BBBUser = users.getItemAt(i) as BBBUser;
+					if (p.hasEmojiStatus)
+						dispatchEvent(new EmojiStatusEvent(EmojiStatusEvent.EMOJI_STATUS, "none", p.userID));
+				}
+			}
+			
+			override protected function resourcesChanged():void {
+				super.resourcesChanged();
+				if (users.length > 8)
+					this.title = ResourceUtil.getInstance().getString('bbb.users.title', [":", users.length]);
+				else
+					this.title = ResourceUtil.getInstance().getString('bbb.users.title', ["", ""]);
+
+				if (titleBarOverlay != null) {
+					titleBarOverlay.accessibilityName = ResourceUtil.getInstance().getString('bbb.users.titleBar');
+				}
+
+				if (windowControls != null) {
+					minimizeBtn.toolTip = ResourceUtil.getInstance().getString("bbb.window.minimizeBtn.toolTip");
+					minimizeBtn.accessibilityName = ResourceUtil.getInstance().getString("bbb.users.minimizeBtn.accessibilityName");
+
+					maximizeRestoreBtn.toolTip = ResourceUtil.getInstance().getString("bbb.window.maximizeRestoreBtn.toolTip");
+					maximizeRestoreBtn.accessibilityName = ResourceUtil.getInstance().getString("bbb.users.maximizeRestoreBtn.accessibilityName");
+				}
+
+				if (emojiStatusBtn) {
+					emojiStatusBtn.accessibilityName = ResourceUtil.getInstance().getString('bbb.users.emojiStatusBtn.toolTip');
+				}
+
+				addContextMenuItems();
+			}
+
+			private function loadKeyCombos(modifier:String):void {
+				keyCombos = new Object(); // always start with a fresh array bbb.shortcutkey.users.muteall
+				keyCombos[modifier + (ResourceUtil.getInstance().getString('bbb.shortcutkey.users.makePresenter') as String)] = MAKE_PRESENTER;
+				if (!UserManager.getInstance().getConference().isBreakout) {
+					keyCombos[modifier + (ResourceUtil.getInstance().getString('bbb.shortcutkey.users.kick') as String)] = KICK_USER;
+				}
+				keyCombos[modifier + (ResourceUtil.getInstance().getString('bbb.shortcutkey.users.mute') as String)] = MUTE_USER;
+				keyCombos[modifier + (ResourceUtil.getInstance().getString('bbb.shortcutkey.users.muteall') as String)] = MUTE_ALL_USER;
+				keyCombos[modifier + (ResourceUtil.getInstance().getString('bbb.shortcutkey.users.focusBreakoutRooms') as String)] = FOCUS_BREAKOUT_ROOMS_LIST;
+				keyCombos[modifier + (ResourceUtil.getInstance().getString('bbb.shortcutkey.users.listenToBreakoutRoom') as String)] = LISTEN_TO_BREAKOUT_ROOM;
+				keyCombos[modifier + (ResourceUtil.getInstance().getString('bbb.shortcutkey.users.joinBreakoutRoom') as String)] = JOIN_BREAKOUT_ROOM;
+				//TODO Include shortcuts to lock control
+				keyCombos[modifier + (ResourceUtil.getInstance().getString('bbb.shortcutkey.general.maximize') as String)] = ShortcutEvent.MAXIMIZE_USERS;
+				keyCombos[modifier + (ResourceUtil.getInstance().getString('bbb.shortcutkey.general.minimize') as String)] = ShortcutEvent.MINIMIZE_USERS;
+			}
+			
+			// Handle general-access hotkeys, regardless of what window the user is focused in
+			private function handleKeyDown(e:KeyboardEvent):void {
+				if (keyCombos == null) loadKeyCombos(modifier);
+				var keyPress:String = KeyboardUtil.buildPressedKeys(e);
+				if (keyCombos[keyPress]) {
+					switch (keyCombos[keyPress]) {
+						case MAKE_PRESENTER:
+							remoteMakePresenter();
+							break;
+						case KICK_USER:
+							remoteKickUser();
+							break;
+						case MUTE_USER:
+							remoteMuteUser();
+							break;
+						case MUTE_ALL_USER:
+							muteAll();
+							break;
+						case ShortcutEvent.MAXIMIZE_USERS:
+							remoteMaximize();
+							break;
+						case ShortcutEvent.MINIMIZE_USERS:
+							remoteMinimize();
+							break;
+					}
+				}
+			}
+
+			private function endAllBreakoutRoomsHandler(event:MouseEvent):void {
+				dispatcher.dispatchEvent(new BreakoutRoomEvent(BreakoutRoomEvent.END_ALL_BREAKOUT_ROOMS));
+			}
+
+			private function focusWindow(e:ShortcutEvent):void {
+				if (this.visible) {
+					focusManager.setFocus(titleBarOverlay);
+				}
+			}
+			
+			public function remoteRaiseHand(e:ShortcutEvent):void{
+				if (UserManager.getInstance().getConference().myEmojiStatus == "raiseHand")
+					dispatchEvent(new EmojiStatusEvent(EmojiStatusEvent.EMOJI_STATUS, "none"));
+				else 
+					dispatchEvent(new EmojiStatusEvent(EmojiStatusEvent.EMOJI_STATUS, "raiseHand"));
+			}
+			
+			private function remoteMinimize():void {
+				if (!minimized) {
+					this.minimize();
+				}
+			}
+			
+			private function remoteMaximize():void {
+				if (!maximized && !minimized) {
+					this.maximize();
+				} else {
+					this.restore();
+				}
+			}
+			
+			public function remoteMakePresenter():void {
+				if (amIModerator && usersGrid.selectedIndex != -1) {
+					var selData:Object = usersGrid.selectedItem;
+					
+					if (!selData.presenter && !selData.phoneUser) {
+						var e:RoleChangeEvent = new RoleChangeEvent(RoleChangeEvent.ASSIGN_PRESENTER);
+						e.userid = selData.userID;
+						e.username = selData.name;
+						dispatchEvent(e);
+					}
+				}
+			}
+			
+			public function remoteKickUser():void {
+				if (amIModerator && usersGrid.selectedIndex != -1 && partOptions.allowKickUser && !UserManager.getInstance().getConference().isBreakout) {
+					var selData:Object = usersGrid.selectedItem;
+					
+					if (!selData.me)
+						dispatchEvent(new KickUserEvent(selData.userID));
+				}
+			}
+			
+			public function remoteMuteUser():void {
+				if (amIModerator && usersGrid.selectedIndex != -1) {
+					var selData:BBBUser = (usersGrid.selectedItem) as BBBUser;
+					
+					if (selData.voiceJoined) {
+						var e:VoiceConfEvent = new VoiceConfEvent(VoiceConfEvent.MUTE_USER);
+						e.userid = selData.userID;
+						e.mute = !selData.voiceMuted;
+						dispatchEvent(e);
+					}
+				}
+			}
+			
+			public function remoteFocusBreakoutRooms() : void {
+				if (roomsGrid && roomsBox.visible) {
+					focusManager.setFocus(roomsGrid);
+					roomsGrid.drawFocus(true);			
+				}
+			}
+			
+			public function listenToBreakoutRoom() : void {
+				if (roomsGrid && roomsBox.visible && roomsGrid.selectedIndex > -1) {
+					// roomsGrid.selectedIndex + 1 is needed as the first index of rendererArray contains the header renderes
+					var renderer : RoomActionsRenderer = roomsGrid.mx_internal::rendererArray[roomsGrid.selectedIndex + 1][2];
+					if (renderer.listenBtn.visible) {
+						renderer.listenBtn.dispatchEvent(new MouseEvent(MouseEvent.CLICK));
+					}
+				}
+			}
+			
+			public function joinBreakoutRoom() : void {
+				if (roomsGrid && roomsBox.visible && roomsGrid.selectedIndex > -1) {
+					// roomsGrid.selectedIndex + 1 is needed as the first index of rendererArray contains the header renderes
+					var renderer : RoomActionsRenderer = roomsGrid.mx_internal::rendererArray[roomsGrid.selectedIndex + 1][2];
+					if (renderer.joinBtn.visible) {
+						renderer.joinBtn.dispatchEvent(new MouseEvent(MouseEvent.CLICK));
+					}
+				}
+			}
+			
+			private function remoteMuteAllButPres(e:ShortcutEvent):void{
+				if (!roomMuted) {
+					muteAlmostAll();
+				} else {
+					muteAll();
+				}
+			}
+
+			private function handleOpenBreakoutRooms(e:ShortcutEvent):void{
+				if (breakoutOptions.enabled && amIModerator && !UserManager.getInstance().getConference().isBreakout) {
+					breakoutRooms();
+				}
+			}
+
+			private function breakoutRoomNameLabelFunction(item:Object, column:DataGridColumn) : String {
+				return ResourceUtil.getInstance().getString('bbb.users.roomsGrid.room') + " " + item.sequence;
+			}
+
+            private function breakoutRoomsToolTip(item:Object):String {
+                var room:BreakoutRoom = item as BreakoutRoom;
+                var names:Array = [];
+                for (var i:int = 0; i < room.users.length; i++) {
+                    names.push(room.users.getItemAt(i)["name"]);
+                }
+                return names.join("\n");
+            }
+		]]>
+	</mx:Script>
+
+	<mdi:TabIndexer id="tabIndexer" startIndex="{partOptions.baseTabIndex + 5}" tabIndices="{[usersGrid, roomsGrid, closeRoomsBtn, emojiStatusBtn, settingsBtn]}"/>
+	
+	<views:BBBDataGrid id="usersGrid" dataProvider="{users}" editable="false" sortableColumns="true"
+    	dragEnabled="false" width="100%" height="100%" draggableColumns="false"
+    	itemRollOver="onItemRollOver(event)"
+		itemRollOut="onItemRollOut(event)" 
+		minWidth="{STATUS_GRID_WIDTH + NAME_GRID_MIN_WIDTH + MEDIA_GRID_WIDTH}"
+		accessibilityName="{ResourceUtil.getInstance().getString('bbb.users.usersGrid.accessibilityName')}" >
+    	<views:columns>
+    		<mx:DataGridColumn dataField="userStatus" headerText="{ResourceUtil.getInstance().getString('bbb.users.usersGrid.statusItemRenderer')}" editable="false" width="{STATUS_GRID_WIDTH}" resizable="false"
+    			itemRenderer="org.bigbluebutton.modules.users.views.StatusItemRenderer" sortable="false" />
+    		<mx:DataGridColumn dataField="name" headerText="{ResourceUtil.getInstance().getString('bbb.users.usersGrid.nameItemRenderer')}" editable="false" sortable="false"
+    			itemRenderer="org.bigbluebutton.modules.users.views.NameItemRenderer"/>
+    		<mx:DataGridColumn dataField="media" headerText="{ResourceUtil.getInstance().getString('bbb.users.usersGrid.mediaItemRenderer')}" sortable="false" width="{MEDIA_GRID_WIDTH}" resizable="false"
+    			itemRenderer="org.bigbluebutton.modules.users.views.MediaItemRenderer"/>
+    	</views:columns>
+    </views:BBBDataGrid>
+	
+	<mx:VBox id="roomsBox" styleName="breakoutRoomsBox"
+			 visible="{breakoutRoomsList.length > 0}"
+			 includeInLayout="{breakoutRoomsList.length > 0}"
+			 horizontalScrollPolicy="off"
+			 width="100%" height="180">
+		<mx:HBox width="100%">
+			<mx:Label styleName="breakoutRoomUserWindowHeadingStyle" text="{ResourceUtil.getInstance().getString('bbb.users.breakout.breakoutRooms')}"/>
+			<mx:Label styleName="breakoutRoomUserWindowHeadingStyle" width="100%" textAlign="right" id="breakoutTimeLabel"
+					  text="..." toolTip="{ResourceUtil.getInstance().getString('bbb.users.breakout.timer.toolTip')}"/>
+		</mx:HBox>
+
+		<views:BBBDataGrid id="roomsGrid" editable="false" sortableColumns="false"
+					 dataProvider="{breakoutRoomsList}" dataTipFunction="breakoutRoomsToolTip"
+					 dragEnabled="false" width="100%" height="100%" draggableColumns="false"
+					 accessibilityName="{ResourceUtil.getInstance().getString('bbb.users.breakout.breakoutRooms')}">
+			<views:columns>
+				<mx:DataGridColumn labelFunction="breakoutRoomNameLabelFunction"
+								   showDataTips="true"
+								   headerText="{ResourceUtil.getInstance().getString('bbb.users.roomsGrid.room')}" />
+				<mx:DataGridColumn dataField="numberOfUsers"
+								   showDataTips="true"
+								   headerText="{ResourceUtil.getInstance().getString('bbb.users.roomsGrid.users')}"/>
+				<mx:DataGridColumn dataField="meetingId"
+								   headerText="{ResourceUtil.getInstance().getString('bbb.users.roomsGrid.action')}"
+								   itemRenderer="org.bigbluebutton.modules.users.views.RoomActionsRenderer"/>
+			</views:columns>
+		</views:BBBDataGrid>
+
+		<mx:Button id="closeRoomsBtn" label="{ResourceUtil.getInstance().getString('bbb.users.breakout.closeAllRooms')}"
+				   click="endAllBreakoutRoomsHandler(event)" width="100%"/>
+	</mx:VBox>
+
+	<mx:ControlBar width="100%">
+		<mx:Button id="emojiStatusBtn" icon="{images.mood}" width="30" height="30"
+				   accessibilityName="{ResourceUtil.getInstance().getString('bbb.users.emojiStatusBtn.toolTip')}"
+				   toolTip="{ResourceUtil.getInstance().getString('bbb.users.emojiStatusBtn.toolTip')}" click="openEmojiStatusMenu()" />
+		<mx:Button id="settingsBtn" icon="{images.users_settings}" width="30" height="30"
+					toolTip="{ResourceUtil.getInstance().getString('bbb.users.settings.buttonTooltip')}" click="openSettings()" />
+		<mx:VBox>
+			<mx:Label text="{ResourceUtil.getInstance().getString('bbb.users.roomMuted.text')}" visible="{roomMuted}" includeInLayout="{roomMuted}" />
+			<mx:Label text="{ResourceUtil.getInstance().getString('bbb.users.roomLocked.text')}" visible="{roomLocked}" includeInLayout="{roomLocked}" />
+		</mx:VBox>
+	</mx:ControlBar>
+	
+</mdi:CustomMdiWindow>