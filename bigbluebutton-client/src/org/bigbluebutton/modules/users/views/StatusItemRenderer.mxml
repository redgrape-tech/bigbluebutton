--- conflicted
+++ resolved
@@ -133,13 +133,8 @@
 					emojiBtn.visible = true;
 					emojiBtn.enabled = true;
 				} else if (data.hasEmojiStatus) {
-<<<<<<< HEAD
-					emojiImg.source = images["emoji_" + data.emojiStatus];
-					emojiImg.toolTip = ResourceUtil.getInstance().getString('bbb.users.emojiStatus.' + data.emojiStatus) + " - " + data.emojiStatusTime.hours + ":" + data.emojiStatusTime.minutes + ":" + data.emojiStatusTime.seconds;
-=======
 					emojiImg.source = images["mood_" + data.emojiStatus];
 					emojiImg.toolTip = ResourceUtil.getInstance().getString('bbb.users.usersGrid.statusItemRenderer.' + data.emojiStatus) + " - " + data.emojiStatusTime.hours + ":" + data.emojiStatusTime.minutes + ":" + data.emojiStatusTime.seconds;
->>>>>>> 66392e0a
 					emojiImg.visible = true;
 					emojiBtn.visible = false;
 					emojiBtn.enabled = false;
@@ -166,7 +161,7 @@
 					updateButtons();
 				}
 			}
-
+  			
 			private function onChangeMyRole(e:ChangeMyRole):void {
 				rolledOver = false;
 				updateButtons();
