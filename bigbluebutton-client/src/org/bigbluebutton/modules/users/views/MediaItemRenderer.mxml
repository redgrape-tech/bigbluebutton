<?xml version="1.0" encoding="utf-8"?>

<!--
  BigBlueButton open source conferencing system - http://www.bigbluebutton.org
  
  Copyright (c) 2010 BigBlueButton Inc. and by respective authors (see below).
  
  BigBlueButton is free software; you can redistribute it and/or modify it under the 
  terms of the GNU Lesser General Public License as published by the Free Software 
  Foundation; either version 2.1 of the License, or (at your option) any later 
  version. 
  
  BigBlueButton is distributed in the hope that it will be useful, but WITHOUT ANY 
  WARRANTY; without even the implied warranty of MERCHANTABILITY or FITNESS FOR A 
  PARTICULAR PURPOSE. See the GNU Lesser General Public License for more details.
  
  You should have received a copy of the GNU Lesser General Public License along 
  with BigBlueButton; if not, see <http://www.gnu.org/licenses/>.
 
  $Id: $
--> 

<mx:HBox xmlns:mx="http://www.adobe.com/2006/mxml"
	xmlns:mate="http://mate.asfusion.com/"
	verticalScrollPolicy="off" horizontalScrollPolicy="off"
	verticalAlign="middle"
	creationComplete="onCreationComplete()" > 
	
	<mate:Listener type="{UsersRollEvent.USER_ROLL_OVER}" method="onRollOver" />
	<mate:Listener type="{UsersRollEvent.USER_ROLL_OUT}" method="onRollOut" />
	
	<mx:Script>
		<![CDATA[
			import com.asfusion.mate.events.Dispatcher;
			
			import mx.binding.utils.BindingUtils;
			import mx.controls.Alert;
			import mx.events.FlexEvent;
			import mx.events.ListEvent;
			
			import org.bigbluebutton.common.Images;
			import org.bigbluebutton.common.LogUtil;
			import org.bigbluebutton.common.Role;
			import org.bigbluebutton.core.events.LockControlEvent;
			import org.bigbluebutton.core.events.VoiceConfEvent;
			import org.bigbluebutton.core.managers.UserManager;
			import org.bigbluebutton.main.events.BBBEvent;
			import org.bigbluebutton.main.events.StoppedViewingWebcamEvent;
			import org.bigbluebutton.main.model.users.BBBUser;
			import org.bigbluebutton.main.model.users.Conference;
			import org.bigbluebutton.main.model.users.events.KickUserEvent;
			import org.bigbluebutton.main.model.users.events.LowerHandEvent;
			import org.bigbluebutton.modules.users.events.UsersRollEvent;
			import org.bigbluebutton.modules.users.events.ViewCameraEvent;
			import org.bigbluebutton.modules.users.model.UsersOptions;
			import org.bigbluebutton.util.i18n.ResourceUtil;
			
			[Bindable]
			private var images:Images = new Images();
   			
			private var moderator:Boolean = false;
			[Bindable]
			private var rolledOver:Boolean = false;
			
			private var rolledOverMute:Boolean = false;
			private var rolledOverLock:Boolean = false;
			
			private var muteRolled:Boolean = false;
			private var lockRolled:Boolean = false;
			
			private var options:UsersOptions;
			
			private function onCreationComplete():void{
				lockBtn.enabled = muteBtn.enabled = kickUserBtn.enabled = moderator = UserManager.getInstance().getConference().amIModerator();
				
				this.addEventListener(FlexEvent.DATA_CHANGE, dataChangeHandler);
				
        BindingUtils.bindSetter(updateButtons, listenOnlyInd, "visible");
				BindingUtils.bindSetter(updateButtons, voiceJoinedInd, "visible");
				BindingUtils.bindSetter(updateButtons, muteInd, "visible");
				BindingUtils.bindSetter(updateButtons, userLockedInd, "visible");
				BindingUtils.bindSetter(updateButtons, hasStreamInd, "visible");
        BindingUtils.bindSetter(updateButtons, viewingStreamInd, "visible");
                
				options = new UsersOptions();
			}
			
			private function dataChangeHandler(e:Event):void {
				//rest rolledOver when the data changes because onRollOut wont be called if the row moves
				if (data != null) {
					updateButtons();
				}
			}
			
			private function onRollOver(e:UsersRollEvent):void{
				if (moderator && (e.userID == data.userID)) {
					rolledOver = true;
					updateButtons();
				}
			}
			
			private function onRollOut(e:UsersRollEvent):void{
				if (moderator && (e.userID == data.userID)) {
					rolledOver = false;
					updateButtons();
				}
			}
			
			private function muteMouseOverHandler():void {
				rolledOverMute = true;
				updateButtons();
			}
			
			private function muteMouseOutHandler():void {
				rolledOverMute = false;
				updateButtons();
			}
			
			private function lockMouseOverHandler():void {
				rolledOverLock = true;
				updateButtons();
			}
			
			private function lockMouseOutHandler():void {
				rolledOverLock = false;
				updateButtons();
			}
			
			private function viewCamera():void {
				dispatchEvent(new ViewCameraEvent(data.userID, data.streamName, data.name));
   			}	
			
			private function kickUser():void{
				dispatchEvent(new KickUserEvent(data.userID));
			}
			
			private function toggleMuteState():void {
				var e:VoiceConfEvent = new VoiceConfEvent(VoiceConfEvent.MUTE_USER);
				e.userid = data.userID;
				e.mute = !data.voiceMuted;
				dispatchEvent(e);
			}
			
			public function toggleLockState():void {
				var e:LockControlEvent;
				
				if(data.userLocked) {
					e = new LockControlEvent(LockControlEvent.UNLOCK_USER);
				} else {
					e = new LockControlEvent(LockControlEvent.LOCK_USER);
				}
				
				e.internalUserID = data.userID;
				dispatchEvent(e);
			}
			
			private function updateButtons(voiceMuted:Boolean = false):void {
				if (data != null) {
					kickUserBtn.visible = !data.me && rolledOver && options.allowKickUser;
					
					
					if (!data.voiceJoined) {
						if (data.listenOnly) {
							muteImg.source = images.sound;
							muteImg.visible = true;
							muteImg.includeInLayout = true;
							muteBtn.visible = false;
							muteBtn.includeInLayout = false;             
						} else {
							muteImg.visible = false;
							muteImg.includeInLayout = false;
							muteBtn.visible = false;
							muteBtn.includeInLayout = true;               
						}
						
					} else {
						if (data.userLocked && UserManager.getInstance().getConference().getLockSettings().getDisableMic()) {
							muteImg.visible = true;
							muteImg.includeInLayout = true;
							muteBtn.visible = false;
							muteBtn.includeInLayout = false;
						} else {
							muteImg.visible = !rolledOver;
							muteImg.includeInLayout = !rolledOver;
							muteBtn.visible = rolledOver;
							muteBtn.includeInLayout = rolledOver;
							
							if(data.talking && !rolledOver){
								muteImg.filters = [new GlowFilter(0x898989)];
							}else{
								muteImg.filters = [];
							}
						}
					}
					
					//If it's not a moderator, it always can be locked.
					if(	data.role != BBBUser.MODERATOR  && data.userLocked == true){
						lockImg.visible = !rolledOver;
						lockImg.includeInLayout = !rolledOver;
						lockBtn.visible = rolledOver;
						lockBtn.includeInLayout = rolledOver;
					} else {
						//If it can't be clicked, only show image
						lockImg.visible = true;
						lockImg.includeInLayout = true;
						lockBtn.visible = false;
						lockBtn.includeInLayout = false;
					}
					
<<<<<<< HEAD
					if (data.hasStream) {
						if (data.viewingStream || data.me) {
							webcamImg.visible = true;
							webcamImg.includeInLayout = true;
							webcamBtn.visible = false;
							webcamBtn.includeInLayout = false;
						} else {
							webcamImg.visible = false;
							webcamImg.includeInLayout = false;
							webcamBtn.visible = true;
							webcamBtn.includeInLayout = true;
						}
					} else {
						webcamImg.visible = false;
						webcamImg.includeInLayout = true;
						webcamBtn.visible = false;
						webcamBtn.includeInLayout = false;
					}
					
=======
          if (data.hasStream) {
            if (data.viewingStream || data.me) {
              webcamImg.visible = true;
              webcamImg.includeInLayout = true;
              webcamBtn.visible = false;
              webcamBtn.includeInLayout = false;
            } else {
              webcamImg.visible = false;
              webcamImg.includeInLayout = false;
              webcamBtn.visible = true;
              webcamBtn.includeInLayout = true;
            }
          } else {
            webcamImg.visible = false;
            webcamImg.includeInLayout = true;
            webcamBtn.visible = false;
            webcamBtn.includeInLayout = false;
          }
                    
>>>>>>> 19ac02fa
					if (!rolledOver) {
						if (!data.voiceJoined && data.listenOnly) {
							muteImg.source = images.sound;
						} else {
							if (data.voiceMuted)
								muteImg.source = images.audio_muted_20;
							else
								muteImg.source = images.audio_20;              
						}
						
						
						if ((data.role != Role.MODERATOR && !data.presenter) && 
                (data.disableMyCam || data.disableMyMic || data.disableMyPrivateChat || data.disableMyPublicChat))
							lockImg.source = images.locked_20;
<<<<<<< HEAD
							//else if (moderator)
							//	lockImg.source = images.unlocked_20;
=======
>>>>>>> 19ac02fa
						else
							lockImg.source = null;
					} else {
						if (data.voiceMuted == rolledOverMute)
							muteBtn.setStyle("icon", images.audio);
						else
							muteBtn.setStyle("icon", images.audio_muted);
						
						if (data.userLocked == rolledOverLock)
							lockBtn.setStyle("icon", images.unlocked);
						else
							lockBtn.setStyle("icon", images.locked);
					}
				}
			}
			
		]]>
	</mx:Script>
	
	<!--mx:Image id="talkingIcon" visible="{data.talking}" source="{images.sound_new}" width="20" height="16" 
				toolTip="{ResourceUtil.getInstance().getString('bbb.users.usersGrid.mediaItemRenderer.talking')}" /-->
	<mx:Image id="webcamImg" visible="false" source="{images.webcam_new_20}"
				width="20" height="20"
				toolTip="{ResourceUtil.getInstance().getString('bbb.users.usersGrid.mediaItemRenderer.webcam')}" />
    <mx:Button id="webcamBtn" visible="false" includeInLayout="false" icon="{images.webcam_new_20}"
              width="20" height="20" enabled="true" click="viewCamera()"
              toolTip="{ResourceUtil.getInstance().getString('bbb.users.usersGrid.mediaItemRenderer.webcamBtn')}" />
	<mx:Image id="muteImg" visible="false" includeInLayout="true" width="20" height="20" />
	<mx:Button id="muteBtn" visible="false" includeInLayout="false" enabled="false" icon="{images.audio}"
				width="20" height="20" click="toggleMuteState()"
				mouseOver="muteMouseOverHandler()"
				mouseOut="muteMouseOutHandler()"
				toolTip="{data.voiceMuted ? ResourceUtil.getInstance().getString('bbb.users.usersGrid.mediaItemRenderer.pushToTalk',[data.name]) : ResourceUtil.getInstance().getString('bbb.users.usersGrid.mediaItemRenderer.pushToMute',[data.name])}" />
	<mx:Button id="kickUserBtn" icon="{images.eject_user_new}" 
				width="20" height="20" visible="false"
				toolTip="{ResourceUtil.getInstance().getString('bbb.users.usersGrid.mediaItemRenderer.kickUser',[data.name])}"
				click="kickUser()"/>
	<mx:Image id="lockImg" visible="false" includeInLayout="false" width="20" height="20" />
	<mx:Button id="lockBtn" visible="false" includeInLayout="false" enabled="false"
				width="20" height="20" click="toggleLockState()"
				mouseOver="lockMouseOverHandler()"
				mouseOut="lockMouseOutHandler()"
				toolTip="{data.userLocked ? ResourceUtil.getInstance().getString('bbb.users.usersGrid.mediaItemRenderer.pushToUnlock',[data.name]) : ResourceUtil.getInstance().getString('bbb.users.usersGrid.mediaItemRenderer.pushToLock',[data.name])}" />		
	<!-- Helper objects because using BindingUtil with data break when the itemRenderer is recycled -->
	<mx:Image id="muteInd" includeInLayout="false" visible="{data.voiceMuted}" />
	<mx:Image id="voiceJoinedInd" includeInLayout="false" visible="{data.voiceJoined}" />
	<mx:Image id="userLockedInd" includeInLayout="false" visible="{data.userLocked}" />
  <mx:Image id="hasStreamInd" includeInLayout="false" visible="{data.hasStream}" />
  <mx:Image id="viewingStreamInd" includeInLayout="false" visible="{data.viewingStream}" />
  <mx:Image id="listenOnlyInd" includeInLayout="false" visible="{data.listenOnly}" />
</mx:HBox><|MERGE_RESOLUTION|>--- conflicted
+++ resolved
@@ -207,7 +207,6 @@
 						lockBtn.includeInLayout = false;
 					}
 					
-<<<<<<< HEAD
 					if (data.hasStream) {
 						if (data.viewingStream || data.me) {
 							webcamImg.visible = true;
@@ -226,28 +225,7 @@
 						webcamBtn.visible = false;
 						webcamBtn.includeInLayout = false;
 					}
-					
-=======
-          if (data.hasStream) {
-            if (data.viewingStream || data.me) {
-              webcamImg.visible = true;
-              webcamImg.includeInLayout = true;
-              webcamBtn.visible = false;
-              webcamBtn.includeInLayout = false;
-            } else {
-              webcamImg.visible = false;
-              webcamImg.includeInLayout = false;
-              webcamBtn.visible = true;
-              webcamBtn.includeInLayout = true;
-            }
-          } else {
-            webcamImg.visible = false;
-            webcamImg.includeInLayout = true;
-            webcamBtn.visible = false;
-            webcamBtn.includeInLayout = false;
-          }
-                    
->>>>>>> 19ac02fa
+
 					if (!rolledOver) {
 						if (!data.voiceJoined && data.listenOnly) {
 							muteImg.source = images.sound;
@@ -262,11 +240,6 @@
 						if ((data.role != Role.MODERATOR && !data.presenter) && 
                 (data.disableMyCam || data.disableMyMic || data.disableMyPrivateChat || data.disableMyPublicChat))
 							lockImg.source = images.locked_20;
-<<<<<<< HEAD
-							//else if (moderator)
-							//	lockImg.source = images.unlocked_20;
-=======
->>>>>>> 19ac02fa
 						else
 							lockImg.source = null;
 					} else {
