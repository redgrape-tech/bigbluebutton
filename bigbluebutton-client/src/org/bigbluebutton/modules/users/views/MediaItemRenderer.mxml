<?xml version="1.0" encoding="utf-8"?>

<!--
  BigBlueButton open source conferencing system - http://www.bigbluebutton.org
  
  Copyright (c) 2010 BigBlueButton Inc. and by respective authors (see below).
  
  BigBlueButton is free software; you can redistribute it and/or modify it under the 
  terms of the GNU Lesser General Public License as published by the Free Software 
  Foundation; either version 2.1 of the License, or (at your option) any later 
  version. 
  
  BigBlueButton is distributed in the hope that it will be useful, but WITHOUT ANY 
  WARRANTY; without even the implied warranty of MERCHANTABILITY or FITNESS FOR A 
  PARTICULAR PURPOSE. See the GNU Lesser General Public License for more details.
  
  You should have received a copy of the GNU Lesser General Public License along 
  with BigBlueButton; if not, see <http://www.gnu.org/licenses/>.
 
  $Id: $
--> 

<mx:HBox xmlns:mx="library://ns.adobe.com/flex/mx"
	xmlns:fx="http://ns.adobe.com/mxml/2009"
	xmlns:mate="http://mate.asfusion.com/"
	verticalScrollPolicy="off" horizontalScrollPolicy="off"
	creationComplete="onCreationComplete()" > 

	<fx:Declarations>
		<mate:Listener type="{UsersRollEvent.USER_ROLL_OVER}" method="onRollOver" />
		<mate:Listener type="{UsersRollEvent.USER_ROLL_OUT}" method="onRollOut" />
		<mate:Listener type="{ChangeMyRole.CHANGE_MY_ROLE_EVENT}" method="onChangeMyRole"/>
		<mate:Listener type="{BBBEvent.CHANGE_WEBCAMS_ONLY_FOR_MODERATOR}" method="onChangeWebcamsOnlyForModerator"/>
	</fx:Declarations>

	<fx:Script>
		<![CDATA[
			import flash.filters.BitmapFilterQuality;
			import flash.filters.GlowFilter;
			
			import mx.binding.utils.BindingUtils;
			import mx.controls.Menu;
			import mx.events.FlexEvent;
			import mx.events.MenuEvent;
			
			import org.bigbluebutton.common.Role;
			import org.bigbluebutton.core.Options;
			import org.bigbluebutton.core.UsersUtil;
			import org.bigbluebutton.core.events.LockControlEvent;
			import org.bigbluebutton.core.events.VoiceConfEvent;
			import org.bigbluebutton.core.model.LiveMeeting;
			import org.bigbluebutton.core.vo.LockSettingsVO;
			import org.bigbluebutton.main.events.BBBEvent;
			import org.bigbluebutton.main.model.users.events.ChangeMyRole;
			import org.bigbluebutton.main.model.users.events.ChangeRoleEvent;
			import org.bigbluebutton.main.model.users.events.KickUserEvent;
			import org.bigbluebutton.modules.users.events.UsersRollEvent;
			import org.bigbluebutton.modules.users.events.ViewCameraEvent;
			import org.bigbluebutton.modules.users.model.UsersOptions;
			import org.bigbluebutton.util.i18n.ResourceUtil;
			
			[Bindable]
			private var rolledOver:Boolean = false;
			
			[Bindable]
			private var webcamsOnlyForModerator:Boolean;
			
			private var moderator:Boolean = false;

			private var rolledOverMute:Boolean = false;
			private var rolledOverLock:Boolean = false;
			
			private var muteRolled:Boolean = false;
			private var lockRolled:Boolean = false;
			
			private var options:UsersOptions;
			private var actionsMenu:Menu = null;

			private function onCreationComplete():void {
				options = Options.getOptions(UsersOptions) as UsersOptions;

				refreshRole(UsersUtil.amIModerator());

				this.addEventListener(FlexEvent.DATA_CHANGE, dataChangeHandler);

				BindingUtils.bindSetter(updateButtons, listenOnlyInd, "visible");
				BindingUtils.bindSetter(updateButtons, voiceJoinedInd, "visible");
				BindingUtils.bindSetter(updateButtons, muteInd, "visible");
				BindingUtils.bindSetter(updateButtons, userLockedInd, "visible");
				BindingUtils.bindSetter(updateButtons, hasStreamInd, "visible");
				BindingUtils.bindSetter(updateButtons, viewingStreamInd, "visible");
			}

			private function dataChangeHandler(e:Event):void {
				//rest rolledOver when the data changes because onRollOut wont be called if the row moves
				if (data != null) {
					updateButtons();
					validateNow();
				}
			}
			
			private function onRollOver(e:UsersRollEvent):void{
				if ((moderator || UsersUtil.isMe(e.userID)) && (e.userID == data.userId)) {
					rolledOver = true;
					updateButtons();
				}
			}
			
			private function onRollOut(e:UsersRollEvent):void{
				if ((moderator || UsersUtil.isMe(e.userID)) && rolledOver) {
					rolledOver = false;
					updateButtons();
				}
			}

			private function onChangeMyRole(e:ChangeMyRole):void {
				rolledOver = false;
				updateButtons();
				// close the menu if it was opened
				closeActionsMenu();

				refreshRole(e.role == Role.MODERATOR);
			}
			
			private function onChangeWebcamsOnlyForModerator(e:BBBEvent):void {
				webcamsOnlyForModerator = LiveMeeting.inst().meeting.webcamsOnlyForModerator;

				if (data != null) {
					updateButtons();
				}
			}

			private function refreshRole(amIModerator:Boolean):void {
				lockBtn.enabled = settingsBtn.enabled = moderator = amIModerator;
			}
			
			private function muteMouseOverHandler():void {
				rolledOverMute = true;
				updateButtons();
			}
			
			private function muteMouseOutHandler():void {
				rolledOverMute = false;
				updateButtons();
			}
			
			private function lockMouseOverHandler():void {
				rolledOverLock = true;
				updateButtons();
			}
			
			private function lockMouseOutHandler():void {
				rolledOverLock = false;
				updateButtons();
			}
			
			private function viewCamera():void {
				dispatchEvent(new ViewCameraEvent(data.userId));
   			}	
			
			private function kickUser():void{
				if (data.role == Role.VOICE_ONLY ) {
					var e:VoiceConfEvent = new VoiceConfEvent(VoiceConfEvent.EJECT_USER);
					e.userid = data.userId;
					dispatchEvent(e);
				} else {
					dispatchEvent(new KickUserEvent(data.userId));
				}
			}

			private function toggleMuteState():void {
				var e:VoiceConfEvent = new VoiceConfEvent(VoiceConfEvent.MUTE_USER);
				e.userid = data.userId;
				e.mute = !data.muted;
				dispatchEvent(e);
			}
			
			public function toggleLockState():void {
				var e:LockControlEvent;
				
				if(data.locked) {
					e = new LockControlEvent(LockControlEvent.UNLOCK_USER);
				} else {
					e = new LockControlEvent(LockControlEvent.LOCK_USER);
				}
				
				e.internalUserID = data.userId;
				dispatchEvent(e);
			}

			private function updateButtons(voiceMuted:Boolean = false):void {
				// reset the mute image filter so the talking indicator doesn't stick
				muteImg.filters = null;

				var ls:LockSettingsVO = UsersUtil.getLockSettings();
				var amIMod:Boolean = UsersUtil.amIModerator();
				
				if (data != null) {
					var allowModeratorToSeeOwnSettings: Boolean = !data.me || (data.me && UsersUtil.amIModerator());
					settingsBtn.visible = rolledOver && allowModeratorToSeeOwnSettings && !UsersUtil.isBreakout();

<<<<<<< HEAD
					if (!data.inVoiceConf) {
=======
					if ( !data.inVoiceConf || ( options.moderatorUnmute == false && amIMod && !UsersUtil.isMe(data.userId) ) ) {
>>>>>>> d80f3a57
						muteImg.visible = false;
						muteImg.includeInLayout = false;
						muteBtn.visible = false;
						muteBtn.includeInLayout = true;
					} else {
						if (data.listenOnly) {
							muteImg.source = getStyle("iconSound");
							muteImg.visible = true;
							muteImg.includeInLayout = true;
							muteBtn.visible = false;
							muteBtn.includeInLayout = false;
						} else if (!amIMod && data.locked && ls.getDisableMic()) {
							muteImg.visible = true;
							muteImg.includeInLayout = true;
							muteBtn.visible = false;
							muteBtn.includeInLayout = false;

							if (data.talking && !rolledOver) {
								muteImg.filters = [new GlowFilter(getStyle("glowFilterColor"), 1, 6, 6, 2, BitmapFilterQuality.HIGH, false, false)];
							} else {
								muteImg.filters = [];
							}
						} else {
							// can no longer unmute others
							var showMuteBtn:Boolean = rolledOver && (!data.muted || data.me);
							muteImg.visible = !showMuteBtn;
							muteImg.includeInLayout = !showMuteBtn;
							muteBtn.visible = showMuteBtn;
							muteBtn.includeInLayout = showMuteBtn;
							muteBtn.enabled = true;

							if (data.talking && !showMuteBtn) {
								muteImg.filters = [new GlowFilter(getStyle("glowFilterColor"), 1, 6, 6, 2, BitmapFilterQuality.HIGH, false, false)];
							} else {
								muteImg.filters = [];
							}
						}
					}

					if (data.role == Role.MODERATOR) {
						lockImg.visible = false;
						lockImg.includeInLayout = true;
						lockBtn.visible = false;
						lockBtn.includeInLayout = false;
					} else if (moderator && ls.isAnythingLocked()) {
						lockImg.visible = !rolledOver;
						lockImg.includeInLayout = !rolledOver;
						lockBtn.visible = rolledOver;
						lockBtn.includeInLayout = rolledOver;
					} else {
						//If it can't be clicked, only show image
						lockImg.visible = true;
						lockImg.includeInLayout = true;
						lockBtn.visible = false;
						lockBtn.includeInLayout = false;
					}

					if (data.hasStream) {
						if (!webcamsOnlyForModerator || UsersUtil.amIModerator()) {
							// if it's myself or if I'm watching all the streams from the given user, then don't activate the button
							if (data.me || data.isViewingAllStreams()) {
								webcamImg.visible = webcamImg.includeInLayout = true;
								webcamBtn.visible = webcamBtn.includeInLayout= false;
							} else {
								webcamImg.visible = webcamImg.includeInLayout = false;
								webcamBtn.visible = webcamBtn.includeInLayout = true;
							}
						}
						else {
							if (data.me || data.isViewingAllStreams() && data.role == Role.MODERATOR) {
								webcamImg.visible = webcamImg.includeInLayout = true;
								webcamBtn.visible = webcamBtn.includeInLayout= false;
							} else if (data.role != Role.MODERATOR) {
								webcamImg.visible = false;
								webcamImg.includeInLayout = true;
								webcamBtn.visible = webcamBtn.includeInLayout = false;
							}
							else {
								webcamImg.visible = webcamImg.includeInLayout = false;
								webcamBtn.visible = webcamBtn.includeInLayout = true;
							}
						}
					} else {
						webcamImg.visible = false;
						webcamImg.includeInLayout = true;
						webcamBtn.visible = webcamBtn.includeInLayout = false;
					}

					if (muteImg.visible) {
						if (data.inVoiceConf) {
							if (data.listenOnly) {
								muteImg.source = getStyle("iconSound");
							} else if (data.muted) {
								muteImg.source = getStyle("iconAudioMuted");
							} else {
								muteImg.source = getStyle("iconAudio");
							}
						}
					}

					if (data.locked && !data.presenter && ls.isAnythingLocked() || (!data.presenter && webcamsOnlyForModerator)) {
						if (data.muted == rolledOverMute)
							muteBtn.setStyle("icon", getStyle("iconAudio"));
						else
							muteBtn.setStyle("icon", getStyle("iconAudioMuted"));
					}
					
					if (lockImg.visible) {
						if (data.locked && !data.presenter && ls.isAnythingLocked()) {
							lockImg.source = getStyle("iconLock");
						} else {
							lockImg.source = null;
						}
					} else {
						if (data.locked == rolledOverLock)
							lockBtn.setStyle("icon", getStyle("iconUnlock"));
						else
							lockBtn.setStyle("icon", getStyle("iconLock"));
					}
				}
			}

			private function promoteUser():void {
				changeUserRole(Role.MODERATOR);
			}

			private function demoteUser():void {
				changeUserRole(Role.VIEWER);
			}

			private function changeUserRole(role:String):void {
				var changeRoleEvent:ChangeRoleEvent = new ChangeRoleEvent(data.userId, role);
				dispatchEvent(changeRoleEvent);
			}

			private function openSettings():void {
				if (data != null) {
					var actionsMenuData:Array = [];

					if (data.role != Role.VOICE_ONLY) {
						if (data.role == Role.MODERATOR) {
							actionsMenuData.push({
								label: ResourceUtil.getInstance().getString('bbb.users.usersGrid.mediaItemRenderer.demoteUser',[data.name]),
								icon: getStyle('iconDemote'),
								callback: demoteUser
							});
						} else if (!data.guest && data.role == Role.VIEWER){
							actionsMenuData.push({
								label: ResourceUtil.getInstance().getString('bbb.users.usersGrid.mediaItemRenderer.promoteUser',[data.name]),
								icon: getStyle('iconPromote'),
								callback: promoteUser
							});
						}
					}

					if (options.allowKickUser) {
						actionsMenuData.push({
							label: ResourceUtil.getInstance().getString('bbb.users.usersGrid.mediaItemRenderer.kickUser',[data.name]),
							icon: getStyle('iconEject'),
							callback: kickUser
						});
					}

					// make sure the previous menu is closed before opening a new one
					// This could be improved to include a flag that tells if the menu is open,
					// but it would require an extra listener for the MenuCloseEvent.
					closeActionsMenu();

					actionsMenu = Menu.createMenu(null, actionsMenuData, true);
					actionsMenu.variableRowHeight = true;

					var settingsBtnPos:Point = settingsBtn.localToGlobal(new Point(0,0));

					var actionsMenuPos:Point = new Point();
					actionsMenuPos.x = settingsBtnPos.x + settingsBtn.width;
					actionsMenuPos.y = settingsBtnPos.y;

					actionsMenu.addEventListener(MenuEvent.ITEM_CLICK, menuClickHandler);
					actionsMenu.show(actionsMenuPos.x, actionsMenuPos.y);
					actionsMenu.setFocus();
				}
			}

			private function closeActionsMenu():void{
				if (actionsMenu) actionsMenu.hide();
			}
			
			private function menuClickHandler(e:MenuEvent):void {
				e.item.callback();
			}
		]]>
	</fx:Script>
	<mx:Canvas id="webcamCanvas" width="28" height="20" visible="{webcamImg.visible || webcamBtn.visible}">
		<mx:Image id="webcamImg" visible="false" source="{getStyle('iconWebcam')}"
				  horizontalCenter="0" verticalCenter="0"
				  toolTip="{ResourceUtil.getInstance().getString('bbb.users.usersGrid.mediaItemRenderer.webcam')}" />
		<mx:Button id="webcamBtn" visible="false" includeInLayout="false" icon="{getStyle('iconWebcam')}"
				   width="28" height="20" horizontalCenter="0" verticalCenter="0"
				   enabled="true" click="viewCamera()"
				   toolTip="{ResourceUtil.getInstance().getString('bbb.users.usersGrid.mediaItemRenderer.webcamBtn')}" />
	</mx:Canvas>
	
	<mx:Canvas id="muteCanvas" width="20" height="20" visible="{muteImg.visible || muteBtn.visible}">
		<mx:Image id="muteImg" visible="false" includeInLayout="true"
				  horizontalCenter="0" verticalCenter="0" />
		<mx:Button id="muteBtn" visible="false" includeInLayout="false" enabled="false" icon="{getStyle('iconAudio')}"
				   width="20" height="20"  horizontalCenter="0" verticalCenter="0"
				   click="toggleMuteState()"
				   mouseOver="muteMouseOverHandler()"
				   mouseOut="muteMouseOutHandler()"
				   toolTip="{data.muted ? ResourceUtil.getInstance().getString('bbb.users.usersGrid.mediaItemRenderer.pushToTalk',[data.name]) : ResourceUtil.getInstance().getString('bbb.users.usersGrid.mediaItemRenderer.pushToMute',[data.name])}" />
	</mx:Canvas>
	
	<mx:Canvas id="lockCanvas" width="20" height="20" visible="{lockImg.visible || lockBtn.visible}">
		<mx:Image id="lockImg" visible="false" includeInLayout="false"
				  horizontalCenter="0" verticalCenter="0" />
		<mx:Button id="lockBtn" visible="false" includeInLayout="false" enabled="false"
				   width="20" height="20" horizontalCenter="0" verticalCenter="0" click="toggleLockState()"
				   mouseOver="lockMouseOverHandler()"
				   mouseOut="lockMouseOutHandler()"
				   toolTip="{data.locked ? ResourceUtil.getInstance().getString('bbb.users.usersGrid.mediaItemRenderer.pushToUnlock',[data.name]) : ResourceUtil.getInstance().getString('bbb.users.usersGrid.mediaItemRenderer.pushToLock',[data.name])}" />		
	</mx:Canvas>

	<mx:Button id="settingsBtn"
			   visible="false"
			   width="20"
			   height="20"
			   click="openSettings()"
			   icon="{getStyle('iconSettings')}"
			   toolTip="{ResourceUtil.getInstance().getString('bbb.users.settings.buttonTooltip')}"/>
	<!-- Helper objects because using BindingUtil with data break when the itemRenderer is recycled -->
	<mx:Image id="muteInd" includeInLayout="false" visible="{data.muted}" />
	<mx:Image id="voiceJoinedInd" includeInLayout="false" visible="{data.inVoiceConf}" />
	<mx:Image id="userLockedInd" includeInLayout="false" visible="{data.locked}" />
	<mx:Image id="hasStreamInd" includeInLayout="false" visible="{data.hasStream}" />
	<mx:Image id="viewingStreamInd" includeInLayout="false" visible="{data.viewingStream}" />
	<mx:Image id="listenOnlyInd" includeInLayout="false" visible="{data.listenOnly}" />
</mx:HBox>
<|MERGE_RESOLUTION|>--- conflicted
+++ resolved
@@ -1,444 +1,440 @@
-<?xml version="1.0" encoding="utf-8"?>
-
-<!--
-  BigBlueButton open source conferencing system - http://www.bigbluebutton.org
-  
-  Copyright (c) 2010 BigBlueButton Inc. and by respective authors (see below).
-  
-  BigBlueButton is free software; you can redistribute it and/or modify it under the 
-  terms of the GNU Lesser General Public License as published by the Free Software 
-  Foundation; either version 2.1 of the License, or (at your option) any later 
-  version. 
-  
-  BigBlueButton is distributed in the hope that it will be useful, but WITHOUT ANY 
-  WARRANTY; without even the implied warranty of MERCHANTABILITY or FITNESS FOR A 
-  PARTICULAR PURPOSE. See the GNU Lesser General Public License for more details.
-  
-  You should have received a copy of the GNU Lesser General Public License along 
-  with BigBlueButton; if not, see <http://www.gnu.org/licenses/>.
- 
-  $Id: $
---> 
-
-<mx:HBox xmlns:mx="library://ns.adobe.com/flex/mx"
-	xmlns:fx="http://ns.adobe.com/mxml/2009"
-	xmlns:mate="http://mate.asfusion.com/"
-	verticalScrollPolicy="off" horizontalScrollPolicy="off"
-	creationComplete="onCreationComplete()" > 
-
-	<fx:Declarations>
-		<mate:Listener type="{UsersRollEvent.USER_ROLL_OVER}" method="onRollOver" />
-		<mate:Listener type="{UsersRollEvent.USER_ROLL_OUT}" method="onRollOut" />
-		<mate:Listener type="{ChangeMyRole.CHANGE_MY_ROLE_EVENT}" method="onChangeMyRole"/>
-		<mate:Listener type="{BBBEvent.CHANGE_WEBCAMS_ONLY_FOR_MODERATOR}" method="onChangeWebcamsOnlyForModerator"/>
-	</fx:Declarations>
-
-	<fx:Script>
-		<![CDATA[
-			import flash.filters.BitmapFilterQuality;
-			import flash.filters.GlowFilter;
-			
-			import mx.binding.utils.BindingUtils;
-			import mx.controls.Menu;
-			import mx.events.FlexEvent;
-			import mx.events.MenuEvent;
-			
-			import org.bigbluebutton.common.Role;
-			import org.bigbluebutton.core.Options;
-			import org.bigbluebutton.core.UsersUtil;
-			import org.bigbluebutton.core.events.LockControlEvent;
-			import org.bigbluebutton.core.events.VoiceConfEvent;
-			import org.bigbluebutton.core.model.LiveMeeting;
-			import org.bigbluebutton.core.vo.LockSettingsVO;
-			import org.bigbluebutton.main.events.BBBEvent;
-			import org.bigbluebutton.main.model.users.events.ChangeMyRole;
-			import org.bigbluebutton.main.model.users.events.ChangeRoleEvent;
-			import org.bigbluebutton.main.model.users.events.KickUserEvent;
-			import org.bigbluebutton.modules.users.events.UsersRollEvent;
-			import org.bigbluebutton.modules.users.events.ViewCameraEvent;
-			import org.bigbluebutton.modules.users.model.UsersOptions;
-			import org.bigbluebutton.util.i18n.ResourceUtil;
-			
-			[Bindable]
-			private var rolledOver:Boolean = false;
-			
-			[Bindable]
-			private var webcamsOnlyForModerator:Boolean;
-			
-			private var moderator:Boolean = false;
-
-			private var rolledOverMute:Boolean = false;
-			private var rolledOverLock:Boolean = false;
-			
-			private var muteRolled:Boolean = false;
-			private var lockRolled:Boolean = false;
-			
-			private var options:UsersOptions;
-			private var actionsMenu:Menu = null;
-
-			private function onCreationComplete():void {
-				options = Options.getOptions(UsersOptions) as UsersOptions;
-
-				refreshRole(UsersUtil.amIModerator());
-
-				this.addEventListener(FlexEvent.DATA_CHANGE, dataChangeHandler);
-
-				BindingUtils.bindSetter(updateButtons, listenOnlyInd, "visible");
-				BindingUtils.bindSetter(updateButtons, voiceJoinedInd, "visible");
-				BindingUtils.bindSetter(updateButtons, muteInd, "visible");
-				BindingUtils.bindSetter(updateButtons, userLockedInd, "visible");
-				BindingUtils.bindSetter(updateButtons, hasStreamInd, "visible");
-				BindingUtils.bindSetter(updateButtons, viewingStreamInd, "visible");
-			}
-
-			private function dataChangeHandler(e:Event):void {
-				//rest rolledOver when the data changes because onRollOut wont be called if the row moves
-				if (data != null) {
-					updateButtons();
-					validateNow();
-				}
-			}
-			
-			private function onRollOver(e:UsersRollEvent):void{
-				if ((moderator || UsersUtil.isMe(e.userID)) && (e.userID == data.userId)) {
-					rolledOver = true;
-					updateButtons();
-				}
-			}
-			
-			private function onRollOut(e:UsersRollEvent):void{
-				if ((moderator || UsersUtil.isMe(e.userID)) && rolledOver) {
-					rolledOver = false;
-					updateButtons();
-				}
-			}
-
-			private function onChangeMyRole(e:ChangeMyRole):void {
-				rolledOver = false;
-				updateButtons();
-				// close the menu if it was opened
-				closeActionsMenu();
-
-				refreshRole(e.role == Role.MODERATOR);
-			}
-			
-			private function onChangeWebcamsOnlyForModerator(e:BBBEvent):void {
-				webcamsOnlyForModerator = LiveMeeting.inst().meeting.webcamsOnlyForModerator;
-
-				if (data != null) {
-					updateButtons();
-				}
-			}
-
-			private function refreshRole(amIModerator:Boolean):void {
-				lockBtn.enabled = settingsBtn.enabled = moderator = amIModerator;
-			}
-			
-			private function muteMouseOverHandler():void {
-				rolledOverMute = true;
-				updateButtons();
-			}
-			
-			private function muteMouseOutHandler():void {
-				rolledOverMute = false;
-				updateButtons();
-			}
-			
-			private function lockMouseOverHandler():void {
-				rolledOverLock = true;
-				updateButtons();
-			}
-			
-			private function lockMouseOutHandler():void {
-				rolledOverLock = false;
-				updateButtons();
-			}
-			
-			private function viewCamera():void {
-				dispatchEvent(new ViewCameraEvent(data.userId));
-   			}	
-			
-			private function kickUser():void{
-				if (data.role == Role.VOICE_ONLY ) {
-					var e:VoiceConfEvent = new VoiceConfEvent(VoiceConfEvent.EJECT_USER);
-					e.userid = data.userId;
-					dispatchEvent(e);
-				} else {
-					dispatchEvent(new KickUserEvent(data.userId));
-				}
-			}
-
-			private function toggleMuteState():void {
-				var e:VoiceConfEvent = new VoiceConfEvent(VoiceConfEvent.MUTE_USER);
-				e.userid = data.userId;
-				e.mute = !data.muted;
-				dispatchEvent(e);
-			}
-			
-			public function toggleLockState():void {
-				var e:LockControlEvent;
-				
-				if(data.locked) {
-					e = new LockControlEvent(LockControlEvent.UNLOCK_USER);
-				} else {
-					e = new LockControlEvent(LockControlEvent.LOCK_USER);
-				}
-				
-				e.internalUserID = data.userId;
-				dispatchEvent(e);
-			}
-
-			private function updateButtons(voiceMuted:Boolean = false):void {
-				// reset the mute image filter so the talking indicator doesn't stick
-				muteImg.filters = null;
-
-				var ls:LockSettingsVO = UsersUtil.getLockSettings();
-				var amIMod:Boolean = UsersUtil.amIModerator();
-				
-				if (data != null) {
-					var allowModeratorToSeeOwnSettings: Boolean = !data.me || (data.me && UsersUtil.amIModerator());
-					settingsBtn.visible = rolledOver && allowModeratorToSeeOwnSettings && !UsersUtil.isBreakout();
-
-<<<<<<< HEAD
-					if (!data.inVoiceConf) {
-=======
-					if ( !data.inVoiceConf || ( options.moderatorUnmute == false && amIMod && !UsersUtil.isMe(data.userId) ) ) {
->>>>>>> d80f3a57
-						muteImg.visible = false;
-						muteImg.includeInLayout = false;
-						muteBtn.visible = false;
-						muteBtn.includeInLayout = true;
-					} else {
-						if (data.listenOnly) {
-							muteImg.source = getStyle("iconSound");
-							muteImg.visible = true;
-							muteImg.includeInLayout = true;
-							muteBtn.visible = false;
-							muteBtn.includeInLayout = false;
-						} else if (!amIMod && data.locked && ls.getDisableMic()) {
-							muteImg.visible = true;
-							muteImg.includeInLayout = true;
-							muteBtn.visible = false;
-							muteBtn.includeInLayout = false;
-
-							if (data.talking && !rolledOver) {
-								muteImg.filters = [new GlowFilter(getStyle("glowFilterColor"), 1, 6, 6, 2, BitmapFilterQuality.HIGH, false, false)];
-							} else {
-								muteImg.filters = [];
-							}
-						} else {
-							// can no longer unmute others
-							var showMuteBtn:Boolean = rolledOver && (!data.muted || data.me);
-							muteImg.visible = !showMuteBtn;
-							muteImg.includeInLayout = !showMuteBtn;
-							muteBtn.visible = showMuteBtn;
-							muteBtn.includeInLayout = showMuteBtn;
-							muteBtn.enabled = true;
-
-							if (data.talking && !showMuteBtn) {
-								muteImg.filters = [new GlowFilter(getStyle("glowFilterColor"), 1, 6, 6, 2, BitmapFilterQuality.HIGH, false, false)];
-							} else {
-								muteImg.filters = [];
-							}
-						}
-					}
-
-					if (data.role == Role.MODERATOR) {
-						lockImg.visible = false;
-						lockImg.includeInLayout = true;
-						lockBtn.visible = false;
-						lockBtn.includeInLayout = false;
-					} else if (moderator && ls.isAnythingLocked()) {
-						lockImg.visible = !rolledOver;
-						lockImg.includeInLayout = !rolledOver;
-						lockBtn.visible = rolledOver;
-						lockBtn.includeInLayout = rolledOver;
-					} else {
-						//If it can't be clicked, only show image
-						lockImg.visible = true;
-						lockImg.includeInLayout = true;
-						lockBtn.visible = false;
-						lockBtn.includeInLayout = false;
-					}
-
-					if (data.hasStream) {
-						if (!webcamsOnlyForModerator || UsersUtil.amIModerator()) {
-							// if it's myself or if I'm watching all the streams from the given user, then don't activate the button
-							if (data.me || data.isViewingAllStreams()) {
-								webcamImg.visible = webcamImg.includeInLayout = true;
-								webcamBtn.visible = webcamBtn.includeInLayout= false;
-							} else {
-								webcamImg.visible = webcamImg.includeInLayout = false;
-								webcamBtn.visible = webcamBtn.includeInLayout = true;
-							}
-						}
-						else {
-							if (data.me || data.isViewingAllStreams() && data.role == Role.MODERATOR) {
-								webcamImg.visible = webcamImg.includeInLayout = true;
-								webcamBtn.visible = webcamBtn.includeInLayout= false;
-							} else if (data.role != Role.MODERATOR) {
-								webcamImg.visible = false;
-								webcamImg.includeInLayout = true;
-								webcamBtn.visible = webcamBtn.includeInLayout = false;
-							}
-							else {
-								webcamImg.visible = webcamImg.includeInLayout = false;
-								webcamBtn.visible = webcamBtn.includeInLayout = true;
-							}
-						}
-					} else {
-						webcamImg.visible = false;
-						webcamImg.includeInLayout = true;
-						webcamBtn.visible = webcamBtn.includeInLayout = false;
-					}
-
-					if (muteImg.visible) {
-						if (data.inVoiceConf) {
-							if (data.listenOnly) {
-								muteImg.source = getStyle("iconSound");
-							} else if (data.muted) {
-								muteImg.source = getStyle("iconAudioMuted");
-							} else {
-								muteImg.source = getStyle("iconAudio");
-							}
-						}
-					}
-
-					if (data.locked && !data.presenter && ls.isAnythingLocked() || (!data.presenter && webcamsOnlyForModerator)) {
-						if (data.muted == rolledOverMute)
-							muteBtn.setStyle("icon", getStyle("iconAudio"));
-						else
-							muteBtn.setStyle("icon", getStyle("iconAudioMuted"));
-					}
-					
-					if (lockImg.visible) {
-						if (data.locked && !data.presenter && ls.isAnythingLocked()) {
-							lockImg.source = getStyle("iconLock");
-						} else {
-							lockImg.source = null;
-						}
-					} else {
-						if (data.locked == rolledOverLock)
-							lockBtn.setStyle("icon", getStyle("iconUnlock"));
-						else
-							lockBtn.setStyle("icon", getStyle("iconLock"));
-					}
-				}
-			}
-
-			private function promoteUser():void {
-				changeUserRole(Role.MODERATOR);
-			}
-
-			private function demoteUser():void {
-				changeUserRole(Role.VIEWER);
-			}
-
-			private function changeUserRole(role:String):void {
-				var changeRoleEvent:ChangeRoleEvent = new ChangeRoleEvent(data.userId, role);
-				dispatchEvent(changeRoleEvent);
-			}
-
-			private function openSettings():void {
-				if (data != null) {
-					var actionsMenuData:Array = [];
-
-					if (data.role != Role.VOICE_ONLY) {
-						if (data.role == Role.MODERATOR) {
-							actionsMenuData.push({
-								label: ResourceUtil.getInstance().getString('bbb.users.usersGrid.mediaItemRenderer.demoteUser',[data.name]),
-								icon: getStyle('iconDemote'),
-								callback: demoteUser
-							});
-						} else if (!data.guest && data.role == Role.VIEWER){
-							actionsMenuData.push({
-								label: ResourceUtil.getInstance().getString('bbb.users.usersGrid.mediaItemRenderer.promoteUser',[data.name]),
-								icon: getStyle('iconPromote'),
-								callback: promoteUser
-							});
-						}
-					}
-
-					if (options.allowKickUser) {
-						actionsMenuData.push({
-							label: ResourceUtil.getInstance().getString('bbb.users.usersGrid.mediaItemRenderer.kickUser',[data.name]),
-							icon: getStyle('iconEject'),
-							callback: kickUser
-						});
-					}
-
-					// make sure the previous menu is closed before opening a new one
-					// This could be improved to include a flag that tells if the menu is open,
-					// but it would require an extra listener for the MenuCloseEvent.
-					closeActionsMenu();
-
-					actionsMenu = Menu.createMenu(null, actionsMenuData, true);
-					actionsMenu.variableRowHeight = true;
-
-					var settingsBtnPos:Point = settingsBtn.localToGlobal(new Point(0,0));
-
-					var actionsMenuPos:Point = new Point();
-					actionsMenuPos.x = settingsBtnPos.x + settingsBtn.width;
-					actionsMenuPos.y = settingsBtnPos.y;
-
-					actionsMenu.addEventListener(MenuEvent.ITEM_CLICK, menuClickHandler);
-					actionsMenu.show(actionsMenuPos.x, actionsMenuPos.y);
-					actionsMenu.setFocus();
-				}
-			}
-
-			private function closeActionsMenu():void{
-				if (actionsMenu) actionsMenu.hide();
-			}
-			
-			private function menuClickHandler(e:MenuEvent):void {
-				e.item.callback();
-			}
-		]]>
-	</fx:Script>
-	<mx:Canvas id="webcamCanvas" width="28" height="20" visible="{webcamImg.visible || webcamBtn.visible}">
-		<mx:Image id="webcamImg" visible="false" source="{getStyle('iconWebcam')}"
-				  horizontalCenter="0" verticalCenter="0"
-				  toolTip="{ResourceUtil.getInstance().getString('bbb.users.usersGrid.mediaItemRenderer.webcam')}" />
-		<mx:Button id="webcamBtn" visible="false" includeInLayout="false" icon="{getStyle('iconWebcam')}"
-				   width="28" height="20" horizontalCenter="0" verticalCenter="0"
-				   enabled="true" click="viewCamera()"
-				   toolTip="{ResourceUtil.getInstance().getString('bbb.users.usersGrid.mediaItemRenderer.webcamBtn')}" />
-	</mx:Canvas>
-	
-	<mx:Canvas id="muteCanvas" width="20" height="20" visible="{muteImg.visible || muteBtn.visible}">
-		<mx:Image id="muteImg" visible="false" includeInLayout="true"
-				  horizontalCenter="0" verticalCenter="0" />
-		<mx:Button id="muteBtn" visible="false" includeInLayout="false" enabled="false" icon="{getStyle('iconAudio')}"
-				   width="20" height="20"  horizontalCenter="0" verticalCenter="0"
-				   click="toggleMuteState()"
-				   mouseOver="muteMouseOverHandler()"
-				   mouseOut="muteMouseOutHandler()"
-				   toolTip="{data.muted ? ResourceUtil.getInstance().getString('bbb.users.usersGrid.mediaItemRenderer.pushToTalk',[data.name]) : ResourceUtil.getInstance().getString('bbb.users.usersGrid.mediaItemRenderer.pushToMute',[data.name])}" />
-	</mx:Canvas>
-	
-	<mx:Canvas id="lockCanvas" width="20" height="20" visible="{lockImg.visible || lockBtn.visible}">
-		<mx:Image id="lockImg" visible="false" includeInLayout="false"
-				  horizontalCenter="0" verticalCenter="0" />
-		<mx:Button id="lockBtn" visible="false" includeInLayout="false" enabled="false"
-				   width="20" height="20" horizontalCenter="0" verticalCenter="0" click="toggleLockState()"
-				   mouseOver="lockMouseOverHandler()"
-				   mouseOut="lockMouseOutHandler()"
-				   toolTip="{data.locked ? ResourceUtil.getInstance().getString('bbb.users.usersGrid.mediaItemRenderer.pushToUnlock',[data.name]) : ResourceUtil.getInstance().getString('bbb.users.usersGrid.mediaItemRenderer.pushToLock',[data.name])}" />		
-	</mx:Canvas>
-
-	<mx:Button id="settingsBtn"
-			   visible="false"
-			   width="20"
-			   height="20"
-			   click="openSettings()"
-			   icon="{getStyle('iconSettings')}"
-			   toolTip="{ResourceUtil.getInstance().getString('bbb.users.settings.buttonTooltip')}"/>
-	<!-- Helper objects because using BindingUtil with data break when the itemRenderer is recycled -->
-	<mx:Image id="muteInd" includeInLayout="false" visible="{data.muted}" />
-	<mx:Image id="voiceJoinedInd" includeInLayout="false" visible="{data.inVoiceConf}" />
-	<mx:Image id="userLockedInd" includeInLayout="false" visible="{data.locked}" />
-	<mx:Image id="hasStreamInd" includeInLayout="false" visible="{data.hasStream}" />
-	<mx:Image id="viewingStreamInd" includeInLayout="false" visible="{data.viewingStream}" />
-	<mx:Image id="listenOnlyInd" includeInLayout="false" visible="{data.listenOnly}" />
-</mx:HBox>
+<?xml version="1.0" encoding="utf-8"?>
+
+<!--
+  BigBlueButton open source conferencing system - http://www.bigbluebutton.org
+  
+  Copyright (c) 2010 BigBlueButton Inc. and by respective authors (see below).
+  
+  BigBlueButton is free software; you can redistribute it and/or modify it under the 
+  terms of the GNU Lesser General Public License as published by the Free Software 
+  Foundation; either version 2.1 of the License, or (at your option) any later 
+  version. 
+  
+  BigBlueButton is distributed in the hope that it will be useful, but WITHOUT ANY 
+  WARRANTY; without even the implied warranty of MERCHANTABILITY or FITNESS FOR A 
+  PARTICULAR PURPOSE. See the GNU Lesser General Public License for more details.
+  
+  You should have received a copy of the GNU Lesser General Public License along 
+  with BigBlueButton; if not, see <http://www.gnu.org/licenses/>.
+ 
+  $Id: $
+--> 
+
+<mx:HBox xmlns:mx="library://ns.adobe.com/flex/mx"
+	xmlns:fx="http://ns.adobe.com/mxml/2009"
+	xmlns:mate="http://mate.asfusion.com/"
+	verticalScrollPolicy="off" horizontalScrollPolicy="off"
+	creationComplete="onCreationComplete()" > 
+
+	<fx:Declarations>
+		<mate:Listener type="{UsersRollEvent.USER_ROLL_OVER}" method="onRollOver" />
+		<mate:Listener type="{UsersRollEvent.USER_ROLL_OUT}" method="onRollOut" />
+		<mate:Listener type="{ChangeMyRole.CHANGE_MY_ROLE_EVENT}" method="onChangeMyRole"/>
+		<mate:Listener type="{BBBEvent.CHANGE_WEBCAMS_ONLY_FOR_MODERATOR}" method="onChangeWebcamsOnlyForModerator"/>
+	</fx:Declarations>
+
+	<fx:Script>
+		<![CDATA[
+			import flash.filters.BitmapFilterQuality;
+			import flash.filters.GlowFilter;
+			
+			import mx.binding.utils.BindingUtils;
+			import mx.controls.Menu;
+			import mx.events.FlexEvent;
+			import mx.events.MenuEvent;
+			
+			import org.bigbluebutton.common.Role;
+			import org.bigbluebutton.core.Options;
+			import org.bigbluebutton.core.UsersUtil;
+			import org.bigbluebutton.core.events.LockControlEvent;
+			import org.bigbluebutton.core.events.VoiceConfEvent;
+			import org.bigbluebutton.core.model.LiveMeeting;
+			import org.bigbluebutton.core.vo.LockSettingsVO;
+			import org.bigbluebutton.main.events.BBBEvent;
+			import org.bigbluebutton.main.model.users.events.ChangeMyRole;
+			import org.bigbluebutton.main.model.users.events.ChangeRoleEvent;
+			import org.bigbluebutton.main.model.users.events.KickUserEvent;
+			import org.bigbluebutton.modules.users.events.UsersRollEvent;
+			import org.bigbluebutton.modules.users.events.ViewCameraEvent;
+			import org.bigbluebutton.modules.users.model.UsersOptions;
+			import org.bigbluebutton.util.i18n.ResourceUtil;
+			
+			[Bindable]
+			private var rolledOver:Boolean = false;
+			
+			[Bindable]
+			private var webcamsOnlyForModerator:Boolean;
+			
+			private var moderator:Boolean = false;
+
+			private var rolledOverMute:Boolean = false;
+			private var rolledOverLock:Boolean = false;
+			
+			private var muteRolled:Boolean = false;
+			private var lockRolled:Boolean = false;
+			
+			private var options:UsersOptions;
+			private var actionsMenu:Menu = null;
+
+			private function onCreationComplete():void {
+				options = Options.getOptions(UsersOptions) as UsersOptions;
+
+				refreshRole(UsersUtil.amIModerator());
+
+				this.addEventListener(FlexEvent.DATA_CHANGE, dataChangeHandler);
+
+				BindingUtils.bindSetter(updateButtons, listenOnlyInd, "visible");
+				BindingUtils.bindSetter(updateButtons, voiceJoinedInd, "visible");
+				BindingUtils.bindSetter(updateButtons, muteInd, "visible");
+				BindingUtils.bindSetter(updateButtons, userLockedInd, "visible");
+				BindingUtils.bindSetter(updateButtons, hasStreamInd, "visible");
+				BindingUtils.bindSetter(updateButtons, viewingStreamInd, "visible");
+			}
+
+			private function dataChangeHandler(e:Event):void {
+				//rest rolledOver when the data changes because onRollOut wont be called if the row moves
+				if (data != null) {
+					updateButtons();
+					validateNow();
+				}
+			}
+			
+			private function onRollOver(e:UsersRollEvent):void{
+				if ((moderator || UsersUtil.isMe(e.userID)) && (e.userID == data.userId)) {
+					rolledOver = true;
+					updateButtons();
+				}
+			}
+			
+			private function onRollOut(e:UsersRollEvent):void{
+				if ((moderator || UsersUtil.isMe(e.userID)) && rolledOver) {
+					rolledOver = false;
+					updateButtons();
+				}
+			}
+
+			private function onChangeMyRole(e:ChangeMyRole):void {
+				rolledOver = false;
+				updateButtons();
+				// close the menu if it was opened
+				closeActionsMenu();
+
+				refreshRole(e.role == Role.MODERATOR);
+			}
+			
+			private function onChangeWebcamsOnlyForModerator(e:BBBEvent):void {
+				webcamsOnlyForModerator = LiveMeeting.inst().meeting.webcamsOnlyForModerator;
+
+				if (data != null) {
+					updateButtons();
+				}
+			}
+
+			private function refreshRole(amIModerator:Boolean):void {
+				lockBtn.enabled = settingsBtn.enabled = moderator = amIModerator;
+			}
+			
+			private function muteMouseOverHandler():void {
+				rolledOverMute = true;
+				updateButtons();
+			}
+			
+			private function muteMouseOutHandler():void {
+				rolledOverMute = false;
+				updateButtons();
+			}
+			
+			private function lockMouseOverHandler():void {
+				rolledOverLock = true;
+				updateButtons();
+			}
+			
+			private function lockMouseOutHandler():void {
+				rolledOverLock = false;
+				updateButtons();
+			}
+			
+			private function viewCamera():void {
+				dispatchEvent(new ViewCameraEvent(data.userId));
+   			}	
+			
+			private function kickUser():void{
+				if (data.role == Role.VOICE_ONLY ) {
+					var e:VoiceConfEvent = new VoiceConfEvent(VoiceConfEvent.EJECT_USER);
+					e.userid = data.userId;
+					dispatchEvent(e);
+				} else {
+					dispatchEvent(new KickUserEvent(data.userId));
+				}
+			}
+
+			private function toggleMuteState():void {
+				var e:VoiceConfEvent = new VoiceConfEvent(VoiceConfEvent.MUTE_USER);
+				e.userid = data.userId;
+				e.mute = !data.muted;
+				dispatchEvent(e);
+			}
+			
+			public function toggleLockState():void {
+				var e:LockControlEvent;
+				
+				if(data.locked) {
+					e = new LockControlEvent(LockControlEvent.UNLOCK_USER);
+				} else {
+					e = new LockControlEvent(LockControlEvent.LOCK_USER);
+				}
+				
+				e.internalUserID = data.userId;
+				dispatchEvent(e);
+			}
+
+			private function updateButtons(voiceMuted:Boolean = false):void {
+				// reset the mute image filter so the talking indicator doesn't stick
+				muteImg.filters = null;
+
+				var ls:LockSettingsVO = UsersUtil.getLockSettings();
+				var amIMod:Boolean = UsersUtil.amIModerator();
+				
+				if (data != null) {
+					var allowModeratorToSeeOwnSettings: Boolean = !data.me || (data.me && UsersUtil.amIModerator());
+					settingsBtn.visible = rolledOver && allowModeratorToSeeOwnSettings && !UsersUtil.isBreakout();
+
+					if ( !data.inVoiceConf || ( options.moderatorUnmute == false && amIMod && !UsersUtil.isMe(data.userId) ) ) {
+						muteImg.visible = false;
+						muteImg.includeInLayout = false;
+						muteBtn.visible = false;
+						muteBtn.includeInLayout = true;
+					} else {
+						if (data.listenOnly) {
+							muteImg.source = getStyle("iconSound");
+							muteImg.visible = true;
+							muteImg.includeInLayout = true;
+							muteBtn.visible = false;
+							muteBtn.includeInLayout = false;
+						} else if (!amIMod && data.locked && ls.getDisableMic()) {
+							muteImg.visible = true;
+							muteImg.includeInLayout = true;
+							muteBtn.visible = false;
+							muteBtn.includeInLayout = false;
+
+							if (data.talking && !rolledOver) {
+								muteImg.filters = [new GlowFilter(getStyle("glowFilterColor"), 1, 6, 6, 2, BitmapFilterQuality.HIGH, false, false)];
+							} else {
+								muteImg.filters = [];
+							}
+						} else {
+							// can no longer unmute others
+							var showMuteBtn:Boolean = rolledOver && (!data.muted || data.me);
+							muteImg.visible = !showMuteBtn;
+							muteImg.includeInLayout = !showMuteBtn;
+							muteBtn.visible = showMuteBtn;
+							muteBtn.includeInLayout = showMuteBtn;
+							muteBtn.enabled = true;
+
+							if (data.talking && !showMuteBtn) {
+								muteImg.filters = [new GlowFilter(getStyle("glowFilterColor"), 1, 6, 6, 2, BitmapFilterQuality.HIGH, false, false)];
+							} else {
+								muteImg.filters = [];
+							}
+						}
+					}
+
+					if (data.role == Role.MODERATOR) {
+						lockImg.visible = false;
+						lockImg.includeInLayout = true;
+						lockBtn.visible = false;
+						lockBtn.includeInLayout = false;
+					} else if (moderator && ls.isAnythingLocked()) {
+						lockImg.visible = !rolledOver;
+						lockImg.includeInLayout = !rolledOver;
+						lockBtn.visible = rolledOver;
+						lockBtn.includeInLayout = rolledOver;
+					} else {
+						//If it can't be clicked, only show image
+						lockImg.visible = true;
+						lockImg.includeInLayout = true;
+						lockBtn.visible = false;
+						lockBtn.includeInLayout = false;
+					}
+
+					if (data.hasStream) {
+						if (!webcamsOnlyForModerator || UsersUtil.amIModerator()) {
+							// if it's myself or if I'm watching all the streams from the given user, then don't activate the button
+							if (data.me || data.isViewingAllStreams()) {
+								webcamImg.visible = webcamImg.includeInLayout = true;
+								webcamBtn.visible = webcamBtn.includeInLayout= false;
+							} else {
+								webcamImg.visible = webcamImg.includeInLayout = false;
+								webcamBtn.visible = webcamBtn.includeInLayout = true;
+							}
+						}
+						else {
+							if (data.me || data.isViewingAllStreams() && data.role == Role.MODERATOR) {
+								webcamImg.visible = webcamImg.includeInLayout = true;
+								webcamBtn.visible = webcamBtn.includeInLayout= false;
+							} else if (data.role != Role.MODERATOR) {
+								webcamImg.visible = false;
+								webcamImg.includeInLayout = true;
+								webcamBtn.visible = webcamBtn.includeInLayout = false;
+							}
+							else {
+								webcamImg.visible = webcamImg.includeInLayout = false;
+								webcamBtn.visible = webcamBtn.includeInLayout = true;
+							}
+						}
+					} else {
+						webcamImg.visible = false;
+						webcamImg.includeInLayout = true;
+						webcamBtn.visible = webcamBtn.includeInLayout = false;
+					}
+
+					if (muteImg.visible) {
+						if (data.inVoiceConf) {
+							if (data.listenOnly) {
+								muteImg.source = getStyle("iconSound");
+							} else if (data.muted) {
+								muteImg.source = getStyle("iconAudioMuted");
+							} else {
+								muteImg.source = getStyle("iconAudio");
+							}
+						}
+					}
+
+					if (data.locked && !data.presenter && ls.isAnythingLocked() || (!data.presenter && webcamsOnlyForModerator)) {
+						if (data.muted == rolledOverMute)
+							muteBtn.setStyle("icon", getStyle("iconAudio"));
+						else
+							muteBtn.setStyle("icon", getStyle("iconAudioMuted"));
+					}
+					
+					if (lockImg.visible) {
+						if (data.locked && !data.presenter && ls.isAnythingLocked()) {
+							lockImg.source = getStyle("iconLock");
+						} else {
+							lockImg.source = null;
+						}
+					} else {
+						if (data.locked == rolledOverLock)
+							lockBtn.setStyle("icon", getStyle("iconUnlock"));
+						else
+							lockBtn.setStyle("icon", getStyle("iconLock"));
+					}
+				}
+			}
+
+			private function promoteUser():void {
+				changeUserRole(Role.MODERATOR);
+			}
+
+			private function demoteUser():void {
+				changeUserRole(Role.VIEWER);
+			}
+
+			private function changeUserRole(role:String):void {
+				var changeRoleEvent:ChangeRoleEvent = new ChangeRoleEvent(data.userId, role);
+				dispatchEvent(changeRoleEvent);
+			}
+
+			private function openSettings():void {
+				if (data != null) {
+					var actionsMenuData:Array = [];
+
+					if (data.role != Role.VOICE_ONLY) {
+						if (data.role == Role.MODERATOR) {
+							actionsMenuData.push({
+								label: ResourceUtil.getInstance().getString('bbb.users.usersGrid.mediaItemRenderer.demoteUser',[data.name]),
+								icon: getStyle('iconDemote'),
+								callback: demoteUser
+							});
+						} else if (!data.guest && data.role == Role.VIEWER){
+							actionsMenuData.push({
+								label: ResourceUtil.getInstance().getString('bbb.users.usersGrid.mediaItemRenderer.promoteUser',[data.name]),
+								icon: getStyle('iconPromote'),
+								callback: promoteUser
+							});
+						}
+					}
+
+					if (options.allowKickUser) {
+						actionsMenuData.push({
+							label: ResourceUtil.getInstance().getString('bbb.users.usersGrid.mediaItemRenderer.kickUser',[data.name]),
+							icon: getStyle('iconEject'),
+							callback: kickUser
+						});
+					}
+
+					// make sure the previous menu is closed before opening a new one
+					// This could be improved to include a flag that tells if the menu is open,
+					// but it would require an extra listener for the MenuCloseEvent.
+					closeActionsMenu();
+
+					actionsMenu = Menu.createMenu(null, actionsMenuData, true);
+					actionsMenu.variableRowHeight = true;
+
+					var settingsBtnPos:Point = settingsBtn.localToGlobal(new Point(0,0));
+
+					var actionsMenuPos:Point = new Point();
+					actionsMenuPos.x = settingsBtnPos.x + settingsBtn.width;
+					actionsMenuPos.y = settingsBtnPos.y;
+
+					actionsMenu.addEventListener(MenuEvent.ITEM_CLICK, menuClickHandler);
+					actionsMenu.show(actionsMenuPos.x, actionsMenuPos.y);
+					actionsMenu.setFocus();
+				}
+			}
+
+			private function closeActionsMenu():void{
+				if (actionsMenu) actionsMenu.hide();
+			}
+			
+			private function menuClickHandler(e:MenuEvent):void {
+				e.item.callback();
+			}
+		]]>
+	</fx:Script>
+	<mx:Canvas id="webcamCanvas" width="28" height="20" visible="{webcamImg.visible || webcamBtn.visible}">
+		<mx:Image id="webcamImg" visible="false" source="{getStyle('iconWebcam')}"
+				  horizontalCenter="0" verticalCenter="0"
+				  toolTip="{ResourceUtil.getInstance().getString('bbb.users.usersGrid.mediaItemRenderer.webcam')}" />
+		<mx:Button id="webcamBtn" visible="false" includeInLayout="false" icon="{getStyle('iconWebcam')}"
+				   width="28" height="20" horizontalCenter="0" verticalCenter="0"
+				   enabled="true" click="viewCamera()"
+				   toolTip="{ResourceUtil.getInstance().getString('bbb.users.usersGrid.mediaItemRenderer.webcamBtn')}" />
+	</mx:Canvas>
+	
+	<mx:Canvas id="muteCanvas" width="20" height="20" visible="{muteImg.visible || muteBtn.visible}">
+		<mx:Image id="muteImg" visible="false" includeInLayout="true"
+				  horizontalCenter="0" verticalCenter="0" />
+		<mx:Button id="muteBtn" visible="false" includeInLayout="false" enabled="false" icon="{getStyle('iconAudio')}"
+				   width="20" height="20"  horizontalCenter="0" verticalCenter="0"
+				   click="toggleMuteState()"
+				   mouseOver="muteMouseOverHandler()"
+				   mouseOut="muteMouseOutHandler()"
+				   toolTip="{data.muted ? ResourceUtil.getInstance().getString('bbb.users.usersGrid.mediaItemRenderer.pushToTalk',[data.name]) : ResourceUtil.getInstance().getString('bbb.users.usersGrid.mediaItemRenderer.pushToMute',[data.name])}" />
+	</mx:Canvas>
+	
+	<mx:Canvas id="lockCanvas" width="20" height="20" visible="{lockImg.visible || lockBtn.visible}">
+		<mx:Image id="lockImg" visible="false" includeInLayout="false"
+				  horizontalCenter="0" verticalCenter="0" />
+		<mx:Button id="lockBtn" visible="false" includeInLayout="false" enabled="false"
+				   width="20" height="20" horizontalCenter="0" verticalCenter="0" click="toggleLockState()"
+				   mouseOver="lockMouseOverHandler()"
+				   mouseOut="lockMouseOutHandler()"
+				   toolTip="{data.locked ? ResourceUtil.getInstance().getString('bbb.users.usersGrid.mediaItemRenderer.pushToUnlock',[data.name]) : ResourceUtil.getInstance().getString('bbb.users.usersGrid.mediaItemRenderer.pushToLock',[data.name])}" />		
+	</mx:Canvas>
+
+	<mx:Button id="settingsBtn"
+			   visible="false"
+			   width="20"
+			   height="20"
+			   click="openSettings()"
+			   icon="{getStyle('iconSettings')}"
+			   toolTip="{ResourceUtil.getInstance().getString('bbb.users.settings.buttonTooltip')}"/>
+	<!-- Helper objects because using BindingUtil with data break when the itemRenderer is recycled -->
+	<mx:Image id="muteInd" includeInLayout="false" visible="{data.muted}" />
+	<mx:Image id="voiceJoinedInd" includeInLayout="false" visible="{data.inVoiceConf}" />
+	<mx:Image id="userLockedInd" includeInLayout="false" visible="{data.locked}" />
+	<mx:Image id="hasStreamInd" includeInLayout="false" visible="{data.hasStream}" />
+	<mx:Image id="viewingStreamInd" includeInLayout="false" visible="{data.viewingStream}" />
+	<mx:Image id="listenOnlyInd" includeInLayout="false" visible="{data.listenOnly}" />
+</mx:HBox>