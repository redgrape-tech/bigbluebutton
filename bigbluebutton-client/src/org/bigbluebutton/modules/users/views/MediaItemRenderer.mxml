--- conflicted
+++ resolved
@@ -33,31 +33,19 @@
 	<mx:Script>
 		<![CDATA[
 			import mx.binding.utils.BindingUtils;
-<<<<<<< HEAD
-			import mx.events.FlexEvent;
-=======
-			import mx.controls.Alert;
 			import mx.controls.Menu;
 			import mx.events.FlexEvent;
-			import mx.events.ListEvent;
 			import mx.events.MenuEvent;
->>>>>>> 12cab928
 			
 			import org.bigbluebutton.common.Images;
 			import org.bigbluebutton.common.Role;
 			import org.bigbluebutton.core.events.LockControlEvent;
 			import org.bigbluebutton.core.events.VoiceConfEvent;
 			import org.bigbluebutton.core.managers.UserManager;
-<<<<<<< HEAD
 			import org.bigbluebutton.core.vo.LockSettingsVO;
 			import org.bigbluebutton.main.model.users.BBBUser;
-=======
-			import org.bigbluebutton.main.events.StoppedViewingWebcamEvent;
-			import org.bigbluebutton.main.model.users.BBBUser;
-			import org.bigbluebutton.main.model.users.Conference;
 			import org.bigbluebutton.main.model.users.events.ChangeMyRole;
 			import org.bigbluebutton.main.model.users.events.ChangeRoleEvent;
->>>>>>> 12cab928
 			import org.bigbluebutton.main.model.users.events.KickUserEvent;
 			import org.bigbluebutton.modules.users.events.UsersRollEvent;
 			import org.bigbluebutton.modules.users.events.ViewCameraEvent;
@@ -116,7 +104,7 @@
 					updateButtons();
 				}
 			}
-
+			
 			private function onChangeMyRole(e:ChangeMyRole):void {
 				rolledOver = false;
 				updateButtons();
@@ -185,11 +173,7 @@
 				var ls:LockSettingsVO = UserManager.getInstance().getConference().getLockSettings();
 				
 				if (data != null) {
-<<<<<<< HEAD
-					kickUserBtn.visible = !data.me && rolledOver && options.allowKickUser;
-=======
 					settingsBtn.visible = rolledOver && !data.me;
->>>>>>> 12cab928
 					
 					if (!data.voiceJoined) {
 						if (data.listenOnly) {
@@ -288,7 +272,7 @@
 					}
 				}
 			}
-
+			
 			private function promoteUser():void {
 				changeUserRole(Role.MODERATOR);
 			}
@@ -354,7 +338,7 @@
 
 		]]>
 	</mx:Script>
-
+	
 	<!--mx:Image id="talkingIcon" visible="{data.talking}" source="{images.sound_new}" width="20" height="16" 
 				toolTip="{ResourceUtil.getInstance().getString('bbb.users.usersGrid.mediaItemRenderer.talking')}" /-->
 	<mx:Image id="webcamImg" visible="false" source="{images.webcam_new_20}"
@@ -363,13 +347,13 @@
     <mx:Button id="webcamBtn" visible="false" includeInLayout="false" icon="{images.webcam_new_20}"
               width="20" height="20" enabled="true" click="viewCamera()"
               toolTip="{ResourceUtil.getInstance().getString('bbb.users.usersGrid.mediaItemRenderer.webcamBtn')}" />
-	<mx:Image id="muteImg" visible="false" width="20" height="20" />
+	<mx:Image id="muteImg" visible="false" includeInLayout="true" width="20" height="20" />
 	<mx:Button id="muteBtn" visible="false" includeInLayout="false" enabled="false" icon="{images.audio}"
 				width="20" height="20" click="toggleMuteState()"
 				mouseOver="muteMouseOverHandler()"
 				mouseOut="muteMouseOutHandler()"
 				toolTip="{data.voiceMuted ? ResourceUtil.getInstance().getString('bbb.users.usersGrid.mediaItemRenderer.pushToTalk',[data.name]) : ResourceUtil.getInstance().getString('bbb.users.usersGrid.mediaItemRenderer.pushToMute',[data.name])}" />
-	<mx:Image id="lockImg" visible="false" width="20" height="20" />
+	<mx:Image id="lockImg" visible="false" includeInLayout="false" width="20" height="20" />
 	<mx:Button id="lockBtn" visible="false" includeInLayout="false" enabled="false"
 				width="20" height="20" click="toggleLockState()"
 				mouseOver="lockMouseOverHandler()"
