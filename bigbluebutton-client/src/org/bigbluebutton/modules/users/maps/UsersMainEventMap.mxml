<?xml version="1.0" encoding="utf-8"?>

<!--

BigBlueButton open source conferencing system - http://www.bigbluebutton.org/

Copyright (c) 2012 BigBlueButton Inc. and by respective authors (see below).

This program is free software; you can redistribute it and/or modify it under the
terms of the GNU Lesser General Public License as published by the Free Software
Foundation; either version 3.0 of the License, or (at your option) any later
version.

BigBlueButton is distributed in the hope that it will be useful, but WITHOUT ANY
WARRANTY; without even the implied warranty of MERCHANTABILITY or FITNESS FOR A
PARTICULAR PURPOSE. See the GNU Lesser General Public License for more details.

You should have received a copy of the GNU Lesser General Public License along
with BigBlueButton; if not, see <http://www.gnu.org/licenses/>.

-->

<EventMap xmlns:mx="http://www.adobe.com/2006/mxml" xmlns="http://mate.asfusion.com/" >
	<mx:Script>
		<![CDATA[
      import mx.events.FlexEvent;    
      import org.bigbluebutton.core.events.LockControlEvent;
      import org.bigbluebutton.core.events.VoiceConfEvent;
      import org.bigbluebutton.main.events.BBBEvent;
      import org.bigbluebutton.main.events.LogoutEvent;
	  <!--TODO: Move guest events to user events? -->
      import org.bigbluebutton.main.events.AddGuestEvent;
      import org.bigbluebutton.main.events.RemoveGuestRequestEvent;
      import org.bigbluebutton.main.events.ResponseModeratorEvent;
      import org.bigbluebutton.main.events.SuccessfulLoginEvent;
      import org.bigbluebutton.main.events.UserServicesEvent;
      import org.bigbluebutton.main.events.WaitModeratorEvent;
      import org.bigbluebutton.main.model.GuestManager;
      import org.bigbluebutton.main.model.users.UserService;
      import org.bigbluebutton.main.model.users.events.BroadcastStartedEvent;
      import org.bigbluebutton.main.model.users.events.BroadcastStoppedEvent;
<<<<<<< HEAD
      import org.bigbluebutton.main.model.users.events.ChangeRoleEvent;
=======
      import org.bigbluebutton.main.model.users.events.ChangeStatusEvent;
>>>>>>> 76f2e53c
      import org.bigbluebutton.main.model.users.events.KickUserEvent;
      import org.bigbluebutton.main.model.users.events.RoleChangeEvent;
      import org.bigbluebutton.main.model.users.events.UsersConnectionEvent;
		]]>
	</mx:Script>
	
	
	<EventHandlers type="{FlexEvent.APPLICATION_COMPLETE}" >
    <ObjectBuilder generator="{UserService}" cache="global" />
    <ObjectBuilder generator="{GuestManager}" cache="global" />
	</EventHandlers>
	
  <EventHandlers type="{LogoutEvent.USER_LOGGED_OUT}" >
    <MethodInvoker generator="{UserService}" method="logoutUser" />
  </EventHandlers>

  <EventHandlers type="{LogoutEvent.DISCONNECT_TEST}" >
    <MethodInvoker generator="{UserService}" method="disconnectTest" />
  </EventHandlers>
  
  <EventHandlers type="{UserServicesEvent.START_USER_SERVICES}" >
    <MethodInvoker generator="{UserService}" method="startService" arguments="{event}" />
  </EventHandlers>
  
  <EventHandlers type="{UsersConnectionEvent.CONNECTION_SUCCESS}" >
    <MethodInvoker generator="{UserService}" method="userLoggedIn" arguments="{event}" />
  </EventHandlers>
  
  <!-- Viewers Stuff -->
  <EventHandlers type="{ChangeStatusEvent.CHANGE_STATUS}" >
    <MethodInvoker generator="{UserService}" method="changeStatus" arguments="{event}" />
  </EventHandlers>
  
  <EventHandlers type="{BroadcastStartedEvent.BROADCAST_STARTED_EVENT}" >
    <MethodInvoker generator="{UserService}" method="addStream" arguments="{event}" />
  </EventHandlers>
  
  <EventHandlers type="{BroadcastStoppedEvent.BROADCAST_STOPPED}" >
    <MethodInvoker generator="{UserService}" method="removeStream" arguments="{event}" />
  </EventHandlers>
  <!-- End Viewers Stuff -->
  
  <EventHandlers type="{KickUserEvent.KICK_USER}" >
    <MethodInvoker generator="{UserService}" method="kickUser" arguments="{event}" />
  </EventHandlers>
  
  <EventHandlers type="{BBBEvent.CHANGE_RECORDING_STATUS}">
    <MethodInvoker generator="{UserService}" method="changeRecordingStatus" arguments="{event}" />
  </EventHandlers>
  
  <EventHandlers type="{KickUserEvent.KICK_USER}" >
    <MethodInvoker generator="{UserService}" method="kickUser" arguments="{event}" />
  </EventHandlers>
  
  <EventHandlers type="{ChangeRoleEvent.CHANGE_ROLE_EVENT}" >
    <MethodInvoker generator="{UserService}" method="changeRole" arguments="{event}" />
  </EventHandlers>
  
  <EventHandlers type="{VoiceConfEvent.EJECT_USER}" >
    <MethodInvoker generator="{UserService}" method="ejectUser" arguments="{event}" />
  </EventHandlers>
  
  <EventHandlers type="{VoiceConfEvent.MUTE_USER}" >
    <MethodInvoker generator="{UserService}" method="muteUnmuteUser" arguments="{event}" />
  </EventHandlers>
  
  <EventHandlers type="{VoiceConfEvent.MUTE_ALL}" >
    <MethodInvoker generator="{UserService}" method="muteAllUsers" arguments="{event}" />
  </EventHandlers>
  
  <EventHandlers type="{VoiceConfEvent.UNMUTE_ALL}" >
    <MethodInvoker generator="{UserService}" method="unmuteAllUsers" arguments="{event}" />
  </EventHandlers>
  
  <EventHandlers type="{VoiceConfEvent.MUTE_ALMOST_ALL}" >
    <MethodInvoker generator="{UserService}" method="muteAllUsersExceptPresenter" arguments="{event}" />
  </EventHandlers>
  
  <!-- Lock Events -->
  <EventHandlers type="{LockControlEvent.LOCK_ALL}" >
    <MethodInvoker generator="{UserService}" method="lockAllUsers" arguments="{event}" />
  </EventHandlers>
  
  <EventHandlers type="{LockControlEvent.UNLOCK_ALL}" >
    <MethodInvoker generator="{UserService}" method="unlockAllUsers" arguments="{event}" />
  </EventHandlers>
  
  <EventHandlers type="{LockControlEvent.LOCK_ALMOST_ALL}" >
    <MethodInvoker generator="{UserService}" method="lockAlmostAllUsers" arguments="{event}" />
  </EventHandlers>
  
  <EventHandlers type="{LockControlEvent.LOCK_USER}" >
    <MethodInvoker generator="{UserService}" method="lockUser" arguments="{event}" />
  </EventHandlers>
  
  <EventHandlers type="{LockControlEvent.UNLOCK_USER}" >
    <MethodInvoker generator="{UserService}" method="unlockUser" arguments="{event}" />
  </EventHandlers>
  
  <EventHandlers type="{LockControlEvent.SAVE_LOCK_SETTINGS}" >
    <MethodInvoker generator="{UserService}" method="saveLockSettings" arguments="{event}" />
  </EventHandlers>
  
  <EventHandlers type="{RoleChangeEvent.ASSIGN_PRESENTER}">
    <MethodInvoker generator="{UserService}" method="assignPresenter" arguments="{event}" />
  </EventHandlers>
  <!-- End Lock Events -->

  <!-- Guest Events -->
  <EventHandlers type="{SuccessfulLoginEvent.USER_LOGGED_IN}" >
    <MethodInvoker generator="{UserService}" method="getAllGuests" arguments="{event}" />
  </EventHandlers>

  <EventHandlers type="{AddGuestEvent.ADD_GUEST}" >
    <MethodInvoker generator="{GuestManager}" method="addGuest" arguments="{event}" />
  </EventHandlers>

  <EventHandlers type="{LogoutEvent.GUEST_KICKED_OUT}" >
    <MethodInvoker generator="{UserService}" method="guestDisconnect" />
    <MethodInvoker generator="{UserService}" method="logoutUser" />
  </EventHandlers>

  <EventHandlers type="LOAD_MODULE_GUEST_AUTO_ACCEPT">
    <MethodInvoker generator="{UserService}" method="loadModulesCommand"/>
  </EventHandlers>

  <EventHandlers type="{WaitModeratorEvent.USER_LOGGED_IN}" >
    <MethodInvoker generator="{UserService}" method="askToEnter" arguments="{event}" />
  </EventHandlers>

  <EventHandlers type="{ResponseModeratorEvent.RESPONSE}" >
    <MethodInvoker generator="{UserService}" method="responseToGuest" arguments="{event}" />
    <MethodInvoker generator="{GuestManager}" method="removeGuest" arguments="{event.userid}" />
  </EventHandlers>

  <EventHandlers type="{RemoveGuestRequestEvent.GUEST_EVENT}" >
    <MethodInvoker generator="{GuestManager}" method="removeGuest" arguments="{event.userid}" />
  </EventHandlers>

  <EventHandlers type="{ResponseModeratorEvent.RESPONSE_ALL}" >
    <MethodInvoker generator="{UserService}" method="responseToAllGuests" arguments="{event}" />
  </EventHandlers>

  <EventHandlers type="{BBBEvent.ASK_TO_ACCEPT_GUEST}" >
    <MethodInvoker generator="{UserService}" method="askToAccept" />
  </EventHandlers>

  <EventHandlers type="{BBBEvent.ACCEPT_GUEST}" >
    <MethodInvoker generator="{UserService}" method="acceptGuest" />
  </EventHandlers>

  <EventHandlers type="{BBBEvent.DENY_GUEST}" >
    <MethodInvoker generator="{UserService}" method="denyGuest" />
  </EventHandlers>

  <EventHandlers type="{BBBEvent.BROADCAST_GUEST_POLICY}" >
    <MethodInvoker generator="{UserService}" method="newGuestPolicy" arguments="{event}" />
  </EventHandlers>

  <EventHandlers type="{BBBEvent.KICK_GUEST}" >
    <MethodInvoker generator="{UserService}" method="kickGuest" arguments="{event}" />
  </EventHandlers>
  <!-- End Guest Events -->
</EventMap>
<|MERGE_RESOLUTION|>--- conflicted
+++ resolved
@@ -1,210 +1,207 @@
-<?xml version="1.0" encoding="utf-8"?>
-
-<!--
-
-BigBlueButton open source conferencing system - http://www.bigbluebutton.org/
-
-Copyright (c) 2012 BigBlueButton Inc. and by respective authors (see below).
-
-This program is free software; you can redistribute it and/or modify it under the
-terms of the GNU Lesser General Public License as published by the Free Software
-Foundation; either version 3.0 of the License, or (at your option) any later
-version.
-
-BigBlueButton is distributed in the hope that it will be useful, but WITHOUT ANY
-WARRANTY; without even the implied warranty of MERCHANTABILITY or FITNESS FOR A
-PARTICULAR PURPOSE. See the GNU Lesser General Public License for more details.
-
-You should have received a copy of the GNU Lesser General Public License along
-with BigBlueButton; if not, see <http://www.gnu.org/licenses/>.
-
--->
-
-<EventMap xmlns:mx="http://www.adobe.com/2006/mxml" xmlns="http://mate.asfusion.com/" >
-	<mx:Script>
-		<![CDATA[
-      import mx.events.FlexEvent;    
-      import org.bigbluebutton.core.events.LockControlEvent;
-      import org.bigbluebutton.core.events.VoiceConfEvent;
-      import org.bigbluebutton.main.events.BBBEvent;
-      import org.bigbluebutton.main.events.LogoutEvent;
-	  <!--TODO: Move guest events to user events? -->
-      import org.bigbluebutton.main.events.AddGuestEvent;
-      import org.bigbluebutton.main.events.RemoveGuestRequestEvent;
-      import org.bigbluebutton.main.events.ResponseModeratorEvent;
-      import org.bigbluebutton.main.events.SuccessfulLoginEvent;
-      import org.bigbluebutton.main.events.UserServicesEvent;
-      import org.bigbluebutton.main.events.WaitModeratorEvent;
-      import org.bigbluebutton.main.model.GuestManager;
-      import org.bigbluebutton.main.model.users.UserService;
-      import org.bigbluebutton.main.model.users.events.BroadcastStartedEvent;
-      import org.bigbluebutton.main.model.users.events.BroadcastStoppedEvent;
-<<<<<<< HEAD
-      import org.bigbluebutton.main.model.users.events.ChangeRoleEvent;
-=======
-      import org.bigbluebutton.main.model.users.events.ChangeStatusEvent;
->>>>>>> 76f2e53c
-      import org.bigbluebutton.main.model.users.events.KickUserEvent;
-      import org.bigbluebutton.main.model.users.events.RoleChangeEvent;
-      import org.bigbluebutton.main.model.users.events.UsersConnectionEvent;
-		]]>
-	</mx:Script>
-	
-	
-	<EventHandlers type="{FlexEvent.APPLICATION_COMPLETE}" >
-    <ObjectBuilder generator="{UserService}" cache="global" />
-    <ObjectBuilder generator="{GuestManager}" cache="global" />
-	</EventHandlers>
-	
-  <EventHandlers type="{LogoutEvent.USER_LOGGED_OUT}" >
-    <MethodInvoker generator="{UserService}" method="logoutUser" />
-  </EventHandlers>
-
-  <EventHandlers type="{LogoutEvent.DISCONNECT_TEST}" >
-    <MethodInvoker generator="{UserService}" method="disconnectTest" />
-  </EventHandlers>
-  
-  <EventHandlers type="{UserServicesEvent.START_USER_SERVICES}" >
-    <MethodInvoker generator="{UserService}" method="startService" arguments="{event}" />
-  </EventHandlers>
-  
-  <EventHandlers type="{UsersConnectionEvent.CONNECTION_SUCCESS}" >
-    <MethodInvoker generator="{UserService}" method="userLoggedIn" arguments="{event}" />
-  </EventHandlers>
-  
-  <!-- Viewers Stuff -->
-  <EventHandlers type="{ChangeStatusEvent.CHANGE_STATUS}" >
-    <MethodInvoker generator="{UserService}" method="changeStatus" arguments="{event}" />
-  </EventHandlers>
-  
-  <EventHandlers type="{BroadcastStartedEvent.BROADCAST_STARTED_EVENT}" >
-    <MethodInvoker generator="{UserService}" method="addStream" arguments="{event}" />
-  </EventHandlers>
-  
-  <EventHandlers type="{BroadcastStoppedEvent.BROADCAST_STOPPED}" >
-    <MethodInvoker generator="{UserService}" method="removeStream" arguments="{event}" />
-  </EventHandlers>
-  <!-- End Viewers Stuff -->
-  
-  <EventHandlers type="{KickUserEvent.KICK_USER}" >
-    <MethodInvoker generator="{UserService}" method="kickUser" arguments="{event}" />
-  </EventHandlers>
-  
-  <EventHandlers type="{BBBEvent.CHANGE_RECORDING_STATUS}">
-    <MethodInvoker generator="{UserService}" method="changeRecordingStatus" arguments="{event}" />
-  </EventHandlers>
-  
-  <EventHandlers type="{KickUserEvent.KICK_USER}" >
-    <MethodInvoker generator="{UserService}" method="kickUser" arguments="{event}" />
-  </EventHandlers>
-  
-  <EventHandlers type="{ChangeRoleEvent.CHANGE_ROLE_EVENT}" >
-    <MethodInvoker generator="{UserService}" method="changeRole" arguments="{event}" />
-  </EventHandlers>
-  
-  <EventHandlers type="{VoiceConfEvent.EJECT_USER}" >
-    <MethodInvoker generator="{UserService}" method="ejectUser" arguments="{event}" />
-  </EventHandlers>
-  
-  <EventHandlers type="{VoiceConfEvent.MUTE_USER}" >
-    <MethodInvoker generator="{UserService}" method="muteUnmuteUser" arguments="{event}" />
-  </EventHandlers>
-  
-  <EventHandlers type="{VoiceConfEvent.MUTE_ALL}" >
-    <MethodInvoker generator="{UserService}" method="muteAllUsers" arguments="{event}" />
-  </EventHandlers>
-  
-  <EventHandlers type="{VoiceConfEvent.UNMUTE_ALL}" >
-    <MethodInvoker generator="{UserService}" method="unmuteAllUsers" arguments="{event}" />
-  </EventHandlers>
-  
-  <EventHandlers type="{VoiceConfEvent.MUTE_ALMOST_ALL}" >
-    <MethodInvoker generator="{UserService}" method="muteAllUsersExceptPresenter" arguments="{event}" />
-  </EventHandlers>
-  
-  <!-- Lock Events -->
-  <EventHandlers type="{LockControlEvent.LOCK_ALL}" >
-    <MethodInvoker generator="{UserService}" method="lockAllUsers" arguments="{event}" />
-  </EventHandlers>
-  
-  <EventHandlers type="{LockControlEvent.UNLOCK_ALL}" >
-    <MethodInvoker generator="{UserService}" method="unlockAllUsers" arguments="{event}" />
-  </EventHandlers>
-  
-  <EventHandlers type="{LockControlEvent.LOCK_ALMOST_ALL}" >
-    <MethodInvoker generator="{UserService}" method="lockAlmostAllUsers" arguments="{event}" />
-  </EventHandlers>
-  
-  <EventHandlers type="{LockControlEvent.LOCK_USER}" >
-    <MethodInvoker generator="{UserService}" method="lockUser" arguments="{event}" />
-  </EventHandlers>
-  
-  <EventHandlers type="{LockControlEvent.UNLOCK_USER}" >
-    <MethodInvoker generator="{UserService}" method="unlockUser" arguments="{event}" />
-  </EventHandlers>
-  
-  <EventHandlers type="{LockControlEvent.SAVE_LOCK_SETTINGS}" >
-    <MethodInvoker generator="{UserService}" method="saveLockSettings" arguments="{event}" />
-  </EventHandlers>
-  
-  <EventHandlers type="{RoleChangeEvent.ASSIGN_PRESENTER}">
-    <MethodInvoker generator="{UserService}" method="assignPresenter" arguments="{event}" />
-  </EventHandlers>
-  <!-- End Lock Events -->
-
-  <!-- Guest Events -->
-  <EventHandlers type="{SuccessfulLoginEvent.USER_LOGGED_IN}" >
-    <MethodInvoker generator="{UserService}" method="getAllGuests" arguments="{event}" />
-  </EventHandlers>
-
-  <EventHandlers type="{AddGuestEvent.ADD_GUEST}" >
-    <MethodInvoker generator="{GuestManager}" method="addGuest" arguments="{event}" />
-  </EventHandlers>
-
-  <EventHandlers type="{LogoutEvent.GUEST_KICKED_OUT}" >
-    <MethodInvoker generator="{UserService}" method="guestDisconnect" />
-    <MethodInvoker generator="{UserService}" method="logoutUser" />
-  </EventHandlers>
-
-  <EventHandlers type="LOAD_MODULE_GUEST_AUTO_ACCEPT">
-    <MethodInvoker generator="{UserService}" method="loadModulesCommand"/>
-  </EventHandlers>
-
-  <EventHandlers type="{WaitModeratorEvent.USER_LOGGED_IN}" >
-    <MethodInvoker generator="{UserService}" method="askToEnter" arguments="{event}" />
-  </EventHandlers>
-
-  <EventHandlers type="{ResponseModeratorEvent.RESPONSE}" >
-    <MethodInvoker generator="{UserService}" method="responseToGuest" arguments="{event}" />
-    <MethodInvoker generator="{GuestManager}" method="removeGuest" arguments="{event.userid}" />
-  </EventHandlers>
-
-  <EventHandlers type="{RemoveGuestRequestEvent.GUEST_EVENT}" >
-    <MethodInvoker generator="{GuestManager}" method="removeGuest" arguments="{event.userid}" />
-  </EventHandlers>
-
-  <EventHandlers type="{ResponseModeratorEvent.RESPONSE_ALL}" >
-    <MethodInvoker generator="{UserService}" method="responseToAllGuests" arguments="{event}" />
-  </EventHandlers>
-
-  <EventHandlers type="{BBBEvent.ASK_TO_ACCEPT_GUEST}" >
-    <MethodInvoker generator="{UserService}" method="askToAccept" />
-  </EventHandlers>
-
-  <EventHandlers type="{BBBEvent.ACCEPT_GUEST}" >
-    <MethodInvoker generator="{UserService}" method="acceptGuest" />
-  </EventHandlers>
-
-  <EventHandlers type="{BBBEvent.DENY_GUEST}" >
-    <MethodInvoker generator="{UserService}" method="denyGuest" />
-  </EventHandlers>
-
-  <EventHandlers type="{BBBEvent.BROADCAST_GUEST_POLICY}" >
-    <MethodInvoker generator="{UserService}" method="newGuestPolicy" arguments="{event}" />
-  </EventHandlers>
-
-  <EventHandlers type="{BBBEvent.KICK_GUEST}" >
-    <MethodInvoker generator="{UserService}" method="kickGuest" arguments="{event}" />
-  </EventHandlers>
-  <!-- End Guest Events -->
-</EventMap>
+<?xml version="1.0" encoding="utf-8"?>
+
+<!--
+
+BigBlueButton open source conferencing system - http://www.bigbluebutton.org/
+
+Copyright (c) 2012 BigBlueButton Inc. and by respective authors (see below).
+
+This program is free software; you can redistribute it and/or modify it under the
+terms of the GNU Lesser General Public License as published by the Free Software
+Foundation; either version 3.0 of the License, or (at your option) any later
+version.
+
+BigBlueButton is distributed in the hope that it will be useful, but WITHOUT ANY
+WARRANTY; without even the implied warranty of MERCHANTABILITY or FITNESS FOR A
+PARTICULAR PURPOSE. See the GNU Lesser General Public License for more details.
+
+You should have received a copy of the GNU Lesser General Public License along
+with BigBlueButton; if not, see <http://www.gnu.org/licenses/>.
+
+-->
+
+<EventMap xmlns:mx="http://www.adobe.com/2006/mxml" xmlns="http://mate.asfusion.com/" >
+	<mx:Script>
+		<![CDATA[
+      import mx.events.FlexEvent;    
+      import org.bigbluebutton.core.events.LockControlEvent;
+      import org.bigbluebutton.core.events.VoiceConfEvent;
+      import org.bigbluebutton.main.events.BBBEvent;
+      import org.bigbluebutton.main.events.LogoutEvent;
+	  <!--TODO: Move guest events to user events? -->
+      import org.bigbluebutton.main.events.AddGuestEvent;
+      import org.bigbluebutton.main.events.RemoveGuestRequestEvent;
+      import org.bigbluebutton.main.events.ResponseModeratorEvent;
+      import org.bigbluebutton.main.events.SuccessfulLoginEvent;
+      import org.bigbluebutton.main.events.UserServicesEvent;
+      import org.bigbluebutton.main.events.WaitModeratorEvent;
+      import org.bigbluebutton.main.model.GuestManager;
+      import org.bigbluebutton.main.model.users.UserService;
+      import org.bigbluebutton.main.model.users.events.BroadcastStartedEvent;
+      import org.bigbluebutton.main.model.users.events.BroadcastStoppedEvent;
+      import org.bigbluebutton.main.model.users.events.ChangeRoleEvent;
+      import org.bigbluebutton.main.model.users.events.ChangeStatusEvent;
+      import org.bigbluebutton.main.model.users.events.KickUserEvent;
+      import org.bigbluebutton.main.model.users.events.RoleChangeEvent;
+      import org.bigbluebutton.main.model.users.events.UsersConnectionEvent;
+		]]>
+	</mx:Script>
+	
+	
+	<EventHandlers type="{FlexEvent.APPLICATION_COMPLETE}" >
+    <ObjectBuilder generator="{UserService}" cache="global" />
+    <ObjectBuilder generator="{GuestManager}" cache="global" />
+	</EventHandlers>
+	
+  <EventHandlers type="{LogoutEvent.USER_LOGGED_OUT}" >
+    <MethodInvoker generator="{UserService}" method="logoutUser" />
+  </EventHandlers>
+
+  <EventHandlers type="{LogoutEvent.DISCONNECT_TEST}" >
+    <MethodInvoker generator="{UserService}" method="disconnectTest" />
+  </EventHandlers>
+  
+  <EventHandlers type="{UserServicesEvent.START_USER_SERVICES}" >
+    <MethodInvoker generator="{UserService}" method="startService" arguments="{event}" />
+  </EventHandlers>
+  
+  <EventHandlers type="{UsersConnectionEvent.CONNECTION_SUCCESS}" >
+    <MethodInvoker generator="{UserService}" method="userLoggedIn" arguments="{event}" />
+  </EventHandlers>
+  
+  <!-- Viewers Stuff -->
+  <EventHandlers type="{ChangeStatusEvent.CHANGE_STATUS}" >
+    <MethodInvoker generator="{UserService}" method="changeStatus" arguments="{event}" />
+  </EventHandlers>
+  
+  <EventHandlers type="{BroadcastStartedEvent.BROADCAST_STARTED_EVENT}" >
+    <MethodInvoker generator="{UserService}" method="addStream" arguments="{event}" />
+  </EventHandlers>
+  
+  <EventHandlers type="{BroadcastStoppedEvent.BROADCAST_STOPPED}" >
+    <MethodInvoker generator="{UserService}" method="removeStream" arguments="{event}" />
+  </EventHandlers>
+  <!-- End Viewers Stuff -->
+  
+  <EventHandlers type="{KickUserEvent.KICK_USER}" >
+    <MethodInvoker generator="{UserService}" method="kickUser" arguments="{event}" />
+  </EventHandlers>
+  
+  <EventHandlers type="{BBBEvent.CHANGE_RECORDING_STATUS}">
+    <MethodInvoker generator="{UserService}" method="changeRecordingStatus" arguments="{event}" />
+  </EventHandlers>
+  
+  <EventHandlers type="{KickUserEvent.KICK_USER}" >
+    <MethodInvoker generator="{UserService}" method="kickUser" arguments="{event}" />
+  </EventHandlers>
+  
+  <EventHandlers type="{ChangeRoleEvent.CHANGE_ROLE_EVENT}" >
+    <MethodInvoker generator="{UserService}" method="changeRole" arguments="{event}" />
+  </EventHandlers>
+  
+  <EventHandlers type="{VoiceConfEvent.EJECT_USER}" >
+    <MethodInvoker generator="{UserService}" method="ejectUser" arguments="{event}" />
+  </EventHandlers>
+  
+  <EventHandlers type="{VoiceConfEvent.MUTE_USER}" >
+    <MethodInvoker generator="{UserService}" method="muteUnmuteUser" arguments="{event}" />
+  </EventHandlers>
+  
+  <EventHandlers type="{VoiceConfEvent.MUTE_ALL}" >
+    <MethodInvoker generator="{UserService}" method="muteAllUsers" arguments="{event}" />
+  </EventHandlers>
+  
+  <EventHandlers type="{VoiceConfEvent.UNMUTE_ALL}" >
+    <MethodInvoker generator="{UserService}" method="unmuteAllUsers" arguments="{event}" />
+  </EventHandlers>
+  
+  <EventHandlers type="{VoiceConfEvent.MUTE_ALMOST_ALL}" >
+    <MethodInvoker generator="{UserService}" method="muteAllUsersExceptPresenter" arguments="{event}" />
+  </EventHandlers>
+  
+  <!-- Lock Events -->
+  <EventHandlers type="{LockControlEvent.LOCK_ALL}" >
+    <MethodInvoker generator="{UserService}" method="lockAllUsers" arguments="{event}" />
+  </EventHandlers>
+  
+  <EventHandlers type="{LockControlEvent.UNLOCK_ALL}" >
+    <MethodInvoker generator="{UserService}" method="unlockAllUsers" arguments="{event}" />
+  </EventHandlers>
+  
+  <EventHandlers type="{LockControlEvent.LOCK_ALMOST_ALL}" >
+    <MethodInvoker generator="{UserService}" method="lockAlmostAllUsers" arguments="{event}" />
+  </EventHandlers>
+  
+  <EventHandlers type="{LockControlEvent.LOCK_USER}" >
+    <MethodInvoker generator="{UserService}" method="lockUser" arguments="{event}" />
+  </EventHandlers>
+  
+  <EventHandlers type="{LockControlEvent.UNLOCK_USER}" >
+    <MethodInvoker generator="{UserService}" method="unlockUser" arguments="{event}" />
+  </EventHandlers>
+  
+  <EventHandlers type="{LockControlEvent.SAVE_LOCK_SETTINGS}" >
+    <MethodInvoker generator="{UserService}" method="saveLockSettings" arguments="{event}" />
+  </EventHandlers>
+  
+  <EventHandlers type="{RoleChangeEvent.ASSIGN_PRESENTER}">
+    <MethodInvoker generator="{UserService}" method="assignPresenter" arguments="{event}" />
+  </EventHandlers>
+  <!-- End Lock Events -->
+
+  <!-- Guest Events -->
+  <EventHandlers type="{SuccessfulLoginEvent.USER_LOGGED_IN}" >
+    <MethodInvoker generator="{UserService}" method="getAllGuests" arguments="{event}" />
+  </EventHandlers>
+
+  <EventHandlers type="{AddGuestEvent.ADD_GUEST}" >
+    <MethodInvoker generator="{GuestManager}" method="addGuest" arguments="{event}" />
+  </EventHandlers>
+
+  <EventHandlers type="{LogoutEvent.GUEST_KICKED_OUT}" >
+    <MethodInvoker generator="{UserService}" method="guestDisconnect" />
+    <MethodInvoker generator="{UserService}" method="logoutUser" />
+  </EventHandlers>
+
+  <EventHandlers type="LOAD_MODULE_GUEST_AUTO_ACCEPT">
+    <MethodInvoker generator="{UserService}" method="loadModulesCommand"/>
+  </EventHandlers>
+
+  <EventHandlers type="{WaitModeratorEvent.USER_LOGGED_IN}" >
+    <MethodInvoker generator="{UserService}" method="askToEnter" arguments="{event}" />
+  </EventHandlers>
+
+  <EventHandlers type="{ResponseModeratorEvent.RESPONSE}" >
+    <MethodInvoker generator="{UserService}" method="responseToGuest" arguments="{event}" />
+    <MethodInvoker generator="{GuestManager}" method="removeGuest" arguments="{event.userid}" />
+  </EventHandlers>
+
+  <EventHandlers type="{RemoveGuestRequestEvent.GUEST_EVENT}" >
+    <MethodInvoker generator="{GuestManager}" method="removeGuest" arguments="{event.userid}" />
+  </EventHandlers>
+
+  <EventHandlers type="{ResponseModeratorEvent.RESPONSE_ALL}" >
+    <MethodInvoker generator="{UserService}" method="responseToAllGuests" arguments="{event}" />
+  </EventHandlers>
+
+  <EventHandlers type="{BBBEvent.ASK_TO_ACCEPT_GUEST}" >
+    <MethodInvoker generator="{UserService}" method="askToAccept" />
+  </EventHandlers>
+
+  <EventHandlers type="{BBBEvent.ACCEPT_GUEST}" >
+    <MethodInvoker generator="{UserService}" method="acceptGuest" />
+  </EventHandlers>
+
+  <EventHandlers type="{BBBEvent.DENY_GUEST}" >
+    <MethodInvoker generator="{UserService}" method="denyGuest" />
+  </EventHandlers>
+
+  <EventHandlers type="{BBBEvent.BROADCAST_GUEST_POLICY}" >
+    <MethodInvoker generator="{UserService}" method="newGuestPolicy" arguments="{event}" />
+  </EventHandlers>
+
+  <EventHandlers type="{BBBEvent.KICK_GUEST}" >
+    <MethodInvoker generator="{UserService}" method="kickGuest" arguments="{event}" />
+  </EventHandlers>
+  <!-- End Guest Events -->
+</EventMap>