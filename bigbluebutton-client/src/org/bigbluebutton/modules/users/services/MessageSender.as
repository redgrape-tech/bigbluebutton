--- conflicted
+++ resolved
@@ -1,440 +1,419 @@
-/**
- * BigBlueButton open source conferencing system - http://www.bigbluebutton.org/
- * 
- * Copyright (c) 2012 BigBlueButton Inc. and by respective authors (see below).
- *
- * This program is free software; you can redistribute it and/or modify it under the
- * terms of the GNU Lesser General Public License as published by the Free Software
- * Foundation; either version 3.0 of the License, or (at your option) any later
- * version.
- * 
- * BigBlueButton is distributed in the hope that it will be useful, but WITHOUT ANY
- * WARRANTY; without even the implied warranty of MERCHANTABILITY or FITNESS FOR A
- * PARTICULAR PURPOSE. See the GNU Lesser General Public License for more details.
- *
- * You should have received a copy of the GNU Lesser General Public License along
- * with BigBlueButton; if not, see <http://www.gnu.org/licenses/>.
- *
- */
-package org.bigbluebutton.modules.users.services
-{
-  import org.as3commons.logging.api.ILogger;
-  import org.as3commons.logging.api.getClassLogger;
-  import org.bigbluebutton.core.BBB;
-  import org.bigbluebutton.core.UsersUtil;
-  import org.bigbluebutton.core.managers.ConnectionManager;
+/**
+ * BigBlueButton open source conferencing system - http://www.bigbluebutton.org/
+ * 
+ * Copyright (c) 2012 BigBlueButton Inc. and by respective authors (see below).
+ *
+ * This program is free software; you can redistribute it and/or modify it under the
+ * terms of the GNU Lesser General Public License as published by the Free Software
+ * Foundation; either version 3.0 of the License, or (at your option) any later
+ * version.
+ * 
+ * BigBlueButton is distributed in the hope that it will be useful, but WITHOUT ANY
+ * WARRANTY; without even the implied warranty of MERCHANTABILITY or FITNESS FOR A
+ * PARTICULAR PURPOSE. See the GNU Lesser General Public License for more details.
+ *
+ * You should have received a copy of the GNU Lesser General Public License along
+ * with BigBlueButton; if not, see <http://www.gnu.org/licenses/>.
+ *
+ */
+package org.bigbluebutton.modules.users.services
+{
+  import org.as3commons.logging.api.ILogger;
+  import org.as3commons.logging.api.getClassLogger;
+  import org.bigbluebutton.core.BBB;
+  import org.bigbluebutton.core.UsersUtil;
+  import org.bigbluebutton.core.managers.ConnectionManager;
   import org.bigbluebutton.main.api.JSLog;
-  
-  public class MessageSender {
-	private static const LOGGER:ILogger = getClassLogger(MessageSender);      
-
-    public function kickUser(userID:String):void {
-      var message:Object = new Object();
-      message["userId"] = userID;
-      message["ejectedBy"] = UsersUtil.getMyUserID();
-      
-      var _nc:ConnectionManager = BBB.initConnectionManager();
-      _nc.sendMessage("participants.ejectUserFromMeeting", 
-        function(result:String):void { // On successful result
-        },	                   
-        function(status:String):void { // status - On error occurred
-		  LOGGER.error(status); 
-        },
-        message
-      );
-    }
-    
-    public function queryForParticipants():void {
-      var _nc:ConnectionManager = BBB.initConnectionManager();
-      _nc.sendMessage("participants.getParticipants", 
-        function(result:String):void { // On successful result
-        },	                   
-        function(status:String):void { // status - On error occurred
-		  LOGGER.error(status); 
-        }
-      );
-    }
-    
-    public function assignPresenter(userid:String, name:String, assignedBy:Number):void {
-      var message:Object = new Object();
-      message["newPresenterID"] = userid;
-      message["newPresenterName"] = name;
-      message["assignedBy"] = assignedBy.toString();
-      
-      var _nc:ConnectionManager = BBB.initConnectionManager();
-      _nc.sendMessage("participants.assignPresenter", 
-        function(result:String):void { // On successful result
-        },	                   
-        function(status:String):void { // status - On error occurred
-		  LOGGER.error(status); 
-        },
-        message
-      );
-		}
-		
-		public function emojiStatus(userID:String, emoji:String):void {
-			var message:Object = new Object();
-			message["emojiStatus"] = emoji;
-			message["userId"] = userID;
-			var _nc:ConnectionManager = BBB.initConnectionManager();
-			_nc.sendMessage("participants.userEmojiStatus", function(result:String):void
-			{ // On successful result
-			}, function(status:String):void
-			{ // status - On error occurred
-				LOGGER.error(status);
-			},
-			message
-			);
-		}
-		
-		public function createBreakoutRooms(meetingId:String, rooms:Array, durationInMinutes:int):void {
-<<<<<<< HEAD
-			var message:Object = new Object();
-			message["meetingId"] = meetingId;
-			message["rooms"] = rooms;
-			message["durationInMinutes"] = durationInMinutes;
-			var jsonMsg:String = JSON.stringify(message);
-			
-=======
->>>>>>> 4e8334d7
-			var _nc:ConnectionManager = BBB.initConnectionManager();
-			_nc.sendMessage("breakoutroom.createBreakoutRooms", function(result:String):void
-			{
-				// On successful result
-			}, function(status:String):void
-			{ // status - On error occurred
-				LOGGER.error(status);
-			},
-<<<<<<< HEAD
-			jsonMsg
-=======
-			JSON.stringify({meetingId:meetingId, rooms:rooms, durationInMinutes:durationInMinutes})
->>>>>>> 4e8334d7
-			);
-		}
-		
-		public function requestBreakoutJoinUrl(meetingId:String, breakoutId:String, userId:String):void {
-<<<<<<< HEAD
-			var message:Object = new Object();
-			message["meetingId"] = meetingId;
-			message["breakoutId"] = breakoutId;
-			message["userId"] = userId;
-			
-			var jsonMsg:String = JSON.stringify(message);
-			
-=======
->>>>>>> 4e8334d7
-			var _nc:ConnectionManager = BBB.initConnectionManager();
-			_nc.sendMessage("breakoutroom.requestBreakoutJoinUrl", function(result:String):void
-			{
-				// On successful result
-			}, function(status:String):void
-			{ // status - On error occurred
-				LOGGER.error(status);
-			},
-<<<<<<< HEAD
-			jsonMsg
-=======
-			JSON.stringify({meetingId:meetingId, breakoutId:breakoutId, userId:userId})
->>>>>>> 4e8334d7
-			);
-		}
-
-		public function listenInOnBreakout(meetingId:String, breakoutId:String, userId:String, listen:Boolean):void {
-			var _nc:ConnectionManager = BBB.initConnectionManager();
-			_nc.sendMessage("breakoutroom.listenInOnBreakout", function(result:String):void
-			{
-				// On successful result
-			}, function(status:String):void
-			{ // status - On error occurred
-				LOGGER.error(status);
-			},
-			JSON.stringify({meetingId:meetingId, breakoutId:breakoutId, userId:userId, listen:listen})
-			);
-		}
-
-		public function endAllBreakoutRooms(meetingId:String):void{
-<<<<<<< HEAD
-			var message:Object = new Object();
-			message["meetingId"] = meetingId;
-			
-			var jsonMsg:String = JSON.stringify(message);
-			
-=======
->>>>>>> 4e8334d7
-			var _nc:ConnectionManager = BBB.initConnectionManager();
-			_nc.sendMessage("breakoutroom.endAllBreakoutRooms", function(result:String):void
-			{
-				// On successful result
-			}, function(status:String):void
-			{ // status - On error occurred
-				LOGGER.error(status);
-			},
-<<<<<<< HEAD
-			jsonMsg
-=======
-			JSON.stringify({meetingId:meetingId})
->>>>>>> 4e8334d7
-			);
-		}
-    
-    public function addStream(userID:String, streamName:String):void {
-      var _nc:ConnectionManager = BBB.initConnectionManager();
-      _nc.sendMessage("participants.shareWebcam", 
-        function(result:String):void { // On successful result
-        },	                   
-        function(status:String):void { // status - On error occurred
-		  LOGGER.error(status); 
-        },
-        streamName
-      );
-    }
-    
-    public function removeStream(userID:String, streamName:String):void {
-	  
-	  var logData:Object = new Object();
-	  logData.user = UsersUtil.getUserData();
-	  
-	  JSLog.warn("User stopped sharing webcam event.", logData);
-	  
-	  logData.streamId = streamName;
-	  logData.message = "User stopped sharing webcam";
-	  LOGGER.info(JSON.stringify(logData));
-	  
-      var _nc:ConnectionManager = BBB.initConnectionManager();
-      _nc.sendMessage("participants.unshareWebcam", 
-        function(result:String):void { // On successful result
-        },	                   
-        function(status:String):void { // status - On error occurred
-		  LOGGER.error(status);  
-        },
-        streamName
-      );
-    }
-    
-    public function queryForRecordingStatus():void {
-      var _nc:ConnectionManager = BBB.initConnectionManager();
-      _nc.sendMessage(
-        "participants.getRecordingStatus",// Remote function name
-        function(result:String):void { // On successful result
-        },	                   
-        function(status:String):void { // status - On error occurred
-		  LOGGER.error(status); 
-        }
-      ); //_netConnection.call
-    }
-    
-    public function changeRecordingStatus(userID:String, recording:Boolean):void {
-      var message:Object = new Object();
-      message["userId"] = userID;
-      message["recording"] = recording;
-      
-      var _nc:ConnectionManager = BBB.initConnectionManager();
-      _nc.sendMessage(
-        "participants.setRecordingStatus",// Remote function name
-        function(result:String):void { // On successful result
-        },	                   
-        function(status:String):void { // status - On error occurred
-		  LOGGER.error(status); 
-        },
-        message
-      ); //_netConnection.call
-    }
-
-    public function muteAllUsers(mute:Boolean):void {
-      var message:Object = new Object();
-      message["mute"] = mute;
-    
-      var _nc:ConnectionManager = BBB.initConnectionManager();
-      _nc.sendMessage(
-        "voice.muteAllUsers",
-        function(result:String):void { // On successful result
-        },	                   
-        function(status:String):void { // status - On error occurred
-		  LOGGER.error(status); 
-        },
-        message
-      ); 
-    }
-    
-    public function muteAllUsersExceptPresenter(mute:Boolean):void {
-      var message:Object = new Object();
-      message["mute"] = mute;
-
-      var _nc:ConnectionManager = BBB.initConnectionManager();
-      _nc.sendMessage(
-        "voice.muteAllUsersExceptPresenter",
-        function(result:String):void { // On successful result
-        },	                   
-        function(status:String):void { // status - On error occurred
-		  LOGGER.error(status); 
-        },
-        message
-      ); 
-    }
-    
-    public function muteUnmuteUser(userid:String, mute:Boolean):void {
-      var message:Object = new Object();
-      message["userId"] = userid;
-      message["mute"] = mute;
-
-      var _nc:ConnectionManager = BBB.initConnectionManager();
-      _nc.sendMessage(
-        "voice.muteUnmuteUser",
-        function(result:String):void { // On successful result
-        },	                   
-        function(status:String):void { // status - On error occurred
-		  LOGGER.error(status); 
-        },
-        message
-      );          
-     } 
-    
-    public function ejectUser(userid:String):void {
-      var message:Object = new Object();
-      message["userId"] = userid;
-      
-      var _nc:ConnectionManager = BBB.initConnectionManager();
-      _nc.sendMessage(
-        "voice.ejectUserFromVoice",
-        function(result:String):void { // On successful result
-        },	                   
-        function(status:String):void { // status - On error occurred
-		  LOGGER.error(status); 
-        },
-        message
-      );    
-    }
-    
-    public function getRoomMuteState():void{
-      var message:Object = new Object();
-         
-      var _nc:ConnectionManager = BBB.initConnectionManager();
-      _nc.sendMessage(
-        "voice.isRoomMuted",
-        function(result:String):void { // On successful result
-        },	                   
-        function(status:String):void { // status - On error occurred
-		  LOGGER.error(status); 
-        }
-      ); 
-    }
-    
-    public function getRoomLockState():void{
-      var message:Object = new Object();
-      
-      var _nc:ConnectionManager = BBB.initConnectionManager();
-      _nc.sendMessage(
-        "lock.isRoomLocked",
-        function(result:String):void { // On successful result
-        },	                   
-        function(status:String):void { // status - On error occurred
-		  LOGGER.error(status); 
-        }
-      );    
-    }    
-
-    /**
-     * Set lock state of all users in the room, except the users listed in second parameter
-     * */
-    public function setAllUsersLock(lock:Boolean, except:Array = null):void {
-      
-      return;
-/*      
-      if(except == null) except = [];
-      var nc:NetConnection = _module.connection;
-      nc.call(
-        "lock.setAllUsersLock",// Remote function name
-        new Responder(
-          function(result:Object):void { 
-            LogUtil.debug("Successfully locked all users except " + except.join(","));
-          },	
-          function(status:Object):void { 
-            LogUtil.error("Error occurred:"); 
-            for (var x:Object in status) { 
-              LogUtil.error(x + " : " + status[x]); 
-            } 
-          }
-        )//new Responder
-        , lock, except
-      ); //_netConnection.call
-      
-      _listenersSO.send("lockStateCallback", lock);
-*/
-    }
-    
-    /**
-     * Set lock state of all users in the room, except the users listed in second parameter
-     * */
-    public function setUserLock(internalUserID:String, lock:Boolean):void {
-		var message:Object = new Object();
-		message["userId"] = internalUserID;
-		message["lock"] = lock;
-		
-		var _nc:ConnectionManager = BBB.initConnectionManager();
-		_nc.sendMessage(
-			"lock.setUserLock",
-			function(result:String):void { // On successful result
-			},	                   
-			function(status:String):void { // status - On error occurred
-			  LOGGER.error(status); 
-			},
-			message
-		);
-/*      
-      var nc:NetConnection = _module.connection;
-      nc.call(
-        "lock.setUserLock",// Remote function name
-        new Responder(
-          function(result:Object):void { 
-            LogUtil.debug("Successfully locked user " + internalUserID);
-          },	
-          function(status:Object):void { 
-            LogUtil.error("Error occurred:"); 
-            for (var x:Object in status) { 
-              LogUtil.error(x + " : " + status[x]); 
-            } 
-          }
-        )//new Responder
-        , lock, internalUserID
-      ); //_netConnection.call
-*/
-    }
-    
-    
-    public function getLockSettings():void{
-      
-      return;
-/*      
-      var nc:NetConnection = _module.connection;
-      nc.call(
-        "lock.getLockSettings",// Remote function name
-        new Responder(
-          function(result:Object):void {
-            //						_conference.setLockSettings(new LockSettingsVO(result.allowModeratorLocking, result.disableCam, result.disableMic, result.disablePrivateChat, result.disablePublicChat));
-          },	
-          function(status:Object):void { 
-            LogUtil.error("Error occurred:"); 
-            for (var x:Object in status) { 
-              LogUtil.error(x + " : " + status[x]); 
-            } 
-          }
-        )//new Responder
-      ); //_netConnection.call
-*/
-    }
-    
-    public function saveLockSettings(newLockSettings:Object):void{   
-      var _nc:ConnectionManager = BBB.initConnectionManager();
-      _nc.sendMessage(
-        "lock.setLockSettings",
-        function(result:String):void { // On successful result
-        },	                   
-        function(status:String):void { // status - On error occurred
-		  LOGGER.error(status); 
-        },
-        newLockSettings
-      );      
-    }
-  }
+  
+  public class MessageSender {
+	private static const LOGGER:ILogger = getClassLogger(MessageSender);      
+
+    public function kickUser(userID:String):void {
+      var message:Object = new Object();
+      message["userId"] = userID;
+      message["ejectedBy"] = UsersUtil.getMyUserID();
+      
+      var _nc:ConnectionManager = BBB.initConnectionManager();
+      _nc.sendMessage("participants.ejectUserFromMeeting", 
+        function(result:String):void { // On successful result
+        },	                   
+        function(status:String):void { // status - On error occurred
+		  LOGGER.error(status); 
+        },
+        message
+      );
+    }
+    
+    public function queryForParticipants():void {
+      var _nc:ConnectionManager = BBB.initConnectionManager();
+      _nc.sendMessage("participants.getParticipants", 
+        function(result:String):void { // On successful result
+        },	                   
+        function(status:String):void { // status - On error occurred
+		  LOGGER.error(status); 
+        }
+      );
+    }
+    
+    public function assignPresenter(userid:String, name:String, assignedBy:Number):void {
+      var message:Object = new Object();
+      message["newPresenterID"] = userid;
+      message["newPresenterName"] = name;
+      message["assignedBy"] = assignedBy.toString();
+      
+      var _nc:ConnectionManager = BBB.initConnectionManager();
+      _nc.sendMessage("participants.assignPresenter", 
+        function(result:String):void { // On successful result
+        },	                   
+        function(status:String):void { // status - On error occurred
+		  LOGGER.error(status); 
+        },
+        message
+      );
+		}
+		
+		public function emojiStatus(userID:String, emoji:String):void {
+			var message:Object = new Object();
+			message["emojiStatus"] = emoji;
+			message["userId"] = userID;
+			var _nc:ConnectionManager = BBB.initConnectionManager();
+			_nc.sendMessage("participants.userEmojiStatus", function(result:String):void
+			{ // On successful result
+			}, function(status:String):void
+			{ // status - On error occurred
+				LOGGER.error(status);
+			},
+			message
+			);
+		}
+		
+		public function createBreakoutRooms(meetingId:String, rooms:Array, durationInMinutes:int):void {
+			var message:Object = new Object();
+			message["meetingId"] = meetingId;
+			message["rooms"] = rooms;
+			message["durationInMinutes"] = durationInMinutes;
+			var jsonMsg:String = JSON.stringify(message);
+			
+			var _nc:ConnectionManager = BBB.initConnectionManager();
+			_nc.sendMessage("breakoutroom.createBreakoutRooms", function(result:String):void
+			{
+				// On successful result
+			}, function(status:String):void
+			{ // status - On error occurred
+				LOGGER.error(status);
+			},
+			jsonMsg
+			);
+		}
+		
+		public function requestBreakoutJoinUrl(meetingId:String, breakoutId:String, userId:String):void {
+			var message:Object = new Object();
+			message["meetingId"] = meetingId;
+			message["breakoutId"] = breakoutId;
+			message["userId"] = userId;
+			
+			var jsonMsg:String = JSON.stringify(message);
+			
+			var _nc:ConnectionManager = BBB.initConnectionManager();
+			_nc.sendMessage("breakoutroom.requestBreakoutJoinUrl", function(result:String):void
+			{
+				// On successful result
+			}, function(status:String):void
+			{ // status - On error occurred
+				LOGGER.error(status);
+			},
+			jsonMsg
+			);
+		}
+
+		public function listenInOnBreakout(meetingId:String, breakoutId:String, userId:String, listen:Boolean):void {
+			var _nc:ConnectionManager = BBB.initConnectionManager();
+			_nc.sendMessage("breakoutroom.listenInOnBreakout", function(result:String):void
+			{
+				// On successful result
+			}, function(status:String):void
+			{ // status - On error occurred
+				LOGGER.error(status);
+			},
+			JSON.stringify({meetingId:meetingId, breakoutId:breakoutId, userId:userId, listen:listen})
+			);
+		}
+
+		public function endAllBreakoutRooms(meetingId:String):void{
+			var message:Object = new Object();
+			message["meetingId"] = meetingId;
+			
+			var jsonMsg:String = JSON.stringify(message);
+			
+			var _nc:ConnectionManager = BBB.initConnectionManager();
+			_nc.sendMessage("breakoutroom.endAllBreakoutRooms", function(result:String):void
+			{
+				// On successful result
+			}, function(status:String):void
+			{ // status - On error occurred
+				LOGGER.error(status);
+			},
+			jsonMsg
+			);
+		}
+    
+    public function addStream(userID:String, streamName:String):void {
+      var _nc:ConnectionManager = BBB.initConnectionManager();
+      _nc.sendMessage("participants.shareWebcam", 
+        function(result:String):void { // On successful result
+        },	                   
+        function(status:String):void { // status - On error occurred
+		  LOGGER.error(status); 
+        },
+        streamName
+      );
+    }
+    
+    public function removeStream(userID:String, streamName:String):void {
+	  
+	  var logData:Object = new Object();
+	  logData.user = UsersUtil.getUserData();
+	  
+	  JSLog.warn("User stopped sharing webcam event.", logData);
+	  
+	  logData.streamId = streamName;
+	  logData.message = "User stopped sharing webcam";
+	  LOGGER.info(JSON.stringify(logData));
+	  
+      var _nc:ConnectionManager = BBB.initConnectionManager();
+      _nc.sendMessage("participants.unshareWebcam", 
+        function(result:String):void { // On successful result
+        },	                   
+        function(status:String):void { // status - On error occurred
+		  LOGGER.error(status);  
+        },
+        streamName
+      );
+    }
+    
+    public function queryForRecordingStatus():void {
+      var _nc:ConnectionManager = BBB.initConnectionManager();
+      _nc.sendMessage(
+        "participants.getRecordingStatus",// Remote function name
+        function(result:String):void { // On successful result
+        },	                   
+        function(status:String):void { // status - On error occurred
+		  LOGGER.error(status); 
+        }
+      ); //_netConnection.call
+    }
+    
+    public function changeRecordingStatus(userID:String, recording:Boolean):void {
+      var message:Object = new Object();
+      message["userId"] = userID;
+      message["recording"] = recording;
+      
+      var _nc:ConnectionManager = BBB.initConnectionManager();
+      _nc.sendMessage(
+        "participants.setRecordingStatus",// Remote function name
+        function(result:String):void { // On successful result
+        },	                   
+        function(status:String):void { // status - On error occurred
+		  LOGGER.error(status); 
+        },
+        message
+      ); //_netConnection.call
+    }
+
+    public function muteAllUsers(mute:Boolean):void {
+      var message:Object = new Object();
+      message["mute"] = mute;
+    
+      var _nc:ConnectionManager = BBB.initConnectionManager();
+      _nc.sendMessage(
+        "voice.muteAllUsers",
+        function(result:String):void { // On successful result
+        },	                   
+        function(status:String):void { // status - On error occurred
+		  LOGGER.error(status); 
+        },
+        message
+      ); 
+    }
+    
+    public function muteAllUsersExceptPresenter(mute:Boolean):void {
+      var message:Object = new Object();
+      message["mute"] = mute;
+
+      var _nc:ConnectionManager = BBB.initConnectionManager();
+      _nc.sendMessage(
+        "voice.muteAllUsersExceptPresenter",
+        function(result:String):void { // On successful result
+        },	                   
+        function(status:String):void { // status - On error occurred
+		  LOGGER.error(status); 
+        },
+        message
+      ); 
+    }
+    
+    public function muteUnmuteUser(userid:String, mute:Boolean):void {
+      var message:Object = new Object();
+      message["userId"] = userid;
+      message["mute"] = mute;
+
+      var _nc:ConnectionManager = BBB.initConnectionManager();
+      _nc.sendMessage(
+        "voice.muteUnmuteUser",
+        function(result:String):void { // On successful result
+        },	                   
+        function(status:String):void { // status - On error occurred
+		  LOGGER.error(status); 
+        },
+        message
+      );          
+     } 
+    
+    public function ejectUser(userid:String):void {
+      var message:Object = new Object();
+      message["userId"] = userid;
+      
+      var _nc:ConnectionManager = BBB.initConnectionManager();
+      _nc.sendMessage(
+        "voice.ejectUserFromVoice",
+        function(result:String):void { // On successful result
+        },	                   
+        function(status:String):void { // status - On error occurred
+		  LOGGER.error(status); 
+        },
+        message
+      );    
+    }
+    
+    public function getRoomMuteState():void{
+      var message:Object = new Object();
+         
+      var _nc:ConnectionManager = BBB.initConnectionManager();
+      _nc.sendMessage(
+        "voice.isRoomMuted",
+        function(result:String):void { // On successful result
+        },	                   
+        function(status:String):void { // status - On error occurred
+		  LOGGER.error(status); 
+        }
+      ); 
+    }
+    
+    public function getRoomLockState():void{
+      var message:Object = new Object();
+      
+      var _nc:ConnectionManager = BBB.initConnectionManager();
+      _nc.sendMessage(
+        "lock.isRoomLocked",
+        function(result:String):void { // On successful result
+        },	                   
+        function(status:String):void { // status - On error occurred
+		  LOGGER.error(status); 
+        }
+      );    
+    }    
+
+    /**
+     * Set lock state of all users in the room, except the users listed in second parameter
+     * */
+    public function setAllUsersLock(lock:Boolean, except:Array = null):void {
+      
+      return;
+/*      
+      if(except == null) except = [];
+      var nc:NetConnection = _module.connection;
+      nc.call(
+        "lock.setAllUsersLock",// Remote function name
+        new Responder(
+          function(result:Object):void { 
+            LogUtil.debug("Successfully locked all users except " + except.join(","));
+          },	
+          function(status:Object):void { 
+            LogUtil.error("Error occurred:"); 
+            for (var x:Object in status) { 
+              LogUtil.error(x + " : " + status[x]); 
+            } 
+          }
+        )//new Responder
+        , lock, except
+      ); //_netConnection.call
+      
+      _listenersSO.send("lockStateCallback", lock);
+*/
+    }
+    
+    /**
+     * Set lock state of all users in the room, except the users listed in second parameter
+     * */
+    public function setUserLock(internalUserID:String, lock:Boolean):void {
+		var message:Object = new Object();
+		message["userId"] = internalUserID;
+		message["lock"] = lock;
+		
+		var _nc:ConnectionManager = BBB.initConnectionManager();
+		_nc.sendMessage(
+			"lock.setUserLock",
+			function(result:String):void { // On successful result
+			},	                   
+			function(status:String):void { // status - On error occurred
+			  LOGGER.error(status); 
+			},
+			message
+		);
+/*      
+      var nc:NetConnection = _module.connection;
+      nc.call(
+        "lock.setUserLock",// Remote function name
+        new Responder(
+          function(result:Object):void { 
+            LogUtil.debug("Successfully locked user " + internalUserID);
+          },	
+          function(status:Object):void { 
+            LogUtil.error("Error occurred:"); 
+            for (var x:Object in status) { 
+              LogUtil.error(x + " : " + status[x]); 
+            } 
+          }
+        )//new Responder
+        , lock, internalUserID
+      ); //_netConnection.call
+*/
+    }
+    
+    
+    public function getLockSettings():void{
+      
+      return;
+/*      
+      var nc:NetConnection = _module.connection;
+      nc.call(
+        "lock.getLockSettings",// Remote function name
+        new Responder(
+          function(result:Object):void {
+            //						_conference.setLockSettings(new LockSettingsVO(result.allowModeratorLocking, result.disableCam, result.disableMic, result.disablePrivateChat, result.disablePublicChat));
+          },	
+          function(status:Object):void { 
+            LogUtil.error("Error occurred:"); 
+            for (var x:Object in status) { 
+              LogUtil.error(x + " : " + status[x]); 
+            } 
+          }
+        )//new Responder
+      ); //_netConnection.call
+*/
+    }
+    
+    public function saveLockSettings(newLockSettings:Object):void{   
+      var _nc:ConnectionManager = BBB.initConnectionManager();
+      _nc.sendMessage(
+        "lock.setLockSettings",
+        function(result:String):void { // On successful result
+        },	                   
+        function(status:String):void { // status - On error occurred
+		  LOGGER.error(status); 
+        },
+        newLockSettings
+      );      
+    }
+  }
 }