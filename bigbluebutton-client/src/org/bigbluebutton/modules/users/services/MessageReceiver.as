--- conflicted
+++ resolved
@@ -1,1109 +1,1090 @@
-/**
- * BigBlueButton open source conferencing system - http://www.bigbluebutton.org/
- * 
- * Copyright (c) 2012 BigBlueButton Inc. and by respective authors (see below).
- *
- * This program is free software; you can redistribute it and/or modify it under the
- * terms of the GNU Lesser General Public License as published by the Free Software
- * Foundation; either version 3.0 of the License, or (at your option) any later
- * version.
- * 
- * BigBlueButton is distributed in the hope that it will be useful, but WITHOUT ANY
- * WARRANTY; without even the implied warranty of MERCHANTABILITY or FITNESS FOR A
- * PARTICULAR PURPOSE. See the GNU Lesser General Public License for more details.
- *
- * You should have received a copy of the GNU Lesser General Public License along
- * with BigBlueButton; if not, see <http://www.gnu.org/licenses/>.
- *
- */
-package org.bigbluebutton.modules.users.services
-{
-  import com.asfusion.mate.events.Dispatcher;
-  
-  import flash.utils.setTimeout;
-  
-<<<<<<< HEAD
-  import mx.controls.Alert;
-  import mx.utils.ObjectUtil;
-=======
-  import mx.collections.ArrayCollection;
->>>>>>> 952f777c
-  
-  import org.as3commons.logging.api.ILogger;
-  import org.as3commons.logging.api.getClassLogger;
-  import org.bigbluebutton.core.BBB;
-  import org.bigbluebutton.core.EventConstants;
-  import org.bigbluebutton.core.PopUpUtil;
-  import org.bigbluebutton.core.TimerUtil;
-  import org.bigbluebutton.core.UsersUtil;
-  import org.bigbluebutton.core.events.BreakoutRoomsUsersListUpdatedEvent;
-  import org.bigbluebutton.core.events.CoreEvent;
-  import org.bigbluebutton.core.events.GuestWaitingApprovedEvent;
-  import org.bigbluebutton.core.events.MeetingTimeRemainingEvent;
-  import org.bigbluebutton.core.events.NewGuestWaitingEvent;
-  import org.bigbluebutton.core.events.UpdateRecordingTimerEvent;
-  import org.bigbluebutton.core.events.UserEmojiChangedEvent;
-  import org.bigbluebutton.core.events.UserStatusChangedEvent;
-  import org.bigbluebutton.core.model.LiveMeeting;
-  import org.bigbluebutton.core.model.MediaStream;
-  import org.bigbluebutton.core.model.users.GuestWaiting;
-  import org.bigbluebutton.core.model.users.User2x;
-  import org.bigbluebutton.core.model.users.VoiceUser2x;
-  import org.bigbluebutton.core.vo.LockSettingsVO;
-  import org.bigbluebutton.main.events.BBBEvent;
-  import org.bigbluebutton.main.events.BreakoutRoomEvent;
-  import org.bigbluebutton.main.events.LogoutEvent;
-  import org.bigbluebutton.main.events.MadePresenterEvent;
-  import org.bigbluebutton.main.events.SwitchedPresenterEvent;
-  import org.bigbluebutton.main.events.UserJoinedEvent;
-  import org.bigbluebutton.main.events.UserLeftEvent;
-  import org.bigbluebutton.main.model.users.BreakoutRoom;
-  import org.bigbluebutton.main.model.users.IMessageListener;
-  import org.bigbluebutton.main.model.users.events.ChangeMyRole;
-  import org.bigbluebutton.main.model.users.events.ConnectionFailedEvent;
-  import org.bigbluebutton.main.model.users.events.LookUpUserResultEvent;
-  import org.bigbluebutton.main.model.users.events.StreamStartedEvent;
-  import org.bigbluebutton.main.model.users.events.StreamStoppedEvent;
-  import org.bigbluebutton.modules.phone.events.AudioSelectionWindowEvent;
-  import org.bigbluebutton.modules.screenshare.events.WebRTCViewStreamEvent;
-  import org.bigbluebutton.modules.users.events.MeetingMutedEvent;
-  import org.bigbluebutton.util.i18n.ResourceUtil;
-  
-  public class MessageReceiver implements IMessageListener
-  {
-    private static const LOGGER:ILogger = getClassLogger(MessageReceiver);
-    
-    private var dispatcher:Dispatcher;
-    
-    public var onAllowedToJoin:Function = null;
-    private static var globalDispatcher:Dispatcher = new Dispatcher();
-
-    private static var flashWebcamPattern:RegExp = /^([A-z0-9]+)-([A-z0-9]+)-([A-z0-9]+)(-recorded)?$/;
-    
-    public function MessageReceiver() {
-      BBB.initConnectionManager().addMessageListener(this);
-      this.dispatcher = new Dispatcher();
-    }
-    
-    public function onMessage(messageName:String, message:Object):void {
-      //LOGGER.debug(" received message " + messageName);
-      
-      switch (messageName) {
-        case "GetUsersMeetingRespMsg":
-          handleGetUsersMeetingRespMsg(message);
-          break;
-        case "GetVoiceUsersMeetingRespMsg":
-          handleGetVoiceUsersMeetingRespMsg(message);
-          break;
-        case "GetWebcamStreamsMeetingRespMsg":
-          handleGetWebcamStreamsMeetingRespMsg(message);
-          break;
-        case "UserJoinedMeetingEvtMsg":
-          handleUserJoinedMeetingEvtMsg(message);
-          break;
-        case "UserLeftMeetingEvtMsg":
-          handleUserLeftMeetingEvtMsg(message);
-          break;
-        case "PresenterAssignedEvtMsg":
-          handleAssignPresenterCallback(message);
-          break;
-        case "PresenterUnassignedEvtMsg":
-          handleUnassignPresenterCallback(message);
-          break;
-        case "UserBroadcastCamStartedEvtMsg": 
-          handleUserBroadcastCamStartedEvtMsg(message);
-          break;
-        case "UserBroadcastCamStoppedEvtMsg": 
-          handleUserBroadcastCamStoppedEvtMsg(message);
-          break;  
-        case "UserJoinedVoiceConfToClientEvtMsg":
-          handleUserJoinedVoiceConfToClientEvtMsg(message);
-          break;
-        case "UserLeftVoiceConfToClientEvtMsg":
-          handleUserLeftVoiceConfToClientEvtMsg(message);
-          break;
-        case "UserTalkingVoiceEvtMsg":
-          handleUserTalkingEvtMsg(message);
-          break;
-        case "UserMutedVoiceEvtMsg":
-          handleUserMutedEvtMsg(message);
-          break;
-        case "GuestsWaitingForApprovalEvtMsg":
-          handleGuestsWaitingForApprovalEvtMsg(message);
-          break;
-        case "MeetingEndingEvtMsg":
-          handleMeetingEnding(message);
-          break;
-        case "MeetingMutedEvtMsg":
-          handleMeetingMuted(message);
-          break;
-        case "IsMeetingMutedRespMsg":
-          handleIsMeetingMutedResp(message);
-          break;
-        case "MeetingInactivityWarningEvtMsg":
-          handleInactivityWarning(message);
-          break;
-        case "MeetingIsActiveEvtMsg":
-          handleMeetingIsActive(message);
-          break;
-        case "UserEmojiChangedEvtMsg":
-          handleEmojiStatusHand(message);
-          break;
-        case "LookUpUserRespMsg":
-          handleLookUpUserRespMsg(message);
-          break;
-		case "UpdateRecordingTimerEvtMsg":
-		  handleUpdateRecordingTimer(message);
-		  break;
-        case "GetRecordingStatusRespMsg":
-          handleGetRecordingStatusReply(message);
-          break;
-		case "GetWebcamsOnlyForModeratorRespMsg":
-		  handleGetWebcamsOnlyForModeratorRespMsg(message);
-		  break;
-        case "RecordingStatusChangedEvtMsg":
-          handleRecordingStatusChanged(message);
-          break;
-		case "WebcamsOnlyForModeratorChangedEvtMsg":
-			handleWebcamsOnlyForModeratorChanged(message);
-			break;
-        case "LockSettingsInMeetingChangedEvtMsg":
-          handlePermissionsSettingsChanged(message);
-          break;
-        case "UserLockedInMeetingEvtMsg":
-          handleUserLocked(message);
-          break;
-        case "GetLockSettingsRespMsg":
-          handleGetLockSettings(message);
-          break;
-        case "LockSettingsNotInitializedRespMsg":
-          handleLockSettingsNotInitialized(message);
-          break;
-        // Breakout room feature
-        case "BreakoutRoomsListEvtMsg":
-          handleBreakoutRoomsList(message)
-          break;
-        case "BreakoutRoomJoinURLEvtMsg":
-          handleBreakoutRoomJoinURL(message);
-          break;
-        case "UpdateBreakoutUsersEvtMsg":
-          handleUpdateBreakoutUsers(message);
-          break;
-        case "MeetingTimeRemainingUpdateEvtMsg":
-          handleMeetingTimeRemainingUpdateEvtMsg(message);
-          break;
-        case "BreakoutRoomsTimeRemainingUpdateEvtMsg":
-          handleBreakoutRoomsTimeRemainingUpdate(message);
-          break;
-        case "BreakoutRoomStartedEvtMsg":
-          handleBreakoutRoomStarted(message);
-          break;
-        case "BreakoutRoomEndedEvtMsg":
-          handleBreakoutRoomClosed(message);
-          break;
-        case "UserEjectedFromMeetingEvtMsg":
-          handleUserEjectedFromMeeting(message);
-          break;
-        case "ScreenshareRtmpBroadcastStartedEvtMsg":
-          handleScreenshareRtmpBroadcastStartedEvtMsg(message);
-          break;
-        case "ScreenshareRtmpBroadcastStoppedEvtMsg":
-          handleScreenshareRtmpBroadcastStoppedEvtMsg(message);
-          break;
-        case "GetGuestPolicyRespMsg":
-          handleGetGuestPolicyReply(message);
-          break;
-        case "GuestPolicyChangedEvtMsg":
-          handleGuestPolicyChanged(message);
-          break;
-        case "UserRoleChangedEvtMsg":
-          handleUserRoleChangedEvtMsg(message);
-          break;
-        case "GuestsWaitingApprovedEvtMsg":
-          handleGuestsWaitingApprovedEvtMsg(message);
-          break;
-        case "GetGuestsWaitingApprovalRespMsg":
-          handleGetGuestsWaitingApprovalRespMsg(message);
-          break;
-		case "UserInactivityInspectMsg":
-		  handleUserInactivityInspectMsg(message);
-		  break;
-      }
-    }
-    
-		private function handleUserInactivityInspectMsg(msg: Object):void {
-			var header: Object = msg.header as Object;
-			var body: Object = msg.body as Object;
-			
-			var bbbEvent:BBBEvent = new BBBEvent(BBBEvent.USER_INACTIVITY_INSPECT_EVENT);    
-			bbbEvent.payload.responseDelay = body.responseDelay as Number;
-			globalDispatcher.dispatchEvent(bbbEvent);
-		}
-		
-    private function handleUserJoinedVoiceConfToClientEvtMsg(msg: Object): void {
-      var header: Object = msg.header as Object;
-      var body: Object = msg.body as Object;
-      processVoiceUserJoinedEvent(body);
-    }
-    
-    private function processVoiceUserJoinedEvent(vuser:Object):void {
-      var vu: VoiceUser2x = new VoiceUser2x();
-      vu.intId = vuser.intId as String;
-      vu.voiceUserId = vuser.voiceUserId as String;
-      vu.callerName = vuser.callerName as String;
-      vu.callerNum = vuser.callerNum as String;
-      vu.muted = vuser.muted as Boolean;
-      vu.talking = vuser.talking as Boolean;
-      vu.callingWith = vuser.callingWith as String;
-      vu.listenOnly = vuser.listenOnly as Boolean;
-      
-      LiveMeeting.inst().voiceUsers.add(vu);
-      
-      if (UsersUtil.isMe(vu.intId)) {
-        LiveMeeting.inst().me.muted = vu.muted;
-        LiveMeeting.inst().me.inVoiceConf = true;
-        //Toaster.toast(ResourceUtil.getInstance().getString("bbb.notification.audio.joined"), ToastType.INFO, ToastIcon.AUDIO);
-      }
-      
-      var bbbEvent:BBBEvent = new BBBEvent(BBBEvent.USER_VOICE_JOINED);
-      bbbEvent.payload.userID = vu.intId;            
-      globalDispatcher.dispatchEvent(bbbEvent);
-    }
-    
-    private function processVoiceUserLeftEvent(intId:String):void {
-      LiveMeeting.inst().voiceUsers.remove(intId);
-      
-      if (UsersUtil.isMe(intId)) {
-        LiveMeeting.inst().me.muted = false;
-        LiveMeeting.inst().me.inVoiceConf = false;
-        //Toaster.toast(ResourceUtil.getInstance().getString("bbb.notification.audio.left"), ToastType.INFO, ToastIcon.AUDIO);
-      }
-      
-      var bbbEvent:BBBEvent = new BBBEvent(BBBEvent.USER_VOICE_LEFT);
-      bbbEvent.payload.userID = intId;
-      globalDispatcher.dispatchEvent(bbbEvent);
-    }
-    private function handleUserLeftVoiceConfToClientEvtMsg(msg: Object):void {
-      var header: Object = msg.header as Object;
-      var body: Object = msg.body as Object;
-      var intId: String = body.intId as String;
-      processVoiceUserLeftEvent(intId);
-    }
-    
-    private function handleUserMutedEvtMsg(msg: Object): void {
-      var header: Object = msg.header as Object;
-      var body: Object = msg.body as Object;
-      var intId: String = body.intId as String;
-      var muted: Boolean = body.muted as Boolean;
-      
-      LiveMeeting.inst().voiceUsers.setMutedForUser(intId, muted);
-      
-      if (UsersUtil.isMe(intId)) {
-        LiveMeeting.inst().me.muted = muted;
-      }
-      
-      var bbbEvent:BBBEvent = new BBBEvent(BBBEvent.USER_VOICE_MUTED);
-      bbbEvent.payload.muted = muted;
-      bbbEvent.payload.userID = intId;
-      globalDispatcher.dispatchEvent(bbbEvent);   
-    }
-    
-    private function handleUserTalkingEvtMsg(msg: Object): void {
-      var header: Object = msg.header as Object;
-      var body: Object = msg.body as Object;
-      var intId: String = body.intId as String;
-      var talking: Boolean = body.talking as Boolean;
-      
-      LiveMeeting.inst().voiceUsers.setTalkingForUser(intId, talking);
-      
-      var event:CoreEvent = new CoreEvent(EventConstants.USER_TALKING);
-      event.message.userID = intId;
-      event.message.talking = talking;
-      globalDispatcher.dispatchEvent(event); 
-    }
-    
-    private function processGuestWaitingForApproval(guest: Object): void {
-      var guestWaiting: GuestWaiting = new GuestWaiting(guest.intId, 
-                                                        guest.name, 
-                                                        guest.role,
-                                                        guest.guest as Boolean,
-                                                        guest.authenticated as Boolean);
-
-      // do not add self
-      if (UsersUtil.getMyUserID() != guest.intId) {
-        LiveMeeting.inst().guestsWaiting.add(guestWaiting);
-      }
-    }
-    
-    private function handleGuestsWaitingForApprovalEvtMsg(msg: Object): void {
-      var body: Object = msg.body as Object;
-      var guests: Array = body.guests as Array;
-      
-      for (var i: int = 0; i < guests.length; i++) {
-        var guest: Object = guests[i] as Object;
-        processGuestWaitingForApproval(guest);
-      }
-      
-      var guestsWaitingEvent:NewGuestWaitingEvent = new NewGuestWaitingEvent();
-      dispatcher.dispatchEvent(guestsWaitingEvent);	
-      
-    }
-    
-<<<<<<< HEAD
-    private function removeGuestWaiting(userId: String): void {
-      LiveMeeting.inst().guestsWaiting.remove(userId);
-    }
-    
-    private function handleGuestsWaitingApprovedEvtMsg(msg: Object): void {
-      var body: Object = msg.body as Object;
-      var guests: Array = body.guests as Array;
-      
-      for (var i: int = 0; i < guests.length; i++) {
-        var guest: Object = guests[i] as Object;
-        removeGuestWaiting(guest.guest as String);
-      }
-      
-      var guestsWaitingEvent:GuestWaitingApprovedEvent = 
-        new GuestWaitingApprovedEvent(body.approvedBy as String);
-      dispatcher.dispatchEvent(guestsWaitingEvent);	
-    }
-
-    private function handleGetGuestsWaitingApprovalRespMsg(msg: Object): void {
-      var body: Object = msg.body as Object;
-      var guests: Array = body.guests as Array;
-
-      for (var i: int = 0; i < guests.length; i++) {
-        var guest: Object = guests[i] as Object;
-        processGuestWaitingForApproval(guest);
-      }
-
-      // do not display notification for self
-      if (guests.length == 0 || (guests.length == 1 && guests[0].intId == UsersUtil.getMyUserID())) {
-        return;
-      }
-      var guestsWaitingEvent:NewGuestWaitingEvent = new NewGuestWaitingEvent();
-      dispatcher.dispatchEvent(guestsWaitingEvent);
-    }
-
-    private function handleGetUsersMeetingRespMsg(msg: Object):void {
-      var body: Object = msg.body as Object;
-      var users: Array = body.users as Array;
-=======
-    private function findUserInNewUsers(userId: String, newUsers:Array):Object {
-      for (var i:int = 0; i < newUsers.length; i++) {
-        var user:Object = newUsers[i] as Object;
-        var intId: String = user.intId as String;
-        if (userId == intId) return newUsers.removeAt(i);
-      } 
-      return null;
-    }
-    
-    private function handleGetUsersMeetingRespMsg(msg: Object):void {
-      var body: Object = msg.body as Object
-      var newUsers: Array = body.users as Array;
->>>>>>> 952f777c
-
-      var oldUsers:Array = UsersUtil.getUsers().toArray();
-      
-      for (var i:int = 0; i < oldUsers.length; i++) {
-        var user:User2x = oldUsers[i] as User2x;
-        var newUser:Object = findUserInNewUsers(user.intId, newUsers);
-        if (newUser != null) {
-          // The user is in both old users and new users.
-          // Just need to update this user with the new state.
-          processUserJoinedMeetingMsg(newUser);
-        } else {
-          // The user is in the old users but not in the new one.
-          // The user probably has left the meeting. Remove the user.
-          injectUserLeftEvent(user.intId);
-        }
-      } 
-      
-      if (newUsers.length > 0) {
-        // There are remaining new users that were not in the old users list.
-        // We need to join them into the users list.
-        for (var k:int = 0; k < newUsers.length; k++) {
-          var newUserK:Object = newUsers[k] as Object;
-          processUserJoinedMeetingMsg(newUserK);
-        }
-      }
-      
-    }
-    
-<<<<<<< HEAD
-    public function handleUserLeftMeetingEvtMsg(msg:Object):void {     
-      var body: Object = msg.body as Object;
-      var userId: String = body.intId as String;
-      
-=======
-    private function injectUserLeftEvent(userId:String):void {
->>>>>>> 952f777c
-      var webUser:User2x = UsersUtil.getUser(userId);
-      
-      if (webUser != null) {
-        LiveMeeting.inst().users.remove(userId);
-        if(webUser.waitingForAcceptance) {
-          var removeGuest:BBBEvent = new BBBEvent(BBBEvent.REMOVE_GUEST_FROM_LIST);
-          removeGuest.payload.userId = userId;
-          dispatcher.dispatchEvent(removeGuest);
-        }
-        
-        var joinEvent:UserLeftEvent = new UserLeftEvent(UserLeftEvent.LEFT);
-        joinEvent.userID = userId;
-        dispatcher.dispatchEvent(joinEvent);	
-      }
-    }
-    
-    public function handleUserLeftMeetingEvtMsg(msg:Object):void {     
-      var body: Object = msg.body as Object
-      var userId: String = body.intId as String;
-      injectUserLeftEvent(userId);
-    }
-    
-    private function handleUserJoinedMeetingEvtMsg(msg:Object):void {
-      var body: Object = msg.body as Object;
-      processUserJoinedMeetingMsg(body);
-    }
-    
-    private function processUserJoinedMeetingMsg(user:Object):void {
-      var intId: String = user.intId as String;
-      var extId: String = user.extId as String;
-      var name: String = user.name as String;
-      var role: String = user.role as String;
-      var guest: Boolean = user.guest as Boolean;
-      var authed: Boolean = user.authed as Boolean;
-      var waitingForAcceptance: Boolean = user.waitingForAcceptance as Boolean;
-      var emoji: String = user.emoji as String;
-      var locked: Boolean = user.locked as Boolean;
-      var presenter: Boolean = user.presenter as Boolean;
-      var avatar: String = user.avatar as String;
-      // var clientType: String = user.clientType as String;
-
-      var user2x: User2x = new User2x();
-      user2x.intId = intId;
-      user2x.extId = extId;
-      user2x.name = name;
-      user2x.role = role;
-      user2x.guest = guest;
-      user2x.authed = authed;
-      user2x.waitingForAcceptance = waitingForAcceptance;
-      user2x.emoji = emoji;
-      user2x.locked = locked;
-      user2x.presenter = presenter;
-      user2x.avatar = avatar;
-      
-      var oldUser: User2x = LiveMeeting.inst().users.getUser(intId);
-      var wasPresenterBefore: Boolean = false;
-      if (oldUser != null && oldUser.presenter) {
-        wasPresenterBefore = true;
-      }
-
-      // remove remaining instance of the user before adding
-      LiveMeeting.inst().users.remove(intId);
-      LiveMeeting.inst().users.add(user2x);
-
-      var joinEvent:UserJoinedEvent = new UserJoinedEvent(UserJoinedEvent.JOINED);
-      joinEvent.userID = user2x.intId;
-      dispatcher.dispatchEvent(joinEvent);
-
-      if (UsersUtil.isMe(intId)) {
-        if (wasPresenterBefore != presenter) {
-          UsersUtil.setUserAsPresent(intId, false);
-          sendSwitchedPresenterEvent(false, intId);
-
-          var e:MadePresenterEvent = new MadePresenterEvent(MadePresenterEvent.SWITCH_TO_VIEWER_MODE);
-          e.userID = intId;
-          e.presenterName = name;
-          e.assignedBy = intId;
-          dispatcher.dispatchEvent(e);
-          dispatcher.dispatchEvent(new UserStatusChangedEvent(intId));
-        }
-        
-        LiveMeeting.inst().me.locked = locked;
-        UsersUtil.applyLockSettings();
-      }
-
-<<<<<<< HEAD
-=======
-    }
-    
-    private function findVoiceUserInNewVoiceUsers(userId: String, newVoiceUsers:Array):Object {
-      for (var i:int = 0; i < newVoiceUsers.length; i++) {
-        var user:Object = newVoiceUsers[i] as Object;
-        var intId: String = user.intId as String;
-        if (userId == intId) return newVoiceUsers.removeAt(i);
-      } 
-      return null;
->>>>>>> 952f777c
-    }
-    
-    private function handleGetVoiceUsersMeetingRespMsg(msg:Object):void {
-      var body: Object = msg.body as Object;
-      var newVoiceUsers: Array = body.users as Array;
-      
-      var oldVoiceUsers:Array = LiveMeeting.inst().voiceUsers.getVoiceUsers().toArray();
-      
-      for (var i:int = 0; i < oldVoiceUsers.length; i++) {
-        var user:VoiceUser2x = oldVoiceUsers[i] as VoiceUser2x;
-        var newVoiceUser:Object = findVoiceUserInNewVoiceUsers(user.intId, newVoiceUsers);
-        if (newVoiceUser != null) {
-          // The user is in both old users and new users.
-          // Just need to update this user with the new state.
-          processAddVoiceUser(newVoiceUser);
-        } else {
-          // The user is in the old users but not in the new one.
-          // The user probably has left the meeting. Remove the user.
-          processVoiceUserLeftEvent(user.intId);
-        }
-      } 
-      
-      if (newVoiceUsers.length > 0) {
-        // There are remaining new users that were not in the old users list.
-        // We need to join them into the users list.
-        for (var k:int = 0; k < newVoiceUsers.length; k++) {
-          var newUserK:Object = newVoiceUsers[k] as Object;
-          processAddVoiceUser(newUserK);
-        }
-      }
-      
-    }
-    
-    private function processAddVoiceUser(user:Object):void {
-
-      var intId: String = user.intId as String;
-      var voiceUserId: String = user.voiceUserId as String;
-      var callingWith: String = user.callingWith as String;
-      var callerName: String = user.callerName as String;
-      var callerNum: String = user.callerNum as String;
-      var muted: Boolean = user.muted as Boolean;
-      var talking: Boolean = user.talking as Boolean;
-      var listenOnly: Boolean = user.listenOnly as Boolean;
-      
-      var vu: VoiceUser2x = new VoiceUser2x();
-      vu.intId = intId;
-      vu.voiceUserId = voiceUserId;
-      vu.callingWith = callingWith;
-      vu.callerName = callerName;
-      vu.callerNum = callerNum;
-      vu.muted = muted;
-      vu.talking = talking;
-      vu.listenOnly = listenOnly;
-      
-      LiveMeeting.inst().voiceUsers.add(vu);      
-    }
-    
-    private function handleGetWebcamStreamsMeetingRespMsg(msg:Object):void {
-      var body: Object = msg.body as Object
-      var streams: Array = body.streams as Array;
-      
-      for (var i:int = 0; i < streams.length; i++) {
-        var stream:Object = streams[i] as Object;
-        var streamId: String = stream.streamId as String;
-        var media: Object = stream.stream as Object;
-        var url: String = media.url as String;
-        var userId: String = media.userId as String;
-        var attributes: Object = media.attributes as Object;
-        var viewers: Array = media.viewers as Array;
-
-
-        if (isValidFlashWebcamStream(streamId)) {
-          var webcamStream: MediaStream = new MediaStream(streamId, userId);
-          webcamStream.streamId = streamId;
-          webcamStream.userId = userId;
-          webcamStream.attributes = attributes;
-          webcamStream.viewers = viewers;
-
-          LiveMeeting.inst().webcams.add(webcamStream);
-        }
-      }
-    }
-    
-    
-    private function handleScreenshareRtmpBroadcastStartedEvtMsg(msg:Object):void {
-      var body: Object = msg.body as Object
-      var stream: String = body.stream as String;
-      var vidWidth: Number = body.vidWidth as Number;
-      var vidHeight: Number = body.vidHeight as Number;
-			
-			var logData:Object = UsersUtil.initLogData();
-			logData.tags = ["webrtc-screenshare"];
-			logData.logCode = "screenshare-rtmp-broadcast-started";
-			logData.stream = stream;
-			LOGGER.info(JSON.stringify(logData));
-      
-      var event:WebRTCViewStreamEvent = new WebRTCViewStreamEvent(WebRTCViewStreamEvent.START);
-      
-      event.videoWidth = vidWidth;
-      event.videoHeight = vidHeight;
-      event.rtmp = stream;
-      
-      dispatcher.dispatchEvent(event);
-    }
-    
-    private function handleScreenshareRtmpBroadcastStoppedEvtMsg(msg:Object):void {
-      var body: Object = msg.body as Object
-      var stream: String = body.stream as String;
-      var vidWidth: Number = body.vidWidth as Number;
-      var vidHeight: Number = body.vidHeight as Number;
-      
-			var logData:Object = UsersUtil.initLogData();
-			logData.tags = ["webrtc-screenshare"];
-			logData.logCode = "screenshare-rtmp-broadcast-stopped";
-			logData.stream = stream;
-			LOGGER.info(JSON.stringify(logData));
-			
-      var event:WebRTCViewStreamEvent = new WebRTCViewStreamEvent(WebRTCViewStreamEvent.STOP);
-      
-      event.videoWidth = vidWidth;
-      event.videoHeight = vidHeight;
-      event.rtmp = stream;
-      
-      dispatcher.dispatchEvent(event);
-    }
-    
-    private function handleUserEjectedFromMeeting(msg: Object):void {
-      var body: Object = msg.body as Object;
-      var userId:String = body.userId as String;
-      var reasonCode: String = body.reasonCode as String;
-      
-      UsersUtil.setUserEjected(reasonCode);
-      
-      var logData:Object = UsersUtil.initLogData();
-      logData.tags = ["users"];
-      logData.logCode = "received_user_ejected";
-			logData.userId = userId;
-      LOGGER.debug(JSON.stringify(logData));
-			
-			// Let the logout happen when receiving the user ejected message instead
-			// of when the connection is closed in NetConnectionDelegate. 
-			// Firefox and IE isn't closing the connection when using RTMPS
-			// which doesn't trigger this event. (ralam july 17, 2018)			
-			var reason:String = ConnectionFailedEvent.USER_EJECTED_FROM_MEETING;
-			var cfe:ConnectionFailedEvent = new ConnectionFailedEvent(reason);
-			dispatcher.dispatchEvent(cfe);
-    }
-    
-    private function handleUserLocked(msg:Object):void {
-      var body:Object = msg.body as Object;
-      var userId: String = body.userId as String;
-      var locked: Boolean = body.locked as Boolean;
-      var user:User2x = UsersUtil.getUser(userId);
-      
-      if(user.locked != locked) {
-        if (UsersUtil.isMe(user.intId)) {
-          LiveMeeting.inst().me.locked = locked;
-          
-          UsersUtil.applyLockSettings();
-        }
-        
-        user.locked = locked;
-        
-        dispatcher.dispatchEvent(new UserStatusChangedEvent(user.intId));
-      }
-      
-      return;
-    }
-    
-    private function handlePermissionsSettingsChanged(msg:Object):void {
-      var body:Object = msg.body as Object;
-      
-      var lockSettings:LockSettingsVO = new LockSettingsVO(
-        body.disableCam as Boolean,
-        body.disableMic as Boolean,
-        body.disablePrivChat as Boolean,
-        body.disablePubChat as Boolean,
-        body.lockedLayout as Boolean,
-        body.lockOnJoin as Boolean,
-        body.lockOnJoinConfigurable as Boolean);
-      UsersUtil.setLockSettings(lockSettings);
-    }
-    
-    private function handleGetLockSettings(msg:Object):void {
-   
-      var body:Object = msg.body as Object;
-      
-      var lockSettings:LockSettingsVO = new LockSettingsVO(
-        body.disableCam as Boolean,
-        body.disableMic as Boolean,
-        body.disablePrivChat as Boolean,
-        body.disablePubChat as Boolean,
-        body.lockedLayout as Boolean,
-        body.lockOnJoin as Boolean,
-        body.lockOnJoinConfigurable as Boolean);
-      UsersUtil.setLockSettings(lockSettings);
-    }
-    
-	private function handleLockSettingsNotInitialized(msg:Object):void {
-		UsersUtil.lockSettingsNotInitialized();
-	}
-	
-    private function sendRecordingStatusUpdate(recording:Boolean):void {
-      LiveMeeting.inst().meetingStatus.isRecording = recording;
-      
-      var e:BBBEvent = new BBBEvent(BBBEvent.CHANGE_RECORDING_STATUS);
-      e.payload.remote = true;
-      e.payload.recording = recording;
-	  
-      dispatcher.dispatchEvent(e);
-    }
-	
-    private function sendWebcamsOnlyForModeratorChanged(webcamsOnlyForModerator:Boolean):void {
-		LiveMeeting.inst().meeting.webcamsOnlyForModerator = webcamsOnlyForModerator;
-		
-		var e:BBBEvent = new BBBEvent(BBBEvent.CHANGE_WEBCAMS_ONLY_FOR_MODERATOR);
-		e.payload.webcamsOnlyForModerator = webcamsOnlyForModerator;
-		
-		dispatcher.dispatchEvent(e);
-	}
-    
-    private function handleMeetingMuted(msg:Object):void {
-      var body:Object = msg.body as Object;
-      if (body.hasOwnProperty("muted")) {
-        LiveMeeting.inst().meetingStatus.isMeetingMuted = body.muted as Boolean;
-        dispatcher.dispatchEvent(new MeetingMutedEvent());
-      }
-    }
-    
-    private function handleIsMeetingMutedResp(msg:Object):void {
-      var body:Object = msg.body as Object;
-      if (body.hasOwnProperty("muted")) {
-        LiveMeeting.inst().meetingStatus.isMeetingMuted = body.muted as Boolean;
-        dispatcher.dispatchEvent(new MeetingMutedEvent());
-      }
-    }
-    
-    private function handleInactivityWarning(msg:Object):void {
-      var body:Object = msg.body as Object;
-      
-      var bbbEvent:BBBEvent = new BBBEvent(BBBEvent.INACTIVITY_WARNING_EVENT);
-      bbbEvent.payload.duration = body.timeLeftInSec as Number;
-      globalDispatcher.dispatchEvent(bbbEvent);
-    }
-    
-    private function handleMeetingIsActive(msg:Object):void {
-      var bbbEvent:BBBEvent = new BBBEvent(BBBEvent.MEETING_IS_ACTIVE_EVENT);
-      globalDispatcher.dispatchEvent(bbbEvent);
-    }
-    
-    private function handleGetRecordingStatusReply(msg: Object):void {     
-      var body:Object = msg.body as Object;
-      var recording: Boolean = body.recording as Boolean;
-      
-      sendRecordingStatusUpdate(recording);      
-    }
-	
-	private function handleGetWebcamsOnlyForModeratorRespMsg(msg:Object):void {
-		var body:Object = msg.body as Object;
-		var webcamsOnlyForModerator: Boolean = body.webcamsOnlyForModerator as Boolean;
-		
-		LiveMeeting.inst().meeting.webcamsOnlyForModerator = webcamsOnlyForModerator;
-	}
-    
-    private function handleRecordingStatusChanged(msg: Object):void {    
-      var body:Object = msg.body as Object;
-      var recording: Boolean = body.recording as Boolean;
-      sendRecordingStatusUpdate(recording);
-    }
-	
-	private function handleWebcamsOnlyForModeratorChanged(msg: Object):void {
-		var body:Object = msg.body as Object;
-		var webcamsOnlyForModerator: Boolean = body.webcamsOnlyForModerator as Boolean;
-		sendWebcamsOnlyForModeratorChanged(webcamsOnlyForModerator);
-	}
-
-    /**
-     * This meeting is in the process of ending by the server
-     */
-    public function handleMeetingEnding(msg:Object):void {
-      // Avoid trying to reconnect
-      var cancelReconnectEvent:BBBEvent = new BBBEvent(BBBEvent.CANCEL_RECONNECTION_EVENT);
-      dispatcher.dispatchEvent(cancelReconnectEvent);
-      var endMeetingEvent:BBBEvent = new BBBEvent(BBBEvent.END_MEETING_EVENT);
-      dispatcher.dispatchEvent(endMeetingEvent);
-    }
-    
-    public function handleAssignPresenterCallback(msg:Object):void {     
-      var body: Object = msg.body as Object;
-      
-      var newPresenterID:String = body.presenterId as String;
-      var newPresenterName:String = body.presenterName as String;
-      var assignedBy:String = body.assignedBy as String;
-      
-      UsersUtil.setUserAsPresent(newPresenterID, true);
-      sendSwitchedPresenterEvent(true, newPresenterID);
-      
-      if (UsersUtil.getMyUserID() == newPresenterID) {
-        var e:MadePresenterEvent = new MadePresenterEvent(MadePresenterEvent.SWITCH_TO_PRESENTER_MODE);
-        e.userID = newPresenterID;
-        e.presenterName = newPresenterName;
-        e.assignedBy = assignedBy;
-        dispatcher.dispatchEvent(e);
-      }
-      
-      dispatcher.dispatchEvent(new UserStatusChangedEvent(newPresenterID));
-    }
-    
-    public function handleUnassignPresenterCallback(msg:Object):void {
-      var body: Object = msg.body as Object;
-      
-      var oldPresenterID:String = body.intId as String;
-      var oldPresenterName:String = body.name as String;
-      var assignedBy:String = body.assignedBy as String;
-      
-      UsersUtil.setUserAsPresent(oldPresenterID, false);
-      sendSwitchedPresenterEvent(false, oldPresenterID);
-      
-      if (UsersUtil.getMyUserID() == oldPresenterID) {
-        var e:MadePresenterEvent = new MadePresenterEvent(MadePresenterEvent.SWITCH_TO_VIEWER_MODE);
-        e.userID = oldPresenterID;
-        e.presenterName = oldPresenterName;
-        e.assignedBy = assignedBy;
-        dispatcher.dispatchEvent(e);
-      }
-      
-      dispatcher.dispatchEvent(new UserStatusChangedEvent(oldPresenterID));
-    }
-    
-    private function sendSwitchedPresenterEvent(amIPresenter:Boolean, newPresenterUserID:String):void {
-      var roleEvent:SwitchedPresenterEvent = new SwitchedPresenterEvent();
-      roleEvent.amIPresenter = amIPresenter;
-      roleEvent.newPresenterUserID = newPresenterUserID;
-      dispatcher.dispatchEvent(roleEvent);   
-    }
-    
-    private function handleEmojiStatusHand(msg: Object): void {   
-      var body:Object = msg.body as Object;      
-      var userId: String = body.userId as String;
-      var emoji: String = body.emoji as String;
-      var webUser: User2x = UsersUtil.getUser(userId);
-      if (webUser != null) {
-        webUser.emoji = emoji;
-        if (UsersUtil.isMe(userId)) {
-          UsersUtil.setMyEmoji(emoji);
-        }
-        
-        sendUserEmojiChangedEvent(userId, emoji);
-      }
-      
-    }
-	
-	private function handleLookUpUserRespMsg(msg:Object):void {
-		// This message is coming from outside so checks need to be more thorough
-		var body:Object = msg.body as Object;
-		if (body) {
-			var userInfo:Array = body.userInfo as Array;
-			if (userInfo) {
-				dispatcher.dispatchEvent(new LookUpUserResultEvent(userInfo));
-			}
-		}
-	}
-	
-	private function handleUpdateRecordingTimer(msg:Object):void {
-		if (msg.body.time > 0) {
-			TimerUtil.recordingTimeReceived = true;
-		} else {
-			TimerUtil.recordingTimeReceived = false;
-		}
-		
-		var e:UpdateRecordingTimerEvent = new UpdateRecordingTimerEvent(msg.body.time);
-		dispatcher.dispatchEvent(e);
-	}
-    
-    private function sendUserEmojiChangedEvent(userId: String, emoji: String):void{
-      var dispatcher:Dispatcher = new Dispatcher();
-      dispatcher.dispatchEvent(new UserEmojiChangedEvent(userId, emoji));
-	}
-
-	private function handleUserBroadcastCamStartedEvtMsg(msg:Object):void {
-		var userId:String = msg.body.userId as String;
-		var streamId:String = msg.body.stream as String;
-		var logData:Object = UsersUtil.initLogData();
-		logData.tags = ["webcam"];
-		logData.logCode = "user_broadcasting_camera_start";
-		logData.userId = userId;
-		logData.streamId = streamId;
-
-		if (isValidFlashWebcamStream(streamId)) {
-
-			LOGGER.info(JSON.stringify(logData));
-
-			var mediaStream:MediaStream = new MediaStream(streamId, userId)
-			LiveMeeting.inst().webcams.add(mediaStream);
-
-			var webUser:User2x = UsersUtil.getUser(userId);
-			if (webUser != null) {
-				sendStreamStartedEvent(userId, webUser.name, streamId);
-			}
-		}
-	}
-
-	private function sendStreamStartedEvent(userId:String, name:String, stream:String):void {
-		var dispatcher:Dispatcher = new Dispatcher();
-		dispatcher.dispatchEvent(new StreamStartedEvent(userId, name, stream));
-	}
-
-	private function handleUserBroadcastCamStoppedEvtMsg(msg:Object):void {
-		var userId:String = msg.body.userId as String;
-		var stream:String = msg.body.stream as String;
-
-		var logData:Object = UsersUtil.initLogData();
-		logData.tags = ["webcam"];
-		logData.logCode = "user_broadcasting_camera_stop";
-		logData.userId = userId;
-		logData.streamId = stream;
-		LOGGER.info(JSON.stringify(logData));
-
-		var mediaStream:MediaStream = LiveMeeting.inst().webcams.remove(stream);
-
-		if (mediaStream != null) {
-			sendStreamStoppedEvent(mediaStream.userId, stream);
-		}
-	}
-    
-    private function sendStreamStoppedEvent(userId: String, streamId: String):void{
-      var dispatcher:Dispatcher = new Dispatcher();
-      dispatcher.dispatchEvent(new StreamStoppedEvent(userId, streamId));
-    }
-    
-    
-    private function handleBreakoutRoomsList(msg:Object):void{
-      for each(var room : Object in msg.body.rooms) {
-        var breakoutRoom : BreakoutRoom = new BreakoutRoom();
-        breakoutRoom.meetingId = room.breakoutId as String;
-        breakoutRoom.externalMeetingId = room.externalId as String;
-        breakoutRoom.name = room.name as String;
-        breakoutRoom.sequence = room.sequence as Number;
-		breakoutRoom.freeJoin = room.freeJoin as Boolean;
-        LiveMeeting.inst().breakoutRooms.addBreakoutRoom(breakoutRoom);
-      }
-      LiveMeeting.inst().breakoutRooms.breakoutRoomsReady = msg.body.roomsReady as Boolean;
-    }
-    
-    private function handleBreakoutRoomJoinURL(msg:Object):void{
-      var body: Object = msg.body as Object;
-      var externalId: String = body.externalId as String;
-      var redirectJoinURL: String = body.redirectJoinURL as String;
-      
-      var breakoutRoom : BreakoutRoom = LiveMeeting.inst().breakoutRooms.getBreakoutRoomByExternalId(externalId);
-      var sequence : int = breakoutRoom.sequence;
-      
-      var event : BreakoutRoomEvent = new BreakoutRoomEvent(BreakoutRoomEvent.BREAKOUT_JOIN_URL);
-      event.joinURL = redirectJoinURL;
-      event.breakoutMeetingSequence = sequence;
-      dispatcher.dispatchEvent(event);
-      
-      // We delay assigning last room invitation sequence to be sure it is handle in time by the item renderer
-      setTimeout(function() : void {LiveMeeting.inst().breakoutRooms.setLastBreakoutRoomInvitation(sequence)}, 1000);
-    }
-    
-    private function handleUpdateBreakoutUsers(msg:Object):void{
-      var body: Object = msg.body as Object;
-      var breakoutId: String = body.breakoutId as String;
-      var users: Array = body.users as Array;
-	  
-	  LiveMeeting.inst().breakoutRooms.updateUsers(breakoutId, users);
-	  LiveMeeting.inst().users.updateBreakoutRooms(LiveMeeting.inst().breakoutRooms.getBreakoutRoom(breakoutId).sequence, users);
-
-	  dispatcher.dispatchEvent(new BreakoutRoomsUsersListUpdatedEvent());
-    }
-    
-    private function handleMeetingTimeRemainingUpdateEvtMsg(msg:Object):void {
-      var e:MeetingTimeRemainingEvent = new MeetingTimeRemainingEvent(msg.body.timeLeftInSec);
-      dispatcher.dispatchEvent(e);
-    }
-    
-    private function handleBreakoutRoomsTimeRemainingUpdate(msg:Object):void {
-      var e:BreakoutRoomEvent = new BreakoutRoomEvent(BreakoutRoomEvent.UPDATE_REMAINING_TIME_PARENT);
-      e.durationInMinutes = msg.body.timeRemaining;
-      dispatcher.dispatchEvent(e);
-    }
-    
-    private function handleBreakoutRoomStarted(msg:Object):void{
-      var breakout: Object = msg.body.breakout as Object;
-      var breakoutId: String = breakout.breakoutId as String;
-      var externalId: String = breakout.externalId as String;
-      var name: String = breakout.name as String;
-      var sequence: int = breakout.sequence as Number;
-      var freeJoin: Boolean = breakout.freeJoin as Boolean;
-      
-      var breakoutRoom : BreakoutRoom = new BreakoutRoom();
-      breakoutRoom.meetingId = breakoutId;
-      breakoutRoom.externalMeetingId = externalId;
-      breakoutRoom.name = name;
-      breakoutRoom.sequence = sequence;
-      breakoutRoom.freeJoin = freeJoin;
-      LiveMeeting.inst().breakoutRooms.addBreakoutRoom(breakoutRoom);
-    }
-    
-    private function handleBreakoutRoomClosed(msg:Object):void{
-      var body: Object = msg.body as Object;
-      var breakoutId: String = body.breakoutId as String;
-      
-	  // Display audio join window
-	  if (LiveMeeting.inst().me.breakoutEjectFromAudio &&
-		  LiveMeeting.inst().breakoutRooms.getBreakoutRoom(breakoutId).hasUserWithId(LiveMeeting.inst().me.id) &&
-		  !LiveMeeting.inst().me.inVoiceConf
-	  ) {
-	  	  LiveMeeting.inst().me.breakoutEjectFromAudio = false;
-		  dispatcher.dispatchEvent(new AudioSelectionWindowEvent(AudioSelectionWindowEvent.SHOW_AUDIO_SELECTION));
-	  }
-	  
-      switchUserFromBreakoutToMainVoiceConf(breakoutId);
-      var breakoutRoom: BreakoutRoom = LiveMeeting.inst().breakoutRooms.getBreakoutRoom(breakoutId);
-      LiveMeeting.inst().breakoutRooms.removeBreakoutRoom(breakoutId);
-	  LiveMeeting.inst().users.removeBreakoutRoomFromUsers(breakoutRoom.sequence);
-	  
-	  dispatcher.dispatchEvent(new BreakoutRoomsUsersListUpdatedEvent());
-    }
-    
-    private function switchUserFromBreakoutToMainVoiceConf(breakoutId: String): void {
-      // We need to switch the use back to the main audio confrence if he is in a breakout audio conference
-      if (LiveMeeting.inst().breakoutRooms.isListeningToBreakoutRoom(breakoutId)) {
-        var dispatcher:Dispatcher = new Dispatcher();
-        var e:BreakoutRoomEvent = new BreakoutRoomEvent(BreakoutRoomEvent.LISTEN_IN);
-        e.breakoutMeetingId = breakoutId;
-        e.listen = false;
-        dispatcher.dispatchEvent(e);
-      }
-    }
-    
-    private function isValidFlashWebcamStream(streamId: String):Boolean{
-      return flashWebcamPattern.test(streamId);
-    }
-
-    public function handleGuestPolicyChanged(msg:Object):void {
-      
-      var header: Object = msg.header as Object;
-      var body: Object = msg.body as Object;
-      var policy: String = body.policy as String;
-      LOGGER.debug("*** handleGuestPolicyChanged " + policy + " ****");
-      LiveMeeting.inst().guestsWaiting.setGuestPolicy(policy);
-    }
-    
-    public function handleGetGuestPolicyReply(msg:Object):void {
-      var header: Object = msg.header as Object;
-      var body: Object = msg.body as Object;
-      var policy: String = body.policy as String;
-      
-      LiveMeeting.inst().guestsWaiting.setGuestPolicy(policy);
-    }
-    
-    public function handleUserRoleChangedEvtMsg(msg:Object):void {
-      var header: Object = msg.header as Object;
-      var body: Object = msg.body as Object;
-      var userId: String = body.userId as String;
-      var role: String = body.role as String;
-
-      LiveMeeting.inst().users.setRoleForUser(userId, role);
-      if (UsersUtil.isMe(userId)) {
-        LiveMeeting.inst().me.role = role;
-        dispatcher.dispatchEvent(new ChangeMyRole(role));
-        
-        // need to fake a new lock settings so that the lock state gets revalidated
-        UsersUtil.applyLockSettings();
-      }
-
-      dispatcher.dispatchEvent(new UserStatusChangedEvent(userId));
-    }
-  }
-}
+/**
+ * BigBlueButton open source conferencing system - http://www.bigbluebutton.org/
+ * 
+ * Copyright (c) 2012 BigBlueButton Inc. and by respective authors (see below).
+ *
+ * This program is free software; you can redistribute it and/or modify it under the
+ * terms of the GNU Lesser General Public License as published by the Free Software
+ * Foundation; either version 3.0 of the License, or (at your option) any later
+ * version.
+ * 
+ * BigBlueButton is distributed in the hope that it will be useful, but WITHOUT ANY
+ * WARRANTY; without even the implied warranty of MERCHANTABILITY or FITNESS FOR A
+ * PARTICULAR PURPOSE. See the GNU Lesser General Public License for more details.
+ *
+ * You should have received a copy of the GNU Lesser General Public License along
+ * with BigBlueButton; if not, see <http://www.gnu.org/licenses/>.
+ *
+ */
+package org.bigbluebutton.modules.users.services
+{
+  import com.asfusion.mate.events.Dispatcher;
+  
+  import flash.utils.setTimeout;
+  
+  import mx.controls.Alert;
+  import mx.utils.ObjectUtil;
+  import mx.collections.ArrayCollection;
+  
+  import org.as3commons.logging.api.ILogger;
+  import org.as3commons.logging.api.getClassLogger;
+  import org.bigbluebutton.core.BBB;
+  import org.bigbluebutton.core.EventConstants;
+  import org.bigbluebutton.core.PopUpUtil;
+  import org.bigbluebutton.core.TimerUtil;
+  import org.bigbluebutton.core.UsersUtil;
+  import org.bigbluebutton.core.events.BreakoutRoomsUsersListUpdatedEvent;
+  import org.bigbluebutton.core.events.CoreEvent;
+  import org.bigbluebutton.core.events.GuestWaitingApprovedEvent;
+  import org.bigbluebutton.core.events.MeetingTimeRemainingEvent;
+  import org.bigbluebutton.core.events.NewGuestWaitingEvent;
+  import org.bigbluebutton.core.events.UpdateRecordingTimerEvent;
+  import org.bigbluebutton.core.events.UserEmojiChangedEvent;
+  import org.bigbluebutton.core.events.UserStatusChangedEvent;
+  import org.bigbluebutton.core.model.LiveMeeting;
+  import org.bigbluebutton.core.model.MediaStream;
+  import org.bigbluebutton.core.model.users.GuestWaiting;
+  import org.bigbluebutton.core.model.users.User2x;
+  import org.bigbluebutton.core.model.users.VoiceUser2x;
+  import org.bigbluebutton.core.vo.LockSettingsVO;
+  import org.bigbluebutton.main.events.BBBEvent;
+  import org.bigbluebutton.main.events.BreakoutRoomEvent;
+  import org.bigbluebutton.main.events.LogoutEvent;
+  import org.bigbluebutton.main.events.MadePresenterEvent;
+  import org.bigbluebutton.main.events.SwitchedPresenterEvent;
+  import org.bigbluebutton.main.events.UserJoinedEvent;
+  import org.bigbluebutton.main.events.UserLeftEvent;
+  import org.bigbluebutton.main.model.users.BreakoutRoom;
+  import org.bigbluebutton.main.model.users.IMessageListener;
+  import org.bigbluebutton.main.model.users.events.ChangeMyRole;
+  import org.bigbluebutton.main.model.users.events.ConnectionFailedEvent;
+  import org.bigbluebutton.main.model.users.events.LookUpUserResultEvent;
+  import org.bigbluebutton.main.model.users.events.StreamStartedEvent;
+  import org.bigbluebutton.main.model.users.events.StreamStoppedEvent;
+  import org.bigbluebutton.modules.phone.events.AudioSelectionWindowEvent;
+  import org.bigbluebutton.modules.screenshare.events.WebRTCViewStreamEvent;
+  import org.bigbluebutton.modules.users.events.MeetingMutedEvent;
+  import org.bigbluebutton.util.i18n.ResourceUtil;
+  
+  public class MessageReceiver implements IMessageListener
+  {
+    private static const LOGGER:ILogger = getClassLogger(MessageReceiver);
+    
+    private var dispatcher:Dispatcher;
+    
+    public var onAllowedToJoin:Function = null;
+    private static var globalDispatcher:Dispatcher = new Dispatcher();
+
+    private static var flashWebcamPattern:RegExp = /^([A-z0-9]+)-([A-z0-9]+)-([A-z0-9]+)(-recorded)?$/;
+    
+    public function MessageReceiver() {
+      BBB.initConnectionManager().addMessageListener(this);
+      this.dispatcher = new Dispatcher();
+    }
+    
+    public function onMessage(messageName:String, message:Object):void {
+      //LOGGER.debug(" received message " + messageName);
+      
+      switch (messageName) {
+        case "GetUsersMeetingRespMsg":
+          handleGetUsersMeetingRespMsg(message);
+          break;
+        case "GetVoiceUsersMeetingRespMsg":
+          handleGetVoiceUsersMeetingRespMsg(message);
+          break;
+        case "GetWebcamStreamsMeetingRespMsg":
+          handleGetWebcamStreamsMeetingRespMsg(message);
+          break;
+        case "UserJoinedMeetingEvtMsg":
+          handleUserJoinedMeetingEvtMsg(message);
+          break;
+        case "UserLeftMeetingEvtMsg":
+          handleUserLeftMeetingEvtMsg(message);
+          break;
+        case "PresenterAssignedEvtMsg":
+          handleAssignPresenterCallback(message);
+          break;
+        case "PresenterUnassignedEvtMsg":
+          handleUnassignPresenterCallback(message);
+          break;
+        case "UserBroadcastCamStartedEvtMsg": 
+          handleUserBroadcastCamStartedEvtMsg(message);
+          break;
+        case "UserBroadcastCamStoppedEvtMsg": 
+          handleUserBroadcastCamStoppedEvtMsg(message);
+          break;  
+        case "UserJoinedVoiceConfToClientEvtMsg":
+          handleUserJoinedVoiceConfToClientEvtMsg(message);
+          break;
+        case "UserLeftVoiceConfToClientEvtMsg":
+          handleUserLeftVoiceConfToClientEvtMsg(message);
+          break;
+        case "UserTalkingVoiceEvtMsg":
+          handleUserTalkingEvtMsg(message);
+          break;
+        case "UserMutedVoiceEvtMsg":
+          handleUserMutedEvtMsg(message);
+          break;
+        case "GuestsWaitingForApprovalEvtMsg":
+          handleGuestsWaitingForApprovalEvtMsg(message);
+          break;
+        case "MeetingEndingEvtMsg":
+          handleMeetingEnding(message);
+          break;
+        case "MeetingMutedEvtMsg":
+          handleMeetingMuted(message);
+          break;
+        case "IsMeetingMutedRespMsg":
+          handleIsMeetingMutedResp(message);
+          break;
+        case "MeetingInactivityWarningEvtMsg":
+          handleInactivityWarning(message);
+          break;
+        case "MeetingIsActiveEvtMsg":
+          handleMeetingIsActive(message);
+          break;
+        case "UserEmojiChangedEvtMsg":
+          handleEmojiStatusHand(message);
+          break;
+        case "LookUpUserRespMsg":
+          handleLookUpUserRespMsg(message);
+          break;
+		case "UpdateRecordingTimerEvtMsg":
+		  handleUpdateRecordingTimer(message);
+		  break;
+        case "GetRecordingStatusRespMsg":
+          handleGetRecordingStatusReply(message);
+          break;
+		case "GetWebcamsOnlyForModeratorRespMsg":
+		  handleGetWebcamsOnlyForModeratorRespMsg(message);
+		  break;
+        case "RecordingStatusChangedEvtMsg":
+          handleRecordingStatusChanged(message);
+          break;
+		case "WebcamsOnlyForModeratorChangedEvtMsg":
+			handleWebcamsOnlyForModeratorChanged(message);
+			break;
+        case "LockSettingsInMeetingChangedEvtMsg":
+          handlePermissionsSettingsChanged(message);
+          break;
+        case "UserLockedInMeetingEvtMsg":
+          handleUserLocked(message);
+          break;
+        case "GetLockSettingsRespMsg":
+          handleGetLockSettings(message);
+          break;
+        case "LockSettingsNotInitializedRespMsg":
+          handleLockSettingsNotInitialized(message);
+          break;
+        // Breakout room feature
+        case "BreakoutRoomsListEvtMsg":
+          handleBreakoutRoomsList(message)
+          break;
+        case "BreakoutRoomJoinURLEvtMsg":
+          handleBreakoutRoomJoinURL(message);
+          break;
+        case "UpdateBreakoutUsersEvtMsg":
+          handleUpdateBreakoutUsers(message);
+          break;
+        case "MeetingTimeRemainingUpdateEvtMsg":
+          handleMeetingTimeRemainingUpdateEvtMsg(message);
+          break;
+        case "BreakoutRoomsTimeRemainingUpdateEvtMsg":
+          handleBreakoutRoomsTimeRemainingUpdate(message);
+          break;
+        case "BreakoutRoomStartedEvtMsg":
+          handleBreakoutRoomStarted(message);
+          break;
+        case "BreakoutRoomEndedEvtMsg":
+          handleBreakoutRoomClosed(message);
+          break;
+        case "UserEjectedFromMeetingEvtMsg":
+          handleUserEjectedFromMeeting(message);
+          break;
+        case "ScreenshareRtmpBroadcastStartedEvtMsg":
+          handleScreenshareRtmpBroadcastStartedEvtMsg(message);
+          break;
+        case "ScreenshareRtmpBroadcastStoppedEvtMsg":
+          handleScreenshareRtmpBroadcastStoppedEvtMsg(message);
+          break;
+        case "GetGuestPolicyRespMsg":
+          handleGetGuestPolicyReply(message);
+          break;
+        case "GuestPolicyChangedEvtMsg":
+          handleGuestPolicyChanged(message);
+          break;
+        case "UserRoleChangedEvtMsg":
+          handleUserRoleChangedEvtMsg(message);
+          break;
+        case "GuestsWaitingApprovedEvtMsg":
+          handleGuestsWaitingApprovedEvtMsg(message);
+          break;
+        case "GetGuestsWaitingApprovalRespMsg":
+          handleGetGuestsWaitingApprovalRespMsg(message);
+          break;
+		case "UserInactivityInspectMsg":
+		  handleUserInactivityInspectMsg(message);
+		  break;
+      }
+    }
+    
+		private function handleUserInactivityInspectMsg(msg: Object):void {
+			var header: Object = msg.header as Object;
+			var body: Object = msg.body as Object;
+			
+			var bbbEvent:BBBEvent = new BBBEvent(BBBEvent.USER_INACTIVITY_INSPECT_EVENT);    
+			bbbEvent.payload.responseDelay = body.responseDelay as Number;
+			globalDispatcher.dispatchEvent(bbbEvent);
+		}
+		
+    private function handleUserJoinedVoiceConfToClientEvtMsg(msg: Object): void {
+      var header: Object = msg.header as Object;
+      var body: Object = msg.body as Object;
+      processVoiceUserJoinedEvent(body);
+    }
+    
+    private function processVoiceUserJoinedEvent(vuser:Object):void {
+      var vu: VoiceUser2x = new VoiceUser2x();
+      vu.intId = vuser.intId as String;
+      vu.voiceUserId = vuser.voiceUserId as String;
+      vu.callerName = vuser.callerName as String;
+      vu.callerNum = vuser.callerNum as String;
+      vu.muted = vuser.muted as Boolean;
+      vu.talking = vuser.talking as Boolean;
+      vu.callingWith = vuser.callingWith as String;
+      vu.listenOnly = vuser.listenOnly as Boolean;
+      
+      LiveMeeting.inst().voiceUsers.add(vu);
+      
+      if (UsersUtil.isMe(vu.intId)) {
+        LiveMeeting.inst().me.muted = vu.muted;
+        LiveMeeting.inst().me.inVoiceConf = true;
+        //Toaster.toast(ResourceUtil.getInstance().getString("bbb.notification.audio.joined"), ToastType.INFO, ToastIcon.AUDIO);
+      }
+      
+      var bbbEvent:BBBEvent = new BBBEvent(BBBEvent.USER_VOICE_JOINED);
+      bbbEvent.payload.userID = vu.intId;            
+      globalDispatcher.dispatchEvent(bbbEvent);
+    }
+    
+    private function processVoiceUserLeftEvent(intId:String):void {
+      LiveMeeting.inst().voiceUsers.remove(intId);
+      
+      if (UsersUtil.isMe(intId)) {
+        LiveMeeting.inst().me.muted = false;
+        LiveMeeting.inst().me.inVoiceConf = false;
+        //Toaster.toast(ResourceUtil.getInstance().getString("bbb.notification.audio.left"), ToastType.INFO, ToastIcon.AUDIO);
+      }
+      
+      var bbbEvent:BBBEvent = new BBBEvent(BBBEvent.USER_VOICE_LEFT);
+      bbbEvent.payload.userID = intId;
+      globalDispatcher.dispatchEvent(bbbEvent);
+    }
+    private function handleUserLeftVoiceConfToClientEvtMsg(msg: Object):void {
+      var header: Object = msg.header as Object;
+      var body: Object = msg.body as Object;
+      var intId: String = body.intId as String;
+      processVoiceUserLeftEvent(intId);
+    }
+    
+    private function handleUserMutedEvtMsg(msg: Object): void {
+      var header: Object = msg.header as Object;
+      var body: Object = msg.body as Object;
+      var intId: String = body.intId as String;
+      var muted: Boolean = body.muted as Boolean;
+      
+      LiveMeeting.inst().voiceUsers.setMutedForUser(intId, muted);
+      
+      if (UsersUtil.isMe(intId)) {
+        LiveMeeting.inst().me.muted = muted;
+      }
+      
+      var bbbEvent:BBBEvent = new BBBEvent(BBBEvent.USER_VOICE_MUTED);
+      bbbEvent.payload.muted = muted;
+      bbbEvent.payload.userID = intId;
+      globalDispatcher.dispatchEvent(bbbEvent);   
+    }
+    
+    private function handleUserTalkingEvtMsg(msg: Object): void {
+      var header: Object = msg.header as Object;
+      var body: Object = msg.body as Object;
+      var intId: String = body.intId as String;
+      var talking: Boolean = body.talking as Boolean;
+      
+      LiveMeeting.inst().voiceUsers.setTalkingForUser(intId, talking);
+      
+      var event:CoreEvent = new CoreEvent(EventConstants.USER_TALKING);
+      event.message.userID = intId;
+      event.message.talking = talking;
+      globalDispatcher.dispatchEvent(event); 
+    }
+    
+    private function processGuestWaitingForApproval(guest: Object): void {
+      var guestWaiting: GuestWaiting = new GuestWaiting(guest.intId, 
+                                                        guest.name, 
+                                                        guest.role,
+                                                        guest.guest as Boolean,
+                                                        guest.authenticated as Boolean);
+
+      // do not add self
+      if (UsersUtil.getMyUserID() != guest.intId) {
+        LiveMeeting.inst().guestsWaiting.add(guestWaiting);
+      }
+    }
+    
+    private function handleGuestsWaitingForApprovalEvtMsg(msg: Object): void {
+      var body: Object = msg.body as Object;
+      var guests: Array = body.guests as Array;
+      
+      for (var i: int = 0; i < guests.length; i++) {
+        var guest: Object = guests[i] as Object;
+        processGuestWaitingForApproval(guest);
+      }
+      
+      var guestsWaitingEvent:NewGuestWaitingEvent = new NewGuestWaitingEvent();
+      dispatcher.dispatchEvent(guestsWaitingEvent);	
+      
+    }
+    
+    private function removeGuestWaiting(userId: String): void {
+      LiveMeeting.inst().guestsWaiting.remove(userId);
+    }
+    
+    private function handleGuestsWaitingApprovedEvtMsg(msg: Object): void {
+      var body: Object = msg.body as Object;
+      var guests: Array = body.guests as Array;
+      
+      for (var i: int = 0; i < guests.length; i++) {
+        var guest: Object = guests[i] as Object;
+        removeGuestWaiting(guest.guest as String);
+      }
+      
+      var guestsWaitingEvent:GuestWaitingApprovedEvent = 
+        new GuestWaitingApprovedEvent(body.approvedBy as String);
+      dispatcher.dispatchEvent(guestsWaitingEvent);	
+    }
+
+    private function handleGetGuestsWaitingApprovalRespMsg(msg: Object): void {
+      var body: Object = msg.body as Object;
+      var guests: Array = body.guests as Array;
+
+      for (var i: int = 0; i < guests.length; i++) {
+        var guest: Object = guests[i] as Object;
+        processGuestWaitingForApproval(guest);
+      }
+
+      // do not display notification for self
+      if (guests.length == 0 || (guests.length == 1 && guests[0].intId == UsersUtil.getMyUserID())) {
+        return;
+      }
+      var guestsWaitingEvent:NewGuestWaitingEvent = new NewGuestWaitingEvent();
+      dispatcher.dispatchEvent(guestsWaitingEvent);
+    }
+    
+    private function findUserInNewUsers(userId: String, newUsers:Array):Object {
+      for (var i:int = 0; i < newUsers.length; i++) {
+        var user:Object = newUsers[i] as Object;
+        var intId: String = user.intId as String;
+        if (userId == intId) return newUsers.removeAt(i);
+      } 
+      return null;
+    }
+    
+    private function handleGetUsersMeetingRespMsg(msg: Object):void {
+      var body: Object = msg.body as Object
+      var newUsers: Array = body.users as Array;
+
+      var oldUsers:Array = UsersUtil.getUsers().toArray();
+      
+      for (var i:int = 0; i < oldUsers.length; i++) {
+        var user:User2x = oldUsers[i] as User2x;
+        var newUser:Object = findUserInNewUsers(user.intId, newUsers);
+        if (newUser != null) {
+          // The user is in both old users and new users.
+          // Just need to update this user with the new state.
+          processUserJoinedMeetingMsg(newUser);
+        } else {
+          // The user is in the old users but not in the new one.
+          // The user probably has left the meeting. Remove the user.
+          injectUserLeftEvent(user.intId);
+        }
+      } 
+      
+      if (newUsers.length > 0) {
+        // There are remaining new users that were not in the old users list.
+        // We need to join them into the users list.
+        for (var k:int = 0; k < newUsers.length; k++) {
+          var newUserK:Object = newUsers[k] as Object;
+          processUserJoinedMeetingMsg(newUserK);
+        }
+      }
+      
+    }
+    
+    private function injectUserLeftEvent(userId:String):void {
+      var webUser:User2x = UsersUtil.getUser(userId);
+      
+      if (webUser != null) {
+        LiveMeeting.inst().users.remove(userId);
+        if(webUser.waitingForAcceptance) {
+          var removeGuest:BBBEvent = new BBBEvent(BBBEvent.REMOVE_GUEST_FROM_LIST);
+          removeGuest.payload.userId = userId;
+          dispatcher.dispatchEvent(removeGuest);
+        }
+        
+        var joinEvent:UserLeftEvent = new UserLeftEvent(UserLeftEvent.LEFT);
+        joinEvent.userID = userId;
+        dispatcher.dispatchEvent(joinEvent);	
+      }
+    }
+    
+    public function handleUserLeftMeetingEvtMsg(msg:Object):void {     
+      var body: Object = msg.body as Object
+      var userId: String = body.intId as String;
+      injectUserLeftEvent(userId);
+    }
+    
+    private function handleUserJoinedMeetingEvtMsg(msg:Object):void {
+      var body: Object = msg.body as Object;
+      processUserJoinedMeetingMsg(body);
+    }
+    
+    private function processUserJoinedMeetingMsg(user:Object):void {
+      var intId: String = user.intId as String;
+      var extId: String = user.extId as String;
+      var name: String = user.name as String;
+      var role: String = user.role as String;
+      var guest: Boolean = user.guest as Boolean;
+      var authed: Boolean = user.authed as Boolean;
+      var waitingForAcceptance: Boolean = user.waitingForAcceptance as Boolean;
+      var emoji: String = user.emoji as String;
+      var locked: Boolean = user.locked as Boolean;
+      var presenter: Boolean = user.presenter as Boolean;
+      var avatar: String = user.avatar as String;
+      // var clientType: String = user.clientType as String;
+
+      var user2x: User2x = new User2x();
+      user2x.intId = intId;
+      user2x.extId = extId;
+      user2x.name = name;
+      user2x.role = role;
+      user2x.guest = guest;
+      user2x.authed = authed;
+      user2x.waitingForAcceptance = waitingForAcceptance;
+      user2x.emoji = emoji;
+      user2x.locked = locked;
+      user2x.presenter = presenter;
+      user2x.avatar = avatar;
+      
+      var oldUser: User2x = LiveMeeting.inst().users.getUser(intId);
+      var wasPresenterBefore: Boolean = false;
+      if (oldUser != null && oldUser.presenter) {
+        wasPresenterBefore = true;
+      }
+
+      // remove remaining instance of the user before adding
+      LiveMeeting.inst().users.remove(intId);
+      LiveMeeting.inst().users.add(user2x);
+
+      var joinEvent:UserJoinedEvent = new UserJoinedEvent(UserJoinedEvent.JOINED);
+      joinEvent.userID = user2x.intId;
+      dispatcher.dispatchEvent(joinEvent);
+
+      if (UsersUtil.isMe(intId)) {
+        if (wasPresenterBefore != presenter) {
+          UsersUtil.setUserAsPresent(intId, false);
+          sendSwitchedPresenterEvent(false, intId);
+
+          var e:MadePresenterEvent = new MadePresenterEvent(MadePresenterEvent.SWITCH_TO_VIEWER_MODE);
+          e.userID = intId;
+          e.presenterName = name;
+          e.assignedBy = intId;
+          dispatcher.dispatchEvent(e);
+          dispatcher.dispatchEvent(new UserStatusChangedEvent(intId));
+        }
+        
+        LiveMeeting.inst().me.locked = locked;
+        UsersUtil.applyLockSettings();
+      }
+
+    }
+    
+    private function findVoiceUserInNewVoiceUsers(userId: String, newVoiceUsers:Array):Object {
+      for (var i:int = 0; i < newVoiceUsers.length; i++) {
+        var user:Object = newVoiceUsers[i] as Object;
+        var intId: String = user.intId as String;
+        if (userId == intId) return newVoiceUsers.removeAt(i);
+      } 
+      return null;
+    }
+    
+    private function handleGetVoiceUsersMeetingRespMsg(msg:Object):void {
+      var body: Object = msg.body as Object;
+      var newVoiceUsers: Array = body.users as Array;
+      
+      var oldVoiceUsers:Array = LiveMeeting.inst().voiceUsers.getVoiceUsers().toArray();
+      
+      for (var i:int = 0; i < oldVoiceUsers.length; i++) {
+        var user:VoiceUser2x = oldVoiceUsers[i] as VoiceUser2x;
+        var newVoiceUser:Object = findVoiceUserInNewVoiceUsers(user.intId, newVoiceUsers);
+        if (newVoiceUser != null) {
+          // The user is in both old users and new users.
+          // Just need to update this user with the new state.
+          processAddVoiceUser(newVoiceUser);
+        } else {
+          // The user is in the old users but not in the new one.
+          // The user probably has left the meeting. Remove the user.
+          processVoiceUserLeftEvent(user.intId);
+        }
+      } 
+      
+      if (newVoiceUsers.length > 0) {
+        // There are remaining new users that were not in the old users list.
+        // We need to join them into the users list.
+        for (var k:int = 0; k < newVoiceUsers.length; k++) {
+          var newUserK:Object = newVoiceUsers[k] as Object;
+          processAddVoiceUser(newUserK);
+        }
+      }
+      
+    }
+    
+    private function processAddVoiceUser(user:Object):void {
+
+      var intId: String = user.intId as String;
+      var voiceUserId: String = user.voiceUserId as String;
+      var callingWith: String = user.callingWith as String;
+      var callerName: String = user.callerName as String;
+      var callerNum: String = user.callerNum as String;
+      var muted: Boolean = user.muted as Boolean;
+      var talking: Boolean = user.talking as Boolean;
+      var listenOnly: Boolean = user.listenOnly as Boolean;
+      
+      var vu: VoiceUser2x = new VoiceUser2x();
+      vu.intId = intId;
+      vu.voiceUserId = voiceUserId;
+      vu.callingWith = callingWith;
+      vu.callerName = callerName;
+      vu.callerNum = callerNum;
+      vu.muted = muted;
+      vu.talking = talking;
+      vu.listenOnly = listenOnly;
+      
+      LiveMeeting.inst().voiceUsers.add(vu);      
+    }
+    
+    private function handleGetWebcamStreamsMeetingRespMsg(msg:Object):void {
+      var body: Object = msg.body as Object
+      var streams: Array = body.streams as Array;
+      
+      for (var i:int = 0; i < streams.length; i++) {
+        var stream:Object = streams[i] as Object;
+        var streamId: String = stream.streamId as String;
+        var media: Object = stream.stream as Object;
+        var url: String = media.url as String;
+        var userId: String = media.userId as String;
+        var attributes: Object = media.attributes as Object;
+        var viewers: Array = media.viewers as Array;
+
+
+        if (isValidFlashWebcamStream(streamId)) {
+          var webcamStream: MediaStream = new MediaStream(streamId, userId);
+          webcamStream.streamId = streamId;
+          webcamStream.userId = userId;
+          webcamStream.attributes = attributes;
+          webcamStream.viewers = viewers;
+
+          LiveMeeting.inst().webcams.add(webcamStream);
+        }
+      }
+    }
+    
+    
+    private function handleScreenshareRtmpBroadcastStartedEvtMsg(msg:Object):void {
+      var body: Object = msg.body as Object
+      var stream: String = body.stream as String;
+      var vidWidth: Number = body.vidWidth as Number;
+      var vidHeight: Number = body.vidHeight as Number;
+			
+			var logData:Object = UsersUtil.initLogData();
+			logData.tags = ["webrtc-screenshare"];
+			logData.logCode = "screenshare-rtmp-broadcast-started";
+			logData.stream = stream;
+			LOGGER.info(JSON.stringify(logData));
+      
+      var event:WebRTCViewStreamEvent = new WebRTCViewStreamEvent(WebRTCViewStreamEvent.START);
+      
+      event.videoWidth = vidWidth;
+      event.videoHeight = vidHeight;
+      event.rtmp = stream;
+      
+      dispatcher.dispatchEvent(event);
+    }
+    
+    private function handleScreenshareRtmpBroadcastStoppedEvtMsg(msg:Object):void {
+      var body: Object = msg.body as Object
+      var stream: String = body.stream as String;
+      var vidWidth: Number = body.vidWidth as Number;
+      var vidHeight: Number = body.vidHeight as Number;
+      
+			var logData:Object = UsersUtil.initLogData();
+			logData.tags = ["webrtc-screenshare"];
+			logData.logCode = "screenshare-rtmp-broadcast-stopped";
+			logData.stream = stream;
+			LOGGER.info(JSON.stringify(logData));
+			
+      var event:WebRTCViewStreamEvent = new WebRTCViewStreamEvent(WebRTCViewStreamEvent.STOP);
+      
+      event.videoWidth = vidWidth;
+      event.videoHeight = vidHeight;
+      event.rtmp = stream;
+      
+      dispatcher.dispatchEvent(event);
+    }
+    
+    private function handleUserEjectedFromMeeting(msg: Object):void {
+      var body: Object = msg.body as Object;
+      var userId:String = body.userId as String;
+      var reasonCode: String = body.reasonCode as String;
+      
+      UsersUtil.setUserEjected(reasonCode);
+      
+      var logData:Object = UsersUtil.initLogData();
+      logData.tags = ["users"];
+      logData.logCode = "received_user_ejected";
+			logData.userId = userId;
+      LOGGER.debug(JSON.stringify(logData));
+			
+			// Let the logout happen when receiving the user ejected message instead
+			// of when the connection is closed in NetConnectionDelegate. 
+			// Firefox and IE isn't closing the connection when using RTMPS
+			// which doesn't trigger this event. (ralam july 17, 2018)			
+			var reason:String = ConnectionFailedEvent.USER_EJECTED_FROM_MEETING;
+			var cfe:ConnectionFailedEvent = new ConnectionFailedEvent(reason);
+			dispatcher.dispatchEvent(cfe);
+    }
+    
+    private function handleUserLocked(msg:Object):void {
+      var body:Object = msg.body as Object;
+      var userId: String = body.userId as String;
+      var locked: Boolean = body.locked as Boolean;
+      var user:User2x = UsersUtil.getUser(userId);
+      
+      if(user.locked != locked) {
+        if (UsersUtil.isMe(user.intId)) {
+          LiveMeeting.inst().me.locked = locked;
+          
+          UsersUtil.applyLockSettings();
+        }
+        
+        user.locked = locked;
+        
+        dispatcher.dispatchEvent(new UserStatusChangedEvent(user.intId));
+      }
+      
+      return;
+    }
+    
+    private function handlePermissionsSettingsChanged(msg:Object):void {
+      var body:Object = msg.body as Object;
+      
+      var lockSettings:LockSettingsVO = new LockSettingsVO(
+        body.disableCam as Boolean,
+        body.disableMic as Boolean,
+        body.disablePrivChat as Boolean,
+        body.disablePubChat as Boolean,
+        body.lockedLayout as Boolean,
+        body.lockOnJoin as Boolean,
+        body.lockOnJoinConfigurable as Boolean);
+      UsersUtil.setLockSettings(lockSettings);
+    }
+    
+    private function handleGetLockSettings(msg:Object):void {
+   
+      var body:Object = msg.body as Object;
+      
+      var lockSettings:LockSettingsVO = new LockSettingsVO(
+        body.disableCam as Boolean,
+        body.disableMic as Boolean,
+        body.disablePrivChat as Boolean,
+        body.disablePubChat as Boolean,
+        body.lockedLayout as Boolean,
+        body.lockOnJoin as Boolean,
+        body.lockOnJoinConfigurable as Boolean);
+      UsersUtil.setLockSettings(lockSettings);
+    }
+    
+	private function handleLockSettingsNotInitialized(msg:Object):void {
+		UsersUtil.lockSettingsNotInitialized();
+	}
+	
+    private function sendRecordingStatusUpdate(recording:Boolean):void {
+      LiveMeeting.inst().meetingStatus.isRecording = recording;
+      
+      var e:BBBEvent = new BBBEvent(BBBEvent.CHANGE_RECORDING_STATUS);
+      e.payload.remote = true;
+      e.payload.recording = recording;
+	  
+      dispatcher.dispatchEvent(e);
+    }
+	
+    private function sendWebcamsOnlyForModeratorChanged(webcamsOnlyForModerator:Boolean):void {
+		LiveMeeting.inst().meeting.webcamsOnlyForModerator = webcamsOnlyForModerator;
+		
+		var e:BBBEvent = new BBBEvent(BBBEvent.CHANGE_WEBCAMS_ONLY_FOR_MODERATOR);
+		e.payload.webcamsOnlyForModerator = webcamsOnlyForModerator;
+		
+		dispatcher.dispatchEvent(e);
+	}
+    
+    private function handleMeetingMuted(msg:Object):void {
+      var body:Object = msg.body as Object;
+      if (body.hasOwnProperty("muted")) {
+        LiveMeeting.inst().meetingStatus.isMeetingMuted = body.muted as Boolean;
+        dispatcher.dispatchEvent(new MeetingMutedEvent());
+      }
+    }
+    
+    private function handleIsMeetingMutedResp(msg:Object):void {
+      var body:Object = msg.body as Object;
+      if (body.hasOwnProperty("muted")) {
+        LiveMeeting.inst().meetingStatus.isMeetingMuted = body.muted as Boolean;
+        dispatcher.dispatchEvent(new MeetingMutedEvent());
+      }
+    }
+    
+    private function handleInactivityWarning(msg:Object):void {
+      var body:Object = msg.body as Object;
+      
+      var bbbEvent:BBBEvent = new BBBEvent(BBBEvent.INACTIVITY_WARNING_EVENT);
+      bbbEvent.payload.duration = body.timeLeftInSec as Number;
+      globalDispatcher.dispatchEvent(bbbEvent);
+    }
+    
+    private function handleMeetingIsActive(msg:Object):void {
+      var bbbEvent:BBBEvent = new BBBEvent(BBBEvent.MEETING_IS_ACTIVE_EVENT);
+      globalDispatcher.dispatchEvent(bbbEvent);
+    }
+    
+    private function handleGetRecordingStatusReply(msg: Object):void {     
+      var body:Object = msg.body as Object;
+      var recording: Boolean = body.recording as Boolean;
+      
+      sendRecordingStatusUpdate(recording);      
+    }
+	
+	private function handleGetWebcamsOnlyForModeratorRespMsg(msg:Object):void {
+		var body:Object = msg.body as Object;
+		var webcamsOnlyForModerator: Boolean = body.webcamsOnlyForModerator as Boolean;
+		
+		LiveMeeting.inst().meeting.webcamsOnlyForModerator = webcamsOnlyForModerator;
+	}
+    
+    private function handleRecordingStatusChanged(msg: Object):void {    
+      var body:Object = msg.body as Object;
+      var recording: Boolean = body.recording as Boolean;
+      sendRecordingStatusUpdate(recording);
+    }
+	
+	private function handleWebcamsOnlyForModeratorChanged(msg: Object):void {
+		var body:Object = msg.body as Object;
+		var webcamsOnlyForModerator: Boolean = body.webcamsOnlyForModerator as Boolean;
+		sendWebcamsOnlyForModeratorChanged(webcamsOnlyForModerator);
+	}
+
+    /**
+     * This meeting is in the process of ending by the server
+     */
+    public function handleMeetingEnding(msg:Object):void {
+      // Avoid trying to reconnect
+      var cancelReconnectEvent:BBBEvent = new BBBEvent(BBBEvent.CANCEL_RECONNECTION_EVENT);
+      dispatcher.dispatchEvent(cancelReconnectEvent);
+      var endMeetingEvent:BBBEvent = new BBBEvent(BBBEvent.END_MEETING_EVENT);
+      dispatcher.dispatchEvent(endMeetingEvent);
+    }
+    
+    public function handleAssignPresenterCallback(msg:Object):void {     
+      var body: Object = msg.body as Object;
+      
+      var newPresenterID:String = body.presenterId as String;
+      var newPresenterName:String = body.presenterName as String;
+      var assignedBy:String = body.assignedBy as String;
+      
+      UsersUtil.setUserAsPresent(newPresenterID, true);
+      sendSwitchedPresenterEvent(true, newPresenterID);
+      
+      if (UsersUtil.getMyUserID() == newPresenterID) {
+        var e:MadePresenterEvent = new MadePresenterEvent(MadePresenterEvent.SWITCH_TO_PRESENTER_MODE);
+        e.userID = newPresenterID;
+        e.presenterName = newPresenterName;
+        e.assignedBy = assignedBy;
+        dispatcher.dispatchEvent(e);
+      }
+      
+      dispatcher.dispatchEvent(new UserStatusChangedEvent(newPresenterID));
+    }
+    
+    public function handleUnassignPresenterCallback(msg:Object):void {
+      var body: Object = msg.body as Object;
+      
+      var oldPresenterID:String = body.intId as String;
+      var oldPresenterName:String = body.name as String;
+      var assignedBy:String = body.assignedBy as String;
+      
+      UsersUtil.setUserAsPresent(oldPresenterID, false);
+      sendSwitchedPresenterEvent(false, oldPresenterID);
+      
+      if (UsersUtil.getMyUserID() == oldPresenterID) {
+        var e:MadePresenterEvent = new MadePresenterEvent(MadePresenterEvent.SWITCH_TO_VIEWER_MODE);
+        e.userID = oldPresenterID;
+        e.presenterName = oldPresenterName;
+        e.assignedBy = assignedBy;
+        dispatcher.dispatchEvent(e);
+      }
+      
+      dispatcher.dispatchEvent(new UserStatusChangedEvent(oldPresenterID));
+    }
+    
+    private function sendSwitchedPresenterEvent(amIPresenter:Boolean, newPresenterUserID:String):void {
+      var roleEvent:SwitchedPresenterEvent = new SwitchedPresenterEvent();
+      roleEvent.amIPresenter = amIPresenter;
+      roleEvent.newPresenterUserID = newPresenterUserID;
+      dispatcher.dispatchEvent(roleEvent);   
+    }
+    
+    private function handleEmojiStatusHand(msg: Object): void {   
+      var body:Object = msg.body as Object;      
+      var userId: String = body.userId as String;
+      var emoji: String = body.emoji as String;
+      var webUser: User2x = UsersUtil.getUser(userId);
+      if (webUser != null) {
+        webUser.emoji = emoji;
+        if (UsersUtil.isMe(userId)) {
+          UsersUtil.setMyEmoji(emoji);
+        }
+        
+        sendUserEmojiChangedEvent(userId, emoji);
+      }
+      
+    }
+	
+	private function handleLookUpUserRespMsg(msg:Object):void {
+		// This message is coming from outside so checks need to be more thorough
+		var body:Object = msg.body as Object;
+		if (body) {
+			var userInfo:Array = body.userInfo as Array;
+			if (userInfo) {
+				dispatcher.dispatchEvent(new LookUpUserResultEvent(userInfo));
+			}
+		}
+	}
+	
+	private function handleUpdateRecordingTimer(msg:Object):void {
+		if (msg.body.time > 0) {
+			TimerUtil.recordingTimeReceived = true;
+		} else {
+			TimerUtil.recordingTimeReceived = false;
+		}
+		
+		var e:UpdateRecordingTimerEvent = new UpdateRecordingTimerEvent(msg.body.time);
+		dispatcher.dispatchEvent(e);
+	}
+    
+    private function sendUserEmojiChangedEvent(userId: String, emoji: String):void{
+      var dispatcher:Dispatcher = new Dispatcher();
+      dispatcher.dispatchEvent(new UserEmojiChangedEvent(userId, emoji));
+	}
+
+	private function handleUserBroadcastCamStartedEvtMsg(msg:Object):void {
+		var userId:String = msg.body.userId as String;
+		var streamId:String = msg.body.stream as String;
+		var logData:Object = UsersUtil.initLogData();
+		logData.tags = ["webcam"];
+		logData.logCode = "user_broadcasting_camera_start";
+		logData.userId = userId;
+		logData.streamId = streamId;
+
+		if (isValidFlashWebcamStream(streamId)) {
+
+			LOGGER.info(JSON.stringify(logData));
+
+			var mediaStream:MediaStream = new MediaStream(streamId, userId)
+			LiveMeeting.inst().webcams.add(mediaStream);
+
+			var webUser:User2x = UsersUtil.getUser(userId);
+			if (webUser != null) {
+				sendStreamStartedEvent(userId, webUser.name, streamId);
+			}
+		}
+	}
+
+	private function sendStreamStartedEvent(userId:String, name:String, stream:String):void {
+		var dispatcher:Dispatcher = new Dispatcher();
+		dispatcher.dispatchEvent(new StreamStartedEvent(userId, name, stream));
+	}
+
+	private function handleUserBroadcastCamStoppedEvtMsg(msg:Object):void {
+		var userId:String = msg.body.userId as String;
+		var stream:String = msg.body.stream as String;
+
+		var logData:Object = UsersUtil.initLogData();
+		logData.tags = ["webcam"];
+		logData.logCode = "user_broadcasting_camera_stop";
+		logData.userId = userId;
+		logData.streamId = stream;
+		LOGGER.info(JSON.stringify(logData));
+
+		var mediaStream:MediaStream = LiveMeeting.inst().webcams.remove(stream);
+
+		if (mediaStream != null) {
+			sendStreamStoppedEvent(mediaStream.userId, stream);
+		}
+	}
+    
+    private function sendStreamStoppedEvent(userId: String, streamId: String):void{
+      var dispatcher:Dispatcher = new Dispatcher();
+      dispatcher.dispatchEvent(new StreamStoppedEvent(userId, streamId));
+    }
+    
+    
+    private function handleBreakoutRoomsList(msg:Object):void{
+      for each(var room : Object in msg.body.rooms) {
+        var breakoutRoom : BreakoutRoom = new BreakoutRoom();
+        breakoutRoom.meetingId = room.breakoutId as String;
+        breakoutRoom.externalMeetingId = room.externalId as String;
+        breakoutRoom.name = room.name as String;
+        breakoutRoom.sequence = room.sequence as Number;
+		breakoutRoom.freeJoin = room.freeJoin as Boolean;
+        LiveMeeting.inst().breakoutRooms.addBreakoutRoom(breakoutRoom);
+      }
+      LiveMeeting.inst().breakoutRooms.breakoutRoomsReady = msg.body.roomsReady as Boolean;
+    }
+    
+    private function handleBreakoutRoomJoinURL(msg:Object):void{
+      var body: Object = msg.body as Object;
+      var externalId: String = body.externalId as String;
+      var redirectJoinURL: String = body.redirectJoinURL as String;
+      
+      var breakoutRoom : BreakoutRoom = LiveMeeting.inst().breakoutRooms.getBreakoutRoomByExternalId(externalId);
+      var sequence : int = breakoutRoom.sequence;
+      
+      var event : BreakoutRoomEvent = new BreakoutRoomEvent(BreakoutRoomEvent.BREAKOUT_JOIN_URL);
+      event.joinURL = redirectJoinURL;
+      event.breakoutMeetingSequence = sequence;
+      dispatcher.dispatchEvent(event);
+      
+      // We delay assigning last room invitation sequence to be sure it is handle in time by the item renderer
+      setTimeout(function() : void {LiveMeeting.inst().breakoutRooms.setLastBreakoutRoomInvitation(sequence)}, 1000);
+    }
+    
+    private function handleUpdateBreakoutUsers(msg:Object):void{
+      var body: Object = msg.body as Object;
+      var breakoutId: String = body.breakoutId as String;
+      var users: Array = body.users as Array;
+	  
+	  LiveMeeting.inst().breakoutRooms.updateUsers(breakoutId, users);
+	  LiveMeeting.inst().users.updateBreakoutRooms(LiveMeeting.inst().breakoutRooms.getBreakoutRoom(breakoutId).sequence, users);
+
+	  dispatcher.dispatchEvent(new BreakoutRoomsUsersListUpdatedEvent());
+    }
+    
+    private function handleMeetingTimeRemainingUpdateEvtMsg(msg:Object):void {
+      var e:MeetingTimeRemainingEvent = new MeetingTimeRemainingEvent(msg.body.timeLeftInSec);
+      dispatcher.dispatchEvent(e);
+    }
+    
+    private function handleBreakoutRoomsTimeRemainingUpdate(msg:Object):void {
+      var e:BreakoutRoomEvent = new BreakoutRoomEvent(BreakoutRoomEvent.UPDATE_REMAINING_TIME_PARENT);
+      e.durationInMinutes = msg.body.timeRemaining;
+      dispatcher.dispatchEvent(e);
+    }
+    
+    private function handleBreakoutRoomStarted(msg:Object):void{
+      var breakout: Object = msg.body.breakout as Object;
+      var breakoutId: String = breakout.breakoutId as String;
+      var externalId: String = breakout.externalId as String;
+      var name: String = breakout.name as String;
+      var sequence: int = breakout.sequence as Number;
+      var freeJoin: Boolean = breakout.freeJoin as Boolean;
+      
+      var breakoutRoom : BreakoutRoom = new BreakoutRoom();
+      breakoutRoom.meetingId = breakoutId;
+      breakoutRoom.externalMeetingId = externalId;
+      breakoutRoom.name = name;
+      breakoutRoom.sequence = sequence;
+      breakoutRoom.freeJoin = freeJoin;
+      LiveMeeting.inst().breakoutRooms.addBreakoutRoom(breakoutRoom);
+    }
+    
+    private function handleBreakoutRoomClosed(msg:Object):void{
+      var body: Object = msg.body as Object;
+      var breakoutId: String = body.breakoutId as String;
+      
+	  // Display audio join window
+	  if (LiveMeeting.inst().me.breakoutEjectFromAudio &&
+		  LiveMeeting.inst().breakoutRooms.getBreakoutRoom(breakoutId).hasUserWithId(LiveMeeting.inst().me.id) &&
+		  !LiveMeeting.inst().me.inVoiceConf
+	  ) {
+	  	  LiveMeeting.inst().me.breakoutEjectFromAudio = false;
+		  dispatcher.dispatchEvent(new AudioSelectionWindowEvent(AudioSelectionWindowEvent.SHOW_AUDIO_SELECTION));
+	  }
+	  
+      switchUserFromBreakoutToMainVoiceConf(breakoutId);
+      var breakoutRoom: BreakoutRoom = LiveMeeting.inst().breakoutRooms.getBreakoutRoom(breakoutId);
+      LiveMeeting.inst().breakoutRooms.removeBreakoutRoom(breakoutId);
+	  LiveMeeting.inst().users.removeBreakoutRoomFromUsers(breakoutRoom.sequence);
+	  
+	  dispatcher.dispatchEvent(new BreakoutRoomsUsersListUpdatedEvent());
+    }
+    
+    private function switchUserFromBreakoutToMainVoiceConf(breakoutId: String): void {
+      // We need to switch the use back to the main audio confrence if he is in a breakout audio conference
+      if (LiveMeeting.inst().breakoutRooms.isListeningToBreakoutRoom(breakoutId)) {
+        var dispatcher:Dispatcher = new Dispatcher();
+        var e:BreakoutRoomEvent = new BreakoutRoomEvent(BreakoutRoomEvent.LISTEN_IN);
+        e.breakoutMeetingId = breakoutId;
+        e.listen = false;
+        dispatcher.dispatchEvent(e);
+      }
+    }
+    
+    private function isValidFlashWebcamStream(streamId: String):Boolean{
+      return flashWebcamPattern.test(streamId);
+    }
+
+    public function handleGuestPolicyChanged(msg:Object):void {
+      
+      var header: Object = msg.header as Object;
+      var body: Object = msg.body as Object;
+      var policy: String = body.policy as String;
+      LOGGER.debug("*** handleGuestPolicyChanged " + policy + " ****");
+      LiveMeeting.inst().guestsWaiting.setGuestPolicy(policy);
+    }
+    
+    public function handleGetGuestPolicyReply(msg:Object):void {
+      var header: Object = msg.header as Object;
+      var body: Object = msg.body as Object;
+      var policy: String = body.policy as String;
+      
+      LiveMeeting.inst().guestsWaiting.setGuestPolicy(policy);
+    }
+    
+    public function handleUserRoleChangedEvtMsg(msg:Object):void {
+      var header: Object = msg.header as Object;
+      var body: Object = msg.body as Object;
+      var userId: String = body.userId as String;
+      var role: String = body.role as String;
+
+      LiveMeeting.inst().users.setRoleForUser(userId, role);
+      if (UsersUtil.isMe(userId)) {
+        LiveMeeting.inst().me.role = role;
+        dispatcher.dispatchEvent(new ChangeMyRole(role));
+        
+        // need to fake a new lock settings so that the lock state gets revalidated
+        UsersUtil.applyLockSettings();
+      }
+
+      dispatcher.dispatchEvent(new UserStatusChangedEvent(userId));
+    }
+  }
+}