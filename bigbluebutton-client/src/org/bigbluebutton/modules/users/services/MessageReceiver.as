--- conflicted
+++ resolved
@@ -1,698 +1,695 @@
-/**
- * BigBlueButton open source conferencing system - http://www.bigbluebutton.org/
- * 
- * Copyright (c) 2012 BigBlueButton Inc. and by respective authors (see below).
- *
- * This program is free software; you can redistribute it and/or modify it under the
- * terms of the GNU Lesser General Public License as published by the Free Software
- * Foundation; either version 3.0 of the License, or (at your option) any later
- * version.
- * 
- * BigBlueButton is distributed in the hope that it will be useful, but WITHOUT ANY
- * WARRANTY; without even the implied warranty of MERCHANTABILITY or FITNESS FOR A
- * PARTICULAR PURPOSE. See the GNU Lesser General Public License for more details.
- *
- * You should have received a copy of the GNU Lesser General Public License along
- * with BigBlueButton; if not, see <http://www.gnu.org/licenses/>.
- *
- */
-package org.bigbluebutton.modules.users.services
-{
-  import com.asfusion.mate.events.Dispatcher;
-  
-  import org.bigbluebutton.common.LogUtil;
-  import org.bigbluebutton.core.BBB;
-  import org.bigbluebutton.core.EventConstants;
-  import org.bigbluebutton.core.UsersUtil;
-  import org.bigbluebutton.core.events.CoreEvent;
-  import org.bigbluebutton.core.events.VoiceConfEvent;
-  import org.bigbluebutton.core.managers.UserManager;
-  import org.bigbluebutton.core.model.MeetingModel;
-  import org.bigbluebutton.core.model.users.UsersModel;
-  import org.bigbluebutton.core.services.UsersService;
-  import org.bigbluebutton.core.vo.LockSettings;
-  import org.bigbluebutton.core.vo.LockSettingsVO;
-  import org.bigbluebutton.main.events.AddGuestEvent;
-  import org.bigbluebutton.main.events.BBBEvent;
-  import org.bigbluebutton.main.events.LogoutEvent;
-  import org.bigbluebutton.main.events.MadePresenterEvent;
-  import org.bigbluebutton.main.events.ModeratorRespEvent;
-  import org.bigbluebutton.main.events.PresenterStatusEvent;
-  import org.bigbluebutton.main.events.RemoveGuestRequestEvent;
-  import org.bigbluebutton.main.events.SwitchedPresenterEvent;
-  import org.bigbluebutton.main.events.UserJoinedEvent;
-  import org.bigbluebutton.main.events.UserLeftEvent;
-  import org.bigbluebutton.main.model.users.BBBUser;
-  import org.bigbluebutton.main.model.users.Conference;
-  import org.bigbluebutton.main.model.users.IMessageListener;
-<<<<<<< HEAD
-  import org.bigbluebutton.main.model.users.events.ChangeMyRole;
-=======
-  import org.bigbluebutton.main.model.users.events.ChangeStatusBtnEvent;
->>>>>>> 76f2e53c
-  import org.bigbluebutton.main.model.users.events.RoleChangeEvent;
-  import org.bigbluebutton.main.model.users.events.UsersConnectionEvent;
-  import org.bigbluebutton.modules.present.events.CursorEvent;
-  import org.bigbluebutton.modules.present.events.NavigationEvent;
-  import org.bigbluebutton.modules.present.events.RemovePresentationEvent;
-  import org.bigbluebutton.modules.present.events.UploadEvent;
-  import org.bigbluebutton.modules.users.events.MeetingMutedEvent;
-  
-  public class MessageReceiver implements IMessageListener
-  {
-    private static const LOG:String = "Users::MessageReceiver - ";
-       
-    private var dispatcher:Dispatcher;
-    private var _conference:Conference;
-    private static var globalDispatcher:Dispatcher = new Dispatcher();
-    
-    public function MessageReceiver() {
-      _conference = UserManager.getInstance().getConference();
-      BBB.initConnectionManager().addMessageListener(this);
-      this.dispatcher = new Dispatcher();
-    }
-    
-    public function onMessage(messageName:String, message:Object):void {
-//      trace(LOG + " received message " + messageName);
-      
-      switch (messageName) {
-        case "getUsersReply":
-          handleGetUsersReply(message);
-          break;		
-        case "assignPresenterCallback":
-          handleAssignPresenterCallback(message);
-          break;
-        case "meetingEnded":
-          handleLogout(message);
-          break;
-        case "meetingHasEnded":
-          handleMeetingHasEnded(message);
-          break;
-        case "meetingMuted":
-          handleMeetingMuted(message);
-          break;   
-        case "meetingState":
-          handleMeetingState(message);
-          break;  
-        case "participantJoined":
-          handleParticipantJoined(message);
-          break;
-        case "participantLeft":
-          handleParticipantLeft(message);
-          break;
-        case "participantStatusChange":
-          handleParticipantStatusChange(message);
-          break;
-        case "participantRoleChange":
-          handleParticipantRoleChange(message);
-          break;
-        case "userJoinedVoice":
-          handleUserJoinedVoice(message);
-          break;
-        case "userLeftVoice":
-          handleUserLeftVoice(message);
-          break;
-        case "voiceUserMuted":
-          handleVoiceUserMuted(message);
-          break;
-        case "voiceUserTalking":
-          handleVoiceUserTalking(message);
-          break;
-        case "userSharedWebcam":
-          handleUserSharedWebcam(message);
-          break;
-        case "userUnsharedWebcam":
-          handleUserUnsharedWebcam(message);
-          break;
-        case "getRecordingStatusReply":
-          handleGetRecordingStatusReply(message);
-          break;
-        case "recordingStatusChanged":
-          handleRecordingStatusChanged(message);
-          break;
-        case "joinMeetingReply":
-          handleJoinedMeeting(message);
-          break;
-        case "user_listening_only":
-          handleUserListeningOnly(message);
-          break;
-        case "permissionsSettingsChanged":
-          handlePermissionsSettingsChanged(message);
-          break;
-        case "user_requested_to_enter":
-          handleGuestRequestedToEnter(message);
-          break;
-        case "get_guest_policy_reply":
-          handleGetGuestPolicyReply(message);
-          break;
-        case "guest_policy_changed":
-          handleGuestPolicyChanged(message);
-          break;
-        case "get_guests_waiting_reply":
-          handleGetGuestsWaitingReply(message);
-          break;
-        case "response_to_guest":
-          handleResponseToGuest(message);
-          break;
-        case "guest_kicked":
-          handleGuestKicked(message);
-          break;
-      }
-    }  
-    
-    private function handleMeetingHasEnded(msg: Object):void {
-      trace(LOG + "*** handleMeetingHasEnded " + msg.msg + " **** \n"); 
-    }
-    
-    private function handlePermissionsSettingsChanged(msg:Object):void {
-      trace(LOG + "*** handlePermissionsSettingsChanged " + msg.msg + " **** \n");
-      var map:Object = JSON.parse(msg.msg);
-      var lockSettings:LockSettingsVO = new LockSettingsVO(map.disableCam,
-                                                           map.disableMic,
-                                                           map.disablePrivChat,
-                                                           map.disablePubChat,
-                                                           map.lockedLayout);
-      UserManager.getInstance().getConference().setLockSettings(lockSettings);
-    }
-    
-    private function sendRecordingStatusUpdate(recording:Boolean):void {
-      MeetingModel.getInstance().recording = recording;
-      
-      var e:BBBEvent = new BBBEvent(BBBEvent.CHANGE_RECORDING_STATUS);
-      e.payload.remote = true;
-      e.payload.recording = recording;
-      dispatcher.dispatchEvent(e);
-    }
-    
-    private function handleJoinedMeeting(msg:Object):void {
-      trace(LOG + "*** handleJoinedMeeting " + msg.msg + " **** \n");      
-      var map:Object = JSON.parse(msg.msg);
-      var userid: String = map.user.userId;
-      
-      var e:UsersConnectionEvent = new UsersConnectionEvent(UsersConnectionEvent.CONNECTION_SUCCESS);
-      e.userid = userid;
-      dispatcher.dispatchEvent(e);      
-    }
-    
-    private function handleMeetingMuted(msg:Object):void {
-      trace(LOG + "*** handleMeetingMuted " + msg.msg + " **** \n");
-      var map:Object = JSON.parse(msg.msg);
-      if (map.hasOwnProperty("meetingMuted")) {
-        MeetingModel.getInstance().meetingMuted = map.meetingMuted;
-        dispatcher.dispatchEvent(new MeetingMutedEvent());
-      }
-    }
-    
-    private function handleMeetingState(msg:Object):void {
-      trace(LOG + "*** handleMeetingState " + msg.msg + " **** \n");
-      var map:Object = JSON.parse(msg.msg);  
-      var perm:Object = map.permissions;
-      
-      var lockSettings:LockSettingsVO = new LockSettingsVO(perm.disableCam, perm.disableMic,
-                                                 perm.disablePrivChat, perm.disablePubChat, perm.lockedLayout);
-      UserManager.getInstance().getConference().setLockSettings(lockSettings);
-      MeetingModel.getInstance().meetingMuted = map.meetingMuted;
-      
-      UserManager.getInstance().getConference().applyLockSettings();
-    }
-    
-    private function handleGetRecordingStatusReply(msg: Object):void {
-      trace(LOG + "*** handleGetRecordingStatusReply " + msg.msg + " **** \n");      
-      var map:Object = JSON.parse(msg.msg);
-      sendRecordingStatusUpdate(map.recording);      
-    }
-    
-    private function handleRecordingStatusChanged(msg: Object):void {
-      trace(LOG + "*** handleRecordingStatusChanged " + msg.msg + " **** \n");      
-      var map:Object = JSON.parse(msg.msg);
-      sendRecordingStatusUpdate(map.recording);
-    }
-    
-    private function handleUserListeningOnly(msg: Object):void {
-      trace(LOG + "*** handleUserListeningOnly " + msg.msg + " **** \n");      
-      var map:Object = JSON.parse(msg.msg);  
-      var userId:String = map.userId;
-      var listenOnly:Boolean = map.listenOnly;
-      var l:BBBUser = _conference.getUser(userId);			
-      if (l != null) {
-        l.listenOnly = listenOnly;
-      }	
-    }
-    
-    private function handleVoiceUserMuted(msg:Object):void {
-      trace(LOG + "*** handleVoiceUserMuted " + msg.msg + " **** \n");      
-      var map:Object = JSON.parse(msg.msg);
-      var userId:String = map.userId;
-      var muted:Boolean = map.muted;
-
-      UsersService.getInstance().userMuted(map);
-      
-      var l:BBBUser = _conference.getUser(userId);
-      if (l != null) {
-        l.voiceMuted = muted;
-        
-        if (l.voiceMuted) {
-          // When the user is muted, set the talking flag to false so that the UI will not display the
-          // user as talking even if muted.
-          userTalk(userId, false);
-        }
-        
-        /**
-         * Let's store the voice userid so we can do push to talk.
-         */
-        if (l.me) {
-          _conference.muteMyVoice(l.voiceMuted);
-        }				
-        
-        LogUtil.debug("[" + l.name + "] is now muted=[" + l.voiceMuted + "]");
-        
-        var bbbEvent:BBBEvent = new BBBEvent(BBBEvent.USER_VOICE_MUTED);
-        bbbEvent.payload.muted = muted;
-        bbbEvent.payload.userID = l.userID;
-        globalDispatcher.dispatchEvent(bbbEvent);    
-      }
-    }
-
-    private function userTalk(userId:String, talking:Boolean):void {      
-      trace("User talking event");
-      var l:BBBUser = _conference.getUser(userId);			
-      if (l != null) {
-        l.talking = talking;
-        
-        var event:CoreEvent = new CoreEvent(EventConstants.USER_TALKING);
-        event.message.userID = l.userID;
-        event.message.talking = l.talking;
-        globalDispatcher.dispatchEvent(event);  
-      }	
-    }
-    
-    private function handleVoiceUserTalking(msg:Object):void {
-      trace(LOG + "*** handleVoiceUserTalking " + msg.msg + " **** \n");      
-      var map:Object = JSON.parse(msg.msg); 
-      var userId:String = map.userId;
-      var talking:Boolean = map.talking;  
-      
-      UsersService.getInstance().userTalking(map);
-      
-      userTalk(userId, talking);
-    }
-    
-    private function handleUserLeftVoice(msg:Object):void {
-      trace(LOG + "*** handleUserLeftVoice " + msg.msg + " **** \n");      
-      var map:Object = JSON.parse(msg.msg);
-      
-      var webUser:Object = map.user as Object;
-      var voiceUser:Object = webUser.voiceUser as Object;
-      UsersService.getInstance().userLeftVoice(voiceUser);
-      
-      var l:BBBUser = _conference.getUser(webUser.userId);
-      /**
-       * Let's store the voice userid so we can do push to talk.
-       */
-      if (l != null) {
-        trace(LOG + "Found voice user id[" + voiceUser.userId + "]");
-        if (_conference.getMyUserId() == l.userID) {
-          trace(LOG + "I am this voice user id[" + voiceUser.userId + "]");
-          _conference.muteMyVoice(false);
-          _conference.setMyVoiceJoined(false);
-        }
-        
-        l.voiceMuted = false;
-        l.voiceJoined = false;
-        l.talking = false;
-        l.userLocked = false;
-        
-        trace(LOG + "notifying views that user has left voice. id[" + voiceUser.userId + "]");
-        var bbbEvent:BBBEvent = new BBBEvent(BBBEvent.USER_VOICE_LEFT);
-        bbbEvent.payload.userID = l.userID;
-        globalDispatcher.dispatchEvent(bbbEvent);
-        
-        if (l.phoneUser) {
-          _conference.removeUser(l.userID);
-        }
-      } else {
-        trace(LOG + "Could not find voice user id" + voiceUser.userId + "]");
-      }
-    }
-    
-    private function handleUserJoinedVoice(msg:Object):void {
-      trace(LOG + "*** handleUserJoinedVoice " + msg.msg + " **** \n");
-      var map:Object = JSON.parse(msg.msg);
-      var webUser:Object = map.user as Object;
-      userJoinedVoice(webUser);
-
-      return;
-    }
-    
-    private function userJoinedVoice(webUser: Object):void {      
-      var voiceUser:Object = webUser.voiceUser as Object;
-      
-      UsersService.getInstance().userJoinedVoice(voiceUser);
-      
-      var externUserID:String = webUser.externUserID;
-      var internUserID:String = UsersUtil.externalUserIDToInternalUserID(externUserID);
-      
-      if (UsersUtil.getMyExternalUserID() == externUserID) {
-        _conference.muteMyVoice(voiceUser.muted);
-        _conference.setMyVoiceJoined(true);
-      }
-      
-      if (UsersUtil.hasUser(internUserID)) {
-        var bu:BBBUser = UsersUtil.getUser(internUserID);
-        bu.voiceMuted = voiceUser.muted;
-        bu.voiceJoined = true;
-        
-        var bbbEvent:BBBEvent = new BBBEvent(BBBEvent.USER_VOICE_JOINED);
-        bbbEvent.payload.userID = bu.userID;            
-        globalDispatcher.dispatchEvent(bbbEvent);
-        
-        if (_conference.getLockSettings().getDisableMic() && !bu.voiceMuted && bu.userLocked && bu.me) {
-          var ev:VoiceConfEvent = new VoiceConfEvent(VoiceConfEvent.MUTE_USER);
-          ev.userid = voiceUser.userId;
-          ev.mute = true;
-          dispatcher.dispatchEvent(ev);
-        }
-      }       
-    }
-    
-    public function handleParticipantLeft(msg:Object):void {
-      trace(LOG + "*** handleParticipantLeft " + msg.msg + " **** \n");      
-      var map:Object = JSON.parse(msg.msg);
-      var webUser:Object = map.user as Object;
-      
-      var webUserId:String = webUser.userId;
-      
-      UsersService.getInstance().userLeft(webUser);
-      
-      if(webUser.guest) {
-        var e:RemoveGuestRequestEvent = new RemoveGuestRequestEvent(RemoveGuestRequestEvent.GUEST_EVENT);
-        e.userid = webUser.userId;
-        dispatcher.dispatchEvent(e);
-      }
-
-      var user:BBBUser = UserManager.getInstance().getConference().getUser(webUserId);
-      // If the user is null, it was a rejected guest
-      if(user != null) {
-        trace(LOG + "Notify others that user [" + user.userID + ", " + user.name + "] is leaving!!!!");
-
-        // Flag that the user is leaving the meeting so that apps (such as avatar) doesn't hang
-        // around when the user already left.
-        user.isLeavingFlag = true;
-
-        var joinEvent:UserLeftEvent = new UserLeftEvent(UserLeftEvent.LEFT);
-        joinEvent.userID = user.userID;
-        dispatcher.dispatchEvent(joinEvent);
-
-        UserManager.getInstance().getConference().removeUser(webUserId);
-      }
-    }
-    
-    public function handleParticipantJoined(msg:Object):void {
-      trace(LOG + "*** handleParticipantJoined " + msg.msg + " **** \n");      
-      var map:Object = JSON.parse(msg.msg);
-      
-      var user:Object = map.user as Object;
-      
-      UsersService.getInstance().userJoined(user);
-      trace(LOG + "*** handleParticipantJoined [" + user.userId + "] **** \n");
-      participantJoined(user);
-    }
-    
-    /**
-     * Called by the server to tell the client that the meeting has ended.
-     */
-    public function handleLogout(msg:Object):void {     
-      var endMeetingEvent:BBBEvent = new BBBEvent(BBBEvent.END_MEETING_EVENT);
-      dispatcher.dispatchEvent(endMeetingEvent);
-    }
-    
-    private function handleGetUsersReply(msg:Object):void {
-      trace(LOG + "*** handleGetUsersReply " + msg.msg + " **** \n");      
-      var map:Object = JSON.parse(msg.msg);
-      var users:Object = map.users as Array;
-      
-      if (map.count > 0) {
-        trace(LOG + "number of users = [" + users.length + "]");
-        for(var i:int = 0; i < users.length; i++) {
-          var user:Object = users[i] as Object;
-          participantJoined(user);
-          processUserVoice(user);
-        }
-        
-        UserManager.getInstance().getConference().applyLockSettings();
-      }	 
-    }
-    
-    private function processUserVoice(webUser: Object):void {      
-      var voiceUser:Object = webUser.voiceUser as Object;
-
-      UsersService.getInstance().userJoinedVoice(voiceUser);
-      
-      var externUserID:String = webUser.externUserID;
-      var internUserID:String = UsersUtil.externalUserIDToInternalUserID(externUserID);
-      
-      if (UsersUtil.getMyExternalUserID() == externUserID) {
-        _conference.muteMyVoice(voiceUser.muted);
-        _conference.setMyVoiceJoined(voiceUser.joined);
-      }
-      
-      if (UsersUtil.hasUser(internUserID)) {
-        var bu:BBBUser = UsersUtil.getUser(internUserID);
-        bu.voiceMuted = voiceUser.muted;
-        bu.voiceJoined = voiceUser.joined;
-        bu.talking = voiceUser.talking;
-        bu.userLocked = voiceUser.locked;
-      }       
-    }
-    
-    public function handleAssignPresenterCallback(msg:Object):void {
-      trace(LOG + "*** handleAssignPresenterCallback " + msg.msg + " **** \n");      
-      var map:Object = JSON.parse(msg.msg);
-      
-      var newPresenterID:String = map.newPresenterID;
-      var newPresenterName:String = map.newPresenterName;
-      var assignedBy:String = map.assignedBy;
-      
-      trace(LOG + "**** assignPresenterCallback [" + newPresenterID + "," + newPresenterName + "," + assignedBy + "]");
-      
-      var meeting:Conference = UserManager.getInstance().getConference();
-      
-      if (meeting.amIThisUser(newPresenterID)) {
-        trace(LOG + "**** Switching [" + newPresenterName + "] to presenter");
-        sendSwitchedPresenterEvent(true, newPresenterID);
-        
-        meeting.amIPresenter = true;				
-        var e:MadePresenterEvent = new MadePresenterEvent(MadePresenterEvent.SWITCH_TO_PRESENTER_MODE);
-        e.userID = newPresenterID;
-        e.presenterName = newPresenterName;
-        e.assignerBy = assignedBy;
-        
-        dispatcher.dispatchEvent(e);	
-        
-      } else {	
-        trace(LOG + "**** Switching [" + newPresenterName + "] to presenter. I am viewer.");
-        sendSwitchedPresenterEvent(false, newPresenterID);
-        
-        meeting.amIPresenter = false;
-        var viewerEvent:MadePresenterEvent = new MadePresenterEvent(MadePresenterEvent.SWITCH_TO_VIEWER_MODE);
-        viewerEvent.userID = newPresenterID;
-        viewerEvent.presenterName = newPresenterName;
-        viewerEvent.assignerBy = assignedBy;
-        
-        dispatcher.dispatchEvent(viewerEvent);
-      }
-    }
-    
-    private function sendSwitchedPresenterEvent(amIPresenter:Boolean, newPresenterUserID:String):void {
-      
-      var roleEvent:SwitchedPresenterEvent = new SwitchedPresenterEvent();
-      roleEvent.amIPresenter = amIPresenter;
-      roleEvent.newPresenterUserID = newPresenterUserID;
-      dispatcher.dispatchEvent(roleEvent);   
-    }
-
-    private function handleUserSharedWebcam(msg: Object):void {
-      trace(LOG + "*** handleUserSharedWebcam " + msg.msg + " **** \n");      
-      var map:Object = JSON.parse(msg.msg);
-      UserManager.getInstance().getConference().sharedWebcam(map.userId, map.webcamStream);
-    }
-
-    private function handleUserUnsharedWebcam(msg: Object):void {
-      trace(LOG + "*** handleUserUnsharedWebcam " + msg.msg + " **** \n");      
-      var map:Object = JSON.parse(msg.msg);
-      UserManager.getInstance().getConference().unsharedWebcam(map.userId, map.webcamStream);
-    }
-    
-    public function participantStatusChange(userID:String, status:String, value:Object):void {
-      trace(LOG + "Received status change [" + userID + "," + status + "," + value + "]")			
-      UserManager.getInstance().getConference().newUserStatus(userID, status, value);
-      
-      if (status == "presenter"){
-        var e:PresenterStatusEvent = new PresenterStatusEvent(PresenterStatusEvent.PRESENTER_NAME_CHANGE);
-        e.userID = userID;
-        
-        dispatcher.dispatchEvent(e);
-      }		
-    }
-    
-    public function participantJoined(joinedUser:Object):void {      
-      trace(LOG + "*** participantJoined [" + joinedUser.userId + "] **** \n");
-      var user:BBBUser = new BBBUser();
-      user.userID = joinedUser.userId;
-      user.name = joinedUser.name;
-      user.role = joinedUser.role;
-      user.guest = joinedUser.guest;
-      user.acceptedJoin = !user.guest;
-      user.externUserID = joinedUser.externUserID;
-      user.isLeavingFlag = false;
-      user.listenOnly = joinedUser.listenOnly;
-      
-      trace(LOG + "User status: hasStream " + joinedUser.hasStream);
-      
-      trace(LOG + "Joined as [" + user.userID + "," + user.name + "," + user.role + "," + joinedUser.hasStream + "]");
-      UserManager.getInstance().getConference().addUser(user);
-      
-      if (joinedUser.hasStream) {
-        var streams:Array = joinedUser.webcamStream.split("|");
-        for each(var stream:String in streams) {
-          UserManager.getInstance().getConference().sharedWebcam(user.userID, stream);
-        }
-      }
-
-      UserManager.getInstance().getConference().presenterStatusChanged(user.userID, joinedUser.presenter);
-      UserManager.getInstance().getConference().newUserStatus(user.userID, "mood", joinedUser.mood);
-           
-      var joinEvent:UserJoinedEvent = new UserJoinedEvent(UserJoinedEvent.JOINED);
-      joinEvent.userID = user.userID;
-      dispatcher.dispatchEvent(joinEvent);	
-   
-    }
-    
-    /**
-     * Callback from the server from many of the bellow nc.call methods
-     */
-    public function handleParticipantStatusChange(msg:Object):void {
-      trace(LOG + "*** handleParticipantStatusChange " + msg.msg + " **** \n");      
-      var map:Object = JSON.parse(msg.msg);
-      
-      trace(LOG + "Received status change [" + map.userID + "," + map.status + "," + map.value + "]")			
-      UserManager.getInstance().getConference().newUserStatus(map.userID, map.status, map.value);
-      var status:String = map.value;
-      var statusArray:Array = status.split(",");
-      if(map.status == "mood") {
-          dispatcher.dispatchEvent(new ChangeStatusBtnEvent(map.userID, statusArray[0]));
-      }
-
-      if (msg.status == "presenter"){
-        var e:PresenterStatusEvent = new PresenterStatusEvent(PresenterStatusEvent.PRESENTER_NAME_CHANGE);
-        e.userID = map.userID;
-        
-        dispatcher.dispatchEvent(e);
-      }		
-    }
-
-    public function handleParticipantRoleChange(msg:Object):void {
-      var map:Object = JSON.parse(msg.msg);
-      trace(LOG + "*** received participant role change [" + map.userID + "," + map.role + "]");      
-      UserManager.getInstance().getConference().newUserRole(map.userID, map.role);
-      if(UserManager.getInstance().getConference().amIThisUser(map.userID)) {
-        UserManager.getInstance().getConference().setMyRole(map.role);
-        var e:ChangeMyRole = new ChangeMyRole(map.role);
-        dispatcher.dispatchEvent(e);
-      }
-    }
-
-    public function handleGuestRequestedToEnter(msg:Object):void {
-      trace(LOG + "*** handleRequestedToEnter " + msg.msg + " **** \n");
-      var map:Object = JSON.parse(msg.msg);
-      if(UsersUtil.amIModerator() && UsersUtil.amIWaitForModerator() == false) {
-        var e:AddGuestEvent = new AddGuestEvent();
-        e.userid = map.userId;
-        e.name = map.name;
-        var dispatcher:Dispatcher = new Dispatcher();
-        dispatcher.dispatchEvent(e);
-      }
-    }
-
-    public function handleGuestPolicyChanged(msg:Object):void {
-      trace(LOG + "*** handleGuestPolicyChanged " + msg.msg + " **** \n");
-      var map:Object = JSON.parse(msg.msg);
-
-      var policy:BBBEvent = new BBBEvent(BBBEvent.RETRIEVE_GUEST_POLICY);
-      policy.payload['guestPolicy'] = map.guestPolicy;
-      dispatcher.dispatchEvent(policy);
-    }
-
-    public function handleGetGuestPolicyReply(msg:Object):void {
-      trace(LOG + "*** handleGetGuestPolicyReply " + msg.msg + " **** \n");
-      var map:Object = JSON.parse(msg.msg);
-
-      var policy:BBBEvent = new BBBEvent(BBBEvent.RETRIEVE_GUEST_POLICY);
-      policy.payload['guestPolicy'] = map.guestPolicy;
-
-      if(UsersUtil.amIGuest()) {
-        if(map.guestPolicy == "ALWAYS_DENY")
-          dispatcher.dispatchEvent(new BBBEvent(BBBEvent.DENY_GUEST));
-        else if(map.guestPolicy == "ALWAYS_ACCEPT")
-          dispatcher.dispatchEvent(new BBBEvent(BBBEvent.ACCEPT_GUEST));
-        else
-          dispatcher.dispatchEvent(new BBBEvent(BBBEvent.ASK_TO_ACCEPT_GUEST));
-      }
-      dispatcher.dispatchEvent(policy);
-    }
-
-    public function handleResponseToGuest(msg:Object):void {
-      trace(LOG + "*** handleResponseToGuest " + msg.msg + " **** \n");
-      var map:Object = JSON.parse(msg.msg);
-      var dispatcher:Dispatcher = new Dispatcher();
-
-      if(UsersUtil.getMyUserID() == map.userId && UsersUtil.amIWaitForModerator()) {
-        UsersUtil.setWaitForModerator(false);
-        if(map.response == false) {
-          var kickEvent:BBBEvent = new BBBEvent(BBBEvent.KICK_GUEST);
-          kickEvent.payload.userId = map.userId;
-          dispatcher.dispatchEvent(kickEvent);
-        }
-        else {
-          var allowCommand:ModeratorRespEvent = new ModeratorRespEvent(ModeratorRespEvent.GUEST_ALLOWED);
-          dispatcher.dispatchEvent(allowCommand);
-        }
-      }
-
-      if(UsersUtil.amIModerator()) {
-        var e:RemoveGuestRequestEvent = new RemoveGuestRequestEvent(RemoveGuestRequestEvent.GUEST_EVENT);
-        e.userid = map.userId;
-        dispatcher.dispatchEvent(e);
-      }
-    }
-
-    public function handleGetGuestsWaitingReply(msg:Object):void {
-      trace(LOG + "*** handleGetGuestsPolicyReply " + msg.msg + " **** \n");
-      var map:Object = JSON.parse(msg.msg);
-
-      if(UsersUtil.amIModerator()) {
-        var guests:Array = map.guestsWaiting.split(",");
-        for each(var guest:String in guests) {
-          if(guest != "") {
-            var pairSplited:Array = guest.split(":");
-            var addGuestEvent:AddGuestEvent = new AddGuestEvent(AddGuestEvent.ADD_GUEST);
-            addGuestEvent.userid = pairSplited[0];
-            addGuestEvent.name = pairSplited[1];
-            var dispatcher:Dispatcher = new Dispatcher();
-            dispatcher.dispatchEvent(addGuestEvent);
-          }
-        }
-      }
-    }
-
-    public function handleGuestKicked(msg:Object):void {
-      trace(LOG + "*** handleGuestKicked " + msg.msg + " **** \n");
-      var map:Object = JSON.parse(msg.msg);
-
-      if (UsersUtil.getMyUserID() == map.guestId){
-        var dispatcher:Dispatcher = new Dispatcher();
-        dispatcher.dispatchEvent(new LogoutEvent(LogoutEvent.GUEST_KICKED_OUT));
-      }
-    }
-  }
-}
+/**
+ * BigBlueButton open source conferencing system - http://www.bigbluebutton.org/
+ * 
+ * Copyright (c) 2012 BigBlueButton Inc. and by respective authors (see below).
+ *
+ * This program is free software; you can redistribute it and/or modify it under the
+ * terms of the GNU Lesser General Public License as published by the Free Software
+ * Foundation; either version 3.0 of the License, or (at your option) any later
+ * version.
+ * 
+ * BigBlueButton is distributed in the hope that it will be useful, but WITHOUT ANY
+ * WARRANTY; without even the implied warranty of MERCHANTABILITY or FITNESS FOR A
+ * PARTICULAR PURPOSE. See the GNU Lesser General Public License for more details.
+ *
+ * You should have received a copy of the GNU Lesser General Public License along
+ * with BigBlueButton; if not, see <http://www.gnu.org/licenses/>.
+ *
+ */
+package org.bigbluebutton.modules.users.services
+{
+  import com.asfusion.mate.events.Dispatcher;
+  
+  import org.bigbluebutton.common.LogUtil;
+  import org.bigbluebutton.core.BBB;
+  import org.bigbluebutton.core.EventConstants;
+  import org.bigbluebutton.core.UsersUtil;
+  import org.bigbluebutton.core.events.CoreEvent;
+  import org.bigbluebutton.core.events.VoiceConfEvent;
+  import org.bigbluebutton.core.managers.UserManager;
+  import org.bigbluebutton.core.model.MeetingModel;
+  import org.bigbluebutton.core.model.users.UsersModel;
+  import org.bigbluebutton.core.services.UsersService;
+  import org.bigbluebutton.core.vo.LockSettings;
+  import org.bigbluebutton.core.vo.LockSettingsVO;
+  import org.bigbluebutton.main.events.AddGuestEvent;
+  import org.bigbluebutton.main.events.BBBEvent;
+  import org.bigbluebutton.main.events.LogoutEvent;
+  import org.bigbluebutton.main.events.MadePresenterEvent;
+  import org.bigbluebutton.main.events.ModeratorRespEvent;
+  import org.bigbluebutton.main.events.PresenterStatusEvent;
+  import org.bigbluebutton.main.events.RemoveGuestRequestEvent;
+  import org.bigbluebutton.main.events.SwitchedPresenterEvent;
+  import org.bigbluebutton.main.events.UserJoinedEvent;
+  import org.bigbluebutton.main.events.UserLeftEvent;
+  import org.bigbluebutton.main.model.users.BBBUser;
+  import org.bigbluebutton.main.model.users.Conference;
+  import org.bigbluebutton.main.model.users.IMessageListener;
+  import org.bigbluebutton.main.model.users.events.ChangeMyRole;
+  import org.bigbluebutton.main.model.users.events.ChangeStatusBtnEvent;
+  import org.bigbluebutton.main.model.users.events.RoleChangeEvent;
+  import org.bigbluebutton.main.model.users.events.UsersConnectionEvent;
+  import org.bigbluebutton.modules.present.events.CursorEvent;
+  import org.bigbluebutton.modules.present.events.NavigationEvent;
+  import org.bigbluebutton.modules.present.events.RemovePresentationEvent;
+  import org.bigbluebutton.modules.present.events.UploadEvent;
+  import org.bigbluebutton.modules.users.events.MeetingMutedEvent;
+  
+  public class MessageReceiver implements IMessageListener
+  {
+    private static const LOG:String = "Users::MessageReceiver - ";
+       
+    private var dispatcher:Dispatcher;
+    private var _conference:Conference;
+    private static var globalDispatcher:Dispatcher = new Dispatcher();
+    
+    public function MessageReceiver() {
+      _conference = UserManager.getInstance().getConference();
+      BBB.initConnectionManager().addMessageListener(this);
+      this.dispatcher = new Dispatcher();
+    }
+    
+    public function onMessage(messageName:String, message:Object):void {
+//      trace(LOG + " received message " + messageName);
+      
+      switch (messageName) {
+        case "getUsersReply":
+          handleGetUsersReply(message);
+          break;		
+        case "assignPresenterCallback":
+          handleAssignPresenterCallback(message);
+          break;
+        case "meetingEnded":
+          handleLogout(message);
+          break;
+        case "meetingHasEnded":
+          handleMeetingHasEnded(message);
+          break;
+        case "meetingMuted":
+          handleMeetingMuted(message);
+          break;   
+        case "meetingState":
+          handleMeetingState(message);
+          break;  
+        case "participantJoined":
+          handleParticipantJoined(message);
+          break;
+        case "participantLeft":
+          handleParticipantLeft(message);
+          break;
+        case "participantStatusChange":
+          handleParticipantStatusChange(message);
+          break;
+        case "participantRoleChange":
+          handleParticipantRoleChange(message);
+          break;
+        case "userJoinedVoice":
+          handleUserJoinedVoice(message);
+          break;
+        case "userLeftVoice":
+          handleUserLeftVoice(message);
+          break;
+        case "voiceUserMuted":
+          handleVoiceUserMuted(message);
+          break;
+        case "voiceUserTalking":
+          handleVoiceUserTalking(message);
+          break;
+        case "userSharedWebcam":
+          handleUserSharedWebcam(message);
+          break;
+        case "userUnsharedWebcam":
+          handleUserUnsharedWebcam(message);
+          break;
+        case "getRecordingStatusReply":
+          handleGetRecordingStatusReply(message);
+          break;
+        case "recordingStatusChanged":
+          handleRecordingStatusChanged(message);
+          break;
+        case "joinMeetingReply":
+          handleJoinedMeeting(message);
+          break;
+        case "user_listening_only":
+          handleUserListeningOnly(message);
+          break;
+        case "permissionsSettingsChanged":
+          handlePermissionsSettingsChanged(message);
+          break;
+        case "user_requested_to_enter":
+          handleGuestRequestedToEnter(message);
+          break;
+        case "get_guest_policy_reply":
+          handleGetGuestPolicyReply(message);
+          break;
+        case "guest_policy_changed":
+          handleGuestPolicyChanged(message);
+          break;
+        case "get_guests_waiting_reply":
+          handleGetGuestsWaitingReply(message);
+          break;
+        case "response_to_guest":
+          handleResponseToGuest(message);
+          break;
+        case "guest_kicked":
+          handleGuestKicked(message);
+          break;
+      }
+    }  
+    
+    private function handleMeetingHasEnded(msg: Object):void {
+      trace(LOG + "*** handleMeetingHasEnded " + msg.msg + " **** \n"); 
+    }
+    
+    private function handlePermissionsSettingsChanged(msg:Object):void {
+      trace(LOG + "*** handlePermissionsSettingsChanged " + msg.msg + " **** \n");
+      var map:Object = JSON.parse(msg.msg);
+      var lockSettings:LockSettingsVO = new LockSettingsVO(map.disableCam,
+                                                           map.disableMic,
+                                                           map.disablePrivChat,
+                                                           map.disablePubChat,
+                                                           map.lockedLayout);
+      UserManager.getInstance().getConference().setLockSettings(lockSettings);
+    }
+    
+    private function sendRecordingStatusUpdate(recording:Boolean):void {
+      MeetingModel.getInstance().recording = recording;
+      
+      var e:BBBEvent = new BBBEvent(BBBEvent.CHANGE_RECORDING_STATUS);
+      e.payload.remote = true;
+      e.payload.recording = recording;
+      dispatcher.dispatchEvent(e);
+    }
+    
+    private function handleJoinedMeeting(msg:Object):void {
+      trace(LOG + "*** handleJoinedMeeting " + msg.msg + " **** \n");      
+      var map:Object = JSON.parse(msg.msg);
+      var userid: String = map.user.userId;
+      
+      var e:UsersConnectionEvent = new UsersConnectionEvent(UsersConnectionEvent.CONNECTION_SUCCESS);
+      e.userid = userid;
+      dispatcher.dispatchEvent(e);      
+    }
+    
+    private function handleMeetingMuted(msg:Object):void {
+      trace(LOG + "*** handleMeetingMuted " + msg.msg + " **** \n");
+      var map:Object = JSON.parse(msg.msg);
+      if (map.hasOwnProperty("meetingMuted")) {
+        MeetingModel.getInstance().meetingMuted = map.meetingMuted;
+        dispatcher.dispatchEvent(new MeetingMutedEvent());
+      }
+    }
+    
+    private function handleMeetingState(msg:Object):void {
+      trace(LOG + "*** handleMeetingState " + msg.msg + " **** \n");
+      var map:Object = JSON.parse(msg.msg);  
+      var perm:Object = map.permissions;
+      
+      var lockSettings:LockSettingsVO = new LockSettingsVO(perm.disableCam, perm.disableMic,
+                                                 perm.disablePrivChat, perm.disablePubChat, perm.lockedLayout);
+      UserManager.getInstance().getConference().setLockSettings(lockSettings);
+      MeetingModel.getInstance().meetingMuted = map.meetingMuted;
+      
+      UserManager.getInstance().getConference().applyLockSettings();
+    }
+    
+    private function handleGetRecordingStatusReply(msg: Object):void {
+      trace(LOG + "*** handleGetRecordingStatusReply " + msg.msg + " **** \n");      
+      var map:Object = JSON.parse(msg.msg);
+      sendRecordingStatusUpdate(map.recording);      
+    }
+    
+    private function handleRecordingStatusChanged(msg: Object):void {
+      trace(LOG + "*** handleRecordingStatusChanged " + msg.msg + " **** \n");      
+      var map:Object = JSON.parse(msg.msg);
+      sendRecordingStatusUpdate(map.recording);
+    }
+    
+    private function handleUserListeningOnly(msg: Object):void {
+      trace(LOG + "*** handleUserListeningOnly " + msg.msg + " **** \n");      
+      var map:Object = JSON.parse(msg.msg);  
+      var userId:String = map.userId;
+      var listenOnly:Boolean = map.listenOnly;
+      var l:BBBUser = _conference.getUser(userId);			
+      if (l != null) {
+        l.listenOnly = listenOnly;
+      }	
+    }
+    
+    private function handleVoiceUserMuted(msg:Object):void {
+      trace(LOG + "*** handleVoiceUserMuted " + msg.msg + " **** \n");      
+      var map:Object = JSON.parse(msg.msg);
+      var userId:String = map.userId;
+      var muted:Boolean = map.muted;
+
+      UsersService.getInstance().userMuted(map);
+      
+      var l:BBBUser = _conference.getUser(userId);
+      if (l != null) {
+        l.voiceMuted = muted;
+        
+        if (l.voiceMuted) {
+          // When the user is muted, set the talking flag to false so that the UI will not display the
+          // user as talking even if muted.
+          userTalk(userId, false);
+        }
+        
+        /**
+         * Let's store the voice userid so we can do push to talk.
+         */
+        if (l.me) {
+          _conference.muteMyVoice(l.voiceMuted);
+        }				
+        
+        LogUtil.debug("[" + l.name + "] is now muted=[" + l.voiceMuted + "]");
+        
+        var bbbEvent:BBBEvent = new BBBEvent(BBBEvent.USER_VOICE_MUTED);
+        bbbEvent.payload.muted = muted;
+        bbbEvent.payload.userID = l.userID;
+        globalDispatcher.dispatchEvent(bbbEvent);    
+      }
+    }
+
+    private function userTalk(userId:String, talking:Boolean):void {      
+      trace("User talking event");
+      var l:BBBUser = _conference.getUser(userId);			
+      if (l != null) {
+        l.talking = talking;
+        
+        var event:CoreEvent = new CoreEvent(EventConstants.USER_TALKING);
+        event.message.userID = l.userID;
+        event.message.talking = l.talking;
+        globalDispatcher.dispatchEvent(event);  
+      }	
+    }
+    
+    private function handleVoiceUserTalking(msg:Object):void {
+      trace(LOG + "*** handleVoiceUserTalking " + msg.msg + " **** \n");      
+      var map:Object = JSON.parse(msg.msg); 
+      var userId:String = map.userId;
+      var talking:Boolean = map.talking;  
+      
+      UsersService.getInstance().userTalking(map);
+      
+      userTalk(userId, talking);
+    }
+    
+    private function handleUserLeftVoice(msg:Object):void {
+      trace(LOG + "*** handleUserLeftVoice " + msg.msg + " **** \n");      
+      var map:Object = JSON.parse(msg.msg);
+      
+      var webUser:Object = map.user as Object;
+      var voiceUser:Object = webUser.voiceUser as Object;
+      UsersService.getInstance().userLeftVoice(voiceUser);
+      
+      var l:BBBUser = _conference.getUser(webUser.userId);
+      /**
+       * Let's store the voice userid so we can do push to talk.
+       */
+      if (l != null) {
+        trace(LOG + "Found voice user id[" + voiceUser.userId + "]");
+        if (_conference.getMyUserId() == l.userID) {
+          trace(LOG + "I am this voice user id[" + voiceUser.userId + "]");
+          _conference.muteMyVoice(false);
+          _conference.setMyVoiceJoined(false);
+        }
+        
+        l.voiceMuted = false;
+        l.voiceJoined = false;
+        l.talking = false;
+        l.userLocked = false;
+        
+        trace(LOG + "notifying views that user has left voice. id[" + voiceUser.userId + "]");
+        var bbbEvent:BBBEvent = new BBBEvent(BBBEvent.USER_VOICE_LEFT);
+        bbbEvent.payload.userID = l.userID;
+        globalDispatcher.dispatchEvent(bbbEvent);
+        
+        if (l.phoneUser) {
+          _conference.removeUser(l.userID);
+        }
+      } else {
+        trace(LOG + "Could not find voice user id" + voiceUser.userId + "]");
+      }
+    }
+    
+    private function handleUserJoinedVoice(msg:Object):void {
+      trace(LOG + "*** handleUserJoinedVoice " + msg.msg + " **** \n");
+      var map:Object = JSON.parse(msg.msg);
+      var webUser:Object = map.user as Object;
+      userJoinedVoice(webUser);
+
+      return;
+    }
+    
+    private function userJoinedVoice(webUser: Object):void {      
+      var voiceUser:Object = webUser.voiceUser as Object;
+      
+      UsersService.getInstance().userJoinedVoice(voiceUser);
+      
+      var externUserID:String = webUser.externUserID;
+      var internUserID:String = UsersUtil.externalUserIDToInternalUserID(externUserID);
+      
+      if (UsersUtil.getMyExternalUserID() == externUserID) {
+        _conference.muteMyVoice(voiceUser.muted);
+        _conference.setMyVoiceJoined(true);
+      }
+      
+      if (UsersUtil.hasUser(internUserID)) {
+        var bu:BBBUser = UsersUtil.getUser(internUserID);
+        bu.voiceMuted = voiceUser.muted;
+        bu.voiceJoined = true;
+        
+        var bbbEvent:BBBEvent = new BBBEvent(BBBEvent.USER_VOICE_JOINED);
+        bbbEvent.payload.userID = bu.userID;            
+        globalDispatcher.dispatchEvent(bbbEvent);
+        
+        if (_conference.getLockSettings().getDisableMic() && !bu.voiceMuted && bu.userLocked && bu.me) {
+          var ev:VoiceConfEvent = new VoiceConfEvent(VoiceConfEvent.MUTE_USER);
+          ev.userid = voiceUser.userId;
+          ev.mute = true;
+          dispatcher.dispatchEvent(ev);
+        }
+      }       
+    }
+    
+    public function handleParticipantLeft(msg:Object):void {
+      trace(LOG + "*** handleParticipantLeft " + msg.msg + " **** \n");      
+      var map:Object = JSON.parse(msg.msg);
+      var webUser:Object = map.user as Object;
+      
+      var webUserId:String = webUser.userId;
+      
+      UsersService.getInstance().userLeft(webUser);
+      
+      if(webUser.guest) {
+        var e:RemoveGuestRequestEvent = new RemoveGuestRequestEvent(RemoveGuestRequestEvent.GUEST_EVENT);
+        e.userid = webUser.userId;
+        dispatcher.dispatchEvent(e);
+      }
+
+      var user:BBBUser = UserManager.getInstance().getConference().getUser(webUserId);
+      // If the user is null, it was a rejected guest
+      if(user != null) {
+        trace(LOG + "Notify others that user [" + user.userID + ", " + user.name + "] is leaving!!!!");
+
+        // Flag that the user is leaving the meeting so that apps (such as avatar) doesn't hang
+        // around when the user already left.
+        user.isLeavingFlag = true;
+
+        var joinEvent:UserLeftEvent = new UserLeftEvent(UserLeftEvent.LEFT);
+        joinEvent.userID = user.userID;
+        dispatcher.dispatchEvent(joinEvent);
+
+        UserManager.getInstance().getConference().removeUser(webUserId);
+      }
+    }
+    
+    public function handleParticipantJoined(msg:Object):void {
+      trace(LOG + "*** handleParticipantJoined " + msg.msg + " **** \n");      
+      var map:Object = JSON.parse(msg.msg);
+      
+      var user:Object = map.user as Object;
+      
+      UsersService.getInstance().userJoined(user);
+      trace(LOG + "*** handleParticipantJoined [" + user.userId + "] **** \n");
+      participantJoined(user);
+    }
+    
+    /**
+     * Called by the server to tell the client that the meeting has ended.
+     */
+    public function handleLogout(msg:Object):void {     
+      var endMeetingEvent:BBBEvent = new BBBEvent(BBBEvent.END_MEETING_EVENT);
+      dispatcher.dispatchEvent(endMeetingEvent);
+    }
+    
+    private function handleGetUsersReply(msg:Object):void {
+      trace(LOG + "*** handleGetUsersReply " + msg.msg + " **** \n");      
+      var map:Object = JSON.parse(msg.msg);
+      var users:Object = map.users as Array;
+      
+      if (map.count > 0) {
+        trace(LOG + "number of users = [" + users.length + "]");
+        for(var i:int = 0; i < users.length; i++) {
+          var user:Object = users[i] as Object;
+          participantJoined(user);
+          processUserVoice(user);
+        }
+        
+        UserManager.getInstance().getConference().applyLockSettings();
+      }	 
+    }
+    
+    private function processUserVoice(webUser: Object):void {      
+      var voiceUser:Object = webUser.voiceUser as Object;
+
+      UsersService.getInstance().userJoinedVoice(voiceUser);
+      
+      var externUserID:String = webUser.externUserID;
+      var internUserID:String = UsersUtil.externalUserIDToInternalUserID(externUserID);
+      
+      if (UsersUtil.getMyExternalUserID() == externUserID) {
+        _conference.muteMyVoice(voiceUser.muted);
+        _conference.setMyVoiceJoined(voiceUser.joined);
+      }
+      
+      if (UsersUtil.hasUser(internUserID)) {
+        var bu:BBBUser = UsersUtil.getUser(internUserID);
+        bu.voiceMuted = voiceUser.muted;
+        bu.voiceJoined = voiceUser.joined;
+        bu.talking = voiceUser.talking;
+        bu.userLocked = voiceUser.locked;
+      }       
+    }
+    
+    public function handleAssignPresenterCallback(msg:Object):void {
+      trace(LOG + "*** handleAssignPresenterCallback " + msg.msg + " **** \n");      
+      var map:Object = JSON.parse(msg.msg);
+      
+      var newPresenterID:String = map.newPresenterID;
+      var newPresenterName:String = map.newPresenterName;
+      var assignedBy:String = map.assignedBy;
+      
+      trace(LOG + "**** assignPresenterCallback [" + newPresenterID + "," + newPresenterName + "," + assignedBy + "]");
+      
+      var meeting:Conference = UserManager.getInstance().getConference();
+      
+      if (meeting.amIThisUser(newPresenterID)) {
+        trace(LOG + "**** Switching [" + newPresenterName + "] to presenter");
+        sendSwitchedPresenterEvent(true, newPresenterID);
+        
+        meeting.amIPresenter = true;				
+        var e:MadePresenterEvent = new MadePresenterEvent(MadePresenterEvent.SWITCH_TO_PRESENTER_MODE);
+        e.userID = newPresenterID;
+        e.presenterName = newPresenterName;
+        e.assignerBy = assignedBy;
+        
+        dispatcher.dispatchEvent(e);	
+        
+      } else {	
+        trace(LOG + "**** Switching [" + newPresenterName + "] to presenter. I am viewer.");
+        sendSwitchedPresenterEvent(false, newPresenterID);
+        
+        meeting.amIPresenter = false;
+        var viewerEvent:MadePresenterEvent = new MadePresenterEvent(MadePresenterEvent.SWITCH_TO_VIEWER_MODE);
+        viewerEvent.userID = newPresenterID;
+        viewerEvent.presenterName = newPresenterName;
+        viewerEvent.assignerBy = assignedBy;
+        
+        dispatcher.dispatchEvent(viewerEvent);
+      }
+    }
+    
+    private function sendSwitchedPresenterEvent(amIPresenter:Boolean, newPresenterUserID:String):void {
+      
+      var roleEvent:SwitchedPresenterEvent = new SwitchedPresenterEvent();
+      roleEvent.amIPresenter = amIPresenter;
+      roleEvent.newPresenterUserID = newPresenterUserID;
+      dispatcher.dispatchEvent(roleEvent);   
+    }
+
+    private function handleUserSharedWebcam(msg: Object):void {
+      trace(LOG + "*** handleUserSharedWebcam " + msg.msg + " **** \n");      
+      var map:Object = JSON.parse(msg.msg);
+      UserManager.getInstance().getConference().sharedWebcam(map.userId, map.webcamStream);
+    }
+
+    private function handleUserUnsharedWebcam(msg: Object):void {
+      trace(LOG + "*** handleUserUnsharedWebcam " + msg.msg + " **** \n");      
+      var map:Object = JSON.parse(msg.msg);
+      UserManager.getInstance().getConference().unsharedWebcam(map.userId, map.webcamStream);
+    }
+    
+    public function participantStatusChange(userID:String, status:String, value:Object):void {
+      trace(LOG + "Received status change [" + userID + "," + status + "," + value + "]")			
+      UserManager.getInstance().getConference().newUserStatus(userID, status, value);
+      
+      if (status == "presenter"){
+        var e:PresenterStatusEvent = new PresenterStatusEvent(PresenterStatusEvent.PRESENTER_NAME_CHANGE);
+        e.userID = userID;
+        
+        dispatcher.dispatchEvent(e);
+      }		
+    }
+    
+    public function participantJoined(joinedUser:Object):void {      
+      trace(LOG + "*** participantJoined [" + joinedUser.userId + "] **** \n");
+      var user:BBBUser = new BBBUser();
+      user.userID = joinedUser.userId;
+      user.name = joinedUser.name;
+      user.role = joinedUser.role;
+      user.guest = joinedUser.guest;
+      user.acceptedJoin = !user.guest;
+      user.externUserID = joinedUser.externUserID;
+      user.isLeavingFlag = false;
+      user.listenOnly = joinedUser.listenOnly;
+      
+      trace(LOG + "User status: hasStream " + joinedUser.hasStream);
+      
+      trace(LOG + "Joined as [" + user.userID + "," + user.name + "," + user.role + "," + joinedUser.hasStream + "]");
+      UserManager.getInstance().getConference().addUser(user);
+      
+      if (joinedUser.hasStream) {
+        var streams:Array = joinedUser.webcamStream.split("|");
+        for each(var stream:String in streams) {
+          UserManager.getInstance().getConference().sharedWebcam(user.userID, stream);
+        }
+      }
+      
+      UserManager.getInstance().getConference().presenterStatusChanged(user.userID, joinedUser.presenter);
+      UserManager.getInstance().getConference().newUserStatus(user.userID, "mood", joinedUser.mood);
+           
+      var joinEvent:UserJoinedEvent = new UserJoinedEvent(UserJoinedEvent.JOINED);
+      joinEvent.userID = user.userID;
+      dispatcher.dispatchEvent(joinEvent);	
+   
+    }
+    
+    /**
+     * Callback from the server from many of the bellow nc.call methods
+     */
+    public function handleParticipantStatusChange(msg:Object):void {
+      trace(LOG + "*** handleParticipantStatusChange " + msg.msg + " **** \n");      
+      var map:Object = JSON.parse(msg.msg);
+      
+      trace(LOG + "Received status change [" + map.userID + "," + map.status + "," + map.value + "]")			
+      UserManager.getInstance().getConference().newUserStatus(map.userID, map.status, map.value);
+      var status:String = map.value;
+      var statusArray:Array = status.split(",");
+      if(map.status == "mood") {
+          dispatcher.dispatchEvent(new ChangeStatusBtnEvent(map.userID, statusArray[0]));
+      }
+
+      if (msg.status == "presenter"){
+        var e:PresenterStatusEvent = new PresenterStatusEvent(PresenterStatusEvent.PRESENTER_NAME_CHANGE);
+        e.userID = map.userID;
+        
+        dispatcher.dispatchEvent(e);
+      }		
+    }
+
+    public function handleParticipantRoleChange(msg:Object):void {
+      var map:Object = JSON.parse(msg.msg);
+      trace(LOG + "*** received participant role change [" + map.userID + "," + map.role + "]");      
+      UserManager.getInstance().getConference().newUserRole(map.userID, map.role);
+      if(UserManager.getInstance().getConference().amIThisUser(map.userID)) {
+        UserManager.getInstance().getConference().setMyRole(map.role);
+        var e:ChangeMyRole = new ChangeMyRole(map.role);
+        dispatcher.dispatchEvent(e);
+      }
+    }
+
+    public function handleGuestRequestedToEnter(msg:Object):void {
+      trace(LOG + "*** handleRequestedToEnter " + msg.msg + " **** \n");
+      var map:Object = JSON.parse(msg.msg);
+      if(UsersUtil.amIModerator() && UsersUtil.amIWaitForModerator() == false) {
+        var e:AddGuestEvent = new AddGuestEvent();
+        e.userid = map.userId;
+        e.name = map.name;
+        var dispatcher:Dispatcher = new Dispatcher();
+        dispatcher.dispatchEvent(e);
+      }
+    }
+
+    public function handleGuestPolicyChanged(msg:Object):void {
+      trace(LOG + "*** handleGuestPolicyChanged " + msg.msg + " **** \n");
+      var map:Object = JSON.parse(msg.msg);
+
+      var policy:BBBEvent = new BBBEvent(BBBEvent.RETRIEVE_GUEST_POLICY);
+      policy.payload['guestPolicy'] = map.guestPolicy;
+      dispatcher.dispatchEvent(policy);
+    }
+
+    public function handleGetGuestPolicyReply(msg:Object):void {
+      trace(LOG + "*** handleGetGuestPolicyReply " + msg.msg + " **** \n");
+      var map:Object = JSON.parse(msg.msg);
+
+      var policy:BBBEvent = new BBBEvent(BBBEvent.RETRIEVE_GUEST_POLICY);
+      policy.payload['guestPolicy'] = map.guestPolicy;
+
+      if(UsersUtil.amIGuest()) {
+        if(map.guestPolicy == "ALWAYS_DENY")
+          dispatcher.dispatchEvent(new BBBEvent(BBBEvent.DENY_GUEST));
+        else if(map.guestPolicy == "ALWAYS_ACCEPT")
+          dispatcher.dispatchEvent(new BBBEvent(BBBEvent.ACCEPT_GUEST));
+        else
+          dispatcher.dispatchEvent(new BBBEvent(BBBEvent.ASK_TO_ACCEPT_GUEST));
+      }
+      dispatcher.dispatchEvent(policy);
+    }
+
+    public function handleResponseToGuest(msg:Object):void {
+      trace(LOG + "*** handleResponseToGuest " + msg.msg + " **** \n");
+      var map:Object = JSON.parse(msg.msg);
+      var dispatcher:Dispatcher = new Dispatcher();
+
+      if(UsersUtil.getMyUserID() == map.userId && UsersUtil.amIWaitForModerator()) {
+        UsersUtil.setWaitForModerator(false);
+        if(map.response == false) {
+          var kickEvent:BBBEvent = new BBBEvent(BBBEvent.KICK_GUEST);
+          kickEvent.payload.userId = map.userId;
+          dispatcher.dispatchEvent(kickEvent);
+        }
+        else {
+          var allowCommand:ModeratorRespEvent = new ModeratorRespEvent(ModeratorRespEvent.GUEST_ALLOWED);
+          dispatcher.dispatchEvent(allowCommand);
+        }
+      }
+
+      if(UsersUtil.amIModerator()) {
+        var e:RemoveGuestRequestEvent = new RemoveGuestRequestEvent(RemoveGuestRequestEvent.GUEST_EVENT);
+        e.userid = map.userId;
+        dispatcher.dispatchEvent(e);
+      }
+    }
+
+    public function handleGetGuestsWaitingReply(msg:Object):void {
+      trace(LOG + "*** handleGetGuestsPolicyReply " + msg.msg + " **** \n");
+      var map:Object = JSON.parse(msg.msg);
+
+      if(UsersUtil.amIModerator()) {
+        var guests:Array = map.guestsWaiting.split(",");
+        for each(var guest:String in guests) {
+          if(guest != "") {
+            var pairSplited:Array = guest.split(":");
+            var addGuestEvent:AddGuestEvent = new AddGuestEvent(AddGuestEvent.ADD_GUEST);
+            addGuestEvent.userid = pairSplited[0];
+            addGuestEvent.name = pairSplited[1];
+            var dispatcher:Dispatcher = new Dispatcher();
+            dispatcher.dispatchEvent(addGuestEvent);
+          }
+        }
+      }
+    }
+
+    public function handleGuestKicked(msg:Object):void {
+      trace(LOG + "*** handleGuestKicked " + msg.msg + " **** \n");
+      var map:Object = JSON.parse(msg.msg);
+
+      if (UsersUtil.getMyUserID() == map.guestId){
+        var dispatcher:Dispatcher = new Dispatcher();
+        dispatcher.dispatchEvent(new LogoutEvent(LogoutEvent.GUEST_KICKED_OUT));
+      }
+    }
+  }
+}