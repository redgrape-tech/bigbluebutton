--- conflicted
+++ resolved
@@ -1,416 +1,407 @@
- package org.bigbluebutton.modules.phone.managers
-{
-  import com.asfusion.mate.events.Dispatcher;
-  
-  import flash.external.ExternalInterface;
-  import flash.media.Microphone;
-  
-  import org.bigbluebutton.core.UsersUtil;
-  import org.bigbluebutton.core.model.MeetingModel;
-  import org.bigbluebutton.main.api.JSLog;
-  import org.bigbluebutton.modules.phone.PhoneOptions;
-  import org.bigbluebutton.modules.phone.events.FlashCallConnectedEvent;
-  import org.bigbluebutton.modules.phone.events.FlashCallDisconnectedEvent;
-  import org.bigbluebutton.modules.phone.events.FlashEchoTestFailedEvent;
-  import org.bigbluebutton.modules.phone.events.FlashEchoTestHasAudioEvent;
-  import org.bigbluebutton.modules.phone.events.FlashEchoTestNoAudioEvent;
-  import org.bigbluebutton.modules.phone.events.FlashEchoTestStartedEvent;
-  import org.bigbluebutton.modules.phone.events.FlashEchoTestStoppedEvent;
-  import org.bigbluebutton.modules.phone.events.FlashErrorEvent;
-  import org.bigbluebutton.modules.phone.events.FlashJoinVoiceConferenceCommand;
-  import org.bigbluebutton.modules.phone.events.FlashJoinedListenOnlyVoiceConferenceEvent;
-  import org.bigbluebutton.modules.phone.events.FlashJoinedVoiceConferenceEvent;
-  import org.bigbluebutton.modules.phone.events.FlashLeaveVoiceConferenceCommand;
-  import org.bigbluebutton.modules.phone.events.FlashLeftVoiceConferenceEvent;
-  import org.bigbluebutton.modules.phone.events.FlashMicSettingsEvent;
-  import org.bigbluebutton.modules.phone.events.FlashStartEchoTestCommand;
-  import org.bigbluebutton.modules.phone.events.FlashStopEchoTestCommand;
-  import org.bigbluebutton.modules.phone.events.FlashVoiceConnectionStatusEvent;
-  import org.bigbluebutton.modules.phone.events.JoinVoiceConferenceCommand;
-  import org.bigbluebutton.modules.phone.events.LeaveVoiceConferenceCommand;
-
-  public class FlashCallManager
-  {
-    private static const LOG:String = "Phone::FlashCallManager - ";   
-    
-    private static const INITED:String = "INITED";
-    private static const DO_ECHO_TEST:String = "DO_ECHO_TEST";
-    private static const CALLING_INTO_ECHO_TEST:String = "CALLING_INTO_ECHO_TEST";
-    private static const IN_ECHO_TEST:String = "IN_ECHO_TEST";
-    private static const JOIN_VOICE_CONFERENCE:String = "JOIN_VOICE_CONFERENCE";
-    private static const CALLING_INTO_CONFERENCE:String = "CALLING_INTO_CONFERENCE";
-    private static const IN_CONFERENCE:String = "IN_CONFERENCE";
-    private static const STOP_ECHO_THEN_JOIN_CONF:String = "STOP_ECHO_THEN_JOIN_CONF";
-
-    private static const CALL_TO_LISTEN_ONLY_STREAM:String = "CALL_TO_LISTEN_ONLY_STREAM";
-    private static const CONNECTING_TO_LISTEN_ONLY_STREAM:String = "CONNECTING_TO_LISTEN_ONLY_STREAM";
-    private static const ON_LISTEN_ONLY_STREAM:String = "ON_LISTEN_ONLY_STREAM";
-
-    private var state:String = INITED;
-    
-    private var options:PhoneOptions;
-    private var echoTestDone:Boolean = false;
-    private var doingEchoTest:Boolean = false;
-    private var micNames:Array = new Array();
-    private var dispatcher:Dispatcher = new Dispatcher();
-    private var connectionManager:ConnectionManager;
-    private var streamManager:StreamManager;
-    
-    private var useMicIndex:int = -1;
-    private var useMicName:String = "unknown";
-    
-    private var usingFlash:Boolean = false;
-    
-    public function FlashCallManager() {
-      micNames = Microphone.names;
-      connectionManager = new ConnectionManager();
-      streamManager = new StreamManager(connectionManager);
-      initConnectionManager();
-    }
-        
-    private function initConnectionManager():void {
-      var options:PhoneOptions = new PhoneOptions();
-      var uid:String = String(Math.floor(new Date().getTime()));
-      var uname:String = encodeURIComponent(UsersUtil.getMyExternalUserID() + "-bbbID-" + UsersUtil.getMyUsername()); 
-      connectionManager.setup(uid, UsersUtil.getMyUserID(), uname , UsersUtil.getInternalMeetingID(), options.uri);
-    }
-    
-    private function isWebRTCSupported():Boolean {
-      return (ExternalInterface.available && ExternalInterface.call("isWebRTCAvailable"));
-    }
-
-    private function isConnected():Boolean {
-      return connectionManager.isConnected();
-    }
-    
-    private function connect():void {
-        connectionManager.connect();
-    }
-        
-    private function doEchoTest():void {
-      dispatcher.dispatchEvent(new FlashMicSettingsEvent(micNames));
-    }
-        
-    private function startCall(mic:Boolean):void {
-      /**
-      * For echo test even if user has done echo test. This way, user is able to change mics
-      * after. (richard mar 28, 2014)
-      */
-      if (mic) {
-<<<<<<< HEAD
-        if (options.skipCheck) {
-=======
-        if (options.skipCheck && PhoneOptions.firstAudioJoin) {
-          JSLog.debug(LOG + "Calling into voice conference. skipCheck=[" + options.skipCheck + "] echoTestDone=[" + echoTestDone + "]");
->>>>>>> 12cab928
-          trace(LOG + "Calling into voice conference. skipCheck=[" + options.skipCheck + "] echoTestDone=[" + echoTestDone + "]");
-
-          streamManager.useDefaultMic();
-          callIntoVoiceConference();
-        } else {
-          trace(LOG + "Performing echo test. echoTestDone=[" + echoTestDone + "]");
-          doEchoTest();
-        }
-      } else {
-        trace(LOG + "Flash connecting to listen only voice conference");
-        joinListenOnlyCall();
-      }
-    }
-       
-    private function joinListenOnlyCall():void {
-      if (options.listenOnlyMode) {
-        trace(LOG + "Joining listen only call");
-        callToListenOnlyStream();
-      }
-    }
-
-    private function leaveListenOnlyCall():void {
-      if (state == ON_LISTEN_ONLY_STREAM) {
-        trace(LOG + "Leaving listen only call");
-        hangup();
-      }
-    }
-
-    private function callToListenOnlyStream():void {
-      if (isConnected()) {
-        var destination:String = UsersUtil.getVoiceBridge();
-        
-        if (destination != null && destination != "") {
-          trace(LOG + "Connecting to listen only stream =[" + destination + "]");
-          state = CONNECTING_TO_LISTEN_ONLY_STREAM;
-          connectionManager.doCall(destination, true);
-        } else {
-          trace(LOG + "Invalid voice conference [" + destination + "]");
-          dispatcher.dispatchEvent(new FlashErrorEvent(FlashErrorEvent.INVALID_VOICE_DESTINATION));
-        }
-      } else {
-        trace(LOG + "Need to connect before we can join the voice conference.");
-        state = CALL_TO_LISTEN_ONLY_STREAM;
-        connect();
-      }
-    }
-
-    private function callIntoVoiceConference():void {
-      if (isConnected()) {
-        var destination:String = UsersUtil.getVoiceBridge();
-        
-        if (destination != null && destination != "") {
-          trace(LOG + "Calling into voice conference =[" + destination + "]");
-          state = CALLING_INTO_CONFERENCE;
-          connectionManager.doCall(destination);             
-        } else {
-          trace(LOG + "Invalid voice conference [" + destination + "]");
-          dispatcher.dispatchEvent(new FlashErrorEvent(FlashErrorEvent.INVALID_VOICE_DESTINATION));
-        }
-      } else {
-        trace(LOG + "Need to connect before we can join the voice conference.");
-        state = JOIN_VOICE_CONFERENCE;
-        connect();
-      }
-    }
-        
-    private function callIntoEchoTest():void {
-      if (isConnected()) {
-        var destination:String = options.echoTestApp;
-        if (destination != null && destination != "") {
-          trace(LOG + "Calling into echo test =[" + destination + "]");
-          state = CALLING_INTO_ECHO_TEST;
-          connectionManager.doCall(destination);
-        } else {
-          trace(LOG + "Invalid echo test destination [" + destination + "]");
-          dispatcher.dispatchEvent(new FlashErrorEvent(FlashErrorEvent.INVALID_ECHO_TEST_DESTINATION));
-        }
-      } else {
-        trace(LOG + "Need to connect before we can call into echo test.");
-        state = DO_ECHO_TEST;
-        connect();
-      }
-    }
-    
-    private function printMics():void {
-      for (var i:int = 0; i < micNames.length; i++) {
-        trace(LOG + "*** MIC [" + i + "] = [" + micNames[i] + "]");
-      }
-    }
-    
-    public function userRequestedHangup():void {
-      trace(LOG + "userRequestedHangup, current state: " + state);
-      if (usingFlash || state == ON_LISTEN_ONLY_STREAM) {
-        streamManager.stopStreams();
-        connectionManager.disconnect(true);        
-      }
-    }
-    
-    public function initialize():void {      
-      JSLog.debug(LOG + "Initializing FlashCallManager, current state: " + state);
-      trace(LOG + "Initializing FlashCallManager, current state: " + state);
-      switch (state) {
-        case STOP_ECHO_THEN_JOIN_CONF:
-          // if we initialize usingFlash here, we won't be able to hang up from
-          // the flash connection
-          JSLog.debug(LOG + "Invalid state for initialize, aborting...");
-          trace(LOG + "Invalid state for initialize, aborting...");
-          return;
-        default:
-          break;
-      }
-      
-      printMics();
-      options = new PhoneOptions();
-      if (options.useWebRTCIfAvailable && isWebRTCSupported()) {
-        usingFlash = false;
-      } else {
-        usingFlash = true;
-      }
-    }
-    
-    private function hangup():void {
-      trace(LOG + "hangup, current state: " + state);
-      streamManager.stopStreams();
-      connectionManager.doHangUp();
-    }
-    
-    private function hangupEchoThenJoinVoiceConference():void {
-      trace(LOG + "hangup EchoThenJoinVoiceConference, current state: " + state);
-      state = STOP_ECHO_THEN_JOIN_CONF;
-      hangup();
-    }
-    
-    public function handleFlashStartEchoTestCommand(event:FlashStartEchoTestCommand):void {
-      trace(LOG + "handling FlashStartEchoTestCommand. mic index=[" + event.micIndex + "] name=[" + event.micName + "]");
-      useMicIndex = event.micIndex;
-      useMicName = event.micName;
-      trace(LOG + "Setting up preferred micriphone.");
-      streamManager.usePreferredMic(event.micIndex, event.micName);
-      callIntoEchoTest();
-    }
-    
-    public function handleFlashStopEchoTestCommand(event:FlashStopEchoTestCommand):void {
-      trace(LOG + "handling FlashStopEchoTestCommand, current state: " + state);
-      if (state == IN_ECHO_TEST) {
-         hangup();
-      }
-      else if (state == CALLING_INTO_ECHO_TEST)
-      {
-         state = INITED;
-         hangup();
-      }
-    }
-    
-    public function handleFlashEchoTestHasAudioEvent(event:FlashEchoTestHasAudioEvent):void {
-      trace(LOG + "handling handleFlashEchoTestHasAudioEvent, current state: " + state);
-      if (state == IN_ECHO_TEST) {
-        hangupEchoThenJoinVoiceConference();
-      } else {
-        callIntoVoiceConference();
-      }
-      echoTestDone = true;      
-    }
-    
-    public function handleFlashEchoTestNoAudioEvent(event:FlashEchoTestNoAudioEvent):void {
-      trace(LOG + "handling FlashEchoTestNoAudioEvent, current state: " + state);
-      if (state == IN_ECHO_TEST) {
-        hangup();
-      }
-      echoTestDone = false;      
-    }
-    
-    public function handleFlashCallConnectedEvent(event:FlashCallConnectedEvent):void {      
-      trace(LOG + "handling FlashCallConnectedEvent, current state: " + state);
-      var logData:Object = new Object();       
-      logData.user = UsersUtil.getUserData();
-      
-      switch (state) {
-        case CALLING_INTO_CONFERENCE:
-          JSLog.info("Successfully joined the voice conference.", logData);
-          trace(LOG + "Successfully joined the voice conference.");
-          state = IN_CONFERENCE;
-          dispatcher.dispatchEvent(new FlashJoinedVoiceConferenceEvent());
-          streamManager.callConnected(event.playStreamName, event.publishStreamName, event.codec, event.listenOnlyCall);
-          break;
-        case CONNECTING_TO_LISTEN_ONLY_STREAM:
-          JSLog.info("Successfully connected to the listen only stream.", logData);
-          trace(LOG + "Successfully connected to the listen only stream.");
-          state = ON_LISTEN_ONLY_STREAM;
-          dispatcher.dispatchEvent(new FlashJoinedListenOnlyVoiceConferenceEvent());
-          streamManager.callConnected(event.playStreamName, event.publishStreamName, event.codec, event.listenOnlyCall);
-          break;
-        case CALLING_INTO_ECHO_TEST:
-          state = IN_ECHO_TEST;
-          trace(LOG + "Successfully called into the echo test application.  [" + event.publishStreamName + "] : [" + event.playStreamName + "] : [" + event.codec + "]");
-          JSLog.info("Successfully called into the echo test application.", logData);
-          streamManager.callConnected(event.playStreamName, event.publishStreamName, event.codec, event.listenOnlyCall);
-          
-          trace(LOG + "Successfully called into the echo test application.");
-          dispatcher.dispatchEvent(new FlashEchoTestStartedEvent());
-          break;
-        default:
-          trace(LOG + "unhandled state: " + state);
-          break;
-      }      
-    }
-
-    public function handleFlashCallDisconnectedEvent(event:FlashCallDisconnectedEvent):void {
-      var logData:Object = new Object();       
-      logData.user = UsersUtil.getUserData();
-      
-      trace(LOG + "Flash call disconnected, current state: " + state);
-      switch (state) {
-        case IN_CONFERENCE:
-          state = INITED;
-          dispatcher.dispatchEvent(new FlashLeftVoiceConferenceEvent());
-          break;
-        case ON_LISTEN_ONLY_STREAM:
-          state = INITED;
-          JSLog.info("Flash user left the listen only stream.", logData);
-          trace(LOG + "Flash user left the listen only stream.");
-		      dispatcher.dispatchEvent(new FlashLeftVoiceConferenceEvent());
-          break;
-        case IN_ECHO_TEST:
-          state = INITED;
-          JSLog.info("Flash echo test stopped.", logData);
-          trace(LOG + "Flash echo test stopped.");
-          dispatcher.dispatchEvent(new FlashEchoTestStoppedEvent());
-          break;
-        case STOP_ECHO_THEN_JOIN_CONF:
-          trace(LOG + "Flash echo test stopped, now joining the voice conference.");
-          callIntoVoiceConference();
-          break;
-        case CALLING_INTO_ECHO_TEST:
-          state = INITED;
-          JSLog.error("Unsuccessfully called into the echo test application.", logData);
-          trace(LOG + "Unsuccessfully called into the echo test application.");
-          dispatcher.dispatchEvent(new FlashEchoTestFailedEvent());
-          break;
-        default:
-          trace(LOG + "unhandled state: " + state);
-          break;
-      }
-    }
-    
-    public function handleJoinVoiceConferenceCommand(event:JoinVoiceConferenceCommand):void {
-      trace(LOG + "Handling JoinVoiceConferenceCommand.");
-      switch(state) {
-        case INITED:
-          if (usingFlash || !event.mic) {
-            startCall(event.mic);
-          } else {
-            trace(LOG + "ignoring join voice conf as usingFlash=[" + usingFlash + "] or eventMic=[" + !event.mic + "]");
-          }
-          break;
-		
-        default:
-          trace("Ignoring join voice as state=[" + state + "]");
-      }
-    }
-    
-    public function handleLeaveVoiceConferenceCommand(event:LeaveVoiceConferenceCommand):void {
-      trace(LOG + "Handling LeaveVoiceConferenceCommand, current state: " + state + ", using flash: " + usingFlash);
-      if (!usingFlash && state != ON_LISTEN_ONLY_STREAM) {
-        // this is the case when the user was connected to webrtc and then leaves the conference
-        return;
-      }
-      hangup();
-    }
-    
-	public function handleBecomeViewer():void {
-    trace(LOG + "Handling BecomeViewer, current state: " + state + ", using flash: " + usingFlash);
-		if (options.presenterShareOnly) {
-			if (!usingFlash || state != IN_CONFERENCE || UsersUtil.amIModerator()) return;
-      trace(LOG + "handleBecomeViewer leaving flash with mic and joining listen only stream");
-			hangup();
-			
-			var command:JoinVoiceConferenceCommand = new JoinVoiceConferenceCommand();
-			command.mic = false;
-			dispatcher.dispatchEvent(command);
-		}
-	}
-	
-    public function handleFlashVoiceConnectionStatusEvent(event:FlashVoiceConnectionStatusEvent):void {
-      trace(LOG + "Connection status event. status=[" + event.status + "]");
-      if (event.status == FlashVoiceConnectionStatusEvent.CONNECTED) {
-        switch (state) {
-          case JOIN_VOICE_CONFERENCE:
-            callIntoVoiceConference();
-            break;
-          case DO_ECHO_TEST:
-            callIntoEchoTest();
-            break;
-          case CALL_TO_LISTEN_ONLY_STREAM:
-            callToListenOnlyStream();
-            break;
-          default:
-            trace(LOG + "unhandled state: " + state);
-            break;
-        }
-      }
-    }
-    
-    public function handleUseFlashModeCommand():void {
-      JSLog.debug(LOG + "Using flash mode");
-      trace(LOG + "Using flash mode");
-      usingFlash = true;
-      startCall(true);
-    }
-  }
+ package org.bigbluebutton.modules.phone.managers
+{
+  import com.asfusion.mate.events.Dispatcher;
+  
+  import flash.external.ExternalInterface;
+  import flash.media.Microphone;
+  
+  import org.bigbluebutton.core.UsersUtil;
+  import org.bigbluebutton.core.model.MeetingModel;
+  import org.bigbluebutton.main.api.JSLog;
+  import org.bigbluebutton.modules.phone.PhoneOptions;
+  import org.bigbluebutton.modules.phone.events.FlashCallConnectedEvent;
+  import org.bigbluebutton.modules.phone.events.FlashCallDisconnectedEvent;
+  import org.bigbluebutton.modules.phone.events.FlashEchoTestFailedEvent;
+  import org.bigbluebutton.modules.phone.events.FlashEchoTestHasAudioEvent;
+  import org.bigbluebutton.modules.phone.events.FlashEchoTestNoAudioEvent;
+  import org.bigbluebutton.modules.phone.events.FlashEchoTestStartedEvent;
+  import org.bigbluebutton.modules.phone.events.FlashEchoTestStoppedEvent;
+  import org.bigbluebutton.modules.phone.events.FlashErrorEvent;
+  import org.bigbluebutton.modules.phone.events.FlashJoinVoiceConferenceCommand;
+  import org.bigbluebutton.modules.phone.events.FlashJoinedListenOnlyVoiceConferenceEvent;
+  import org.bigbluebutton.modules.phone.events.FlashJoinedVoiceConferenceEvent;
+  import org.bigbluebutton.modules.phone.events.FlashLeaveVoiceConferenceCommand;
+  import org.bigbluebutton.modules.phone.events.FlashLeftVoiceConferenceEvent;
+  import org.bigbluebutton.modules.phone.events.FlashMicSettingsEvent;
+  import org.bigbluebutton.modules.phone.events.FlashStartEchoTestCommand;
+  import org.bigbluebutton.modules.phone.events.FlashStopEchoTestCommand;
+  import org.bigbluebutton.modules.phone.events.FlashVoiceConnectionStatusEvent;
+  import org.bigbluebutton.modules.phone.events.JoinVoiceConferenceCommand;
+  import org.bigbluebutton.modules.phone.events.LeaveVoiceConferenceCommand;
+
+  public class FlashCallManager
+  {
+    private static const LOG:String = "Phone::FlashCallManager - ";   
+    
+    private static const INITED:String = "INITED";
+    private static const DO_ECHO_TEST:String = "DO_ECHO_TEST";
+    private static const CALLING_INTO_ECHO_TEST:String = "CALLING_INTO_ECHO_TEST";
+    private static const IN_ECHO_TEST:String = "IN_ECHO_TEST";
+    private static const JOIN_VOICE_CONFERENCE:String = "JOIN_VOICE_CONFERENCE";
+    private static const CALLING_INTO_CONFERENCE:String = "CALLING_INTO_CONFERENCE";
+    private static const IN_CONFERENCE:String = "IN_CONFERENCE";
+    private static const STOP_ECHO_THEN_JOIN_CONF:String = "STOP_ECHO_THEN_JOIN_CONF";
+
+    private static const CALL_TO_LISTEN_ONLY_STREAM:String = "CALL_TO_LISTEN_ONLY_STREAM";
+    private static const CONNECTING_TO_LISTEN_ONLY_STREAM:String = "CONNECTING_TO_LISTEN_ONLY_STREAM";
+    private static const ON_LISTEN_ONLY_STREAM:String = "ON_LISTEN_ONLY_STREAM";
+
+    private var state:String = INITED;
+    
+    private var options:PhoneOptions;
+    private var echoTestDone:Boolean = false;
+    private var doingEchoTest:Boolean = false;
+    private var micNames:Array = new Array();
+    private var dispatcher:Dispatcher = new Dispatcher();
+    private var connectionManager:ConnectionManager;
+    private var streamManager:StreamManager;
+    
+    private var useMicIndex:int = -1;
+    private var useMicName:String = "unknown";
+    
+    private var usingFlash:Boolean = false;
+    
+    public function FlashCallManager() {
+      micNames = Microphone.names;
+      connectionManager = new ConnectionManager();
+      streamManager = new StreamManager(connectionManager);
+      initConnectionManager();
+    }
+        
+    private function initConnectionManager():void {
+      var options:PhoneOptions = new PhoneOptions();
+      var uid:String = String(Math.floor(new Date().getTime()));
+      var uname:String = encodeURIComponent(UsersUtil.getMyExternalUserID() + "-bbbID-" + UsersUtil.getMyUsername()); 
+      connectionManager.setup(uid, UsersUtil.getMyUserID(), uname , UsersUtil.getInternalMeetingID(), options.uri);
+    }
+    
+    private function isWebRTCSupported():Boolean {
+      return (ExternalInterface.available && ExternalInterface.call("isWebRTCAvailable"));
+    }
+
+    private function isConnected():Boolean {
+      return connectionManager.isConnected();
+    }
+    
+    private function connect():void {
+        connectionManager.connect();
+    }
+        
+    private function doEchoTest():void {
+      dispatcher.dispatchEvent(new FlashMicSettingsEvent(micNames));
+    }
+        
+    private function startCall(mic:Boolean):void {
+      /**
+      * For echo test even if user has done echo test. This way, user is able to change mics
+      * after. (richard mar 28, 2014)
+      */
+      if (mic) {
+        if (options.skipCheck && PhoneOptions.firstAudioJoin) {
+          trace(LOG + "Calling into voice conference. skipCheck=[" + options.skipCheck + "] echoTestDone=[" + echoTestDone + "]");
+
+          streamManager.useDefaultMic();
+          callIntoVoiceConference();
+        } else {
+          trace(LOG + "Performing echo test. echoTestDone=[" + echoTestDone + "]");
+          doEchoTest();
+        }
+      } else {
+        trace(LOG + "Flash connecting to listen only voice conference");
+        joinListenOnlyCall();
+      }
+    }
+       
+    private function joinListenOnlyCall():void {
+      if (options.listenOnlyMode) {
+        trace(LOG + "Joining listen only call");
+        callToListenOnlyStream();
+      }
+    }
+
+    private function leaveListenOnlyCall():void {
+      if (state == ON_LISTEN_ONLY_STREAM) {
+        trace(LOG + "Leaving listen only call");
+        hangup();
+      }
+    }
+
+    private function callToListenOnlyStream():void {
+      if (isConnected()) {
+        var destination:String = UsersUtil.getVoiceBridge();
+        
+        if (destination != null && destination != "") {
+          trace(LOG + "Connecting to listen only stream =[" + destination + "]");
+          state = CONNECTING_TO_LISTEN_ONLY_STREAM;
+          connectionManager.doCall(destination, true);
+        } else {
+          trace(LOG + "Invalid voice conference [" + destination + "]");
+          dispatcher.dispatchEvent(new FlashErrorEvent(FlashErrorEvent.INVALID_VOICE_DESTINATION));
+        }
+      } else {
+        trace(LOG + "Need to connect before we can join the voice conference.");
+        state = CALL_TO_LISTEN_ONLY_STREAM;
+        connect();
+      }
+    }
+
+    private function callIntoVoiceConference():void {
+      if (isConnected()) {
+        var destination:String = UsersUtil.getVoiceBridge();
+        
+        if (destination != null && destination != "") {
+          trace(LOG + "Calling into voice conference =[" + destination + "]");
+          state = CALLING_INTO_CONFERENCE;
+          connectionManager.doCall(destination);             
+        } else {
+          trace(LOG + "Invalid voice conference [" + destination + "]");
+          dispatcher.dispatchEvent(new FlashErrorEvent(FlashErrorEvent.INVALID_VOICE_DESTINATION));
+        }
+      } else {
+        trace(LOG + "Need to connect before we can join the voice conference.");
+        state = JOIN_VOICE_CONFERENCE;
+        connect();
+      }
+    }
+        
+    private function callIntoEchoTest():void {
+      if (isConnected()) {
+        var destination:String = options.echoTestApp;
+        if (destination != null && destination != "") {
+          trace(LOG + "Calling into echo test =[" + destination + "]");
+          state = CALLING_INTO_ECHO_TEST;
+          connectionManager.doCall(destination);
+        } else {
+          trace(LOG + "Invalid echo test destination [" + destination + "]");
+          dispatcher.dispatchEvent(new FlashErrorEvent(FlashErrorEvent.INVALID_ECHO_TEST_DESTINATION));
+        }
+      } else {
+        trace(LOG + "Need to connect before we can call into echo test.");
+        state = DO_ECHO_TEST;
+        connect();
+      }
+    }
+    
+    private function printMics():void {
+      for (var i:int = 0; i < micNames.length; i++) {
+        trace(LOG + "*** MIC [" + i + "] = [" + micNames[i] + "]");
+      }
+    }
+    
+    public function userRequestedHangup():void {
+      trace(LOG + "userRequestedHangup, current state: " + state);
+      if (usingFlash || state == ON_LISTEN_ONLY_STREAM) {
+        streamManager.stopStreams();
+        connectionManager.disconnect(true);        
+      }
+    }
+    
+    public function initialize():void {      
+      trace(LOG + "Initializing FlashCallManager, current state: " + state);
+      switch (state) {
+        case STOP_ECHO_THEN_JOIN_CONF:
+          // if we initialize usingFlash here, we won't be able to hang up from
+          // the flash connection
+          trace(LOG + "Invalid state for initialize, aborting...");
+          return;
+        default:
+          break;
+      }
+
+      printMics();
+      options = new PhoneOptions();
+      if (options.useWebRTCIfAvailable && isWebRTCSupported()) {
+        usingFlash = false;
+      } else {
+        usingFlash = true;
+      }
+    }
+    
+    private function hangup():void {
+      trace(LOG + "hangup, current state: " + state);
+      streamManager.stopStreams();
+      connectionManager.doHangUp();
+    }
+    
+    private function hangupEchoThenJoinVoiceConference():void {
+      trace(LOG + "hangup EchoThenJoinVoiceConference, current state: " + state);
+      state = STOP_ECHO_THEN_JOIN_CONF;
+      hangup();
+    }
+    
+    public function handleFlashStartEchoTestCommand(event:FlashStartEchoTestCommand):void {
+      trace(LOG + "handling FlashStartEchoTestCommand. mic index=[" + event.micIndex + "] name=[" + event.micName + "]");
+      useMicIndex = event.micIndex;
+      useMicName = event.micName;
+      trace(LOG + "Setting up preferred micriphone.");
+      streamManager.usePreferredMic(event.micIndex, event.micName);
+      callIntoEchoTest();
+    }
+    
+    public function handleFlashStopEchoTestCommand(event:FlashStopEchoTestCommand):void {
+      trace(LOG + "handling FlashStopEchoTestCommand, current state: " + state);
+      if (state == IN_ECHO_TEST) {
+         hangup();
+      }
+      else if (state == CALLING_INTO_ECHO_TEST)
+      {
+         state = INITED;
+         hangup();
+      }
+    }
+    
+    public function handleFlashEchoTestHasAudioEvent(event:FlashEchoTestHasAudioEvent):void {
+      trace(LOG + "handling handleFlashEchoTestHasAudioEvent, current state: " + state);
+      if (state == IN_ECHO_TEST) {
+        hangupEchoThenJoinVoiceConference();
+      } else {
+        callIntoVoiceConference();
+      }
+      echoTestDone = true;      
+    }
+    
+    public function handleFlashEchoTestNoAudioEvent(event:FlashEchoTestNoAudioEvent):void {
+      trace(LOG + "handling FlashEchoTestNoAudioEvent, current state: " + state);
+      if (state == IN_ECHO_TEST) {
+        hangup();
+      }
+      echoTestDone = false;      
+    }
+    
+    public function handleFlashCallConnectedEvent(event:FlashCallConnectedEvent):void {      
+      trace(LOG + "handling FlashCallConnectedEvent, current state: " + state);
+      var logData:Object = new Object();       
+      logData.user = UsersUtil.getUserData();
+      
+      switch (state) {
+        case CALLING_INTO_CONFERENCE:
+          JSLog.info("Successfully joined the voice conference.", logData);
+          trace(LOG + "Successfully joined the voice conference.");
+          state = IN_CONFERENCE;
+          dispatcher.dispatchEvent(new FlashJoinedVoiceConferenceEvent());
+          streamManager.callConnected(event.playStreamName, event.publishStreamName, event.codec, event.listenOnlyCall);
+          break;
+        case CONNECTING_TO_LISTEN_ONLY_STREAM:
+          JSLog.info("Successfully connected to the listen only stream.", logData);
+          trace(LOG + "Successfully connected to the listen only stream.");
+          state = ON_LISTEN_ONLY_STREAM;
+          dispatcher.dispatchEvent(new FlashJoinedListenOnlyVoiceConferenceEvent());
+          streamManager.callConnected(event.playStreamName, event.publishStreamName, event.codec, event.listenOnlyCall);
+          break;
+        case CALLING_INTO_ECHO_TEST:
+          state = IN_ECHO_TEST;
+          trace(LOG + "Successfully called into the echo test application.  [" + event.publishStreamName + "] : [" + event.playStreamName + "] : [" + event.codec + "]");
+          JSLog.info("Successfully called into the echo test application.", logData);
+          streamManager.callConnected(event.playStreamName, event.publishStreamName, event.codec, event.listenOnlyCall);
+          
+          trace(LOG + "Successfully called into the echo test application.");
+          dispatcher.dispatchEvent(new FlashEchoTestStartedEvent());
+          break;
+        default:
+          trace(LOG + "unhandled state: " + state);
+          break;
+      }      
+    }
+
+    public function handleFlashCallDisconnectedEvent(event:FlashCallDisconnectedEvent):void {
+      var logData:Object = new Object();       
+      logData.user = UsersUtil.getUserData();
+      
+      trace(LOG + "Flash call disconnected, current state: " + state);
+      switch (state) {
+        case IN_CONFERENCE:
+          state = INITED;
+          dispatcher.dispatchEvent(new FlashLeftVoiceConferenceEvent());
+          break;
+        case ON_LISTEN_ONLY_STREAM:
+          state = INITED;
+          JSLog.info("Flash user left the listen only stream.", logData);
+          trace(LOG + "Flash user left the listen only stream.");
+		      dispatcher.dispatchEvent(new FlashLeftVoiceConferenceEvent());
+          break;
+        case IN_ECHO_TEST:
+          state = INITED;
+          JSLog.info("Flash echo test stopped.", logData);
+          trace(LOG + "Flash echo test stopped.");
+          dispatcher.dispatchEvent(new FlashEchoTestStoppedEvent());
+          break;
+        case STOP_ECHO_THEN_JOIN_CONF:
+          trace(LOG + "Flash echo test stopped, now joining the voice conference.");
+          callIntoVoiceConference();
+          break;
+        case CALLING_INTO_ECHO_TEST:
+          state = INITED;
+          JSLog.error("Unsuccessfully called into the echo test application.", logData);
+          trace(LOG + "Unsuccessfully called into the echo test application.");
+          dispatcher.dispatchEvent(new FlashEchoTestFailedEvent());
+          break;
+        default:
+          trace(LOG + "unhandled state: " + state);
+          break;
+      }
+    }
+    
+    public function handleJoinVoiceConferenceCommand(event:JoinVoiceConferenceCommand):void {
+      trace(LOG + "Handling JoinVoiceConferenceCommand.");
+      switch(state) {
+        case INITED:
+          if (usingFlash || !event.mic) {
+            startCall(event.mic);
+          } else {
+            trace(LOG + "ignoring join voice conf as usingFlash=[" + usingFlash + "] or eventMic=[" + !event.mic + "]");
+          }
+          break;
+		
+        default:
+          trace("Ignoring join voice as state=[" + state + "]");
+      }
+    }
+    
+    public function handleLeaveVoiceConferenceCommand(event:LeaveVoiceConferenceCommand):void {
+      trace(LOG + "Handling LeaveVoiceConferenceCommand, current state: " + state + ", using flash: " + usingFlash);
+      if (!usingFlash && state != ON_LISTEN_ONLY_STREAM) {
+        // this is the case when the user was connected to webrtc and then leaves the conference
+        return;
+      }
+      hangup();
+    }
+    
+	public function handleBecomeViewer():void {
+    trace(LOG + "Handling BecomeViewer, current state: " + state + ", using flash: " + usingFlash);
+		if (options.presenterShareOnly) {
+			if (!usingFlash || state != IN_CONFERENCE || UsersUtil.amIModerator()) return;
+      trace(LOG + "handleBecomeViewer leaving flash with mic and joining listen only stream");
+			hangup();
+			
+			var command:JoinVoiceConferenceCommand = new JoinVoiceConferenceCommand();
+			command.mic = false;
+			dispatcher.dispatchEvent(command);
+		}
+	}
+	
+    public function handleFlashVoiceConnectionStatusEvent(event:FlashVoiceConnectionStatusEvent):void {
+      trace(LOG + "Connection status event. status=[" + event.status + "]");
+      if (event.status == FlashVoiceConnectionStatusEvent.CONNECTED) {
+        switch (state) {
+          case JOIN_VOICE_CONFERENCE:
+            callIntoVoiceConference();
+            break;
+          case DO_ECHO_TEST:
+            callIntoEchoTest();
+            break;
+          case CALL_TO_LISTEN_ONLY_STREAM:
+            callToListenOnlyStream();
+            break;
+          default:
+            trace(LOG + "unhandled state: " + state);
+            break;
+        }
+      }
+    }
+    
+    public function handleUseFlashModeCommand():void {
+      usingFlash = true;
+      startCall(true);
+    }
+  }
 }