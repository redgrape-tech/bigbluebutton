 package org.bigbluebutton.modules.phone.managers
{
  import com.asfusion.mate.events.Dispatcher;
  
  import flash.external.ExternalInterface;
  
  import org.as3commons.logging.api.ILogger;
  import org.as3commons.logging.api.getClassLogger;
  import org.as3commons.logging.util.jsonXify;
  import org.bigbluebutton.common.Media;
  import org.bigbluebutton.core.UsersUtil;
<<<<<<< HEAD
=======
  import org.bigbluebutton.core.events.VoiceConfEvent;
  import org.bigbluebutton.core.model.MeetingModel;
>>>>>>> 15acb57b
  import org.bigbluebutton.main.api.JSLog;
  import org.bigbluebutton.modules.phone.PhoneOptions;
  import org.bigbluebutton.modules.phone.events.FlashCallConnectedEvent;
  import org.bigbluebutton.modules.phone.events.FlashCallDisconnectedEvent;
  import org.bigbluebutton.modules.phone.events.FlashEchoTestFailedEvent;
  import org.bigbluebutton.modules.phone.events.FlashEchoTestHasAudioEvent;
  import org.bigbluebutton.modules.phone.events.FlashEchoTestNoAudioEvent;
  import org.bigbluebutton.modules.phone.events.FlashEchoTestStartedEvent;
  import org.bigbluebutton.modules.phone.events.FlashEchoTestStoppedEvent;
  import org.bigbluebutton.modules.phone.events.FlashErrorEvent;
  import org.bigbluebutton.modules.phone.events.FlashJoinedListenOnlyVoiceConferenceEvent;
  import org.bigbluebutton.modules.phone.events.FlashJoinedVoiceConferenceEvent;
  import org.bigbluebutton.modules.phone.events.FlashLeftVoiceConferenceEvent;
  import org.bigbluebutton.modules.phone.events.FlashMicSettingsEvent;
  import org.bigbluebutton.modules.phone.events.FlashStartEchoTestCommand;
  import org.bigbluebutton.modules.phone.events.FlashStopEchoTestCommand;
  import org.bigbluebutton.modules.phone.events.FlashVoiceConnectionStatusEvent;
  import org.bigbluebutton.modules.phone.events.JoinVoiceConferenceCommand;
  import org.bigbluebutton.modules.phone.events.LeaveVoiceConferenceCommand;

  public class FlashCallManager
  {
	private static const LOGGER:ILogger = getClassLogger(FlashCallManager);
    
    private static const INITED:String = "INITED";
    private static const DO_ECHO_TEST:String = "DO_ECHO_TEST";
    private static const CALLING_INTO_ECHO_TEST:String = "CALLING_INTO_ECHO_TEST";
    private static const IN_ECHO_TEST:String = "IN_ECHO_TEST";
    private static const JOIN_VOICE_CONFERENCE:String = "JOIN_VOICE_CONFERENCE";
    private static const CALLING_INTO_CONFERENCE:String = "CALLING_INTO_CONFERENCE";
    private static const IN_CONFERENCE:String = "IN_CONFERENCE";
    private static const STOP_ECHO_THEN_JOIN_CONF:String = "STOP_ECHO_THEN_JOIN_CONF";

    private static const CALL_TO_LISTEN_ONLY_STREAM:String = "CALL_TO_LISTEN_ONLY_STREAM";
    private static const CONNECTING_TO_LISTEN_ONLY_STREAM:String = "CONNECTING_TO_LISTEN_ONLY_STREAM";
    private static const ON_LISTEN_ONLY_STREAM:String = "ON_LISTEN_ONLY_STREAM";

    private var state:String = INITED;
    
    private var options:PhoneOptions;
    private var echoTestDone:Boolean = false;
    private var doingEchoTest:Boolean = false;
    private var micNames:Array = new Array();
    private var dispatcher:Dispatcher = new Dispatcher();
    private var connectionManager:ConnectionManager;
    private var streamManager:StreamManager;
    
    private var useMicIndex:int = -1;
    private var useMicName:String = "unknown";
    
    private var usingFlash:Boolean = false;
    
    public function FlashCallManager() {
      micNames = Media.getMicrophoneNames();
      connectionManager = new ConnectionManager();
      streamManager = new StreamManager(connectionManager);
      initConnectionManager();
    }
        
    private function initConnectionManager():void {
      options = new PhoneOptions();
      var uid:String = String(Math.floor(new Date().getTime()));
      var uname:String = encodeURIComponent(UsersUtil.getMyUserID() + "-bbbID-" + UsersUtil.getMyUsername()); 
      connectionManager.setup(uid, UsersUtil.getMyUserID(), uname , UsersUtil.getInternalMeetingID(), options.uri);
    }
    
    private function isWebRTCSupported():Boolean {
      return (ExternalInterface.available && ExternalInterface.call("isWebRTCAvailable"));
    }

    private function isConnected():Boolean {
      return connectionManager.isConnected();
    }
    
    private function connect():void {
        connectionManager.connect();
    }
        
    private function doEchoTest():void {
      dispatcher.dispatchEvent(new FlashMicSettingsEvent(micNames));
    }
        
    private function startCall(mic:Boolean):void {
      /**
      * For echo test even if user has done echo test. This way, user is able to change mics
      * after. (richard mar 28, 2014)
      */
      if (mic) {
<<<<<<< HEAD
        if (options.skipCheck) {
          LOGGER.debug("Calling into voice conference. skipCheck=[{0}] echoTestDone=[{1}]", [options.skipCheck, echoTestDone]);
=======
        if (options.skipCheck && PhoneOptions.firstAudioJoin) {
          trace(LOG + "Calling into voice conference. skipCheck=[" + options.skipCheck + "] echoTestDone=[" + echoTestDone + "]");
>>>>>>> 15acb57b

          streamManager.useDefaultMic();
          callIntoVoiceConference();
        } else {
          LOGGER.debug("Performing echo test. echoTestDone=[{0}]", [echoTestDone]);
          doEchoTest();
        }
      } else {
        LOGGER.debug("Flash connecting to listen only voice conference");
        joinListenOnlyCall();
      }
    }
       
    private function joinListenOnlyCall():void {
      if (options.listenOnlyMode) {
        LOGGER.debug("Joining listen only call");
        callToListenOnlyStream();
      }
    }

    private function leaveListenOnlyCall():void {
      if (state == ON_LISTEN_ONLY_STREAM) {
        LOGGER.debug("Leaving listen only call");
        hangup();
      }
    }

    private function callToListenOnlyStream():void {
      if (isConnected()) {
        var destination:String = UsersUtil.getVoiceBridge();
        
        if (destination != null && destination != "") {
          LOGGER.debug("Connecting to listen only stream =[{0}]", [destination]);
          state = CONNECTING_TO_LISTEN_ONLY_STREAM;
          connectionManager.doCall(destination, true);
        } else {
          LOGGER.debug("Invalid voice conference [" + destination + "]");
          dispatcher.dispatchEvent(new FlashErrorEvent(FlashErrorEvent.INVALID_VOICE_DESTINATION));
        }
      } else {
        LOGGER.debug("Need to connect before we can join the voice conference.");
        state = CALL_TO_LISTEN_ONLY_STREAM;
        connect();
      }
    }

    private function callIntoVoiceConference():void {
      if (isConnected()) {
        var destination:String = UsersUtil.getVoiceBridge();
        
        if (destination != null && destination != "") {
          LOGGER.debug("Calling into voice conference =[{0}]", [destination]);
          state = CALLING_INTO_CONFERENCE;
          connectionManager.doCall(destination);             
        } else {
          LOGGER.debug("Invalid voice conference [{0}]", [destination]);
          dispatcher.dispatchEvent(new FlashErrorEvent(FlashErrorEvent.INVALID_VOICE_DESTINATION));
        }
      } else {
        LOGGER.debug("Need to connect before we can join the voice conference.");
        state = JOIN_VOICE_CONFERENCE;
        connect();
      }
    }
        
    private function callIntoEchoTest():void {
      if (isConnected()) {
        var destination:String = options.echoTestApp;
        if (destination != null && destination != "") {
          LOGGER.debug("Calling into echo test =[{0}]", [destination]);
          state = CALLING_INTO_ECHO_TEST;
          connectionManager.doCall(destination);
        } else {
          LOGGER.debug("Invalid echo test destination [{0}]", [destination]);
          dispatcher.dispatchEvent(new FlashErrorEvent(FlashErrorEvent.INVALID_ECHO_TEST_DESTINATION));
        }
      } else {
        LOGGER.debug("Need to connect before we can call into echo test.");
        state = DO_ECHO_TEST;
        connect();
      }
    }
    
    private function printMics():void {
      for (var i:int = 0; i < micNames.length; i++) {
        LOGGER.debug("*** MIC [{0}] = [{1}]", [i, micNames[i]]);
      }
    }
    
    public function userRequestedHangup():void {
      LOGGER.debug("userRequestedHangup, current state: {0}", [state]);
      if (usingFlash || state == ON_LISTEN_ONLY_STREAM) {
        streamManager.stopStreams();
        connectionManager.disconnect(true);        
      }
    }
    
    public function initialize():void {      
      trace(LOG + "Initializing FlashCallManager, current state: " + state);
      switch (state) {
        case STOP_ECHO_THEN_JOIN_CONF:
          // if we initialize usingFlash here, we won't be able to hang up from
          // the flash connection
          trace(LOG + "Invalid state for initialize, aborting...");
          return;
        default:
          break;
      }

      printMics();
      if (options.useWebRTCIfAvailable && isWebRTCSupported()) {
        usingFlash = false;
      } else {
        usingFlash = true;
      }
    }
    
    private function hangup():void {
      LOGGER.debug("hangup, current state: {0}", [state]);
      streamManager.stopStreams();
      connectionManager.doHangUp();
    }
    
    private function hangupEchoThenJoinVoiceConference():void {
      LOGGER.debug("hangup EchoThenJoinVoiceConference, current state: {0}", [state]);
      state = STOP_ECHO_THEN_JOIN_CONF;
      hangup();
    }
    
    public function handleFlashStartEchoTestCommand(event:FlashStartEchoTestCommand):void {
      LOGGER.debug("handling FlashStartEchoTestCommand. mic index=[{0}] name=[{1}]", [event.micIndex, event.micName]);
      useMicIndex = event.micIndex;
      useMicName = event.micName;
      LOGGER.debug("Setting up preferred micriphone.");
      streamManager.usePreferredMic(event.micIndex, event.micName);
      callIntoEchoTest();
    }
    
    public function handleFlashStopEchoTestCommand(event:FlashStopEchoTestCommand):void {
      LOGGER.debug("handling FlashStopEchoTestCommand, current state: {0}", [state]);
      if (state == IN_ECHO_TEST) {
         hangup();
      }
      else if (state == CALLING_INTO_ECHO_TEST)
      {
         state = INITED;
         hangup();
      }
    }
    
    public function handleFlashEchoTestHasAudioEvent(event:FlashEchoTestHasAudioEvent):void {
      LOGGER.debug("handling handleFlashEchoTestHasAudioEvent, current state: {0}", [state]);
      if (state == IN_ECHO_TEST) {
        hangupEchoThenJoinVoiceConference();
      } else {
        callIntoVoiceConference();
      }
      echoTestDone = true;      
    }
    
    public function handleFlashEchoTestNoAudioEvent(event:FlashEchoTestNoAudioEvent):void {
      LOGGER.debug("handling FlashEchoTestNoAudioEvent, current state: {0}", [state]);
      if (state == IN_ECHO_TEST) {
        hangup();
      }
      echoTestDone = false;      
    }
    
    public function handleFlashCallConnectedEvent(event:FlashCallConnectedEvent):void {      
      LOGGER.debug("handling FlashCallConnectedEvent, current state: {0}", [state]);
      var logData:Object = new Object();       
      logData.user = UsersUtil.getUserData();
      
      switch (state) {
        case CALLING_INTO_CONFERENCE:
          JSLog.info("Successfully joined the voice conference.", logData);
		  logData.message = "Successfully joined the voice conference";
          LOGGER.info(jsonXify(logData));
          state = IN_CONFERENCE;
          dispatcher.dispatchEvent(new FlashJoinedVoiceConferenceEvent());
          streamManager.callConnected(event.playStreamName, event.publishStreamName, event.codec, event.listenOnlyCall);
          break;
        case CONNECTING_TO_LISTEN_ONLY_STREAM:
          JSLog.info("Successfully connected to the listen only stream.", logData);
		  logData.message = "Successfully connected to the listen only stream.";
          LOGGER.info(jsonXify(logData));
          state = ON_LISTEN_ONLY_STREAM;
          dispatcher.dispatchEvent(new FlashJoinedListenOnlyVoiceConferenceEvent());
          streamManager.callConnected(event.playStreamName, event.publishStreamName, event.codec, event.listenOnlyCall);
          break;
        case CALLING_INTO_ECHO_TEST:
          state = IN_ECHO_TEST;
          JSLog.info("Successfully called into the echo test application.", logData);
		  logData.message = "Successfully called into the echo test application.";
		  logData.publishStreamName = event.publishStreamName;
		  logData.playStreamName = event.playStreamName;
		  logData.codec = event.codec;
		  LOGGER.info(jsonXify(logData));
		  
          streamManager.callConnected(event.playStreamName, event.publishStreamName, event.codec, event.listenOnlyCall);
          
          dispatcher.dispatchEvent(new FlashEchoTestStartedEvent());
          break;
        default:
          LOGGER.debug("unhandled state: {0}", [state]);
          break;
      }      
    }

    public function handleFlashCallDisconnectedEvent(event:FlashCallDisconnectedEvent):void {
      var logData:Object = new Object();       
      logData.user = UsersUtil.getUserData();
      
      LOGGER.debug("Flash call disconnected, current state: {0}", [state]);
      switch (state) {
        case IN_CONFERENCE:
          state = INITED;
          dispatcher.dispatchEvent(new FlashLeftVoiceConferenceEvent());
          break;
        case ON_LISTEN_ONLY_STREAM:
          state = INITED;
          JSLog.info("Flash user left the listen only stream.", logData);
		  logData.message = "Flash user left the listen only stream.";
          LOGGER.info(jsonXify(logData));
		  dispatcher.dispatchEvent(new FlashLeftVoiceConferenceEvent());
          break;
        case IN_ECHO_TEST:
          state = INITED;
          JSLog.info("Flash echo test stopped.", logData);
		  logData.message = "Flash echo test stopped.";
		  LOGGER.info(jsonXify(logData));

          dispatcher.dispatchEvent(new FlashEchoTestStoppedEvent());
          break;
        case STOP_ECHO_THEN_JOIN_CONF:
          LOGGER.debug("Flash echo test stopped, now joining the voice conference.");
          callIntoVoiceConference();
          break;
        case CALLING_INTO_ECHO_TEST:
          state = INITED;
          JSLog.error("Unsuccessfully called into the echo test application.", logData);

		  logData.message = "Unsuccessfully called into the echo test application.";
		  LOGGER.info(jsonXify(logData));
          dispatcher.dispatchEvent(new FlashEchoTestFailedEvent());
          break;
        default:
          LOGGER.debug("unhandled state: " + state);
          break;
      }
    }
    
    public function handleJoinVoiceConferenceCommand(event:JoinVoiceConferenceCommand):void {
      LOGGER.debug("Handling JoinVoiceConferenceCommand.");
      switch(state) {
        case INITED:
          if (usingFlash || !event.mic) {
            startCall(event.mic);
          } else {
            LOGGER.debug("ignoring join voice conf as usingFlash=[{0}] or eventMic=[{1}]", [usingFlash, !event.mic]);
          }
          break;
        case ON_LISTEN_ONLY_STREAM:
          hangup();
          break;
        default:
          LOGGER.debug("Ignoring join voice as state=[{0}]", [state]);
      }
    }
    
    public function handleLeaveVoiceConferenceCommand(event:LeaveVoiceConferenceCommand):void {
      LOGGER.debug("Handling LeaveVoiceConferenceCommand, current state: {0}, using flash: {1}", [state, usingFlash]);
      if (!usingFlash && state != ON_LISTEN_ONLY_STREAM) {
        // this is the case when the user was connected to webrtc and then leaves the conference
        return;
      }
      hangup();
    }
    
	public function handleBecomeViewer():void {
    LOGGER.debug("Handling BecomeViewer, current state: {0}, using flash: {1}", [state, usingFlash]);
		if (options.presenterShareOnly) {
			if (!usingFlash || state != IN_CONFERENCE || UsersUtil.amIModerator()) return;
      LOGGER.debug("handleBecomeViewer leaving flash with mic and joining listen only stream");
			hangup();
			
			var command:JoinVoiceConferenceCommand = new JoinVoiceConferenceCommand();
			command.mic = false;
			dispatcher.dispatchEvent(command);
		}
	}
	
    public function handleFlashVoiceConnected():void {
      switch (state) {
        case JOIN_VOICE_CONFERENCE:
          callIntoVoiceConference();
          break;
        case DO_ECHO_TEST:
          callIntoEchoTest();
          break;
        case CALL_TO_LISTEN_ONLY_STREAM:
          callToListenOnlyStream();
          break;
        case ON_LISTEN_ONLY_STREAM:
          callToListenOnlyStream();
          break;
        case IN_CONFERENCE:
		  LOGGER.debug("Reconnected while transmiting mic. Automatic retransmission not implemented.");
          state = INITED;
          break;

        default:
          LOGGER.debug("unhandled state: {0}", [state]);
          break;
      }
    }

    public function handleFlashVoiceConnectionStatusEvent(event:FlashVoiceConnectionStatusEvent):void {
      LOGGER.debug("Connection status event. status=[{0}]", [event.status]);
      switch (event.status) {
        case FlashVoiceConnectionStatusEvent.CONNECTED:
          handleFlashVoiceConnected();
          break;

        case FlashVoiceConnectionStatusEvent.FAILED:
        case FlashVoiceConnectionStatusEvent.DISCONNECTED:
          // If reconnection is under way the state should de kept
          if(!event.reconnecting) {
            state = INITED;
          }
          dispatcher.dispatchEvent(new FlashLeftVoiceConferenceEvent());
          break;

        default:
          LOGGER.debug("unhandled state: {0}", [state]);
      }
    }
    
    public function handleUseFlashModeCommand():void {
      usingFlash = true;
      startCall(true);
    }

    public function handleFlashLeftVoiceConference():void {
      if (isConnected()) {
        streamManager.stopStreams();
        connectionManager.disconnect(true);
      }
    }
<<<<<<< HEAD
=======

    public function onReconnected():void {
      if (state != ON_LISTEN_ONLY_STREAM) {
        var e:VoiceConfEvent = new VoiceConfEvent(VoiceConfEvent.EJECT_USER);
        e.userid = UsersUtil.getMyUserID();
        dispatcher.dispatchEvent(e);
      }
    }
>>>>>>> 15acb57b
  }
}
<|MERGE_RESOLUTION|>--- conflicted
+++ resolved
@@ -1,473 +1,461 @@
- package org.bigbluebutton.modules.phone.managers
-{
-  import com.asfusion.mate.events.Dispatcher;
-  
-  import flash.external.ExternalInterface;
-  
-  import org.as3commons.logging.api.ILogger;
-  import org.as3commons.logging.api.getClassLogger;
-  import org.as3commons.logging.util.jsonXify;
-  import org.bigbluebutton.common.Media;
-  import org.bigbluebutton.core.UsersUtil;
-<<<<<<< HEAD
-=======
-  import org.bigbluebutton.core.events.VoiceConfEvent;
-  import org.bigbluebutton.core.model.MeetingModel;
->>>>>>> 15acb57b
-  import org.bigbluebutton.main.api.JSLog;
-  import org.bigbluebutton.modules.phone.PhoneOptions;
-  import org.bigbluebutton.modules.phone.events.FlashCallConnectedEvent;
-  import org.bigbluebutton.modules.phone.events.FlashCallDisconnectedEvent;
-  import org.bigbluebutton.modules.phone.events.FlashEchoTestFailedEvent;
-  import org.bigbluebutton.modules.phone.events.FlashEchoTestHasAudioEvent;
-  import org.bigbluebutton.modules.phone.events.FlashEchoTestNoAudioEvent;
-  import org.bigbluebutton.modules.phone.events.FlashEchoTestStartedEvent;
-  import org.bigbluebutton.modules.phone.events.FlashEchoTestStoppedEvent;
-  import org.bigbluebutton.modules.phone.events.FlashErrorEvent;
-  import org.bigbluebutton.modules.phone.events.FlashJoinedListenOnlyVoiceConferenceEvent;
-  import org.bigbluebutton.modules.phone.events.FlashJoinedVoiceConferenceEvent;
-  import org.bigbluebutton.modules.phone.events.FlashLeftVoiceConferenceEvent;
-  import org.bigbluebutton.modules.phone.events.FlashMicSettingsEvent;
-  import org.bigbluebutton.modules.phone.events.FlashStartEchoTestCommand;
-  import org.bigbluebutton.modules.phone.events.FlashStopEchoTestCommand;
-  import org.bigbluebutton.modules.phone.events.FlashVoiceConnectionStatusEvent;
-  import org.bigbluebutton.modules.phone.events.JoinVoiceConferenceCommand;
-  import org.bigbluebutton.modules.phone.events.LeaveVoiceConferenceCommand;
-
-  public class FlashCallManager
-  {
-	private static const LOGGER:ILogger = getClassLogger(FlashCallManager);
-    
-    private static const INITED:String = "INITED";
-    private static const DO_ECHO_TEST:String = "DO_ECHO_TEST";
-    private static const CALLING_INTO_ECHO_TEST:String = "CALLING_INTO_ECHO_TEST";
-    private static const IN_ECHO_TEST:String = "IN_ECHO_TEST";
-    private static const JOIN_VOICE_CONFERENCE:String = "JOIN_VOICE_CONFERENCE";
-    private static const CALLING_INTO_CONFERENCE:String = "CALLING_INTO_CONFERENCE";
-    private static const IN_CONFERENCE:String = "IN_CONFERENCE";
-    private static const STOP_ECHO_THEN_JOIN_CONF:String = "STOP_ECHO_THEN_JOIN_CONF";
-
-    private static const CALL_TO_LISTEN_ONLY_STREAM:String = "CALL_TO_LISTEN_ONLY_STREAM";
-    private static const CONNECTING_TO_LISTEN_ONLY_STREAM:String = "CONNECTING_TO_LISTEN_ONLY_STREAM";
-    private static const ON_LISTEN_ONLY_STREAM:String = "ON_LISTEN_ONLY_STREAM";
-
-    private var state:String = INITED;
-    
-    private var options:PhoneOptions;
-    private var echoTestDone:Boolean = false;
-    private var doingEchoTest:Boolean = false;
-    private var micNames:Array = new Array();
-    private var dispatcher:Dispatcher = new Dispatcher();
-    private var connectionManager:ConnectionManager;
-    private var streamManager:StreamManager;
-    
-    private var useMicIndex:int = -1;
-    private var useMicName:String = "unknown";
-    
-    private var usingFlash:Boolean = false;
-    
-    public function FlashCallManager() {
-      micNames = Media.getMicrophoneNames();
-      connectionManager = new ConnectionManager();
-      streamManager = new StreamManager(connectionManager);
-      initConnectionManager();
-    }
-        
-    private function initConnectionManager():void {
-      options = new PhoneOptions();
-      var uid:String = String(Math.floor(new Date().getTime()));
-      var uname:String = encodeURIComponent(UsersUtil.getMyUserID() + "-bbbID-" + UsersUtil.getMyUsername()); 
-      connectionManager.setup(uid, UsersUtil.getMyUserID(), uname , UsersUtil.getInternalMeetingID(), options.uri);
-    }
-    
-    private function isWebRTCSupported():Boolean {
-      return (ExternalInterface.available && ExternalInterface.call("isWebRTCAvailable"));
-    }
-
-    private function isConnected():Boolean {
-      return connectionManager.isConnected();
-    }
-    
-    private function connect():void {
-        connectionManager.connect();
-    }
-        
-    private function doEchoTest():void {
-      dispatcher.dispatchEvent(new FlashMicSettingsEvent(micNames));
-    }
-        
-    private function startCall(mic:Boolean):void {
-      /**
-      * For echo test even if user has done echo test. This way, user is able to change mics
-      * after. (richard mar 28, 2014)
-      */
-      if (mic) {
-<<<<<<< HEAD
-        if (options.skipCheck) {
-          LOGGER.debug("Calling into voice conference. skipCheck=[{0}] echoTestDone=[{1}]", [options.skipCheck, echoTestDone]);
-=======
-        if (options.skipCheck && PhoneOptions.firstAudioJoin) {
-          trace(LOG + "Calling into voice conference. skipCheck=[" + options.skipCheck + "] echoTestDone=[" + echoTestDone + "]");
->>>>>>> 15acb57b
-
-          streamManager.useDefaultMic();
-          callIntoVoiceConference();
-        } else {
-          LOGGER.debug("Performing echo test. echoTestDone=[{0}]", [echoTestDone]);
-          doEchoTest();
-        }
-      } else {
-        LOGGER.debug("Flash connecting to listen only voice conference");
-        joinListenOnlyCall();
-      }
-    }
-       
-    private function joinListenOnlyCall():void {
-      if (options.listenOnlyMode) {
-        LOGGER.debug("Joining listen only call");
-        callToListenOnlyStream();
-      }
-    }
-
-    private function leaveListenOnlyCall():void {
-      if (state == ON_LISTEN_ONLY_STREAM) {
-        LOGGER.debug("Leaving listen only call");
-        hangup();
-      }
-    }
-
-    private function callToListenOnlyStream():void {
-      if (isConnected()) {
-        var destination:String = UsersUtil.getVoiceBridge();
-        
-        if (destination != null && destination != "") {
-          LOGGER.debug("Connecting to listen only stream =[{0}]", [destination]);
-          state = CONNECTING_TO_LISTEN_ONLY_STREAM;
-          connectionManager.doCall(destination, true);
-        } else {
-          LOGGER.debug("Invalid voice conference [" + destination + "]");
-          dispatcher.dispatchEvent(new FlashErrorEvent(FlashErrorEvent.INVALID_VOICE_DESTINATION));
-        }
-      } else {
-        LOGGER.debug("Need to connect before we can join the voice conference.");
-        state = CALL_TO_LISTEN_ONLY_STREAM;
-        connect();
-      }
-    }
-
-    private function callIntoVoiceConference():void {
-      if (isConnected()) {
-        var destination:String = UsersUtil.getVoiceBridge();
-        
-        if (destination != null && destination != "") {
-          LOGGER.debug("Calling into voice conference =[{0}]", [destination]);
-          state = CALLING_INTO_CONFERENCE;
-          connectionManager.doCall(destination);             
-        } else {
-          LOGGER.debug("Invalid voice conference [{0}]", [destination]);
-          dispatcher.dispatchEvent(new FlashErrorEvent(FlashErrorEvent.INVALID_VOICE_DESTINATION));
-        }
-      } else {
-        LOGGER.debug("Need to connect before we can join the voice conference.");
-        state = JOIN_VOICE_CONFERENCE;
-        connect();
-      }
-    }
-        
-    private function callIntoEchoTest():void {
-      if (isConnected()) {
-        var destination:String = options.echoTestApp;
-        if (destination != null && destination != "") {
-          LOGGER.debug("Calling into echo test =[{0}]", [destination]);
-          state = CALLING_INTO_ECHO_TEST;
-          connectionManager.doCall(destination);
-        } else {
-          LOGGER.debug("Invalid echo test destination [{0}]", [destination]);
-          dispatcher.dispatchEvent(new FlashErrorEvent(FlashErrorEvent.INVALID_ECHO_TEST_DESTINATION));
-        }
-      } else {
-        LOGGER.debug("Need to connect before we can call into echo test.");
-        state = DO_ECHO_TEST;
-        connect();
-      }
-    }
-    
-    private function printMics():void {
-      for (var i:int = 0; i < micNames.length; i++) {
-        LOGGER.debug("*** MIC [{0}] = [{1}]", [i, micNames[i]]);
-      }
-    }
-    
-    public function userRequestedHangup():void {
-      LOGGER.debug("userRequestedHangup, current state: {0}", [state]);
-      if (usingFlash || state == ON_LISTEN_ONLY_STREAM) {
-        streamManager.stopStreams();
-        connectionManager.disconnect(true);        
-      }
-    }
-    
-    public function initialize():void {      
-      trace(LOG + "Initializing FlashCallManager, current state: " + state);
-      switch (state) {
-        case STOP_ECHO_THEN_JOIN_CONF:
-          // if we initialize usingFlash here, we won't be able to hang up from
-          // the flash connection
-          trace(LOG + "Invalid state for initialize, aborting...");
-          return;
-        default:
-          break;
-      }
-
-      printMics();
-      if (options.useWebRTCIfAvailable && isWebRTCSupported()) {
-        usingFlash = false;
-      } else {
-        usingFlash = true;
-      }
-    }
-    
-    private function hangup():void {
-      LOGGER.debug("hangup, current state: {0}", [state]);
-      streamManager.stopStreams();
-      connectionManager.doHangUp();
-    }
-    
-    private function hangupEchoThenJoinVoiceConference():void {
-      LOGGER.debug("hangup EchoThenJoinVoiceConference, current state: {0}", [state]);
-      state = STOP_ECHO_THEN_JOIN_CONF;
-      hangup();
-    }
-    
-    public function handleFlashStartEchoTestCommand(event:FlashStartEchoTestCommand):void {
-      LOGGER.debug("handling FlashStartEchoTestCommand. mic index=[{0}] name=[{1}]", [event.micIndex, event.micName]);
-      useMicIndex = event.micIndex;
-      useMicName = event.micName;
-      LOGGER.debug("Setting up preferred micriphone.");
-      streamManager.usePreferredMic(event.micIndex, event.micName);
-      callIntoEchoTest();
-    }
-    
-    public function handleFlashStopEchoTestCommand(event:FlashStopEchoTestCommand):void {
-      LOGGER.debug("handling FlashStopEchoTestCommand, current state: {0}", [state]);
-      if (state == IN_ECHO_TEST) {
-         hangup();
-      }
-      else if (state == CALLING_INTO_ECHO_TEST)
-      {
-         state = INITED;
-         hangup();
-      }
-    }
-    
-    public function handleFlashEchoTestHasAudioEvent(event:FlashEchoTestHasAudioEvent):void {
-      LOGGER.debug("handling handleFlashEchoTestHasAudioEvent, current state: {0}", [state]);
-      if (state == IN_ECHO_TEST) {
-        hangupEchoThenJoinVoiceConference();
-      } else {
-        callIntoVoiceConference();
-      }
-      echoTestDone = true;      
-    }
-    
-    public function handleFlashEchoTestNoAudioEvent(event:FlashEchoTestNoAudioEvent):void {
-      LOGGER.debug("handling FlashEchoTestNoAudioEvent, current state: {0}", [state]);
-      if (state == IN_ECHO_TEST) {
-        hangup();
-      }
-      echoTestDone = false;      
-    }
-    
-    public function handleFlashCallConnectedEvent(event:FlashCallConnectedEvent):void {      
-      LOGGER.debug("handling FlashCallConnectedEvent, current state: {0}", [state]);
-      var logData:Object = new Object();       
-      logData.user = UsersUtil.getUserData();
-      
-      switch (state) {
-        case CALLING_INTO_CONFERENCE:
-          JSLog.info("Successfully joined the voice conference.", logData);
-		  logData.message = "Successfully joined the voice conference";
-          LOGGER.info(jsonXify(logData));
-          state = IN_CONFERENCE;
-          dispatcher.dispatchEvent(new FlashJoinedVoiceConferenceEvent());
-          streamManager.callConnected(event.playStreamName, event.publishStreamName, event.codec, event.listenOnlyCall);
-          break;
-        case CONNECTING_TO_LISTEN_ONLY_STREAM:
-          JSLog.info("Successfully connected to the listen only stream.", logData);
-		  logData.message = "Successfully connected to the listen only stream.";
-          LOGGER.info(jsonXify(logData));
-          state = ON_LISTEN_ONLY_STREAM;
-          dispatcher.dispatchEvent(new FlashJoinedListenOnlyVoiceConferenceEvent());
-          streamManager.callConnected(event.playStreamName, event.publishStreamName, event.codec, event.listenOnlyCall);
-          break;
-        case CALLING_INTO_ECHO_TEST:
-          state = IN_ECHO_TEST;
-          JSLog.info("Successfully called into the echo test application.", logData);
-		  logData.message = "Successfully called into the echo test application.";
-		  logData.publishStreamName = event.publishStreamName;
-		  logData.playStreamName = event.playStreamName;
-		  logData.codec = event.codec;
-		  LOGGER.info(jsonXify(logData));
-		  
-          streamManager.callConnected(event.playStreamName, event.publishStreamName, event.codec, event.listenOnlyCall);
-          
-          dispatcher.dispatchEvent(new FlashEchoTestStartedEvent());
-          break;
-        default:
-          LOGGER.debug("unhandled state: {0}", [state]);
-          break;
-      }      
-    }
-
-    public function handleFlashCallDisconnectedEvent(event:FlashCallDisconnectedEvent):void {
-      var logData:Object = new Object();       
-      logData.user = UsersUtil.getUserData();
-      
-      LOGGER.debug("Flash call disconnected, current state: {0}", [state]);
-      switch (state) {
-        case IN_CONFERENCE:
-          state = INITED;
-          dispatcher.dispatchEvent(new FlashLeftVoiceConferenceEvent());
-          break;
-        case ON_LISTEN_ONLY_STREAM:
-          state = INITED;
-          JSLog.info("Flash user left the listen only stream.", logData);
-		  logData.message = "Flash user left the listen only stream.";
-          LOGGER.info(jsonXify(logData));
-		  dispatcher.dispatchEvent(new FlashLeftVoiceConferenceEvent());
-          break;
-        case IN_ECHO_TEST:
-          state = INITED;
-          JSLog.info("Flash echo test stopped.", logData);
-		  logData.message = "Flash echo test stopped.";
-		  LOGGER.info(jsonXify(logData));
-
-          dispatcher.dispatchEvent(new FlashEchoTestStoppedEvent());
-          break;
-        case STOP_ECHO_THEN_JOIN_CONF:
-          LOGGER.debug("Flash echo test stopped, now joining the voice conference.");
-          callIntoVoiceConference();
-          break;
-        case CALLING_INTO_ECHO_TEST:
-          state = INITED;
-          JSLog.error("Unsuccessfully called into the echo test application.", logData);
-
-		  logData.message = "Unsuccessfully called into the echo test application.";
-		  LOGGER.info(jsonXify(logData));
-          dispatcher.dispatchEvent(new FlashEchoTestFailedEvent());
-          break;
-        default:
-          LOGGER.debug("unhandled state: " + state);
-          break;
-      }
-    }
-    
-    public function handleJoinVoiceConferenceCommand(event:JoinVoiceConferenceCommand):void {
-      LOGGER.debug("Handling JoinVoiceConferenceCommand.");
-      switch(state) {
-        case INITED:
-          if (usingFlash || !event.mic) {
-            startCall(event.mic);
-          } else {
-            LOGGER.debug("ignoring join voice conf as usingFlash=[{0}] or eventMic=[{1}]", [usingFlash, !event.mic]);
-          }
-          break;
-        case ON_LISTEN_ONLY_STREAM:
-          hangup();
-          break;
-        default:
-          LOGGER.debug("Ignoring join voice as state=[{0}]", [state]);
-      }
-    }
-    
-    public function handleLeaveVoiceConferenceCommand(event:LeaveVoiceConferenceCommand):void {
-      LOGGER.debug("Handling LeaveVoiceConferenceCommand, current state: {0}, using flash: {1}", [state, usingFlash]);
-      if (!usingFlash && state != ON_LISTEN_ONLY_STREAM) {
-        // this is the case when the user was connected to webrtc and then leaves the conference
-        return;
-      }
-      hangup();
-    }
-    
-	public function handleBecomeViewer():void {
-    LOGGER.debug("Handling BecomeViewer, current state: {0}, using flash: {1}", [state, usingFlash]);
-		if (options.presenterShareOnly) {
-			if (!usingFlash || state != IN_CONFERENCE || UsersUtil.amIModerator()) return;
-      LOGGER.debug("handleBecomeViewer leaving flash with mic and joining listen only stream");
-			hangup();
-			
-			var command:JoinVoiceConferenceCommand = new JoinVoiceConferenceCommand();
-			command.mic = false;
-			dispatcher.dispatchEvent(command);
-		}
-	}
-	
-    public function handleFlashVoiceConnected():void {
-      switch (state) {
-        case JOIN_VOICE_CONFERENCE:
-          callIntoVoiceConference();
-          break;
-        case DO_ECHO_TEST:
-          callIntoEchoTest();
-          break;
-        case CALL_TO_LISTEN_ONLY_STREAM:
-          callToListenOnlyStream();
-          break;
-        case ON_LISTEN_ONLY_STREAM:
-          callToListenOnlyStream();
-          break;
-        case IN_CONFERENCE:
-		  LOGGER.debug("Reconnected while transmiting mic. Automatic retransmission not implemented.");
-          state = INITED;
-          break;
-
-        default:
-          LOGGER.debug("unhandled state: {0}", [state]);
-          break;
-      }
-    }
-
-    public function handleFlashVoiceConnectionStatusEvent(event:FlashVoiceConnectionStatusEvent):void {
-      LOGGER.debug("Connection status event. status=[{0}]", [event.status]);
-      switch (event.status) {
-        case FlashVoiceConnectionStatusEvent.CONNECTED:
-          handleFlashVoiceConnected();
-          break;
-
-        case FlashVoiceConnectionStatusEvent.FAILED:
-        case FlashVoiceConnectionStatusEvent.DISCONNECTED:
-          // If reconnection is under way the state should de kept
-          if(!event.reconnecting) {
-            state = INITED;
-          }
-          dispatcher.dispatchEvent(new FlashLeftVoiceConferenceEvent());
-          break;
-
-        default:
-          LOGGER.debug("unhandled state: {0}", [state]);
-      }
-    }
-    
-    public function handleUseFlashModeCommand():void {
-      usingFlash = true;
-      startCall(true);
-    }
-
-    public function handleFlashLeftVoiceConference():void {
-      if (isConnected()) {
-        streamManager.stopStreams();
-        connectionManager.disconnect(true);
-      }
-    }
-<<<<<<< HEAD
-=======
-
-    public function onReconnected():void {
-      if (state != ON_LISTEN_ONLY_STREAM) {
-        var e:VoiceConfEvent = new VoiceConfEvent(VoiceConfEvent.EJECT_USER);
-        e.userid = UsersUtil.getMyUserID();
-        dispatcher.dispatchEvent(e);
-      }
-    }
->>>>>>> 15acb57b
-  }
-}
+ package org.bigbluebutton.modules.phone.managers
+{
+  import com.asfusion.mate.events.Dispatcher;
+  
+  import flash.external.ExternalInterface;
+  
+  import org.as3commons.logging.api.ILogger;
+  import org.as3commons.logging.api.getClassLogger;
+  import org.as3commons.logging.util.jsonXify;
+  import org.bigbluebutton.common.Media;
+  import org.bigbluebutton.core.UsersUtil;
+  import org.bigbluebutton.core.events.VoiceConfEvent;
+  import org.bigbluebutton.main.api.JSLog;
+  import org.bigbluebutton.modules.phone.PhoneOptions;
+  import org.bigbluebutton.modules.phone.events.FlashCallConnectedEvent;
+  import org.bigbluebutton.modules.phone.events.FlashCallDisconnectedEvent;
+  import org.bigbluebutton.modules.phone.events.FlashEchoTestFailedEvent;
+  import org.bigbluebutton.modules.phone.events.FlashEchoTestHasAudioEvent;
+  import org.bigbluebutton.modules.phone.events.FlashEchoTestNoAudioEvent;
+  import org.bigbluebutton.modules.phone.events.FlashEchoTestStartedEvent;
+  import org.bigbluebutton.modules.phone.events.FlashEchoTestStoppedEvent;
+  import org.bigbluebutton.modules.phone.events.FlashErrorEvent;
+  import org.bigbluebutton.modules.phone.events.FlashJoinedListenOnlyVoiceConferenceEvent;
+  import org.bigbluebutton.modules.phone.events.FlashJoinedVoiceConferenceEvent;
+  import org.bigbluebutton.modules.phone.events.FlashLeftVoiceConferenceEvent;
+  import org.bigbluebutton.modules.phone.events.FlashMicSettingsEvent;
+  import org.bigbluebutton.modules.phone.events.FlashStartEchoTestCommand;
+  import org.bigbluebutton.modules.phone.events.FlashStopEchoTestCommand;
+  import org.bigbluebutton.modules.phone.events.FlashVoiceConnectionStatusEvent;
+  import org.bigbluebutton.modules.phone.events.JoinVoiceConferenceCommand;
+  import org.bigbluebutton.modules.phone.events.LeaveVoiceConferenceCommand;
+
+  public class FlashCallManager
+  {
+	private static const LOGGER:ILogger = getClassLogger(FlashCallManager);
+    
+    private static const INITED:String = "INITED";
+    private static const DO_ECHO_TEST:String = "DO_ECHO_TEST";
+    private static const CALLING_INTO_ECHO_TEST:String = "CALLING_INTO_ECHO_TEST";
+    private static const IN_ECHO_TEST:String = "IN_ECHO_TEST";
+    private static const JOIN_VOICE_CONFERENCE:String = "JOIN_VOICE_CONFERENCE";
+    private static const CALLING_INTO_CONFERENCE:String = "CALLING_INTO_CONFERENCE";
+    private static const IN_CONFERENCE:String = "IN_CONFERENCE";
+    private static const STOP_ECHO_THEN_JOIN_CONF:String = "STOP_ECHO_THEN_JOIN_CONF";
+
+    private static const CALL_TO_LISTEN_ONLY_STREAM:String = "CALL_TO_LISTEN_ONLY_STREAM";
+    private static const CONNECTING_TO_LISTEN_ONLY_STREAM:String = "CONNECTING_TO_LISTEN_ONLY_STREAM";
+    private static const ON_LISTEN_ONLY_STREAM:String = "ON_LISTEN_ONLY_STREAM";
+
+    private var state:String = INITED;
+    
+    private var options:PhoneOptions;
+    private var echoTestDone:Boolean = false;
+    private var doingEchoTest:Boolean = false;
+    private var micNames:Array = new Array();
+    private var dispatcher:Dispatcher = new Dispatcher();
+    private var connectionManager:ConnectionManager;
+    private var streamManager:StreamManager;
+    
+    private var useMicIndex:int = -1;
+    private var useMicName:String = "unknown";
+    
+    private var usingFlash:Boolean = false;
+    
+    public function FlashCallManager() {
+      micNames = Media.getMicrophoneNames();
+      connectionManager = new ConnectionManager();
+      streamManager = new StreamManager(connectionManager);
+      initConnectionManager();
+    }
+        
+    private function initConnectionManager():void {
+      options = new PhoneOptions();
+      var uid:String = String(Math.floor(new Date().getTime()));
+      var uname:String = encodeURIComponent(UsersUtil.getMyUserID() + "-bbbID-" + UsersUtil.getMyUsername()); 
+      connectionManager.setup(uid, UsersUtil.getMyUserID(), uname , UsersUtil.getInternalMeetingID(), options.uri);
+    }
+    
+    private function isWebRTCSupported():Boolean {
+      return (ExternalInterface.available && ExternalInterface.call("isWebRTCAvailable"));
+    }
+
+    private function isConnected():Boolean {
+      return connectionManager.isConnected();
+    }
+    
+    private function connect():void {
+        connectionManager.connect();
+    }
+        
+    private function doEchoTest():void {
+      dispatcher.dispatchEvent(new FlashMicSettingsEvent(micNames));
+    }
+        
+    private function startCall(mic:Boolean):void {
+      /**
+      * For echo test even if user has done echo test. This way, user is able to change mics
+      * after. (richard mar 28, 2014)
+      */
+      if (mic) {
+        if (options.skipCheck && PhoneOptions.firstAudioJoin) {
+          LOGGER.debug("Calling into voice conference. skipCheck=[{0}] echoTestDone=[{1}]", [options.skipCheck, echoTestDone]);
+
+          streamManager.useDefaultMic();
+          callIntoVoiceConference();
+        } else {
+          LOGGER.debug("Performing echo test. echoTestDone=[{0}]", [echoTestDone]);
+          doEchoTest();
+        }
+      } else {
+        LOGGER.debug("Flash connecting to listen only voice conference");
+        joinListenOnlyCall();
+      }
+    }
+       
+    private function joinListenOnlyCall():void {
+      if (options.listenOnlyMode) {
+        LOGGER.debug("Joining listen only call");
+        callToListenOnlyStream();
+      }
+    }
+
+    private function leaveListenOnlyCall():void {
+      if (state == ON_LISTEN_ONLY_STREAM) {
+        LOGGER.debug("Leaving listen only call");
+        hangup();
+      }
+    }
+
+    private function callToListenOnlyStream():void {
+      if (isConnected()) {
+        var destination:String = UsersUtil.getVoiceBridge();
+        
+        if (destination != null && destination != "") {
+          LOGGER.debug("Connecting to listen only stream =[{0}]", [destination]);
+          state = CONNECTING_TO_LISTEN_ONLY_STREAM;
+          connectionManager.doCall(destination, true);
+        } else {
+          LOGGER.debug("Invalid voice conference [" + destination + "]");
+          dispatcher.dispatchEvent(new FlashErrorEvent(FlashErrorEvent.INVALID_VOICE_DESTINATION));
+        }
+      } else {
+        LOGGER.debug("Need to connect before we can join the voice conference.");
+        state = CALL_TO_LISTEN_ONLY_STREAM;
+        connect();
+      }
+    }
+
+    private function callIntoVoiceConference():void {
+      if (isConnected()) {
+        var destination:String = UsersUtil.getVoiceBridge();
+        
+        if (destination != null && destination != "") {
+          LOGGER.debug("Calling into voice conference =[{0}]", [destination]);
+          state = CALLING_INTO_CONFERENCE;
+          connectionManager.doCall(destination);             
+        } else {
+          LOGGER.debug("Invalid voice conference [{0}]", [destination]);
+          dispatcher.dispatchEvent(new FlashErrorEvent(FlashErrorEvent.INVALID_VOICE_DESTINATION));
+        }
+      } else {
+        LOGGER.debug("Need to connect before we can join the voice conference.");
+        state = JOIN_VOICE_CONFERENCE;
+        connect();
+      }
+    }
+        
+    private function callIntoEchoTest():void {
+      if (isConnected()) {
+        var destination:String = options.echoTestApp;
+        if (destination != null && destination != "") {
+          LOGGER.debug("Calling into echo test =[{0}]", [destination]);
+          state = CALLING_INTO_ECHO_TEST;
+          connectionManager.doCall(destination);
+        } else {
+          LOGGER.debug("Invalid echo test destination [{0}]", [destination]);
+          dispatcher.dispatchEvent(new FlashErrorEvent(FlashErrorEvent.INVALID_ECHO_TEST_DESTINATION));
+        }
+      } else {
+        LOGGER.debug("Need to connect before we can call into echo test.");
+        state = DO_ECHO_TEST;
+        connect();
+      }
+    }
+    
+    private function printMics():void {
+      for (var i:int = 0; i < micNames.length; i++) {
+        LOGGER.debug("*** MIC [{0}] = [{1}]", [i, micNames[i]]);
+      }
+    }
+    
+    public function userRequestedHangup():void {
+      LOGGER.debug("userRequestedHangup, current state: {0}", [state]);
+      if (usingFlash || state == ON_LISTEN_ONLY_STREAM) {
+        streamManager.stopStreams();
+        connectionManager.disconnect(true);        
+      }
+    }
+    
+    public function initialize():void {      
+      trace(LOG + "Initializing FlashCallManager, current state: " + state);
+      switch (state) {
+        case STOP_ECHO_THEN_JOIN_CONF:
+          // if we initialize usingFlash here, we won't be able to hang up from
+          // the flash connection
+          trace(LOG + "Invalid state for initialize, aborting...");
+          return;
+        default:
+          break;
+      }
+
+      printMics();
+      if (options.useWebRTCIfAvailable && isWebRTCSupported()) {
+        usingFlash = false;
+      } else {
+        usingFlash = true;
+      }
+    }
+    
+    private function hangup():void {
+      LOGGER.debug("hangup, current state: {0}", [state]);
+      streamManager.stopStreams();
+      connectionManager.doHangUp();
+    }
+    
+    private function hangupEchoThenJoinVoiceConference():void {
+      LOGGER.debug("hangup EchoThenJoinVoiceConference, current state: {0}", [state]);
+      state = STOP_ECHO_THEN_JOIN_CONF;
+      hangup();
+    }
+    
+    public function handleFlashStartEchoTestCommand(event:FlashStartEchoTestCommand):void {
+      LOGGER.debug("handling FlashStartEchoTestCommand. mic index=[{0}] name=[{1}]", [event.micIndex, event.micName]);
+      useMicIndex = event.micIndex;
+      useMicName = event.micName;
+      LOGGER.debug("Setting up preferred micriphone.");
+      streamManager.usePreferredMic(event.micIndex, event.micName);
+      callIntoEchoTest();
+    }
+    
+    public function handleFlashStopEchoTestCommand(event:FlashStopEchoTestCommand):void {
+      LOGGER.debug("handling FlashStopEchoTestCommand, current state: {0}", [state]);
+      if (state == IN_ECHO_TEST) {
+         hangup();
+      }
+      else if (state == CALLING_INTO_ECHO_TEST)
+      {
+         state = INITED;
+         hangup();
+      }
+    }
+    
+    public function handleFlashEchoTestHasAudioEvent(event:FlashEchoTestHasAudioEvent):void {
+      LOGGER.debug("handling handleFlashEchoTestHasAudioEvent, current state: {0}", [state]);
+      if (state == IN_ECHO_TEST) {
+        hangupEchoThenJoinVoiceConference();
+      } else {
+        callIntoVoiceConference();
+      }
+      echoTestDone = true;      
+    }
+    
+    public function handleFlashEchoTestNoAudioEvent(event:FlashEchoTestNoAudioEvent):void {
+      LOGGER.debug("handling FlashEchoTestNoAudioEvent, current state: {0}", [state]);
+      if (state == IN_ECHO_TEST) {
+        hangup();
+      }
+      echoTestDone = false;      
+    }
+    
+    public function handleFlashCallConnectedEvent(event:FlashCallConnectedEvent):void {      
+      LOGGER.debug("handling FlashCallConnectedEvent, current state: {0}", [state]);
+      var logData:Object = new Object();       
+      logData.user = UsersUtil.getUserData();
+      
+      switch (state) {
+        case CALLING_INTO_CONFERENCE:
+          JSLog.info("Successfully joined the voice conference.", logData);
+		  logData.message = "Successfully joined the voice conference";
+          LOGGER.info(jsonXify(logData));
+          state = IN_CONFERENCE;
+          dispatcher.dispatchEvent(new FlashJoinedVoiceConferenceEvent());
+          streamManager.callConnected(event.playStreamName, event.publishStreamName, event.codec, event.listenOnlyCall);
+          break;
+        case CONNECTING_TO_LISTEN_ONLY_STREAM:
+          JSLog.info("Successfully connected to the listen only stream.", logData);
+		  logData.message = "Successfully connected to the listen only stream.";
+          LOGGER.info(jsonXify(logData));
+          state = ON_LISTEN_ONLY_STREAM;
+          dispatcher.dispatchEvent(new FlashJoinedListenOnlyVoiceConferenceEvent());
+          streamManager.callConnected(event.playStreamName, event.publishStreamName, event.codec, event.listenOnlyCall);
+          break;
+        case CALLING_INTO_ECHO_TEST:
+          state = IN_ECHO_TEST;
+          JSLog.info("Successfully called into the echo test application.", logData);
+		  logData.message = "Successfully called into the echo test application.";
+		  logData.publishStreamName = event.publishStreamName;
+		  logData.playStreamName = event.playStreamName;
+		  logData.codec = event.codec;
+		  LOGGER.info(jsonXify(logData));
+		  
+          streamManager.callConnected(event.playStreamName, event.publishStreamName, event.codec, event.listenOnlyCall);
+          
+          dispatcher.dispatchEvent(new FlashEchoTestStartedEvent());
+          break;
+        default:
+          LOGGER.debug("unhandled state: {0}", [state]);
+          break;
+      }      
+    }
+
+    public function handleFlashCallDisconnectedEvent(event:FlashCallDisconnectedEvent):void {
+      var logData:Object = new Object();       
+      logData.user = UsersUtil.getUserData();
+      
+      LOGGER.debug("Flash call disconnected, current state: {0}", [state]);
+      switch (state) {
+        case IN_CONFERENCE:
+          state = INITED;
+          dispatcher.dispatchEvent(new FlashLeftVoiceConferenceEvent());
+          break;
+        case ON_LISTEN_ONLY_STREAM:
+          state = INITED;
+          JSLog.info("Flash user left the listen only stream.", logData);
+		  logData.message = "Flash user left the listen only stream.";
+          LOGGER.info(jsonXify(logData));
+		  dispatcher.dispatchEvent(new FlashLeftVoiceConferenceEvent());
+          break;
+        case IN_ECHO_TEST:
+          state = INITED;
+          JSLog.info("Flash echo test stopped.", logData);
+		  logData.message = "Flash echo test stopped.";
+		  LOGGER.info(jsonXify(logData));
+
+          dispatcher.dispatchEvent(new FlashEchoTestStoppedEvent());
+          break;
+        case STOP_ECHO_THEN_JOIN_CONF:
+          LOGGER.debug("Flash echo test stopped, now joining the voice conference.");
+          callIntoVoiceConference();
+          break;
+        case CALLING_INTO_ECHO_TEST:
+          state = INITED;
+          JSLog.error("Unsuccessfully called into the echo test application.", logData);
+
+		  logData.message = "Unsuccessfully called into the echo test application.";
+		  LOGGER.info(jsonXify(logData));
+          dispatcher.dispatchEvent(new FlashEchoTestFailedEvent());
+          break;
+        default:
+          LOGGER.debug("unhandled state: " + state);
+          break;
+      }
+    }
+    
+    public function handleJoinVoiceConferenceCommand(event:JoinVoiceConferenceCommand):void {
+      LOGGER.debug("Handling JoinVoiceConferenceCommand.");
+      switch(state) {
+        case INITED:
+          if (usingFlash || !event.mic) {
+            startCall(event.mic);
+          } else {
+            LOGGER.debug("ignoring join voice conf as usingFlash=[{0}] or eventMic=[{1}]", [usingFlash, !event.mic]);
+          }
+          break;
+        case ON_LISTEN_ONLY_STREAM:
+          hangup();
+          break;
+        default:
+          LOGGER.debug("Ignoring join voice as state=[{0}]", [state]);
+      }
+    }
+    
+    public function handleLeaveVoiceConferenceCommand(event:LeaveVoiceConferenceCommand):void {
+      LOGGER.debug("Handling LeaveVoiceConferenceCommand, current state: {0}, using flash: {1}", [state, usingFlash]);
+      if (!usingFlash && state != ON_LISTEN_ONLY_STREAM) {
+        // this is the case when the user was connected to webrtc and then leaves the conference
+        return;
+      }
+      hangup();
+    }
+    
+	public function handleBecomeViewer():void {
+    LOGGER.debug("Handling BecomeViewer, current state: {0}, using flash: {1}", [state, usingFlash]);
+		if (options.presenterShareOnly) {
+			if (!usingFlash || state != IN_CONFERENCE || UsersUtil.amIModerator()) return;
+      LOGGER.debug("handleBecomeViewer leaving flash with mic and joining listen only stream");
+			hangup();
+			
+			var command:JoinVoiceConferenceCommand = new JoinVoiceConferenceCommand();
+			command.mic = false;
+			dispatcher.dispatchEvent(command);
+		}
+	}
+	
+    public function handleFlashVoiceConnected():void {
+      switch (state) {
+        case JOIN_VOICE_CONFERENCE:
+          callIntoVoiceConference();
+          break;
+        case DO_ECHO_TEST:
+          callIntoEchoTest();
+          break;
+        case CALL_TO_LISTEN_ONLY_STREAM:
+          callToListenOnlyStream();
+          break;
+        case ON_LISTEN_ONLY_STREAM:
+          callToListenOnlyStream();
+          break;
+        case IN_CONFERENCE:
+		  LOGGER.debug("Reconnected while transmiting mic. Automatic retransmission not implemented.");
+          state = INITED;
+          break;
+
+        default:
+          LOGGER.debug("unhandled state: {0}", [state]);
+          break;
+      }
+    }
+
+    public function handleFlashVoiceConnectionStatusEvent(event:FlashVoiceConnectionStatusEvent):void {
+      LOGGER.debug("Connection status event. status=[{0}]", [event.status]);
+      switch (event.status) {
+        case FlashVoiceConnectionStatusEvent.CONNECTED:
+          handleFlashVoiceConnected();
+          break;
+
+        case FlashVoiceConnectionStatusEvent.FAILED:
+        case FlashVoiceConnectionStatusEvent.DISCONNECTED:
+          // If reconnection is under way the state should de kept
+          if(!event.reconnecting) {
+            state = INITED;
+          }
+          dispatcher.dispatchEvent(new FlashLeftVoiceConferenceEvent());
+          break;
+
+        default:
+          LOGGER.debug("unhandled state: {0}", [state]);
+      }
+    }
+    
+    public function handleUseFlashModeCommand():void {
+      usingFlash = true;
+      startCall(true);
+    }
+
+    public function handleFlashLeftVoiceConference():void {
+      if (isConnected()) {
+        streamManager.stopStreams();
+        connectionManager.disconnect(true);
+      }
+    }
+
+    public function onReconnected():void {
+      if (state != ON_LISTEN_ONLY_STREAM) {
+        var e:VoiceConfEvent = new VoiceConfEvent(VoiceConfEvent.EJECT_USER);
+        e.userid = UsersUtil.getMyUserID();
+        dispatcher.dispatchEvent(e);
+      }
+    }
+  }
+}