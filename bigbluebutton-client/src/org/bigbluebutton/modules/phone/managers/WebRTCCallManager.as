package org.bigbluebutton.modules.phone.managers
{
  import com.asfusion.mate.events.Dispatcher;
  
  import flash.events.TimerEvent;
  import flash.external.ExternalInterface;
  import flash.utils.Timer;
  
  import flexlib.scheduling.timelineClasses.TimeRangeDescriptorUtil;
  
  import mx.controls.Alert;
  import mx.events.CloseEvent;
  
  import org.bigbluebutton.core.UsersUtil;
  import org.bigbluebutton.main.api.JSAPI;
  import org.bigbluebutton.main.events.ClientStatusEvent;
  import org.bigbluebutton.main.model.users.AutoReconnect;
  import org.bigbluebutton.modules.phone.PhoneModel;
  import org.bigbluebutton.modules.phone.PhoneOptions;
  import org.bigbluebutton.modules.phone.events.AudioSelectionWindowEvent;
  import org.bigbluebutton.modules.phone.events.FlashCallDisconnectedEvent;
  import org.bigbluebutton.modules.phone.events.JoinVoiceConferenceCommand;
  import org.bigbluebutton.modules.phone.events.PerformEchoTestEvent;
  import org.bigbluebutton.modules.phone.events.UseFlashModeCommand;
  import org.bigbluebutton.modules.phone.events.WebRTCAskUserToChangeMicEvent;
  import org.bigbluebutton.modules.phone.events.WebRTCCallEvent;
  import org.bigbluebutton.modules.phone.events.WebRTCEchoTestEvent;
  import org.bigbluebutton.modules.phone.events.WebRTCEchoTestStartedEvent;
  import org.bigbluebutton.modules.phone.events.WebRTCJoinedVoiceConferenceEvent;
  import org.bigbluebutton.modules.phone.events.WebRTCMediaEvent;
  import org.bigbluebutton.modules.phone.models.Constants;
  import org.bigbluebutton.modules.phone.models.WebRTCModel;
  import org.bigbluebutton.util.i18n.ResourceUtil;

  public class WebRTCCallManager
  {
    private static const LOG:String = "Phone::WebRTCCallManager - ";
    
    private var browserType:String = "unknown";
    private var browserVersion:int = 0;
    private var dispatcher:Dispatcher = new Dispatcher();
    private var echoTestDone:Boolean = false;
    
    private var usingWebRTC:Boolean = false;
    private var options:PhoneOptions;
    
    private var model:WebRTCModel = PhoneModel.getInstance().webRTCModel;

    private var INITIAL_BACKOFF:Number = 100;
    private var MAX_RETRIES:Number = 3;
    private var reconnect:AutoReconnect = new AutoReconnect(INITIAL_BACKOFF);
    private var reconnecting:Boolean = false;
    
    public function WebRTCCallManager() {
      var browserInfo:Array = JSAPI.getInstance().getBrowserInfo();
      if (browserInfo != null) {
        browserType = browserInfo[0];
        browserVersion = browserInfo[1];
      }
      options = new PhoneOptions();
      
      // only show the warning if the admin has enabled WebRTC
      if (options.useWebRTCIfAvailable && !isWebRTCSupported()) {
        dispatcher.dispatchEvent(new ClientStatusEvent(ClientStatusEvent.WARNING_MESSAGE_EVENT, 
          ResourceUtil.getInstance().getString("bbb.clientstatus.webrtc.title"), 
          ResourceUtil.getInstance().getString("bbb.clientstatus.webrtc.message")));
      }
    }
    
    private function isWebRTCSupported():Boolean {
      trace(LOG + "- isWebRTCSupported - ExternalInterface.available=[" + ExternalInterface.available 
        + "], isWebRTCAvailable=[" + ExternalInterface.call("isWebRTCAvailable") + "]");
      return (ExternalInterface.available && ExternalInterface.call("isWebRTCAvailable"));
    }
    
    public function userRequestedHangup():void {
      if (usingWebRTC) hangup();
    }
    
    public function initialize():void {         

    }
    
    
    private function checkIfToUseWebRTC():Boolean {
      var webRTCSupported:Boolean = isWebRTCSupported();
      
      trace(LOG + "- checkIfToUseWebRTC - useWebRTCIfAvailable=[" + options.useWebRTCIfAvailable 
        + "], isWebRTCSupported=[" + webRTCSupported + "]");
      if (options.useWebRTCIfAvailable && webRTCSupported) {
        return true;
      }      
      return false;
    }
    
    private function startWebRTCEchoTest():void {
      model.state = Constants.CALLING_INTO_ECHO_TEST;
      ExternalInterface.call("startWebRTCAudioTest");
    }
    
    private function endEchoTest():void {
      ExternalInterface.call("stopWebRTCAudioTest");
    }
    
    private function endEchoTestJoinConference():void {
      ExternalInterface.call("stopWebRTCAudioTestJoinConference");
    }
    
    private function hangup():void {
      ExternalInterface.call("stopWebRTCAudioTest");
    }
    
    public function handleWebRTCEchoTestStartedEvent():void {
      model.state = Constants.DO_ECHO_TEST;
      dispatcher.dispatchEvent(new WebRTCEchoTestStartedEvent());
    }
    
    public function handleWebRTCEchoTestNoAudioEvent():void {
      trace(LOG + "handleWebRTCEchoTestNoAudioEvent");
      model.state = Constants.ECHO_TEST_FAILED;
      endEchoTest();
      
      dispatcher.dispatchEvent(new UseFlashModeCommand());
    }
    
    private var t:Timer;
    
    public function handleWebRTCEchoTestHasAudioEvent():void {
      trace(LOG + "handleWebRTCEchoTestHasAudioEvent");
      model.state = Constants.STOP_ECHO_THEN_JOIN_CONF;
      endEchoTestJoinConference();
    }
    
    public function handleWebRTCCallStartedEvent():void {
      trace(LOG + "setting state to IN_CONFERENCE");
      model.state = Constants.IN_CONFERENCE;
      dispatcher.dispatchEvent(new WebRTCJoinedVoiceConferenceEvent());
      if(reconnecting) {
        dispatcher.dispatchEvent(new ClientStatusEvent(ClientStatusEvent.SUCCESS_MESSAGE_EVENT,
          ResourceUtil.getInstance().getString("bbb.webrtcWarning.connection.reestablished"),
          ResourceUtil.getInstance().getString("bbb.webrtcWarning.connection.reestablished")));
        reconnecting = false;
      }
    }
    
    public function handleWebRTCCallEndedEvent():void {
      model.state = Constants.INITED;
      
      
    }
    
    private function joinVoiceConference():void {
      model.state = Constants.JOIN_VOICE_CONFERENCE;
      ExternalInterface.call("joinWebRTCVoiceConference");      
    }
    
    public function handleJoinVoiceConferenceCommand(event:JoinVoiceConferenceCommand):void {
      trace(LOG + "handleJoinVoiceConferenceCommand - usingWebRTC: " + usingWebRTC + ", event.mic: " + event.mic);
      
      usingWebRTC = checkIfToUseWebRTC();
      
      if (!usingWebRTC || !event.mic) return;
      
      if ((options.skipCheck && PhoneOptions.firstAudioJoin) || echoTestDone) {
        joinVoiceConference();
      } else {
        startWebRTCEchoTest();
      }
    }
    
    public function handleLeaveVoiceConferenceCommand():void {
      if (!usingWebRTC) return;
      model.state = Constants.INITED;
      ExternalInterface.call("leaveWebRTCVoiceConference");
    }
    
	  public function handleBecomeViewer():void {
		  trace(LOG + "handleBecomeViewer received");
		  if (options.presenterShareOnly) {
			  if (!usingWebRTC || model.state != Constants.IN_CONFERENCE || UsersUtil.amIModerator()) return;
			
			  trace(LOG + "handleBecomeViewer leaving WebRTC and joining listen only stream");
			  ExternalInterface.call("leaveWebRTCVoiceConference");
			
			  var command:JoinVoiceConferenceCommand = new JoinVoiceConferenceCommand();
			  command.mic = false;
			  dispatcher.dispatchEvent(command);
		  }
	  }
	
    public function handleUseFlashModeCommand():void {
      usingWebRTC = false;
    }

    public function handleWebRTCEchoTestFailedEvent(event:WebRTCEchoTestEvent):void {
      var errorString:String;
      model.state = Constants.INITED;
      endEchoTest();

      if (event.errorCode == 1004) {
        errorString = ResourceUtil.getInstance().getString("bbb.webrtcWarning.failedError." + event.errorCode, [event.cause]);
      } else {
        errorString = ResourceUtil.getInstance().getString("bbb.webrtcWarning.failedError." + event.errorCode);
      }
      
      if (!errorString) {
        errorString = ResourceUtil.getInstance().getString("bbb.webrtcWarning.failedError.unknown", [event.errorCode]);
      }
      
      sendWebRTCAlert(ResourceUtil.getInstance().getString("bbb.webrtcWarning.title"), ResourceUtil.getInstance().getString("bbb.webrtcWarning.message", [errorString]), errorString);
    }
    
    public function handleWebRTCEchoTestEndedUnexpectedly():void {
      model.state = Constants.INITED;
      var errorString:String = ResourceUtil.getInstance().getString("bbb.webrtcWarning.failedError.endedunexpectedly");
      sendWebRTCAlert(ResourceUtil.getInstance().getString("bbb.webrtcWarning.title"), ResourceUtil.getInstance().getString("bbb.webrtcWarning.message", [errorString]), errorString);
    }
    
    public function handleWebRTCCallFailedEvent(event:WebRTCCallEvent):void {
      trace(LOG + "handleWebRTCCallFailedEvent");
      model.state = Constants.INITED;
      
      if(!reconnecting) {
        trace(LOG + "WebRTC call failed, attempting reconnection");
        reconnecting = true;
        dispatcher.dispatchEvent(new ClientStatusEvent(ClientStatusEvent.WARNING_MESSAGE_EVENT,
          ResourceUtil.getInstance().getString("bbb.webrtcWarning.connection.dropped"),
          ResourceUtil.getInstance().getString("bbb.webrtcWarning.connection.reconnecting")));
        reconnect.onDisconnect(joinVoiceConference);
      }
      else {
        trace(LOG + "WebRTC call reconnection failed");
        if( reconnect.Retries < MAX_RETRIES ) {
          trace(LOG + "Retring... " + reconnect.Retries);
          reconnect.onConnectionAttemptFailed();
        }
        else {
          trace(LOG + "Giving up");
          reconnecting = false;
<<<<<<< HEAD

=======
          dispatcher.dispatchEvent(new WebRTCCallEvent(WebRTCCallEvent.WEBRTC_CALL_ENDED));

          var errorString:String;
          
>>>>>>> cd37bf18
          if (event.errorCode == 1004) {
            errorString = ResourceUtil.getInstance().getString("bbb.webrtcWarning.failedError." + event.errorCode, [event.cause]);
          } else {
            errorString = ResourceUtil.getInstance().getString("bbb.webrtcWarning.failedError." + event.errorCode);
          }
          
          if (!errorString) {
            errorString = ResourceUtil.getInstance().getString("bbb.webrtcWarning.failedError.unknown", [event.errorCode]);
          }
          sendWebRTCAlert(ResourceUtil.getInstance().getString("bbb.webrtcWarning.title"), ResourceUtil.getInstance().getString("bbb.webrtcWarning.message", [errorString]), errorString);
        }
      }
    }
    
    public function handleWebRTCMediaFailedEvent():void {
      model.state = Constants.INITED;
      var errorString:String = ResourceUtil.getInstance().getString("bbb.webrtcWarning.failedError.mediamissing");
      sendWebRTCAlert(ResourceUtil.getInstance().getString("bbb.webrtcWarning.title"), ResourceUtil.getInstance().getString("bbb.webrtcWarning.message", [errorString]), errorString);
    }
    
    private var popUpDelayTimer:Timer = new Timer(100, 1);
    
    private function handleCallFailedUserResponse(e:CloseEvent):void {
      if (e.detail == Alert.YES){
        /**
         * There is a bug in Flex SDK 4.14 where the screen stays blurry if a 
         * pop-up is opened from another pop-up. I delayed the second open to 
         * avoid this case. - Chad
         */
        popUpDelayTimer = new Timer(100, 1);
        popUpDelayTimer.addEventListener(TimerEvent.TIMER, function(e:TimerEvent):void {
          dispatcher.dispatchEvent(new UseFlashModeCommand());
        });
        popUpDelayTimer.start();
      } else {
        dispatcher.dispatchEvent(new AudioSelectionWindowEvent(AudioSelectionWindowEvent.CLOSED_AUDIO_SELECTION));
      }
    }
    
    private function sendWebRTCAlert(title:String, message:String, error:String):void {
      /**
       * There is a bug in Flex SDK 4.14 where the screen stays blurry if a 
       * pop-up is opened from another pop-up. I delayed the second open to 
       * avoid this case. - Chad
       */
      popUpDelayTimer = new Timer(100, 1);
      popUpDelayTimer.addEventListener(TimerEvent.TIMER, function(e:TimerEvent):void {
        Alert.show(message, title, Alert.YES | Alert.NO, null, handleCallFailedUserResponse, null, Alert.YES);
      });
      popUpDelayTimer.start();
      dispatcher.dispatchEvent(new ClientStatusEvent(ClientStatusEvent.FAIL_MESSAGE_EVENT, title, error));
    }
  }
}<|MERGE_RESOLUTION|>--- conflicted
+++ resolved
@@ -1,301 +1,297 @@
-package org.bigbluebutton.modules.phone.managers
-{
-  import com.asfusion.mate.events.Dispatcher;
-  
-  import flash.events.TimerEvent;
-  import flash.external.ExternalInterface;
-  import flash.utils.Timer;
-  
-  import flexlib.scheduling.timelineClasses.TimeRangeDescriptorUtil;
-  
-  import mx.controls.Alert;
-  import mx.events.CloseEvent;
-  
-  import org.bigbluebutton.core.UsersUtil;
-  import org.bigbluebutton.main.api.JSAPI;
-  import org.bigbluebutton.main.events.ClientStatusEvent;
-  import org.bigbluebutton.main.model.users.AutoReconnect;
-  import org.bigbluebutton.modules.phone.PhoneModel;
-  import org.bigbluebutton.modules.phone.PhoneOptions;
-  import org.bigbluebutton.modules.phone.events.AudioSelectionWindowEvent;
-  import org.bigbluebutton.modules.phone.events.FlashCallDisconnectedEvent;
-  import org.bigbluebutton.modules.phone.events.JoinVoiceConferenceCommand;
-  import org.bigbluebutton.modules.phone.events.PerformEchoTestEvent;
-  import org.bigbluebutton.modules.phone.events.UseFlashModeCommand;
-  import org.bigbluebutton.modules.phone.events.WebRTCAskUserToChangeMicEvent;
-  import org.bigbluebutton.modules.phone.events.WebRTCCallEvent;
-  import org.bigbluebutton.modules.phone.events.WebRTCEchoTestEvent;
-  import org.bigbluebutton.modules.phone.events.WebRTCEchoTestStartedEvent;
-  import org.bigbluebutton.modules.phone.events.WebRTCJoinedVoiceConferenceEvent;
-  import org.bigbluebutton.modules.phone.events.WebRTCMediaEvent;
-  import org.bigbluebutton.modules.phone.models.Constants;
-  import org.bigbluebutton.modules.phone.models.WebRTCModel;
-  import org.bigbluebutton.util.i18n.ResourceUtil;
-
-  public class WebRTCCallManager
-  {
-    private static const LOG:String = "Phone::WebRTCCallManager - ";
-    
-    private var browserType:String = "unknown";
-    private var browserVersion:int = 0;
-    private var dispatcher:Dispatcher = new Dispatcher();
-    private var echoTestDone:Boolean = false;
-    
-    private var usingWebRTC:Boolean = false;
-    private var options:PhoneOptions;
-    
-    private var model:WebRTCModel = PhoneModel.getInstance().webRTCModel;
-
-    private var INITIAL_BACKOFF:Number = 100;
-    private var MAX_RETRIES:Number = 3;
-    private var reconnect:AutoReconnect = new AutoReconnect(INITIAL_BACKOFF);
-    private var reconnecting:Boolean = false;
-    
-    public function WebRTCCallManager() {
-      var browserInfo:Array = JSAPI.getInstance().getBrowserInfo();
-      if (browserInfo != null) {
-        browserType = browserInfo[0];
-        browserVersion = browserInfo[1];
-      }
-      options = new PhoneOptions();
-      
-      // only show the warning if the admin has enabled WebRTC
-      if (options.useWebRTCIfAvailable && !isWebRTCSupported()) {
-        dispatcher.dispatchEvent(new ClientStatusEvent(ClientStatusEvent.WARNING_MESSAGE_EVENT, 
-          ResourceUtil.getInstance().getString("bbb.clientstatus.webrtc.title"), 
-          ResourceUtil.getInstance().getString("bbb.clientstatus.webrtc.message")));
-      }
-    }
-    
-    private function isWebRTCSupported():Boolean {
-      trace(LOG + "- isWebRTCSupported - ExternalInterface.available=[" + ExternalInterface.available 
-        + "], isWebRTCAvailable=[" + ExternalInterface.call("isWebRTCAvailable") + "]");
-      return (ExternalInterface.available && ExternalInterface.call("isWebRTCAvailable"));
-    }
-    
-    public function userRequestedHangup():void {
-      if (usingWebRTC) hangup();
-    }
-    
-    public function initialize():void {         
-
-    }
-    
-    
-    private function checkIfToUseWebRTC():Boolean {
-      var webRTCSupported:Boolean = isWebRTCSupported();
-      
-      trace(LOG + "- checkIfToUseWebRTC - useWebRTCIfAvailable=[" + options.useWebRTCIfAvailable 
-        + "], isWebRTCSupported=[" + webRTCSupported + "]");
-      if (options.useWebRTCIfAvailable && webRTCSupported) {
-        return true;
-      }      
-      return false;
-    }
-    
-    private function startWebRTCEchoTest():void {
-      model.state = Constants.CALLING_INTO_ECHO_TEST;
-      ExternalInterface.call("startWebRTCAudioTest");
-    }
-    
-    private function endEchoTest():void {
-      ExternalInterface.call("stopWebRTCAudioTest");
-    }
-    
-    private function endEchoTestJoinConference():void {
-      ExternalInterface.call("stopWebRTCAudioTestJoinConference");
-    }
-    
-    private function hangup():void {
-      ExternalInterface.call("stopWebRTCAudioTest");
-    }
-    
-    public function handleWebRTCEchoTestStartedEvent():void {
-      model.state = Constants.DO_ECHO_TEST;
-      dispatcher.dispatchEvent(new WebRTCEchoTestStartedEvent());
-    }
-    
-    public function handleWebRTCEchoTestNoAudioEvent():void {
-      trace(LOG + "handleWebRTCEchoTestNoAudioEvent");
-      model.state = Constants.ECHO_TEST_FAILED;
-      endEchoTest();
-      
-      dispatcher.dispatchEvent(new UseFlashModeCommand());
-    }
-    
-    private var t:Timer;
-    
-    public function handleWebRTCEchoTestHasAudioEvent():void {
-      trace(LOG + "handleWebRTCEchoTestHasAudioEvent");
-      model.state = Constants.STOP_ECHO_THEN_JOIN_CONF;
-      endEchoTestJoinConference();
-    }
-    
-    public function handleWebRTCCallStartedEvent():void {
-      trace(LOG + "setting state to IN_CONFERENCE");
-      model.state = Constants.IN_CONFERENCE;
-      dispatcher.dispatchEvent(new WebRTCJoinedVoiceConferenceEvent());
-      if(reconnecting) {
-        dispatcher.dispatchEvent(new ClientStatusEvent(ClientStatusEvent.SUCCESS_MESSAGE_EVENT,
-          ResourceUtil.getInstance().getString("bbb.webrtcWarning.connection.reestablished"),
-          ResourceUtil.getInstance().getString("bbb.webrtcWarning.connection.reestablished")));
-        reconnecting = false;
-      }
-    }
-    
-    public function handleWebRTCCallEndedEvent():void {
-      model.state = Constants.INITED;
-      
-      
-    }
-    
-    private function joinVoiceConference():void {
-      model.state = Constants.JOIN_VOICE_CONFERENCE;
-      ExternalInterface.call("joinWebRTCVoiceConference");      
-    }
-    
-    public function handleJoinVoiceConferenceCommand(event:JoinVoiceConferenceCommand):void {
-      trace(LOG + "handleJoinVoiceConferenceCommand - usingWebRTC: " + usingWebRTC + ", event.mic: " + event.mic);
-      
-      usingWebRTC = checkIfToUseWebRTC();
-      
-      if (!usingWebRTC || !event.mic) return;
-      
-      if ((options.skipCheck && PhoneOptions.firstAudioJoin) || echoTestDone) {
-        joinVoiceConference();
-      } else {
-        startWebRTCEchoTest();
-      }
-    }
-    
-    public function handleLeaveVoiceConferenceCommand():void {
-      if (!usingWebRTC) return;
-      model.state = Constants.INITED;
-      ExternalInterface.call("leaveWebRTCVoiceConference");
-    }
-    
-	  public function handleBecomeViewer():void {
-		  trace(LOG + "handleBecomeViewer received");
-		  if (options.presenterShareOnly) {
-			  if (!usingWebRTC || model.state != Constants.IN_CONFERENCE || UsersUtil.amIModerator()) return;
-			
-			  trace(LOG + "handleBecomeViewer leaving WebRTC and joining listen only stream");
-			  ExternalInterface.call("leaveWebRTCVoiceConference");
-			
-			  var command:JoinVoiceConferenceCommand = new JoinVoiceConferenceCommand();
-			  command.mic = false;
-			  dispatcher.dispatchEvent(command);
-		  }
-	  }
-	
-    public function handleUseFlashModeCommand():void {
-      usingWebRTC = false;
-    }
-
-    public function handleWebRTCEchoTestFailedEvent(event:WebRTCEchoTestEvent):void {
-      var errorString:String;
-      model.state = Constants.INITED;
-      endEchoTest();
-
-      if (event.errorCode == 1004) {
-        errorString = ResourceUtil.getInstance().getString("bbb.webrtcWarning.failedError." + event.errorCode, [event.cause]);
-      } else {
-        errorString = ResourceUtil.getInstance().getString("bbb.webrtcWarning.failedError." + event.errorCode);
-      }
-      
-      if (!errorString) {
-        errorString = ResourceUtil.getInstance().getString("bbb.webrtcWarning.failedError.unknown", [event.errorCode]);
-      }
-      
-      sendWebRTCAlert(ResourceUtil.getInstance().getString("bbb.webrtcWarning.title"), ResourceUtil.getInstance().getString("bbb.webrtcWarning.message", [errorString]), errorString);
-    }
-    
-    public function handleWebRTCEchoTestEndedUnexpectedly():void {
-      model.state = Constants.INITED;
-      var errorString:String = ResourceUtil.getInstance().getString("bbb.webrtcWarning.failedError.endedunexpectedly");
-      sendWebRTCAlert(ResourceUtil.getInstance().getString("bbb.webrtcWarning.title"), ResourceUtil.getInstance().getString("bbb.webrtcWarning.message", [errorString]), errorString);
-    }
-    
-    public function handleWebRTCCallFailedEvent(event:WebRTCCallEvent):void {
-      trace(LOG + "handleWebRTCCallFailedEvent");
-      model.state = Constants.INITED;
-      
-      if(!reconnecting) {
-        trace(LOG + "WebRTC call failed, attempting reconnection");
-        reconnecting = true;
-        dispatcher.dispatchEvent(new ClientStatusEvent(ClientStatusEvent.WARNING_MESSAGE_EVENT,
-          ResourceUtil.getInstance().getString("bbb.webrtcWarning.connection.dropped"),
-          ResourceUtil.getInstance().getString("bbb.webrtcWarning.connection.reconnecting")));
-        reconnect.onDisconnect(joinVoiceConference);
-      }
-      else {
-        trace(LOG + "WebRTC call reconnection failed");
-        if( reconnect.Retries < MAX_RETRIES ) {
-          trace(LOG + "Retring... " + reconnect.Retries);
-          reconnect.onConnectionAttemptFailed();
-        }
-        else {
-          trace(LOG + "Giving up");
-          reconnecting = false;
-<<<<<<< HEAD
-
-=======
-          dispatcher.dispatchEvent(new WebRTCCallEvent(WebRTCCallEvent.WEBRTC_CALL_ENDED));
-
-          var errorString:String;
-          
->>>>>>> cd37bf18
-          if (event.errorCode == 1004) {
-            errorString = ResourceUtil.getInstance().getString("bbb.webrtcWarning.failedError." + event.errorCode, [event.cause]);
-          } else {
-            errorString = ResourceUtil.getInstance().getString("bbb.webrtcWarning.failedError." + event.errorCode);
-          }
-          
-          if (!errorString) {
-            errorString = ResourceUtil.getInstance().getString("bbb.webrtcWarning.failedError.unknown", [event.errorCode]);
-          }
-          sendWebRTCAlert(ResourceUtil.getInstance().getString("bbb.webrtcWarning.title"), ResourceUtil.getInstance().getString("bbb.webrtcWarning.message", [errorString]), errorString);
-        }
-      }
-    }
-    
-    public function handleWebRTCMediaFailedEvent():void {
-      model.state = Constants.INITED;
-      var errorString:String = ResourceUtil.getInstance().getString("bbb.webrtcWarning.failedError.mediamissing");
-      sendWebRTCAlert(ResourceUtil.getInstance().getString("bbb.webrtcWarning.title"), ResourceUtil.getInstance().getString("bbb.webrtcWarning.message", [errorString]), errorString);
-    }
-    
-    private var popUpDelayTimer:Timer = new Timer(100, 1);
-    
-    private function handleCallFailedUserResponse(e:CloseEvent):void {
-      if (e.detail == Alert.YES){
-        /**
-         * There is a bug in Flex SDK 4.14 where the screen stays blurry if a 
-         * pop-up is opened from another pop-up. I delayed the second open to 
-         * avoid this case. - Chad
-         */
-        popUpDelayTimer = new Timer(100, 1);
-        popUpDelayTimer.addEventListener(TimerEvent.TIMER, function(e:TimerEvent):void {
-          dispatcher.dispatchEvent(new UseFlashModeCommand());
-        });
-        popUpDelayTimer.start();
-      } else {
-        dispatcher.dispatchEvent(new AudioSelectionWindowEvent(AudioSelectionWindowEvent.CLOSED_AUDIO_SELECTION));
-      }
-    }
-    
-    private function sendWebRTCAlert(title:String, message:String, error:String):void {
-      /**
-       * There is a bug in Flex SDK 4.14 where the screen stays blurry if a 
-       * pop-up is opened from another pop-up. I delayed the second open to 
-       * avoid this case. - Chad
-       */
-      popUpDelayTimer = new Timer(100, 1);
-      popUpDelayTimer.addEventListener(TimerEvent.TIMER, function(e:TimerEvent):void {
-        Alert.show(message, title, Alert.YES | Alert.NO, null, handleCallFailedUserResponse, null, Alert.YES);
-      });
-      popUpDelayTimer.start();
-      dispatcher.dispatchEvent(new ClientStatusEvent(ClientStatusEvent.FAIL_MESSAGE_EVENT, title, error));
-    }
-  }
+package org.bigbluebutton.modules.phone.managers
+{
+  import com.asfusion.mate.events.Dispatcher;
+  
+  import flash.events.TimerEvent;
+  import flash.external.ExternalInterface;
+  import flash.utils.Timer;
+  
+  import flexlib.scheduling.timelineClasses.TimeRangeDescriptorUtil;
+  
+  import mx.controls.Alert;
+  import mx.events.CloseEvent;
+  
+  import org.bigbluebutton.core.UsersUtil;
+  import org.bigbluebutton.main.api.JSAPI;
+  import org.bigbluebutton.main.events.ClientStatusEvent;
+  import org.bigbluebutton.main.model.users.AutoReconnect;
+  import org.bigbluebutton.modules.phone.PhoneModel;
+  import org.bigbluebutton.modules.phone.PhoneOptions;
+  import org.bigbluebutton.modules.phone.events.AudioSelectionWindowEvent;
+  import org.bigbluebutton.modules.phone.events.FlashCallDisconnectedEvent;
+  import org.bigbluebutton.modules.phone.events.JoinVoiceConferenceCommand;
+  import org.bigbluebutton.modules.phone.events.PerformEchoTestEvent;
+  import org.bigbluebutton.modules.phone.events.UseFlashModeCommand;
+  import org.bigbluebutton.modules.phone.events.WebRTCAskUserToChangeMicEvent;
+  import org.bigbluebutton.modules.phone.events.WebRTCCallEvent;
+  import org.bigbluebutton.modules.phone.events.WebRTCEchoTestEvent;
+  import org.bigbluebutton.modules.phone.events.WebRTCEchoTestStartedEvent;
+  import org.bigbluebutton.modules.phone.events.WebRTCJoinedVoiceConferenceEvent;
+  import org.bigbluebutton.modules.phone.events.WebRTCMediaEvent;
+  import org.bigbluebutton.modules.phone.models.Constants;
+  import org.bigbluebutton.modules.phone.models.WebRTCModel;
+  import org.bigbluebutton.util.i18n.ResourceUtil;
+
+  public class WebRTCCallManager
+  {
+    private static const LOG:String = "Phone::WebRTCCallManager - ";
+    
+    private var browserType:String = "unknown";
+    private var browserVersion:int = 0;
+    private var dispatcher:Dispatcher = new Dispatcher();
+    private var echoTestDone:Boolean = false;
+    
+    private var usingWebRTC:Boolean = false;
+    private var options:PhoneOptions;
+    
+    private var model:WebRTCModel = PhoneModel.getInstance().webRTCModel;
+
+    private var INITIAL_BACKOFF:Number = 100;
+    private var MAX_RETRIES:Number = 3;
+    private var reconnect:AutoReconnect = new AutoReconnect(INITIAL_BACKOFF);
+    private var reconnecting:Boolean = false;
+    
+    public function WebRTCCallManager() {
+      var browserInfo:Array = JSAPI.getInstance().getBrowserInfo();
+      if (browserInfo != null) {
+        browserType = browserInfo[0];
+        browserVersion = browserInfo[1];
+      }
+      options = new PhoneOptions();
+      
+      // only show the warning if the admin has enabled WebRTC
+      if (options.useWebRTCIfAvailable && !isWebRTCSupported()) {
+        dispatcher.dispatchEvent(new ClientStatusEvent(ClientStatusEvent.WARNING_MESSAGE_EVENT, 
+          ResourceUtil.getInstance().getString("bbb.clientstatus.webrtc.title"), 
+          ResourceUtil.getInstance().getString("bbb.clientstatus.webrtc.message")));
+      }
+    }
+    
+    private function isWebRTCSupported():Boolean {
+      trace(LOG + "- isWebRTCSupported - ExternalInterface.available=[" + ExternalInterface.available 
+        + "], isWebRTCAvailable=[" + ExternalInterface.call("isWebRTCAvailable") + "]");
+      return (ExternalInterface.available && ExternalInterface.call("isWebRTCAvailable"));
+    }
+    
+    public function userRequestedHangup():void {
+      if (usingWebRTC) hangup();
+    }
+    
+    public function initialize():void {         
+
+    }
+    
+    
+    private function checkIfToUseWebRTC():Boolean {
+      var webRTCSupported:Boolean = isWebRTCSupported();
+      
+      trace(LOG + "- checkIfToUseWebRTC - useWebRTCIfAvailable=[" + options.useWebRTCIfAvailable 
+        + "], isWebRTCSupported=[" + webRTCSupported + "]");
+      if (options.useWebRTCIfAvailable && webRTCSupported) {
+        return true;
+      }      
+      return false;
+    }
+    
+    private function startWebRTCEchoTest():void {
+      model.state = Constants.CALLING_INTO_ECHO_TEST;
+      ExternalInterface.call("startWebRTCAudioTest");
+    }
+    
+    private function endEchoTest():void {
+      ExternalInterface.call("stopWebRTCAudioTest");
+    }
+    
+    private function endEchoTestJoinConference():void {
+      ExternalInterface.call("stopWebRTCAudioTestJoinConference");
+    }
+    
+    private function hangup():void {
+      ExternalInterface.call("stopWebRTCAudioTest");
+    }
+    
+    public function handleWebRTCEchoTestStartedEvent():void {
+      model.state = Constants.DO_ECHO_TEST;
+      dispatcher.dispatchEvent(new WebRTCEchoTestStartedEvent());
+    }
+    
+    public function handleWebRTCEchoTestNoAudioEvent():void {
+      trace(LOG + "handleWebRTCEchoTestNoAudioEvent");
+      model.state = Constants.ECHO_TEST_FAILED;
+      endEchoTest();
+      
+      dispatcher.dispatchEvent(new UseFlashModeCommand());
+    }
+    
+    private var t:Timer;
+    
+    public function handleWebRTCEchoTestHasAudioEvent():void {
+      trace(LOG + "handleWebRTCEchoTestHasAudioEvent");
+      model.state = Constants.STOP_ECHO_THEN_JOIN_CONF;
+      endEchoTestJoinConference();
+    }
+    
+    public function handleWebRTCCallStartedEvent():void {
+      trace(LOG + "setting state to IN_CONFERENCE");
+      model.state = Constants.IN_CONFERENCE;
+      dispatcher.dispatchEvent(new WebRTCJoinedVoiceConferenceEvent());
+      if(reconnecting) {
+        dispatcher.dispatchEvent(new ClientStatusEvent(ClientStatusEvent.SUCCESS_MESSAGE_EVENT,
+          ResourceUtil.getInstance().getString("bbb.webrtcWarning.connection.reestablished"),
+          ResourceUtil.getInstance().getString("bbb.webrtcWarning.connection.reestablished")));
+        reconnecting = false;
+      }
+    }
+    
+    public function handleWebRTCCallEndedEvent():void {
+      model.state = Constants.INITED;
+      
+      
+    }
+    
+    private function joinVoiceConference():void {
+      model.state = Constants.JOIN_VOICE_CONFERENCE;
+      ExternalInterface.call("joinWebRTCVoiceConference");      
+    }
+    
+    public function handleJoinVoiceConferenceCommand(event:JoinVoiceConferenceCommand):void {
+      trace(LOG + "handleJoinVoiceConferenceCommand - usingWebRTC: " + usingWebRTC + ", event.mic: " + event.mic);
+      
+      usingWebRTC = checkIfToUseWebRTC();
+      
+      if (!usingWebRTC || !event.mic) return;
+      
+      if ((options.skipCheck && PhoneOptions.firstAudioJoin) || echoTestDone) {
+        joinVoiceConference();
+      } else {
+        startWebRTCEchoTest();
+      }
+    }
+    
+    public function handleLeaveVoiceConferenceCommand():void {
+      if (!usingWebRTC) return;
+      model.state = Constants.INITED;
+      ExternalInterface.call("leaveWebRTCVoiceConference");
+    }
+    
+	  public function handleBecomeViewer():void {
+		  trace(LOG + "handleBecomeViewer received");
+		  if (options.presenterShareOnly) {
+			  if (!usingWebRTC || model.state != Constants.IN_CONFERENCE || UsersUtil.amIModerator()) return;
+			
+			  trace(LOG + "handleBecomeViewer leaving WebRTC and joining listen only stream");
+			  ExternalInterface.call("leaveWebRTCVoiceConference");
+			
+			  var command:JoinVoiceConferenceCommand = new JoinVoiceConferenceCommand();
+			  command.mic = false;
+			  dispatcher.dispatchEvent(command);
+		  }
+	  }
+	
+    public function handleUseFlashModeCommand():void {
+      usingWebRTC = false;
+    }
+
+    public function handleWebRTCEchoTestFailedEvent(event:WebRTCEchoTestEvent):void {
+      var errorString:String;
+      model.state = Constants.INITED;
+      endEchoTest();
+
+      if (event.errorCode == 1004) {
+        errorString = ResourceUtil.getInstance().getString("bbb.webrtcWarning.failedError." + event.errorCode, [event.cause]);
+      } else {
+        errorString = ResourceUtil.getInstance().getString("bbb.webrtcWarning.failedError." + event.errorCode);
+      }
+      
+      if (!errorString) {
+        errorString = ResourceUtil.getInstance().getString("bbb.webrtcWarning.failedError.unknown", [event.errorCode]);
+      }
+      
+      sendWebRTCAlert(ResourceUtil.getInstance().getString("bbb.webrtcWarning.title"), ResourceUtil.getInstance().getString("bbb.webrtcWarning.message", [errorString]), errorString);
+    }
+    
+    public function handleWebRTCEchoTestEndedUnexpectedly():void {
+      model.state = Constants.INITED;
+      var errorString:String = ResourceUtil.getInstance().getString("bbb.webrtcWarning.failedError.endedunexpectedly");
+      sendWebRTCAlert(ResourceUtil.getInstance().getString("bbb.webrtcWarning.title"), ResourceUtil.getInstance().getString("bbb.webrtcWarning.message", [errorString]), errorString);
+    }
+    
+    public function handleWebRTCCallFailedEvent(event:WebRTCCallEvent):void {
+      trace(LOG + "handleWebRTCCallFailedEvent");
+      model.state = Constants.INITED;
+      
+      if(!reconnecting) {
+        trace(LOG + "WebRTC call failed, attempting reconnection");
+        reconnecting = true;
+        dispatcher.dispatchEvent(new ClientStatusEvent(ClientStatusEvent.WARNING_MESSAGE_EVENT,
+          ResourceUtil.getInstance().getString("bbb.webrtcWarning.connection.dropped"),
+          ResourceUtil.getInstance().getString("bbb.webrtcWarning.connection.reconnecting")));
+        reconnect.onDisconnect(joinVoiceConference);
+      }
+      else {
+        trace(LOG + "WebRTC call reconnection failed");
+        if( reconnect.Retries < MAX_RETRIES ) {
+          trace(LOG + "Retring... " + reconnect.Retries);
+          reconnect.onConnectionAttemptFailed();
+        }
+        else {
+          trace(LOG + "Giving up");
+          reconnecting = false;
+          dispatcher.dispatchEvent(new WebRTCCallEvent(WebRTCCallEvent.WEBRTC_CALL_ENDED));
+
+          var errorString:String;
+          
+          if (event.errorCode == 1004) {
+            errorString = ResourceUtil.getInstance().getString("bbb.webrtcWarning.failedError." + event.errorCode, [event.cause]);
+          } else {
+            errorString = ResourceUtil.getInstance().getString("bbb.webrtcWarning.failedError." + event.errorCode);
+          }
+          
+          if (!errorString) {
+            errorString = ResourceUtil.getInstance().getString("bbb.webrtcWarning.failedError.unknown", [event.errorCode]);
+          }
+          sendWebRTCAlert(ResourceUtil.getInstance().getString("bbb.webrtcWarning.title"), ResourceUtil.getInstance().getString("bbb.webrtcWarning.message", [errorString]), errorString);
+        }
+      }
+    }
+    
+    public function handleWebRTCMediaFailedEvent():void {
+      model.state = Constants.INITED;
+      var errorString:String = ResourceUtil.getInstance().getString("bbb.webrtcWarning.failedError.mediamissing");
+      sendWebRTCAlert(ResourceUtil.getInstance().getString("bbb.webrtcWarning.title"), ResourceUtil.getInstance().getString("bbb.webrtcWarning.message", [errorString]), errorString);
+    }
+    
+    private var popUpDelayTimer:Timer = new Timer(100, 1);
+    
+    private function handleCallFailedUserResponse(e:CloseEvent):void {
+      if (e.detail == Alert.YES){
+        /**
+         * There is a bug in Flex SDK 4.14 where the screen stays blurry if a 
+         * pop-up is opened from another pop-up. I delayed the second open to 
+         * avoid this case. - Chad
+         */
+        popUpDelayTimer = new Timer(100, 1);
+        popUpDelayTimer.addEventListener(TimerEvent.TIMER, function(e:TimerEvent):void {
+          dispatcher.dispatchEvent(new UseFlashModeCommand());
+        });
+        popUpDelayTimer.start();
+      } else {
+        dispatcher.dispatchEvent(new AudioSelectionWindowEvent(AudioSelectionWindowEvent.CLOSED_AUDIO_SELECTION));
+      }
+    }
+    
+    private function sendWebRTCAlert(title:String, message:String, error:String):void {
+      /**
+       * There is a bug in Flex SDK 4.14 where the screen stays blurry if a 
+       * pop-up is opened from another pop-up. I delayed the second open to 
+       * avoid this case. - Chad
+       */
+      popUpDelayTimer = new Timer(100, 1);
+      popUpDelayTimer.addEventListener(TimerEvent.TIMER, function(e:TimerEvent):void {
+        Alert.show(message, title, Alert.YES | Alert.NO, null, handleCallFailedUserResponse, null, Alert.YES);
+      });
+      popUpDelayTimer.start();
+      dispatcher.dispatchEvent(new ClientStatusEvent(ClientStatusEvent.FAIL_MESSAGE_EVENT, title, error));
+    }
+  }
 }