<?xml version="1.0" encoding="utf-8"?>

<!--

BigBlueButton open source conferencing system - http://www.bigbluebutton.org/

Copyright (c) 2012 BigBlueButton Inc. and by respective authors (see below).

This program is free software; you can redistribute it and/or modify it under the
terms of the GNU Lesser General Public License as published by the Free Software
Foundation; either version 3.0 of the License, or (at your option) any later
version.

BigBlueButton is distributed in the hope that it will be useful, but WITHOUT ANY
WARRANTY; without even the implied warranty of MERCHANTABILITY or FITNESS FOR A
PARTICULAR PURPOSE. See the GNU Lesser General Public License for more details.

You should have received a copy of the GNU Lesser General Public License along
with BigBlueButton; if not, see <http://www.gnu.org/licenses/>.

-->

<mx:Button xmlns:mx="http://www.adobe.com/2006/mxml" xmlns:mate="http://mate.asfusion.com/"
	icon="{phoneIcon}" click="startPhone()"
	mouseOver = "mouseOverHandler(event)"
	mouseOut = "mouseOutHandler(event)"
<<<<<<< HEAD
	visible = "{amIPresenter || !phoneOptions.presenterShareOnly}"
	includeInLayout = "{amIPresenter || !phoneOptions.presenterShareOnly}"
=======
    height="24"
>>>>>>> 26e68761
	toolTip="{ResourceUtil.getInstance().getString('bbb.toolbar.phone.toolTip.start')}"
	creationComplete="initPhone()"
	implements="org.bigbluebutton.common.IBbbToolbarComponent">

	
	<mate:Listener type="SPEAKING_AND_LISTENING" method="handleBBBSpeakingAndListening"/>
	<mate:Listener type="LISTENING_ONLY" method="handleBBBListeningOnly"/>
	<mate:Listener type="{ShortcutEvent.SHARE_MICROPHONE}" method="remoteClick" />
	<mate:Listener type="{BBBEvent.JOIN_VOICE_FOCUS_HEAD}" method="joinVoiceFocusHead"/>
	<mate:Listener type="{BBBEvent.MIC_SETTINGS_CLOSED}" method="handleMicSettingsClosedEvent"/>


	<mx:Script>
		<![CDATA[
			import com.asfusion.mate.events.Dispatcher;
			
			import org.bigbluebutton.common.LogUtil;
			import org.bigbluebutton.core.BBB;
			import org.bigbluebutton.core.managers.UserManager
			import org.bigbluebutton.main.events.BBBEvent;
			import org.bigbluebutton.main.events.ShortcutEvent;
			import org.bigbluebutton.main.views.MainToolbar;
			import org.bigbluebutton.modules.phone.PhoneOptions;
			import org.bigbluebutton.modules.phone.events.CallConnectedEvent;
			import org.bigbluebutton.modules.phone.events.CallDisconnectedEvent;
			import org.bigbluebutton.modules.phone.views.assets.Images;
			import org.bigbluebutton.util.i18n.ResourceUtil;
			
			private var images:Images = new Images();
			private var dispatcher:Dispatcher = new Dispatcher();
			[Bindable]
			private var phoneOptions:PhoneOptions = new PhoneOptions();
			[Bindable]
			private var amIPresenter:Boolean = UserManager.getInstance().getConference().amIPresenter;
			
			public const DEFAULT_STATE:Number = 0;
			public const ACTIVE_STATE:Number = 1;
			private var _currentState:Number = DEFAULT_STATE;
			private var _changeState:Boolean = false;
			private var stopChangingIcon:Boolean = false;
		
			
			[Bindable] public var phoneIcon:Class;

			private function initPhone():void {
				phoneIcon = getDefaultIcon();
			}
			
			private function startPhone():void {
				// Disable the button right away to prevent the user from clicking
				// multiple times.
				this.enabled = false;
				var vxml:XML = BBB.getConfigForModule("PhoneModule");
				var phoneOptions:PhoneOptions = new PhoneOptions();
				
				if(phoneOptions.listenOnlyMode) {
					var askToChangeEvent:BBBEvent;
					askToChangeEvent = new BBBEvent("ASK_TO_CHANGE_VOICE_CONFERENCE_EVENT");
					if(_currentState == DEFAULT_STATE) {
						if(phoneOptions.skipCheck) {
							askToChangeEvent.payload["global"] = false;
						}
						else {
							askToChangeEvent = new BBBEvent("SHOW_MIC_SETTINGS");
							askToChangeEvent.payload["listenOnlyMode"] = true;
						}
					}
					else {
						askToChangeEvent.payload["global"] = true;
					}
					dispatcher.dispatchEvent(askToChangeEvent);
				}
				else {
					if(_currentState == ACTIVE_STATE) {
						var leaveEvent:BBBEvent = new BBBEvent("LEAVE_VOICE_CONFERENCE_EVENT");
						leaveEvent.payload["userRequested"] = true;
						dispatcher.dispatchEvent(leaveEvent);
					}
					else {
						if(phoneOptions.skipCheck) {
							var joinEvent:BBBEvent = new BBBEvent("JOIN_VOICE_CONFERENCE_EVENT");
							joinEvent.payload['useMicrophone'] = !noMicrophone();
							dispatcher.dispatchEvent(joinEvent);
						}
						else {
							var showMicSettings:BBBEvent = new BBBEvent("SHOW_MIC_SETTINGS");
							showMicSettings.payload["listenOnlyMode"] = false;
							dispatcher.dispatchEvent(showMicSettings);
						}
					}
				}
				
				if(stopChangingIcon) {
					disableButton();
				}
			}

			private function getActiveIcon():Class {
				if(phoneOptions.listenOnlyMode)
					return images.listenOnlyActiveIcon;
				else
					return images.headsetActiveIcon;
			}

			private function getInactiveIcon():Class {
				if(phoneOptions.listenOnlyMode)
					return images.listenOnlyInactiveIcon;
				else
					return images.headsetInactiveIcon;
			}

			private function getDefaultIcon():Class {
				if(phoneOptions.listenOnlyMode)
					return images.listenOnlyDefaultIcon;
				else
					return images.headsetDefaultIcon;
			}

			public function remoteClick(event:ShortcutEvent):void{
				this.selected = true;
				startPhone();
			}
			
			private function mouseOverHandler(event:MouseEvent):void {
				if(stopChangingIcon) {
					disableButton();
				}
				else {
					if(stopChangingIcon == false) {
						if(_currentState == ACTIVE_STATE)
								phoneIcon = getInactiveIcon();
							else
								phoneIcon = getActiveIcon();
					}
					else {
						phoneIcon = getDefaultIcon();
					}
					
				}
			}

			private function handleMicSettingsClosedEvent(event:BBBEvent):void {
				userJoinedConference(false);
				this.setFocus();
			}

			private function mouseOutHandler(event:MouseEvent):void {
				if(stopChangingIcon) {
					disableButton();
				}
				else {
					if(_currentState == ACTIVE_STATE)
						phoneIcon = getActiveIcon();
					else
						phoneIcon = getDefaultIcon();
				}		
			}

			public function disableButton():void {
				this.selected = false;
				this.enabled = false;
				stopChangingIcon = true;
				phoneIcon = getDefaultIcon();
				this.toolTip = ResourceUtil.getInstance().getString('bbb.toolbar.phone.toolTip.nomic');
			}

			public function userJoinedConference(joined: Boolean):void {
				if (joined) {
					if(stopChangingIcon) {
						disableButton();
					}
					else {
						this.selected = true;
						this.enabled = true;
						_currentState = ACTIVE_STATE;
						phoneIcon = getActiveIcon();
						this.toolTip = ResourceUtil.getInstance().getString('bbb.toolbar.phone.toolTip.stop');
					}

				} else {
					if(stopChangingIcon) {
						disableButton();
					}
					else {
						this.selected = false;
						this.enabled = true;
						_currentState = DEFAULT_STATE;
						phoneIcon = getDefaultIcon();
						this.toolTip = ResourceUtil.getInstance().getString('bbb.toolbar.phone.toolTip.start');
					}
				}

				
			}
			
			public function noMicrophone():Boolean {
				return ((Microphone.getMicrophone() == null) || (Microphone.names.length == 0) 
					|| ((Microphone.names.length == 1) && (Microphone.names[0] == "Unknown Microphone")));
			}
						
			private function handleCallDisconnectedEvent(event:CallDisconnectedEvent):void {
				this.selected = false;
				this.enabled = true;
				_currentState = DEFAULT_STATE;
				phoneIcon = getDefaultIcon();
				this.toolTip = ResourceUtil.getInstance().getString('bbb.toolbar.phone.toolTip.start');
				if(stopChangingIcon) {
					disableButton();
				}
					
			}
			
			
			private function handleBBBListeningOnly(event:BBBEvent):void {
				userJoinedConference(false);
			}
			private function handleBBBSpeakingAndListening(event:BBBEvent):void {
				userJoinedConference(true);
			}
			
			private function handleBBBJoinConferenceEvent(event:BBBEvent):void {
				//var joinEvent:BBBEvent = new BBBEvent("JOIN_VOICE_CONFERENCE_EVENT");
				//joinEvent.payload['useMicrophone'] = false;
				//dispatcher.dispatchEvent(joinEvent);
			}
			
			//For whatever reason the tooltip does not update when localization is changed dynamically. Overrideing it here
			override protected function resourcesChanged():void{
				if(_currentState == ACTIVE_STATE) {
					phoneIcon = getActiveIcon();
					this.toolTip = ResourceUtil.getInstance().getString('bbb.toolbar.phone.toolTip.stop');
				} 
				else {
					phoneIcon = getDefaultIcon();
					this.toolTip = ResourceUtil.getInstance().getString('bbb.toolbar.phone.toolTip.start');
				}
				if(stopChangingIcon) {
					disableButton();
				}
			}
			
			public function getAlignment():String{
				return MainToolbar.ALIGN_LEFT;
			}
			public function theory():String{
				return "Audio button";
			}
			
			private function joinVoiceFocusHead(e:Event):void{
				this.setFocus();
			}
<<<<<<< HEAD

			public function setPresenter(value:Boolean):void {
				amIPresenter = value;
			}
=======
			
            /* disabling this for new because it needs more work to work
			private function loopToEnd(e:FocusEvent):void {
				if (e.target == this && e.shiftKey)
					dispatcher.dispatchEvent(new ShortcutEvent(ShortcutEvent.FOCUS_LOOP_END));
			}
            */
>>>>>>> 26e68761
		]]>
	</mx:Script>
</mx:Button>
<|MERGE_RESOLUTION|>--- conflicted
+++ resolved
@@ -1,300 +1,310 @@
-<?xml version="1.0" encoding="utf-8"?>
+<?xml version="1.0" encoding="utf-8"?>
+
+<!--
+
+BigBlueButton open source conferencing system - http://www.bigbluebutton.org/
+
+Copyright (c) 2012 BigBlueButton Inc. and by respective authors (see below).
+
+This program is free software; you can redistribute it and/or modify it under the
+terms of the GNU Lesser General Public License as published by the Free Software
+Foundation; either version 3.0 of the License, or (at your option) any later
+version.
+
+BigBlueButton is distributed in the hope that it will be useful, but WITHOUT ANY
+WARRANTY; without even the implied warranty of MERCHANTABILITY or FITNESS FOR A
+PARTICULAR PURPOSE. See the GNU Lesser General Public License for more details.
+
+You should have received a copy of the GNU Lesser General Public License along
+with BigBlueButton; if not, see <http://www.gnu.org/licenses/>.
+
+-->
+
+<mx:Button xmlns:mx="http://www.adobe.com/2006/mxml" xmlns:mate="http://mate.asfusion.com/"
+	icon="{phoneIcon}" click="startPhone()"
+	mouseOver = "mouseOverHandler(event)"
+	mouseOut = "mouseOutHandler(event)"
+	visible = "{amIPresenter || !phoneOptions.presenterShareOnly}"
+	includeInLayout = "{amIPresenter || !phoneOptions.presenterShareOnly}"
+    height="24"
+	toolTip="{ResourceUtil.getInstance().getString('bbb.toolbar.phone.toolTip.start')}"
+	implements="org.bigbluebutton.common.IBbbToolbarComponent">
+	
+	<mate:Listener type="SPEAKING_AND_LISTENING" method="handleBBBSpeakingAndListening"/>
+	<mate:Listener type="LISTENING_ONLY" method="handleBBBListeningOnly"/>
+	<mate:Listener type="{BBBEvent.MIC_SETTINGS_CLOSED}" method="handleMicSettingsClosedEvent"/>
+	<mate:Listener type="{BBBEvent.JOIN_VOICE_FOCUS_HEAD}" method="joinVoiceFocusHead"/>
+	
+	<mate:Listener type="{ShortcutEvent.SHARE_MICROPHONE}" method="remoteClick" />
+
+	<mx:Script>
+		<![CDATA[
+			import com.asfusion.mate.events.Dispatcher;
+			
+			import flash.system.Security;
+			import flash.system.SecurityPanel;
+			
+			import org.bigbluebutton.common.LogUtil;
+			import org.bigbluebutton.core.BBB;
+			import org.bigbluebutton.core.managers.UserManager
+			import org.bigbluebutton.main.events.BBBEvent;
+			import org.bigbluebutton.main.events.ShortcutEvent;
+			import org.bigbluebutton.main.views.MainToolbar;
+			import org.bigbluebutton.modules.phone.PhoneOptions;
+			import org.bigbluebutton.modules.phone.events.CallConnectedEvent;
+			import org.bigbluebutton.modules.phone.events.CallDisconnectedEvent;
+			import org.bigbluebutton.modules.phone.views.assets.Images;
+			import org.bigbluebutton.util.i18n.ResourceUtil;
+			
+			private var images:Images = new Images();
+			private var dispatcher:Dispatcher = new Dispatcher();
+			[Bindable]
+			private var phoneOptions:PhoneOptions = new PhoneOptions();
+			[Bindable]
+			private var amIPresenter:Boolean = UserManager.getInstance().getConference().amIPresenter;
+			private var mic:Microphone;
+			
+			public const DEFAULT_STATE:Number = 0;
+			public const ACTIVE_STATE:Number = 1;
+			private var _currentState:Number = DEFAULT_STATE;
+			private var _changeState:Boolean = false;
+			private var stopChangingIcon:Boolean = false;
+		
+			
+			[Bindable] public var phoneIcon:Class = getDefaultIcon();
+
+			private function startPhone():void {
+				// Disable the button right away to prevent the user from clicking
+				// multiple times.
+				this.enabled = false;
+				var vxml:XML = BBB.getConfigForModule("PhoneModule");
+				var phoneOptions:PhoneOptions = new PhoneOptions();
+				
+				if(phoneOptions.listenOnlyMode) {
+					var askToChangeEvent:BBBEvent;
+					askToChangeEvent = new BBBEvent("ASK_TO_CHANGE_VOICE_CONFERENCE_EVENT");
+					if(_currentState == DEFAULT_STATE) {
+						if(phoneOptions.skipCheck) {
+							askToChangeEvent.payload["global"] = false;
+						} else {
+							askToChangeEvent = new BBBEvent("SHOW_MIC_SETTINGS");
+							askToChangeEvent.payload["listenOnlyMode"] = true;
+						}
+					} else {
+						askToChangeEvent.payload["global"] = true;
+					}
+					dispatcher.dispatchEvent(askToChangeEvent);
+				} else {
+					if(_currentState == ACTIVE_STATE) {
+						var leaveEvent:BBBEvent = new BBBEvent("LEAVE_VOICE_CONFERENCE_EVENT");
+						leaveEvent.payload["userRequested"] = true;
+						dispatcher.dispatchEvent(leaveEvent);
+						userJoinedConference(false);
+					} else {
+						var joinEvent:BBBEvent;
 
-<!--
-
-BigBlueButton open source conferencing system - http://www.bigbluebutton.org/
-
-Copyright (c) 2012 BigBlueButton Inc. and by respective authors (see below).
-
-This program is free software; you can redistribute it and/or modify it under the
-terms of the GNU Lesser General Public License as published by the Free Software
-Foundation; either version 3.0 of the License, or (at your option) any later
-version.
-
-BigBlueButton is distributed in the hope that it will be useful, but WITHOUT ANY
-WARRANTY; without even the implied warranty of MERCHANTABILITY or FITNESS FOR A
-PARTICULAR PURPOSE. See the GNU Lesser General Public License for more details.
-
-You should have received a copy of the GNU Lesser General Public License along
-with BigBlueButton; if not, see <http://www.gnu.org/licenses/>.
-
--->
-
-<mx:Button xmlns:mx="http://www.adobe.com/2006/mxml" xmlns:mate="http://mate.asfusion.com/"
-	icon="{phoneIcon}" click="startPhone()"
-	mouseOver = "mouseOverHandler(event)"
-	mouseOut = "mouseOutHandler(event)"
-<<<<<<< HEAD
-	visible = "{amIPresenter || !phoneOptions.presenterShareOnly}"
-	includeInLayout = "{amIPresenter || !phoneOptions.presenterShareOnly}"
-=======
-    height="24"
->>>>>>> 26e68761
-	toolTip="{ResourceUtil.getInstance().getString('bbb.toolbar.phone.toolTip.start')}"
-	creationComplete="initPhone()"
-	implements="org.bigbluebutton.common.IBbbToolbarComponent">
-
-	
-	<mate:Listener type="SPEAKING_AND_LISTENING" method="handleBBBSpeakingAndListening"/>
-	<mate:Listener type="LISTENING_ONLY" method="handleBBBListeningOnly"/>
-	<mate:Listener type="{ShortcutEvent.SHARE_MICROPHONE}" method="remoteClick" />
-	<mate:Listener type="{BBBEvent.JOIN_VOICE_FOCUS_HEAD}" method="joinVoiceFocusHead"/>
-	<mate:Listener type="{BBBEvent.MIC_SETTINGS_CLOSED}" method="handleMicSettingsClosedEvent"/>
-
-
-	<mx:Script>
-		<![CDATA[
-			import com.asfusion.mate.events.Dispatcher;
-			
-			import org.bigbluebutton.common.LogUtil;
-			import org.bigbluebutton.core.BBB;
-			import org.bigbluebutton.core.managers.UserManager
-			import org.bigbluebutton.main.events.BBBEvent;
-			import org.bigbluebutton.main.events.ShortcutEvent;
-			import org.bigbluebutton.main.views.MainToolbar;
-			import org.bigbluebutton.modules.phone.PhoneOptions;
-			import org.bigbluebutton.modules.phone.events.CallConnectedEvent;
-			import org.bigbluebutton.modules.phone.events.CallDisconnectedEvent;
-			import org.bigbluebutton.modules.phone.views.assets.Images;
-			import org.bigbluebutton.util.i18n.ResourceUtil;
-			
-			private var images:Images = new Images();
-			private var dispatcher:Dispatcher = new Dispatcher();
-			[Bindable]
-			private var phoneOptions:PhoneOptions = new PhoneOptions();
-			[Bindable]
-			private var amIPresenter:Boolean = UserManager.getInstance().getConference().amIPresenter;
-			
-			public const DEFAULT_STATE:Number = 0;
-			public const ACTIVE_STATE:Number = 1;
-			private var _currentState:Number = DEFAULT_STATE;
-			private var _changeState:Boolean = false;
-			private var stopChangingIcon:Boolean = false;
-		
-			
-			[Bindable] public var phoneIcon:Class;
-
-			private function initPhone():void {
-				phoneIcon = getDefaultIcon();
+						if (phoneOptions.skipCheck || noMicrophone()) {
+							// need to figure out if the user has a mic and if they do if it's muted ask for access
+							mic = Microphone.getMicrophone();
+						
+							if (mic == null) {
+								/*
+								 * If the user had no mic, let her join but she'll just be listening.	
+								 * We should indicate a warning that the user is joining without mic
+								 * so that he will know that others won't be able to hear him.
+								*/
+								joinEvent = new BBBEvent("JOIN_VOICE_CONFERENCE_EVENT");
+								joinEvent.payload['useMicrophone'] = false;
+								dispatcher.dispatchEvent(joinEvent);
+							} else if (mic.muted) {
+	  							// user has disallowed access to the mic
+	  							mic.addEventListener(StatusEvent.STATUS, micStatusEventHandler);
+	  							Security.showSettings(SecurityPanel.PRIVACY);
+							} else {
+								// user has allowed access to the mic already
+								joinEvent = new BBBEvent("JOIN_VOICE_CONFERENCE_EVENT");
+								joinEvent.payload['useMicrophone'] = true;
+								dispatcher.dispatchEvent(joinEvent);
+							}
+						} else {
+							var showMicSettings:BBBEvent = new BBBEvent("SHOW_MIC_SETTINGS");
+							showMicSettings.payload["listenOnlyMode"] = false;
+							dispatcher.dispatchEvent(showMicSettings);
+						}
+					}
+				}
+				
+				if(stopChangingIcon) {
+					disableButton();
+				}
+			}
+
+			private function getActiveIcon():Class {
+				if(phoneOptions.listenOnlyMode)
+					return images.listenOnlyActiveIcon;
+				else
+					return images.headsetActiveIcon;
+			}
+
+			private function getInactiveIcon():Class {
+				if(phoneOptions.listenOnlyMode)
+					return images.listenOnlyInactiveIcon;
+				else
+					return images.headsetInactiveIcon;
+			}
+
+			private function getDefaultIcon():Class {
+				if(phoneOptions.listenOnlyMode)
+					return images.listenOnlyDefaultIcon;
+				else
+					return images.headsetDefaultIcon;
+			}
+
+			public function remoteClick(event:ShortcutEvent):void{
+				this.selected = true;
+				startPhone();
+			}
+			
+			private function micStatusEventHandler(event:StatusEvent):void {				
+				var joinEvent:BBBEvent;
+				switch(event.code) {
+					case "Microphone.Muted":						
+						LogUtil.warn("Access to microphone has been denied.");
+						joinEvent = new BBBEvent("JOIN_VOICE_CONFERENCE_EVENT");
+						joinEvent.payload['useMicrophone'] = false;
+						dispatcher.dispatchEvent(joinEvent);
+						break;
+					case "Microphone.Unmuted":
+						LogUtil.debug("Access to the microphone has been allowed.");
+						joinEvent = new BBBEvent("JOIN_VOICE_CONFERENCE_EVENT");
+						joinEvent.payload['useMicrophone'] = true;
+						dispatcher.dispatchEvent(joinEvent);
+						break;
+					default:
+						LogUtil.debug("unknown micStatusHandler event: " + event);
+				}
+			}			
+			
+			private function mouseOverHandler(event:MouseEvent):void {
+				if(stopChangingIcon) {
+					disableButton();
+				} else {
+					if(_currentState == ACTIVE_STATE)
+						phoneIcon = getInactiveIcon();
+					else
+						phoneIcon = getActiveIcon();
+				}
+			}
+
+			private function mouseOutHandler(event:MouseEvent):void {
+				if(stopChangingIcon) {
+					disableButton();
+				} else {
+					if(_currentState == ACTIVE_STATE)
+						phoneIcon = getActiveIcon();
+					else
+						phoneIcon = getDefaultIcon();
+				}		
+			}
+
+			public function disableButton():void {
+				this.selected = false;
+				this.enabled = false;
+				stopChangingIcon = true;
+				phoneIcon = getDefaultIcon();
+				this.toolTip = ResourceUtil.getInstance().getString('bbb.toolbar.phone.toolTip.nomic');
+			}
+
+			public function userJoinedConference(joined: Boolean):void {
+				
+
+				if (stopChangingIcon) {
+					disableButton();
+				} else {
+					if (joined) {
+						this.selected = true;
+						this.enabled = true;
+						_currentState = ACTIVE_STATE;
+						phoneIcon = getActiveIcon();
+						this.toolTip = ResourceUtil.getInstance().getString('bbb.toolbar.phone.toolTip.stop');
+					} else {
+						this.selected = false;
+						this.enabled = true;
+						_currentState = DEFAULT_STATE;
+						phoneIcon = getDefaultIcon();
+						this.toolTip = ResourceUtil.getInstance().getString('bbb.toolbar.phone.toolTip.start');
+					}
+				}
+
+				
+			}
+			
+			public function noMicrophone():Boolean {
+				return ((Microphone.getMicrophone() == null) || (Microphone.names.length == 0) 
+					|| ((Microphone.names.length == 1) && (Microphone.names[0] == "Unknown Microphone")));
+			}
+						
+			private function handleCallDisconnectedEvent(event:CallDisconnectedEvent):void {
+				this.selected = false;
+				this.enabled = true;
+				_currentState = DEFAULT_STATE;
+				phoneIcon = getDefaultIcon();
+				this.toolTip = ResourceUtil.getInstance().getString('bbb.toolbar.phone.toolTip.start');
+				if(stopChangingIcon) {
+					disableButton();
+				}
+			}
+			
+			private function handleMicSettingsClosedEvent(event:BBBEvent):void {
+				userJoinedConference(false);
+				this.setFocus();
+			}
+			
+			private function handleBBBListeningOnly(event:BBBEvent):void {
+				userJoinedConference(false);
 			}
-			
-			private function startPhone():void {
-				// Disable the button right away to prevent the user from clicking
-				// multiple times.
-				this.enabled = false;
-				var vxml:XML = BBB.getConfigForModule("PhoneModule");
-				var phoneOptions:PhoneOptions = new PhoneOptions();
-				
-				if(phoneOptions.listenOnlyMode) {
-					var askToChangeEvent:BBBEvent;
-					askToChangeEvent = new BBBEvent("ASK_TO_CHANGE_VOICE_CONFERENCE_EVENT");
-					if(_currentState == DEFAULT_STATE) {
-						if(phoneOptions.skipCheck) {
-							askToChangeEvent.payload["global"] = false;
-						}
-						else {
-							askToChangeEvent = new BBBEvent("SHOW_MIC_SETTINGS");
-							askToChangeEvent.payload["listenOnlyMode"] = true;
-						}
-					}
-					else {
-						askToChangeEvent.payload["global"] = true;
-					}
-					dispatcher.dispatchEvent(askToChangeEvent);
-				}
-				else {
-					if(_currentState == ACTIVE_STATE) {
-						var leaveEvent:BBBEvent = new BBBEvent("LEAVE_VOICE_CONFERENCE_EVENT");
-						leaveEvent.payload["userRequested"] = true;
-						dispatcher.dispatchEvent(leaveEvent);
-					}
-					else {
-						if(phoneOptions.skipCheck) {
-							var joinEvent:BBBEvent = new BBBEvent("JOIN_VOICE_CONFERENCE_EVENT");
-							joinEvent.payload['useMicrophone'] = !noMicrophone();
-							dispatcher.dispatchEvent(joinEvent);
-						}
-						else {
-							var showMicSettings:BBBEvent = new BBBEvent("SHOW_MIC_SETTINGS");
-							showMicSettings.payload["listenOnlyMode"] = false;
-							dispatcher.dispatchEvent(showMicSettings);
-						}
-					}
-				}
-				
-				if(stopChangingIcon) {
-					disableButton();
-				}
-			}
-
-			private function getActiveIcon():Class {
-				if(phoneOptions.listenOnlyMode)
-					return images.listenOnlyActiveIcon;
-				else
-					return images.headsetActiveIcon;
-			}
-
-			private function getInactiveIcon():Class {
-				if(phoneOptions.listenOnlyMode)
-					return images.listenOnlyInactiveIcon;
-				else
-					return images.headsetInactiveIcon;
-			}
-
-			private function getDefaultIcon():Class {
-				if(phoneOptions.listenOnlyMode)
-					return images.listenOnlyDefaultIcon;
-				else
-					return images.headsetDefaultIcon;
-			}
-
-			public function remoteClick(event:ShortcutEvent):void{
-				this.selected = true;
-				startPhone();
-			}
-			
-			private function mouseOverHandler(event:MouseEvent):void {
-				if(stopChangingIcon) {
-					disableButton();
-				}
-				else {
-					if(stopChangingIcon == false) {
-						if(_currentState == ACTIVE_STATE)
-								phoneIcon = getInactiveIcon();
-							else
-								phoneIcon = getActiveIcon();
-					}
-					else {
-						phoneIcon = getDefaultIcon();
-					}
-					
-				}
-			}
-
-			private function handleMicSettingsClosedEvent(event:BBBEvent):void {
-				userJoinedConference(false);
-				this.setFocus();
-			}
-
-			private function mouseOutHandler(event:MouseEvent):void {
-				if(stopChangingIcon) {
-					disableButton();
-				}
-				else {
-					if(_currentState == ACTIVE_STATE)
-						phoneIcon = getActiveIcon();
-					else
-						phoneIcon = getDefaultIcon();
-				}		
-			}
-
-			public function disableButton():void {
-				this.selected = false;
-				this.enabled = false;
-				stopChangingIcon = true;
-				phoneIcon = getDefaultIcon();
-				this.toolTip = ResourceUtil.getInstance().getString('bbb.toolbar.phone.toolTip.nomic');
-			}
-
-			public function userJoinedConference(joined: Boolean):void {
-				if (joined) {
-					if(stopChangingIcon) {
-						disableButton();
-					}
-					else {
-						this.selected = true;
-						this.enabled = true;
-						_currentState = ACTIVE_STATE;
-						phoneIcon = getActiveIcon();
-						this.toolTip = ResourceUtil.getInstance().getString('bbb.toolbar.phone.toolTip.stop');
-					}
-
-				} else {
-					if(stopChangingIcon) {
-						disableButton();
-					}
-					else {
-						this.selected = false;
-						this.enabled = true;
-						_currentState = DEFAULT_STATE;
-						phoneIcon = getDefaultIcon();
-						this.toolTip = ResourceUtil.getInstance().getString('bbb.toolbar.phone.toolTip.start');
-					}
-				}
-
-				
-			}
-			
-			public function noMicrophone():Boolean {
-				return ((Microphone.getMicrophone() == null) || (Microphone.names.length == 0) 
-					|| ((Microphone.names.length == 1) && (Microphone.names[0] == "Unknown Microphone")));
-			}
-						
-			private function handleCallDisconnectedEvent(event:CallDisconnectedEvent):void {
-				this.selected = false;
-				this.enabled = true;
-				_currentState = DEFAULT_STATE;
-				phoneIcon = getDefaultIcon();
-				this.toolTip = ResourceUtil.getInstance().getString('bbb.toolbar.phone.toolTip.start');
-				if(stopChangingIcon) {
-					disableButton();
-				}
-					
-			}
-			
-			
-			private function handleBBBListeningOnly(event:BBBEvent):void {
-				userJoinedConference(false);
-			}
-			private function handleBBBSpeakingAndListening(event:BBBEvent):void {
-				userJoinedConference(true);
-			}
-			
-			private function handleBBBJoinConferenceEvent(event:BBBEvent):void {
-				//var joinEvent:BBBEvent = new BBBEvent("JOIN_VOICE_CONFERENCE_EVENT");
-				//joinEvent.payload['useMicrophone'] = false;
-				//dispatcher.dispatchEvent(joinEvent);
-			}
-			
-			//For whatever reason the tooltip does not update when localization is changed dynamically. Overrideing it here
-			override protected function resourcesChanged():void{
-				if(_currentState == ACTIVE_STATE) {
-					phoneIcon = getActiveIcon();
-					this.toolTip = ResourceUtil.getInstance().getString('bbb.toolbar.phone.toolTip.stop');
-				} 
-				else {
-					phoneIcon = getDefaultIcon();
-					this.toolTip = ResourceUtil.getInstance().getString('bbb.toolbar.phone.toolTip.start');
-				}
-				if(stopChangingIcon) {
-					disableButton();
-				}
-			}
-			
-			public function getAlignment():String{
-				return MainToolbar.ALIGN_LEFT;
-			}
-			public function theory():String{
-				return "Audio button";
-			}
-			
-			private function joinVoiceFocusHead(e:Event):void{
-				this.setFocus();
-			}
-<<<<<<< HEAD
-
-			public function setPresenter(value:Boolean):void {
-				amIPresenter = value;
-			}
-=======
-			
-            /* disabling this for new because it needs more work to work
-			private function loopToEnd(e:FocusEvent):void {
-				if (e.target == this && e.shiftKey)
-					dispatcher.dispatchEvent(new ShortcutEvent(ShortcutEvent.FOCUS_LOOP_END));
-			}
-            */
->>>>>>> 26e68761
-		]]>
-	</mx:Script>
-</mx:Button>
+
+			private function handleBBBSpeakingAndListening(event:BBBEvent):void {
+				userJoinedConference(true);
+			}
+
+			//For whatever reason the tooltip does not update when localization is changed dynamically. Overrideing it here
+			override protected function resourcesChanged():void{
+				if(_currentState == ACTIVE_STATE) {
+					phoneIcon = getActiveIcon();
+					this.toolTip = ResourceUtil.getInstance().getString('bbb.toolbar.phone.toolTip.stop');
+				} 
+				else {
+					phoneIcon = getDefaultIcon();
+					this.toolTip = ResourceUtil.getInstance().getString('bbb.toolbar.phone.toolTip.start');
+				}
+				if(stopChangingIcon) {
+					disableButton();
+				}
+			}
+			
+			public function getAlignment():String{
+				return MainToolbar.ALIGN_LEFT;
+			}
+			
+			public function theory():String{
+				return "Audio button";
+			}
+			
+			private function joinVoiceFocusHead(e:Event):void{
+				this.setFocus();
+			}
+
+			public function setPresenter(value:Boolean):void {
+				amIPresenter = value;
+			}
+			
+            /* disabling this for new because it needs more work to work
+			private function loopToEnd(e:FocusEvent):void {
+				if (e.target == this && e.shiftKey)
+					dispatcher.dispatchEvent(new ShortcutEvent(ShortcutEvent.FOCUS_LOOP_END));
+			}
+            */
+		]]>
+	</mx:Script>
+</mx:Button>