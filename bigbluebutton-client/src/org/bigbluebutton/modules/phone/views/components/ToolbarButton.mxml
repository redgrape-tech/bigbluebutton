--- conflicted
+++ resolved
@@ -1,283 +1,255 @@
-<?xml version="1.0" encoding="utf-8"?>
-
-<!--
-
-BigBlueButton open source conferencing system - http://www.bigbluebutton.org/
-
-Copyright (c) 2012 BigBlueButton Inc. and by respective authors (see below).
-
-This program is free software; you can redistribute it and/or modify it under the
-terms of the GNU Lesser General Public License as published by the Free Software
-Foundation; either version 3.0 of the License, or (at your option) any later
-version.
-
-BigBlueButton is distributed in the hope that it will be useful, but WITHOUT ANY
-WARRANTY; without even the implied warranty of MERCHANTABILITY or FITNESS FOR A
-PARTICULAR PURPOSE. See the GNU Lesser General Public License for more details.
-
-You should have received a copy of the GNU Lesser General Public License along
-with BigBlueButton; if not, see <http://www.gnu.org/licenses/>.
-
--->
-
-<mx:Button xmlns:mx="http://www.adobe.com/2006/mxml" xmlns:mate="http://mate.asfusion.com/"
-           styleName="voiceConfDefaultButtonStyle" click="startPhone()"
-	mouseOver = "mouseOverHandler(event)"
-	mouseOut = "mouseOutHandler(event)"
-	creationComplete="onCreationComplete()"
-	height="24"
-	toolTip="{ResourceUtil.getInstance().getString('bbb.toolbar.phone.toolTip.start')}"
-	implements="org.bigbluebutton.common.IBbbToolbarComponent">
-
-  <mate:Listener type="{FlashLeftVoiceConferenceEvent.LEFT_VOICE_CONFERENCE}" method="handleFlashLeftVoiceConferenceEvent" />
-  <mate:Listener type="{FlashJoinedVoiceConferenceEvent.JOINED_VOICE_CONFERENCE}" method="handleFlashJoinedVoiceConferenceEvent" />
-  <mate:Listener type="{FlashJoinedListenOnlyVoiceConferenceEvent.JOINED_LISTEN_ONLY_VOICE_CONFERENCE}" method="handleFlashJoinedListenOnlyConferenceEvent" />
-  <mate:Listener type="{FlashEchoTestStoppedEvent.ECHO_TEST_STOPPED}" method="handleStopEchoTestEvent" />
-  <mate:Listener type="{WebRTCCallEvent.WEBRTC_CALL_STARTED}" method="handleWebRTCCallStartedEvent" />
-  <mate:Listener type="{WebRTCCallEvent.WEBRTC_CALL_ENDED}" method="handleWebRTCCallEndedEvent" />
-  <mate:Listener type="{AudioSelectionWindowEvent.CLOSED_AUDIO_SELECTION}" method="handleClosedAudioSelectionWindowEvent" />
-  
-	<mx:Script>
-		<![CDATA[
-			import com.asfusion.mate.events.Dispatcher;
-			
-			import org.as3commons.logging.api.ILogger;
-			import org.as3commons.logging.api.getClassLogger;
-			import org.bigbluebutton.core.UsersUtil;
-			import org.bigbluebutton.core.managers.UserManager;
-			import org.bigbluebutton.main.events.BBBEvent;
-			import org.bigbluebutton.main.events.ShortcutEvent;
-			import org.bigbluebutton.main.model.users.BBBUser;
-			import org.bigbluebutton.main.model.users.Conference;
-			import org.bigbluebutton.main.views.MainToolbar;
-			import org.bigbluebutton.modules.phone.PhoneOptions;
-			import org.bigbluebutton.modules.phone.events.AudioSelectionWindowEvent;
-			import org.bigbluebutton.modules.phone.events.FlashEchoTestStoppedEvent;
-			import org.bigbluebutton.modules.phone.events.FlashJoinedListenOnlyVoiceConferenceEvent;
-			import org.bigbluebutton.modules.phone.events.FlashJoinedVoiceConferenceEvent;
-			import org.bigbluebutton.modules.phone.events.FlashLeftVoiceConferenceEvent;
-			import org.bigbluebutton.modules.phone.events.JoinVoiceConferenceCommand;
-			import org.bigbluebutton.modules.phone.events.LeaveVoiceConferenceCommand;
-			import org.bigbluebutton.modules.phone.events.WebRTCCallEvent;
-			import org.bigbluebutton.util.i18n.ResourceUtil;
-			
-			private static const LOGGER:ILogger = getClassLogger(ToolbarButton);      
-      
-			private var dispatcher:Dispatcher = new Dispatcher();
-			private var mic:Microphone;
-			
-			public const DEFAULT_STATE:Number = 0;
-			public const ACTIVE_STATE:Number = 1;
-			private var _currentState:Number = DEFAULT_STATE;
-			
-			[Bindable] public var phoneOptions:PhoneOptions = new PhoneOptions();
-			
-			private function startPhone():void {
-				LOGGER.debug("startPhone 1 enabled=[{0}] selected=[{1}]", [enabled, selected]);
-				// Disable the button right away to prevent the user from clicking
-				// multiple times.
-				this.enabled = false;
-				LOGGER.debug("startPhone 2 enabled=[{0}] selected=[{1}]", [enabled, selected]);
-				if (this.selected) {
-					joinAudio();
-				} else {
-					leaveAudio();
-				}				
-			}
-
-<<<<<<< HEAD
-			private function get disableMyMic():Boolean {
-				var conference:Conference = UserManager.getInstance().getConference();
-				var thisUser:BBBUser = conference.getMyUser();
-
-				return ((phoneOptions.presenterShareOnly && !UsersUtil.amIPresenter() && !UsersUtil.amIModerator())
-						|| thisUser.disableMyMic);
-			}
-
-			private function get defaultListenOnlyMode():Boolean {
-				return (phoneOptions.listenOnlyMode && phoneOptions.forceListenOnly);
-			}
-			
-			public function remoteClick(event:ShortcutEvent):void{
-=======
-			public function remoteClick(event:ShortcutEvent):void {
->>>>>>> 6df3eb2a
-				this.selected = true;
-				startPhone();
-			}
-
-			private function mouseOverHandler(event:MouseEvent):void {
-				if (_currentState == ACTIVE_STATE)
-					this.styleName = "voiceConfInactiveButtonStyle";
-				else
-					this.styleName = "voiceConfActiveButtonStyle";
-			}
-
-			private function mouseOutHandler(event:MouseEvent):void {
-				if (_currentState == ACTIVE_STATE)
-					this.styleName = "voiceConfActiveButtonStyle";
-				else
-					this.styleName = "voiceConfDefaultButtonStyle";
-			}
-
-<<<<<<< HEAD
-			private function joinAudio():void {
-				var conference:Conference = UserManager.getInstance().getConference();
-				var thisUser:BBBUser = conference.getMyUser();
-
-				if (phoneOptions.skipCheck || disableMyMic || defaultListenOnlyMode) {
-					var command:JoinVoiceConferenceCommand = new JoinVoiceConferenceCommand();
-					command.mic = !disableMyMic;
-					dispatcher.dispatchEvent(command);
-				} else {
-					LOGGER.debug("Sending Show Audio Selection command");
-					dispatcher.dispatchEvent(new AudioSelectionWindowEvent(AudioSelectionWindowEvent.SHOW_AUDIO_SELECTION));
-				}
-			}
-
-			private function leaveAudio():void {
-				LOGGER.debug("Sending Leave Conference command");
-				dispatcher.dispatchEvent(new LeaveVoiceConferenceCommand());
-			}
-			
-			private function onCreationComplete():void {
-				// when the button is added to the stage display the audio selection window if auto join is true
-				if (phoneOptions.autoJoin) {
-					joinAudio();
-				} else {
-					joinDefaultListenOnlyMode();
-=======
-			private function onCreationComplete():void {
-				var conference:Conference = UserManager.getInstance().getConference();
-				var thisUser:BBBUser = conference.getMyUser();
-
-				// when the button is added to the stage display the audio selection window if auto join is true
-				if (phoneOptions.autoJoin) {
-					if (phoneOptions.skipCheck || thisUser.disableMyMic) {
-						var command:JoinVoiceConferenceCommand = new JoinVoiceConferenceCommand();
-						if (thisUser.disableMyMic) {
-							command.mic = false;
-						} else {
-							command.mic = true;
-						}
-
-						dispatcher.dispatchEvent(command);
-					} else {
-						LOGGER.debug("Sending Show Audio Selection command");
-						dispatcher.dispatchEvent(new AudioSelectionWindowEvent(AudioSelectionWindowEvent.SHOW_AUDIO_SELECTION));
-					}
->>>>>>> 6df3eb2a
-				}
-			}
-
-
-      private function onUserJoinedConference():void {
-        PhoneOptions.firstAudioJoin = false;
-
-        this.selected = true;
-        this.enabled = true;
-
-        LOGGER.debug("onUserJoinedConference enabled=[{0}] selected=[{1}]", [enabled, selected]);
-        _currentState = ACTIVE_STATE;
-        this.styleName = "voiceConfActiveButtonStyle";
-        this.toolTip = ResourceUtil.getInstance().getString('bbb.toolbar.phone.toolTip.stop');	        
-      }
-      
-      private function onUserJoinedListenOnlyConference():void {
-        LOGGER.debug("onUserJoinedListenOnlyConference enabled=[" + enabled + "] selected=[" + selected + "]");
-
-        resetButtonState();
-      }
-
-      private function onUserLeftConference():void {
-        this.selected = false;
-        this.enabled = true;
-		LOGGER.debug("onUserLeftConference enabled=[{0}] selected=[{1}]", [enabled, selected]);
-        _currentState = DEFAULT_STATE;
-        this.styleName = "voiceConfDefaultButtonStyle";
-        this.toolTip = ResourceUtil.getInstance().getString('bbb.toolbar.phone.toolTip.start');
-		UserManager.getInstance().getConference().resetBreakoutRooms();
-      }
-      
-      private function joinDefaultListenOnlyMode(micLeft:Boolean = true):void {
-        if (defaultListenOnlyMode && micLeft) {
-          var command:JoinVoiceConferenceCommand = new JoinVoiceConferenceCommand();
-          command.mic = false;
-          dispatcher.dispatchEvent(command);
-        }
-      }
-
-      private function handleFlashJoinedVoiceConferenceEvent(event:FlashJoinedVoiceConferenceEvent):void {
-        LOGGER.debug("User has joined the conference using flash");
-        onUserJoinedConference();
-      }
-      	
-      private function handleFlashJoinedListenOnlyConferenceEvent(event:FlashJoinedListenOnlyVoiceConferenceEvent):void {
-		LOGGER.debug("User has joined the listen only conference using flash");
-        if (defaultListenOnlyMode) {
-          onUserJoinedListenOnlyConference();
-        } else {
-          onUserJoinedConference();
-        }
-      }
-      
-      private function handleFlashLeftVoiceConferenceEvent(event:FlashLeftVoiceConferenceEvent):void {
-		LOGGER.debug("User has left the conference using flash");
-        var micLeft:Boolean = (_currentState == ACTIVE_STATE);
-        onUserLeftConference();
-        joinDefaultListenOnlyMode(micLeft);
-      }
-      
-      private function handleWebRTCCallStartedEvent(event: WebRTCCallEvent):void {
-		LOGGER.debug("User has joined the conference using webrtc");
-        onUserJoinedConference();
-      }
-						
-	  private function handleWebRTCCallEndedEvent(event:WebRTCCallEvent):void {
-		LOGGER.debug("User has left the conference using webrtc");
-        onUserLeftConference();
-        joinDefaultListenOnlyMode();
-	  }
-			
-			private function handleStopEchoTestEvent(event:Event):void {
-				resetButtonState();
-				joinDefaultListenOnlyMode();
-			}
-
-			private function resetButtonState():void {
-				this.selected = false;
-				this.enabled = true;
-				_currentState = DEFAULT_STATE;
-				this.styleName = "voiceConfDefaultButtonStyle";
-				this.toolTip = ResourceUtil.getInstance().getString('bbb.toolbar.phone.toolTip.start');
-			}
-
-			private function handleClosedAudioSelectionWindowEvent(event:AudioSelectionWindowEvent):void {
-				this.selected = false;
-				this.enabled = true;
-				LOGGER.debug("onClosedAudioSelection enabled=[{0}] selected=[{1}]", [enabled, selected]);
-				_currentState = DEFAULT_STATE;
-        this.styleName = "voiceConfDefaultButtonStyle";
-				this.toolTip = ResourceUtil.getInstance().getString('bbb.toolbar.phone.toolTip.start');
-				joinDefaultListenOnlyMode();
-			}
-				
-			//For whatever reason the tooltip does not update when localization is changed dynamically. Overrideing it here
-			override protected function resourcesChanged():void {
-				this.toolTip = ResourceUtil.getInstance().getString('bbb.toolbar.phone.toolTip.start');
-			}
-			
-			public function getAlignment():String{
-				return MainToolbar.ALIGN_LEFT;
-			}
-			
-			public function theory():String{
-				return "Audio button";
-			}
-			
-			private function joinVoiceFocusHead(e:BBBEvent):void{
-				this.setFocus();
-			}
-		]]>
-	</mx:Script>
-</mx:Button>
+<?xml version="1.0" encoding="utf-8"?>
+
+<!--
+
+BigBlueButton open source conferencing system - http://www.bigbluebutton.org/
+
+Copyright (c) 2012 BigBlueButton Inc. and by respective authors (see below).
+
+This program is free software; you can redistribute it and/or modify it under the
+terms of the GNU Lesser General Public License as published by the Free Software
+Foundation; either version 3.0 of the License, or (at your option) any later
+version.
+
+BigBlueButton is distributed in the hope that it will be useful, but WITHOUT ANY
+WARRANTY; without even the implied warranty of MERCHANTABILITY or FITNESS FOR A
+PARTICULAR PURPOSE. See the GNU Lesser General Public License for more details.
+
+You should have received a copy of the GNU Lesser General Public License along
+with BigBlueButton; if not, see <http://www.gnu.org/licenses/>.
+
+-->
+
+<mx:Button xmlns:mx="http://www.adobe.com/2006/mxml" xmlns:mate="http://mate.asfusion.com/"
+           styleName="voiceConfDefaultButtonStyle" click="startPhone()"
+	mouseOver = "mouseOverHandler(event)"
+	mouseOut = "mouseOutHandler(event)"
+	creationComplete="onCreationComplete()"
+	height="24"
+	toolTip="{ResourceUtil.getInstance().getString('bbb.toolbar.phone.toolTip.start')}"
+	implements="org.bigbluebutton.common.IBbbToolbarComponent">
+
+  <mate:Listener type="{FlashLeftVoiceConferenceEvent.LEFT_VOICE_CONFERENCE}" method="handleFlashLeftVoiceConferenceEvent" />
+  <mate:Listener type="{FlashJoinedVoiceConferenceEvent.JOINED_VOICE_CONFERENCE}" method="handleFlashJoinedVoiceConferenceEvent" />
+  <mate:Listener type="{FlashJoinedListenOnlyVoiceConferenceEvent.JOINED_LISTEN_ONLY_VOICE_CONFERENCE}" method="handleFlashJoinedListenOnlyConferenceEvent" />
+  <mate:Listener type="{FlashEchoTestStoppedEvent.ECHO_TEST_STOPPED}" method="handleStopEchoTestEvent" />
+  <mate:Listener type="{WebRTCCallEvent.WEBRTC_CALL_STARTED}" method="handleWebRTCCallStartedEvent" />
+  <mate:Listener type="{WebRTCCallEvent.WEBRTC_CALL_ENDED}" method="handleWebRTCCallEndedEvent" />
+  <mate:Listener type="{AudioSelectionWindowEvent.CLOSED_AUDIO_SELECTION}" method="handleClosedAudioSelectionWindowEvent" />
+  
+	<mx:Script>
+		<![CDATA[
+			import com.asfusion.mate.events.Dispatcher;
+			
+			import org.as3commons.logging.api.ILogger;
+			import org.as3commons.logging.api.getClassLogger;
+			import org.bigbluebutton.core.UsersUtil;
+			import org.bigbluebutton.core.managers.UserManager;
+			import org.bigbluebutton.main.events.BBBEvent;
+			import org.bigbluebutton.main.events.ShortcutEvent;
+			import org.bigbluebutton.main.model.users.BBBUser;
+			import org.bigbluebutton.main.model.users.Conference;
+			import org.bigbluebutton.main.views.MainToolbar;
+			import org.bigbluebutton.modules.phone.PhoneOptions;
+			import org.bigbluebutton.modules.phone.events.AudioSelectionWindowEvent;
+			import org.bigbluebutton.modules.phone.events.FlashEchoTestStoppedEvent;
+			import org.bigbluebutton.modules.phone.events.FlashJoinedListenOnlyVoiceConferenceEvent;
+			import org.bigbluebutton.modules.phone.events.FlashJoinedVoiceConferenceEvent;
+			import org.bigbluebutton.modules.phone.events.FlashLeftVoiceConferenceEvent;
+			import org.bigbluebutton.modules.phone.events.JoinVoiceConferenceCommand;
+			import org.bigbluebutton.modules.phone.events.LeaveVoiceConferenceCommand;
+			import org.bigbluebutton.modules.phone.events.WebRTCCallEvent;
+			import org.bigbluebutton.util.i18n.ResourceUtil;
+			
+			private static const LOGGER:ILogger = getClassLogger(ToolbarButton);      
+      
+			private var dispatcher:Dispatcher = new Dispatcher();
+			private var mic:Microphone;
+			
+			public const DEFAULT_STATE:Number = 0;
+			public const ACTIVE_STATE:Number = 1;
+			private var _currentState:Number = DEFAULT_STATE;
+			
+			[Bindable] public var phoneOptions:PhoneOptions = new PhoneOptions();
+			
+			private function startPhone():void {
+				LOGGER.debug("startPhone 1 enabled=[{0}] selected=[{1}]", [enabled, selected]);
+				// Disable the button right away to prevent the user from clicking
+				// multiple times.
+				this.enabled = false;
+				LOGGER.debug("startPhone 2 enabled=[{0}] selected=[{1}]", [enabled, selected]);
+				if (this.selected) {
+					joinAudio();
+				} else {
+					leaveAudio();
+				}				
+			}
+
+			private function get disableMyMic():Boolean {
+				var conference:Conference = UserManager.getInstance().getConference();
+				var thisUser:BBBUser = conference.getMyUser();
+
+				return thisUser.disableMyMic;
+			}
+
+			private function get defaultListenOnlyMode():Boolean {
+				return (phoneOptions.listenOnlyMode && phoneOptions.forceListenOnly);
+			}
+
+			public function remoteClick(event:ShortcutEvent):void{
+				this.selected = true;
+				startPhone();
+			}
+
+			private function mouseOverHandler(event:MouseEvent):void {
+				if (_currentState == ACTIVE_STATE)
+					this.styleName = "voiceConfInactiveButtonStyle";
+				else
+					this.styleName = "voiceConfActiveButtonStyle";
+			}
+
+			private function mouseOutHandler(event:MouseEvent):void {
+				if (_currentState == ACTIVE_STATE)
+					this.styleName = "voiceConfActiveButtonStyle";
+				else
+					this.styleName = "voiceConfDefaultButtonStyle";
+			}
+
+			private function joinAudio():void {
+				var conference:Conference = UserManager.getInstance().getConference();
+				var thisUser:BBBUser = conference.getMyUser();
+
+				if (phoneOptions.skipCheck || disableMyMic || defaultListenOnlyMode) {
+					var command:JoinVoiceConferenceCommand = new JoinVoiceConferenceCommand();
+					command.mic = !disableMyMic;
+					dispatcher.dispatchEvent(command);
+				} else {
+					LOGGER.debug("Sending Show Audio Selection command");
+					dispatcher.dispatchEvent(new AudioSelectionWindowEvent(AudioSelectionWindowEvent.SHOW_AUDIO_SELECTION));
+				}
+			}
+
+			private function leaveAudio():void {
+				LOGGER.debug("Sending Leave Conference command");
+				dispatcher.dispatchEvent(new LeaveVoiceConferenceCommand());
+			}
+			
+			private function onCreationComplete():void {
+				// when the button is added to the stage display the audio selection window if auto join is true
+				if (phoneOptions.autoJoin) {
+					joinAudio();
+				} else {
+					joinDefaultListenOnlyMode();
+				}
+			}
+
+      private function onUserJoinedConference():void {
+        PhoneOptions.firstAudioJoin = false;
+
+        this.selected = true;
+        this.enabled = true;
+
+        LOGGER.debug("onUserJoinedConference enabled=[{0}] selected=[{1}]", [enabled, selected]);
+        _currentState = ACTIVE_STATE;
+        this.styleName = "voiceConfActiveButtonStyle";
+        this.toolTip = ResourceUtil.getInstance().getString('bbb.toolbar.phone.toolTip.stop');	        
+      }
+      
+      private function onUserJoinedListenOnlyConference():void {
+        LOGGER.debug("onUserJoinedListenOnlyConference enabled=[" + enabled + "] selected=[" + selected + "]");
+
+        resetButtonState();
+      }
+
+      private function onUserLeftConference():void {
+        this.selected = false;
+        this.enabled = true;
+		LOGGER.debug("onUserLeftConference enabled=[{0}] selected=[{1}]", [enabled, selected]);
+        _currentState = DEFAULT_STATE;
+        this.styleName = "voiceConfDefaultButtonStyle";
+        this.toolTip = ResourceUtil.getInstance().getString('bbb.toolbar.phone.toolTip.start');
+		UserManager.getInstance().getConference().resetBreakoutRooms();
+      }
+      
+      private function joinDefaultListenOnlyMode(micLeft:Boolean = true):void {
+        if (defaultListenOnlyMode && micLeft) {
+          var command:JoinVoiceConferenceCommand = new JoinVoiceConferenceCommand();
+          command.mic = false;
+          dispatcher.dispatchEvent(command);
+        }
+      }
+
+      private function handleFlashJoinedVoiceConferenceEvent(event:FlashJoinedVoiceConferenceEvent):void {
+        LOGGER.debug("User has joined the conference using flash");
+        onUserJoinedConference();
+      }
+      	
+      private function handleFlashJoinedListenOnlyConferenceEvent(event:FlashJoinedListenOnlyVoiceConferenceEvent):void {
+		LOGGER.debug("User has joined the listen only conference using flash");
+        if (defaultListenOnlyMode) {
+          onUserJoinedListenOnlyConference();
+        } else {
+          onUserJoinedConference();
+        }
+      }
+      
+      private function handleFlashLeftVoiceConferenceEvent(event:FlashLeftVoiceConferenceEvent):void {
+		LOGGER.debug("User has left the conference using flash");
+        var micLeft:Boolean = (_currentState == ACTIVE_STATE);
+        onUserLeftConference();
+        joinDefaultListenOnlyMode(micLeft);
+      }
+      
+      private function handleWebRTCCallStartedEvent(event: WebRTCCallEvent):void {
+		LOGGER.debug("User has joined the conference using webrtc");
+        onUserJoinedConference();
+      }
+						
+	  private function handleWebRTCCallEndedEvent(event:WebRTCCallEvent):void {
+		LOGGER.debug("User has left the conference using webrtc");
+        onUserLeftConference();
+        joinDefaultListenOnlyMode();
+	  }
+			
+			private function handleStopEchoTestEvent(event:Event):void {
+				resetButtonState();
+				joinDefaultListenOnlyMode();
+			}
+
+			private function resetButtonState():void {
+				this.selected = false;
+				this.enabled = true;
+				_currentState = DEFAULT_STATE;
+				this.styleName = "voiceConfDefaultButtonStyle";
+				this.toolTip = ResourceUtil.getInstance().getString('bbb.toolbar.phone.toolTip.start');
+			}
+
+			private function handleClosedAudioSelectionWindowEvent(event:AudioSelectionWindowEvent):void {
+				this.selected = false;
+				this.enabled = true;
+				LOGGER.debug("onClosedAudioSelection enabled=[{0}] selected=[{1}]", [enabled, selected]);
+				_currentState = DEFAULT_STATE;
+        this.styleName = "voiceConfDefaultButtonStyle";
+				this.toolTip = ResourceUtil.getInstance().getString('bbb.toolbar.phone.toolTip.start');
+				joinDefaultListenOnlyMode();
+			}
+				
+			//For whatever reason the tooltip does not update when localization is changed dynamically. Overrideing it here
+			override protected function resourcesChanged():void {
+				this.toolTip = ResourceUtil.getInstance().getString('bbb.toolbar.phone.toolTip.start');
+			}
+			
+			public function getAlignment():String{
+				return MainToolbar.ALIGN_LEFT;
+			}
+			
+			public function theory():String{
+				return "Audio button";
+			}
+			
+			private function joinVoiceFocusHead(e:BBBEvent):void{
+				this.setFocus();
+			}
+		]]>
+	</mx:Script>
+</mx:Button>