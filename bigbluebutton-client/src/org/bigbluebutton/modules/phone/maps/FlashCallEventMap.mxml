<?xml version="1.0" encoding="utf-8"?>

<!--

BigBlueButton open source conferencing system - http://www.bigbluebutton.org/

Copyright (c) 2012 BigBlueButton Inc. and by respective authors (see below).

This program is free software; you can redistribute it and/or modify it under the
terms of the GNU Lesser General Public License as published by the Free Software
Foundation; either version 3.0 of the License, or (at your option) any later
version.

BigBlueButton is distributed in the hope that it will be useful, but WITHOUT ANY
WARRANTY; without even the implied warranty of MERCHANTABILITY or FITNESS FOR A
PARTICULAR PURPOSE. See the GNU Lesser General Public License for more details.

You should have received a copy of the GNU Lesser General Public License along
with BigBlueButton; if not, see <http://www.gnu.org/licenses/>.

-->


<EventMap xmlns="http://mate.asfusion.com/"
	xmlns:mx="http://www.adobe.com/2006/mxml">
	<mx:Script>
		<![CDATA[
			import mx.events.FlexEvent;
			
			import org.bigbluebutton.main.events.MadePresenterEvent;
			import org.bigbluebutton.main.events.BBBEvent;
			import org.bigbluebutton.main.model.users.events.ConnectionFailedEvent;
			import org.bigbluebutton.modules.phone.events.FlashCallConnectedEvent;
			import org.bigbluebutton.modules.phone.events.FlashCallDisconnectedEvent;
			import org.bigbluebutton.modules.phone.events.FlashEchoTestHasAudioEvent;
			import org.bigbluebutton.modules.phone.events.FlashEchoTestNoAudioEvent;
			import org.bigbluebutton.modules.phone.events.FlashLeftVoiceConferenceEvent;
			import org.bigbluebutton.modules.phone.events.FlashStartEchoTestCommand;
			import org.bigbluebutton.modules.phone.events.FlashStopEchoTestCommand;
			import org.bigbluebutton.modules.phone.events.FlashVoiceConnectionStatusEvent;
			import org.bigbluebutton.modules.phone.events.JoinVoiceConferenceCommand;
			import org.bigbluebutton.modules.phone.events.LeaveVoiceConferenceCommand;
			import org.bigbluebutton.modules.phone.events.StartPhoneModuleEvent;
			import org.bigbluebutton.modules.phone.events.StopPhoneModuleEvent;
			import org.bigbluebutton.modules.phone.events.UseFlashModeCommand;
			import org.bigbluebutton.modules.phone.managers.FlashCallManager;
		]]>
	</mx:Script>
	
	<!--
	This is the main event map for the chat module, think of it as the application controller.
	-->
	<EventHandlers type="{FlexEvent.PREINITIALIZE}">
		<!--
		The FlexEvent.PREINITIALIZE event is a good place for creating and initializing managers.
		-->
		<ObjectBuilder generator="{FlashCallManager}" />
	</EventHandlers>
	
  <EventHandlers type="{StartPhoneModuleEvent.START_PHONE_MODULE_EVENT}">        
    <MethodInvoker generator="{FlashCallManager}" method="initialize"/>
  </EventHandlers>

  <EventHandlers type="{StopPhoneModuleEvent.STOP_PHONE_MODULE_EVENT}">       
    <MethodInvoker generator="{FlashCallManager}" method="userRequestedHangup"/>
  </EventHandlers>
  
  <EventHandlers type="{ConnectionFailedEvent.USER_LOGGED_OUT}">       
    <MethodInvoker generator="{FlashCallManager}" method="userRequestedHangup"/>
  </EventHandlers>
  
  <EventHandlers type="{ConnectionFailedEvent.CONNECTION_CLOSED}">
    <MethodInvoker generator="{FlashCallManager}" method="userRequestedHangup"/>
  </EventHandlers>
  
  <EventHandlers type="{FlashStartEchoTestCommand.START_FLASH_ECHO_TEST}">        
    <MethodInvoker generator="{FlashCallManager}" method="handleFlashStartEchoTestCommand" arguments="{event}"/>
  </EventHandlers>
  
  <EventHandlers type="{FlashStopEchoTestCommand.FLASH_STOP_ECHO_TEST}">        
    <MethodInvoker generator="{FlashCallManager}" method="handleFlashStopEchoTestCommand" arguments="{event}"/>
  </EventHandlers>
  
  <EventHandlers type="{FlashEchoTestHasAudioEvent.FLASH_ECHO_TEST_HAS_AUDIO}">        
    <MethodInvoker generator="{FlashCallManager}" method="handleFlashEchoTestHasAudioEvent" arguments="{event}"/>
  </EventHandlers>
  
  <EventHandlers type="{FlashEchoTestNoAudioEvent.FLASH_ECHO_TEST_NO_AUDIO}">        
    <MethodInvoker generator="{FlashCallManager}" method="handleFlashEchoTestNoAudioEvent" arguments="{event}"/>
  </EventHandlers>

  <EventHandlers type="{FlashCallConnectedEvent.CALL_CONNECTED_EVENT}">        
    <MethodInvoker generator="{FlashCallManager}" method="handleFlashCallConnectedEvent" arguments="{event}"/>
  </EventHandlers>
  
  <EventHandlers type="{FlashCallDisconnectedEvent.CALL_DISCONNECTED_EVENT}">        
    <MethodInvoker generator="{FlashCallManager}" method="handleFlashCallDisconnectedEvent" arguments="{event}"/>
  </EventHandlers>

  <EventHandlers type="{FlashVoiceConnectionStatusEvent.CONN_STATUS}">        
    <MethodInvoker generator="{FlashCallManager}" method="handleFlashVoiceConnectionStatusEvent" arguments="{event}"/>
  </EventHandlers>
  
  <EventHandlers type="{JoinVoiceConferenceCommand.JOIN_VOICE_CONF}">        
    <MethodInvoker generator="{FlashCallManager}" method="initialize"/>
    <MethodInvoker generator="{FlashCallManager}" method="handleJoinVoiceConferenceCommand" arguments="{event}"/>
  </EventHandlers> 
  
  <EventHandlers type="{LeaveVoiceConferenceCommand.LEAVE_VOICE_CONF}">        
    <MethodInvoker generator="{FlashCallManager}" method="handleLeaveVoiceConferenceCommand" arguments="{event}"/>
  </EventHandlers>   

  <EventHandlers type="{FlashLeftVoiceConferenceEvent.LEFT_VOICE_CONFERENCE}">
    <MethodInvoker generator="{FlashCallManager}" method="handleFlashLeftVoiceConference"/>
  </EventHandlers>

  <EventHandlers type="{UseFlashModeCommand.USE_FLASH_MODE}">        
    <MethodInvoker generator="{FlashCallManager}" method="handleUseFlashModeCommand"/>
  </EventHandlers>   
  
  <EventHandlers type="{MadePresenterEvent.SWITCH_TO_VIEWER_MODE}">        
    <MethodInvoker generator="{FlashCallManager}" method="handleBecomeViewer"/>
  </EventHandlers>

  <EventHandlers type="{BBBEvent.RECONNECT_SIP_SUCCEEDED_EVENT}">
<<<<<<< HEAD
    <MethodInvoker generator="{FlashCallManager}" method="onReconnected"/>
=======
    <MethodInvoker generator="{FlashCallManager}" method="handleReconnectSIPSucceededEvent"/>
>>>>>>> c3de0a9c
  </EventHandlers>
</EventMap>
<|MERGE_RESOLUTION|>--- conflicted
+++ resolved
@@ -1,132 +1,128 @@
-<?xml version="1.0" encoding="utf-8"?>
-
-<!--
-
-BigBlueButton open source conferencing system - http://www.bigbluebutton.org/
-
-Copyright (c) 2012 BigBlueButton Inc. and by respective authors (see below).
-
-This program is free software; you can redistribute it and/or modify it under the
-terms of the GNU Lesser General Public License as published by the Free Software
-Foundation; either version 3.0 of the License, or (at your option) any later
-version.
-
-BigBlueButton is distributed in the hope that it will be useful, but WITHOUT ANY
-WARRANTY; without even the implied warranty of MERCHANTABILITY or FITNESS FOR A
-PARTICULAR PURPOSE. See the GNU Lesser General Public License for more details.
-
-You should have received a copy of the GNU Lesser General Public License along
-with BigBlueButton; if not, see <http://www.gnu.org/licenses/>.
-
--->
-
-
-<EventMap xmlns="http://mate.asfusion.com/"
-	xmlns:mx="http://www.adobe.com/2006/mxml">
-	<mx:Script>
-		<![CDATA[
-			import mx.events.FlexEvent;
-			
-			import org.bigbluebutton.main.events.MadePresenterEvent;
-			import org.bigbluebutton.main.events.BBBEvent;
-			import org.bigbluebutton.main.model.users.events.ConnectionFailedEvent;
-			import org.bigbluebutton.modules.phone.events.FlashCallConnectedEvent;
-			import org.bigbluebutton.modules.phone.events.FlashCallDisconnectedEvent;
-			import org.bigbluebutton.modules.phone.events.FlashEchoTestHasAudioEvent;
-			import org.bigbluebutton.modules.phone.events.FlashEchoTestNoAudioEvent;
-			import org.bigbluebutton.modules.phone.events.FlashLeftVoiceConferenceEvent;
-			import org.bigbluebutton.modules.phone.events.FlashStartEchoTestCommand;
-			import org.bigbluebutton.modules.phone.events.FlashStopEchoTestCommand;
-			import org.bigbluebutton.modules.phone.events.FlashVoiceConnectionStatusEvent;
-			import org.bigbluebutton.modules.phone.events.JoinVoiceConferenceCommand;
-			import org.bigbluebutton.modules.phone.events.LeaveVoiceConferenceCommand;
-			import org.bigbluebutton.modules.phone.events.StartPhoneModuleEvent;
-			import org.bigbluebutton.modules.phone.events.StopPhoneModuleEvent;
-			import org.bigbluebutton.modules.phone.events.UseFlashModeCommand;
-			import org.bigbluebutton.modules.phone.managers.FlashCallManager;
-		]]>
-	</mx:Script>
-	
-	<!--
-	This is the main event map for the chat module, think of it as the application controller.
-	-->
-	<EventHandlers type="{FlexEvent.PREINITIALIZE}">
-		<!--
-		The FlexEvent.PREINITIALIZE event is a good place for creating and initializing managers.
-		-->
-		<ObjectBuilder generator="{FlashCallManager}" />
-	</EventHandlers>
-	
-  <EventHandlers type="{StartPhoneModuleEvent.START_PHONE_MODULE_EVENT}">        
-    <MethodInvoker generator="{FlashCallManager}" method="initialize"/>
-  </EventHandlers>
-
-  <EventHandlers type="{StopPhoneModuleEvent.STOP_PHONE_MODULE_EVENT}">       
-    <MethodInvoker generator="{FlashCallManager}" method="userRequestedHangup"/>
-  </EventHandlers>
-  
-  <EventHandlers type="{ConnectionFailedEvent.USER_LOGGED_OUT}">       
-    <MethodInvoker generator="{FlashCallManager}" method="userRequestedHangup"/>
-  </EventHandlers>
-  
-  <EventHandlers type="{ConnectionFailedEvent.CONNECTION_CLOSED}">
-    <MethodInvoker generator="{FlashCallManager}" method="userRequestedHangup"/>
-  </EventHandlers>
-  
-  <EventHandlers type="{FlashStartEchoTestCommand.START_FLASH_ECHO_TEST}">        
-    <MethodInvoker generator="{FlashCallManager}" method="handleFlashStartEchoTestCommand" arguments="{event}"/>
-  </EventHandlers>
-  
-  <EventHandlers type="{FlashStopEchoTestCommand.FLASH_STOP_ECHO_TEST}">        
-    <MethodInvoker generator="{FlashCallManager}" method="handleFlashStopEchoTestCommand" arguments="{event}"/>
-  </EventHandlers>
-  
-  <EventHandlers type="{FlashEchoTestHasAudioEvent.FLASH_ECHO_TEST_HAS_AUDIO}">        
-    <MethodInvoker generator="{FlashCallManager}" method="handleFlashEchoTestHasAudioEvent" arguments="{event}"/>
-  </EventHandlers>
-  
-  <EventHandlers type="{FlashEchoTestNoAudioEvent.FLASH_ECHO_TEST_NO_AUDIO}">        
-    <MethodInvoker generator="{FlashCallManager}" method="handleFlashEchoTestNoAudioEvent" arguments="{event}"/>
-  </EventHandlers>
-
-  <EventHandlers type="{FlashCallConnectedEvent.CALL_CONNECTED_EVENT}">        
-    <MethodInvoker generator="{FlashCallManager}" method="handleFlashCallConnectedEvent" arguments="{event}"/>
-  </EventHandlers>
-  
-  <EventHandlers type="{FlashCallDisconnectedEvent.CALL_DISCONNECTED_EVENT}">        
-    <MethodInvoker generator="{FlashCallManager}" method="handleFlashCallDisconnectedEvent" arguments="{event}"/>
-  </EventHandlers>
-
-  <EventHandlers type="{FlashVoiceConnectionStatusEvent.CONN_STATUS}">        
-    <MethodInvoker generator="{FlashCallManager}" method="handleFlashVoiceConnectionStatusEvent" arguments="{event}"/>
-  </EventHandlers>
-  
-  <EventHandlers type="{JoinVoiceConferenceCommand.JOIN_VOICE_CONF}">        
-    <MethodInvoker generator="{FlashCallManager}" method="initialize"/>
-    <MethodInvoker generator="{FlashCallManager}" method="handleJoinVoiceConferenceCommand" arguments="{event}"/>
-  </EventHandlers> 
-  
-  <EventHandlers type="{LeaveVoiceConferenceCommand.LEAVE_VOICE_CONF}">        
-    <MethodInvoker generator="{FlashCallManager}" method="handleLeaveVoiceConferenceCommand" arguments="{event}"/>
-  </EventHandlers>   
-
-  <EventHandlers type="{FlashLeftVoiceConferenceEvent.LEFT_VOICE_CONFERENCE}">
-    <MethodInvoker generator="{FlashCallManager}" method="handleFlashLeftVoiceConference"/>
-  </EventHandlers>
-
-  <EventHandlers type="{UseFlashModeCommand.USE_FLASH_MODE}">        
-    <MethodInvoker generator="{FlashCallManager}" method="handleUseFlashModeCommand"/>
-  </EventHandlers>   
-  
-  <EventHandlers type="{MadePresenterEvent.SWITCH_TO_VIEWER_MODE}">        
-    <MethodInvoker generator="{FlashCallManager}" method="handleBecomeViewer"/>
-  </EventHandlers>
-
-  <EventHandlers type="{BBBEvent.RECONNECT_SIP_SUCCEEDED_EVENT}">
-<<<<<<< HEAD
-    <MethodInvoker generator="{FlashCallManager}" method="onReconnected"/>
-=======
-    <MethodInvoker generator="{FlashCallManager}" method="handleReconnectSIPSucceededEvent"/>
->>>>>>> c3de0a9c
-  </EventHandlers>
-</EventMap>
+<?xml version="1.0" encoding="utf-8"?>
+
+<!--
+
+BigBlueButton open source conferencing system - http://www.bigbluebutton.org/
+
+Copyright (c) 2012 BigBlueButton Inc. and by respective authors (see below).
+
+This program is free software; you can redistribute it and/or modify it under the
+terms of the GNU Lesser General Public License as published by the Free Software
+Foundation; either version 3.0 of the License, or (at your option) any later
+version.
+
+BigBlueButton is distributed in the hope that it will be useful, but WITHOUT ANY
+WARRANTY; without even the implied warranty of MERCHANTABILITY or FITNESS FOR A
+PARTICULAR PURPOSE. See the GNU Lesser General Public License for more details.
+
+You should have received a copy of the GNU Lesser General Public License along
+with BigBlueButton; if not, see <http://www.gnu.org/licenses/>.
+
+-->
+
+
+<EventMap xmlns="http://mate.asfusion.com/"
+	xmlns:mx="http://www.adobe.com/2006/mxml">
+	<mx:Script>
+		<![CDATA[
+			import mx.events.FlexEvent;
+			
+			import org.bigbluebutton.main.events.MadePresenterEvent;
+			import org.bigbluebutton.main.events.BBBEvent;
+			import org.bigbluebutton.main.model.users.events.ConnectionFailedEvent;
+			import org.bigbluebutton.modules.phone.events.FlashCallConnectedEvent;
+			import org.bigbluebutton.modules.phone.events.FlashCallDisconnectedEvent;
+			import org.bigbluebutton.modules.phone.events.FlashEchoTestHasAudioEvent;
+			import org.bigbluebutton.modules.phone.events.FlashEchoTestNoAudioEvent;
+			import org.bigbluebutton.modules.phone.events.FlashLeftVoiceConferenceEvent;
+			import org.bigbluebutton.modules.phone.events.FlashStartEchoTestCommand;
+			import org.bigbluebutton.modules.phone.events.FlashStopEchoTestCommand;
+			import org.bigbluebutton.modules.phone.events.FlashVoiceConnectionStatusEvent;
+			import org.bigbluebutton.modules.phone.events.JoinVoiceConferenceCommand;
+			import org.bigbluebutton.modules.phone.events.LeaveVoiceConferenceCommand;
+			import org.bigbluebutton.modules.phone.events.StartPhoneModuleEvent;
+			import org.bigbluebutton.modules.phone.events.StopPhoneModuleEvent;
+			import org.bigbluebutton.modules.phone.events.UseFlashModeCommand;
+			import org.bigbluebutton.modules.phone.managers.FlashCallManager;
+		]]>
+	</mx:Script>
+	
+	<!--
+	This is the main event map for the chat module, think of it as the application controller.
+	-->
+	<EventHandlers type="{FlexEvent.PREINITIALIZE}">
+		<!--
+		The FlexEvent.PREINITIALIZE event is a good place for creating and initializing managers.
+		-->
+		<ObjectBuilder generator="{FlashCallManager}" />
+	</EventHandlers>
+	
+  <EventHandlers type="{StartPhoneModuleEvent.START_PHONE_MODULE_EVENT}">        
+    <MethodInvoker generator="{FlashCallManager}" method="initialize"/>
+  </EventHandlers>
+
+  <EventHandlers type="{StopPhoneModuleEvent.STOP_PHONE_MODULE_EVENT}">       
+    <MethodInvoker generator="{FlashCallManager}" method="userRequestedHangup"/>
+  </EventHandlers>
+  
+  <EventHandlers type="{ConnectionFailedEvent.USER_LOGGED_OUT}">       
+    <MethodInvoker generator="{FlashCallManager}" method="userRequestedHangup"/>
+  </EventHandlers>
+  
+  <EventHandlers type="{ConnectionFailedEvent.CONNECTION_CLOSED}">
+    <MethodInvoker generator="{FlashCallManager}" method="userRequestedHangup"/>
+  </EventHandlers>
+  
+  <EventHandlers type="{FlashStartEchoTestCommand.START_FLASH_ECHO_TEST}">        
+    <MethodInvoker generator="{FlashCallManager}" method="handleFlashStartEchoTestCommand" arguments="{event}"/>
+  </EventHandlers>
+  
+  <EventHandlers type="{FlashStopEchoTestCommand.FLASH_STOP_ECHO_TEST}">        
+    <MethodInvoker generator="{FlashCallManager}" method="handleFlashStopEchoTestCommand" arguments="{event}"/>
+  </EventHandlers>
+  
+  <EventHandlers type="{FlashEchoTestHasAudioEvent.FLASH_ECHO_TEST_HAS_AUDIO}">        
+    <MethodInvoker generator="{FlashCallManager}" method="handleFlashEchoTestHasAudioEvent" arguments="{event}"/>
+  </EventHandlers>
+  
+  <EventHandlers type="{FlashEchoTestNoAudioEvent.FLASH_ECHO_TEST_NO_AUDIO}">        
+    <MethodInvoker generator="{FlashCallManager}" method="handleFlashEchoTestNoAudioEvent" arguments="{event}"/>
+  </EventHandlers>
+
+  <EventHandlers type="{FlashCallConnectedEvent.CALL_CONNECTED_EVENT}">        
+    <MethodInvoker generator="{FlashCallManager}" method="handleFlashCallConnectedEvent" arguments="{event}"/>
+  </EventHandlers>
+  
+  <EventHandlers type="{FlashCallDisconnectedEvent.CALL_DISCONNECTED_EVENT}">        
+    <MethodInvoker generator="{FlashCallManager}" method="handleFlashCallDisconnectedEvent" arguments="{event}"/>
+  </EventHandlers>
+
+  <EventHandlers type="{FlashVoiceConnectionStatusEvent.CONN_STATUS}">        
+    <MethodInvoker generator="{FlashCallManager}" method="handleFlashVoiceConnectionStatusEvent" arguments="{event}"/>
+  </EventHandlers>
+  
+  <EventHandlers type="{JoinVoiceConferenceCommand.JOIN_VOICE_CONF}">        
+    <MethodInvoker generator="{FlashCallManager}" method="initialize"/>
+    <MethodInvoker generator="{FlashCallManager}" method="handleJoinVoiceConferenceCommand" arguments="{event}"/>
+  </EventHandlers> 
+  
+  <EventHandlers type="{LeaveVoiceConferenceCommand.LEAVE_VOICE_CONF}">        
+    <MethodInvoker generator="{FlashCallManager}" method="handleLeaveVoiceConferenceCommand" arguments="{event}"/>
+  </EventHandlers>   
+
+  <EventHandlers type="{FlashLeftVoiceConferenceEvent.LEFT_VOICE_CONFERENCE}">
+    <MethodInvoker generator="{FlashCallManager}" method="handleFlashLeftVoiceConference"/>
+  </EventHandlers>
+
+  <EventHandlers type="{UseFlashModeCommand.USE_FLASH_MODE}">        
+    <MethodInvoker generator="{FlashCallManager}" method="handleUseFlashModeCommand"/>
+  </EventHandlers>   
+  
+  <EventHandlers type="{MadePresenterEvent.SWITCH_TO_VIEWER_MODE}">        
+    <MethodInvoker generator="{FlashCallManager}" method="handleBecomeViewer"/>
+  </EventHandlers>
+
+  <EventHandlers type="{BBBEvent.RECONNECT_SIP_SUCCEEDED_EVENT}">
+    <MethodInvoker generator="{FlashCallManager}" method="handleReconnectSIPSucceededEvent"/>
+  </EventHandlers>
+</EventMap>