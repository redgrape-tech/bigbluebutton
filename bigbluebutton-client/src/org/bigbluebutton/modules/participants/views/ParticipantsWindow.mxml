<?xml version="1.0" encoding="utf-8"?>

<!--
  BigBlueButton open source conferencing system - http://www.bigbluebutton.org
  
  Copyright (c) 2010 BigBlueButton Inc. and by respective authors (see below).
  
  BigBlueButton is free software; you can redistribute it and/or modify it under the 
  terms of the GNU Lesser General Public License as published by the Free Software 
  Foundation; either version 2.1 of the License, or (at your option) any later 
  version. 
  
  BigBlueButton is distributed in the hope that it will be useful, but WITHOUT ANY 
  WARRANTY; without even the implied warranty of MERCHANTABILITY or FITNESS FOR A 
  PARTICULAR PURPOSE. See the GNU Lesser General Public License for more details.
  
  You should have received a copy of the GNU Lesser General Public License along 
  with BigBlueButton; if not, see <http://www.gnu.org/licenses/>.
 
  $Id: $
--> 

<mdi:MDIWindow xmlns:mx="http://www.adobe.com/2006/mxml"
	xmlns:mdi="flexlib.mdi.containers.*" 
	implements="org.bigbluebutton.common.IBbbModuleWindow" 
	xmlns:mate="http://mate.asfusion.com/"
	creationComplete="onCreationComplete()"
	title="{ResourceUtil.getInstance().getString('bbb.participants.title')}"
	showCloseButton="false">

	<mate:Listener type="{LocaleChangeEvent.LOCALE_CHANGED}" method="localeChanged" />
	<mate:Listener type="{ShortcutEvent.RAISE_HAND}" method="remoteRaiseHand" />
	<mate:Listener type="{ShortcutEvent.FOCUS_PARTICIPANTS_WINDOW}" method="focusWindow" />
	<mate:Listener type="{ShortcutEvent.MUTE_ME_EVENT}" method="toggleMuteMeState" />
	<mate:Listener type="{ParticipantsEvent.ROOM_MUTE_STATE}" method="setRoomMute" />
	<mx:Script>
		<![CDATA[
			import com.asfusion.mate.events.Dispatcher;
			
			import flash.system.Security;
			import flash.system.SecurityPanel;
			
			import mx.binding.utils.BindingUtils;
			import mx.collections.ArrayCollection;
			import mx.controls.Menu;
			import mx.controls.listClasses.IListItemRenderer;
			import mx.events.DataGridEvent;
			import mx.events.ListEvent;
			import mx.events.MenuEvent;
			
			import org.bigbluebutton.common.Images;
			import org.bigbluebutton.common.Role;
			import org.bigbluebutton.common.events.LocaleChangeEvent;
			import org.bigbluebutton.core.managers.UserManager;
			import org.bigbluebutton.main.events.ShortcutEvent;
			import org.bigbluebutton.main.model.users.BBBUser;
			import org.bigbluebutton.main.model.users.Conference;
			import org.bigbluebutton.main.model.users.events.KickUserEvent;
			import org.bigbluebutton.main.model.users.events.LowerHandEvent;
			import org.bigbluebutton.main.model.users.events.RaiseHandEvent;
			import org.bigbluebutton.main.model.users.events.RoleChangeEvent;
			import org.bigbluebutton.main.views.MainCanvas;
			import org.bigbluebutton.modules.participants.events.ParticipantRollEvent;
			import org.bigbluebutton.modules.participants.events.VoiceConfEvent;
			import org.bigbluebutton.modules.participants.events.ParticipantsEvent;
			import org.bigbluebutton.modules.participants.model.ParticipantsOptions;
			import org.bigbluebutton.util.i18n.ResourceUtil;		
			
			private var dispatcher:Dispatcher;
			
			private var keyCombos:Object;
			private var modifier:String;
			
			private var roomMuted:Boolean = false;
			private var myMenu:Menu;
			
			[Bindable]
			public var partOptions:ParticipantsOptions;
			
			[Bindable]
			private var images:Images = new Images();
			
			[Bindable]
			private var participants:ArrayCollection = new ArrayCollection();
			
			private var handRaised:Boolean = false;
			private var amIModerator:Boolean = false;
			
			private const FOCUS_PARTICIPANTS_LIST:String = "Focus Participants List";
			private const MAKE_PRESENTER:String = "Make Presenter";
			private const KICK_PARTICIPANT:String = "Kick Participant";
			private const MUTE_PARTICIPANT:String = "Mute Participant";
			private const MUTE_ALL_PARTICIPANT:String = "Mute All Participant";
			
			private function onCreationComplete():void {
				dispatcher = new Dispatcher();
			
				participants = UserManager.getInstance().getConference().users;
				amIModerator = UserManager.getInstance().getConference().amIModerator();
				
				BindingUtils.bindSetter(changeButtons, UserManager.getInstance().getConference(), "amIPresenter");
				BindingUtils.bindSetter(updateNumberofParticipants, participants, "length");
				
				this.addEventListener(KeyboardEvent.KEY_DOWN, handleKeyDown);
				ResourceUtil.getInstance().addEventListener(Event.CHANGE, localeChanged); // Listen for locale changing
				
				modifier = ExternalInterface.call("determineModifier");
				loadKeyCombos(modifier);
				
				changeButtons(UserManager.getInstance().getConference().amIPresenter);
				
				resourcesChanged();
				
				titleBarOverlay.tabIndex = partOptions.baseTabIndex;
				minimizeBtn.tabIndex = partOptions.baseTabIndex+1;
				maximizeRestoreBtn.tabIndex = partOptions.baseTabIndex+2;
				closeBtn.tabIndex = partOptions.baseTabIndex+3;
			}
			
			public function getPrefferedPosition():String{
				return MainCanvas.TOP_LEFT;
			}
			
			
			private function updateNumberofParticipants(numParticipants:int):void {
				if (numParticipants > 8)
					this.title = ResourceUtil.getInstance().getString('bbb.participants.title', [":", numParticipants]);
				else 
					this.title = ResourceUtil.getInstance().getString('bbb.participants.title', ["", ""]);
			}
			
			private function localeChanged(e:LocaleChangeEvent):void {
				updateNumberofParticipants(participants.length);
				resourcesChanged();
			}
			
			private function changeButtons(presenter:Boolean):void {
				raiseHandBtn.visible = !(presenter || amIModerator);
			}
			
			private function onItemRollOver(event:ListEvent):void{
				var item:IListItemRenderer = event.itemRenderer;
				var user:BBBUser = item.data as BBBUser;
				var rollEvent:ParticipantRollEvent = new ParticipantRollEvent(ParticipantRollEvent.PARTICIPANT_ROLL_OVER, user.userID);
				dispatcher.dispatchEvent(rollEvent);
			}
			
			private function onItemRollOut(event:ListEvent):void{
				var item:IListItemRenderer = event.itemRenderer;
				var user:BBBUser = item.data as BBBUser;
				var rollEvent:ParticipantRollEvent = new ParticipantRollEvent(ParticipantRollEvent.PARTICIPANT_ROLL_OUT, user.userID);
				dispatcher.dispatchEvent(rollEvent);
			}
			
			private function toggleMuteMeState(event:ShortcutEvent = null):void{
				if (UserManager.getInstance().getConference().voiceJoined) {
					var e:VoiceConfEvent = new VoiceConfEvent(VoiceConfEvent.MUTE_USER);
					e.userid = UserManager.getInstance().getConference().getMyVoiceUserId();
					e.mute = !UserManager.getInstance().getConference().isMyVoiceMuted();
					dispatchEvent(e);
				}
			}
			
			private function raiseHand():void{
				if (UserManager.getInstance().getConference().getMyRole() == Role.VIEWER) {
					handRaised = !handRaised;
					var e:RaiseHandEvent = new RaiseHandEvent(RaiseHandEvent.RAISE_HAND);
					e.raised = handRaised;
					dispatchEvent(e);
				}
			}
			
			private function openSettings():void {
				// everyone can see the audio settings
				var myMenuData:Array = [{label: ResourceUtil.getInstance().getString('bbb.participants.settings.audioSettings'), icon: images.audio}];
				
				if (amIModerator) {
					myMenuData[1] = {type: "separator"};
<<<<<<< HEAD
					myMenuData[2] = {label: "Lower All Hands", icon: images.hand_new};
					if (!roomMuted) {
						myMenuData[3] = {label: "Mute All", icon: images.audio_muted};
						myMenuData[4] = {label: "Mute All Except Presenter", icon: images.audio_muted};
					} else
						myMenuData[3] = {label: "Unmute All", icon: images.audio};
					
=======
					if (!roomMuted)
						myMenuData[2] = {label: ResourceUtil.getInstance().getString('bbb.participants.settings.muteAll'), icon: images.audio_muted};
					else
						myMenuData[2] = {label: ResourceUtil.getInstance().getString('bbb.participants.settings.unmuteAll'), icon: images.audio};
					myMenuData[3] = {label: ResourceUtil.getInstance().getString('bbb.participants.settings.lowerAllHands'), icon: images.hand_new};
>>>>>>> d3c30377
				}
				
				// make sure the previous menu is closed before opening a new one
				// This could be improved to include a flag that tells if the menu is open,
				// but it would require an extra listener for the MenuCloseEvent.
				if (myMenu) myMenu.hide();
				
				myMenu = Menu.createMenu(null, myMenuData, true);
				
				myMenu.variableRowHeight = true;
				myMenu.show(this.x + settingsBtn.x + 2, this.y + this.height + 25);
				myMenu.addEventListener(MenuEvent.ITEM_CLICK, menuClickHandler);
				myMenu.setFocus();
			}
			
			private function menuClickHandler(e:MenuEvent):void {
				// case 1 is the separator and can never get called
				switch (e.index) {
				case 0:
					showAudioSettings();
					break;
				case 2:
					lowerHands();
					break;
				case 3:
					muteAll();
					break;
				case 4:
					muteAlmostAll();
				}
			}
			
			private function showAudioSettings():void {
				Security.showSettings(SecurityPanel.MICROPHONE);
			}
			
			private function setRoomMute(e:ParticipantsEvent):void {
				roomMuted = e.mute_state;
			}
			
			private function muteAll():void {
				if (amIModerator) {
					if (!roomMuted) {
						var muteCommand:VoiceConfEvent = new VoiceConfEvent(VoiceConfEvent.MUTE_ALL);
						dispatchEvent(muteCommand);
						roomMuted = true;
					} else {
						var unmuteCommand:VoiceConfEvent = new VoiceConfEvent(VoiceConfEvent.UNMUTE_ALL);
						dispatchEvent(unmuteCommand);
						roomMuted = false;
					}
				}
			}
			
			private function muteAlmostAll():void {
				if (amIModerator) {
					if (!roomMuted) {
						var muteCommand:VoiceConfEvent = new VoiceConfEvent(VoiceConfEvent.MUTE_ALMOST_ALL);
						dispatchEvent(muteCommand);
						roomMuted = true;
					}
				}
			}
			
			private function lowerHands():void {
				for (var i:int = 0; i < participants.length; i++) {
					var p:BBBUser = participants.getItemAt(i) as BBBUser;
					if (p.raiseHand) dispatchEvent(new LowerHandEvent(p.userID));
        		}
			}
			
			override protected function resourcesChanged():void{
				super.resourcesChanged();				
				if (participants.length > 8)
					this.title = ResourceUtil.getInstance().getString('bbb.participants.title', [":", participants.length]);
				else 
					this.title = ResourceUtil.getInstance().getString('bbb.participants.title', ["", ""]);
				
				if (titleBarOverlay != null) {
					titleBarOverlay.accessibilityName = ResourceUtil.getInstance().getString('bbb.participants.titleBar');
				}
				
				if (windowControls != null) {
					minimizeBtn.toolTip = ResourceUtil.getInstance().getString("bbb.window.minimizeBtn.toolTip");
					minimizeBtn.accessibilityName = ResourceUtil.getInstance().getString("bbb.participants.minimizeBtn.accessibilityName");
					
					maximizeRestoreBtn.toolTip = ResourceUtil.getInstance().getString("bbb.window.maximizeRestoreBtn.toolTip");
					maximizeRestoreBtn.accessibilityName = ResourceUtil.getInstance().getString("bbb.participants.maximizeRestoreBtn.accessibilityName");
				}
			}
			
			private function loadKeyCombos(modifier:String):void {
				keyCombos = new Object(); // always start with a fresh array bbb.shortcutkey.participants.muteall
				keyCombos[modifier+(ResourceUtil.getInstance().getString('bbb.shortcutkey.participants.focusUsers') as String)] = FOCUS_PARTICIPANTS_LIST;
				keyCombos[modifier+(ResourceUtil.getInstance().getString('bbb.shortcutkey.participants.makePresenter') as String)] = MAKE_PRESENTER;
				keyCombos[modifier+(ResourceUtil.getInstance().getString('bbb.shortcutkey.participants.kick') as String)] = KICK_PARTICIPANT;
				keyCombos[modifier+(ResourceUtil.getInstance().getString('bbb.shortcutkey.participants.mute') as String)] = MUTE_PARTICIPANT;
				keyCombos[modifier+(ResourceUtil.getInstance().getString('bbb.shortcutkey.participants.muteall') as String)] = MUTE_ALL_PARTICIPANT;
				keyCombos[modifier+(ResourceUtil.getInstance().getString('bbb.shortcutkey.general.maximize') as String)] = ShortcutEvent.MAXIMIZE_USERS;
				keyCombos[modifier+(ResourceUtil.getInstance().getString('bbb.shortcutkey.general.minimize') as String)] = ShortcutEvent.MINIMIZE_USERS;
			}
			
			// Handle general-access hotkeys, regardless of what window the user is focused in
			private function handleKeyDown(e:KeyboardEvent):void {
				if (keyCombos == null) loadKeyCombos(modifier);
				var keyPress:String = (e.ctrlKey  ? "control+" : "") + (e.shiftKey ? "shift+"   : "") +
					(e.altKey   ? "alt+"     : "") + e.keyCode;		                              
				if (keyCombos[keyPress]) {
					switch(keyCombos[keyPress]) {
						case FOCUS_PARTICIPANTS_LIST:
							remoteFocusUsers();
							break;
						case MAKE_PRESENTER:
							remoteMakePresenter();
							break;
						case KICK_PARTICIPANT:
							remoteKickUser();
							break;
						case MUTE_PARTICIPANT:
							remoteMuteUser();
							break;
						case MUTE_ALL_PARTICIPANT:
							muteAll();
							break;
						case ShortcutEvent.MAXIMIZE_USERS:
							remoteMaximize();
							break;
						case ShortcutEvent.MINIMIZE_USERS:
							remoteMinimize();
							break;
					}
				}
			}
			
			private function focusWindow(e:ShortcutEvent):void{
				focusManager.setFocus(titleBarOverlay);
			}
			
			public function remoteRaiseHand(e:ShortcutEvent):void{
				raiseHand();
			}
			
			private function remoteMinimize():void{
				if (!minimized){
					this.minimize();
				}
			}
			
			private function remoteMaximize():void{
				if (!maximized && !minimized){
					this.maximize();
				} else{
					this.restore();
				}				
			}
			
			public function remoteMakePresenter():void{
				if (amIModerator && participantsGrid.selectedIndex != -1) {
					var selData:Object = participantsGrid.selectedItem;
					
					if (!selData.presenter && !selData.phoneUser) {
						var e:RoleChangeEvent = new RoleChangeEvent(RoleChangeEvent.ASSIGN_PRESENTER);
						e.userid = selData.userID;
						e.username = selData.name;
						dispatchEvent(e);
					}
				}
			}
			
			public function remoteKickUser():void{
				if (amIModerator && participantsGrid.selectedIndex != -1) {
					var selData:Object = participantsGrid.selectedItem;
					
					if (!selData.me)
						dispatchEvent(new KickUserEvent(selData.userID));
				}
			}
			
			public function remoteMuteUser():void{
				if (amIModerator && participantsGrid.selectedIndex != -1) {
					var selData:Object = participantsGrid.selectedItem;
					
					if (selData.voiceJoined) {
						var e:VoiceConfEvent = new VoiceConfEvent(VoiceConfEvent.MUTE_USER);
						e.userid = selData.voiceUserid;
						e.mute = !selData.voiceMuted;
						dispatchEvent(e);
					}
				}
			}
			
			public function remoteFocusUsers():void{
				focusManager.setFocus(participantsGrid);
				participantsGrid.drawFocus(true);
			}
			
		]]>
	</mx:Script>
	
	<mx:DataGrid id="participantsGrid" dataProvider="{participants}" editable="false" sortableColumns="true"
    	dragEnabled="false" width="100%" height="100%" 
    	itemRollOver="onItemRollOver(event)"
		itemRollOut="onItemRollOut(event)" 
		tabIndex="{partOptions.baseTabIndex+5}"
		accessibilityName="{ResourceUtil.getInstance().getString('bbb.participants.participantsGrid.accessibilityName')}" >
    	<mx:columns>
    		<mx:DataGridColumn dataField="userStatus" headerText="{ResourceUtil.getInstance().getString('bbb.participants.participantsGrid.statusItemRenderer')}" editable="false" width="45"
    			itemRenderer="org.bigbluebutton.modules.participants.views.StatusItemRenderer" sortable="false" />
    		<mx:DataGridColumn dataField="name" headerText="{ResourceUtil.getInstance().getString('bbb.participants.participantsGrid.nameItemRenderer')}" editable="false" width="100" sortable="false"
    			itemRenderer="org.bigbluebutton.modules.participants.views.NameItemRenderer"/>
    		<mx:DataGridColumn dataField="media" headerText="{ResourceUtil.getInstance().getString('bbb.participants.participantsGrid.mediaItemRenderer')}" sortable="false"
    			itemRenderer="org.bigbluebutton.modules.participants.views.MediaItemRenderer"/>
    	</mx:columns>
    </mx:DataGrid>
	
	<mx:ControlBar width="100%">
		<mx:Button id="settingsBtn" icon="{images.users_settings}" width="30" height="30"
					toolTip="{ResourceUtil.getInstance().getString('bbb.participants.settings.buttonTooltip')}" click="openSettings()" visible="true" tabIndex="{partOptions.baseTabIndex+10}"/>
		<mx:Button id="raiseHandBtn" toggle="true" icon="{images.hand_new}"
					width="30" height="30" toolTip="Raise Hand" click="raiseHand()"
					visible="false" includeInLayout="{raiseHandBtn.visible}" tabIndex="{partOptions.baseTabIndex+15}" />
		<mx:Spacer width="100%"/>
		<mx:Button id="muteMeBtn" click="toggleMuteMeState()" height="30" width="30" 
					icon="{UserManager.getInstance().getConference().voiceMuted ? images.audio_muted : images.audio}"
					visible="{UserManager.getInstance().getConference().voiceJoined}"
					toolTip="{UserManager.getInstance().getConference().voiceMuted ? ResourceUtil.getInstance().getString('bbb.participants.pushToTalk.toolTip') : ResourceUtil.getInstance().getString('bbb.participants.pushToMute.toolTip')}" 
					tabIndex="{partOptions.baseTabIndex+20}"/>
		
	</mx:ControlBar>
	
</mdi:MDIWindow><|MERGE_RESOLUTION|>--- conflicted
+++ resolved
@@ -1,424 +1,415 @@
-<?xml version="1.0" encoding="utf-8"?>
-
-<!--
-  BigBlueButton open source conferencing system - http://www.bigbluebutton.org
-  
-  Copyright (c) 2010 BigBlueButton Inc. and by respective authors (see below).
-  
-  BigBlueButton is free software; you can redistribute it and/or modify it under the 
-  terms of the GNU Lesser General Public License as published by the Free Software 
-  Foundation; either version 2.1 of the License, or (at your option) any later 
-  version. 
-  
-  BigBlueButton is distributed in the hope that it will be useful, but WITHOUT ANY 
-  WARRANTY; without even the implied warranty of MERCHANTABILITY or FITNESS FOR A 
-  PARTICULAR PURPOSE. See the GNU Lesser General Public License for more details.
-  
-  You should have received a copy of the GNU Lesser General Public License along 
-  with BigBlueButton; if not, see <http://www.gnu.org/licenses/>.
- 
-  $Id: $
---> 
-
-<mdi:MDIWindow xmlns:mx="http://www.adobe.com/2006/mxml"
-	xmlns:mdi="flexlib.mdi.containers.*" 
-	implements="org.bigbluebutton.common.IBbbModuleWindow" 
-	xmlns:mate="http://mate.asfusion.com/"
-	creationComplete="onCreationComplete()"
-	title="{ResourceUtil.getInstance().getString('bbb.participants.title')}"
-	showCloseButton="false">
-
-	<mate:Listener type="{LocaleChangeEvent.LOCALE_CHANGED}" method="localeChanged" />
-	<mate:Listener type="{ShortcutEvent.RAISE_HAND}" method="remoteRaiseHand" />
-	<mate:Listener type="{ShortcutEvent.FOCUS_PARTICIPANTS_WINDOW}" method="focusWindow" />
-	<mate:Listener type="{ShortcutEvent.MUTE_ME_EVENT}" method="toggleMuteMeState" />
-	<mate:Listener type="{ParticipantsEvent.ROOM_MUTE_STATE}" method="setRoomMute" />
-	<mx:Script>
-		<![CDATA[
-			import com.asfusion.mate.events.Dispatcher;
-			
-			import flash.system.Security;
-			import flash.system.SecurityPanel;
-			
-			import mx.binding.utils.BindingUtils;
-			import mx.collections.ArrayCollection;
-			import mx.controls.Menu;
-			import mx.controls.listClasses.IListItemRenderer;
-			import mx.events.DataGridEvent;
-			import mx.events.ListEvent;
-			import mx.events.MenuEvent;
-			
-			import org.bigbluebutton.common.Images;
-			import org.bigbluebutton.common.Role;
-			import org.bigbluebutton.common.events.LocaleChangeEvent;
-			import org.bigbluebutton.core.managers.UserManager;
-			import org.bigbluebutton.main.events.ShortcutEvent;
-			import org.bigbluebutton.main.model.users.BBBUser;
-			import org.bigbluebutton.main.model.users.Conference;
-			import org.bigbluebutton.main.model.users.events.KickUserEvent;
-			import org.bigbluebutton.main.model.users.events.LowerHandEvent;
-			import org.bigbluebutton.main.model.users.events.RaiseHandEvent;
-			import org.bigbluebutton.main.model.users.events.RoleChangeEvent;
-			import org.bigbluebutton.main.views.MainCanvas;
-			import org.bigbluebutton.modules.participants.events.ParticipantRollEvent;
-			import org.bigbluebutton.modules.participants.events.VoiceConfEvent;
-			import org.bigbluebutton.modules.participants.events.ParticipantsEvent;
-			import org.bigbluebutton.modules.participants.model.ParticipantsOptions;
-			import org.bigbluebutton.util.i18n.ResourceUtil;		
-			
-			private var dispatcher:Dispatcher;
-			
-			private var keyCombos:Object;
-			private var modifier:String;
-			
-			private var roomMuted:Boolean = false;
-			private var myMenu:Menu;
-			
-			[Bindable]
-			public var partOptions:ParticipantsOptions;
-			
-			[Bindable]
-			private var images:Images = new Images();
-			
-			[Bindable]
-			private var participants:ArrayCollection = new ArrayCollection();
-			
-			private var handRaised:Boolean = false;
-			private var amIModerator:Boolean = false;
-			
-			private const FOCUS_PARTICIPANTS_LIST:String = "Focus Participants List";
-			private const MAKE_PRESENTER:String = "Make Presenter";
-			private const KICK_PARTICIPANT:String = "Kick Participant";
-			private const MUTE_PARTICIPANT:String = "Mute Participant";
-			private const MUTE_ALL_PARTICIPANT:String = "Mute All Participant";
-			
-			private function onCreationComplete():void {
-				dispatcher = new Dispatcher();
-			
-				participants = UserManager.getInstance().getConference().users;
-				amIModerator = UserManager.getInstance().getConference().amIModerator();
-				
-				BindingUtils.bindSetter(changeButtons, UserManager.getInstance().getConference(), "amIPresenter");
-				BindingUtils.bindSetter(updateNumberofParticipants, participants, "length");
-				
-				this.addEventListener(KeyboardEvent.KEY_DOWN, handleKeyDown);
-				ResourceUtil.getInstance().addEventListener(Event.CHANGE, localeChanged); // Listen for locale changing
-				
-				modifier = ExternalInterface.call("determineModifier");
-				loadKeyCombos(modifier);
-				
-				changeButtons(UserManager.getInstance().getConference().amIPresenter);
-				
-				resourcesChanged();
-				
-				titleBarOverlay.tabIndex = partOptions.baseTabIndex;
-				minimizeBtn.tabIndex = partOptions.baseTabIndex+1;
-				maximizeRestoreBtn.tabIndex = partOptions.baseTabIndex+2;
-				closeBtn.tabIndex = partOptions.baseTabIndex+3;
-			}
-			
-			public function getPrefferedPosition():String{
-				return MainCanvas.TOP_LEFT;
-			}
-			
-			
-			private function updateNumberofParticipants(numParticipants:int):void {
-				if (numParticipants > 8)
-					this.title = ResourceUtil.getInstance().getString('bbb.participants.title', [":", numParticipants]);
-				else 
-					this.title = ResourceUtil.getInstance().getString('bbb.participants.title', ["", ""]);
-			}
-			
-			private function localeChanged(e:LocaleChangeEvent):void {
-				updateNumberofParticipants(participants.length);
-				resourcesChanged();
-			}
-			
-			private function changeButtons(presenter:Boolean):void {
-				raiseHandBtn.visible = !(presenter || amIModerator);
-			}
-			
-			private function onItemRollOver(event:ListEvent):void{
-				var item:IListItemRenderer = event.itemRenderer;
-				var user:BBBUser = item.data as BBBUser;
-				var rollEvent:ParticipantRollEvent = new ParticipantRollEvent(ParticipantRollEvent.PARTICIPANT_ROLL_OVER, user.userID);
-				dispatcher.dispatchEvent(rollEvent);
-			}
-			
-			private function onItemRollOut(event:ListEvent):void{
-				var item:IListItemRenderer = event.itemRenderer;
-				var user:BBBUser = item.data as BBBUser;
-				var rollEvent:ParticipantRollEvent = new ParticipantRollEvent(ParticipantRollEvent.PARTICIPANT_ROLL_OUT, user.userID);
-				dispatcher.dispatchEvent(rollEvent);
-			}
-			
-			private function toggleMuteMeState(event:ShortcutEvent = null):void{
-				if (UserManager.getInstance().getConference().voiceJoined) {
-					var e:VoiceConfEvent = new VoiceConfEvent(VoiceConfEvent.MUTE_USER);
-					e.userid = UserManager.getInstance().getConference().getMyVoiceUserId();
-					e.mute = !UserManager.getInstance().getConference().isMyVoiceMuted();
-					dispatchEvent(e);
-				}
-			}
-			
-			private function raiseHand():void{
-				if (UserManager.getInstance().getConference().getMyRole() == Role.VIEWER) {
-					handRaised = !handRaised;
-					var e:RaiseHandEvent = new RaiseHandEvent(RaiseHandEvent.RAISE_HAND);
-					e.raised = handRaised;
-					dispatchEvent(e);
-				}
-			}
-			
-			private function openSettings():void {
-				// everyone can see the audio settings
-				var myMenuData:Array = [{label: ResourceUtil.getInstance().getString('bbb.participants.settings.audioSettings'), icon: images.audio}];
-				
-				if (amIModerator) {
+<?xml version="1.0" encoding="utf-8"?>
+
+<!--
+  BigBlueButton open source conferencing system - http://www.bigbluebutton.org
+  
+  Copyright (c) 2010 BigBlueButton Inc. and by respective authors (see below).
+  
+  BigBlueButton is free software; you can redistribute it and/or modify it under the 
+  terms of the GNU Lesser General Public License as published by the Free Software 
+  Foundation; either version 2.1 of the License, or (at your option) any later 
+  version. 
+  
+  BigBlueButton is distributed in the hope that it will be useful, but WITHOUT ANY 
+  WARRANTY; without even the implied warranty of MERCHANTABILITY or FITNESS FOR A 
+  PARTICULAR PURPOSE. See the GNU Lesser General Public License for more details.
+  
+  You should have received a copy of the GNU Lesser General Public License along 
+  with BigBlueButton; if not, see <http://www.gnu.org/licenses/>.
+ 
+  $Id: $
+--> 
+
+<mdi:MDIWindow xmlns:mx="http://www.adobe.com/2006/mxml"
+	xmlns:mdi="flexlib.mdi.containers.*" 
+	implements="org.bigbluebutton.common.IBbbModuleWindow" 
+	xmlns:mate="http://mate.asfusion.com/"
+	creationComplete="onCreationComplete()"
+	title="{ResourceUtil.getInstance().getString('bbb.participants.title')}"
+	showCloseButton="false">
+
+	<mate:Listener type="{LocaleChangeEvent.LOCALE_CHANGED}" method="localeChanged" />
+	<mate:Listener type="{ShortcutEvent.RAISE_HAND}" method="remoteRaiseHand" />
+	<mate:Listener type="{ShortcutEvent.FOCUS_PARTICIPANTS_WINDOW}" method="focusWindow" />
+	<mate:Listener type="{ShortcutEvent.MUTE_ME_EVENT}" method="toggleMuteMeState" />
+	<mate:Listener type="{ParticipantsEvent.ROOM_MUTE_STATE}" method="setRoomMute" />
+	<mx:Script>
+		<![CDATA[
+			import com.asfusion.mate.events.Dispatcher;
+			
+			import flash.system.Security;
+			import flash.system.SecurityPanel;
+			
+			import mx.binding.utils.BindingUtils;
+			import mx.collections.ArrayCollection;
+			import mx.controls.Menu;
+			import mx.controls.listClasses.IListItemRenderer;
+			import mx.events.DataGridEvent;
+			import mx.events.ListEvent;
+			import mx.events.MenuEvent;
+			
+			import org.bigbluebutton.common.Images;
+			import org.bigbluebutton.common.Role;
+			import org.bigbluebutton.common.events.LocaleChangeEvent;
+			import org.bigbluebutton.core.managers.UserManager;
+			import org.bigbluebutton.main.events.ShortcutEvent;
+			import org.bigbluebutton.main.model.users.BBBUser;
+			import org.bigbluebutton.main.model.users.Conference;
+			import org.bigbluebutton.main.model.users.events.KickUserEvent;
+			import org.bigbluebutton.main.model.users.events.LowerHandEvent;
+			import org.bigbluebutton.main.model.users.events.RaiseHandEvent;
+			import org.bigbluebutton.main.model.users.events.RoleChangeEvent;
+			import org.bigbluebutton.main.views.MainCanvas;
+			import org.bigbluebutton.modules.participants.events.ParticipantRollEvent;
+			import org.bigbluebutton.modules.participants.events.VoiceConfEvent;
+			import org.bigbluebutton.modules.participants.events.ParticipantsEvent;
+			import org.bigbluebutton.modules.participants.model.ParticipantsOptions;
+			import org.bigbluebutton.util.i18n.ResourceUtil;		
+			
+			private var dispatcher:Dispatcher;
+			
+			private var keyCombos:Object;
+			private var modifier:String;
+			
+			private var roomMuted:Boolean = false;
+			private var myMenu:Menu;
+			
+			[Bindable]
+			public var partOptions:ParticipantsOptions;
+			
+			[Bindable]
+			private var images:Images = new Images();
+			
+			[Bindable]
+			private var participants:ArrayCollection = new ArrayCollection();
+			
+			private var handRaised:Boolean = false;
+			private var amIModerator:Boolean = false;
+			
+			private const FOCUS_PARTICIPANTS_LIST:String = "Focus Participants List";
+			private const MAKE_PRESENTER:String = "Make Presenter";
+			private const KICK_PARTICIPANT:String = "Kick Participant";
+			private const MUTE_PARTICIPANT:String = "Mute Participant";
+			private const MUTE_ALL_PARTICIPANT:String = "Mute All Participant";
+			
+			private function onCreationComplete():void {
+				dispatcher = new Dispatcher();
+			
+				participants = UserManager.getInstance().getConference().users;
+				amIModerator = UserManager.getInstance().getConference().amIModerator();
+				
+				BindingUtils.bindSetter(changeButtons, UserManager.getInstance().getConference(), "amIPresenter");
+				BindingUtils.bindSetter(updateNumberofParticipants, participants, "length");
+				
+				this.addEventListener(KeyboardEvent.KEY_DOWN, handleKeyDown);
+				ResourceUtil.getInstance().addEventListener(Event.CHANGE, localeChanged); // Listen for locale changing
+				
+				modifier = ExternalInterface.call("determineModifier");
+				loadKeyCombos(modifier);
+				
+				changeButtons(UserManager.getInstance().getConference().amIPresenter);
+				
+				resourcesChanged();
+				
+				titleBarOverlay.tabIndex = partOptions.baseTabIndex;
+				minimizeBtn.tabIndex = partOptions.baseTabIndex+1;
+				maximizeRestoreBtn.tabIndex = partOptions.baseTabIndex+2;
+				closeBtn.tabIndex = partOptions.baseTabIndex+3;
+			}
+			
+			public function getPrefferedPosition():String{
+				return MainCanvas.TOP_LEFT;
+			}
+			
+			
+			private function updateNumberofParticipants(numParticipants:int):void {
+				if (numParticipants > 8)
+					this.title = ResourceUtil.getInstance().getString('bbb.participants.title', [":", numParticipants]);
+				else 
+					this.title = ResourceUtil.getInstance().getString('bbb.participants.title', ["", ""]);
+			}
+			
+			private function localeChanged(e:LocaleChangeEvent):void {
+				updateNumberofParticipants(participants.length);
+				resourcesChanged();
+			}
+			
+			private function changeButtons(presenter:Boolean):void {
+				raiseHandBtn.visible = !(presenter || amIModerator);
+			}
+			
+			private function onItemRollOver(event:ListEvent):void{
+				var item:IListItemRenderer = event.itemRenderer;
+				var user:BBBUser = item.data as BBBUser;
+				var rollEvent:ParticipantRollEvent = new ParticipantRollEvent(ParticipantRollEvent.PARTICIPANT_ROLL_OVER, user.userID);
+				dispatcher.dispatchEvent(rollEvent);
+			}
+			
+			private function onItemRollOut(event:ListEvent):void{
+				var item:IListItemRenderer = event.itemRenderer;
+				var user:BBBUser = item.data as BBBUser;
+				var rollEvent:ParticipantRollEvent = new ParticipantRollEvent(ParticipantRollEvent.PARTICIPANT_ROLL_OUT, user.userID);
+				dispatcher.dispatchEvent(rollEvent);
+			}
+			
+			private function toggleMuteMeState(event:ShortcutEvent = null):void{
+				if (UserManager.getInstance().getConference().voiceJoined) {
+					var e:VoiceConfEvent = new VoiceConfEvent(VoiceConfEvent.MUTE_USER);
+					e.userid = UserManager.getInstance().getConference().getMyVoiceUserId();
+					e.mute = !UserManager.getInstance().getConference().isMyVoiceMuted();
+					dispatchEvent(e);
+				}
+			}
+			
+			private function raiseHand():void{
+				if (UserManager.getInstance().getConference().getMyRole() == Role.VIEWER) {
+					handRaised = !handRaised;
+					var e:RaiseHandEvent = new RaiseHandEvent(RaiseHandEvent.RAISE_HAND);
+					e.raised = handRaised;
+					dispatchEvent(e);
+				}
+			}
+			
+			private function openSettings():void {
+				// everyone can see the audio settings
+				var myMenuData:Array = [{label: ResourceUtil.getInstance().getString('bbb.participants.settings.audioSettings'), icon: images.audio}];
+				
+				if (amIModerator) {
 					myMenuData[1] = {type: "separator"};
-<<<<<<< HEAD
-					myMenuData[2] = {label: "Lower All Hands", icon: images.hand_new};
-					if (!roomMuted) {
-						myMenuData[3] = {label: "Mute All", icon: images.audio_muted};
-						myMenuData[4] = {label: "Mute All Except Presenter", icon: images.audio_muted};
-					} else
-						myMenuData[3] = {label: "Unmute All", icon: images.audio};
-					
-=======
-					if (!roomMuted)
-						myMenuData[2] = {label: ResourceUtil.getInstance().getString('bbb.participants.settings.muteAll'), icon: images.audio_muted};
-					else
-						myMenuData[2] = {label: ResourceUtil.getInstance().getString('bbb.participants.settings.unmuteAll'), icon: images.audio};
-					myMenuData[3] = {label: ResourceUtil.getInstance().getString('bbb.participants.settings.lowerAllHands'), icon: images.hand_new};
->>>>>>> d3c30377
-				}
-				
-				// make sure the previous menu is closed before opening a new one
-				// This could be improved to include a flag that tells if the menu is open,
-				// but it would require an extra listener for the MenuCloseEvent.
-				if (myMenu) myMenu.hide();
-				
-				myMenu = Menu.createMenu(null, myMenuData, true);
-				
-				myMenu.variableRowHeight = true;
-				myMenu.show(this.x + settingsBtn.x + 2, this.y + this.height + 25);
-				myMenu.addEventListener(MenuEvent.ITEM_CLICK, menuClickHandler);
-				myMenu.setFocus();
-			}
-			
-			private function menuClickHandler(e:MenuEvent):void {
-				// case 1 is the separator and can never get called
-				switch (e.index) {
-				case 0:
-					showAudioSettings();
-					break;
-				case 2:
-					lowerHands();
-					break;
-				case 3:
-					muteAll();
-					break;
-				case 4:
-					muteAlmostAll();
-				}
-			}
-			
-			private function showAudioSettings():void {
-				Security.showSettings(SecurityPanel.MICROPHONE);
-			}
-			
-			private function setRoomMute(e:ParticipantsEvent):void {
-				roomMuted = e.mute_state;
-			}
-			
-			private function muteAll():void {
-				if (amIModerator) {
-					if (!roomMuted) {
-						var muteCommand:VoiceConfEvent = new VoiceConfEvent(VoiceConfEvent.MUTE_ALL);
-						dispatchEvent(muteCommand);
-						roomMuted = true;
-					} else {
-						var unmuteCommand:VoiceConfEvent = new VoiceConfEvent(VoiceConfEvent.UNMUTE_ALL);
-						dispatchEvent(unmuteCommand);
-						roomMuted = false;
-					}
-				}
-			}
-			
-			private function muteAlmostAll():void {
-				if (amIModerator) {
-					if (!roomMuted) {
-						var muteCommand:VoiceConfEvent = new VoiceConfEvent(VoiceConfEvent.MUTE_ALMOST_ALL);
-						dispatchEvent(muteCommand);
-						roomMuted = true;
-					}
-				}
-			}
-			
-			private function lowerHands():void {
-				for (var i:int = 0; i < participants.length; i++) {
-					var p:BBBUser = participants.getItemAt(i) as BBBUser;
-					if (p.raiseHand) dispatchEvent(new LowerHandEvent(p.userID));
-        		}
-			}
-			
-			override protected function resourcesChanged():void{
-				super.resourcesChanged();				
-				if (participants.length > 8)
-					this.title = ResourceUtil.getInstance().getString('bbb.participants.title', [":", participants.length]);
-				else 
-					this.title = ResourceUtil.getInstance().getString('bbb.participants.title', ["", ""]);
-				
-				if (titleBarOverlay != null) {
-					titleBarOverlay.accessibilityName = ResourceUtil.getInstance().getString('bbb.participants.titleBar');
-				}
-				
-				if (windowControls != null) {
-					minimizeBtn.toolTip = ResourceUtil.getInstance().getString("bbb.window.minimizeBtn.toolTip");
-					minimizeBtn.accessibilityName = ResourceUtil.getInstance().getString("bbb.participants.minimizeBtn.accessibilityName");
-					
-					maximizeRestoreBtn.toolTip = ResourceUtil.getInstance().getString("bbb.window.maximizeRestoreBtn.toolTip");
-					maximizeRestoreBtn.accessibilityName = ResourceUtil.getInstance().getString("bbb.participants.maximizeRestoreBtn.accessibilityName");
-				}
-			}
-			
-			private function loadKeyCombos(modifier:String):void {
-				keyCombos = new Object(); // always start with a fresh array bbb.shortcutkey.participants.muteall
-				keyCombos[modifier+(ResourceUtil.getInstance().getString('bbb.shortcutkey.participants.focusUsers') as String)] = FOCUS_PARTICIPANTS_LIST;
-				keyCombos[modifier+(ResourceUtil.getInstance().getString('bbb.shortcutkey.participants.makePresenter') as String)] = MAKE_PRESENTER;
-				keyCombos[modifier+(ResourceUtil.getInstance().getString('bbb.shortcutkey.participants.kick') as String)] = KICK_PARTICIPANT;
-				keyCombos[modifier+(ResourceUtil.getInstance().getString('bbb.shortcutkey.participants.mute') as String)] = MUTE_PARTICIPANT;
-				keyCombos[modifier+(ResourceUtil.getInstance().getString('bbb.shortcutkey.participants.muteall') as String)] = MUTE_ALL_PARTICIPANT;
-				keyCombos[modifier+(ResourceUtil.getInstance().getString('bbb.shortcutkey.general.maximize') as String)] = ShortcutEvent.MAXIMIZE_USERS;
-				keyCombos[modifier+(ResourceUtil.getInstance().getString('bbb.shortcutkey.general.minimize') as String)] = ShortcutEvent.MINIMIZE_USERS;
-			}
-			
-			// Handle general-access hotkeys, regardless of what window the user is focused in
-			private function handleKeyDown(e:KeyboardEvent):void {
-				if (keyCombos == null) loadKeyCombos(modifier);
-				var keyPress:String = (e.ctrlKey  ? "control+" : "") + (e.shiftKey ? "shift+"   : "") +
-					(e.altKey   ? "alt+"     : "") + e.keyCode;		                              
-				if (keyCombos[keyPress]) {
-					switch(keyCombos[keyPress]) {
-						case FOCUS_PARTICIPANTS_LIST:
-							remoteFocusUsers();
-							break;
-						case MAKE_PRESENTER:
-							remoteMakePresenter();
-							break;
-						case KICK_PARTICIPANT:
-							remoteKickUser();
-							break;
-						case MUTE_PARTICIPANT:
-							remoteMuteUser();
-							break;
-						case MUTE_ALL_PARTICIPANT:
-							muteAll();
-							break;
-						case ShortcutEvent.MAXIMIZE_USERS:
-							remoteMaximize();
-							break;
-						case ShortcutEvent.MINIMIZE_USERS:
-							remoteMinimize();
-							break;
-					}
-				}
-			}
-			
-			private function focusWindow(e:ShortcutEvent):void{
-				focusManager.setFocus(titleBarOverlay);
-			}
-			
-			public function remoteRaiseHand(e:ShortcutEvent):void{
-				raiseHand();
-			}
-			
-			private function remoteMinimize():void{
-				if (!minimized){
-					this.minimize();
-				}
-			}
-			
-			private function remoteMaximize():void{
-				if (!maximized && !minimized){
-					this.maximize();
-				} else{
-					this.restore();
-				}				
-			}
-			
-			public function remoteMakePresenter():void{
-				if (amIModerator && participantsGrid.selectedIndex != -1) {
-					var selData:Object = participantsGrid.selectedItem;
-					
-					if (!selData.presenter && !selData.phoneUser) {
-						var e:RoleChangeEvent = new RoleChangeEvent(RoleChangeEvent.ASSIGN_PRESENTER);
-						e.userid = selData.userID;
-						e.username = selData.name;
-						dispatchEvent(e);
-					}
-				}
-			}
-			
-			public function remoteKickUser():void{
-				if (amIModerator && participantsGrid.selectedIndex != -1) {
-					var selData:Object = participantsGrid.selectedItem;
-					
-					if (!selData.me)
-						dispatchEvent(new KickUserEvent(selData.userID));
-				}
-			}
-			
-			public function remoteMuteUser():void{
-				if (amIModerator && participantsGrid.selectedIndex != -1) {
-					var selData:Object = participantsGrid.selectedItem;
-					
-					if (selData.voiceJoined) {
-						var e:VoiceConfEvent = new VoiceConfEvent(VoiceConfEvent.MUTE_USER);
-						e.userid = selData.voiceUserid;
-						e.mute = !selData.voiceMuted;
-						dispatchEvent(e);
-					}
-				}
-			}
-			
-			public function remoteFocusUsers():void{
-				focusManager.setFocus(participantsGrid);
-				participantsGrid.drawFocus(true);
-			}
-			
-		]]>
-	</mx:Script>
-	
-	<mx:DataGrid id="participantsGrid" dataProvider="{participants}" editable="false" sortableColumns="true"
-    	dragEnabled="false" width="100%" height="100%" 
-    	itemRollOver="onItemRollOver(event)"
-		itemRollOut="onItemRollOut(event)" 
-		tabIndex="{partOptions.baseTabIndex+5}"
-		accessibilityName="{ResourceUtil.getInstance().getString('bbb.participants.participantsGrid.accessibilityName')}" >
-    	<mx:columns>
-    		<mx:DataGridColumn dataField="userStatus" headerText="{ResourceUtil.getInstance().getString('bbb.participants.participantsGrid.statusItemRenderer')}" editable="false" width="45"
-    			itemRenderer="org.bigbluebutton.modules.participants.views.StatusItemRenderer" sortable="false" />
-    		<mx:DataGridColumn dataField="name" headerText="{ResourceUtil.getInstance().getString('bbb.participants.participantsGrid.nameItemRenderer')}" editable="false" width="100" sortable="false"
-    			itemRenderer="org.bigbluebutton.modules.participants.views.NameItemRenderer"/>
-    		<mx:DataGridColumn dataField="media" headerText="{ResourceUtil.getInstance().getString('bbb.participants.participantsGrid.mediaItemRenderer')}" sortable="false"
-    			itemRenderer="org.bigbluebutton.modules.participants.views.MediaItemRenderer"/>
-    	</mx:columns>
-    </mx:DataGrid>
-	
-	<mx:ControlBar width="100%">
-		<mx:Button id="settingsBtn" icon="{images.users_settings}" width="30" height="30"
-					toolTip="{ResourceUtil.getInstance().getString('bbb.participants.settings.buttonTooltip')}" click="openSettings()" visible="true" tabIndex="{partOptions.baseTabIndex+10}"/>
-		<mx:Button id="raiseHandBtn" toggle="true" icon="{images.hand_new}"
-					width="30" height="30" toolTip="Raise Hand" click="raiseHand()"
-					visible="false" includeInLayout="{raiseHandBtn.visible}" tabIndex="{partOptions.baseTabIndex+15}" />
-		<mx:Spacer width="100%"/>
-		<mx:Button id="muteMeBtn" click="toggleMuteMeState()" height="30" width="30" 
-					icon="{UserManager.getInstance().getConference().voiceMuted ? images.audio_muted : images.audio}"
-					visible="{UserManager.getInstance().getConference().voiceJoined}"
-					toolTip="{UserManager.getInstance().getConference().voiceMuted ? ResourceUtil.getInstance().getString('bbb.participants.pushToTalk.toolTip') : ResourceUtil.getInstance().getString('bbb.participants.pushToMute.toolTip')}" 
-					tabIndex="{partOptions.baseTabIndex+20}"/>
-		
-	</mx:ControlBar>
-	
+					myMenuData[2] = {label: ResourceUtil.getInstance().getString('bbb.participants.settings.lowerAllHands'), icon: images.hand_new};
+					if (!roomMuted) {
+						myMenuData[3] = {label: ResourceUtil.getInstance().getString('bbb.participants.settings.muteAll'), icon: images.audio_muted};
+						myMenuData[4] = {label: ResourceUtil.getInstance().getString('bbb.participants.settings.muteAllExcept'), icon: images.audio_muted};
+					} else
+						myMenuData[3] = {label: ResourceUtil.getInstance().getString('bbb.participants.settings.unmuteAll'), icon: images.audio};
+				}
+				
+				// make sure the previous menu is closed before opening a new one
+				// This could be improved to include a flag that tells if the menu is open,
+				// but it would require an extra listener for the MenuCloseEvent.
+				if (myMenu) myMenu.hide();
+				
+				myMenu = Menu.createMenu(null, myMenuData, true);
+				
+				myMenu.variableRowHeight = true;
+				myMenu.show(this.x + settingsBtn.x + 2, this.y + this.height + 25);
+				myMenu.addEventListener(MenuEvent.ITEM_CLICK, menuClickHandler);
+				myMenu.setFocus();
+			}
+			
+			private function menuClickHandler(e:MenuEvent):void {
+				// case 1 is the separator and can never get called
+				switch (e.index) {
+				case 0:
+					showAudioSettings();
+					break;
+				case 2:
+					lowerHands();
+					break;
+				case 3:
+					muteAll();
+					break;
+				case 4:
+					muteAlmostAll();
+				}
+			}
+			
+			private function showAudioSettings():void {
+				Security.showSettings(SecurityPanel.MICROPHONE);
+			}
+			
+			private function setRoomMute(e:ParticipantsEvent):void {
+				roomMuted = e.mute_state;
+			}
+			
+			private function muteAll():void {
+				if (amIModerator) {
+					if (!roomMuted) {
+						var muteCommand:VoiceConfEvent = new VoiceConfEvent(VoiceConfEvent.MUTE_ALL);
+						dispatchEvent(muteCommand);
+						roomMuted = true;
+					} else {
+						var unmuteCommand:VoiceConfEvent = new VoiceConfEvent(VoiceConfEvent.UNMUTE_ALL);
+						dispatchEvent(unmuteCommand);
+						roomMuted = false;
+					}
+				}
+			}
+			
+			private function muteAlmostAll():void {
+				if (amIModerator) {
+					if (!roomMuted) {
+						var muteCommand:VoiceConfEvent = new VoiceConfEvent(VoiceConfEvent.MUTE_ALMOST_ALL);
+						dispatchEvent(muteCommand);
+						roomMuted = true;
+					}
+				}
+			}
+			
+			private function lowerHands():void {
+				for (var i:int = 0; i < participants.length; i++) {
+					var p:BBBUser = participants.getItemAt(i) as BBBUser;
+					if (p.raiseHand) dispatchEvent(new LowerHandEvent(p.userID));
+        		}
+			}
+			
+			override protected function resourcesChanged():void{
+				super.resourcesChanged();				
+				if (participants.length > 8)
+					this.title = ResourceUtil.getInstance().getString('bbb.participants.title', [":", participants.length]);
+				else 
+					this.title = ResourceUtil.getInstance().getString('bbb.participants.title', ["", ""]);
+				
+				if (titleBarOverlay != null) {
+					titleBarOverlay.accessibilityName = ResourceUtil.getInstance().getString('bbb.participants.titleBar');
+				}
+				
+				if (windowControls != null) {
+					minimizeBtn.toolTip = ResourceUtil.getInstance().getString("bbb.window.minimizeBtn.toolTip");
+					minimizeBtn.accessibilityName = ResourceUtil.getInstance().getString("bbb.participants.minimizeBtn.accessibilityName");
+					
+					maximizeRestoreBtn.toolTip = ResourceUtil.getInstance().getString("bbb.window.maximizeRestoreBtn.toolTip");
+					maximizeRestoreBtn.accessibilityName = ResourceUtil.getInstance().getString("bbb.participants.maximizeRestoreBtn.accessibilityName");
+				}
+			}
+			
+			private function loadKeyCombos(modifier:String):void {
+				keyCombos = new Object(); // always start with a fresh array bbb.shortcutkey.participants.muteall
+				keyCombos[modifier+(ResourceUtil.getInstance().getString('bbb.shortcutkey.participants.focusUsers') as String)] = FOCUS_PARTICIPANTS_LIST;
+				keyCombos[modifier+(ResourceUtil.getInstance().getString('bbb.shortcutkey.participants.makePresenter') as String)] = MAKE_PRESENTER;
+				keyCombos[modifier+(ResourceUtil.getInstance().getString('bbb.shortcutkey.participants.kick') as String)] = KICK_PARTICIPANT;
+				keyCombos[modifier+(ResourceUtil.getInstance().getString('bbb.shortcutkey.participants.mute') as String)] = MUTE_PARTICIPANT;
+				keyCombos[modifier+(ResourceUtil.getInstance().getString('bbb.shortcutkey.participants.muteall') as String)] = MUTE_ALL_PARTICIPANT;
+				keyCombos[modifier+(ResourceUtil.getInstance().getString('bbb.shortcutkey.general.maximize') as String)] = ShortcutEvent.MAXIMIZE_USERS;
+				keyCombos[modifier+(ResourceUtil.getInstance().getString('bbb.shortcutkey.general.minimize') as String)] = ShortcutEvent.MINIMIZE_USERS;
+			}
+			
+			// Handle general-access hotkeys, regardless of what window the user is focused in
+			private function handleKeyDown(e:KeyboardEvent):void {
+				if (keyCombos == null) loadKeyCombos(modifier);
+				var keyPress:String = (e.ctrlKey  ? "control+" : "") + (e.shiftKey ? "shift+"   : "") +
+					(e.altKey   ? "alt+"     : "") + e.keyCode;		                              
+				if (keyCombos[keyPress]) {
+					switch(keyCombos[keyPress]) {
+						case FOCUS_PARTICIPANTS_LIST:
+							remoteFocusUsers();
+							break;
+						case MAKE_PRESENTER:
+							remoteMakePresenter();
+							break;
+						case KICK_PARTICIPANT:
+							remoteKickUser();
+							break;
+						case MUTE_PARTICIPANT:
+							remoteMuteUser();
+							break;
+						case MUTE_ALL_PARTICIPANT:
+							muteAll();
+							break;
+						case ShortcutEvent.MAXIMIZE_USERS:
+							remoteMaximize();
+							break;
+						case ShortcutEvent.MINIMIZE_USERS:
+							remoteMinimize();
+							break;
+					}
+				}
+			}
+			
+			private function focusWindow(e:ShortcutEvent):void{
+				focusManager.setFocus(titleBarOverlay);
+			}
+			
+			public function remoteRaiseHand(e:ShortcutEvent):void{
+				raiseHand();
+			}
+			
+			private function remoteMinimize():void{
+				if (!minimized){
+					this.minimize();
+				}
+			}
+			
+			private function remoteMaximize():void{
+				if (!maximized && !minimized){
+					this.maximize();
+				} else{
+					this.restore();
+				}				
+			}
+			
+			public function remoteMakePresenter():void{
+				if (amIModerator && participantsGrid.selectedIndex != -1) {
+					var selData:Object = participantsGrid.selectedItem;
+					
+					if (!selData.presenter && !selData.phoneUser) {
+						var e:RoleChangeEvent = new RoleChangeEvent(RoleChangeEvent.ASSIGN_PRESENTER);
+						e.userid = selData.userID;
+						e.username = selData.name;
+						dispatchEvent(e);
+					}
+				}
+			}
+			
+			public function remoteKickUser():void{
+				if (amIModerator && participantsGrid.selectedIndex != -1) {
+					var selData:Object = participantsGrid.selectedItem;
+					
+					if (!selData.me)
+						dispatchEvent(new KickUserEvent(selData.userID));
+				}
+			}
+			
+			public function remoteMuteUser():void{
+				if (amIModerator && participantsGrid.selectedIndex != -1) {
+					var selData:Object = participantsGrid.selectedItem;
+					
+					if (selData.voiceJoined) {
+						var e:VoiceConfEvent = new VoiceConfEvent(VoiceConfEvent.MUTE_USER);
+						e.userid = selData.voiceUserid;
+						e.mute = !selData.voiceMuted;
+						dispatchEvent(e);
+					}
+				}
+			}
+			
+			public function remoteFocusUsers():void{
+				focusManager.setFocus(participantsGrid);
+				participantsGrid.drawFocus(true);
+			}
+			
+		]]>
+	</mx:Script>
+	
+	<mx:DataGrid id="participantsGrid" dataProvider="{participants}" editable="false" sortableColumns="true"
+    	dragEnabled="false" width="100%" height="100%" 
+    	itemRollOver="onItemRollOver(event)"
+		itemRollOut="onItemRollOut(event)" 
+		tabIndex="{partOptions.baseTabIndex+5}"
+		accessibilityName="{ResourceUtil.getInstance().getString('bbb.participants.participantsGrid.accessibilityName')}" >
+    	<mx:columns>
+    		<mx:DataGridColumn dataField="userStatus" headerText="{ResourceUtil.getInstance().getString('bbb.participants.participantsGrid.statusItemRenderer')}" editable="false" width="45"
+    			itemRenderer="org.bigbluebutton.modules.participants.views.StatusItemRenderer" sortable="false" />
+    		<mx:DataGridColumn dataField="name" headerText="{ResourceUtil.getInstance().getString('bbb.participants.participantsGrid.nameItemRenderer')}" editable="false" width="100" sortable="false"
+    			itemRenderer="org.bigbluebutton.modules.participants.views.NameItemRenderer"/>
+    		<mx:DataGridColumn dataField="media" headerText="{ResourceUtil.getInstance().getString('bbb.participants.participantsGrid.mediaItemRenderer')}" sortable="false"
+    			itemRenderer="org.bigbluebutton.modules.participants.views.MediaItemRenderer"/>
+    	</mx:columns>
+    </mx:DataGrid>
+	
+	<mx:ControlBar width="100%">
+		<mx:Button id="settingsBtn" icon="{images.users_settings}" width="30" height="30"
+					toolTip="{ResourceUtil.getInstance().getString('bbb.participants.settings.buttonTooltip')}" click="openSettings()" visible="true" tabIndex="{partOptions.baseTabIndex+10}"/>
+		<mx:Button id="raiseHandBtn" toggle="true" icon="{images.hand_new}"
+					width="30" height="30" toolTip="Raise Hand" click="raiseHand()"
+					visible="false" includeInLayout="{raiseHandBtn.visible}" tabIndex="{partOptions.baseTabIndex+15}" />
+		<mx:Spacer width="100%"/>
+		<mx:Button id="muteMeBtn" click="toggleMuteMeState()" height="30" width="30" 
+					icon="{UserManager.getInstance().getConference().voiceMuted ? images.audio_muted : images.audio}"
+					visible="{UserManager.getInstance().getConference().voiceJoined}"
+					toolTip="{UserManager.getInstance().getConference().voiceMuted ? ResourceUtil.getInstance().getString('bbb.participants.pushToTalk.toolTip') : ResourceUtil.getInstance().getString('bbb.participants.pushToMute.toolTip')}" 
+					tabIndex="{partOptions.baseTabIndex+20}"/>
+		
+	</mx:ControlBar>
+	
 </mdi:MDIWindow>