/**
 * BigBlueButton open source conferencing system - http://www.bigbluebutton.org/
 * 
 * Copyright (c) 2012 BigBlueButton Inc. and by respective authors (see below).
 *
 * This program is free software; you can redistribute it and/or modify it under the
 * terms of the GNU Lesser General Public License as published by the Free Software
 * Foundation; either version 3.0 of the License, or (at your option) any later
 * version.
 * 
 * BigBlueButton is distributed in the hope that it will be useful, but WITHOUT ANY
 * WARRANTY; without even the implied warranty of MERCHANTABILITY or FITNESS FOR A
 * PARTICULAR PURPOSE. See the GNU Lesser General Public License for more details.
 *
 * You should have received a copy of the GNU Lesser General Public License along
 * with BigBlueButton; if not, see <http://www.gnu.org/licenses/>.
 *
 */
package org.bigbluebutton.modules.chat.services
{
  import flash.events.IEventDispatcher;
  import org.bigbluebutton.common.LogUtil;
  import org.bigbluebutton.core.BBB;
  import org.bigbluebutton.core.UsersUtil;
  import org.bigbluebutton.core.model.MeetingModel;
  import org.bigbluebutton.modules.chat.ChatConstants;
  import org.bigbluebutton.modules.chat.events.PublicChatMessageEvent;
  import org.bigbluebutton.modules.chat.vo.ChatMessageVO;

  public class ChatMessageService
  {
    private static const LOG:String = "Chat::ChatMessageService - ";
    
    public var sender:MessageSender;
    public var receiver:MessageReceiver;
    public var dispatcher:IEventDispatcher;
    
    public function sendPublicMessageFromApi(message:Object):void
    {
      trace(LOG + "sendPublicMessageFromApi");
      var msgVO:ChatMessageVO = new ChatMessageVO();
      msgVO.chatType = ChatConstants.PUBLIC_CHAT;
      msgVO.fromUserID = message.fromUserID;
      msgVO.fromUsername = message.fromUsername;
      msgVO.fromColor = message.fromColor;
      msgVO.fromTime = message.fromTime;
      msgVO.fromTimezoneOffset = message.fromTimezoneOffset;

      msgVO.message = message.message;
      
      sendPublicMessage(msgVO);
    }    
    
    public function sendPrivateMessageFromApi(message:Object):void
    {
      trace(LOG + "sendPrivateMessageFromApi");
      var msgVO:ChatMessageVO = new ChatMessageVO();
      msgVO.chatType = ChatConstants.PUBLIC_CHAT;
      msgVO.fromUserID = message.fromUserID;
      msgVO.fromUsername = message.fromUsername;
      msgVO.fromColor = message.fromColor;
      msgVO.fromTime = message.fromTime;
      msgVO.fromTimezoneOffset = message.fromTimezoneOffset;
      
      msgVO.toUserID = message.toUserID;
      msgVO.toUsername = message.toUsername;
      
      msgVO.message = message.message;
      
      sendPrivateMessage(msgVO);

    }
    
    public function sendPublicMessage(message:ChatMessageVO):void {
      sender.sendPublicMessage(message);
    }
    
    public function sendPrivateMessage(message:ChatMessageVO):void {
      sender.sendPrivateMessage(message);
    }
    
    public function getPublicChatMessages():void {
      sender.getPublicChatMessages();
    }
    
    private static const SPACE:String = " ";
    
    public function sendWelcomeMessage():void {
      trace(LOG + "sendWelcomeMessage");
      var welcome:String = BBB.initUserConfigManager().getWelcomeMessage();
      if (welcome != "") {
        var welcomeMsg:ChatMessageVO = new ChatMessageVO();
        welcomeMsg.chatType = ChatConstants.PUBLIC_CHAT;
        welcomeMsg.fromUserID = SPACE;
        welcomeMsg.fromUsername = SPACE;
        welcomeMsg.fromColor = "86187";
        welcomeMsg.fromTime = new Date().getTime();
        welcomeMsg.fromTimezoneOffset = new Date().getTimezoneOffset();
        welcomeMsg.toUserID = SPACE;
        welcomeMsg.toUsername = SPACE;
        welcomeMsg.message = welcome;
        
<<<<<<< HEAD
        var pcEvent:PublicChatMessageEvent = new PublicChatMessageEvent(PublicChatMessageEvent.PUBLIC_CHAT_MESSAGE_EVENT);
        pcEvent.message = msg;
        pcEvent.history = false;
        dispatcher.dispatchEvent(pcEvent);
=======
        var welcomeMsgEvent:PublicChatMessageEvent = new PublicChatMessageEvent(PublicChatMessageEvent.PUBLIC_CHAT_MESSAGE_EVENT);
        welcomeMsgEvent.message = welcomeMsg;
        dispatcher.dispatchEvent(welcomeMsgEvent);
>>>>>>> b895316b
      }	
      
      if (UsersUtil.amIModerator()) {
        if (MeetingModel.getInstance().modOnlyMessage != null) {
          var moderatorOnlyMsg:ChatMessageVO = new ChatMessageVO();
          moderatorOnlyMsg.chatType = ChatConstants.PUBLIC_CHAT;
          moderatorOnlyMsg.fromUserID = SPACE;
          moderatorOnlyMsg.fromUsername = SPACE;
          moderatorOnlyMsg.fromColor = "86187";
          moderatorOnlyMsg.fromTime = new Date().getTime();
          moderatorOnlyMsg.fromTimezoneOffset = new Date().getTimezoneOffset();
          moderatorOnlyMsg.toUserID = SPACE;
          moderatorOnlyMsg.toUsername = SPACE;
          moderatorOnlyMsg.message = MeetingModel.getInstance().modOnlyMessage;
          
<<<<<<< HEAD
          var pcEvent:PublicChatMessageEvent = new PublicChatMessageEvent(PublicChatMessageEvent.PUBLIC_CHAT_MESSAGE_EVENT);
          pcEvent.message = msg;
          pcEvent.history = false;
          dispatcher.dispatchEvent(pcEvent);          
=======
          var moderatorOnlyMsgEvent:PublicChatMessageEvent = new PublicChatMessageEvent(PublicChatMessageEvent.PUBLIC_CHAT_MESSAGE_EVENT);
          moderatorOnlyMsgEvent.message = moderatorOnlyMsg;
          dispatcher.dispatchEvent(moderatorOnlyMsgEvent);
>>>>>>> b895316b
        }
      }
    }
  }
}<|MERGE_RESOLUTION|>--- conflicted
+++ resolved
@@ -1,142 +1,130 @@
-/**
- * BigBlueButton open source conferencing system - http://www.bigbluebutton.org/
- * 
- * Copyright (c) 2012 BigBlueButton Inc. and by respective authors (see below).
- *
- * This program is free software; you can redistribute it and/or modify it under the
- * terms of the GNU Lesser General Public License as published by the Free Software
- * Foundation; either version 3.0 of the License, or (at your option) any later
- * version.
- * 
- * BigBlueButton is distributed in the hope that it will be useful, but WITHOUT ANY
- * WARRANTY; without even the implied warranty of MERCHANTABILITY or FITNESS FOR A
- * PARTICULAR PURPOSE. See the GNU Lesser General Public License for more details.
- *
- * You should have received a copy of the GNU Lesser General Public License along
- * with BigBlueButton; if not, see <http://www.gnu.org/licenses/>.
- *
- */
-package org.bigbluebutton.modules.chat.services
-{
-  import flash.events.IEventDispatcher;
-  import org.bigbluebutton.common.LogUtil;
-  import org.bigbluebutton.core.BBB;
-  import org.bigbluebutton.core.UsersUtil;
-  import org.bigbluebutton.core.model.MeetingModel;
-  import org.bigbluebutton.modules.chat.ChatConstants;
-  import org.bigbluebutton.modules.chat.events.PublicChatMessageEvent;
-  import org.bigbluebutton.modules.chat.vo.ChatMessageVO;
-
-  public class ChatMessageService
-  {
-    private static const LOG:String = "Chat::ChatMessageService - ";
-    
-    public var sender:MessageSender;
-    public var receiver:MessageReceiver;
-    public var dispatcher:IEventDispatcher;
-    
-    public function sendPublicMessageFromApi(message:Object):void
-    {
-      trace(LOG + "sendPublicMessageFromApi");
-      var msgVO:ChatMessageVO = new ChatMessageVO();
-      msgVO.chatType = ChatConstants.PUBLIC_CHAT;
-      msgVO.fromUserID = message.fromUserID;
-      msgVO.fromUsername = message.fromUsername;
-      msgVO.fromColor = message.fromColor;
-      msgVO.fromTime = message.fromTime;
-      msgVO.fromTimezoneOffset = message.fromTimezoneOffset;
-
-      msgVO.message = message.message;
-      
-      sendPublicMessage(msgVO);
-    }    
-    
-    public function sendPrivateMessageFromApi(message:Object):void
-    {
-      trace(LOG + "sendPrivateMessageFromApi");
-      var msgVO:ChatMessageVO = new ChatMessageVO();
-      msgVO.chatType = ChatConstants.PUBLIC_CHAT;
-      msgVO.fromUserID = message.fromUserID;
-      msgVO.fromUsername = message.fromUsername;
-      msgVO.fromColor = message.fromColor;
-      msgVO.fromTime = message.fromTime;
-      msgVO.fromTimezoneOffset = message.fromTimezoneOffset;
-      
-      msgVO.toUserID = message.toUserID;
-      msgVO.toUsername = message.toUsername;
-      
-      msgVO.message = message.message;
-      
-      sendPrivateMessage(msgVO);
-
-    }
-    
-    public function sendPublicMessage(message:ChatMessageVO):void {
-      sender.sendPublicMessage(message);
-    }
-    
-    public function sendPrivateMessage(message:ChatMessageVO):void {
-      sender.sendPrivateMessage(message);
-    }
-    
-    public function getPublicChatMessages():void {
-      sender.getPublicChatMessages();
-    }
-    
-    private static const SPACE:String = " ";
-    
-    public function sendWelcomeMessage():void {
-      trace(LOG + "sendWelcomeMessage");
-      var welcome:String = BBB.initUserConfigManager().getWelcomeMessage();
-      if (welcome != "") {
-        var welcomeMsg:ChatMessageVO = new ChatMessageVO();
-        welcomeMsg.chatType = ChatConstants.PUBLIC_CHAT;
-        welcomeMsg.fromUserID = SPACE;
-        welcomeMsg.fromUsername = SPACE;
-        welcomeMsg.fromColor = "86187";
-        welcomeMsg.fromTime = new Date().getTime();
-        welcomeMsg.fromTimezoneOffset = new Date().getTimezoneOffset();
-        welcomeMsg.toUserID = SPACE;
-        welcomeMsg.toUsername = SPACE;
-        welcomeMsg.message = welcome;
+/**
+ * BigBlueButton open source conferencing system - http://www.bigbluebutton.org/
+ * 
+ * Copyright (c) 2012 BigBlueButton Inc. and by respective authors (see below).
+ *
+ * This program is free software; you can redistribute it and/or modify it under the
+ * terms of the GNU Lesser General Public License as published by the Free Software
+ * Foundation; either version 3.0 of the License, or (at your option) any later
+ * version.
+ * 
+ * BigBlueButton is distributed in the hope that it will be useful, but WITHOUT ANY
+ * WARRANTY; without even the implied warranty of MERCHANTABILITY or FITNESS FOR A
+ * PARTICULAR PURPOSE. See the GNU Lesser General Public License for more details.
+ *
+ * You should have received a copy of the GNU Lesser General Public License along
+ * with BigBlueButton; if not, see <http://www.gnu.org/licenses/>.
+ *
+ */
+package org.bigbluebutton.modules.chat.services
+{
+  import flash.events.IEventDispatcher;
+  import org.bigbluebutton.common.LogUtil;
+  import org.bigbluebutton.core.BBB;
+  import org.bigbluebutton.core.UsersUtil;
+  import org.bigbluebutton.core.model.MeetingModel;
+  import org.bigbluebutton.modules.chat.ChatConstants;
+  import org.bigbluebutton.modules.chat.events.PublicChatMessageEvent;
+  import org.bigbluebutton.modules.chat.vo.ChatMessageVO;
+
+  public class ChatMessageService
+  {
+    private static const LOG:String = "Chat::ChatMessageService - ";
+    
+    public var sender:MessageSender;
+    public var receiver:MessageReceiver;
+    public var dispatcher:IEventDispatcher;
+    
+    public function sendPublicMessageFromApi(message:Object):void
+    {
+      trace(LOG + "sendPublicMessageFromApi");
+      var msgVO:ChatMessageVO = new ChatMessageVO();
+      msgVO.chatType = ChatConstants.PUBLIC_CHAT;
+      msgVO.fromUserID = message.fromUserID;
+      msgVO.fromUsername = message.fromUsername;
+      msgVO.fromColor = message.fromColor;
+      msgVO.fromTime = message.fromTime;
+      msgVO.fromTimezoneOffset = message.fromTimezoneOffset;
+
+      msgVO.message = message.message;
+      
+      sendPublicMessage(msgVO);
+    }    
+    
+    public function sendPrivateMessageFromApi(message:Object):void
+    {
+      trace(LOG + "sendPrivateMessageFromApi");
+      var msgVO:ChatMessageVO = new ChatMessageVO();
+      msgVO.chatType = ChatConstants.PUBLIC_CHAT;
+      msgVO.fromUserID = message.fromUserID;
+      msgVO.fromUsername = message.fromUsername;
+      msgVO.fromColor = message.fromColor;
+      msgVO.fromTime = message.fromTime;
+      msgVO.fromTimezoneOffset = message.fromTimezoneOffset;
+      
+      msgVO.toUserID = message.toUserID;
+      msgVO.toUsername = message.toUsername;
+      
+      msgVO.message = message.message;
+      
+      sendPrivateMessage(msgVO);
+
+    }
+    
+    public function sendPublicMessage(message:ChatMessageVO):void {
+      sender.sendPublicMessage(message);
+    }
+    
+    public function sendPrivateMessage(message:ChatMessageVO):void {
+      sender.sendPrivateMessage(message);
+    }
+    
+    public function getPublicChatMessages():void {
+      sender.getPublicChatMessages();
+    }
+    
+    private static const SPACE:String = " ";
+    
+    public function sendWelcomeMessage():void {
+      trace(LOG + "sendWelcomeMessage");
+      var welcome:String = BBB.initUserConfigManager().getWelcomeMessage();
+      if (welcome != "") {
+        var welcomeMsg:ChatMessageVO = new ChatMessageVO();
+        welcomeMsg.chatType = ChatConstants.PUBLIC_CHAT;
+        welcomeMsg.fromUserID = SPACE;
+        welcomeMsg.fromUsername = SPACE;
+        welcomeMsg.fromColor = "86187";
+        welcomeMsg.fromTime = new Date().getTime();
+        welcomeMsg.fromTimezoneOffset = new Date().getTimezoneOffset();
+        welcomeMsg.toUserID = SPACE;
+        welcomeMsg.toUsername = SPACE;
+        welcomeMsg.message = welcome;
         
-<<<<<<< HEAD
-        var pcEvent:PublicChatMessageEvent = new PublicChatMessageEvent(PublicChatMessageEvent.PUBLIC_CHAT_MESSAGE_EVENT);
-        pcEvent.message = msg;
-        pcEvent.history = false;
-        dispatcher.dispatchEvent(pcEvent);
-=======
-        var welcomeMsgEvent:PublicChatMessageEvent = new PublicChatMessageEvent(PublicChatMessageEvent.PUBLIC_CHAT_MESSAGE_EVENT);
-        welcomeMsgEvent.message = welcomeMsg;
+        var welcomeMsgEvent:PublicChatMessageEvent = new PublicChatMessageEvent(PublicChatMessageEvent.PUBLIC_CHAT_MESSAGE_EVENT);
+        welcomeMsgEvent.message = welcomeMsg;
+        welcomeMsgEvent.history = false;
         dispatcher.dispatchEvent(welcomeMsgEvent);
->>>>>>> b895316b
-      }	
-      
-      if (UsersUtil.amIModerator()) {
-        if (MeetingModel.getInstance().modOnlyMessage != null) {
-          var moderatorOnlyMsg:ChatMessageVO = new ChatMessageVO();
-          moderatorOnlyMsg.chatType = ChatConstants.PUBLIC_CHAT;
-          moderatorOnlyMsg.fromUserID = SPACE;
-          moderatorOnlyMsg.fromUsername = SPACE;
-          moderatorOnlyMsg.fromColor = "86187";
-          moderatorOnlyMsg.fromTime = new Date().getTime();
-          moderatorOnlyMsg.fromTimezoneOffset = new Date().getTimezoneOffset();
-          moderatorOnlyMsg.toUserID = SPACE;
-          moderatorOnlyMsg.toUsername = SPACE;
-          moderatorOnlyMsg.message = MeetingModel.getInstance().modOnlyMessage;
+      }	
+      
+      if (UsersUtil.amIModerator()) {
+        if (MeetingModel.getInstance().modOnlyMessage != null) {
+          var moderatorOnlyMsg:ChatMessageVO = new ChatMessageVO();
+          moderatorOnlyMsg.chatType = ChatConstants.PUBLIC_CHAT;
+          moderatorOnlyMsg.fromUserID = SPACE;
+          moderatorOnlyMsg.fromUsername = SPACE;
+          moderatorOnlyMsg.fromColor = "86187";
+          moderatorOnlyMsg.fromTime = new Date().getTime();
+          moderatorOnlyMsg.fromTimezoneOffset = new Date().getTimezoneOffset();
+          moderatorOnlyMsg.toUserID = SPACE;
+          moderatorOnlyMsg.toUsername = SPACE;
+          moderatorOnlyMsg.message = MeetingModel.getInstance().modOnlyMessage;
           
-<<<<<<< HEAD
-          var pcEvent:PublicChatMessageEvent = new PublicChatMessageEvent(PublicChatMessageEvent.PUBLIC_CHAT_MESSAGE_EVENT);
-          pcEvent.message = msg;
-          pcEvent.history = false;
-          dispatcher.dispatchEvent(pcEvent);          
-=======
-          var moderatorOnlyMsgEvent:PublicChatMessageEvent = new PublicChatMessageEvent(PublicChatMessageEvent.PUBLIC_CHAT_MESSAGE_EVENT);
-          moderatorOnlyMsgEvent.message = moderatorOnlyMsg;
+          var moderatorOnlyMsgEvent:PublicChatMessageEvent = new PublicChatMessageEvent(PublicChatMessageEvent.PUBLIC_CHAT_MESSAGE_EVENT);
+          moderatorOnlyMsgEvent.message = moderatorOnlyMsg;
+          moderatorOnlyMsgEvent.history = false;
           dispatcher.dispatchEvent(moderatorOnlyMsgEvent);
->>>>>>> b895316b
-        }
-      }
-    }
-  }
+        }
+      }
+    }
+  }
 }