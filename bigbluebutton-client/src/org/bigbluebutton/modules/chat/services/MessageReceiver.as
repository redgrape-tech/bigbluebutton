/**
 * BigBlueButton open source conferencing system - http://www.bigbluebutton.org/
 * 
 * Copyright (c) 2012 BigBlueButton Inc. and by respective authors (see below).
 *
 * This program is free software; you can redistribute it and/or modify it under the
 * terms of the GNU Lesser General Public License as published by the Free Software
 * Foundation; either version 3.0 of the License, or (at your option) any later
 * version.
 * 
 * BigBlueButton is distributed in the hope that it will be useful, but WITHOUT ANY
 * WARRANTY; without even the implied warranty of MERCHANTABILITY or FITNESS FOR A
 * PARTICULAR PURPOSE. See the GNU Lesser General Public License for more details.
 *
 * You should have received a copy of the GNU Lesser General Public License along
 * with BigBlueButton; if not, see <http://www.gnu.org/licenses/>.
 *
 */
package org.bigbluebutton.modules.chat.services
{
  import flash.events.IEventDispatcher;
  
  import org.as3commons.logging.api.ILogger;
  import org.as3commons.logging.api.getClassLogger;
  import org.bigbluebutton.core.BBB;
  import org.bigbluebutton.core.EventConstants;
  import org.bigbluebutton.core.events.CoreEvent;
  import org.bigbluebutton.main.model.users.IMessageListener;
  import org.bigbluebutton.modules.chat.events.PrivateChatMessageEvent;
  import org.bigbluebutton.modules.chat.events.PublicChatMessageEvent;
  import org.bigbluebutton.modules.chat.events.TranscriptEvent;
  import org.bigbluebutton.modules.chat.vo.ChatMessageVO;
  
  public class MessageReceiver implements IMessageListener
  {
    
<<<<<<< HEAD
	private static const LOGGER:ILogger = getClassLogger(MessageReceiver);      
=======
    private static const LOG:String = "Chat::MessageReceiver - ";

    private var welcomed:Boolean = false;
>>>>>>> b5c2a0a7
    
    public var dispatcher:IEventDispatcher;
    
    public function MessageReceiver()
    {
      BBB.initConnectionManager().addMessageListener(this);
    }
    
    public function onMessage(messageName:String, message:Object):void
    {
      switch (messageName) {
        case "ChatReceivePublicMessageCommand":
          handleChatReceivePublicMessageCommand(message);
          break;			
        case "ChatReceivePrivateMessageCommand":
          handleChatReceivePrivateMessageCommand(message);
          break;	
        case "ChatRequestMessageHistoryReply":
          handleChatRequestMessageHistoryReply(message);
          break;	
        default:
          //   LogUtil.warn("Cannot handle message [" + messageName + "]");
      }
    }
    
    private function handleChatRequestMessageHistoryReply(message:Object):void {
      LOGGER.debug("Handling chat history message [{0}]", [message.msg]);
      var chats:Array = JSON.parse(message.msg) as Array;
      
      for (var i:int = 0; i < chats.length; i++) {
        handleChatReceivePublicMessageCommand(chats[i], true);
      }

      if (!welcomed) {
        var pcEvent:TranscriptEvent = new TranscriptEvent(TranscriptEvent.TRANSCRIPT_EVENT);
        dispatcher.dispatchEvent(pcEvent);
        welcomed = true;
      }
    }
        
    private function handleChatReceivePublicMessageCommand(message:Object, history:Boolean = false):void {
      LOGGER.debug("Handling public chat message [{0}]", [message.message]);
      
      var msg:ChatMessageVO = new ChatMessageVO();
      msg.chatType = message.chatType;
      msg.fromUserID = message.fromUserID;
      msg.fromUsername = message.fromUsername;
      msg.fromColor = message.fromColor;
      msg.fromTime = message.fromTime;
      msg.fromTimezoneOffset = message.fromTimezoneOffset;
      msg.toUserID = message.toUserID;
      msg.toUsername = message.toUsername;
      msg.message = message.message;
      
      var pcEvent:PublicChatMessageEvent = new PublicChatMessageEvent(PublicChatMessageEvent.PUBLIC_CHAT_MESSAGE_EVENT);
      pcEvent.message = msg;
      pcEvent.history = history;
      dispatcher.dispatchEvent(pcEvent);
      
      var pcCoreEvent:CoreEvent = new CoreEvent(EventConstants.NEW_PUBLIC_CHAT);
      pcCoreEvent.message = message;
      dispatcher.dispatchEvent(pcCoreEvent);
    }
    
    private function handleChatReceivePrivateMessageCommand(message:Object):void {
      LOGGER.debug("Handling private chat message");
      
      var msg:ChatMessageVO = new ChatMessageVO();
      msg.chatType = message.chatType;
      msg.fromUserID = message.fromUserID;
      msg.fromUsername = message.fromUsername;
      msg.fromColor = message.fromColor;
      msg.fromTime = message.fromTime;
      msg.fromTimezoneOffset = message.fromTimezoneOffset;
      msg.toUserID = message.toUserID;
      msg.toUsername = message.toUsername;
      msg.message = message.message;
      
      var pcEvent:PrivateChatMessageEvent = new PrivateChatMessageEvent(PrivateChatMessageEvent.PRIVATE_CHAT_MESSAGE_EVENT);
      pcEvent.message = msg;
      dispatcher.dispatchEvent(pcEvent);
      
      var pcCoreEvent:CoreEvent = new CoreEvent(EventConstants.NEW_PRIVATE_CHAT);
      pcCoreEvent.message = message;
      dispatcher.dispatchEvent(pcCoreEvent);      
    }
  }
}<|MERGE_RESOLUTION|>--- conflicted
+++ resolved
@@ -1,131 +1,127 @@
-/**
- * BigBlueButton open source conferencing system - http://www.bigbluebutton.org/
- * 
- * Copyright (c) 2012 BigBlueButton Inc. and by respective authors (see below).
- *
- * This program is free software; you can redistribute it and/or modify it under the
- * terms of the GNU Lesser General Public License as published by the Free Software
- * Foundation; either version 3.0 of the License, or (at your option) any later
- * version.
- * 
- * BigBlueButton is distributed in the hope that it will be useful, but WITHOUT ANY
- * WARRANTY; without even the implied warranty of MERCHANTABILITY or FITNESS FOR A
- * PARTICULAR PURPOSE. See the GNU Lesser General Public License for more details.
- *
- * You should have received a copy of the GNU Lesser General Public License along
- * with BigBlueButton; if not, see <http://www.gnu.org/licenses/>.
- *
- */
-package org.bigbluebutton.modules.chat.services
-{
-  import flash.events.IEventDispatcher;
-  
-  import org.as3commons.logging.api.ILogger;
-  import org.as3commons.logging.api.getClassLogger;
-  import org.bigbluebutton.core.BBB;
-  import org.bigbluebutton.core.EventConstants;
-  import org.bigbluebutton.core.events.CoreEvent;
-  import org.bigbluebutton.main.model.users.IMessageListener;
-  import org.bigbluebutton.modules.chat.events.PrivateChatMessageEvent;
-  import org.bigbluebutton.modules.chat.events.PublicChatMessageEvent;
-  import org.bigbluebutton.modules.chat.events.TranscriptEvent;
-  import org.bigbluebutton.modules.chat.vo.ChatMessageVO;
-  
-  public class MessageReceiver implements IMessageListener
-  {
-    
-<<<<<<< HEAD
-	private static const LOGGER:ILogger = getClassLogger(MessageReceiver);      
-=======
-    private static const LOG:String = "Chat::MessageReceiver - ";
-
-    private var welcomed:Boolean = false;
->>>>>>> b5c2a0a7
-    
-    public var dispatcher:IEventDispatcher;
-    
-    public function MessageReceiver()
-    {
-      BBB.initConnectionManager().addMessageListener(this);
-    }
-    
-    public function onMessage(messageName:String, message:Object):void
-    {
-      switch (messageName) {
-        case "ChatReceivePublicMessageCommand":
-          handleChatReceivePublicMessageCommand(message);
-          break;			
-        case "ChatReceivePrivateMessageCommand":
-          handleChatReceivePrivateMessageCommand(message);
-          break;	
-        case "ChatRequestMessageHistoryReply":
-          handleChatRequestMessageHistoryReply(message);
-          break;	
-        default:
-          //   LogUtil.warn("Cannot handle message [" + messageName + "]");
-      }
-    }
-    
-    private function handleChatRequestMessageHistoryReply(message:Object):void {
-      LOGGER.debug("Handling chat history message [{0}]", [message.msg]);
-      var chats:Array = JSON.parse(message.msg) as Array;
-      
-      for (var i:int = 0; i < chats.length; i++) {
-        handleChatReceivePublicMessageCommand(chats[i], true);
-      }
-
-      if (!welcomed) {
-        var pcEvent:TranscriptEvent = new TranscriptEvent(TranscriptEvent.TRANSCRIPT_EVENT);
-        dispatcher.dispatchEvent(pcEvent);
-        welcomed = true;
-      }
-    }
-        
-    private function handleChatReceivePublicMessageCommand(message:Object, history:Boolean = false):void {
-      LOGGER.debug("Handling public chat message [{0}]", [message.message]);
-      
-      var msg:ChatMessageVO = new ChatMessageVO();
-      msg.chatType = message.chatType;
-      msg.fromUserID = message.fromUserID;
-      msg.fromUsername = message.fromUsername;
-      msg.fromColor = message.fromColor;
-      msg.fromTime = message.fromTime;
-      msg.fromTimezoneOffset = message.fromTimezoneOffset;
-      msg.toUserID = message.toUserID;
-      msg.toUsername = message.toUsername;
-      msg.message = message.message;
-      
-      var pcEvent:PublicChatMessageEvent = new PublicChatMessageEvent(PublicChatMessageEvent.PUBLIC_CHAT_MESSAGE_EVENT);
-      pcEvent.message = msg;
-      pcEvent.history = history;
-      dispatcher.dispatchEvent(pcEvent);
-      
-      var pcCoreEvent:CoreEvent = new CoreEvent(EventConstants.NEW_PUBLIC_CHAT);
-      pcCoreEvent.message = message;
-      dispatcher.dispatchEvent(pcCoreEvent);
-    }
-    
-    private function handleChatReceivePrivateMessageCommand(message:Object):void {
-      LOGGER.debug("Handling private chat message");
-      
-      var msg:ChatMessageVO = new ChatMessageVO();
-      msg.chatType = message.chatType;
-      msg.fromUserID = message.fromUserID;
-      msg.fromUsername = message.fromUsername;
-      msg.fromColor = message.fromColor;
-      msg.fromTime = message.fromTime;
-      msg.fromTimezoneOffset = message.fromTimezoneOffset;
-      msg.toUserID = message.toUserID;
-      msg.toUsername = message.toUsername;
-      msg.message = message.message;
-      
-      var pcEvent:PrivateChatMessageEvent = new PrivateChatMessageEvent(PrivateChatMessageEvent.PRIVATE_CHAT_MESSAGE_EVENT);
-      pcEvent.message = msg;
-      dispatcher.dispatchEvent(pcEvent);
-      
-      var pcCoreEvent:CoreEvent = new CoreEvent(EventConstants.NEW_PRIVATE_CHAT);
-      pcCoreEvent.message = message;
-      dispatcher.dispatchEvent(pcCoreEvent);      
-    }
-  }
+/**
+ * BigBlueButton open source conferencing system - http://www.bigbluebutton.org/
+ * 
+ * Copyright (c) 2012 BigBlueButton Inc. and by respective authors (see below).
+ *
+ * This program is free software; you can redistribute it and/or modify it under the
+ * terms of the GNU Lesser General Public License as published by the Free Software
+ * Foundation; either version 3.0 of the License, or (at your option) any later
+ * version.
+ * 
+ * BigBlueButton is distributed in the hope that it will be useful, but WITHOUT ANY
+ * WARRANTY; without even the implied warranty of MERCHANTABILITY or FITNESS FOR A
+ * PARTICULAR PURPOSE. See the GNU Lesser General Public License for more details.
+ *
+ * You should have received a copy of the GNU Lesser General Public License along
+ * with BigBlueButton; if not, see <http://www.gnu.org/licenses/>.
+ *
+ */
+package org.bigbluebutton.modules.chat.services
+{
+  import flash.events.IEventDispatcher;
+  
+  import org.as3commons.logging.api.ILogger;
+  import org.as3commons.logging.api.getClassLogger;
+  import org.bigbluebutton.core.BBB;
+  import org.bigbluebutton.core.EventConstants;
+  import org.bigbluebutton.core.events.CoreEvent;
+  import org.bigbluebutton.main.model.users.IMessageListener;
+  import org.bigbluebutton.modules.chat.events.PrivateChatMessageEvent;
+  import org.bigbluebutton.modules.chat.events.PublicChatMessageEvent;
+  import org.bigbluebutton.modules.chat.events.TranscriptEvent;
+  import org.bigbluebutton.modules.chat.vo.ChatMessageVO;
+  
+  public class MessageReceiver implements IMessageListener
+  {
+    
+	private static const LOGGER:ILogger = getClassLogger(MessageReceiver);      
+
+    private var welcomed:Boolean = false;
+    
+    public var dispatcher:IEventDispatcher;
+    
+    public function MessageReceiver()
+    {
+      BBB.initConnectionManager().addMessageListener(this);
+    }
+    
+    public function onMessage(messageName:String, message:Object):void
+    {
+      switch (messageName) {
+        case "ChatReceivePublicMessageCommand":
+          handleChatReceivePublicMessageCommand(message);
+          break;			
+        case "ChatReceivePrivateMessageCommand":
+          handleChatReceivePrivateMessageCommand(message);
+          break;	
+        case "ChatRequestMessageHistoryReply":
+          handleChatRequestMessageHistoryReply(message);
+          break;	
+        default:
+          //   LogUtil.warn("Cannot handle message [" + messageName + "]");
+      }
+    }
+    
+    private function handleChatRequestMessageHistoryReply(message:Object):void {
+      LOGGER.debug("Handling chat history message [{0}]", [message.msg]);
+      var chats:Array = JSON.parse(message.msg) as Array;
+      
+      for (var i:int = 0; i < chats.length; i++) {
+        handleChatReceivePublicMessageCommand(chats[i], true);
+      }
+
+      if (!welcomed) {
+        var pcEvent:TranscriptEvent = new TranscriptEvent(TranscriptEvent.TRANSCRIPT_EVENT);
+        dispatcher.dispatchEvent(pcEvent);
+        welcomed = true;
+      }
+    }
+        
+    private function handleChatReceivePublicMessageCommand(message:Object, history:Boolean = false):void {
+      LOGGER.debug("Handling public chat message [{0}]", [message.message]);
+      
+      var msg:ChatMessageVO = new ChatMessageVO();
+      msg.chatType = message.chatType;
+      msg.fromUserID = message.fromUserID;
+      msg.fromUsername = message.fromUsername;
+      msg.fromColor = message.fromColor;
+      msg.fromTime = message.fromTime;
+      msg.fromTimezoneOffset = message.fromTimezoneOffset;
+      msg.toUserID = message.toUserID;
+      msg.toUsername = message.toUsername;
+      msg.message = message.message;
+      
+      var pcEvent:PublicChatMessageEvent = new PublicChatMessageEvent(PublicChatMessageEvent.PUBLIC_CHAT_MESSAGE_EVENT);
+      pcEvent.message = msg;
+      pcEvent.history = history;
+      dispatcher.dispatchEvent(pcEvent);
+      
+      var pcCoreEvent:CoreEvent = new CoreEvent(EventConstants.NEW_PUBLIC_CHAT);
+      pcCoreEvent.message = message;
+      dispatcher.dispatchEvent(pcCoreEvent);
+    }
+    
+    private function handleChatReceivePrivateMessageCommand(message:Object):void {
+      LOGGER.debug("Handling private chat message");
+      
+      var msg:ChatMessageVO = new ChatMessageVO();
+      msg.chatType = message.chatType;
+      msg.fromUserID = message.fromUserID;
+      msg.fromUsername = message.fromUsername;
+      msg.fromColor = message.fromColor;
+      msg.fromTime = message.fromTime;
+      msg.fromTimezoneOffset = message.fromTimezoneOffset;
+      msg.toUserID = message.toUserID;
+      msg.toUsername = message.toUsername;
+      msg.message = message.message;
+      
+      var pcEvent:PrivateChatMessageEvent = new PrivateChatMessageEvent(PrivateChatMessageEvent.PRIVATE_CHAT_MESSAGE_EVENT);
+      pcEvent.message = msg;
+      dispatcher.dispatchEvent(pcEvent);
+      
+      var pcCoreEvent:CoreEvent = new CoreEvent(EventConstants.NEW_PRIVATE_CHAT);
+      pcCoreEvent.message = message;
+      dispatcher.dispatchEvent(pcCoreEvent);      
+    }
+  }
 }