/**
 * BigBlueButton open source conferencing system - http://www.bigbluebutton.org/
 * 
 * Copyright (c) 2012 BigBlueButton Inc. and by respective authors (see below).
 *
 * This program is free software; you can redistribute it and/or modify it under the
 * terms of the GNU Lesser General Public License as published by the Free Software
 * Foundation; either version 3.0 of the License, or (at your option) any later
 * version.
 * 
 * BigBlueButton is distributed in the hope that it will be useful, but WITHOUT ANY
 * WARRANTY; without even the implied warranty of MERCHANTABILITY or FITNESS FOR A
 * PARTICULAR PURPOSE. See the GNU Lesser General Public License for more details.
 *
 * You should have received a copy of the GNU Lesser General Public License along
 * with BigBlueButton; if not, see <http://www.gnu.org/licenses/>.
 *
 */
package org.bigbluebutton.modules.chat.services
{
  import flash.events.IEventDispatcher;
  
  import org.as3commons.logging.api.ILogger;
  import org.as3commons.logging.api.getClassLogger;
  import org.bigbluebutton.core.BBB;
  import org.bigbluebutton.core.EventConstants;
  import org.bigbluebutton.core.events.CoreEvent;
  import org.bigbluebutton.core.model.LiveMeeting;
  import org.bigbluebutton.main.model.users.IMessageListener;
  import org.bigbluebutton.modules.chat.events.ChatHistoryEvent;
  import org.bigbluebutton.modules.chat.events.ClearPublicChatEvent;
<<<<<<< HEAD
  import org.bigbluebutton.modules.chat.model.ChatConversation;
  import org.bigbluebutton.modules.chat.model.ChatModel;
=======
  import org.bigbluebutton.modules.chat.events.PrivateChatMessageEvent;
  import org.bigbluebutton.modules.chat.events.PublicChatMessageEvent;
>>>>>>> 455915cd
  import org.bigbluebutton.modules.chat.vo.ChatMessageVO;
  
  public class MessageReceiver implements IMessageListener
  {
    
    private static const LOGGER:ILogger = getClassLogger(MessageReceiver);
    
    public var dispatcher:IEventDispatcher;
    
    public function MessageReceiver()
    {
      BBB.initConnectionManager().addMessageListener(this);
    }
    
    public function onMessage(messageName:String, message:Object):void
    {
      switch (messageName) {
        case "SendPublicMessageEvtMsg":
          handleSendPublicMessageEvtMsg(message);
          break;			
        case "SendPrivateMessageEvtMsg":
          handleSendPrivateMessageEvtMsg(message);
          break;	
        case "GetGroupChatMsgsRespMsg":
          handleGetChatHistoryRespMsg(message);
          break;	
        case "ClearPublicChatHistoryEvtMsg":
          handleClearPublicChatHistoryEvtMsg(message);
          break;
        case "GroupChatMessageBroadcastEvtMsg":
          handleGroupChatMessageBroadcastEvtMsg(message);
          break;
        default:
          //   LogUtil.warn("Cannot handle message [" + messageName + "]");
      }
    }
    
    private function handleGetChatHistoryRespMsg(message:Object):void {
      LOGGER.debug("Handling chat history message [{0}]", [message.body.msgs]);
      var rawMessages:Array = message.body.msgs as Array;
      var processedMessages:Array = new Array();
      
      for (var i:int = 0; i < rawMessages.length; i++) {
        processedMessages.push(processNewChatMessage(rawMessages[i] as Object));
      }
      
      var publicChat: ChatConversation = LiveMeeting.inst().chats.getChatConversation(ChatModel.MAIN_PUBLIC_CHAT);
      publicChat.processChatHistory(processedMessages);
      
    }
    
    private function handleGroupChatMessageBroadcastEvtMsg(message: Object):void {
      LOGGER.debug("onMessageFromServer2x - " + message);
      var header: Object = message.header as Object;
      var body: Object = message.body as Object;
      var chatId: String = body.chatId as String;
      
      var msg: ChatMessageVO = processNewChatMessage(body.msg as Object);
      
      var publicChat: ChatConversation = LiveMeeting.inst().chats.getChatConversation(ChatModel.MAIN_PUBLIC_CHAT);
      publicChat.newChatMessage(msg);
      
      var pcCoreEvent:CoreEvent = new CoreEvent(EventConstants.NEW_PUBLIC_CHAT);
      pcCoreEvent.message = message;
      dispatcher.dispatchEvent(pcCoreEvent);
    }
    
    private function handleSendPublicMessageEvtMsg(message:Object, history:Boolean = false):void {
      var msg:ChatMessageVO = processIncomingChatMessage(message.body.message);
      
      var publicChat: ChatConversation = LiveMeeting.inst().chats.getChatConversation(ChatModel.MAIN_PUBLIC_CHAT);
      publicChat.newChatMessage(msg);
      
      var pcCoreEvent:CoreEvent = new CoreEvent(EventConstants.NEW_PUBLIC_CHAT);
      pcCoreEvent.message = message;
      dispatcher.dispatchEvent(pcCoreEvent);
    }
    
    private function handleSendPrivateMessageEvtMsg(message:Object):void {
      var msg:ChatMessageVO = processIncomingChatMessage(message.body.message);
      
      var chatId: String = ChatModel.getConvId(msg.fromUserId, msg.toUserId);
      var privChat: ChatConversation = LiveMeeting.inst().chats.getChatConversation(chatId);
      privChat.newPrivateChatMessage(msg);
      
      var pcCoreEvent:CoreEvent = new CoreEvent(EventConstants.NEW_PRIVATE_CHAT);
      pcCoreEvent.message = message;
      dispatcher.dispatchEvent(pcCoreEvent);      
    }
    
    private function handleClearPublicChatHistoryEvtMsg(message:Object):void {
      LOGGER.debug("Handling clear chat history message");
      
      var publicChat: ChatConversation = LiveMeeting.inst().chats.getChatConversation(ChatModel.MAIN_PUBLIC_CHAT);
      publicChat.clearPublicChat();
      
      var clearChatEvent:ClearPublicChatEvent = new ClearPublicChatEvent(ClearPublicChatEvent.CLEAR_PUBLIC_CHAT_EVENT);
      dispatcher.dispatchEvent(clearChatEvent);
    }
    
    private function processIncomingChatMessage(rawMessage:Object):ChatMessageVO {
      var msg:ChatMessageVO = new ChatMessageVO();
      msg.fromUserId = rawMessage.fromUserId;
      msg.fromUsername = rawMessage.fromUsername;
      msg.fromColor = rawMessage.fromColor;
      msg.fromTime = rawMessage.fromTime;
      msg.fromTimezoneOffset = rawMessage.fromTimezoneOffset;
      msg.toUserId = rawMessage.toUserId;
      msg.toUsername = rawMessage.toUsername;
      msg.message = rawMessage.message;
      return msg;
    }
    
    private function processNewChatMessage(message:Object):ChatMessageVO {
      var msg:ChatMessageVO = new ChatMessageVO();
      msg.fromUserId = message.sender.id as String;
      msg.fromUsername = message.sender.name as String;
      msg.fromColor = message.color as String;
      msg.fromTime = message.timestamp as Number;
      msg.fromTimezoneOffset = message.timestamp as Number;
      msg.toUserId = message.chatId as String;
      msg.toUsername = message.chatId as String;
      msg.message = message.message as String;
      return msg;
    }
  }
}<|MERGE_RESOLUTION|>--- conflicted
+++ resolved
@@ -1,165 +1,160 @@
-/**
- * BigBlueButton open source conferencing system - http://www.bigbluebutton.org/
- * 
- * Copyright (c) 2012 BigBlueButton Inc. and by respective authors (see below).
- *
- * This program is free software; you can redistribute it and/or modify it under the
- * terms of the GNU Lesser General Public License as published by the Free Software
- * Foundation; either version 3.0 of the License, or (at your option) any later
- * version.
- * 
- * BigBlueButton is distributed in the hope that it will be useful, but WITHOUT ANY
- * WARRANTY; without even the implied warranty of MERCHANTABILITY or FITNESS FOR A
- * PARTICULAR PURPOSE. See the GNU Lesser General Public License for more details.
- *
- * You should have received a copy of the GNU Lesser General Public License along
- * with BigBlueButton; if not, see <http://www.gnu.org/licenses/>.
- *
- */
-package org.bigbluebutton.modules.chat.services
-{
-  import flash.events.IEventDispatcher;
-  
-  import org.as3commons.logging.api.ILogger;
-  import org.as3commons.logging.api.getClassLogger;
-  import org.bigbluebutton.core.BBB;
-  import org.bigbluebutton.core.EventConstants;
-  import org.bigbluebutton.core.events.CoreEvent;
-  import org.bigbluebutton.core.model.LiveMeeting;
-  import org.bigbluebutton.main.model.users.IMessageListener;
-  import org.bigbluebutton.modules.chat.events.ChatHistoryEvent;
-  import org.bigbluebutton.modules.chat.events.ClearPublicChatEvent;
-<<<<<<< HEAD
-  import org.bigbluebutton.modules.chat.model.ChatConversation;
-  import org.bigbluebutton.modules.chat.model.ChatModel;
-=======
-  import org.bigbluebutton.modules.chat.events.PrivateChatMessageEvent;
-  import org.bigbluebutton.modules.chat.events.PublicChatMessageEvent;
->>>>>>> 455915cd
-  import org.bigbluebutton.modules.chat.vo.ChatMessageVO;
-  
-  public class MessageReceiver implements IMessageListener
-  {
-    
-    private static const LOGGER:ILogger = getClassLogger(MessageReceiver);
-    
-    public var dispatcher:IEventDispatcher;
-    
-    public function MessageReceiver()
-    {
-      BBB.initConnectionManager().addMessageListener(this);
-    }
-    
-    public function onMessage(messageName:String, message:Object):void
-    {
-      switch (messageName) {
-        case "SendPublicMessageEvtMsg":
-          handleSendPublicMessageEvtMsg(message);
-          break;			
-        case "SendPrivateMessageEvtMsg":
-          handleSendPrivateMessageEvtMsg(message);
-          break;	
-        case "GetGroupChatMsgsRespMsg":
-          handleGetChatHistoryRespMsg(message);
-          break;	
-        case "ClearPublicChatHistoryEvtMsg":
-          handleClearPublicChatHistoryEvtMsg(message);
-          break;
-        case "GroupChatMessageBroadcastEvtMsg":
-          handleGroupChatMessageBroadcastEvtMsg(message);
-          break;
-        default:
-          //   LogUtil.warn("Cannot handle message [" + messageName + "]");
-      }
-    }
-    
-    private function handleGetChatHistoryRespMsg(message:Object):void {
-      LOGGER.debug("Handling chat history message [{0}]", [message.body.msgs]);
-      var rawMessages:Array = message.body.msgs as Array;
-      var processedMessages:Array = new Array();
-      
-      for (var i:int = 0; i < rawMessages.length; i++) {
-        processedMessages.push(processNewChatMessage(rawMessages[i] as Object));
-      }
-      
-      var publicChat: ChatConversation = LiveMeeting.inst().chats.getChatConversation(ChatModel.MAIN_PUBLIC_CHAT);
-      publicChat.processChatHistory(processedMessages);
-      
-    }
-    
-    private function handleGroupChatMessageBroadcastEvtMsg(message: Object):void {
-      LOGGER.debug("onMessageFromServer2x - " + message);
-      var header: Object = message.header as Object;
-      var body: Object = message.body as Object;
-      var chatId: String = body.chatId as String;
-      
-      var msg: ChatMessageVO = processNewChatMessage(body.msg as Object);
-      
-      var publicChat: ChatConversation = LiveMeeting.inst().chats.getChatConversation(ChatModel.MAIN_PUBLIC_CHAT);
-      publicChat.newChatMessage(msg);
-      
-      var pcCoreEvent:CoreEvent = new CoreEvent(EventConstants.NEW_PUBLIC_CHAT);
-      pcCoreEvent.message = message;
-      dispatcher.dispatchEvent(pcCoreEvent);
-    }
-    
-    private function handleSendPublicMessageEvtMsg(message:Object, history:Boolean = false):void {
-      var msg:ChatMessageVO = processIncomingChatMessage(message.body.message);
-      
-      var publicChat: ChatConversation = LiveMeeting.inst().chats.getChatConversation(ChatModel.MAIN_PUBLIC_CHAT);
-      publicChat.newChatMessage(msg);
-      
-      var pcCoreEvent:CoreEvent = new CoreEvent(EventConstants.NEW_PUBLIC_CHAT);
-      pcCoreEvent.message = message;
-      dispatcher.dispatchEvent(pcCoreEvent);
-    }
-    
-    private function handleSendPrivateMessageEvtMsg(message:Object):void {
-      var msg:ChatMessageVO = processIncomingChatMessage(message.body.message);
-      
-      var chatId: String = ChatModel.getConvId(msg.fromUserId, msg.toUserId);
-      var privChat: ChatConversation = LiveMeeting.inst().chats.getChatConversation(chatId);
-      privChat.newPrivateChatMessage(msg);
-      
-      var pcCoreEvent:CoreEvent = new CoreEvent(EventConstants.NEW_PRIVATE_CHAT);
-      pcCoreEvent.message = message;
-      dispatcher.dispatchEvent(pcCoreEvent);      
-    }
-    
-    private function handleClearPublicChatHistoryEvtMsg(message:Object):void {
-      LOGGER.debug("Handling clear chat history message");
-      
-      var publicChat: ChatConversation = LiveMeeting.inst().chats.getChatConversation(ChatModel.MAIN_PUBLIC_CHAT);
-      publicChat.clearPublicChat();
-      
-      var clearChatEvent:ClearPublicChatEvent = new ClearPublicChatEvent(ClearPublicChatEvent.CLEAR_PUBLIC_CHAT_EVENT);
-      dispatcher.dispatchEvent(clearChatEvent);
-    }
-    
-    private function processIncomingChatMessage(rawMessage:Object):ChatMessageVO {
-      var msg:ChatMessageVO = new ChatMessageVO();
-      msg.fromUserId = rawMessage.fromUserId;
-      msg.fromUsername = rawMessage.fromUsername;
-      msg.fromColor = rawMessage.fromColor;
-      msg.fromTime = rawMessage.fromTime;
-      msg.fromTimezoneOffset = rawMessage.fromTimezoneOffset;
-      msg.toUserId = rawMessage.toUserId;
-      msg.toUsername = rawMessage.toUsername;
-      msg.message = rawMessage.message;
-      return msg;
-    }
-    
-    private function processNewChatMessage(message:Object):ChatMessageVO {
-      var msg:ChatMessageVO = new ChatMessageVO();
-      msg.fromUserId = message.sender.id as String;
-      msg.fromUsername = message.sender.name as String;
-      msg.fromColor = message.color as String;
-      msg.fromTime = message.timestamp as Number;
-      msg.fromTimezoneOffset = message.timestamp as Number;
-      msg.toUserId = message.chatId as String;
-      msg.toUsername = message.chatId as String;
-      msg.message = message.message as String;
-      return msg;
-    }
-  }
-}+/**
+ * BigBlueButton open source conferencing system - http://www.bigbluebutton.org/
+ * 
+ * Copyright (c) 2012 BigBlueButton Inc. and by respective authors (see below).
+ *
+ * This program is free software; you can redistribute it and/or modify it under the
+ * terms of the GNU Lesser General Public License as published by the Free Software
+ * Foundation; either version 3.0 of the License, or (at your option) any later
+ * version.
+ * 
+ * BigBlueButton is distributed in the hope that it will be useful, but WITHOUT ANY
+ * WARRANTY; without even the implied warranty of MERCHANTABILITY or FITNESS FOR A
+ * PARTICULAR PURPOSE. See the GNU Lesser General Public License for more details.
+ *
+ * You should have received a copy of the GNU Lesser General Public License along
+ * with BigBlueButton; if not, see <http://www.gnu.org/licenses/>.
+ *
+ */
+package org.bigbluebutton.modules.chat.services
+{
+  import flash.events.IEventDispatcher;
+  
+  import org.as3commons.logging.api.ILogger;
+  import org.as3commons.logging.api.getClassLogger;
+  import org.bigbluebutton.core.BBB;
+  import org.bigbluebutton.core.EventConstants;
+  import org.bigbluebutton.core.events.CoreEvent;
+  import org.bigbluebutton.core.model.LiveMeeting;
+  import org.bigbluebutton.main.model.users.IMessageListener;
+  import org.bigbluebutton.modules.chat.events.ChatHistoryEvent;
+  import org.bigbluebutton.modules.chat.events.ClearPublicChatEvent;
+  import org.bigbluebutton.modules.chat.model.ChatConversation;
+  import org.bigbluebutton.modules.chat.model.ChatModel;
+  import org.bigbluebutton.modules.chat.vo.ChatMessageVO;
+  
+  public class MessageReceiver implements IMessageListener
+  {
+    
+    private static const LOGGER:ILogger = getClassLogger(MessageReceiver);
+    
+    public var dispatcher:IEventDispatcher;
+    
+    public function MessageReceiver()
+    {
+      BBB.initConnectionManager().addMessageListener(this);
+    }
+    
+    public function onMessage(messageName:String, message:Object):void
+    {
+      switch (messageName) {
+        case "SendPublicMessageEvtMsg":
+          handleSendPublicMessageEvtMsg(message);
+          break;			
+        case "SendPrivateMessageEvtMsg":
+          handleSendPrivateMessageEvtMsg(message);
+          break;	
+        case "GetGroupChatMsgsRespMsg":
+          handleGetChatHistoryRespMsg(message);
+          break;	
+        case "ClearPublicChatHistoryEvtMsg":
+          handleClearPublicChatHistoryEvtMsg(message);
+          break;
+        case "GroupChatMessageBroadcastEvtMsg":
+          handleGroupChatMessageBroadcastEvtMsg(message);
+          break;
+        default:
+          //   LogUtil.warn("Cannot handle message [" + messageName + "]");
+      }
+    }
+    
+    private function handleGetChatHistoryRespMsg(message:Object):void {
+      LOGGER.debug("Handling chat history message [{0}]", [message.body.msgs]);
+      var rawMessages:Array = message.body.msgs as Array;
+      var processedMessages:Array = new Array();
+      
+      for (var i:int = 0; i < rawMessages.length; i++) {
+        processedMessages.push(processNewChatMessage(rawMessages[i] as Object));
+      }
+      
+      var publicChat: ChatConversation = LiveMeeting.inst().chats.getChatConversation(ChatModel.MAIN_PUBLIC_CHAT);
+      publicChat.processChatHistory(processedMessages);
+      
+    }
+    
+    private function handleGroupChatMessageBroadcastEvtMsg(message: Object):void {
+      LOGGER.debug("onMessageFromServer2x - " + message);
+      var header: Object = message.header as Object;
+      var body: Object = message.body as Object;
+      var chatId: String = body.chatId as String;
+      
+      var msg: ChatMessageVO = processNewChatMessage(body.msg as Object);
+      
+      var publicChat: ChatConversation = LiveMeeting.inst().chats.getChatConversation(ChatModel.MAIN_PUBLIC_CHAT);
+      publicChat.newChatMessage(msg);
+      
+      var pcCoreEvent:CoreEvent = new CoreEvent(EventConstants.NEW_PUBLIC_CHAT);
+      pcCoreEvent.message = message;
+      dispatcher.dispatchEvent(pcCoreEvent);
+    }
+    
+    private function handleSendPublicMessageEvtMsg(message:Object, history:Boolean = false):void {
+      var msg:ChatMessageVO = processIncomingChatMessage(message.body.message);
+      
+      var publicChat: ChatConversation = LiveMeeting.inst().chats.getChatConversation(ChatModel.MAIN_PUBLIC_CHAT);
+      publicChat.newChatMessage(msg);
+      
+      var pcCoreEvent:CoreEvent = new CoreEvent(EventConstants.NEW_PUBLIC_CHAT);
+      pcCoreEvent.message = message;
+      dispatcher.dispatchEvent(pcCoreEvent);
+    }
+    
+    private function handleSendPrivateMessageEvtMsg(message:Object):void {
+      var msg:ChatMessageVO = processIncomingChatMessage(message.body.message);
+      
+      var chatId: String = ChatModel.getConvId(msg.fromUserId, msg.toUserId);
+      var privChat: ChatConversation = LiveMeeting.inst().chats.getChatConversation(chatId);
+      privChat.newPrivateChatMessage(msg);
+      
+      var pcCoreEvent:CoreEvent = new CoreEvent(EventConstants.NEW_PRIVATE_CHAT);
+      pcCoreEvent.message = message;
+      dispatcher.dispatchEvent(pcCoreEvent);      
+    }
+    
+    private function handleClearPublicChatHistoryEvtMsg(message:Object):void {
+      LOGGER.debug("Handling clear chat history message");
+      
+      var publicChat: ChatConversation = LiveMeeting.inst().chats.getChatConversation(ChatModel.MAIN_PUBLIC_CHAT);
+      publicChat.clearPublicChat();
+      
+      var clearChatEvent:ClearPublicChatEvent = new ClearPublicChatEvent(ClearPublicChatEvent.CLEAR_PUBLIC_CHAT_EVENT);
+      dispatcher.dispatchEvent(clearChatEvent);
+    }
+    
+    private function processIncomingChatMessage(rawMessage:Object):ChatMessageVO {
+      var msg:ChatMessageVO = new ChatMessageVO();
+      msg.fromUserId = rawMessage.fromUserId;
+      msg.fromUsername = rawMessage.fromUsername;
+      msg.fromColor = rawMessage.fromColor;
+      msg.fromTime = rawMessage.fromTime;
+      msg.fromTimezoneOffset = rawMessage.fromTimezoneOffset;
+      msg.toUserId = rawMessage.toUserId;
+      msg.toUsername = rawMessage.toUsername;
+      msg.message = rawMessage.message;
+      return msg;
+    }
+    
+    private function processNewChatMessage(message:Object):ChatMessageVO {
+      var msg:ChatMessageVO = new ChatMessageVO();
+      msg.fromUserId = message.sender.id as String;
+      msg.fromUsername = message.sender.name as String;
+      msg.fromColor = message.color as String;
+      msg.fromTime = message.timestamp as Number;
+      msg.fromTimezoneOffset = message.timestamp as Number;
+      msg.toUserId = message.chatId as String;
+      msg.toUsername = message.chatId as String;
+      msg.message = message.message as String;
+      return msg;
+    }
+  }
+}