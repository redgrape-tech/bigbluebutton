/**
 * BigBlueButton open source conferencing system - http://www.bigbluebutton.org/
 * 
 * Copyright (c) 2012 BigBlueButton Inc. and by respective authors (see below).
 *
 * This program is free software; you can redistribute it and/or modify it under the
 * terms of the GNU Lesser General Public License as published by the Free Software
 * Foundation; either version 3.0 of the License, or (at your option) any later
 * version.
 * 
 * BigBlueButton is distributed in the hope that it will be useful, but WITHOUT ANY
 * WARRANTY; without even the implied warranty of MERCHANTABILITY or FITNESS FOR A
 * PARTICULAR PURPOSE. See the GNU Lesser General Public License for more details.
 *
 * You should have received a copy of the GNU Lesser General Public License along
 * with BigBlueButton; if not, see <http://www.gnu.org/licenses/>.
 *
 */
package org.bigbluebutton.modules.chat.model
{
<<<<<<< HEAD
  import flash.system.Capabilities;
  
=======
  import com.adobe.utils.StringUtil;

>>>>>>> 12cab928
  import mx.collections.ArrayCollection;
  
  import org.bigbluebutton.common.LogUtil;
  import org.bigbluebutton.modules.chat.ChatUtil;
  import org.bigbluebutton.modules.chat.vo.ChatMessageVO;

  public class ChatConversation
  { 
    [Bindable]
    public var messages:ArrayCollection = new ArrayCollection();
    
    public function numMessages():int {
      return messages.length;
    }
	
    public function newChatMessage(msg:ChatMessageVO):void {
      var cm:ChatMessage = new ChatMessage();
	  
      if (messages.length == 0) {
        cm.lastSenderId = "";
        cm.lastTime = cm.time;
      } else {
        cm.lastSenderId = getLastSender();
        cm.lastTime = getLastTime();
      }
      cm.senderId = msg.fromUserID;
      
      cm.text = msg.message;
      
      cm.name = msg.fromUsername;
      cm.senderColor = uint(msg.fromColor);
      
      cm.fromTime = msg.fromTime;		
      cm.fromTimezoneOffset = msg.fromTimezoneOffset;
      
      var sentTime:Date = new Date();
      sentTime.setTime(cm.fromTime);
      cm.time = ChatUtil.getHours(sentTime) + ":" + ChatUtil.getMinutes(sentTime);
      
      messages.addItem(cm); 
    }
    
    public function getAllMessageAsString():String{
      var allText:String = "";
      var returnStr:String = (Capabilities.os.indexOf("Windows") >= 0 ? "\r\n" : "\r");
      for (var i:int = 0; i < messages.length; i++){
        var item:ChatMessage = messages.getItemAt(i) as ChatMessage;
<<<<<<< HEAD
        allText += item.name + " - " + item.time + " : " + item.text + returnStr;
=======
        allText += "[" + item.time + "] ";
        if (StringUtil.trim(item.name) != "") {
          allText += item.name + ": ";
        }
        allText += item.text + "\n";
>>>>>>> 12cab928
      }
      return allText;
    }
    
    private function getLastSender():String {
      var msg:ChatMessage = messages.getItemAt(messages.length - 1) as ChatMessage;
      return msg.senderId;
    }
    
    private function getLastTime():String {
      var msg:ChatMessage = messages.getItemAt(messages.length - 1) as ChatMessage;
      return msg.time;
    }
            
  }
}<|MERGE_RESOLUTION|>--- conflicted
+++ resolved
@@ -1,99 +1,92 @@
-/**
- * BigBlueButton open source conferencing system - http://www.bigbluebutton.org/
- * 
- * Copyright (c) 2012 BigBlueButton Inc. and by respective authors (see below).
- *
- * This program is free software; you can redistribute it and/or modify it under the
- * terms of the GNU Lesser General Public License as published by the Free Software
- * Foundation; either version 3.0 of the License, or (at your option) any later
- * version.
- * 
- * BigBlueButton is distributed in the hope that it will be useful, but WITHOUT ANY
- * WARRANTY; without even the implied warranty of MERCHANTABILITY or FITNESS FOR A
- * PARTICULAR PURPOSE. See the GNU Lesser General Public License for more details.
- *
- * You should have received a copy of the GNU Lesser General Public License along
- * with BigBlueButton; if not, see <http://www.gnu.org/licenses/>.
- *
- */
-package org.bigbluebutton.modules.chat.model
-{
-<<<<<<< HEAD
-  import flash.system.Capabilities;
-  
-=======
-  import com.adobe.utils.StringUtil;
-
->>>>>>> 12cab928
-  import mx.collections.ArrayCollection;
-  
-  import org.bigbluebutton.common.LogUtil;
-  import org.bigbluebutton.modules.chat.ChatUtil;
-  import org.bigbluebutton.modules.chat.vo.ChatMessageVO;
-
-  public class ChatConversation
-  { 
-    [Bindable]
-    public var messages:ArrayCollection = new ArrayCollection();
-    
-    public function numMessages():int {
-      return messages.length;
-    }
-	
-    public function newChatMessage(msg:ChatMessageVO):void {
-      var cm:ChatMessage = new ChatMessage();
-	  
-      if (messages.length == 0) {
-        cm.lastSenderId = "";
-        cm.lastTime = cm.time;
-      } else {
-        cm.lastSenderId = getLastSender();
-        cm.lastTime = getLastTime();
-      }
-      cm.senderId = msg.fromUserID;
-      
-      cm.text = msg.message;
-      
-      cm.name = msg.fromUsername;
-      cm.senderColor = uint(msg.fromColor);
-      
-      cm.fromTime = msg.fromTime;		
-      cm.fromTimezoneOffset = msg.fromTimezoneOffset;
-      
-      var sentTime:Date = new Date();
-      sentTime.setTime(cm.fromTime);
-      cm.time = ChatUtil.getHours(sentTime) + ":" + ChatUtil.getMinutes(sentTime);
-      
-      messages.addItem(cm); 
-    }
-    
-    public function getAllMessageAsString():String{
-      var allText:String = "";
-      var returnStr:String = (Capabilities.os.indexOf("Windows") >= 0 ? "\r\n" : "\r");
-      for (var i:int = 0; i < messages.length; i++){
-        var item:ChatMessage = messages.getItemAt(i) as ChatMessage;
-<<<<<<< HEAD
-        allText += item.name + " - " + item.time + " : " + item.text + returnStr;
-=======
-        allText += "[" + item.time + "] ";
-        if (StringUtil.trim(item.name) != "") {
-          allText += item.name + ": ";
-        }
-        allText += item.text + "\n";
->>>>>>> 12cab928
-      }
-      return allText;
-    }
-    
-    private function getLastSender():String {
-      var msg:ChatMessage = messages.getItemAt(messages.length - 1) as ChatMessage;
-      return msg.senderId;
-    }
-    
-    private function getLastTime():String {
-      var msg:ChatMessage = messages.getItemAt(messages.length - 1) as ChatMessage;
-      return msg.time;
-    }
-            
-  }
+/**
+ * BigBlueButton open source conferencing system - http://www.bigbluebutton.org/
+ * 
+ * Copyright (c) 2012 BigBlueButton Inc. and by respective authors (see below).
+ *
+ * This program is free software; you can redistribute it and/or modify it under the
+ * terms of the GNU Lesser General Public License as published by the Free Software
+ * Foundation; either version 3.0 of the License, or (at your option) any later
+ * version.
+ * 
+ * BigBlueButton is distributed in the hope that it will be useful, but WITHOUT ANY
+ * WARRANTY; without even the implied warranty of MERCHANTABILITY or FITNESS FOR A
+ * PARTICULAR PURPOSE. See the GNU Lesser General Public License for more details.
+ *
+ * You should have received a copy of the GNU Lesser General Public License along
+ * with BigBlueButton; if not, see <http://www.gnu.org/licenses/>.
+ *
+ */
+package org.bigbluebutton.modules.chat.model
+{
+  import com.adobe.utils.StringUtil;
+  
+  import flash.system.Capabilities;
+  
+  import mx.collections.ArrayCollection;
+  
+  import org.bigbluebutton.common.LogUtil;
+  import org.bigbluebutton.modules.chat.ChatUtil;
+  import org.bigbluebutton.modules.chat.vo.ChatMessageVO;
+
+  public class ChatConversation
+  { 
+    [Bindable]
+    public var messages:ArrayCollection = new ArrayCollection();
+    
+    public function numMessages():int {
+      return messages.length;
+    }
+	
+    public function newChatMessage(msg:ChatMessageVO):void {
+      var cm:ChatMessage = new ChatMessage();
+	  
+      if (messages.length == 0) {
+        cm.lastSenderId = "";
+        cm.lastTime = cm.time;
+      } else {
+        cm.lastSenderId = getLastSender();
+        cm.lastTime = getLastTime();
+      }
+      cm.senderId = msg.fromUserID;
+      
+      cm.text = msg.message;
+      
+      cm.name = msg.fromUsername;
+      cm.senderColor = uint(msg.fromColor);
+      
+      cm.fromTime = msg.fromTime;		
+      cm.fromTimezoneOffset = msg.fromTimezoneOffset;
+      
+      var sentTime:Date = new Date();
+      sentTime.setTime(cm.fromTime);
+      cm.time = ChatUtil.getHours(sentTime) + ":" + ChatUtil.getMinutes(sentTime);
+      
+      messages.addItem(cm); 
+    }
+    
+    public function getAllMessageAsString():String{
+      var allText:String = "";
+      var returnStr:String = (Capabilities.os.indexOf("Windows") >= 0 ? "\r\n" : "\n");
+      for (var i:int = 0; i < messages.length; i++){
+        var item:ChatMessage = messages.getItemAt(i) as ChatMessage;
+        allText += "[" + item.time + "] ";
+        if (StringUtil.trim(item.name) != "") {
+          allText += item.name + ": ";
+        }
+        allText += item.text + returnStr;
+      }
+      return allText;
+    }
+    
+    private function getLastSender():String {
+      var msg:ChatMessage = messages.getItemAt(messages.length - 1) as ChatMessage;
+      return msg.senderId;
+    }
+    
+    private function getLastTime():String {
+      var msg:ChatMessage = messages.getItemAt(messages.length - 1) as ChatMessage;
+      return msg.time;
+    }
+            
+  }
 }