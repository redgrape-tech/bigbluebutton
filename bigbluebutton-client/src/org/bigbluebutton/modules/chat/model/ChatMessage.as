--- conflicted
+++ resolved
@@ -1,94 +1,86 @@
-/**
-* BigBlueButton open source conferencing system - http://www.bigbluebutton.org/
-* 
-* Copyright (c) 2012 BigBlueButton Inc. and by respective authors (see below).
-*
-* This program is free software; you can redistribute it and/or modify it under the
-* terms of the GNU Lesser General Public License as published by the Free Software
-* Foundation; either version 3.0 of the License, or (at your option) any later
-* version.
-* 
-* BigBlueButton is distributed in the hope that it will be useful, but WITHOUT ANY
-* WARRANTY; without even the implied warranty of MERCHANTABILITY or FITNESS FOR A
-* PARTICULAR PURPOSE. See the GNU Lesser General Public License for more details.
-*
-* You should have received a copy of the GNU Lesser General Public License along
-* with BigBlueButton; if not, see <http://www.gnu.org/licenses/>.
-*
-*/
-package org.bigbluebutton.modules.chat.model {
-	import org.as3commons.lang.StringUtils;
-<<<<<<< HEAD
-=======
-	import org.bigbluebutton.common.Role;
-	import org.bigbluebutton.core.UsersUtil;
-	import org.bigbluebutton.core.model.users.User2x;
->>>>>>> 6c82c189
-	import org.bigbluebutton.util.i18n.ResourceUtil;
-	
-	public class ChatMessage {
-		[Bindable] public var lastSenderId:String;
-		[Bindable] public var senderId:String;
-		[Bindable] public var senderColor:uint;
-			 
-		[Bindable] public var name:String;
-
-		[Bindable] public var time:String;
-		[Bindable] public var lastTime:String;
-		[Bindable] public var text:String;
-		[Bindable] public var differentLastSenderAndTime:Boolean;
-		[Bindable] public var sameLastSender:Boolean;
-		[Bindable] public var isModerator:Boolean;
-
-	    // Stores the time (millis) when the sender sent the message.
-	    public var fromTime:Number;
-	    // Stores the timezone offset (minutes) of the sender.
-	    public var fromTimezoneOffset:Number;
-
-<<<<<<< HEAD
-=======
-		/*
-	    // Stores what we display to the user. The converted fromTime and fromTimezoneOffset to local time.
-	    [Bindable] public var senderTime:String;
-	    */
-		
-		public function sameLastTime():Boolean {
-			return lastTime == time;
-		}
-		
-		public function sameLastSender():Boolean {
-			return StringUtils.trimToEmpty(senderId) == StringUtils.trimToEmpty(lastSenderId);
-		}
-		
-		public function isModerator():Boolean {
-			var user:User2x = UsersUtil.getUser(senderId);
-			return user && user.role == Role.MODERATOR
-		}
-		
->>>>>>> 6c82c189
-		public function toString() : String {
-			var result:String;
-			var accName:String = (StringUtils.isBlank(name) ? ResourceUtil.getInstance().getString("bbb.chat.chatMessage.systemMessage") : name);
-			result = ResourceUtil.getInstance().getString("bbb.chat.chatMessage.stringRespresentation", [accName, stripTags(text), time]);
-			return result;
-		}
-		
-		private function stripTags(str:String, tags:String=null):String
-    	{
-        	var pattern:RegExp = /<\/?[a-zA-Z0-9]+.*?>/gim; // strips all tags
-        
-	        if (tags != null)
-	        {
-	            // based upon //var stripPattern:String = "<(?!/?(b|img)(?=[^a-zA-Z0-9]))[^>]*/?>"; // errors
-	            // based upon //var stripPattern:String = "<(?!/?(b|img)(?=[^a-zA-Z0-9]))\/?[a-zA-Z0-9]+.*?/?>";
-	            var getChars:RegExp = /(<)([^>]*)(>)/gim;
-	            var stripPattern:String = tags.replace(getChars, "$2|");
-	            stripPattern = stripPattern.substr(0, -1);
-	            stripPattern = "<(?!/?("+stripPattern+")(?=[^a-zA-Z0-9]))\/?[a-zA-Z0-9]+.*?/?>";
-	            pattern = new RegExp( stripPattern, "gim");
-	        }
-	        
-	        return str.replace(pattern, "");
-	    }
-	}
-}+/**
+* BigBlueButton open source conferencing system - http://www.bigbluebutton.org/
+* 
+* Copyright (c) 2012 BigBlueButton Inc. and by respective authors (see below).
+*
+* This program is free software; you can redistribute it and/or modify it under the
+* terms of the GNU Lesser General Public License as published by the Free Software
+* Foundation; either version 3.0 of the License, or (at your option) any later
+* version.
+* 
+* BigBlueButton is distributed in the hope that it will be useful, but WITHOUT ANY
+* WARRANTY; without even the implied warranty of MERCHANTABILITY or FITNESS FOR A
+* PARTICULAR PURPOSE. See the GNU Lesser General Public License for more details.
+*
+* You should have received a copy of the GNU Lesser General Public License along
+* with BigBlueButton; if not, see <http://www.gnu.org/licenses/>.
+*
+*/
+package org.bigbluebutton.modules.chat.model {
+	import org.as3commons.lang.StringUtils;
+	import org.bigbluebutton.common.Role;
+	import org.bigbluebutton.core.UsersUtil;
+	import org.bigbluebutton.core.model.users.User2x;
+	import org.bigbluebutton.util.i18n.ResourceUtil;
+	
+	public class ChatMessage {
+		[Bindable] public var lastSenderId:String;
+		[Bindable] public var senderId:String;
+		[Bindable] public var senderColor:uint;
+			 
+		[Bindable] public var name:String;
+
+		[Bindable] public var time:String;
+		[Bindable] public var lastTime:String;
+		[Bindable] public var text:String;
+		[Bindable] public var differentLastSenderAndTime:Boolean;
+
+	    // Stores the time (millis) when the sender sent the message.
+	    public var fromTime:Number;
+	    // Stores the timezone offset (minutes) of the sender.
+	    public var fromTimezoneOffset:Number;
+
+		/*
+	    // Stores what we display to the user. The converted fromTime and fromTimezoneOffset to local time.
+	    [Bindable] public var senderTime:String;
+	    */
+		
+		public function sameLastTime():Boolean {
+			return lastTime == time;
+		}
+		
+		public function sameLastSender():Boolean {
+			return StringUtils.trimToEmpty(senderId) == StringUtils.trimToEmpty(lastSenderId);
+		}
+		
+		public function isModerator():Boolean {
+			var user:User2x = UsersUtil.getUser(senderId);
+			return user && user.role == Role.MODERATOR
+		}
+		
+		public function toString() : String {
+			var result:String;
+			var accName:String = (StringUtils.isBlank(name) ? ResourceUtil.getInstance().getString("bbb.chat.chatMessage.systemMessage") : name);
+			result = ResourceUtil.getInstance().getString("bbb.chat.chatMessage.stringRespresentation", [accName, stripTags(text), time]);
+			return result;
+		}
+		
+		private function stripTags(str:String, tags:String=null):String
+    	{
+        	var pattern:RegExp = /<\/?[a-zA-Z0-9]+.*?>/gim; // strips all tags
+        
+	        if (tags != null)
+	        {
+	            // based upon //var stripPattern:String = "<(?!/?(b|img)(?=[^a-zA-Z0-9]))[^>]*/?>"; // errors
+	            // based upon //var stripPattern:String = "<(?!/?(b|img)(?=[^a-zA-Z0-9]))\/?[a-zA-Z0-9]+.*?/?>";
+	            var getChars:RegExp = /(<)([^>]*)(>)/gim;
+	            var stripPattern:String = tags.replace(getChars, "$2|");
+	            stripPattern = stripPattern.substr(0, -1);
+	            stripPattern = "<(?!/?("+stripPattern+")(?=[^a-zA-Z0-9]))\/?[a-zA-Z0-9]+.*?/?>";
+	            pattern = new RegExp( stripPattern, "gim");
+	        }
+	        
+	        return str.replace(pattern, "");
+	    }
+	}
+}