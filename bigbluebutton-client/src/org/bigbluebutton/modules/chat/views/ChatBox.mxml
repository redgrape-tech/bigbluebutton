--- conflicted
+++ resolved
@@ -1,717 +1,711 @@
-<?xml version="1.0" encoding="utf-8"?>
-
-<!--
-
-BigBlueButton open source conferencing system - http://www.bigbluebutton.org/
-
-Copyright (c) 2012 BigBlueButton Inc. and by respective authors (see below).
-
-This program is free software; you can redistribute it and/or modify it under the
-terms of the GNU Lesser General Public License as published by the Free Software
-Foundation; either version 3.0 of the License, or (at your option) any later
-version.
-
-BigBlueButton is distributed in the hope that it will be useful, but WITHOUT ANY
-WARRANTY; without even the implied warranty of MERCHANTABILITY or FITNESS FOR A
-PARTICULAR PURPOSE. See the GNU Lesser General Public License for more details.
-
-You should have received a copy of the GNU Lesser General Public License along
-with BigBlueButton; if not, see <http://www.gnu.org/licenses/>.
-
--->
-
-<mx:VBox xmlns:mx="http://www.adobe.com/2006/mxml" 
-	xmlns:mate="http://mate.asfusion.com/"
-	xmlns:common="org.bigbluebutton.common.*"
-    xmlns:chat="org.bigbluebutton.modules.chat.views.*"
-    implements="org.bigbluebutton.modules.chat.views.IChatTab"
-	click="setMessageRead()" verticalScrollPolicy="off"
-	creationComplete="onCreationComplete()">
-
-  <mx:Style>
-    .chatColorPickerStyle {
-      backgroundColor:#E5E6E7;
-      columnCount:12;
-      horizontalGap:0;
-      previewHeight:22;
-      previewWidth:45;
-      swatchGridBackgroundColor:#000000;
-      swatchGridBorderSize:0;
-      swatchHeight:60;
-      swatchHighlightColor:#FFFFFF;
-      swatchHighlightSize:1;
-      swatchWidth:12;
-      textFieldWidth:72;
-      verticalGap:0;
-    }
-    
-  </mx:Style>
-  
-	<mate:Listener type="{ChatOptionsEvent.CHANGE_FONT_SIZE}" method="changeFontSize" />
-  <mate:Listener type="{PrivateChatMessageEvent.PRIVATE_CHAT_MESSAGE_EVENT}" method="handlePrivateChatMessageEvent"/>
-  <mate:Listener type="{PublicChatMessageEvent.PUBLIC_CHAT_MESSAGE_EVENT}" method="handlePublicChatMessageEvent"/>
-  <mate:Listener type="{ClearPublicChatEvent.CLEAR_PUBLIC_CHAT_EVENT}" method="handleClearPublicChatBoxMessages"/>
-  <mate:Listener type="{ShortcutEvent.FOCUS_CHAT_INPUT}" method="focusChatInput" />
-  <mate:Listener type="{UserLeftEvent.LEFT}" method="handleUserLeftEvent"/>
-  <mate:Listener type="{UserJoinedEvent.JOINED}" method="handleUserJoinedEvent"/>
-  <mate:Listener type="{ShortcutEvent.FOCUS_CHAT_BOX}" method="focusChatBox" />
-  <mate:Listener type="{ShortcutEvent.CHANGE_FONT_COLOUR}" method="focusColourPicker" />
-  <mate:Listener type="{ShortcutEvent.SEND_MESSAGE}" method="remoteSendMessage" />
-  <mate:Listener type="{BBBEvent.RECONNECT_DISCONNECTED_EVENT}" receive="refreshChat(event)"/>
-	
-	<mate:Listener type="{LockControlEvent.CHANGED_LOCK_SETTINGS}" method="lockSettingsChanged" />
-	<mate:Listener type="{ChangeMyRole.CHANGE_MY_ROLE_EVENT}" method="refreshRole" />
-
-	<mx:Script>
-		<![CDATA[
-			import com.asfusion.mate.events.Dispatcher;
-			
-			import flash.accessibility.AccessibilityProperties;
-			import flash.events.TextEvent;
-			
-			import mx.binding.utils.BindingUtils;
-			
-			import org.as3commons.lang.StringUtils;
-			import org.as3commons.logging.api.ILogger;
-			import org.as3commons.logging.api.getClassLogger;
-			import org.bigbluebutton.core.KeyboardUtil;
-			import org.bigbluebutton.core.Options;
-			import org.bigbluebutton.core.TimerUtil;
-			import org.bigbluebutton.core.UsersUtil;
-			import org.bigbluebutton.core.events.LockControlEvent;
-			import org.bigbluebutton.core.managers.UserManager;
-			import org.bigbluebutton.main.events.BBBEvent;
-			import org.bigbluebutton.main.events.BreakoutRoomEvent;
-			import org.bigbluebutton.main.events.ShortcutEvent;
-			import org.bigbluebutton.main.events.UserJoinedEvent;
-			import org.bigbluebutton.main.events.UserLeftEvent;
-			import org.bigbluebutton.main.model.users.BBBUser;
-			import org.bigbluebutton.main.model.users.Conference;
-			import org.bigbluebutton.main.model.users.events.ChangeMyRole;
-			import org.bigbluebutton.modules.chat.ChatConstants;
-			import org.bigbluebutton.modules.chat.ChatUtil;
-			import org.bigbluebutton.modules.chat.events.ChatEvent;
-			import org.bigbluebutton.modules.chat.events.ChatOptionsEvent;
-			import org.bigbluebutton.modules.chat.events.PrivateChatMessageEvent;
-			import org.bigbluebutton.modules.chat.events.PublicChatMessageEvent;
-			import org.bigbluebutton.modules.chat.events.SendPrivateChatMessageEvent;
-			import org.bigbluebutton.modules.chat.events.SendPublicChatMessageEvent;
-			import org.bigbluebutton.modules.chat.events.TranscriptEvent;
-			import org.bigbluebutton.modules.chat.events.ClearPublicChatEvent;
-			import org.bigbluebutton.modules.chat.model.ChatConversation;
-			import org.bigbluebutton.modules.chat.model.ChatOptions;
-			import org.bigbluebutton.modules.chat.vo.ChatMessageVO;
-			import org.bigbluebutton.modules.polling.events.StartCustomPollEvent;
-			import org.bigbluebutton.util.i18n.ResourceUtil;
-
-			private static const LOGGER:ILogger = getClassLogger(ChatBox);      
-      
-			public var publicChat:Boolean = false;
-			public var chatWithUserID:String;
-			public var chatWithUsername:String
-      
-			public var read:Boolean = true;
-			public var userHasLeft:Boolean = false;
-			
-			private var globalDispatcher:Dispatcher = new Dispatcher();
-			[Bindable] public var colorPickerColours:Array = ['0x000000', '0x7A7A7A' ,'0xFF0000', '0xFF8800',
-			'0x88FF00', '0x00FF00', '0x00FF88', '0x00FFFF', '0x0088FF', '0x0000FF', '0x8800FF', '0xFF00FF'];
-      
-			[Bindable]
-			private var backgroundColor:uint = 0x000000;
-			private var lastSenderId:String = "";
-			private var lastTime:String = "";
-			
-			[Bindable]
-			private var chatMessages:ChatConversation = new ChatConversation();
-
-			private var lastCount:Number = 0;			
-			private var scrollTimer:Timer;
-			private var currentMessage:int;
-			private var latestMessage:int; 
-			
-			public var focus:Boolean = false;
-			private var keyCombos:Object;
-			
-			private var navToFirst:Boolean = false;
-			private var navToLatest:Boolean = false;
-			private var spacerNeeded:Boolean = false;
-			private var indicatorNeeded:Boolean = false
-			private var repeat:Boolean = false;
-			
-			[Bindable]
-			private var chatListHeight:Number = 100;
-
-			[Bindable]
-			private var chatToolbarHeight:Number = 80;
-			
-<<<<<<< HEAD
-			[Bindable] public var chatOptions:ChatOptions;	
-=======
-			[Bindable] public var chatOptions:ChatOptions = new ChatOptions();	
-
-			private var shiftPressed:Boolean = false;
-			private var ctrlPressed:Boolean = false;
->>>>>>> b6176ac7
-      
-			private function onCreationComplete():void {
-				chatOptions = Options.getOptions(ChatOptions) as ChatOptions;
-				bindToHeightToDetermineHeightOfMessageList();
-				
-				addContextMenuItems();
-				scrollTimer = new Timer(750, 1);
-				scrollTimer.addEventListener(TimerEvent.TIMER, onScrollTimer);
-				
-				// Initialize the indicator for the position in the message history, and add the listener for message history navigation
-				currentMessage = -1;
-				latestMessage = -1;
-				
-				ResourceUtil.getInstance().addEventListener(Event.CHANGE, localeChanged); // Listen for locale changing	
-				
-				// Listen for the ENTER key to send the message.
-				txtMsgArea.addEventListener(TextEvent.TEXT_INPUT, handleTextInput);
-				txtMsgArea.addEventListener(KeyboardEvent.KEY_DOWN, handleMsgAreaKeyDown);
-				
-				// Listen for the navigable keys to avoid moving and resizing the chat box while text selection
-				txtMsgArea.addEventListener(KeyboardEvent.KEY_DOWN, checkNavigableButtonDown);
-				txtMsgArea.addEventListener(KeyboardEvent.KEY_UP, checkNavigableButtonUp);
-				chatMessagesList.addEventListener(KeyboardEvent.KEY_DOWN, checkNavigableButtonDown);
-				chatMessagesList.addEventListener(KeyboardEvent.KEY_UP, checkNavigableButtonUp);
-
-				this.addEventListener(FocusEvent.FOCUS_OUT, releaseNavigableButton);
-
-				queryForChatHistory();
-				
-				chatMessagesList.accessibilityProperties.description = ResourceUtil.getInstance().getString('bbb.accessibility.chat.initialDescription');
-				
-				if (publicChat && UserManager.getInstance().getConference().isBreakout){
-					var timerListener : Listener = new Listener();
-					timerListener.type = BreakoutRoomEvent.UPDATE_REMAINING_TIME_BREAKOUT;
-					timerListener.method = handleRemaininTimeBreakout;
-					timerBox.visible = timerBox.includeInLayout = true;
-					timerBox.height = 60;
-				}
-				
-				LOGGER.debug(" onCreationComplete. Apply lock settings");
-				applyLockSettings();
-
-				chatToolbar.registerListeners(chatMessagesList);
-
-				chatMessagesList.addEventListener(ChatEvent.RESIZE_CHAT_TOOLBAR, adjustToolbarWidthAccordingToScrollBar);
-			}
-
-			private function handleRemaininTimeBreakout(e:BreakoutRoomEvent):void {
-				TimerUtil.setCountDownTimer(timerLabel, e.durationInMinutes);
-			}
-
-			private function checkNavigableButtonDown(e:KeyboardEvent):void {
-				if (e.shiftKey && !shiftPressed) {
-					shiftPressed = true;
-					parentDocument.handleDraggableStatus(false);
-				}
-				if (e.ctrlKey && !ctrlPressed) {
-					ctrlPressed = true;
-					parentDocument.handleResizableStatus(false);
-				}
-			}
-
-			private function checkNavigableButtonUp(e:KeyboardEvent):void {
-				if (!e.shiftKey && shiftPressed) {
-					shiftPressed = false;
-					parentDocument.handleDraggableStatus(true);
-				}
-				if (!e.ctrlKey && ctrlPressed) {
-					ctrlPressed = false;
-					parentDocument.handleResizableStatus(true);
-				}
-			}
-
-			private function releaseNavigableButton(focus:FocusEvent):void {
-				if (shiftPressed) {
-					shiftPressed = false;
-					parentDocument.handleDraggableStatus(true);
-				}
-				if (ctrlPressed) {
-					ctrlPressed = false;
-					parentDocument.handleResizableStatus(true);
-				}
-			}
-
-			private function focusChatBox(e:ShortcutEvent):void{
-				focusManager.setFocus(chatMessagesList);
-			}
-			
-			private function focusColourPicker(e:ShortcutEvent):void{
-				focusManager.setFocus(cmpColorPicker);
-			}
-			
-			private function remoteSendMessage(e:ShortcutEvent):void{
-				sendMessages();
-			}
-      
-      private function bindToHeightToDetermineHeightOfMessageList():void {
-        // Need to bind to the height for this container to be able to calculate the height
-        // of the chat message list and text area containers. If we do just percentages,
-        // the text area won't get displayed especially when switching layouts (ralam Oct 18, 2012)
-        BindingUtils.bindSetter(handleChangeHeight, this, "height");
-      }
-      
-      private function handleChangeHeight(newHeight:Number):void {
-        // The height for this chat box has changed. Calculate the height of the components accordingly.
-        chatListHeight = newHeight - (chatCtrlBar.height + 10);
-      }
-      
-      private function queryForChatHistory():void {
-        // Setup timer to trigger querying for public chat history.
-        // We have to do this to get the UI settled down. Otherwise, the text area won't show up.
-        // (ralam Oct 17, 2012)
-        historyTimer = new Timer(5000, 1);
-        historyTimer.addEventListener(TimerEvent.TIMER, loadChatHistory);
-        historyTimer.start();
-      }
-      
-      private var historyTimer:Timer;
-      
-      private function loadChatHistory(event:TimerEvent):void {
-        if (publicChat) {
-          var disp:Dispatcher  = new Dispatcher();
-          disp.dispatchEvent(new TranscriptEvent(TranscriptEvent.LOAD_TRANSCRIPT));
-        }
-      }
-      
-      private function handleUserLeftEvent(event:UserLeftEvent):void {
-        // Handle user leaving so that the user won't be talking to someone not there.
-        if (!publicChat && event.userID == chatWithUserID) {
-          displayUserHasLeftMessage();
-          txtMsgArea.enabled = false;
-          scrollToEndOfMessage();
-        }
-      }
-
-      private function refreshChat(e:BBBEvent):void {
-        if (e.payload.type == "BIGBLUEBUTTON_CONNECTION") {
-          if (publicChat) chatMessages = new ChatConversation();
-        }
-      }
-
-      private function handleUserJoinedEvent(event:UserJoinedEvent):void {
-        // Handle user joining so that the user can start to talk if the person rejoins
-        if (!publicChat && event.userID == chatWithUserID) {
-          displayUserHasJoinedMessage();
-          txtMsgArea.enabled = true;
-          scrollToEndOfMessage();
-        }
-      }
-      
-      private var SPACE:String = " ";
-      private function displayUserHasLeftMessage():void {
-        var msg:ChatMessageVO = new ChatMessageVO();
-        msg.chatType = ChatConstants.PUBLIC_CHAT;
-        msg.fromUserID = SPACE;
-        msg.fromUsername = SPACE;
-        msg.fromColor = "0";
-        msg.fromTime = new Date().getTime();
-        msg.fromTimezoneOffset = new Date().getTimezoneOffset();
-        msg.toUserID = SPACE;
-        msg.toUsername = SPACE;
-        msg.message = "<b><i>"+ResourceUtil.getInstance().getString('bbb.chat.private.userLeft')+"</b></i>";
-        
-        chatMessages.newChatMessage(msg);
-      }
-      
-      private function displayUserHasJoinedMessage():void {
-        var msg:ChatMessageVO = new ChatMessageVO();
-        msg.chatType = ChatConstants.PUBLIC_CHAT;
-        msg.fromUserID = SPACE;
-        msg.fromUsername = SPACE;
-        msg.fromColor = "0";
-        msg.fromTime = new Date().getTime();
-        msg.fromTimezoneOffset = new Date().getTimezoneOffset();
-        msg.toUserID = SPACE;
-        msg.toUsername = SPACE;
-        msg.message = "<b><i>"+ResourceUtil.getInstance().getString('bbb.chat.private.userJoined')+"</b></i>";
-        
-        chatMessages.newChatMessage(msg);
-      }
-      
-      public function focusToTextMessageArea():void {
-        txtMsgArea.setFocus();
-        txtMsgArea.drawFocus(true);
-      }
-			
-      private function handlePublicChatMessageEvent(event:PublicChatMessageEvent):void {
-        if (publicChat) {
-          chatMessages.newChatMessage(event.message);
-          if (!event.history) {
-            scrollToEndOfMessage();
-          }
-        }
-      }
-
-      private function adjustToolbarWidthAccordingToScrollBar(e:ChatEvent):void{
-        invalidateDisplayList();
-        validateNow();
-      }
-      
-      private function handlePrivateChatMessageEvent(event:PrivateChatMessageEvent):void {
-        var message:ChatMessageVO = event.message;
-        
-        if (!publicChat && 
-          ( (message.fromUserID == chatWithUserID && UsersUtil.isMe(message.toUserID)) ||
-            (message.toUserID == chatWithUserID && UsersUtil.isMe(message.fromUserID)) )) {
-          chatMessages.newChatMessage(event.message);
-          scrollToEndOfMessage();
-        }        
-      }
-      
-      public function handleFirstPrivateMessage(event:PrivateChatMessageEvent):void {
-        handlePrivateChatMessageEvent(event);
-      }
-      
-      public function displayHowToCloseMessage():void {
-        var modifier:String = ExternalInterface.call("determineModifier");
-        var keyCombo:String = modifier + String.fromCharCode(int(ResourceUtil.getInstance().getString('bbb.shortcutkey.chat.closePrivate')));
-        
-        var msg:ChatMessageVO = new ChatMessageVO();
-        msg.chatType = ChatConstants.PUBLIC_CHAT;
-        msg.fromUserID = SPACE;
-        msg.fromUsername = SPACE;
-        msg.fromColor = "0";
-        msg.fromTime = new Date().getTime();
-        msg.fromTimezoneOffset = new Date().getTimezoneOffset();
-        msg.toUserID = SPACE;
-        msg.toUsername = SPACE;
-        msg.message = "<b><i>"+ResourceUtil.getInstance().getString('bbb.chat.private.closeMessage', [keyCombo])+"</b></i>";
-        
-        chatMessages.newChatMessage(msg);
-      }
-      
-      public function scrollToEndOfMessage():void {
-        /**
-         * Trigger to force the scrollbar to show the last message.
-         */	
-        if (scrollTimer != null) scrollTimer.start();
-      }
-      
-		
-			/**
-			 * Magic sauce to force scrollbar to the bottom message. This took a lot
-			 * of trial and error. If you change this, make sure you know what you are
-			 * doing as I don't know why it works, but it does. (ralam Nov 3, 2010)
-			 * 
-			 * New and improved scrollToBottom implemented (capilkey Dec 4, 2014)
-			 */
-			private function scrollToBottom():void {
-				chatMessagesList.scrollToBottom();
-			}
-			
-			private function onScrollTimer(event:TimerEvent):void {
-				scrollToBottom();
-			}
-						
-			public function setMessageUnread():void{
-				this.read = false;
-				backgroundColor = 0xFFFF00;
-			}
-			
-			public function setMessageRead():void{
-				this.read = true;
-				backgroundColor = 0x000000;
-			}
-			
-			private function onLinkClick(e:TextEvent):void {
-				var url:URLRequest = new URLRequest(e.text);
-				navigateToURL(url, '_blank');
-			}
-			
-			private function changeFontSize(e:ChatOptionsEvent):void {
-				this.setStyle("fontSize", e.fontSize);
-			}
-
-			private function copyAllText():void{
-				System.setClipboard(chatMessages.getAllMessageAsString());
-			}
-
-			public function getChatMessages():ChatConversation {
-				return chatMessages;
-			}
-			
-			private function addContextMenuItems():void {
-				var contextMenu:ContextMenu = new ContextMenu();
-				contextMenu.hideBuiltInItems();
-				
-				var copyAllButton:ContextMenuItem = new ContextMenuItem(ResourceUtil.getInstance().getString("bbb.chat.contextmenu.copyalltext"));
-				copyAllButton.addEventListener(ContextMenuEvent.MENU_ITEM_SELECT, menuItemHandler);
-				contextMenu.customItems.push(copyAllButton);
-				
-				this.contextMenu = contextMenu;
-			}
-			
-			private function menuItemHandler(e:ContextMenuEvent):void{
-				if (e.target.caption == ResourceUtil.getInstance().getString("bbb.chat.contextmenu.copyalltext")){
-					System.setClipboard(chatMessages.getAllMessageAsString());
-				}
-			}
-			
-			public function getLatestMessage():int{
-				return latestMessage;
-			}
-			
-			public function getCurrentMessage():int{
-				return currentMessage;
-			}
-			
-			private function localeChanged(e:Event):void {
-				var modifier:String = ExternalInterface.call("determineModifier");
-				
-				addContextMenuItems();
-			}
-     
-      private function sendStartCustomPollEvent(answers:Array):void {
-        var dispatcher:Dispatcher = new Dispatcher();
-        dispatchEvent(new StartCustomPollEvent("Custom", answers));				
-      }
-			
-      private function sendPublicChatMessage(message:String):void {
-		//var pollRegex:RegExp = /^@poll\s+?((?:[^,]+?\s*?,\s*?)*?[^,]+?)\s*?$/;
-		var pollRegex:RegExp = /^@poll\s+?(.+)\s*?$/;
-		var matchedArray:Array = message.match(pollRegex);
-		
-		if (UsersUtil.amIPresenter() && pollRegex.test(message)) {
-			var tmpAnswers: Array = matchedArray[1].split(",");
-			var answers:Array = new Array();
-			for (var i:int = 0; i < tmpAnswers.length; i++) {
-				var t:String = tmpAnswers[i] as String;
-				answers.push(StringUtils.trim(t));
-			}
-			sendStartCustomPollEvent(answers);
-		} else {
-			var publicEvent:SendPublicChatMessageEvent = new SendPublicChatMessageEvent(SendPublicChatMessageEvent.SEND_PUBLIC_CHAT_MESSAGE_EVENT);
-			var cm:ChatMessageVO = new ChatMessageVO();
-			cm.chatType = ChatConstants.PUBLIC_CHAT;
-			cm.fromUserID = UsersUtil.getMyUserID();
-			cm.fromUsername = UsersUtil.getMyUsername();
-			// get the color value from ColorPicker
-			cm.fromColor =  cmpColorPicker.selectedColor.toString();
-			// Get the current UTC time and the timezone for this sender.
-			// The receiver will have to convert this to local time.
-			var now:Date = new Date();
-			cm.fromTime = now.valueOf();
-			cm.fromTimezoneOffset = now.getTimezoneOffset();
-			
-			//cm.message = ChatUtil.parseURLs(ChatUtil.cleanup(message));
-			cm.message = ExternalInterface.call('parseURLs', (ChatUtil.cleanup(message)));
-			
-			publicEvent.chatMessage = cm;
-			globalDispatcher.dispatchEvent(publicEvent);			
-		}
-      }
-      
-      private function sendPrivateChatMessage(message:String):void {
-        var privateEvent:SendPrivateChatMessageEvent = new SendPrivateChatMessageEvent(SendPrivateChatMessageEvent.SEND_PRIVATE_CHAT_MESSAGE_EVENT);
-        var cm:ChatMessageVO = new ChatMessageVO();
-        cm.chatType = ChatConstants.PRIVATE_CHAT;
-        cm.fromUserID = UsersUtil.getMyUserID();
-        cm.fromUsername = UsersUtil.getMyUsername();
-		// get the color value from ColorPicker
-        cm.fromColor = cmpColorPicker.selectedColor.toString();
-        
-        // Get the current UTC time and the timezone for this sender.
-        // The receiver will have to convert this to local time.
-        var now:Date = new Date();
-        cm.fromTime = now.valueOf();
-        cm.fromTimezoneOffset = now.getTimezoneOffset();
-                
-        //cm.message = ChatUtil.parseURLs(ChatUtil.cleanup(message));
-        cm.message = ExternalInterface.call('parseURLs', (ChatUtil.cleanup(message)));
-        cm.toUserID = chatWithUserID;
-        cm.toUsername = chatWithUsername;
-        
-        privateEvent.chatMessage = cm;
-        globalDispatcher.dispatchEvent(privateEvent);
-      }
-
-      private function handleTextInput(e:TextEvent):void {
-		if ((e.text.length == 1) && (e.text.charCodeAt(0) == 10) /*ENTER-KEY*/ && messageCanBeSent) {
-			sendMessages();
-			e.preventDefault();
-		}
-	  }
-			
-	  private function handleMsgAreaKeyDown(e:KeyboardEvent):void {
-		  if ((e.shiftKey || e.ctrlKey) && e.keyCode == Keyboard.ENTER) {
-			  txtMsgArea.text += "\n";
-			  txtMsgArea.setSelection(txtMsgArea.text.length, txtMsgArea.text.length);
-		  }
-	  }
-      
-      private function handleTextAreaKeyDownEvent(e:KeyboardEvent):void {
-        // stops window moving when trying to navigate the text box
-        if (e.keyCode == Keyboard.LEFT || e.keyCode == Keyboard.RIGHT) {
-          e.stopPropagation();
-        }
-      }
-      
-      private function sendMessages():void {
-		  if(!sendBtn.enabled) {
-			  txtMsgArea.text = StringUtils.trim(txtMsgArea.text);
-			  return;
-		  }
-		  
-        // Trim the message. This will trim the '/n' char so we don't send a message when the
-        // user just hits the enter key
-        var msgToSend:String = StringUtils.trim(txtMsgArea.text);
-        
-        if (!StringUtils.isBlank(msgToSend)){
-          if (publicChat) {
-            sendPublicChatMessage(msgToSend);
-          } else {
-            sendPrivateChatMessage(msgToSend);
-          }
-        }
-        txtMsgArea.text = "";
-        txtMsgArea.validateNow();
-        txtMsgArea.setSelection(0, 0);
-      }
-	  
-	  private function showMessageTooLong(messageLength : int):void {
-		  msgTooLongLabel.text = ResourceUtil.getInstance().getString('bbb.chat.chatMessage.tooLong', [(messageLength - chatOptions.maxMessageLength).toString()]);
-		  msgTooLongLabel.includeInLayout = msgTooLongLabel.visible = true;
-		  if (chatCtrlBar.height != 80) {
-			  chatCtrlBar.height = 80;
-			  chatListHeight -= 20;  
-		  }
-		  // The case where lock settings are set
-		  if (txtMsgArea.enabled) {
-			  sendBtn.enabled = false;
-		  }
-	  }
-	  
-	  private function hideMessageTooLong():void {
-		msgTooLongLabel.includeInLayout = msgTooLongLabel.visible = false;
-		if (chatCtrlBar.height != 60) {
-			chatCtrlBar.height = 60;
-			chatListHeight += 20;  
-		}
-		// The case where lock settings are set
-		if (txtMsgArea.enabled) {
-			sendBtn.enabled = true;
-		}
-	  }
-	  
-		private function focusChatInput(e:ShortcutEvent):void{
-			txtMsgArea.setFocus();
-		}
-			
-		private function lockSettingsChanged(e:Event):void {
-			applyLockSettings();
-		}
-		
-		private function applyLockSettings():void {
-			var userManager:UserManager = UserManager.getInstance();
-			var conference:Conference = userManager.getConference();
-			var me:BBBUser = conference.getMyUser();
-			if (publicChat) {
-				txtMsgArea.enabled = sendBtn.enabled = !me.disableMyPublicChat;
-			} else {
-				txtMsgArea.enabled = sendBtn.enabled = !me.disableMyPrivateChat;
-			}
-		}
-		
-		private function refreshRole(e:ChangeMyRole):void {
-			applyLockSettings();
-		}
-
-		private function get messageCanBeSent() : Boolean {
-			return StringUtils.trim(txtMsgArea.text).length <= chatOptions.maxMessageLength;
-		}
-			
-		protected function txtMsgAreaChangeHandler(event:Event):void
-		{
-			if (!messageCanBeSent) {
-				showMessageTooLong(StringUtils.trim(txtMsgArea.text).length);
-			}
-			else {
-				hideMessageTooLong();
-			}
-		}
-
-		private function handleClearPublicChatBoxMessages(event:ClearPublicChatEvent):void {
-			if(publicChat){
-				chatMessages.clearPublicChat();
-				invalidateDisplayList();
-				validateNow();
-			}
-		}
-
-		override protected function updateDisplayList(unscaledWidth:Number, unscaledHeight:Number):void {
-			super.updateDisplayList(unscaledWidth, unscaledHeight);
-
-			// Force validation before evaluation of toolbar width
-			validateNow();
-
-			const paddingHeight:int = 5;
-			const paddingWidth:int = 5;
-
-			chatToolbar.width = 45;
-			chatToolbar.x = (chatMessagesCanvas.width - chatToolbar.width) - 10;
-			chatToolbar.y = 10;
-
-			if (!publicChat) {
-				chatToolbar.publicChat = false;
-			}
-
-			if(chatMessagesList.mx_internal::scroll_verticalScrollBar != null && chatMessagesList.mx_internal::scroll_verticalScrollBar.visible){
-				chatToolbar.width -= chatMessagesList.mx_internal::scroll_verticalScrollBar.width;
-			}
-		}
-		]]>
-		
-	</mx:Script>
-
-	<common:TabIndexer id="tabIndexer" tabIndices="{[chatMessagesList, txtMsgArea, sendBtn, cmpColorPicker]}"/>
-
-	<mx:VBox width="100%" height="{chatListHeight}" verticalScrollPolicy="off">
-		<mx:Canvas id="chatMessagesCanvas" width="100%" height="{chatListHeight}" horizontalScrollPolicy="off" verticalScrollPolicy="off" >
-			<chat:AdvancedList width="100%" height="{chatListHeight - timerBox.height}" id="chatMessagesList" selectable="true" variableRowHeight="true" 
-						   itemRenderer="org.bigbluebutton.modules.chat.views.ChatMessageRenderer" verticalScrollPolicy="on" horizontalScrollPolicy="off" wordWrap="true"
-						   dataProvider="{chatMessages.messages}"
-						   styleName="chatMessageListStyle"
-						   accessibilityName="{ResourceUtil.getInstance().getString('bbb.chat.messageList')}" />
-			<chat:ChatToolbar id="chatToolbar" />
-		</mx:Canvas>
-		<mx:HBox id="timerBox" styleName="breakoutRoomTimerBox"
-				 includeInLayout="false" visible="false"
-				 width="100%" height="0">
-			<mx:Label id="timerLabel" 
-					  text="{ResourceUtil.getInstance().getString('bbb.users.breakout.calculatingRemainingTime')}"
-					  toolTip="{ResourceUtil.getInstance().getString('bbb.users.breakout.timer.toolTip')}"/>
-		</mx:HBox>
-	</mx:VBox>
-
-	<mx:HBox id="chatCtrlBar" width="100%" height="60" styleName="chatControlBarStyle" verticalScrollPolicy="off"
-			 paddingLeft="5" paddingRight="5">	
-		<mx:VBox width="100%" height="100%">
-			<!-- There is a restrict in this textArea to avoid a known issue where a \u007F, which is the delete character, would be seen written in some browsers as an invalid character -->
-			<mx:TextArea id="txtMsgArea" width="100%" height="100%" restrict="^\u007F"
-						 styleName="chatControlBarTextMsgStyle"
-						 change="txtMsgAreaChangeHandler(event)"
-						 toolTip="{ResourceUtil.getInstance().getString('bbb.accessibility.chat.chatwindow.input')}"
-						 accessibilityName="{ResourceUtil.getInstance().getString('bbb.chat.input.accessibilityName')}" />
-			<mx:Label id="msgTooLongLabel" width="100%" height="100%" includeInLayout="false" visible="false"/>
-		</mx:VBox>
-		<mx:VBox verticalScrollPolicy="off" verticalAlign="middle" height="100%" >
-			<mx:HBox horizontalGap="0">
-				<mx:Button label="{ResourceUtil.getInstance().getString('bbb.chat.sendBtn')}" id="sendBtn"
-					   styleName="chatControlBarSendButtonStyle"
-					   toolTip="{ResourceUtil.getInstance().getString('bbb.chat.sendBtn.toolTip')}" 
-					   click="sendMessages()"
-					   accessibilityName="{ResourceUtil.getInstance().getString('bbb.chat.sendBtn.accessibilityName')}" height="100%"/>
-			</mx:HBox>
-			<mx:ColorPicker id="cmpColorPicker" showTextField="false" width="100%" visible="{chatOptions.colorPickerIsVisible}"
-							includeInLayout="{chatOptions.colorPickerIsVisible}" 
-							toolTip="{ResourceUtil.getInstance().getString('bbb.chat.cmpColorPicker.toolTip')}" 
-							selectedColor="0x000000" dataProvider="{colorPickerColours}" swatchPanelStyleName="chatColorPickerStyle"/>
-		</mx:VBox>
-	</mx:HBox>	
-</mx:VBox>
+<?xml version="1.0" encoding="utf-8"?>
+
+<!--
+
+BigBlueButton open source conferencing system - http://www.bigbluebutton.org/
+
+Copyright (c) 2012 BigBlueButton Inc. and by respective authors (see below).
+
+This program is free software; you can redistribute it and/or modify it under the
+terms of the GNU Lesser General Public License as published by the Free Software
+Foundation; either version 3.0 of the License, or (at your option) any later
+version.
+
+BigBlueButton is distributed in the hope that it will be useful, but WITHOUT ANY
+WARRANTY; without even the implied warranty of MERCHANTABILITY or FITNESS FOR A
+PARTICULAR PURPOSE. See the GNU Lesser General Public License for more details.
+
+You should have received a copy of the GNU Lesser General Public License along
+with BigBlueButton; if not, see <http://www.gnu.org/licenses/>.
+
+-->
+
+<mx:VBox xmlns:mx="http://www.adobe.com/2006/mxml" 
+	xmlns:mate="http://mate.asfusion.com/"
+	xmlns:common="org.bigbluebutton.common.*"
+    xmlns:chat="org.bigbluebutton.modules.chat.views.*"
+    implements="org.bigbluebutton.modules.chat.views.IChatTab"
+	click="setMessageRead()" verticalScrollPolicy="off"
+	creationComplete="onCreationComplete()">
+
+  <mx:Style>
+    .chatColorPickerStyle {
+      backgroundColor:#E5E6E7;
+      columnCount:12;
+      horizontalGap:0;
+      previewHeight:22;
+      previewWidth:45;
+      swatchGridBackgroundColor:#000000;
+      swatchGridBorderSize:0;
+      swatchHeight:60;
+      swatchHighlightColor:#FFFFFF;
+      swatchHighlightSize:1;
+      swatchWidth:12;
+      textFieldWidth:72;
+      verticalGap:0;
+    }
+    
+  </mx:Style>
+  
+	<mate:Listener type="{ChatOptionsEvent.CHANGE_FONT_SIZE}" method="changeFontSize" />
+  <mate:Listener type="{PrivateChatMessageEvent.PRIVATE_CHAT_MESSAGE_EVENT}" method="handlePrivateChatMessageEvent"/>
+  <mate:Listener type="{PublicChatMessageEvent.PUBLIC_CHAT_MESSAGE_EVENT}" method="handlePublicChatMessageEvent"/>
+  <mate:Listener type="{ClearPublicChatEvent.CLEAR_PUBLIC_CHAT_EVENT}" method="handleClearPublicChatBoxMessages"/>
+  <mate:Listener type="{ShortcutEvent.FOCUS_CHAT_INPUT}" method="focusChatInput" />
+  <mate:Listener type="{UserLeftEvent.LEFT}" method="handleUserLeftEvent"/>
+  <mate:Listener type="{UserJoinedEvent.JOINED}" method="handleUserJoinedEvent"/>
+  <mate:Listener type="{ShortcutEvent.FOCUS_CHAT_BOX}" method="focusChatBox" />
+  <mate:Listener type="{ShortcutEvent.CHANGE_FONT_COLOUR}" method="focusColourPicker" />
+  <mate:Listener type="{ShortcutEvent.SEND_MESSAGE}" method="remoteSendMessage" />
+  <mate:Listener type="{BBBEvent.RECONNECT_DISCONNECTED_EVENT}" receive="refreshChat(event)"/>
+	
+	<mate:Listener type="{LockControlEvent.CHANGED_LOCK_SETTINGS}" method="lockSettingsChanged" />
+	<mate:Listener type="{ChangeMyRole.CHANGE_MY_ROLE_EVENT}" method="refreshRole" />
+
+	<mx:Script>
+		<![CDATA[
+			import com.asfusion.mate.events.Dispatcher;
+			
+			import flash.events.TextEvent;
+			
+			import mx.binding.utils.BindingUtils;
+			
+			import org.as3commons.lang.StringUtils;
+			import org.as3commons.logging.api.ILogger;
+			import org.as3commons.logging.api.getClassLogger;
+			import org.bigbluebutton.core.Options;
+			import org.bigbluebutton.core.TimerUtil;
+			import org.bigbluebutton.core.UsersUtil;
+			import org.bigbluebutton.core.events.LockControlEvent;
+			import org.bigbluebutton.core.managers.UserManager;
+			import org.bigbluebutton.main.events.BBBEvent;
+			import org.bigbluebutton.main.events.BreakoutRoomEvent;
+			import org.bigbluebutton.main.events.ShortcutEvent;
+			import org.bigbluebutton.main.events.UserJoinedEvent;
+			import org.bigbluebutton.main.events.UserLeftEvent;
+			import org.bigbluebutton.main.model.users.BBBUser;
+			import org.bigbluebutton.main.model.users.Conference;
+			import org.bigbluebutton.main.model.users.events.ChangeMyRole;
+			import org.bigbluebutton.modules.chat.ChatConstants;
+			import org.bigbluebutton.modules.chat.ChatUtil;
+			import org.bigbluebutton.modules.chat.events.ChatEvent;
+			import org.bigbluebutton.modules.chat.events.ChatOptionsEvent;
+			import org.bigbluebutton.modules.chat.events.ClearPublicChatEvent;
+			import org.bigbluebutton.modules.chat.events.PrivateChatMessageEvent;
+			import org.bigbluebutton.modules.chat.events.PublicChatMessageEvent;
+			import org.bigbluebutton.modules.chat.events.SendPrivateChatMessageEvent;
+			import org.bigbluebutton.modules.chat.events.SendPublicChatMessageEvent;
+			import org.bigbluebutton.modules.chat.events.TranscriptEvent;
+			import org.bigbluebutton.modules.chat.model.ChatConversation;
+			import org.bigbluebutton.modules.chat.model.ChatOptions;
+			import org.bigbluebutton.modules.chat.vo.ChatMessageVO;
+			import org.bigbluebutton.modules.polling.events.StartCustomPollEvent;
+			import org.bigbluebutton.util.i18n.ResourceUtil;
+
+			private static const LOGGER:ILogger = getClassLogger(ChatBox);      
+      
+			public var publicChat:Boolean = false;
+			public var chatWithUserID:String;
+			public var chatWithUsername:String
+      
+			public var read:Boolean = true;
+			public var userHasLeft:Boolean = false;
+			
+			private var globalDispatcher:Dispatcher = new Dispatcher();
+			[Bindable] public var colorPickerColours:Array = ['0x000000', '0x7A7A7A' ,'0xFF0000', '0xFF8800',
+			'0x88FF00', '0x00FF00', '0x00FF88', '0x00FFFF', '0x0088FF', '0x0000FF', '0x8800FF', '0xFF00FF'];
+      
+			[Bindable]
+			private var backgroundColor:uint = 0x000000;
+			private var lastSenderId:String = "";
+			private var lastTime:String = "";
+			
+			[Bindable]
+			private var chatMessages:ChatConversation = new ChatConversation();
+
+			private var lastCount:Number = 0;			
+			private var scrollTimer:Timer;
+			private var currentMessage:int;
+			private var latestMessage:int; 
+			
+			public var focus:Boolean = false;
+			private var keyCombos:Object;
+			
+			private var navToFirst:Boolean = false;
+			private var navToLatest:Boolean = false;
+			private var spacerNeeded:Boolean = false;
+			private var indicatorNeeded:Boolean = false
+			private var repeat:Boolean = false;
+			
+			[Bindable]
+			private var chatListHeight:Number = 100;
+
+			[Bindable]
+			private var chatToolbarHeight:Number = 80;
+
+			[Bindable] public var chatOptions:ChatOptions;
+
+			private var shiftPressed:Boolean = false;
+			private var ctrlPressed:Boolean = false;
+      
+			private function onCreationComplete():void {
+				chatOptions = Options.getOptions(ChatOptions) as ChatOptions;
+				bindToHeightToDetermineHeightOfMessageList();
+				
+				addContextMenuItems();
+				scrollTimer = new Timer(750, 1);
+				scrollTimer.addEventListener(TimerEvent.TIMER, onScrollTimer);
+				
+				// Initialize the indicator for the position in the message history, and add the listener for message history navigation
+				currentMessage = -1;
+				latestMessage = -1;
+				
+				ResourceUtil.getInstance().addEventListener(Event.CHANGE, localeChanged); // Listen for locale changing	
+				
+				// Listen for the ENTER key to send the message.
+				txtMsgArea.addEventListener(TextEvent.TEXT_INPUT, handleTextInput);
+				txtMsgArea.addEventListener(KeyboardEvent.KEY_DOWN, handleMsgAreaKeyDown);
+				
+				// Listen for the navigable keys to avoid moving and resizing the chat box while text selection
+				txtMsgArea.addEventListener(KeyboardEvent.KEY_DOWN, checkNavigableButtonDown);
+				txtMsgArea.addEventListener(KeyboardEvent.KEY_UP, checkNavigableButtonUp);
+				chatMessagesList.addEventListener(KeyboardEvent.KEY_DOWN, checkNavigableButtonDown);
+				chatMessagesList.addEventListener(KeyboardEvent.KEY_UP, checkNavigableButtonUp);
+
+				this.addEventListener(FocusEvent.FOCUS_OUT, releaseNavigableButton);
+
+				queryForChatHistory();
+				
+				chatMessagesList.accessibilityProperties.description = ResourceUtil.getInstance().getString('bbb.accessibility.chat.initialDescription');
+				
+				if (publicChat && UserManager.getInstance().getConference().isBreakout){
+					var timerListener : Listener = new Listener();
+					timerListener.type = BreakoutRoomEvent.UPDATE_REMAINING_TIME_BREAKOUT;
+					timerListener.method = handleRemaininTimeBreakout;
+					timerBox.visible = timerBox.includeInLayout = true;
+					timerBox.height = 60;
+				}
+				
+				LOGGER.debug(" onCreationComplete. Apply lock settings");
+				applyLockSettings();
+
+				chatToolbar.registerListeners(chatMessagesList);
+
+				chatMessagesList.addEventListener(ChatEvent.RESIZE_CHAT_TOOLBAR, adjustToolbarWidthAccordingToScrollBar);
+			}
+
+			private function handleRemaininTimeBreakout(e:BreakoutRoomEvent):void {
+				TimerUtil.setCountDownTimer(timerLabel, e.durationInMinutes);
+			}
+
+			private function checkNavigableButtonDown(e:KeyboardEvent):void {
+				if (e.shiftKey && !shiftPressed) {
+					shiftPressed = true;
+					parentDocument.handleDraggableStatus(false);
+				}
+				if (e.ctrlKey && !ctrlPressed) {
+					ctrlPressed = true;
+					parentDocument.handleResizableStatus(false);
+				}
+			}
+
+			private function checkNavigableButtonUp(e:KeyboardEvent):void {
+				if (!e.shiftKey && shiftPressed) {
+					shiftPressed = false;
+					parentDocument.handleDraggableStatus(true);
+				}
+				if (!e.ctrlKey && ctrlPressed) {
+					ctrlPressed = false;
+					parentDocument.handleResizableStatus(true);
+				}
+			}
+
+			private function releaseNavigableButton(focus:FocusEvent):void {
+				if (shiftPressed) {
+					shiftPressed = false;
+					parentDocument.handleDraggableStatus(true);
+				}
+				if (ctrlPressed) {
+					ctrlPressed = false;
+					parentDocument.handleResizableStatus(true);
+				}
+			}
+
+			private function focusChatBox(e:ShortcutEvent):void{
+				focusManager.setFocus(chatMessagesList);
+			}
+			
+			private function focusColourPicker(e:ShortcutEvent):void{
+				focusManager.setFocus(cmpColorPicker);
+			}
+			
+			private function remoteSendMessage(e:ShortcutEvent):void{
+				sendMessages();
+			}
+      
+      private function bindToHeightToDetermineHeightOfMessageList():void {
+        // Need to bind to the height for this container to be able to calculate the height
+        // of the chat message list and text area containers. If we do just percentages,
+        // the text area won't get displayed especially when switching layouts (ralam Oct 18, 2012)
+        BindingUtils.bindSetter(handleChangeHeight, this, "height");
+      }
+      
+      private function handleChangeHeight(newHeight:Number):void {
+        // The height for this chat box has changed. Calculate the height of the components accordingly.
+        chatListHeight = newHeight - (chatCtrlBar.height + 10);
+      }
+      
+      private function queryForChatHistory():void {
+        // Setup timer to trigger querying for public chat history.
+        // We have to do this to get the UI settled down. Otherwise, the text area won't show up.
+        // (ralam Oct 17, 2012)
+        historyTimer = new Timer(5000, 1);
+        historyTimer.addEventListener(TimerEvent.TIMER, loadChatHistory);
+        historyTimer.start();
+      }
+      
+      private var historyTimer:Timer;
+      
+      private function loadChatHistory(event:TimerEvent):void {
+        if (publicChat) {
+          var disp:Dispatcher  = new Dispatcher();
+          disp.dispatchEvent(new TranscriptEvent(TranscriptEvent.LOAD_TRANSCRIPT));
+        }
+      }
+      
+      private function handleUserLeftEvent(event:UserLeftEvent):void {
+        // Handle user leaving so that the user won't be talking to someone not there.
+        if (!publicChat && event.userID == chatWithUserID) {
+          displayUserHasLeftMessage();
+          txtMsgArea.enabled = false;
+          scrollToEndOfMessage();
+        }
+      }
+
+      private function refreshChat(e:BBBEvent):void {
+        if (e.payload.type == "BIGBLUEBUTTON_CONNECTION") {
+          if (publicChat) chatMessages = new ChatConversation();
+        }
+      }
+
+      private function handleUserJoinedEvent(event:UserJoinedEvent):void {
+        // Handle user joining so that the user can start to talk if the person rejoins
+        if (!publicChat && event.userID == chatWithUserID) {
+          displayUserHasJoinedMessage();
+          txtMsgArea.enabled = true;
+          scrollToEndOfMessage();
+        }
+      }
+      
+      private var SPACE:String = " ";
+      private function displayUserHasLeftMessage():void {
+        var msg:ChatMessageVO = new ChatMessageVO();
+        msg.chatType = ChatConstants.PUBLIC_CHAT;
+        msg.fromUserID = SPACE;
+        msg.fromUsername = SPACE;
+        msg.fromColor = "0";
+        msg.fromTime = new Date().getTime();
+        msg.fromTimezoneOffset = new Date().getTimezoneOffset();
+        msg.toUserID = SPACE;
+        msg.toUsername = SPACE;
+        msg.message = "<b><i>"+ResourceUtil.getInstance().getString('bbb.chat.private.userLeft')+"</b></i>";
+        
+        chatMessages.newChatMessage(msg);
+      }
+      
+      private function displayUserHasJoinedMessage():void {
+        var msg:ChatMessageVO = new ChatMessageVO();
+        msg.chatType = ChatConstants.PUBLIC_CHAT;
+        msg.fromUserID = SPACE;
+        msg.fromUsername = SPACE;
+        msg.fromColor = "0";
+        msg.fromTime = new Date().getTime();
+        msg.fromTimezoneOffset = new Date().getTimezoneOffset();
+        msg.toUserID = SPACE;
+        msg.toUsername = SPACE;
+        msg.message = "<b><i>"+ResourceUtil.getInstance().getString('bbb.chat.private.userJoined')+"</b></i>";
+        
+        chatMessages.newChatMessage(msg);
+      }
+      
+      public function focusToTextMessageArea():void {
+        txtMsgArea.setFocus();
+        txtMsgArea.drawFocus(true);
+      }
+			
+      private function handlePublicChatMessageEvent(event:PublicChatMessageEvent):void {
+        if (publicChat) {
+          chatMessages.newChatMessage(event.message);
+          if (!event.history) {
+            scrollToEndOfMessage();
+          }
+        }
+      }
+
+      private function adjustToolbarWidthAccordingToScrollBar(e:ChatEvent):void{
+        invalidateDisplayList();
+        validateNow();
+      }
+      
+      private function handlePrivateChatMessageEvent(event:PrivateChatMessageEvent):void {
+        var message:ChatMessageVO = event.message;
+        
+        if (!publicChat && 
+          ( (message.fromUserID == chatWithUserID && UsersUtil.isMe(message.toUserID)) ||
+            (message.toUserID == chatWithUserID && UsersUtil.isMe(message.fromUserID)) )) {
+          chatMessages.newChatMessage(event.message);
+          scrollToEndOfMessage();
+        }        
+      }
+      
+      public function handleFirstPrivateMessage(event:PrivateChatMessageEvent):void {
+        handlePrivateChatMessageEvent(event);
+      }
+      
+      public function displayHowToCloseMessage():void {
+        var modifier:String = ExternalInterface.call("determineModifier");
+        var keyCombo:String = modifier + String.fromCharCode(int(ResourceUtil.getInstance().getString('bbb.shortcutkey.chat.closePrivate')));
+        
+        var msg:ChatMessageVO = new ChatMessageVO();
+        msg.chatType = ChatConstants.PUBLIC_CHAT;
+        msg.fromUserID = SPACE;
+        msg.fromUsername = SPACE;
+        msg.fromColor = "0";
+        msg.fromTime = new Date().getTime();
+        msg.fromTimezoneOffset = new Date().getTimezoneOffset();
+        msg.toUserID = SPACE;
+        msg.toUsername = SPACE;
+        msg.message = "<b><i>"+ResourceUtil.getInstance().getString('bbb.chat.private.closeMessage', [keyCombo])+"</b></i>";
+        
+        chatMessages.newChatMessage(msg);
+      }
+      
+      public function scrollToEndOfMessage():void {
+        /**
+         * Trigger to force the scrollbar to show the last message.
+         */	
+        if (scrollTimer != null) scrollTimer.start();
+      }
+      
+		
+			/**
+			 * Magic sauce to force scrollbar to the bottom message. This took a lot
+			 * of trial and error. If you change this, make sure you know what you are
+			 * doing as I don't know why it works, but it does. (ralam Nov 3, 2010)
+			 * 
+			 * New and improved scrollToBottom implemented (capilkey Dec 4, 2014)
+			 */
+			private function scrollToBottom():void {
+				chatMessagesList.scrollToBottom();
+			}
+			
+			private function onScrollTimer(event:TimerEvent):void {
+				scrollToBottom();
+			}
+						
+			public function setMessageUnread():void{
+				this.read = false;
+				backgroundColor = 0xFFFF00;
+			}
+			
+			public function setMessageRead():void{
+				this.read = true;
+				backgroundColor = 0x000000;
+			}
+			
+			private function onLinkClick(e:TextEvent):void {
+				var url:URLRequest = new URLRequest(e.text);
+				navigateToURL(url, '_blank');
+			}
+			
+			private function changeFontSize(e:ChatOptionsEvent):void {
+				this.setStyle("fontSize", e.fontSize);
+			}
+
+			private function copyAllText():void{
+				System.setClipboard(chatMessages.getAllMessageAsString());
+			}
+
+			public function getChatMessages():ChatConversation {
+				return chatMessages;
+			}
+			
+			private function addContextMenuItems():void {
+				var contextMenu:ContextMenu = new ContextMenu();
+				contextMenu.hideBuiltInItems();
+				
+				var copyAllButton:ContextMenuItem = new ContextMenuItem(ResourceUtil.getInstance().getString("bbb.chat.contextmenu.copyalltext"));
+				copyAllButton.addEventListener(ContextMenuEvent.MENU_ITEM_SELECT, menuItemHandler);
+				contextMenu.customItems.push(copyAllButton);
+				
+				this.contextMenu = contextMenu;
+			}
+			
+			private function menuItemHandler(e:ContextMenuEvent):void{
+				if (e.target.caption == ResourceUtil.getInstance().getString("bbb.chat.contextmenu.copyalltext")){
+					System.setClipboard(chatMessages.getAllMessageAsString());
+				}
+			}
+			
+			public function getLatestMessage():int{
+				return latestMessage;
+			}
+			
+			public function getCurrentMessage():int{
+				return currentMessage;
+			}
+			
+			private function localeChanged(e:Event):void {
+				var modifier:String = ExternalInterface.call("determineModifier");
+				
+				addContextMenuItems();
+			}
+     
+      private function sendStartCustomPollEvent(answers:Array):void {
+        var dispatcher:Dispatcher = new Dispatcher();
+        dispatchEvent(new StartCustomPollEvent("Custom", answers));				
+      }
+			
+      private function sendPublicChatMessage(message:String):void {
+		//var pollRegex:RegExp = /^@poll\s+?((?:[^,]+?\s*?,\s*?)*?[^,]+?)\s*?$/;
+		var pollRegex:RegExp = /^@poll\s+?(.+)\s*?$/;
+		var matchedArray:Array = message.match(pollRegex);
+		
+		if (UsersUtil.amIPresenter() && pollRegex.test(message)) {
+			var tmpAnswers: Array = matchedArray[1].split(",");
+			var answers:Array = new Array();
+			for (var i:int = 0; i < tmpAnswers.length; i++) {
+				var t:String = tmpAnswers[i] as String;
+				answers.push(StringUtils.trim(t));
+			}
+			sendStartCustomPollEvent(answers);
+		} else {
+			var publicEvent:SendPublicChatMessageEvent = new SendPublicChatMessageEvent(SendPublicChatMessageEvent.SEND_PUBLIC_CHAT_MESSAGE_EVENT);
+			var cm:ChatMessageVO = new ChatMessageVO();
+			cm.chatType = ChatConstants.PUBLIC_CHAT;
+			cm.fromUserID = UsersUtil.getMyUserID();
+			cm.fromUsername = UsersUtil.getMyUsername();
+			// get the color value from ColorPicker
+			cm.fromColor =  cmpColorPicker.selectedColor.toString();
+			// Get the current UTC time and the timezone for this sender.
+			// The receiver will have to convert this to local time.
+			var now:Date = new Date();
+			cm.fromTime = now.valueOf();
+			cm.fromTimezoneOffset = now.getTimezoneOffset();
+			
+			//cm.message = ChatUtil.parseURLs(ChatUtil.cleanup(message));
+			cm.message = ExternalInterface.call('parseURLs', (ChatUtil.cleanup(message)));
+			
+			publicEvent.chatMessage = cm;
+			globalDispatcher.dispatchEvent(publicEvent);			
+		}
+      }
+      
+      private function sendPrivateChatMessage(message:String):void {
+        var privateEvent:SendPrivateChatMessageEvent = new SendPrivateChatMessageEvent(SendPrivateChatMessageEvent.SEND_PRIVATE_CHAT_MESSAGE_EVENT);
+        var cm:ChatMessageVO = new ChatMessageVO();
+        cm.chatType = ChatConstants.PRIVATE_CHAT;
+        cm.fromUserID = UsersUtil.getMyUserID();
+        cm.fromUsername = UsersUtil.getMyUsername();
+		// get the color value from ColorPicker
+        cm.fromColor = cmpColorPicker.selectedColor.toString();
+        
+        // Get the current UTC time and the timezone for this sender.
+        // The receiver will have to convert this to local time.
+        var now:Date = new Date();
+        cm.fromTime = now.valueOf();
+        cm.fromTimezoneOffset = now.getTimezoneOffset();
+                
+        //cm.message = ChatUtil.parseURLs(ChatUtil.cleanup(message));
+        cm.message = ExternalInterface.call('parseURLs', (ChatUtil.cleanup(message)));
+        cm.toUserID = chatWithUserID;
+        cm.toUsername = chatWithUsername;
+        
+        privateEvent.chatMessage = cm;
+        globalDispatcher.dispatchEvent(privateEvent);
+      }
+
+      private function handleTextInput(e:TextEvent):void {
+		if ((e.text.length == 1) && (e.text.charCodeAt(0) == 10) /*ENTER-KEY*/ && messageCanBeSent) {
+			sendMessages();
+			e.preventDefault();
+		}
+	  }
+			
+	  private function handleMsgAreaKeyDown(e:KeyboardEvent):void {
+		  if ((e.shiftKey || e.ctrlKey) && e.keyCode == Keyboard.ENTER) {
+			  txtMsgArea.text += "\n";
+			  txtMsgArea.setSelection(txtMsgArea.text.length, txtMsgArea.text.length);
+		  }
+	  }
+      
+      private function handleTextAreaKeyDownEvent(e:KeyboardEvent):void {
+        // stops window moving when trying to navigate the text box
+        if (e.keyCode == Keyboard.LEFT || e.keyCode == Keyboard.RIGHT) {
+          e.stopPropagation();
+        }
+      }
+      
+      private function sendMessages():void {
+		  if(!sendBtn.enabled) {
+			  txtMsgArea.text = StringUtils.trim(txtMsgArea.text);
+			  return;
+		  }
+		  
+        // Trim the message. This will trim the '/n' char so we don't send a message when the
+        // user just hits the enter key
+        var msgToSend:String = StringUtils.trim(txtMsgArea.text);
+        
+        if (!StringUtils.isBlank(msgToSend)){
+          if (publicChat) {
+            sendPublicChatMessage(msgToSend);
+          } else {
+            sendPrivateChatMessage(msgToSend);
+          }
+        }
+        txtMsgArea.text = "";
+        txtMsgArea.validateNow();
+        txtMsgArea.setSelection(0, 0);
+      }
+	  
+	  private function showMessageTooLong(messageLength : int):void {
+		  msgTooLongLabel.text = ResourceUtil.getInstance().getString('bbb.chat.chatMessage.tooLong', [(messageLength - chatOptions.maxMessageLength).toString()]);
+		  msgTooLongLabel.includeInLayout = msgTooLongLabel.visible = true;
+		  if (chatCtrlBar.height != 80) {
+			  chatCtrlBar.height = 80;
+			  chatListHeight -= 20;  
+		  }
+		  // The case where lock settings are set
+		  if (txtMsgArea.enabled) {
+			  sendBtn.enabled = false;
+		  }
+	  }
+	  
+	  private function hideMessageTooLong():void {
+		msgTooLongLabel.includeInLayout = msgTooLongLabel.visible = false;
+		if (chatCtrlBar.height != 60) {
+			chatCtrlBar.height = 60;
+			chatListHeight += 20;  
+		}
+		// The case where lock settings are set
+		if (txtMsgArea.enabled) {
+			sendBtn.enabled = true;
+		}
+	  }
+	  
+		private function focusChatInput(e:ShortcutEvent):void{
+			txtMsgArea.setFocus();
+		}
+			
+		private function lockSettingsChanged(e:Event):void {
+			applyLockSettings();
+		}
+		
+		private function applyLockSettings():void {
+			var userManager:UserManager = UserManager.getInstance();
+			var conference:Conference = userManager.getConference();
+			var me:BBBUser = conference.getMyUser();
+			if (publicChat) {
+				txtMsgArea.enabled = sendBtn.enabled = !me.disableMyPublicChat;
+			} else {
+				txtMsgArea.enabled = sendBtn.enabled = !me.disableMyPrivateChat;
+			}
+		}
+		
+		private function refreshRole(e:ChangeMyRole):void {
+			applyLockSettings();
+		}
+
+		private function get messageCanBeSent() : Boolean {
+			return StringUtils.trim(txtMsgArea.text).length <= chatOptions.maxMessageLength;
+		}
+			
+		protected function txtMsgAreaChangeHandler(event:Event):void
+		{
+			if (!messageCanBeSent) {
+				showMessageTooLong(StringUtils.trim(txtMsgArea.text).length);
+			}
+			else {
+				hideMessageTooLong();
+			}
+		}
+
+		private function handleClearPublicChatBoxMessages(event:ClearPublicChatEvent):void {
+			if(publicChat){
+				chatMessages.clearPublicChat();
+				invalidateDisplayList();
+				validateNow();
+			}
+		}
+
+		override protected function updateDisplayList(unscaledWidth:Number, unscaledHeight:Number):void {
+			super.updateDisplayList(unscaledWidth, unscaledHeight);
+
+			// Force validation before evaluation of toolbar width
+			validateNow();
+
+			const paddingHeight:int = 5;
+			const paddingWidth:int = 5;
+
+			chatToolbar.width = 45;
+			chatToolbar.x = (chatMessagesCanvas.width - chatToolbar.width) - 10;
+			chatToolbar.y = 10;
+
+			if (!publicChat) {
+				chatToolbar.publicChat = false;
+			}
+
+			if(chatMessagesList.mx_internal::scroll_verticalScrollBar != null && chatMessagesList.mx_internal::scroll_verticalScrollBar.visible){
+				chatToolbar.width -= chatMessagesList.mx_internal::scroll_verticalScrollBar.width;
+			}
+		}
+		]]>
+		
+	</mx:Script>
+
+	<common:TabIndexer id="tabIndexer" tabIndices="{[chatMessagesList, txtMsgArea, sendBtn, cmpColorPicker]}"/>
+
+	<mx:VBox width="100%" height="{chatListHeight}" verticalScrollPolicy="off">
+		<mx:Canvas id="chatMessagesCanvas" width="100%" height="{chatListHeight}" horizontalScrollPolicy="off" verticalScrollPolicy="off" >
+			<chat:AdvancedList width="100%" height="{chatListHeight - timerBox.height}" id="chatMessagesList" selectable="true" variableRowHeight="true" 
+						   itemRenderer="org.bigbluebutton.modules.chat.views.ChatMessageRenderer" verticalScrollPolicy="on" horizontalScrollPolicy="off" wordWrap="true"
+						   dataProvider="{chatMessages.messages}"
+						   styleName="chatMessageListStyle"
+						   accessibilityName="{ResourceUtil.getInstance().getString('bbb.chat.messageList')}" />
+			<chat:ChatToolbar id="chatToolbar" />
+		</mx:Canvas>
+		<mx:HBox id="timerBox" styleName="breakoutRoomTimerBox"
+				 includeInLayout="false" visible="false"
+				 width="100%" height="0">
+			<mx:Label id="timerLabel" 
+					  text="{ResourceUtil.getInstance().getString('bbb.users.breakout.calculatingRemainingTime')}"
+					  toolTip="{ResourceUtil.getInstance().getString('bbb.users.breakout.timer.toolTip')}"/>
+		</mx:HBox>
+	</mx:VBox>
+
+	<mx:HBox id="chatCtrlBar" width="100%" height="60" styleName="chatControlBarStyle" verticalScrollPolicy="off"
+			 paddingLeft="5" paddingRight="5">	
+		<mx:VBox width="100%" height="100%">
+			<!-- There is a restrict in this textArea to avoid a known issue where a \u007F, which is the delete character, would be seen written in some browsers as an invalid character -->
+			<mx:TextArea id="txtMsgArea" width="100%" height="100%" restrict="^\u007F"
+						 styleName="chatControlBarTextMsgStyle"
+						 change="txtMsgAreaChangeHandler(event)"
+						 toolTip="{ResourceUtil.getInstance().getString('bbb.accessibility.chat.chatwindow.input')}"
+						 accessibilityName="{ResourceUtil.getInstance().getString('bbb.chat.input.accessibilityName')}" />
+			<mx:Label id="msgTooLongLabel" width="100%" height="100%" includeInLayout="false" visible="false"/>
+		</mx:VBox>
+		<mx:VBox verticalScrollPolicy="off" verticalAlign="middle" height="100%" >
+			<mx:HBox horizontalGap="0">
+				<mx:Button label="{ResourceUtil.getInstance().getString('bbb.chat.sendBtn')}" id="sendBtn"
+					   styleName="chatControlBarSendButtonStyle"
+					   toolTip="{ResourceUtil.getInstance().getString('bbb.chat.sendBtn.toolTip')}" 
+					   click="sendMessages()"
+					   accessibilityName="{ResourceUtil.getInstance().getString('bbb.chat.sendBtn.accessibilityName')}" height="100%"/>
+			</mx:HBox>
+			<mx:ColorPicker id="cmpColorPicker" showTextField="false" width="100%" visible="{chatOptions.colorPickerIsVisible}"
+							includeInLayout="{chatOptions.colorPickerIsVisible}" 
+							toolTip="{ResourceUtil.getInstance().getString('bbb.chat.cmpColorPicker.toolTip')}" 
+							selectedColor="0x000000" dataProvider="{colorPickerColours}" swatchPanelStyleName="chatColorPickerStyle"/>
+		</mx:VBox>
+	</mx:HBox>	
+</mx:VBox>