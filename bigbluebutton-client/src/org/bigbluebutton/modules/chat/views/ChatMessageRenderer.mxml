<?xml version="1.0" encoding="utf-8"?>

<!--

BigBlueButton open source conferencing system - http://www.bigbluebutton.org/

Copyright (c) 2012 BigBlueButton Inc. and by respective authors (see below).

This program is free software; you can redistribute it and/or modify it under the
terms of the GNU Lesser General Public License as published by the Free Software
Foundation; either version 3.0 of the License, or (at your option) any later
version.

BigBlueButton is distributed in the hope that it will be useful, but WITHOUT ANY
WARRANTY; without even the implied warranty of MERCHANTABILITY or FITNESS FOR A
PARTICULAR PURPOSE. See the GNU Lesser General Public License for more details.

You should have received a copy of the GNU Lesser General Public License along
with BigBlueButton; if not, see <http://www.gnu.org/licenses/>.

-->

<mx:VBox xmlns:mx="library://ns.adobe.com/flex/mx"
		 xmlns:fx="http://ns.adobe.com/mxml/2009"
		 verticalAlign="top" verticalGap="0" paddingTop="0" paddingBottom="0"
		 verticalScrollPolicy="off" horizontalScrollPolicy="off"
		 xmlns:common="org.bigbluebutton.common.*">
	
	<fx:Script>
		<![CDATA[
			import mx.core.UITextField;
			import mx.core.mx_internal;
			
			import org.as3commons.logging.api.ILogger;
			import org.as3commons.logging.api.getClassLogger;
			import org.bigbluebutton.common.Role;
			import org.bigbluebutton.core.UsersUtil;
			
			private static const LOGGER:ILogger = getClassLogger(ChatMessageRenderer);      

			private function onLinkClick(e:TextEvent):void{
				LOGGER.debug("Clicked on link[{0}] from chat", [e.text]);
				if (ExternalInterface.available) {
					ExternalInterface.call("chatLinkClicked", e.text);
<<<<<<< HEAD
				} 
=======
				}
>>>>>>> 13dc23b6
			}

			//private function dataChangeHandler(e:Event = null):void{
			override public function set data(value:Object):void {
				//if (data == null) {
				//	return;
				//}		
				super.data = value;
				
				//chatMsg = data as ChatMessage;
				//data = null;
				
				if (data == null) return;
				
				// The visibility check has to go here becasue ORs don't work with databinding
				lblTime.visible = (!(data.lastTime == data.time) || !(data.senderId == data.lastSenderId));
				// check the visibility of the name as well because events might fire in different order
				lblName.visible = !(data.senderId == data.lastSenderId);
				
				//remove the header if not needed to save space
				hbHeader.includeInLayout = hbHeader.visible = lblName.visible || lblTime.visible;
				
				if (data.hasOwnProperty("senderId") && UsersUtil.getUser(data.senderId) && UsersUtil.getUser(data.senderId).role == Role.MODERATOR) {
					hbHeader.styleName = "chatMessageHeaderModerator";
					if (lblName.visible) {
						moderatorIcon.visible = true;
					}
				}
				
				// If you remove this some of the chat messages will fail to render
				validateNow();
			}
			
			private function onKeyDown(event:KeyboardEvent):void{
				if(event.ctrlKey == true && event.keyCode == Keyboard.C){
					System.setClipboard(UITextField(txtMessage.mx_internal::getTextField()).selectedText);
				}
			}
						
		]]>
	</fx:Script>
	
<<<<<<< HEAD
  <mx:Canvas width="100%" id="hbHeader" verticalScrollPolicy="off" horizontalScrollPolicy="off">
    <mx:Label id="lblName" styleName="chatMessageName" text="{data.name}" visible="true" left="0" width="{this.width - lblTime.width - 22}"/>
    <mx:Text id="lblTime" styleName="chatMessageTime" htmlText="{data.time}"
             visible="true" right="4" />
=======
  <mx:Canvas width="100%" id="hbHeader" styleName="chatMessageHeader" verticalScrollPolicy="off" horizontalScrollPolicy="off">
    <mx:Label id="lblName" text="{data.name}" visible="true" verticalCenter="0" textAlign="left" left="0" maxWidth="{this.width - lblTime.width - moderatorIcon.width - 22}"/>
	<mx:Image id="moderatorIcon" visible="false" source="{getStyle('moderatorIcon')}" x="{lblName.width + 4}" verticalCenter="0"/>
    <mx:Text id="lblTime" htmlText="{data.time}" textAlign="right"
			 verticalCenter="0"
             visible="true"
             right="4" />
>>>>>>> 13dc23b6
  </mx:Canvas>
  <mx:Text id="txtMessage" htmlText="{data.text}" link="onLinkClick(event)" color="{data.senderColor}"
           keyDown="onKeyDown(event)" paddingLeft="5" width="100%" selectable="true"/>
</mx:VBox>
<|MERGE_RESOLUTION|>--- conflicted
+++ resolved
@@ -1,109 +1,98 @@
-<?xml version="1.0" encoding="utf-8"?>
-
-<!--
-
-BigBlueButton open source conferencing system - http://www.bigbluebutton.org/
-
-Copyright (c) 2012 BigBlueButton Inc. and by respective authors (see below).
-
-This program is free software; you can redistribute it and/or modify it under the
-terms of the GNU Lesser General Public License as published by the Free Software
-Foundation; either version 3.0 of the License, or (at your option) any later
-version.
-
-BigBlueButton is distributed in the hope that it will be useful, but WITHOUT ANY
-WARRANTY; without even the implied warranty of MERCHANTABILITY or FITNESS FOR A
-PARTICULAR PURPOSE. See the GNU Lesser General Public License for more details.
-
-You should have received a copy of the GNU Lesser General Public License along
-with BigBlueButton; if not, see <http://www.gnu.org/licenses/>.
-
--->
-
-<mx:VBox xmlns:mx="library://ns.adobe.com/flex/mx"
-		 xmlns:fx="http://ns.adobe.com/mxml/2009"
-		 verticalAlign="top" verticalGap="0" paddingTop="0" paddingBottom="0"
-		 verticalScrollPolicy="off" horizontalScrollPolicy="off"
-		 xmlns:common="org.bigbluebutton.common.*">
-	
-	<fx:Script>
-		<![CDATA[
-			import mx.core.UITextField;
-			import mx.core.mx_internal;
-			
-			import org.as3commons.logging.api.ILogger;
-			import org.as3commons.logging.api.getClassLogger;
-			import org.bigbluebutton.common.Role;
-			import org.bigbluebutton.core.UsersUtil;
-			
-			private static const LOGGER:ILogger = getClassLogger(ChatMessageRenderer);      
-
-			private function onLinkClick(e:TextEvent):void{
-				LOGGER.debug("Clicked on link[{0}] from chat", [e.text]);
-				if (ExternalInterface.available) {
-					ExternalInterface.call("chatLinkClicked", e.text);
-<<<<<<< HEAD
-				} 
-=======
-				}
->>>>>>> 13dc23b6
-			}
-
-			//private function dataChangeHandler(e:Event = null):void{
-			override public function set data(value:Object):void {
-				//if (data == null) {
-				//	return;
-				//}		
-				super.data = value;
-				
-				//chatMsg = data as ChatMessage;
-				//data = null;
-				
-				if (data == null) return;
-				
-				// The visibility check has to go here becasue ORs don't work with databinding
-				lblTime.visible = (!(data.lastTime == data.time) || !(data.senderId == data.lastSenderId));
-				// check the visibility of the name as well because events might fire in different order
-				lblName.visible = !(data.senderId == data.lastSenderId);
-				
-				//remove the header if not needed to save space
-				hbHeader.includeInLayout = hbHeader.visible = lblName.visible || lblTime.visible;
-				
-				if (data.hasOwnProperty("senderId") && UsersUtil.getUser(data.senderId) && UsersUtil.getUser(data.senderId).role == Role.MODERATOR) {
-					hbHeader.styleName = "chatMessageHeaderModerator";
-					if (lblName.visible) {
-						moderatorIcon.visible = true;
-					}
-				}
-				
-				// If you remove this some of the chat messages will fail to render
-				validateNow();
-			}
-			
-			private function onKeyDown(event:KeyboardEvent):void{
-				if(event.ctrlKey == true && event.keyCode == Keyboard.C){
-					System.setClipboard(UITextField(txtMessage.mx_internal::getTextField()).selectedText);
-				}
-			}
-						
-		]]>
-	</fx:Script>
-	
-<<<<<<< HEAD
-  <mx:Canvas width="100%" id="hbHeader" verticalScrollPolicy="off" horizontalScrollPolicy="off">
-    <mx:Label id="lblName" styleName="chatMessageName" text="{data.name}" visible="true" left="0" width="{this.width - lblTime.width - 22}"/>
-    <mx:Text id="lblTime" styleName="chatMessageTime" htmlText="{data.time}"
-             visible="true" right="4" />
-=======
-  <mx:Canvas width="100%" id="hbHeader" styleName="chatMessageHeader" verticalScrollPolicy="off" horizontalScrollPolicy="off">
-    <mx:Label id="lblName" text="{data.name}" visible="true" verticalCenter="0" textAlign="left" left="0" maxWidth="{this.width - lblTime.width - moderatorIcon.width - 22}"/>
-	<mx:Image id="moderatorIcon" visible="false" source="{getStyle('moderatorIcon')}" x="{lblName.width + 4}" verticalCenter="0"/>
-    <mx:Text id="lblTime" htmlText="{data.time}" textAlign="right"
-			 verticalCenter="0"
-             visible="true"
-             right="4" />
->>>>>>> 13dc23b6
-  </mx:Canvas>
-  <mx:Text id="txtMessage" htmlText="{data.text}" link="onLinkClick(event)" color="{data.senderColor}"
-           keyDown="onKeyDown(event)" paddingLeft="5" width="100%" selectable="true"/>
-</mx:VBox>
+<?xml version="1.0" encoding="utf-8"?>
+
+<!--
+
+BigBlueButton open source conferencing system - http://www.bigbluebutton.org/
+
+Copyright (c) 2012 BigBlueButton Inc. and by respective authors (see below).
+
+This program is free software; you can redistribute it and/or modify it under the
+terms of the GNU Lesser General Public License as published by the Free Software
+Foundation; either version 3.0 of the License, or (at your option) any later
+version.
+
+BigBlueButton is distributed in the hope that it will be useful, but WITHOUT ANY
+WARRANTY; without even the implied warranty of MERCHANTABILITY or FITNESS FOR A
+PARTICULAR PURPOSE. See the GNU Lesser General Public License for more details.
+
+You should have received a copy of the GNU Lesser General Public License along
+with BigBlueButton; if not, see <http://www.gnu.org/licenses/>.
+
+-->
+
+<mx:VBox xmlns:mx="library://ns.adobe.com/flex/mx"
+		 xmlns:fx="http://ns.adobe.com/mxml/2009"
+		 verticalAlign="top" verticalGap="0" paddingTop="0" paddingBottom="0"
+		 verticalScrollPolicy="off" horizontalScrollPolicy="off"
+		 xmlns:common="org.bigbluebutton.common.*">
+	
+	<fx:Script>
+		<![CDATA[
+			import mx.core.UITextField;
+			import mx.core.mx_internal;
+			
+			import org.as3commons.logging.api.ILogger;
+			import org.as3commons.logging.api.getClassLogger;
+			import org.bigbluebutton.common.Role;
+			import org.bigbluebutton.core.UsersUtil;
+			
+			private static const LOGGER:ILogger = getClassLogger(ChatMessageRenderer);      
+
+			private function onLinkClick(e:TextEvent):void{
+				LOGGER.debug("Clicked on link[{0}] from chat", [e.text]);
+				if (ExternalInterface.available) {
+					ExternalInterface.call("chatLinkClicked", e.text);
+				}
+			}
+
+			//private function dataChangeHandler(e:Event = null):void{
+			override public function set data(value:Object):void {
+				//if (data == null) {
+				//	return;
+				//}		
+				super.data = value;
+				
+				//chatMsg = data as ChatMessage;
+				//data = null;
+				
+				if (data == null) return;
+				
+				// The visibility check has to go here becasue ORs don't work with databinding
+				lblTime.visible = (!(data.lastTime == data.time) || !(data.senderId == data.lastSenderId));
+				// check the visibility of the name as well because events might fire in different order
+				lblName.visible = !(data.senderId == data.lastSenderId);
+				
+				//remove the header if not needed to save space
+				hbHeader.includeInLayout = hbHeader.visible = lblName.visible || lblTime.visible;
+				
+				if (data.hasOwnProperty("senderId") && UsersUtil.getUser(data.senderId) && UsersUtil.getUser(data.senderId).role == Role.MODERATOR) {
+					hbHeader.styleName = "chatMessageHeaderModerator";
+					if (lblName.visible) {
+						moderatorIcon.visible = true;
+					}
+				}
+				
+				// If you remove this some of the chat messages will fail to render
+				validateNow();
+			}
+			
+			private function onKeyDown(event:KeyboardEvent):void{
+				if(event.ctrlKey == true && event.keyCode == Keyboard.C){
+					System.setClipboard(UITextField(txtMessage.mx_internal::getTextField()).selectedText);
+				}
+			}
+						
+		]]>
+	</fx:Script>
+	
+  <mx:Canvas width="100%" id="hbHeader" styleName="chatMessageHeader" verticalScrollPolicy="off" horizontalScrollPolicy="off">
+    <mx:Label id="lblName" styleName="chatMessageName" text="{data.name}" visible="true"
+    left="0" maxWidth="{this.width - lblTime.width - moderatorIcon.width - 22}"/>
+	<mx:Image id="moderatorIcon" visible="false" source="{getStyle('moderatorIcon')}" x="{lblName.width + 4}" verticalCenter="0"/>
+    <mx:Text id="lblTime" htmlText="{data.time}" styleName="chatMessageTime"
+             visible="true"
+             right="4" />
+  </mx:Canvas>
+  <mx:Text id="txtMessage" htmlText="{data.text}" link="onLinkClick(event)" color="{data.senderColor}"
+           keyDown="onKeyDown(event)" paddingLeft="5" width="100%" selectable="true"/>
+</mx:VBox>