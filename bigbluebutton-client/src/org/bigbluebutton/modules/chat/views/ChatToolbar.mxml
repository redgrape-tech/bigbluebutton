<?xml version="1.0" encoding="utf-8"?>

<mx:VBox xmlns="flexlib.containers.*" 
		 initialize="init()" 
		 xmlns:mx="http://www.adobe.com/2006/mxml" 
		 xmlns:mate="http://mate.asfusion.com/"
		 xmlns:common="org.bigbluebutton.common.*" 
		 creationComplete="onCreationComplete()"
		 visible="{toolbarVisible}" 
		 styleName="chatToolbarStyle"
		 horizontalAlign="center"
		 hideEffect="{fadeOut}" showEffect="{fadeIn}" 
		 backgroundColor="{bgColor}">
	
	<mate:Listener type="{ChangeMyRole.CHANGE_MY_ROLE_EVENT}" method="onChangeMyRole" />

	<mx:Script>
		<![CDATA[
			import com.asfusion.mate.events.Dispatcher;

			import org.bigbluebutton.core.UsersUtil;
			import org.bigbluebutton.main.model.users.events.ChangeMyRole;
			import org.bigbluebutton.modules.chat.events.ChatToolbarButtonEvent;
			import org.bigbluebutton.modules.chat.model.ChatOptions;
			import org.bigbluebutton.util.i18n.ResourceUtil;

			import mx.controls.Alert;
			import mx.core.UIComponent;
			import mx.events.CloseEvent;
			
			[Bindable] public var chatOptions:ChatOptions;
			[Bindable] private var baseIndex:int;
			[Bindable] private var toolbarVisible:Boolean = false;
			[Bindable] private var bgColor:Number = 0xCCCCCC;
<<<<<<< HEAD
=======
			[Bindable] private var clrBtnVisible:Boolean = false;
>>>>>>> 95005429

			private var mousedOver:Boolean = false;
			private var globalDispatcher:Dispatcher;
			private var _toolbarHideTimer:Timer;
			
			[Bindable] public var publicChat:Boolean = true;

			public function init():void{
				chatOptions = new ChatOptions();
				baseIndex = chatOptions.baseTabIndex;

				_toolbarHideTimer = new Timer(500, 1);
				_toolbarHideTimer.addEventListener(TimerEvent.TIMER, closeToolbar);
				clrBtnVisible = UsersUtil.amIModerator() && publicChat;
			}
			
			private function onCreationComplete():void {
				globalDispatcher = new Dispatcher();
				this.addEventListener(MouseEvent.ROLL_OVER, handleMouseIn);
				this.addEventListener(MouseEvent.ROLL_OUT, handleMouseOut);
			}
			
			private function checkVisibility():void {
				toolbarVisible = (toolbarAllowed() && mousedOver);
			}

			public function closeToolbar(e:TimerEvent = null):void {
				mousedOver = false;
				checkVisibility();
			}
			
			private function handleMouseIn(e:MouseEvent = null):void {
				_toolbarHideTimer.reset();
				mousedOver = true;
				checkVisibility();
			}

			private function handleMouseOut(e:MouseEvent = null):void {
				_toolbarHideTimer.reset();
				_toolbarHideTimer.start();
			}

			private function toolbarAllowed():Boolean {
				// Created to make possible to create rules to allow or not the toolbar
				return true;
			}

			public function sendSaveEvent():void{
				var saveEvent:ChatToolbarButtonEvent = new ChatToolbarButtonEvent(ChatToolbarButtonEvent.SAVE_CHAT_TOOLBAR_EVENT); 
				globalDispatcher.dispatchEvent(saveEvent);
			}

			public function sendCopyEvent():void{
				var copyEvent:ChatToolbarButtonEvent = new ChatToolbarButtonEvent(ChatToolbarButtonEvent.COPY_CHAT_TOOLBAR_EVENT);
				globalDispatcher.dispatchEvent(copyEvent);
			}

			public function sendClearEvent():void{
				var clearChatHistoryAlert:Alert = Alert.show(ResourceUtil.getInstance().getString('bbb.chat.clearBtn.alert.text'),
					ResourceUtil.getInstance().getString('bbb.chat.clearBtn.alert.title'),
					Alert.YES | Alert.NO, null, handleClearChatHistoryAlert, null, Alert.YES);
			}

			private function handleClearChatHistoryAlert(e:CloseEvent):void {
				if (e.detail == Alert.YES) {
					var clearEvent:ChatToolbarButtonEvent = new ChatToolbarButtonEvent(ChatToolbarButtonEvent.CLEAR_PUBLIC_CHAT_TOOLBAR_EVENT);
					globalDispatcher.dispatchEvent(clearEvent);
				}
			}

			public function onChangeMyRole(e:ChangeMyRole):void{
				clearBtn.visible = clearBtn.enabled = clearBtn.includeInLayout = clrBtnVisible = UsersUtil.amIModerator() && publicChat;
			}

			public function registerListeners(component:UIComponent):void {
				component.addEventListener(MouseEvent.ROLL_OVER, handleMouseIn);
				component.addEventListener(MouseEvent.ROLL_OUT, handleMouseOut);
			}
		]]>
	</mx:Script>

	<common:TabIndexer id="tabIndexer" tabIndices="{[saveBtn, copyBtn, clearBtn]}"/>

	<mx:Fade id="fadeOut" duration="200" alphaFrom="1.0" alphaTo="0.0" />
	<mx:Fade id="fadeIn" duration="200" alphaFrom="0.0" alphaTo="1.0" />

	<mx:Button id="saveBtn" 
			   styleName="chatSaveButtonStyle"
			   width="22"
			   height="22"
			   toolTip="{ResourceUtil.getInstance().getString('bbb.chat.saveBtn.toolTip')}" 
			   click="sendSaveEvent()"
			   accessibilityName="{ResourceUtil.getInstance().getString('bbb.chat.saveBtn.accessibilityName')}"/>  
	
	<mx:Button id="copyBtn" 
			   styleName="chatCopyButtonStyle"
			   width="22"
			   height="22"
			   toolTip="{ResourceUtil.getInstance().getString('bbb.chat.copyBtn.toolTip')}" 
			   click="sendCopyEvent()"
			   accessibilityName="{ResourceUtil.getInstance().getString('bbb.chat.copyBtn.accessibilityName')}"/> 
	
	<mx:Button id="clearBtn" 
			   styleName="chatClearButtonStyle"
			   width="22"
			   height="22"
			   visible = "{clrBtnVisible}"
			   enabled = "{clrBtnVisible}"
			   includeInLayout = "{clrBtnVisible}"
			   toolTip="{ResourceUtil.getInstance().getString('bbb.chat.clearBtn.toolTip')}" 
			   click="sendClearEvent()"
			   accessibilityName="{ResourceUtil.getInstance().getString('bbb.chat.clearBtn.accessibilityName')}"/> 
	
</mx:VBox><|MERGE_RESOLUTION|>--- conflicted
+++ resolved
@@ -16,6 +16,7 @@
 
 	<mx:Script>
 		<![CDATA[
+			import mx.core.UIComponent;
 			import com.asfusion.mate.events.Dispatcher;
 
 			import org.bigbluebutton.core.UsersUtil;
@@ -32,10 +33,7 @@
 			[Bindable] private var baseIndex:int;
 			[Bindable] private var toolbarVisible:Boolean = false;
 			[Bindable] private var bgColor:Number = 0xCCCCCC;
-<<<<<<< HEAD
-=======
 			[Bindable] private var clrBtnVisible:Boolean = false;
->>>>>>> 95005429
 
 			private var mousedOver:Boolean = false;
 			private var globalDispatcher:Dispatcher;
