--- conflicted
+++ resolved
@@ -1,195 +1,191 @@
-<?xml version="1.0" encoding="utf-8"?>
-
-<!--
-
-BigBlueButton open source conferencing system - http://www.bigbluebutton.org/
-
-Copyright (c) 2012 BigBlueButton Inc. and by respective authors (see below).
-
-This program is free software; you can redistribute it and/or modify it under the
-terms of the GNU Lesser General Public License as published by the Free Software
-Foundation; either version 3.0 of the License, or (at your option) any later
-version.
-
-BigBlueButton is distributed in the hope that it will be useful, but WITHOUT ANY
-WARRANTY; without even the implied warranty of MERCHANTABILITY or FITNESS FOR A
-PARTICULAR PURPOSE. See the GNU Lesser General Public License for more details.
-
-You should have received a copy of the GNU Lesser General Public License along
-with BigBlueButton; if not, see <http://www.gnu.org/licenses/>.
-
--->
-
-<CustomMdiWindow xmlns="org.bigbluebutton.common.*" 
-	       xmlns:mx="http://www.adobe.com/2006/mxml" 
-	       xmlns:chat="org.bigbluebutton.modules.chat.views.components.*"
-	       showCloseButton="false"
-	       implements="org.bigbluebutton.common.IBbbModuleWindow" 
-	       creationComplete="onCreationComplete()"
-	       xmlns:components="org.bigbluebutton.modules.chat.view.components.*" 
-		   xmlns:mate="http://mate.asfusion.com/" 
-		   xmlns:views="org.bigbluebutton.modules.chat.views.*">
-	
-	<mate:Listener type="{LocaleChangeEvent.LOCALE_CHANGED}" method="localeChanged" />
-	<mate:Listener type="{ShortcutEvent.FOCUS_CHAT_WINDOW}" method="focusWindow" />
-	<mate:Listener type="{ShortcutEvent.MINIMIZE_CHAT}" method="remoteMinimize" />
-	<mate:Listener type="{ShortcutEvent.MAXIMIZE_CHAT}" method="remoteMaximize" />
-	
-	<mx:Script>
-		<![CDATA[
-			import com.asfusion.mate.events.Dispatcher;
-			
-			import mx.core.FlexGlobals;
-			
-			import org.bigbluebutton.common.IBbbModuleWindow;
-			import org.bigbluebutton.common.events.LocaleChangeEvent;
-			import org.bigbluebutton.main.events.ShortcutEvent;
-			import org.bigbluebutton.modules.chat.model.ChatOptions;
-			import org.bigbluebutton.util.i18n.ResourceUtil;
-			
-			private var _xPosition:int;
-			private var _yPosition:int;
-			private var keyCombos:Object;
-			private var disp:Dispatcher = new Dispatcher();
-			private var dispState:String;
-			[Bindable] public var chatOptions:ChatOptions;
-			
-			public function getPrefferedPosition():String{
-				return chatOptions.position;
-			} 
-			
-			private function onCreationComplete():void {
-				/* Set up full screen handler. */
-				FlexGlobals.topLevelApplication.stage.addEventListener(FullScreenEvent.FULL_SCREEN, fullScreenHandler);
-				dispState = FlexGlobals.topLevelApplication.stage.displayState;
-				
-				hotkeyCapture();
-				titleBarOverlay.tabIndex = chatOptions.baseTabIndex;
-				
-				minimizeBtn.tabIndex = chatOptions.baseTabIndex+1;
-				maximizeRestoreBtn.tabIndex = chatOptions.baseTabIndex+2;
-				closeBtn.tabIndex = chatOptions.baseTabIndex+3;
-
-				resourcesChanged(); // update the window controls once they've been created
-			}
-			
-			private function loadKeyCombos(modifier:String):void {
-				keyCombos = new Object(); // always start with a fresh array
-			    keyCombos[modifier+(ResourceUtil.getInstance().getString('bbb.shortcutkey.chat.focusTabs') as String)] = ShortcutEvent.FOCUS_CHAT_TABS;
-				
-				// Get sent to chatView
-				keyCombos[modifier+(ResourceUtil.getInstance().getString('bbb.shortcutkey.chat.focusBox') as String)] = ShortcutEvent.FOCUS_CHAT_BOX;
-				
-				// Get sent to chatBox
-				keyCombos[modifier+(ResourceUtil.getInstance().getString('bbb.shortcutkey.chat.changeColour') as String)] = ShortcutEvent.CHANGE_FONT_COLOUR;
-				keyCombos[modifier+(ResourceUtil.getInstance().getString('bbb.shortcutkey.chat.sendMessage') as String)] = ShortcutEvent.SEND_MESSAGE;
-				keyCombos[modifier+(ResourceUtil.getInstance().getString('bbb.shortcutkey.chat.closePrivate') as String)] = ShortcutEvent.CLOSE_PRIVATE;
-				keyCombos[modifier+(ResourceUtil.getInstance().getString('bbb.shortcutkey.general.maximize') as String)] = ShortcutEvent.MAXIMIZE_CHAT;
-				keyCombos[modifier+(ResourceUtil.getInstance().getString('bbb.shortcutkey.general.minimize') as String)] = ShortcutEvent.MINIMIZE_CHAT;
-			}
-		
-		    private function hotkeyCapture():void{
-		      this.addEventListener(KeyboardEvent.KEY_DOWN, handleKeyDown);
-		      ResourceUtil.getInstance().addEventListener(Event.CHANGE, localeChanged); // Listen for locale changing
-		    }
-		
-			// Handle general-access hotkeys, regardless of what window the user is focused in
-		    private function handleKeyDown(e:KeyboardEvent) :void {
-		      var modifier:String = ExternalInterface.call("determineModifier");
-			  loadKeyCombos(modifier);			  
-			  var keyPress:String = (e.ctrlKey  ? "control+" : "") + (e.shiftKey ? "shift+"   : "") +
-		                            (e.altKey   ? "alt+"     : "") + e.keyCode;		                              
-		      if (keyCombos[keyPress]) {
-		        disp.dispatchEvent(new ShortcutEvent(keyCombos[keyPress]));
-		      }
-		    }
-			
-			private function remoteMinimize(e:ShortcutEvent):void{
-				if (!minimized){
-					this.minimize();
-				}
-			}
-			
-			private function remoteMaximize(e:ShortcutEvent):void{
-				if (!maximized && !minimized){
-					this.maximize();
-				}
-				else{
-					this.restore();
-				}				
-			}
-			
-			private function focusWindow(e:ShortcutEvent):void{
-				focusManager.setFocus(titleBarOverlay);
-			}
-			
-			private function fullScreenHandler(evt:FullScreenEvent):void {
-/*				dispState = FlexGlobals.topLevelApplication.stage.displayState + " (fullScreen=" + evt.fullScreen.toString() + ")";
-				if (evt.fullScreen) {
-					txtMsg.text = "Chat not enabled in full screen mode";
-					txtMsg.enabled = false;
-					sendBtn.enabled = false;
-				} else {
-					txtMsg.text = "";
-					txtMsg.enabled = true;
-					sendBtn.enabled = true;
-				}
-*/			}		
-			
-			override protected function resourcesChanged():void{
-				super.resourcesChanged();
-				this.title = ResourceUtil.getInstance().getString("bbb.chat.title");
-				
-				if (titleBarOverlay != null) {
-					titleBarOverlay.accessibilityName = ResourceUtil.getInstance().getString('bbb.chat.titleBar');
-				}
-				
-				if (windowControls != null) {
-					minimizeBtn.toolTip = ResourceUtil.getInstance().getString("bbb.window.minimizeBtn.toolTip");
-					minimizeBtn.accessibilityName = ResourceUtil.getInstance().getString("bbb.chat.minimizeBtn.accessibilityName");
-					
-					maximizeRestoreBtn.toolTip = ResourceUtil.getInstance().getString("bbb.window.maximizeRestoreBtn.toolTip");
-					maximizeRestoreBtn.accessibilityName = ResourceUtil.getInstance().getString("bbb.chat.maximizeRestoreBtn.accessibilityName");
-					
-					closeBtn.toolTip = ResourceUtil.getInstance().getString("bbb.window.closeBtn.toolTip");
-					closeBtn.accessibilityName = ResourceUtil.getInstance().getString("bbb.chat.closeBtn.accessibilityName");
-				}
-			}
-			
-			private function localeChanged(e:Event):void{
-				resourcesChanged();
-			}
-            
-      private function enableMessageEntryTextBox():void {
-//        txtMsg.enabled = true;
-      }
-            
-      private function disableMessageEntryTextBox():void {
-//        txtMsg.enabled = false;
-      }
-			
-			override protected function hideAllChildren():void {
-				chatView.includeInLayout=false;
-			}
-			
-			override protected function showAllChildren():void {
-				chatView.includeInLayout=true;
-			}
-
-			public function handleDraggableStatus(value:Boolean):void {
-				this.draggable = value;
-			}
-			
-		]]>
-	</mx:Script>
-<<<<<<< HEAD
+<?xml version="1.0" encoding="utf-8"?>
+
+<!--
+
+BigBlueButton open source conferencing system - http://www.bigbluebutton.org/
+
+Copyright (c) 2012 BigBlueButton Inc. and by respective authors (see below).
+
+This program is free software; you can redistribute it and/or modify it under the
+terms of the GNU Lesser General Public License as published by the Free Software
+Foundation; either version 3.0 of the License, or (at your option) any later
+version.
+
+BigBlueButton is distributed in the hope that it will be useful, but WITHOUT ANY
+WARRANTY; without even the implied warranty of MERCHANTABILITY or FITNESS FOR A
+PARTICULAR PURPOSE. See the GNU Lesser General Public License for more details.
+
+You should have received a copy of the GNU Lesser General Public License along
+with BigBlueButton; if not, see <http://www.gnu.org/licenses/>.
+
+-->
+
+<CustomMdiWindow xmlns="org.bigbluebutton.common.*" 
+	       xmlns:mx="http://www.adobe.com/2006/mxml" 
+	       xmlns:chat="org.bigbluebutton.modules.chat.views.components.*"
+	       showCloseButton="false"
+	       implements="org.bigbluebutton.common.IBbbModuleWindow" 
+	       creationComplete="onCreationComplete()"
+	       xmlns:components="org.bigbluebutton.modules.chat.view.components.*" 
+		   xmlns:mate="http://mate.asfusion.com/" 
+		   xmlns:views="org.bigbluebutton.modules.chat.views.*">
+	
+	<mate:Listener type="{LocaleChangeEvent.LOCALE_CHANGED}" method="localeChanged" />
+	<mate:Listener type="{ShortcutEvent.FOCUS_CHAT_WINDOW}" method="focusWindow" />
+	<mate:Listener type="{ShortcutEvent.MINIMIZE_CHAT}" method="remoteMinimize" />
+	<mate:Listener type="{ShortcutEvent.MAXIMIZE_CHAT}" method="remoteMaximize" />
+	
+	<mx:Script>
+		<![CDATA[
+			import com.asfusion.mate.events.Dispatcher;
+			
+			import mx.core.FlexGlobals;
+			
+			import org.bigbluebutton.common.IBbbModuleWindow;
+			import org.bigbluebutton.common.events.LocaleChangeEvent;
+			import org.bigbluebutton.main.events.ShortcutEvent;
+			import org.bigbluebutton.modules.chat.model.ChatOptions;
+			import org.bigbluebutton.util.i18n.ResourceUtil;
+			
+			private var _xPosition:int;
+			private var _yPosition:int;
+			private var keyCombos:Object;
+			private var disp:Dispatcher = new Dispatcher();
+			private var dispState:String;
+			[Bindable] public var chatOptions:ChatOptions;
+			
+			public function getPrefferedPosition():String{
+				return chatOptions.position;
+			} 
+			
+			private function onCreationComplete():void {
+				/* Set up full screen handler. */
+				FlexGlobals.topLevelApplication.stage.addEventListener(FullScreenEvent.FULL_SCREEN, fullScreenHandler);
+				dispState = FlexGlobals.topLevelApplication.stage.displayState;
+				
+				hotkeyCapture();
+				titleBarOverlay.tabIndex = chatOptions.baseTabIndex;
+				
+				minimizeBtn.tabIndex = chatOptions.baseTabIndex+1;
+				maximizeRestoreBtn.tabIndex = chatOptions.baseTabIndex+2;
+				closeBtn.tabIndex = chatOptions.baseTabIndex+3;
+
+				resourcesChanged(); // update the window controls once they've been created
+			}
+			
+			private function loadKeyCombos(modifier:String):void {
+				keyCombos = new Object(); // always start with a fresh array
+			    keyCombos[modifier+(ResourceUtil.getInstance().getString('bbb.shortcutkey.chat.focusTabs') as String)] = ShortcutEvent.FOCUS_CHAT_TABS;
+				
+				// Get sent to chatView
+				keyCombos[modifier+(ResourceUtil.getInstance().getString('bbb.shortcutkey.chat.focusBox') as String)] = ShortcutEvent.FOCUS_CHAT_BOX;
+				
+				// Get sent to chatBox
+				keyCombos[modifier+(ResourceUtil.getInstance().getString('bbb.shortcutkey.chat.changeColour') as String)] = ShortcutEvent.CHANGE_FONT_COLOUR;
+				keyCombos[modifier+(ResourceUtil.getInstance().getString('bbb.shortcutkey.chat.sendMessage') as String)] = ShortcutEvent.SEND_MESSAGE;
+				keyCombos[modifier+(ResourceUtil.getInstance().getString('bbb.shortcutkey.chat.closePrivate') as String)] = ShortcutEvent.CLOSE_PRIVATE;
+				keyCombos[modifier+(ResourceUtil.getInstance().getString('bbb.shortcutkey.general.maximize') as String)] = ShortcutEvent.MAXIMIZE_CHAT;
+				keyCombos[modifier+(ResourceUtil.getInstance().getString('bbb.shortcutkey.general.minimize') as String)] = ShortcutEvent.MINIMIZE_CHAT;
+			}
+		
+		    private function hotkeyCapture():void{
+		      this.addEventListener(KeyboardEvent.KEY_DOWN, handleKeyDown);
+		      ResourceUtil.getInstance().addEventListener(Event.CHANGE, localeChanged); // Listen for locale changing
+		    }
+		
+			// Handle general-access hotkeys, regardless of what window the user is focused in
+		    private function handleKeyDown(e:KeyboardEvent) :void {
+		      var modifier:String = ExternalInterface.call("determineModifier");
+			  loadKeyCombos(modifier);			  
+			  var keyPress:String = (e.ctrlKey  ? "control+" : "") + (e.shiftKey ? "shift+"   : "") +
+		                            (e.altKey   ? "alt+"     : "") + e.keyCode;		                              
+		      if (keyCombos[keyPress]) {
+		        disp.dispatchEvent(new ShortcutEvent(keyCombos[keyPress]));
+		      }
+		    }
+			
+			private function remoteMinimize(e:ShortcutEvent):void{
+				if (!minimized){
+					this.minimize();
+				}
+			}
+			
+			private function remoteMaximize(e:ShortcutEvent):void{
+				if (!maximized && !minimized){
+					this.maximize();
+				}
+				else{
+					this.restore();
+				}				
+			}
+			
+			private function focusWindow(e:ShortcutEvent):void{
+				focusManager.setFocus(titleBarOverlay);
+			}
+			
+			private function fullScreenHandler(evt:FullScreenEvent):void {
+/*				dispState = FlexGlobals.topLevelApplication.stage.displayState + " (fullScreen=" + evt.fullScreen.toString() + ")";
+				if (evt.fullScreen) {
+					txtMsg.text = "Chat not enabled in full screen mode";
+					txtMsg.enabled = false;
+					sendBtn.enabled = false;
+				} else {
+					txtMsg.text = "";
+					txtMsg.enabled = true;
+					sendBtn.enabled = true;
+				}
+*/			}		
+			
+			override protected function resourcesChanged():void{
+				super.resourcesChanged();
+				this.title = ResourceUtil.getInstance().getString("bbb.chat.title");
+				
+				if (titleBarOverlay != null) {
+					titleBarOverlay.accessibilityName = ResourceUtil.getInstance().getString('bbb.chat.titleBar');
+				}
+				
+				if (windowControls != null) {
+					minimizeBtn.toolTip = ResourceUtil.getInstance().getString("bbb.window.minimizeBtn.toolTip");
+					minimizeBtn.accessibilityName = ResourceUtil.getInstance().getString("bbb.chat.minimizeBtn.accessibilityName");
+					
+					maximizeRestoreBtn.toolTip = ResourceUtil.getInstance().getString("bbb.window.maximizeRestoreBtn.toolTip");
+					maximizeRestoreBtn.accessibilityName = ResourceUtil.getInstance().getString("bbb.chat.maximizeRestoreBtn.accessibilityName");
+					
+					closeBtn.toolTip = ResourceUtil.getInstance().getString("bbb.window.closeBtn.toolTip");
+					closeBtn.accessibilityName = ResourceUtil.getInstance().getString("bbb.chat.closeBtn.accessibilityName");
+				}
+			}
+			
+			private function localeChanged(e:Event):void{
+				resourcesChanged();
+			}
+            
+      private function enableMessageEntryTextBox():void {
+//        txtMsg.enabled = true;
+      }
+            
+      private function disableMessageEntryTextBox():void {
+//        txtMsg.enabled = false;
+      }
+			
+			override protected function hideAllChildren():void {
+				chatView.includeInLayout=false;
+			}
+			
+			override protected function showAllChildren():void {
+				chatView.includeInLayout=true;
+			}
+
+			public function handleDraggableStatus(value:Boolean):void {
+				this.draggable = value;
+			}
+
+			public function handleResizableStatus(value:Boolean):void {
+				this.resizable = value;
+			}
+			
+		]]>
+	</mx:Script>
 	
 	<views:ChatView id="chatView" chatOptions="{chatOptions}" includeInLayout="false"/>
-</CustomMdiWindow>
-
-=======
-	
-	<views:ChatView id="chatView" chatOptions="{chatOptions}" includeInLayout="false"/>
-</MDIWindow>
-
->>>>>>> f0ce09a4
+</CustomMdiWindow>