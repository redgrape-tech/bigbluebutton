<?xml version="1.0" encoding="utf-8"?>

<!--
  BigBlueButton open source conferencing system - http://www.bigbluebutton.org
  
  Copyright (c) 2010 BigBlueButton Inc. and by respective authors (see below).
  
  BigBlueButton is free software; you can redistribute it and/or modify it under the 
  terms of the GNU Lesser General Public License as published by the Free Software 
  Foundation; either version 2.1 of the License, or (at your option) any later 
  version. 
  
  BigBlueButton is distributed in the hope that it will be useful, but WITHOUT ANY 
  WARRANTY; without even the implied warranty of MERCHANTABILITY or FITNESS FOR A 
  PARTICULAR PURPOSE. See the GNU Lesser General Public License for more details.
  
  You should have received a copy of the GNU Lesser General Public License along 
  with BigBlueButton; if not, see <http://www.gnu.org/licenses/>.
 
  $Id: $
-->

<MDIWindow xmlns="flexlib.mdi.containers.*" 
	       xmlns:mx="http://www.adobe.com/2006/mxml" 
	       xmlns:chat="org.bigbluebutton.modules.chat.views.components.*"
	       showCloseButton="false"
	       implements="org.bigbluebutton.common.IBbbModuleWindow" 
	       creationComplete="onCreationComplete()"
	       xmlns:components="org.bigbluebutton.modules.chat.view.components.*" xmlns:mate="http://mate.asfusion.com/" xmlns:views="org.bigbluebutton.modules.chat.views.*">
	
	<mx:Script>
		<![CDATA[
			import org.bigbluebutton.modules.chat.model.ChatOptions;
			import com.asfusion.mate.events.Dispatcher;
			
			import flexlib.mdi.events.MDIWindowEvent;
			
			import mx.controls.Alert;
			import mx.core.Application;
			import mx.core.FlexGlobals;
			import mx.resources.ResourceBundle;
			import mx.resources.ResourceManager;
			
			import org.bigbluebutton.common.events.LocaleChangeEvent;
			import org.bigbluebutton.main.views.MainCanvas;
			import org.bigbluebutton.modules.chat.events.TranscriptEvent;
			import org.bigbluebutton.util.i18n.ResourceUtil;
			
			private var _xPosition:int;
			private var _yPosition:int;
			
			private var dispState:String;
			[Bindable] public var chatOptions:ChatOptions;
			
			public function getPrefferedPosition():String{
				return MainCanvas.RIGHT;
			} 
			
			private function onCreationComplete():void {
				/* Set up full screen handler. */
				FlexGlobals.topLevelApplication.stage.addEventListener(FullScreenEvent.FULL_SCREEN, fullScreenHandler);
				dispState = FlexGlobals.topLevelApplication.stage.displayState;
				
				var disp:Dispatcher = new Dispatcher();
				disp.dispatchEvent(new TranscriptEvent(TranscriptEvent.LOAD_TRANSCRIPT));
				
			}
			
			private function fullScreenHandler(evt:FullScreenEvent):void {
				dispState = FlexGlobals.topLevelApplication.stage.displayState + " (fullScreen=" + evt.fullScreen.toString() + ")";
				if (evt.fullScreen) {
					chatView.txtMsg.text = "Chat not enabled in full screen mode";
					chatView.txtMsg.enabled = false;
					chatView.sendBtn.enabled = false;
				} else {
					chatView.txtMsg.text = "";
					chatView.txtMsg.enabled = true;
					chatView.sendBtn.enabled = true;
				}
			}		
			
			override protected function resourcesChanged():void{
				super.resourcesChanged();
				this.title = ResourceUtil.getInstance().getString("bbb.chat.title");
			}
			
			private function localeChanged(e:LocaleChangeEvent):void{
				resourcesChanged();
			}
			
		]]>
	</mx:Script>
	
<<<<<<< HEAD
	<mate:Listener type="{LocaleChangeEvent.LOCALE_CHANGED}" method="localeChanged" />
	
	<views:ChatView id="chatView"/>
=======
	<views:ChatView id="chatView" chatOptions="{chatOptions}"/>
>>>>>>> 3d3f6bba
</MDIWindow>
<|MERGE_RESOLUTION|>--- conflicted
+++ resolved
@@ -1,101 +1,96 @@
-<?xml version="1.0" encoding="utf-8"?>
+<?xml version="1.0" encoding="utf-8"?>
+
+<!--
+  BigBlueButton open source conferencing system - http://www.bigbluebutton.org
+  
+  Copyright (c) 2010 BigBlueButton Inc. and by respective authors (see below).
+  
+  BigBlueButton is free software; you can redistribute it and/or modify it under the 
+  terms of the GNU Lesser General Public License as published by the Free Software 
+  Foundation; either version 2.1 of the License, or (at your option) any later 
+  version. 
+  
+  BigBlueButton is distributed in the hope that it will be useful, but WITHOUT ANY 
+  WARRANTY; without even the implied warranty of MERCHANTABILITY or FITNESS FOR A 
+  PARTICULAR PURPOSE. See the GNU Lesser General Public License for more details.
+  
+  You should have received a copy of the GNU Lesser General Public License along 
+  with BigBlueButton; if not, see <http://www.gnu.org/licenses/>.
+ 
+  $Id: $
+-->
+
+<MDIWindow xmlns="flexlib.mdi.containers.*" 
+	       xmlns:mx="http://www.adobe.com/2006/mxml" 
+	       xmlns:chat="org.bigbluebutton.modules.chat.views.components.*"
+	       showCloseButton="false"
+	       implements="org.bigbluebutton.common.IBbbModuleWindow" 
+	       creationComplete="onCreationComplete()"
+	       xmlns:components="org.bigbluebutton.modules.chat.view.components.*" xmlns:mate="http://mate.asfusion.com/" xmlns:views="org.bigbluebutton.modules.chat.views.*">
+	
+	<mx:Script>
+		<![CDATA[
+			import org.bigbluebutton.modules.chat.model.ChatOptions;
+			import com.asfusion.mate.events.Dispatcher;
+			
+			import flexlib.mdi.events.MDIWindowEvent;
+			
+			import mx.controls.Alert;
+			import mx.core.Application;
+			import mx.core.FlexGlobals;
+			import mx.resources.ResourceBundle;
+			import mx.resources.ResourceManager;
+			
+			import org.bigbluebutton.common.events.LocaleChangeEvent;
+			import org.bigbluebutton.main.views.MainCanvas;
+			import org.bigbluebutton.modules.chat.events.TranscriptEvent;
+			import org.bigbluebutton.util.i18n.ResourceUtil;
+			
+			private var _xPosition:int;
+			private var _yPosition:int;
+			
+			private var dispState:String;
+			[Bindable] public var chatOptions:ChatOptions;
+			
+			public function getPrefferedPosition():String{
+				return MainCanvas.RIGHT;
+			} 
+			
+			private function onCreationComplete():void {
+				/* Set up full screen handler. */
+				FlexGlobals.topLevelApplication.stage.addEventListener(FullScreenEvent.FULL_SCREEN, fullScreenHandler);
+				dispState = FlexGlobals.topLevelApplication.stage.displayState;
+				
+				var disp:Dispatcher = new Dispatcher();
+				disp.dispatchEvent(new TranscriptEvent(TranscriptEvent.LOAD_TRANSCRIPT));
+				
+			}
+			
+			private function fullScreenHandler(evt:FullScreenEvent):void {
+				dispState = FlexGlobals.topLevelApplication.stage.displayState + " (fullScreen=" + evt.fullScreen.toString() + ")";
+				if (evt.fullScreen) {
+					chatView.txtMsg.text = "Chat not enabled in full screen mode";
+					chatView.txtMsg.enabled = false;
+					chatView.sendBtn.enabled = false;
+				} else {
+					chatView.txtMsg.text = "";
+					chatView.txtMsg.enabled = true;
+					chatView.sendBtn.enabled = true;
+				}
+			}		
+			
+			override protected function resourcesChanged():void{
+				super.resourcesChanged();
+				this.title = ResourceUtil.getInstance().getString("bbb.chat.title");
+			}
+			
+			private function localeChanged(e:LocaleChangeEvent):void{
+				resourcesChanged();
+			}
+			
+		]]>
+	</mx:Script>
+	
+	<views:ChatView id="chatView" chatOptions="{chatOptions}"/>
 
-<!--
-  BigBlueButton open source conferencing system - http://www.bigbluebutton.org
-  
-  Copyright (c) 2010 BigBlueButton Inc. and by respective authors (see below).
-  
-  BigBlueButton is free software; you can redistribute it and/or modify it under the 
-  terms of the GNU Lesser General Public License as published by the Free Software 
-  Foundation; either version 2.1 of the License, or (at your option) any later 
-  version. 
-  
-  BigBlueButton is distributed in the hope that it will be useful, but WITHOUT ANY 
-  WARRANTY; without even the implied warranty of MERCHANTABILITY or FITNESS FOR A 
-  PARTICULAR PURPOSE. See the GNU Lesser General Public License for more details.
-  
-  You should have received a copy of the GNU Lesser General Public License along 
-  with BigBlueButton; if not, see <http://www.gnu.org/licenses/>.
- 
-  $Id: $
--->
-
-<MDIWindow xmlns="flexlib.mdi.containers.*" 
-	       xmlns:mx="http://www.adobe.com/2006/mxml" 
-	       xmlns:chat="org.bigbluebutton.modules.chat.views.components.*"
-	       showCloseButton="false"
-	       implements="org.bigbluebutton.common.IBbbModuleWindow" 
-	       creationComplete="onCreationComplete()"
-	       xmlns:components="org.bigbluebutton.modules.chat.view.components.*" xmlns:mate="http://mate.asfusion.com/" xmlns:views="org.bigbluebutton.modules.chat.views.*">
-	
-	<mx:Script>
-		<![CDATA[
-			import org.bigbluebutton.modules.chat.model.ChatOptions;
-			import com.asfusion.mate.events.Dispatcher;
-			
-			import flexlib.mdi.events.MDIWindowEvent;
-			
-			import mx.controls.Alert;
-			import mx.core.Application;
-			import mx.core.FlexGlobals;
-			import mx.resources.ResourceBundle;
-			import mx.resources.ResourceManager;
-			
-			import org.bigbluebutton.common.events.LocaleChangeEvent;
-			import org.bigbluebutton.main.views.MainCanvas;
-			import org.bigbluebutton.modules.chat.events.TranscriptEvent;
-			import org.bigbluebutton.util.i18n.ResourceUtil;
-			
-			private var _xPosition:int;
-			private var _yPosition:int;
-			
-			private var dispState:String;
-			[Bindable] public var chatOptions:ChatOptions;
-			
-			public function getPrefferedPosition():String{
-				return MainCanvas.RIGHT;
-			} 
-			
-			private function onCreationComplete():void {
-				/* Set up full screen handler. */
-				FlexGlobals.topLevelApplication.stage.addEventListener(FullScreenEvent.FULL_SCREEN, fullScreenHandler);
-				dispState = FlexGlobals.topLevelApplication.stage.displayState;
-				
-				var disp:Dispatcher = new Dispatcher();
-				disp.dispatchEvent(new TranscriptEvent(TranscriptEvent.LOAD_TRANSCRIPT));
-				
-			}
-			
-			private function fullScreenHandler(evt:FullScreenEvent):void {
-				dispState = FlexGlobals.topLevelApplication.stage.displayState + " (fullScreen=" + evt.fullScreen.toString() + ")";
-				if (evt.fullScreen) {
-					chatView.txtMsg.text = "Chat not enabled in full screen mode";
-					chatView.txtMsg.enabled = false;
-					chatView.sendBtn.enabled = false;
-				} else {
-					chatView.txtMsg.text = "";
-					chatView.txtMsg.enabled = true;
-					chatView.sendBtn.enabled = true;
-				}
-			}		
-			
-			override protected function resourcesChanged():void{
-				super.resourcesChanged();
-				this.title = ResourceUtil.getInstance().getString("bbb.chat.title");
-			}
-			
-			private function localeChanged(e:LocaleChangeEvent):void{
-				resourcesChanged();
-			}
-			
-		]]>
-	</mx:Script>
-	
-<<<<<<< HEAD
-	<mate:Listener type="{LocaleChangeEvent.LOCALE_CHANGED}" method="localeChanged" />
-	
-	<views:ChatView id="chatView"/>
-=======
-	<views:ChatView id="chatView" chatOptions="{chatOptions}"/>
->>>>>>> 3d3f6bba
-</MDIWindow>
+</MDIWindow>