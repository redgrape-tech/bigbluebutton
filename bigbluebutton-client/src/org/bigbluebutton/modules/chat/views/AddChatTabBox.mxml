<?xml version="1.0" encoding="utf-8"?>

<!--

BigBlueButton open source conferencing system - http://www.bigbluebutton.org/

Copyright (c) 2012 BigBlueButton Inc. and by respective authors (see below).

This program is free software; you can redistribute it and/or modify it under the
terms of the GNU Lesser General Public License as published by the Free Software
Foundation; either version 3.0 of the License, or (at your option) any later
version.

BigBlueButton is distributed in the hope that it will be useful, but WITHOUT ANY
WARRANTY; without even the implied warranty of MERCHANTABILITY or FITNESS FOR A
PARTICULAR PURPOSE. See the GNU Lesser General Public License for more details.

You should have received a copy of the GNU Lesser General Public License along
with BigBlueButton; if not, see <http://www.gnu.org/licenses/>.

-->

<mx:VBox xmlns:mx="http://www.adobe.com/2006/mxml" 
         xmlns:mate="http://mate.asfusion.com/"
		 xmlns:common="org.bigbluebutton.common.*"
         implements="org.bigbluebutton.modules.chat.views.IChatTab"
         creationComplete="onCreationComplete()">
  
  <mate:Listener type="{LockControlEvent.CHANGED_LOCK_SETTINGS}" method="lockSettingsChanged" />
  <mate:Listener type="{ChangeMyRole.CHANGE_MY_ROLE_EVENT}" method="refreshRole" />
  
    <mx:Script>
        <![CDATA[
			import com.asfusion.mate.events.Dispatcher;
			
			import mx.collections.ArrayCollection;
			
			import org.as3commons.logging.api.ILogger;
			import org.as3commons.logging.api.getClassLogger;
			import org.bigbluebutton.core.EventConstants;
			import org.bigbluebutton.core.UsersUtil;
			import org.bigbluebutton.core.events.CoreEvent;
			import org.bigbluebutton.core.events.LockControlEvent;
			import org.bigbluebutton.core.managers.UserManager;
			import org.bigbluebutton.main.model.users.BBBUser;
			import org.bigbluebutton.main.model.users.Conference;
			import org.bigbluebutton.main.model.users.events.ChangeMyRole;
			import org.bigbluebutton.modules.chat.events.ChatNoiseEnabledEvent;
			import org.bigbluebutton.modules.chat.events.ChatOptionsEvent;
			import org.bigbluebutton.modules.chat.model.ChatOptions;
			import org.bigbluebutton.util.i18n.ResourceUtil;
            
			private static const LOGGER:ILogger = getClassLogger(AddChatTabBox);      
			
            [Bindable] public var users:ArrayCollection;
            [Bindable] public var chatView:ChatView;
            [Bindable] private var fontSizes:Array = ['10', '12', '14', '16', '20', '24'];
            
            [Bindable] public var chatOptions:ChatOptions = new ChatOptions();		
            
            private function onCreationComplete():void{
                users = UserManager.getInstance().getConference().users;
                
                if (!chatOptions.privateEnabled) {
                    usersList.includeInLayout = usersList.visible = false;
                }
                
                if (fontSizes.indexOf(chatOptions.fontSize) != -1) {
                    cmbFontSize.selectedItem = chatOptions.fontSize;
                    changeFontSize(); // have to manually call it because the change event doesn't fire
                } else {
                    LOGGER.debug("fontSize in config.xml not found: {0}", [chatOptions.fontSize]);
                }
                chatNoiseCheckBox.selected = Accessibility.active;
                changeChatNoise();
                
                lockSettingsChanged();
            }
            
            public function accessibleClick(event:KeyboardEvent):void{
                if (event.keyCode == 32){
                    openPrivateChat(event);
                }
            }
            
            private function changeFontSize():void {
				LOGGER.debug("sending change font size")
                var e:ChatOptionsEvent = new ChatOptionsEvent(ChatOptionsEvent.CHANGE_FONT_SIZE);
                e.fontSize = int(cmbFontSize.selectedItem);
                dispatchEvent(e);
            }
            
            private function changeChatNoise():void {
                LOGGER.debug("changing chat noise, active=" + chatNoiseCheckBox.selected);
                dispatchEvent(new ChatNoiseEnabledEvent(chatNoiseCheckBox.selected));
            }
			
            protected function openPrivateChat(event:Event):void{
                if (usersList.selectedIndex == -1) return;
                
                if (!usersList.visible || !usersList.enabled) return;
                
                var chatWithUserID:String = usersList.selectedItem.userID;
                
                // Don't want to be chatting with ourself.
                if (UsersUtil.isMe(chatWithUserID)) return;
                
                usersList.selectedIndex = -1;
                
                var e:CoreEvent = new CoreEvent(EventConstants.START_PRIVATE_CHAT);
                e.message.chatWith = chatWithUserID;
                var gd:Dispatcher = new Dispatcher();
                gd.dispatchEvent(e);
                
            }
            
            /**
            * For the Options tab focus the users list instead of the text area.
            **/
            public function focusToTextMessageArea():void {
              if (usersList.visible) {
                usersList.setFocus();
                usersList.drawFocus(true);
              } else {
                cmbFontSize.setFocus();
                cmbFontSize.drawFocus(true);
              }
            }
          
<<<<<<< HEAD
          private function lockSettingsChanged(e:Event = null):void {
=======
          private function lockSettingsChanged(e:Event):void {
              refreshListStatus();
          }

          private function refreshRole(e:ChangeMyRole):void {
              refreshListStatus();
          }

          private function refreshListStatus():void {
>>>>>>> c818cd15
            
            if (UsersUtil.amIModerator() || UsersUtil.amIPresenter()) return; // Settings only affect viewers.
            
            var userManager:UserManager = UserManager.getInstance();
            var conference:Conference = userManager.getConference();
            var me:BBBUser = conference.getMyUser();
            
            usersList.enabled = !me.disableMyPrivateChat;
          }
            
        ]]>
    </mx:Script>
    
	<common:TabIndexer id="tabIndexer" startIndex="1" tabIndices="{[usersList, cmbFontSize, chatNoiseCheckBox]}"/>
    
    <mx:Label id="lblSelect" styleName="chatOptionsLabel"
			  text="{ResourceUtil.getInstance().getString('bbb.chat.privateChatSelect')}" 
			  visible="{chatOptions.privateEnabled}" includeInLayout="{chatOptions.privateEnabled}"/>
    <mx:List id="usersList" height="50%" width="50%" dataProvider="{users}" dragEnabled="false" 
             visible="{chatOptions.privateEnabled}" includeInLayout="{chatOptions.privateEnabled}"
             itemRenderer="org.bigbluebutton.modules.chat.views.UserRenderer"
             labelField="name"
             itemClick="openPrivateChat(event)" 
             toolTip="{ResourceUtil.getInstance().getString('bbb.chat.usersList.toolTip')}"
             accessibilityName="{ResourceUtil.getInstance().getString('bbb.chat.usersList.accessibilityName')}"/>
    <mx:Label styleName="chatOptionsLabel" text="{ResourceUtil.getInstance().getString('bbb.chat.chatOptions')}" />
    <mx:HBox width="100%">
        <mx:Label styleName="chatOptionsLabel" text="{ResourceUtil.getInstance().getString('bbb.chat.fontSize')}" />
        <mx:ComboBox width="60" id="cmbFontSize" dataProvider="{fontSizes}" change="changeFontSize()" 
                     selectedIndex="1" toolTip="{ResourceUtil.getInstance().getString('bbb.chat.cmbFontSize.toolTip')}" />
    </mx:HBox>
	<mx:CheckBox id="chatNoiseCheckBox"  label="{ResourceUtil.getInstance().getString('bbb.accessibility.chat.chatwindow.audibleChatNotification')}" labelPlacement="left" 
				 change="changeChatNoise()" styleName="chatOptionsLabel" />
</mx:VBox>
<|MERGE_RESOLUTION|>--- conflicted
+++ resolved
@@ -1,176 +1,172 @@
-<?xml version="1.0" encoding="utf-8"?>
-
-<!--
-
-BigBlueButton open source conferencing system - http://www.bigbluebutton.org/
-
-Copyright (c) 2012 BigBlueButton Inc. and by respective authors (see below).
-
-This program is free software; you can redistribute it and/or modify it under the
-terms of the GNU Lesser General Public License as published by the Free Software
-Foundation; either version 3.0 of the License, or (at your option) any later
-version.
-
-BigBlueButton is distributed in the hope that it will be useful, but WITHOUT ANY
-WARRANTY; without even the implied warranty of MERCHANTABILITY or FITNESS FOR A
-PARTICULAR PURPOSE. See the GNU Lesser General Public License for more details.
-
-You should have received a copy of the GNU Lesser General Public License along
-with BigBlueButton; if not, see <http://www.gnu.org/licenses/>.
-
--->
-
-<mx:VBox xmlns:mx="http://www.adobe.com/2006/mxml" 
-         xmlns:mate="http://mate.asfusion.com/"
-		 xmlns:common="org.bigbluebutton.common.*"
-         implements="org.bigbluebutton.modules.chat.views.IChatTab"
-         creationComplete="onCreationComplete()">
-  
-  <mate:Listener type="{LockControlEvent.CHANGED_LOCK_SETTINGS}" method="lockSettingsChanged" />
-  <mate:Listener type="{ChangeMyRole.CHANGE_MY_ROLE_EVENT}" method="refreshRole" />
-  
-    <mx:Script>
-        <![CDATA[
-			import com.asfusion.mate.events.Dispatcher;
-			
-			import mx.collections.ArrayCollection;
-			
-			import org.as3commons.logging.api.ILogger;
-			import org.as3commons.logging.api.getClassLogger;
-			import org.bigbluebutton.core.EventConstants;
-			import org.bigbluebutton.core.UsersUtil;
-			import org.bigbluebutton.core.events.CoreEvent;
-			import org.bigbluebutton.core.events.LockControlEvent;
-			import org.bigbluebutton.core.managers.UserManager;
-			import org.bigbluebutton.main.model.users.BBBUser;
-			import org.bigbluebutton.main.model.users.Conference;
-			import org.bigbluebutton.main.model.users.events.ChangeMyRole;
-			import org.bigbluebutton.modules.chat.events.ChatNoiseEnabledEvent;
-			import org.bigbluebutton.modules.chat.events.ChatOptionsEvent;
-			import org.bigbluebutton.modules.chat.model.ChatOptions;
-			import org.bigbluebutton.util.i18n.ResourceUtil;
-            
-			private static const LOGGER:ILogger = getClassLogger(AddChatTabBox);      
-			
-            [Bindable] public var users:ArrayCollection;
-            [Bindable] public var chatView:ChatView;
-            [Bindable] private var fontSizes:Array = ['10', '12', '14', '16', '20', '24'];
-            
-            [Bindable] public var chatOptions:ChatOptions = new ChatOptions();		
-            
-            private function onCreationComplete():void{
-                users = UserManager.getInstance().getConference().users;
-                
-                if (!chatOptions.privateEnabled) {
-                    usersList.includeInLayout = usersList.visible = false;
-                }
-                
-                if (fontSizes.indexOf(chatOptions.fontSize) != -1) {
-                    cmbFontSize.selectedItem = chatOptions.fontSize;
-                    changeFontSize(); // have to manually call it because the change event doesn't fire
-                } else {
-                    LOGGER.debug("fontSize in config.xml not found: {0}", [chatOptions.fontSize]);
-                }
-                chatNoiseCheckBox.selected = Accessibility.active;
-                changeChatNoise();
-                
-                lockSettingsChanged();
-            }
-            
-            public function accessibleClick(event:KeyboardEvent):void{
-                if (event.keyCode == 32){
-                    openPrivateChat(event);
-                }
-            }
-            
-            private function changeFontSize():void {
-				LOGGER.debug("sending change font size")
-                var e:ChatOptionsEvent = new ChatOptionsEvent(ChatOptionsEvent.CHANGE_FONT_SIZE);
-                e.fontSize = int(cmbFontSize.selectedItem);
-                dispatchEvent(e);
-            }
-            
-            private function changeChatNoise():void {
-                LOGGER.debug("changing chat noise, active=" + chatNoiseCheckBox.selected);
-                dispatchEvent(new ChatNoiseEnabledEvent(chatNoiseCheckBox.selected));
-            }
-			
-            protected function openPrivateChat(event:Event):void{
-                if (usersList.selectedIndex == -1) return;
-                
-                if (!usersList.visible || !usersList.enabled) return;
-                
-                var chatWithUserID:String = usersList.selectedItem.userID;
-                
-                // Don't want to be chatting with ourself.
-                if (UsersUtil.isMe(chatWithUserID)) return;
-                
-                usersList.selectedIndex = -1;
-                
-                var e:CoreEvent = new CoreEvent(EventConstants.START_PRIVATE_CHAT);
-                e.message.chatWith = chatWithUserID;
-                var gd:Dispatcher = new Dispatcher();
-                gd.dispatchEvent(e);
-                
-            }
-            
-            /**
-            * For the Options tab focus the users list instead of the text area.
-            **/
-            public function focusToTextMessageArea():void {
-              if (usersList.visible) {
-                usersList.setFocus();
-                usersList.drawFocus(true);
-              } else {
-                cmbFontSize.setFocus();
-                cmbFontSize.drawFocus(true);
-              }
-            }
-          
-<<<<<<< HEAD
-          private function lockSettingsChanged(e:Event = null):void {
-=======
-          private function lockSettingsChanged(e:Event):void {
-              refreshListStatus();
-          }
-
-          private function refreshRole(e:ChangeMyRole):void {
-              refreshListStatus();
-          }
-
-          private function refreshListStatus():void {
->>>>>>> c818cd15
-            
-            if (UsersUtil.amIModerator() || UsersUtil.amIPresenter()) return; // Settings only affect viewers.
-            
-            var userManager:UserManager = UserManager.getInstance();
-            var conference:Conference = userManager.getConference();
-            var me:BBBUser = conference.getMyUser();
-            
-            usersList.enabled = !me.disableMyPrivateChat;
-          }
-            
-        ]]>
-    </mx:Script>
-    
-	<common:TabIndexer id="tabIndexer" startIndex="1" tabIndices="{[usersList, cmbFontSize, chatNoiseCheckBox]}"/>
-    
-    <mx:Label id="lblSelect" styleName="chatOptionsLabel"
-			  text="{ResourceUtil.getInstance().getString('bbb.chat.privateChatSelect')}" 
-			  visible="{chatOptions.privateEnabled}" includeInLayout="{chatOptions.privateEnabled}"/>
-    <mx:List id="usersList" height="50%" width="50%" dataProvider="{users}" dragEnabled="false" 
-             visible="{chatOptions.privateEnabled}" includeInLayout="{chatOptions.privateEnabled}"
-             itemRenderer="org.bigbluebutton.modules.chat.views.UserRenderer"
-             labelField="name"
-             itemClick="openPrivateChat(event)" 
-             toolTip="{ResourceUtil.getInstance().getString('bbb.chat.usersList.toolTip')}"
-             accessibilityName="{ResourceUtil.getInstance().getString('bbb.chat.usersList.accessibilityName')}"/>
-    <mx:Label styleName="chatOptionsLabel" text="{ResourceUtil.getInstance().getString('bbb.chat.chatOptions')}" />
-    <mx:HBox width="100%">
-        <mx:Label styleName="chatOptionsLabel" text="{ResourceUtil.getInstance().getString('bbb.chat.fontSize')}" />
-        <mx:ComboBox width="60" id="cmbFontSize" dataProvider="{fontSizes}" change="changeFontSize()" 
-                     selectedIndex="1" toolTip="{ResourceUtil.getInstance().getString('bbb.chat.cmbFontSize.toolTip')}" />
-    </mx:HBox>
-	<mx:CheckBox id="chatNoiseCheckBox"  label="{ResourceUtil.getInstance().getString('bbb.accessibility.chat.chatwindow.audibleChatNotification')}" labelPlacement="left" 
-				 change="changeChatNoise()" styleName="chatOptionsLabel" />
-</mx:VBox>
+<?xml version="1.0" encoding="utf-8"?>
+
+<!--
+
+BigBlueButton open source conferencing system - http://www.bigbluebutton.org/
+
+Copyright (c) 2012 BigBlueButton Inc. and by respective authors (see below).
+
+This program is free software; you can redistribute it and/or modify it under the
+terms of the GNU Lesser General Public License as published by the Free Software
+Foundation; either version 3.0 of the License, or (at your option) any later
+version.
+
+BigBlueButton is distributed in the hope that it will be useful, but WITHOUT ANY
+WARRANTY; without even the implied warranty of MERCHANTABILITY or FITNESS FOR A
+PARTICULAR PURPOSE. See the GNU Lesser General Public License for more details.
+
+You should have received a copy of the GNU Lesser General Public License along
+with BigBlueButton; if not, see <http://www.gnu.org/licenses/>.
+
+-->
+
+<mx:VBox xmlns:mx="http://www.adobe.com/2006/mxml" 
+         xmlns:mate="http://mate.asfusion.com/"
+		 xmlns:common="org.bigbluebutton.common.*"
+         implements="org.bigbluebutton.modules.chat.views.IChatTab"
+         creationComplete="onCreationComplete()">
+  
+  <mate:Listener type="{LockControlEvent.CHANGED_LOCK_SETTINGS}" method="lockSettingsChanged" />
+  <mate:Listener type="{ChangeMyRole.CHANGE_MY_ROLE_EVENT}" method="refreshRole" />
+  
+    <mx:Script>
+        <![CDATA[
+			import com.asfusion.mate.events.Dispatcher;
+			
+			import mx.collections.ArrayCollection;
+			
+			import org.as3commons.logging.api.ILogger;
+			import org.as3commons.logging.api.getClassLogger;
+			import org.bigbluebutton.core.EventConstants;
+			import org.bigbluebutton.core.UsersUtil;
+			import org.bigbluebutton.core.events.CoreEvent;
+			import org.bigbluebutton.core.events.LockControlEvent;
+			import org.bigbluebutton.core.managers.UserManager;
+			import org.bigbluebutton.main.model.users.BBBUser;
+			import org.bigbluebutton.main.model.users.Conference;
+			import org.bigbluebutton.main.model.users.events.ChangeMyRole;
+			import org.bigbluebutton.modules.chat.events.ChatNoiseEnabledEvent;
+			import org.bigbluebutton.modules.chat.events.ChatOptionsEvent;
+			import org.bigbluebutton.modules.chat.model.ChatOptions;
+			import org.bigbluebutton.util.i18n.ResourceUtil;
+            
+			private static const LOGGER:ILogger = getClassLogger(AddChatTabBox);      
+			
+            [Bindable] public var users:ArrayCollection;
+            [Bindable] public var chatView:ChatView;
+            [Bindable] private var fontSizes:Array = ['8', '10', '12', '14', '16', '18'];
+            
+            [Bindable] public var chatOptions:ChatOptions = new ChatOptions();		
+            
+            private function onCreationComplete():void{
+                users = UserManager.getInstance().getConference().users;
+                
+                if (!chatOptions.privateEnabled) {
+                    usersList.includeInLayout = usersList.visible = false;
+                }
+                
+                if (fontSizes.indexOf(chatOptions.fontSize) != -1) {
+                    cmbFontSize.selectedItem = chatOptions.fontSize;
+                    changeFontSize(); // have to manually call it because the change event doesn't fire
+                } else {
+                    LOGGER.debug("fontSize in config.xml not found: {0}", [chatOptions.fontSize]);
+                }
+                chatNoiseCheckBox.selected = Accessibility.active;
+                changeChatNoise();
+                
+                lockSettingsChanged();
+            }
+            
+            public function accessibleClick(event:KeyboardEvent):void{
+                if (event.keyCode == 32){
+                    openPrivateChat(event);
+                }
+            }
+            
+            private function changeFontSize():void {
+				LOGGER.debug("sending change font size")
+                var e:ChatOptionsEvent = new ChatOptionsEvent(ChatOptionsEvent.CHANGE_FONT_SIZE);
+                e.fontSize = int(cmbFontSize.selectedItem);
+                dispatchEvent(e);
+            }
+            
+            private function changeChatNoise():void {
+                LOGGER.debug("changing chat noise, active=" + chatNoiseCheckBox.selected);
+                dispatchEvent(new ChatNoiseEnabledEvent(chatNoiseCheckBox.selected));
+            }
+			
+            protected function openPrivateChat(event:Event):void{
+                if (usersList.selectedIndex == -1) return;
+                
+                if (!usersList.visible || !usersList.enabled) return;
+                
+                var chatWithUserID:String = usersList.selectedItem.userID;
+                
+                // Don't want to be chatting with ourself.
+                if (UsersUtil.isMe(chatWithUserID)) return;
+                
+                usersList.selectedIndex = -1;
+                
+                var e:CoreEvent = new CoreEvent(EventConstants.START_PRIVATE_CHAT);
+                e.message.chatWith = chatWithUserID;
+                var gd:Dispatcher = new Dispatcher();
+                gd.dispatchEvent(e);
+                
+            }
+            
+            /**
+            * For the Options tab focus the users list instead of the text area.
+            **/
+            public function focusToTextMessageArea():void {
+              if (usersList.visible) {
+                usersList.setFocus();
+                usersList.drawFocus(true);
+              } else {
+                cmbFontSize.setFocus();
+                cmbFontSize.drawFocus(true);
+              }
+            }
+          
+          private function lockSettingsChanged(e:Event = null):void {
+              refreshListStatus();
+          }
+
+          private function refreshRole(e:ChangeMyRole):void {
+              refreshListStatus();
+          }
+
+          private function refreshListStatus():void {
+            
+            if (UsersUtil.amIModerator() || UsersUtil.amIPresenter()) return; // Settings only affect viewers.
+            
+            var userManager:UserManager = UserManager.getInstance();
+            var conference:Conference = userManager.getConference();
+            var me:BBBUser = conference.getMyUser();
+            
+            usersList.enabled = !me.disableMyPrivateChat;
+          }
+            
+        ]]>
+    </mx:Script>
+    
+	<common:TabIndexer id="tabIndexer" startIndex="1" tabIndices="{[usersList, cmbFontSize, chatNoiseCheckBox]}"/>
+    
+    <mx:Label id="lblSelect" styleName="chatOptionsLabel"
+			  text="{ResourceUtil.getInstance().getString('bbb.chat.privateChatSelect')}" 
+			  visible="{chatOptions.privateEnabled}" includeInLayout="{chatOptions.privateEnabled}"/>
+    <mx:List id="usersList" height="50%" width="50%" dataProvider="{users}" dragEnabled="false" 
+             visible="{chatOptions.privateEnabled}" includeInLayout="{chatOptions.privateEnabled}"
+             itemRenderer="org.bigbluebutton.modules.chat.views.UserRenderer"
+             labelField="name"
+             itemClick="openPrivateChat(event)" 
+             toolTip="{ResourceUtil.getInstance().getString('bbb.chat.usersList.toolTip')}"
+             accessibilityName="{ResourceUtil.getInstance().getString('bbb.chat.usersList.accessibilityName')}"/>
+    <mx:Label styleName="chatOptionsLabel" text="{ResourceUtil.getInstance().getString('bbb.chat.chatOptions')}" />
+    <mx:HBox width="100%">
+        <mx:Label styleName="chatOptionsLabel" text="{ResourceUtil.getInstance().getString('bbb.chat.fontSize')}" />
+        <mx:ComboBox width="60" id="cmbFontSize" dataProvider="{fontSizes}" change="changeFontSize()" 
+                     selectedIndex="1" toolTip="{ResourceUtil.getInstance().getString('bbb.chat.cmbFontSize.toolTip')}" />
+    </mx:HBox>
+	<mx:CheckBox id="chatNoiseCheckBox"  label="{ResourceUtil.getInstance().getString('bbb.accessibility.chat.chatwindow.audibleChatNotification')}" labelPlacement="left" 
+				 change="changeChatNoise()" styleName="chatOptionsLabel" />
+</mx:VBox>