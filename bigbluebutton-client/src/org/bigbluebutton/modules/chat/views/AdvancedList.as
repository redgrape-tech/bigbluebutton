/**
 * BigBlueButton open source conferencing system - http://www.bigbluebutton.org/
 * 
 * Copyright (c) 2012 BigBlueButton Inc. and by respective authors (see below).
 *
 * This program is free software; you can redistribute it and/or modify it under the
 * terms of the GNU Lesser General Public License as published by the Free Software
 * Foundation; either version 3.0 of the License, or (at your option) any later
 * version.
 * 
 * BigBlueButton is distributed in the hope that it will be useful, but WITHOUT ANY
 * WARRANTY; without even the implied warranty of MERCHANTABILITY or FITNESS FOR A
 * PARTICULAR PURPOSE. See the GNU Lesser General Public License for more details.
 *
 * You should have received a copy of the GNU Lesser General Public License along
 * with BigBlueButton; if not, see <http://www.gnu.org/licenses/>.
 *
 */
package org.bigbluebutton.modules.chat.views
{
  import flash.display.CapsStyle;
  import flash.display.Graphics;
  import flash.display.JointStyle;
  import flash.display.Sprite;
  
  import mx.controls.List;
<<<<<<< HEAD
  import org.bigbluebutton.modules.chat.events.ChatEvent;
=======
  import mx.controls.listClasses.IListItemRenderer;
>>>>>>> 3a620234
  
  import org.as3commons.logging.api.ILogger;
  import org.as3commons.logging.api.getClassLogger;
  
  public class AdvancedList extends List
  {
	private static const LOGGER:ILogger = getClassLogger(AdvancedList);      
	  
    public function AdvancedList()
    {
      super();
    }
	
	override protected function drawHighlightIndicator(indicator:Sprite, x:Number, y:Number, width:Number, height:Number, color:uint, itemRenderer:IListItemRenderer):void {
		//intentionally empty to not show on hover
	}
	
    override protected function measure():void
    {
      super.measure();
      //sovled on forum by Flex HarUI
      measuredHeight = measureHeightOfItems() + viewMetrics.top + viewMetrics.bottom;

      dispatchEvent(new ChatEvent(ChatEvent.RESIZE_CHAT_TOOLBAR));
    }
    
    public function scrollToBottom():void {
      // You have to use a loop because after you change the scroll position the scrollbar will reevaluate its size and the max value will likely change.
      var count:int = 0;
      while (count++ < 10){
        if (verticalScrollPosition == maxVerticalScrollPosition) break;
        
        //You shouldnt need to invalidate these anymore
        //invalidateSize();
        //invalidateDisplayList();
        //validateDisplayList();
        
        validateNow();
        //trace(LOG + "count: " + count + "\n\trequested index: " + index + "\n\t verticalScrollPosition: " + verticalScrollPosition + "\n\t listItems.length: " + listItems.length + "\n\t offscreenExtraRowsBottom: " + offscreenExtraRowsBottom + "\n\t maxVerticalScrollPosition: " + maxVerticalScrollPosition);
        
        // scrollToIndex doesn't actually work. It tries to be smarter than it is and determine whether it needs to show stuff, but it's too strict
        //trace(LOG + "scrollToIndex returned: " + scrollToIndex(maxVerticalScrollPosition));
        verticalScrollPosition = maxVerticalScrollPosition;
      }
    }
  }
}<|MERGE_RESOLUTION|>--- conflicted
+++ resolved
@@ -1,78 +1,75 @@
-/**
- * BigBlueButton open source conferencing system - http://www.bigbluebutton.org/
- * 
- * Copyright (c) 2012 BigBlueButton Inc. and by respective authors (see below).
- *
- * This program is free software; you can redistribute it and/or modify it under the
- * terms of the GNU Lesser General Public License as published by the Free Software
- * Foundation; either version 3.0 of the License, or (at your option) any later
- * version.
- * 
- * BigBlueButton is distributed in the hope that it will be useful, but WITHOUT ANY
- * WARRANTY; without even the implied warranty of MERCHANTABILITY or FITNESS FOR A
- * PARTICULAR PURPOSE. See the GNU Lesser General Public License for more details.
- *
- * You should have received a copy of the GNU Lesser General Public License along
- * with BigBlueButton; if not, see <http://www.gnu.org/licenses/>.
- *
- */
-package org.bigbluebutton.modules.chat.views
-{
-  import flash.display.CapsStyle;
-  import flash.display.Graphics;
-  import flash.display.JointStyle;
-  import flash.display.Sprite;
-  
-  import mx.controls.List;
-<<<<<<< HEAD
-  import org.bigbluebutton.modules.chat.events.ChatEvent;
-=======
-  import mx.controls.listClasses.IListItemRenderer;
->>>>>>> 3a620234
-  
-  import org.as3commons.logging.api.ILogger;
-  import org.as3commons.logging.api.getClassLogger;
-  
-  public class AdvancedList extends List
-  {
-	private static const LOGGER:ILogger = getClassLogger(AdvancedList);      
-	  
-    public function AdvancedList()
-    {
-      super();
-    }
-	
-	override protected function drawHighlightIndicator(indicator:Sprite, x:Number, y:Number, width:Number, height:Number, color:uint, itemRenderer:IListItemRenderer):void {
-		//intentionally empty to not show on hover
-	}
-	
-    override protected function measure():void
-    {
-      super.measure();
-      //sovled on forum by Flex HarUI
-      measuredHeight = measureHeightOfItems() + viewMetrics.top + viewMetrics.bottom;
-
-      dispatchEvent(new ChatEvent(ChatEvent.RESIZE_CHAT_TOOLBAR));
-    }
-    
-    public function scrollToBottom():void {
-      // You have to use a loop because after you change the scroll position the scrollbar will reevaluate its size and the max value will likely change.
-      var count:int = 0;
-      while (count++ < 10){
-        if (verticalScrollPosition == maxVerticalScrollPosition) break;
-        
-        //You shouldnt need to invalidate these anymore
-        //invalidateSize();
-        //invalidateDisplayList();
-        //validateDisplayList();
-        
-        validateNow();
-        //trace(LOG + "count: " + count + "\n\trequested index: " + index + "\n\t verticalScrollPosition: " + verticalScrollPosition + "\n\t listItems.length: " + listItems.length + "\n\t offscreenExtraRowsBottom: " + offscreenExtraRowsBottom + "\n\t maxVerticalScrollPosition: " + maxVerticalScrollPosition);
-        
-        // scrollToIndex doesn't actually work. It tries to be smarter than it is and determine whether it needs to show stuff, but it's too strict
-        //trace(LOG + "scrollToIndex returned: " + scrollToIndex(maxVerticalScrollPosition));
-        verticalScrollPosition = maxVerticalScrollPosition;
-      }
-    }
-  }
+/**
+ * BigBlueButton open source conferencing system - http://www.bigbluebutton.org/
+ * 
+ * Copyright (c) 2012 BigBlueButton Inc. and by respective authors (see below).
+ *
+ * This program is free software; you can redistribute it and/or modify it under the
+ * terms of the GNU Lesser General Public License as published by the Free Software
+ * Foundation; either version 3.0 of the License, or (at your option) any later
+ * version.
+ * 
+ * BigBlueButton is distributed in the hope that it will be useful, but WITHOUT ANY
+ * WARRANTY; without even the implied warranty of MERCHANTABILITY or FITNESS FOR A
+ * PARTICULAR PURPOSE. See the GNU Lesser General Public License for more details.
+ *
+ * You should have received a copy of the GNU Lesser General Public License along
+ * with BigBlueButton; if not, see <http://www.gnu.org/licenses/>.
+ *
+ */
+package org.bigbluebutton.modules.chat.views
+{
+  import flash.display.CapsStyle;
+  import flash.display.Graphics;
+  import flash.display.JointStyle;
+  import flash.display.Sprite;
+  
+  import mx.controls.List;
+  import mx.controls.listClasses.IListItemRenderer;
+  import org.bigbluebutton.modules.chat.events.ChatEvent;
+  
+  import org.as3commons.logging.api.ILogger;
+  import org.as3commons.logging.api.getClassLogger;
+  
+  public class AdvancedList extends List
+  {
+	private static const LOGGER:ILogger = getClassLogger(AdvancedList);      
+	  
+    public function AdvancedList()
+    {
+      super();
+    }
+	
+	override protected function drawHighlightIndicator(indicator:Sprite, x:Number, y:Number, width:Number, height:Number, color:uint, itemRenderer:IListItemRenderer):void {
+		//intentionally empty to not show on hover
+	}
+	
+    override protected function measure():void
+    {
+      super.measure();
+      //sovled on forum by Flex HarUI
+      measuredHeight = measureHeightOfItems() + viewMetrics.top + viewMetrics.bottom;
+
+      dispatchEvent(new ChatEvent(ChatEvent.RESIZE_CHAT_TOOLBAR));
+    }
+    
+    public function scrollToBottom():void {
+      // You have to use a loop because after you change the scroll position the scrollbar will reevaluate its size and the max value will likely change.
+      var count:int = 0;
+      while (count++ < 10){
+        if (verticalScrollPosition == maxVerticalScrollPosition) break;
+        
+        //You shouldnt need to invalidate these anymore
+        //invalidateSize();
+        //invalidateDisplayList();
+        //validateDisplayList();
+        
+        validateNow();
+        //trace(LOG + "count: " + count + "\n\trequested index: " + index + "\n\t verticalScrollPosition: " + verticalScrollPosition + "\n\t listItems.length: " + listItems.length + "\n\t offscreenExtraRowsBottom: " + offscreenExtraRowsBottom + "\n\t maxVerticalScrollPosition: " + maxVerticalScrollPosition);
+        
+        // scrollToIndex doesn't actually work. It tries to be smarter than it is and determine whether it needs to show stuff, but it's too strict
+        //trace(LOG + "scrollToIndex returned: " + scrollToIndex(maxVerticalScrollPosition));
+        verticalScrollPosition = maxVerticalScrollPosition;
+      }
+    }
+  }
 }