/**
 * BigBlueButton open source conferencing system - http://www.bigbluebutton.org/
 *
 * Copyright (c) 2012 BigBlueButton Inc. and by respective authors (see below).
 *
 * This program is free software; you can redistribute it and/or modify it under the
 * terms of the GNU Lesser General Public License as published by the Free Software
 * Foundation; either version 3.0 of the License, or (at your option) any later
 * version.
 *
 * BigBlueButton is distributed in the hope that it will be useful, but WITHOUT ANY
 * WARRANTY; without even the implied warranty of MERCHANTABILITY or FITNESS FOR A
 * PARTICULAR PURPOSE. See the GNU Lesser General Public License for more details.
 *
 * You should have received a copy of the GNU Lesser General Public License along
 * with BigBlueButton; if not, see <http://www.gnu.org/licenses/>.
 *
 */
package org.bigbluebutton.modules.present.model {
	import org.bigbluebutton.core.Options;

	public class PresentOptions extends Options {

		[Bindable]
		public var showPresentWindow:Boolean = true;

		[Bindable]
		public var showWindowControls:Boolean = true;

		[Bindable]
		public var baseTabIndex:int = 501;

		[Bindable]
		public var maxFileSize:Number = 30;

		[Bindable]
		public var openExternalFileUploadDialog:Boolean = false;

		[Bindable]
		public var enableDownload:Boolean = true;
		
		[Bindable]
<<<<<<< HEAD
		public var disableFirefoxF60Upload:Boolean = true;
=======
		public var maxNumWindows:uint = 9;
>>>>>>> b312b358

		public function PresentOptions() {
			name = "PresentModule";
		}
	}
}
<|MERGE_RESOLUTION|>--- conflicted
+++ resolved
@@ -1,53 +1,51 @@
-/**
- * BigBlueButton open source conferencing system - http://www.bigbluebutton.org/
- *
- * Copyright (c) 2012 BigBlueButton Inc. and by respective authors (see below).
- *
- * This program is free software; you can redistribute it and/or modify it under the
- * terms of the GNU Lesser General Public License as published by the Free Software
- * Foundation; either version 3.0 of the License, or (at your option) any later
- * version.
- *
- * BigBlueButton is distributed in the hope that it will be useful, but WITHOUT ANY
- * WARRANTY; without even the implied warranty of MERCHANTABILITY or FITNESS FOR A
- * PARTICULAR PURPOSE. See the GNU Lesser General Public License for more details.
- *
- * You should have received a copy of the GNU Lesser General Public License along
- * with BigBlueButton; if not, see <http://www.gnu.org/licenses/>.
- *
- */
-package org.bigbluebutton.modules.present.model {
-	import org.bigbluebutton.core.Options;
-
-	public class PresentOptions extends Options {
-
-		[Bindable]
-		public var showPresentWindow:Boolean = true;
-
-		[Bindable]
-		public var showWindowControls:Boolean = true;
-
-		[Bindable]
-		public var baseTabIndex:int = 501;
-
-		[Bindable]
-		public var maxFileSize:Number = 30;
-
-		[Bindable]
-		public var openExternalFileUploadDialog:Boolean = false;
-
-		[Bindable]
-		public var enableDownload:Boolean = true;
-		
-		[Bindable]
-<<<<<<< HEAD
-		public var disableFirefoxF60Upload:Boolean = true;
-=======
-		public var maxNumWindows:uint = 9;
->>>>>>> b312b358
-
-		public function PresentOptions() {
-			name = "PresentModule";
-		}
-	}
-}
+/**
+ * BigBlueButton open source conferencing system - http://www.bigbluebutton.org/
+ *
+ * Copyright (c) 2012 BigBlueButton Inc. and by respective authors (see below).
+ *
+ * This program is free software; you can redistribute it and/or modify it under the
+ * terms of the GNU Lesser General Public License as published by the Free Software
+ * Foundation; either version 3.0 of the License, or (at your option) any later
+ * version.
+ *
+ * BigBlueButton is distributed in the hope that it will be useful, but WITHOUT ANY
+ * WARRANTY; without even the implied warranty of MERCHANTABILITY or FITNESS FOR A
+ * PARTICULAR PURPOSE. See the GNU Lesser General Public License for more details.
+ *
+ * You should have received a copy of the GNU Lesser General Public License along
+ * with BigBlueButton; if not, see <http://www.gnu.org/licenses/>.
+ *
+ */
+package org.bigbluebutton.modules.present.model {
+	import org.bigbluebutton.core.Options;
+
+	public class PresentOptions extends Options {
+
+		[Bindable]
+		public var showPresentWindow:Boolean = true;
+
+		[Bindable]
+		public var showWindowControls:Boolean = true;
+
+		[Bindable]
+		public var baseTabIndex:int = 501;
+
+		[Bindable]
+		public var maxFileSize:Number = 30;
+
+		[Bindable]
+		public var openExternalFileUploadDialog:Boolean = false;
+
+		[Bindable]
+		public var enableDownload:Boolean = true;
+		
+		[Bindable]
+		public var disableFirefoxF60Upload:Boolean = true;
+
+		public var maxNumWindows:uint = 9;
+
+		public function PresentOptions() {
+			name = "PresentModule";
+		}
+	}
+}