<?xml version="1.0" encoding="utf-8"?>
<!--

BigBlueButton open source conferencing system - http://www.bigbluebutton.org/

Copyright (c) 2012 BigBlueButton Inc. and by respective authors (see below).

This program is free software; you can redistribute it and/or modify it under the
terms of the GNU Lesser General Public License as published by the Free Software
Foundation; either version 3.0 of the License, or (at your option) any later
version.

BigBlueButton is distributed in the hope that it will be useful, but WITHOUT ANY
WARRANTY; without even the implied warranty of MERCHANTABILITY or FITNESS FOR A
PARTICULAR PURPOSE. See the GNU Lesser General Public License for more details.

You should have received a copy of the GNU Lesser General Public License along
with BigBlueButton; if not, see <http://www.gnu.org/licenses/>.

-->
<EventMap xmlns:mx="http://www.adobe.com/2006/mxml" xmlns="http://mate.asfusion.com/">
	
	<mx:Script>
		<![CDATA[
      import mx.events.FlexEvent;
      
      import org.bigbluebutton.main.model.users.events.RoleChangeEvent;
      import org.bigbluebutton.modules.present.api.PresentationAPI;
      import org.bigbluebutton.modules.present.business.PresentProxy;
      import org.bigbluebutton.modules.present.commands.ChangePageCommand;
      import org.bigbluebutton.modules.present.commands.ChangePresentationCommand;
      import org.bigbluebutton.modules.present.commands.GoToNextPageCommand;
      import org.bigbluebutton.modules.present.commands.GoToPageCommand;
      import org.bigbluebutton.modules.present.commands.GoToPrevPageCommand;
      import org.bigbluebutton.modules.present.commands.UploadFileCommand;
      import org.bigbluebutton.modules.present.events.AddOverlayCanvasEvent;
      import org.bigbluebutton.modules.present.events.GetListOfPresentationsRequest;
      import org.bigbluebutton.modules.present.events.PresentModuleEvent;
      import org.bigbluebutton.modules.present.events.PresentationChangedEvent;
      import org.bigbluebutton.modules.present.events.PresentationEvent;
      import org.bigbluebutton.modules.present.events.PresenterCommands;
      import org.bigbluebutton.modules.present.events.RemovePresentationEvent;
<<<<<<< HEAD
=======
      import org.bigbluebutton.modules.present.events.SlideEvent;
      import org.bigbluebutton.modules.present.events.DownloadEvent;
>>>>>>> 6a66fc5d
      import org.bigbluebutton.modules.present.events.UploadEvent;
      import org.bigbluebutton.modules.present.managers.PresentManager;
      import org.bigbluebutton.modules.present.services.PageLoaderService;
      import org.bigbluebutton.modules.present.services.PresentationService;
      import org.bigbluebutton.modules.present.ui.views.PresentationWindow;
      import org.bigbluebutton.modules.whiteboard.events.GetCurrentPresentationInfo;

			private var apiInstance:PresentationAPI;
			
			private function createAPI():void{
				apiInstance = PresentationAPI.getInstance();
			}
		]]>
	</mx:Script>
	
	<EventHandlers type="{FlexEvent.PREINITIALIZE}">
		<ObjectBuilder generator="{PresentManager}" cache="global" />
		<ObjectBuilder generator="{PresentProxy}" cache="global" />
    
		<InlineInvoker method="createAPI" />
	</EventHandlers>
	
	<EventHandlers type="{PresentModuleEvent.START_MODULE}" >
		<MethodInvoker generator="{PresentManager}" method="handleStartModuleEvent" arguments="{event}"/>
    <MethodInvoker generator="{PresentProxy}" method="connect" arguments="{event}" />
	</EventHandlers>
	
	<EventHandlers type="{PresentModuleEvent.STOP_MODULE}" >
		<MethodInvoker generator="{PresentManager}" method="handleStopModuleEvent" />
	</EventHandlers>

	<EventHandlers type="{DownloadEvent.OPEN_DOWNLOAD_WINDOW}" >
		<MethodInvoker generator="{PresentManager}" method="handleOpenDownloadWindow" />
	</EventHandlers>
	
	<EventHandlers type="{DownloadEvent.CLOSE_DOWNLOAD_WINDOW}" >
		<MethodInvoker generator="{PresentManager}" method="handleCloseDownloadWindow" />
	</EventHandlers>

	<EventHandlers type="{DownloadEvent.DOWNLOAD_PRESENTATION}" >
		<MethodInvoker generator="{PresentProxy}"  method="startDownload" arguments="{event}" />
	</EventHandlers>

	<EventHandlers type="{DownloadEvent.UPDATE_FILE_NAMES}" >
		<MethodInvoker generator="{PresentProxy}"  method="getFileNamesFromServer" />
	</EventHandlers>

	<EventHandlers type="{DownloadEvent.ADD_NEW_FILENAME}" >
		<MethodInvoker generator="{PresentManager}"  method="updateFileNamesToDownload" arguments="{event}" />
	</EventHandlers>
	
	<EventHandlers type="{UploadEvent.OPEN_UPLOAD_WINDOW}" >
		<MethodInvoker generator="{PresentManager}" method="handleOpenUploadWindow" arguments="{event}" />
	</EventHandlers>
	
	<EventHandlers type="{UploadEvent.CLOSE_UPLOAD_WINDOW}" >
		<MethodInvoker generator="{PresentManager}" method="handleCloseUploadWindow" />
	</EventHandlers>
		
	<EventHandlers type="{UploadFileCommand.UPLOAD_FILE}">
		<MethodInvoker generator="{PresentProxy}" method="startUpload" arguments="{event}" />
	</EventHandlers>
	
	<EventHandlers type="{PresenterCommands.GOTO_SLIDE}" >
		<MethodInvoker generator="{PresentProxy}" method="gotoSlide" arguments="{event}" />
	</EventHandlers>
	
	<EventHandlers type="{PresenterCommands.RESET_ZOOM}" >
		<MethodInvoker generator="{PresentProxy}" method="resetZoom" arguments="{event}" />
	</EventHandlers>
	
	<EventHandlers type="{PresenterCommands.SHARE_PRESENTATION_COMMAND}">
		<MethodInvoker generator="{PresentProxy}" method="sharePresentation" arguments="{event}" />
	</EventHandlers>
	
	<EventHandlers type="{PresenterCommands.MOVE}" >
		<MethodInvoker generator="{PresentProxy}" method="moveSlide" arguments="{event}" />
	</EventHandlers>
	
	<EventHandlers type="{PresenterCommands.ZOOM}" >
		<MethodInvoker generator="{PresentProxy}" method="zoomSlide" arguments="{event}" />
	</EventHandlers>

  <EventHandlers type="{GetCurrentPresentationInfo.GET_CURRENT_PRESENTATION_INFO}" >
    <MethodInvoker generator="{PresentProxy}" method="getCurrentPresentationInfo" />
  </EventHandlers>

  <EventHandlers type="{GetListOfPresentationsRequest.GET_LIST_OF_PRESENTATIONS}" >
    <MethodInvoker generator="{PresentProxy}" method="handleGetListOfPresentationsRequest" />
  </EventHandlers>
  
	<EventHandlers type="{PresenterCommands.SEND_CURSOR_UPDATE}" >
		<MethodInvoker generator="{PresentProxy}" method="sendCursorUpdate" arguments="{event}" />
	</EventHandlers>
	
	<EventHandlers type="{PresenterCommands.RESIZE}" >
		<MethodInvoker generator="{PresentProxy}" method="resizeSlide" arguments="{event}" />
	</EventHandlers>
	
	<EventHandlers type="{ChangePageCommand.CHANGE_PAGE_COMMAND}" >
		<MethodInvoker generator="{PageLoaderService}" method="loadPage" arguments="{event}" />
	</EventHandlers>
	
	<EventHandlers type="{RemovePresentationEvent.REMOVE_PRESENTATION_EVENT}">
		<MethodInvoker generator="{PresentProxy}" method="removePresentation" arguments="{event}" />
	</EventHandlers>
	
  <EventHandlers type="{ChangePresentationCommand.CHANGE_PRESENTATION}">
    <MethodInvoker generator="{PresentProxy}" method="handleChangePresentationCommand" arguments="{event}" />
  </EventHandlers>
  
  <EventHandlers type="{GoToPageCommand.GO_TO_PAGE}">
    <MethodInvoker generator="{PresentProxy}" method="handleGoToPageCommand" arguments="{event}" />
  </EventHandlers>
  
  <EventHandlers type="{GoToPrevPageCommand.GO_TO_PREV_PAGE}">
    <MethodInvoker generator="{PresentProxy}" method="handleGoToPreviousPageCommand" arguments="{event}" />
  </EventHandlers>
  
  <EventHandlers type="{GoToNextPageCommand.GO_TO_NEXT_PAGE}">
    <MethodInvoker generator="{PresentProxy}" method="handleGoToNextPageCommand" arguments="{event}" />
  </EventHandlers>
  
</EventMap>
<|MERGE_RESOLUTION|>--- conflicted
+++ resolved
@@ -1,171 +1,159 @@
-<?xml version="1.0" encoding="utf-8"?>
-<!--
-
-BigBlueButton open source conferencing system - http://www.bigbluebutton.org/
-
-Copyright (c) 2012 BigBlueButton Inc. and by respective authors (see below).
-
-This program is free software; you can redistribute it and/or modify it under the
-terms of the GNU Lesser General Public License as published by the Free Software
-Foundation; either version 3.0 of the License, or (at your option) any later
-version.
-
-BigBlueButton is distributed in the hope that it will be useful, but WITHOUT ANY
-WARRANTY; without even the implied warranty of MERCHANTABILITY or FITNESS FOR A
-PARTICULAR PURPOSE. See the GNU Lesser General Public License for more details.
-
-You should have received a copy of the GNU Lesser General Public License along
-with BigBlueButton; if not, see <http://www.gnu.org/licenses/>.
-
--->
-<EventMap xmlns:mx="http://www.adobe.com/2006/mxml" xmlns="http://mate.asfusion.com/">
-	
-	<mx:Script>
-		<![CDATA[
-      import mx.events.FlexEvent;
-      
-      import org.bigbluebutton.main.model.users.events.RoleChangeEvent;
-      import org.bigbluebutton.modules.present.api.PresentationAPI;
-      import org.bigbluebutton.modules.present.business.PresentProxy;
-      import org.bigbluebutton.modules.present.commands.ChangePageCommand;
-      import org.bigbluebutton.modules.present.commands.ChangePresentationCommand;
-      import org.bigbluebutton.modules.present.commands.GoToNextPageCommand;
-      import org.bigbluebutton.modules.present.commands.GoToPageCommand;
-      import org.bigbluebutton.modules.present.commands.GoToPrevPageCommand;
-      import org.bigbluebutton.modules.present.commands.UploadFileCommand;
-      import org.bigbluebutton.modules.present.events.AddOverlayCanvasEvent;
-      import org.bigbluebutton.modules.present.events.GetListOfPresentationsRequest;
-      import org.bigbluebutton.modules.present.events.PresentModuleEvent;
-      import org.bigbluebutton.modules.present.events.PresentationChangedEvent;
-      import org.bigbluebutton.modules.present.events.PresentationEvent;
-      import org.bigbluebutton.modules.present.events.PresenterCommands;
-      import org.bigbluebutton.modules.present.events.RemovePresentationEvent;
-<<<<<<< HEAD
-=======
-      import org.bigbluebutton.modules.present.events.SlideEvent;
-      import org.bigbluebutton.modules.present.events.DownloadEvent;
->>>>>>> 6a66fc5d
-      import org.bigbluebutton.modules.present.events.UploadEvent;
-      import org.bigbluebutton.modules.present.managers.PresentManager;
-      import org.bigbluebutton.modules.present.services.PageLoaderService;
-      import org.bigbluebutton.modules.present.services.PresentationService;
-      import org.bigbluebutton.modules.present.ui.views.PresentationWindow;
-      import org.bigbluebutton.modules.whiteboard.events.GetCurrentPresentationInfo;
-
-			private var apiInstance:PresentationAPI;
-			
-			private function createAPI():void{
-				apiInstance = PresentationAPI.getInstance();
-			}
-		]]>
-	</mx:Script>
-	
-	<EventHandlers type="{FlexEvent.PREINITIALIZE}">
-		<ObjectBuilder generator="{PresentManager}" cache="global" />
-		<ObjectBuilder generator="{PresentProxy}" cache="global" />
-    
-		<InlineInvoker method="createAPI" />
-	</EventHandlers>
-	
-	<EventHandlers type="{PresentModuleEvent.START_MODULE}" >
-		<MethodInvoker generator="{PresentManager}" method="handleStartModuleEvent" arguments="{event}"/>
-    <MethodInvoker generator="{PresentProxy}" method="connect" arguments="{event}" />
-	</EventHandlers>
-	
-	<EventHandlers type="{PresentModuleEvent.STOP_MODULE}" >
-		<MethodInvoker generator="{PresentManager}" method="handleStopModuleEvent" />
-	</EventHandlers>
-
-	<EventHandlers type="{DownloadEvent.OPEN_DOWNLOAD_WINDOW}" >
-		<MethodInvoker generator="{PresentManager}" method="handleOpenDownloadWindow" />
-	</EventHandlers>
-	
-	<EventHandlers type="{DownloadEvent.CLOSE_DOWNLOAD_WINDOW}" >
-		<MethodInvoker generator="{PresentManager}" method="handleCloseDownloadWindow" />
-	</EventHandlers>
-
-	<EventHandlers type="{DownloadEvent.DOWNLOAD_PRESENTATION}" >
-		<MethodInvoker generator="{PresentProxy}"  method="startDownload" arguments="{event}" />
-	</EventHandlers>
-
-	<EventHandlers type="{DownloadEvent.UPDATE_FILE_NAMES}" >
-		<MethodInvoker generator="{PresentProxy}"  method="getFileNamesFromServer" />
-	</EventHandlers>
-
-	<EventHandlers type="{DownloadEvent.ADD_NEW_FILENAME}" >
-		<MethodInvoker generator="{PresentManager}"  method="updateFileNamesToDownload" arguments="{event}" />
-	</EventHandlers>
-	
-	<EventHandlers type="{UploadEvent.OPEN_UPLOAD_WINDOW}" >
-		<MethodInvoker generator="{PresentManager}" method="handleOpenUploadWindow" arguments="{event}" />
-	</EventHandlers>
-	
-	<EventHandlers type="{UploadEvent.CLOSE_UPLOAD_WINDOW}" >
-		<MethodInvoker generator="{PresentManager}" method="handleCloseUploadWindow" />
-	</EventHandlers>
-		
-	<EventHandlers type="{UploadFileCommand.UPLOAD_FILE}">
-		<MethodInvoker generator="{PresentProxy}" method="startUpload" arguments="{event}" />
-	</EventHandlers>
-	
-	<EventHandlers type="{PresenterCommands.GOTO_SLIDE}" >
-		<MethodInvoker generator="{PresentProxy}" method="gotoSlide" arguments="{event}" />
-	</EventHandlers>
-	
-	<EventHandlers type="{PresenterCommands.RESET_ZOOM}" >
-		<MethodInvoker generator="{PresentProxy}" method="resetZoom" arguments="{event}" />
-	</EventHandlers>
-	
-	<EventHandlers type="{PresenterCommands.SHARE_PRESENTATION_COMMAND}">
-		<MethodInvoker generator="{PresentProxy}" method="sharePresentation" arguments="{event}" />
-	</EventHandlers>
-	
-	<EventHandlers type="{PresenterCommands.MOVE}" >
-		<MethodInvoker generator="{PresentProxy}" method="moveSlide" arguments="{event}" />
-	</EventHandlers>
-	
-	<EventHandlers type="{PresenterCommands.ZOOM}" >
-		<MethodInvoker generator="{PresentProxy}" method="zoomSlide" arguments="{event}" />
-	</EventHandlers>
-
-  <EventHandlers type="{GetCurrentPresentationInfo.GET_CURRENT_PRESENTATION_INFO}" >
-    <MethodInvoker generator="{PresentProxy}" method="getCurrentPresentationInfo" />
-  </EventHandlers>
-
-  <EventHandlers type="{GetListOfPresentationsRequest.GET_LIST_OF_PRESENTATIONS}" >
-    <MethodInvoker generator="{PresentProxy}" method="handleGetListOfPresentationsRequest" />
-  </EventHandlers>
-  
-	<EventHandlers type="{PresenterCommands.SEND_CURSOR_UPDATE}" >
-		<MethodInvoker generator="{PresentProxy}" method="sendCursorUpdate" arguments="{event}" />
-	</EventHandlers>
-	
-	<EventHandlers type="{PresenterCommands.RESIZE}" >
-		<MethodInvoker generator="{PresentProxy}" method="resizeSlide" arguments="{event}" />
-	</EventHandlers>
-	
-	<EventHandlers type="{ChangePageCommand.CHANGE_PAGE_COMMAND}" >
-		<MethodInvoker generator="{PageLoaderService}" method="loadPage" arguments="{event}" />
-	</EventHandlers>
-	
-	<EventHandlers type="{RemovePresentationEvent.REMOVE_PRESENTATION_EVENT}">
-		<MethodInvoker generator="{PresentProxy}" method="removePresentation" arguments="{event}" />
-	</EventHandlers>
-	
-  <EventHandlers type="{ChangePresentationCommand.CHANGE_PRESENTATION}">
-    <MethodInvoker generator="{PresentProxy}" method="handleChangePresentationCommand" arguments="{event}" />
-  </EventHandlers>
-  
-  <EventHandlers type="{GoToPageCommand.GO_TO_PAGE}">
-    <MethodInvoker generator="{PresentProxy}" method="handleGoToPageCommand" arguments="{event}" />
-  </EventHandlers>
-  
-  <EventHandlers type="{GoToPrevPageCommand.GO_TO_PREV_PAGE}">
-    <MethodInvoker generator="{PresentProxy}" method="handleGoToPreviousPageCommand" arguments="{event}" />
-  </EventHandlers>
-  
-  <EventHandlers type="{GoToNextPageCommand.GO_TO_NEXT_PAGE}">
-    <MethodInvoker generator="{PresentProxy}" method="handleGoToNextPageCommand" arguments="{event}" />
-  </EventHandlers>
-  
-</EventMap>
+<?xml version="1.0" encoding="utf-8"?>
+<!--
+
+BigBlueButton open source conferencing system - http://www.bigbluebutton.org/
+
+Copyright (c) 2012 BigBlueButton Inc. and by respective authors (see below).
+
+This program is free software; you can redistribute it and/or modify it under the
+terms of the GNU Lesser General Public License as published by the Free Software
+Foundation; either version 3.0 of the License, or (at your option) any later
+version.
+
+BigBlueButton is distributed in the hope that it will be useful, but WITHOUT ANY
+WARRANTY; without even the implied warranty of MERCHANTABILITY or FITNESS FOR A
+PARTICULAR PURPOSE. See the GNU Lesser General Public License for more details.
+
+You should have received a copy of the GNU Lesser General Public License along
+with BigBlueButton; if not, see <http://www.gnu.org/licenses/>.
+
+-->
+<EventMap xmlns:mx="http://www.adobe.com/2006/mxml" xmlns="http://mate.asfusion.com/">
+	
+	<mx:Script>
+		<![CDATA[
+      import mx.events.FlexEvent;
+      
+      import org.bigbluebutton.main.model.users.events.RoleChangeEvent;
+      import org.bigbluebutton.modules.present.api.PresentationAPI;
+      import org.bigbluebutton.modules.present.business.PresentProxy;
+      import org.bigbluebutton.modules.present.commands.ChangePageCommand;
+      import org.bigbluebutton.modules.present.commands.ChangePresentationCommand;
+      import org.bigbluebutton.modules.present.commands.GoToNextPageCommand;
+      import org.bigbluebutton.modules.present.commands.GoToPageCommand;
+      import org.bigbluebutton.modules.present.commands.GoToPrevPageCommand;
+      import org.bigbluebutton.modules.present.commands.UploadFileCommand;
+      import org.bigbluebutton.modules.present.events.AddOverlayCanvasEvent;
+      import org.bigbluebutton.modules.present.events.GetListOfPresentationsRequest;
+      import org.bigbluebutton.modules.present.events.PresentModuleEvent;
+      import org.bigbluebutton.modules.present.events.PresentationChangedEvent;
+      import org.bigbluebutton.modules.present.events.PresentationEvent;
+      import org.bigbluebutton.modules.present.events.PresenterCommands;
+      import org.bigbluebutton.modules.present.events.RemovePresentationEvent;
+      import org.bigbluebutton.modules.present.events.DownloadEvent;
+      import org.bigbluebutton.modules.present.events.UploadEvent;
+      import org.bigbluebutton.modules.present.managers.PresentManager;
+      import org.bigbluebutton.modules.present.services.PageLoaderService;
+      import org.bigbluebutton.modules.present.services.PresentationService;
+      import org.bigbluebutton.modules.present.ui.views.PresentationWindow;
+      import org.bigbluebutton.modules.whiteboard.events.GetCurrentPresentationInfo;
+
+			private var apiInstance:PresentationAPI;
+			
+			private function createAPI():void{
+				apiInstance = PresentationAPI.getInstance();
+			}
+		]]>
+	</mx:Script>
+	
+	<EventHandlers type="{FlexEvent.PREINITIALIZE}">
+		<ObjectBuilder generator="{PresentManager}" cache="global" />
+		<ObjectBuilder generator="{PresentProxy}" cache="global" />
+    
+		<InlineInvoker method="createAPI" />
+	</EventHandlers>
+	
+	<EventHandlers type="{PresentModuleEvent.START_MODULE}" >
+		<MethodInvoker generator="{PresentManager}" method="handleStartModuleEvent" arguments="{event}"/>
+    <MethodInvoker generator="{PresentProxy}" method="connect" arguments="{event}" />
+	</EventHandlers>
+	
+	<EventHandlers type="{PresentModuleEvent.STOP_MODULE}" >
+		<MethodInvoker generator="{PresentManager}" method="handleStopModuleEvent" />
+	</EventHandlers>
+
+	<EventHandlers type="{DownloadEvent.OPEN_DOWNLOAD_WINDOW}" >
+		<MethodInvoker generator="{PresentManager}" method="handleOpenDownloadWindow" />
+	</EventHandlers>
+	
+	<EventHandlers type="{DownloadEvent.CLOSE_DOWNLOAD_WINDOW}" >
+		<MethodInvoker generator="{PresentManager}" method="handleCloseDownloadWindow" />
+	</EventHandlers>
+
+	<EventHandlers type="{DownloadEvent.DOWNLOAD_PRESENTATION}" >
+		<MethodInvoker generator="{PresentProxy}"  method="startDownload" arguments="{event}" />
+	</EventHandlers>
+	
+	<EventHandlers type="{UploadEvent.OPEN_UPLOAD_WINDOW}" >
+		<MethodInvoker generator="{PresentManager}" method="handleOpenUploadWindow" arguments="{event}" />
+	</EventHandlers>
+	
+	<EventHandlers type="{UploadEvent.CLOSE_UPLOAD_WINDOW}" >
+		<MethodInvoker generator="{PresentManager}" method="handleCloseUploadWindow" />
+	</EventHandlers>
+		
+	<EventHandlers type="{UploadFileCommand.UPLOAD_FILE}">
+		<MethodInvoker generator="{PresentProxy}" method="startUpload" arguments="{event}" />
+	</EventHandlers>
+	
+	<EventHandlers type="{PresenterCommands.GOTO_SLIDE}" >
+		<MethodInvoker generator="{PresentProxy}" method="gotoSlide" arguments="{event}" />
+	</EventHandlers>
+	
+	<EventHandlers type="{PresenterCommands.RESET_ZOOM}" >
+		<MethodInvoker generator="{PresentProxy}" method="resetZoom" arguments="{event}" />
+	</EventHandlers>
+	
+	<EventHandlers type="{PresenterCommands.SHARE_PRESENTATION_COMMAND}">
+		<MethodInvoker generator="{PresentProxy}" method="sharePresentation" arguments="{event}" />
+	</EventHandlers>
+	
+	<EventHandlers type="{PresenterCommands.MOVE}" >
+		<MethodInvoker generator="{PresentProxy}" method="moveSlide" arguments="{event}" />
+	</EventHandlers>
+	
+	<EventHandlers type="{PresenterCommands.ZOOM}" >
+		<MethodInvoker generator="{PresentProxy}" method="zoomSlide" arguments="{event}" />
+	</EventHandlers>
+
+  <EventHandlers type="{GetCurrentPresentationInfo.GET_CURRENT_PRESENTATION_INFO}" >
+    <MethodInvoker generator="{PresentProxy}" method="getCurrentPresentationInfo" />
+  </EventHandlers>
+
+  <EventHandlers type="{GetListOfPresentationsRequest.GET_LIST_OF_PRESENTATIONS}" >
+    <MethodInvoker generator="{PresentProxy}" method="handleGetListOfPresentationsRequest" />
+  </EventHandlers>
+  
+	<EventHandlers type="{PresenterCommands.SEND_CURSOR_UPDATE}" >
+		<MethodInvoker generator="{PresentProxy}" method="sendCursorUpdate" arguments="{event}" />
+	</EventHandlers>
+	
+	<EventHandlers type="{PresenterCommands.RESIZE}" >
+		<MethodInvoker generator="{PresentProxy}" method="resizeSlide" arguments="{event}" />
+	</EventHandlers>
+	
+	<EventHandlers type="{ChangePageCommand.CHANGE_PAGE_COMMAND}" >
+		<MethodInvoker generator="{PageLoaderService}" method="loadPage" arguments="{event}" />
+	</EventHandlers>
+	
+	<EventHandlers type="{RemovePresentationEvent.REMOVE_PRESENTATION_EVENT}">
+		<MethodInvoker generator="{PresentProxy}" method="removePresentation" arguments="{event}" />
+	</EventHandlers>
+	
+  <EventHandlers type="{ChangePresentationCommand.CHANGE_PRESENTATION}">
+    <MethodInvoker generator="{PresentProxy}" method="handleChangePresentationCommand" arguments="{event}" />
+  </EventHandlers>
+  
+  <EventHandlers type="{GoToPageCommand.GO_TO_PAGE}">
+    <MethodInvoker generator="{PresentProxy}" method="handleGoToPageCommand" arguments="{event}" />
+  </EventHandlers>
+  
+  <EventHandlers type="{GoToPrevPageCommand.GO_TO_PREV_PAGE}">
+    <MethodInvoker generator="{PresentProxy}" method="handleGoToPreviousPageCommand" arguments="{event}" />
+  </EventHandlers>
+  
+  <EventHandlers type="{GoToNextPageCommand.GO_TO_NEXT_PAGE}">
+    <MethodInvoker generator="{PresentProxy}" method="handleGoToNextPageCommand" arguments="{event}" />
+  </EventHandlers>
+  
+</EventMap>