--- conflicted
+++ resolved
@@ -1,339 +1,333 @@
-/**
- * BigBlueButton open source conferencing system - http://www.bigbluebutton.org/
- * 
- * Copyright (c) 2012 BigBlueButton Inc. and by respective authors (see below).
- *
- * This program is free software; you can redistribute it and/or modify it under the
- * terms of the GNU Lesser General Public License as published by the Free Software
- * Foundation; either version 3.0 of the License, or (at your option) any later
- * version.
- * 
- * BigBlueButton is distributed in the hope that it will be useful, but WITHOUT ANY
- * WARRANTY; without even the implied warranty of MERCHANTABILITY or FITNESS FOR A
- * PARTICULAR PURPOSE. See the GNU Lesser General Public License for more details.
- *
- * You should have received a copy of the GNU Lesser General Public License along
- * with BigBlueButton; if not, see <http://www.gnu.org/licenses/>.
- *
- */
-package org.bigbluebutton.modules.present.services.messaging
-{
-  import com.asfusion.mate.events.Dispatcher;
-  
-  import mx.collections.ArrayCollection;
-  
-  import org.as3commons.logging.api.ILogger;
-  import org.as3commons.logging.api.getClassLogger;
-  import org.bigbluebutton.core.BBB;
-  import org.bigbluebutton.main.model.users.IMessageListener;
-  import org.bigbluebutton.modules.present.events.ConversionCompletedEvent;
-  import org.bigbluebutton.modules.present.events.ConversionPageCountError;
-  import org.bigbluebutton.modules.present.events.ConversionPageCountMaxed;
-  import org.bigbluebutton.modules.present.events.ConversionSupportedDocEvent;
-  import org.bigbluebutton.modules.present.events.ConversionUnsupportedDocEvent;
-  import org.bigbluebutton.modules.present.events.ConversionUpdateEvent;
-  import org.bigbluebutton.modules.present.events.CreatingThumbnailsEvent;
-  import org.bigbluebutton.modules.present.events.GetAllPodsRespEvent;
-  import org.bigbluebutton.modules.present.events.NewPresentationPodCreated;
-  import org.bigbluebutton.modules.present.events.OfficeDocConvertFailedEvent;
-  import org.bigbluebutton.modules.present.events.OfficeDocConvertInvalidEvent;
-  import org.bigbluebutton.modules.present.events.OfficeDocConvertSuccessEvent;
-  import org.bigbluebutton.modules.present.events.PresentationPodRemoved;
-  import org.bigbluebutton.modules.present.events.PresentationUploadTokenFail;
-  import org.bigbluebutton.modules.present.events.PresentationUploadTokenPass;
-  import org.bigbluebutton.modules.present.events.SetPresenterInPodRespEvent;
-  import org.bigbluebutton.modules.present.services.Constants;
-  import org.bigbluebutton.modules.present.services.PresentationService;
-  import org.bigbluebutton.modules.present.services.messages.PageVO;
-  import org.bigbluebutton.modules.present.services.messages.PresentationPodVO;
-  import org.bigbluebutton.modules.present.services.messages.PresentationVO;
-
-  
-  public class MessageReceiver implements IMessageListener {
-    private static const LOGGER:ILogger = getClassLogger(MessageReceiver);
-       
-    private var service:PresentationService;
-    private var dispatcher:Dispatcher;
-    
-    public function MessageReceiver(service: PresentationService) {
-      this.service = service;
-      BBB.initConnectionManager().addMessageListener(this);
-      dispatcher = new Dispatcher();
-    }
-    
-    public function onMessage(messageName:String, message:Object):void {
-      //LOGGER.info("Presentation: received message " + messageName);
-
-      switch (messageName) {
-        case "SetCurrentPageEvtMsg":
-          handleSetCurrentPageEvtMsg(message);
-          break;
-        case "ResizeAndMovePageEvtMsg":
-          handleResizeAndMovePageEvtMsg(message);
-          break;
-        case "SetCurrentPresentationEvtMsg":
-          handleSetCurrentPresentationEvtMsg(message);
-          break;
-        case "RemovePresentationEvtMsg":
-          handleRemovePresentationEvtMsg(message);
-          break;
-        case "PresentationConversionCompletedEvtMsg":
-          handlePresentationConversionCompletedEvtMsg(message);
-          break;
-        case "PresentationPageGeneratedEvtMsg":
-          handlePresentationPageGeneratedEvtMsg(message);
-          break;
-        case "PresentationPageCountErrorEvtMsg":
-          handlePresentationPageCountErrorEvtMsg(message);
-          break;
-        case "PresentationConversionUpdateEvtMsg":
-          handlePresentationConversionUpdateEvtMsg(message);
-          break;
-        case "GetPresentationInfoRespMsg":
-          handleGetPresentationInfoRespMsg(message);
-          break;
-        case "PresentationUploadTokenPassRespMsg":
-          handlePresentationUploadTokenPassRespMsg(message);
-          break;
-        case "PresentationUploadTokenFailRespMsg":
-          handlePresentationUploadTokenFailRespMsg(message);
-          break;
-        case "CreateNewPresentationPodEvtMsg":
-          handleCreateNewPresentationPodEvtMsg(message);
-          break;
-        case "RemovePresentationPodEvtMsg":
-          handleRemovePresentationPodEvtMsg(message);
-          break;
-        case "GetAllPresentationPodsRespMsg":
-          handleGetAllPresentationPodsRespMsg(message);
-          break;
-        case "SetPresenterInPodRespMsg":
-          handleSetPresenterInPodRespMsg(message);
-          break;
-      }
-    }
-    
-    private function handleSetCurrentPageEvtMsg(msg:Object):void {
-      service.pageChanged(msg.body.podId, msg.body.pageId);
-    }
-    
-    private function validatePage(map:Object):Boolean {
-      var missing:Array = new Array();
-      
-      if (! map.hasOwnProperty("id")) missing.push("Missing [id] param.");
-      if (! map.hasOwnProperty("num")) missing.push("Missing [num] param.");
-      if (! map.hasOwnProperty("current")) missing.push("Missing [current] param.");
-      if (! map.hasOwnProperty("swfUri")) missing.push("Missing [swfUri] param.");
-      if (! map.hasOwnProperty("txtUri")) missing.push("Missing [txtUri] param.");
-      if (! map.hasOwnProperty("svgUri")) missing.push("Missing [svgUri] param.");
-      if (! map.hasOwnProperty("thumbUri")) missing.push("Missing [thumbUri] param.");
-      if (! map.hasOwnProperty("xOffset")) missing.push("Missing [xOffset] param.");
-      if (! map.hasOwnProperty("yOffset")) missing.push("Missing [yOffset] param.");
-      if (! map.hasOwnProperty("widthRatio")) missing.push("Missing [widthRatio] param.");
-      if (! map.hasOwnProperty("heightRatio")) missing.push("Missing [heightRatio] param.");
-      
-//      if (missing.length > 0) {
-//        for (var i: int = 0; i < missing.length; i++) {
-//          trace(LOG + missing[i]);
-//        }
-//      }
-      
-      if (map.hasOwnProperty("id") && map.hasOwnProperty("num") && map.hasOwnProperty("current") &&
-        map.hasOwnProperty("swfUri") && map.hasOwnProperty("txtUri") && map.hasOwnProperty("svgUri") &&
-        map.hasOwnProperty("thumbUri") && map.hasOwnProperty("xOffset") && map.hasOwnProperty("yOffset") &&
-        map.hasOwnProperty("widthRatio") && map.hasOwnProperty("heightRatio")) {
-        return true;
-      }      
-      
-      return false;
-    }
-    
-    
-    private function extractPage(map:Object):PageVO {
-      var page:PageVO = new PageVO();
-      page.id = map.id;
-      page.num = map.num;
-      page.current = map.current;
-      page.swfUri = map.swfUri;
-      page.txtUri = map.txtUri;
-      page.svgUri = map.svgUri;
-      page.thumbUri = map.thumbUri;
-      page.xOffset = map.xOffset;
-      page.yOffset = map.yOffset;
-      page.widthRatio = map.widthRatio;
-      page.heightRatio = map.heightRatio;
-      
-      return page;
-    }
-    
-    private function handleResizeAndMovePageEvtMsg(msg:Object):void {
-      var podId: String = msg.body.podId as String;
-      var pageId: String = msg.body.pageId as String;
-      var xOffset: Number = msg.body.xOffset as Number;
-      var yOffset: Number = msg.body.yOffset as Number;
-      var widthRatio: Number = msg.body.widthRatio as Number;
-      var heightRatio: Number = msg.body.heightRatio as Number;
-      service.pageMoved(podId, pageId, xOffset, yOffset, widthRatio, heightRatio);
-    }
-    
-    private function handleSetCurrentPresentationEvtMsg(msg:Object):void {
-      service.changeCurrentPresentation(msg.body.podId, msg.body.presentationId);
-    }
-    
-    private function handleRemovePresentationEvtMsg(msg:Object):void {
-<<<<<<< HEAD
-        var podId: String = msg.body.podId as String;
-        var presentationId: String = msg.body.presentationId as String;
-      service.removePresentation(podId, presentationId);
-=======
-      var podId: String = msg.body.podId as String;
-      var presentationId: String = msg.body.presentationId as String;
-      service.presentationWasRemoved(podId, presentationId);
->>>>>>> 7d10ac1a
-    }
-    
-    private function handlePresentationConversionCompletedEvtMsg(msg:Object):void {
-        
-      var presVO: PresentationVO = processUploadedPresentation(msg.body.presentation);
-      var podId: String = msg.body.podId as String;
-
-      service.addPresentation(podId, presVO);
-      
-      var uploadEvent:ConversionCompletedEvent = new ConversionCompletedEvent(podId, presVO.id, presVO.name);
-      dispatcher.dispatchEvent(uploadEvent);
-    }
-    
-    private function processUploadedPresentation(presentation:Object):PresentationVO {
-      var presoPages:ArrayCollection = new ArrayCollection();
-      var pages:Array = presentation.pages as Array;
-      for (var k:int = 0; k < pages.length; k++) {
-        var page:Object = pages[k] as Object;
-        var pg:PageVO = extractPage(page);
-        presoPages.addItem(pg);
-      }
-      
-      var preso:PresentationVO = new PresentationVO(presentation.id, presentation.name, 
-                                   presentation.current, presoPages, presentation.downloadable);
-      return preso;
-    }
-
-    private function processPresentationPod(presentationPod:Object):PresentationPodVO {
-      var presentationVOs:ArrayCollection = new ArrayCollection();
-      var presentations:Array = presentationPod.presentations as Array;
-      for (var k:int = 0; k < presentations.length; k++) {
-        var aPres:PresentationVO = processUploadedPresentation(presentations[k] as Object);
-        presentationVOs.addItem(aPres);
-      }
-        
-      var authorizedPresenters:ArrayCollection = new ArrayCollection();
-      var authPresArray:Array = presentationPod.authorizedPresenters as Array;
-      for (var m:int = 0; m < authorizedPresenters.length; m++) {
-        presentationVOs.addItem(authPresArray[m] as String);
-      }  
-
-      var podVO:PresentationPodVO = new PresentationPodVO(presentationPod.id, presentationPod.ownerId,
-                presentationPod.currentPresenter, authorizedPresenters, presentationVOs);
-      return podVO;
-    }
-    
-    private function handlePresentationPageGeneratedEvtMsg(msg:Object):void {
-      dispatcher.dispatchEvent(new ConversionUpdateEvent(msg.body.numberOfPages, msg.body.pagesCompleted));
-    }
-    
-    private function handlePresentationPageCountErrorEvtMsg(msg:Object):void {
-      dispatcher.dispatchEvent(new ConversionPageCountMaxed(msg.body.maxNumberPages as Number));
-    }
-    
-    private function handlePresentationConversionUpdateEvtMsg(msg:Object):void {
-      switch (msg.body.messageKey) {
-        case Constants.OFFICE_DOC_CONVERSION_SUCCESS_KEY :
-          dispatcher.dispatchEvent(new OfficeDocConvertSuccessEvent());
-          break;
-        case Constants.OFFICE_DOC_CONVERSION_FAILED_KEY :
-          dispatcher.dispatchEvent(new OfficeDocConvertFailedEvent());
-          break;
-        case Constants.OFFICE_DOC_CONVERSION_INVALID_KEY :
-          dispatcher.dispatchEvent(new OfficeDocConvertInvalidEvent());
-          break;
-        case Constants.SUPPORTED_DOCUMENT_KEY :
-          dispatcher.dispatchEvent(new ConversionSupportedDocEvent());
-          break;
-        case Constants.UNSUPPORTED_DOCUMENT_KEY :
-          dispatcher.dispatchEvent(new ConversionUnsupportedDocEvent());
-          break;
-        case Constants.GENERATING_THUMBNAIL_KEY :
-          dispatcher.dispatchEvent(new CreatingThumbnailsEvent());
-          break;
-        case Constants.PAGE_COUNT_FAILED_KEY :
-          dispatcher.dispatchEvent(new ConversionPageCountError());
-          break;
-        case Constants.GENERATED_THUMBNAIL_KEY :
-          break;
-        default:
-          break;
-      }		
-
-    }	
-            
-    private function handleGetPresentationInfoRespMsg(msg:Object):void {
-      var presos:ArrayCollection = new ArrayCollection();
-      var presentations:Array = msg.body.presentations as Array;
-      var podId:String = msg.body.podId as String;
-      for (var j:int = 0; j < presentations.length; j++) {
-        var presentation:Object = presentations[j] as Object;
-        var presVO: PresentationVO = processUploadedPresentation(presentation);
-        presos.addItem(presVO);
-      }
-      
-      service.removeAllPresentations(podId);
-      service.addPresentations(podId, presos);
-    }
-
-    private function handlePresentationUploadTokenPassRespMsg(msg:Object):void {
-      var podId: String = msg.body.podId as String;
-      var authzToken: String = msg.body.authzToken as String;
-      var filename: String = msg.body.filename as String;
-
-      dispatcher.dispatchEvent(new PresentationUploadTokenPass(podId, authzToken, filename));
-    }
-
-    private function handlePresentationUploadTokenFailRespMsg(msg:Object):void {
-      var podId: String = msg.body.podId;
-      var filename: String = msg.body.filename;
-      dispatcher.dispatchEvent(new PresentationUploadTokenFail(podId, filename));
-    }
-
-    private function handleCreateNewPresentationPodEvtMsg(msg:Object): void {
-      var ownerId: String = msg.body.ownerId;
-      var podId: String = msg.body.podId;
-      dispatcher.dispatchEvent(new NewPresentationPodCreated(podId, ownerId));
-    }
-
-    private function handleRemovePresentationPodEvtMsg(msg:Object): void {
-      var ownerId: String = msg.body.ownerId;
-      var podId: String = msg.body.podId;
-      dispatcher.dispatchEvent(new PresentationPodRemoved(podId, ownerId));
-    }
-
-    private function handleGetAllPresentationPodsRespMsg(msg: Object): void {
-      var podsAC:ArrayCollection = new ArrayCollection();
-      var podsArr:Array = msg.body.pods as Array;
-      for (var j:int = 0; j < podsArr.length; j++) {
-        var podObj:Object = podsArr[j] as Object;
-        var podVO: PresentationPodVO = processPresentationPod(podObj);
-        podsAC.addItem(podVO);
-      }
-
-      var event: GetAllPodsRespEvent = new GetAllPodsRespEvent(GetAllPodsRespEvent.GET_ALL_PODS_RESP);
-      event.pods = podsAC;
-      dispatcher.dispatchEvent(event);
-    }
-
-    private function handleSetPresenterInPodRespMsg(msg: Object): void {
-      var podId: String = msg.body.podId as String;
-      var prevPresenterId: String = msg.body.prevPresenterId as String;
-      var nextPresenterId: String = msg.body.nextPresenterId as String;
-      dispatcher.dispatchEvent(new SetPresenterInPodRespEvent(podId, prevPresenterId, nextPresenterId));
-    }
-  }
-}
+/**
+ * BigBlueButton open source conferencing system - http://www.bigbluebutton.org/
+ * 
+ * Copyright (c) 2012 BigBlueButton Inc. and by respective authors (see below).
+ *
+ * This program is free software; you can redistribute it and/or modify it under the
+ * terms of the GNU Lesser General Public License as published by the Free Software
+ * Foundation; either version 3.0 of the License, or (at your option) any later
+ * version.
+ * 
+ * BigBlueButton is distributed in the hope that it will be useful, but WITHOUT ANY
+ * WARRANTY; without even the implied warranty of MERCHANTABILITY or FITNESS FOR A
+ * PARTICULAR PURPOSE. See the GNU Lesser General Public License for more details.
+ *
+ * You should have received a copy of the GNU Lesser General Public License along
+ * with BigBlueButton; if not, see <http://www.gnu.org/licenses/>.
+ *
+ */
+package org.bigbluebutton.modules.present.services.messaging
+{
+  import com.asfusion.mate.events.Dispatcher;
+  
+  import mx.collections.ArrayCollection;
+  
+  import org.as3commons.logging.api.ILogger;
+  import org.as3commons.logging.api.getClassLogger;
+  import org.bigbluebutton.core.BBB;
+  import org.bigbluebutton.main.model.users.IMessageListener;
+  import org.bigbluebutton.modules.present.events.ConversionCompletedEvent;
+  import org.bigbluebutton.modules.present.events.ConversionPageCountError;
+  import org.bigbluebutton.modules.present.events.ConversionPageCountMaxed;
+  import org.bigbluebutton.modules.present.events.ConversionSupportedDocEvent;
+  import org.bigbluebutton.modules.present.events.ConversionUnsupportedDocEvent;
+  import org.bigbluebutton.modules.present.events.ConversionUpdateEvent;
+  import org.bigbluebutton.modules.present.events.CreatingThumbnailsEvent;
+  import org.bigbluebutton.modules.present.events.GetAllPodsRespEvent;
+  import org.bigbluebutton.modules.present.events.NewPresentationPodCreated;
+  import org.bigbluebutton.modules.present.events.OfficeDocConvertFailedEvent;
+  import org.bigbluebutton.modules.present.events.OfficeDocConvertInvalidEvent;
+  import org.bigbluebutton.modules.present.events.OfficeDocConvertSuccessEvent;
+  import org.bigbluebutton.modules.present.events.PresentationPodRemoved;
+  import org.bigbluebutton.modules.present.events.PresentationUploadTokenFail;
+  import org.bigbluebutton.modules.present.events.PresentationUploadTokenPass;
+  import org.bigbluebutton.modules.present.events.SetPresenterInPodRespEvent;
+  import org.bigbluebutton.modules.present.services.Constants;
+  import org.bigbluebutton.modules.present.services.PresentationService;
+  import org.bigbluebutton.modules.present.services.messages.PageVO;
+  import org.bigbluebutton.modules.present.services.messages.PresentationPodVO;
+  import org.bigbluebutton.modules.present.services.messages.PresentationVO;
+
+  
+  public class MessageReceiver implements IMessageListener {
+    private static const LOGGER:ILogger = getClassLogger(MessageReceiver);
+       
+    private var service:PresentationService;
+    private var dispatcher:Dispatcher;
+    
+    public function MessageReceiver(service: PresentationService) {
+      this.service = service;
+      BBB.initConnectionManager().addMessageListener(this);
+      dispatcher = new Dispatcher();
+    }
+    
+    public function onMessage(messageName:String, message:Object):void {
+      //LOGGER.info("Presentation: received message " + messageName);
+
+      switch (messageName) {
+        case "SetCurrentPageEvtMsg":
+          handleSetCurrentPageEvtMsg(message);
+          break;
+        case "ResizeAndMovePageEvtMsg":
+          handleResizeAndMovePageEvtMsg(message);
+          break;
+        case "SetCurrentPresentationEvtMsg":
+          handleSetCurrentPresentationEvtMsg(message);
+          break;
+        case "RemovePresentationEvtMsg":
+          handleRemovePresentationEvtMsg(message);
+          break;
+        case "PresentationConversionCompletedEvtMsg":
+          handlePresentationConversionCompletedEvtMsg(message);
+          break;
+        case "PresentationPageGeneratedEvtMsg":
+          handlePresentationPageGeneratedEvtMsg(message);
+          break;
+        case "PresentationPageCountErrorEvtMsg":
+          handlePresentationPageCountErrorEvtMsg(message);
+          break;
+        case "PresentationConversionUpdateEvtMsg":
+          handlePresentationConversionUpdateEvtMsg(message);
+          break;
+        case "GetPresentationInfoRespMsg":
+          handleGetPresentationInfoRespMsg(message);
+          break;
+        case "PresentationUploadTokenPassRespMsg":
+          handlePresentationUploadTokenPassRespMsg(message);
+          break;
+        case "PresentationUploadTokenFailRespMsg":
+          handlePresentationUploadTokenFailRespMsg(message);
+          break;
+        case "CreateNewPresentationPodEvtMsg":
+          handleCreateNewPresentationPodEvtMsg(message);
+          break;
+        case "RemovePresentationPodEvtMsg":
+          handleRemovePresentationPodEvtMsg(message);
+          break;
+        case "GetAllPresentationPodsRespMsg":
+          handleGetAllPresentationPodsRespMsg(message);
+          break;
+        case "SetPresenterInPodRespMsg":
+          handleSetPresenterInPodRespMsg(message);
+          break;
+      }
+    }
+    
+    private function handleSetCurrentPageEvtMsg(msg:Object):void {
+      service.pageChanged(msg.body.podId, msg.body.pageId);
+    }
+    
+    private function validatePage(map:Object):Boolean {
+      var missing:Array = new Array();
+      
+      if (! map.hasOwnProperty("id")) missing.push("Missing [id] param.");
+      if (! map.hasOwnProperty("num")) missing.push("Missing [num] param.");
+      if (! map.hasOwnProperty("current")) missing.push("Missing [current] param.");
+      if (! map.hasOwnProperty("swfUri")) missing.push("Missing [swfUri] param.");
+      if (! map.hasOwnProperty("txtUri")) missing.push("Missing [txtUri] param.");
+      if (! map.hasOwnProperty("svgUri")) missing.push("Missing [svgUri] param.");
+      if (! map.hasOwnProperty("thumbUri")) missing.push("Missing [thumbUri] param.");
+      if (! map.hasOwnProperty("xOffset")) missing.push("Missing [xOffset] param.");
+      if (! map.hasOwnProperty("yOffset")) missing.push("Missing [yOffset] param.");
+      if (! map.hasOwnProperty("widthRatio")) missing.push("Missing [widthRatio] param.");
+      if (! map.hasOwnProperty("heightRatio")) missing.push("Missing [heightRatio] param.");
+      
+//      if (missing.length > 0) {
+//        for (var i: int = 0; i < missing.length; i++) {
+//          trace(LOG + missing[i]);
+//        }
+//      }
+      
+      if (map.hasOwnProperty("id") && map.hasOwnProperty("num") && map.hasOwnProperty("current") &&
+        map.hasOwnProperty("swfUri") && map.hasOwnProperty("txtUri") && map.hasOwnProperty("svgUri") &&
+        map.hasOwnProperty("thumbUri") && map.hasOwnProperty("xOffset") && map.hasOwnProperty("yOffset") &&
+        map.hasOwnProperty("widthRatio") && map.hasOwnProperty("heightRatio")) {
+        return true;
+      }      
+      
+      return false;
+    }
+    
+    
+    private function extractPage(map:Object):PageVO {
+      var page:PageVO = new PageVO();
+      page.id = map.id;
+      page.num = map.num;
+      page.current = map.current;
+      page.swfUri = map.swfUri;
+      page.txtUri = map.txtUri;
+      page.svgUri = map.svgUri;
+      page.thumbUri = map.thumbUri;
+      page.xOffset = map.xOffset;
+      page.yOffset = map.yOffset;
+      page.widthRatio = map.widthRatio;
+      page.heightRatio = map.heightRatio;
+      
+      return page;
+    }
+    
+    private function handleResizeAndMovePageEvtMsg(msg:Object):void {
+      var podId: String = msg.body.podId as String;
+      var pageId: String = msg.body.pageId as String;
+      var xOffset: Number = msg.body.xOffset as Number;
+      var yOffset: Number = msg.body.yOffset as Number;
+      var widthRatio: Number = msg.body.widthRatio as Number;
+      var heightRatio: Number = msg.body.heightRatio as Number;
+      service.pageMoved(podId, pageId, xOffset, yOffset, widthRatio, heightRatio);
+    }
+    
+    private function handleSetCurrentPresentationEvtMsg(msg:Object):void {
+      service.changeCurrentPresentation(msg.body.podId, msg.body.presentationId);
+    }
+    
+    private function handleRemovePresentationEvtMsg(msg:Object):void {
+      var podId: String = msg.body.podId as String;
+      var presentationId: String = msg.body.presentationId as String;
+      service.presentationWasRemoved(podId, presentationId);
+    }
+    
+    private function handlePresentationConversionCompletedEvtMsg(msg:Object):void {
+        
+      var presVO: PresentationVO = processUploadedPresentation(msg.body.presentation);
+      var podId: String = msg.body.podId as String;
+
+      service.addPresentation(podId, presVO);
+      
+      var uploadEvent:ConversionCompletedEvent = new ConversionCompletedEvent(podId, presVO.id, presVO.name);
+      dispatcher.dispatchEvent(uploadEvent);
+    }
+    
+    private function processUploadedPresentation(presentation:Object):PresentationVO {
+      var presoPages:ArrayCollection = new ArrayCollection();
+      var pages:Array = presentation.pages as Array;
+      for (var k:int = 0; k < pages.length; k++) {
+        var page:Object = pages[k] as Object;
+        var pg:PageVO = extractPage(page);
+        presoPages.addItem(pg);
+      }
+      
+      var preso:PresentationVO = new PresentationVO(presentation.id, presentation.name, 
+                                   presentation.current, presoPages, presentation.downloadable);
+      return preso;
+    }
+
+    private function processPresentationPod(presentationPod:Object):PresentationPodVO {
+      var presentationVOs:ArrayCollection = new ArrayCollection();
+      var presentations:Array = presentationPod.presentations as Array;
+      for (var k:int = 0; k < presentations.length; k++) {
+        var aPres:PresentationVO = processUploadedPresentation(presentations[k] as Object);
+        presentationVOs.addItem(aPres);
+      }
+        
+      var authorizedPresenters:ArrayCollection = new ArrayCollection();
+      var authPresArray:Array = presentationPod.authorizedPresenters as Array;
+      for (var m:int = 0; m < authorizedPresenters.length; m++) {
+        presentationVOs.addItem(authPresArray[m] as String);
+      }  
+
+      var podVO:PresentationPodVO = new PresentationPodVO(presentationPod.id, presentationPod.ownerId,
+                presentationPod.currentPresenter, authorizedPresenters, presentationVOs);
+      return podVO;
+    }
+    
+    private function handlePresentationPageGeneratedEvtMsg(msg:Object):void {
+      dispatcher.dispatchEvent(new ConversionUpdateEvent(msg.body.numberOfPages, msg.body.pagesCompleted));
+    }
+    
+    private function handlePresentationPageCountErrorEvtMsg(msg:Object):void {
+      dispatcher.dispatchEvent(new ConversionPageCountMaxed(msg.body.maxNumberPages as Number));
+    }
+    
+    private function handlePresentationConversionUpdateEvtMsg(msg:Object):void {
+      switch (msg.body.messageKey) {
+        case Constants.OFFICE_DOC_CONVERSION_SUCCESS_KEY :
+          dispatcher.dispatchEvent(new OfficeDocConvertSuccessEvent());
+          break;
+        case Constants.OFFICE_DOC_CONVERSION_FAILED_KEY :
+          dispatcher.dispatchEvent(new OfficeDocConvertFailedEvent());
+          break;
+        case Constants.OFFICE_DOC_CONVERSION_INVALID_KEY :
+          dispatcher.dispatchEvent(new OfficeDocConvertInvalidEvent());
+          break;
+        case Constants.SUPPORTED_DOCUMENT_KEY :
+          dispatcher.dispatchEvent(new ConversionSupportedDocEvent());
+          break;
+        case Constants.UNSUPPORTED_DOCUMENT_KEY :
+          dispatcher.dispatchEvent(new ConversionUnsupportedDocEvent());
+          break;
+        case Constants.GENERATING_THUMBNAIL_KEY :
+          dispatcher.dispatchEvent(new CreatingThumbnailsEvent());
+          break;
+        case Constants.PAGE_COUNT_FAILED_KEY :
+          dispatcher.dispatchEvent(new ConversionPageCountError());
+          break;
+        case Constants.GENERATED_THUMBNAIL_KEY :
+          break;
+        default:
+          break;
+      }		
+
+    }	
+            
+    private function handleGetPresentationInfoRespMsg(msg:Object):void {
+      var presos:ArrayCollection = new ArrayCollection();
+      var presentations:Array = msg.body.presentations as Array;
+      var podId:String = msg.body.podId as String;
+      for (var j:int = 0; j < presentations.length; j++) {
+        var presentation:Object = presentations[j] as Object;
+        var presVO: PresentationVO = processUploadedPresentation(presentation);
+        presos.addItem(presVO);
+      }
+      
+      service.removeAllPresentations(podId);
+      service.addPresentations(podId, presos);
+    }
+
+    private function handlePresentationUploadTokenPassRespMsg(msg:Object):void {
+      var podId: String = msg.body.podId as String;
+      var authzToken: String = msg.body.authzToken as String;
+      var filename: String = msg.body.filename as String;
+
+      dispatcher.dispatchEvent(new PresentationUploadTokenPass(podId, authzToken, filename));
+    }
+
+    private function handlePresentationUploadTokenFailRespMsg(msg:Object):void {
+      var podId: String = msg.body.podId;
+      var filename: String = msg.body.filename;
+      dispatcher.dispatchEvent(new PresentationUploadTokenFail(podId, filename));
+    }
+
+    private function handleCreateNewPresentationPodEvtMsg(msg:Object): void {
+      var ownerId: String = msg.body.ownerId;
+      var podId: String = msg.body.podId;
+      dispatcher.dispatchEvent(new NewPresentationPodCreated(podId, ownerId));
+    }
+
+    private function handleRemovePresentationPodEvtMsg(msg:Object): void {
+      var ownerId: String = msg.body.ownerId;
+      var podId: String = msg.body.podId;
+      dispatcher.dispatchEvent(new PresentationPodRemoved(podId, ownerId));
+    }
+
+    private function handleGetAllPresentationPodsRespMsg(msg: Object): void {
+      var podsAC:ArrayCollection = new ArrayCollection();
+      var podsArr:Array = msg.body.pods as Array;
+      for (var j:int = 0; j < podsArr.length; j++) {
+        var podObj:Object = podsArr[j] as Object;
+        var podVO: PresentationPodVO = processPresentationPod(podObj);
+        podsAC.addItem(podVO);
+      }
+
+      var event: GetAllPodsRespEvent = new GetAllPodsRespEvent(GetAllPodsRespEvent.GET_ALL_PODS_RESP);
+      event.pods = podsAC;
+      dispatcher.dispatchEvent(event);
+    }
+
+    private function handleSetPresenterInPodRespMsg(msg: Object): void {
+      var podId: String = msg.body.podId as String;
+      var prevPresenterId: String = msg.body.prevPresenterId as String;
+      var nextPresenterId: String = msg.body.nextPresenterId as String;
+      dispatcher.dispatchEvent(new SetPresenterInPodRespEvent(podId, prevPresenterId, nextPresenterId));
+    }
+  }
+}