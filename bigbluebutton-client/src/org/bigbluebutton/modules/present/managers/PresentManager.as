--- conflicted
+++ resolved
@@ -1,110 +1,105 @@
-/**
-* BigBlueButton open source conferencing system - http://www.bigbluebutton.org/
-* 
-* Copyright (c) 2012 BigBlueButton Inc. and by respective authors (see below).
-*
-* This program is free software; you can redistribute it and/or modify it under the
-* terms of the GNU Lesser General Public License as published by the Free Software
-* Foundation; either version 3.0 of the License, or (at your option) any later
-* version.
-* 
-* BigBlueButton is distributed in the hope that it will be useful, but WITHOUT ANY
-* WARRANTY; without even the implied warranty of MERCHANTABILITY or FITNESS FOR A
-* PARTICULAR PURPOSE. See the GNU Lesser General Public License for more details.
-*
-* You should have received a copy of the GNU Lesser General Public License along
-* with BigBlueButton; if not, see <http://www.gnu.org/licenses/>.
-*
-*/
-package org.bigbluebutton.modules.present.managers
-{
-	import com.asfusion.mate.events.Dispatcher;
-	
-	import flash.display.DisplayObject;
-	import flash.geom.Point;
-	
-	import mx.core.FlexGlobals;
-	import mx.managers.PopUpManager;
-	
-	import org.bigbluebutton.common.IBbbModuleWindow;
-	import org.bigbluebutton.common.events.OpenWindowEvent;
-	import org.bigbluebutton.modules.present.events.PresentModuleEvent;
-	import org.bigbluebutton.modules.present.events.UploadEvent;
-<<<<<<< HEAD
-=======
-	import org.bigbluebutton.modules.present.events.DownloadEvent;
-	import org.bigbluebutton.modules.present.model.PresentationModel;
->>>>>>> 15acb57b
-	import org.bigbluebutton.modules.present.ui.views.FileUploadWindow;
-	import org.bigbluebutton.modules.present.ui.views.FileDownloadWindow;
-	import org.bigbluebutton.modules.present.ui.views.PresentationWindow;
-	
-	public class PresentManager
-	{
-		private var globalDispatcher:Dispatcher;
-		private var uploadWindow:FileUploadWindow;
-		private var downloadWindow:FileDownloadWindow;
-		private var presentWindow:PresentationWindow;
-		
-		public function PresentManager() {
-			globalDispatcher = new Dispatcher();
-		}
-		
-		public function handleStartModuleEvent(e:PresentModuleEvent):void{
-			if (presentWindow != null){ 
-				return;
-			}
-			presentWindow = new PresentationWindow();
-			presentWindow.visible = (e.data.showPresentWindow == "true");
-			presentWindow.showControls = (e.data.showWindowControls == "true");
-			openWindow(presentWindow);
-		}
-		
-		public function handleStopModuleEvent():void{
-			presentWindow.close();
-		}
-		
-		private function openWindow(window:IBbbModuleWindow):void{
-			var event:OpenWindowEvent = new OpenWindowEvent(OpenWindowEvent.OPEN_WINDOW_EVENT);
-			event.window = window;
-			globalDispatcher.dispatchEvent(event);
-		}
-	
-		public function handleOpenUploadWindow(e:UploadEvent):void{
-			if (uploadWindow != null) return;
-
-			uploadWindow = FileUploadWindow(PopUpManager.createPopUp(FlexGlobals.topLevelApplication as DisplayObject, FileUploadWindow, true));
-			uploadWindow.maxFileSize = e.maxFileSize;
-			
-			var point1:Point = new Point();
-			point1.x = FlexGlobals.topLevelApplication.width / 2;
-			point1.y = FlexGlobals.topLevelApplication.height / 2;  
-			
-			uploadWindow.x = point1.x - (uploadWindow.width/2);
-			uploadWindow.y = point1.y - (uploadWindow.height/2);
-		}
-		
-		public function handleCloseUploadWindow():void{
-			PopUpManager.removePopUp(uploadWindow);
-			uploadWindow = null;
-		}
-
-		public function handleOpenDownloadWindow():void {
-			if (downloadWindow != null) return;
-			
-			downloadWindow = FileDownloadWindow(PopUpManager.createPopUp(FlexGlobals.topLevelApplication as DisplayObject, FileDownloadWindow, true));
-
-			var point1:Point = new Point();
-			point1.x = FlexGlobals.topLevelApplication.width / 2;
-			point1.y = FlexGlobals.topLevelApplication.height / 2;  
-			
-			downloadWindow.x = point1.x - (downloadWindow.width/2);
-			downloadWindow.y = point1.y - (downloadWindow.height/2);
-		}
-
-		public function handleCloseDownloadWindow():void {
-			PopUpManager.removePopUp(downloadWindow);
-			downloadWindow = null;
-		}
-	}
+/**
+* BigBlueButton open source conferencing system - http://www.bigbluebutton.org/
+* 
+* Copyright (c) 2012 BigBlueButton Inc. and by respective authors (see below).
+*
+* This program is free software; you can redistribute it and/or modify it under the
+* terms of the GNU Lesser General Public License as published by the Free Software
+* Foundation; either version 3.0 of the License, or (at your option) any later
+* version.
+* 
+* BigBlueButton is distributed in the hope that it will be useful, but WITHOUT ANY
+* WARRANTY; without even the implied warranty of MERCHANTABILITY or FITNESS FOR A
+* PARTICULAR PURPOSE. See the GNU Lesser General Public License for more details.
+*
+* You should have received a copy of the GNU Lesser General Public License along
+* with BigBlueButton; if not, see <http://www.gnu.org/licenses/>.
+*
+*/
+package org.bigbluebutton.modules.present.managers
+{
+	import com.asfusion.mate.events.Dispatcher;
+	
+	import flash.display.DisplayObject;
+	import flash.geom.Point;
+	
+	import mx.core.FlexGlobals;
+	import mx.managers.PopUpManager;
+	
+	import org.bigbluebutton.common.IBbbModuleWindow;
+	import org.bigbluebutton.common.events.OpenWindowEvent;
+	import org.bigbluebutton.modules.present.events.PresentModuleEvent;
+	import org.bigbluebutton.modules.present.events.UploadEvent;
+	import org.bigbluebutton.modules.present.ui.views.FileUploadWindow;
+	import org.bigbluebutton.modules.present.ui.views.FileDownloadWindow;
+	import org.bigbluebutton.modules.present.ui.views.PresentationWindow;
+	
+	public class PresentManager
+	{
+		private var globalDispatcher:Dispatcher;
+		private var uploadWindow:FileUploadWindow;
+		private var downloadWindow:FileDownloadWindow;
+		private var presentWindow:PresentationWindow;
+		
+		public function PresentManager() {
+			globalDispatcher = new Dispatcher();
+		}
+		
+		public function handleStartModuleEvent(e:PresentModuleEvent):void{
+			if (presentWindow != null){ 
+				return;
+			}
+			presentWindow = new PresentationWindow();
+			presentWindow.visible = (e.data.showPresentWindow == "true");
+			presentWindow.showControls = (e.data.showWindowControls == "true");
+			openWindow(presentWindow);
+		}
+		
+		public function handleStopModuleEvent():void{
+			presentWindow.close();
+		}
+		
+		private function openWindow(window:IBbbModuleWindow):void{
+			var event:OpenWindowEvent = new OpenWindowEvent(OpenWindowEvent.OPEN_WINDOW_EVENT);
+			event.window = window;
+			globalDispatcher.dispatchEvent(event);
+		}
+	
+		public function handleOpenUploadWindow(e:UploadEvent):void{
+			if (uploadWindow != null) return;
+
+			uploadWindow = FileUploadWindow(PopUpManager.createPopUp(FlexGlobals.topLevelApplication as DisplayObject, FileUploadWindow, true));
+			uploadWindow.maxFileSize = e.maxFileSize;
+			
+			var point1:Point = new Point();
+			point1.x = FlexGlobals.topLevelApplication.width / 2;
+			point1.y = FlexGlobals.topLevelApplication.height / 2;  
+			
+			uploadWindow.x = point1.x - (uploadWindow.width/2);
+			uploadWindow.y = point1.y - (uploadWindow.height/2);
+		}
+		
+		public function handleCloseUploadWindow():void{
+			PopUpManager.removePopUp(uploadWindow);
+			uploadWindow = null;
+		}
+
+		public function handleOpenDownloadWindow():void {
+			if (downloadWindow != null) return;
+			
+			downloadWindow = FileDownloadWindow(PopUpManager.createPopUp(FlexGlobals.topLevelApplication as DisplayObject, FileDownloadWindow, true));
+
+			var point1:Point = new Point();
+			point1.x = FlexGlobals.topLevelApplication.width / 2;
+			point1.y = FlexGlobals.topLevelApplication.height / 2;  
+			
+			downloadWindow.x = point1.x - (downloadWindow.width/2);
+			downloadWindow.y = point1.y - (downloadWindow.height/2);
+		}
+
+		public function handleCloseDownloadWindow():void {
+			PopUpManager.removePopUp(downloadWindow);
+			downloadWindow = null;
+		}
+	}
 }