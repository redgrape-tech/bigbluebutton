--- conflicted
+++ resolved
@@ -22,7 +22,7 @@
 
 <mx:TitleWindow xmlns:mx="http://www.adobe.com/2006/mxml" 
 	xmlns:mate="http://mate.asfusion.com/"
-	 layout="absolute" width="580" height="400" styleName="presentationFileUploadWindowStyle"
+	 layout="absolute" width="580" height="415" styleName="presentationFileUploadWindowStyle"
       initialize="initData();">
 
     <mate:Dispatcher id="globalDispatch" />
@@ -71,18 +71,11 @@
       import org.bigbluebutton.modules.present.events.UploadSecurityErrorEvent;
       import org.bigbluebutton.modules.present.model.PresentationModel;
       import org.bigbluebutton.util.i18n.ResourceUtil;
-<<<<<<< HEAD
       
       private static const LOG:String = "Present::FileUploadWindow - ";
         
       [Bindable] private var presentationNamesAC:ArrayCollection;
 	    [BIndable] public var maxFileSize:Number;
-=======
-
-            	
-      [Bindable] public var presentationInfosAC:ArrayCollection;
-	  [BIndable] public var maxFileSize:Number;
->>>>>>> 6a66fc5d
 
       private var images:Images = new Images();
       [Bindable] private var addIcon : Class = images.add;
@@ -100,12 +93,8 @@
       }
       
       private function initData():void {
-<<<<<<< HEAD
         presentationNamesAC = PresentationModel.getInstance().getPresentations();
         if (presentationNamesAC.length <= 0) {
-=======
-        if (presentationInfosAC.length <= 0) {
->>>>>>> 6a66fc5d
           selectFile();
         }
       }
@@ -179,50 +168,18 @@
           displayAlert(ResourceUtil.getInstance().getString('bbb.presentation.maxUploadFileExceededAlert'));
         } else {
           var presentationName:String = StringUtil.trim(fileToUpload.name);
-<<<<<<< HEAD
           trace(LOG + "Uploading file : " + presentationName);
 
           progBarLbl.visible = true;          
           lblFileName.enabled = false;
+
+          var isDownloadable:Boolean = new Boolean(letUserDownload.selected);
           
           var uploadCmd:UploadFileCommand = new UploadFileCommand();
           uploadCmd.filename = presentationName;
           uploadCmd.file = fileToUpload;
           globalDispatch.dispatchEvent(uploadCmd);
-=======
-          LogUtil.debug("Uploading file : " + presentationName);
-
-          var filenamePattern:RegExp = /(.+)(\..+)/i;
-          // Get the first match which should be the filename without the extension.
-          presentationName = presentationName.replace(filenamePattern, "$1")
-          // Replace any character other than a word character (A-Z, a-z, 0-9, or _).
-          presentationName = presentationName.replace(/[^0-9a-zA-Z_\.]/g, "-");
-          LogUtil.debug("Uploadling presentation name: " + presentationName);
-
-	  var isDownloadable:Boolean = new Boolean(letUserDownload.selected);	  
-
-	  var uploadEvent:UploadEvent = new UploadEvent(UploadEvent.START_UPLOAD);
-          uploadEvent.presentationName = presentationName;
-          uploadEvent.fileToUpload = fileToUpload;
-	  uploadEvent.isDownloadable = isDownloadable;
-
-	  LogUtil.debug("uploadEvent.isDownloadable = " + uploadEvent.isDownloadable);
-
-
-          globalDispatch.dispatchEvent(uploadEvent);
-
-          progBarLbl.visible = true;
-
-          okCancelBtn.visible = true;
-          selectBtn.enabled = false;
-          uploadBtn.enabled = false;
-          fileTxtInput.enabled = false;
-
-	  letUserDownload.visible = false;
-
-          presentationNamesLb.visible = false;
->>>>>>> 6a66fc5d
-
+          letUserDownload.visible = false;
         }       		
       }
 
@@ -302,12 +259,8 @@
         okCancelBtn.enabled = true;
         selectBtn.enabled = true;
         uploadBtn.enabled = true;
-<<<<<<< HEAD
         lblFileName.enabled = true;			
-=======
-        fileTxtInput.enabled = true;	
-	letUserDownload.visible = true;		
->>>>>>> 6a66fc5d
+        letUserDownload.visible = true;
       }
 
       private function handleConvertUpdate(e:ConversionUpdateEvent):void{
@@ -342,53 +295,27 @@
 
   </mx:Script>
 
-<<<<<<< HEAD
   <mx:VBox width="100%" height="100%" verticalAlign="top">
     <mx:Label text="{ResourceUtil.getInstance().getString('bbb.fileupload.title')}" styleName="presentationUploadTitleStyle" paddingBottom="0"/>
     <mx:HBox width="100%" paddingLeft="5" paddingTop="0" verticalAlign="middle"> 
       <mx:Label id="lblFileName" width="{lblFileName.parent.width-selectBtn.width-uploadBtn.width-30}" selectable="false" click="selectFile()" text="{ResourceUtil.getInstance().getString('bbb.fileupload.lblFileName.defaultText')}" />
 	  <mx:Button id="selectBtn" label="{ResourceUtil.getInstance().getString('bbb.fileupload.selectBtn.label')}" 
-=======
-  <mx:VBox width="100%" height="100%">
-    <mx:Label text="{ResourceUtil.getInstance().getString('bbb.fileupload.title')}" styleName="presentationUploadTitleStyle"/>
-    <mx:Spacer height="10"/>
-    <mx:HBox width="100%">
-      <mx:Spacer height="5"/>
-      <mx:Label id="fileLbl" text="{ResourceUtil.getInstance().getString('bbb.fileupload.fileLbl')}" styleName="presentationUploadChooseFileLabelStyle"/>
-      <mx:Spacer width="100%"/>
-    </mx:HBox>
-    <mx:Spacer height="5"/>
-    <mx:HBox width="100%" verticalAlign="middle"> 
-      <mx:Spacer width="5"/>
-      <mx:TextInput id="fileTxtInput" width="328" editable="false"/>
-		<mx:Button label="{ResourceUtil.getInstance().getString('bbb.fileupload.selectBtn.label')}" id="selectBtn" 
->>>>>>> 6a66fc5d
 				   toolTip="{ResourceUtil.getInstance().getString('bbb.fileupload.selectBtn.toolTip')}" 
 				   click="selectFile()" styleName="presentationUploadChooseFileButtonStyle"/>
       <mx:Button id="uploadBtn" label="{ResourceUtil.getInstance().getString('bbb.fileupload.uploadBtn')}" 
                  toolTip="{ResourceUtil.getInstance().getString('bbb.fileupload.uploadBtn.toolTip')}"  click="startUpload()"
                  enabled="false" icon="{bulletGoIcon}"/>
     </mx:HBox>
-<<<<<<< HEAD
-    <mx:HBox id="progressReportBox" width="100%" paddingLeft="10" paddingTop="5" paddingBottom="10" includeInLayout="true" visible="false">
-=======
-
     <mx:HBox>
       <mx:Spacer width="3"/>
- 	<mx:CheckBox id="letUserDownload" label="{ResourceUtil.getInstance().getString('bbb.fileupload.letUserDownload')}" selected="true" toolTip="{ResourceUtil.getInstance().getString('bbb.fileupload.letUserDownload.tooltip')}"/>
+      <mx:CheckBox id="letUserDownload" label="{ResourceUtil.getInstance().getString('bbb.fileupload.letUserDownload')}" selected="true" toolTip="{ResourceUtil.getInstance().getString('bbb.fileupload.letUserDownload.tooltip')}"/>
     </mx:HBox>
-
-
-    <mx:Spacer height="5"/>
-    <mx:HBox width="100%">
-      <mx:Spacer width="5"/>
->>>>>>> 6a66fc5d
+    <mx:HBox id="progressReportBox" width="100%" paddingLeft="10" paddingTop="0" paddingBottom="5" includeInLayout="true" visible="false">
       <mx:Label id="progBarLbl" text="{ResourceUtil.getInstance().getString('bbb.fileupload.progBarLbl')}" 
                 styleName="presentationUploadProgressBarLabelStyle" visible="false"/>
       <mx:ProgressBar id="progressBar" mode="manual" label="{ResourceUtil.getInstance().getString('bbb.fileupload.progBarLbl')}"
                       styleName="presentationUploadProgressBarStyle" labelPlacement="center" width="460" visible="false"/>
     </mx:HBox>
-<<<<<<< HEAD
 	<mx:Box width="100%" height="100%" paddingLeft="5" paddingRight="5">
 		<mx:Box width="100%" height="100%" verticalAlign="middle" horizontalAlign="center" styleName="presentationUploadFileFormatHintBoxStyle">
 	        <mx:Text width="100%" id="fileFormatHintLbl" textAlign="center" text="{ResourceUtil.getInstance().getString('bbb.fileupload.fileFormatHint')}" styleName="presentationUploadFileFormatHintTextStyle"/>
@@ -396,37 +323,16 @@
     </mx:Box>
     <mx:Canvas width="100%" height="145" verticalScrollPolicy="off">
       <mx:List width="100%" height="142" left="5" top="5" right="5" bottom="5" id="uploadedFilesList" alternatingItemColors="[#EFEFEF, #FEFEFE]" allowMultipleSelection="false"
-=======
-    <mx:HBox width="100%">
-      <mx:Spacer width="5"/>
-      <mx:Label id="presentationNamesLb" text="{ResourceUtil.getInstance().getString('bbb.fileupload.presentationNamesLbl')}" styleName="presentationNamesLabelStyle"/>
-    </mx:HBox>  
-    <mx:Spacer height="5"/>
-    <mx:HBox width="90%" height="100">
-      <mx:Spacer width="5"/>
-      <mx:List id="presentationNamesList" width="90%" height="100" alternatingItemColors="[#EFEFEF, #FEFEFE]" allowMultipleSelection="false"
->>>>>>> 6a66fc5d
                itemRenderer="org.bigbluebutton.modules.present.ui.views.UploadedPresentationRenderer"
-               dragEnabled="false" dataProvider="{presentationInfosAC}">
+               dragEnabled="false" dataProvider="{presentationNamesAC}">
       </mx:List>
-<<<<<<< HEAD
     </mx:Canvas>
     <mx:Canvas width="100%" height="100%">
-=======
-    </mx:HBox>
-    <mx:Spacer height="5"/>
-    <mx:HBox width="90%">
-      <mx:Spacer width="100%"/>
->>>>>>> 6a66fc5d
       <mx:Button id="okCancelBtn" label="{ResourceUtil.getInstance().getString('bbb.fileupload.okCancelBtn')}"
                  styleName="presentationUploadCancelButtonStyle" right="5" bottom="15"
                  click="globalDispatch.dispatchEvent(new UploadEvent(UploadEvent.CLOSE_UPLOAD_WINDOW))"
                  toolTip="{ResourceUtil.getInstance().getString('bbb.fileupload.okCancelBtn.toolTip')}"/>
-<<<<<<< HEAD
     </mx:Canvas>	
-=======
-    </mx:HBox>	
->>>>>>> 6a66fc5d
   </mx:VBox>
 
 </mx:TitleWindow> 