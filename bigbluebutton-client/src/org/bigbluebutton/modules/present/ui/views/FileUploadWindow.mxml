<?xml version="1.0" encoding="utf-8"?>

<!--

BigBlueButton open source conferencing system - http://www.bigbluebutton.org/

Copyright (c) 2012 BigBlueButton Inc. and by respective authors (see below).

This program is free software; you can redistribute it and/or modify it under the
terms of the GNU Lesser General Public License as published by the Free Software
Foundation; either version 3.0 of the License, or (at your option) any later
version.

BigBlueButton is distributed in the hope that it will be useful, but WITHOUT ANY
WARRANTY; without even the implied warranty of MERCHANTABILITY or FITNESS FOR A
PARTICULAR PURPOSE. See the GNU Lesser General Public License for more details.

You should have received a copy of the GNU Lesser General Public License along
with BigBlueButton; if not, see <http://www.gnu.org/licenses/>.

-->

<mx:TitleWindow xmlns:mx="http://www.adobe.com/2006/mxml" 
	xmlns:mate="http://mate.asfusion.com/"
<<<<<<< HEAD
	 layout="absolute" width="580" height="410" styleName="presentationFileUploadWindowStyle"
=======
	 layout="absolute" width="580" height="415" styleName="presentationFileUploadWindowStyle"
>>>>>>> 12cab928
      initialize="initData();">

    <mate:Dispatcher id="globalDispatch" />
    <mate:Listener type="{UploadProgressEvent.UPLOAD_PROGRESS_UPDATE}" method="handleUploadProgressUpdate" />
    <mate:Listener type="{UploadCompletedEvent.UPLOAD_COMPLETED}" method="handleUploadCompletedEvent" />
    <mate:Listener type="{UploadIoErrorEvent.UPLOAD_IO_ERROR}" method="handleUploadIoError" />
    <mate:Listener type="{UploadSecurityErrorEvent.UPLOAD_SECURITY_ERROR}" method="handleUploadSecurityError" />
    <mate:Listener type="{ConversionCompletedEvent.CONVERSION_COMPLETED}" method="handleConversionCompleted" />
    <mate:Listener type="{ConversionUpdateEvent.CONVERSION_UPDATE}" method="handleConvertUpdate" />
    <mate:Listener type="{CreatingThumbnailsEvent.CREATING_THUMBNAILS}" method="handleThumbnailsProgressEvent" />
    <mate:Listener type="{OfficeDocConvertFailedEvent.OFFICE_DOC_CONVERT_FAILED}" method="handleOfficeDocumentConversionFailed"/>
    <mate:Listener type="{OfficeDocConvertSuccessEvent.OFFICE_DOC_CONVERT_SUCCESS}" method="handleOfficeDocumentConversionSuccess"/>
    <mate:Listener type="{ConversionSupportedDocEvent.SUPPORTED_DOC}" method="handleSupportedDocument"/>	
    <mate:Listener type="{ConversionUnsupportedDocEvent.UNSUPPORTED_DOC}" method="handleUnsupportedDocument"/>
    <mate:Listener type="{ConversionPageCountError.PAGE_COUNT_ERROR}" method="handlePageCountFailed"/>
    <mate:Listener type="{ConversionPageCountMaxed.PAGE_COUNT_MAXED}" method="handlePageCountExceeded"/>
	<mate:Listener type="{RemovePresentationEvent.PRESENTATION_REMOVED_EVENT}" method="handlePresentationRemoved" />
  <mx:Script>
    <![CDATA[
      import com.asfusion.mate.events.Dispatcher;
      
      import mx.collections.*;
      import mx.events.FlexEvent;
      import mx.events.ValidationResultEvent;
      import mx.managers.PopUpManager;
      import mx.utils.*;
      import mx.validators.*;
      
      import org.bigbluebutton.common.Images;
      import org.bigbluebutton.common.LogUtil;
      import org.bigbluebutton.modules.present.commands.UploadFileCommand;
      import org.bigbluebutton.modules.present.events.ConversionCompletedEvent;
      import org.bigbluebutton.modules.present.events.ConversionPageCountError;
      import org.bigbluebutton.modules.present.events.ConversionPageCountMaxed;
      import org.bigbluebutton.modules.present.events.ConversionSupportedDocEvent;
      import org.bigbluebutton.modules.present.events.ConversionUnsupportedDocEvent;
      import org.bigbluebutton.modules.present.events.ConversionUpdateEvent;
      import org.bigbluebutton.modules.present.events.CreatingThumbnailsEvent;
      import org.bigbluebutton.modules.present.events.OfficeDocConvertFailedEvent;
      import org.bigbluebutton.modules.present.events.OfficeDocConvertSuccessEvent;
      import org.bigbluebutton.modules.present.events.RemovePresentationEvent;
      import org.bigbluebutton.modules.present.events.UploadCompletedEvent;
      import org.bigbluebutton.modules.present.events.UploadEvent;
      import org.bigbluebutton.modules.present.events.UploadIoErrorEvent;
      import org.bigbluebutton.modules.present.events.UploadProgressEvent;
      import org.bigbluebutton.modules.present.events.UploadSecurityErrorEvent;
      import org.bigbluebutton.modules.present.model.PresentationModel;
      import org.bigbluebutton.util.i18n.ResourceUtil;
      
      private static const LOG:String = "Present::FileUploadWindow - ";
        
      [Bindable] private var presentationNamesAC:ArrayCollection;
	    [BIndable] public var maxFileSize:Number;

      private var images:Images = new Images();
      [Bindable] private var bulletGoIcon : Class = images.bulletGo;
      [Bindable] private var deleteIcon : Class = images.cancel;

      private var thumbnailTimer:Timer = new Timer(5000);
      private var genThumbText:String = ResourceUtil.getInstance().getString('bbb.fileupload.genThumbText');
      private var genThumbDots:String = ".";

      private var fileToUpload:FileReference = new FileReference();
		
      override public function move(x:Number, y:Number):void{
        return;
      }
      
      private function initData():void {
        presentationNamesAC = PresentationModel.getInstance().getPresentations();
        if (presentationNamesAC.length <= 0) {
          selectFile();
        }
      }
            
      private function handleThumbnailsProgressEvent(event:CreatingThumbnailsEvent):void {	
        genThumbDots = ".";

        thumbnailTimer.repeatCount = 20;
        thumbnailTimer.addEventListener(TimerEvent.TIMER, timerHandler);
        thumbnailTimer.addEventListener(TimerEvent.TIMER_COMPLETE, completeHandler);           
        thumbnailTimer.start();				
      }

      private function handleConvertSuccessEvent(event:Event):void {
        thumbnailTimer.stop();
      }

      private function timerHandler(e:TimerEvent):void{
        displayGeneratingThumbnailsMessage();
      }

      private function completeHandler(e:TimerEvent):void {
        displayGeneratingThumbnailsMessage();
        thumbnailTimer.stop();
      }

      private function displayGeneratingThumbnailsMessage():void {
        genThumbDots += ".";
        progressBar.label = genThumbText + genThumbDots;
      }

      private function selectFile():void{
        fileToUpload.addEventListener(Event.SELECT, onSelectFile);	
        fileToUpload.browse([
          new FileFilter(ResourceUtil.getInstance().getString('bbb.presentation.uploadwindow.presentationfile'), "*.pdf;*.doc;*.docx;*.xls;*.xlsx;*.ppt;*.pptx;*.txt;*.rtf;*.odt;*.ods;*.odp;*.odg;*.odc;*.odi;*.jpg;*.png"), 
          new FileFilter(ResourceUtil.getInstance().getString('bbb.presentation.uploadwindow.pdf'), "*.pdf"),
          new FileFilter(ResourceUtil.getInstance().getString('bbb.presentation.uploadwindow.word'), "*.doc;*.docx;*.odt;*.rtf;*.txt"), 
          new FileFilter(ResourceUtil.getInstance().getString('bbb.presentation.uploadwindow.excel'), "*.xls;*.xlsx;*.ods"),
          new FileFilter(ResourceUtil.getInstance().getString('bbb.presentation.uploadwindow.powerpoint'), "*.ppt;*.pptx;*.odp"),
          new FileFilter(ResourceUtil.getInstance().getString('bbb.presentation.uploadwindow.image'), "*.jpg;*.jpeg;*.png")]);
      }

      private function onSelectFile(e:Event):void{
        lblFileName.text = fileToUpload.name;
        uploadBtn.enabled = true;
      }

      private function startUpload():void {
        var fileSize:Number = fileToUpload.size;
        var maxFileSizeBytes:Number = maxFileSize * 1000000;

        fileFormatHintLbl.visible = false;
        fileFormatHintLbl.includeInLayout = false;
		
		    uploadedFilesList.enabled = false;

        progressReportBox.visible = true;
        progressBar.visible = true;
        okCancelBtn.visible = true;
        
        disableClosing();
        
        selectBtn.enabled = false;
        uploadBtn.enabled = false;		
        
        if (fileSize > maxFileSizeBytes) {     
          // Hardcode for now to 30M limit. 
          // This should be configurable to match what's allowed in nginx. (ralam feb 23, 2010) 
          trace(LOG + "File exceeds max limit:(" + fileSize + ">" + maxFileSizeBytes + ")");  			
          enableControls();
          displayAlert(ResourceUtil.getInstance().getString('bbb.presentation.maxUploadFileExceededAlert'));
        } else {
          var presentationName:String = StringUtil.trim(fileToUpload.name);
          trace(LOG + "Uploading file : " + presentationName);

          progBarLbl.visible = true;          
          lblFileName.enabled = false;

          var isDownloadable:Boolean = new Boolean(letUserDownload.selected);
          
          var uploadCmd:UploadFileCommand = new UploadFileCommand();
          uploadCmd.filename = presentationName;
          uploadCmd.file = fileToUpload;
          uploadCmd.isDownloadable = isDownloadable;
          globalDispatch.dispatchEvent(uploadCmd);
          letUserDownload.visible = false;
        }       		
      }

      private function handleUploadProgressUpdate(e:UploadProgressEvent):void{
        var progress:Number = e.percentUploaded;
        progressBar.label = progress + "% " + ResourceUtil.getInstance().getString('bbb.presentation.uploaded');
        progressBar.setProgress(progress, 100);
        progressBar.validateNow();
      }

      private function handleUploadCompletedEvent(e:UploadCompletedEvent):void{
        progressBar.label = ResourceUtil.getInstance().getString('bbb.presentation.uploadcomplete');
        progressBar.setProgress(0, 100);
        progressBar.validateNow();

        selectBtn.visible = false;
        uploadBtn.visible = false;
        selectBtn.enabled = false;
        uploadBtn.enabled = false;	
        lblFileName.visible = false;
      }

      private function handleOfficeDocumentConversionFailed(e:OfficeDocConvertFailedEvent):void {
        enableControls();
        displayAlert(ResourceUtil.getInstance().getString('bbb.presentation.error.document.convert.failed'));
      }   

      private function handleOfficeDocumentConversionSuccess(e:OfficeDocConvertSuccessEvent):void {
        progressBar.label = ResourceUtil.getInstance().getString('bbb.presentation.document.converted');
        progressBar.setProgress(0, 100);
        progressBar.validateNow();
      }

      private function handleSupportedDocument(e:ConversionSupportedDocEvent):void {
        trace(LOG + "handleSupportedDocument");
        progressBar.label = ResourceUtil.getInstance().getString('bbb.presentation.document.supported');
        progressBar.setProgress(0, 100);
        progressBar.validateNow();
      }

      private function handleUnsupportedDocument(e:ConversionUnsupportedDocEvent):void {
        enableControls();
        displayAlert(ResourceUtil.getInstance().getString('bbb.presentation.error.convert.notsupported'));
      }

      private function handlePageCountFailed(e:ConversionPageCountError):void {
        enableControls();
        displayAlert(ResourceUtil.getInstance().getString('bbb.presentation.error.convert.nbpage'));
      }

      private function handlePageCountExceeded(e:ConversionPageCountMaxed):void {
        trace(LOG + "handlePageCountExceeded");
        enableControls();
        var message:String = " Maximum supported is " + e.maxPages;
        displayAlert(ResourceUtil.getInstance().getString('bbb.presentation.error.convert.maxnbpagereach'), message);
      }

      private function handleUploadIoError(e:UploadIoErrorEvent):void{
        enableControls();
        displayAlert(ResourceUtil.getInstance().getString('bbb.presentation.error.io'));
      }

      private function handleUploadSecurityError(e:UploadSecurityErrorEvent):void{
        enableControls();
        displayAlert(ResourceUtil.getInstance().getString('bbb.presentation.error.security'));
      }

      private function displayAlert(error:String, message:String = null):void {
        var okLabel:String = ResourceUtil.getInstance().getString('bbb.presentation.ok');        	
        progressBar.setStyle("color", 0xFF0000);
        progressBar.label = error + message;
        okCancelBtn.label = "Ok";
      }

      private function enableControls():void {
        okCancelBtn.visible = true;
        okCancelBtn.enabled = true;
        selectBtn.enabled = true;
        uploadBtn.enabled = true;
        lblFileName.enabled = true;			
        letUserDownload.visible = true;
      }

      private function handleConvertUpdate(e:ConversionUpdateEvent):void{
        progressBar.label = ResourceUtil.getInstance().getString('bbb.presentation.converted',[e.numPagesDone, e.totalPages]);
        progressBar.setProgress(e.numPagesDone, e.totalPages);
        progressBar.validateNow();
      }

      private function handleConversionCompleted(e:ConversionCompletedEvent):void{
        okCancelBtn.label = ResourceUtil.getInstance().getString('bbb.presentation.ok');
        enableClosing();
        globalDispatch.dispatchEvent(new UploadEvent(UploadEvent.CLOSE_UPLOAD_WINDOW));
      }

      private function disableClosing():void {
        okCancelBtn.enabled = false;
      }
      
      private function enableClosing():void {
        okCancelBtn.enabled = true;
      }
		
		private function handlePresentationRemoved(e:RemovePresentationEvent):void {
			for(var i:int = 0; i < presentationNamesAC.length; i++) {
				if(e.presentationName == presentationNamesAC.getItemAt(i).id) {
					presentationNamesAC.removeItemAt(i);
					return;
				}
			}
		}
  ]]>

  </mx:Script>

  <mx:VBox width="100%" height="100%" verticalAlign="top">
    <mx:TextArea borderSkin="{null}"
				 text="{ResourceUtil.getInstance().getString('bbb.fileupload.title')}"
                 editable="false" styleName="presentationUploadTitleStyle"
                 width="400" left="0"/>
    <mx:HBox id="fileUploadBox" width="100%" paddingLeft="5" paddingTop="0" verticalAlign="middle"> 
      <mx:Label id="lblFileName" width="{fileUploadBox.width-selectBtn.width-uploadBtn.width-30}" selectable="false" click="selectFile()" text="{ResourceUtil.getInstance().getString('bbb.fileupload.lblFileName.defaultText')}" />
	  <mx:Button id="selectBtn" label="{ResourceUtil.getInstance().getString('bbb.fileupload.selectBtn.label')}" 
				   toolTip="{ResourceUtil.getInstance().getString('bbb.fileupload.selectBtn.toolTip')}" 
				   click="selectFile()" styleName="presentationUploadChooseFileButtonStyle"/>
      <mx:Button id="uploadBtn" label="{ResourceUtil.getInstance().getString('bbb.fileupload.uploadBtn')}" 
                 toolTip="{ResourceUtil.getInstance().getString('bbb.fileupload.uploadBtn.toolTip')}"  click="startUpload()"
                 enabled="false" icon="{bulletGoIcon}"/>
    </mx:HBox>
    <mx:HBox>
      <mx:Spacer width="3"/>
      <mx:CheckBox id="letUserDownload" label="{ResourceUtil.getInstance().getString('bbb.fileupload.letUserDownload')}" selected="true" toolTip="{ResourceUtil.getInstance().getString('bbb.fileupload.letUserDownload.tooltip')}"/>
    </mx:HBox>
    <mx:HBox id="progressReportBox" width="100%" paddingLeft="10" paddingTop="0" paddingBottom="5" includeInLayout="true" visible="false">
      <mx:Label id="progBarLbl" text="{ResourceUtil.getInstance().getString('bbb.fileupload.progBarLbl')}" 
                styleName="presentationUploadProgressBarLabelStyle" visible="false"/>
      <mx:ProgressBar id="progressBar" mode="manual" label="{ResourceUtil.getInstance().getString('bbb.fileupload.progBarLbl')}"
                      styleName="presentationUploadProgressBarStyle" labelPlacement="center" width="460" visible="false"/>
    </mx:HBox>
	<mx:Box width="100%" height="100%" paddingLeft="5" paddingRight="5">
		<mx:Box width="100%" height="100%" verticalAlign="middle" horizontalAlign="center" styleName="presentationUploadFileFormatHintBoxStyle">
	        <mx:Text width="100%" id="fileFormatHintLbl" textAlign="center" text="{ResourceUtil.getInstance().getString('bbb.fileupload.fileFormatHint')}" styleName="presentationUploadFileFormatHintTextStyle"/>
		</mx:Box>
    </mx:Box>
    <mx:Canvas width="100%" height="145" verticalScrollPolicy="off">
      <mx:List width="100%" height="142" left="5" top="5" right="5" bottom="5" id="uploadedFilesList" alternatingItemColors="[#EFEFEF, #FEFEFE]" allowMultipleSelection="false"
               itemRenderer="org.bigbluebutton.modules.present.ui.views.UploadedPresentationRenderer"
               dragEnabled="false" dataProvider="{presentationNamesAC}">
      </mx:List>
    </mx:Canvas>
    <mx:Canvas width="100%" height="100%">
      <mx:Button id="okCancelBtn" label="{ResourceUtil.getInstance().getString('bbb.fileupload.okCancelBtn')}"
                 styleName="presentationUploadCancelButtonStyle" right="5" bottom="15"
                 click="globalDispatch.dispatchEvent(new UploadEvent(UploadEvent.CLOSE_UPLOAD_WINDOW))"
                 toolTip="{ResourceUtil.getInstance().getString('bbb.fileupload.okCancelBtn.toolTip')}"/>
    </mx:Canvas>	
  </mx:VBox>

</mx:TitleWindow> <|MERGE_RESOLUTION|>--- conflicted
+++ resolved
@@ -22,11 +22,7 @@
 
 <mx:TitleWindow xmlns:mx="http://www.adobe.com/2006/mxml" 
 	xmlns:mate="http://mate.asfusion.com/"
-<<<<<<< HEAD
 	 layout="absolute" width="580" height="410" styleName="presentationFileUploadWindowStyle"
-=======
-	 layout="absolute" width="580" height="415" styleName="presentationFileUploadWindowStyle"
->>>>>>> 12cab928
       initialize="initData();">
 
     <mate:Dispatcher id="globalDispatch" />
@@ -304,7 +300,7 @@
 				 text="{ResourceUtil.getInstance().getString('bbb.fileupload.title')}"
                  editable="false" styleName="presentationUploadTitleStyle"
                  width="400" left="0"/>
-    <mx:HBox id="fileUploadBox" width="100%" paddingLeft="5" paddingTop="0" verticalAlign="middle"> 
+    <mx:HBox id="fileUploadBox" width="100%" paddingLeft="5" paddingTop="0" verticalAlign="middle" paddingBottom="3"> 
       <mx:Label id="lblFileName" width="{fileUploadBox.width-selectBtn.width-uploadBtn.width-30}" selectable="false" click="selectFile()" text="{ResourceUtil.getInstance().getString('bbb.fileupload.lblFileName.defaultText')}" />
 	  <mx:Button id="selectBtn" label="{ResourceUtil.getInstance().getString('bbb.fileupload.selectBtn.label')}" 
 				   toolTip="{ResourceUtil.getInstance().getString('bbb.fileupload.selectBtn.toolTip')}" 
@@ -314,10 +310,9 @@
                  enabled="false" icon="{bulletGoIcon}"/>
     </mx:HBox>
     <mx:HBox>
-      <mx:Spacer width="3"/>
       <mx:CheckBox id="letUserDownload" label="{ResourceUtil.getInstance().getString('bbb.fileupload.letUserDownload')}" selected="true" toolTip="{ResourceUtil.getInstance().getString('bbb.fileupload.letUserDownload.tooltip')}"/>
     </mx:HBox>
-    <mx:HBox id="progressReportBox" width="100%" paddingLeft="10" paddingTop="0" paddingBottom="5" includeInLayout="true" visible="false">
+    <mx:HBox id="progressReportBox" width="100%" paddingLeft="10" paddingTop="5" paddingBottom="10" includeInLayout="true" visible="false">
       <mx:Label id="progBarLbl" text="{ResourceUtil.getInstance().getString('bbb.fileupload.progBarLbl')}" 
                 styleName="presentationUploadProgressBarLabelStyle" visible="false"/>
       <mx:ProgressBar id="progressBar" mode="manual" label="{ResourceUtil.getInstance().getString('bbb.fileupload.progBarLbl')}"
