<?xml version="1.0" encoding="utf-8"?>

<!--

BigBlueButton open source conferencing system - http://www.bigbluebutton.org/

Copyright (c) 2012 BigBlueButton Inc. and by respective authors (see below).

This program is free software; you can redistribute it and/or modify it under the
terms of the GNU Lesser General Public License as published by the Free Software
Foundation; either version 3.0 of the License, or (at your option) any later
version.

BigBlueButton is distributed in the hope that it will be useful, but WITHOUT ANY
WARRANTY; without even the implied warranty of MERCHANTABILITY or FITNESS FOR A
PARTICULAR PURPOSE. See the GNU Lesser General Public License for more details.

You should have received a copy of the GNU Lesser General Public License along
with BigBlueButton; if not, see <http://www.gnu.org/licenses/>.

-->

<mx:Canvas xmlns:mx="http://www.adobe.com/2006/mxml" 
	xmlns:mate="http://mate.asfusion.com/"
	xmlns:local="*"
	xmlns:fimage="org.bigbluebutton.common.model.*"
    width="{slideModel.viewportW}" height="{slideModel.viewportH}" 
	x="{slideModel.viewportX}" y="{slideModel.viewportY}"
    creationComplete="onCreationComplete()" 
	verticalScrollPolicy="off" 
	horizontalScrollPolicy="off"      
    rollOut="hideCursor()" styleName="presentationSlideViewStyle"
    xmlns:views="org.bigbluebutton.modules.present.views.*"
    implements="org.bigbluebutton.common.IBbbCanvas">
    
	<mate:Listener type="{MoveEvent.CUR_SLIDE_SETTING}" method="handleCurSlideSettingEvent" />
    <mate:Listener type="{MoveEvent.MOVE}" method="handleMoveEvent" />
    <mate:Listener type="{SlideEvent.SLIDE_LOADED}" method="handleSlideLoadedEvent" />
    <mate:Listener type="{MadePresenterEvent.SWITCH_TO_PRESENTER_MODE}" method="handleSwitchToPresenterEvent" />
    <mate:Listener type="{MadePresenterEvent.SWITCH_TO_VIEWER_MODE}" method="handleSwitchToViewerEvent" />
    <mate:Listener type="{CursorEvent.UPDATE_CURSOR}" method="handleUpdateCursorEvent" />
    <mate:Listener type="{ShortcutEvent.FOCUS_SLIDE}" method="focusSlide" />
    
	<mx:Script>
		<![CDATA[
			import com.asfusion.mate.events.Dispatcher;
			
			import flash.events.Event;
			
			import mx.binding.utils.BindingUtils;
			import mx.collections.ArrayCollection;
			import mx.controls.Alert;
			import mx.controls.Button;
			import mx.events.FlexEvent;
			import mx.events.ListEvent;
			
			import org.bigbluebutton.common.IBbbCanvas;
			import org.bigbluebutton.common.LogUtil;
			import org.bigbluebutton.common.model.FocusableImage;
			import org.bigbluebutton.core.managers.UserManager;
			import org.bigbluebutton.main.events.MadePresenterEvent;
			import org.bigbluebutton.main.events.ShortcutEvent;
			import org.bigbluebutton.modules.present.events.CursorEvent;
			import org.bigbluebutton.modules.present.events.DisplaySlideEvent;
			import org.bigbluebutton.modules.present.events.MoveEvent;
			import org.bigbluebutton.modules.present.events.PresenterCommands;
			import org.bigbluebutton.modules.present.events.SlideEvent;
			import org.bigbluebutton.modules.present.events.SlideResizedEvent;
			import org.bigbluebutton.modules.present.events.UploadEvent;
			import org.bigbluebutton.modules.present.events.WindowResizedEvent;
			import org.bigbluebutton.modules.present.events.ZoomEvent;
			import org.bigbluebutton.modules.present.managers.Slide;
			import org.bigbluebutton.modules.present.ui.views.models.SlideCalcUtil;
			import org.bigbluebutton.modules.present.ui.views.models.SlideViewModel;
<<<<<<< HEAD
			import org.bigbluebutton.modules.whiteboard.events.GetCurrentPresentationInfo;
            import org.bigbluebutton.util.i18n.ResourceUtil;
=======
			import org.bigbluebutton.util.i18n.ResourceUtil;
>>>>>>> a6759a81
            
			[Bindable] public var zoomPercentage:Number = 100;
			public static const ZOOM_STEP:int = 5;
			public static const THUMBNAILS_CLOSED:String = "ThumbnailsClosed";
			
			
			/**
			 * Variables that stores the presenter's ratio between
			 * loader and canvas. We need to size the slide with the
			 * same scale as the presenter so that the cursor syncs
			 * properly.
			 */
			private var presenterViewedRegionX:Number = 0;
			private var presenterViewedRegionY:Number = 0;
			private var presenterViewedRegionW:Number = 100;
			private var presenterViewedRegionH:Number = 100;
						
			private var cursor:Shape;
			private var whiteboardCanvasHolder:Canvas = new Canvas();
			private var whiteboardCanvas:IBbbCanvas;
							
      [Bindable] public var slides:ArrayCollection = new ArrayCollection();
			[Bindable] public var selectedSlide:int=0;
			[Bindable] private var lateComerSynched:Boolean = false;
			
			private var dispatcher:Dispatcher = new Dispatcher();
						
			[Bindable]
			private var slideModel:SlideViewModel = new SlideViewModel();
			
      // Send update of mouse location to other users.
      private var _sendCurrentMouseLocTimer:Timer = new Timer(100);
      private var _lastMouseXPosition:Number = 0;
      private var _lastMouseYPosition:Number = 0;
      
			private function onCreationComplete():void {
				slideLoader.width = this.width;
				slideLoader.height = this.height;
				
				cursor = new Shape();
				cursor.graphics.lineStyle(6, 0xFF0000, 0.6);
				cursor.graphics.drawCircle(0,0,2.5);
				this.rawChildren.addChild(cursor);
				cursor.visible = false;
				
				whiteboardCanvasHolder = new Canvas();
				this.addChild(whiteboardCanvasHolder);
				whiteboardCanvasHolder.x = 0;
				whiteboardCanvasHolder.y = 0;
				
				this.setChildIndex(thumbnailView, this.numChildren - 1);
        
        dispatcher.dispatchEvent(new GetCurrentPresentationInfo());
			}
						
			public function setSlides(slides:ArrayCollection):void {
				this.slides = slides;
				thumbnailView.dataProvider = this.slides.toArray();
			}
			
			private function changeSlide():void {
                if (thumbnailView.selectedIndex != selectedSlide) {
				    dispatchEvent(new PresenterCommands(PresenterCommands.GOTO_SLIDE, thumbnailView.selectedIndex));
				    thumbnailView.visible = false;
                }
			}
			
			private function changeIndex(e:ListEvent):void {
				dispatchEvent(e);
			}
			
			private var prevMouseX:Number;
			private	var prevMouseY:Number;
			
			/**
			 * Triggered when the presenter clicks on the slides with the intent of moving it.
			 */		
			private function onMouseDown(e:MouseEvent):void {				
				prevMouseX = this.mouseX;
				prevMouseY = this.mouseY;			
				addEventListener(MouseEvent.MOUSE_MOVE, onMouseMove);
			}
			
			/**
			 * Triggered when the mouse had been clicked and dragged to move the slide.
			 */ 
			private function onMouseMove(e:MouseEvent):void {	
				// Compute the change in mouse position from where the mouse was clicked.
				var deltaCanvasMouseX:Number = this.mouseX - prevMouseX;
				var deltaCanvasMouseY:Number = this.mouseY - prevMouseY;
				prevMouseX = this.mouseX;
				prevMouseY = this.mouseY;				
				slideModel.onMove(deltaCanvasMouseX, deltaCanvasMouseY); 
				slideModel.printViewedRegion();
				slideModel.displayPresenterView();
				fitSlideToLoader();		
				notifyOthersOfZoomEvent();
			}
						
			/**
			 * Triggered when the presenter releases the mouse button.
			 */		
			private function onMouseUp(e:MouseEvent):void{		
				removeEventListener(MouseEvent.MOUSE_MOVE, onMouseMove);
			}
			
			/**
			 * Triggered when the presenter has dragged the cursor outside the presetation window.
			 */
			private function onMouseOut(e:MouseEvent):void{
				removeEventListener(MouseEvent.MOUSE_MOVE, onMouseMove);
			}
						
			public function onParentResized(parentWidth:Number, parentHeight:Number):void {
				if (slideModel == null || noSlideContentLoaded()) return;
				
				slideModel.parentChange(parentWidth, parentHeight);
				
				if (UserManager.getInstance().getConference().amIPresenter) {
					slideModel.adjustSlideAfterParentResized();
					slideModel.displayPresenterView();
					slideModel.printViewedRegion();
					fitSlideToLoader();
					notifyOthersOfZoomEvent();
				} else {
					slideModel.calculateViewportNeededForRegion(slideModel.viewedRegionX, slideModel.viewedRegionY, slideModel.viewedRegionW, slideModel.viewedRegionH);
					slideModel.displayViewerRegion(slideModel.viewedRegionX, slideModel.viewedRegionY, slideModel.viewedRegionW, slideModel.viewedRegionH);
					slideModel.calculateViewportXY();
					slideModel.displayPresenterView();
					slideModel.printViewedRegion();
					fitSlideToLoader();	
				}				
			}
											
			/**
			 * Fit the slide inside the loader.
			 */			
			private function fitSlideToLoader():void {
				if (noSlideContentLoaded()) return;
				slideLoader.content.x = slideLoader.x;
				slideLoader.content.y = slideLoader.y;
				slideLoader.content.width = slideLoader.width;
				slideLoader.content.height = slideLoader.height;
				moveCanvas(slideLoader.x, slideLoader.y);
				zoomCanvas(slideLoader.width, slideLoader.height);
			}
												
			/**
			 * Triggered when the presenter uses the mouse wheel to zoom in/out of the slide.
			 */
			private function onMouseWheelZoomEvent(e:MouseEvent):void {
				if (presenterIsZoomingOut(e.delta)) {
					zoomPercentage -= ZOOM_STEP;
				} else {
					zoomPercentage += ZOOM_STEP;
				}
				zoomSlide(zoomPercentage, this.mouseX, this.mouseY);		
			}
			
			public function switchToFitToPage(ftp:Boolean):void {
				slideModel.switchToFitToPage(ftp);
				onZoomSlide(100);
			}
			
			public function onZoomSlide(zoom:Number):void {
				if (slideLoader.content == null) return;
				zoomSlide(zoom, slideLoader.content.width/2, slideLoader.content.height/2);
			}
			
			private function zoomSlide(zoom:Number, mouseX:Number, mouseY:Number):void {
				zoomPercentage = zoom;
				if (zoomPercentage <= SlideViewModel.HUNDRED_PERCENT) {
					zoomPercentage = SlideViewModel.HUNDRED_PERCENT;
				} else if (zoomPercentage >= SlideViewModel.MAX_ZOOM_PERCENT) {
					zoomPercentage = SlideViewModel.MAX_ZOOM_PERCENT
				}
				slideModel.onZoom(zoomPercentage, mouseX, mouseY);
				slideModel.printViewedRegion();
				slideModel.displayPresenterView();
				fitSlideToLoader();	
				notifyOthersOfZoomEvent();	
			}
									
			private function notifyOthersOfZoomEvent():void {
				var presentEvent:PresenterCommands = new PresenterCommands(PresenterCommands.ZOOM);
				presentEvent.xOffset = slideModel.viewedRegionX;
				presentEvent.yOffset = slideModel.viewedRegionY;
				presentEvent.slideToCanvasWidthRatio = slideModel.viewedRegionW;
				presentEvent.slideToCanvasHeightRatio = slideModel.viewedRegionH;
				dispatchEvent(presentEvent);
			}
			
			private function presenterIsZoomingOut(delta:Number):Boolean {
				// If delta is negative, the presenter is zooming-out of the presentation.
				return delta < 0;
			}
			
			/**
			 * Handles notification from presenter that the slide has moved.
			 */
			private function handleCurSlideSettingEvent(e:MoveEvent):void{
				if (UserManager.getInstance().getConference().amIPresenter) {
					return;
				}

				presenterViewedRegionX = e.xOffset;
				presenterViewedRegionY = e.yOffset;
				presenterViewedRegionW = e.slideToCanvasWidthRatio;
				presenterViewedRegionH = e.slideToCanvasHeightRatio;
			}
			
			/**
			 * Handles notification from presenter that the slide has moved.
			 */
			private function handleMoveEvent(e:MoveEvent):void{
				if (UserManager.getInstance().getConference().amIPresenter) {
					return;
				}
				
				presenterViewedRegionX = e.xOffset;
				presenterViewedRegionY = e.yOffset;
				presenterViewedRegionW = e.slideToCanvasWidthRatio;
				presenterViewedRegionH = e.slideToCanvasHeightRatio;
				
				slideModel.saveViewedRegion(e.xOffset, e.yOffset, e.slideToCanvasWidthRatio, e.slideToCanvasHeightRatio);
				slideModel.calculateViewportNeededForRegion(e.xOffset, e.yOffset, e.slideToCanvasWidthRatio, e.slideToCanvasHeightRatio);
				slideModel.displayViewerRegion(e.xOffset, e.yOffset, e.slideToCanvasWidthRatio, e.slideToCanvasHeightRatio);
				slideModel.calculateViewportXY();
				slideModel.displayPresenterView();
				slideModel.printViewedRegion();
				fitSlideToLoader();
			}
					
			/**
			 * Handle notification from loader that a slide has been loaded.
			 */						
			private function handleSlideLoadedEvent(e:SlideEvent):void{
				slideLoader.source = e.slide;
			    //slideLoader.accessibilityProperties.description = "Slide text start:  " + e.slideText + "    Slide text end";
                slideLoader.accessibilityDescription = ResourceUtil.getInstance().getString("bbb.presentation.slideloader.starttext") + e.slideText + ResourceUtil.getInstance().getString("bbb.presentation.slideloader.endtext");
                slideLoader.accessibilityName = ResourceUtil.getInstance().getString("bbb.presentation.slideloader.starttext") + e.slideText + ResourceUtil.getInstance().getString("bbb.presentation.slideloader.endtext");
                LogUtil.debug(e.slideText);
			}
			
			/**
			 * Handle the event where this presenter becomes a viewer because another attendee became presenter.
			 */			
			private function handleSwitchToViewerEvent(e:MadePresenterEvent):void{
				removeEventListener(MouseEvent.MOUSE_WHEEL, onMouseWheelZoomEvent);
				slideLoader.removeEventListener(MouseEvent.MOUSE_DOWN, onMouseDown);
				slideLoader.removeEventListener(MouseEvent.MOUSE_UP, onMouseUp);
				slideLoader.removeEventListener(MouseEvent.MOUSE_OUT, onMouseOut);
        _sendCurrentMouseLocTimer.stop();
        _sendCurrentMouseLocTimer.removeEventListener(TimerEvent.TIMER, mouseCursorUpdateTimerListener);
			}
			
			/**
			 * Makes the attendee the presenter.
			 */
			private function handleSwitchToPresenterEvent(e:MadePresenterEvent):void {
				addEventListener(MouseEvent.MOUSE_WHEEL, onMouseWheelZoomEvent);
				slideLoader.addEventListener(MouseEvent.MOUSE_DOWN, onMouseDown);
				slideLoader.addEventListener(MouseEvent.MOUSE_UP, onMouseUp);
				slideLoader.addEventListener(MouseEvent.MOUSE_OUT, onMouseOut);
        _sendCurrentMouseLocTimer.addEventListener(TimerEvent.TIMER, mouseCursorUpdateTimerListener);
        _sendCurrentMouseLocTimer.start();
				notifyOthersOfZoomEvent();
			}
			
			
      public function mouseCursorUpdateTimerListener(e:TimerEvent):void{
        if (noSlideContentLoaded()) return;				
        notifyOthersOfPresentersCursorPosition(this.mouseX, this.mouseY);
      }
			
			/**
			 * Broadcast to other participants the location fo the mouse cursor.
			 */
			private function notifyOthersOfPresentersCursorPosition(cursorXPosition:int, cursorYPosition:int):void {
        // Only update the other users if the mouse moved a certain delta
        if ( (Math.abs(cursorXPosition - _lastMouseXPosition) < 0.1) 
          && (Math.abs(cursorYPosition - _lastMouseYPosition) < 0.1) ) {
          return;
        }
        
        if (cursorXPosition > this.width || cursorXPosition < 1 
              || cursorYPosition > this.height || cursorYPosition < 1) {
//          LogUtil.debug("Cursor outside the window...not sending [" + cursorXPosition + "," + cursorYPosition + "]");
          return;
        }
          
        _lastMouseXPosition = cursorXPosition;
        _lastMouseYPosition = cursorYPosition;
        
				var command:PresenterCommands = new PresenterCommands(PresenterCommands.SEND_CURSOR_UPDATE);				
				command.xPercent = cursorXPosition / this.width;
				command.yPercent = cursorYPosition / this.height;				
				dispatchEvent(command);
			}
			
			/**
			 * Handle notification from presenter about the location of the mouse cursor.
			 */
			private function handleUpdateCursorEvent(e:CursorEvent):void{
				if (noSlideContentLoaded()) return;
				
				cursor.x = e.xPercent * this.width;
				cursor.y = e.yPercent * this.height;
								
				if (isCursorOutsideWindow(e)) {
					hideCursor()
				} else {
					showCursor();
				}	
			}
			
			private function noSlideContentLoaded():Boolean {
				return slideLoader.content == null
			}
						
			/*
			 * Fire an event when a single slide has been loaded.
			 */
			private function listenForSlideLoadedCompleteEvent():void {
				slideLoader.addEventListener(Event.COMPLETE, handleSlideLoadedCompleteEvent);
			}
			
			private function handleSlideLoadedCompleteEvent(event:Event):void {
				if (lateComerSynched) {
					slideModel.resetForNewSlide(slideLoader.contentWidth, slideLoader.contentHeight);					
				} else {
					lateComerSynched = true;
					slideModel.reset(slideLoader.contentWidth, slideLoader.contentHeight);
					slideModel.saveViewedRegion(presenterViewedRegionX, presenterViewedRegionY, presenterViewedRegionW, presenterViewedRegionH);					
				}
				
				dispatchNewSlideDisplayedEvent(slideModel.pageOrigW, slideModel.pageOrigH);				
			}
					
			private function dispatchNewSlideDisplayedEvent(slideRealWidth:int, slideRealHeight:int):void {
				var dispEvent:DisplaySlideEvent = new DisplaySlideEvent(DisplaySlideEvent.DISPLAY_SLIDE_EVENT);
				dispEvent.slideWidth = slideRealWidth;
				dispEvent.slideHeight = slideRealHeight;
				dispatcher.dispatchEvent(dispEvent);
			}
						
			private function isCursorOutsideWindow(e:CursorEvent):Boolean {
				return (e.xPercent > 1 && e.yPercent > 1) 
                || (cursor.x > this.width || cursor.x < 1
                || cursor.y > this.height || cursor.y < 1);
			}
			
			private function showCursor():void {
				cursor.visible = true;
			}
			
			private function hideCursor():void{
				cursor.visible = false;
			}			
			
			/** Inherited from IBbbCanvas*/
			public function addRawChild(child:DisplayObject):void{
				this.whiteboardCanvasHolder.rawChildren.addChild(child);
			}
			
			public function removeRawChild(child:DisplayObject):void{
				this.whiteboardCanvasHolder.rawChildren.removeChild(child);
			}
			
			public function doesContain(child:DisplayObject):Boolean{
				return this.whiteboardCanvasHolder.rawChildren.contains(child);
			}
			
			public function acceptOverlayCanvas(overlay:IBbbCanvas):void{
				whiteboardCanvas = overlay;
				var c:Canvas = overlay as Canvas;
                // add the canvas below the thumbnails
				this.addChildAt(c, this.getChildIndex(thumbnailView));
				c.x = slideLoader.x * SlideCalcUtil.MYSTERY_NUM;
				c.y = slideLoader.y * SlideCalcUtil.MYSTERY_NUM;
				c.width = slideLoader.width;
				c.height = slideLoader.height;
				fitSlideToLoader();
			}
			
			public function moveCanvas(x:Number, y:Number):void{
				whiteboardCanvasHolder.x = slideLoader.x * SlideCalcUtil.MYSTERY_NUM;
				whiteboardCanvasHolder.y = slideLoader.y * SlideCalcUtil.MYSTERY_NUM;
				
				if (whiteboardCanvas != null) {
					whiteboardCanvas.moveCanvas(whiteboardCanvasHolder.x, whiteboardCanvasHolder.y);
				}
			}
			
			public function zoomCanvas(width:Number, height:Number):void{
				whiteboardCanvasHolder.width = width;
				whiteboardCanvasHolder.height = height;
				moveCanvas(slideLoader.x, slideLoader.y);
				if (whiteboardCanvas != null) {
					//LogUtil.debug("Zooming Canvas " + width + " " + height);
					whiteboardCanvas.zoomCanvas(width, height);
				}
			}
			
			public function showCanvas(show:Boolean):void{
				
			}
			
			private function focusSlide(e:ShortcutEvent):void{
				focusManager.setFocus(slideLoader);
				slideLoader.drawFocus(true);
			}
			
		]]>
	</mx:Script>
	<fimage:FocusableImage id="slideLoader" width="{slideModel.loaderW}" height="{slideModel.loaderH}" x="{slideModel.loaderX}" y="{slideModel.loaderY}" useHandCursor="true" buttonMode="false"
		creationComplete="listenForSlideLoadedCompleteEvent()" styleName="presentationSlideViewStyle" scaleContent="false" showBusyCursor="true" completeEffect="Fade" />
   		
    <mx:HorizontalList id="thumbnailView" itemRenderer="org.bigbluebutton.modules.present.ui.views.Thumbnail" itemRollOver="changeIndex(event)" 
    	visible="false" width="100%" height="100" y="{this.height - 100}" change="changeSlide()" />
		      		 
</mx:Canvas>
<|MERGE_RESOLUTION|>--- conflicted
+++ resolved
@@ -1,502 +1,498 @@
-<?xml version="1.0" encoding="utf-8"?>
-
-<!--
-
-BigBlueButton open source conferencing system - http://www.bigbluebutton.org/
-
-Copyright (c) 2012 BigBlueButton Inc. and by respective authors (see below).
-
-This program is free software; you can redistribute it and/or modify it under the
-terms of the GNU Lesser General Public License as published by the Free Software
-Foundation; either version 3.0 of the License, or (at your option) any later
-version.
-
-BigBlueButton is distributed in the hope that it will be useful, but WITHOUT ANY
-WARRANTY; without even the implied warranty of MERCHANTABILITY or FITNESS FOR A
-PARTICULAR PURPOSE. See the GNU Lesser General Public License for more details.
-
-You should have received a copy of the GNU Lesser General Public License along
-with BigBlueButton; if not, see <http://www.gnu.org/licenses/>.
-
--->
-
-<mx:Canvas xmlns:mx="http://www.adobe.com/2006/mxml" 
-	xmlns:mate="http://mate.asfusion.com/"
-	xmlns:local="*"
-	xmlns:fimage="org.bigbluebutton.common.model.*"
-    width="{slideModel.viewportW}" height="{slideModel.viewportH}" 
-	x="{slideModel.viewportX}" y="{slideModel.viewportY}"
-    creationComplete="onCreationComplete()" 
-	verticalScrollPolicy="off" 
-	horizontalScrollPolicy="off"      
-    rollOut="hideCursor()" styleName="presentationSlideViewStyle"
-    xmlns:views="org.bigbluebutton.modules.present.views.*"
-    implements="org.bigbluebutton.common.IBbbCanvas">
-    
-	<mate:Listener type="{MoveEvent.CUR_SLIDE_SETTING}" method="handleCurSlideSettingEvent" />
-    <mate:Listener type="{MoveEvent.MOVE}" method="handleMoveEvent" />
-    <mate:Listener type="{SlideEvent.SLIDE_LOADED}" method="handleSlideLoadedEvent" />
-    <mate:Listener type="{MadePresenterEvent.SWITCH_TO_PRESENTER_MODE}" method="handleSwitchToPresenterEvent" />
-    <mate:Listener type="{MadePresenterEvent.SWITCH_TO_VIEWER_MODE}" method="handleSwitchToViewerEvent" />
-    <mate:Listener type="{CursorEvent.UPDATE_CURSOR}" method="handleUpdateCursorEvent" />
-    <mate:Listener type="{ShortcutEvent.FOCUS_SLIDE}" method="focusSlide" />
-    
-	<mx:Script>
-		<![CDATA[
-			import com.asfusion.mate.events.Dispatcher;
-			
-			import flash.events.Event;
-			
-			import mx.binding.utils.BindingUtils;
-			import mx.collections.ArrayCollection;
-			import mx.controls.Alert;
-			import mx.controls.Button;
-			import mx.events.FlexEvent;
-			import mx.events.ListEvent;
-			
-			import org.bigbluebutton.common.IBbbCanvas;
-			import org.bigbluebutton.common.LogUtil;
-			import org.bigbluebutton.common.model.FocusableImage;
-			import org.bigbluebutton.core.managers.UserManager;
-			import org.bigbluebutton.main.events.MadePresenterEvent;
-			import org.bigbluebutton.main.events.ShortcutEvent;
-			import org.bigbluebutton.modules.present.events.CursorEvent;
-			import org.bigbluebutton.modules.present.events.DisplaySlideEvent;
-			import org.bigbluebutton.modules.present.events.MoveEvent;
-			import org.bigbluebutton.modules.present.events.PresenterCommands;
-			import org.bigbluebutton.modules.present.events.SlideEvent;
-			import org.bigbluebutton.modules.present.events.SlideResizedEvent;
-			import org.bigbluebutton.modules.present.events.UploadEvent;
-			import org.bigbluebutton.modules.present.events.WindowResizedEvent;
-			import org.bigbluebutton.modules.present.events.ZoomEvent;
-			import org.bigbluebutton.modules.present.managers.Slide;
-			import org.bigbluebutton.modules.present.ui.views.models.SlideCalcUtil;
-			import org.bigbluebutton.modules.present.ui.views.models.SlideViewModel;
-<<<<<<< HEAD
+<?xml version="1.0" encoding="utf-8"?>
+
+<!--
+
+BigBlueButton open source conferencing system - http://www.bigbluebutton.org/
+
+Copyright (c) 2012 BigBlueButton Inc. and by respective authors (see below).
+
+This program is free software; you can redistribute it and/or modify it under the
+terms of the GNU Lesser General Public License as published by the Free Software
+Foundation; either version 3.0 of the License, or (at your option) any later
+version.
+
+BigBlueButton is distributed in the hope that it will be useful, but WITHOUT ANY
+WARRANTY; without even the implied warranty of MERCHANTABILITY or FITNESS FOR A
+PARTICULAR PURPOSE. See the GNU Lesser General Public License for more details.
+
+You should have received a copy of the GNU Lesser General Public License along
+with BigBlueButton; if not, see <http://www.gnu.org/licenses/>.
+
+-->
+
+<mx:Canvas xmlns:mx="http://www.adobe.com/2006/mxml" 
+	xmlns:mate="http://mate.asfusion.com/"
+	xmlns:local="*"
+	xmlns:fimage="org.bigbluebutton.common.model.*"
+    width="{slideModel.viewportW}" height="{slideModel.viewportH}" 
+	x="{slideModel.viewportX}" y="{slideModel.viewportY}"
+    creationComplete="onCreationComplete()" 
+	verticalScrollPolicy="off" 
+	horizontalScrollPolicy="off"      
+    rollOut="hideCursor()" styleName="presentationSlideViewStyle"
+    xmlns:views="org.bigbluebutton.modules.present.views.*"
+    implements="org.bigbluebutton.common.IBbbCanvas">
+    
+	<mate:Listener type="{MoveEvent.CUR_SLIDE_SETTING}" method="handleCurSlideSettingEvent" />
+    <mate:Listener type="{MoveEvent.MOVE}" method="handleMoveEvent" />
+    <mate:Listener type="{SlideEvent.SLIDE_LOADED}" method="handleSlideLoadedEvent" />
+    <mate:Listener type="{MadePresenterEvent.SWITCH_TO_PRESENTER_MODE}" method="handleSwitchToPresenterEvent" />
+    <mate:Listener type="{MadePresenterEvent.SWITCH_TO_VIEWER_MODE}" method="handleSwitchToViewerEvent" />
+    <mate:Listener type="{CursorEvent.UPDATE_CURSOR}" method="handleUpdateCursorEvent" />
+    <mate:Listener type="{ShortcutEvent.FOCUS_SLIDE}" method="focusSlide" />
+    
+	<mx:Script>
+		<![CDATA[
+			import com.asfusion.mate.events.Dispatcher;
+			
+			import flash.events.Event;
+			
+			import mx.binding.utils.BindingUtils;
+			import mx.collections.ArrayCollection;
+			import mx.controls.Alert;
+			import mx.controls.Button;
+			import mx.events.FlexEvent;
+			import mx.events.ListEvent;
+			
+			import org.bigbluebutton.common.IBbbCanvas;
+			import org.bigbluebutton.common.LogUtil;
+			import org.bigbluebutton.common.model.FocusableImage;
+			import org.bigbluebutton.core.managers.UserManager;
+			import org.bigbluebutton.main.events.MadePresenterEvent;
+			import org.bigbluebutton.main.events.ShortcutEvent;
+			import org.bigbluebutton.modules.present.events.CursorEvent;
+			import org.bigbluebutton.modules.present.events.DisplaySlideEvent;
+			import org.bigbluebutton.modules.present.events.MoveEvent;
+			import org.bigbluebutton.modules.present.events.PresenterCommands;
+			import org.bigbluebutton.modules.present.events.SlideEvent;
+			import org.bigbluebutton.modules.present.events.SlideResizedEvent;
+			import org.bigbluebutton.modules.present.events.UploadEvent;
+			import org.bigbluebutton.modules.present.events.WindowResizedEvent;
+			import org.bigbluebutton.modules.present.events.ZoomEvent;
+			import org.bigbluebutton.modules.present.managers.Slide;
+			import org.bigbluebutton.modules.present.ui.views.models.SlideCalcUtil;
+			import org.bigbluebutton.modules.present.ui.views.models.SlideViewModel;
 			import org.bigbluebutton.modules.whiteboard.events.GetCurrentPresentationInfo;
-            import org.bigbluebutton.util.i18n.ResourceUtil;
-=======
-			import org.bigbluebutton.util.i18n.ResourceUtil;
->>>>>>> a6759a81
-            
-			[Bindable] public var zoomPercentage:Number = 100;
-			public static const ZOOM_STEP:int = 5;
-			public static const THUMBNAILS_CLOSED:String = "ThumbnailsClosed";
-			
-			
-			/**
-			 * Variables that stores the presenter's ratio between
-			 * loader and canvas. We need to size the slide with the
-			 * same scale as the presenter so that the cursor syncs
-			 * properly.
-			 */
-			private var presenterViewedRegionX:Number = 0;
-			private var presenterViewedRegionY:Number = 0;
-			private var presenterViewedRegionW:Number = 100;
-			private var presenterViewedRegionH:Number = 100;
-						
-			private var cursor:Shape;
-			private var whiteboardCanvasHolder:Canvas = new Canvas();
-			private var whiteboardCanvas:IBbbCanvas;
-							
-      [Bindable] public var slides:ArrayCollection = new ArrayCollection();
-			[Bindable] public var selectedSlide:int=0;
-			[Bindable] private var lateComerSynched:Boolean = false;
-			
-			private var dispatcher:Dispatcher = new Dispatcher();
-						
-			[Bindable]
-			private var slideModel:SlideViewModel = new SlideViewModel();
-			
-      // Send update of mouse location to other users.
-      private var _sendCurrentMouseLocTimer:Timer = new Timer(100);
-      private var _lastMouseXPosition:Number = 0;
-      private var _lastMouseYPosition:Number = 0;
-      
-			private function onCreationComplete():void {
-				slideLoader.width = this.width;
-				slideLoader.height = this.height;
-				
-				cursor = new Shape();
-				cursor.graphics.lineStyle(6, 0xFF0000, 0.6);
-				cursor.graphics.drawCircle(0,0,2.5);
-				this.rawChildren.addChild(cursor);
-				cursor.visible = false;
-				
-				whiteboardCanvasHolder = new Canvas();
-				this.addChild(whiteboardCanvasHolder);
-				whiteboardCanvasHolder.x = 0;
-				whiteboardCanvasHolder.y = 0;
-				
-				this.setChildIndex(thumbnailView, this.numChildren - 1);
-        
-        dispatcher.dispatchEvent(new GetCurrentPresentationInfo());
-			}
-						
-			public function setSlides(slides:ArrayCollection):void {
-				this.slides = slides;
-				thumbnailView.dataProvider = this.slides.toArray();
-			}
-			
-			private function changeSlide():void {
-                if (thumbnailView.selectedIndex != selectedSlide) {
-				    dispatchEvent(new PresenterCommands(PresenterCommands.GOTO_SLIDE, thumbnailView.selectedIndex));
-				    thumbnailView.visible = false;
-                }
-			}
-			
-			private function changeIndex(e:ListEvent):void {
-				dispatchEvent(e);
-			}
-			
-			private var prevMouseX:Number;
-			private	var prevMouseY:Number;
-			
-			/**
-			 * Triggered when the presenter clicks on the slides with the intent of moving it.
-			 */		
-			private function onMouseDown(e:MouseEvent):void {				
-				prevMouseX = this.mouseX;
-				prevMouseY = this.mouseY;			
-				addEventListener(MouseEvent.MOUSE_MOVE, onMouseMove);
-			}
-			
-			/**
-			 * Triggered when the mouse had been clicked and dragged to move the slide.
-			 */ 
-			private function onMouseMove(e:MouseEvent):void {	
-				// Compute the change in mouse position from where the mouse was clicked.
-				var deltaCanvasMouseX:Number = this.mouseX - prevMouseX;
-				var deltaCanvasMouseY:Number = this.mouseY - prevMouseY;
-				prevMouseX = this.mouseX;
-				prevMouseY = this.mouseY;				
-				slideModel.onMove(deltaCanvasMouseX, deltaCanvasMouseY); 
-				slideModel.printViewedRegion();
-				slideModel.displayPresenterView();
-				fitSlideToLoader();		
-				notifyOthersOfZoomEvent();
-			}
-						
-			/**
-			 * Triggered when the presenter releases the mouse button.
-			 */		
-			private function onMouseUp(e:MouseEvent):void{		
-				removeEventListener(MouseEvent.MOUSE_MOVE, onMouseMove);
-			}
-			
-			/**
-			 * Triggered when the presenter has dragged the cursor outside the presetation window.
-			 */
-			private function onMouseOut(e:MouseEvent):void{
-				removeEventListener(MouseEvent.MOUSE_MOVE, onMouseMove);
-			}
-						
-			public function onParentResized(parentWidth:Number, parentHeight:Number):void {
-				if (slideModel == null || noSlideContentLoaded()) return;
-				
-				slideModel.parentChange(parentWidth, parentHeight);
-				
-				if (UserManager.getInstance().getConference().amIPresenter) {
-					slideModel.adjustSlideAfterParentResized();
-					slideModel.displayPresenterView();
-					slideModel.printViewedRegion();
-					fitSlideToLoader();
-					notifyOthersOfZoomEvent();
-				} else {
-					slideModel.calculateViewportNeededForRegion(slideModel.viewedRegionX, slideModel.viewedRegionY, slideModel.viewedRegionW, slideModel.viewedRegionH);
-					slideModel.displayViewerRegion(slideModel.viewedRegionX, slideModel.viewedRegionY, slideModel.viewedRegionW, slideModel.viewedRegionH);
-					slideModel.calculateViewportXY();
-					slideModel.displayPresenterView();
-					slideModel.printViewedRegion();
-					fitSlideToLoader();	
-				}				
-			}
-											
-			/**
-			 * Fit the slide inside the loader.
-			 */			
-			private function fitSlideToLoader():void {
-				if (noSlideContentLoaded()) return;
-				slideLoader.content.x = slideLoader.x;
-				slideLoader.content.y = slideLoader.y;
-				slideLoader.content.width = slideLoader.width;
-				slideLoader.content.height = slideLoader.height;
-				moveCanvas(slideLoader.x, slideLoader.y);
-				zoomCanvas(slideLoader.width, slideLoader.height);
-			}
-												
-			/**
-			 * Triggered when the presenter uses the mouse wheel to zoom in/out of the slide.
-			 */
-			private function onMouseWheelZoomEvent(e:MouseEvent):void {
-				if (presenterIsZoomingOut(e.delta)) {
-					zoomPercentage -= ZOOM_STEP;
-				} else {
-					zoomPercentage += ZOOM_STEP;
-				}
-				zoomSlide(zoomPercentage, this.mouseX, this.mouseY);		
-			}
-			
-			public function switchToFitToPage(ftp:Boolean):void {
-				slideModel.switchToFitToPage(ftp);
-				onZoomSlide(100);
-			}
-			
-			public function onZoomSlide(zoom:Number):void {
-				if (slideLoader.content == null) return;
-				zoomSlide(zoom, slideLoader.content.width/2, slideLoader.content.height/2);
-			}
-			
-			private function zoomSlide(zoom:Number, mouseX:Number, mouseY:Number):void {
-				zoomPercentage = zoom;
-				if (zoomPercentage <= SlideViewModel.HUNDRED_PERCENT) {
-					zoomPercentage = SlideViewModel.HUNDRED_PERCENT;
-				} else if (zoomPercentage >= SlideViewModel.MAX_ZOOM_PERCENT) {
-					zoomPercentage = SlideViewModel.MAX_ZOOM_PERCENT
-				}
-				slideModel.onZoom(zoomPercentage, mouseX, mouseY);
-				slideModel.printViewedRegion();
-				slideModel.displayPresenterView();
-				fitSlideToLoader();	
-				notifyOthersOfZoomEvent();	
-			}
-									
-			private function notifyOthersOfZoomEvent():void {
-				var presentEvent:PresenterCommands = new PresenterCommands(PresenterCommands.ZOOM);
-				presentEvent.xOffset = slideModel.viewedRegionX;
-				presentEvent.yOffset = slideModel.viewedRegionY;
-				presentEvent.slideToCanvasWidthRatio = slideModel.viewedRegionW;
-				presentEvent.slideToCanvasHeightRatio = slideModel.viewedRegionH;
-				dispatchEvent(presentEvent);
-			}
-			
-			private function presenterIsZoomingOut(delta:Number):Boolean {
-				// If delta is negative, the presenter is zooming-out of the presentation.
-				return delta < 0;
-			}
-			
-			/**
-			 * Handles notification from presenter that the slide has moved.
-			 */
-			private function handleCurSlideSettingEvent(e:MoveEvent):void{
-				if (UserManager.getInstance().getConference().amIPresenter) {
-					return;
-				}
-
-				presenterViewedRegionX = e.xOffset;
-				presenterViewedRegionY = e.yOffset;
-				presenterViewedRegionW = e.slideToCanvasWidthRatio;
-				presenterViewedRegionH = e.slideToCanvasHeightRatio;
-			}
-			
-			/**
-			 * Handles notification from presenter that the slide has moved.
-			 */
-			private function handleMoveEvent(e:MoveEvent):void{
-				if (UserManager.getInstance().getConference().amIPresenter) {
-					return;
-				}
-				
-				presenterViewedRegionX = e.xOffset;
-				presenterViewedRegionY = e.yOffset;
-				presenterViewedRegionW = e.slideToCanvasWidthRatio;
-				presenterViewedRegionH = e.slideToCanvasHeightRatio;
-				
-				slideModel.saveViewedRegion(e.xOffset, e.yOffset, e.slideToCanvasWidthRatio, e.slideToCanvasHeightRatio);
-				slideModel.calculateViewportNeededForRegion(e.xOffset, e.yOffset, e.slideToCanvasWidthRatio, e.slideToCanvasHeightRatio);
-				slideModel.displayViewerRegion(e.xOffset, e.yOffset, e.slideToCanvasWidthRatio, e.slideToCanvasHeightRatio);
-				slideModel.calculateViewportXY();
-				slideModel.displayPresenterView();
-				slideModel.printViewedRegion();
-				fitSlideToLoader();
-			}
-					
-			/**
-			 * Handle notification from loader that a slide has been loaded.
-			 */						
-			private function handleSlideLoadedEvent(e:SlideEvent):void{
-				slideLoader.source = e.slide;
-			    //slideLoader.accessibilityProperties.description = "Slide text start:  " + e.slideText + "    Slide text end";
-                slideLoader.accessibilityDescription = ResourceUtil.getInstance().getString("bbb.presentation.slideloader.starttext") + e.slideText + ResourceUtil.getInstance().getString("bbb.presentation.slideloader.endtext");
-                slideLoader.accessibilityName = ResourceUtil.getInstance().getString("bbb.presentation.slideloader.starttext") + e.slideText + ResourceUtil.getInstance().getString("bbb.presentation.slideloader.endtext");
-                LogUtil.debug(e.slideText);
-			}
-			
-			/**
-			 * Handle the event where this presenter becomes a viewer because another attendee became presenter.
-			 */			
-			private function handleSwitchToViewerEvent(e:MadePresenterEvent):void{
-				removeEventListener(MouseEvent.MOUSE_WHEEL, onMouseWheelZoomEvent);
-				slideLoader.removeEventListener(MouseEvent.MOUSE_DOWN, onMouseDown);
-				slideLoader.removeEventListener(MouseEvent.MOUSE_UP, onMouseUp);
-				slideLoader.removeEventListener(MouseEvent.MOUSE_OUT, onMouseOut);
-        _sendCurrentMouseLocTimer.stop();
-        _sendCurrentMouseLocTimer.removeEventListener(TimerEvent.TIMER, mouseCursorUpdateTimerListener);
-			}
-			
-			/**
-			 * Makes the attendee the presenter.
-			 */
-			private function handleSwitchToPresenterEvent(e:MadePresenterEvent):void {
-				addEventListener(MouseEvent.MOUSE_WHEEL, onMouseWheelZoomEvent);
-				slideLoader.addEventListener(MouseEvent.MOUSE_DOWN, onMouseDown);
-				slideLoader.addEventListener(MouseEvent.MOUSE_UP, onMouseUp);
-				slideLoader.addEventListener(MouseEvent.MOUSE_OUT, onMouseOut);
-        _sendCurrentMouseLocTimer.addEventListener(TimerEvent.TIMER, mouseCursorUpdateTimerListener);
-        _sendCurrentMouseLocTimer.start();
-				notifyOthersOfZoomEvent();
-			}
-			
-			
-      public function mouseCursorUpdateTimerListener(e:TimerEvent):void{
-        if (noSlideContentLoaded()) return;				
-        notifyOthersOfPresentersCursorPosition(this.mouseX, this.mouseY);
-      }
-			
-			/**
-			 * Broadcast to other participants the location fo the mouse cursor.
-			 */
-			private function notifyOthersOfPresentersCursorPosition(cursorXPosition:int, cursorYPosition:int):void {
-        // Only update the other users if the mouse moved a certain delta
-        if ( (Math.abs(cursorXPosition - _lastMouseXPosition) < 0.1) 
-          && (Math.abs(cursorYPosition - _lastMouseYPosition) < 0.1) ) {
-          return;
-        }
-        
-        if (cursorXPosition > this.width || cursorXPosition < 1 
-              || cursorYPosition > this.height || cursorYPosition < 1) {
-//          LogUtil.debug("Cursor outside the window...not sending [" + cursorXPosition + "," + cursorYPosition + "]");
-          return;
-        }
-          
-        _lastMouseXPosition = cursorXPosition;
-        _lastMouseYPosition = cursorYPosition;
-        
-				var command:PresenterCommands = new PresenterCommands(PresenterCommands.SEND_CURSOR_UPDATE);				
-				command.xPercent = cursorXPosition / this.width;
-				command.yPercent = cursorYPosition / this.height;				
-				dispatchEvent(command);
-			}
-			
-			/**
-			 * Handle notification from presenter about the location of the mouse cursor.
-			 */
-			private function handleUpdateCursorEvent(e:CursorEvent):void{
-				if (noSlideContentLoaded()) return;
-				
-				cursor.x = e.xPercent * this.width;
-				cursor.y = e.yPercent * this.height;
-								
-				if (isCursorOutsideWindow(e)) {
-					hideCursor()
-				} else {
-					showCursor();
-				}	
-			}
-			
-			private function noSlideContentLoaded():Boolean {
-				return slideLoader.content == null
-			}
-						
-			/*
-			 * Fire an event when a single slide has been loaded.
-			 */
-			private function listenForSlideLoadedCompleteEvent():void {
-				slideLoader.addEventListener(Event.COMPLETE, handleSlideLoadedCompleteEvent);
-			}
-			
-			private function handleSlideLoadedCompleteEvent(event:Event):void {
-				if (lateComerSynched) {
-					slideModel.resetForNewSlide(slideLoader.contentWidth, slideLoader.contentHeight);					
-				} else {
-					lateComerSynched = true;
-					slideModel.reset(slideLoader.contentWidth, slideLoader.contentHeight);
-					slideModel.saveViewedRegion(presenterViewedRegionX, presenterViewedRegionY, presenterViewedRegionW, presenterViewedRegionH);					
-				}
-				
-				dispatchNewSlideDisplayedEvent(slideModel.pageOrigW, slideModel.pageOrigH);				
-			}
-					
-			private function dispatchNewSlideDisplayedEvent(slideRealWidth:int, slideRealHeight:int):void {
-				var dispEvent:DisplaySlideEvent = new DisplaySlideEvent(DisplaySlideEvent.DISPLAY_SLIDE_EVENT);
-				dispEvent.slideWidth = slideRealWidth;
-				dispEvent.slideHeight = slideRealHeight;
-				dispatcher.dispatchEvent(dispEvent);
-			}
-						
-			private function isCursorOutsideWindow(e:CursorEvent):Boolean {
-				return (e.xPercent > 1 && e.yPercent > 1) 
-                || (cursor.x > this.width || cursor.x < 1
-                || cursor.y > this.height || cursor.y < 1);
-			}
-			
-			private function showCursor():void {
-				cursor.visible = true;
-			}
-			
-			private function hideCursor():void{
-				cursor.visible = false;
-			}			
-			
-			/** Inherited from IBbbCanvas*/
-			public function addRawChild(child:DisplayObject):void{
-				this.whiteboardCanvasHolder.rawChildren.addChild(child);
-			}
-			
-			public function removeRawChild(child:DisplayObject):void{
-				this.whiteboardCanvasHolder.rawChildren.removeChild(child);
-			}
-			
-			public function doesContain(child:DisplayObject):Boolean{
-				return this.whiteboardCanvasHolder.rawChildren.contains(child);
-			}
-			
-			public function acceptOverlayCanvas(overlay:IBbbCanvas):void{
-				whiteboardCanvas = overlay;
-				var c:Canvas = overlay as Canvas;
-                // add the canvas below the thumbnails
-				this.addChildAt(c, this.getChildIndex(thumbnailView));
-				c.x = slideLoader.x * SlideCalcUtil.MYSTERY_NUM;
-				c.y = slideLoader.y * SlideCalcUtil.MYSTERY_NUM;
-				c.width = slideLoader.width;
-				c.height = slideLoader.height;
-				fitSlideToLoader();
-			}
-			
-			public function moveCanvas(x:Number, y:Number):void{
-				whiteboardCanvasHolder.x = slideLoader.x * SlideCalcUtil.MYSTERY_NUM;
-				whiteboardCanvasHolder.y = slideLoader.y * SlideCalcUtil.MYSTERY_NUM;
-				
-				if (whiteboardCanvas != null) {
-					whiteboardCanvas.moveCanvas(whiteboardCanvasHolder.x, whiteboardCanvasHolder.y);
-				}
-			}
-			
-			public function zoomCanvas(width:Number, height:Number):void{
-				whiteboardCanvasHolder.width = width;
-				whiteboardCanvasHolder.height = height;
-				moveCanvas(slideLoader.x, slideLoader.y);
-				if (whiteboardCanvas != null) {
-					//LogUtil.debug("Zooming Canvas " + width + " " + height);
-					whiteboardCanvas.zoomCanvas(width, height);
-				}
-			}
-			
-			public function showCanvas(show:Boolean):void{
-				
-			}
-			
-			private function focusSlide(e:ShortcutEvent):void{
-				focusManager.setFocus(slideLoader);
-				slideLoader.drawFocus(true);
-			}
-			
-		]]>
+			import org.bigbluebutton.util.i18n.ResourceUtil;
+            
+			[Bindable] public var zoomPercentage:Number = 100;
+			public static const ZOOM_STEP:int = 5;
+			public static const THUMBNAILS_CLOSED:String = "ThumbnailsClosed";
+			
+			
+			/**
+			 * Variables that stores the presenter's ratio between
+			 * loader and canvas. We need to size the slide with the
+			 * same scale as the presenter so that the cursor syncs
+			 * properly.
+			 */
+			private var presenterViewedRegionX:Number = 0;
+			private var presenterViewedRegionY:Number = 0;
+			private var presenterViewedRegionW:Number = 100;
+			private var presenterViewedRegionH:Number = 100;
+						
+			private var cursor:Shape;
+			private var whiteboardCanvasHolder:Canvas = new Canvas();
+			private var whiteboardCanvas:IBbbCanvas;
+							
+      [Bindable] public var slides:ArrayCollection = new ArrayCollection();
+			[Bindable] public var selectedSlide:int=0;
+			[Bindable] private var lateComerSynched:Boolean = false;
+			
+			private var dispatcher:Dispatcher = new Dispatcher();
+						
+			[Bindable]
+			private var slideModel:SlideViewModel = new SlideViewModel();
+			
+      // Send update of mouse location to other users.
+      private var _sendCurrentMouseLocTimer:Timer = new Timer(100);
+      private var _lastMouseXPosition:Number = 0;
+      private var _lastMouseYPosition:Number = 0;
+      
+			private function onCreationComplete():void {
+				slideLoader.width = this.width;
+				slideLoader.height = this.height;
+				
+				cursor = new Shape();
+				cursor.graphics.lineStyle(6, 0xFF0000, 0.6);
+				cursor.graphics.drawCircle(0,0,2.5);
+				this.rawChildren.addChild(cursor);
+				cursor.visible = false;
+				
+				whiteboardCanvasHolder = new Canvas();
+				this.addChild(whiteboardCanvasHolder);
+				whiteboardCanvasHolder.x = 0;
+				whiteboardCanvasHolder.y = 0;
+				
+				this.setChildIndex(thumbnailView, this.numChildren - 1);
+        
+        dispatcher.dispatchEvent(new GetCurrentPresentationInfo());
+			}
+						
+			public function setSlides(slides:ArrayCollection):void {
+				this.slides = slides;
+				thumbnailView.dataProvider = this.slides.toArray();
+			}
+			
+			private function changeSlide():void {
+                if (thumbnailView.selectedIndex != selectedSlide) {
+				    dispatchEvent(new PresenterCommands(PresenterCommands.GOTO_SLIDE, thumbnailView.selectedIndex));
+				    thumbnailView.visible = false;
+                }
+			}
+			
+			private function changeIndex(e:ListEvent):void {
+				dispatchEvent(e);
+			}
+			
+			private var prevMouseX:Number;
+			private	var prevMouseY:Number;
+			
+			/**
+			 * Triggered when the presenter clicks on the slides with the intent of moving it.
+			 */		
+			private function onMouseDown(e:MouseEvent):void {				
+				prevMouseX = this.mouseX;
+				prevMouseY = this.mouseY;			
+				addEventListener(MouseEvent.MOUSE_MOVE, onMouseMove);
+			}
+			
+			/**
+			 * Triggered when the mouse had been clicked and dragged to move the slide.
+			 */ 
+			private function onMouseMove(e:MouseEvent):void {	
+				// Compute the change in mouse position from where the mouse was clicked.
+				var deltaCanvasMouseX:Number = this.mouseX - prevMouseX;
+				var deltaCanvasMouseY:Number = this.mouseY - prevMouseY;
+				prevMouseX = this.mouseX;
+				prevMouseY = this.mouseY;				
+				slideModel.onMove(deltaCanvasMouseX, deltaCanvasMouseY); 
+				slideModel.printViewedRegion();
+				slideModel.displayPresenterView();
+				fitSlideToLoader();		
+				notifyOthersOfZoomEvent();
+			}
+						
+			/**
+			 * Triggered when the presenter releases the mouse button.
+			 */		
+			private function onMouseUp(e:MouseEvent):void{		
+				removeEventListener(MouseEvent.MOUSE_MOVE, onMouseMove);
+			}
+			
+			/**
+			 * Triggered when the presenter has dragged the cursor outside the presetation window.
+			 */
+			private function onMouseOut(e:MouseEvent):void{
+				removeEventListener(MouseEvent.MOUSE_MOVE, onMouseMove);
+			}
+						
+			public function onParentResized(parentWidth:Number, parentHeight:Number):void {
+				if (slideModel == null || noSlideContentLoaded()) return;
+				
+				slideModel.parentChange(parentWidth, parentHeight);
+				
+				if (UserManager.getInstance().getConference().amIPresenter) {
+					slideModel.adjustSlideAfterParentResized();
+					slideModel.displayPresenterView();
+					slideModel.printViewedRegion();
+					fitSlideToLoader();
+					notifyOthersOfZoomEvent();
+				} else {
+					slideModel.calculateViewportNeededForRegion(slideModel.viewedRegionX, slideModel.viewedRegionY, slideModel.viewedRegionW, slideModel.viewedRegionH);
+					slideModel.displayViewerRegion(slideModel.viewedRegionX, slideModel.viewedRegionY, slideModel.viewedRegionW, slideModel.viewedRegionH);
+					slideModel.calculateViewportXY();
+					slideModel.displayPresenterView();
+					slideModel.printViewedRegion();
+					fitSlideToLoader();	
+				}				
+			}
+											
+			/**
+			 * Fit the slide inside the loader.
+			 */			
+			private function fitSlideToLoader():void {
+				if (noSlideContentLoaded()) return;
+				slideLoader.content.x = slideLoader.x;
+				slideLoader.content.y = slideLoader.y;
+				slideLoader.content.width = slideLoader.width;
+				slideLoader.content.height = slideLoader.height;
+				moveCanvas(slideLoader.x, slideLoader.y);
+				zoomCanvas(slideLoader.width, slideLoader.height);
+			}
+												
+			/**
+			 * Triggered when the presenter uses the mouse wheel to zoom in/out of the slide.
+			 */
+			private function onMouseWheelZoomEvent(e:MouseEvent):void {
+				if (presenterIsZoomingOut(e.delta)) {
+					zoomPercentage -= ZOOM_STEP;
+				} else {
+					zoomPercentage += ZOOM_STEP;
+				}
+				zoomSlide(zoomPercentage, this.mouseX, this.mouseY);		
+			}
+			
+			public function switchToFitToPage(ftp:Boolean):void {
+				slideModel.switchToFitToPage(ftp);
+				onZoomSlide(100);
+			}
+			
+			public function onZoomSlide(zoom:Number):void {
+				if (slideLoader.content == null) return;
+				zoomSlide(zoom, slideLoader.content.width/2, slideLoader.content.height/2);
+			}
+			
+			private function zoomSlide(zoom:Number, mouseX:Number, mouseY:Number):void {
+				zoomPercentage = zoom;
+				if (zoomPercentage <= SlideViewModel.HUNDRED_PERCENT) {
+					zoomPercentage = SlideViewModel.HUNDRED_PERCENT;
+				} else if (zoomPercentage >= SlideViewModel.MAX_ZOOM_PERCENT) {
+					zoomPercentage = SlideViewModel.MAX_ZOOM_PERCENT
+				}
+				slideModel.onZoom(zoomPercentage, mouseX, mouseY);
+				slideModel.printViewedRegion();
+				slideModel.displayPresenterView();
+				fitSlideToLoader();	
+				notifyOthersOfZoomEvent();	
+			}
+									
+			private function notifyOthersOfZoomEvent():void {
+				var presentEvent:PresenterCommands = new PresenterCommands(PresenterCommands.ZOOM);
+				presentEvent.xOffset = slideModel.viewedRegionX;
+				presentEvent.yOffset = slideModel.viewedRegionY;
+				presentEvent.slideToCanvasWidthRatio = slideModel.viewedRegionW;
+				presentEvent.slideToCanvasHeightRatio = slideModel.viewedRegionH;
+				dispatchEvent(presentEvent);
+			}
+			
+			private function presenterIsZoomingOut(delta:Number):Boolean {
+				// If delta is negative, the presenter is zooming-out of the presentation.
+				return delta < 0;
+			}
+			
+			/**
+			 * Handles notification from presenter that the slide has moved.
+			 */
+			private function handleCurSlideSettingEvent(e:MoveEvent):void{
+				if (UserManager.getInstance().getConference().amIPresenter) {
+					return;
+				}
+
+				presenterViewedRegionX = e.xOffset;
+				presenterViewedRegionY = e.yOffset;
+				presenterViewedRegionW = e.slideToCanvasWidthRatio;
+				presenterViewedRegionH = e.slideToCanvasHeightRatio;
+			}
+			
+			/**
+			 * Handles notification from presenter that the slide has moved.
+			 */
+			private function handleMoveEvent(e:MoveEvent):void{
+				if (UserManager.getInstance().getConference().amIPresenter) {
+					return;
+				}
+				
+				presenterViewedRegionX = e.xOffset;
+				presenterViewedRegionY = e.yOffset;
+				presenterViewedRegionW = e.slideToCanvasWidthRatio;
+				presenterViewedRegionH = e.slideToCanvasHeightRatio;
+				
+				slideModel.saveViewedRegion(e.xOffset, e.yOffset, e.slideToCanvasWidthRatio, e.slideToCanvasHeightRatio);
+				slideModel.calculateViewportNeededForRegion(e.xOffset, e.yOffset, e.slideToCanvasWidthRatio, e.slideToCanvasHeightRatio);
+				slideModel.displayViewerRegion(e.xOffset, e.yOffset, e.slideToCanvasWidthRatio, e.slideToCanvasHeightRatio);
+				slideModel.calculateViewportXY();
+				slideModel.displayPresenterView();
+				slideModel.printViewedRegion();
+				fitSlideToLoader();
+			}
+					
+			/**
+			 * Handle notification from loader that a slide has been loaded.
+			 */						
+			private function handleSlideLoadedEvent(e:SlideEvent):void{
+				slideLoader.source = e.slide;
+			    //slideLoader.accessibilityProperties.description = "Slide text start:  " + e.slideText + "    Slide text end";
+                slideLoader.accessibilityDescription = ResourceUtil.getInstance().getString("bbb.presentation.slideloader.starttext") + e.slideText + ResourceUtil.getInstance().getString("bbb.presentation.slideloader.endtext");
+                slideLoader.accessibilityName = ResourceUtil.getInstance().getString("bbb.presentation.slideloader.starttext") + e.slideText + ResourceUtil.getInstance().getString("bbb.presentation.slideloader.endtext");
+                LogUtil.debug(e.slideText);
+			}
+			
+			/**
+			 * Handle the event where this presenter becomes a viewer because another attendee became presenter.
+			 */			
+			private function handleSwitchToViewerEvent(e:MadePresenterEvent):void{
+				removeEventListener(MouseEvent.MOUSE_WHEEL, onMouseWheelZoomEvent);
+				slideLoader.removeEventListener(MouseEvent.MOUSE_DOWN, onMouseDown);
+				slideLoader.removeEventListener(MouseEvent.MOUSE_UP, onMouseUp);
+				slideLoader.removeEventListener(MouseEvent.MOUSE_OUT, onMouseOut);
+        _sendCurrentMouseLocTimer.stop();
+        _sendCurrentMouseLocTimer.removeEventListener(TimerEvent.TIMER, mouseCursorUpdateTimerListener);
+			}
+			
+			/**
+			 * Makes the attendee the presenter.
+			 */
+			private function handleSwitchToPresenterEvent(e:MadePresenterEvent):void {
+				addEventListener(MouseEvent.MOUSE_WHEEL, onMouseWheelZoomEvent);
+				slideLoader.addEventListener(MouseEvent.MOUSE_DOWN, onMouseDown);
+				slideLoader.addEventListener(MouseEvent.MOUSE_UP, onMouseUp);
+				slideLoader.addEventListener(MouseEvent.MOUSE_OUT, onMouseOut);
+        _sendCurrentMouseLocTimer.addEventListener(TimerEvent.TIMER, mouseCursorUpdateTimerListener);
+        _sendCurrentMouseLocTimer.start();
+				notifyOthersOfZoomEvent();
+			}
+			
+			
+      public function mouseCursorUpdateTimerListener(e:TimerEvent):void{
+        if (noSlideContentLoaded()) return;				
+        notifyOthersOfPresentersCursorPosition(this.mouseX, this.mouseY);
+      }
+			
+			/**
+			 * Broadcast to other participants the location fo the mouse cursor.
+			 */
+			private function notifyOthersOfPresentersCursorPosition(cursorXPosition:int, cursorYPosition:int):void {
+        // Only update the other users if the mouse moved a certain delta
+        if ( (Math.abs(cursorXPosition - _lastMouseXPosition) < 0.1) 
+          && (Math.abs(cursorYPosition - _lastMouseYPosition) < 0.1) ) {
+          return;
+        }
+        
+        if (cursorXPosition > this.width || cursorXPosition < 1 
+              || cursorYPosition > this.height || cursorYPosition < 1) {
+//          LogUtil.debug("Cursor outside the window...not sending [" + cursorXPosition + "," + cursorYPosition + "]");
+          return;
+        }
+          
+        _lastMouseXPosition = cursorXPosition;
+        _lastMouseYPosition = cursorYPosition;
+        
+				var command:PresenterCommands = new PresenterCommands(PresenterCommands.SEND_CURSOR_UPDATE);				
+				command.xPercent = cursorXPosition / this.width;
+				command.yPercent = cursorYPosition / this.height;				
+				dispatchEvent(command);
+			}
+			
+			/**
+			 * Handle notification from presenter about the location of the mouse cursor.
+			 */
+			private function handleUpdateCursorEvent(e:CursorEvent):void{
+				if (noSlideContentLoaded()) return;
+				
+				cursor.x = e.xPercent * this.width;
+				cursor.y = e.yPercent * this.height;
+								
+				if (isCursorOutsideWindow(e)) {
+					hideCursor()
+				} else {
+					showCursor();
+				}	
+			}
+			
+			private function noSlideContentLoaded():Boolean {
+				return slideLoader.content == null
+			}
+						
+			/*
+			 * Fire an event when a single slide has been loaded.
+			 */
+			private function listenForSlideLoadedCompleteEvent():void {
+				slideLoader.addEventListener(Event.COMPLETE, handleSlideLoadedCompleteEvent);
+			}
+			
+			private function handleSlideLoadedCompleteEvent(event:Event):void {
+				if (lateComerSynched) {
+					slideModel.resetForNewSlide(slideLoader.contentWidth, slideLoader.contentHeight);					
+				} else {
+					lateComerSynched = true;
+					slideModel.reset(slideLoader.contentWidth, slideLoader.contentHeight);
+					slideModel.saveViewedRegion(presenterViewedRegionX, presenterViewedRegionY, presenterViewedRegionW, presenterViewedRegionH);					
+				}
+				
+				dispatchNewSlideDisplayedEvent(slideModel.pageOrigW, slideModel.pageOrigH);				
+			}
+					
+			private function dispatchNewSlideDisplayedEvent(slideRealWidth:int, slideRealHeight:int):void {
+				var dispEvent:DisplaySlideEvent = new DisplaySlideEvent(DisplaySlideEvent.DISPLAY_SLIDE_EVENT);
+				dispEvent.slideWidth = slideRealWidth;
+				dispEvent.slideHeight = slideRealHeight;
+				dispatcher.dispatchEvent(dispEvent);
+			}
+						
+			private function isCursorOutsideWindow(e:CursorEvent):Boolean {
+				return (e.xPercent > 1 && e.yPercent > 1) 
+                || (cursor.x > this.width || cursor.x < 1
+                || cursor.y > this.height || cursor.y < 1);
+			}
+			
+			private function showCursor():void {
+				cursor.visible = true;
+			}
+			
+			private function hideCursor():void{
+				cursor.visible = false;
+			}			
+			
+			/** Inherited from IBbbCanvas*/
+			public function addRawChild(child:DisplayObject):void{
+				this.whiteboardCanvasHolder.rawChildren.addChild(child);
+			}
+			
+			public function removeRawChild(child:DisplayObject):void{
+				this.whiteboardCanvasHolder.rawChildren.removeChild(child);
+			}
+			
+			public function doesContain(child:DisplayObject):Boolean{
+				return this.whiteboardCanvasHolder.rawChildren.contains(child);
+			}
+			
+			public function acceptOverlayCanvas(overlay:IBbbCanvas):void{
+				whiteboardCanvas = overlay;
+				var c:Canvas = overlay as Canvas;
+                // add the canvas below the thumbnails
+				this.addChildAt(c, this.getChildIndex(thumbnailView));
+				c.x = slideLoader.x * SlideCalcUtil.MYSTERY_NUM;
+				c.y = slideLoader.y * SlideCalcUtil.MYSTERY_NUM;
+				c.width = slideLoader.width;
+				c.height = slideLoader.height;
+				fitSlideToLoader();
+			}
+			
+			public function moveCanvas(x:Number, y:Number):void{
+				whiteboardCanvasHolder.x = slideLoader.x * SlideCalcUtil.MYSTERY_NUM;
+				whiteboardCanvasHolder.y = slideLoader.y * SlideCalcUtil.MYSTERY_NUM;
+				
+				if (whiteboardCanvas != null) {
+					whiteboardCanvas.moveCanvas(whiteboardCanvasHolder.x, whiteboardCanvasHolder.y);
+				}
+			}
+			
+			public function zoomCanvas(width:Number, height:Number):void{
+				whiteboardCanvasHolder.width = width;
+				whiteboardCanvasHolder.height = height;
+				moveCanvas(slideLoader.x, slideLoader.y);
+				if (whiteboardCanvas != null) {
+					//LogUtil.debug("Zooming Canvas " + width + " " + height);
+					whiteboardCanvas.zoomCanvas(width, height);
+				}
+			}
+			
+			public function showCanvas(show:Boolean):void{
+				
+			}
+			
+			private function focusSlide(e:ShortcutEvent):void{
+				focusManager.setFocus(slideLoader);
+				slideLoader.drawFocus(true);
+			}
+			
+		]]>
 	</mx:Script>
-	<fimage:FocusableImage id="slideLoader" width="{slideModel.loaderW}" height="{slideModel.loaderH}" x="{slideModel.loaderX}" y="{slideModel.loaderY}" useHandCursor="true" buttonMode="false"
-		creationComplete="listenForSlideLoadedCompleteEvent()" styleName="presentationSlideViewStyle" scaleContent="false" showBusyCursor="true" completeEffect="Fade" />
-   		
-    <mx:HorizontalList id="thumbnailView" itemRenderer="org.bigbluebutton.modules.present.ui.views.Thumbnail" itemRollOver="changeIndex(event)" 
-    	visible="false" width="100%" height="100" y="{this.height - 100}" change="changeSlide()" />
-		      		 
-</mx:Canvas>
+	<fimage:FocusableImage id="slideLoader" width="{slideModel.loaderW}" height="{slideModel.loaderH}" x="{slideModel.loaderX}" y="{slideModel.loaderY}" useHandCursor="true" buttonMode="false"
+		creationComplete="listenForSlideLoadedCompleteEvent()" styleName="presentationSlideViewStyle" scaleContent="false" showBusyCursor="true" completeEffect="Fade" />
+   		
+    <mx:HorizontalList id="thumbnailView" itemRenderer="org.bigbluebutton.modules.present.ui.views.Thumbnail" itemRollOver="changeIndex(event)" 
+    	visible="false" width="100%" height="100" y="{this.height - 100}" change="changeSlide()" />
+		      		 
+</mx:Canvas>