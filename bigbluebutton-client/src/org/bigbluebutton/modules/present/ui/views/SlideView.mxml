--- conflicted
+++ resolved
@@ -1,503 +1,481 @@
-<?xml version="1.0" encoding="utf-8"?>
-
-<!--
-
-BigBlueButton open source conferencing system - http://www.bigbluebutton.org/
-
-Copyright (c) 2012 BigBlueButton Inc. and by respective authors (see below).
-
-This program is free software; you can redistribute it and/or modify it under the
-terms of the GNU Lesser General Public License as published by the Free Software
-Foundation; either version 3.0 of the License, or (at your option) any later
-version.
-
-BigBlueButton is distributed in the hope that it will be useful, but WITHOUT ANY
-WARRANTY; without even the implied warranty of MERCHANTABILITY or FITNESS FOR A
-PARTICULAR PURPOSE. See the GNU Lesser General Public License for more details.
-
-You should have received a copy of the GNU Lesser General Public License along
-with BigBlueButton; if not, see <http://www.gnu.org/licenses/>.
-
--->
-
-<mx:Canvas xmlns:mx="library://ns.adobe.com/flex/mx"
-		   xmlns:fx="http://ns.adobe.com/mxml/2009"
-		   xmlns:mate="http://mate.asfusion.com/"
-		   xmlns:local="*"
-		   xmlns:fimage="org.bigbluebutton.common.model.*"
-		   width="{slideModel.viewportW}"
-		   height="{slideModel.viewportH}"
-		   x="{slideModel.viewportX}"
-		   y="{slideModel.viewportY}"
-		   creationComplete="onCreationComplete()"
-		   verticalScrollPolicy="off"
-		   horizontalScrollPolicy="off"
-		   clipContent="true"
-		   styleName="presentationSlideViewStyle"
-		   xmlns:views="org.bigbluebutton.modules.present.views.*">
-
-	<fx:Declarations>
-	  <mate:Listener type="{PageChangedEvent.PRESENTATION_PAGE_CHANGED_EVENT}" method="handlePageChangedEvent" />
-	  <mate:Listener type="{PageLoadedEvent.PAGE_LOADED_EVENT}" method="handlePageLoadedEvent" />
-	  <mate:Listener type="{ShortcutEvent.FOCUS_SLIDE}" method="focusSlide" />
-	</fx:Declarations>
-	<fx:Script>
-		<![CDATA[
-			import com.asfusion.mate.events.Dispatcher;
-			
-			import mx.collections.ArrayCollection;
-			import mx.collections.Sort;
-			import mx.collections.SortField;
-			
-			import org.as3commons.logging.api.ILogger;
-			import org.as3commons.logging.api.getClassLogger;
-			import org.bigbluebutton.core.UsersUtil;
-			import org.bigbluebutton.main.events.ShortcutEvent;
-			import org.bigbluebutton.modules.present.commands.GoToPageLocalCommand;
-			import org.bigbluebutton.modules.present.events.DisplaySlideEvent;
-			import org.bigbluebutton.modules.present.events.PageChangedEvent;
-			import org.bigbluebutton.modules.present.events.PageLoadedEvent;
-			import org.bigbluebutton.modules.present.events.PresenterCommands;
-			import org.bigbluebutton.modules.present.model.Page;
-			import org.bigbluebutton.modules.present.model.PagePositionBroadcaster;
-			import org.bigbluebutton.modules.present.model.Presentation;
-			import org.bigbluebutton.modules.present.model.PresentationPodManager;
-			import org.bigbluebutton.modules.present.ui.views.models.SlideCalcUtil;
-			import org.bigbluebutton.modules.present.ui.views.models.SlideViewModel;
-			import org.bigbluebutton.modules.whiteboard.views.WhiteboardCanvas;
-			import org.bigbluebutton.util.i18n.ResourceUtil;
-
-			private static const LOGGER:ILogger = getClassLogger(SlideView);      
-      
-			[Bindable] public var zoomPercentage:Number = 100;
-			public static const ZOOM_STEP:int = 5;
-			public static const THUMBNAILS_CLOSED:String = "ThumbnailsClosed";
-			
-			private var whiteboardCanvas:WhiteboardCanvas;
-										
-			private var dispatcher:Dispatcher = new Dispatcher();
-						
-			[Bindable]
-			public var slideModel:SlideViewModel = new SlideViewModel();
-
-
-			public var podId:String;
-			public var currentPresenterInPod: String;
-
-      private var pageCache:ArrayCollection = new ArrayCollection();
-			
-			private var pagePositionBroadcaster:PagePositionBroadcaster = new PagePositionBroadcaster();
-      
-			private function onCreationComplete():void {
-				//slideLoader.width = this.width;
-				//slideLoader.height = this.height;
-				
-				this.setChildIndex(thumbnailView, this.numChildren - 1);
-				
-				/*
-				var t:Timer = new Timer(3000, 1);
-				var that:SlideView = this;
-				t.addEventListener(TimerEvent.TIMER_COMPLETE, function () {
-					var poll:PollResultsView = new PollResultsView();
-					that.addChild(poll);
-					
-					that.callLater(function():void {
-						poll.x = that.width - poll.width;
-						poll.y = that.height - poll.height;
-					});
-				});
-				t.start();
-				*/
-
-				if (amITheCurrentPodPresenter()) {
-					becomePresenter(amITheCurrentPodPresenter(), this.currentPresenterInPod);
-				} else {
-					becomeViewer(amITheCurrentPodPresenter(), this.currentPresenterInPod);
-				}
-			}
-
-			public function setSlides(_podId: String):void {
-				if (_podId != this.podId) {
-					return;
-				}
-
-				var pres: Presentation = PresentationPodManager.getInstance().getPod(_podId).getCurrentPresentation();
-				if (pres != null) {
-					pageCache = pres.getPages();
-					/* Create the SortField object for the "num" field in the ArrayCollection object, and make sure we do a numeric sort. */
-					var dataSortField:SortField = new SortField();
-					dataSortField.name = "num";
-					dataSortField.numeric = true;
-
-					/* Create the Sort object and add the SortField object created earlier to the array of fields to sort on. */
-					var numericDataSort:Sort = new Sort();
-					numericDataSort.fields = [dataSortField];
-
-					/* Set the ArrayCollection object's sort property to our custom sort, and refresh the ArrayCollection. */
-					pageCache.sort = numericDataSort;
-					pageCache.refresh();
-					thumbnailView.dataProvider = pageCache;
-				}
-			}
-
-      public function setSelectedSlide(slideNum:int):void {
-        if (slideNum > pageCache.length) {
-          LOGGER.debug("Page num [{0}] > numPages[{1}]", [slideNum, pageCache.length]);
-          return;
-        }
-        for (var idx:int = 0; idx < pageCache.length; idx++) {
-          var p:Page = pageCache.getItemAt(idx) as Page;
-          if (p.num == slideNum) {
-            thumbnailView.selectedIndex = idx;
-          }
-        }       
-      }
-            
-			private function changeSlide():void {
-				var data:Page = thumbnailView.selectedItem as Page;
-				LOGGER.debug("Change page from thumbnail. Selected page [{0}]", [data.id]);
-
-				dispatchEvent(new GoToPageLocalCommand(data.id));
-				thumbnailView.visible = false;
-			}
-			
-			private var prevMouseX:Number;
-			private	var prevMouseY:Number;
-			
-			/**
-			 * Triggered when the presenter clicks on the slides with the intent of moving it.
-			 */		
-			private function onMouseDown(e:MouseEvent):void {
-				prevMouseX = this.mouseX;
-				prevMouseY = this.mouseY;
-				stage.addEventListener(MouseEvent.MOUSE_MOVE, onMouseMove);
-				stage.addEventListener(MouseEvent.MOUSE_UP, endDrag);
-				Mouse.cursor = MouseCursor.HAND;
-			}
-			
-			/**
-			 * Triggered when the mouse had been clicked and dragged to move the slide.
-			 */ 
-			private function onMouseMove(e:MouseEvent):void {	
-				// Compute the change in mouse position from where the mouse was clicked.
-				var deltaCanvasMouseX:Number = this.mouseX - prevMouseX;
-				var deltaCanvasMouseY:Number = this.mouseY - prevMouseY;
-				prevMouseX = this.mouseX;
-				prevMouseY = this.mouseY;				
-				var xyChange:Boolean = slideModel.onMove(deltaCanvasMouseX, deltaCanvasMouseY);
-				if (xyChange) {
-					slideModel.printViewedRegion();
-					slideModel.displayPresenterView();
-					fitSlideToLoader();
-					notifyOthersOfZoomEvent();
-				}
-			}
-						
-			/**
-			 * Triggered when the presenter releases the mouse button or mouses out of the application
-			 */		
-			private function endDrag(e:MouseEvent = null):void {
-				Mouse.cursor = MouseCursor.AUTO;
-				stage.removeEventListener(MouseEvent.MOUSE_MOVE, onMouseMove);
-				stage.removeEventListener(MouseEvent.MOUSE_UP, endDrag);
-			}
-						
-			public function onParentResized(_podId: String, parentWidth:Number, parentHeight:Number):void {
-				if (slideModel == null || noSlideContentLoaded()) return;
-
-				if (_podId != this.podId) {
-					return;
-				}
-
-				slideModel.parentChange(parentWidth, parentHeight);
-				
-				if (amITheCurrentPodPresenter()) {
-					slideModel.adjustSlideAfterParentResized();
-					slideModel.onMove(0, 0); // fake a move to reset some values
-					slideModel.displayPresenterView();
-					slideModel.printViewedRegion();
-					fitSlideToLoader();
-					notifyOthersOfZoomEvent();
-				} else {
-					var page:Page = PresentationPodManager.getInstance().getPod(_podId).getCurrentPage();
-					if (page != null) {
-						LOGGER.debug("Parent window has resized. Reposition page [{0}]", [page.id]);
-						positionPage(page);
-					}
-				}
-			}
-
-			/**
-			 * Fit the slide inside the loader.
-			 */			
-			private function fitSlideToLoader():void {
-				if (noSlideContentLoaded()) return;
-				slideLoader.content.x = slideLoader.x;
-				slideLoader.content.y = slideLoader.y;
-				slideLoader.content.width = slideLoader.width;
-				slideLoader.content.height = slideLoader.height;
-				moveCanvas(slideLoader.x, slideLoader.y);
-				zoomCanvas(slideLoader.width, slideLoader.height);
-			}
-												
-			/**
-			 * Triggered when the presenter uses the mouse wheel to zoom in/out of the slide.
-			 */
-			private function onMouseWheelZoomEvent(e:MouseEvent):void {
-				var newZoomPercentage:Number = zoomPercentage;
-				if (presenterIsZoomingOut(e.delta)) {
-					newZoomPercentage -= ZOOM_STEP;
-				} else {
-					newZoomPercentage += ZOOM_STEP;
-				}
-				zoomSlide(newZoomPercentage, this.mouseX, this.mouseY);
-			}
-			
-			public function switchToFitToPage(ftp:Boolean):void {
-				slideModel.switchToFitToPage(ftp);
-				slideModel.onMove(0, 0); // fake a move to reset some values
-				onZoomSlide(100);
-			}
-			
-			public function onZoomSlide(zoom:Number):void {
-				if (slideLoader.content == null) {
-          LOGGER.debug("Not zooming. slideLoader.content == null");
-          return;
-        }
-				zoomSlide(zoom, (((slideLoader.content.width/2)*SlideViewModel.HUNDRED_PERCENT)/zoom), (((slideLoader.content.height/2)*SlideViewModel.HUNDRED_PERCENT)/zoom));
-			}
-			
-			private function zoomSlide(zoom:Number, mouseX:Number, mouseY:Number):void {
-				if (zoom <= SlideViewModel.HUNDRED_PERCENT) {
-					zoom = SlideViewModel.HUNDRED_PERCENT;
-				} else if (zoom >= SlideViewModel.MAX_ZOOM_PERCENT) {
-					zoom = SlideViewModel.MAX_ZOOM_PERCENT
-				}
-				
-				if (zoom != zoomPercentage) {
-					zoomPercentage = zoom;
-					
-					slideModel.onZoom(zoomPercentage, mouseX, mouseY);
-					slideModel.printViewedRegion();
-					slideModel.displayPresenterView();
-					fitSlideToLoader();
-					notifyOthersOfZoomEvent();
-				}
-			}
-									
-			private function notifyOthersOfZoomEvent():void {
-<<<<<<< HEAD
-				if (this.podId == null) {
-					return;
-				}
-
-				var presentEvent:PresenterCommands = new PresenterCommands(PresenterCommands.ZOOM, this.podId);
-				presentEvent.xOffset = slideModel.viewedRegionX;
-				presentEvent.yOffset = slideModel.viewedRegionY;
-				presentEvent.slideToCanvasWidthRatio = slideModel.viewedRegionW;
-				presentEvent.slideToCanvasHeightRatio = slideModel.viewedRegionH;
-				dispatchEvent(presentEvent);
-=======
-				pagePositionBroadcaster.broadcastPosition(slideModel.viewedRegionX, slideModel.viewedRegionY, slideModel.viewedRegionW, slideModel.viewedRegionH);
->>>>>>> 090906e9
-			}
-			
-			private function presenterIsZoomingOut(delta:Number):Boolean {
-				// If delta is negative, the presenter is zooming-out of the presentation.
-				return delta < 0;
-			}
-
-			/**
-			 * Handles notification from presenter that the slide has moved.
-			 */
-			private function handlePageChangedEvent(e:PageChangedEvent):void {
-        LOGGER.debug("Got a page changed event for pod=" + e.podId + " page=" + e.pageId);
-				if (e.podId != this.podId) {
-          LOGGER.debug("Not handling page as this.podId=" + this.podId);
-					return;
-				}
-
-				LOGGER.debug("Got a page changed event for page [{0}]", [e.pageId]);
-				var page:Page = PresentationPodManager.getInstance().getPod(e.podId).getPage(e.pageId);
-				if (page != null) {
-					if (! amITheCurrentPodPresenter()) {
-						// if we are presenter, we don't need to reposition our view of the page
-						positionPage(page);
-					}
-				}
-			}
-
-      private function positionPage(page:Page):void {
-        LOGGER.debug("Got Positioning page [{0}]", [page.id]);
-        if (page != null && page.swfData != null) {   
-          LOGGER.debug("Handling Positioning page [{0}]", [page.id]);
-          slideModel.saveViewedRegion(page.xOffset, page.yOffset, page.widthRatio, page.heightRatio);
-          slideModel.calculateViewportNeededForRegion(page.widthRatio, page.heightRatio);
-          slideModel.displayViewerRegion(page.xOffset, page.yOffset, page.widthRatio, page.heightRatio);
-          slideModel.calculateViewportXY();
-          slideModel.displayPresenterView();
-          slideModel.printViewedRegion();
-          
-          zoomPercentage = (SlideViewModel.HUNDRED_PERCENT / slideModel.viewedRegionW) * SlideViewModel.HUNDRED_PERCENT;
-          
-          fitSlideToLoader();          
-        }        
-      }
-      
-			private function handlePageLoadedEvent(e:PageLoadedEvent):void {
-        LOGGER.debug("Got a page loaded event for pod=" + e.podId + " page=" + e.pageId);
-				if (e.podId != this.podId) {
-          LOGGER.debug("Not handling page as this.podId=" + this.podId);
-					return;
-				}
-
-				LOGGER.debug("Got a page loaded event for page [{0}]", [e.pageId]);
-				var page:Page = PresentationPodManager.getInstance().getPod(e.podId).getPage(e.pageId);
-				if (page != null) {
-					setSelectedSlide(page.num);
-					slideLoader.source = page.swfData;
-					LOGGER.debug("Displaying page [{0}]", [e.pageId]);
-					//positionPage(page);
-					if (whiteboardCanvas != null) {
-						whiteboardCanvas.displayWhiteboardById(page.id);
-					}
-
-					//slideLoader.accessibilityProperties.description = "Slide text start:  " + e.slideText + "    Slide text end";
-					slideLoader.accessibilityDescription = ResourceUtil.getInstance().getString("bbb.presentation.slideloader.starttext") +
-							page.txtData + ResourceUtil.getInstance().getString("bbb.presentation.slideloader.endtext");
-					slideLoader.accessibilityName = ResourceUtil.getInstance().getString("bbb.presentation.slideloader.starttext") +
-							page.txtData + ResourceUtil.getInstance().getString("bbb.presentation.slideloader.endtext");
-				}
-			}
-<<<<<<< HEAD
-
-			private function amITheCurrentPodPresenter(): Boolean {
-				return UsersUtil.getMyUserID() == this.currentPresenterInPod;
-=======
-			
-      private function becomeViewer():void {
-        removeEventListener(MouseEvent.MOUSE_WHEEL, onMouseWheelZoomEvent);
-        this.removeEventListener(MouseEvent.MOUSE_DOWN, onMouseDown);
-        
-        pagePositionBroadcaster.reset();
-        
-        endDrag();
-      }
-      
-			/**
-			 * Handle the event where this presenter becomes a viewer because another attendee became presenter.
-			 */			
-			private function handleSwitchToViewerEvent(e:MadePresenterEvent):void{
-        becomeViewer();
->>>>>>> 090906e9
-			}
-
-			public function becomeViewer(amIThePresenterInThePod:Boolean, currentPresenterInPod: String):void {
-
-				removeEventListener(MouseEvent.MOUSE_WHEEL, onMouseWheelZoomEvent);
-				this.removeEventListener(MouseEvent.MOUSE_DOWN, onMouseDown);
-				if (whiteboardCanvas != null && currentPresenterInPod != null) {
-					whiteboardCanvas.presenterChange(amIThePresenterInThePod, currentPresenterInPod);
-				}
-			}
-
-			public function becomePresenter(amIThePresenterInThePod:Boolean, currentPresenterInPod: String):void {
-				// need to calculate slide zoom percentage left by a previous presenter
-				/**
-				  * We use width for the calculation because of fit-to-width mode. If you change between 
-				  * presenters rapidly the presentation drifts upwards slightly. - Chad
-				  */
-				zoomPercentage = (SlideViewModel.HUNDRED_PERCENT / slideModel.viewedRegionW) * SlideViewModel.HUNDRED_PERCENT;
-
-				addEventListener(MouseEvent.MOUSE_WHEEL, onMouseWheelZoomEvent);
-				this.addEventListener(MouseEvent.MOUSE_DOWN, onMouseDown);
-				notifyOthersOfZoomEvent();
-				if (whiteboardCanvas != null) {
-					whiteboardCanvas.presenterChange(amIThePresenterInThePod, currentPresenterInPod);
-				}
-			}
-
-			private function noSlideContentLoaded():Boolean {
-				return slideLoader.content == null
-			}
-						
-			/*
-			 * Fire an event when a single slide has been loaded.
-			 */
-			private function listenForSlideLoadedCompleteEvent():void {
-				slideLoader.addEventListener(Event.COMPLETE, handleSlideLoadedCompleteEvent);
-			}
-			
-			private function handleSlideLoadedCompleteEvent(event:Event):void {
-
-        		LOGGER.debug("Page has been loaded by swfLoader.");
-				slideModel.resetForNewSlide(slideLoader.contentWidth, slideLoader.contentHeight);
-				dispatchNewSlideDisplayedEvent(slideModel.pageOrigW, slideModel.pageOrigH);
-			}
-
-			private function dispatchNewSlideDisplayedEvent(slideRealWidth:int, slideRealHeight:int):void {
-				var dispEvent:DisplaySlideEvent = new DisplaySlideEvent(DisplaySlideEvent.DISPLAY_SLIDE_EVENT);
-				dispEvent.slideWidth = slideRealWidth;
-				dispEvent.slideHeight = slideRealHeight;
-				dispatcher.dispatchEvent(dispEvent);
-			}
-			
-			public function acceptOverlayCanvas(_podId: String, overlay:WhiteboardCanvas):void{
-				if (_podId != this.podId || PresentationPodManager.getInstance().getPod(_podId) == null) {
-					return;
-				}
-
-				whiteboardCanvas = overlay;
-
-				var currPage:Page = PresentationPodManager.getInstance().getPod(_podId).getCurrentPage();
-				if (currPage != null) {
-					whiteboardCanvas.displayWhiteboardById(currPage.id);
-				}
-
-				this.addChildAt(whiteboardCanvas, this.getChildIndex(thumbnailView));
-				fitSlideToLoader();
-				whiteboardCanvas.addEventListener(MouseEvent.MOUSE_DOWN, handleWhiteboardCanvasClick);
-				slideLoader.addEventListener(MouseEvent.MOUSE_DOWN, handleWhiteboardCanvasClick);
-			}
-			
-			public function removeOverlayCanvas():void {
-				whiteboardCanvas = null;
-			}
-			
-			private function handleWhiteboardCanvasClick(e:MouseEvent):void {
-				if (thumbnailView.visible) thumbnailView.visible = false;
-			}
-			
-			public function moveCanvas(x:Number, y:Number):void{
-				if (whiteboardCanvas != null) {
-					whiteboardCanvas.moveCanvas(x * SlideCalcUtil.MYSTERY_NUM, y * SlideCalcUtil.MYSTERY_NUM);
-				}
-			}
-			
-			public function zoomCanvas(width:Number, height:Number):void{
-				moveCanvas(slideLoader.x, slideLoader.y);
-				if (whiteboardCanvas != null) {
-					//LogUtil.debug("Zooming Canvas " + width + " " + height);
-					whiteboardCanvas.zoomCanvas(width, height);
-				}
-			}
-			
-			private function focusSlide(e:ShortcutEvent):void{
-				focusManager.setFocus(slideLoader);
-				slideLoader.drawFocus(true);
-			}
-			
-		]]>
-	</fx:Script>
-	<fimage:FocusableImage id="slideLoader" width="{slideModel.loaderW}" height="{slideModel.loaderH}"
-                           x="{slideModel.loaderX}" y="{slideModel.loaderY}" useHandCursor="true" buttonMode="false"
-		                   creationComplete="listenForSlideLoadedCompleteEvent()"
-                           styleName="presentationSlideViewStyle"
-                           scaleContent="false"
-                           showBusyCursor="true"
-                           completeEffect="Fade" />
-   <mx:HorizontalList id="thumbnailView" itemRenderer="org.bigbluebutton.modules.present.ui.views.Thumbnail" 
-    	              visible="false" width="100%" height="100" 
-                      bottom="0" change="changeSlide()" />
-
-</mx:Canvas>
+<?xml version="1.0" encoding="utf-8"?>
+
+<!--
+
+BigBlueButton open source conferencing system - http://www.bigbluebutton.org/
+
+Copyright (c) 2012 BigBlueButton Inc. and by respective authors (see below).
+
+This program is free software; you can redistribute it and/or modify it under the
+terms of the GNU Lesser General Public License as published by the Free Software
+Foundation; either version 3.0 of the License, or (at your option) any later
+version.
+
+BigBlueButton is distributed in the hope that it will be useful, but WITHOUT ANY
+WARRANTY; without even the implied warranty of MERCHANTABILITY or FITNESS FOR A
+PARTICULAR PURPOSE. See the GNU Lesser General Public License for more details.
+
+You should have received a copy of the GNU Lesser General Public License along
+with BigBlueButton; if not, see <http://www.gnu.org/licenses/>.
+
+-->
+
+<mx:Canvas xmlns:mx="library://ns.adobe.com/flex/mx"
+		   xmlns:fx="http://ns.adobe.com/mxml/2009"
+		   xmlns:mate="http://mate.asfusion.com/"
+		   xmlns:local="*"
+		   xmlns:fimage="org.bigbluebutton.common.model.*"
+		   width="{slideModel.viewportW}"
+		   height="{slideModel.viewportH}"
+		   x="{slideModel.viewportX}"
+		   y="{slideModel.viewportY}"
+		   creationComplete="onCreationComplete()"
+		   verticalScrollPolicy="off"
+		   horizontalScrollPolicy="off"
+		   clipContent="true"
+		   styleName="presentationSlideViewStyle"
+		   xmlns:views="org.bigbluebutton.modules.present.views.*">
+
+	<fx:Declarations>
+	  <mate:Listener type="{PageChangedEvent.PRESENTATION_PAGE_CHANGED_EVENT}" method="handlePageChangedEvent" />
+	  <mate:Listener type="{PageLoadedEvent.PAGE_LOADED_EVENT}" method="handlePageLoadedEvent" />
+	  <mate:Listener type="{ShortcutEvent.FOCUS_SLIDE}" method="focusSlide" />
+	</fx:Declarations>
+	<fx:Script>
+		<![CDATA[
+			import com.asfusion.mate.events.Dispatcher;
+			
+			import mx.collections.ArrayCollection;
+			import mx.collections.Sort;
+			import mx.collections.SortField;
+			
+			import org.as3commons.logging.api.ILogger;
+			import org.as3commons.logging.api.getClassLogger;
+			import org.bigbluebutton.core.UsersUtil;
+			import org.bigbluebutton.main.events.ShortcutEvent;
+			import org.bigbluebutton.modules.present.commands.GoToPageLocalCommand;
+			import org.bigbluebutton.modules.present.events.DisplaySlideEvent;
+			import org.bigbluebutton.modules.present.events.PageChangedEvent;
+			import org.bigbluebutton.modules.present.events.PageLoadedEvent;
+			import org.bigbluebutton.modules.present.model.Page;
+			import org.bigbluebutton.modules.present.model.PagePositionBroadcaster;
+			import org.bigbluebutton.modules.present.model.Presentation;
+			import org.bigbluebutton.modules.present.model.PresentationPodManager;
+			import org.bigbluebutton.modules.present.ui.views.models.SlideCalcUtil;
+			import org.bigbluebutton.modules.present.ui.views.models.SlideViewModel;
+			import org.bigbluebutton.modules.whiteboard.views.WhiteboardCanvas;
+			import org.bigbluebutton.util.i18n.ResourceUtil;
+
+			private static const LOGGER:ILogger = getClassLogger(SlideView);      
+      
+			[Bindable] public var zoomPercentage:Number = 100;
+			public static const ZOOM_STEP:int = 5;
+			public static const THUMBNAILS_CLOSED:String = "ThumbnailsClosed";
+			
+			private var whiteboardCanvas:WhiteboardCanvas;
+										
+			private var dispatcher:Dispatcher = new Dispatcher();
+						
+			[Bindable]
+			public var slideModel:SlideViewModel = new SlideViewModel();
+
+
+			public var podId:String;
+			public var currentPresenterInPod: String;
+
+      private var pageCache:ArrayCollection = new ArrayCollection();
+			
+			private var pagePositionBroadcaster:PagePositionBroadcaster = new PagePositionBroadcaster();
+      
+			private function onCreationComplete():void {
+				//slideLoader.width = this.width;
+				//slideLoader.height = this.height;
+				
+				this.setChildIndex(thumbnailView, this.numChildren - 1);
+				
+				/*
+				var t:Timer = new Timer(3000, 1);
+				var that:SlideView = this;
+				t.addEventListener(TimerEvent.TIMER_COMPLETE, function () {
+					var poll:PollResultsView = new PollResultsView();
+					that.addChild(poll);
+					
+					that.callLater(function():void {
+						poll.x = that.width - poll.width;
+						poll.y = that.height - poll.height;
+					});
+				});
+				t.start();
+				*/
+
+				if (amITheCurrentPodPresenter()) {
+					becomePresenter(amITheCurrentPodPresenter(), this.currentPresenterInPod);
+				} else {
+					becomeViewer(amITheCurrentPodPresenter(), this.currentPresenterInPod);
+				}
+			}
+
+			public function setSlides(_podId: String):void {
+				if (_podId != this.podId) {
+					return;
+				}
+
+				var pres: Presentation = PresentationPodManager.getInstance().getPod(_podId).getCurrentPresentation();
+				if (pres != null) {
+					pageCache = pres.getPages();
+					/* Create the SortField object for the "num" field in the ArrayCollection object, and make sure we do a numeric sort. */
+					var dataSortField:SortField = new SortField();
+					dataSortField.name = "num";
+					dataSortField.numeric = true;
+
+					/* Create the Sort object and add the SortField object created earlier to the array of fields to sort on. */
+					var numericDataSort:Sort = new Sort();
+					numericDataSort.fields = [dataSortField];
+
+					/* Set the ArrayCollection object's sort property to our custom sort, and refresh the ArrayCollection. */
+					pageCache.sort = numericDataSort;
+					pageCache.refresh();
+					thumbnailView.dataProvider = pageCache;
+				}
+			}
+
+      public function setSelectedSlide(slideNum:int):void {
+        if (slideNum > pageCache.length) {
+          LOGGER.debug("Page num [{0}] > numPages[{1}]", [slideNum, pageCache.length]);
+          return;
+        }
+        for (var idx:int = 0; idx < pageCache.length; idx++) {
+          var p:Page = pageCache.getItemAt(idx) as Page;
+          if (p.num == slideNum) {
+            thumbnailView.selectedIndex = idx;
+          }
+        }       
+      }
+            
+			private function changeSlide():void {
+				var data:Page = thumbnailView.selectedItem as Page;
+				LOGGER.debug("Change page from thumbnail. Selected page [{0}]", [data.id]);
+
+				dispatchEvent(new GoToPageLocalCommand(data.id));
+				thumbnailView.visible = false;
+			}
+			
+			private var prevMouseX:Number;
+			private	var prevMouseY:Number;
+			
+			/**
+			 * Triggered when the presenter clicks on the slides with the intent of moving it.
+			 */		
+			private function onMouseDown(e:MouseEvent):void {
+				prevMouseX = this.mouseX;
+				prevMouseY = this.mouseY;
+				stage.addEventListener(MouseEvent.MOUSE_MOVE, onMouseMove);
+				stage.addEventListener(MouseEvent.MOUSE_UP, endDrag);
+				Mouse.cursor = MouseCursor.HAND;
+			}
+			
+			/**
+			 * Triggered when the mouse had been clicked and dragged to move the slide.
+			 */ 
+			private function onMouseMove(e:MouseEvent):void {	
+				// Compute the change in mouse position from where the mouse was clicked.
+				var deltaCanvasMouseX:Number = this.mouseX - prevMouseX;
+				var deltaCanvasMouseY:Number = this.mouseY - prevMouseY;
+				prevMouseX = this.mouseX;
+				prevMouseY = this.mouseY;				
+				var xyChange:Boolean = slideModel.onMove(deltaCanvasMouseX, deltaCanvasMouseY);
+				if (xyChange) {
+					slideModel.printViewedRegion();
+					slideModel.displayPresenterView();
+					fitSlideToLoader();
+					notifyOthersOfZoomEvent();
+				}
+			}
+						
+			/**
+			 * Triggered when the presenter releases the mouse button or mouses out of the application
+			 */		
+			private function endDrag(e:MouseEvent = null):void {
+				Mouse.cursor = MouseCursor.AUTO;
+				stage.removeEventListener(MouseEvent.MOUSE_MOVE, onMouseMove);
+				stage.removeEventListener(MouseEvent.MOUSE_UP, endDrag);
+			}
+						
+			public function onParentResized(_podId: String, parentWidth:Number, parentHeight:Number):void {
+				if (slideModel == null || noSlideContentLoaded()) return;
+
+				if (_podId != this.podId) {
+					return;
+				}
+
+				slideModel.parentChange(parentWidth, parentHeight);
+				
+				if (amITheCurrentPodPresenter()) {
+					slideModel.adjustSlideAfterParentResized();
+					slideModel.onMove(0, 0); // fake a move to reset some values
+					slideModel.displayPresenterView();
+					slideModel.printViewedRegion();
+					fitSlideToLoader();
+					notifyOthersOfZoomEvent();
+				} else {
+					var page:Page = PresentationPodManager.getInstance().getPod(_podId).getCurrentPage();
+					if (page != null) {
+						LOGGER.debug("Parent window has resized. Reposition page [{0}]", [page.id]);
+						positionPage(page);
+					}
+				}
+			}
+
+			/**
+			 * Fit the slide inside the loader.
+			 */			
+			private function fitSlideToLoader():void {
+				if (noSlideContentLoaded()) return;
+				slideLoader.content.x = slideLoader.x;
+				slideLoader.content.y = slideLoader.y;
+				slideLoader.content.width = slideLoader.width;
+				slideLoader.content.height = slideLoader.height;
+				moveCanvas(slideLoader.x, slideLoader.y);
+				zoomCanvas(slideLoader.width, slideLoader.height);
+			}
+												
+			/**
+			 * Triggered when the presenter uses the mouse wheel to zoom in/out of the slide.
+			 */
+			private function onMouseWheelZoomEvent(e:MouseEvent):void {
+				var newZoomPercentage:Number = zoomPercentage;
+				if (presenterIsZoomingOut(e.delta)) {
+					newZoomPercentage -= ZOOM_STEP;
+				} else {
+					newZoomPercentage += ZOOM_STEP;
+				}
+				zoomSlide(newZoomPercentage, this.mouseX, this.mouseY);
+			}
+			
+			public function switchToFitToPage(ftp:Boolean):void {
+				slideModel.switchToFitToPage(ftp);
+				slideModel.onMove(0, 0); // fake a move to reset some values
+				onZoomSlide(100);
+			}
+			
+			public function onZoomSlide(zoom:Number):void {
+				if (slideLoader.content == null) {
+          LOGGER.debug("Not zooming. slideLoader.content == null");
+          return;
+        }
+				zoomSlide(zoom, (((slideLoader.content.width/2)*SlideViewModel.HUNDRED_PERCENT)/zoom), (((slideLoader.content.height/2)*SlideViewModel.HUNDRED_PERCENT)/zoom));
+			}
+			
+			private function zoomSlide(zoom:Number, mouseX:Number, mouseY:Number):void {
+				if (zoom <= SlideViewModel.HUNDRED_PERCENT) {
+					zoom = SlideViewModel.HUNDRED_PERCENT;
+				} else if (zoom >= SlideViewModel.MAX_ZOOM_PERCENT) {
+					zoom = SlideViewModel.MAX_ZOOM_PERCENT
+				}
+				
+				if (zoom != zoomPercentage) {
+					zoomPercentage = zoom;
+					
+					slideModel.onZoom(zoomPercentage, mouseX, mouseY);
+					slideModel.printViewedRegion();
+					slideModel.displayPresenterView();
+					fitSlideToLoader();
+					notifyOthersOfZoomEvent();
+				}
+			}
+									
+			private function notifyOthersOfZoomEvent():void {
+				if (this.podId == null) {
+					return;
+				}
+
+				pagePositionBroadcaster.broadcastPosition(slideModel.viewedRegionX, 
+          slideModel.viewedRegionY, 
+          slideModel.viewedRegionW, 
+          slideModel.viewedRegionH,
+        podId);
+			}
+			
+			private function presenterIsZoomingOut(delta:Number):Boolean {
+				// If delta is negative, the presenter is zooming-out of the presentation.
+				return delta < 0;
+			}
+
+			/**
+			 * Handles notification from presenter that the slide has moved.
+			 */
+			private function handlePageChangedEvent(e:PageChangedEvent):void {
+        LOGGER.debug("Got a page changed event for pod=" + e.podId + " page=" + e.pageId);
+				if (e.podId != this.podId) {
+          LOGGER.debug("Not handling page as this.podId=" + this.podId);
+					return;
+				}
+
+				LOGGER.debug("Got a page changed event for page [{0}]", [e.pageId]);
+				var page:Page = PresentationPodManager.getInstance().getPod(e.podId).getPage(e.pageId);
+				if (page != null) {
+					if (! amITheCurrentPodPresenter()) {
+						// if we are presenter, we don't need to reposition our view of the page
+						positionPage(page);
+					}
+				}
+			}
+
+      private function positionPage(page:Page):void {
+        LOGGER.debug("Got Positioning page [{0}]", [page.id]);
+        if (page != null && page.swfData != null) {   
+          LOGGER.debug("Handling Positioning page [{0}]", [page.id]);
+          slideModel.saveViewedRegion(page.xOffset, page.yOffset, page.widthRatio, page.heightRatio);
+          slideModel.calculateViewportNeededForRegion(page.widthRatio, page.heightRatio);
+          slideModel.displayViewerRegion(page.xOffset, page.yOffset, page.widthRatio, page.heightRatio);
+          slideModel.calculateViewportXY();
+          slideModel.displayPresenterView();
+          slideModel.printViewedRegion();
+          
+          zoomPercentage = (SlideViewModel.HUNDRED_PERCENT / slideModel.viewedRegionW) * SlideViewModel.HUNDRED_PERCENT;
+          
+          fitSlideToLoader();          
+        }        
+      }
+      
+			private function handlePageLoadedEvent(e:PageLoadedEvent):void {
+        LOGGER.debug("Got a page loaded event for pod=" + e.podId + " page=" + e.pageId);
+				if (e.podId != this.podId) {
+          LOGGER.debug("Not handling page as this.podId=" + this.podId);
+					return;
+				}
+
+				LOGGER.debug("Got a page loaded event for page [{0}]", [e.pageId]);
+				var page:Page = PresentationPodManager.getInstance().getPod(e.podId).getPage(e.pageId);
+				if (page != null) {
+					setSelectedSlide(page.num);
+					slideLoader.source = page.swfData;
+					LOGGER.debug("Displaying page [{0}]", [e.pageId]);
+					//positionPage(page);
+					if (whiteboardCanvas != null) {
+						whiteboardCanvas.displayWhiteboardById(page.id);
+					}
+
+					//slideLoader.accessibilityProperties.description = "Slide text start:  " + e.slideText + "    Slide text end";
+					slideLoader.accessibilityDescription = ResourceUtil.getInstance().getString("bbb.presentation.slideloader.starttext") +
+							page.txtData + ResourceUtil.getInstance().getString("bbb.presentation.slideloader.endtext");
+					slideLoader.accessibilityName = ResourceUtil.getInstance().getString("bbb.presentation.slideloader.starttext") +
+							page.txtData + ResourceUtil.getInstance().getString("bbb.presentation.slideloader.endtext");
+				}
+			}
+
+			private function amITheCurrentPodPresenter(): Boolean {
+				return UsersUtil.getMyUserID() == this.currentPresenterInPod;
+                        }
+			
+      public function becomeViewer(amIThePresenterInThePod:Boolean, currentPresenterInPod: String):void {
+        removeEventListener(MouseEvent.MOUSE_WHEEL, onMouseWheelZoomEvent);
+        this.removeEventListener(MouseEvent.MOUSE_DOWN, onMouseDown);
+        if (whiteboardCanvas != null && currentPresenterInPod != null) {
+          whiteboardCanvas.presenterChange(amIThePresenterInThePod, currentPresenterInPod);
+        }
+        pagePositionBroadcaster.reset();
+        
+        endDrag();
+      }
+      
+			public function becomePresenter(amIThePresenterInThePod:Boolean, currentPresenterInPod: String):void {
+				// need to calculate slide zoom percentage left by a previous presenter
+				/**
+				  * We use width for the calculation because of fit-to-width mode. If you change between 
+				  * presenters rapidly the presentation drifts upwards slightly. - Chad
+				  */
+				zoomPercentage = (SlideViewModel.HUNDRED_PERCENT / slideModel.viewedRegionW) * SlideViewModel.HUNDRED_PERCENT;
+
+				addEventListener(MouseEvent.MOUSE_WHEEL, onMouseWheelZoomEvent);
+				this.addEventListener(MouseEvent.MOUSE_DOWN, onMouseDown);
+				notifyOthersOfZoomEvent();
+				if (whiteboardCanvas != null) {
+					whiteboardCanvas.presenterChange(amIThePresenterInThePod, currentPresenterInPod);
+				}
+			}
+
+			private function noSlideContentLoaded():Boolean {
+				return slideLoader.content == null
+			}
+						
+			/*
+			 * Fire an event when a single slide has been loaded.
+			 */
+			private function listenForSlideLoadedCompleteEvent():void {
+				slideLoader.addEventListener(Event.COMPLETE, handleSlideLoadedCompleteEvent);
+			}
+			
+			private function handleSlideLoadedCompleteEvent(event:Event):void {
+
+        		LOGGER.debug("Page has been loaded by swfLoader.");
+				slideModel.resetForNewSlide(slideLoader.contentWidth, slideLoader.contentHeight);
+				dispatchNewSlideDisplayedEvent(slideModel.pageOrigW, slideModel.pageOrigH);
+			}
+
+			private function dispatchNewSlideDisplayedEvent(slideRealWidth:int, slideRealHeight:int):void {
+				var dispEvent:DisplaySlideEvent = new DisplaySlideEvent(DisplaySlideEvent.DISPLAY_SLIDE_EVENT);
+				dispEvent.slideWidth = slideRealWidth;
+				dispEvent.slideHeight = slideRealHeight;
+				dispatcher.dispatchEvent(dispEvent);
+			}
+			
+			public function acceptOverlayCanvas(_podId: String, overlay:WhiteboardCanvas):void{
+				if (_podId != this.podId || PresentationPodManager.getInstance().getPod(_podId) == null) {
+					return;
+				}
+
+				whiteboardCanvas = overlay;
+
+				var currPage:Page = PresentationPodManager.getInstance().getPod(_podId).getCurrentPage();
+				if (currPage != null) {
+					whiteboardCanvas.displayWhiteboardById(currPage.id);
+				}
+
+				this.addChildAt(whiteboardCanvas, this.getChildIndex(thumbnailView));
+				fitSlideToLoader();
+				whiteboardCanvas.addEventListener(MouseEvent.MOUSE_DOWN, handleWhiteboardCanvasClick);
+				slideLoader.addEventListener(MouseEvent.MOUSE_DOWN, handleWhiteboardCanvasClick);
+			}
+			
+			public function removeOverlayCanvas():void {
+				whiteboardCanvas = null;
+			}
+			
+			private function handleWhiteboardCanvasClick(e:MouseEvent):void {
+				if (thumbnailView.visible) thumbnailView.visible = false;
+			}
+			
+			public function moveCanvas(x:Number, y:Number):void{
+				if (whiteboardCanvas != null) {
+					whiteboardCanvas.moveCanvas(x * SlideCalcUtil.MYSTERY_NUM, y * SlideCalcUtil.MYSTERY_NUM);
+				}
+			}
+			
+			public function zoomCanvas(width:Number, height:Number):void{
+				moveCanvas(slideLoader.x, slideLoader.y);
+				if (whiteboardCanvas != null) {
+					//LogUtil.debug("Zooming Canvas " + width + " " + height);
+					whiteboardCanvas.zoomCanvas(width, height);
+				}
+			}
+			
+			private function focusSlide(e:ShortcutEvent):void{
+				focusManager.setFocus(slideLoader);
+				slideLoader.drawFocus(true);
+			}
+			
+		]]>
+	</fx:Script>
+	<fimage:FocusableImage id="slideLoader" width="{slideModel.loaderW}" height="{slideModel.loaderH}"
+                           x="{slideModel.loaderX}" y="{slideModel.loaderY}" useHandCursor="true" buttonMode="false"
+		                   creationComplete="listenForSlideLoadedCompleteEvent()"
+                           styleName="presentationSlideViewStyle"
+                           scaleContent="false"
+                           showBusyCursor="true"
+                           completeEffect="Fade" />
+   <mx:HorizontalList id="thumbnailView" itemRenderer="org.bigbluebutton.modules.present.ui.views.Thumbnail" 
+    	              visible="false" width="100%" height="100" 
+                      bottom="0" change="changeSlide()" />
+
+</mx:Canvas>