<?xml version="1.0" encoding="utf-8"?>

<!--

BigBlueButton open source conferencing system - http://www.bigbluebutton.org/

Copyright (c) 2012 BigBlueButton Inc. and by respective authors (see below).

This program is free software; you can redistribute it and/or modify it under the
terms of the GNU Lesser General Public License as published by the Free Software
Foundation; either version 3.0 of the License, or (at your option) any later
version.

BigBlueButton is distributed in the hope that it will be useful, but WITHOUT ANY
WARRANTY; without even the implied warranty of MERCHANTABILITY or FITNESS FOR A
PARTICULAR PURPOSE. See the GNU Lesser General Public License for more details.

You should have received a copy of the GNU Lesser General Public License along
with BigBlueButton; if not, see <http://www.gnu.org/licenses/>.

-->


<pres:CustomMdiWindow xmlns:mx="http://www.adobe.com/2006/mxml" 
	xmlns:thumb="org.bigbluebutton.modules.present.views.*"
	xmlns:pres="org.bigbluebutton.common.*"
	xmlns:code="http://code.google.com/p/flexlib/" 
	xmlns:containers="flexlib.containers.*"
	xmlns:mate="http://mate.asfusion.com/"
	showCloseButton="false" layout="absolute"
	verticalScrollPolicy="off" 
	horizontalScrollPolicy="off" 
	showControls="true" resize="resizeHandler()"
  styleNameFocus="presentationWindowStyleFocus"
  styleNameNoFocus="presentationWindowStyleNoFocus"
	implements="org.bigbluebutton.common.IBbbModuleWindow"
	initialize="init()"
	creationComplete="onCreationComplete()" 
	width="{DEFAULT_WINDOW_WIDTH}" height="{DEFAULT_WINDOW_HEIGHT}" 
	x="{DEFAULT_X_POSITION}" y="{DEFAULT_Y_POSITION}"
	title="{ResourceUtil.getInstance().getString('bbb.presentation.titleWithPres',[currentPresentation])}"
	xmlns:views="org.bigbluebutton.modules.present.ui.views.*"
	>
	
	<mate:Dispatcher id="globalDispatcher" />
	<mate:Listener type="{ShortcutEvent.FOCUS_PRESENTATION_WINDOW}" method="focusWindow" />
	<mate:Listener type="{MadePresenterEvent.SWITCH_TO_PRESENTER_MODE}" method="handleBecomePresenter" />
	<mate:Listener type="{MadePresenterEvent.SWITCH_TO_VIEWER_MODE}" method="handleBecomeViewer" />
	<mate:Listener type="{PresentationChangedEvent.PRESENTATION_CHANGED_EVENT}" method="handlePresentationChangedEvent" />
  <mate:Listener type="{NavigationEvent.BIND_KEYBOARD_EVENT}" method="bindToKeyboardEvents" />
	<mate:Listener type="{UploadEvent.CLEAR_PRESENTATION}" method="clearPresentation" />
	<mate:Listener type="{DisplaySlideEvent.DISPLAY_SLIDE_EVENT}" method="handleDisplaySlideEvent" />
	<mate:Listener type="{AddOverlayCanvasEvent.ADD_OVERLAY_CANVAS}" method="addOverlayCanvas" />
	<mate:Listener type="{LocaleChangeEvent.LOCALE_CHANGED}" method="localeChanged" />	
	<mate:Listener type="{ShortcutEvent.UPLOAD_PRESENTATION}" method="remoteUpload" />
	<mate:Listener type="{ShortcutEvent.PREVIOUS_SLIDE}" method="remotePrevious" />
	<mate:Listener type="{ShortcutEvent.SELECT_SLIDES}" method="remoteSelect" />
	<mate:Listener type="{ShortcutEvent.NEXT_SLIDE}" method="remoteNext" />
	<mate:Listener type="{ShortcutEvent.FIT_TO_WIDTH}" method="remoteWidth" />
	<mate:Listener type="{ShortcutEvent.FIT_TO_PAGE}" method="remotePage" />	
	<mate:Listener type="{ShortcutEvent.MINIMIZE_PRES}" method="remoteMinimize" />
	<mate:Listener type="{ShortcutEvent.MAXIMIZE_PRES}" method="remoteMaximize" />
	
	
	<mx:Script>
		<![CDATA[
      import flash.geom.Point;
      
      import flexlib.containers.DockableToolBar;
      import flexlib.mdi.events.MDIWindowEvent;
      
      import mx.binding.utils.BindingUtils;
      import mx.collections.ArrayCollection;
      import mx.containers.TitleWindow;
      import mx.controls.Menu;
      import mx.core.Application;
      import mx.effects.Move;
      import mx.events.MenuEvent;
      import mx.events.ResizeEvent;
      import mx.managers.PopUpManager;
      import mx.rpc.events.*;
      
      import org.bigbluebutton.common.IBbbCanvas;
      import org.bigbluebutton.common.Images;
      import org.bigbluebutton.common.LogUtil;
      import org.bigbluebutton.common.events.LocaleChangeEvent;
      import org.bigbluebutton.core.UsersUtil;
      import org.bigbluebutton.main.events.MadePresenterEvent;
      import org.bigbluebutton.main.events.ShortcutEvent;
      import org.bigbluebutton.main.views.MainCanvas;
      import org.bigbluebutton.modules.polling.events.ShowPollResultEvent;
      import org.bigbluebutton.modules.polling.events.StartPollEvent;
      import org.bigbluebutton.modules.polling.events.StopPollEvent;
      import org.bigbluebutton.modules.polling.events.VotePollEvent;
      import org.bigbluebutton.modules.present.commands.GoToNextPageCommand;
      import org.bigbluebutton.modules.present.commands.GoToPrevPageCommand;
      import org.bigbluebutton.modules.present.events.AddOverlayCanvasEvent;
      import org.bigbluebutton.modules.present.events.DisplaySlideEvent;
      import org.bigbluebutton.modules.present.events.NavigationEvent;
      import org.bigbluebutton.modules.present.events.PresentationChangedEvent;
      import org.bigbluebutton.modules.present.events.PresentationEvent;
      import org.bigbluebutton.modules.present.events.PresenterCommands;
      import org.bigbluebutton.modules.present.events.UploadEvent;
      import org.bigbluebutton.modules.present.events.WindowResizedEvent;
      import org.bigbluebutton.modules.present.managers.Slide;
      import org.bigbluebutton.modules.present.model.Page;
      import org.bigbluebutton.modules.present.model.Presentation;
      import org.bigbluebutton.modules.present.model.PresentationModel;
      import org.bigbluebutton.modules.present.ui.views.PresentOptions;
      import org.bigbluebutton.modules.whiteboard.events.WhiteboardButtonEvent;
      import org.bigbluebutton.util.i18n.ResourceUtil;
             		
      private static const LOG:String = "Present::PresentationWindow - ";
      
      public static const TITLE:String = "Presentation";
			private static const GOTO_PAGE_BUTTON:String = "Go to Page...";
						
			[Bindable] 
      private var thumbY:Number;
			public var uploadWindow:FileUploadWindow = null;
			private var pageDialog:GotoPageDialog;
			
			[Bindable] private var DEFAULT_X_POSITION:Number = 237;
			[Bindable] private var DEFAULT_Y_POSITION:Number = 0;
			
			[Bindable] private var CONTROL_BAR_HEIGHT:Number;
			private static const TOP_WINDOW_BORDER:Number = 30;
			private static const WIDTH_PADDING:Number = 6;

			[Bindable] private var DEFAULT_WINDOW_WIDTH:Number = 510;
			[Bindable] private var DEFAULT_WINDOW_HEIGHT:Number = 451;
			[Bindable] private var viewportW:Number = 451;
			[Bindable] private var viewportH:Number = 451;
			
			// Init to the size of the window.
			private var currentSlideWidth:Number = DEFAULT_WINDOW_WIDTH;
			private var currentSlideHeight:Number = DEFAULT_WINDOW_HEIGHT;
									
			private var mouseDown:Boolean = false;

			[Bindable] private var currentPresentation:String = "";
			
			[Bindable] private var baseIndex:int; 
			[Bindable] private var presentOptions:PresentOptions;
			
			private var keyCombos:Object;
			private var localDispatcher:Dispatcher = new Dispatcher();
			
			private var pollMenuData:Array;
			private var pollMenu:Menu;
			
			private function init():void{
				presentOptions = new PresentOptions();
				baseIndex = presentOptions.baseTabIndex;;
			}
			
			private function onCreationComplete():void{
				setCurrentState("presenter");
				
				thumbY = this.height - 160;
                
				bindKeyboardEvents();
				this.addEventListener(MDIWindowEvent.RESIZE_END, onResizeEndEvent);
				resourcesChanged();
				
				titleBarOverlay.tabIndex = baseIndex;
				
				minimizeBtn.tabIndex = baseIndex+1;
				maximizeRestoreBtn.tabIndex = baseIndex+2;
				closeBtn.tabIndex = baseIndex+3;
				
				slideView.slideLoader.tabIndex = baseIndex+4;
				hotkeyCapture();
                
        //Necessary now because of module loading race conditions
        var t:Timer = new Timer(2000, 1);
        t.addEventListener(TimerEvent.TIMER, addWhiteboardToolbar);
        t.start();
        
        if (UsersUtil.amIPresenter()) {
          becomePresenter();
        } else {
          becomeViewer();
        }
		
				pollMenuData = [];
				pollMenuData.push({label: "Yes/No"});
				pollMenuData.push({label: "True/False"});
				pollMenuData.push({label: "A/B"});
				pollMenuData.push({label: "A/B/C"});
				pollMenuData.push({label: "A/B/C/D"});
				pollMenuData.push({label: "A/B/C/D/E"});
				pollMenuData.push({label: "A/B/C/D/E/F"});
			}
			
      private function addWhiteboardToolbar(event:TimerEvent):void {
        trace(LOG + "Sending event to add whiteboard canvas.");
         // Tell the WhiteboardManager to add the toolbar
         var e:WhiteboardButtonEvent = new WhiteboardButtonEvent(WhiteboardButtonEvent.WHITEBOARD_ADDED_TO_PRESENTATION);
         e.window = this;
         dispatchEvent(e);
      }
            
			private function hotkeyCapture():void{
			    LogUtil.debug("Entering hotkeyCapture");
			    this.addEventListener(KeyboardEvent.KEY_DOWN, handleKeyDown);
			    ResourceUtil.getInstance().addEventListener(Event.CHANGE, localeChanged); // Listen for locale changing
			    LogUtil.debug("Leaving hotkeyCapture");
		    }
			
			private function loadKeyCombos(modifier:String):void {
				keyCombos = new Object(); // always start with a fresh array
				keyCombos[modifier+(ResourceUtil.getInstance().getString('bbb.shortcutkey.present.focusslide') as String)] = ShortcutEvent.FOCUS_SLIDE;
				
				keyCombos[modifier+(ResourceUtil.getInstance().getString('bbb.shortcutkey.general.maximize') as String)] = ShortcutEvent.MAXIMIZE_PRES;
				keyCombos[modifier+(ResourceUtil.getInstance().getString('bbb.shortcutkey.general.minimize') as String)] = ShortcutEvent.MINIMIZE_PRES;
				
				keyCombos[modifier+(ResourceUtil.getInstance().getString('bbb.shortcutkey.present.upload') as String)] = ShortcutEvent.UPLOAD_PRESENTATION;
				keyCombos[modifier+(ResourceUtil.getInstance().getString('bbb.shortcutkey.present.previous') as String)] = ShortcutEvent.PREVIOUS_SLIDE;
				keyCombos[modifier+(ResourceUtil.getInstance().getString('bbb.shortcutkey.present.select') as String)] = ShortcutEvent.SELECT_SLIDES;
				keyCombos[modifier+(ResourceUtil.getInstance().getString('bbb.shortcutkey.present.next') as String)] = ShortcutEvent.NEXT_SLIDE;
				keyCombos[modifier+(ResourceUtil.getInstance().getString('bbb.shortcutkey.present.fitWidth') as String)] = ShortcutEvent.FIT_TO_WIDTH;
				keyCombos[modifier+(ResourceUtil.getInstance().getString('bbb.shortcutkey.present.fitPage') as String)] = ShortcutEvent.FIT_TO_PAGE;
				//keyCombos[modifier+(ResourceUtil.getInstance().getString('bbb.shortcutkey.whiteboard.undo') as String)] = ShortcutEvent.UNDO_WHITEBOARD;

				keyCombos[Keyboard.LEFT] = ShortcutEvent.PREVIOUS_SLIDE;
				keyCombos[Keyboard.RIGHT] = ShortcutEvent.NEXT_SLIDE;
				keyCombos[Keyboard.PAGE_UP] = ShortcutEvent.PREVIOUS_SLIDE;
				keyCombos[Keyboard.PAGE_DOWN] = ShortcutEvent.NEXT_SLIDE;
			}
			
			// Handle presentation-scope hotkeys
			private function handleKeyDown(e:KeyboardEvent) :void {
				var modifier:String = ExternalInterface.call("determineModifier");
				loadKeyCombos(modifier);
				  
				var keyPress:String = (e.ctrlKey  ? "control+" : "") + (e.shiftKey ? "shift+"   : "") + (e.altKey   ? "alt+"     : "") + e.keyCode;
				                          
				if (keyCombos[keyPress]) {
				    //globalDispatcher.dispatchEvent(new ShortcutEvent(keyCombos[keyPress]));
				    localDispatcher.dispatchEvent(new ShortcutEvent(keyCombos[keyPress]));
				}
			}
			
			private function remoteMinimize(e:ShortcutEvent):void{
				if (!minimized){
					this.minimize();
				}
			}
			
			private function remoteMaximize(e:ShortcutEvent):void{
				if (!maximized && !minimized){
					this.maximize();
				}
				else{
					this.restore();
				}				
			}
			
			private function focusWindow(e:ShortcutEvent):void{
				focusManager.setFocus(titleBarOverlay);
			}
			
			private function resizeHandler():void {
				// When the window is maximized, we want to resize the slide maintaining the aspect ratio.			
				fitSlideToWindowMaintainingAspectRatio();
			}
			
			private function onResizeEndEvent(event:MDIWindowEvent):void {
				fitSlideToWindowMaintainingAspectRatio();
			}
			
			[Bindable] private var fitToPage:Boolean = true;
			
			private function fitSlideToWindowMaintainingAspectRatio():void {
				if (this.minimized) return;
				
				// Send the available space to display the slide.				
				sendWindowResizedEvent((this.width - WIDTH_PADDING), (this.height - CONTROL_BAR_HEIGHT - TOP_WINDOW_BORDER));
			}
			
			/*
			 * Notify the slide container telling it the available dimensions to display the slide.
			 */
			private function sendWindowResizedEvent(parentWidth:Number, parentHeight:Number):void {				
				slideView.onParentResized(parentWidth, parentHeight);
			}
			
			private function handleDisplaySlideEvent(event:DisplaySlideEvent):void {		
        var curPage:Page = PresentationModel.getInstance().getCurrentPage();
        if (curPage != null) {
          displaySlideNumber(curPage.num);
          currentSlideWidth = event.slideWidth;
          currentSlideHeight = event.slideHeight;		
          fitSlideToWindowMaintainingAspectRatio();          
        }			
			}
			
      private function bindToKeyboardEvents(event:NavigationEvent):void {
         if (event.bindToKeyboard) {
            trace("******************************************** Binding to keyboard events ********************");
            bindKeyboardEvents();
         } else {
            LogUtil.debug("********************************************* Unbinding to keyboard events *****************");
            unbindKeyboardEvents();
         }
      }
            
      private function unbindKeyboardEvents():void {
        stage.removeEventListener(KeyboardEvent.KEY_UP, onKeyUp);
      }

      private function bindKeyboardEvents():void {
        stage.addEventListener(KeyboardEvent.KEY_UP, onKeyUp);
      }
            
			// Maybe there's a problem in here too?
			private function onKeyUp(event:KeyboardEvent):void {	
                /*if (event.shiftKey && event.ctrlKey) {
                    switch (event.keyCode) {
                        case Keyboard.LEFT:
                        case Keyboard.UP:
                        case Keyboard.PAGE_UP:			
                            gotoPreviousSlide();		
                            break;
                        case Keyboard.DOWN:
                        case Keyboard.RIGHT: 
                        case Keyboard.SPACE:
                        case Keyboard.PAGE_DOWN:
                        case Keyboard.ENTER:
                            gotoNextSlide();
                            break; 
                    }                    
                }*/
			}
			
			public function getPrefferedPosition():String{
				return MainCanvas.MIDDLE;
			}
						
			private function onSliderZoom():void {
				slideView.onZoomSlide(zoomSlider.value);
			}
			
			private function dispatchResizeEvent(newSize:int):void {
				var presentEvent:PresenterCommands = new PresenterCommands(PresenterCommands.RESIZE);
				presentEvent.newSizeInPercent = newSize;
				dispatchEvent(presentEvent);
			}
			
			private function onResetZoom():void {
				slideView.onZoomSlide(100);
			}

      private function handleBecomePresenter(e:MadePresenterEvent):void{
        becomePresenter();
      }
      
			private function becomePresenter():void{
				setupPresenter(true);
				addContextMenuItems();
			}
			
      private function handleBecomeViewer(e:MadePresenterEvent):void{
        becomeViewer();
      }
      
			private function becomeViewer():void{
				setupPresenter(false);
				dispatchEvent(new UploadEvent(UploadEvent.CLOSE_UPLOAD_WINDOW));
				this.customContextMenuItems = new Array();
				if (slideView.thumbnailView.visible)
					showThumbnails();
			}
						
			private function setupPresenter(isPresenter:Boolean):void {
				uploadPres.visible = isPresenter;				
				var page:Page = PresentationModel.getInstance().getCurrentPage();
				if (page != null) {
					displaySlideNumber(page.num);		
				}
				displaySlideNavigationControls(isPresenter, !!page);
			}
            private function handlePresentationChangedEvent(e:PresentationChangedEvent) : void {
				currentPresentation = PresentationModel.getInstance().getCurrentPresentationName();

                slideView.setSlides();
                slideView.visible = true;
                var page : Page = PresentationModel.getInstance().getCurrentPage();
                if (page != null) {
                    displaySlideNumber(page.num);
                }

                if (UsersUtil.amIPresenter()) {
                    displaySlideNavigationControls(true, !!page);
                }
                else {
                    displaySlideNavigationControls(false, !!page)
                }
                onResetZoom();
            }

			
			private function displaySlideNavigationControls(isPresenter:Boolean, activePresentation:Boolean):void {
				var showButtons:Boolean = isPresenter && activePresentation;
				
				pollStartBtn.visible = showButtons;
				backButton.visible = showButtons;
				forwardButton.visible = showButtons;
				zoomSlider.visible = showButtons;
				btnSlideNum.visible = showButtons;
				btnFitToWidth.visible = showButtons;
				btnFitToPage.visible = showButtons;
				
				if(isPresenter) {
					CONTROL_BAR_HEIGHT = 45;
				} else {
					CONTROL_BAR_HEIGHT = 0;
				}
				fitSlideToWindowMaintainingAspectRatio();
			}
			
			private function addContextMenuItems():void{
				var contextMenuItems:Array = new Array();
				
				var nextButton:ContextMenuItem = new ContextMenuItem(ResourceUtil.getInstance().getString('bbb.presentation.forwardBtn.toolTip'));
				nextButton.addEventListener(ContextMenuEvent.MENU_ITEM_SELECT, function(e:ContextMenuEvent):void { gotoNextSlide(); });
				contextMenuItems.push(nextButton);
				
				var previousButton:ContextMenuItem = new ContextMenuItem(ResourceUtil.getInstance().getString('bbb.presentation.backBtn.toolTip'));
				previousButton.addEventListener(ContextMenuEvent.MENU_ITEM_SELECT, function(e:ContextMenuEvent):void { gotoPreviousSlide(); });
				contextMenuItems.push(previousButton);
								
				this.customContextMenuItems = contextMenuItems;
			}
			
			private function notifyOthersOfSharingPresentation(presentationName:String):void {
				var shareEvent:PresenterCommands = new PresenterCommands(PresenterCommands.SHARE_PRESENTATION_COMMAND);
					shareEvent.presentationName = presentationName;
					shareEvent.share = true;
					dispatchEvent(shareEvent);
			}
										
			private function disableSlideNavigationButtons(pageNumber:int):void {
				if (pageNumber == 1) {
					backButton.mouseEnabled = false;
					backButton.styleName = "presentationBackButtonDisabledStyle";
				} else {
					backButton.mouseEnabled = true;
					backButton.styleName = "presentationBackButtonStyle";
				}
				
				if (pageNumber < PresentationModel.getInstance().getNumberOfPages()) {
					forwardButton.mouseEnabled = true;
					forwardButton.styleName = "presentationForwardButtonStyle";
				} else {
					forwardButton.mouseEnabled = false;
					forwardButton.styleName = "presentationForwardButtonDisabledStyle";
				}
			}
			
			private function displaySlideNumber(currentSlide:int):void {
        disableSlideNavigationButtons(currentSlide);
				btnSlideNum.label = "" + currentSlide + '/' + PresentationModel.getInstance().getNumberOfPages();
				btnSlideNum.accessibilityName = ResourceUtil.getInstance().getString('bbb.presentation.btnSlideNum.accessibilityName', [currentSlide, PresentationModel.getInstance().getNumberOfPages()])
			}
			
      
			private function clearPresentation(e:UploadEvent):void{
				slideView.visible = false;
				slideView.slideLoader.source = null; 
				slideView.setSelectedSlide(0);
				btnSlideNum.label = "";
				
				backButton.visible = false;
				forwardButton.visible = false;
				zoomSlider.visible = false;
				btnSlideNum.visible = false;
				btnFitToWidth.visible = false;
				btnFitToPage.visible = false;

				// Change the title of the window.
				currentPresentation = ResourceUtil.getInstance().getString('bbb.presentation.title');				
			}
			
			private function gotoPreviousSlide():void {
        var curPage:Page = PresentationModel.getInstance().getCurrentPage();
        if (curPage != null) {
          trace(LOG + "Go to previous page. Current page [" + curPage.id + "]");
          dispatchEvent(new GoToPrevPageCommand(curPage.id));
        } else {
          trace(LOG + "Go to previous page. CanNOT find current page.");
        }
			}
			
			private function gotoNextSlide():void {
          var curPage:Page = PresentationModel.getInstance().getCurrentPage();
          if (curPage != null) {
            trace(LOG + "Go to next page. Current page [" + curPage.id + "]");
            dispatchEvent(new GoToNextPageCommand(curPage.id));
          } else {
            trace(LOG + "Go to next page. CanNOT find current page.");
          }
			}
			
      private function removeDecimalFromDataTip(val:String):String {			
        return val; 
      }
      
      private function showThumbnails():void{
        slideView.thumbnailView.visible = !slideView.thumbnailView.visible;
      }
      
      private function addOverlayCanvas(e:AddOverlayCanvasEvent):void{
        LogUtil.debug("OVERLAYING WHITEBOARD CANVAS");
        e.canvas.acceptOverlayCanvas(slideView);
        slideView.acceptOverlayCanvas(e.canvas);
      }
					
			override protected function resourcesChanged():void{
				super.resourcesChanged();
				if ((slideView != null) && (!slideView.visible)) this.title = ResourceUtil.getInstance().getString('bbb.presentation.title');
				
				if (titleBarOverlay != null) {
					titleBarOverlay.accessibilityName = ResourceUtil.getInstance().getString('bbb.presentation.titleBar');
				}
				
				if (windowControls != null) {
					minimizeBtn.toolTip = ResourceUtil.getInstance().getString("bbb.window.minimizeBtn.toolTip");
					minimizeBtn.accessibilityName = ResourceUtil.getInstance().getString("bbb.presentation.minimizeBtn.accessibilityName");

					maximizeRestoreBtn.toolTip = ResourceUtil.getInstance().getString("bbb.window.maximizeRestoreBtn.toolTip");
					maximizeRestoreBtn.accessibilityName = ResourceUtil.getInstance().getString("bbb.presentation.maximizeRestoreBtn.accessibilityName");

					closeBtn.toolTip = ResourceUtil.getInstance().getString("bbb.window.closeBtn.toolTip");
					closeBtn.accessibilityName = ResourceUtil.getInstance().getString("bbb.presentation.closeBtn.accessibilityName");
				}
				
				if(Capabilities.hasAccessibility)
					Accessibility.updateProperties();

				addContextMenuItems();
			}
			
			private function localeChanged(e:Event):void{
				resourcesChanged();
			}
			
			private function onFitToPage(ftp:Boolean):void {				
				fitToPage = ftp;
				slideView.switchToFitToPage(fitToPage);
				fitSlideToWindowMaintainingAspectRatio();				
			}
			
			override protected function hideAllChildren():void {
				slideView.includeInLayout=false;
			}
			
			override protected function showAllChildren():void {
				slideView.includeInLayout=true;
			}
			
			private function remoteUpload(e:ShortcutEvent):void{
				if (uploadPres.visible){
					uploadPres.setFocus();
					openUploadWindow();
				}
			}
			
			private function remotePrevious(e:ShortcutEvent):void{
				if (backButton.visible && backButton.enabled){
					//backButton.setFocus();
					gotoPreviousSlide();
				}
			}
			
			private function remoteSelect(e:ShortcutEvent):void{
				if (btnSlideNum.visible){
					btnSlideNum.setFocus();
					showThumbnails();
				}
			}
			
			private function remoteNext(e:ShortcutEvent):void{
				if (forwardButton.visible && forwardButton.enabled){
					//forwardButton.setFocus();
					gotoNextSlide();
				}
			}
			
			private function remoteWidth(e:ShortcutEvent):void{
				if (btnFitToWidth.visible){
					btnFitToWidth.setFocus();
					onFitToPage(false);
				}
			}
			
			private function remotePage(e:ShortcutEvent):void{
				if (btnFitToPage.visible){
					btnFitToPage.setFocus();
					onFitToPage(true);
				}
			}
			
			private function onUploadButtonClicked():void {
				openUploadWindow();	
			}
			
			private function openUploadWindow():void {
        if (presentOptions.openExternalFileUploadDialog) {
          var fileEvent:UploadEvent = new UploadEvent(UploadEvent.OPEN_EXTERNAL_UPLOAD_WINDOW);
          fileEvent.maxFileSize = presentOptions.maxFileSize;
          var gDispatcher:Dispatcher = new Dispatcher();
          gDispatcher.dispatchEvent(fileEvent);         
        } else {
          var event:UploadEvent = new UploadEvent(UploadEvent.OPEN_UPLOAD_WINDOW);
          event.maxFileSize = presentOptions.maxFileSize;
          dispatchEvent(event);
        }
			}
			
			private function onPollStartButtonClicked():void {
				openPollTypeMenu();
			}
			
			private function openPollTypeMenu():void {
				// make sure the previous menu is closed before opening a new one
				// This could be improved to include a flag that tells if the menu is open,
				// but it would require an extra listener for the MenuCloseEvent.
				if (pollMenu) {
					pollMenu.removeEventListener(MenuEvent.ITEM_CLICK, menuClickHandler);
					pollMenu.removeEventListener(MenuEvent.MENU_SHOW, menuShowHandler);
					pollMenu.hide();
				}
				
				pollMenu = Menu.createMenu(null, pollMenuData, true);
				pollMenu.addEventListener(MenuEvent.ITEM_CLICK, menuClickHandler);
				pollMenu.addEventListener(MenuEvent.MENU_SHOW, menuShowHandler);
				pollMenu.variableRowHeight = false;
				var pollXY:Point = pollStartBtn.localToGlobal(new Point(pollStartBtn.width + 2, pollStartBtn.height - pollMenu.height));
				//pollMenu.show(this.x + pollStartBtn.x + pollStartBtn.width + 2, this.y + this.height);
				pollMenu.show();

			}
			
      // For testing only. Generate random response;
      var tempNumChoice:int = 2;
      
			private function menuClickHandler(e:MenuEvent):void {
				if(pollMenuData[e.index] != undefined) {
					// start the requested poll
          if (e.index == 0) {
            tempNumChoice = 2;
            var ynEvent:StartPollEvent = new StartPollEvent("YN");
            dispatchEvent(ynEvent);
          } else if (e.index == 1) {
            tempNumChoice = 2;
            var tfEvent:StartPollEvent = new StartPollEvent("TF");
            dispatchEvent(tfEvent);
          } else if (e.index == 2) {
            tempNumChoice = 2;
            var a1Event:StartPollEvent = new StartPollEvent("A-2");
            dispatchEvent(a1Event);
          } else if (e.index == 3) {
            tempNumChoice = 3;
            var a2Event:StartPollEvent = new StartPollEvent("A-3");
            dispatchEvent(a2Event);
          } else if (e.index == 4) {
            tempNumChoice = 4;
            var a3Event:StartPollEvent = new StartPollEvent("A-4");
            dispatchEvent(a3Event);
          } else if (e.index == 5) {
            tempNumChoice = 5;
            var a4Event:StartPollEvent = new StartPollEvent("A-5");
            dispatchEvent(a4Event);
          } else if (e.index == 6) {
            tempNumChoice = 7;
            var a5Event:StartPollEvent = new StartPollEvent("A-6");
            dispatchEvent(a5Event);
          } else if (e.index == 7) {
            tempNumChoice = 7;
            var a6Event:StartPollEvent = new StartPollEvent("A-7");
            dispatchEvent(a6Event);
          } 
				}
			}
			
			private function menuShowHandler(e:MenuEvent):void {
				pollMenu.setFocus();
				var pollXY:Point = pollStartBtn.localToGlobal(new Point(pollStartBtn.width + 2, pollStartBtn.height - pollMenu.height));
				pollMenu.x = pollXY.x;
				pollMenu.y = pollXY.y;
			}
<<<<<<< HEAD
			
			private function pollStartedHandler(e:Event):void {
				var pollType:String = "TF";
				
				// the event for this doesn't exist yet
				if (UsersUtil.amIPresenter()) {
					// display the results view likey in the SlideView
				} else {
					//switch to vote state
					setCurrentState("vote");
					CONTROL_BAR_HEIGHT = 45;
					//clear the past buttons
					pollVoteBox.removeAllChildren();
					//display the vote buttons
					var voteBtn:Button;
					if (pollType == "YN") {
						voteBtn = new Button();
						voteBtn.label = ResourceUtil.getInstance().getString('bbb.polling.answer.yes');
						voteBtn.name = "Y";
						voteBtn.addEventListener(MouseEvent.CLICK, voteButtonClickHandler);
						pollVoteBox.addChild(voteBtn);
						voteBtn = new Button();
						voteBtn.label = ResourceUtil.getInstance().getString('bbb.polling.answer.no');
						voteBtn.name = "N"
						voteBtn.addEventListener(MouseEvent.CLICK, voteButtonClickHandler);
						pollVoteBox.addChild(voteBtn);
					} else if (pollType == "TF") {
						voteBtn = new Button();
						voteBtn.label = ResourceUtil.getInstance().getString('bbb.polling.answer.true');
						voteBtn.name = "T";
						voteBtn.addEventListener(MouseEvent.CLICK, voteButtonClickHandler);
						pollVoteBox.addChild(voteBtn);
						voteBtn = new Button();
						voteBtn.label = ResourceUtil.getInstance().getString('bbb.polling.answer.false');
						voteBtn.name = "F";
						voteBtn.addEventListener(MouseEvent.CLICK, voteButtonClickHandler);
						pollVoteBox.addChild(voteBtn);
					} else if (pollType.charAt(0) == "A") {
						var numBtns:int = int(pollType.charAt(pollType.length-1));
						for (var i:int=0; i<numBtns; i++) {
							voteBtn = new Button();
							voteBtn.label = ResourceUtil.getInstance().getString('bbb.polling.answer.a'+i.toString());
							voteBtn.name = String.fromCharCode("A".charCodeAt(0)+i);
							voteBtn.addEventListener(MouseEvent.CLICK, voteButtonClickHandler);
							pollVoteBox.addChild(voteBtn);
						}
					}
				}
			}
			
			private function voteButtonClickHandler(e:MouseEvent):void {
				//still have to figure out how to determine which button was pressed
				trace("vote clicked - answer is " + e.target.name);
			}
=======
      
      private function onPollStopButtonClicked():void {
        dispatchEvent(new StopPollEvent());
      }
      
      private function onPollVoteButtonClicked():void {
        var randomRounded : int = Math.floor(Math.random() * (tempNumChoice + 1));
        dispatchEvent(new VotePollEvent(randomRounded));
      }
      
      private function onPollShowResultButtonClicked():void {
        dispatchEvent(new ShowPollResultEvent(true));
      }
>>>>>>> ad84c4e5

		]]>
	</mx:Script>
  	 
	<mx:Fade id="thumbFadeIn" alphaFrom="1" alphaTo="0" duration="100" />
	<mx:Fade id="thumbFadeOut" alphaFrom="0" alphaTo="1" duration="100" />

	<views:SlideView id="slideView" width="100%" height="100%" visible="false" mouseDown="mouseDown = true"
		mouseUp="mouseDown = false" verticalScrollPolicy="off" horizontalScrollPolicy="off" tabIndex="{baseIndex+4}"/>			    
	<mx:ControlBar id="presCtrlBar" name="presCtrlBar" width="100%" height="{CONTROL_BAR_HEIGHT}" styleName="presentationWindowControlsStyle" >
<<<<<<< HEAD
		
=======
		<mx:Button id="uploadPres" visible="false" height="30" styleName="presentationUploadButtonStyle"
    		toolTip="{ResourceUtil.getInstance().getString('bbb.presentation.uploadPresBtn.toolTip')}" 
    	   	click="onUploadButtonClicked()" tabIndex="{baseIndex+5}"/>
		<mx:Button id="pollStartBtn" visible="false" height="30" styleName="pollStartButtonStyle"
    		toolTip="Start a poll" 
    		click="onPollStartButtonClicked()" tabIndex="{baseIndex+6}"/>
    <mx:Button id="pollStopBtn" visible="true" height="30" styleName="pollStartButtonStyle"
               toolTip="Stop a poll" 
               click="onPollStopButtonClicked()" tabIndex="{baseIndex+6}"/>
    <mx:Button id="pollVoteBtn" visible="true" height="30" styleName="pollStartButtonStyle"
               toolTip="Vote on poll" 
               click="onPollVoteButtonClicked()" tabIndex="{baseIndex+6}"/>
    <mx:Button id="pollShowResultBtn" visible="true" height="30" styleName="pollStartButtonStyle"
               toolTip="Show result of poll" 
               click="onPollShowResultButtonClicked()" tabIndex="{baseIndex+6}"/>
    	<mx:Spacer width="100%" id="spacer1"/>
    	<mx:Button id="backButton" visible="false" width="45" height="30" styleName="presentationBackButtonStyle"
    		toolTip="{ResourceUtil.getInstance().getString('bbb.presentation.backBtn.toolTip')}" click="gotoPreviousSlide()"
    		tabIndex="{baseIndex+7}"/>
    	<mx:Button id="btnSlideNum" visible="false" label="" click="showThumbnails()"
			toolTip="{ResourceUtil.getInstance().getString('bbb.presentation.btnSlideNum.toolTip')}"
			tabIndex="{baseIndex+8}"/>
    	<mx:Button id="forwardButton" visible="false" width="45" height="30" styleName="presentationForwardButtonStyle"
    		toolTip="{ResourceUtil.getInstance().getString('bbb.presentation.forwardBtn.toolTip')}" click="gotoNextSlide()"
    		tabIndex="{baseIndex+9}"/>    				
		<mx:Spacer width="50%" id="spacer3"/>
		<mx:HSlider id="zoomSlider" visible="false" value="{slideView.zoomPercentage}" styleName="presentationZoomSliderStyle"
    		minimum="100" maximum="400" dataTipPlacement="top" labels="['100%','400%']" 
    		useHandCursor="true" snapInterval="5" allowTrackClick="true" liveDragging="true" 
    		dataTipFormatFunction="removeDecimalFromDataTip" change="onSliderZoom()" width="100"
    		tabIndex="{baseIndex+10}" accessibilityName="{ResourceUtil.getInstance().getString('bbb.presentation.slider')}"/>
    	<mx:Button id="btnFitToWidth" visible="false" width="30" height="30" styleName="presentationFitToWidthButtonStyle"
			toolTip="{ResourceUtil.getInstance().getString('bbb.presentation.fitToWidth.toolTip')}" 
			click="onFitToPage(false)"
			tabIndex="{baseIndex+11}"/>
		<mx:Button id="btnFitToPage" visible="false" width="30" height="30" styleName="presentationFitToPageButtonStyle"
			toolTip="{ResourceUtil.getInstance().getString('bbb.presentation.fitToPage.toolTip')}" 
			click="onFitToPage(true)"
			tabIndex="{baseIndex+12}"/>
    <!-- This spacer is to prevent the whiteboard toolbar from overlapping the fit-ot-page button -->
    <mx:Spacer width="30" height="30" id="spacer4"/>	
>>>>>>> ad84c4e5
    </mx:ControlBar>
	
	<pres:states>
		<mx:State name="presenter">
			<mx:AddChild relativeTo="presCtrlBar" position="firstChild">
				<mx:HBox width="100%">
					<mx:Button id="uploadPres" visible="false" height="30" styleName="presentationUploadButtonStyle"
							   toolTip="{ResourceUtil.getInstance().getString('bbb.presentation.uploadPresBtn.toolTip')}" 
							   click="onUploadButtonClicked()" tabIndex="{baseIndex+5}"/>
					<mx:Button id="pollStartBtn" visible="false" height="30" styleName="pollStartButtonStyle"
							   toolTip="{ResourceUtil.getInstance().getString('bbb.polling.startButton.tooltip')}" 
							   click="onPollStartButtonClicked()" tabIndex="{baseIndex+6}"/>
					<mx:Spacer width="100%" id="spacer1"/>
					<mx:Button id="backButton" visible="false" width="45" height="30" styleName="presentationBackButtonStyle"
							   toolTip="{ResourceUtil.getInstance().getString('bbb.presentation.backBtn.toolTip')}" click="gotoPreviousSlide()"
							   tabIndex="{baseIndex+7}"/>
					<mx:Button id="btnSlideNum" visible="false" label="" click="showThumbnails()"
							   toolTip="{ResourceUtil.getInstance().getString('bbb.presentation.btnSlideNum.toolTip')}"
							   tabIndex="{baseIndex+8}"/>
					<mx:Button id="forwardButton" visible="false" width="45" height="30" styleName="presentationForwardButtonStyle"
							   toolTip="{ResourceUtil.getInstance().getString('bbb.presentation.forwardBtn.toolTip')}" click="gotoNextSlide()"
							   tabIndex="{baseIndex+9}"/>    				
					<mx:Spacer width="50%" id="spacer3"/>
					<mx:HSlider id="zoomSlider" visible="false" value="{slideView.zoomPercentage}" styleName="presentationZoomSliderStyle"
								minimum="100" maximum="400" dataTipPlacement="top" labels="['100%','400%']" 
								useHandCursor="true" snapInterval="5" allowTrackClick="true" liveDragging="true" 
								dataTipFormatFunction="removeDecimalFromDataTip" change="onSliderZoom()" width="100"
								tabIndex="{baseIndex+10}" accessibilityName="{ResourceUtil.getInstance().getString('bbb.presentation.slider')}"/>
					<mx:Button id="btnFitToWidth" visible="false" width="30" height="30" styleName="presentationFitToWidthButtonStyle"
							   toolTip="{ResourceUtil.getInstance().getString('bbb.presentation.fitToWidth.toolTip')}" 
							   click="onFitToPage(false)"
							   tabIndex="{baseIndex+11}"/>
					<mx:Button id="btnFitToPage" visible="false" width="30" height="30" styleName="presentationFitToPageButtonStyle"
							   toolTip="{ResourceUtil.getInstance().getString('bbb.presentation.fitToPage.toolTip')}" 
							   click="onFitToPage(true)"
							   tabIndex="{baseIndex+12}"/>
					<!-- This spacer is to prevent the whiteboard toolbar from overlapping the fit-ot-page button -->
					<mx:Spacer width="30" height="30" id="spacer4"/>
				</mx:HBox>
			</mx:AddChild>
		</mx:State>
		<mx:State name="vote">
			<mx:AddChild relativeTo="presCtrlBar" position="firstChild">
				<mx:HBox id="pollVoteBox" width="100%" />
			</mx:AddChild>
		</mx:State>
	</pres:states>
</pres:CustomMdiWindow>
<|MERGE_RESOLUTION|>--- conflicted
+++ resolved
@@ -1,866 +1,822 @@
-<?xml version="1.0" encoding="utf-8"?>
+<?xml version="1.0" encoding="utf-8"?>
+
+<!--
+
+BigBlueButton open source conferencing system - http://www.bigbluebutton.org/
+
+Copyright (c) 2012 BigBlueButton Inc. and by respective authors (see below).
+
+This program is free software; you can redistribute it and/or modify it under the
+terms of the GNU Lesser General Public License as published by the Free Software
+Foundation; either version 3.0 of the License, or (at your option) any later
+version.
+
+BigBlueButton is distributed in the hope that it will be useful, but WITHOUT ANY
+WARRANTY; without even the implied warranty of MERCHANTABILITY or FITNESS FOR A
+PARTICULAR PURPOSE. See the GNU Lesser General Public License for more details.
+
+You should have received a copy of the GNU Lesser General Public License along
+with BigBlueButton; if not, see <http://www.gnu.org/licenses/>.
+
+-->
+
+
+<pres:CustomMdiWindow xmlns:mx="http://www.adobe.com/2006/mxml" 
+	xmlns:thumb="org.bigbluebutton.modules.present.views.*"
+	xmlns:pres="org.bigbluebutton.common.*"
+	xmlns:code="http://code.google.com/p/flexlib/" 
+	xmlns:containers="flexlib.containers.*"
+	xmlns:mate="http://mate.asfusion.com/"
+	showCloseButton="false" layout="absolute"
+	verticalScrollPolicy="off" 
+	horizontalScrollPolicy="off" 
+	showControls="true" resize="resizeHandler()"
+  styleNameFocus="presentationWindowStyleFocus"
+  styleNameNoFocus="presentationWindowStyleNoFocus"
+	implements="org.bigbluebutton.common.IBbbModuleWindow"
+	initialize="init()"
+	creationComplete="onCreationComplete()" 
+	width="{DEFAULT_WINDOW_WIDTH}" height="{DEFAULT_WINDOW_HEIGHT}" 
+	x="{DEFAULT_X_POSITION}" y="{DEFAULT_Y_POSITION}"
+	title="{ResourceUtil.getInstance().getString('bbb.presentation.titleWithPres',[currentPresentation])}"
+	xmlns:views="org.bigbluebutton.modules.present.ui.views.*"
+	>
+	
+	<mate:Dispatcher id="globalDispatcher" />
+	<mate:Listener type="{ShortcutEvent.FOCUS_PRESENTATION_WINDOW}" method="focusWindow" />
+	<mate:Listener type="{MadePresenterEvent.SWITCH_TO_PRESENTER_MODE}" method="handleBecomePresenter" />
+	<mate:Listener type="{MadePresenterEvent.SWITCH_TO_VIEWER_MODE}" method="handleBecomeViewer" />
+	<mate:Listener type="{PresentationChangedEvent.PRESENTATION_CHANGED_EVENT}" method="handlePresentationChangedEvent" />
+  <mate:Listener type="{NavigationEvent.BIND_KEYBOARD_EVENT}" method="bindToKeyboardEvents" />
+	<mate:Listener type="{UploadEvent.CLEAR_PRESENTATION}" method="clearPresentation" />
+	<mate:Listener type="{DisplaySlideEvent.DISPLAY_SLIDE_EVENT}" method="handleDisplaySlideEvent" />
+	<mate:Listener type="{AddOverlayCanvasEvent.ADD_OVERLAY_CANVAS}" method="addOverlayCanvas" />
+	<mate:Listener type="{LocaleChangeEvent.LOCALE_CHANGED}" method="localeChanged" />	
+	<mate:Listener type="{ShortcutEvent.UPLOAD_PRESENTATION}" method="remoteUpload" />
+	<mate:Listener type="{ShortcutEvent.PREVIOUS_SLIDE}" method="remotePrevious" />
+	<mate:Listener type="{ShortcutEvent.SELECT_SLIDES}" method="remoteSelect" />
+	<mate:Listener type="{ShortcutEvent.NEXT_SLIDE}" method="remoteNext" />
+	<mate:Listener type="{ShortcutEvent.FIT_TO_WIDTH}" method="remoteWidth" />
+	<mate:Listener type="{ShortcutEvent.FIT_TO_PAGE}" method="remotePage" />	
+	<mate:Listener type="{ShortcutEvent.MINIMIZE_PRES}" method="remoteMinimize" />
+	<mate:Listener type="{ShortcutEvent.MAXIMIZE_PRES}" method="remoteMaximize" />
+	
+	
+	<mx:Script>
+		<![CDATA[
+      import flash.geom.Point;
+      
+      import flexlib.containers.DockableToolBar;
+      import flexlib.mdi.events.MDIWindowEvent;
+      
+      import mx.binding.utils.BindingUtils;
+      import mx.collections.ArrayCollection;
+      import mx.containers.TitleWindow;
+      import mx.controls.Menu;
+      import mx.core.Application;
+      import mx.effects.Move;
+      import mx.events.MenuEvent;
+      import mx.events.ResizeEvent;
+      import mx.managers.PopUpManager;
+      import mx.rpc.events.*;
+      
+      import org.bigbluebutton.common.IBbbCanvas;
+      import org.bigbluebutton.common.Images;
+      import org.bigbluebutton.common.LogUtil;
+      import org.bigbluebutton.common.events.LocaleChangeEvent;
+      import org.bigbluebutton.core.UsersUtil;
+      import org.bigbluebutton.main.events.MadePresenterEvent;
+      import org.bigbluebutton.main.events.ShortcutEvent;
+      import org.bigbluebutton.main.views.MainCanvas;
+      import org.bigbluebutton.modules.polling.events.ShowPollResultEvent;
+      import org.bigbluebutton.modules.polling.events.StartPollEvent;
+      import org.bigbluebutton.modules.polling.events.StopPollEvent;
+      import org.bigbluebutton.modules.polling.events.VotePollEvent;
+      import org.bigbluebutton.modules.present.commands.GoToNextPageCommand;
+      import org.bigbluebutton.modules.present.commands.GoToPrevPageCommand;
+      import org.bigbluebutton.modules.present.events.AddOverlayCanvasEvent;
+      import org.bigbluebutton.modules.present.events.DisplaySlideEvent;
+      import org.bigbluebutton.modules.present.events.NavigationEvent;
+      import org.bigbluebutton.modules.present.events.PresentationChangedEvent;
+      import org.bigbluebutton.modules.present.events.PresentationEvent;
+      import org.bigbluebutton.modules.present.events.PresenterCommands;
+      import org.bigbluebutton.modules.present.events.UploadEvent;
+      import org.bigbluebutton.modules.present.events.WindowResizedEvent;
+      import org.bigbluebutton.modules.present.managers.Slide;
+      import org.bigbluebutton.modules.present.model.Page;
+      import org.bigbluebutton.modules.present.model.Presentation;
+      import org.bigbluebutton.modules.present.model.PresentationModel;
+      import org.bigbluebutton.modules.present.ui.views.PresentOptions;
+      import org.bigbluebutton.modules.whiteboard.events.WhiteboardButtonEvent;
+      import org.bigbluebutton.util.i18n.ResourceUtil;
+             		
+      private static const LOG:String = "Present::PresentationWindow - ";
+      
+      public static const TITLE:String = "Presentation";
+			private static const GOTO_PAGE_BUTTON:String = "Go to Page...";
+						
+			[Bindable] 
+      private var thumbY:Number;
+			public var uploadWindow:FileUploadWindow = null;
+			private var pageDialog:GotoPageDialog;
+			
+			[Bindable] private var DEFAULT_X_POSITION:Number = 237;
+			[Bindable] private var DEFAULT_Y_POSITION:Number = 0;
+			
+			[Bindable] private var CONTROL_BAR_HEIGHT:Number;
+			private static const TOP_WINDOW_BORDER:Number = 30;
+			private static const WIDTH_PADDING:Number = 6;
+
+			[Bindable] private var DEFAULT_WINDOW_WIDTH:Number = 510;
+			[Bindable] private var DEFAULT_WINDOW_HEIGHT:Number = 451;
+			[Bindable] private var viewportW:Number = 451;
+			[Bindable] private var viewportH:Number = 451;
+			
+			// Init to the size of the window.
+			private var currentSlideWidth:Number = DEFAULT_WINDOW_WIDTH;
+			private var currentSlideHeight:Number = DEFAULT_WINDOW_HEIGHT;
+									
+			private var mouseDown:Boolean = false;
+
+			[Bindable] private var currentPresentation:String = "";
+			
+			[Bindable] private var baseIndex:int; 
+			[Bindable] private var presentOptions:PresentOptions;
+			
+			private var keyCombos:Object;
+			private var localDispatcher:Dispatcher = new Dispatcher();
+			
+			private var pollMenuData:Array;
+			private var pollMenu:Menu;
+			
+			private function init():void{
+				presentOptions = new PresentOptions();
+				baseIndex = presentOptions.baseTabIndex;;
+			}
+			
+			private function onCreationComplete():void{
+				setCurrentState("presenter");
+				
+				thumbY = this.height - 160;
+                
+				bindKeyboardEvents();
+				this.addEventListener(MDIWindowEvent.RESIZE_END, onResizeEndEvent);
+				resourcesChanged();
+				
+				titleBarOverlay.tabIndex = baseIndex;
+				
+				minimizeBtn.tabIndex = baseIndex+1;
+				maximizeRestoreBtn.tabIndex = baseIndex+2;
+				closeBtn.tabIndex = baseIndex+3;
+				
+				slideView.slideLoader.tabIndex = baseIndex+4;
+				hotkeyCapture();
+                
+        //Necessary now because of module loading race conditions
+        var t:Timer = new Timer(2000, 1);
+        t.addEventListener(TimerEvent.TIMER, addWhiteboardToolbar);
+        t.start();
+        
+        if (UsersUtil.amIPresenter()) {
+          becomePresenter();
+        } else {
+          becomeViewer();
+        }
+		
+				pollMenuData = [];
+				pollMenuData.push({label: "Yes/No"});
+				pollMenuData.push({label: "True/False"});
+				pollMenuData.push({label: "A/B"});
+				pollMenuData.push({label: "A/B/C"});
+				pollMenuData.push({label: "A/B/C/D"});
+				pollMenuData.push({label: "A/B/C/D/E"});
+				pollMenuData.push({label: "A/B/C/D/E/F"});
+			}
+			
+      private function addWhiteboardToolbar(event:TimerEvent):void {
+        trace(LOG + "Sending event to add whiteboard canvas.");
+         // Tell the WhiteboardManager to add the toolbar
+         var e:WhiteboardButtonEvent = new WhiteboardButtonEvent(WhiteboardButtonEvent.WHITEBOARD_ADDED_TO_PRESENTATION);
+         e.window = this;
+         dispatchEvent(e);
+      }
+            
+			private function hotkeyCapture():void{
+			    LogUtil.debug("Entering hotkeyCapture");
+			    this.addEventListener(KeyboardEvent.KEY_DOWN, handleKeyDown);
+			    ResourceUtil.getInstance().addEventListener(Event.CHANGE, localeChanged); // Listen for locale changing
+			    LogUtil.debug("Leaving hotkeyCapture");
+		    }
+			
+			private function loadKeyCombos(modifier:String):void {
+				keyCombos = new Object(); // always start with a fresh array
+				keyCombos[modifier+(ResourceUtil.getInstance().getString('bbb.shortcutkey.present.focusslide') as String)] = ShortcutEvent.FOCUS_SLIDE;
+				
+				keyCombos[modifier+(ResourceUtil.getInstance().getString('bbb.shortcutkey.general.maximize') as String)] = ShortcutEvent.MAXIMIZE_PRES;
+				keyCombos[modifier+(ResourceUtil.getInstance().getString('bbb.shortcutkey.general.minimize') as String)] = ShortcutEvent.MINIMIZE_PRES;
+				
+				keyCombos[modifier+(ResourceUtil.getInstance().getString('bbb.shortcutkey.present.upload') as String)] = ShortcutEvent.UPLOAD_PRESENTATION;
+				keyCombos[modifier+(ResourceUtil.getInstance().getString('bbb.shortcutkey.present.previous') as String)] = ShortcutEvent.PREVIOUS_SLIDE;
+				keyCombos[modifier+(ResourceUtil.getInstance().getString('bbb.shortcutkey.present.select') as String)] = ShortcutEvent.SELECT_SLIDES;
+				keyCombos[modifier+(ResourceUtil.getInstance().getString('bbb.shortcutkey.present.next') as String)] = ShortcutEvent.NEXT_SLIDE;
+				keyCombos[modifier+(ResourceUtil.getInstance().getString('bbb.shortcutkey.present.fitWidth') as String)] = ShortcutEvent.FIT_TO_WIDTH;
+				keyCombos[modifier+(ResourceUtil.getInstance().getString('bbb.shortcutkey.present.fitPage') as String)] = ShortcutEvent.FIT_TO_PAGE;
+				//keyCombos[modifier+(ResourceUtil.getInstance().getString('bbb.shortcutkey.whiteboard.undo') as String)] = ShortcutEvent.UNDO_WHITEBOARD;
+
+				keyCombos[Keyboard.LEFT] = ShortcutEvent.PREVIOUS_SLIDE;
+				keyCombos[Keyboard.RIGHT] = ShortcutEvent.NEXT_SLIDE;
+				keyCombos[Keyboard.PAGE_UP] = ShortcutEvent.PREVIOUS_SLIDE;
+				keyCombos[Keyboard.PAGE_DOWN] = ShortcutEvent.NEXT_SLIDE;
+			}
+			
+			// Handle presentation-scope hotkeys
+			private function handleKeyDown(e:KeyboardEvent) :void {
+				var modifier:String = ExternalInterface.call("determineModifier");
+				loadKeyCombos(modifier);
+				  
+				var keyPress:String = (e.ctrlKey  ? "control+" : "") + (e.shiftKey ? "shift+"   : "") + (e.altKey   ? "alt+"     : "") + e.keyCode;
+				                          
+				if (keyCombos[keyPress]) {
+				    //globalDispatcher.dispatchEvent(new ShortcutEvent(keyCombos[keyPress]));
+				    localDispatcher.dispatchEvent(new ShortcutEvent(keyCombos[keyPress]));
+				}
+			}
+			
+			private function remoteMinimize(e:ShortcutEvent):void{
+				if (!minimized){
+					this.minimize();
+				}
+			}
+			
+			private function remoteMaximize(e:ShortcutEvent):void{
+				if (!maximized && !minimized){
+					this.maximize();
+				}
+				else{
+					this.restore();
+				}				
+			}
+			
+			private function focusWindow(e:ShortcutEvent):void{
+				focusManager.setFocus(titleBarOverlay);
+			}
+			
+			private function resizeHandler():void {
+				// When the window is maximized, we want to resize the slide maintaining the aspect ratio.			
+				fitSlideToWindowMaintainingAspectRatio();
+			}
+			
+			private function onResizeEndEvent(event:MDIWindowEvent):void {
+				fitSlideToWindowMaintainingAspectRatio();
+			}
+			
+			[Bindable] private var fitToPage:Boolean = true;
+			
+			private function fitSlideToWindowMaintainingAspectRatio():void {
+				if (this.minimized) return;
+				
+				// Send the available space to display the slide.				
+				sendWindowResizedEvent((this.width - WIDTH_PADDING), (this.height - CONTROL_BAR_HEIGHT - TOP_WINDOW_BORDER));
+			}
+			
+			/*
+			 * Notify the slide container telling it the available dimensions to display the slide.
+			 */
+			private function sendWindowResizedEvent(parentWidth:Number, parentHeight:Number):void {				
+				slideView.onParentResized(parentWidth, parentHeight);
+			}
+			
+			private function handleDisplaySlideEvent(event:DisplaySlideEvent):void {		
+        var curPage:Page = PresentationModel.getInstance().getCurrentPage();
+        if (curPage != null) {
+          displaySlideNumber(curPage.num);
+          currentSlideWidth = event.slideWidth;
+          currentSlideHeight = event.slideHeight;		
+          fitSlideToWindowMaintainingAspectRatio();          
+        }			
+			}
+			
+      private function bindToKeyboardEvents(event:NavigationEvent):void {
+         if (event.bindToKeyboard) {
+            trace("******************************************** Binding to keyboard events ********************");
+            bindKeyboardEvents();
+         } else {
+            LogUtil.debug("********************************************* Unbinding to keyboard events *****************");
+            unbindKeyboardEvents();
+         }
+      }
+            
+      private function unbindKeyboardEvents():void {
+        stage.removeEventListener(KeyboardEvent.KEY_UP, onKeyUp);
+      }
+
+      private function bindKeyboardEvents():void {
+        stage.addEventListener(KeyboardEvent.KEY_UP, onKeyUp);
+      }
+            
+			// Maybe there's a problem in here too?
+			private function onKeyUp(event:KeyboardEvent):void {	
+                /*if (event.shiftKey && event.ctrlKey) {
+                    switch (event.keyCode) {
+                        case Keyboard.LEFT:
+                        case Keyboard.UP:
+                        case Keyboard.PAGE_UP:			
+                            gotoPreviousSlide();		
+                            break;
+                        case Keyboard.DOWN:
+                        case Keyboard.RIGHT: 
+                        case Keyboard.SPACE:
+                        case Keyboard.PAGE_DOWN:
+                        case Keyboard.ENTER:
+                            gotoNextSlide();
+                            break; 
+                    }                    
+                }*/
+			}
+			
+			public function getPrefferedPosition():String{
+				return MainCanvas.MIDDLE;
+			}
+						
+			private function onSliderZoom():void {
+				slideView.onZoomSlide(zoomSlider.value);
+			}
+			
+			private function dispatchResizeEvent(newSize:int):void {
+				var presentEvent:PresenterCommands = new PresenterCommands(PresenterCommands.RESIZE);
+				presentEvent.newSizeInPercent = newSize;
+				dispatchEvent(presentEvent);
+			}
+			
+			private function onResetZoom():void {
+				slideView.onZoomSlide(100);
+			}
+
+      private function handleBecomePresenter(e:MadePresenterEvent):void{
+        becomePresenter();
+      }
+      
+			private function becomePresenter():void{
+				setupPresenter(true);
+				addContextMenuItems();
+			}
+			
+      private function handleBecomeViewer(e:MadePresenterEvent):void{
+        becomeViewer();
+      }
+      
+			private function becomeViewer():void{
+				setupPresenter(false);
+				dispatchEvent(new UploadEvent(UploadEvent.CLOSE_UPLOAD_WINDOW));
+				this.customContextMenuItems = new Array();
+				if (slideView.thumbnailView.visible)
+					showThumbnails();
+			}
+						
+			private function setupPresenter(isPresenter:Boolean):void {
+				uploadPres.visible = isPresenter;				
+				var page:Page = PresentationModel.getInstance().getCurrentPage();
+				if (page != null) {
+					displaySlideNumber(page.num);		
+				}
+				displaySlideNavigationControls(isPresenter, !!page);
+			}
+            private function handlePresentationChangedEvent(e:PresentationChangedEvent) : void {
+				currentPresentation = PresentationModel.getInstance().getCurrentPresentationName();
+
+                slideView.setSlides();
+                slideView.visible = true;
+                var page : Page = PresentationModel.getInstance().getCurrentPage();
+                if (page != null) {
+                    displaySlideNumber(page.num);
+                }
+
+                if (UsersUtil.amIPresenter()) {
+                    displaySlideNavigationControls(true, !!page);
+                }
+                else {
+                    displaySlideNavigationControls(false, !!page)
+                }
+                onResetZoom();
+            }
+
+			
+			private function displaySlideNavigationControls(isPresenter:Boolean, activePresentation:Boolean):void {
+				var showButtons:Boolean = isPresenter && activePresentation;
+				
+				pollStartBtn.visible = showButtons;
+				backButton.visible = showButtons;
+				forwardButton.visible = showButtons;
+				zoomSlider.visible = showButtons;
+				btnSlideNum.visible = showButtons;
+				btnFitToWidth.visible = showButtons;
+				btnFitToPage.visible = showButtons;
+				
+				if(isPresenter) {
+					CONTROL_BAR_HEIGHT = 45;
+				} else {
+					CONTROL_BAR_HEIGHT = 0;
+				}
+				fitSlideToWindowMaintainingAspectRatio();
+			}
+			
+			private function addContextMenuItems():void{
+				var contextMenuItems:Array = new Array();
+				
+				var nextButton:ContextMenuItem = new ContextMenuItem(ResourceUtil.getInstance().getString('bbb.presentation.forwardBtn.toolTip'));
+				nextButton.addEventListener(ContextMenuEvent.MENU_ITEM_SELECT, function(e:ContextMenuEvent):void { gotoNextSlide(); });
+				contextMenuItems.push(nextButton);
+				
+				var previousButton:ContextMenuItem = new ContextMenuItem(ResourceUtil.getInstance().getString('bbb.presentation.backBtn.toolTip'));
+				previousButton.addEventListener(ContextMenuEvent.MENU_ITEM_SELECT, function(e:ContextMenuEvent):void { gotoPreviousSlide(); });
+				contextMenuItems.push(previousButton);
+								
+				this.customContextMenuItems = contextMenuItems;
+			}
+			
+			private function notifyOthersOfSharingPresentation(presentationName:String):void {
+				var shareEvent:PresenterCommands = new PresenterCommands(PresenterCommands.SHARE_PRESENTATION_COMMAND);
+					shareEvent.presentationName = presentationName;
+					shareEvent.share = true;
+					dispatchEvent(shareEvent);
+			}
+										
+			private function disableSlideNavigationButtons(pageNumber:int):void {
+				if (pageNumber == 1) {
+					backButton.mouseEnabled = false;
+					backButton.styleName = "presentationBackButtonDisabledStyle";
+				} else {
+					backButton.mouseEnabled = true;
+					backButton.styleName = "presentationBackButtonStyle";
+				}
+				
+				if (pageNumber < PresentationModel.getInstance().getNumberOfPages()) {
+					forwardButton.mouseEnabled = true;
+					forwardButton.styleName = "presentationForwardButtonStyle";
+				} else {
+					forwardButton.mouseEnabled = false;
+					forwardButton.styleName = "presentationForwardButtonDisabledStyle";
+				}
+			}
+			
+			private function displaySlideNumber(currentSlide:int):void {
+        disableSlideNavigationButtons(currentSlide);
+				btnSlideNum.label = "" + currentSlide + '/' + PresentationModel.getInstance().getNumberOfPages();
+				btnSlideNum.accessibilityName = ResourceUtil.getInstance().getString('bbb.presentation.btnSlideNum.accessibilityName', [currentSlide, PresentationModel.getInstance().getNumberOfPages()])
+			}
+			
+      
+			private function clearPresentation(e:UploadEvent):void{
+				slideView.visible = false;
+				slideView.slideLoader.source = null; 
+				slideView.setSelectedSlide(0);
+				btnSlideNum.label = "";
+				
+				backButton.visible = false;
+				forwardButton.visible = false;
+				zoomSlider.visible = false;
+				btnSlideNum.visible = false;
+				btnFitToWidth.visible = false;
+				btnFitToPage.visible = false;
+
+				// Change the title of the window.
+				currentPresentation = ResourceUtil.getInstance().getString('bbb.presentation.title');				
+			}
+			
+			private function gotoPreviousSlide():void {
+        var curPage:Page = PresentationModel.getInstance().getCurrentPage();
+        if (curPage != null) {
+          trace(LOG + "Go to previous page. Current page [" + curPage.id + "]");
+          dispatchEvent(new GoToPrevPageCommand(curPage.id));
+        } else {
+          trace(LOG + "Go to previous page. CanNOT find current page.");
+        }
+			}
+			
+			private function gotoNextSlide():void {
+          var curPage:Page = PresentationModel.getInstance().getCurrentPage();
+          if (curPage != null) {
+            trace(LOG + "Go to next page. Current page [" + curPage.id + "]");
+            dispatchEvent(new GoToNextPageCommand(curPage.id));
+          } else {
+            trace(LOG + "Go to next page. CanNOT find current page.");
+          }
+			}
+			
+      private function removeDecimalFromDataTip(val:String):String {			
+        return val; 
+      }
+      
+      private function showThumbnails():void{
+        slideView.thumbnailView.visible = !slideView.thumbnailView.visible;
+      }
+      
+      private function addOverlayCanvas(e:AddOverlayCanvasEvent):void{
+        LogUtil.debug("OVERLAYING WHITEBOARD CANVAS");
+        e.canvas.acceptOverlayCanvas(slideView);
+        slideView.acceptOverlayCanvas(e.canvas);
+      }
+					
+			override protected function resourcesChanged():void{
+				super.resourcesChanged();
+				if ((slideView != null) && (!slideView.visible)) this.title = ResourceUtil.getInstance().getString('bbb.presentation.title');
+				
+				if (titleBarOverlay != null) {
+					titleBarOverlay.accessibilityName = ResourceUtil.getInstance().getString('bbb.presentation.titleBar');
+				}
+				
+				if (windowControls != null) {
+					minimizeBtn.toolTip = ResourceUtil.getInstance().getString("bbb.window.minimizeBtn.toolTip");
+					minimizeBtn.accessibilityName = ResourceUtil.getInstance().getString("bbb.presentation.minimizeBtn.accessibilityName");
+
+					maximizeRestoreBtn.toolTip = ResourceUtil.getInstance().getString("bbb.window.maximizeRestoreBtn.toolTip");
+					maximizeRestoreBtn.accessibilityName = ResourceUtil.getInstance().getString("bbb.presentation.maximizeRestoreBtn.accessibilityName");
+
+					closeBtn.toolTip = ResourceUtil.getInstance().getString("bbb.window.closeBtn.toolTip");
+					closeBtn.accessibilityName = ResourceUtil.getInstance().getString("bbb.presentation.closeBtn.accessibilityName");
+				}
+				
+				if(Capabilities.hasAccessibility)
+					Accessibility.updateProperties();
+
+				addContextMenuItems();
+			}
+			
+			private function localeChanged(e:Event):void{
+				resourcesChanged();
+			}
+			
+			private function onFitToPage(ftp:Boolean):void {				
+				fitToPage = ftp;
+				slideView.switchToFitToPage(fitToPage);
+				fitSlideToWindowMaintainingAspectRatio();				
+			}
+			
+			override protected function hideAllChildren():void {
+				slideView.includeInLayout=false;
+			}
+			
+			override protected function showAllChildren():void {
+				slideView.includeInLayout=true;
+			}
+			
+			private function remoteUpload(e:ShortcutEvent):void{
+				if (uploadPres.visible){
+					uploadPres.setFocus();
+					openUploadWindow();
+				}
+			}
+			
+			private function remotePrevious(e:ShortcutEvent):void{
+				if (backButton.visible && backButton.enabled){
+					//backButton.setFocus();
+					gotoPreviousSlide();
+				}
+			}
+			
+			private function remoteSelect(e:ShortcutEvent):void{
+				if (btnSlideNum.visible){
+					btnSlideNum.setFocus();
+					showThumbnails();
+				}
+			}
+			
+			private function remoteNext(e:ShortcutEvent):void{
+				if (forwardButton.visible && forwardButton.enabled){
+					//forwardButton.setFocus();
+					gotoNextSlide();
+				}
+			}
+			
+			private function remoteWidth(e:ShortcutEvent):void{
+				if (btnFitToWidth.visible){
+					btnFitToWidth.setFocus();
+					onFitToPage(false);
+				}
+			}
+			
+			private function remotePage(e:ShortcutEvent):void{
+				if (btnFitToPage.visible){
+					btnFitToPage.setFocus();
+					onFitToPage(true);
+				}
+			}
+			
+			private function onUploadButtonClicked():void {
+				openUploadWindow();	
+			}
+			
+			private function openUploadWindow():void {
+        if (presentOptions.openExternalFileUploadDialog) {
+          var fileEvent:UploadEvent = new UploadEvent(UploadEvent.OPEN_EXTERNAL_UPLOAD_WINDOW);
+          fileEvent.maxFileSize = presentOptions.maxFileSize;
+          var gDispatcher:Dispatcher = new Dispatcher();
+          gDispatcher.dispatchEvent(fileEvent);         
+        } else {
+          var event:UploadEvent = new UploadEvent(UploadEvent.OPEN_UPLOAD_WINDOW);
+          event.maxFileSize = presentOptions.maxFileSize;
+          dispatchEvent(event);
+        }
+			}
+			
+			private function onPollStartButtonClicked():void {
+				openPollTypeMenu();
+			}
+			
+			private function openPollTypeMenu():void {
+				// make sure the previous menu is closed before opening a new one
+				// This could be improved to include a flag that tells if the menu is open,
+				// but it would require an extra listener for the MenuCloseEvent.
+				if (pollMenu) {
+					pollMenu.removeEventListener(MenuEvent.ITEM_CLICK, menuClickHandler);
+					pollMenu.removeEventListener(MenuEvent.MENU_SHOW, menuShowHandler);
+					pollMenu.hide();
+				}
+				
+				pollMenu = Menu.createMenu(null, pollMenuData, true);
+				pollMenu.addEventListener(MenuEvent.ITEM_CLICK, menuClickHandler);
+				pollMenu.addEventListener(MenuEvent.MENU_SHOW, menuShowHandler);
+				pollMenu.variableRowHeight = false;
+				var pollXY:Point = pollStartBtn.localToGlobal(new Point(pollStartBtn.width + 2, pollStartBtn.height - pollMenu.height));
+				//pollMenu.show(this.x + pollStartBtn.x + pollStartBtn.width + 2, this.y + this.height);
+				pollMenu.show();
+
+			}
+			
+      // For testing only. Generate random response;
+      var tempNumChoice:int = 2;
+      
+			private function menuClickHandler(e:MenuEvent):void {
+				if(pollMenuData[e.index] != undefined) {
+					// start the requested poll
+          if (e.index == 0) {
+            tempNumChoice = 2;
+            var ynEvent:StartPollEvent = new StartPollEvent("YN");
+            dispatchEvent(ynEvent);
+          } else if (e.index == 1) {
+            tempNumChoice = 2;
+            var tfEvent:StartPollEvent = new StartPollEvent("TF");
+            dispatchEvent(tfEvent);
+          } else if (e.index == 2) {
+            tempNumChoice = 2;
+            var a1Event:StartPollEvent = new StartPollEvent("A-2");
+            dispatchEvent(a1Event);
+          } else if (e.index == 3) {
+            tempNumChoice = 3;
+            var a2Event:StartPollEvent = new StartPollEvent("A-3");
+            dispatchEvent(a2Event);
+          } else if (e.index == 4) {
+            tempNumChoice = 4;
+            var a3Event:StartPollEvent = new StartPollEvent("A-4");
+            dispatchEvent(a3Event);
+          } else if (e.index == 5) {
+            tempNumChoice = 5;
+            var a4Event:StartPollEvent = new StartPollEvent("A-5");
+            dispatchEvent(a4Event);
+          } else if (e.index == 6) {
+            tempNumChoice = 7;
+            var a5Event:StartPollEvent = new StartPollEvent("A-6");
+            dispatchEvent(a5Event);
+          } else if (e.index == 7) {
+            tempNumChoice = 7;
+            var a6Event:StartPollEvent = new StartPollEvent("A-7");
+            dispatchEvent(a6Event);
+          } 
+				}
+			}
+			
+			private function menuShowHandler(e:MenuEvent):void {
+				pollMenu.setFocus();
+				var pollXY:Point = pollStartBtn.localToGlobal(new Point(pollStartBtn.width + 2, pollStartBtn.height - pollMenu.height));
+				pollMenu.x = pollXY.x;
+				pollMenu.y = pollXY.y;
+			}
 
-<!--
+			
+			private function pollStartedHandler(e:Event):void {
+				var pollType:String = "TF";
+				
+				// the event for this doesn't exist yet
+				if (UsersUtil.amIPresenter()) {
+					// display the results view likey in the SlideView
+				} else {
+					//switch to vote state
+					setCurrentState("vote");
+					CONTROL_BAR_HEIGHT = 45;
+					//clear the past buttons
+					pollVoteBox.removeAllChildren();
+					//display the vote buttons
+					var voteBtn:Button;
+					if (pollType == "YN") {
+						voteBtn = new Button();
+						voteBtn.label = ResourceUtil.getInstance().getString('bbb.polling.answer.yes');
+						voteBtn.name = "Y";
+						voteBtn.addEventListener(MouseEvent.CLICK, voteButtonClickHandler);
+						pollVoteBox.addChild(voteBtn);
+						voteBtn = new Button();
+						voteBtn.label = ResourceUtil.getInstance().getString('bbb.polling.answer.no');
+						voteBtn.name = "N"
+						voteBtn.addEventListener(MouseEvent.CLICK, voteButtonClickHandler);
+						pollVoteBox.addChild(voteBtn);
+					} else if (pollType == "TF") {
+						voteBtn = new Button();
+						voteBtn.label = ResourceUtil.getInstance().getString('bbb.polling.answer.true');
+						voteBtn.name = "T";
+						voteBtn.addEventListener(MouseEvent.CLICK, voteButtonClickHandler);
+						pollVoteBox.addChild(voteBtn);
+						voteBtn = new Button();
+						voteBtn.label = ResourceUtil.getInstance().getString('bbb.polling.answer.false');
+						voteBtn.name = "F";
+						voteBtn.addEventListener(MouseEvent.CLICK, voteButtonClickHandler);
+						pollVoteBox.addChild(voteBtn);
+					} else if (pollType.charAt(0) == "A") {
+						var numBtns:int = int(pollType.charAt(pollType.length-1));
+						for (var i:int=0; i<numBtns; i++) {
+							voteBtn = new Button();
+							voteBtn.label = ResourceUtil.getInstance().getString('bbb.polling.answer.a'+i.toString());
+							voteBtn.name = String.fromCharCode("A".charCodeAt(0)+i);
+							voteBtn.addEventListener(MouseEvent.CLICK, voteButtonClickHandler);
+							pollVoteBox.addChild(voteBtn);
+						}
+					}
+				}
+			}
+			
+			private function voteButtonClickHandler(e:MouseEvent):void {
+				//still have to figure out how to determine which button was pressed
+				trace("vote clicked - answer is " + e.target.name);
+				//dispatchEvent(new VotePollEvent(randomRounded));
+			}
+/*			
+			private function onPollStopButtonClicked():void {
+				dispatchEvent(new StopPollEvent());
+			}
+			
+			private function onPollVoteButtonClicked():void {
+				var randomRounded : int = Math.floor(Math.random() * (tempNumChoice + 1));
+				
+			}
+			
+			private function onPollShowResultButtonClicked():void {
+				dispatchEvent(new ShowPollResultEvent(true));
+			}
+*/
+
+		]]>
+	</mx:Script>
+  	 
+	<mx:Fade id="thumbFadeIn" alphaFrom="1" alphaTo="0" duration="100" />
+	<mx:Fade id="thumbFadeOut" alphaFrom="0" alphaTo="1" duration="100" />
+
+	<views:SlideView id="slideView" width="100%" height="100%" visible="false" mouseDown="mouseDown = true"
+		mouseUp="mouseDown = false" verticalScrollPolicy="off" horizontalScrollPolicy="off" tabIndex="{baseIndex+4}"/>			    
+	<mx:ControlBar id="presCtrlBar" name="presCtrlBar" width="100%" height="{CONTROL_BAR_HEIGHT}" styleName="presentationWindowControlsStyle" >
 
-BigBlueButton open source conferencing system - http://www.bigbluebutton.org/
-
-Copyright (c) 2012 BigBlueButton Inc. and by respective authors (see below).
-
-This program is free software; you can redistribute it and/or modify it under the
-terms of the GNU Lesser General Public License as published by the Free Software
-Foundation; either version 3.0 of the License, or (at your option) any later
-version.
-
-BigBlueButton is distributed in the hope that it will be useful, but WITHOUT ANY
-WARRANTY; without even the implied warranty of MERCHANTABILITY or FITNESS FOR A
-PARTICULAR PURPOSE. See the GNU Lesser General Public License for more details.
-
-You should have received a copy of the GNU Lesser General Public License along
-with BigBlueButton; if not, see <http://www.gnu.org/licenses/>.
-
--->
-
-
-<pres:CustomMdiWindow xmlns:mx="http://www.adobe.com/2006/mxml" 
-	xmlns:thumb="org.bigbluebutton.modules.present.views.*"
-	xmlns:pres="org.bigbluebutton.common.*"
-	xmlns:code="http://code.google.com/p/flexlib/" 
-	xmlns:containers="flexlib.containers.*"
-	xmlns:mate="http://mate.asfusion.com/"
-	showCloseButton="false" layout="absolute"
-	verticalScrollPolicy="off" 
-	horizontalScrollPolicy="off" 
-	showControls="true" resize="resizeHandler()"
-  styleNameFocus="presentationWindowStyleFocus"
-  styleNameNoFocus="presentationWindowStyleNoFocus"
-	implements="org.bigbluebutton.common.IBbbModuleWindow"
-	initialize="init()"
-	creationComplete="onCreationComplete()" 
-	width="{DEFAULT_WINDOW_WIDTH}" height="{DEFAULT_WINDOW_HEIGHT}" 
-	x="{DEFAULT_X_POSITION}" y="{DEFAULT_Y_POSITION}"
-	title="{ResourceUtil.getInstance().getString('bbb.presentation.titleWithPres',[currentPresentation])}"
-	xmlns:views="org.bigbluebutton.modules.present.ui.views.*"
-	>
-	
-	<mate:Dispatcher id="globalDispatcher" />
-	<mate:Listener type="{ShortcutEvent.FOCUS_PRESENTATION_WINDOW}" method="focusWindow" />
-	<mate:Listener type="{MadePresenterEvent.SWITCH_TO_PRESENTER_MODE}" method="handleBecomePresenter" />
-	<mate:Listener type="{MadePresenterEvent.SWITCH_TO_VIEWER_MODE}" method="handleBecomeViewer" />
-	<mate:Listener type="{PresentationChangedEvent.PRESENTATION_CHANGED_EVENT}" method="handlePresentationChangedEvent" />
-  <mate:Listener type="{NavigationEvent.BIND_KEYBOARD_EVENT}" method="bindToKeyboardEvents" />
-	<mate:Listener type="{UploadEvent.CLEAR_PRESENTATION}" method="clearPresentation" />
-	<mate:Listener type="{DisplaySlideEvent.DISPLAY_SLIDE_EVENT}" method="handleDisplaySlideEvent" />
-	<mate:Listener type="{AddOverlayCanvasEvent.ADD_OVERLAY_CANVAS}" method="addOverlayCanvas" />
-	<mate:Listener type="{LocaleChangeEvent.LOCALE_CHANGED}" method="localeChanged" />	
-	<mate:Listener type="{ShortcutEvent.UPLOAD_PRESENTATION}" method="remoteUpload" />
-	<mate:Listener type="{ShortcutEvent.PREVIOUS_SLIDE}" method="remotePrevious" />
-	<mate:Listener type="{ShortcutEvent.SELECT_SLIDES}" method="remoteSelect" />
-	<mate:Listener type="{ShortcutEvent.NEXT_SLIDE}" method="remoteNext" />
-	<mate:Listener type="{ShortcutEvent.FIT_TO_WIDTH}" method="remoteWidth" />
-	<mate:Listener type="{ShortcutEvent.FIT_TO_PAGE}" method="remotePage" />	
-	<mate:Listener type="{ShortcutEvent.MINIMIZE_PRES}" method="remoteMinimize" />
-	<mate:Listener type="{ShortcutEvent.MAXIMIZE_PRES}" method="remoteMaximize" />
-	
-	
-	<mx:Script>
-		<![CDATA[
-      import flash.geom.Point;
-      
-      import flexlib.containers.DockableToolBar;
-      import flexlib.mdi.events.MDIWindowEvent;
-      
-      import mx.binding.utils.BindingUtils;
-      import mx.collections.ArrayCollection;
-      import mx.containers.TitleWindow;
-      import mx.controls.Menu;
-      import mx.core.Application;
-      import mx.effects.Move;
-      import mx.events.MenuEvent;
-      import mx.events.ResizeEvent;
-      import mx.managers.PopUpManager;
-      import mx.rpc.events.*;
-      
-      import org.bigbluebutton.common.IBbbCanvas;
-      import org.bigbluebutton.common.Images;
-      import org.bigbluebutton.common.LogUtil;
-      import org.bigbluebutton.common.events.LocaleChangeEvent;
-      import org.bigbluebutton.core.UsersUtil;
-      import org.bigbluebutton.main.events.MadePresenterEvent;
-      import org.bigbluebutton.main.events.ShortcutEvent;
-      import org.bigbluebutton.main.views.MainCanvas;
-      import org.bigbluebutton.modules.polling.events.ShowPollResultEvent;
-      import org.bigbluebutton.modules.polling.events.StartPollEvent;
-      import org.bigbluebutton.modules.polling.events.StopPollEvent;
-      import org.bigbluebutton.modules.polling.events.VotePollEvent;
-      import org.bigbluebutton.modules.present.commands.GoToNextPageCommand;
-      import org.bigbluebutton.modules.present.commands.GoToPrevPageCommand;
-      import org.bigbluebutton.modules.present.events.AddOverlayCanvasEvent;
-      import org.bigbluebutton.modules.present.events.DisplaySlideEvent;
-      import org.bigbluebutton.modules.present.events.NavigationEvent;
-      import org.bigbluebutton.modules.present.events.PresentationChangedEvent;
-      import org.bigbluebutton.modules.present.events.PresentationEvent;
-      import org.bigbluebutton.modules.present.events.PresenterCommands;
-      import org.bigbluebutton.modules.present.events.UploadEvent;
-      import org.bigbluebutton.modules.present.events.WindowResizedEvent;
-      import org.bigbluebutton.modules.present.managers.Slide;
-      import org.bigbluebutton.modules.present.model.Page;
-      import org.bigbluebutton.modules.present.model.Presentation;
-      import org.bigbluebutton.modules.present.model.PresentationModel;
-      import org.bigbluebutton.modules.present.ui.views.PresentOptions;
-      import org.bigbluebutton.modules.whiteboard.events.WhiteboardButtonEvent;
-      import org.bigbluebutton.util.i18n.ResourceUtil;
-             		
-      private static const LOG:String = "Present::PresentationWindow - ";
-      
-      public static const TITLE:String = "Presentation";
-			private static const GOTO_PAGE_BUTTON:String = "Go to Page...";
-						
-			[Bindable] 
-      private var thumbY:Number;
-			public var uploadWindow:FileUploadWindow = null;
-			private var pageDialog:GotoPageDialog;
-			
-			[Bindable] private var DEFAULT_X_POSITION:Number = 237;
-			[Bindable] private var DEFAULT_Y_POSITION:Number = 0;
-			
-			[Bindable] private var CONTROL_BAR_HEIGHT:Number;
-			private static const TOP_WINDOW_BORDER:Number = 30;
-			private static const WIDTH_PADDING:Number = 6;
-
-			[Bindable] private var DEFAULT_WINDOW_WIDTH:Number = 510;
-			[Bindable] private var DEFAULT_WINDOW_HEIGHT:Number = 451;
-			[Bindable] private var viewportW:Number = 451;
-			[Bindable] private var viewportH:Number = 451;
-			
-			// Init to the size of the window.
-			private var currentSlideWidth:Number = DEFAULT_WINDOW_WIDTH;
-			private var currentSlideHeight:Number = DEFAULT_WINDOW_HEIGHT;
-									
-			private var mouseDown:Boolean = false;
-
-			[Bindable] private var currentPresentation:String = "";
-			
-			[Bindable] private var baseIndex:int; 
-			[Bindable] private var presentOptions:PresentOptions;
-			
-			private var keyCombos:Object;
-			private var localDispatcher:Dispatcher = new Dispatcher();
-			
-			private var pollMenuData:Array;
-			private var pollMenu:Menu;
-			
-			private function init():void{
-				presentOptions = new PresentOptions();
-				baseIndex = presentOptions.baseTabIndex;;
-			}
-			
-			private function onCreationComplete():void{
-				setCurrentState("presenter");
-				
-				thumbY = this.height - 160;
-                
-				bindKeyboardEvents();
-				this.addEventListener(MDIWindowEvent.RESIZE_END, onResizeEndEvent);
-				resourcesChanged();
-				
-				titleBarOverlay.tabIndex = baseIndex;
-				
-				minimizeBtn.tabIndex = baseIndex+1;
-				maximizeRestoreBtn.tabIndex = baseIndex+2;
-				closeBtn.tabIndex = baseIndex+3;
-				
-				slideView.slideLoader.tabIndex = baseIndex+4;
-				hotkeyCapture();
-                
-        //Necessary now because of module loading race conditions
-        var t:Timer = new Timer(2000, 1);
-        t.addEventListener(TimerEvent.TIMER, addWhiteboardToolbar);
-        t.start();
-        
-        if (UsersUtil.amIPresenter()) {
-          becomePresenter();
-        } else {
-          becomeViewer();
-        }
-		
-				pollMenuData = [];
-				pollMenuData.push({label: "Yes/No"});
-				pollMenuData.push({label: "True/False"});
-				pollMenuData.push({label: "A/B"});
-				pollMenuData.push({label: "A/B/C"});
-				pollMenuData.push({label: "A/B/C/D"});
-				pollMenuData.push({label: "A/B/C/D/E"});
-				pollMenuData.push({label: "A/B/C/D/E/F"});
-			}
-			
-      private function addWhiteboardToolbar(event:TimerEvent):void {
-        trace(LOG + "Sending event to add whiteboard canvas.");
-         // Tell the WhiteboardManager to add the toolbar
-         var e:WhiteboardButtonEvent = new WhiteboardButtonEvent(WhiteboardButtonEvent.WHITEBOARD_ADDED_TO_PRESENTATION);
-         e.window = this;
-         dispatchEvent(e);
-      }
-            
-			private function hotkeyCapture():void{
-			    LogUtil.debug("Entering hotkeyCapture");
-			    this.addEventListener(KeyboardEvent.KEY_DOWN, handleKeyDown);
-			    ResourceUtil.getInstance().addEventListener(Event.CHANGE, localeChanged); // Listen for locale changing
-			    LogUtil.debug("Leaving hotkeyCapture");
-		    }
-			
-			private function loadKeyCombos(modifier:String):void {
-				keyCombos = new Object(); // always start with a fresh array
-				keyCombos[modifier+(ResourceUtil.getInstance().getString('bbb.shortcutkey.present.focusslide') as String)] = ShortcutEvent.FOCUS_SLIDE;
-				
-				keyCombos[modifier+(ResourceUtil.getInstance().getString('bbb.shortcutkey.general.maximize') as String)] = ShortcutEvent.MAXIMIZE_PRES;
-				keyCombos[modifier+(ResourceUtil.getInstance().getString('bbb.shortcutkey.general.minimize') as String)] = ShortcutEvent.MINIMIZE_PRES;
-				
-				keyCombos[modifier+(ResourceUtil.getInstance().getString('bbb.shortcutkey.present.upload') as String)] = ShortcutEvent.UPLOAD_PRESENTATION;
-				keyCombos[modifier+(ResourceUtil.getInstance().getString('bbb.shortcutkey.present.previous') as String)] = ShortcutEvent.PREVIOUS_SLIDE;
-				keyCombos[modifier+(ResourceUtil.getInstance().getString('bbb.shortcutkey.present.select') as String)] = ShortcutEvent.SELECT_SLIDES;
-				keyCombos[modifier+(ResourceUtil.getInstance().getString('bbb.shortcutkey.present.next') as String)] = ShortcutEvent.NEXT_SLIDE;
-				keyCombos[modifier+(ResourceUtil.getInstance().getString('bbb.shortcutkey.present.fitWidth') as String)] = ShortcutEvent.FIT_TO_WIDTH;
-				keyCombos[modifier+(ResourceUtil.getInstance().getString('bbb.shortcutkey.present.fitPage') as String)] = ShortcutEvent.FIT_TO_PAGE;
-				//keyCombos[modifier+(ResourceUtil.getInstance().getString('bbb.shortcutkey.whiteboard.undo') as String)] = ShortcutEvent.UNDO_WHITEBOARD;
-
-				keyCombos[Keyboard.LEFT] = ShortcutEvent.PREVIOUS_SLIDE;
-				keyCombos[Keyboard.RIGHT] = ShortcutEvent.NEXT_SLIDE;
-				keyCombos[Keyboard.PAGE_UP] = ShortcutEvent.PREVIOUS_SLIDE;
-				keyCombos[Keyboard.PAGE_DOWN] = ShortcutEvent.NEXT_SLIDE;
-			}
-			
-			// Handle presentation-scope hotkeys
-			private function handleKeyDown(e:KeyboardEvent) :void {
-				var modifier:String = ExternalInterface.call("determineModifier");
-				loadKeyCombos(modifier);
-				  
-				var keyPress:String = (e.ctrlKey  ? "control+" : "") + (e.shiftKey ? "shift+"   : "") + (e.altKey   ? "alt+"     : "") + e.keyCode;
-				                          
-				if (keyCombos[keyPress]) {
-				    //globalDispatcher.dispatchEvent(new ShortcutEvent(keyCombos[keyPress]));
-				    localDispatcher.dispatchEvent(new ShortcutEvent(keyCombos[keyPress]));
-				}
-			}
-			
-			private function remoteMinimize(e:ShortcutEvent):void{
-				if (!minimized){
-					this.minimize();
-				}
-			}
-			
-			private function remoteMaximize(e:ShortcutEvent):void{
-				if (!maximized && !minimized){
-					this.maximize();
-				}
-				else{
-					this.restore();
-				}				
-			}
-			
-			private function focusWindow(e:ShortcutEvent):void{
-				focusManager.setFocus(titleBarOverlay);
-			}
-			
-			private function resizeHandler():void {
-				// When the window is maximized, we want to resize the slide maintaining the aspect ratio.			
-				fitSlideToWindowMaintainingAspectRatio();
-			}
-			
-			private function onResizeEndEvent(event:MDIWindowEvent):void {
-				fitSlideToWindowMaintainingAspectRatio();
-			}
-			
-			[Bindable] private var fitToPage:Boolean = true;
-			
-			private function fitSlideToWindowMaintainingAspectRatio():void {
-				if (this.minimized) return;
-				
-				// Send the available space to display the slide.				
-				sendWindowResizedEvent((this.width - WIDTH_PADDING), (this.height - CONTROL_BAR_HEIGHT - TOP_WINDOW_BORDER));
-			}
-			
-			/*
-			 * Notify the slide container telling it the available dimensions to display the slide.
-			 */
-			private function sendWindowResizedEvent(parentWidth:Number, parentHeight:Number):void {				
-				slideView.onParentResized(parentWidth, parentHeight);
-			}
-			
-			private function handleDisplaySlideEvent(event:DisplaySlideEvent):void {		
-        var curPage:Page = PresentationModel.getInstance().getCurrentPage();
-        if (curPage != null) {
-          displaySlideNumber(curPage.num);
-          currentSlideWidth = event.slideWidth;
-          currentSlideHeight = event.slideHeight;		
-          fitSlideToWindowMaintainingAspectRatio();          
-        }			
-			}
-			
-      private function bindToKeyboardEvents(event:NavigationEvent):void {
-         if (event.bindToKeyboard) {
-            trace("******************************************** Binding to keyboard events ********************");
-            bindKeyboardEvents();
-         } else {
-            LogUtil.debug("********************************************* Unbinding to keyboard events *****************");
-            unbindKeyboardEvents();
-         }
-      }
-            
-      private function unbindKeyboardEvents():void {
-        stage.removeEventListener(KeyboardEvent.KEY_UP, onKeyUp);
-      }
-
-      private function bindKeyboardEvents():void {
-        stage.addEventListener(KeyboardEvent.KEY_UP, onKeyUp);
-      }
-            
-			// Maybe there's a problem in here too?
-			private function onKeyUp(event:KeyboardEvent):void {	
-                /*if (event.shiftKey && event.ctrlKey) {
-                    switch (event.keyCode) {
-                        case Keyboard.LEFT:
-                        case Keyboard.UP:
-                        case Keyboard.PAGE_UP:			
-                            gotoPreviousSlide();		
-                            break;
-                        case Keyboard.DOWN:
-                        case Keyboard.RIGHT: 
-                        case Keyboard.SPACE:
-                        case Keyboard.PAGE_DOWN:
-                        case Keyboard.ENTER:
-                            gotoNextSlide();
-                            break; 
-                    }                    
-                }*/
-			}
-			
-			public function getPrefferedPosition():String{
-				return MainCanvas.MIDDLE;
-			}
-						
-			private function onSliderZoom():void {
-				slideView.onZoomSlide(zoomSlider.value);
-			}
-			
-			private function dispatchResizeEvent(newSize:int):void {
-				var presentEvent:PresenterCommands = new PresenterCommands(PresenterCommands.RESIZE);
-				presentEvent.newSizeInPercent = newSize;
-				dispatchEvent(presentEvent);
-			}
-			
-			private function onResetZoom():void {
-				slideView.onZoomSlide(100);
-			}
-
-      private function handleBecomePresenter(e:MadePresenterEvent):void{
-        becomePresenter();
-      }
-      
-			private function becomePresenter():void{
-				setupPresenter(true);
-				addContextMenuItems();
-			}
-			
-      private function handleBecomeViewer(e:MadePresenterEvent):void{
-        becomeViewer();
-      }
-      
-			private function becomeViewer():void{
-				setupPresenter(false);
-				dispatchEvent(new UploadEvent(UploadEvent.CLOSE_UPLOAD_WINDOW));
-				this.customContextMenuItems = new Array();
-				if (slideView.thumbnailView.visible)
-					showThumbnails();
-			}
-						
-			private function setupPresenter(isPresenter:Boolean):void {
-				uploadPres.visible = isPresenter;				
-				var page:Page = PresentationModel.getInstance().getCurrentPage();
-				if (page != null) {
-					displaySlideNumber(page.num);		
-				}
-				displaySlideNavigationControls(isPresenter, !!page);
-			}
-            private function handlePresentationChangedEvent(e:PresentationChangedEvent) : void {
-				currentPresentation = PresentationModel.getInstance().getCurrentPresentationName();
-
-                slideView.setSlides();
-                slideView.visible = true;
-                var page : Page = PresentationModel.getInstance().getCurrentPage();
-                if (page != null) {
-                    displaySlideNumber(page.num);
-                }
-
-                if (UsersUtil.amIPresenter()) {
-                    displaySlideNavigationControls(true, !!page);
-                }
-                else {
-                    displaySlideNavigationControls(false, !!page)
-                }
-                onResetZoom();
-            }
-
-			
-			private function displaySlideNavigationControls(isPresenter:Boolean, activePresentation:Boolean):void {
-				var showButtons:Boolean = isPresenter && activePresentation;
-				
-				pollStartBtn.visible = showButtons;
-				backButton.visible = showButtons;
-				forwardButton.visible = showButtons;
-				zoomSlider.visible = showButtons;
-				btnSlideNum.visible = showButtons;
-				btnFitToWidth.visible = showButtons;
-				btnFitToPage.visible = showButtons;
-				
-				if(isPresenter) {
-					CONTROL_BAR_HEIGHT = 45;
-				} else {
-					CONTROL_BAR_HEIGHT = 0;
-				}
-				fitSlideToWindowMaintainingAspectRatio();
-			}
-			
-			private function addContextMenuItems():void{
-				var contextMenuItems:Array = new Array();
-				
-				var nextButton:ContextMenuItem = new ContextMenuItem(ResourceUtil.getInstance().getString('bbb.presentation.forwardBtn.toolTip'));
-				nextButton.addEventListener(ContextMenuEvent.MENU_ITEM_SELECT, function(e:ContextMenuEvent):void { gotoNextSlide(); });
-				contextMenuItems.push(nextButton);
-				
-				var previousButton:ContextMenuItem = new ContextMenuItem(ResourceUtil.getInstance().getString('bbb.presentation.backBtn.toolTip'));
-				previousButton.addEventListener(ContextMenuEvent.MENU_ITEM_SELECT, function(e:ContextMenuEvent):void { gotoPreviousSlide(); });
-				contextMenuItems.push(previousButton);
-								
-				this.customContextMenuItems = contextMenuItems;
-			}
-			
-			private function notifyOthersOfSharingPresentation(presentationName:String):void {
-				var shareEvent:PresenterCommands = new PresenterCommands(PresenterCommands.SHARE_PRESENTATION_COMMAND);
-					shareEvent.presentationName = presentationName;
-					shareEvent.share = true;
-					dispatchEvent(shareEvent);
-			}
-										
-			private function disableSlideNavigationButtons(pageNumber:int):void {
-				if (pageNumber == 1) {
-					backButton.mouseEnabled = false;
-					backButton.styleName = "presentationBackButtonDisabledStyle";
-				} else {
-					backButton.mouseEnabled = true;
-					backButton.styleName = "presentationBackButtonStyle";
-				}
-				
-				if (pageNumber < PresentationModel.getInstance().getNumberOfPages()) {
-					forwardButton.mouseEnabled = true;
-					forwardButton.styleName = "presentationForwardButtonStyle";
-				} else {
-					forwardButton.mouseEnabled = false;
-					forwardButton.styleName = "presentationForwardButtonDisabledStyle";
-				}
-			}
-			
-			private function displaySlideNumber(currentSlide:int):void {
-        disableSlideNavigationButtons(currentSlide);
-				btnSlideNum.label = "" + currentSlide + '/' + PresentationModel.getInstance().getNumberOfPages();
-				btnSlideNum.accessibilityName = ResourceUtil.getInstance().getString('bbb.presentation.btnSlideNum.accessibilityName', [currentSlide, PresentationModel.getInstance().getNumberOfPages()])
-			}
-			
-      
-			private function clearPresentation(e:UploadEvent):void{
-				slideView.visible = false;
-				slideView.slideLoader.source = null; 
-				slideView.setSelectedSlide(0);
-				btnSlideNum.label = "";
-				
-				backButton.visible = false;
-				forwardButton.visible = false;
-				zoomSlider.visible = false;
-				btnSlideNum.visible = false;
-				btnFitToWidth.visible = false;
-				btnFitToPage.visible = false;
-
-				// Change the title of the window.
-				currentPresentation = ResourceUtil.getInstance().getString('bbb.presentation.title');				
-			}
-			
-			private function gotoPreviousSlide():void {
-        var curPage:Page = PresentationModel.getInstance().getCurrentPage();
-        if (curPage != null) {
-          trace(LOG + "Go to previous page. Current page [" + curPage.id + "]");
-          dispatchEvent(new GoToPrevPageCommand(curPage.id));
-        } else {
-          trace(LOG + "Go to previous page. CanNOT find current page.");
-        }
-			}
-			
-			private function gotoNextSlide():void {
-          var curPage:Page = PresentationModel.getInstance().getCurrentPage();
-          if (curPage != null) {
-            trace(LOG + "Go to next page. Current page [" + curPage.id + "]");
-            dispatchEvent(new GoToNextPageCommand(curPage.id));
-          } else {
-            trace(LOG + "Go to next page. CanNOT find current page.");
-          }
-			}
-			
-      private function removeDecimalFromDataTip(val:String):String {			
-        return val; 
-      }
-      
-      private function showThumbnails():void{
-        slideView.thumbnailView.visible = !slideView.thumbnailView.visible;
-      }
-      
-      private function addOverlayCanvas(e:AddOverlayCanvasEvent):void{
-        LogUtil.debug("OVERLAYING WHITEBOARD CANVAS");
-        e.canvas.acceptOverlayCanvas(slideView);
-        slideView.acceptOverlayCanvas(e.canvas);
-      }
-					
-			override protected function resourcesChanged():void{
-				super.resourcesChanged();
-				if ((slideView != null) && (!slideView.visible)) this.title = ResourceUtil.getInstance().getString('bbb.presentation.title');
-				
-				if (titleBarOverlay != null) {
-					titleBarOverlay.accessibilityName = ResourceUtil.getInstance().getString('bbb.presentation.titleBar');
-				}
-				
-				if (windowControls != null) {
-					minimizeBtn.toolTip = ResourceUtil.getInstance().getString("bbb.window.minimizeBtn.toolTip");
-					minimizeBtn.accessibilityName = ResourceUtil.getInstance().getString("bbb.presentation.minimizeBtn.accessibilityName");
-
-					maximizeRestoreBtn.toolTip = ResourceUtil.getInstance().getString("bbb.window.maximizeRestoreBtn.toolTip");
-					maximizeRestoreBtn.accessibilityName = ResourceUtil.getInstance().getString("bbb.presentation.maximizeRestoreBtn.accessibilityName");
-
-					closeBtn.toolTip = ResourceUtil.getInstance().getString("bbb.window.closeBtn.toolTip");
-					closeBtn.accessibilityName = ResourceUtil.getInstance().getString("bbb.presentation.closeBtn.accessibilityName");
-				}
-				
-				if(Capabilities.hasAccessibility)
-					Accessibility.updateProperties();
-
-				addContextMenuItems();
-			}
-			
-			private function localeChanged(e:Event):void{
-				resourcesChanged();
-			}
-			
-			private function onFitToPage(ftp:Boolean):void {				
-				fitToPage = ftp;
-				slideView.switchToFitToPage(fitToPage);
-				fitSlideToWindowMaintainingAspectRatio();				
-			}
-			
-			override protected function hideAllChildren():void {
-				slideView.includeInLayout=false;
-			}
-			
-			override protected function showAllChildren():void {
-				slideView.includeInLayout=true;
-			}
-			
-			private function remoteUpload(e:ShortcutEvent):void{
-				if (uploadPres.visible){
-					uploadPres.setFocus();
-					openUploadWindow();
-				}
-			}
-			
-			private function remotePrevious(e:ShortcutEvent):void{
-				if (backButton.visible && backButton.enabled){
-					//backButton.setFocus();
-					gotoPreviousSlide();
-				}
-			}
-			
-			private function remoteSelect(e:ShortcutEvent):void{
-				if (btnSlideNum.visible){
-					btnSlideNum.setFocus();
-					showThumbnails();
-				}
-			}
-			
-			private function remoteNext(e:ShortcutEvent):void{
-				if (forwardButton.visible && forwardButton.enabled){
-					//forwardButton.setFocus();
-					gotoNextSlide();
-				}
-			}
-			
-			private function remoteWidth(e:ShortcutEvent):void{
-				if (btnFitToWidth.visible){
-					btnFitToWidth.setFocus();
-					onFitToPage(false);
-				}
-			}
-			
-			private function remotePage(e:ShortcutEvent):void{
-				if (btnFitToPage.visible){
-					btnFitToPage.setFocus();
-					onFitToPage(true);
-				}
-			}
-			
-			private function onUploadButtonClicked():void {
-				openUploadWindow();	
-			}
-			
-			private function openUploadWindow():void {
-        if (presentOptions.openExternalFileUploadDialog) {
-          var fileEvent:UploadEvent = new UploadEvent(UploadEvent.OPEN_EXTERNAL_UPLOAD_WINDOW);
-          fileEvent.maxFileSize = presentOptions.maxFileSize;
-          var gDispatcher:Dispatcher = new Dispatcher();
-          gDispatcher.dispatchEvent(fileEvent);         
-        } else {
-          var event:UploadEvent = new UploadEvent(UploadEvent.OPEN_UPLOAD_WINDOW);
-          event.maxFileSize = presentOptions.maxFileSize;
-          dispatchEvent(event);
-        }
-			}
-			
-			private function onPollStartButtonClicked():void {
-				openPollTypeMenu();
-			}
-			
-			private function openPollTypeMenu():void {
-				// make sure the previous menu is closed before opening a new one
-				// This could be improved to include a flag that tells if the menu is open,
-				// but it would require an extra listener for the MenuCloseEvent.
-				if (pollMenu) {
-					pollMenu.removeEventListener(MenuEvent.ITEM_CLICK, menuClickHandler);
-					pollMenu.removeEventListener(MenuEvent.MENU_SHOW, menuShowHandler);
-					pollMenu.hide();
-				}
-				
-				pollMenu = Menu.createMenu(null, pollMenuData, true);
-				pollMenu.addEventListener(MenuEvent.ITEM_CLICK, menuClickHandler);
-				pollMenu.addEventListener(MenuEvent.MENU_SHOW, menuShowHandler);
-				pollMenu.variableRowHeight = false;
-				var pollXY:Point = pollStartBtn.localToGlobal(new Point(pollStartBtn.width + 2, pollStartBtn.height - pollMenu.height));
-				//pollMenu.show(this.x + pollStartBtn.x + pollStartBtn.width + 2, this.y + this.height);
-				pollMenu.show();
-
-			}
-			
-      // For testing only. Generate random response;
-      var tempNumChoice:int = 2;
-      
-			private function menuClickHandler(e:MenuEvent):void {
-				if(pollMenuData[e.index] != undefined) {
-					// start the requested poll
-          if (e.index == 0) {
-            tempNumChoice = 2;
-            var ynEvent:StartPollEvent = new StartPollEvent("YN");
-            dispatchEvent(ynEvent);
-          } else if (e.index == 1) {
-            tempNumChoice = 2;
-            var tfEvent:StartPollEvent = new StartPollEvent("TF");
-            dispatchEvent(tfEvent);
-          } else if (e.index == 2) {
-            tempNumChoice = 2;
-            var a1Event:StartPollEvent = new StartPollEvent("A-2");
-            dispatchEvent(a1Event);
-          } else if (e.index == 3) {
-            tempNumChoice = 3;
-            var a2Event:StartPollEvent = new StartPollEvent("A-3");
-            dispatchEvent(a2Event);
-          } else if (e.index == 4) {
-            tempNumChoice = 4;
-            var a3Event:StartPollEvent = new StartPollEvent("A-4");
-            dispatchEvent(a3Event);
-          } else if (e.index == 5) {
-            tempNumChoice = 5;
-            var a4Event:StartPollEvent = new StartPollEvent("A-5");
-            dispatchEvent(a4Event);
-          } else if (e.index == 6) {
-            tempNumChoice = 7;
-            var a5Event:StartPollEvent = new StartPollEvent("A-6");
-            dispatchEvent(a5Event);
-          } else if (e.index == 7) {
-            tempNumChoice = 7;
-            var a6Event:StartPollEvent = new StartPollEvent("A-7");
-            dispatchEvent(a6Event);
-          } 
-				}
-			}
-			
-			private function menuShowHandler(e:MenuEvent):void {
-				pollMenu.setFocus();
-				var pollXY:Point = pollStartBtn.localToGlobal(new Point(pollStartBtn.width + 2, pollStartBtn.height - pollMenu.height));
-				pollMenu.x = pollXY.x;
-				pollMenu.y = pollXY.y;
-			}
-<<<<<<< HEAD
-			
-			private function pollStartedHandler(e:Event):void {
-				var pollType:String = "TF";
-				
-				// the event for this doesn't exist yet
-				if (UsersUtil.amIPresenter()) {
-					// display the results view likey in the SlideView
-				} else {
-					//switch to vote state
-					setCurrentState("vote");
-					CONTROL_BAR_HEIGHT = 45;
-					//clear the past buttons
-					pollVoteBox.removeAllChildren();
-					//display the vote buttons
-					var voteBtn:Button;
-					if (pollType == "YN") {
-						voteBtn = new Button();
-						voteBtn.label = ResourceUtil.getInstance().getString('bbb.polling.answer.yes');
-						voteBtn.name = "Y";
-						voteBtn.addEventListener(MouseEvent.CLICK, voteButtonClickHandler);
-						pollVoteBox.addChild(voteBtn);
-						voteBtn = new Button();
-						voteBtn.label = ResourceUtil.getInstance().getString('bbb.polling.answer.no');
-						voteBtn.name = "N"
-						voteBtn.addEventListener(MouseEvent.CLICK, voteButtonClickHandler);
-						pollVoteBox.addChild(voteBtn);
-					} else if (pollType == "TF") {
-						voteBtn = new Button();
-						voteBtn.label = ResourceUtil.getInstance().getString('bbb.polling.answer.true');
-						voteBtn.name = "T";
-						voteBtn.addEventListener(MouseEvent.CLICK, voteButtonClickHandler);
-						pollVoteBox.addChild(voteBtn);
-						voteBtn = new Button();
-						voteBtn.label = ResourceUtil.getInstance().getString('bbb.polling.answer.false');
-						voteBtn.name = "F";
-						voteBtn.addEventListener(MouseEvent.CLICK, voteButtonClickHandler);
-						pollVoteBox.addChild(voteBtn);
-					} else if (pollType.charAt(0) == "A") {
-						var numBtns:int = int(pollType.charAt(pollType.length-1));
-						for (var i:int=0; i<numBtns; i++) {
-							voteBtn = new Button();
-							voteBtn.label = ResourceUtil.getInstance().getString('bbb.polling.answer.a'+i.toString());
-							voteBtn.name = String.fromCharCode("A".charCodeAt(0)+i);
-							voteBtn.addEventListener(MouseEvent.CLICK, voteButtonClickHandler);
-							pollVoteBox.addChild(voteBtn);
-						}
-					}
-				}
-			}
-			
-			private function voteButtonClickHandler(e:MouseEvent):void {
-				//still have to figure out how to determine which button was pressed
-				trace("vote clicked - answer is " + e.target.name);
-			}
-=======
-      
-      private function onPollStopButtonClicked():void {
-        dispatchEvent(new StopPollEvent());
-      }
-      
-      private function onPollVoteButtonClicked():void {
-        var randomRounded : int = Math.floor(Math.random() * (tempNumChoice + 1));
-        dispatchEvent(new VotePollEvent(randomRounded));
-      }
-      
-      private function onPollShowResultButtonClicked():void {
-        dispatchEvent(new ShowPollResultEvent(true));
-      }
->>>>>>> ad84c4e5
-
-		]]>
-	</mx:Script>
-  	 
-	<mx:Fade id="thumbFadeIn" alphaFrom="1" alphaTo="0" duration="100" />
-	<mx:Fade id="thumbFadeOut" alphaFrom="0" alphaTo="1" duration="100" />
-
-	<views:SlideView id="slideView" width="100%" height="100%" visible="false" mouseDown="mouseDown = true"
-		mouseUp="mouseDown = false" verticalScrollPolicy="off" horizontalScrollPolicy="off" tabIndex="{baseIndex+4}"/>			    
-	<mx:ControlBar id="presCtrlBar" name="presCtrlBar" width="100%" height="{CONTROL_BAR_HEIGHT}" styleName="presentationWindowControlsStyle" >
-<<<<<<< HEAD
-		
-=======
-		<mx:Button id="uploadPres" visible="false" height="30" styleName="presentationUploadButtonStyle"
-    		toolTip="{ResourceUtil.getInstance().getString('bbb.presentation.uploadPresBtn.toolTip')}" 
-    	   	click="onUploadButtonClicked()" tabIndex="{baseIndex+5}"/>
-		<mx:Button id="pollStartBtn" visible="false" height="30" styleName="pollStartButtonStyle"
-    		toolTip="Start a poll" 
-    		click="onPollStartButtonClicked()" tabIndex="{baseIndex+6}"/>
-    <mx:Button id="pollStopBtn" visible="true" height="30" styleName="pollStartButtonStyle"
-               toolTip="Stop a poll" 
-               click="onPollStopButtonClicked()" tabIndex="{baseIndex+6}"/>
-    <mx:Button id="pollVoteBtn" visible="true" height="30" styleName="pollStartButtonStyle"
-               toolTip="Vote on poll" 
-               click="onPollVoteButtonClicked()" tabIndex="{baseIndex+6}"/>
-    <mx:Button id="pollShowResultBtn" visible="true" height="30" styleName="pollStartButtonStyle"
-               toolTip="Show result of poll" 
-               click="onPollShowResultButtonClicked()" tabIndex="{baseIndex+6}"/>
-    	<mx:Spacer width="100%" id="spacer1"/>
-    	<mx:Button id="backButton" visible="false" width="45" height="30" styleName="presentationBackButtonStyle"
-    		toolTip="{ResourceUtil.getInstance().getString('bbb.presentation.backBtn.toolTip')}" click="gotoPreviousSlide()"
-    		tabIndex="{baseIndex+7}"/>
-    	<mx:Button id="btnSlideNum" visible="false" label="" click="showThumbnails()"
-			toolTip="{ResourceUtil.getInstance().getString('bbb.presentation.btnSlideNum.toolTip')}"
-			tabIndex="{baseIndex+8}"/>
-    	<mx:Button id="forwardButton" visible="false" width="45" height="30" styleName="presentationForwardButtonStyle"
-    		toolTip="{ResourceUtil.getInstance().getString('bbb.presentation.forwardBtn.toolTip')}" click="gotoNextSlide()"
-    		tabIndex="{baseIndex+9}"/>    				
-		<mx:Spacer width="50%" id="spacer3"/>
-		<mx:HSlider id="zoomSlider" visible="false" value="{slideView.zoomPercentage}" styleName="presentationZoomSliderStyle"
-    		minimum="100" maximum="400" dataTipPlacement="top" labels="['100%','400%']" 
-    		useHandCursor="true" snapInterval="5" allowTrackClick="true" liveDragging="true" 
-    		dataTipFormatFunction="removeDecimalFromDataTip" change="onSliderZoom()" width="100"
-    		tabIndex="{baseIndex+10}" accessibilityName="{ResourceUtil.getInstance().getString('bbb.presentation.slider')}"/>
-    	<mx:Button id="btnFitToWidth" visible="false" width="30" height="30" styleName="presentationFitToWidthButtonStyle"
-			toolTip="{ResourceUtil.getInstance().getString('bbb.presentation.fitToWidth.toolTip')}" 
-			click="onFitToPage(false)"
-			tabIndex="{baseIndex+11}"/>
-		<mx:Button id="btnFitToPage" visible="false" width="30" height="30" styleName="presentationFitToPageButtonStyle"
-			toolTip="{ResourceUtil.getInstance().getString('bbb.presentation.fitToPage.toolTip')}" 
-			click="onFitToPage(true)"
-			tabIndex="{baseIndex+12}"/>
-    <!-- This spacer is to prevent the whiteboard toolbar from overlapping the fit-ot-page button -->
-    <mx:Spacer width="30" height="30" id="spacer4"/>	
->>>>>>> ad84c4e5
-    </mx:ControlBar>
-	
-	<pres:states>
-		<mx:State name="presenter">
-			<mx:AddChild relativeTo="presCtrlBar" position="firstChild">
-				<mx:HBox width="100%">
-					<mx:Button id="uploadPres" visible="false" height="30" styleName="presentationUploadButtonStyle"
-							   toolTip="{ResourceUtil.getInstance().getString('bbb.presentation.uploadPresBtn.toolTip')}" 
-							   click="onUploadButtonClicked()" tabIndex="{baseIndex+5}"/>
-					<mx:Button id="pollStartBtn" visible="false" height="30" styleName="pollStartButtonStyle"
-							   toolTip="{ResourceUtil.getInstance().getString('bbb.polling.startButton.tooltip')}" 
-							   click="onPollStartButtonClicked()" tabIndex="{baseIndex+6}"/>
-					<mx:Spacer width="100%" id="spacer1"/>
-					<mx:Button id="backButton" visible="false" width="45" height="30" styleName="presentationBackButtonStyle"
-							   toolTip="{ResourceUtil.getInstance().getString('bbb.presentation.backBtn.toolTip')}" click="gotoPreviousSlide()"
-							   tabIndex="{baseIndex+7}"/>
-					<mx:Button id="btnSlideNum" visible="false" label="" click="showThumbnails()"
-							   toolTip="{ResourceUtil.getInstance().getString('bbb.presentation.btnSlideNum.toolTip')}"
-							   tabIndex="{baseIndex+8}"/>
-					<mx:Button id="forwardButton" visible="false" width="45" height="30" styleName="presentationForwardButtonStyle"
-							   toolTip="{ResourceUtil.getInstance().getString('bbb.presentation.forwardBtn.toolTip')}" click="gotoNextSlide()"
-							   tabIndex="{baseIndex+9}"/>    				
-					<mx:Spacer width="50%" id="spacer3"/>
-					<mx:HSlider id="zoomSlider" visible="false" value="{slideView.zoomPercentage}" styleName="presentationZoomSliderStyle"
-								minimum="100" maximum="400" dataTipPlacement="top" labels="['100%','400%']" 
-								useHandCursor="true" snapInterval="5" allowTrackClick="true" liveDragging="true" 
-								dataTipFormatFunction="removeDecimalFromDataTip" change="onSliderZoom()" width="100"
-								tabIndex="{baseIndex+10}" accessibilityName="{ResourceUtil.getInstance().getString('bbb.presentation.slider')}"/>
-					<mx:Button id="btnFitToWidth" visible="false" width="30" height="30" styleName="presentationFitToWidthButtonStyle"
-							   toolTip="{ResourceUtil.getInstance().getString('bbb.presentation.fitToWidth.toolTip')}" 
-							   click="onFitToPage(false)"
-							   tabIndex="{baseIndex+11}"/>
-					<mx:Button id="btnFitToPage" visible="false" width="30" height="30" styleName="presentationFitToPageButtonStyle"
-							   toolTip="{ResourceUtil.getInstance().getString('bbb.presentation.fitToPage.toolTip')}" 
-							   click="onFitToPage(true)"
-							   tabIndex="{baseIndex+12}"/>
-					<!-- This spacer is to prevent the whiteboard toolbar from overlapping the fit-ot-page button -->
-					<mx:Spacer width="30" height="30" id="spacer4"/>
-				</mx:HBox>
-			</mx:AddChild>
-		</mx:State>
-		<mx:State name="vote">
-			<mx:AddChild relativeTo="presCtrlBar" position="firstChild">
-				<mx:HBox id="pollVoteBox" width="100%" />
-			</mx:AddChild>
-		</mx:State>
-	</pres:states>
-</pres:CustomMdiWindow>
+    </mx:ControlBar>
+	
+	<pres:states>
+		<mx:State name="presenter">
+			<mx:AddChild relativeTo="presCtrlBar" position="firstChild">
+				<mx:HBox width="100%">
+					<mx:Button id="uploadPres" visible="false" height="30" styleName="presentationUploadButtonStyle"
+							   toolTip="{ResourceUtil.getInstance().getString('bbb.presentation.uploadPresBtn.toolTip')}" 
+							   click="onUploadButtonClicked()" tabIndex="{baseIndex+5}"/>
+					<mx:Button id="pollStartBtn" visible="false" height="30" styleName="pollStartButtonStyle"
+							   toolTip="{ResourceUtil.getInstance().getString('bbb.polling.startButton.tooltip')}" 
+							   click="onPollStartButtonClicked()" tabIndex="{baseIndex+6}"/>
+					<mx:Spacer width="100%" id="spacer1"/>
+					<mx:Button id="backButton" visible="false" width="45" height="30" styleName="presentationBackButtonStyle"
+							   toolTip="{ResourceUtil.getInstance().getString('bbb.presentation.backBtn.toolTip')}" click="gotoPreviousSlide()"
+							   tabIndex="{baseIndex+7}"/>
+					<mx:Button id="btnSlideNum" visible="false" label="" click="showThumbnails()"
+							   toolTip="{ResourceUtil.getInstance().getString('bbb.presentation.btnSlideNum.toolTip')}"
+							   tabIndex="{baseIndex+8}"/>
+					<mx:Button id="forwardButton" visible="false" width="45" height="30" styleName="presentationForwardButtonStyle"
+							   toolTip="{ResourceUtil.getInstance().getString('bbb.presentation.forwardBtn.toolTip')}" click="gotoNextSlide()"
+							   tabIndex="{baseIndex+9}"/>    				
+					<mx:Spacer width="50%" id="spacer3"/>
+					<mx:HSlider id="zoomSlider" visible="false" value="{slideView.zoomPercentage}" styleName="presentationZoomSliderStyle"
+								minimum="100" maximum="400" dataTipPlacement="top" labels="['100%','400%']" 
+								useHandCursor="true" snapInterval="5" allowTrackClick="true" liveDragging="true" 
+								dataTipFormatFunction="removeDecimalFromDataTip" change="onSliderZoom()" width="100"
+								tabIndex="{baseIndex+10}" accessibilityName="{ResourceUtil.getInstance().getString('bbb.presentation.slider')}"/>
+					<mx:Button id="btnFitToWidth" visible="false" width="30" height="30" styleName="presentationFitToWidthButtonStyle"
+							   toolTip="{ResourceUtil.getInstance().getString('bbb.presentation.fitToWidth.toolTip')}" 
+							   click="onFitToPage(false)"
+							   tabIndex="{baseIndex+11}"/>
+					<mx:Button id="btnFitToPage" visible="false" width="30" height="30" styleName="presentationFitToPageButtonStyle"
+							   toolTip="{ResourceUtil.getInstance().getString('bbb.presentation.fitToPage.toolTip')}" 
+							   click="onFitToPage(true)"
+							   tabIndex="{baseIndex+12}"/>
+					<!-- This spacer is to prevent the whiteboard toolbar from overlapping the fit-ot-page button -->
+					<mx:Spacer width="30" height="30" id="spacer4"/>
+				</mx:HBox>
+			</mx:AddChild>
+		</mx:State>
+		<mx:State name="vote">
+			<mx:AddChild relativeTo="presCtrlBar" position="firstChild">
+				<mx:HBox id="pollVoteBox" width="100%" />
+			</mx:AddChild>
+		</mx:State>
+	</pres:states>
+</pres:CustomMdiWindow>