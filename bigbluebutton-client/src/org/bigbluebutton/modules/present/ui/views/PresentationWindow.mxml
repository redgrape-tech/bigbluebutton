--- conflicted
+++ resolved
@@ -1,1157 +1,1150 @@
-<?xml version="1.0" encoding="utf-8"?>
-
-<!--
-
-BigBlueButton open source conferencing system - http://www.bigbluebutton.org/
-
-Copyright (c) 2012 BigBlueButton Inc. and by respective authors (see below).
-
-This program is free software; you can redistribute it and/or modify it under the
-terms of the GNU Lesser General Public License as published by the Free Software
-Foundation; either version 3.0 of the License, or (at your option) any later
-version.
-
-BigBlueButton is distributed in the hope that it will be useful, but WITHOUT ANY
-WARRANTY; without even the implied warranty of MERCHANTABILITY or FITNESS FOR A
-PARTICULAR PURPOSE. See the GNU Lesser General Public License for more details.
-
-You should have received a copy of the GNU Lesser General Public License along
-with BigBlueButton; if not, see <http://www.gnu.org/licenses/>.
-
--->
-
-<pres:CustomMdiWindow xmlns:mx="library://ns.adobe.com/flex/mx" 
-	xmlns:fx="http://ns.adobe.com/mxml/2009"
-	xmlns:thumb="org.bigbluebutton.modules.present.views.*"
-	xmlns:pres="org.bigbluebutton.common.*"
-	xmlns:code="http://code.google.com/p/flexlib/" 
-	xmlns:containers="flexlib.containers.*"
-	xmlns:mate="http://mate.asfusion.com/"
-	xmlns:views="org.bigbluebutton.modules.present.ui.views.*" 
-	xmlns:poll="org.bigbluebutton.modules.polling.views.*"
-	showCloseButton="false" layout="absolute"
-	verticalScrollPolicy="off" 
-	horizontalScrollPolicy="off"
-	showControls="true" resize="resizeHandler()"
-	implements="org.bigbluebutton.common.IBbbModuleWindow,org.bigbluebutton.modules.whiteboard.views.IWhiteboardReceiver"
-	initialize="init()"
-	creationComplete="onCreationComplete()" 
-	width="{DEFAULT_WINDOW_WIDTH}" height="{DEFAULT_WINDOW_HEIGHT}" 
-	x="{DEFAULT_X_POSITION}" y="{DEFAULT_Y_POSITION}"
-	title="{ResourceUtil.getInstance().getString('bbb.presentation.titleWithPres',[currentPresentation])}">
-	
-	<fx:Declarations>
-		<mate:Dispatcher id="globalDispatcher" />
-		<mate:Listener type="{ShortcutEvent.FOCUS_PRESENTATION_WINDOW}" method="focusWindow" />
-		<mate:Listener type="{PresentationChangedEvent.PRESENTATION_CHANGED_EVENT}" method="handlePresentationChangedEvent" />
-		<mate:Listener type="{UploadEvent.CLEAR_PRESENTATION}" method="clearPresentation" />
-		<mate:Listener type="{DisplaySlideEvent.DISPLAY_SLIDE_EVENT}" method="handleDisplaySlideEvent" />
-		<mate:Listener type="{LocaleChangeEvent.LOCALE_CHANGED}" method="localeChanged" />	
-		<mate:Listener type="{ShortcutEvent.UPLOAD_PRESENTATION}" method="remoteUpload" />
-		<mate:Listener type="{ShortcutEvent.PREVIOUS_SLIDE}" method="remotePrevious" />
-		<mate:Listener type="{ShortcutEvent.SELECT_SLIDES}" method="remoteSelect" />
-		<mate:Listener type="{ShortcutEvent.NEXT_SLIDE}" method="remoteNext" />
-		<mate:Listener type="{ShortcutEvent.FIT_TO_WIDTH}" method="remoteWidth" />
-		<mate:Listener type="{ShortcutEvent.FIT_TO_PAGE}" method="remotePage" />	
-		<mate:Listener type="{ShortcutEvent.MINIMIZE_PRES}" method="remoteMinimize" />
-		<mate:Listener type="{ShortcutEvent.MAXIMIZE_PRES}" method="remoteMaximize" />
-		<mate:Listener type="{RemovePresentationEvent.UPDATE_DOWNLOADABLE_FILES_EVENT}" method="handleUpdateDownloadableFilesEvent" />
-		<mate:Listener type="{PollStartedEvent.POLL_STARTED}" method="pollStartedHandler" />
-		<mate:Listener type="{PollStoppedEvent.POLL_STOPPED}" method="pollStoppedHandler" />
-		<mate:Listener type="{PollShowResultEvent.SHOW_RESULT}" method="pollShowResultHandler" />
-		<mate:Listener type="{GoToPageLocalCommand.GO_TO_PAGE_LOCAL}" method="handleGoToPageLocalCommand" />
-		<mate:Listener type="{UserAddedToPresenterGroupEvent.USER_ADDED_TO_PRESENTER_GROUP}" method="handleUserAddedToPresenterGroupEvent" />
-		<mate:Listener type="{UserRemovedFromPresenterGroupEvent.USER_REMOVED_FROM_PRESENTER_GROUP}" method="handleUserRemovedFromPresenterGroupEvent" />
-		<mate:Listener type="{SetPresenterInPodRespEvent.SET_PRESENTER_IN_POD_RESP}" method="handleSetPresenterInPodRespEvent" />
-	</fx:Declarations>
-
-	<fx:Script>
-		<![CDATA[
-			import flash.geom.Point;
-			
-			import flashx.textLayout.formats.Direction;
-			
-			import flexlib.mdi.events.MDIWindowEvent;
-			
-			import mx.collections.ArrayCollection;
-			import mx.collections.ArrayList;
-			import mx.controls.Menu;
-			import mx.events.MenuEvent;
-			import mx.managers.PopUpManager;
-			
-			import org.as3commons.lang.StringUtils;
-			import org.as3commons.logging.api.ILogger;
-			import org.as3commons.logging.api.getClassLogger;
-			import org.bigbluebutton.common.events.AddUIComponentToMainCanvas;
-			import org.bigbluebutton.common.events.LocaleChangeEvent;
-			import org.bigbluebutton.core.BBB;
-			import org.bigbluebutton.core.KeyboardUtil;
-			import org.bigbluebutton.core.Options;
-			import org.bigbluebutton.core.PopUpUtil;
-			import org.bigbluebutton.core.UsersUtil;
-			import org.bigbluebutton.main.events.ShortcutEvent;
-			import org.bigbluebutton.main.model.users.events.UserAddedToPresenterGroupEvent;
-			import org.bigbluebutton.main.model.users.events.UserRemovedFromPresenterGroupEvent;
-			import org.bigbluebutton.main.views.MainCanvas;
-			import org.bigbluebutton.modules.polling.events.PollShowResultEvent;
-			import org.bigbluebutton.modules.polling.events.PollStartedEvent;
-			import org.bigbluebutton.modules.polling.events.PollStoppedEvent;
-			import org.bigbluebutton.modules.polling.events.StartPollEvent;
-			import org.bigbluebutton.modules.polling.events.VotePollEvent;
-			import org.bigbluebutton.modules.polling.views.PollChoicesModal;
-			import org.bigbluebutton.modules.polling.views.PollResultsModal;
-			import org.bigbluebutton.modules.present.commands.GoToNextPageCommand;
-			import org.bigbluebutton.modules.present.commands.GoToPageCommand;
-			import org.bigbluebutton.modules.present.commands.GoToPageLocalCommand;
-			import org.bigbluebutton.modules.present.commands.GoToPrevPageCommand;
-			import org.bigbluebutton.modules.present.events.DisplaySlideEvent;
-			import org.bigbluebutton.modules.present.events.DownloadEvent;
-			import org.bigbluebutton.modules.present.events.ExportEvent;
-			import org.bigbluebutton.modules.present.events.PresentationChangedEvent;
-			import org.bigbluebutton.modules.present.events.PresenterCommands;
-			import org.bigbluebutton.modules.present.events.RemovePresentationEvent;
-			import org.bigbluebutton.modules.present.events.RequestClosePresentationPodEvent;
-			import org.bigbluebutton.modules.present.events.RequestNewPresentationPodEvent;
-			import org.bigbluebutton.modules.present.events.SetPresenterInPodReqEvent;
-			import org.bigbluebutton.modules.present.events.SetPresenterInPodRespEvent;
-			import org.bigbluebutton.modules.present.events.UploadEvent;
-			import org.bigbluebutton.modules.present.model.Page;
-			import org.bigbluebutton.modules.present.model.PresentOptions;
-			import org.bigbluebutton.modules.present.model.PresentationModel;
-			import org.bigbluebutton.modules.present.model.PresentationPodManager;
-			import org.bigbluebutton.modules.whiteboard.events.RequestNewCanvasEvent;
-			import org.bigbluebutton.modules.whiteboard.views.WhiteboardCanvas;
-			import org.bigbluebutton.modules.whiteboard.views.WhiteboardTextToolbar;
-			import org.bigbluebutton.modules.whiteboard.views.WhiteboardToolbar;
-			import org.bigbluebutton.util.i18n.ResourceUtil;
-
-			private static const LOGGER:ILogger = getClassLogger(PresentationWindow);      
-      
-      		public static const TITLE:String = "Presentation";
-			
-			[Bindable] 
-      		private var thumbY:Number;
-//			public var uploadWindow:FileUploadWindow = null;
-			
-			[Bindable] private var DEFAULT_X_POSITION:Number = 237;
-			[Bindable] private var DEFAULT_Y_POSITION:Number = 0;
-			
-			private static const TOP_WINDOW_BORDER:Number = 30;
-			private static const WIDTH_PADDING:Number = 8;
-
-			[Bindable] private var DEFAULT_WINDOW_WIDTH:Number = 510;
-			[Bindable] private var DEFAULT_WINDOW_HEIGHT:Number = 451;
-			[Bindable] private var viewportW:Number = 451;
-			[Bindable] private var viewportH:Number = 451;
-			
-			// Init to the size of the window.
-			private var currentSlideWidth:Number = DEFAULT_WINDOW_WIDTH;
-			private var currentSlideHeight:Number = DEFAULT_WINDOW_HEIGHT;
-									
-			private var mouseDown:Boolean = false;
-
-			private static const PRESENTATION_NAME_MAX_LENGTH:Number = 20;
-			[Bindable] private var currentPresentation:String = "";
-			
-			[Bindable] private var presentOptions:PresentOptions;
-			
-			private var keyCombos:Object;
-			private var localDispatcher:Dispatcher = new Dispatcher();
-			
-			private var pollMenuData:Array;
-			private var pollMenu:Menu;
-
-			private var windowId:String;
-			
-			[Bindable] private var podId: String = "";
-			private var ownerId: String = "";
-			[Bindable] private var currentPresenterInPod: String = "";
-			
-			[Bindable]
-			private var listOfPodControls:Array = [];
-
-			private var downloadMenuData:Array;
-			private var downloadMenu:Menu;
-			
-			[Embed(source="../../../polling/sounds/Poll.mp3")] 
-			private var noticeSoundClass:Class;
-			private var noticeSound:Sound = new noticeSoundClass() as Sound;
-
-			private var whiteboardOverlay:WhiteboardCanvas = null;
-			
-			private function init():void{
-				presentOptions = Options.getOptions(PresentOptions) as PresentOptions;
-			}
-
-			private function amITheCurrentPodPresenter(): Boolean {
-				return UsersUtil.getMyUserID() == this.currentPresenterInPod;
-			}
-
-			private function handleUserAddedToPresenterGroupEvent(event: UserAddedToPresenterGroupEvent): void {
-				populatePodDropdown();
-			}
-
-			private function handleUserRemovedFromPresenterGroupEvent(event: UserRemovedFromPresenterGroupEvent): void {
-				populatePodDropdown();
-			}
-
-			private function populatePodDropdown(): void {
-				listOfPodControls = [];
-//				listOfPodControls.push({label: this.podId,
-//					icon: getStyle('iconClearStatus'), handler: function (): void {} });
-
-				listOfPodControls.push({label: ResourceUtil.getInstance().getString('bbb.presentation.multipod.controls.newPresentationWindowOpen'),
-					icon: getStyle('iconClearStatus'), handler: newPresentationWindowHandler});
-
-<<<<<<< HEAD
-				if (this.podId != "DEFAULT_PRESENTATION_POD") {
-					listOfPodControls.push({label: ResourceUtil.getInstance().getString('bbb.presentation.multipod.controls.closePresentationWindowOpen'),
-						icon: getStyle('iconClearStatus'), handler: closePresentationWindowHandler});
-
-=======
-				if (this.podId != PresentationPodManager.DEFAULT_POD_ID) {
-					listOfPodControls.push({label: ResourceUtil.getInstance().getString('bbb.presentation.multipod.controls.closePresentationWindowOpen'),
-						icon: getStyle('iconClearStatus'), handler: closePresentationWindowHandler});
-				}
-
-				if (this.ownerId != null && this.ownerId != "" && UsersUtil.getUserName(this.ownerId) != null) {
-					listOfPodControls.push({label: UsersUtil.getUserName(this.ownerId),
-						icon: getStyle('iconClearStatus'), handler: requestPodPresenterChange, data: this.ownerId});
->>>>>>> 7d10ac1a
-				}
-
-				var presGroup: ArrayCollection = UsersUtil.getPresenterGroup();
-				for (var j:int = 0; j < presGroup.length; j++) {
-					var nextPresenterId: String = presGroup.getItemAt(j) as String;
-					if (nextPresenterId != this.ownerId && UsersUtil.getUserName(nextPresenterId) != null) { // avoid duplication
-						listOfPodControls.push({label: UsersUtil.getUserName(nextPresenterId),
-							icon: getStyle('iconClearStatus'),  handler: requestPodPresenterChange, data: nextPresenterId});
-					}
-				}
-
-				showCurrentPresenterInPod();
-			}
-
-			public function onPodCreated(_podId: String, _ownerId: String):void {
-				this.podId = _podId;
-				this.ownerId = _ownerId;
-				this.currentPresenterInPod = this.ownerId;
-				populatePodDropdown();
-			}
-			
-			public function setWindowId(windowId:String):void {
-				this.windowId = windowId;
-			}
-
-			public function getPodId(): String { return this.podId; }
-
-			public function getOwnerId(): String { return this.ownerId; }
-			public function setOwnerId(newOwnerId: String): void {
-				this.ownerId = newOwnerId;
-				// trigger update
-				onPodCreated(this.podId, this.ownerId);
-			}
-
-			private function onPresentationPodControlsClicked():void {
-				if(presentationPodControls.selectedItem != null) {
-					presentationPodControls.selectedItem.handler();
-				}
-			}
-
-			private function newPresentationWindowHandler(): void {
-				presentationPodControls.selectedIndex = 0;
-				var event:RequestNewPresentationPodEvent = new RequestNewPresentationPodEvent(RequestNewPresentationPodEvent.REQUEST_NEW_PRES_POD);
-
-				event.requesterId = UsersUtil.getMyUserID();
-				localDispatcher.dispatchEvent(event);
-			}
-
-			private function closePresentationWindowHandler(): void {
-				var event:RequestClosePresentationPodEvent = new RequestClosePresentationPodEvent(RequestClosePresentationPodEvent.REQUEST_CLOSE_PRES_POD);
-				event.requesterId = UsersUtil.getMyUserID();
-				event.podId = this.podId;
-				localDispatcher.dispatchEvent(event);
-			}
-
-			private function requestPodPresenterChange(): void {
-				if (presentationPodControls.selectedItem == null || presentationPodControls.selectedItem.data == null) {
-					return;
-				}
-
-				var nextPresenterId: String = presentationPodControls.selectedItem.data as String;
-				setPresenterInPodHelper(nextPresenterId);
-			}
-
-			private function setPresenterInPodHelper(nextPresenterId: String): void {
-				var prevPresenterId: String = this.ownerId;
-				if (this.currentPresenterInPod != null && this.currentPresenterInPod != "") {
-					prevPresenterId = this.currentPresenterInPod;
-				}
-				localDispatcher.dispatchEvent(new SetPresenterInPodReqEvent(this.podId, prevPresenterId, nextPresenterId));
-			}
-
-			private function showCurrentPresenterInPod(): void {
-				if (this.currentPresenterInPod == null || this.currentPresenterInPod == "") {
-					return;
-				}
-
-				for (var i:int=0; i<listOfPodControls.length; i++) {
-					if (listOfPodControls[i].data != null && listOfPodControls[i].data == this.currentPresenterInPod 
-							&& presentationPodControls != null && presentationPodControls.dataProvider != null) {
-						presentationPodControls.selectedItem = presentationPodControls.dataProvider.getItemAt(i);
-						return;
-					}
-				}
-			}
-
-			private function handleSetPresenterInPodRespEvent(event: SetPresenterInPodRespEvent): void {
-				if (event.podId != this.podId) {
-					return;
-				}
-
-				this.currentPresenterInPod = event.nextPresenterId as String;
-				if (UsersUtil.getMyUserID() == event.prevPresenterId) {
-					becomeViewer();
-				}
-
-				if (UsersUtil.getMyUserID() == event.nextPresenterId) {
-					becomePresenter();
-				}
-
-				showCurrentPresenterInPod();
-			}
-
-			private function onCreationComplete():void{
-				//check for the polling module in config.xml
-				var vxml:XML = BBB.getConfigForModule("PollingModule");
-				if (vxml == null) fileAndPollControls.removeChild(pollStartBtn);
-				
-				setControlBarState("presenter");
-				
-				thumbY = this.height - 160;
-                
-				this.addEventListener(MDIWindowEvent.RESIZE_END, onResizeEndEvent);
-				resourcesChanged();
-				
-				titleBarOverlay.tabIndex = presentOptions.baseTabIndex;
-				
-				hotkeyCapture();
-
-				//Necessary now because of module loading race conditions
-				var t:Timer = new Timer(2000, 1);
-				t.addEventListener(TimerEvent.TIMER, requestWhiteboardCanvas);
-				t.start();
-
-				if (amITheCurrentPodPresenter()) {
-					becomePresenter();
-				} else {
-					becomeViewer();
-				}
-				setPollMenuData();
-      }
-			
-			private function requestWhiteboardCanvas(event:TimerEvent):void {
-				LOGGER.debug("Sending event to add whiteboard canvas.");
-				callLater(fitSlideToWindowMaintainingAspectRatio);
-				
-				var dispatcher:Dispatcher = new Dispatcher();
-				dispatcher.dispatchEvent(new RequestNewCanvasEvent(this));
-			}
-			
-			private function hotkeyCapture():void{
-			    LOGGER.debug("Entering hotkeyCapture");
-			    this.addEventListener(KeyboardEvent.KEY_DOWN, handleKeyDown);
-			    ResourceUtil.getInstance().addEventListener(Event.CHANGE, localeChanged); // Listen for locale changing
-				LOGGER.debug("Leaving hotkeyCapture");
-		    }
-			
-			private function loadKeyCombos(modifier:String):void {
-				keyCombos = new Object(); // always start with a fresh array
-				keyCombos[modifier+(ResourceUtil.getInstance().getString('bbb.shortcutkey.present.focusslide') as String)] = ShortcutEvent.FOCUS_SLIDE;
-				
-				keyCombos[modifier+(ResourceUtil.getInstance().getString('bbb.shortcutkey.general.maximize') as String)] = ShortcutEvent.MAXIMIZE_PRES;
-				keyCombos[modifier+(ResourceUtil.getInstance().getString('bbb.shortcutkey.general.minimize') as String)] = ShortcutEvent.MINIMIZE_PRES;
-				
-				keyCombos[modifier+(ResourceUtil.getInstance().getString('bbb.shortcutkey.present.upload') as String)] = ShortcutEvent.UPLOAD_PRESENTATION;
-				keyCombos[modifier+(ResourceUtil.getInstance().getString('bbb.shortcutkey.present.previous') as String)] = ShortcutEvent.PREVIOUS_SLIDE;
-				keyCombos[modifier+(ResourceUtil.getInstance().getString('bbb.shortcutkey.present.select') as String)] = ShortcutEvent.SELECT_SLIDES;
-				keyCombos[modifier+(ResourceUtil.getInstance().getString('bbb.shortcutkey.present.next') as String)] = ShortcutEvent.NEXT_SLIDE;
-				keyCombos[modifier+(ResourceUtil.getInstance().getString('bbb.shortcutkey.present.fitWidth') as String)] = ShortcutEvent.FIT_TO_WIDTH;
-				keyCombos[modifier+(ResourceUtil.getInstance().getString('bbb.shortcutkey.present.fitPage') as String)] = ShortcutEvent.FIT_TO_PAGE;
-				//keyCombos[modifier+(ResourceUtil.getInstance().getString('bbb.shortcutkey.whiteboard.undo') as String)] = ShortcutEvent.UNDO_WHITEBOARD;
-
-				keyCombos[Keyboard.LEFT] = ShortcutEvent.PREVIOUS_SLIDE;
-				keyCombos[Keyboard.RIGHT] = ShortcutEvent.NEXT_SLIDE;
-				keyCombos[Keyboard.PAGE_UP] = ShortcutEvent.PREVIOUS_SLIDE;
-				keyCombos[Keyboard.PAGE_DOWN] = ShortcutEvent.NEXT_SLIDE;
-			}
-			
-			// Handle presentation-scope hotkeys
-			private function handleKeyDown(e:KeyboardEvent) :void {
-				var modifier:String = ExternalInterface.call("determineModifier");
-				loadKeyCombos(modifier);
-				  
-				var keyPress:String = KeyboardUtil.buildPressedKeys(e);
-				                          
-				if (keyCombos[keyPress]) {
-				    //globalDispatcher.dispatchEvent(new ShortcutEvent(keyCombos[keyPress]));
-				    localDispatcher.dispatchEvent(new ShortcutEvent(keyCombos[keyPress]));
-				}
-			}
-			
-			private function remoteMinimize(e:ShortcutEvent):void{
-				if (!minimized){
-					this.minimize();
-				}
-			}
-			
-			private function remoteMaximize(e:ShortcutEvent):void{
-				if (!maximized && !minimized){
-					this.maximize();
-				}
-				else{
-					this.restore();
-				}				
-			}
-			
-			private function focusWindow(e:ShortcutEvent):void{
-				if (this.visible) {
-					focusManager.setFocus(titleBarOverlay);
-				}
-			}
-			
-			private function resizeHandler():void {
-				// When the window is maximized, we want to resize the slide maintaining the aspect ratio.			
-				fitSlideToWindowMaintainingAspectRatio();
-			}
-			
-			private function onResizeEndEvent(event:MDIWindowEvent):void {
-				fitSlideToWindowMaintainingAspectRatio();
-			}
-			
-			private function fitSlideToWindowMaintainingAspectRatio():void {
-				if (this.minimized) return;
-				
-				// Send the available space to display the slide.
-				if (controlBar != null) {
-					sendWindowResizedEvent((this.width - WIDTH_PADDING), (this.height - controlBar.height - TOP_WINDOW_BORDER));
-				}
-			}
-			
-			/*
-			 * Notify the slide container telling it the available dimensions to display the slide.
-			 */
-			private function sendWindowResizedEvent(parentWidth:Number, parentHeight:Number):void {
-				slideView.onParentResized(this.podId, parentWidth, parentHeight);
-			}
-			
-			private function handleDisplaySlideEvent(event:DisplaySlideEvent):void {
-        LOGGER.debug("Got a DisplaySlideEvent pod=" + podId);
-				var presentationModel:PresentationModel = PresentationPodManager.getInstance().getPod(podId);
-				if (presentationModel != null) {
-					var curPage:Page = presentationModel.getCurrentPage();
-					if (curPage != null) {
-            LOGGER.debug("Got a DisplaySlideEvent pod=" + podId + " current page=" + curPage.num);
-						displaySlideNumber(curPage.num);
-						currentSlideWidth = event.slideWidth;
-						currentSlideHeight = event.slideHeight;
-						fitSlideToWindowMaintainingAspectRatio();
-					}
-				}
-			}
-			
-			public function getPrefferedPosition():String{
-				return MainCanvas.MIDDLE;
-			}
-			
-			public function getName():String {
-				return windowId;
-			}
-						
-			private function onSliderZoom():void {
-				slideView.onZoomSlide(zoomSlider.value);
-			}
-			
-			private function onResetZoom():void {
-				slideView.onZoomSlide(100);
-			}
-      
-			private function becomePresenter():void {
-				slideView.becomePresenter(amITheCurrentPodPresenter(), this.currentPresenterInPod);
-				setupPresenter(true);
-				addContextMenuItems();
-			}
-
-			// Intercept command from SlideView, add podId and forward the command to PresentProxy
-			// on its way out to server
-			private function handleGoToPageLocalCommand(cmd: GoToPageLocalCommand): void {
-				dispatchEvent(new GoToPageCommand(podId, cmd.pageId));
-			}
-
-			private function becomeViewer():void {
-				setupPresenter(false);
-				dispatchEvent(new UploadEvent(UploadEvent.CLOSE_UPLOAD_WINDOW, this.podId));
-				this.customContextMenuItems = new Array();
-				slideView.becomeViewer(amITheCurrentPodPresenter(), this.currentPresenterInPod);
-				if (slideView.thumbnailView.visible)
-					showThumbnails();
-			}
-						
-			private function setupPresenter(isPresenter:Boolean):void {
-				uploadPres.visible = isPresenter;
-
-				var presentationModel:PresentationModel = PresentationPodManager.getInstance().getPod(podId);
-				if (presentationModel != null) {
-					var page:Page = presentationModel.getCurrentPage();
-					if (page != null) {
-						displaySlideNumber(page.num);
-					}
-					displaySlideNavigationControls(isPresenter, !!page);
-
-					setControlBarState("presenter");
-				}
-			}
-
-			private function handlePresentationChangedEvent(e:PresentationChangedEvent) : void {
-				if (podId != e.podId) {
-					return;
-				}
-
-				var presentationModel:PresentationModel = PresentationPodManager.getInstance().getPod(podId);
-				if (presentationModel != null) {
-					currentPresentation = presentationModel.getCurrentPresentationName();
-
-					slideView.setSlides(podId);
-					slideView.visible = true;
-					var page : Page = presentationModel.getCurrentPage();
-					if (page != null) {
-						displaySlideNumber(page.num);
-					}
-
-					if (amITheCurrentPodPresenter()) {
-						displaySlideNavigationControls(true, !!page);
-					}
-					else {
-						displaySlideNavigationControls(false, !!page)
-					}
-					onResetZoom();
-					updateDownloadBtn();
-				}
-			}
-
-			
-			private function displaySlideNavigationControls(isPresenter:Boolean, activePresentation:Boolean):void {
-				var showButtons:Boolean = (UsersUtil.getMyUserID() == this.currentPresenterInPod) && activePresentation;
-				// var showButtons:Boolean = (isPresenter || UsersUtil.getMyUserID() == this.currentPresenterInPod) && activePresentation;
-				
-				pollStartBtn.visible = showButtons;
-				quickPollBtn.visible = showButtons;
-				navigationControls.visible = showButtons;
-				zoomControls.visible = showButtons;
-				
-				fitSlideToWindowMaintainingAspectRatio();
-			}
-
-			private function addContextMenuItems():void{
-				var contextMenuItems:Array = new Array();
-				
-				var nextButton:ContextMenuItem = new ContextMenuItem(ResourceUtil.getInstance().getString('bbb.presentation.forwardBtn.toolTip'));
-				nextButton.addEventListener(ContextMenuEvent.MENU_ITEM_SELECT, function(e:ContextMenuEvent):void { goToNextSlide(); });
-				contextMenuItems.push(nextButton);
-				
-				var previousButton:ContextMenuItem = new ContextMenuItem(ResourceUtil.getInstance().getString('bbb.presentation.backBtn.toolTip'));
-				previousButton.addEventListener(ContextMenuEvent.MENU_ITEM_SELECT, function(e:ContextMenuEvent):void { goToPreviousSlide(); });
-				contextMenuItems.push(previousButton);
-								
-				this.customContextMenuItems = contextMenuItems;
-			}
-			
-			private function notifyOthersOfSharingPresentation(presentationName:String):void {
-				var shareEvent:PresenterCommands = new PresenterCommands(PresenterCommands.SHARE_PRESENTATION_COMMAND, this.podId);
-					shareEvent.presentationName = presentationName;
-					dispatchEvent(shareEvent);
-			}
-			
-			private function disableSlideNavigationButtons(pageNumber:int):void {
-				var styleNameExt : String = "";
-				if (ResourceUtil.getInstance().isRTLEnabled() && ResourceUtil.getInstance().getCurrentLanguageDirection() == Direction.RTL) {
-					styleNameExt = "RTL";
-				}
-
-				// Base case when there is no presentation file in the presentation window
-				if (backButton == null || forwardButton == null) {
-					return;
-				}
-
-				// We use mouseEnabled here instead of enabled because the tab position gets lost when going through 
-				//the pages. Please don't change this if you don't know why this is.
-				if (pageNumber != 1) {
-					backButton.mouseEnabled = true;
-					backButton.styleName = "presentationBackButtonStyle" + styleNameExt;
-				} else {
-					backButton.mouseEnabled = false;
-					backButton.styleName = "presentationBackButtonDisabledStyle" + styleNameExt;
-				}
-
-				var presentationModel:PresentationModel = PresentationPodManager.getInstance().getPod(podId);
-				if (presentationModel != null) {
-					if (pageNumber < presentationModel.getNumberOfPages()) {
-						forwardButton.mouseEnabled = true;
-						forwardButton.styleName = "presentationForwardButtonStyle" + styleNameExt;
-					} else {
-						forwardButton.mouseEnabled = false;
-						forwardButton.styleName = "presentationForwardButtonDisabledStyle" + styleNameExt;
-					}
-				}
-			}
-			
-			private function displaySlideNumber(currentSlide:int):void {
-        		disableSlideNavigationButtons(currentSlide);
-				var presentationModel:PresentationModel = PresentationPodManager.getInstance().getPod(podId);
-				if (presentationModel != null) {
-					btnSlideNum.label = "" + currentSlide + '/' + presentationModel.getNumberOfPages();
-					btnSlideNum.accessibilityName = ResourceUtil.getInstance().getString('bbb.presentation.btnSlideNum.accessibilityName',
-							[currentSlide, presentationModel.getNumberOfPages()])
-				}
-			}
-      
-			private function clearPresentation(e:UploadEvent):void{
-				if (e.podId != this.podId) {
-					return;
-				}
-				slideView.visible = false;
-				slideView.slideLoader.source = null; 
-				slideView.setSelectedSlide(0);
-				btnSlideNum.label = "";
-				
-				pollStartBtn.visible = false;
-				quickPollBtn.visible = false;
-
-				navigationControls.visible = false;
-				zoomControls.visible = false;
-
-				// Change the title of the window.
-				currentPresentation = ResourceUtil.getInstance().getString('bbb.presentation.title');				
-			}
-			
-			private function goToPreviousSlide():void {
-				var presentationModel:PresentationModel = PresentationPodManager.getInstance().getPod(podId);
-				if (presentationModel != null && presentationModel.getCurrentPage().num > 1) {
-					dispatchEvent(new GoToPrevPageCommand(podId));
-				}
-			}
-			
-			private function goToNextSlide():void {
-				var presentationModel:PresentationModel = PresentationPodManager.getInstance().getPod(podId);
-				if (presentationModel != null && presentationModel.getCurrentPage().num < presentationModel.getNumberOfPages()) {
-					dispatchEvent(new GoToNextPageCommand(podId));
-				}
-			}
-			
-      private function showPercentageInDataTip(val:String):String {			
-        return val + "%"; 
-      }
-      
-      private function showThumbnails():void{
-        slideView.thumbnailView.visible = !slideView.thumbnailView.visible;
-      }
-
-      private function addWhiteboardCanvasToSlideView():void{
-        if(whiteboardOverlay != null) {
-          LOGGER.debug("addWhiteboardCanvasToSlideView: Adding whiteboard canvas to SlideView");
-          slideView.acceptOverlayCanvas(this.podId, whiteboardOverlay);
-		}
-      }
-			
-			override protected function resourcesChanged():void{
-				super.resourcesChanged();
-				
-				if (titleBarOverlay != null) {
-					titleBarOverlay.accessibilityName = ResourceUtil.getInstance().getString('bbb.presentation.titleBar');
-				}
-				
-				if (windowControls != null) {
-					minimizeBtn.toolTip = ResourceUtil.getInstance().getString("bbb.window.minimizeBtn.toolTip");
-					minimizeBtn.accessibilityName = ResourceUtil.getInstance().getString("bbb.presentation.minimizeBtn.accessibilityName");
-
-					maximizeRestoreBtn.toolTip = ResourceUtil.getInstance().getString("bbb.window.maximizeRestoreBtn.toolTip");
-					maximizeRestoreBtn.accessibilityName = ResourceUtil.getInstance().getString("bbb.presentation.maximizeRestoreBtn.accessibilityName");
-
-					closeBtn.toolTip = ResourceUtil.getInstance().getString("bbb.window.closeBtn.toolTip");
-					closeBtn.accessibilityName = ResourceUtil.getInstance().getString("bbb.presentation.closeBtn.accessibilityName");
-				}
-				
-				if(Capabilities.hasAccessibility)
-					Accessibility.updateProperties();
-
-				addContextMenuItems();
-				
-				setPollMenuData();
-				
-				updateStyles();
-			}
-			
-			private function localeChanged(e:Event):void{
-				resourcesChanged();
-			}
-			
-			private function onFitToPage(ftp:Boolean):void {
-				slideView.switchToFitToPage(ftp);
-				fitSlideToWindowMaintainingAspectRatio();				
-			}
-			
-			
-			override protected function hideAllChildren():void {
-				slideView.includeInLayout = false;
-			}
-			
-			override protected function showAllChildren():void {
-				slideView.includeInLayout = true;
-			}
-			
-			private function remoteUpload(e:ShortcutEvent):void{
-				if (uploadPres.visible){
-					uploadPres.setFocus();
-					openUploadWindow(podId);
-				}
-			}
-			
-			private function remotePrevious(e:ShortcutEvent):void{
-				if (backButton.visible){
-					//backButton.setFocus();
-					goToPreviousSlide();
-				}
-			}
-			
-			private function remoteSelect(e:ShortcutEvent):void{
-				if (btnSlideNum.visible){
-					btnSlideNum.setFocus();
-					showThumbnails();
-				}
-			}
-			
-			private function remoteNext(e:ShortcutEvent):void{
-				if (forwardButton.visible){
-					//forwardButton.setFocus();
-					goToNextSlide();
-				}
-			}
-			
-			private function remoteWidth(e:ShortcutEvent):void{
-				if (btnFitToWidth.visible){
-					btnFitToWidth.setFocus();
-					onFitToPage(false);
-				}
-			}
-			
-			private function remotePage(e:ShortcutEvent):void{
-				if (btnFitToPage.visible){
-					btnFitToPage.setFocus();
-					onFitToPage(true);
-				}
-			}
-
-			private function onDownloadButtonClicked():void {
-				setDownloadMenuData();
-				openDownloadMenu();
-			}
-
-			private function openDownloadWindow():void {
-				var event:DownloadEvent = new DownloadEvent(DownloadEvent.OPEN_DOWNLOAD_WINDOW);
-				dispatchEvent(event);
-			}
-
-			private function openExportWindow(firstPage:int, numberOfPages:int):void {
-				var presentationModel:PresentationModel = PresentationPodManager.getInstance().getPod(podId);
-				var event:ExportEvent = new ExportEvent(ExportEvent.OPEN_EXPORT_WINDOW);
-				event.firstPage = firstPage;
-				event.numberOfPages = numberOfPages;
-				event.slidesUrl = StringUtils.substringBeforeLast(presentationModel.getCurrentPage().swfUri, "/") + "/";
-				event.slideModel = slideView.slideModel;
-				event.presentationModel = presentationModel;
-				dispatchEvent(event);
-			}
-
-			private function onUploadButtonClicked():void {
-				openUploadWindow(podId);
-			}
-
-			private function openUploadWindow(_podId: String):void {
-				if (presentOptions.openExternalFileUploadDialog) {
-					var fileEvent:UploadEvent = new UploadEvent(UploadEvent.OPEN_EXTERNAL_UPLOAD_WINDOW, this.podId);
-					fileEvent.maxFileSize = presentOptions.maxFileSize;
-					var gDispatcher:Dispatcher = new Dispatcher();
-					gDispatcher.dispatchEvent(fileEvent);
-				} else {
-					var event:UploadEvent = new UploadEvent(UploadEvent.OPEN_UPLOAD_WINDOW, this.podId);
-					event.maxFileSize = presentOptions.maxFileSize;
-					event.podId = _podId;
-					dispatchEvent(event);
-				}
-			}
-
-			private function quickPollClicked(e:MouseEvent):void {
-				sendStartPollEvent(Button(e.target).name);
-			}
-			
-			private function setPollMenuData():void {
-				var resourceUtil:ResourceUtil = ResourceUtil.getInstance();
-				pollMenuData = [];
-				pollMenuData.push({label: resourceUtil.getString("bbb.polling.answer.Yes") + "/" + resourceUtil.getString("bbb.polling.answer.No")});
-				pollMenuData.push({label: resourceUtil.getString("bbb.polling.answer.True") + "/" + resourceUtil.getString("bbb.polling.answer.False")});
-				var constructedLabel:String = ResourceUtil.getInstance().getString("bbb.polling.answer."+String.fromCharCode(65));
-				for (var i:int=1; i<6; i++) {
-					constructedLabel += "/" + ResourceUtil.getInstance().getString("bbb.polling.answer."+String.fromCharCode(65+i));
-					pollMenuData.push({label: constructedLabel});
-				}
-				pollMenuData.push({label: resourceUtil.getString("bbb.polling.customPollOption.label")});
-			}
-			
-			private function setDownloadMenuData():void {
-				var presentationModel:PresentationModel = PresentationPodManager.getInstance().getPod(podId);
-				var resourceUtil:ResourceUtil = ResourceUtil.getInstance();
-				downloadMenuData = [];
-				if (presentationModel.getCurrentPresentation()) {
-					downloadMenuData.push({label: resourceUtil.getString("bbb.presentation.downloadMenu.slideWithAnnotations"), data:"slide_annotation"});
-					downloadMenuData.push({label: resourceUtil.getString("bbb.presentation.downloadMenu.presentationWithAnnotations"), data:"presentation_annotation"});		
-				}
-				if (presentationModel.getDownloadablePresentations().length > 0){
-					downloadMenuData.push({label: resourceUtil.getString("bbb.presentation.downloadMenu.presentations"), data:"presentations"});
-				}
-			}
-
-
-			private function updateStyles():void {
-				var presentationModel:PresentationModel = PresentationPodManager.getInstance().getPod(podId);
-				if (presentationModel != null && presentationModel.getCurrentPage()) {
-					disableSlideNavigationButtons(presentationModel.getCurrentPage().num);
-				}
-			}
-
-			private function onPollStartButtonClicked():void {
-				openPollTypeMenu();
-			}
-			
-			private function openPollTypeMenu():void {
-				// make sure the previous menu is closed before opening a new one
-				// This could be improved to include a flag that tells if the menu is open,
-				// but it would require an extra listener for the MenuCloseEvent.
-				if (pollMenu) {
-					pollMenu.removeEventListener(MenuEvent.ITEM_CLICK, menuClickHandler);
-					pollMenu.removeEventListener(MenuEvent.MENU_SHOW, menuShowHandler);
-					pollMenu.hide();
-				}
-				
-				pollMenu = Menu.createMenu(null, pollMenuData, true);
-				pollMenu.addEventListener(MenuEvent.ITEM_CLICK, menuClickHandler);
-				pollMenu.addEventListener(MenuEvent.MENU_SHOW, menuShowHandler);
-				pollMenu.variableRowHeight = false;
-				var pollXY:Point = pollStartBtn.localToGlobal(new Point(pollStartBtn.width + 2, pollStartBtn.height - pollMenu.height));
-				//pollMenu.show(this.x + pollStartBtn.x + pollStartBtn.width + 2, this.y + this.height);
-				pollMenu.show();
-
-			}
-
-			public function openDownloadMenu():void {
-				if (downloadMenu) {
-					downloadMenu.removeEventListener(MenuEvent.ITEM_CLICK, downloadMenuClickHandler);
-					downloadMenu.removeEventListener(MenuEvent.MENU_SHOW, downloadMenuShowHandler);
-					downloadMenu.hide();
-				}
-
-				downloadMenu = Menu.createMenu(null, downloadMenuData, true);
-				downloadMenu.addEventListener(MenuEvent.ITEM_CLICK, downloadMenuClickHandler);
-				downloadMenu.addEventListener(MenuEvent.MENU_SHOW, downloadMenuShowHandler);
-				downloadMenu.variableRowHeight = false;
-				var pollXY:Point = downloadPres.localToGlobal(new Point(downloadPres.width + 2, downloadPres.height - downloadMenu.height));
-				downloadMenu.show();
-			}
-
-
-            private function sendStartCustomPollEvent(pollType:String):void {
-                // Let's reset the page to display full size so we can display the result
-                // on the bottom right-corner.
-                var pollChoicesPopUp:PollChoicesModal = PopUpUtil.createModalPopUp(this, PollChoicesModal, true) as PollChoicesModal;
-                if (pollChoicesPopUp) {
-                    pollChoicesPopUp.setPresentationWindow(this);
-                }
-            }
-
-			private function sendStartPollEvent(pollType:String):void {
-				// Let's reset the page to display full size so we can display the result
-				// on the bottom right-corner.
-				onResetZoom();
-				var dispatcher:Dispatcher = new Dispatcher();
-				dispatchEvent(new StartPollEvent(pollType));
-			}
-			
-			private function menuClickHandler(e:MenuEvent):void {
-				if(pollMenuData[e.index] != undefined) {
-					// start the requested poll
-					switch (e.index) {
-						case 0:
-							sendStartPollEvent("YN");
-							break;
-						case 1:
-							sendStartPollEvent("TF");
-							break;
-						case 2:
-							sendStartPollEvent("A-2");
-							break;
-						case 3:
-							sendStartPollEvent("A-3");
-							break;
-						case 4:
-							sendStartPollEvent("A-4");
-							break;
-						case 5:
-							sendStartPollEvent("A-5");
-							break;
-						case 6:
-							sendStartPollEvent("A-6");
-							break;
-						case 7:
-							sendStartCustomPollEvent("Custom");
-							break;
-						default:
-							LOGGER.warn("Wrong poll menu selected index {0}", [e.index]);
-							break;
-					}
-
-				}
-			}
-			
-			private function menuShowHandler(e:MenuEvent):void {
-				pollMenu.setFocus();
-				var pollXY:Point = pollStartBtn.localToGlobal(new Point(pollStartBtn.width + 2, pollStartBtn.height - pollMenu.height));
-				pollMenu.x = pollXY.x;
-				pollMenu.y = pollXY.y;
-			}
-
-			private function downloadMenuClickHandler(e:MenuEvent):void {
-				var presentationModel:PresentationModel = PresentationPodManager.getInstance().getPod(podId);
-				if (e.item.data == "slide_annotation") {
-					openExportWindow(presentationModel.getCurrentPage().num, 1);
-				} else if (e.item.data == "presentation_annotation") {
-					openExportWindow(1, presentationModel.getNumberOfPages());
-				} else if (e.item.data == "presentations") {
-					openDownloadWindow();
-				}
-			}
-
-
-			private function downloadMenuShowHandler(e:MenuEvent):void {
-				downloadMenu.setFocus();
-				var downloadXY:Point = downloadPres.localToGlobal(new Point(downloadPres.width + 2, downloadPres.height - downloadMenu.height));
-				downloadMenu.x = downloadXY.x;
-				downloadMenu.y = downloadXY.y;
-			}
-
-			private function pollStartedHandler(e:PollStartedEvent):void {
-				if (this.podId != PresentationPodManager.DEFAULT_POD_ID) {
-					return;
-				}
-				// the event for this doesn't exist yet
-				if (amITheCurrentPodPresenter()) {
-					// display the results view
-					var pollResultsPopUp : PollResultsModal = PopUpUtil.createModalPopUp(this, PollResultsModal, true) as PollResultsModal;
-					if (pollResultsPopUp) {
-						pollResultsPopUp.setPoll(e.poll);
-					}
-					PopUpManager.centerPopUp(pollResultsPopUp);
-				} else {
-					//switch to vote state
-					setControlBarState("vote");
-					//clear the past buttons
-					pollVoteBox.removeAllChildren();
-					//display the vote buttons
-					var voteBtn:Button;
-					var numBtns:int = e.poll.answers.length;
-					var btnWidth:int = 100/numBtns;
-					for (var i:int=0, ti:int=slideView.tabIndex; i<numBtns; i++) {
-							voteBtn = new Button();
-							voteBtn.percentWidth = btnWidth;
-							voteBtn.height = 70;
-							voteBtn.setStyle("fontSize", 14);
-							voteBtn.tabIndex = ++ti;
-							
-							var localizedKey: String = ResourceUtil.getInstance().getString('bbb.polling.answer.'+e.poll.answers[i].key);
-
-							if (localizedKey == null || localizedKey == "" || localizedKey == "undefined") {
-								localizedKey = e.poll.answers[i].key;
-							} 
-							
-							voteBtn.label = localizedKey;
-							voteBtn.name = e.poll.answers[i].id;
-							voteBtn.addEventListener(MouseEvent.CLICK, voteButtonClickHandler);
-							pollVoteBox.addChild(voteBtn);
-					}
-					
-					var tSC:SoundChannel = noticeSound.play(0, 0, new SoundTransform(0.25));
-				}
-			}
-			
-			private function voteButtonClickHandler(e:MouseEvent):void {
-				//still have to figure out how to determine which button was pressed
-				LOGGER.debug("vote clicked - answer is {0}", [e.target.name]);
-				setControlBarState("presenter");
-				dispatchEvent(new VotePollEvent(Number(e.target.name)));
-			}
-			
-			private function setControlBarState(state:String):void {
-				if (state == "vote") {
-					fileAndPollControls.visible = fileAndPollControls.includeInLayout= false;
-					navigationControls.visible = navigationControls.includeInLayout= false;
-					zoomControls.visible = zoomControls.includeInLayout= false;
-					pollVoteBox.visible = pollVoteBox.includeInLayout = true;
-					
-				} else if (state == "presenter" && amITheCurrentPodPresenter()) {
-					if (this.podId == PresentationPodManager.DEFAULT_POD_ID) { // only allow polling from the default pod
-						pollStartBtn.visible = true;
-					}
-
-					fileAndPollControls.visible = fileAndPollControls.includeInLayout= true;
-					navigationControls.visible = navigationControls.includeInLayout= true;
-					zoomControls.visible = zoomControls.includeInLayout= true;
-					pollVoteBox.visible = pollVoteBox.includeInLayout = false;
-				} else {
-					pollVoteBox.visible = pollVoteBox.includeInLayout = false;
-					pollStartBtn.visible = false;
-
-					fileAndPollControls.visible = fileAndPollControls.includeInLayout= true;
-					navigationControls.visible = navigationControls.includeInLayout= false;
-					zoomControls.visible = zoomControls.includeInLayout= false;
-				}
-				
-				// Need to call the function later because the heights haven't been validated yet
-				callLater(fitSlideToWindowMaintainingAspectRatio);
-			}
-			
-			private function pollStoppedHandler(e:PollStoppedEvent):void {
-				setControlBarState("presenter");
-				PopUpUtil.removePopUp(PollResultsModal);
-			}
-			
-			private function pollShowResultHandler(e:PollShowResultEvent):void {
-				setControlBarState("presenter");
-			}
-
-			private function handleUpdateDownloadableFilesEvent(e:RemovePresentationEvent):void {
-				if (e.podId == null || e.podId != this.podId) {
-					return;
-				}
-				updateDownloadBtn();
-			}
-
-			private function updateDownloadBtn():void {
-				if (downloadPres == null) {
-					return;
-				}
-
-				if (pollVoteBox.visible) {
-					downloadPres.visible = false;
-					return;
-				}
-
-				var presentationModel:PresentationModel = PresentationPodManager.getInstance().getPod(podId);
-				if (presentationModel != null) {
-					var downloadablePresentations:ArrayCollection = presentationModel.getDownloadablePresentations();
-					if ( presentOptions.enableDownload && (downloadablePresentations.length > 0 || presentationModel.getCurrentPresentation()) ) {
-						LOGGER.debug("Enabling download presentation button. There are {0} presentations available for downloading.", [downloadablePresentations.length]);
-						downloadPres.visible = true;
-					} else {
-						LOGGER.debug("Disabling download presentation button. There are {0} presentations available for downloading.", [downloadablePresentations.length]);
-						downloadPres.visible = false; 
-					}
-				}
-			}
-
-			public function receiveToolbars(wt:WhiteboardToolbar, wtt:WhiteboardTextToolbar):void {
-				var addUIEvent:AddUIComponentToMainCanvas = new AddUIComponentToMainCanvas(AddUIComponentToMainCanvas.ADD_COMPONENT);
-				addUIEvent.component = wt;
-				globalDispatcher.dispatchEvent(addUIEvent);
-				wt.positionToolbar(this);
-				
-				var addTextToolbarEvent:AddUIComponentToMainCanvas = new AddUIComponentToMainCanvas(AddUIComponentToMainCanvas.ADD_COMPONENT);
-				addTextToolbarEvent.component = wtt;
-				globalDispatcher.dispatchEvent(addTextToolbarEvent);
-				wtt.positionToolbar(this);
-			}
-			
-			public function receiveCanvas(wc:WhiteboardCanvas):void {
-				whiteboardOverlay = wc;
-				
-				addWhiteboardCanvasToSlideView();
-			}
-		]]>
-	</fx:Script>
-
-	<fx:Declarations>
-		<pres:TabIndexer startIndex="{presentOptions.baseTabIndex + 1}"
-				tabIndices="{[minimizeBtn, maximizeRestoreBtn, closeBtn, slideView.slideLoader, uploadPres, pollStartBtn, quickPollBtn, downloadPres, backButton, btnSlideNum, forwardButton, zoomSlider, btnFitToWidth, btnFitToPage]}"/>
-	  	 
-		<mx:Fade id="thumbFadeIn" alphaFrom="1" alphaTo="0" duration="100" />
-		<mx:Fade id="thumbFadeOut" alphaFrom="0" alphaTo="1" duration="100" />
-	</fx:Declarations>
-
-	<mx:Canvas width="100%" height="100%" styleName="slideViewBackground" verticalScrollPolicy="off" horizontalScrollPolicy="off">
-		<views:SlideView id="slideView" podId="{this.podId}" currentPresenterInPod="{this.currentPresenterInPod}" width="100%" height="100%" visible="false" mouseDown="mouseDown = true" mouseUp="mouseDown = false"/>
-	</mx:Canvas>
-
-	<mx:ControlBar id="presCtrlBar" name="presCtrlBar" width="100%" verticalAlign="top" styleName="presentationWindowControlsStyle" paddingTop="6" paddingBottom="6">
-		<!-- Presentation Actions -->
-		<mx:HBox id="fileAndPollControls" width="40%" height="100%"
-				 horizontalScrollPolicy="off" verticalAlign="bottom" horizontalAlign="left">
-			<mx:Button id="uploadPres" includeInLayout="{uploadPres.visible}"
-					   visible="false" height="30" styleName="presentationUploadButtonStyle"
-					   toolTip="{ResourceUtil.getInstance().getString('bbb.presentation.uploadPresBtn.toolTip')}"
-					   click="onUploadButtonClicked()"/>
-			<mx:Button id="pollStartBtn" visible="false" height="30" styleName="pollStartButtonStyle"
-					   toolTip="{ResourceUtil.getInstance().getString('bbb.polling.startButton.tooltip')}"
-					   click="onPollStartButtonClicked()" includeInLayout="{pollStartBtn.visible}"/>
-			<poll:QuickPollButton id="quickPollBtn" height="30"
-								  click="quickPollClicked(event)"
-								  includeInLayout="{quickPollBtn.visible}" />
-
-			<mx:ComboBox id="presentationPodControls"
-						 dataProvider = "{listOfPodControls}" height="30"
-						 close="onPresentationPodControlsClicked();"
-						 enter="onPresentationPodControlsClicked();" />
-			<mx:Button id="downloadPres" visible="false"
-					   includeInLayout="{downloadPres.visible}" height="30"
-					   styleName="presentationDownloadButtonStyle"
-					   toolTip="{ResourceUtil.getInstance().getString('bbb.presentation.downloadPresBtn.toolTip')}"
-					   click="onDownloadButtonClicked()" creationComplete="updateDownloadBtn()"/>
-		</mx:HBox>
-
-		<mx:HBox id="navigationControls" width="30%" height="100%" paddingTop="0"
-				 visible="false" includeInLayout="{navigationControls.visible}" horizontalAlign="center" verticalAlign="middle">
-			<mx:Button id="backButton" height="30" styleName="presentationBackButtonStyle"
-					   toolTip="{ResourceUtil.getInstance().getString('bbb.presentation.backBtn.toolTip')}" click="goToPreviousSlide()"/>
-			<mx:Button id="btnSlideNum" height="30" click="showThumbnails()"
-					   toolTip="{ResourceUtil.getInstance().getString('bbb.presentation.btnSlideNum.toolTip')}"/>
-			<mx:Button id="forwardButton" height="30" styleName="presentationForwardButtonStyle"
-					   toolTip="{ResourceUtil.getInstance().getString('bbb.presentation.forwardBtn.toolTip')}" click="goToNextSlide()"/>
-		</mx:HBox>
-
-		<mx:HBox id="zoomControls" width="40%" height="100%"
-				 horizontalScrollPolicy="off" verticalAlign="middle" horizontalAlign="right"
-				 visible="false" includeInLayout="{zoomControls.visible}">
-			<mx:HSlider id="zoomSlider" value="{slideView.zoomPercentage}" styleName="presentationZoomSliderStyle"
-						minimum="100" maximum="400" dataTipPlacement="top" 
-						useHandCursor="true" snapInterval="5" allowTrackClick="true" liveDragging="true" 
-						dataTipFormatFunction="showPercentageInDataTip" change="onSliderZoom()" width="100"
-						accessibilityName="{ResourceUtil.getInstance().getString('bbb.presentation.slider')}"/>
-			<mx:Button id="btnFitToWidth" height="30" styleName="presentationFitToWidthButtonStyle"
-					   toolTip="{ResourceUtil.getInstance().getString('bbb.presentation.fitToWidth.toolTip')}" 
-					   click="onFitToPage(false)"/>
-			<mx:Button id="btnFitToPage" height="30" styleName="presentationFitToPageButtonStyle"
-					   toolTip="{ResourceUtil.getInstance().getString('bbb.presentation.fitToPage.toolTip')}" 
-					   click="onFitToPage(true)"/>
-		</mx:HBox>
-		<mx:VBox width="100%" height="100%" visible="{pollVoteBox.visible}" includeInLayout="{pollVoteBox.includeInLayout}" horizontalAlign="center">
-			<mx:Label id="pollVoteLabel" styleName="pollVoteLabel" text="{ResourceUtil.getInstance().getString('bbb.presentation.poll.response')}"/>
-			<mx:HBox id="pollVoteBox" width="100%" height="100%" visible="false" includeInLayout="false" horizontalAlign="center" verticalAlign="middle"/>	
-		</mx:VBox>
-	</mx:ControlBar>
-</pres:CustomMdiWindow>
+<?xml version="1.0" encoding="utf-8"?>
+
+<!--
+
+BigBlueButton open source conferencing system - http://www.bigbluebutton.org/
+
+Copyright (c) 2012 BigBlueButton Inc. and by respective authors (see below).
+
+This program is free software; you can redistribute it and/or modify it under the
+terms of the GNU Lesser General Public License as published by the Free Software
+Foundation; either version 3.0 of the License, or (at your option) any later
+version.
+
+BigBlueButton is distributed in the hope that it will be useful, but WITHOUT ANY
+WARRANTY; without even the implied warranty of MERCHANTABILITY or FITNESS FOR A
+PARTICULAR PURPOSE. See the GNU Lesser General Public License for more details.
+
+You should have received a copy of the GNU Lesser General Public License along
+with BigBlueButton; if not, see <http://www.gnu.org/licenses/>.
+
+-->
+
+<pres:CustomMdiWindow xmlns:mx="library://ns.adobe.com/flex/mx" 
+	xmlns:fx="http://ns.adobe.com/mxml/2009"
+	xmlns:thumb="org.bigbluebutton.modules.present.views.*"
+	xmlns:pres="org.bigbluebutton.common.*"
+	xmlns:code="http://code.google.com/p/flexlib/" 
+	xmlns:containers="flexlib.containers.*"
+	xmlns:mate="http://mate.asfusion.com/"
+	xmlns:views="org.bigbluebutton.modules.present.ui.views.*" 
+	xmlns:poll="org.bigbluebutton.modules.polling.views.*"
+	showCloseButton="false" layout="absolute"
+	verticalScrollPolicy="off" 
+	horizontalScrollPolicy="off"
+	showControls="true" resize="resizeHandler()"
+	implements="org.bigbluebutton.common.IBbbModuleWindow,org.bigbluebutton.modules.whiteboard.views.IWhiteboardReceiver"
+	initialize="init()"
+	creationComplete="onCreationComplete()" 
+	width="{DEFAULT_WINDOW_WIDTH}" height="{DEFAULT_WINDOW_HEIGHT}" 
+	x="{DEFAULT_X_POSITION}" y="{DEFAULT_Y_POSITION}"
+	title="{ResourceUtil.getInstance().getString('bbb.presentation.titleWithPres',[currentPresentation])}">
+	
+	<fx:Declarations>
+		<mate:Dispatcher id="globalDispatcher" />
+		<mate:Listener type="{ShortcutEvent.FOCUS_PRESENTATION_WINDOW}" method="focusWindow" />
+		<mate:Listener type="{PresentationChangedEvent.PRESENTATION_CHANGED_EVENT}" method="handlePresentationChangedEvent" />
+		<mate:Listener type="{UploadEvent.CLEAR_PRESENTATION}" method="clearPresentation" />
+		<mate:Listener type="{DisplaySlideEvent.DISPLAY_SLIDE_EVENT}" method="handleDisplaySlideEvent" />
+		<mate:Listener type="{LocaleChangeEvent.LOCALE_CHANGED}" method="localeChanged" />	
+		<mate:Listener type="{ShortcutEvent.UPLOAD_PRESENTATION}" method="remoteUpload" />
+		<mate:Listener type="{ShortcutEvent.PREVIOUS_SLIDE}" method="remotePrevious" />
+		<mate:Listener type="{ShortcutEvent.SELECT_SLIDES}" method="remoteSelect" />
+		<mate:Listener type="{ShortcutEvent.NEXT_SLIDE}" method="remoteNext" />
+		<mate:Listener type="{ShortcutEvent.FIT_TO_WIDTH}" method="remoteWidth" />
+		<mate:Listener type="{ShortcutEvent.FIT_TO_PAGE}" method="remotePage" />	
+		<mate:Listener type="{ShortcutEvent.MINIMIZE_PRES}" method="remoteMinimize" />
+		<mate:Listener type="{ShortcutEvent.MAXIMIZE_PRES}" method="remoteMaximize" />
+		<mate:Listener type="{RemovePresentationEvent.UPDATE_DOWNLOADABLE_FILES_EVENT}" method="handleUpdateDownloadableFilesEvent" />
+		<mate:Listener type="{PollStartedEvent.POLL_STARTED}" method="pollStartedHandler" />
+		<mate:Listener type="{PollStoppedEvent.POLL_STOPPED}" method="pollStoppedHandler" />
+		<mate:Listener type="{PollShowResultEvent.SHOW_RESULT}" method="pollShowResultHandler" />
+		<mate:Listener type="{GoToPageLocalCommand.GO_TO_PAGE_LOCAL}" method="handleGoToPageLocalCommand" />
+		<mate:Listener type="{UserAddedToPresenterGroupEvent.USER_ADDED_TO_PRESENTER_GROUP}" method="handleUserAddedToPresenterGroupEvent" />
+		<mate:Listener type="{UserRemovedFromPresenterGroupEvent.USER_REMOVED_FROM_PRESENTER_GROUP}" method="handleUserRemovedFromPresenterGroupEvent" />
+		<mate:Listener type="{SetPresenterInPodRespEvent.SET_PRESENTER_IN_POD_RESP}" method="handleSetPresenterInPodRespEvent" />
+	</fx:Declarations>
+
+	<fx:Script>
+		<![CDATA[
+			import flash.geom.Point;
+			
+			import flashx.textLayout.formats.Direction;
+			
+			import flexlib.mdi.events.MDIWindowEvent;
+			
+			import mx.collections.ArrayCollection;
+			import mx.collections.ArrayList;
+			import mx.controls.Menu;
+			import mx.events.MenuEvent;
+			import mx.managers.PopUpManager;
+			
+			import org.as3commons.lang.StringUtils;
+			import org.as3commons.logging.api.ILogger;
+			import org.as3commons.logging.api.getClassLogger;
+			import org.bigbluebutton.common.events.AddUIComponentToMainCanvas;
+			import org.bigbluebutton.common.events.LocaleChangeEvent;
+			import org.bigbluebutton.core.BBB;
+			import org.bigbluebutton.core.KeyboardUtil;
+			import org.bigbluebutton.core.Options;
+			import org.bigbluebutton.core.PopUpUtil;
+			import org.bigbluebutton.core.UsersUtil;
+			import org.bigbluebutton.main.events.ShortcutEvent;
+			import org.bigbluebutton.main.model.users.events.UserAddedToPresenterGroupEvent;
+			import org.bigbluebutton.main.model.users.events.UserRemovedFromPresenterGroupEvent;
+			import org.bigbluebutton.main.views.MainCanvas;
+			import org.bigbluebutton.modules.polling.events.PollShowResultEvent;
+			import org.bigbluebutton.modules.polling.events.PollStartedEvent;
+			import org.bigbluebutton.modules.polling.events.PollStoppedEvent;
+			import org.bigbluebutton.modules.polling.events.StartPollEvent;
+			import org.bigbluebutton.modules.polling.events.VotePollEvent;
+			import org.bigbluebutton.modules.polling.views.PollChoicesModal;
+			import org.bigbluebutton.modules.polling.views.PollResultsModal;
+			import org.bigbluebutton.modules.present.commands.GoToNextPageCommand;
+			import org.bigbluebutton.modules.present.commands.GoToPageCommand;
+			import org.bigbluebutton.modules.present.commands.GoToPageLocalCommand;
+			import org.bigbluebutton.modules.present.commands.GoToPrevPageCommand;
+			import org.bigbluebutton.modules.present.events.DisplaySlideEvent;
+			import org.bigbluebutton.modules.present.events.DownloadEvent;
+			import org.bigbluebutton.modules.present.events.ExportEvent;
+			import org.bigbluebutton.modules.present.events.PresentationChangedEvent;
+			import org.bigbluebutton.modules.present.events.PresenterCommands;
+			import org.bigbluebutton.modules.present.events.RemovePresentationEvent;
+			import org.bigbluebutton.modules.present.events.RequestClosePresentationPodEvent;
+			import org.bigbluebutton.modules.present.events.RequestNewPresentationPodEvent;
+			import org.bigbluebutton.modules.present.events.SetPresenterInPodReqEvent;
+			import org.bigbluebutton.modules.present.events.SetPresenterInPodRespEvent;
+			import org.bigbluebutton.modules.present.events.UploadEvent;
+			import org.bigbluebutton.modules.present.model.Page;
+			import org.bigbluebutton.modules.present.model.PresentOptions;
+			import org.bigbluebutton.modules.present.model.PresentationModel;
+			import org.bigbluebutton.modules.present.model.PresentationPodManager;
+			import org.bigbluebutton.modules.whiteboard.events.RequestNewCanvasEvent;
+			import org.bigbluebutton.modules.whiteboard.views.WhiteboardCanvas;
+			import org.bigbluebutton.modules.whiteboard.views.WhiteboardTextToolbar;
+			import org.bigbluebutton.modules.whiteboard.views.WhiteboardToolbar;
+			import org.bigbluebutton.util.i18n.ResourceUtil;
+
+			private static const LOGGER:ILogger = getClassLogger(PresentationWindow);      
+      
+      		public static const TITLE:String = "Presentation";
+			
+			[Bindable] 
+      		private var thumbY:Number;
+//			public var uploadWindow:FileUploadWindow = null;
+			
+			[Bindable] private var DEFAULT_X_POSITION:Number = 237;
+			[Bindable] private var DEFAULT_Y_POSITION:Number = 0;
+			
+			private static const TOP_WINDOW_BORDER:Number = 30;
+			private static const WIDTH_PADDING:Number = 8;
+
+			[Bindable] private var DEFAULT_WINDOW_WIDTH:Number = 510;
+			[Bindable] private var DEFAULT_WINDOW_HEIGHT:Number = 451;
+			[Bindable] private var viewportW:Number = 451;
+			[Bindable] private var viewportH:Number = 451;
+			
+			// Init to the size of the window.
+			private var currentSlideWidth:Number = DEFAULT_WINDOW_WIDTH;
+			private var currentSlideHeight:Number = DEFAULT_WINDOW_HEIGHT;
+									
+			private var mouseDown:Boolean = false;
+
+			private static const PRESENTATION_NAME_MAX_LENGTH:Number = 20;
+			[Bindable] private var currentPresentation:String = "";
+			
+			[Bindable] private var presentOptions:PresentOptions;
+			
+			private var keyCombos:Object;
+			private var localDispatcher:Dispatcher = new Dispatcher();
+			
+			private var pollMenuData:Array;
+			private var pollMenu:Menu;
+
+			private var windowId:String;
+			
+			[Bindable] private var podId: String = "";
+			private var ownerId: String = "";
+			[Bindable] private var currentPresenterInPod: String = "";
+			
+			[Bindable]
+			private var listOfPodControls:Array = [];
+
+			private var downloadMenuData:Array;
+			private var downloadMenu:Menu;
+			
+			[Embed(source="../../../polling/sounds/Poll.mp3")] 
+			private var noticeSoundClass:Class;
+			private var noticeSound:Sound = new noticeSoundClass() as Sound;
+
+			private var whiteboardOverlay:WhiteboardCanvas = null;
+			
+			private function init():void{
+				presentOptions = Options.getOptions(PresentOptions) as PresentOptions;
+			}
+
+			private function amITheCurrentPodPresenter(): Boolean {
+				return UsersUtil.getMyUserID() == this.currentPresenterInPod;
+			}
+
+			private function handleUserAddedToPresenterGroupEvent(event: UserAddedToPresenterGroupEvent): void {
+				populatePodDropdown();
+			}
+
+			private function handleUserRemovedFromPresenterGroupEvent(event: UserRemovedFromPresenterGroupEvent): void {
+				populatePodDropdown();
+			}
+
+			private function populatePodDropdown(): void {
+				listOfPodControls = [];
+//				listOfPodControls.push({label: this.podId,
+//					icon: getStyle('iconClearStatus'), handler: function (): void {} });
+
+				listOfPodControls.push({label: ResourceUtil.getInstance().getString('bbb.presentation.multipod.controls.newPresentationWindowOpen'),
+					icon: getStyle('iconClearStatus'), handler: newPresentationWindowHandler});
+
+				if (this.podId != PresentationPodManager.DEFAULT_POD_ID) {
+					listOfPodControls.push({label: ResourceUtil.getInstance().getString('bbb.presentation.multipod.controls.closePresentationWindowOpen'),
+						icon: getStyle('iconClearStatus'), handler: closePresentationWindowHandler});
+				}
+
+				if (this.ownerId != null && this.ownerId != "" && UsersUtil.getUserName(this.ownerId) != null) {
+					listOfPodControls.push({label: UsersUtil.getUserName(this.ownerId),
+						icon: getStyle('iconClearStatus'), handler: requestPodPresenterChange, data: this.ownerId});
+				}
+
+				var presGroup: ArrayCollection = UsersUtil.getPresenterGroup();
+				for (var j:int = 0; j < presGroup.length; j++) {
+					var nextPresenterId: String = presGroup.getItemAt(j) as String;
+					if (nextPresenterId != this.ownerId && UsersUtil.getUserName(nextPresenterId) != null) { // avoid duplication
+						listOfPodControls.push({label: UsersUtil.getUserName(nextPresenterId),
+							icon: getStyle('iconClearStatus'),  handler: requestPodPresenterChange, data: nextPresenterId});
+					}
+				}
+
+				showCurrentPresenterInPod();
+			}
+
+			public function onPodCreated(_podId: String, _ownerId: String):void {
+				this.podId = _podId;
+				this.ownerId = _ownerId;
+				this.currentPresenterInPod = this.ownerId;
+				populatePodDropdown();
+			}
+			
+			public function setWindowId(windowId:String):void {
+				this.windowId = windowId;
+			}
+
+			public function getPodId(): String { return this.podId; }
+
+			public function getOwnerId(): String { return this.ownerId; }
+			public function setOwnerId(newOwnerId: String): void {
+				this.ownerId = newOwnerId;
+				// trigger update
+				onPodCreated(this.podId, this.ownerId);
+			}
+
+			private function onPresentationPodControlsClicked():void {
+				if(presentationPodControls.selectedItem != null) {
+					presentationPodControls.selectedItem.handler();
+				}
+			}
+
+			private function newPresentationWindowHandler(): void {
+				presentationPodControls.selectedIndex = 0;
+				var event:RequestNewPresentationPodEvent = new RequestNewPresentationPodEvent(RequestNewPresentationPodEvent.REQUEST_NEW_PRES_POD);
+
+				event.requesterId = UsersUtil.getMyUserID();
+				localDispatcher.dispatchEvent(event);
+			}
+
+			private function closePresentationWindowHandler(): void {
+				var event:RequestClosePresentationPodEvent = new RequestClosePresentationPodEvent(RequestClosePresentationPodEvent.REQUEST_CLOSE_PRES_POD);
+				event.requesterId = UsersUtil.getMyUserID();
+				event.podId = this.podId;
+				localDispatcher.dispatchEvent(event);
+			}
+
+			private function requestPodPresenterChange(): void {
+				if (presentationPodControls.selectedItem == null || presentationPodControls.selectedItem.data == null) {
+					return;
+				}
+
+				var nextPresenterId: String = presentationPodControls.selectedItem.data as String;
+				setPresenterInPodHelper(nextPresenterId);
+			}
+
+			private function setPresenterInPodHelper(nextPresenterId: String): void {
+				var prevPresenterId: String = this.ownerId;
+				if (this.currentPresenterInPod != null && this.currentPresenterInPod != "") {
+					prevPresenterId = this.currentPresenterInPod;
+				}
+				localDispatcher.dispatchEvent(new SetPresenterInPodReqEvent(this.podId, prevPresenterId, nextPresenterId));
+			}
+
+			private function showCurrentPresenterInPod(): void {
+				if (this.currentPresenterInPod == null || this.currentPresenterInPod == "") {
+					return;
+				}
+
+				for (var i:int=0; i<listOfPodControls.length; i++) {
+					if (listOfPodControls[i].data != null && listOfPodControls[i].data == this.currentPresenterInPod 
+							&& presentationPodControls != null && presentationPodControls.dataProvider != null) {
+						presentationPodControls.selectedItem = presentationPodControls.dataProvider.getItemAt(i);
+						return;
+					}
+				}
+			}
+
+			private function handleSetPresenterInPodRespEvent(event: SetPresenterInPodRespEvent): void {
+				if (event.podId != this.podId) {
+					return;
+				}
+
+				this.currentPresenterInPod = event.nextPresenterId as String;
+				if (UsersUtil.getMyUserID() == event.prevPresenterId) {
+					becomeViewer();
+				}
+
+				if (UsersUtil.getMyUserID() == event.nextPresenterId) {
+					becomePresenter();
+				}
+
+				showCurrentPresenterInPod();
+			}
+
+			private function onCreationComplete():void{
+				//check for the polling module in config.xml
+				var vxml:XML = BBB.getConfigForModule("PollingModule");
+				if (vxml == null) fileAndPollControls.removeChild(pollStartBtn);
+				
+				setControlBarState("presenter");
+				
+				thumbY = this.height - 160;
+                
+				this.addEventListener(MDIWindowEvent.RESIZE_END, onResizeEndEvent);
+				resourcesChanged();
+				
+				titleBarOverlay.tabIndex = presentOptions.baseTabIndex;
+				
+				hotkeyCapture();
+
+				//Necessary now because of module loading race conditions
+				var t:Timer = new Timer(2000, 1);
+				t.addEventListener(TimerEvent.TIMER, requestWhiteboardCanvas);
+				t.start();
+
+				if (amITheCurrentPodPresenter()) {
+					becomePresenter();
+				} else {
+					becomeViewer();
+				}
+				setPollMenuData();
+      }
+			
+			private function requestWhiteboardCanvas(event:TimerEvent):void {
+				LOGGER.debug("Sending event to add whiteboard canvas.");
+				callLater(fitSlideToWindowMaintainingAspectRatio);
+				
+				var dispatcher:Dispatcher = new Dispatcher();
+				dispatcher.dispatchEvent(new RequestNewCanvasEvent(this));
+			}
+			
+			private function hotkeyCapture():void{
+			    LOGGER.debug("Entering hotkeyCapture");
+			    this.addEventListener(KeyboardEvent.KEY_DOWN, handleKeyDown);
+			    ResourceUtil.getInstance().addEventListener(Event.CHANGE, localeChanged); // Listen for locale changing
+				LOGGER.debug("Leaving hotkeyCapture");
+		    }
+			
+			private function loadKeyCombos(modifier:String):void {
+				keyCombos = new Object(); // always start with a fresh array
+				keyCombos[modifier+(ResourceUtil.getInstance().getString('bbb.shortcutkey.present.focusslide') as String)] = ShortcutEvent.FOCUS_SLIDE;
+				
+				keyCombos[modifier+(ResourceUtil.getInstance().getString('bbb.shortcutkey.general.maximize') as String)] = ShortcutEvent.MAXIMIZE_PRES;
+				keyCombos[modifier+(ResourceUtil.getInstance().getString('bbb.shortcutkey.general.minimize') as String)] = ShortcutEvent.MINIMIZE_PRES;
+				
+				keyCombos[modifier+(ResourceUtil.getInstance().getString('bbb.shortcutkey.present.upload') as String)] = ShortcutEvent.UPLOAD_PRESENTATION;
+				keyCombos[modifier+(ResourceUtil.getInstance().getString('bbb.shortcutkey.present.previous') as String)] = ShortcutEvent.PREVIOUS_SLIDE;
+				keyCombos[modifier+(ResourceUtil.getInstance().getString('bbb.shortcutkey.present.select') as String)] = ShortcutEvent.SELECT_SLIDES;
+				keyCombos[modifier+(ResourceUtil.getInstance().getString('bbb.shortcutkey.present.next') as String)] = ShortcutEvent.NEXT_SLIDE;
+				keyCombos[modifier+(ResourceUtil.getInstance().getString('bbb.shortcutkey.present.fitWidth') as String)] = ShortcutEvent.FIT_TO_WIDTH;
+				keyCombos[modifier+(ResourceUtil.getInstance().getString('bbb.shortcutkey.present.fitPage') as String)] = ShortcutEvent.FIT_TO_PAGE;
+				//keyCombos[modifier+(ResourceUtil.getInstance().getString('bbb.shortcutkey.whiteboard.undo') as String)] = ShortcutEvent.UNDO_WHITEBOARD;
+
+				keyCombos[Keyboard.LEFT] = ShortcutEvent.PREVIOUS_SLIDE;
+				keyCombos[Keyboard.RIGHT] = ShortcutEvent.NEXT_SLIDE;
+				keyCombos[Keyboard.PAGE_UP] = ShortcutEvent.PREVIOUS_SLIDE;
+				keyCombos[Keyboard.PAGE_DOWN] = ShortcutEvent.NEXT_SLIDE;
+			}
+			
+			// Handle presentation-scope hotkeys
+			private function handleKeyDown(e:KeyboardEvent) :void {
+				var modifier:String = ExternalInterface.call("determineModifier");
+				loadKeyCombos(modifier);
+				  
+				var keyPress:String = KeyboardUtil.buildPressedKeys(e);
+				                          
+				if (keyCombos[keyPress]) {
+				    //globalDispatcher.dispatchEvent(new ShortcutEvent(keyCombos[keyPress]));
+				    localDispatcher.dispatchEvent(new ShortcutEvent(keyCombos[keyPress]));
+				}
+			}
+			
+			private function remoteMinimize(e:ShortcutEvent):void{
+				if (!minimized){
+					this.minimize();
+				}
+			}
+			
+			private function remoteMaximize(e:ShortcutEvent):void{
+				if (!maximized && !minimized){
+					this.maximize();
+				}
+				else{
+					this.restore();
+				}				
+			}
+			
+			private function focusWindow(e:ShortcutEvent):void{
+				if (this.visible) {
+					focusManager.setFocus(titleBarOverlay);
+				}
+			}
+			
+			private function resizeHandler():void {
+				// When the window is maximized, we want to resize the slide maintaining the aspect ratio.			
+				fitSlideToWindowMaintainingAspectRatio();
+			}
+			
+			private function onResizeEndEvent(event:MDIWindowEvent):void {
+				fitSlideToWindowMaintainingAspectRatio();
+			}
+			
+			private function fitSlideToWindowMaintainingAspectRatio():void {
+				if (this.minimized) return;
+				
+				// Send the available space to display the slide.
+				if (controlBar != null) {
+					sendWindowResizedEvent((this.width - WIDTH_PADDING), (this.height - controlBar.height - TOP_WINDOW_BORDER));
+				}
+			}
+			
+			/*
+			 * Notify the slide container telling it the available dimensions to display the slide.
+			 */
+			private function sendWindowResizedEvent(parentWidth:Number, parentHeight:Number):void {
+				slideView.onParentResized(this.podId, parentWidth, parentHeight);
+			}
+			
+			private function handleDisplaySlideEvent(event:DisplaySlideEvent):void {
+        LOGGER.debug("Got a DisplaySlideEvent pod=" + podId);
+				var presentationModel:PresentationModel = PresentationPodManager.getInstance().getPod(podId);
+				if (presentationModel != null) {
+					var curPage:Page = presentationModel.getCurrentPage();
+					if (curPage != null) {
+            LOGGER.debug("Got a DisplaySlideEvent pod=" + podId + " current page=" + curPage.num);
+						displaySlideNumber(curPage.num);
+						currentSlideWidth = event.slideWidth;
+						currentSlideHeight = event.slideHeight;
+						fitSlideToWindowMaintainingAspectRatio();
+					}
+				}
+			}
+			
+			public function getPrefferedPosition():String{
+				return MainCanvas.MIDDLE;
+			}
+			
+			public function getName():String {
+				return windowId;
+			}
+						
+			private function onSliderZoom():void {
+				slideView.onZoomSlide(zoomSlider.value);
+			}
+			
+			private function onResetZoom():void {
+				slideView.onZoomSlide(100);
+			}
+      
+			private function becomePresenter():void {
+				slideView.becomePresenter(amITheCurrentPodPresenter(), this.currentPresenterInPod);
+				setupPresenter(true);
+				addContextMenuItems();
+			}
+
+			// Intercept command from SlideView, add podId and forward the command to PresentProxy
+			// on its way out to server
+			private function handleGoToPageLocalCommand(cmd: GoToPageLocalCommand): void {
+				dispatchEvent(new GoToPageCommand(podId, cmd.pageId));
+			}
+
+			private function becomeViewer():void {
+				setupPresenter(false);
+				dispatchEvent(new UploadEvent(UploadEvent.CLOSE_UPLOAD_WINDOW, this.podId));
+				this.customContextMenuItems = new Array();
+				slideView.becomeViewer(amITheCurrentPodPresenter(), this.currentPresenterInPod);
+				if (slideView.thumbnailView.visible)
+					showThumbnails();
+			}
+						
+			private function setupPresenter(isPresenter:Boolean):void {
+				uploadPres.visible = isPresenter;
+
+				var presentationModel:PresentationModel = PresentationPodManager.getInstance().getPod(podId);
+				if (presentationModel != null) {
+					var page:Page = presentationModel.getCurrentPage();
+					if (page != null) {
+						displaySlideNumber(page.num);
+					}
+					displaySlideNavigationControls(isPresenter, !!page);
+
+					setControlBarState("presenter");
+				}
+			}
+
+			private function handlePresentationChangedEvent(e:PresentationChangedEvent) : void {
+				if (podId != e.podId) {
+					return;
+				}
+
+				var presentationModel:PresentationModel = PresentationPodManager.getInstance().getPod(podId);
+				if (presentationModel != null) {
+					currentPresentation = presentationModel.getCurrentPresentationName();
+
+					slideView.setSlides(podId);
+					slideView.visible = true;
+					var page : Page = presentationModel.getCurrentPage();
+					if (page != null) {
+						displaySlideNumber(page.num);
+					}
+
+					if (amITheCurrentPodPresenter()) {
+						displaySlideNavigationControls(true, !!page);
+					}
+					else {
+						displaySlideNavigationControls(false, !!page)
+					}
+					onResetZoom();
+					updateDownloadBtn();
+				}
+			}
+
+			
+			private function displaySlideNavigationControls(isPresenter:Boolean, activePresentation:Boolean):void {
+				var showButtons:Boolean = (UsersUtil.getMyUserID() == this.currentPresenterInPod) && activePresentation;
+				// var showButtons:Boolean = (isPresenter || UsersUtil.getMyUserID() == this.currentPresenterInPod) && activePresentation;
+				
+				pollStartBtn.visible = showButtons;
+				quickPollBtn.visible = showButtons;
+				navigationControls.visible = showButtons;
+				zoomControls.visible = showButtons;
+				
+				fitSlideToWindowMaintainingAspectRatio();
+			}
+
+			private function addContextMenuItems():void{
+				var contextMenuItems:Array = new Array();
+				
+				var nextButton:ContextMenuItem = new ContextMenuItem(ResourceUtil.getInstance().getString('bbb.presentation.forwardBtn.toolTip'));
+				nextButton.addEventListener(ContextMenuEvent.MENU_ITEM_SELECT, function(e:ContextMenuEvent):void { goToNextSlide(); });
+				contextMenuItems.push(nextButton);
+				
+				var previousButton:ContextMenuItem = new ContextMenuItem(ResourceUtil.getInstance().getString('bbb.presentation.backBtn.toolTip'));
+				previousButton.addEventListener(ContextMenuEvent.MENU_ITEM_SELECT, function(e:ContextMenuEvent):void { goToPreviousSlide(); });
+				contextMenuItems.push(previousButton);
+								
+				this.customContextMenuItems = contextMenuItems;
+			}
+			
+			private function notifyOthersOfSharingPresentation(presentationName:String):void {
+				var shareEvent:PresenterCommands = new PresenterCommands(PresenterCommands.SHARE_PRESENTATION_COMMAND, this.podId);
+					shareEvent.presentationName = presentationName;
+					dispatchEvent(shareEvent);
+			}
+			
+			private function disableSlideNavigationButtons(pageNumber:int):void {
+				var styleNameExt : String = "";
+				if (ResourceUtil.getInstance().isRTLEnabled() && ResourceUtil.getInstance().getCurrentLanguageDirection() == Direction.RTL) {
+					styleNameExt = "RTL";
+				}
+
+				// Base case when there is no presentation file in the presentation window
+				if (backButton == null || forwardButton == null) {
+					return;
+				}
+
+				// We use mouseEnabled here instead of enabled because the tab position gets lost when going through 
+				//the pages. Please don't change this if you don't know why this is.
+				if (pageNumber != 1) {
+					backButton.mouseEnabled = true;
+					backButton.styleName = "presentationBackButtonStyle" + styleNameExt;
+				} else {
+					backButton.mouseEnabled = false;
+					backButton.styleName = "presentationBackButtonDisabledStyle" + styleNameExt;
+				}
+
+				var presentationModel:PresentationModel = PresentationPodManager.getInstance().getPod(podId);
+				if (presentationModel != null) {
+					if (pageNumber < presentationModel.getNumberOfPages()) {
+						forwardButton.mouseEnabled = true;
+						forwardButton.styleName = "presentationForwardButtonStyle" + styleNameExt;
+					} else {
+						forwardButton.mouseEnabled = false;
+						forwardButton.styleName = "presentationForwardButtonDisabledStyle" + styleNameExt;
+					}
+				}
+			}
+			
+			private function displaySlideNumber(currentSlide:int):void {
+        		disableSlideNavigationButtons(currentSlide);
+				var presentationModel:PresentationModel = PresentationPodManager.getInstance().getPod(podId);
+				if (presentationModel != null) {
+					btnSlideNum.label = "" + currentSlide + '/' + presentationModel.getNumberOfPages();
+					btnSlideNum.accessibilityName = ResourceUtil.getInstance().getString('bbb.presentation.btnSlideNum.accessibilityName',
+							[currentSlide, presentationModel.getNumberOfPages()])
+				}
+			}
+      
+			private function clearPresentation(e:UploadEvent):void{
+				if (e.podId != this.podId) {
+					return;
+				}
+				slideView.visible = false;
+				slideView.slideLoader.source = null; 
+				slideView.setSelectedSlide(0);
+				btnSlideNum.label = "";
+				
+				pollStartBtn.visible = false;
+				quickPollBtn.visible = false;
+
+				navigationControls.visible = false;
+				zoomControls.visible = false;
+
+				// Change the title of the window.
+				currentPresentation = ResourceUtil.getInstance().getString('bbb.presentation.title');				
+			}
+			
+			private function goToPreviousSlide():void {
+				var presentationModel:PresentationModel = PresentationPodManager.getInstance().getPod(podId);
+				if (presentationModel != null && presentationModel.getCurrentPage().num > 1) {
+					dispatchEvent(new GoToPrevPageCommand(podId));
+				}
+			}
+			
+			private function goToNextSlide():void {
+				var presentationModel:PresentationModel = PresentationPodManager.getInstance().getPod(podId);
+				if (presentationModel != null && presentationModel.getCurrentPage().num < presentationModel.getNumberOfPages()) {
+					dispatchEvent(new GoToNextPageCommand(podId));
+				}
+			}
+			
+      private function showPercentageInDataTip(val:String):String {			
+        return val + "%"; 
+      }
+      
+      private function showThumbnails():void{
+        slideView.thumbnailView.visible = !slideView.thumbnailView.visible;
+      }
+
+      private function addWhiteboardCanvasToSlideView():void{
+        if(whiteboardOverlay != null) {
+          LOGGER.debug("addWhiteboardCanvasToSlideView: Adding whiteboard canvas to SlideView");
+          slideView.acceptOverlayCanvas(this.podId, whiteboardOverlay);
+		}
+      }
+			
+			override protected function resourcesChanged():void{
+				super.resourcesChanged();
+				
+				if (titleBarOverlay != null) {
+					titleBarOverlay.accessibilityName = ResourceUtil.getInstance().getString('bbb.presentation.titleBar');
+				}
+				
+				if (windowControls != null) {
+					minimizeBtn.toolTip = ResourceUtil.getInstance().getString("bbb.window.minimizeBtn.toolTip");
+					minimizeBtn.accessibilityName = ResourceUtil.getInstance().getString("bbb.presentation.minimizeBtn.accessibilityName");
+
+					maximizeRestoreBtn.toolTip = ResourceUtil.getInstance().getString("bbb.window.maximizeRestoreBtn.toolTip");
+					maximizeRestoreBtn.accessibilityName = ResourceUtil.getInstance().getString("bbb.presentation.maximizeRestoreBtn.accessibilityName");
+
+					closeBtn.toolTip = ResourceUtil.getInstance().getString("bbb.window.closeBtn.toolTip");
+					closeBtn.accessibilityName = ResourceUtil.getInstance().getString("bbb.presentation.closeBtn.accessibilityName");
+				}
+				
+				if(Capabilities.hasAccessibility)
+					Accessibility.updateProperties();
+
+				addContextMenuItems();
+				
+				setPollMenuData();
+				
+				updateStyles();
+			}
+			
+			private function localeChanged(e:Event):void{
+				resourcesChanged();
+			}
+			
+			private function onFitToPage(ftp:Boolean):void {
+				slideView.switchToFitToPage(ftp);
+				fitSlideToWindowMaintainingAspectRatio();				
+			}
+			
+			
+			override protected function hideAllChildren():void {
+				slideView.includeInLayout = false;
+			}
+			
+			override protected function showAllChildren():void {
+				slideView.includeInLayout = true;
+			}
+			
+			private function remoteUpload(e:ShortcutEvent):void{
+				if (uploadPres.visible){
+					uploadPres.setFocus();
+					openUploadWindow(podId);
+				}
+			}
+			
+			private function remotePrevious(e:ShortcutEvent):void{
+				if (backButton.visible){
+					//backButton.setFocus();
+					goToPreviousSlide();
+				}
+			}
+			
+			private function remoteSelect(e:ShortcutEvent):void{
+				if (btnSlideNum.visible){
+					btnSlideNum.setFocus();
+					showThumbnails();
+				}
+			}
+			
+			private function remoteNext(e:ShortcutEvent):void{
+				if (forwardButton.visible){
+					//forwardButton.setFocus();
+					goToNextSlide();
+				}
+			}
+			
+			private function remoteWidth(e:ShortcutEvent):void{
+				if (btnFitToWidth.visible){
+					btnFitToWidth.setFocus();
+					onFitToPage(false);
+				}
+			}
+			
+			private function remotePage(e:ShortcutEvent):void{
+				if (btnFitToPage.visible){
+					btnFitToPage.setFocus();
+					onFitToPage(true);
+				}
+			}
+
+			private function onDownloadButtonClicked():void {
+				setDownloadMenuData();
+				openDownloadMenu();
+			}
+
+			private function openDownloadWindow():void {
+				var event:DownloadEvent = new DownloadEvent(DownloadEvent.OPEN_DOWNLOAD_WINDOW);
+				dispatchEvent(event);
+			}
+
+			private function openExportWindow(firstPage:int, numberOfPages:int):void {
+				var presentationModel:PresentationModel = PresentationPodManager.getInstance().getPod(podId);
+				var event:ExportEvent = new ExportEvent(ExportEvent.OPEN_EXPORT_WINDOW);
+				event.firstPage = firstPage;
+				event.numberOfPages = numberOfPages;
+				event.slidesUrl = StringUtils.substringBeforeLast(presentationModel.getCurrentPage().swfUri, "/") + "/";
+				event.slideModel = slideView.slideModel;
+				event.presentationModel = presentationModel;
+				dispatchEvent(event);
+			}
+
+			private function onUploadButtonClicked():void {
+				openUploadWindow(podId);
+			}
+
+			private function openUploadWindow(_podId: String):void {
+				if (presentOptions.openExternalFileUploadDialog) {
+					var fileEvent:UploadEvent = new UploadEvent(UploadEvent.OPEN_EXTERNAL_UPLOAD_WINDOW, this.podId);
+					fileEvent.maxFileSize = presentOptions.maxFileSize;
+					var gDispatcher:Dispatcher = new Dispatcher();
+					gDispatcher.dispatchEvent(fileEvent);
+				} else {
+					var event:UploadEvent = new UploadEvent(UploadEvent.OPEN_UPLOAD_WINDOW, this.podId);
+					event.maxFileSize = presentOptions.maxFileSize;
+					event.podId = _podId;
+					dispatchEvent(event);
+				}
+			}
+
+			private function quickPollClicked(e:MouseEvent):void {
+				sendStartPollEvent(Button(e.target).name);
+			}
+			
+			private function setPollMenuData():void {
+				var resourceUtil:ResourceUtil = ResourceUtil.getInstance();
+				pollMenuData = [];
+				pollMenuData.push({label: resourceUtil.getString("bbb.polling.answer.Yes") + "/" + resourceUtil.getString("bbb.polling.answer.No")});
+				pollMenuData.push({label: resourceUtil.getString("bbb.polling.answer.True") + "/" + resourceUtil.getString("bbb.polling.answer.False")});
+				var constructedLabel:String = ResourceUtil.getInstance().getString("bbb.polling.answer."+String.fromCharCode(65));
+				for (var i:int=1; i<6; i++) {
+					constructedLabel += "/" + ResourceUtil.getInstance().getString("bbb.polling.answer."+String.fromCharCode(65+i));
+					pollMenuData.push({label: constructedLabel});
+				}
+				pollMenuData.push({label: resourceUtil.getString("bbb.polling.customPollOption.label")});
+			}
+			
+			private function setDownloadMenuData():void {
+				var presentationModel:PresentationModel = PresentationPodManager.getInstance().getPod(podId);
+				var resourceUtil:ResourceUtil = ResourceUtil.getInstance();
+				downloadMenuData = [];
+				if (presentationModel.getCurrentPresentation()) {
+					downloadMenuData.push({label: resourceUtil.getString("bbb.presentation.downloadMenu.slideWithAnnotations"), data:"slide_annotation"});
+					downloadMenuData.push({label: resourceUtil.getString("bbb.presentation.downloadMenu.presentationWithAnnotations"), data:"presentation_annotation"});		
+				}
+				if (presentationModel.getDownloadablePresentations().length > 0){
+					downloadMenuData.push({label: resourceUtil.getString("bbb.presentation.downloadMenu.presentations"), data:"presentations"});
+				}
+			}
+
+
+			private function updateStyles():void {
+				var presentationModel:PresentationModel = PresentationPodManager.getInstance().getPod(podId);
+				if (presentationModel != null && presentationModel.getCurrentPage()) {
+					disableSlideNavigationButtons(presentationModel.getCurrentPage().num);
+				}
+			}
+
+			private function onPollStartButtonClicked():void {
+				openPollTypeMenu();
+			}
+			
+			private function openPollTypeMenu():void {
+				// make sure the previous menu is closed before opening a new one
+				// This could be improved to include a flag that tells if the menu is open,
+				// but it would require an extra listener for the MenuCloseEvent.
+				if (pollMenu) {
+					pollMenu.removeEventListener(MenuEvent.ITEM_CLICK, menuClickHandler);
+					pollMenu.removeEventListener(MenuEvent.MENU_SHOW, menuShowHandler);
+					pollMenu.hide();
+				}
+				
+				pollMenu = Menu.createMenu(null, pollMenuData, true);
+				pollMenu.addEventListener(MenuEvent.ITEM_CLICK, menuClickHandler);
+				pollMenu.addEventListener(MenuEvent.MENU_SHOW, menuShowHandler);
+				pollMenu.variableRowHeight = false;
+				var pollXY:Point = pollStartBtn.localToGlobal(new Point(pollStartBtn.width + 2, pollStartBtn.height - pollMenu.height));
+				//pollMenu.show(this.x + pollStartBtn.x + pollStartBtn.width + 2, this.y + this.height);
+				pollMenu.show();
+
+			}
+
+			public function openDownloadMenu():void {
+				if (downloadMenu) {
+					downloadMenu.removeEventListener(MenuEvent.ITEM_CLICK, downloadMenuClickHandler);
+					downloadMenu.removeEventListener(MenuEvent.MENU_SHOW, downloadMenuShowHandler);
+					downloadMenu.hide();
+				}
+
+				downloadMenu = Menu.createMenu(null, downloadMenuData, true);
+				downloadMenu.addEventListener(MenuEvent.ITEM_CLICK, downloadMenuClickHandler);
+				downloadMenu.addEventListener(MenuEvent.MENU_SHOW, downloadMenuShowHandler);
+				downloadMenu.variableRowHeight = false;
+				var pollXY:Point = downloadPres.localToGlobal(new Point(downloadPres.width + 2, downloadPres.height - downloadMenu.height));
+				downloadMenu.show();
+			}
+
+
+            private function sendStartCustomPollEvent(pollType:String):void {
+                // Let's reset the page to display full size so we can display the result
+                // on the bottom right-corner.
+                var pollChoicesPopUp:PollChoicesModal = PopUpUtil.createModalPopUp(this, PollChoicesModal, true) as PollChoicesModal;
+                if (pollChoicesPopUp) {
+                    pollChoicesPopUp.setPresentationWindow(this);
+                }
+            }
+
+			private function sendStartPollEvent(pollType:String):void {
+				// Let's reset the page to display full size so we can display the result
+				// on the bottom right-corner.
+				onResetZoom();
+				var dispatcher:Dispatcher = new Dispatcher();
+				dispatchEvent(new StartPollEvent(pollType));
+			}
+			
+			private function menuClickHandler(e:MenuEvent):void {
+				if(pollMenuData[e.index] != undefined) {
+					// start the requested poll
+					switch (e.index) {
+						case 0:
+							sendStartPollEvent("YN");
+							break;
+						case 1:
+							sendStartPollEvent("TF");
+							break;
+						case 2:
+							sendStartPollEvent("A-2");
+							break;
+						case 3:
+							sendStartPollEvent("A-3");
+							break;
+						case 4:
+							sendStartPollEvent("A-4");
+							break;
+						case 5:
+							sendStartPollEvent("A-5");
+							break;
+						case 6:
+							sendStartPollEvent("A-6");
+							break;
+						case 7:
+							sendStartCustomPollEvent("Custom");
+							break;
+						default:
+							LOGGER.warn("Wrong poll menu selected index {0}", [e.index]);
+							break;
+					}
+
+				}
+			}
+			
+			private function menuShowHandler(e:MenuEvent):void {
+				pollMenu.setFocus();
+				var pollXY:Point = pollStartBtn.localToGlobal(new Point(pollStartBtn.width + 2, pollStartBtn.height - pollMenu.height));
+				pollMenu.x = pollXY.x;
+				pollMenu.y = pollXY.y;
+			}
+
+			private function downloadMenuClickHandler(e:MenuEvent):void {
+				var presentationModel:PresentationModel = PresentationPodManager.getInstance().getPod(podId);
+				if (e.item.data == "slide_annotation") {
+					openExportWindow(presentationModel.getCurrentPage().num, 1);
+				} else if (e.item.data == "presentation_annotation") {
+					openExportWindow(1, presentationModel.getNumberOfPages());
+				} else if (e.item.data == "presentations") {
+					openDownloadWindow();
+				}
+			}
+
+
+			private function downloadMenuShowHandler(e:MenuEvent):void {
+				downloadMenu.setFocus();
+				var downloadXY:Point = downloadPres.localToGlobal(new Point(downloadPres.width + 2, downloadPres.height - downloadMenu.height));
+				downloadMenu.x = downloadXY.x;
+				downloadMenu.y = downloadXY.y;
+			}
+
+			private function pollStartedHandler(e:PollStartedEvent):void {
+				if (this.podId != PresentationPodManager.DEFAULT_POD_ID) {
+					return;
+				}
+				// the event for this doesn't exist yet
+				if (amITheCurrentPodPresenter()) {
+					// display the results view
+					var pollResultsPopUp : PollResultsModal = PopUpUtil.createModalPopUp(this, PollResultsModal, true) as PollResultsModal;
+					if (pollResultsPopUp) {
+						pollResultsPopUp.setPoll(e.poll);
+					}
+					PopUpManager.centerPopUp(pollResultsPopUp);
+				} else {
+					//switch to vote state
+					setControlBarState("vote");
+					//clear the past buttons
+					pollVoteBox.removeAllChildren();
+					//display the vote buttons
+					var voteBtn:Button;
+					var numBtns:int = e.poll.answers.length;
+					var btnWidth:int = 100/numBtns;
+					for (var i:int=0, ti:int=slideView.tabIndex; i<numBtns; i++) {
+							voteBtn = new Button();
+							voteBtn.percentWidth = btnWidth;
+							voteBtn.height = 70;
+							voteBtn.setStyle("fontSize", 14);
+							voteBtn.tabIndex = ++ti;
+							
+							var localizedKey: String = ResourceUtil.getInstance().getString('bbb.polling.answer.'+e.poll.answers[i].key);
+
+							if (localizedKey == null || localizedKey == "" || localizedKey == "undefined") {
+								localizedKey = e.poll.answers[i].key;
+							} 
+							
+							voteBtn.label = localizedKey;
+							voteBtn.name = e.poll.answers[i].id;
+							voteBtn.addEventListener(MouseEvent.CLICK, voteButtonClickHandler);
+							pollVoteBox.addChild(voteBtn);
+					}
+					
+					var tSC:SoundChannel = noticeSound.play(0, 0, new SoundTransform(0.25));
+				}
+			}
+			
+			private function voteButtonClickHandler(e:MouseEvent):void {
+				//still have to figure out how to determine which button was pressed
+				LOGGER.debug("vote clicked - answer is {0}", [e.target.name]);
+				setControlBarState("presenter");
+				dispatchEvent(new VotePollEvent(Number(e.target.name)));
+			}
+			
+			private function setControlBarState(state:String):void {
+				if (state == "vote") {
+					fileAndPollControls.visible = fileAndPollControls.includeInLayout= false;
+					navigationControls.visible = navigationControls.includeInLayout= false;
+					zoomControls.visible = zoomControls.includeInLayout= false;
+					pollVoteBox.visible = pollVoteBox.includeInLayout = true;
+					
+				} else if (state == "presenter" && amITheCurrentPodPresenter()) {
+					if (this.podId == PresentationPodManager.DEFAULT_POD_ID) { // only allow polling from the default pod
+						pollStartBtn.visible = true;
+					}
+
+					fileAndPollControls.visible = fileAndPollControls.includeInLayout= true;
+					navigationControls.visible = navigationControls.includeInLayout= true;
+					zoomControls.visible = zoomControls.includeInLayout= true;
+					pollVoteBox.visible = pollVoteBox.includeInLayout = false;
+				} else {
+					pollVoteBox.visible = pollVoteBox.includeInLayout = false;
+					pollStartBtn.visible = false;
+
+					fileAndPollControls.visible = fileAndPollControls.includeInLayout= true;
+					navigationControls.visible = navigationControls.includeInLayout= false;
+					zoomControls.visible = zoomControls.includeInLayout= false;
+				}
+				
+				// Need to call the function later because the heights haven't been validated yet
+				callLater(fitSlideToWindowMaintainingAspectRatio);
+			}
+			
+			private function pollStoppedHandler(e:PollStoppedEvent):void {
+				setControlBarState("presenter");
+				PopUpUtil.removePopUp(PollResultsModal);
+			}
+			
+			private function pollShowResultHandler(e:PollShowResultEvent):void {
+				setControlBarState("presenter");
+			}
+
+			private function handleUpdateDownloadableFilesEvent(e:RemovePresentationEvent):void {
+				if (e.podId == null || e.podId != this.podId) {
+					return;
+				}
+				updateDownloadBtn();
+			}
+
+			private function updateDownloadBtn():void {
+				if (downloadPres == null) {
+					return;
+				}
+
+				if (pollVoteBox.visible) {
+					downloadPres.visible = false;
+					return;
+				}
+
+				var presentationModel:PresentationModel = PresentationPodManager.getInstance().getPod(podId);
+				if (presentationModel != null) {
+					var downloadablePresentations:ArrayCollection = presentationModel.getDownloadablePresentations();
+					if ( presentOptions.enableDownload && (downloadablePresentations.length > 0 || presentationModel.getCurrentPresentation()) ) {
+						LOGGER.debug("Enabling download presentation button. There are {0} presentations available for downloading.", [downloadablePresentations.length]);
+						downloadPres.visible = true;
+					} else {
+						LOGGER.debug("Disabling download presentation button. There are {0} presentations available for downloading.", [downloadablePresentations.length]);
+						downloadPres.visible = false; 
+					}
+				}
+			}
+
+			public function receiveToolbars(wt:WhiteboardToolbar, wtt:WhiteboardTextToolbar):void {
+				var addUIEvent:AddUIComponentToMainCanvas = new AddUIComponentToMainCanvas(AddUIComponentToMainCanvas.ADD_COMPONENT);
+				addUIEvent.component = wt;
+				globalDispatcher.dispatchEvent(addUIEvent);
+				wt.positionToolbar(this);
+				
+				var addTextToolbarEvent:AddUIComponentToMainCanvas = new AddUIComponentToMainCanvas(AddUIComponentToMainCanvas.ADD_COMPONENT);
+				addTextToolbarEvent.component = wtt;
+				globalDispatcher.dispatchEvent(addTextToolbarEvent);
+				wtt.positionToolbar(this);
+			}
+			
+			public function receiveCanvas(wc:WhiteboardCanvas):void {
+				whiteboardOverlay = wc;
+				
+				addWhiteboardCanvasToSlideView();
+			}
+		]]>
+	</fx:Script>
+
+	<fx:Declarations>
+		<pres:TabIndexer startIndex="{presentOptions.baseTabIndex + 1}"
+				tabIndices="{[minimizeBtn, maximizeRestoreBtn, closeBtn, slideView.slideLoader, uploadPres, pollStartBtn, quickPollBtn, downloadPres, backButton, btnSlideNum, forwardButton, zoomSlider, btnFitToWidth, btnFitToPage]}"/>
+	  	 
+		<mx:Fade id="thumbFadeIn" alphaFrom="1" alphaTo="0" duration="100" />
+		<mx:Fade id="thumbFadeOut" alphaFrom="0" alphaTo="1" duration="100" />
+	</fx:Declarations>
+
+	<mx:Canvas width="100%" height="100%" styleName="slideViewBackground" verticalScrollPolicy="off" horizontalScrollPolicy="off">
+		<views:SlideView id="slideView" podId="{this.podId}" currentPresenterInPod="{this.currentPresenterInPod}" width="100%" height="100%" visible="false" mouseDown="mouseDown = true" mouseUp="mouseDown = false"/>
+	</mx:Canvas>
+
+	<mx:ControlBar id="presCtrlBar" name="presCtrlBar" width="100%" verticalAlign="top" styleName="presentationWindowControlsStyle" paddingTop="6" paddingBottom="6">
+		<!-- Presentation Actions -->
+		<mx:HBox id="fileAndPollControls" width="40%" height="100%"
+				 horizontalScrollPolicy="off" verticalAlign="bottom" horizontalAlign="left">
+			<mx:Button id="uploadPres" includeInLayout="{uploadPres.visible}"
+					   visible="false" height="30" styleName="presentationUploadButtonStyle"
+					   toolTip="{ResourceUtil.getInstance().getString('bbb.presentation.uploadPresBtn.toolTip')}"
+					   click="onUploadButtonClicked()"/>
+			<mx:Button id="pollStartBtn" visible="false" height="30" styleName="pollStartButtonStyle"
+					   toolTip="{ResourceUtil.getInstance().getString('bbb.polling.startButton.tooltip')}"
+					   click="onPollStartButtonClicked()" includeInLayout="{pollStartBtn.visible}"/>
+			<poll:QuickPollButton id="quickPollBtn" height="30"
+								  click="quickPollClicked(event)"
+								  includeInLayout="{quickPollBtn.visible}" />
+
+			<mx:ComboBox id="presentationPodControls"
+						 dataProvider = "{listOfPodControls}" height="30"
+						 close="onPresentationPodControlsClicked();"
+						 enter="onPresentationPodControlsClicked();" />
+			<mx:Button id="downloadPres" visible="false"
+					   includeInLayout="{downloadPres.visible}" height="30"
+					   styleName="presentationDownloadButtonStyle"
+					   toolTip="{ResourceUtil.getInstance().getString('bbb.presentation.downloadPresBtn.toolTip')}"
+					   click="onDownloadButtonClicked()" creationComplete="updateDownloadBtn()"/>
+		</mx:HBox>
+
+		<mx:HBox id="navigationControls" width="30%" height="100%" paddingTop="0"
+				 visible="false" includeInLayout="{navigationControls.visible}" horizontalAlign="center" verticalAlign="middle">
+			<mx:Button id="backButton" height="30" styleName="presentationBackButtonStyle"
+					   toolTip="{ResourceUtil.getInstance().getString('bbb.presentation.backBtn.toolTip')}" click="goToPreviousSlide()"/>
+			<mx:Button id="btnSlideNum" height="30" click="showThumbnails()"
+					   toolTip="{ResourceUtil.getInstance().getString('bbb.presentation.btnSlideNum.toolTip')}"/>
+			<mx:Button id="forwardButton" height="30" styleName="presentationForwardButtonStyle"
+					   toolTip="{ResourceUtil.getInstance().getString('bbb.presentation.forwardBtn.toolTip')}" click="goToNextSlide()"/>
+		</mx:HBox>
+
+		<mx:HBox id="zoomControls" width="40%" height="100%"
+				 horizontalScrollPolicy="off" verticalAlign="middle" horizontalAlign="right"
+				 visible="false" includeInLayout="{zoomControls.visible}">
+			<mx:HSlider id="zoomSlider" value="{slideView.zoomPercentage}" styleName="presentationZoomSliderStyle"
+						minimum="100" maximum="400" dataTipPlacement="top" 
+						useHandCursor="true" snapInterval="5" allowTrackClick="true" liveDragging="true" 
+						dataTipFormatFunction="showPercentageInDataTip" change="onSliderZoom()" width="100"
+						accessibilityName="{ResourceUtil.getInstance().getString('bbb.presentation.slider')}"/>
+			<mx:Button id="btnFitToWidth" height="30" styleName="presentationFitToWidthButtonStyle"
+					   toolTip="{ResourceUtil.getInstance().getString('bbb.presentation.fitToWidth.toolTip')}" 
+					   click="onFitToPage(false)"/>
+			<mx:Button id="btnFitToPage" height="30" styleName="presentationFitToPageButtonStyle"
+					   toolTip="{ResourceUtil.getInstance().getString('bbb.presentation.fitToPage.toolTip')}" 
+					   click="onFitToPage(true)"/>
+		</mx:HBox>
+		<mx:VBox width="100%" height="100%" visible="{pollVoteBox.visible}" includeInLayout="{pollVoteBox.includeInLayout}" horizontalAlign="center">
+			<mx:Label id="pollVoteLabel" styleName="pollVoteLabel" text="{ResourceUtil.getInstance().getString('bbb.presentation.poll.response')}"/>
+			<mx:HBox id="pollVoteBox" width="100%" height="100%" visible="false" includeInLayout="false" horizontalAlign="center" verticalAlign="middle"/>	
+		</mx:VBox>
+	</mx:ControlBar>
+</pres:CustomMdiWindow>