--- conflicted
+++ resolved
@@ -21,10 +21,7 @@
 {
 	import com.asfusion.mate.events.Dispatcher;
 	
-<<<<<<< HEAD
-=======
 	import flash.events.AsyncErrorEvent;
->>>>>>> b5c2a0a7
 	import flash.events.NetStatusEvent;
 	import flash.events.SecurityErrorEvent;
 	import flash.events.TimerEvent;
@@ -34,35 +31,23 @@
 	import flash.net.SharedObject;
 	import flash.utils.Timer;
 	
-<<<<<<< HEAD
+	import mx.utils.ObjectUtil;
+	
 	import org.as3commons.logging.api.ILogger;
 	import org.as3commons.logging.api.getClassLogger;
-=======
-	import mx.utils.ObjectUtil;
-	
-	import org.bigbluebutton.common.LogUtil;
->>>>>>> b5c2a0a7
 	import org.bigbluebutton.core.UsersUtil;
 	import org.bigbluebutton.core.managers.ReconnectionManager;
 	import org.bigbluebutton.main.events.BBBEvent;
 	import org.bigbluebutton.modules.deskshare.events.AppletStartedEvent;
 	import org.bigbluebutton.modules.deskshare.events.CursorEvent;
-	import org.bigbluebutton.modules.deskshare.events.ViewStreamEvent;
+	import org.bigbluebutton.modules.deskshare.events.ViewStreamEvent;
 
 	
 	public class Connection {
-<<<<<<< HEAD
-		private static const LOGGER:ILogger = getClassLogger(Connection);
-
-		private var nc:NetConnection;
-		private var uri:String;
-    private const connectionTimeout:int = 5000;
-=======
-    public static const LOG:String = "Deskshare::Connection - ";
-    
+	private static const LOGGER:ILogger = getClassLogger(Connection);
+
     private var nc:NetConnection;
     private var uri:String;
->>>>>>> b5c2a0a7
     private var retryTimer:Timer = null;
     private var retryCount:int = 0;
     private const MAX_RETRIES:int = 5;
@@ -264,11 +249,7 @@
 				break;
 				
 				case "NetConnection.Connect.NetworkChange":
-<<<<<<< HEAD
 					LOGGER.info("Detected network change. User might be on a wireless and temporarily dropped connection. Doing nothing. Just making a note.");
-=======
-          trace(LOG + "Detected network change. User might be on a wireless and temporarily dropped connection. Doing nothing. Just making a note.");
->>>>>>> b5c2a0a7
 					break;
 					
 				default :
@@ -325,11 +306,11 @@
     }
 
     private function debugNetStatusHandler(e:NetStatusEvent):void {
-      trace(LOG + "netStatusHandler target=" + e.target + " info=" + ObjectUtil.toString(e.info));
+	  LOGGER.debug("netStatusHandler target={0} info={1}", [e.target, ObjectUtil.toString(e.info)]);
     }
 
     private function debugAsyncErrorHandler(e:AsyncErrorEvent):void {
-      trace(LOG + "asyncErrorHandler target=" + e.target + " text=" + e.text);
+	  LOGGER.debug("asyncErrorHandler target={0} info={1}", [e.target, e.text]);
     }
     
     public function getConnection():NetConnection{
@@ -350,14 +331,7 @@
      * 
      */		
     public function appletStarted(videoWidth:Number, videoHeight:Number):void{
-<<<<<<< HEAD
       LOGGER.debug("Got applet started");
-      var event:AppletStartedEvent = new AppletStartedEvent();
-      event.videoWidth = videoWidth;
-      event.videoHeight = videoHeight;
-      dispatcher.dispatchEvent(event);
-=======
-      trace(LOG + "Got applet started");
 	  if (nc != null && nc.connected) {
 		  var event:AppletStartedEvent = new AppletStartedEvent();
 		  event.videoWidth = videoWidth;
@@ -365,7 +339,6 @@
 		  dispatcher.dispatchEvent(event);		  
 	  }
 
->>>>>>> b5c2a0a7
     }
     
     /**
