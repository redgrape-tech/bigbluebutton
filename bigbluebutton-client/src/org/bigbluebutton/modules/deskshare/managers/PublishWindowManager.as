/**
* BigBlueButton open source conferencing system - http://www.bigbluebutton.org/
* 
* Copyright (c) 2012 BigBlueButton Inc. and by respective authors (see below).
*
* This program is free software; you can redistribute it and/or modify it under the
* terms of the GNU Lesser General Public License as published by the Free Software
* Foundation; either version 3.0 of the License, or (at your option) any later
* version.
* 
* BigBlueButton is distributed in the hope that it will be useful, but WITHOUT ANY
* WARRANTY; without even the implied warranty of MERCHANTABILITY or FITNESS FOR A
* PARTICULAR PURPOSE. See the GNU Lesser General Public License for more details.
*
* You should have received a copy of the GNU Lesser General Public License along
* with BigBlueButton; if not, see <http://www.gnu.org/licenses/>.
*
*/

package org.bigbluebutton.modules.deskshare.managers
{
	import com.asfusion.mate.events.Dispatcher;
	
	import flash.events.TimerEvent;
	import flash.utils.Timer;
<<<<<<< HEAD
	import flash.external.ExternalInterface;

=======
	
	import org.as3commons.logging.api.ILogger;
	import org.as3commons.logging.api.getClassLogger;
>>>>>>> f7620cb4
	import org.bigbluebutton.common.IBbbModuleWindow;
	import org.bigbluebutton.common.events.CloseWindowEvent;
	import org.bigbluebutton.common.events.OpenWindowEvent;
	import org.bigbluebutton.modules.deskshare.services.DeskshareService;
	import org.bigbluebutton.modules.deskshare.view.components.DesktopPublishWindow;

	public class PublishWindowManager {		
		private static const LOGGER:ILogger = getClassLogger(PublishWindowManager);

		private var shareWindow:DesktopPublishWindow;
		private var globalDispatcher:Dispatcher;
		private var service:DeskshareService;
		private var buttonShownOnToolbar:Boolean = false;
		
		// Timer to auto-publish webcam. We need this timer to delay
		// the auto-publishing until after the Viewers's window has loaded
		// to receive the publishing events. Otherwise, the user joining next
		// won't be able to view the webcam.
		private var autoPublishTimer:Timer;
		
		public function PublishWindowManager(service:DeskshareService) {
			LOGGER.debug("PublishWindowManager init");
			globalDispatcher = new Dispatcher();
			this.service = service;
		}

		public function stopSharing():void {
			if (shareWindow != null) shareWindow.stopSharing();
		}

		public function startSharing(uri:String , useTLS:Boolean , room:String, autoStart:Boolean, autoFullScreen:Boolean):void {
<<<<<<< HEAD
			LogUtil.debug("DS:PublishWindowManager::opening desk share window, autostart=" + autoStart + " autoFullScreen=" + autoFullScreen);

			var result:String;
			if (ExternalInterface.available) {
				result = ExternalInterface.call("vertoScreenStart");
			}

//			shareWindow = new DesktopPublishWindow();
//			shareWindow.initWindow(service.getConnection(), uri , useTLS , room, autoStart, autoFullScreen);
//			shareWindow.visible = true;
//			openWindow(shareWindow);
//			if (autoStart || autoFullScreen) {
//				/*
//				* Need to have a timer to trigger auto-publishing of deskshare.
//				*/
//				shareWindow.btnFSPublish.enabled = false;
//				shareWindow.btnRegionPublish.enabled = false;
//				autoPublishTimer = new Timer(2000, 1);
//				autoPublishTimer.addEventListener(TimerEvent.TIMER, autopublishTimerHandler);
//				autoPublishTimer.start();
//			}

=======
			LOGGER.debug("DS:PublishWindowManager::opening desk share window, autostart={0} autoFullScreen={1}", [autoStart, autoFullScreen]);

			shareWindow = new DesktopPublishWindow();
			shareWindow.initWindow(service.getConnection(), uri , useTLS , room, autoStart, autoFullScreen);
			shareWindow.visible = true;
			openWindow(shareWindow);
			if (autoStart || autoFullScreen) {
				/*
				* Need to have a timer to trigger auto-publishing of deskshare.
				*/
				shareWindow.btnFSPublish.enabled = false;
				shareWindow.btnRegionPublish.enabled = false;
				autoPublishTimer = new Timer(2000, 1);
				autoPublishTimer.addEventListener(TimerEvent.TIMER, autopublishTimerHandler);
				autoPublishTimer.start();
			}			
>>>>>>> f7620cb4
		}
		
		private function autopublishTimerHandler(event:TimerEvent):void {				
			shareWindow.shareScreen(true);
		}
		
		public function handleShareWindowCloseEvent():void {
			closeWindow(shareWindow);
		}
		
		private function openWindow(window:IBbbModuleWindow):void {				
			var event:OpenWindowEvent = new OpenWindowEvent(OpenWindowEvent.OPEN_WINDOW_EVENT);
			event.window = window;
			globalDispatcher.dispatchEvent(event);
		}
					
		private function closeWindow(window:IBbbModuleWindow):void {
			var event:CloseWindowEvent = new CloseWindowEvent(CloseWindowEvent.CLOSE_WINDOW_EVENT);
			event.window = window;
			globalDispatcher.dispatchEvent(event);
		}
	}
}<|MERGE_RESOLUTION|>--- conflicted
+++ resolved
@@ -1,128 +1,103 @@
-/**
-* BigBlueButton open source conferencing system - http://www.bigbluebutton.org/
-* 
-* Copyright (c) 2012 BigBlueButton Inc. and by respective authors (see below).
-*
-* This program is free software; you can redistribute it and/or modify it under the
-* terms of the GNU Lesser General Public License as published by the Free Software
-* Foundation; either version 3.0 of the License, or (at your option) any later
-* version.
-* 
-* BigBlueButton is distributed in the hope that it will be useful, but WITHOUT ANY
-* WARRANTY; without even the implied warranty of MERCHANTABILITY or FITNESS FOR A
-* PARTICULAR PURPOSE. See the GNU Lesser General Public License for more details.
-*
-* You should have received a copy of the GNU Lesser General Public License along
-* with BigBlueButton; if not, see <http://www.gnu.org/licenses/>.
-*
-*/
-
-package org.bigbluebutton.modules.deskshare.managers
-{
-	import com.asfusion.mate.events.Dispatcher;
-	
-	import flash.events.TimerEvent;
-	import flash.utils.Timer;
-<<<<<<< HEAD
-	import flash.external.ExternalInterface;
-
-=======
-	
-	import org.as3commons.logging.api.ILogger;
-	import org.as3commons.logging.api.getClassLogger;
->>>>>>> f7620cb4
-	import org.bigbluebutton.common.IBbbModuleWindow;
-	import org.bigbluebutton.common.events.CloseWindowEvent;
-	import org.bigbluebutton.common.events.OpenWindowEvent;
-	import org.bigbluebutton.modules.deskshare.services.DeskshareService;
-	import org.bigbluebutton.modules.deskshare.view.components.DesktopPublishWindow;
-
-	public class PublishWindowManager {		
-		private static const LOGGER:ILogger = getClassLogger(PublishWindowManager);
-
-		private var shareWindow:DesktopPublishWindow;
-		private var globalDispatcher:Dispatcher;
-		private var service:DeskshareService;
-		private var buttonShownOnToolbar:Boolean = false;
-		
-		// Timer to auto-publish webcam. We need this timer to delay
-		// the auto-publishing until after the Viewers's window has loaded
-		// to receive the publishing events. Otherwise, the user joining next
-		// won't be able to view the webcam.
-		private var autoPublishTimer:Timer;
-		
-		public function PublishWindowManager(service:DeskshareService) {
-			LOGGER.debug("PublishWindowManager init");
-			globalDispatcher = new Dispatcher();
-			this.service = service;
-		}
-
-		public function stopSharing():void {
-			if (shareWindow != null) shareWindow.stopSharing();
-		}
-
-		public function startSharing(uri:String , useTLS:Boolean , room:String, autoStart:Boolean, autoFullScreen:Boolean):void {
-<<<<<<< HEAD
-			LogUtil.debug("DS:PublishWindowManager::opening desk share window, autostart=" + autoStart + " autoFullScreen=" + autoFullScreen);
-
-			var result:String;
-			if (ExternalInterface.available) {
-				result = ExternalInterface.call("vertoScreenStart");
-			}
-
-//			shareWindow = new DesktopPublishWindow();
-//			shareWindow.initWindow(service.getConnection(), uri , useTLS , room, autoStart, autoFullScreen);
-//			shareWindow.visible = true;
-//			openWindow(shareWindow);
-//			if (autoStart || autoFullScreen) {
-//				/*
-//				* Need to have a timer to trigger auto-publishing of deskshare.
-//				*/
-//				shareWindow.btnFSPublish.enabled = false;
-//				shareWindow.btnRegionPublish.enabled = false;
-//				autoPublishTimer = new Timer(2000, 1);
-//				autoPublishTimer.addEventListener(TimerEvent.TIMER, autopublishTimerHandler);
-//				autoPublishTimer.start();
-//			}
-
-=======
-			LOGGER.debug("DS:PublishWindowManager::opening desk share window, autostart={0} autoFullScreen={1}", [autoStart, autoFullScreen]);
-
-			shareWindow = new DesktopPublishWindow();
-			shareWindow.initWindow(service.getConnection(), uri , useTLS , room, autoStart, autoFullScreen);
-			shareWindow.visible = true;
-			openWindow(shareWindow);
-			if (autoStart || autoFullScreen) {
-				/*
-				* Need to have a timer to trigger auto-publishing of deskshare.
-				*/
-				shareWindow.btnFSPublish.enabled = false;
-				shareWindow.btnRegionPublish.enabled = false;
-				autoPublishTimer = new Timer(2000, 1);
-				autoPublishTimer.addEventListener(TimerEvent.TIMER, autopublishTimerHandler);
-				autoPublishTimer.start();
-			}			
->>>>>>> f7620cb4
-		}
-		
-		private function autopublishTimerHandler(event:TimerEvent):void {				
-			shareWindow.shareScreen(true);
-		}
-		
-		public function handleShareWindowCloseEvent():void {
-			closeWindow(shareWindow);
-		}
-		
-		private function openWindow(window:IBbbModuleWindow):void {				
-			var event:OpenWindowEvent = new OpenWindowEvent(OpenWindowEvent.OPEN_WINDOW_EVENT);
-			event.window = window;
-			globalDispatcher.dispatchEvent(event);
-		}
-					
-		private function closeWindow(window:IBbbModuleWindow):void {
-			var event:CloseWindowEvent = new CloseWindowEvent(CloseWindowEvent.CLOSE_WINDOW_EVENT);
-			event.window = window;
-			globalDispatcher.dispatchEvent(event);
-		}
-	}
+/**
+* BigBlueButton open source conferencing system - http://www.bigbluebutton.org/
+* 
+* Copyright (c) 2015 BigBlueButton Inc. and by respective authors (see below).
+*
+* This program is free software; you can redistribute it and/or modify it under the
+* terms of the GNU Lesser General Public License as published by the Free Software
+* Foundation; either version 3.0 of the License, or (at your option) any later
+* version.
+* 
+* BigBlueButton is distributed in the hope that it will be useful, but WITHOUT ANY
+* WARRANTY; without even the implied warranty of MERCHANTABILITY or FITNESS FOR A
+* PARTICULAR PURPOSE. See the GNU Lesser General Public License for more details.
+*
+* You should have received a copy of the GNU Lesser General Public License along
+* with BigBlueButton; if not, see <http://www.gnu.org/licenses/>.
+*
+*/
+
+package org.bigbluebutton.modules.deskshare.managers
+{
+	import com.asfusion.mate.events.Dispatcher;
+	
+	import flash.events.TimerEvent;
+	import flash.utils.Timer;
+	import flash.external.ExternalInterface;
+	import org.as3commons.logging.api.ILogger;
+	import org.as3commons.logging.api.getClassLogger;
+	import org.bigbluebutton.common.IBbbModuleWindow;
+	import org.bigbluebutton.common.events.CloseWindowEvent;
+	import org.bigbluebutton.common.events.OpenWindowEvent;
+	import org.bigbluebutton.modules.deskshare.services.DeskshareService;
+	import org.bigbluebutton.modules.deskshare.view.components.DesktopPublishWindow;
+
+	public class PublishWindowManager {		
+		private static const LOGGER:ILogger = getClassLogger(PublishWindowManager);
+
+		private var shareWindow:DesktopPublishWindow;
+		private var globalDispatcher:Dispatcher;
+		private var service:DeskshareService;
+		private var buttonShownOnToolbar:Boolean = false;
+		
+		// Timer to auto-publish webcam. We need this timer to delay
+		// the auto-publishing until after the Viewers's window has loaded
+		// to receive the publishing events. Otherwise, the user joining next
+		// won't be able to view the webcam.
+		private var autoPublishTimer:Timer;
+		
+		public function PublishWindowManager(service:DeskshareService) {
+			LOGGER.debug("PublishWindowManager init");
+			globalDispatcher = new Dispatcher();
+			this.service = service;
+		}
+
+		public function stopSharing():void {
+			if (shareWindow != null) shareWindow.stopSharing();
+		}
+
+		public function startSharing(uri:String , useTLS:Boolean , room:String, autoStart:Boolean, autoFullScreen:Boolean):void {
+			LOGGER.debug("DS:PublishWindowManager::opening desk share window, autostart={0} autoFullScreen={1}", [autoStart, autoFullScreen]);
+
+			var result:String;
+			if (ExternalInterface.available) {
+				result = ExternalInterface.call("vertoScreenStart");
+			}
+
+//			shareWindow = new DesktopPublishWindow();
+//			shareWindow.initWindow(service.getConnection(), uri , useTLS , room, autoStart, autoFullScreen);
+//			shareWindow.visible = true;
+//			openWindow(shareWindow);
+//			if (autoStart || autoFullScreen) {
+//				/*
+//				* Need to have a timer to trigger auto-publishing of deskshare.
+//				*/
+//				shareWindow.btnFSPublish.enabled = false;
+//				shareWindow.btnRegionPublish.enabled = false;
+//				autoPublishTimer = new Timer(2000, 1);
+//				autoPublishTimer.addEventListener(TimerEvent.TIMER, autopublishTimerHandler);
+//				autoPublishTimer.start();
+//			}
+		}
+		
+		private function autopublishTimerHandler(event:TimerEvent):void {				
+			shareWindow.shareScreen(true);
+		}
+		
+		public function handleShareWindowCloseEvent():void {
+			closeWindow(shareWindow);
+		}
+		
+		private function openWindow(window:IBbbModuleWindow):void {				
+			var event:OpenWindowEvent = new OpenWindowEvent(OpenWindowEvent.OPEN_WINDOW_EVENT);
+			event.window = window;
+			globalDispatcher.dispatchEvent(event);
+		}
+					
+		private function closeWindow(window:IBbbModuleWindow):void {
+			var event:CloseWindowEvent = new CloseWindowEvent(CloseWindowEvent.CLOSE_WINDOW_EVENT);
+			event.window = window;
+			globalDispatcher.dispatchEvent(event);
+		}
+	}
 }