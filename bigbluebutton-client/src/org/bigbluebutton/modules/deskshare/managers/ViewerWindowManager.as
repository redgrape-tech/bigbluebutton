/**
* BigBlueButton open source conferencing system - http://www.bigbluebutton.org/
* 
* Copyright (c) 2012 BigBlueButton Inc. and by respective authors (see below).
*
* This program is free software; you can redistribute it and/or modify it under the
* terms of the GNU Lesser General Public License as published by the Free Software
* Foundation; either version 3.0 of the License, or (at your option) any later
* version.
* 
* BigBlueButton is distributed in the hope that it will be useful, but WITHOUT ANY
* WARRANTY; without even the implied warranty of MERCHANTABILITY or FITNESS FOR A
* PARTICULAR PURPOSE. See the GNU Lesser General Public License for more details.
*
* You should have received a copy of the GNU Lesser General Public License along
* with BigBlueButton; if not, see <http://www.gnu.org/licenses/>.
*
*/

package org.bigbluebutton.modules.deskshare.managers
{
	import com.asfusion.mate.events.Dispatcher;
	
	import org.as3commons.logging.api.ILogger;
	import org.as3commons.logging.api.getClassLogger;
	import org.bigbluebutton.common.IBbbModuleWindow;
	import org.bigbluebutton.common.events.CloseWindowEvent;
	import org.bigbluebutton.common.events.OpenWindowEvent;
	import org.bigbluebutton.modules.deskshare.services.DeskshareService;
	import org.bigbluebutton.modules.deskshare.view.components.DesktopViewWindow;
			
	public class ViewerWindowManager {		
		private static const LOGGER:ILogger = getClassLogger(ViewerWindowManager);

		private var viewWindow:DesktopViewWindow;
		private var service:DeskshareService;
		private var isViewing:Boolean = false;
		private var globalDispatcher:Dispatcher;
		
		public function ViewerWindowManager(service:DeskshareService) {
			this.service = service;
			globalDispatcher = new Dispatcher();
		}
					
		public function stopViewing():void {
			if (isViewing) viewWindow.stopViewing();
		}
				
		public function handleStartedViewingEvent(stream:String):void{
			LOGGER.debug("ViewerWindowManager handleStartedViewingEvent");
			service.sendStartedViewingNotification(stream);
		}
						
		private function openWindow(window:IBbbModuleWindow):void{				
			var event:OpenWindowEvent = new OpenWindowEvent(OpenWindowEvent.OPEN_WINDOW_EVENT);
			event.window = window;
			globalDispatcher.dispatchEvent(event);
		}
			
		public function handleViewWindowCloseEvent():void {
			LOGGER.debug("ViewerWindowManager Received stop viewing command");				
			closeWindow(viewWindow);
			isViewing = false;	
		}
		
		private function closeWindow(window:IBbbModuleWindow):void {
			var event:CloseWindowEvent = new CloseWindowEvent(CloseWindowEvent.CLOSE_WINDOW_EVENT);
			event.window = window;
			globalDispatcher.dispatchEvent(event);
		}
			
<<<<<<< HEAD
		public function startViewing(rtmp:String, videoWidth:Number, videoHeight:Number):void{
			LogUtil.debug("ViewerWindowManager::startViewing");
=======
		public function startViewing(room:String, videoWidth:Number, videoHeight:Number):void{
			LOGGER.debug("ViewerWindowManager::startViewing");
>>>>>>> f7620cb4
			viewWindow = new DesktopViewWindow();
			viewWindow.startVideo(rtmp, videoWidth, videoHeight);
			
			openWindow(viewWindow);
			isViewing = true;
		}
	}
}<|MERGE_RESOLUTION|>--- conflicted
+++ resolved
@@ -1,86 +1,82 @@
-/**
-* BigBlueButton open source conferencing system - http://www.bigbluebutton.org/
-* 
-* Copyright (c) 2012 BigBlueButton Inc. and by respective authors (see below).
-*
-* This program is free software; you can redistribute it and/or modify it under the
-* terms of the GNU Lesser General Public License as published by the Free Software
-* Foundation; either version 3.0 of the License, or (at your option) any later
-* version.
-* 
-* BigBlueButton is distributed in the hope that it will be useful, but WITHOUT ANY
-* WARRANTY; without even the implied warranty of MERCHANTABILITY or FITNESS FOR A
-* PARTICULAR PURPOSE. See the GNU Lesser General Public License for more details.
-*
-* You should have received a copy of the GNU Lesser General Public License along
-* with BigBlueButton; if not, see <http://www.gnu.org/licenses/>.
-*
-*/
-
-package org.bigbluebutton.modules.deskshare.managers
-{
-	import com.asfusion.mate.events.Dispatcher;
-	
-	import org.as3commons.logging.api.ILogger;
-	import org.as3commons.logging.api.getClassLogger;
-	import org.bigbluebutton.common.IBbbModuleWindow;
-	import org.bigbluebutton.common.events.CloseWindowEvent;
-	import org.bigbluebutton.common.events.OpenWindowEvent;
-	import org.bigbluebutton.modules.deskshare.services.DeskshareService;
-	import org.bigbluebutton.modules.deskshare.view.components.DesktopViewWindow;
-			
-	public class ViewerWindowManager {		
-		private static const LOGGER:ILogger = getClassLogger(ViewerWindowManager);
-
-		private var viewWindow:DesktopViewWindow;
-		private var service:DeskshareService;
-		private var isViewing:Boolean = false;
-		private var globalDispatcher:Dispatcher;
-		
-		public function ViewerWindowManager(service:DeskshareService) {
-			this.service = service;
-			globalDispatcher = new Dispatcher();
-		}
-					
-		public function stopViewing():void {
-			if (isViewing) viewWindow.stopViewing();
-		}
-				
-		public function handleStartedViewingEvent(stream:String):void{
-			LOGGER.debug("ViewerWindowManager handleStartedViewingEvent");
-			service.sendStartedViewingNotification(stream);
-		}
-						
-		private function openWindow(window:IBbbModuleWindow):void{				
-			var event:OpenWindowEvent = new OpenWindowEvent(OpenWindowEvent.OPEN_WINDOW_EVENT);
-			event.window = window;
-			globalDispatcher.dispatchEvent(event);
-		}
-			
-		public function handleViewWindowCloseEvent():void {
-			LOGGER.debug("ViewerWindowManager Received stop viewing command");				
-			closeWindow(viewWindow);
-			isViewing = false;	
-		}
-		
-		private function closeWindow(window:IBbbModuleWindow):void {
-			var event:CloseWindowEvent = new CloseWindowEvent(CloseWindowEvent.CLOSE_WINDOW_EVENT);
-			event.window = window;
-			globalDispatcher.dispatchEvent(event);
-		}
-			
-<<<<<<< HEAD
-		public function startViewing(rtmp:String, videoWidth:Number, videoHeight:Number):void{
-			LogUtil.debug("ViewerWindowManager::startViewing");
-=======
-		public function startViewing(room:String, videoWidth:Number, videoHeight:Number):void{
-			LOGGER.debug("ViewerWindowManager::startViewing");
->>>>>>> f7620cb4
-			viewWindow = new DesktopViewWindow();
-			viewWindow.startVideo(rtmp, videoWidth, videoHeight);
-			
-			openWindow(viewWindow);
-			isViewing = true;
-		}
-	}
+/**
+* BigBlueButton open source conferencing system - http://www.bigbluebutton.org/
+* 
+* Copyright (c) 2015 BigBlueButton Inc. and by respective authors (see below).
+*
+* This program is free software; you can redistribute it and/or modify it under the
+* terms of the GNU Lesser General Public License as published by the Free Software
+* Foundation; either version 3.0 of the License, or (at your option) any later
+* version.
+* 
+* BigBlueButton is distributed in the hope that it will be useful, but WITHOUT ANY
+* WARRANTY; without even the implied warranty of MERCHANTABILITY or FITNESS FOR A
+* PARTICULAR PURPOSE. See the GNU Lesser General Public License for more details.
+*
+* You should have received a copy of the GNU Lesser General Public License along
+* with BigBlueButton; if not, see <http://www.gnu.org/licenses/>.
+*
+*/
+
+package org.bigbluebutton.modules.deskshare.managers
+{
+	import com.asfusion.mate.events.Dispatcher;
+	
+	import org.as3commons.logging.api.ILogger;
+	import org.as3commons.logging.api.getClassLogger;
+	import org.bigbluebutton.common.IBbbModuleWindow;
+	import org.bigbluebutton.common.events.CloseWindowEvent;
+	import org.bigbluebutton.common.events.OpenWindowEvent;
+	import org.bigbluebutton.modules.deskshare.services.DeskshareService;
+	import org.bigbluebutton.modules.deskshare.view.components.DesktopViewWindow;
+			
+	public class ViewerWindowManager {		
+		private static const LOGGER:ILogger = getClassLogger(ViewerWindowManager);
+
+		private var viewWindow:DesktopViewWindow;
+		private var service:DeskshareService;
+		private var isViewing:Boolean = false;
+		private var globalDispatcher:Dispatcher;
+		
+		public function ViewerWindowManager(service:DeskshareService) {
+			this.service = service;
+			globalDispatcher = new Dispatcher();
+		}
+					
+		public function stopViewing():void {
+			if (isViewing) viewWindow.stopViewing();
+		}
+				
+		public function handleStartedViewingEvent(stream:String):void{
+			LOGGER.debug("ViewerWindowManager handleStartedViewingEvent");
+			service.sendStartedViewingNotification(stream);
+		}
+						
+		private function openWindow(window:IBbbModuleWindow):void{				
+			var event:OpenWindowEvent = new OpenWindowEvent(OpenWindowEvent.OPEN_WINDOW_EVENT);
+			event.window = window;
+			globalDispatcher.dispatchEvent(event);
+		}
+			
+		public function handleViewWindowCloseEvent():void {
+			LOGGER.debug("ViewerWindowManager Received stop viewing command");				
+			closeWindow(viewWindow);
+			isViewing = false;	
+		}
+		
+		private function closeWindow(window:IBbbModuleWindow):void {
+			var event:CloseWindowEvent = new CloseWindowEvent(CloseWindowEvent.CLOSE_WINDOW_EVENT);
+			event.window = window;
+			globalDispatcher.dispatchEvent(event);
+		}
+
+		public function startViewing(rtmp:String, videoWidth:Number, videoHeight:Number):void{
+			LOGGER.debug("ViewerWindowManager::startViewing");
+
+			viewWindow = new DesktopViewWindow();
+			viewWindow.startVideo(rtmp, videoWidth, videoHeight);
+
+			openWindow(viewWindow);
+			isViewing = true;
+		}
+	}
 }