--- conflicted
+++ resolved
@@ -1,229 +1,225 @@
-/**
- * BigBlueButton open source conferencing system - http://www.bigbluebutton.org/
- * 
- * Copyright (c) 2012 BigBlueButton Inc. and by respective authors (see below).
- *
- * This program is free software; you can redistribute it and/or modify it under the
- * terms of the GNU Lesser General Public License as published by the Free Software
- * Foundation; either version 3.0 of the License, or (at your option) any later
- * version.
- * 
- * BigBlueButton is distributed in the hope that it will be useful, but WITHOUT ANY
- * WARRANTY; without even the implied warranty of MERCHANTABILITY or FITNESS FOR A
- * PARTICULAR PURPOSE. See the GNU Lesser General Public License for more details.
- *
- * You should have received a copy of the GNU Lesser General Public License along
- * with BigBlueButton; if not, see <http://www.gnu.org/licenses/>.
- *
- */
-package org.bigbluebutton.modules.whiteboard
-{
-  import flash.display.DisplayObject;
-  
-  import org.as3commons.logging.api.ILogger;
-  import org.as3commons.logging.api.getClassLogger;
-  import org.bigbluebutton.core.UsersUtil;
-  import org.bigbluebutton.core.model.LiveMeeting;
-  import org.bigbluebutton.modules.whiteboard.business.shapes.GraphicObject;
-  import org.bigbluebutton.modules.whiteboard.business.shapes.ShapeFactory;
-  import org.bigbluebutton.modules.whiteboard.business.shapes.TextObject;
-  import org.bigbluebutton.modules.whiteboard.business.shapes.WhiteboardConstants;
-  import org.bigbluebutton.modules.whiteboard.models.Annotation;
-  import org.bigbluebutton.modules.whiteboard.models.AnnotationStatus;
-  import org.bigbluebutton.modules.whiteboard.models.AnnotationType;
-  import org.bigbluebutton.modules.whiteboard.models.WhiteboardModel;
-  import org.bigbluebutton.modules.whiteboard.views.TextUpdateListener;
-  import org.bigbluebutton.modules.whiteboard.views.WhiteboardCanvas;
-  import org.bigbluebutton.modules.whiteboard.views.WhiteboardCursor;
-  
-    /**
-    * Class to handle displaying of received annotations from the server.
-    */
-  public class WhiteboardCanvasDisplayModel {
-	private static const LOGGER:ILogger = getClassLogger(WhiteboardCanvasDisplayModel);
+/**
+ * BigBlueButton open source conferencing system - http://www.bigbluebutton.org/
+ * 
+ * Copyright (c) 2012 BigBlueButton Inc. and by respective authors (see below).
+ *
+ * This program is free software; you can redistribute it and/or modify it under the
+ * terms of the GNU Lesser General Public License as published by the Free Software
+ * Foundation; either version 3.0 of the License, or (at your option) any later
+ * version.
+ * 
+ * BigBlueButton is distributed in the hope that it will be useful, but WITHOUT ANY
+ * WARRANTY; without even the implied warranty of MERCHANTABILITY or FITNESS FOR A
+ * PARTICULAR PURPOSE. See the GNU Lesser General Public License for more details.
+ *
+ * You should have received a copy of the GNU Lesser General Public License along
+ * with BigBlueButton; if not, see <http://www.gnu.org/licenses/>.
+ *
+ */
+package org.bigbluebutton.modules.whiteboard
+{
+  import flash.display.DisplayObject;
+  
+  import org.as3commons.logging.api.ILogger;
+  import org.as3commons.logging.api.getClassLogger;
+  import org.bigbluebutton.core.UsersUtil;
+  import org.bigbluebutton.core.model.LiveMeeting;
+  import org.bigbluebutton.modules.whiteboard.business.shapes.GraphicObject;
+  import org.bigbluebutton.modules.whiteboard.business.shapes.ShapeFactory;
+  import org.bigbluebutton.modules.whiteboard.business.shapes.TextObject;
+  import org.bigbluebutton.modules.whiteboard.business.shapes.WhiteboardConstants;
+  import org.bigbluebutton.modules.whiteboard.models.Annotation;
+  import org.bigbluebutton.modules.whiteboard.models.AnnotationStatus;
+  import org.bigbluebutton.modules.whiteboard.models.AnnotationType;
+  import org.bigbluebutton.modules.whiteboard.models.WhiteboardModel;
+  import org.bigbluebutton.modules.whiteboard.views.TextUpdateListener;
+  import org.bigbluebutton.modules.whiteboard.views.WhiteboardCanvas;
+  import org.bigbluebutton.modules.whiteboard.views.WhiteboardCursor;
+  
+    /**
+    * Class to handle displaying of received annotations from the server.
+    */
+  public class WhiteboardCanvasDisplayModel {
+	private static const LOGGER:ILogger = getClassLogger(WhiteboardCanvasDisplayModel);
+    
+    private var whiteboardModel:WhiteboardModel;
+    private var wbCanvas:WhiteboardCanvas;  
+    private var _annotationsMap:Object = new Object();
+	private var _cursors:Object = new Object();
+    private var shapeFactory:ShapeFactory = new ShapeFactory();
+    private var textUpdateListener:TextUpdateListener = new TextUpdateListener();
+    
+    private var width:Number;
+    private var height:Number;
+	private var presenterId:String;
+	private var multiUser:Boolean = false;
+	
+	public function setDependencies(whiteboardCanvas:WhiteboardCanvas, whiteboardModel:WhiteboardModel):void {
+		wbCanvas = whiteboardCanvas;
+		this.whiteboardModel = whiteboardModel;
+		
+		textUpdateListener.setDependencies(wbCanvas, shapeFactory);
+	}
+	
+	public function isEditingText():Boolean {
+		return textUpdateListener.isEditingText();
+	}
+	
+    public function doMouseDown(mouseX:Number, mouseY:Number):void {
+      if (textUpdateListener) textUpdateListener.canvasMouseDown();
+    }
     
-    private var whiteboardModel:WhiteboardModel;
-    private var wbCanvas:WhiteboardCanvas;  
-    private var _annotationsMap:Object = new Object();
-	private var _cursors:Object = new Object();
-    private var shapeFactory:ShapeFactory = new ShapeFactory();
-    private var textUpdateListener:TextUpdateListener = new TextUpdateListener();
-    
-    private var width:Number;
-    private var height:Number;
-	private var presenterId:String;
-	private var multiUser:Boolean = false;
-	
-	public function setDependencies(whiteboardCanvas:WhiteboardCanvas, whiteboardModel:WhiteboardModel):void {
-		wbCanvas = whiteboardCanvas;
-		this.whiteboardModel = whiteboardModel;
-		
-		textUpdateListener.setDependencies(wbCanvas, shapeFactory);
-	}
-	
-	public function isEditingText():Boolean {
-		return textUpdateListener.isEditingText();
-	}
-	
-    public function doMouseDown(mouseX:Number, mouseY:Number):void {
-      if (textUpdateListener) textUpdateListener.canvasMouseDown();
-    }
-    
-    public function drawGraphic(o:Annotation):void {
-      //  LogUtil.debug("**** Drawing graphic [" + o.type + "] *****");
-      var gobj:GraphicObject;
-      switch (o.status) {
-        case AnnotationStatus.DRAW_START:
-          createGraphic(o, false);
-          break;
-        case AnnotationStatus.DRAW_UPDATE:
-        case AnnotationStatus.DRAW_END:
-          if (_annotationsMap.propertyIsEnumerable(o.id)) {
-            (_annotationsMap[o.id] as GraphicObject).updateAnnotation(o);
-          } else {
-            createGraphic(o, false);
-          }
-          break;
+    public function drawGraphic(o:Annotation):void {
+      //  LogUtil.debug("**** Drawing graphic [" + o.type + "] *****");
+      var gobj:GraphicObject;
+      switch (o.status) {
+        case AnnotationStatus.DRAW_START:
+          createGraphic(o, false);
+          break;
+        case AnnotationStatus.DRAW_UPDATE:
+        case AnnotationStatus.DRAW_END:
+          if (_annotationsMap.propertyIsEnumerable(o.id)) {
+            (_annotationsMap[o.id] as GraphicObject).updateAnnotation(o);
+          } else {
+            createGraphic(o, false);
+          }
+          break;
       }
-    }
-    
-    private function createGraphic(o:Annotation, fromHistory:Boolean):void {
-      var gobj:GraphicObject = shapeFactory.makeGraphicObject(o);
-      if (gobj != null) {
-        gobj.draw(o, shapeFactory.parentWidth, shapeFactory.parentHeight);
-        wbCanvas.addGraphic(gobj as DisplayObject);
-        _annotationsMap[gobj.id] = gobj;
-        
-        if (!fromHistory &&
-            o.type == AnnotationType.TEXT &&
-            o.status != AnnotationStatus.DRAW_END &&
-            o.userId == UsersUtil.getMyUserID()) {
-          textUpdateListener.newTextObject(gobj as TextObject);
-        }
-      }
-    }
-    
-    private function removeGraphic(id:String):void {
-      if (_annotationsMap.propertyIsEnumerable(id)) {
-        var gobjToRemove:GraphicObject = _annotationsMap[id] as GraphicObject;
-        wbCanvas.removeGraphic(gobjToRemove as DisplayObject);
-        delete _annotationsMap[id];
-        
-        if (gobjToRemove.toolType == WhiteboardConstants.TYPE_TEXT) {
-          textUpdateListener.removedTextObject(gobjToRemove as TextObject);
-        }
-      }
-    }
-    
-    public function clearBoard(userId:String=null):void {
-      var gobj:GraphicObject;
-      
-      if (userId) {
-        for each (gobj in _annotationsMap){
-          if (gobj.userId == userId) {
-            removeGraphic(gobj.id);
-          }
-        }
-      } else {
-        _annotationsMap = new Object();
-        wbCanvas.removeAllGraphics();
-      }
-    }
-    
-    public function clearCursors():void {
-      _cursors = new Object();
-      wbCanvas.removeAllCursors();
-    }
-    
-    public function undoAnnotation(annotation:Annotation):void {
-      removeGraphic(annotation.id);
-    }
-        
-    public function receivedAnnotationsHistory(wbId:String):void {
-      var annotations:Array = whiteboardModel.getAnnotations(wbId);
-      for (var i:int = 0; i < annotations.length; i++) {
-        createGraphic(annotations[i], true);
-      }
-	}
-        
-    public function changeWhiteboard(wbId:String):void{
-      textUpdateListener.canvasMouseDown();
-      
-      //LogUtil.debug("**** CanvasDisplay changePage. Clearing page *****");
-<<<<<<< HEAD
-      clearBoard();
-=======
-      
-      // forcefully clear all annotations and cursors on whiteboard change
-      _annotationsMap = new Object();
-      wbCanvas.removeAllGraphics();
-      
->>>>>>> b99cc7f4
-      clearCursors();
-      
-      var annotations:Array = whiteboardModel.getAnnotations(wbId);
-      //LogUtil.debug("**** CanvasDisplay changePage [" + annotations.length + "] *****");
-      for (var i:int = 0; i < annotations.length; i++) {
-        createGraphic(annotations[i], true);
-      }
-    }
-	
-	public function multiUserChange(multiUser:Boolean):void {
-		this.multiUser = multiUser;
-		
-		for each(var cursor:WhiteboardCursor in _cursors) {
-			cursor.updateMultiUser(multiUser);
-		}
-	}
-    
-    public function clearCursors():void {
-      _cursors = new Object();
-      wbCanvas.removeAllCursorChildren();
-    }
-    
-		public function drawCursor(userId:String, xPercent:Number, yPercent:Number):void {
-			if (!_cursors.hasOwnProperty(userId)) {
-				var userName:String = UsersUtil.getUserName(userId);
-				if (userName) {
-					var newCursor:WhiteboardCursor = new WhiteboardCursor(userId, userName, 
-							xPercent, yPercent, shapeFactory.parentWidth, 
-							shapeFactory.parentHeight, presenterId == userId, multiUser);
-					wbCanvas.addCursor(newCursor);
-					
-					_cursors[userId] = newCursor;
-				}
-			} else {
-				(_cursors[userId] as WhiteboardCursor).updatePosition(xPercent, yPercent);
-			}
-		}
-		
-		public function presenterChange(amIPresenter:Boolean, presenterId:String):void {
-			this.presenterId = presenterId;
-
-			for each(var cursor:WhiteboardCursor in _cursors) {
-				cursor.updatePresenter(presenterId);
-			}
-		}
-		
-		public function userLeft(userId:String):void {
-			if (_cursors.hasOwnProperty(userId)) {
-				wbCanvas.removeCursorChild(_cursors[userId]);
-				delete _cursors[userId];
-			}
-		}
-    
-    public function zoomCanvas(width:Number, height:Number):void {
-      shapeFactory.setParentDim(width, height);  
-      this.width = width;
-      this.height = height;
-
-      for each (var gobj:GraphicObject in _annotationsMap) {
-        gobj.redraw(shapeFactory.parentWidth, shapeFactory.parentHeight);
-      }
-      
-      for(var j:String in _cursors) {
-        (_cursors[j] as WhiteboardCursor).updateParentSize(width, height);
-      }
-    }
-  }
-}
+    }
+    
+    private function createGraphic(o:Annotation, fromHistory:Boolean):void {
+      var gobj:GraphicObject = shapeFactory.makeGraphicObject(o);
+      if (gobj != null) {
+        gobj.draw(o, shapeFactory.parentWidth, shapeFactory.parentHeight);
+        wbCanvas.addGraphic(gobj as DisplayObject);
+        _annotationsMap[gobj.id] = gobj;
+        
+        if (!fromHistory &&
+            o.type == AnnotationType.TEXT &&
+            o.status != AnnotationStatus.DRAW_END &&
+            o.userId == UsersUtil.getMyUserID()) {
+          textUpdateListener.newTextObject(gobj as TextObject);
+        }
+      }
+    }
+    
+    private function removeGraphic(id:String):void {
+      if (_annotationsMap.propertyIsEnumerable(id)) {
+        var gobjToRemove:GraphicObject = _annotationsMap[id] as GraphicObject;
+        wbCanvas.removeGraphic(gobjToRemove as DisplayObject);
+        delete _annotationsMap[id];
+        
+        if (gobjToRemove.toolType == WhiteboardConstants.TYPE_TEXT) {
+          textUpdateListener.removedTextObject(gobjToRemove as TextObject);
+        }
+      }
+    }
+    
+    public function clearBoard(userId:String=null):void {
+      var gobj:GraphicObject;
+      
+      if (userId) {
+        for each (gobj in _annotationsMap){
+          if (gobj.userId == userId) {
+            removeGraphic(gobj.id);
+          }
+        }
+      } else {
+        _annotationsMap = new Object();
+        wbCanvas.removeAllGraphics();
+      }
+    }
+    
+    public function clearCursors():void {
+      _cursors = new Object();
+      wbCanvas.removeAllCursors();
+    }
+    
+    public function undoAnnotation(annotation:Annotation):void {
+      removeGraphic(annotation.id);
+    }
+        
+    public function receivedAnnotationsHistory(wbId:String):void {
+      var annotations:Array = whiteboardModel.getAnnotations(wbId);
+      for (var i:int = 0; i < annotations.length; i++) {
+        createGraphic(annotations[i], true);
+      }
+	}
+        
+    public function changeWhiteboard(wbId:String):void{
+      textUpdateListener.canvasMouseDown();
+      
+      //LogUtil.debug("**** CanvasDisplay changePage. Clearing page *****");
+
+      // forcefully clear all annotations and cursors on whiteboard change
+      _annotationsMap = new Object();
+      wbCanvas.removeAllGraphics();
+
+      clearCursors();
+      
+      var annotations:Array = whiteboardModel.getAnnotations(wbId);
+      //LogUtil.debug("**** CanvasDisplay changePage [" + annotations.length + "] *****");
+      for (var i:int = 0; i < annotations.length; i++) {
+        createGraphic(annotations[i], true);
+      }
+    }
+	
+	public function multiUserChange(multiUser:Boolean):void {
+		this.multiUser = multiUser;
+		
+		for each(var cursor:WhiteboardCursor in _cursors) {
+			cursor.updateMultiUser(multiUser);
+		}
+	}
+    
+    public function clearCursors():void {
+      _cursors = new Object();
+      wbCanvas.removeAllCursorChildren();
+    }
+    
+		public function drawCursor(userId:String, xPercent:Number, yPercent:Number):void {
+			if (!_cursors.hasOwnProperty(userId)) {
+				var userName:String = UsersUtil.getUserName(userId);
+				if (userName) {
+					var newCursor:WhiteboardCursor = new WhiteboardCursor(userId, userName, 
+							xPercent, yPercent, shapeFactory.parentWidth, 
+							shapeFactory.parentHeight, presenterId == userId, multiUser);
+					wbCanvas.addCursor(newCursor);
+					
+					_cursors[userId] = newCursor;
+				}
+			} else {
+				(_cursors[userId] as WhiteboardCursor).updatePosition(xPercent, yPercent);
+			}
+		}
+		
+		public function presenterChange(amIPresenter:Boolean, presenterId:String):void {
+			this.presenterId = presenterId;
+
+			for each(var cursor:WhiteboardCursor in _cursors) {
+				cursor.updatePresenter(presenterId);
+			}
+		}
+		
+		public function userLeft(userId:String):void {
+			if (_cursors.hasOwnProperty(userId)) {
+				wbCanvas.removeCursorChild(_cursors[userId]);
+				delete _cursors[userId];
+			}
+		}
+    
+    public function zoomCanvas(width:Number, height:Number):void {
+      shapeFactory.setParentDim(width, height);  
+      this.width = width;
+      this.height = height;
+
+      for each (var gobj:GraphicObject in _annotationsMap) {
+        gobj.redraw(shapeFactory.parentWidth, shapeFactory.parentHeight);
+      }
+      
+      for(var j:String in _cursors) {
+        (_cursors[j] as WhiteboardCursor).updateParentSize(width, height);
+      }
+    }
+  }
+}