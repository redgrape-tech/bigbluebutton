/**
 * BigBlueButton open source conferencing system - http://www.bigbluebutton.org/
 * 
 * Copyright (c) 2012 BigBlueButton Inc. and by respective authors (see below).
 *
 * This program is free software; you can redistribute it and/or modify it under the
 * terms of the GNU Lesser General Public License as published by the Free Software
 * Foundation; either version 3.0 of the License, or (at your option) any later
 * version.
 * 
 * BigBlueButton is distributed in the hope that it will be useful, but WITHOUT ANY
 * WARRANTY; without even the implied warranty of MERCHANTABILITY or FITNESS FOR A
 * PARTICULAR PURPOSE. See the GNU Lesser General Public License for more details.
 *
 * You should have received a copy of the GNU Lesser General Public License along
 * with BigBlueButton; if not, see <http://www.gnu.org/licenses/>.
 *
 */
package org.bigbluebutton.modules.whiteboard.models
{
	import flash.events.IEventDispatcher;
	
	import mx.collections.ArrayCollection;
	import org.bigbluebutton.core.UsersUtil;
	import org.as3commons.logging.api.ILogger;
	import org.as3commons.logging.api.getClassLogger;
	import org.bigbluebutton.modules.present.model.Page;
	import org.bigbluebutton.modules.present.model.PresentationModel;
	import org.bigbluebutton.modules.whiteboard.business.shapes.DrawObject;
	import org.bigbluebutton.modules.whiteboard.business.shapes.TextObject;
	import org.bigbluebutton.modules.whiteboard.events.WhiteboardShapesEvent;
	import org.bigbluebutton.modules.whiteboard.events.WhiteboardUpdate;

	public class WhiteboardModel
	{
		private static const LOGGER:ILogger = getClassLogger(WhiteboardModel);      
		private var _whiteboards:ArrayCollection = new ArrayCollection();

    private var _dispatcher:IEventDispatcher;

    private var currentWhiteboardId:String;
        
    public function WhiteboardModel(dispatcher:IEventDispatcher) {
      _dispatcher = dispatcher;
    }		
		
    private function getWhiteboard(id:String):Whiteboard {
       for (var i:int = 0; i < _whiteboards.length; i++) {
         var wb:Whiteboard = _whiteboards.getItemAt(i) as Whiteboard;
         if (wb.id == id) return wb;
       }
       return null;
    }
    
		public function addAnnotation(annotation:Annotation):void {
<<<<<<< HEAD
     // LOGGER.debug("*** Adding annotation [{0},{1},{2}] ****", [annotation.id, annotation.type, annotation.status]);
=======
      LOGGER.debug("*** Adding annotation [{0},{1},{2}] on wb page {3}****", [annotation.id, annotation.type, annotation.status, annotation.whiteboardId]);
>>>>>>> 91f4fd84
      var wb:Whiteboard;
      if (annotation.status == DrawObject.DRAW_START || annotation.type == DrawObject.POLL
		  || annotation.status == TextObject.TEXT_CREATED) {
        wb = getWhiteboard(annotation.whiteboardId);
        if (wb != null) {
          wb.addAnnotation(annotation);
        } else {
          wb = new Whiteboard(annotation.whiteboardId);
          wb.addAnnotation(annotation);
          _whiteboards.addItem(wb);
        }         
       } else {
         wb = getWhiteboard(annotation.whiteboardId);
         if (wb != null) {
           wb.updateAnnotation(annotation);
         }
       }
			 
      // LOGGER.debug("*** Dispatching WhiteboardUpdate.BOARD_UPDATED Event ****");
       var event:WhiteboardUpdate = new WhiteboardUpdate(WhiteboardUpdate.BOARD_UPDATED);
       event.annotation = annotation;
       _dispatcher.dispatchEvent(event);
//       trace(LOG + "*** Dispatched WhiteboardUpdate.BOARD_UPDATED Event ****");
		}
		
    private function addShapes(wb:Whiteboard, shapes:Array):void {
      for (var i:int = 0; i < shapes.length; i++) {
        var an:Annotation = shapes[i] as Annotation;
        wb.addAnnotation(an);
      }  
    }
    
    
    public function addAnnotationFromHistory(whiteboardId:String, annotation:Array):void {                
      //LOGGER.debug("addAnnotationFromHistory: wb id=[{0}]", [whiteboardId]);
      var wb:Whiteboard = getWhiteboard(whiteboardId);
      if (wb != null) {
       // LOGGER.debug("Whiteboard is already present. Adding shapes.");
        addShapes(wb, annotation);
      } else {
       // LOGGER.debug("Whiteboard is NOT present. Creating WB and adding shapes.");
        wb = new Whiteboard(whiteboardId);
        addShapes(wb, annotation);
        _whiteboards.addItem(wb);
      } 

      _dispatcher.dispatchEvent(new WhiteboardShapesEvent(wb.id));
    }
        
		public function removeAnnotation(id:String):void {
			
		}
		
    public function getAnnotation(id:String):Annotation {
      var wbId:String = getCurrentWhiteboardId();
      if (wbId != null) {
        var wb:Whiteboard = getWhiteboard(wbId);
        if (wb != null) {
          return wb.getAnnotation(id);
        }        
      }
      return null;
    }
        
    public function getAnnotations(wbId:String):Array {
      var wb:Whiteboard = getWhiteboard(wbId);
      if (wb != null) {
        return wb.getAnnotations();
      }
      // Just return an empty array.
      return new Array();
    }
        
		public function undo(wbId:String):void {
      LOGGER.debug("Undoing whiteboard");
      var wb:Whiteboard = getWhiteboard(wbId);
      if (wb != null) {
        wb.undo();
        _dispatcher.dispatchEvent(new WhiteboardUpdate(WhiteboardUpdate.UNDO_ANNOTATION));
      }
      
		}
		
		public function clear(wbId:String = null):void {
      LOGGER.debug("Clearing whiteboard");
      if (wbId != null) {
        var wb:Whiteboard = getWhiteboard(wbId);
        if (wb != null) {
          wb.clear();
          _dispatcher.dispatchEvent(new WhiteboardUpdate(WhiteboardUpdate.CLEAR_ANNOTATIONS));
        }
      } else {
        _whiteboards.removeAll();
        _dispatcher.dispatchEvent(new WhiteboardUpdate(WhiteboardUpdate.CLEAR_ANNOTATIONS));
      }
      
    }


		public function enable(enabled:Boolean):void {
			
		}
        
      
    public function getCurrentWhiteboardId():String {
      if(currentWhiteboardId)
        return currentWhiteboardId;

      return null;
    }
    
    public function setCurrentWhiteboardId(whiteboardId:String):void {
      currentWhiteboardId = whiteboardId;
      LOGGER.debug("currentWhiteboardId set to: " + currentWhiteboardId);
      LOGGER.debug("(current page id: " + PresentationModel.getInstance().getCurrentPage().id + ")");
    }

    public function isOverlayingDeskshare():Boolean {
      return (currentWhiteboardId && currentWhiteboardId == "deskshare");
    }

	}
}<|MERGE_RESOLUTION|>--- conflicted
+++ resolved
@@ -1,183 +1,179 @@
-/**
- * BigBlueButton open source conferencing system - http://www.bigbluebutton.org/
- * 
- * Copyright (c) 2012 BigBlueButton Inc. and by respective authors (see below).
- *
- * This program is free software; you can redistribute it and/or modify it under the
- * terms of the GNU Lesser General Public License as published by the Free Software
- * Foundation; either version 3.0 of the License, or (at your option) any later
- * version.
- * 
- * BigBlueButton is distributed in the hope that it will be useful, but WITHOUT ANY
- * WARRANTY; without even the implied warranty of MERCHANTABILITY or FITNESS FOR A
- * PARTICULAR PURPOSE. See the GNU Lesser General Public License for more details.
- *
- * You should have received a copy of the GNU Lesser General Public License along
- * with BigBlueButton; if not, see <http://www.gnu.org/licenses/>.
- *
- */
-package org.bigbluebutton.modules.whiteboard.models
-{
-	import flash.events.IEventDispatcher;
-	
-	import mx.collections.ArrayCollection;
-	import org.bigbluebutton.core.UsersUtil;
-	import org.as3commons.logging.api.ILogger;
-	import org.as3commons.logging.api.getClassLogger;
-	import org.bigbluebutton.modules.present.model.Page;
-	import org.bigbluebutton.modules.present.model.PresentationModel;
-	import org.bigbluebutton.modules.whiteboard.business.shapes.DrawObject;
-	import org.bigbluebutton.modules.whiteboard.business.shapes.TextObject;
-	import org.bigbluebutton.modules.whiteboard.events.WhiteboardShapesEvent;
-	import org.bigbluebutton.modules.whiteboard.events.WhiteboardUpdate;
-
-	public class WhiteboardModel
-	{
-		private static const LOGGER:ILogger = getClassLogger(WhiteboardModel);      
-		private var _whiteboards:ArrayCollection = new ArrayCollection();
-
-    private var _dispatcher:IEventDispatcher;
-
-    private var currentWhiteboardId:String;
-        
-    public function WhiteboardModel(dispatcher:IEventDispatcher) {
-      _dispatcher = dispatcher;
-    }		
-		
-    private function getWhiteboard(id:String):Whiteboard {
-       for (var i:int = 0; i < _whiteboards.length; i++) {
-         var wb:Whiteboard = _whiteboards.getItemAt(i) as Whiteboard;
-         if (wb.id == id) return wb;
-       }
-       return null;
-    }
-    
-		public function addAnnotation(annotation:Annotation):void {
-<<<<<<< HEAD
-     // LOGGER.debug("*** Adding annotation [{0},{1},{2}] ****", [annotation.id, annotation.type, annotation.status]);
-=======
-      LOGGER.debug("*** Adding annotation [{0},{1},{2}] on wb page {3}****", [annotation.id, annotation.type, annotation.status, annotation.whiteboardId]);
->>>>>>> 91f4fd84
-      var wb:Whiteboard;
-      if (annotation.status == DrawObject.DRAW_START || annotation.type == DrawObject.POLL
-		  || annotation.status == TextObject.TEXT_CREATED) {
-        wb = getWhiteboard(annotation.whiteboardId);
-        if (wb != null) {
-          wb.addAnnotation(annotation);
-        } else {
-          wb = new Whiteboard(annotation.whiteboardId);
-          wb.addAnnotation(annotation);
-          _whiteboards.addItem(wb);
-        }         
-       } else {
-         wb = getWhiteboard(annotation.whiteboardId);
-         if (wb != null) {
-           wb.updateAnnotation(annotation);
-         }
-       }
-			 
-      // LOGGER.debug("*** Dispatching WhiteboardUpdate.BOARD_UPDATED Event ****");
-       var event:WhiteboardUpdate = new WhiteboardUpdate(WhiteboardUpdate.BOARD_UPDATED);
-       event.annotation = annotation;
-       _dispatcher.dispatchEvent(event);
-//       trace(LOG + "*** Dispatched WhiteboardUpdate.BOARD_UPDATED Event ****");
-		}
-		
-    private function addShapes(wb:Whiteboard, shapes:Array):void {
-      for (var i:int = 0; i < shapes.length; i++) {
-        var an:Annotation = shapes[i] as Annotation;
-        wb.addAnnotation(an);
-      }  
-    }
-    
-    
-    public function addAnnotationFromHistory(whiteboardId:String, annotation:Array):void {                
-      //LOGGER.debug("addAnnotationFromHistory: wb id=[{0}]", [whiteboardId]);
-      var wb:Whiteboard = getWhiteboard(whiteboardId);
-      if (wb != null) {
-       // LOGGER.debug("Whiteboard is already present. Adding shapes.");
-        addShapes(wb, annotation);
-      } else {
-       // LOGGER.debug("Whiteboard is NOT present. Creating WB and adding shapes.");
-        wb = new Whiteboard(whiteboardId);
-        addShapes(wb, annotation);
-        _whiteboards.addItem(wb);
-      } 
-
-      _dispatcher.dispatchEvent(new WhiteboardShapesEvent(wb.id));
-    }
-        
-		public function removeAnnotation(id:String):void {
-			
-		}
-		
-    public function getAnnotation(id:String):Annotation {
-      var wbId:String = getCurrentWhiteboardId();
-      if (wbId != null) {
-        var wb:Whiteboard = getWhiteboard(wbId);
-        if (wb != null) {
-          return wb.getAnnotation(id);
-        }        
-      }
-      return null;
-    }
-        
-    public function getAnnotations(wbId:String):Array {
-      var wb:Whiteboard = getWhiteboard(wbId);
-      if (wb != null) {
-        return wb.getAnnotations();
-      }
-      // Just return an empty array.
-      return new Array();
-    }
-        
-		public function undo(wbId:String):void {
-      LOGGER.debug("Undoing whiteboard");
-      var wb:Whiteboard = getWhiteboard(wbId);
-      if (wb != null) {
-        wb.undo();
-        _dispatcher.dispatchEvent(new WhiteboardUpdate(WhiteboardUpdate.UNDO_ANNOTATION));
-      }
-      
-		}
-		
-		public function clear(wbId:String = null):void {
-      LOGGER.debug("Clearing whiteboard");
-      if (wbId != null) {
-        var wb:Whiteboard = getWhiteboard(wbId);
-        if (wb != null) {
-          wb.clear();
-          _dispatcher.dispatchEvent(new WhiteboardUpdate(WhiteboardUpdate.CLEAR_ANNOTATIONS));
-        }
-      } else {
-        _whiteboards.removeAll();
-        _dispatcher.dispatchEvent(new WhiteboardUpdate(WhiteboardUpdate.CLEAR_ANNOTATIONS));
-      }
-      
-    }
-
-
-		public function enable(enabled:Boolean):void {
-			
-		}
-        
-      
-    public function getCurrentWhiteboardId():String {
-      if(currentWhiteboardId)
-        return currentWhiteboardId;
-
-      return null;
-    }
-    
-    public function setCurrentWhiteboardId(whiteboardId:String):void {
-      currentWhiteboardId = whiteboardId;
-      LOGGER.debug("currentWhiteboardId set to: " + currentWhiteboardId);
-      LOGGER.debug("(current page id: " + PresentationModel.getInstance().getCurrentPage().id + ")");
-    }
-
-    public function isOverlayingDeskshare():Boolean {
-      return (currentWhiteboardId && currentWhiteboardId == "deskshare");
-    }
-
-	}
+/**
+ * BigBlueButton open source conferencing system - http://www.bigbluebutton.org/
+ * 
+ * Copyright (c) 2012 BigBlueButton Inc. and by respective authors (see below).
+ *
+ * This program is free software; you can redistribute it and/or modify it under the
+ * terms of the GNU Lesser General Public License as published by the Free Software
+ * Foundation; either version 3.0 of the License, or (at your option) any later
+ * version.
+ * 
+ * BigBlueButton is distributed in the hope that it will be useful, but WITHOUT ANY
+ * WARRANTY; without even the implied warranty of MERCHANTABILITY or FITNESS FOR A
+ * PARTICULAR PURPOSE. See the GNU Lesser General Public License for more details.
+ *
+ * You should have received a copy of the GNU Lesser General Public License along
+ * with BigBlueButton; if not, see <http://www.gnu.org/licenses/>.
+ *
+ */
+package org.bigbluebutton.modules.whiteboard.models
+{
+	import flash.events.IEventDispatcher;
+	
+	import mx.collections.ArrayCollection;
+	import org.bigbluebutton.core.UsersUtil;
+	import org.as3commons.logging.api.ILogger;
+	import org.as3commons.logging.api.getClassLogger;
+	import org.bigbluebutton.modules.present.model.Page;
+	import org.bigbluebutton.modules.present.model.PresentationModel;
+	import org.bigbluebutton.modules.whiteboard.business.shapes.DrawObject;
+	import org.bigbluebutton.modules.whiteboard.business.shapes.TextObject;
+	import org.bigbluebutton.modules.whiteboard.events.WhiteboardShapesEvent;
+	import org.bigbluebutton.modules.whiteboard.events.WhiteboardUpdate;
+
+	public class WhiteboardModel
+	{
+		private static const LOGGER:ILogger = getClassLogger(WhiteboardModel);      
+		private var _whiteboards:ArrayCollection = new ArrayCollection();
+
+    private var _dispatcher:IEventDispatcher;
+
+    private var currentWhiteboardId:String;
+        
+    public function WhiteboardModel(dispatcher:IEventDispatcher) {
+      _dispatcher = dispatcher;
+    }		
+		
+    private function getWhiteboard(id:String):Whiteboard {
+       for (var i:int = 0; i < _whiteboards.length; i++) {
+         var wb:Whiteboard = _whiteboards.getItemAt(i) as Whiteboard;
+         if (wb.id == id) return wb;
+       }
+       return null;
+    }
+    
+		public function addAnnotation(annotation:Annotation):void {
+     // LOGGER.debug("*** Adding annotation [{0},{1},{2}] ****", [annotation.id, annotation.type, annotation.status]);
+      var wb:Whiteboard;
+      if (annotation.status == DrawObject.DRAW_START || annotation.type == DrawObject.POLL
+		  || annotation.status == TextObject.TEXT_CREATED) {
+        wb = getWhiteboard(annotation.whiteboardId);
+        if (wb != null) {
+          wb.addAnnotation(annotation);
+        } else {
+          wb = new Whiteboard(annotation.whiteboardId);
+          wb.addAnnotation(annotation);
+          _whiteboards.addItem(wb);
+        }         
+       } else {
+         wb = getWhiteboard(annotation.whiteboardId);
+         if (wb != null) {
+           wb.updateAnnotation(annotation);
+         }
+       }
+			 
+      // LOGGER.debug("*** Dispatching WhiteboardUpdate.BOARD_UPDATED Event ****");
+       var event:WhiteboardUpdate = new WhiteboardUpdate(WhiteboardUpdate.BOARD_UPDATED);
+       event.annotation = annotation;
+       _dispatcher.dispatchEvent(event);
+//       trace(LOG + "*** Dispatched WhiteboardUpdate.BOARD_UPDATED Event ****");
+		}
+		
+    private function addShapes(wb:Whiteboard, shapes:Array):void {
+      for (var i:int = 0; i < shapes.length; i++) {
+        var an:Annotation = shapes[i] as Annotation;
+        wb.addAnnotation(an);
+      }  
+    }
+    
+    
+    public function addAnnotationFromHistory(whiteboardId:String, annotation:Array):void {                
+      //LOGGER.debug("addAnnotationFromHistory: wb id=[{0}]", [whiteboardId]);
+      var wb:Whiteboard = getWhiteboard(whiteboardId);
+      if (wb != null) {
+       // LOGGER.debug("Whiteboard is already present. Adding shapes.");
+        addShapes(wb, annotation);
+      } else {
+       // LOGGER.debug("Whiteboard is NOT present. Creating WB and adding shapes.");
+        wb = new Whiteboard(whiteboardId);
+        addShapes(wb, annotation);
+        _whiteboards.addItem(wb);
+      } 
+
+      _dispatcher.dispatchEvent(new WhiteboardShapesEvent(wb.id));
+    }
+        
+		public function removeAnnotation(id:String):void {
+			
+		}
+		
+    public function getAnnotation(id:String):Annotation {
+      var wbId:String = getCurrentWhiteboardId();
+      if (wbId != null) {
+        var wb:Whiteboard = getWhiteboard(wbId);
+        if (wb != null) {
+          return wb.getAnnotation(id);
+        }        
+      }
+      return null;
+    }
+        
+    public function getAnnotations(wbId:String):Array {
+      var wb:Whiteboard = getWhiteboard(wbId);
+      if (wb != null) {
+        return wb.getAnnotations();
+      }
+      // Just return an empty array.
+      return new Array();
+    }
+        
+		public function undo(wbId:String):void {
+      LOGGER.debug("Undoing whiteboard");
+      var wb:Whiteboard = getWhiteboard(wbId);
+      if (wb != null) {
+        wb.undo();
+        _dispatcher.dispatchEvent(new WhiteboardUpdate(WhiteboardUpdate.UNDO_ANNOTATION));
+      }
+      
+		}
+		
+		public function clear(wbId:String = null):void {
+      LOGGER.debug("Clearing whiteboard");
+      if (wbId != null) {
+        var wb:Whiteboard = getWhiteboard(wbId);
+        if (wb != null) {
+          wb.clear();
+          _dispatcher.dispatchEvent(new WhiteboardUpdate(WhiteboardUpdate.CLEAR_ANNOTATIONS));
+        }
+      } else {
+        _whiteboards.removeAll();
+        _dispatcher.dispatchEvent(new WhiteboardUpdate(WhiteboardUpdate.CLEAR_ANNOTATIONS));
+      }
+      
+    }
+
+
+		public function enable(enabled:Boolean):void {
+			
+		}
+        
+      
+    public function getCurrentWhiteboardId():String {
+      if(currentWhiteboardId)
+        return currentWhiteboardId;
+
+      return null;
+    }
+    
+    public function setCurrentWhiteboardId(whiteboardId:String):void {
+      currentWhiteboardId = whiteboardId;
+      LOGGER.debug("currentWhiteboardId set to: " + currentWhiteboardId);
+      LOGGER.debug("(current page id: " + PresentationModel.getInstance().getCurrentPage().id + ")");
+    }
+
+    public function isOverlayingDeskshare():Boolean {
+      return (currentWhiteboardId && currentWhiteboardId == "deskshare");
+    }
+
+	}
 }