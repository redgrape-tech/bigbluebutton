--- conflicted
+++ resolved
@@ -1,198 +1,193 @@
-<?xml version="1.0" encoding="utf-8"?>
-
-<!--
-
-BigBlueButton open source conferencing system - http://www.bigbluebutton.org/
-
-Copyright (c) 2012 BigBlueButton Inc. and by respective authors (see below).
-
-This program is free software; you can redistribute it and/or modify it under the
-terms of the GNU Lesser General Public License as published by the Free Software
-Foundation; either version 3.0 of the License, or (at your option) any later
-version.
-
-BigBlueButton is distributed in the hope that it will be useful, but WITHOUT ANY
-WARRANTY; without even the implied warranty of MERCHANTABILITY or FITNESS FOR A
-PARTICULAR PURPOSE. See the GNU Lesser General Public License for more details.
-
-You should have received a copy of the GNU Lesser General Public License along
-with BigBlueButton; if not, see <http://www.gnu.org/licenses/>.
-
--->
-
-<mx:HBox xmlns="flexlib.containers.*" xmlns:mx="http://www.adobe.com/2006/mxml"
-	xmlns:mate="http://mate.asfusion.com/" visible="false" backgroundColor="0xCCCCCC"
-	cornerRadius="5" borderStyle="solid"
-	paddingBottom="3" paddingTop="3" paddingLeft="3" paddingRight="3" alpha="0"
-	xmlns:views="org.bigbluebutton.modules.whiteboard.views.*" xmlns:local="*">
-	
-	<mate:Listener type="{MadePresenterEvent.SWITCH_TO_VIEWER_MODE}" method="viewerMode" />
-	<mate:Listener type="{WhiteboardButtonEvent.DISABLE_WHITEBOARD}" method="disableTextToolbar" />
-	<mate:Listener type="{StopWhiteboardModuleEvent.STOP_HIGHLIGHTER_MODULE_EVENT}" method="closeToolbar" />
-	<mx:Script>
-		<![CDATA[
-			import mx.events.MoveEvent;
-			import mx.events.ResizeEvent;
-			
-			import org.as3commons.logging.api.ILogger;
-			import org.as3commons.logging.api.getClassLogger;
-			import org.bigbluebutton.main.events.MadePresenterEvent;
-			import org.bigbluebutton.modules.present.ui.views.PresentationWindow;
-			import org.bigbluebutton.modules.whiteboard.business.shapes.TextObject;
-			import org.bigbluebutton.modules.whiteboard.events.StopWhiteboardModuleEvent;
-			import org.bigbluebutton.modules.whiteboard.events.WhiteboardButtonEvent;
-			import org.bigbluebutton.util.i18n.ResourceUtil;
-			
-			private static const LOGGER:ILogger = getClassLogger(WhiteboardTextToolbar);      
-			public var canvas:WhiteboardCanvas;
-			public var textColor:uint;
-			public var bgColor:uint;
-			public var textSize:Number;
-			public var backgroundVisible:Boolean;
-			
-			private var currentlySelectedTextObject:TextObject = null;	
-			private var presentationWindow:PresentationWindow;
-			private var normalAlpha:Number = 0.55;
-			private var focusedAlpha:Number = 1.0;
-			private var hasFocus:Boolean;
-			[Bindable] private var fontSizes:Array = ["12", "14", "16", "18", "22", "24", "32", "36"];
-			
-			public function init():void {
-				this.alpha = normalAlpha;
-				this.addEventListener(MouseEvent.ROLL_OVER, makeFocused);
-				this.addEventListener(MouseEvent.ROLL_OUT, makeDim);
-				
-				
-				/* WARNING: enabling the following code caused some nasty issues with  the whiteboard
-					It is kept here for reference
-				*/
-				/*this.textColor = ctextpik.selectedColor = 0x000000;
-				this.bgColor = cbackpik.selectedColor = 0x000000;
-				this.backgroundVisible = btnToggleBackground.selected = false;
-				this.textSizeMenu.label = "14";
-				this.textSize = Number(textSizeMenu.label);*/
-			}
-			
-			/* Following two methods are used for aesthetics when mouse hovers over TextToolbar and when it hovers out of it */
-			public function makeDim(event:MouseEvent):void {
-					this.alpha = normalAlpha;
-			}
-			
-			public function makeFocused(event:MouseEvent):void {
-					this.alpha = focusedAlpha;
-			}
-			
-			private function onFontSizeChange():void {
-				setTextSize(Number(textSizeMenu.selectedItem));
-			}
-			
-			/**
-			 * Sets the text color of the selected text object
-			 * @param e The event
-			 * 
-			 */		
-			protected function setTextColor(e:Event):void{
-				enableTextToolbar();
-				this.textColor = e.target.selectedColor;
-				currentlySelectedTextObject.applyNewFormat(textColor, textSize);
-				canvas.stage.focus = currentlySelectedTextObject;
-			}
-			
-			/**
-			 * Sets the text size of the selected text object
-			 * @param size the size to set for the selected text object
-			 * 
-			 */			
-			protected function setTextSize(size:Number):void {
-				enableTextToolbar();
-				this.textSize = size;
-				currentlySelectedTextObject.applyNewFormat(textColor, textSize);
-			}
-						
-			private function viewerMode(e:MadePresenterEvent):void{
-				disableTextToolbar();
-			}
-			
-			private function enableTextToolbar():void{
-				this.visible = true;
-				callLater(repositionToolbarByWindow);
-			}
-			
-<<<<<<< HEAD
-			private function disableTextToolbar(e:Event=null):void{
-=======
-			private function disableTextToolbar(evt:Event=null):void{
-				ctextpik.close();
->>>>>>> 155b5ec6
-				this.visible = false;
-			}
-			
-			private function closeToolbar(e:StopWhiteboardModuleEvent):void{
-				parent.removeChild(this);
-			}
-			
-			public function syncPropsWith(tobj:TextObject):void {
-				currentlySelectedTextObject = tobj;
-				
-				if(tobj != null) {
-					enableTextToolbar();
-					repositionToolbar();
-					this.textColor = ctextpik.selectedColor = tobj.textColor;
-					this.textSizeMenu.selectedItem = String(tobj.fontSize);
-					this.textSize = tobj.fontSize;
-				} else {
-					disableTextToolbar();
-				}
-			}
-			
-			// invoked by WhiteboardManager when the TextToolbar is first loaded
-			public function positionToolbar(window:PresentationWindow):void{
-				this.presentationWindow = window;
-				presentationWindow.addEventListener(ResizeEvent.RESIZE, repositionToolbarByWindow);
-				presentationWindow.addEventListener(MouseEvent.CLICK, repositionToolbarByWindow);
-				presentationWindow.addEventListener(MoveEvent.MOVE, repositionToolbarByWindow);
-			}
-			
-			/* required for repositioning the TextToolbar when an event occurs on the presentation window */
-			public function repositionToolbarByWindow(event:Event = null):void {
-				repositionToolbar();
-			}
-			
-			public function repositionToolbar():void {
-				if (this.visible && currentlySelectedTextObject) {
-					// translate TextObject's coords to stage coords because TextToolbar is added to stage
- 					
-					var loc:Point = canvas.localToGlobal(new Point(currentlySelectedTextObject.x, currentlySelectedTextObject.y));
-					this.x = loc.x;
-					this.y = loc.y - this.height - 45;
-					parent.setChildIndex(this, parent.numChildren-1);
-				}
-			}
-			
-			// repositions the toolbar when canvas is zoomed			
-			public function adjustForZoom(x:Number, y:Number):void {
-				repositionToolbar();
-			}
-			
-			/* used to check whether or not the TextToolbar and its children have focus when
-				checking whether or not it should be made visible=false. see handleObjDeselected().
-			*/
-			private function containsFocus(obj:DisplayObjectContainer):Boolean {
-				if(obj.stage.focus == obj) return true;
-				
-				for (var i:int = 0; i < obj.numChildren; i++) {
-					var currObj:DisplayObject = obj.getChildAt(i);
-					if(obj.stage.focus == currObj) return true;
-				}
-				
-				return false;
-			}		
-		]]>
-	</mx:Script>
-
-	<mx:ColorPicker width="20" height="20"  change="setTextColor(event)" id="ctextpik" selectedColor="0x000000"
-					toolTip="{ResourceUtil.getInstance().getString('ltbcustom.bbb.highlighter.texttoolbar.textColorPicker')}"/>
-
-	<views:CustomComboBox id="textSizeMenu" dataProvider="{fontSizes}" change="onFontSizeChange()" rowCount="8"
-				 toolTip="{ResourceUtil.getInstance().getString('ltbcustom.bbb.highlighter.texttoolbar.textSizeMenu')}" />
-</mx:HBox>
+<?xml version="1.0" encoding="utf-8"?>
+
+<!--
+
+BigBlueButton open source conferencing system - http://www.bigbluebutton.org/
+
+Copyright (c) 2012 BigBlueButton Inc. and by respective authors (see below).
+
+This program is free software; you can redistribute it and/or modify it under the
+terms of the GNU Lesser General Public License as published by the Free Software
+Foundation; either version 3.0 of the License, or (at your option) any later
+version.
+
+BigBlueButton is distributed in the hope that it will be useful, but WITHOUT ANY
+WARRANTY; without even the implied warranty of MERCHANTABILITY or FITNESS FOR A
+PARTICULAR PURPOSE. See the GNU Lesser General Public License for more details.
+
+You should have received a copy of the GNU Lesser General Public License along
+with BigBlueButton; if not, see <http://www.gnu.org/licenses/>.
+
+-->
+
+<mx:HBox xmlns="flexlib.containers.*" xmlns:mx="http://www.adobe.com/2006/mxml"
+	xmlns:mate="http://mate.asfusion.com/" visible="false" backgroundColor="0xCCCCCC"
+	cornerRadius="5" borderStyle="solid"
+	paddingBottom="3" paddingTop="3" paddingLeft="3" paddingRight="3" alpha="0"
+	xmlns:views="org.bigbluebutton.modules.whiteboard.views.*" xmlns:local="*">
+	
+	<mate:Listener type="{MadePresenterEvent.SWITCH_TO_VIEWER_MODE}" method="viewerMode" />
+	<mate:Listener type="{WhiteboardButtonEvent.DISABLE_WHITEBOARD}" method="disableTextToolbar" />
+	<mate:Listener type="{StopWhiteboardModuleEvent.STOP_HIGHLIGHTER_MODULE_EVENT}" method="closeToolbar" />
+	<mx:Script>
+		<![CDATA[
+			import mx.events.MoveEvent;
+			import mx.events.ResizeEvent;
+			
+			import org.as3commons.logging.api.ILogger;
+			import org.as3commons.logging.api.getClassLogger;
+			import org.bigbluebutton.main.events.MadePresenterEvent;
+			import org.bigbluebutton.modules.present.ui.views.PresentationWindow;
+			import org.bigbluebutton.modules.whiteboard.business.shapes.TextObject;
+			import org.bigbluebutton.modules.whiteboard.events.StopWhiteboardModuleEvent;
+			import org.bigbluebutton.modules.whiteboard.events.WhiteboardButtonEvent;
+			import org.bigbluebutton.util.i18n.ResourceUtil;
+			
+			private static const LOGGER:ILogger = getClassLogger(WhiteboardTextToolbar);      
+			public var canvas:WhiteboardCanvas;
+			public var textColor:uint;
+			public var bgColor:uint;
+			public var textSize:Number;
+			public var backgroundVisible:Boolean;
+			
+			private var currentlySelectedTextObject:TextObject = null;	
+			private var presentationWindow:PresentationWindow;
+			private var normalAlpha:Number = 0.55;
+			private var focusedAlpha:Number = 1.0;
+			private var hasFocus:Boolean;
+			[Bindable] private var fontSizes:Array = ["12", "14", "16", "18", "22", "24", "32", "36"];
+			
+			public function init():void {
+				this.alpha = normalAlpha;
+				this.addEventListener(MouseEvent.ROLL_OVER, makeFocused);
+				this.addEventListener(MouseEvent.ROLL_OUT, makeDim);
+				
+				
+				/* WARNING: enabling the following code caused some nasty issues with  the whiteboard
+					It is kept here for reference
+				*/
+				/*this.textColor = ctextpik.selectedColor = 0x000000;
+				this.bgColor = cbackpik.selectedColor = 0x000000;
+				this.backgroundVisible = btnToggleBackground.selected = false;
+				this.textSizeMenu.label = "14";
+				this.textSize = Number(textSizeMenu.label);*/
+			}
+			
+			/* Following two methods are used for aesthetics when mouse hovers over TextToolbar and when it hovers out of it */
+			public function makeDim(event:MouseEvent):void {
+					this.alpha = normalAlpha;
+			}
+			
+			public function makeFocused(event:MouseEvent):void {
+					this.alpha = focusedAlpha;
+			}
+			
+			private function onFontSizeChange():void {
+				setTextSize(Number(textSizeMenu.selectedItem));
+			}
+			
+			/**
+			 * Sets the text color of the selected text object
+			 * @param e The event
+			 * 
+			 */		
+			protected function setTextColor(e:Event):void{
+				enableTextToolbar();
+				this.textColor = e.target.selectedColor;
+				currentlySelectedTextObject.applyNewFormat(textColor, textSize);
+				canvas.stage.focus = currentlySelectedTextObject;
+			}
+			
+			/**
+			 * Sets the text size of the selected text object
+			 * @param size the size to set for the selected text object
+			 * 
+			 */			
+			protected function setTextSize(size:Number):void {
+				enableTextToolbar();
+				this.textSize = size;
+				currentlySelectedTextObject.applyNewFormat(textColor, textSize);
+			}
+						
+			private function viewerMode(e:MadePresenterEvent):void{
+				disableTextToolbar();
+			}
+			
+			private function enableTextToolbar():void{
+				this.visible = true;
+				callLater(repositionToolbarByWindow);
+			}
+			
+			private function disableTextToolbar(e:Event=null):void{
+				this.visible = false;
+			}
+			
+			private function closeToolbar(e:StopWhiteboardModuleEvent):void{
+				parent.removeChild(this);
+			}
+			
+			public function syncPropsWith(tobj:TextObject):void {
+				currentlySelectedTextObject = tobj;
+				
+				if(tobj != null) {
+					enableTextToolbar();
+					repositionToolbar();
+					this.textColor = ctextpik.selectedColor = tobj.textColor;
+					this.textSizeMenu.selectedItem = String(tobj.fontSize);
+					this.textSize = tobj.fontSize;
+				} else {
+					disableTextToolbar();
+				}
+			}
+			
+			// invoked by WhiteboardManager when the TextToolbar is first loaded
+			public function positionToolbar(window:PresentationWindow):void{
+				this.presentationWindow = window;
+				presentationWindow.addEventListener(ResizeEvent.RESIZE, repositionToolbarByWindow);
+				presentationWindow.addEventListener(MouseEvent.CLICK, repositionToolbarByWindow);
+				presentationWindow.addEventListener(MoveEvent.MOVE, repositionToolbarByWindow);
+			}
+			
+			/* required for repositioning the TextToolbar when an event occurs on the presentation window */
+			public function repositionToolbarByWindow(event:Event = null):void {
+				repositionToolbar();
+			}
+			
+			public function repositionToolbar():void {
+				if (this.visible && currentlySelectedTextObject) {
+					// translate TextObject's coords to stage coords because TextToolbar is added to stage
+ 					
+					var loc:Point = canvas.localToGlobal(new Point(currentlySelectedTextObject.x, currentlySelectedTextObject.y));
+					this.x = loc.x;
+					this.y = loc.y - this.height - 45;
+					parent.setChildIndex(this, parent.numChildren-1);
+				}
+			}
+			
+			// repositions the toolbar when canvas is zoomed			
+			public function adjustForZoom(x:Number, y:Number):void {
+				repositionToolbar();
+			}
+			
+			/* used to check whether or not the TextToolbar and its children have focus when
+				checking whether or not it should be made visible=false. see handleObjDeselected().
+			*/
+			private function containsFocus(obj:DisplayObjectContainer):Boolean {
+				if(obj.stage.focus == obj) return true;
+				
+				for (var i:int = 0; i < obj.numChildren; i++) {
+					var currObj:DisplayObject = obj.getChildAt(i);
+					if(obj.stage.focus == currObj) return true;
+				}
+				
+				return false;
+			}		
+		]]>
+	</mx:Script>
+
+	<mx:ColorPicker width="20" height="20"  change="setTextColor(event)" id="ctextpik" selectedColor="0x000000"
+					toolTip="{ResourceUtil.getInstance().getString('ltbcustom.bbb.highlighter.texttoolbar.textColorPicker')}"/>
+
+	<views:CustomComboBox id="textSizeMenu" dataProvider="{fontSizes}" change="onFontSizeChange()" rowCount="8"
+				 toolTip="{ResourceUtil.getInstance().getString('ltbcustom.bbb.highlighter.texttoolbar.textSizeMenu')}" />
+</mx:HBox>