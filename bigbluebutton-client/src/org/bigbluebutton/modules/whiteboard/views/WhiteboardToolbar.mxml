<?xml version="1.0" encoding="utf-8"?>

<!--

BigBlueButton open source conferencing system - http://www.bigbluebutton.org/

Copyright (c) 2012 BigBlueButton Inc. and by respective authors (see below).

This program is free software; you can redistribute it and/or modify it under the
terms of the GNU Lesser General Public License as published by the Free Software
Foundation; either version 3.0 of the License, or (at your option) any later
version.

BigBlueButton is distributed in the hope that it will be useful, but WITHOUT ANY
WARRANTY; without even the implied warranty of MERCHANTABILITY or FITNESS FOR A
PARTICULAR PURPOSE. See the GNU Lesser General Public License for more details.

You should have received a copy of the GNU Lesser General Public License along
with BigBlueButton; if not, see <http://www.gnu.org/licenses/>.

-->

<mx:VBox xmlns="flexlib.containers.*" 
<<<<<<< HEAD
    initialize="init()" 
    xmlns:mx="http://www.adobe.com/2006/mxml" 
    xmlns:view="org.bigbluebutton.modules.whiteboard.views.*"
    xmlns:wbBtns="org.bigbluebutton.modules.whiteboard.views.buttons.*"
    xmlns:mate="http://mate.asfusion.com/" 
    creationComplete="onCreationComplete()"
    visible="{showWhiteboardToolbar}" 
    styleName="whiteboardToolbarStyle">

  <mate:Listener type="{MadePresenterEvent.SWITCH_TO_PRESENTER_MODE}" method="presenterMode" />
  <mate:Listener type="{MadePresenterEvent.SWITCH_TO_VIEWER_MODE}" method="viewerMode" />
  <mate:Listener type="{StopWhiteboardModuleEvent.STOP_HIGHLIGHTER_MODULE_EVENT}" method="closeToolbar" />
  <mate:Listener type="{ShortcutEvent.UNDO_WHITEBOARD}" method="undoShortcut" />
  <mate:Listener type="{GraphicObjectFocusEvent.OBJECT_SELECTED}" method="graphicObjSelected" />
  <mate:Listener type="{GraphicObjectFocusEvent.OBJECT_DESELECTED}" method="graphicObjDeselected" />
  <mate:Listener type="{WhiteboardButtonEvent.WHITEBOARD_BUTTON_PRESSED}" method="handleWhiteboardButtonPressed"/>
  <mate:Listener type="{NavigationEvent.GOTO_PAGE}" method="handleSlideChange" />
  <mate:Listener type="{DisplaySlideEvent.DISPLAY_SLIDE_EVENT}" method="handleSlideLoaded" />
  <mate:Listener type="{UploadEvent.PRESENTATION_READY}" method="handlePresentationSwitch" />
=======
		initialize="init()" 
		xmlns:mx="http://www.adobe.com/2006/mxml" 
		xmlns:view="org.bigbluebutton.modules.whiteboard.views.*"
		xmlns:wbBtns="org.bigbluebutton.modules.whiteboard.views.buttons.*"
		xmlns:mate="http://mate.asfusion.com/" 
		creationComplete="onCreationComplete()"
		visible="{showWhiteboardToolbar}"
		includeInLayout="{showWhiteboardToolbar}"
		styleName="whiteboardToolbarStyle">
	
	<mate:Listener type="{MadePresenterEvent.SWITCH_TO_PRESENTER_MODE}" method="presenterMode" />
	<mate:Listener type="{MadePresenterEvent.SWITCH_TO_VIEWER_MODE}" method="viewerMode" />
	<mate:Listener type="{StopWhiteboardModuleEvent.STOP_HIGHLIGHTER_MODULE_EVENT}" method="closeToolbar" />
	<mate:Listener type="{ShortcutEvent.UNDO_WHITEBOARD}" method="undoShortcut" />
	<mate:Listener type="{GraphicObjectFocusEvent.OBJECT_SELECTED}" method="graphicObjSelected" />
	<mate:Listener type="{GraphicObjectFocusEvent.OBJECT_DESELECTED}" method="graphicObjDeselected" />
	<mate:Listener type="{WhiteboardButtonEvent.WHITEBOARD_BUTTON_PRESSED}" method="handleWhiteboardButtonPressed"/>
    <mate:Listener type="{NavigationEvent.GOTO_PAGE}" method="handleSlideChange" />
    <mate:Listener type="{DisplaySlideEvent.DISPLAY_SLIDE_EVENT}" method="handleSlideLoaded" />
    <mate:Listener type="{UploadEvent.PRESENTATION_READY}" method="handlePresentationSwitch" />
>>>>>>> bf4300b4
    
  <mx:Style>
    .colorPickerStyle {
      backgroundColor:#E5E6E7;
      columnCount:13;
      horizontalGap:0;
      previewHeight:22;
      previewWidth:50;
      swatchGridBackgroundColor:#000000;
      swatchGridBorderSize:0;
      swatchHeight:60;
      swatchHighlightColor:#FFFFFF;
      swatchHighlightSize:1;
      swatchWidth:12;
      textFieldWidth:72;
      verticalGap:0;
    }

  </mx:Style>

  <mx:Script>
    <![CDATA[
      import com.asfusion.mate.events.Listener;            
      import flash.ui.Keyboard;		
      import flexlib.mdi.events.MDIWindowEvent;			
      import mx.containers.ControlBar;
      import mx.events.MoveEvent;
      import mx.events.ResizeEvent;
      import mx.managers.CursorManager;			
      import org.bigbluebutton.common.Images;
      import org.bigbluebutton.common.LogUtil;
      import org.bigbluebutton.core.UsersUtil;
      import org.bigbluebutton.core.managers.UserManager;
			import org.bigbluebutton.main.events.MadePresenterEvent;
			import org.bigbluebutton.main.events.ShortcutEvent;
			import org.bigbluebutton.modules.present.events.DisplaySlideEvent;
			import org.bigbluebutton.modules.present.events.PresentationEvent;
			import org.bigbluebutton.modules.present.events.NavigationEvent;
			import org.bigbluebutton.modules.present.events.UploadEvent;
			import org.bigbluebutton.modules.present.ui.views.PresentationWindow;
			import org.bigbluebutton.modules.present.ui.views.SlideView;
			import org.bigbluebutton.modules.whiteboard.business.shapes.DrawObject;
			import org.bigbluebutton.modules.whiteboard.business.shapes.GraphicObject;
			import org.bigbluebutton.modules.whiteboard.business.shapes.TextObject;
			import org.bigbluebutton.modules.whiteboard.business.shapes.WhiteboardConstants;
			import org.bigbluebutton.modules.whiteboard.events.GraphicObjectFocusEvent;
			import org.bigbluebutton.modules.whiteboard.events.StopWhiteboardModuleEvent;
			import org.bigbluebutton.modules.whiteboard.events.ToggleGridEvent;
			import org.bigbluebutton.modules.whiteboard.events.WhiteboardButtonEvent;
			import org.bigbluebutton.modules.whiteboard.events.WhiteboardDrawEvent;
			import org.bigbluebutton.modules.whiteboard.events.WhiteboardPresenterEvent;
			import org.bigbluebutton.modules.whiteboard.events.WhiteboardSettingResetEvent;
			import org.bigbluebutton.modules.whiteboard.views.models.WhiteboardOptions;
			import org.bigbluebutton.util.i18n.ResourceUtil;
			
			private var images:Images = new Images();
			[Bindable] private var hand_icon:Class = images.hand_icon;
			[Bindable] private var pencil_icon:Class = images.pencil_icon;
			[Bindable] private var undo_icon:Class = images.undo_icon;
			[Bindable] private var delete_icon:Class = images.delete_icon;
			[Bindable] private var rectangle_icon:Class = images.square_icon;
			[Bindable] private var ellipse_icon:Class = images.circle_icon;
			[Bindable] private var thick_icon:Class = images.whiteboard_thick;
			[Bindable] private var thin_icon:Class = images.whiteboard_thin;
			[Bindable] private var scribble_icon:Class = images.scribble_icon;
			[Bindable] private var text_icon:Class = images.text_icon;            
			[Bindable] private var triangle_icon:Class = images.triangle_icon;
			[Bindable] private var line_icon:Class = images.line_icon;
			[Bindable] private var fill_icon:Class = images.fill_icon;
			[Bindable] private var transparency_icon:Class = images.transparency_icon;
			[Bindable] private var eraser_icon:Class = images.eraser_icon;
			[Bindable] private var highlighter_icon:Class = images.highlighter_icon;
			[Bindable] private var select_icon:Class = images.select_icon;
			[Bindable] private var grid_icon:Class = images.grid_icon;
			
			[Bindable] public var wbOptions:WhiteboardOptions;
			[Bindable] private var baseIndex:int;
			
			[Bindable] private var showWhiteboardToolbar:Boolean = false;

      private static const LOG:String = "WB::WhiteboardToolbar - ";
      
			private var mousedOver:Boolean = false;
			private var slideLoaded:Boolean = false;
			
			public var canvas:WhiteboardCanvas;
			private var presentationWindow:PresentationWindow;
			
			[Bindable] private var colorPickerColours:Array = ['0x000000', '0xFFFFFF' , '0xFF0000', '0xFF8800',
                '0xCCFF00', '0x00FF00', '0x00FF88', '0x00FFFF', '0x0088FF', '0x0000FF', '0x8800FF', '0xFF00FF', '0xC0C0C0'];
			
			private function init():void{
				wbOptions = new WhiteboardOptions();
				baseIndex = wbOptions.baseTabIndex;
			}
			
      private function onCreationComplete():void {
        setToolType(WhiteboardConstants.TYPE_ZOOM, null);
      }

      private function handleWhiteboardButtonPressed(e:WhiteboardButtonEvent):void {
        setToolType(e.graphicType, e.toolType);
      }

      private function setToolType(graphicType:String, toolType:String):void {                
        if (graphicType == WhiteboardConstants.TYPE_CLEAR) {
           dispatchEvent(new WhiteboardDrawEvent(WhiteboardDrawEvent.CLEAR));
        } else if (graphicType == WhiteboardConstants.TYPE_UNDO) {
           sendUndoCommand();
        } else {
           canvas.setGraphicType(graphicType);
           canvas.setTool(toolType);
        
           if (panzoomBtn != null) {
                        panzoomBtn.setTool(graphicType, toolType);
                    }
                    
                    if (scribbleBtn != null) {
                        scribbleBtn.setTool(graphicType, toolType); 
                    }
                    
                    if (rectangleBtn != null) {
                        rectangleBtn.setTool(graphicType, toolType); 
                    }
                    
                    if (circleBtn != null) {
                        circleBtn.setTool(graphicType, toolType);
                    }
                    
                    if (triangleBtn != null) {
                        triangleBtn.setTool(graphicType, toolType);
                    }
                    
                    if (lineBtn != null) {
                        lineBtn.setTool(graphicType, toolType);
                    }
                    
                    if (textBtn != null) {
                        textBtn.setTool(graphicType, toolType);
                    }
                }
            }
            
            protected function changeColor(e:Event):void {
                canvas.changeColor(e);
			}
			
			protected function changeFillColor(e:Event):void {
				canvas.changeFillColor(e);
			}
			
			protected function changeThickness(e:Event):void {
				canvas.changeThickness(e);
			}
			
			protected function toggleFill():void {
				canvas.toggleFill();
			}
			
			protected function toggleTransparency():void {
				canvas.toggleTransparency();
			}
						
			private function presenterMode(e:MadePresenterEvent):void {
        if (canvas == null) return;
        
				canvas.makeTextObjectsEditable(e);
        setToolType(WhiteboardConstants.TYPE_ZOOM, null);
			}
			
			private function viewerMode(e:MadePresenterEvent):void {
				canvas.makeTextObjectsUneditable(e);
				if (!toolbarAllowed()) {
                    checkVisibility();
                    if (panzoomBtn) {
                        panzoomBtn.dispatchEvent(new MouseEvent(MouseEvent.CLICK));
                    }
                }
			}
			
			private function undoShortcut(e:ShortcutEvent):void{
				trace(LOG + "Ctrl-Z got into undoShortcut");
				sendUndoCommand();
			}
			
			private function sendUndoCommand():void {
//				if (!canvas.isPageEmpty()) {          
					dispatchEvent(new WhiteboardDrawEvent(WhiteboardDrawEvent.UNDO));
//        }
			}
			
			public function positionToolbar(window:PresentationWindow):void {
        trace(LOG + "Positioning whiteboard toolbar");
				presentationWindow = window;
				presentationWindow.addEventListener(MoveEvent.MOVE, setPositionAndDepth);
				presentationWindow.addEventListener(ResizeEvent.RESIZE, setPositionAndDepth);
				presentationWindow.addEventListener(MouseEvent.CLICK, setPositionAndDepth);
				
                if (!wbOptions.keepToolbarVisible) {
    				window.presCtrlBar.addEventListener(MouseEvent.ROLL_OVER, handleMouseOut);
    				window.presCtrlBar.addEventListener(MouseEvent.ROLL_OUT, handleMouseIn);
    				
    				window.addEventListener(MouseEvent.ROLL_OVER, handleMouseIn);
    				window.addEventListener(MouseEvent.ROLL_OUT, handleMouseOut);
    				
    				this.addEventListener(MouseEvent.ROLL_OVER, handleMouseIn);
    				this.addEventListener(MouseEvent.ROLL_OUT, handleMouseOut);
                } else {
                    var listener1:Listener = new Listener();
                    listener1.method = checkVisibility;
                    listener1.type = MadePresenterEvent.SWITCH_TO_PRESENTER_MODE;
                    var listener2:Listener = new Listener();
                    listener2.method = checkVisibility;
                    listener2.type = MadePresenterEvent.SWITCH_TO_VIEWER_MODE;
                    //Do an initial check to see if the toolbar should be visible
                    checkVisibility();
                }
			}
			
            private function checkVisibility(e:MadePresenterEvent = null):void {
<<<<<<< HEAD
                if (toolbarAllowed() && slideLoaded && (wbOptions.keepToolbarVisible || mousedOver)) {
=======
                if (toolbarAllowed() && slideLoaded && mousedOver && !presentationWindow.minimized) {
>>>>>>> bf4300b4
                    setPositionAndDepth();
                    showWhiteboardToolbar = true;
                } else {
                    showWhiteboardToolbar = false;
                }
            }
            
			private function setPositionAndDepth(e:Event = null):void {
				this.x = presentationWindow.x + presentationWindow.width - 43;
				this.y = presentationWindow.y + 30;
				parent.setChildIndex(this, parent.numChildren - 1);
			}
			
			private function closeToolbar(e:StopWhiteboardModuleEvent):void {
				parent.removeChild(this);
			}
			
			private function handleMouseIn(e:MouseEvent):void {
				mousedOver = true;
				checkVisibility();
			}
			
			private function handleMouseOut(e:MouseEvent = null):void {
				mousedOver = false;
				checkVisibility();
			}
           
           private function handleSlideLoaded(e:DisplaySlideEvent):void {
               slideLoaded = true;
               checkVisibility();
           }
           
           private function handleSlideChange(e:NavigationEvent):void {
               slideLoaded = false;
               // don't switch the toolbar button on slide change
               checkVisibility();
           }
           
           private function handlePresentationSwitch(e:UploadEvent):void {
               slideLoaded = false;
               if (panzoomBtn) {
                   panzoomBtn.dispatchEvent(new MouseEvent(MouseEvent.CLICK));
               }
               checkVisibility();
           }
           
      private function graphicObjSelected(event:GraphicObjectFocusEvent):void  {
        var gobj:GraphicObject = event.data;
      }
            
      private function graphicObjDeselected(event:GraphicObjectFocusEvent):void  {
		var gobj:GraphicObject = event.data;
      }
      
      private function toolbarAllowed():Boolean {
      	if (wbOptions) {
      	  if (wbOptions.whiteboardAccess == "presenter")
            return isPresenter;
          else if (wbOptions.whiteboardAccess == "moderator")
            return isModerator || isPresenter;
          else if (wbOptions.whiteboardAccess == "all")
            return true;
          else
            return false;
        } else
          return false;
      }
      
      /** Helper method to test whether this user is the presenter */
      private function get isPresenter():Boolean {
        return UsersUtil.amIPresenter();
      }
      
      private function get isModerator():Boolean {
        return UsersUtil.amIModerator();
      }
		           
		]]>
	</mx:Script>
	
	<!-- Now, every 'tool' has two types of identifiers, one is found in WhiteboardConstants
	that identifies the "category" of the tool (ex. shape vs text), and the other specifies the 
	tool itself (ex. line tool vs triangle tool, even though both are "shapes")
	-->
    <wbBtns:PanZoomButton id="panzoomBtn" 
    					  tabIndex="{baseIndex}" 
    					  visible="{showWhiteboardToolbar}"/>
    <mx:Spacer height="10" visible="{showWhiteboardToolbar}"/>
	<wbBtns:ScribbleButton id="scribbleBtn" 
						   tabIndex="{baseIndex+1}" 
						   visible="{showWhiteboardToolbar}"/>
	<wbBtns:RectangleButton id="rectangleBtn" 
							tabIndex="{baseIndex+2}" 
							visible="{showWhiteboardToolbar}"/>
	<wbBtns:CircleButton id="circleBtn" 
						 tabIndex="{baseIndex+3}" 
						 visible="{showWhiteboardToolbar}"/>
	<wbBtns:TriangleButton id="triangleBtn" 
						   tabIndex="{baseIndex+4}" 
						   visible="{showWhiteboardToolbar}"/>
	<wbBtns:LineButton id="lineBtn" 
					   tabIndex="{baseIndex+5}" 
					   visible="{showWhiteboardToolbar}"/>
	<wbBtns:TextButton id="textBtn" 
					   tabIndex="{baseIndex+6}" 
					   visible="{showWhiteboardToolbar}"/>
		
	<mx:Spacer height="5" visible="{showWhiteboardToolbar}"/>
	<wbBtns:ClearButton id="clearBtn" 
						tabIndex="{baseIndex+7}" 
						visible="{showWhiteboardToolbar}"/>
	<wbBtns:UndoButton id="undoBtn" 
					   tabIndex="{baseIndex+8}" 
					   visible="{showWhiteboardToolbar}"/>
	
	<mx:Spacer height="5" visible="{showWhiteboardToolbar}"/>
	
	<!--
	Properties that were removed from original color picker:
	
	swatchPanelStyleName="colorPickerStyle" 
	dataProvider="{colorPickerColours}"
	-->
	
	<!-- Layout is really bad right now, and is confusing. Basically, there are two 
	of ColorPickers, one for the "line" color for the outlines of shapes, and the other for
	the "fill" color that is used only if "fill" is enabled in WhiteboardCanvasModel
	-->
	<mx:ColorPicker change="changeColor(event)" id="cpik"  visible="{showWhiteboardToolbar}"
                  selectedColor="0x000000" width="30" dataProvider="{colorPickerColours}" swatchPanelStyleName="colorPickerStyle"
                  toolTip="{ResourceUtil.getInstance().getString('bbb.highlighter.toolbar.color')}"
                  tabIndex="{baseIndex+9}"
				  accessibilityName="{ResourceUtil.getInstance().getString('bbb.highlighter.toolbar.color')}"/>
   
	<mx:Spacer height="3" visible="{showWhiteboardToolbar}"/>
	<mx:Image source="{thick_icon}" horizontalAlign="center" width="30" visible="{showWhiteboardToolbar}"/>
	<mx:VSlider height="50" id="sld" change="changeThickness(event)" visible="{showWhiteboardToolbar}"
				toolTip="{ResourceUtil.getInstance().getString('bbb.highlighter.toolbar.thickness.accessibilityName')}" 
				minimum="1" maximum="30" 
				useHandCursor="true" value="2" showDataTip="true" snapInterval="1" dataTipOffset="0" labelOffset="0" 
				tabIndex="{baseIndex+10}"
				accessibilityName="{ResourceUtil.getInstance().getString('bbb.highlighter.toolbar.thickness.accessibilityName')}" />
	<mx:Image source="{thin_icon}" horizontalAlign="center" width="30" visible="{showWhiteboardToolbar}"/>
	
</mx:VBox>
<|MERGE_RESOLUTION|>--- conflicted
+++ resolved
@@ -21,7 +21,6 @@
 -->
 
 <mx:VBox xmlns="flexlib.containers.*" 
-<<<<<<< HEAD
     initialize="init()" 
     xmlns:mx="http://www.adobe.com/2006/mxml" 
     xmlns:view="org.bigbluebutton.modules.whiteboard.views.*"
@@ -29,6 +28,7 @@
     xmlns:mate="http://mate.asfusion.com/" 
     creationComplete="onCreationComplete()"
     visible="{showWhiteboardToolbar}" 
+    includeInLayout="{showWhiteboardToolbar}"
     styleName="whiteboardToolbarStyle">
 
   <mate:Listener type="{MadePresenterEvent.SWITCH_TO_PRESENTER_MODE}" method="presenterMode" />
@@ -41,28 +41,6 @@
   <mate:Listener type="{NavigationEvent.GOTO_PAGE}" method="handleSlideChange" />
   <mate:Listener type="{DisplaySlideEvent.DISPLAY_SLIDE_EVENT}" method="handleSlideLoaded" />
   <mate:Listener type="{UploadEvent.PRESENTATION_READY}" method="handlePresentationSwitch" />
-=======
-		initialize="init()" 
-		xmlns:mx="http://www.adobe.com/2006/mxml" 
-		xmlns:view="org.bigbluebutton.modules.whiteboard.views.*"
-		xmlns:wbBtns="org.bigbluebutton.modules.whiteboard.views.buttons.*"
-		xmlns:mate="http://mate.asfusion.com/" 
-		creationComplete="onCreationComplete()"
-		visible="{showWhiteboardToolbar}"
-		includeInLayout="{showWhiteboardToolbar}"
-		styleName="whiteboardToolbarStyle">
-	
-	<mate:Listener type="{MadePresenterEvent.SWITCH_TO_PRESENTER_MODE}" method="presenterMode" />
-	<mate:Listener type="{MadePresenterEvent.SWITCH_TO_VIEWER_MODE}" method="viewerMode" />
-	<mate:Listener type="{StopWhiteboardModuleEvent.STOP_HIGHLIGHTER_MODULE_EVENT}" method="closeToolbar" />
-	<mate:Listener type="{ShortcutEvent.UNDO_WHITEBOARD}" method="undoShortcut" />
-	<mate:Listener type="{GraphicObjectFocusEvent.OBJECT_SELECTED}" method="graphicObjSelected" />
-	<mate:Listener type="{GraphicObjectFocusEvent.OBJECT_DESELECTED}" method="graphicObjDeselected" />
-	<mate:Listener type="{WhiteboardButtonEvent.WHITEBOARD_BUTTON_PRESSED}" method="handleWhiteboardButtonPressed"/>
-    <mate:Listener type="{NavigationEvent.GOTO_PAGE}" method="handleSlideChange" />
-    <mate:Listener type="{DisplaySlideEvent.DISPLAY_SLIDE_EVENT}" method="handleSlideLoaded" />
-    <mate:Listener type="{UploadEvent.PRESENTATION_READY}" method="handlePresentationSwitch" />
->>>>>>> bf4300b4
     
   <mx:Style>
     .colorPickerStyle {
@@ -283,11 +261,7 @@
 			}
 			
             private function checkVisibility(e:MadePresenterEvent = null):void {
-<<<<<<< HEAD
-                if (toolbarAllowed() && slideLoaded && (wbOptions.keepToolbarVisible || mousedOver)) {
-=======
-                if (toolbarAllowed() && slideLoaded && mousedOver && !presentationWindow.minimized) {
->>>>>>> bf4300b4
+                if (toolbarAllowed() && slideLoaded && (wbOptions.keepToolbarVisible || mousedOver) && !presentationWindow.minimized) {
                     setPositionAndDepth();
                     showWhiteboardToolbar = true;
                 } else {
@@ -432,4 +406,4 @@
 				accessibilityName="{ResourceUtil.getInstance().getString('bbb.highlighter.toolbar.thickness.accessibilityName')}" />
 	<mx:Image source="{thin_icon}" horizontalAlign="center" width="30" visible="{showWhiteboardToolbar}"/>
 	
-</mx:VBox>
+</mx:VBox>