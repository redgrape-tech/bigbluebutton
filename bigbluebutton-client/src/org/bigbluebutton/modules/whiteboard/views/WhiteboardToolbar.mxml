<?xml version="1.0" encoding="utf-8"?>

<!--

BigBlueButton open source conferencing system - http://www.bigbluebutton.org/

Copyright (c) 2012 BigBlueButton Inc. and by respective authors (see below).

This program is free software; you can redistribute it and/or modify it under the
terms of the GNU Lesser General Public License as published by the Free Software
Foundation; either version 3.0 of the License, or (at your option) any later
version.

BigBlueButton is distributed in the hope that it will be useful, but WITHOUT ANY
WARRANTY; without even the implied warranty of MERCHANTABILITY or FITNESS FOR A
PARTICULAR PURPOSE. See the GNU Lesser General Public License for more details.

You should have received a copy of the GNU Lesser General Public License along
with BigBlueButton; if not, see <http://www.gnu.org/licenses/>.

-->

<mx:VBox xmlns="flexlib.containers.*" 
    xmlns:mx="library://ns.adobe.com/flex/mx"
	xmlns:fx="http://ns.adobe.com/mxml/2009"
    xmlns:view="org.bigbluebutton.modules.whiteboard.views.*"
    xmlns:wbBtns="org.bigbluebutton.modules.whiteboard.views.buttons.*"
	xmlns:common="org.bigbluebutton.common.*"
    xmlns:mate="http://mate.asfusion.com/"
    implements="org.bigbluebutton.modules.whiteboard.views.IWhiteboardToolbar"
    creationComplete="onCreationComplete()"
    visible="{showWhiteboardToolbar}" 
    includeInLayout="{showWhiteboardToolbar}"
    hideEffect="{fadeOut}" showEffect="{fadeIn}">

	<fx:Declarations>
	  <mate:Listener type="{StopWhiteboardModuleEvent.STOP_HIGHLIGHTER_MODULE_EVENT}" method="closeToolbar" />
	  <mate:Listener type="{ShortcutEvent.UNDO_WHITEBOARD}" method="undoShortcut" />
	  <mate:Listener type="{ChangeMyRole.CHANGE_MY_ROLE_EVENT}" method="refreshRole" />
	</fx:Declarations>
    
  <fx:Script>
    <![CDATA[
		import com.asfusion.mate.core.GlobalDispatcher;
		
		import mx.events.MoveEvent;
		import mx.events.ResizeEvent;
		
		import flexlib.mdi.containers.MDIWindow;
		
		import org.as3commons.logging.api.ILogger;
		import org.as3commons.logging.api.getClassLogger;
		import org.bigbluebutton.core.Options;
		import org.bigbluebutton.main.events.ShortcutEvent;
		import org.bigbluebutton.main.model.users.events.ChangeMyRole;
		import org.bigbluebutton.modules.whiteboard.business.shapes.WhiteboardConstants;
		import org.bigbluebutton.modules.whiteboard.events.StopWhiteboardModuleEvent;
		import org.bigbluebutton.modules.whiteboard.events.WhiteboardAccessEvent;
		import org.bigbluebutton.modules.whiteboard.events.WhiteboardButtonEvent;
		import org.bigbluebutton.modules.whiteboard.views.models.WhiteboardOptions;
		import org.bigbluebutton.util.i18n.ResourceUtil;
			
			[Bindable] public var wbOptions:WhiteboardOptions;
			
			[Bindable] private var showWhiteboardToolbar:Boolean = false;

			private static const LOGGER:ILogger = getClassLogger(WhiteboardToolbar);
		
			private static const BUTTON_SIZE : int = 36;
      
			private var mousedOver:Boolean = false;
			private var whiteboardIdExists:Boolean = false;
			
			private var canvas:WhiteboardCanvas;
			private var containerToOverlay:MDIWindow;
			
			[Bindable]
			private var multiUser:Boolean = false;
		
			private var isPresenter: Boolean = false;

			[Bindable] private var colorPickerColours:Array = ['0x000000', '0xFFFFFF' , '0xFF0000', '0xFF8800',
<<<<<<< HEAD
                '0xCCFF00', '0x00FF00', '0x00FFFF', '0x0088FF', '0x0000FF', '0x8800FF', '0xFF00FF', '0xC0C0C0'];
=======
                '0xCCFF00', '0x00FF88', '0x00FFFF', '0x0088FF', '0x0000FF', '0x8800FF', '0xFF00FF', '0xC0C0C0'];
>>>>>>> d33ac4a2

			private var _hideToolbarTimer:Timer = new Timer(500, 1);

      private function onCreationComplete():void {
        multiUserBtn.enabled = multiUserBtn.visible = multiUserBtn.includeInLayout = this.isPresenter;
        
        setToolType(WhiteboardConstants.TYPE_ZOOM, null);
        _hideToolbarTimer.addEventListener(TimerEvent.TIMER, onHideToolbarTimerComplete);
        addEventListener(WhiteboardButtonEvent.WHITEBOARD_BUTTON_PRESSED, handleWhiteboardButtonPressed);
        
        if (canvas) {
          changeThickness();
          changeColor();
        }
      }
      
      public function setCanvas(c:WhiteboardCanvas):void {
        canvas = c;
        
        if (cpik) {
          changeThickness();
          changeColor();
        }
      }

      private function handleWhiteboardButtonPressed(e:WhiteboardButtonEvent):void {
        setToolType(e.graphicType, e.toolType);
      }

			private function setToolType(graphicType:String, toolType:String):void {
				if (graphicType == WhiteboardConstants.TYPE_CLEAR) {
					canvas.sendClearToServer();
				} else if (graphicType == WhiteboardConstants.TYPE_UNDO) {
					sendUndoCommand();
				} else {
					canvas.setGraphicType(graphicType);
					canvas.setTool(toolType);

					if (panzoomBtn != null) {
						panzoomBtn.setTool(graphicType, toolType);
					}

					if (scribbleBtn != null) {
						scribbleBtn.setTool(graphicType, toolType);
					}

					if (rectangleBtn != null) {
						rectangleBtn.setTool(graphicType, toolType);
					}

					if (circleBtn != null) {
						circleBtn.setTool(graphicType, toolType);
					}

					if (triangleBtn != null) {
						triangleBtn.setTool(graphicType, toolType);
					}

					if (lineBtn != null) {
						lineBtn.setTool(graphicType, toolType);
					}

					if (textBtn != null) {
						textBtn.setTool(graphicType, toolType);
					}
				}
			}

			protected function changeColor(e:Event=null):void {
				canvas.changeColor(cpik.selectedColor);
			}
			
			protected function changeThickness(e:Event=null):void {
				canvas.changeThickness(sld.value);
			}
		
			protected function changeMultiUser():void {
				if (!isPresenter) return;
				
				var event:WhiteboardAccessEvent = new WhiteboardAccessEvent(WhiteboardAccessEvent.MODIFY_WHITEBOARD_ACCESS);
				event.multiUser = !multiUser;
				dispatchEvent(event);
			}

		
			public function presenterChange(amIPresenter:Boolean): void {
				this.isPresenter = amIPresenter;
				
				if (multiUserBtn != null) {
					multiUserBtn.enabled = multiUserBtn.visible = multiUserBtn.includeInLayout = amIPresenter;
				}
				checkVisibility();

				if (!amIPresenter) {
					checkToolReset();
				}
			}

			public function whiteboardAccessModified(mu:Boolean):void {
				multiUser = mu;
				checkToolReset();
				checkVisibility();
			}
			
			private function undoShortcut(e:ShortcutEvent):void{
				LOGGER.debug("Ctrl-Z got into undoShortcut");
				sendUndoCommand();
			}
			
			private function sendUndoCommand():void {
				canvas.sendUndoToServer();
			}
			
			public function positionToolbar(container:MDIWindow):void {
				wbOptions = Options.getOptions(WhiteboardOptions) as WhiteboardOptions;
        		LOGGER.debug("Positioning whiteboard toolbar");
				containerToOverlay = container;
				containerToOverlay.addEventListener(MoveEvent.MOVE, setPositionAndDepth);
				containerToOverlay.addEventListener(ResizeEvent.RESIZE, setPositionAndDepth);
				containerToOverlay.addEventListener(MouseEvent.CLICK, setPositionAndDepth);
				
				if (!wbOptions.keepToolbarVisible) {
					//containerToOverlay.presCtrlBar.addEventListener(MouseEvent.ROLL_OVER, handleMouseOut);
					//containerToOverlay.presCtrlBar.addEventListener(MouseEvent.ROLL_OUT, handleMouseIn);
					
					containerToOverlay.addEventListener(MouseEvent.ROLL_OVER, handleMouseIn);
					containerToOverlay.addEventListener(MouseEvent.ROLL_OUT, handleMouseOut);
					
					this.addEventListener(MouseEvent.ROLL_OVER, handleMouseIn);
					this.addEventListener(MouseEvent.ROLL_OUT, handleMouseOut);
				}
			}
			
			private function refreshRole(e:ChangeMyRole):void {
				checkVisibility();
			}

            private function checkVisibility():void {
                if (containerToOverlay && toolbarAllowed() && whiteboardIdExists && (wbOptions.keepToolbarVisible || mousedOver) && !containerToOverlay.minimized) {
                    setPositionAndDepth();
                    showToolbar();
                } else {
                    hideToolbar();
                }
            }
            
			private function showToolbar():void {
				_hideToolbarTimer.reset();
				if (fadeOut.isPlaying) {
					fadeOut.end();
				}
				showWhiteboardToolbar = true;
			}

			private function hideToolbar():void {
				_hideToolbarTimer.reset();
				_hideToolbarTimer.start();
			}

			private function onHideToolbarTimerComplete(event:TimerEvent):void {
				if (fadeIn.isPlaying) {
					fadeIn.end();
				}
				showWhiteboardToolbar = false;
			}

			private function setPositionAndDepth(e:Event = null):void {
				if (parent == null) return;
				this.x = containerToOverlay.x + containerToOverlay.width - 43;
				this.y = containerToOverlay.y + 30;
				parent.setChildIndex(this, parent.numChildren - 1);
			}
		
			private function checkToolReset():void {
				if (!multiUser && !isPresenter) {
					setToolType(WhiteboardConstants.TYPE_ZOOM, null);
				}
			}
			
			private function closeToolbar(e:StopWhiteboardModuleEvent):void {
				if (parent) {
					parent.removeChild(this);
				}
			}
			
			private function handleMouseIn(e:MouseEvent):void {
				mousedOver = true;
				checkVisibility();
			}
			
			private function handleMouseOut(e:MouseEvent = null):void {
				mousedOver = false;
				checkVisibility();
			}
			
			public function whiteboardIdSet():void {
				whiteboardIdExists = true;
				checkVisibility();
			}
      
      private function toolbarAllowed():Boolean {
        return (multiUser? true : isPresenter);
      }

		]]>
	</fx:Script>
	<fx:Declarations>
		<mx:Fade id="fadeOut" duration="200" alphaFrom="1.0" alphaTo="0.0" />
		<mx:Fade id="fadeIn" duration="200" alphaFrom="0.0" alphaTo="1.0" />
		<common:TabIndexer startIndex="{wbOptions.baseTabIndex}"
						   tabIndices="{[panzoomBtn, scribbleBtn, rectangleBtn, circleBtn, triangleBtn, lineBtn, textBtn, clearBtn, undoBtn, cpik, sld]}"/>
	</fx:Declarations>
	
	<!-- Now, every 'tool' has two types of identifiers, one is found in WhiteboardConstants
	that identifies the "category" of the tool (ex. shape vs text), and the other specifies the 
	tool itself (ex. line tool vs triangle tool, even though both are "shapes")
	-->
    <wbBtns:PanZoomButton id="panzoomBtn" width="{BUTTON_SIZE}" height="{BUTTON_SIZE}"/>
	<wbBtns:ScribbleButton id="scribbleBtn" width="{BUTTON_SIZE}" height="{BUTTON_SIZE}"/>
	<wbBtns:RectangleButton id="rectangleBtn" width="{BUTTON_SIZE}" height="{BUTTON_SIZE}"/>
	<wbBtns:CircleButton id="circleBtn" width="{BUTTON_SIZE}" height="{BUTTON_SIZE}"/>
	<wbBtns:TriangleButton id="triangleBtn" width="{BUTTON_SIZE}" height="{BUTTON_SIZE}"/>
	<wbBtns:LineButton id="lineBtn" width="{BUTTON_SIZE}" height="{BUTTON_SIZE}"/>
	<wbBtns:TextButton id="textBtn" width="{BUTTON_SIZE}" height="{BUTTON_SIZE}"/>
	<wbBtns:ClearButton id="clearBtn" width="{BUTTON_SIZE}" height="{BUTTON_SIZE}"/>
	<wbBtns:UndoButton id="undoBtn" width="{BUTTON_SIZE}" height="{BUTTON_SIZE}"/>
	
	<!--
	Properties that were removed from original color picker:
	
	swatchPanelStyleName="colorPickerStyle" 
	dataProvider="{colorPickerColours}"
	-->
	
	<!-- Layout is really bad right now, and is confusing. Basically, there are two 
	of ColorPickers, one for the "line" color for the outlines of shapes, and the other for
	the "fill" color that is used only if "fill" is enabled in WhiteboardCanvasModel
	-->
	<mx:ColorPicker change="changeColor(event)" id="cpik"
                  selectedColor="0x000000" width="{BUTTON_SIZE}" height="{BUTTON_SIZE}"
 				  dataProvider="{colorPickerColours}" swatchPanelStyleName="colorPickerStyle"
                  toolTip="{ResourceUtil.getInstance().getString('bbb.highlighter.toolbar.color')}"
				  accessibilityName="{ResourceUtil.getInstance().getString('bbb.highlighter.toolbar.color')}"/>
   
	<!--mx:Spacer height="2"/-->
  <mx:VBox backgroundColor="#FFFFFF" horizontalAlign="center">
    <mx:Image source="{getStyle('iconWhiteboardThick')}" horizontalAlign="center" width="{BUTTON_SIZE}"/>
    <mx:VSlider height="50" id="sld" change="changeThickness(event)"
                toolTip="{ResourceUtil.getInstance().getString('bbb.highlighter.toolbar.thickness.accessibilityName')}" 
                minimum="1" maximum="30" 
                useHandCursor="true" value="3" showDataTip="true" snapInterval="1" dataTipOffset="0" labelOffset="0" 
                accessibilityName="{ResourceUtil.getInstance().getString('bbb.highlighter.toolbar.thickness.accessibilityName')}" />
    <mx:Image source="{getStyle('iconWhiteboardThin')}" horizontalAlign="center" width="{BUTTON_SIZE}"/>
  </mx:VBox>

	<mx:Button id="multiUserBtn" enabled="false" visible="false" 
			   click="changeMultiUser()" 
			   width="{BUTTON_SIZE}" height="{BUTTON_SIZE}"
			   selected="{multiUser}"
			   styleName="{multiUser ? 'multiUserWhiteboardOnButtonStyle' : 'multiUserWhiteboardOffButtonStyle'}"
			   toolTip="{ResourceUtil.getInstance().getString('bbb.highlighter.toolbar.multiuser')}" /> 
</mx:VBox>
<|MERGE_RESOLUTION|>--- conflicted
+++ resolved
@@ -1,349 +1,345 @@
-<?xml version="1.0" encoding="utf-8"?>
-
-<!--
-
-BigBlueButton open source conferencing system - http://www.bigbluebutton.org/
-
-Copyright (c) 2012 BigBlueButton Inc. and by respective authors (see below).
-
-This program is free software; you can redistribute it and/or modify it under the
-terms of the GNU Lesser General Public License as published by the Free Software
-Foundation; either version 3.0 of the License, or (at your option) any later
-version.
-
-BigBlueButton is distributed in the hope that it will be useful, but WITHOUT ANY
-WARRANTY; without even the implied warranty of MERCHANTABILITY or FITNESS FOR A
-PARTICULAR PURPOSE. See the GNU Lesser General Public License for more details.
-
-You should have received a copy of the GNU Lesser General Public License along
-with BigBlueButton; if not, see <http://www.gnu.org/licenses/>.
-
--->
-
-<mx:VBox xmlns="flexlib.containers.*" 
-    xmlns:mx="library://ns.adobe.com/flex/mx"
-	xmlns:fx="http://ns.adobe.com/mxml/2009"
-    xmlns:view="org.bigbluebutton.modules.whiteboard.views.*"
-    xmlns:wbBtns="org.bigbluebutton.modules.whiteboard.views.buttons.*"
-	xmlns:common="org.bigbluebutton.common.*"
-    xmlns:mate="http://mate.asfusion.com/"
-    implements="org.bigbluebutton.modules.whiteboard.views.IWhiteboardToolbar"
-    creationComplete="onCreationComplete()"
-    visible="{showWhiteboardToolbar}" 
-    includeInLayout="{showWhiteboardToolbar}"
-    hideEffect="{fadeOut}" showEffect="{fadeIn}">
-
-	<fx:Declarations>
-	  <mate:Listener type="{StopWhiteboardModuleEvent.STOP_HIGHLIGHTER_MODULE_EVENT}" method="closeToolbar" />
-	  <mate:Listener type="{ShortcutEvent.UNDO_WHITEBOARD}" method="undoShortcut" />
-	  <mate:Listener type="{ChangeMyRole.CHANGE_MY_ROLE_EVENT}" method="refreshRole" />
-	</fx:Declarations>
-    
-  <fx:Script>
-    <![CDATA[
-		import com.asfusion.mate.core.GlobalDispatcher;
-		
-		import mx.events.MoveEvent;
-		import mx.events.ResizeEvent;
-		
-		import flexlib.mdi.containers.MDIWindow;
-		
-		import org.as3commons.logging.api.ILogger;
-		import org.as3commons.logging.api.getClassLogger;
-		import org.bigbluebutton.core.Options;
-		import org.bigbluebutton.main.events.ShortcutEvent;
-		import org.bigbluebutton.main.model.users.events.ChangeMyRole;
-		import org.bigbluebutton.modules.whiteboard.business.shapes.WhiteboardConstants;
-		import org.bigbluebutton.modules.whiteboard.events.StopWhiteboardModuleEvent;
-		import org.bigbluebutton.modules.whiteboard.events.WhiteboardAccessEvent;
-		import org.bigbluebutton.modules.whiteboard.events.WhiteboardButtonEvent;
-		import org.bigbluebutton.modules.whiteboard.views.models.WhiteboardOptions;
-		import org.bigbluebutton.util.i18n.ResourceUtil;
-			
-			[Bindable] public var wbOptions:WhiteboardOptions;
-			
-			[Bindable] private var showWhiteboardToolbar:Boolean = false;
-
-			private static const LOGGER:ILogger = getClassLogger(WhiteboardToolbar);
-		
-			private static const BUTTON_SIZE : int = 36;
-      
-			private var mousedOver:Boolean = false;
-			private var whiteboardIdExists:Boolean = false;
-			
-			private var canvas:WhiteboardCanvas;
-			private var containerToOverlay:MDIWindow;
-			
-			[Bindable]
-			private var multiUser:Boolean = false;
-		
-			private var isPresenter: Boolean = false;
-
-			[Bindable] private var colorPickerColours:Array = ['0x000000', '0xFFFFFF' , '0xFF0000', '0xFF8800',
-<<<<<<< HEAD
-                '0xCCFF00', '0x00FF00', '0x00FFFF', '0x0088FF', '0x0000FF', '0x8800FF', '0xFF00FF', '0xC0C0C0'];
-=======
-                '0xCCFF00', '0x00FF88', '0x00FFFF', '0x0088FF', '0x0000FF', '0x8800FF', '0xFF00FF', '0xC0C0C0'];
->>>>>>> d33ac4a2
-
-			private var _hideToolbarTimer:Timer = new Timer(500, 1);
-
-      private function onCreationComplete():void {
-        multiUserBtn.enabled = multiUserBtn.visible = multiUserBtn.includeInLayout = this.isPresenter;
-        
-        setToolType(WhiteboardConstants.TYPE_ZOOM, null);
-        _hideToolbarTimer.addEventListener(TimerEvent.TIMER, onHideToolbarTimerComplete);
-        addEventListener(WhiteboardButtonEvent.WHITEBOARD_BUTTON_PRESSED, handleWhiteboardButtonPressed);
-        
-        if (canvas) {
-          changeThickness();
-          changeColor();
-        }
-      }
-      
-      public function setCanvas(c:WhiteboardCanvas):void {
-        canvas = c;
-        
-        if (cpik) {
-          changeThickness();
-          changeColor();
-        }
-      }
-
-      private function handleWhiteboardButtonPressed(e:WhiteboardButtonEvent):void {
-        setToolType(e.graphicType, e.toolType);
-      }
-
-			private function setToolType(graphicType:String, toolType:String):void {
-				if (graphicType == WhiteboardConstants.TYPE_CLEAR) {
-					canvas.sendClearToServer();
-				} else if (graphicType == WhiteboardConstants.TYPE_UNDO) {
-					sendUndoCommand();
-				} else {
-					canvas.setGraphicType(graphicType);
-					canvas.setTool(toolType);
-
-					if (panzoomBtn != null) {
-						panzoomBtn.setTool(graphicType, toolType);
-					}
-
-					if (scribbleBtn != null) {
-						scribbleBtn.setTool(graphicType, toolType);
-					}
-
-					if (rectangleBtn != null) {
-						rectangleBtn.setTool(graphicType, toolType);
-					}
-
-					if (circleBtn != null) {
-						circleBtn.setTool(graphicType, toolType);
-					}
-
-					if (triangleBtn != null) {
-						triangleBtn.setTool(graphicType, toolType);
-					}
-
-					if (lineBtn != null) {
-						lineBtn.setTool(graphicType, toolType);
-					}
-
-					if (textBtn != null) {
-						textBtn.setTool(graphicType, toolType);
-					}
-				}
-			}
-
-			protected function changeColor(e:Event=null):void {
-				canvas.changeColor(cpik.selectedColor);
-			}
-			
-			protected function changeThickness(e:Event=null):void {
-				canvas.changeThickness(sld.value);
-			}
-		
-			protected function changeMultiUser():void {
-				if (!isPresenter) return;
-				
-				var event:WhiteboardAccessEvent = new WhiteboardAccessEvent(WhiteboardAccessEvent.MODIFY_WHITEBOARD_ACCESS);
-				event.multiUser = !multiUser;
-				dispatchEvent(event);
-			}
-
-		
-			public function presenterChange(amIPresenter:Boolean): void {
-				this.isPresenter = amIPresenter;
-				
-				if (multiUserBtn != null) {
-					multiUserBtn.enabled = multiUserBtn.visible = multiUserBtn.includeInLayout = amIPresenter;
-				}
-				checkVisibility();
-
-				if (!amIPresenter) {
-					checkToolReset();
-				}
-			}
-
-			public function whiteboardAccessModified(mu:Boolean):void {
-				multiUser = mu;
-				checkToolReset();
-				checkVisibility();
-			}
-			
-			private function undoShortcut(e:ShortcutEvent):void{
-				LOGGER.debug("Ctrl-Z got into undoShortcut");
-				sendUndoCommand();
-			}
-			
-			private function sendUndoCommand():void {
-				canvas.sendUndoToServer();
-			}
-			
-			public function positionToolbar(container:MDIWindow):void {
-				wbOptions = Options.getOptions(WhiteboardOptions) as WhiteboardOptions;
-        		LOGGER.debug("Positioning whiteboard toolbar");
-				containerToOverlay = container;
-				containerToOverlay.addEventListener(MoveEvent.MOVE, setPositionAndDepth);
-				containerToOverlay.addEventListener(ResizeEvent.RESIZE, setPositionAndDepth);
-				containerToOverlay.addEventListener(MouseEvent.CLICK, setPositionAndDepth);
-				
-				if (!wbOptions.keepToolbarVisible) {
-					//containerToOverlay.presCtrlBar.addEventListener(MouseEvent.ROLL_OVER, handleMouseOut);
-					//containerToOverlay.presCtrlBar.addEventListener(MouseEvent.ROLL_OUT, handleMouseIn);
-					
-					containerToOverlay.addEventListener(MouseEvent.ROLL_OVER, handleMouseIn);
-					containerToOverlay.addEventListener(MouseEvent.ROLL_OUT, handleMouseOut);
-					
-					this.addEventListener(MouseEvent.ROLL_OVER, handleMouseIn);
-					this.addEventListener(MouseEvent.ROLL_OUT, handleMouseOut);
-				}
-			}
-			
-			private function refreshRole(e:ChangeMyRole):void {
-				checkVisibility();
-			}
-
-            private function checkVisibility():void {
-                if (containerToOverlay && toolbarAllowed() && whiteboardIdExists && (wbOptions.keepToolbarVisible || mousedOver) && !containerToOverlay.minimized) {
-                    setPositionAndDepth();
-                    showToolbar();
-                } else {
-                    hideToolbar();
-                }
-            }
-            
-			private function showToolbar():void {
-				_hideToolbarTimer.reset();
-				if (fadeOut.isPlaying) {
-					fadeOut.end();
-				}
-				showWhiteboardToolbar = true;
-			}
-
-			private function hideToolbar():void {
-				_hideToolbarTimer.reset();
-				_hideToolbarTimer.start();
-			}
-
-			private function onHideToolbarTimerComplete(event:TimerEvent):void {
-				if (fadeIn.isPlaying) {
-					fadeIn.end();
-				}
-				showWhiteboardToolbar = false;
-			}
-
-			private function setPositionAndDepth(e:Event = null):void {
-				if (parent == null) return;
-				this.x = containerToOverlay.x + containerToOverlay.width - 43;
-				this.y = containerToOverlay.y + 30;
-				parent.setChildIndex(this, parent.numChildren - 1);
-			}
-		
-			private function checkToolReset():void {
-				if (!multiUser && !isPresenter) {
-					setToolType(WhiteboardConstants.TYPE_ZOOM, null);
-				}
-			}
-			
-			private function closeToolbar(e:StopWhiteboardModuleEvent):void {
-				if (parent) {
-					parent.removeChild(this);
-				}
-			}
-			
-			private function handleMouseIn(e:MouseEvent):void {
-				mousedOver = true;
-				checkVisibility();
-			}
-			
-			private function handleMouseOut(e:MouseEvent = null):void {
-				mousedOver = false;
-				checkVisibility();
-			}
-			
-			public function whiteboardIdSet():void {
-				whiteboardIdExists = true;
-				checkVisibility();
-			}
-      
-      private function toolbarAllowed():Boolean {
-        return (multiUser? true : isPresenter);
-      }
-
-		]]>
-	</fx:Script>
-	<fx:Declarations>
-		<mx:Fade id="fadeOut" duration="200" alphaFrom="1.0" alphaTo="0.0" />
-		<mx:Fade id="fadeIn" duration="200" alphaFrom="0.0" alphaTo="1.0" />
-		<common:TabIndexer startIndex="{wbOptions.baseTabIndex}"
-						   tabIndices="{[panzoomBtn, scribbleBtn, rectangleBtn, circleBtn, triangleBtn, lineBtn, textBtn, clearBtn, undoBtn, cpik, sld]}"/>
-	</fx:Declarations>
-	
-	<!-- Now, every 'tool' has two types of identifiers, one is found in WhiteboardConstants
-	that identifies the "category" of the tool (ex. shape vs text), and the other specifies the 
-	tool itself (ex. line tool vs triangle tool, even though both are "shapes")
-	-->
-    <wbBtns:PanZoomButton id="panzoomBtn" width="{BUTTON_SIZE}" height="{BUTTON_SIZE}"/>
-	<wbBtns:ScribbleButton id="scribbleBtn" width="{BUTTON_SIZE}" height="{BUTTON_SIZE}"/>
-	<wbBtns:RectangleButton id="rectangleBtn" width="{BUTTON_SIZE}" height="{BUTTON_SIZE}"/>
-	<wbBtns:CircleButton id="circleBtn" width="{BUTTON_SIZE}" height="{BUTTON_SIZE}"/>
-	<wbBtns:TriangleButton id="triangleBtn" width="{BUTTON_SIZE}" height="{BUTTON_SIZE}"/>
-	<wbBtns:LineButton id="lineBtn" width="{BUTTON_SIZE}" height="{BUTTON_SIZE}"/>
-	<wbBtns:TextButton id="textBtn" width="{BUTTON_SIZE}" height="{BUTTON_SIZE}"/>
-	<wbBtns:ClearButton id="clearBtn" width="{BUTTON_SIZE}" height="{BUTTON_SIZE}"/>
-	<wbBtns:UndoButton id="undoBtn" width="{BUTTON_SIZE}" height="{BUTTON_SIZE}"/>
-	
-	<!--
-	Properties that were removed from original color picker:
-	
-	swatchPanelStyleName="colorPickerStyle" 
-	dataProvider="{colorPickerColours}"
-	-->
-	
-	<!-- Layout is really bad right now, and is confusing. Basically, there are two 
-	of ColorPickers, one for the "line" color for the outlines of shapes, and the other for
-	the "fill" color that is used only if "fill" is enabled in WhiteboardCanvasModel
-	-->
-	<mx:ColorPicker change="changeColor(event)" id="cpik"
-                  selectedColor="0x000000" width="{BUTTON_SIZE}" height="{BUTTON_SIZE}"
- 				  dataProvider="{colorPickerColours}" swatchPanelStyleName="colorPickerStyle"
-                  toolTip="{ResourceUtil.getInstance().getString('bbb.highlighter.toolbar.color')}"
-				  accessibilityName="{ResourceUtil.getInstance().getString('bbb.highlighter.toolbar.color')}"/>
-   
-	<!--mx:Spacer height="2"/-->
-  <mx:VBox backgroundColor="#FFFFFF" horizontalAlign="center">
-    <mx:Image source="{getStyle('iconWhiteboardThick')}" horizontalAlign="center" width="{BUTTON_SIZE}"/>
-    <mx:VSlider height="50" id="sld" change="changeThickness(event)"
-                toolTip="{ResourceUtil.getInstance().getString('bbb.highlighter.toolbar.thickness.accessibilityName')}" 
-                minimum="1" maximum="30" 
-                useHandCursor="true" value="3" showDataTip="true" snapInterval="1" dataTipOffset="0" labelOffset="0" 
-                accessibilityName="{ResourceUtil.getInstance().getString('bbb.highlighter.toolbar.thickness.accessibilityName')}" />
-    <mx:Image source="{getStyle('iconWhiteboardThin')}" horizontalAlign="center" width="{BUTTON_SIZE}"/>
-  </mx:VBox>
-
-	<mx:Button id="multiUserBtn" enabled="false" visible="false" 
-			   click="changeMultiUser()" 
-			   width="{BUTTON_SIZE}" height="{BUTTON_SIZE}"
-			   selected="{multiUser}"
-			   styleName="{multiUser ? 'multiUserWhiteboardOnButtonStyle' : 'multiUserWhiteboardOffButtonStyle'}"
-			   toolTip="{ResourceUtil.getInstance().getString('bbb.highlighter.toolbar.multiuser')}" /> 
-</mx:VBox>
+<?xml version="1.0" encoding="utf-8"?>
+
+<!--
+
+BigBlueButton open source conferencing system - http://www.bigbluebutton.org/
+
+Copyright (c) 2012 BigBlueButton Inc. and by respective authors (see below).
+
+This program is free software; you can redistribute it and/or modify it under the
+terms of the GNU Lesser General Public License as published by the Free Software
+Foundation; either version 3.0 of the License, or (at your option) any later
+version.
+
+BigBlueButton is distributed in the hope that it will be useful, but WITHOUT ANY
+WARRANTY; without even the implied warranty of MERCHANTABILITY or FITNESS FOR A
+PARTICULAR PURPOSE. See the GNU Lesser General Public License for more details.
+
+You should have received a copy of the GNU Lesser General Public License along
+with BigBlueButton; if not, see <http://www.gnu.org/licenses/>.
+
+-->
+
+<mx:VBox xmlns="flexlib.containers.*" 
+    xmlns:mx="library://ns.adobe.com/flex/mx"
+	xmlns:fx="http://ns.adobe.com/mxml/2009"
+    xmlns:view="org.bigbluebutton.modules.whiteboard.views.*"
+    xmlns:wbBtns="org.bigbluebutton.modules.whiteboard.views.buttons.*"
+	xmlns:common="org.bigbluebutton.common.*"
+    xmlns:mate="http://mate.asfusion.com/"
+    implements="org.bigbluebutton.modules.whiteboard.views.IWhiteboardToolbar"
+    creationComplete="onCreationComplete()"
+    visible="{showWhiteboardToolbar}" 
+    includeInLayout="{showWhiteboardToolbar}"
+    hideEffect="{fadeOut}" showEffect="{fadeIn}">
+
+	<fx:Declarations>
+	  <mate:Listener type="{StopWhiteboardModuleEvent.STOP_HIGHLIGHTER_MODULE_EVENT}" method="closeToolbar" />
+	  <mate:Listener type="{ShortcutEvent.UNDO_WHITEBOARD}" method="undoShortcut" />
+	  <mate:Listener type="{ChangeMyRole.CHANGE_MY_ROLE_EVENT}" method="refreshRole" />
+	</fx:Declarations>
+    
+  <fx:Script>
+    <![CDATA[
+		import com.asfusion.mate.core.GlobalDispatcher;
+		
+		import mx.events.MoveEvent;
+		import mx.events.ResizeEvent;
+		
+		import flexlib.mdi.containers.MDIWindow;
+		
+		import org.as3commons.logging.api.ILogger;
+		import org.as3commons.logging.api.getClassLogger;
+		import org.bigbluebutton.core.Options;
+		import org.bigbluebutton.main.events.ShortcutEvent;
+		import org.bigbluebutton.main.model.users.events.ChangeMyRole;
+		import org.bigbluebutton.modules.whiteboard.business.shapes.WhiteboardConstants;
+		import org.bigbluebutton.modules.whiteboard.events.StopWhiteboardModuleEvent;
+		import org.bigbluebutton.modules.whiteboard.events.WhiteboardAccessEvent;
+		import org.bigbluebutton.modules.whiteboard.events.WhiteboardButtonEvent;
+		import org.bigbluebutton.modules.whiteboard.views.models.WhiteboardOptions;
+		import org.bigbluebutton.util.i18n.ResourceUtil;
+			
+			[Bindable] public var wbOptions:WhiteboardOptions;
+			
+			[Bindable] private var showWhiteboardToolbar:Boolean = false;
+
+			private static const LOGGER:ILogger = getClassLogger(WhiteboardToolbar);
+		
+			private static const BUTTON_SIZE : int = 36;
+      
+			private var mousedOver:Boolean = false;
+			private var whiteboardIdExists:Boolean = false;
+			
+			private var canvas:WhiteboardCanvas;
+			private var containerToOverlay:MDIWindow;
+			
+			[Bindable]
+			private var multiUser:Boolean = false;
+		
+			private var isPresenter: Boolean = false;
+
+			[Bindable] private var colorPickerColours:Array = ['0x000000', '0xFFFFFF' , '0xFF0000', '0xFF8800',
+                '0xCCFF00', '0x00FF88', '0x00FFFF', '0x0088FF', '0x0000FF', '0x8800FF', '0xFF00FF', '0xC0C0C0'];
+
+			private var _hideToolbarTimer:Timer = new Timer(500, 1);
+
+      private function onCreationComplete():void {
+        multiUserBtn.enabled = multiUserBtn.visible = multiUserBtn.includeInLayout = this.isPresenter;
+        
+        setToolType(WhiteboardConstants.TYPE_ZOOM, null);
+        _hideToolbarTimer.addEventListener(TimerEvent.TIMER, onHideToolbarTimerComplete);
+        addEventListener(WhiteboardButtonEvent.WHITEBOARD_BUTTON_PRESSED, handleWhiteboardButtonPressed);
+        
+        if (canvas) {
+          changeThickness();
+          changeColor();
+        }
+      }
+      
+      public function setCanvas(c:WhiteboardCanvas):void {
+        canvas = c;
+        
+        if (cpik) {
+          changeThickness();
+          changeColor();
+        }
+      }
+
+      private function handleWhiteboardButtonPressed(e:WhiteboardButtonEvent):void {
+        setToolType(e.graphicType, e.toolType);
+      }
+
+			private function setToolType(graphicType:String, toolType:String):void {
+				if (graphicType == WhiteboardConstants.TYPE_CLEAR) {
+					canvas.sendClearToServer();
+				} else if (graphicType == WhiteboardConstants.TYPE_UNDO) {
+					sendUndoCommand();
+				} else {
+					canvas.setGraphicType(graphicType);
+					canvas.setTool(toolType);
+
+					if (panzoomBtn != null) {
+						panzoomBtn.setTool(graphicType, toolType);
+					}
+
+					if (scribbleBtn != null) {
+						scribbleBtn.setTool(graphicType, toolType);
+					}
+
+					if (rectangleBtn != null) {
+						rectangleBtn.setTool(graphicType, toolType);
+					}
+
+					if (circleBtn != null) {
+						circleBtn.setTool(graphicType, toolType);
+					}
+
+					if (triangleBtn != null) {
+						triangleBtn.setTool(graphicType, toolType);
+					}
+
+					if (lineBtn != null) {
+						lineBtn.setTool(graphicType, toolType);
+					}
+
+					if (textBtn != null) {
+						textBtn.setTool(graphicType, toolType);
+					}
+				}
+			}
+
+			protected function changeColor(e:Event=null):void {
+				canvas.changeColor(cpik.selectedColor);
+			}
+			
+			protected function changeThickness(e:Event=null):void {
+				canvas.changeThickness(sld.value);
+			}
+		
+			protected function changeMultiUser():void {
+				if (!isPresenter) return;
+				
+				var event:WhiteboardAccessEvent = new WhiteboardAccessEvent(WhiteboardAccessEvent.MODIFY_WHITEBOARD_ACCESS);
+				event.multiUser = !multiUser;
+				dispatchEvent(event);
+			}
+
+		
+			public function presenterChange(amIPresenter:Boolean): void {
+				this.isPresenter = amIPresenter;
+				
+				if (multiUserBtn != null) {
+					multiUserBtn.enabled = multiUserBtn.visible = multiUserBtn.includeInLayout = amIPresenter;
+				}
+				checkVisibility();
+
+				if (!amIPresenter) {
+					checkToolReset();
+				}
+			}
+
+			public function whiteboardAccessModified(mu:Boolean):void {
+				multiUser = mu;
+				checkToolReset();
+				checkVisibility();
+			}
+			
+			private function undoShortcut(e:ShortcutEvent):void{
+				LOGGER.debug("Ctrl-Z got into undoShortcut");
+				sendUndoCommand();
+			}
+			
+			private function sendUndoCommand():void {
+				canvas.sendUndoToServer();
+			}
+			
+			public function positionToolbar(container:MDIWindow):void {
+				wbOptions = Options.getOptions(WhiteboardOptions) as WhiteboardOptions;
+        		LOGGER.debug("Positioning whiteboard toolbar");
+				containerToOverlay = container;
+				containerToOverlay.addEventListener(MoveEvent.MOVE, setPositionAndDepth);
+				containerToOverlay.addEventListener(ResizeEvent.RESIZE, setPositionAndDepth);
+				containerToOverlay.addEventListener(MouseEvent.CLICK, setPositionAndDepth);
+				
+				if (!wbOptions.keepToolbarVisible) {
+					//containerToOverlay.presCtrlBar.addEventListener(MouseEvent.ROLL_OVER, handleMouseOut);
+					//containerToOverlay.presCtrlBar.addEventListener(MouseEvent.ROLL_OUT, handleMouseIn);
+					
+					containerToOverlay.addEventListener(MouseEvent.ROLL_OVER, handleMouseIn);
+					containerToOverlay.addEventListener(MouseEvent.ROLL_OUT, handleMouseOut);
+					
+					this.addEventListener(MouseEvent.ROLL_OVER, handleMouseIn);
+					this.addEventListener(MouseEvent.ROLL_OUT, handleMouseOut);
+				}
+			}
+			
+			private function refreshRole(e:ChangeMyRole):void {
+				checkVisibility();
+			}
+
+            private function checkVisibility():void {
+                if (containerToOverlay && toolbarAllowed() && whiteboardIdExists && (wbOptions.keepToolbarVisible || mousedOver) && !containerToOverlay.minimized) {
+                    setPositionAndDepth();
+                    showToolbar();
+                } else {
+                    hideToolbar();
+                }
+            }
+            
+			private function showToolbar():void {
+				_hideToolbarTimer.reset();
+				if (fadeOut.isPlaying) {
+					fadeOut.end();
+				}
+				showWhiteboardToolbar = true;
+			}
+
+			private function hideToolbar():void {
+				_hideToolbarTimer.reset();
+				_hideToolbarTimer.start();
+			}
+
+			private function onHideToolbarTimerComplete(event:TimerEvent):void {
+				if (fadeIn.isPlaying) {
+					fadeIn.end();
+				}
+				showWhiteboardToolbar = false;
+			}
+
+			private function setPositionAndDepth(e:Event = null):void {
+				if (parent == null) return;
+				this.x = containerToOverlay.x + containerToOverlay.width - 43;
+				this.y = containerToOverlay.y + 30;
+				parent.setChildIndex(this, parent.numChildren - 1);
+			}
+		
+			private function checkToolReset():void {
+				if (!multiUser && !isPresenter) {
+					setToolType(WhiteboardConstants.TYPE_ZOOM, null);
+				}
+			}
+			
+			private function closeToolbar(e:StopWhiteboardModuleEvent):void {
+				if (parent) {
+					parent.removeChild(this);
+				}
+			}
+			
+			private function handleMouseIn(e:MouseEvent):void {
+				mousedOver = true;
+				checkVisibility();
+			}
+			
+			private function handleMouseOut(e:MouseEvent = null):void {
+				mousedOver = false;
+				checkVisibility();
+			}
+			
+			public function whiteboardIdSet():void {
+				whiteboardIdExists = true;
+				checkVisibility();
+			}
+      
+      private function toolbarAllowed():Boolean {
+        return (multiUser? true : isPresenter);
+      }
+
+		]]>
+	</fx:Script>
+	<fx:Declarations>
+		<mx:Fade id="fadeOut" duration="200" alphaFrom="1.0" alphaTo="0.0" />
+		<mx:Fade id="fadeIn" duration="200" alphaFrom="0.0" alphaTo="1.0" />
+		<common:TabIndexer startIndex="{wbOptions.baseTabIndex}"
+						   tabIndices="{[panzoomBtn, scribbleBtn, rectangleBtn, circleBtn, triangleBtn, lineBtn, textBtn, clearBtn, undoBtn, cpik, sld]}"/>
+	</fx:Declarations>
+	
+	<!-- Now, every 'tool' has two types of identifiers, one is found in WhiteboardConstants
+	that identifies the "category" of the tool (ex. shape vs text), and the other specifies the 
+	tool itself (ex. line tool vs triangle tool, even though both are "shapes")
+	-->
+    <wbBtns:PanZoomButton id="panzoomBtn" width="{BUTTON_SIZE}" height="{BUTTON_SIZE}"/>
+	<wbBtns:ScribbleButton id="scribbleBtn" width="{BUTTON_SIZE}" height="{BUTTON_SIZE}"/>
+	<wbBtns:RectangleButton id="rectangleBtn" width="{BUTTON_SIZE}" height="{BUTTON_SIZE}"/>
+	<wbBtns:CircleButton id="circleBtn" width="{BUTTON_SIZE}" height="{BUTTON_SIZE}"/>
+	<wbBtns:TriangleButton id="triangleBtn" width="{BUTTON_SIZE}" height="{BUTTON_SIZE}"/>
+	<wbBtns:LineButton id="lineBtn" width="{BUTTON_SIZE}" height="{BUTTON_SIZE}"/>
+	<wbBtns:TextButton id="textBtn" width="{BUTTON_SIZE}" height="{BUTTON_SIZE}"/>
+	<wbBtns:ClearButton id="clearBtn" width="{BUTTON_SIZE}" height="{BUTTON_SIZE}"/>
+	<wbBtns:UndoButton id="undoBtn" width="{BUTTON_SIZE}" height="{BUTTON_SIZE}"/>
+	
+	<!--
+	Properties that were removed from original color picker:
+	
+	swatchPanelStyleName="colorPickerStyle" 
+	dataProvider="{colorPickerColours}"
+	-->
+	
+	<!-- Layout is really bad right now, and is confusing. Basically, there are two 
+	of ColorPickers, one for the "line" color for the outlines of shapes, and the other for
+	the "fill" color that is used only if "fill" is enabled in WhiteboardCanvasModel
+	-->
+	<mx:ColorPicker change="changeColor(event)" id="cpik"
+                  selectedColor="0x000000" width="{BUTTON_SIZE}" height="{BUTTON_SIZE}"
+ 				  dataProvider="{colorPickerColours}" swatchPanelStyleName="colorPickerStyle"
+                  toolTip="{ResourceUtil.getInstance().getString('bbb.highlighter.toolbar.color')}"
+				  accessibilityName="{ResourceUtil.getInstance().getString('bbb.highlighter.toolbar.color')}"/>
+   
+	<!--mx:Spacer height="2"/-->
+  <mx:VBox backgroundColor="#FFFFFF" horizontalAlign="center">
+    <mx:Image source="{getStyle('iconWhiteboardThick')}" horizontalAlign="center" width="{BUTTON_SIZE}"/>
+    <mx:VSlider height="50" id="sld" change="changeThickness(event)"
+                toolTip="{ResourceUtil.getInstance().getString('bbb.highlighter.toolbar.thickness.accessibilityName')}" 
+                minimum="1" maximum="30" 
+                useHandCursor="true" value="3" showDataTip="true" snapInterval="1" dataTipOffset="0" labelOffset="0" 
+                accessibilityName="{ResourceUtil.getInstance().getString('bbb.highlighter.toolbar.thickness.accessibilityName')}" />
+    <mx:Image source="{getStyle('iconWhiteboardThin')}" horizontalAlign="center" width="{BUTTON_SIZE}"/>
+  </mx:VBox>
+
+	<mx:Button id="multiUserBtn" enabled="false" visible="false" 
+			   click="changeMultiUser()" 
+			   width="{BUTTON_SIZE}" height="{BUTTON_SIZE}"
+			   selected="{multiUser}"
+			   styleName="{multiUser ? 'multiUserWhiteboardOnButtonStyle' : 'multiUserWhiteboardOffButtonStyle'}"
+			   toolTip="{ResourceUtil.getInstance().getString('bbb.highlighter.toolbar.multiuser')}" /> 
+</mx:VBox>