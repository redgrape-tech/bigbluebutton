/**
 * BigBlueButton open source conferencing system - http://www.bigbluebutton.org/
 *
 * Copyright (c) 2012 BigBlueButton Inc. and by respective authors (see below).
 *
 * This program is free software; you can redistribute it and/or modify it under the
 * terms of the GNU Lesser General Public License as published by the Free Software
 * Foundation; either version 3.0 of the License, or (at your option) any later
 * version.
 *
 * BigBlueButton is distributed in the hope that it will be useful, but WITHOUT ANY
 * WARRANTY; without even the implied warranty of MERCHANTABILITY or FITNESS FOR A
 * PARTICULAR PURPOSE. See the GNU Lesser General Public License for more details.
 *
 * You should have received a copy of the GNU Lesser General Public License along
 * with BigBlueButton; if not, see <http://www.gnu.org/licenses/>.
 *
 */

package org.bigbluebutton.modules.screenshare.services.red5 {
    import com.asfusion.mate.events.Dispatcher;
    import flash.events.NetStatusEvent;
    import flash.events.SecurityErrorEvent;
    import flash.net.NetConnection;
    import flash.net.ObjectEncoding;
    import flash.net.Responder;
    import org.as3commons.logging.api.ILogger;
    import org.as3commons.logging.api.getClassLogger;
    import org.bigbluebutton.core.BBB;
    import org.bigbluebutton.core.Options;
    import org.bigbluebutton.core.UsersUtil;
    import org.bigbluebutton.core.managers.ReconnectionManager;
    import org.bigbluebutton.main.events.BBBEvent;
    import org.bigbluebutton.modules.screenshare.events.ViewStreamEvent;
    import org.bigbluebutton.modules.screenshare.model.ScreenshareModel;
    import org.bigbluebutton.modules.screenshare.model.ScreenshareOptions;
    import org.bigbluebutton.util.ConnUtil;
    
    public class Connection {
        private static const LOGGER:ILogger = getClassLogger(Connection);
        
        private var netConnection:NetConnection;
        private var responder:Responder;
        private var width:Number;
        private var height:Number;

        private var dispatcher:Dispatcher = new Dispatcher();
        private var _messageListeners:Array = new Array();
        private var logoutOnUserCommand:Boolean = false;
        private var reconnecting:Boolean = false;
<<<<<<< HEAD
				private var ssAppUrl: String = null;

=======
				private var numNetworkChangeCount:int = 0;
				
        public function Connection(meetingId:String) {
            this.meetingId = meetingId;
        }
>>>>>>> d33ac4a2
        
        public function connect():void {

					netConnection = new NetConnection();
					netConnection.objectEncoding = ObjectEncoding.AMF3;
					
						var options: ScreenshareOptions = Options.getOptions(ScreenshareOptions) as ScreenshareOptions;
						var appURL: String = options.uri;
						
						var pattern:RegExp = /(?P<protocol>.+):\/\/(?P<server>.+)\/(?P<app>.+)/;
						var result:Array = pattern.exec(appURL);

						var useRTMPS: Boolean = result.protocol == ConnUtil.RTMPS;
						
						if (BBB.initConnectionManager().isTunnelling) {
							var tunnelProtocol: String = ConnUtil.RTMPT;
							
							if (useRTMPS) {
								netConnection.proxyType = ConnUtil.PROXY_NONE;
								tunnelProtocol = ConnUtil.RTMPS;
							}
							
							
							ssAppUrl = tunnelProtocol + "://" + result.server + "/" + result.app + "/" + UsersUtil.getInternalMeetingID();
							LOGGER.debug("SCREENSHARE CONNECT tunnel = TRUE " + "url=" +  ssAppUrl);
						} else {
							var nativeProtocol: String = ConnUtil.RTMP;
							if (useRTMPS) {
								netConnection.proxyType = ConnUtil.PROXY_BEST;
								nativeProtocol = ConnUtil.RTMPS;
							}
							
							ssAppUrl = nativeProtocol + "://" + result.server + "/" + result.app + "/" + UsersUtil.getInternalMeetingID();
							LOGGER.debug("SCREENSHARE CONNECT tunnel = FALSE " + "url=" +  ssAppUrl);
						}
						
            netConnection.client = this;
            netConnection.addEventListener( NetStatusEvent.NET_STATUS , netStatusHandler);
            netConnection.addEventListener(SecurityErrorEvent.SECURITY_ERROR, securityErrorHandler);

            LOGGER.debug("Connecting to uri=[{0}]", [ssAppUrl]);
            netConnection.connect(ssAppUrl);
            
        }
        
        public function addMessageListener(listener:IMessageListener):void {
            _messageListeners.push(listener);
        }
        
        public function removeMessageListener(listener:IMessageListener):void {
            for (var ob:int = 0; ob < _messageListeners.length; ob++) {
                if (_messageListeners[ob] == listener) {
                    _messageListeners.splice(ob, 1);
                    break;
                }
            }
        }
        
        private function notifyListeners(messageName:String, message:Object):void {
            if (messageName != null && messageName != "") {
                for (var notify:String in _messageListeners) {
                    _messageListeners[notify].onMessage(messageName, message);
                }
            } else {
                LOGGER.debug("Message name is undefined");
            }
        }
        
        public function onMessageFromServer(messageName:String, msg:Object):void {
            LOGGER.debug("Got message from server [" + messageName + "] data=" + msg.msg);
            notifyListeners(messageName, msg);
        }
        
        public function close():void {
            netConnection.close();
        }
        
        public function isScreenSharing(meetingId:String):void {
            var message:Object = new Object();
            message["meetingId"] = meetingId;
            
            sendMessage("screenshare.isScreenSharing", function(result:String):void { // On successful result
                LOGGER.debug(result);
            }, function(status:String):void { // status - On error occurred
                LOGGER.error(status);
            }, message);
        }
        
        private function sendMessage(service:String, onSuccess:Function, onFailure:Function, message:Object = null):void {
            LOGGER.debug("SENDING [" + service + "]");
            var responder:Responder = new Responder(function(result:Object):void { // On successful result
                onSuccess("Successfully sent [" + service + "].");
            }, function(status:Object):void { // status - On error occurred
                var errorReason:String = "Failed to send [" + service + "]:\n";
                for (var x:Object in status) {
                    errorReason += "\t" + x + " : " + status[x];
                }
            });
            
            if (message == null) {
                netConnection.call(service, responder);
            } else {
                netConnection.call(service, responder, message);
            }
        }

        public function restartShareRequest(meetingId:String, userId:String):void {
            var message:Object = new Object();
            message["meetingId"] = meetingId;
            message["userId"] = userId;
            
            sendMessage("screenshare.restartShareRequest", function(result:String):void { // On successful result
                LOGGER.debug(result);
            }, function(status:String):void { // status - On error occurred
                LOGGER.error(status);
            }, message);
        }
        
        public function pauseShareRequest(meetingId:String, userId:String, streamId:String):void {
            var message:Object = new Object();
            message["meetingId"] = meetingId;
            message["userId"] = userId;
            message["streamId"] = streamId;
            
            sendMessage("screenshare.pauseShareRequest", function(result:String):void { // On successful result
                LOGGER.debug(result);
            }, function(status:String):void { // status - On error occurred
                LOGGER.error(status);
            }, message);
        }
        
        public function requestShareToken(meetingId:String, userId:String, record:Boolean, tunnel: Boolean):void {
            var message:Object = new Object();
            message["meetingId"] = meetingId;
            message["userId"] = userId;
            message["record"] = record;
            message["tunnel"] = tunnel;
            
            sendMessage("screenshare.requestShareToken", function(result:String):void { // On successful result
                LOGGER.debug(result);
            }, function(status:String):void { // status - On error occurred
                LOGGER.error(status);
            }, message);
        }
        
        public function startShareRequest(meetingId:String, userId:String, session:String):void {
            var message:Object = new Object();
            message["meetingId"] = meetingId;
            message["userId"] = userId;
            message["session"] = session;
            
            sendMessage("screenshare.startShareRequest", function(result:String):void { // On successful result
                LOGGER.debug(result);
            }, function(status:String):void { // status - On error occurred
                LOGGER.error(status);
            }, message);
        }
        
        public function stopShareRequest(meetingId:String, streamId:String):void {
            var message:Object = new Object();
            message["meetingId"] = meetingId;
            message["streamId"] = streamId;
            
            sendMessage("screenshare.stopShareRequest", function(result:String):void { // On successful result
                LOGGER.debug(result);
            }, function(status:String):void { // status - On error occurred
                LOGGER.error(status);
            }, message);
        }
        
        public function sendClientPongMessage(meetingId:String, session:String, timestamp: Number):void {
            var message:Object = new Object();
            message["meetingId"] = meetingId;
            message["session"] = session;
            message["timestamp"] = timestamp;
            
            sendMessage("screenshare.screenShareClientPongMessage", function(result:String):void { // On successful result
              //  LOGGER.debug(result);
            }, function(status:String):void { // status - On error occurred
               // LOGGER.error(status);
            }, message);
        }
                
        public function onBWCheck(... rest):Number {
            return 0;
        }
        
        public function onBWDone(... rest):void {
            var p_bw:Number;
            if (rest.length > 0) p_bw = rest[0];
            // your application should do something here 
            // when the bandwidth check is complete 
            LOGGER.debug("bandwidth = " + p_bw + " Kbps.");
        }
        
        private function sendUserIdToServer():void {
            var message:Object = new Object();
            message["meetingId"] = UsersUtil.getInternalMeetingID();
            message["userId"] = UsersUtil.getMyUserID();
            
            sendMessage("screenshare.setUserId", function(result:String):void { // On successful result
                LOGGER.debug(result);
            }, function(status:String):void { // status - On error occurred
                LOGGER.error(status);
            }, message);
        }
        
        public function stopViewing():void {
            LOGGER.debug("Received dekskshareStreamStopped");
            dispatcher.dispatchEvent(new ViewStreamEvent(ViewStreamEvent.STOP));
        }
        
        private function netStatusHandler(event:NetStatusEvent):void {
<<<<<<< HEAD
            LOGGER.debug("Connected to [" + ssAppUrl + "]. [" + event.info.code + "]");
=======
						var logData:Object = UsersUtil.initLogData();
						logData.tags = ["screenshare"];
						logData.user.eventCode = event.info.code + "[reconnecting=" + reconnecting + "]";
>>>>>>> d33ac4a2
            
            var ce:ConnectionEvent;
            switch (event.info.code) {
            case "NetConnection.Connect.Failed":
								logData.message = "NetStream.Play.Failed from bbb-screenshare";
								LOGGER.info(JSON.stringify(logData));
                if (reconnecting) {
                    var attemptFailedEvent:BBBEvent = new BBBEvent(BBBEvent.RECONNECT_CONNECTION_ATTEMPT_FAILED_EVENT);
                    attemptFailedEvent.payload.type = ReconnectionManager.DESKSHARE_CONNECTION;
                    dispatcher.dispatchEvent(attemptFailedEvent);
                }
                ce = new ConnectionEvent(ConnectionEvent.FAILED);
                dispatcher.dispatchEvent(ce);
                break;
            
            case "NetConnection.Connect.Success":
								numNetworkChangeCount = 0;
                if (reconnecting) {
                    reconnecting = false;
                    if (ScreenshareModel.getInstance().isSharing) {
                        stopShareRequest(UsersUtil.getInternalMeetingID(), ScreenshareModel.getInstance().streamId)
                    }
                    
                    var attemptSucceeded:BBBEvent = new BBBEvent(BBBEvent.RECONNECT_CONNECTION_ATTEMPT_SUCCEEDED_EVENT);
                    attemptSucceeded.payload.type = ReconnectionManager.DESKSHARE_CONNECTION;
                    dispatcher.dispatchEvent(attemptSucceeded);
                }
                
                sendUserIdToServer();
                ce = new ConnectionEvent(ConnectionEvent.SUCCESS);
                dispatcher.dispatchEvent(ce);
                
                break;
            
            case "NetConnection.Connect.Rejected":
                ce = new ConnectionEvent(ConnectionEvent.REJECTED);
                dispatcher.dispatchEvent(ce);
                break;
            
            case "NetConnection.Connect.Closed":
								logData.message = "NetConnection.Connect.Closed from bbb-screenshare";
								LOGGER.info(JSON.stringify(logData));
                if (!logoutOnUserCommand) {
                    reconnecting = true;
                    
                    var disconnectedEvent:BBBEvent = new BBBEvent(BBBEvent.RECONNECT_DISCONNECTED_EVENT);
                    disconnectedEvent.payload.type = ReconnectionManager.DESKSHARE_CONNECTION;
                    disconnectedEvent.payload.callback = connect;
                    disconnectedEvent.payload.callbackParameters = [];
                    dispatcher.dispatchEvent(disconnectedEvent);
                }
                ce = new ConnectionEvent(ConnectionEvent.CLOSED);
                break;
            
            case "NetConnection.Connect.InvalidApp":
                ce = new ConnectionEvent(ConnectionEvent.INVALIDAPP);
                dispatcher.dispatchEvent(ce);
                break;
            
            case "NetConnection.Connect.AppShutdown":
                ce = new ConnectionEvent(ConnectionEvent.APPSHUTDOWN);
                dispatcher.dispatchEvent(ce);
                break;
            
            case "NetConnection.Connect.NetworkChange":
								numNetworkChangeCount++;
								if (numNetworkChangeCount % 2 == 0) {
									logData.tags = ["screenshare", "flash"];
									logData.message = "Detected network change on bbb-screenshare";
									logData.numNetworkChangeCount = numNetworkChangeCount;
									LOGGER.info(JSON.stringify(logData));
								}
								break;
            }
        }
        
        private function securityErrorHandler(event:SecurityErrorEvent):void {
            var ce:ConnectionEvent = new ConnectionEvent(ConnectionEvent.SECURITYERROR);
            dispatcher.dispatchEvent(ce);
        }
               
        public function disconnect():void {
            logoutOnUserCommand = true;
            if (netConnection != null) netConnection.close();
        }
        
        public function getConnection():NetConnection {
            return netConnection;
        }
        
        public function connectionFailedHandler(e:ConnectionEvent):void {
            LOGGER.error("connection failed to " + ssAppUrl + " with message " + e.toString());
        }
        
        public function connectionRejectedHandler(e:ConnectionEvent):void {
            LOGGER.error("connection rejected " + ssAppUrl + " with message " + e.toString());
        }
        
    }
}<|MERGE_RESOLUTION|>--- conflicted
+++ resolved
@@ -34,7 +34,7 @@
     import org.bigbluebutton.modules.screenshare.events.ViewStreamEvent;
     import org.bigbluebutton.modules.screenshare.model.ScreenshareModel;
     import org.bigbluebutton.modules.screenshare.model.ScreenshareOptions;
-    import org.bigbluebutton.util.ConnUtil;
+    import org.bigbluebutton.util.ConnUtil;
     
     public class Connection {
         private static const LOGGER:ILogger = getClassLogger(Connection);
@@ -48,16 +48,10 @@
         private var _messageListeners:Array = new Array();
         private var logoutOnUserCommand:Boolean = false;
         private var reconnecting:Boolean = false;
-<<<<<<< HEAD
+
 				private var ssAppUrl: String = null;
-
-=======
 				private var numNetworkChangeCount:int = 0;
 				
-        public function Connection(meetingId:String) {
-            this.meetingId = meetingId;
-        }
->>>>>>> d33ac4a2
         
         public function connect():void {
 
@@ -271,13 +265,9 @@
         }
         
         private function netStatusHandler(event:NetStatusEvent):void {
-<<<<<<< HEAD
-            LOGGER.debug("Connected to [" + ssAppUrl + "]. [" + event.info.code + "]");
-=======
 						var logData:Object = UsersUtil.initLogData();
 						logData.tags = ["screenshare"];
 						logData.user.eventCode = event.info.code + "[reconnecting=" + reconnecting + "]";
->>>>>>> d33ac4a2
             
             var ce:ConnectionEvent;
             switch (event.info.code) {
