/**
 * BigBlueButton open source conferencing system - http://www.bigbluebutton.org/
 *
 * Copyright (c) 2012 BigBlueButton Inc. and by respective authors (see below).
 *
 * This program is free software; you can redistribute it and/or modify it under the
 * terms of the GNU Lesser General Public License as published by the Free Software
 * Foundation; either version 3.0 of the License, or (at your option) any later
 * version.
 *
 * BigBlueButton is distributed in the hope that it will be useful, but WITHOUT ANY
 * WARRANTY; without even the implied warranty of MERCHANTABILITY or FITNESS FOR A
 * PARTICULAR PURPOSE. See the GNU Lesser General Public License for more details.
 *
 * You should have received a copy of the GNU Lesser General Public License along
 * with BigBlueButton; if not, see <http://www.gnu.org/licenses/>.
 *
 */

package org.bigbluebutton.modules.screenshare.services.red5 {
    import com.asfusion.mate.events.Dispatcher;
    import flash.events.NetStatusEvent;
    import flash.events.SecurityErrorEvent;
    import flash.net.NetConnection;
    import flash.net.ObjectEncoding;
    import flash.net.Responder;
    import org.as3commons.logging.api.ILogger;
    import org.as3commons.logging.api.getClassLogger;
    import org.bigbluebutton.core.BBB;
<<<<<<< HEAD
    import org.bigbluebutton.core.Options;
=======
		import org.bigbluebutton.core.Options;
>>>>>>> 40b3c6af
    import org.bigbluebutton.core.UsersUtil;
    import org.bigbluebutton.core.managers.ReconnectionManager;
    import org.bigbluebutton.main.events.BBBEvent;
    import org.bigbluebutton.modules.screenshare.events.ViewStreamEvent;
    import org.bigbluebutton.modules.screenshare.model.ScreenshareModel;
<<<<<<< HEAD
    import org.bigbluebutton.modules.screenshare.model.ScreenshareOptions;
    import org.bigbluebutton.util.ConnUtil;
    
=======
		import org.bigbluebutton.modules.screenshare.model.ScreenshareOptions;
		import org.bigbluebutton.util.ConnUtil;
		
>>>>>>> 40b3c6af
    public class Connection {
        private static const LOGGER:ILogger = getClassLogger(Connection);
        
        private var netConnection:NetConnection;
        private var responder:Responder;
        private var width:Number;
        private var height:Number;
<<<<<<< HEAD

=======
        
>>>>>>> 40b3c6af
        private var dispatcher:Dispatcher = new Dispatcher();
        private var _messageListeners:Array = new Array();
        private var logoutOnUserCommand:Boolean = false;
        private var reconnecting:Boolean = false;

				private var ssAppUrl: String = null;
				private var numNetworkChangeCount:int = 0;
				private var ssAppUrl: String = null;
				
<<<<<<< HEAD
        
        public function connect():void {

					netConnection = new NetConnection();
					netConnection.objectEncoding = ObjectEncoding.AMF3;
					
						var options: ScreenshareOptions = Options.getOptions(ScreenshareOptions) as ScreenshareOptions;
						var appURL: String = options.uri;
						
						var pattern:RegExp = /(?P<protocol>.+):\/\/(?P<server>.+)\/(?P<app>.+)/;
						var result:Array = pattern.exec(appURL);

						var useRTMPS: Boolean = result.protocol == ConnUtil.RTMPS;
						
						if (BBB.initConnectionManager().isTunnelling) {
							var tunnelProtocol: String = ConnUtil.RTMPT;
							
							if (useRTMPS) {
								netConnection.proxyType = ConnUtil.PROXY_NONE;
								tunnelProtocol = ConnUtil.RTMPS;
							}
							
							
							ssAppUrl = tunnelProtocol + "://" + result.server + "/" + result.app + "/" + UsersUtil.getInternalMeetingID();
							LOGGER.debug("SCREENSHARE CONNECT tunnel = TRUE " + "url=" +  ssAppUrl);
						} else {
							var nativeProtocol: String = ConnUtil.RTMP;
							if (useRTMPS) {
								netConnection.proxyType = ConnUtil.PROXY_BEST;
								nativeProtocol = ConnUtil.RTMPS;
							}
							
							ssAppUrl = nativeProtocol + "://" + result.server + "/" + result.app + "/" + UsersUtil.getInternalMeetingID();
							LOGGER.debug("SCREENSHARE CONNECT tunnel = FALSE " + "url=" +  ssAppUrl);
						}
						
            netConnection.client = this;
            netConnection.addEventListener( NetStatusEvent.NET_STATUS , netStatusHandler);
            netConnection.addEventListener(SecurityErrorEvent.SECURITY_ERROR, securityErrorHandler);

            LOGGER.debug("Connecting to uri=[{0}]", [ssAppUrl]);
            netConnection.connect(ssAppUrl);
            
        }
=======
			public function connect():void {
				netConnection = new NetConnection();
				netConnection.objectEncoding = ObjectEncoding.AMF3;
				
				var options: ScreenshareOptions = Options.getOptions(ScreenshareOptions) as ScreenshareOptions;
				var appURL: String = options.uri;
				
				var pattern:RegExp = /(?P<protocol>.+):\/\/(?P<server>.+)\/(?P<app>.+)/;
				var result:Array = pattern.exec(appURL);
			
				var useRTMPS: Boolean = result.protocol == ConnUtil.RTMPS;
				
				if (BBB.initConnectionManager().isTunnelling) {
					var tunnelProtocol: String = ConnUtil.RTMPT;
				
					if (useRTMPS) {
						netConnection.proxyType = ConnUtil.PROXY_NONE;
						tunnelProtocol = ConnUtil.RTMPS;
					}
					
					ssAppUrl = tunnelProtocol + "://" + result.server + "/" + result.app + "/" + UsersUtil.getInternalMeetingID();
					LOGGER.debug("SCREENSHARE CONNECT tunnel = TRUE " + "url=" +  ssAppUrl);
				} else {
					var nativeProtocol: String = ConnUtil.RTMP;
					if (useRTMPS) {
						netConnection.proxyType = ConnUtil.PROXY_BEST;
						nativeProtocol = ConnUtil.RTMPS;
					}
				
					ssAppUrl = nativeProtocol + "://" + result.server + "/" + result.app + "/" + UsersUtil.getInternalMeetingID();
					LOGGER.debug("SCREENSHARE CONNECT tunnel = FALSE " + "url=" +  ssAppUrl);
				}
				
				netConnection.client = this;
				netConnection.addEventListener( NetStatusEvent.NET_STATUS , netStatusHandler);
				netConnection.addEventListener(SecurityErrorEvent.SECURITY_ERROR, securityErrorHandler);
				LOGGER.debug("Connecting to uri=[{0}]", [ssAppUrl]);
				netConnection.connect(ssAppUrl);
			}
>>>>>>> 40b3c6af
        
        public function addMessageListener(listener:IMessageListener):void {
            _messageListeners.push(listener);
        }
        
        public function removeMessageListener(listener:IMessageListener):void {
            for (var ob:int = 0; ob < _messageListeners.length; ob++) {
                if (_messageListeners[ob] == listener) {
                    _messageListeners.splice(ob, 1);
                    break;
                }
            }
        }
        
        private function notifyListeners(messageName:String, message:Object):void {
            if (messageName != null && messageName != "") {
                for (var notify:String in _messageListeners) {
                    _messageListeners[notify].onMessage(messageName, message);
                }
            } else {
                LOGGER.debug("Message name is undefined");
            }
        }
        
        public function onMessageFromServer(messageName:String, msg:Object):void {
            LOGGER.debug("Got message from server [" + messageName + "] data=" + msg.msg);
            notifyListeners(messageName, msg);
        }
        
        public function close():void {
            netConnection.close();
        }
        
        public function isScreenSharing(meetingId:String):void {
            var message:Object = new Object();
            message["meetingId"] = meetingId;
            
            sendMessage("screenshare.isScreenSharing", function(result:String):void { // On successful result
                LOGGER.debug(result);
            }, function(status:String):void { // status - On error occurred
                LOGGER.error(status);
            }, message);
        }
        
        private function sendMessage(service:String, onSuccess:Function, onFailure:Function, message:Object = null):void {
            LOGGER.debug("SENDING [" + service + "]");
            var responder:Responder = new Responder(function(result:Object):void { // On successful result
                onSuccess("Successfully sent [" + service + "].");
            }, function(status:Object):void { // status - On error occurred
                var errorReason:String = "Failed to send [" + service + "]:\n";
                for (var x:Object in status) {
                    errorReason += "\t" + x + " : " + status[x];
                }
            });
            
            if (message == null) {
                netConnection.call(service, responder);
            } else {
                netConnection.call(service, responder, message);
            }
        }

        public function restartShareRequest(meetingId:String, userId:String):void {
            var message:Object = new Object();
            message["meetingId"] = meetingId;
            message["userId"] = userId;
            
            sendMessage("screenshare.restartShareRequest", function(result:String):void { // On successful result
                LOGGER.debug(result);
            }, function(status:String):void { // status - On error occurred
                LOGGER.error(status);
            }, message);
        }
        
        public function pauseShareRequest(meetingId:String, userId:String, streamId:String):void {
            var message:Object = new Object();
            message["meetingId"] = meetingId;
            message["userId"] = userId;
            message["streamId"] = streamId;
            
            sendMessage("screenshare.pauseShareRequest", function(result:String):void { // On successful result
                LOGGER.debug(result);
            }, function(status:String):void { // status - On error occurred
                LOGGER.error(status);
            }, message);
        }
        
        public function requestShareToken(meetingId:String, userId:String, record:Boolean, tunnel: Boolean):void {
            var message:Object = new Object();
            message["meetingId"] = meetingId;
            message["userId"] = userId;
            message["record"] = record;
            message["tunnel"] = tunnel;
            
            sendMessage("screenshare.requestShareToken", function(result:String):void { // On successful result
                LOGGER.debug(result);
            }, function(status:String):void { // status - On error occurred
                LOGGER.error(status);
            }, message);
        }
        
        public function startShareRequest(meetingId:String, userId:String, session:String):void {
            var message:Object = new Object();
            message["meetingId"] = meetingId;
            message["userId"] = userId;
            message["session"] = session;
            
            sendMessage("screenshare.startShareRequest", function(result:String):void { // On successful result
                LOGGER.debug(result);
            }, function(status:String):void { // status - On error occurred
                LOGGER.error(status);
            }, message);
        }
        
        public function stopShareRequest(meetingId:String, streamId:String):void {
            var message:Object = new Object();
            message["meetingId"] = meetingId;
            message["streamId"] = streamId;
            
            sendMessage("screenshare.stopShareRequest", function(result:String):void { // On successful result
                LOGGER.debug(result);
            }, function(status:String):void { // status - On error occurred
                LOGGER.error(status);
            }, message);
        }
        
        public function sendClientPongMessage(meetingId:String, session:String, timestamp: Number):void {
            var message:Object = new Object();
            message["meetingId"] = meetingId;
            message["session"] = session;
            message["timestamp"] = timestamp;
            
            sendMessage("screenshare.screenShareClientPongMessage", function(result:String):void { // On successful result
              //  LOGGER.debug(result);
            }, function(status:String):void { // status - On error occurred
               // LOGGER.error(status);
            }, message);
        }
<<<<<<< HEAD
                
=======
        
>>>>>>> 40b3c6af
        public function onBWCheck(... rest):Number {
            return 0;
        }
        
        public function onBWDone(... rest):void {
            var p_bw:Number;
            if (rest.length > 0) p_bw = rest[0];
            // your application should do something here 
            // when the bandwidth check is complete 
            LOGGER.debug("bandwidth = " + p_bw + " Kbps.");
        }
        
        private function sendUserIdToServer():void {
            var message:Object = new Object();
            message["meetingId"] = UsersUtil.getInternalMeetingID();
            message["userId"] = UsersUtil.getMyUserID();
            
            sendMessage("screenshare.setUserId", function(result:String):void { // On successful result
                LOGGER.debug(result);
            }, function(status:String):void { // status - On error occurred
                LOGGER.error(status);
            }, message);
        }
        
        public function stopViewing():void {
            LOGGER.debug("Received dekskshareStreamStopped");
            dispatcher.dispatchEvent(new ViewStreamEvent(ViewStreamEvent.STOP));
        }
        
        private function netStatusHandler(event:NetStatusEvent):void {
						var logData:Object = UsersUtil.initLogData();
						logData.tags = ["screenshare"];
						logData.user.eventCode = event.info.code + "[reconnecting=" + reconnecting + "]";
            
            var ce:ConnectionEvent;
            switch (event.info.code) {
            case "NetConnection.Connect.Failed":
								logData.message = "NetStream.Play.Failed from bbb-screenshare";
								LOGGER.info(JSON.stringify(logData));
                if (reconnecting) {
                    var attemptFailedEvent:BBBEvent = new BBBEvent(BBBEvent.RECONNECT_CONNECTION_ATTEMPT_FAILED_EVENT);
                    attemptFailedEvent.payload.type = ReconnectionManager.DESKSHARE_CONNECTION;
                    dispatcher.dispatchEvent(attemptFailedEvent);
                }
                ce = new ConnectionEvent(ConnectionEvent.FAILED);
                dispatcher.dispatchEvent(ce);
                break;
            
            case "NetConnection.Connect.Success":
								numNetworkChangeCount = 0;
                if (reconnecting) {
                    reconnecting = false;
                    if (ScreenshareModel.getInstance().isSharing) {
                        stopShareRequest(UsersUtil.getInternalMeetingID(), ScreenshareModel.getInstance().streamId)
                    }
                    
                    var attemptSucceeded:BBBEvent = new BBBEvent(BBBEvent.RECONNECT_CONNECTION_ATTEMPT_SUCCEEDED_EVENT);
                    attemptSucceeded.payload.type = ReconnectionManager.DESKSHARE_CONNECTION;
                    dispatcher.dispatchEvent(attemptSucceeded);
                }
                
                sendUserIdToServer();
                ce = new ConnectionEvent(ConnectionEvent.SUCCESS);
                dispatcher.dispatchEvent(ce);
                
                break;
            
            case "NetConnection.Connect.Rejected":
                ce = new ConnectionEvent(ConnectionEvent.REJECTED);
                dispatcher.dispatchEvent(ce);
                break;
            
            case "NetConnection.Connect.Closed":
								logData.message = "NetConnection.Connect.Closed from bbb-screenshare";
								LOGGER.info(JSON.stringify(logData));
                if (!logoutOnUserCommand) {
                    reconnecting = true;
                    
                    var disconnectedEvent:BBBEvent = new BBBEvent(BBBEvent.RECONNECT_DISCONNECTED_EVENT);
                    disconnectedEvent.payload.type = ReconnectionManager.DESKSHARE_CONNECTION;
                    disconnectedEvent.payload.callback = connect;
                    disconnectedEvent.payload.callbackParameters = [];
                    dispatcher.dispatchEvent(disconnectedEvent);
                }
                ce = new ConnectionEvent(ConnectionEvent.CLOSED);
                break;
            
            case "NetConnection.Connect.InvalidApp":
                ce = new ConnectionEvent(ConnectionEvent.INVALIDAPP);
                dispatcher.dispatchEvent(ce);
                break;
            
            case "NetConnection.Connect.AppShutdown":
                ce = new ConnectionEvent(ConnectionEvent.APPSHUTDOWN);
                dispatcher.dispatchEvent(ce);
                break;
            
            case "NetConnection.Connect.NetworkChange":
								numNetworkChangeCount++;
								if (numNetworkChangeCount % 2 == 0) {
									logData.tags = ["screenshare", "flash"];
									logData.message = "Detected network change on bbb-screenshare";
									logData.numNetworkChangeCount = numNetworkChangeCount;
									LOGGER.info(JSON.stringify(logData));
								}
								break;
            }
        }
        
        private function securityErrorHandler(event:SecurityErrorEvent):void {
            var ce:ConnectionEvent = new ConnectionEvent(ConnectionEvent.SECURITYERROR);
            dispatcher.dispatchEvent(ce);
        }
               
        public function disconnect():void {
            logoutOnUserCommand = true;
            if (netConnection != null) netConnection.close();
        }
        
        public function getConnection():NetConnection {
            return netConnection;
        }
        
        public function connectionFailedHandler(e:ConnectionEvent):void {
            LOGGER.error("connection failed to " + ssAppUrl + " with message " + e.toString());
        }
        
        public function connectionRejectedHandler(e:ConnectionEvent):void {
            LOGGER.error("connection rejected " + ssAppUrl + " with message " + e.toString());
        }
        
    }
}<|MERGE_RESOLUTION|>--- conflicted
+++ resolved
@@ -27,25 +27,15 @@
     import org.as3commons.logging.api.ILogger;
     import org.as3commons.logging.api.getClassLogger;
     import org.bigbluebutton.core.BBB;
-<<<<<<< HEAD
-    import org.bigbluebutton.core.Options;
-=======
 		import org.bigbluebutton.core.Options;
->>>>>>> 40b3c6af
     import org.bigbluebutton.core.UsersUtil;
     import org.bigbluebutton.core.managers.ReconnectionManager;
     import org.bigbluebutton.main.events.BBBEvent;
     import org.bigbluebutton.modules.screenshare.events.ViewStreamEvent;
     import org.bigbluebutton.modules.screenshare.model.ScreenshareModel;
-<<<<<<< HEAD
-    import org.bigbluebutton.modules.screenshare.model.ScreenshareOptions;
-    import org.bigbluebutton.util.ConnUtil;
-    
-=======
 		import org.bigbluebutton.modules.screenshare.model.ScreenshareOptions;
 		import org.bigbluebutton.util.ConnUtil;
-		
->>>>>>> 40b3c6af
+
     public class Connection {
         private static const LOGGER:ILogger = getClassLogger(Connection);
         
@@ -53,11 +43,7 @@
         private var responder:Responder;
         private var width:Number;
         private var height:Number;
-<<<<<<< HEAD
-
-=======
-        
->>>>>>> 40b3c6af
+
         private var dispatcher:Dispatcher = new Dispatcher();
         private var _messageListeners:Array = new Array();
         private var logoutOnUserCommand:Boolean = false;
@@ -65,54 +51,7 @@
 
 				private var ssAppUrl: String = null;
 				private var numNetworkChangeCount:int = 0;
-				private var ssAppUrl: String = null;
-				
-<<<<<<< HEAD
-        
-        public function connect():void {
-
-					netConnection = new NetConnection();
-					netConnection.objectEncoding = ObjectEncoding.AMF3;
-					
-						var options: ScreenshareOptions = Options.getOptions(ScreenshareOptions) as ScreenshareOptions;
-						var appURL: String = options.uri;
-						
-						var pattern:RegExp = /(?P<protocol>.+):\/\/(?P<server>.+)\/(?P<app>.+)/;
-						var result:Array = pattern.exec(appURL);
-
-						var useRTMPS: Boolean = result.protocol == ConnUtil.RTMPS;
-						
-						if (BBB.initConnectionManager().isTunnelling) {
-							var tunnelProtocol: String = ConnUtil.RTMPT;
-							
-							if (useRTMPS) {
-								netConnection.proxyType = ConnUtil.PROXY_NONE;
-								tunnelProtocol = ConnUtil.RTMPS;
-							}
-							
-							
-							ssAppUrl = tunnelProtocol + "://" + result.server + "/" + result.app + "/" + UsersUtil.getInternalMeetingID();
-							LOGGER.debug("SCREENSHARE CONNECT tunnel = TRUE " + "url=" +  ssAppUrl);
-						} else {
-							var nativeProtocol: String = ConnUtil.RTMP;
-							if (useRTMPS) {
-								netConnection.proxyType = ConnUtil.PROXY_BEST;
-								nativeProtocol = ConnUtil.RTMPS;
-							}
-							
-							ssAppUrl = nativeProtocol + "://" + result.server + "/" + result.app + "/" + UsersUtil.getInternalMeetingID();
-							LOGGER.debug("SCREENSHARE CONNECT tunnel = FALSE " + "url=" +  ssAppUrl);
-						}
-						
-            netConnection.client = this;
-            netConnection.addEventListener( NetStatusEvent.NET_STATUS , netStatusHandler);
-            netConnection.addEventListener(SecurityErrorEvent.SECURITY_ERROR, securityErrorHandler);
-
-            LOGGER.debug("Connecting to uri=[{0}]", [ssAppUrl]);
-            netConnection.connect(ssAppUrl);
-            
-        }
-=======
+				
 			public function connect():void {
 				netConnection = new NetConnection();
 				netConnection.objectEncoding = ObjectEncoding.AMF3;
@@ -152,7 +91,6 @@
 				LOGGER.debug("Connecting to uri=[{0}]", [ssAppUrl]);
 				netConnection.connect(ssAppUrl);
 			}
->>>>>>> 40b3c6af
         
         public function addMessageListener(listener:IMessageListener):void {
             _messageListeners.push(listener);
@@ -291,11 +229,7 @@
                // LOGGER.error(status);
             }, message);
         }
-<<<<<<< HEAD
-                
-=======
-        
->>>>>>> 40b3c6af
+
         public function onBWCheck(... rest):Number {
             return 0;
         }
