--- conflicted
+++ resolved
@@ -18,10 +18,6 @@
  */
 package org.bigbluebutton.modules.screenshare.services {
     import com.asfusion.mate.events.Dispatcher;
-<<<<<<< HEAD
-
-=======
->>>>>>> 40b3c6af
     import org.as3commons.logging.api.ILogger;
     import org.as3commons.logging.api.getClassLogger;
     import org.bigbluebutton.core.UsersUtil;
@@ -59,11 +55,6 @@
             conn = new Connection();
             sender = new MessageSender(conn);
             receiver = new MessageReceiver(conn);
-<<<<<<< HEAD
-            
-=======
-
->>>>>>> 40b3c6af
             conn.connect();
         }
         
