<?xml version="1.0" encoding="utf-8"?>

<!--

BigBlueButton open source conferencing system - http://www.bigbluebutton.org/

Copyright (c) 2012 BigBlueButton Inc. and by respective authors (see below).

This program is free software; you can redistribute it and/or modify it under the
terms of the GNU Lesser General Public License as published by the Free Software
Foundation; either version 3.0 of the License, or (at your option) any later
version.

BigBlueButton is distributed in the hope that it will be useful, but WITHOUT ANY
WARRANTY; without even the implied warranty of MERCHANTABILITY or FITNESS FOR A
PARTICULAR PURPOSE. See the GNU Lesser General Public License for more details.

You should have received a copy of the GNU Lesser General Public License along
with BigBlueButton; if not, see <http://www.gnu.org/licenses/>.

-->

<mx:Canvas
  xmlns:mx="http://www.adobe.com/2006/mxml" 
  xmlns:mate="http://mate.asfusion.com/"
<<<<<<< HEAD
=======
  xmlns:dspub="flexlib.mdi.containers.*"
  xmlns:common="org.bigbluebutton.common.*"
  backgroundColor="#C0C0C0"
  initialize="init()"
>>>>>>> 3a620234
  creationComplete="onCreationComplete()"	
  xmlns:dspub="org.bigbluebutton.common.*"
  verticalScrollPolicy="off" horizontalScrollPolicy="off"
  width="700" height="350">
  
  <mate:Listener type="{StartShareRequestSuccessEvent.START_SHARE_REQUEST_SUCCESS}" method="handleStartShareRequestSuccessEvent" />
  <!--mate:Listener type="{ScreenSharePausedEvent.SCREENSHARE_PAUSED}" method="handleScreenSharePausedEvent" /-->
  <mate:Listener type="{ShareStoppedEvent.SHARE_STOPPED}" method="handleScreenShareShareStoppedEvent" />
  <mate:Listener type="{ViewStreamEvent.START}" method="handleStartViewStreamEvent" />
  <mate:Listener type="{MadePresenterEvent.SWITCH_TO_PRESENTER_MODE}" method="onChangedPresenter" />
  <mate:Listener type="{MadePresenterEvent.SWITCH_TO_VIEWER_MODE}" method="onChangedPresenter" />	
  <mate:Listener type="{ViewStreamEvent.STOP}" method="closePublishWindow" />
  <mate:Listener type="{LocaleChangeEvent.LOCALE_CHANGED}" method="localeChanged" />
  <mate:Listener type="{StopSharingButtonEvent.STOP_SHARING}" method="stopSharingEvent" />
  <mate:Listener type="{ShortcutEvent.REMOTE_FOCUS_DESKTOP}" method="remoteFocus" />
  <mate:Listener type="{BBBEvent.RECONNECT_DISCONNECTED_EVENT}" method="handleDisconnectedEvent" />
    
  <mx:Script>
    <![CDATA[
      import com.asfusion.mate.events.Dispatcher;
      
      import org.as3commons.logging.api.ILogger;
      import org.as3commons.logging.api.getClassLogger;
      import org.bigbluebutton.common.Images;
      import org.bigbluebutton.common.events.LocaleChangeEvent;
      import org.bigbluebutton.core.UsersUtil;
      import org.bigbluebutton.core.managers.ReconnectionManager;
      import org.bigbluebutton.main.events.BBBEvent;
      import org.bigbluebutton.main.events.MadePresenterEvent;
      import org.bigbluebutton.main.events.ShortcutEvent;
      import org.bigbluebutton.main.views.MainCanvas;
      import org.bigbluebutton.modules.screenshare.events.RequestToPauseSharing;
      import org.bigbluebutton.modules.screenshare.events.RequestToRestartSharing;
      import org.bigbluebutton.modules.screenshare.events.RequestToStopSharing;
      import org.bigbluebutton.modules.screenshare.events.ScreenSharePausedEvent;
<<<<<<< HEAD
      import org.bigbluebutton.modules.screenshare.events.ShareEvent;
      import org.bigbluebutton.modules.screenshare.events.ShareStoppedEvent;
=======
>>>>>>> 3a620234
      import org.bigbluebutton.modules.screenshare.events.ShareStartEvent;
      import org.bigbluebutton.modules.screenshare.events.ShareStoppedEvent;
      import org.bigbluebutton.modules.screenshare.events.ShareWindowEvent;
      import org.bigbluebutton.modules.screenshare.events.StartShareRequestSuccessEvent;
      import org.bigbluebutton.modules.screenshare.events.StopSharingButtonEvent;
      import org.bigbluebutton.modules.screenshare.events.ViewStreamEvent;
      import org.bigbluebutton.modules.screenshare.model.ScreenshareModel;
      import org.bigbluebutton.modules.screenshare.model.ScreenshareOptions;
      import org.bigbluebutton.modules.screenshare.services.red5.Connection;
      import org.bigbluebutton.util.i18n.ResourceUtil;
      
      private static const LOGGER:ILogger = getClassLogger(ScreensharePublishWindow);
      
      public static const SCALE:Number = 5;
      private static const VID_HEIGHT_PAD:Number = 73;
      private static const VID_WIDTH_PAD:Number = 6;
      
      private var images:Images = new Images();
      [Bindable] public var bbbLogo:Class = images.bbb_logo;
      
      private var connection:Connection;
      private var uri:String;
      private var room:String;
      private var tunnel:Boolean = false;
      private var sharingFullScreen:Boolean = false;
      private var streaming:Boolean = false;
      
      private var video:Video;
      private var ns:NetStream;
      private var stream:String;
      private var videoHeight:Number;
      private var videoWidth:Number;
      private var captureHeight:Number = Capabilities.screenResolutionY;
      private var captureWidth:Number = Capabilities.screenResolutionX;
      private var globalDispatcher:Dispatcher = new Dispatcher();
      
      [Bindable] private var baseIndex:int;
      [Bindable] private var dsOptions:ScreenshareOptions;
      
      private var paused:Boolean = false;
      
      private var os:String;
      private var browser:String;
      
      [Bindable]
      private var shareTypeProvider:Array;
      
      private function init():void {
        dsOptions = new ScreenshareOptions();
        baseIndex = dsOptions.baseTabIndex;
      }
      
      private function onCreationComplete():void {
        var fullOS:String = Capabilities.os;
        if (fullOS.indexOf("Windows") != -1) {
          os = "Windows";
        } else if (fullOS.indexOf("Mac") != -1) {
          os = "Mac";
        } else if (fullOS.indexOf("Linux") != -1) {
          os = "Linux";
        } else {
          LOGGER.error("Browser not recognized, full value: {0}", [fullOS]);
          os = "";
        }
        
        browser = ExternalInterface.call("determineBrowser")[0];
        
        //windowControls.maximizeRestoreBtn.enabled = false;
        
<<<<<<< HEAD
        //titleBarOverlay.tabIndex = baseIndex;
        //titleBarOverlay.focusEnabled = true;
        
        //minimizeBtn.tabIndex = baseIndex+1;
        //maximizeRestoreBtn.tabIndex = baseIndex+2;
        //closeBtn.tabIndex = baseIndex+3;
        
=======
        titleBarOverlay.tabIndex = dsOptions.baseTabIndex;
        titleBarOverlay.focusEnabled = true;
        
>>>>>>> 3a620234
        resourcesChanged();
		
		focusManager.setFocus(titleBarOverlay);
		
		if (tunnel) {
			helpInfoBox.visible = helpInfoBox.includeInLayout = false;
			previewBox.visible = previewBox.includeInLayout = false;
			tunnelBox.visible = tunnelBox.includeInLayout = true;
			
			shareTypeBox.visible = false;
			cancelBtn.visible = cancelBtn.includeInLayout = true;
			startBtn.visible = startBtn.includeInLayout = false;
			stopBtn.visible = stopBtn.includeInLayout = false;
		}
      }
      
      private function remoteFocus(e:ShortcutEvent):void{
        //focusManager.setFocus(minimizeBtn);
      }
      
      public function get defaultWidth():int{
        return this.width;
      }
      
      public function get defaultHeight():int{
        return this.height;
      }
      
      public function set defaultHeight(height:int):void{
        this.height = height;
      }
      
      public function set defaultWidth(width:int):void{
        this.width = width;
      }
      
      public function getPrefferedPosition():String{
        return MainCanvas.DESKTOP_SHARING_PUBLISH;
      }
      
      public function handleDisconnectedEvent(event:BBBEvent):void {
          if (event.payload.type == ReconnectionManager.DESKSHARE_CONNECTION) {
            closeWindow();  
          }
      }
      
      /*
      * Implement resizeable interface.
      */
      public function resetWidthAndHeight():void{/* do nothing */}
      
      public function initWindow(connection:Connection, uri:String, room:String, tunnel:Boolean):void {
        this.connection = connection;
        this.uri = uri;
        this.room = room;
		this.tunnel = tunnel;
      }
      
      private function handleStartShareRequestSuccessEvent(event:StartShareRequestSuccessEvent):void {
        
      }
      
      private function handleScreenShareShareStoppedEvent(event:ShareStoppedEvent):void {
        LOGGER.debug("handleScreenShareShareStoppedEvent reason="+event.reason);
        
        var showReason:Boolean = false;
        
        if (event.reason == "JWS_START_FAILED_REASON") {
          showReason = true;
          if (paused) {
            restartFailedLbl.visible = restartFailedLbl.includeInLayout = true;
          } else {
            startFailedLbl.visible = startFailedLbl.includeInLayout = true;
          }
        } else if (event.reason == "JWS_GONE_REASON") {
          showReason = true;
          jwsCrashedLbl.visible = jwsCrashedLbl.includeInLayout = true;
        }
        
        if (showReason) {
          helpInfoBox.visible = helpInfoBox.includeInLayout = false;
          //previewBox.visible = previewBox.includeInLayout = false;
          errorBox.visible = errorBox.includeInLayout = true;
          
          shareTypeBox.visible = false;
          //cancelBtn.visible = cancelBtn.includeInLayout = true;
          startBtn.visible = startBtn.includeInLayout = false;
          //stopBtn.visible = stopBtn.includeInLayout = false;
        } else {
          closeWindow();
        }
      }
/*
      private function handleScreenSharePausedEvent(event:ScreenSharePausedEvent):void {
        if (videoWrapper != null && video != null && video.parent == videoWrapper) {
            videoWrapper.removeChild(video);
            
            if (paused) {
                LOGGER.debug("handleScreenSharePausedEvent - enable push button.");
                pauseBtn.enabled = true;
                pauseBtn.visible = pauseBtn.includeInLayout = false;
                restartBtn.visible = restartBtn.includeInLayout = true;
                pauseBox.visible = pauseBox.includeInLayout = true;
                videoWrapper.visible = videoWrapper.includeInLayout = false;
            } else {
                switchView(true);
			}
        }
      }
*/
      public function shareScreen(fullScreen:Boolean):void {
        LOGGER.debug("Calling shareScreen");
        startBtn.enabled = false;
        var shareStartEvent:ShareStartEvent = new ShareStartEvent();
        dispatchEvent(shareStartEvent);
        startSharing(connection.getConnection(), uri, room, fullScreen);
      }
      
      private function startSharing(connection:NetConnection, uri:String, room:String, fullScreen:Boolean):void {
        var captureX:Number = 0;
        var captureY:Number = 0;
        sharingFullScreen = fullScreen;
        var authToken:String = ScreenshareModel.getInstance().authToken;
        var jnlp: String = ScreenshareModel.getInstance().jnlp;
        LOGGER.debug("StartScreensharing jnlp=" + jnlp + " token=" + authToken);
        ExternalInterface.call("startScreensharing", jnlp, UsersUtil.getInternalMeetingID(), authToken, fullScreen);
      }
      
      public function stopSharing():void {
        LOGGER.debug("Calling stopSharing");
        if (streaming) {
          stopStream();
        }
        
        var streamEvent:RequestToStopSharing = new RequestToStopSharing();
        dispatchEvent(streamEvent);
        
        sharingFullScreen = false;
        streaming = false;
        
        //closeWindow();
      }
/*
      public function pauseSharing():void {
        LOGGER.debug("Calling pauseSharing");
        if (!paused) {
          paused = true;
          if (streaming) {
            stopStream();
            var streamEvent:RequestToPauseSharing = new RequestToPauseSharing();
            dispatchEvent(streamEvent);
          }
          sharingFullScreen = false;
          streaming = false;
          
          pauseBtn.enabled = false;
        } else {
          paused = false;
          
          restartBtn.enabled = false;
          
          var restartSharingEvent:RequestToRestartSharing = new RequestToRestartSharing();
          dispatchEvent(restartSharingEvent);
        }
      }
*/
      public function stopSharingEvent(evt:StopSharingButtonEvent):void{
        if (streaming) {
          stopStream();
        }
        sharingFullScreen = false;
        streaming = false;
        
        closeWindow();
      }
           
      private function handleStartViewStreamEvent(event:ViewStreamEvent):void{
        LOGGER.debug("handleStartViewStreamEvent");
        var width: int = ScreenshareModel.getInstance().width;
        var height: int = ScreenshareModel.getInstance().height;
        var streamId: String = ScreenshareModel.getInstance().streamId;
        //startPreviewStream(connection.getConnection(), streamId, width, height);
      }
/*
      private function startPreviewStream(nc:NetConnection, streamId:String, capWidth:Number, capHeight:Number):void{
        
        switchView(false);
        
        LOGGER.debug("Viewing stream =[" + streamId + "]");
        streaming = true;
        
        restartBtn.enabled = true;
        pauseBtn.visible = pauseBtn.includeInLayout = true;
        restartBtn.visible = restartBtn.includeInLayout = false;
        
        // Store capture dimensions so we can position cursor properly.
        captureWidth = capWidth;
        captureHeight = capHeight;
        
        var vidW:Number = captureWidth;
        var vidH:Number = captureHeight;
        
        // for some reason videoHolder's height is always '0' even when set to 100% so we have to do it manually
        videoWrapper.height = this.height - controlBar.height - this.titleBar.height - pauseBtn.height - publishView.getStyle('paddingTop') - publishView.getStyle('paddingBottom') - 10;
        videoWrapper.width = this.width - publishView.getStyle('paddingLeft') - publishView.getStyle('paddingRight') - 10;
        
        vidW = videoWrapper.width;
        vidH = videoWrapper.width * captureHeight / captureWidth;
        
        if (vidH > videoWrapper.height) {
          vidH = videoWrapper.height;
          vidW = videoWrapper.height * captureWidth / captureHeight;
        }
        
        LOGGER.debug("deskshare preview[" + captureWidth + "," + captureHeight + "][" + vidW + "," + vidH + "]");
        video = new Video(vidW, vidH);
		
        videoWrapper.addChild(video);
        video.x = videoWrapper.width/2 - video.width/2;
        video.y = videoWrapper.height/2 - video.height/2;
        
        ns = new NetStream(nc);
        ns.addEventListener(AsyncErrorEvent.ASYNC_ERROR, onAsyncError);
        ns.addEventListener( NetStatusEvent.NET_STATUS, onNetStatus );
        ns.client = this;
        ns.bufferTime = 0;
        ns.receiveVideo(true);
        ns.receiveAudio(false);
        video.attachNetStream(ns);
        ns.play(streamId);
        
        pauseBox.visible = pauseBox.includeInLayout = false;
        videoWrapper.visible = videoWrapper.includeInLayout = true;
        pauseBox.width = vidW;
        pauseBox.height = vidH;
      }
*/
      public function onMetaData(info:Object):void{
        LOGGER.debug("metadata: width=" + info.width + " height=" + info.height);
      }
      
      private function stopStream():void{
        streaming = false;
        captureHeight = Capabilities.screenResolutionY;
        captureWidth = Capabilities.screenResolutionX;
        ns.close();
      }
      
      private function onAsyncError(e:AsyncErrorEvent):void{
        LOGGER.debug("VIdeoWindow::asyncerror " + e.toString());
      }
      
      private function onNetStatus(e:NetStatusEvent):void{
        switch(e.info.code){
          case "NetStream.Publish.Start":
            LOGGER.debug("NetStream.Publish.Start for broadcast stream " + stream);
            break;
          case "NetStream.Play.UnpublishNotify":
            LOGGER.debug("NetStream.Play.UnpublishNotify for broadcast stream " + stream);
            stopSharing();
            break;
          case "NetStream.Play.Start":
            LOGGER.debug("Netstatus: " + e.info.code);
            globalDispatcher.dispatchEvent(new BBBEvent(BBBEvent.DESKSHARE_STARTED));
        }
      }
      
      private function onChangedPresenter(e:Event):void{
        stopSharing();
        closeWindow();
      }
      
      private function closeWindow():void {
        dispatchEvent(new ShareWindowEvent(ShareWindowEvent.CLOSE));
      }
      
      private function restartJava():void {
        shareScreen(sharingFullScreen);
      }
      
      
      /*
      * Override the close handler. We want the Event Map to send a message to
      * the MDIManager to close this window;
      */
/*
      override public function close(event:MouseEvent = null):void {
        stopSharing();
        closeWindow();
      }
*/
      override protected function resourcesChanged():void{
        super.resourcesChanged();
/*
        this.title = ResourceUtil.getInstance().getString('bbb.screensharePublish.title');
        
        if (titleBarOverlay != null) {
          titleBarOverlay.accessibilityName = ResourceUtil.getInstance().getString('bbb.screensharePublish.title');
        }
        
        if (windowControls != null) {
          minimizeBtn.toolTip = ResourceUtil.getInstance().getString('bbb.screensharePublish.minimizeBtn.toolTip');
          minimizeBtn.accessibilityName = ResourceUtil.getInstance().getString("bbb.screensharePublish.minimizeBtn.accessibilityName");
          
          maximizeRestoreBtn.toolTip = ResourceUtil.getInstance().getString('bbb.screensharePublish.maximizeRestoreBtn.toolTip');
          maximizeRestoreBtn.accessibilityName = ResourceUtil.getInstance().getString("bbb.screensharePublish.maximizeRestoreBtn.accessibilityName");
          
          closeBtn.toolTip = ResourceUtil.getInstance().getString('bbb.screensharePublish.closeBtn.toolTip');
          closeBtn.accessibilityName = ResourceUtil.getInstance().getString("bbb.screensharePublish.closeBtn.accessibilityName");
        }
*/
        shareTypeProvider = [ResourceUtil.getInstance().getString('bbb.screensharePublish.shareType.fullScreen'),
                             ResourceUtil.getInstance().getString('bbb.screensharePublish.shareType.region')];
        
        setHelpText();
      }
      
      private function localeChanged(e:Event):void{
        resourcesChanged();
      }
      
      private function closePublishWindow(event:ViewStreamEvent):void{
        stopStream();
        closeWindow();
      }
      
      private function isUsingMac():Boolean {
        return (Capabilities.os.indexOf("Mac") >= 0);
      }
      
      private function onHelpButtonClicked():void {
        var option:ScreenshareOptions = new ScreenshareOptions();
        option.parseOptions();
        var DEFAULT_HELP_URL:String = option.helpUrl;
        LOGGER.debug("onHelpButtonClicked - " + DEFAULT_HELP_URL);
        navigateToURL(new URLRequest(DEFAULT_HELP_URL), "_blank")
      }
      
      private function setHelpText():void {
        if (helpBox != null) {
          var info:String = "";
          if (os == "Windows") {
            shareTypeBox.visible = true;
            info = "PC";
            if (browser == "Microsoft Internet Explorer" || browser == "Edge") {
              info += "IE";
            } else if (browser == "Firefox") {
              info += "Firefox";
            } else { // default to Chrome for Windows
              info += "Chrome";
            }
          } else if (os == "Mac") {
            info = "Mac";
            // Macs need an extra image so extend the width by 200 and show the image
            this.width = 900;
            helpBox4.visible = helpBox4.includeInLayout = true;
            if (browser == "Safari") {
              info += "Safari";
            } else if (browser == "Firefox") {
              info += "Firefox";
            } else { // default to Chrome for Windows
              info += "Chrome";
            }
          } else if (os == "Linux") {
            shareTypeBox.visible = true;
            info = "Linux";
            if (browser == "Firefox") {
              info += "Firefox";
            } else { // default to Chrome for Linux
              info += "Chrome";
            }
          }
          
          if (info != "") {
            helpImg1.styleName = "publishHelp" + info + "1";
            helpLbl1.text = ResourceUtil.getInstance().getString("bbb.screensharePublish.helpText."+info+"1");
            
            helpImg2.styleName = "publishHelp" + info + "2";
            helpLbl2.text = ResourceUtil.getInstance().getString("bbb.screensharePublish.helpText."+info+"2");
            
            helpImg3.styleName = "publishHelp" + info + "3";
            helpLbl3.text = ResourceUtil.getInstance().getString("bbb.screensharePublish.helpText."+info+"3");
            
            helpImg4.styleName = "publishHelp" + info + "4";
            helpLbl4.text = ResourceUtil.getInstance().getString("bbb.screensharePublish.helpText."+info+"4");
          }
        }
      }
      
      private function onStartButtonClick():void {
        cancelBtn.visible = cancelBtn.includeInLayout = true;
        shareScreen(shareTypeCombo.selectedIndex == 0);
      }
      
      private function switchView(showHelp:Boolean):void {
        helpInfoBox.visible = helpInfoBox.includeInLayout = showHelp;
<<<<<<< HEAD
        //previewBox.visible = !showHelp;
        
=======
        previewBox.visible = !showHelp;
		
>>>>>>> 3a620234
        shareTypeBox.visible = showHelp;
        //cancelBtn.visible = cancelBtn.includeInLayout = showHelp;
        startBtn.visible = startBtn.includeInLayout = showHelp;
        //stopBtn.visible = stopBtn.includeInLayout = !showHelp;
      }

      private function onCancelButtonClick():void {
        dispatchEvent(new ShareEvent(ShareEvent.REFRESH_SCREENSHARE_PUBLISH_TAB));
      }
    ]]>
  </mx:Script>
  
	<common:TabIndexer id="tabIndexer" startIndex="{dsOptions.baseTabIndex + 1}"
					   tabIndices="{[minimizeBtn, maximizeRestoreBtn, closeBtn, helpButton, shareTypeCombo, startBtn, cancelBtn, stopBtn, pauseBtn, restartBtn]}"/>
	
  <!--http://stackoverflow.com/questions/369120/why-does-mxstates-have-trouble-being-resolved-to-a-component-implementation-->
  <mx:Box id="publishView" height="100%" width="100%" styleName="desktopShareViewStyle">
    <mx:VBox id="helpInfoBox" width="100%" height="100%" verticalAlign="middle" verticalGap="12">
      <mx:HBox width="100%">
        <mx:Text styleName="desktopShareTextStyle" width="100%"
                  text="{ResourceUtil.getInstance().getString('bbb.screensharePublish.commonHelpText.text')}" />
        <mx:LinkButton id="helpButton"
                       height="22"
                       label="?" 
                       styleName="micSettingsWindowHelpButtonStyle"
                       right="0"
                       click="onHelpButtonClicked()"
                       toolTip="{ResourceUtil.getInstance().getString('bbb.screensharePublish.helpButton.toolTip')}"
                       accessibilityName="{ResourceUtil.getInstance().getString('bbb.screensharePublish.helpButton.accessibilityName')}"/>
      </mx:HBox>
      <mx:VBox id="helpBox" width="100%" verticalAlign="middle">
        <mx:VBox width="30%" horizontalAlign="center">
          <mx:Image id="helpImg1" source="{helpImg1.getStyle('imageSource')}" />
          <mx:Text id="helpLbl1" width="100%" styleName="desktopShareTextStyle" />
        </mx:VBox>
        <mx:VBox width="30%" horizontalAlign="center">
          <mx:Image id="helpImg2" source="{helpImg2.getStyle('imageSource')}" />
          <mx:Text id="helpLbl2" width="100%" styleName="desktopShareTextStyle" />
        </mx:VBox>
        <mx:VBox width="30%" horizontalAlign="center">
          <mx:Image id="helpImg3" source="{helpImg3.getStyle('imageSource')}" />
          <mx:Text id="helpLbl3" width="100%" styleName="desktopShareTextStyle" />
        </mx:VBox>
        <mx:VBox id="helpBox4" width="30%" horizontalAlign="center" visible="false" includeInLayout="false">
          <mx:Image id="helpImg4" source="{helpImg4.getStyle('imageSource')}" />
          <mx:Text id="helpLbl4" width="100%" styleName="desktopShareTextStyle" />
        </mx:VBox>
      </mx:VBox>
    </mx:VBox>
    <!--mx:VBox id="previewBox" width="100%" height="100%" visible="false" horizontalAlign="center" >
      <mx:Box id="videoHolder" width="100%" height="90%" horizontalAlign="center">
        <mx:UIComponent id="videoWrapper" width="100%" height="100%" />
        <mx:VBox id="pauseBox" visible="false" includeInLayout="false" styleName="desksharePublishPauseBox" >
          <mx:Text width="100%" textAlign="center" styleName="desktopShareTextStyle" text="{ResourceUtil.getInstance().getString('bbb.screensharePublish.pauseMessage.label')}" />
        </mx:VBox>
	  </mx:Box>
      <mx:Button id="pauseBtn"
                 click="pauseSharing()"
                 toolTip="{ResourceUtil.getInstance().getString('bbb.screensharePublish.pause.tooltip')}" 
                 label="{ResourceUtil.getInstance().getString('bbb.screensharePublish.pause.label')}" />
      <mx:Button id="restartBtn"
                 visible="false" includeInLayout="false"
                 click="pauseSharing()"
                 toolTip="{ResourceUtil.getInstance().getString('bbb.screensharePublish.restart.tooltip')}" 
                 label="{ResourceUtil.getInstance().getString('bbb.screensharePublish.restart.label')}" />
    </mx:VBox-->
    <mx:VBox id="errorBox" width="100%" height="100%" visible="false" includeInLayout="false" horizontalAlign="center" verticalAlign="middle">
      <mx:Text id="startFailedLbl" width="70%" visible="false" includeInLayout="false" textAlign="center" styleName="desktopShareTextStyle" text="{ResourceUtil.getInstance().getString('bbb.screensharePublish.startFailed.label')}"/>
      <mx:Text id="restartFailedLbl" width="70%" textAlign="center" visible="false" includeInLayout="false" styleName="desktopShareTextStyle" text="{ResourceUtil.getInstance().getString('bbb.screensharePublish.restartFailed.label')}"/>
      <mx:Text id="jwsCrashedLbl" width="70%" textAlign="center" visible="false" includeInLayout="false" styleName="desktopShareTextStyle" text="{ResourceUtil.getInstance().getString('bbb.screensharePublish.jwsCrashed.label')}"/>
      <mx:Text width="70%" textAlign="center" styleName="desktopShareTextStyle" text="{ResourceUtil.getInstance().getString('bbb.screensharePublish.commonErrorMessage.label')}"/>
    </mx:VBox>
    <mx:VBox id="tunnelBox" width="100%" height="100%" visible="false" includeInLayout="false" horizontalAlign="center" verticalAlign="middle">
      <mx:Text width="80%" textAlign="center" styleName="desktopShareTextStyle" text="{ResourceUtil.getInstance().getString('bbb.screensharePublish.tunnelingErrorMessage.one')}" />
      <mx:Text width="80%" textAlign="center" styleName="desktopShareTextStyle" text="{ResourceUtil.getInstance().getString('bbb.screensharePublish.tunnelingErrorMessage.two')}" />
    </mx:VBox>
  </mx:Box>
  <mx:ControlBar horizontalAlign="right">
    <mx:Spacer width="100%" />
      <mx:HBox id="shareTypeBox" visible="false" verticalAlign="middle">
        <mx:Label styleName="desktopShareTextStyle" text="{ResourceUtil.getInstance().getString('bbb.screensharePublish.shareTypeLabel.text')}" />
        <mx:ComboBox id="shareTypeCombo" dataProvider="{shareTypeProvider}" />
      </mx:HBox>
    <mx:Spacer width="80%" />
    <mx:Button id="startBtn" click="onStartButtonClick()" label="{ResourceUtil.getInstance().getString('bbb.screensharePublish.startButton.label')}" />
    <mx:Button id="cancelBtn" click="onCancelButtonClick()" visible="false" includeInLayout="false" label="{ResourceUtil.getInstance().getString('bbb.screensharePublish.cancelButton.label')}" />
    <!--mx:Button id="stopBtn" visible="false" includeInLayout="false" click="close()" label="{ResourceUtil.getInstance().getString('bbb.screensharePublish.stopButton.label')}" /-->
  </mx:ControlBar>
</mx:Canvas>
<|MERGE_RESOLUTION|>--- conflicted
+++ resolved
@@ -1,646 +1,621 @@
-<?xml version="1.0" encoding="utf-8"?>
-
-<!--
-
-BigBlueButton open source conferencing system - http://www.bigbluebutton.org/
-
-Copyright (c) 2012 BigBlueButton Inc. and by respective authors (see below).
-
-This program is free software; you can redistribute it and/or modify it under the
-terms of the GNU Lesser General Public License as published by the Free Software
-Foundation; either version 3.0 of the License, or (at your option) any later
-version.
-
-BigBlueButton is distributed in the hope that it will be useful, but WITHOUT ANY
-WARRANTY; without even the implied warranty of MERCHANTABILITY or FITNESS FOR A
-PARTICULAR PURPOSE. See the GNU Lesser General Public License for more details.
-
-You should have received a copy of the GNU Lesser General Public License along
-with BigBlueButton; if not, see <http://www.gnu.org/licenses/>.
-
--->
-
-<mx:Canvas
-  xmlns:mx="http://www.adobe.com/2006/mxml" 
-  xmlns:mate="http://mate.asfusion.com/"
-<<<<<<< HEAD
-=======
-  xmlns:dspub="flexlib.mdi.containers.*"
-  xmlns:common="org.bigbluebutton.common.*"
-  backgroundColor="#C0C0C0"
-  initialize="init()"
->>>>>>> 3a620234
-  creationComplete="onCreationComplete()"	
-  xmlns:dspub="org.bigbluebutton.common.*"
-  verticalScrollPolicy="off" horizontalScrollPolicy="off"
-  width="700" height="350">
-  
-  <mate:Listener type="{StartShareRequestSuccessEvent.START_SHARE_REQUEST_SUCCESS}" method="handleStartShareRequestSuccessEvent" />
-  <!--mate:Listener type="{ScreenSharePausedEvent.SCREENSHARE_PAUSED}" method="handleScreenSharePausedEvent" /-->
-  <mate:Listener type="{ShareStoppedEvent.SHARE_STOPPED}" method="handleScreenShareShareStoppedEvent" />
-  <mate:Listener type="{ViewStreamEvent.START}" method="handleStartViewStreamEvent" />
-  <mate:Listener type="{MadePresenterEvent.SWITCH_TO_PRESENTER_MODE}" method="onChangedPresenter" />
-  <mate:Listener type="{MadePresenterEvent.SWITCH_TO_VIEWER_MODE}" method="onChangedPresenter" />	
-  <mate:Listener type="{ViewStreamEvent.STOP}" method="closePublishWindow" />
-  <mate:Listener type="{LocaleChangeEvent.LOCALE_CHANGED}" method="localeChanged" />
-  <mate:Listener type="{StopSharingButtonEvent.STOP_SHARING}" method="stopSharingEvent" />
-  <mate:Listener type="{ShortcutEvent.REMOTE_FOCUS_DESKTOP}" method="remoteFocus" />
-  <mate:Listener type="{BBBEvent.RECONNECT_DISCONNECTED_EVENT}" method="handleDisconnectedEvent" />
-    
-  <mx:Script>
-    <![CDATA[
-      import com.asfusion.mate.events.Dispatcher;
-      
-      import org.as3commons.logging.api.ILogger;
-      import org.as3commons.logging.api.getClassLogger;
-      import org.bigbluebutton.common.Images;
-      import org.bigbluebutton.common.events.LocaleChangeEvent;
-      import org.bigbluebutton.core.UsersUtil;
-      import org.bigbluebutton.core.managers.ReconnectionManager;
-      import org.bigbluebutton.main.events.BBBEvent;
-      import org.bigbluebutton.main.events.MadePresenterEvent;
-      import org.bigbluebutton.main.events.ShortcutEvent;
-      import org.bigbluebutton.main.views.MainCanvas;
-      import org.bigbluebutton.modules.screenshare.events.RequestToPauseSharing;
-      import org.bigbluebutton.modules.screenshare.events.RequestToRestartSharing;
-      import org.bigbluebutton.modules.screenshare.events.RequestToStopSharing;
-      import org.bigbluebutton.modules.screenshare.events.ScreenSharePausedEvent;
-<<<<<<< HEAD
-      import org.bigbluebutton.modules.screenshare.events.ShareEvent;
-      import org.bigbluebutton.modules.screenshare.events.ShareStoppedEvent;
-=======
->>>>>>> 3a620234
-      import org.bigbluebutton.modules.screenshare.events.ShareStartEvent;
-      import org.bigbluebutton.modules.screenshare.events.ShareStoppedEvent;
-      import org.bigbluebutton.modules.screenshare.events.ShareWindowEvent;
-      import org.bigbluebutton.modules.screenshare.events.StartShareRequestSuccessEvent;
-      import org.bigbluebutton.modules.screenshare.events.StopSharingButtonEvent;
-      import org.bigbluebutton.modules.screenshare.events.ViewStreamEvent;
-      import org.bigbluebutton.modules.screenshare.model.ScreenshareModel;
-      import org.bigbluebutton.modules.screenshare.model.ScreenshareOptions;
-      import org.bigbluebutton.modules.screenshare.services.red5.Connection;
-      import org.bigbluebutton.util.i18n.ResourceUtil;
-      
-      private static const LOGGER:ILogger = getClassLogger(ScreensharePublishWindow);
-      
-      public static const SCALE:Number = 5;
-      private static const VID_HEIGHT_PAD:Number = 73;
-      private static const VID_WIDTH_PAD:Number = 6;
-      
-      private var images:Images = new Images();
-      [Bindable] public var bbbLogo:Class = images.bbb_logo;
-      
-      private var connection:Connection;
-      private var uri:String;
-      private var room:String;
-      private var tunnel:Boolean = false;
-      private var sharingFullScreen:Boolean = false;
-      private var streaming:Boolean = false;
-      
-      private var video:Video;
-      private var ns:NetStream;
-      private var stream:String;
-      private var videoHeight:Number;
-      private var videoWidth:Number;
-      private var captureHeight:Number = Capabilities.screenResolutionY;
-      private var captureWidth:Number = Capabilities.screenResolutionX;
-      private var globalDispatcher:Dispatcher = new Dispatcher();
-      
-      [Bindable] private var baseIndex:int;
-      [Bindable] private var dsOptions:ScreenshareOptions;
-      
-      private var paused:Boolean = false;
-      
-      private var os:String;
-      private var browser:String;
-      
-      [Bindable]
-      private var shareTypeProvider:Array;
-      
-      private function init():void {
-        dsOptions = new ScreenshareOptions();
-        baseIndex = dsOptions.baseTabIndex;
-      }
-      
-      private function onCreationComplete():void {
-        var fullOS:String = Capabilities.os;
-        if (fullOS.indexOf("Windows") != -1) {
-          os = "Windows";
-        } else if (fullOS.indexOf("Mac") != -1) {
-          os = "Mac";
-        } else if (fullOS.indexOf("Linux") != -1) {
-          os = "Linux";
-        } else {
-          LOGGER.error("Browser not recognized, full value: {0}", [fullOS]);
-          os = "";
-        }
-        
-        browser = ExternalInterface.call("determineBrowser")[0];
-        
-        //windowControls.maximizeRestoreBtn.enabled = false;
-        
-<<<<<<< HEAD
-        //titleBarOverlay.tabIndex = baseIndex;
-        //titleBarOverlay.focusEnabled = true;
-        
-        //minimizeBtn.tabIndex = baseIndex+1;
-        //maximizeRestoreBtn.tabIndex = baseIndex+2;
-        //closeBtn.tabIndex = baseIndex+3;
-        
-=======
-        titleBarOverlay.tabIndex = dsOptions.baseTabIndex;
-        titleBarOverlay.focusEnabled = true;
-        
->>>>>>> 3a620234
-        resourcesChanged();
-		
-		focusManager.setFocus(titleBarOverlay);
-		
-		if (tunnel) {
-			helpInfoBox.visible = helpInfoBox.includeInLayout = false;
-			previewBox.visible = previewBox.includeInLayout = false;
-			tunnelBox.visible = tunnelBox.includeInLayout = true;
-			
-			shareTypeBox.visible = false;
-			cancelBtn.visible = cancelBtn.includeInLayout = true;
-			startBtn.visible = startBtn.includeInLayout = false;
-			stopBtn.visible = stopBtn.includeInLayout = false;
-		}
-      }
-      
-      private function remoteFocus(e:ShortcutEvent):void{
-        //focusManager.setFocus(minimizeBtn);
-      }
-      
-      public function get defaultWidth():int{
-        return this.width;
-      }
-      
-      public function get defaultHeight():int{
-        return this.height;
-      }
-      
-      public function set defaultHeight(height:int):void{
-        this.height = height;
-      }
-      
-      public function set defaultWidth(width:int):void{
-        this.width = width;
-      }
-      
-      public function getPrefferedPosition():String{
-        return MainCanvas.DESKTOP_SHARING_PUBLISH;
-      }
-      
-      public function handleDisconnectedEvent(event:BBBEvent):void {
-          if (event.payload.type == ReconnectionManager.DESKSHARE_CONNECTION) {
-            closeWindow();  
-          }
-      }
-      
-      /*
-      * Implement resizeable interface.
-      */
-      public function resetWidthAndHeight():void{/* do nothing */}
-      
-      public function initWindow(connection:Connection, uri:String, room:String, tunnel:Boolean):void {
-        this.connection = connection;
-        this.uri = uri;
-        this.room = room;
-		this.tunnel = tunnel;
-      }
-      
-      private function handleStartShareRequestSuccessEvent(event:StartShareRequestSuccessEvent):void {
-        
-      }
-      
-      private function handleScreenShareShareStoppedEvent(event:ShareStoppedEvent):void {
-        LOGGER.debug("handleScreenShareShareStoppedEvent reason="+event.reason);
-        
-        var showReason:Boolean = false;
-        
-        if (event.reason == "JWS_START_FAILED_REASON") {
-          showReason = true;
-          if (paused) {
-            restartFailedLbl.visible = restartFailedLbl.includeInLayout = true;
-          } else {
-            startFailedLbl.visible = startFailedLbl.includeInLayout = true;
-          }
-        } else if (event.reason == "JWS_GONE_REASON") {
-          showReason = true;
-          jwsCrashedLbl.visible = jwsCrashedLbl.includeInLayout = true;
-        }
-        
-        if (showReason) {
-          helpInfoBox.visible = helpInfoBox.includeInLayout = false;
-          //previewBox.visible = previewBox.includeInLayout = false;
-          errorBox.visible = errorBox.includeInLayout = true;
-          
-          shareTypeBox.visible = false;
-          //cancelBtn.visible = cancelBtn.includeInLayout = true;
-          startBtn.visible = startBtn.includeInLayout = false;
-          //stopBtn.visible = stopBtn.includeInLayout = false;
-        } else {
-          closeWindow();
-        }
-      }
-/*
-      private function handleScreenSharePausedEvent(event:ScreenSharePausedEvent):void {
-        if (videoWrapper != null && video != null && video.parent == videoWrapper) {
-            videoWrapper.removeChild(video);
-            
-            if (paused) {
-                LOGGER.debug("handleScreenSharePausedEvent - enable push button.");
-                pauseBtn.enabled = true;
-                pauseBtn.visible = pauseBtn.includeInLayout = false;
-                restartBtn.visible = restartBtn.includeInLayout = true;
-                pauseBox.visible = pauseBox.includeInLayout = true;
-                videoWrapper.visible = videoWrapper.includeInLayout = false;
-            } else {
-                switchView(true);
-			}
-        }
-      }
-*/
-      public function shareScreen(fullScreen:Boolean):void {
-        LOGGER.debug("Calling shareScreen");
-        startBtn.enabled = false;
-        var shareStartEvent:ShareStartEvent = new ShareStartEvent();
-        dispatchEvent(shareStartEvent);
-        startSharing(connection.getConnection(), uri, room, fullScreen);
-      }
-      
-      private function startSharing(connection:NetConnection, uri:String, room:String, fullScreen:Boolean):void {
-        var captureX:Number = 0;
-        var captureY:Number = 0;
-        sharingFullScreen = fullScreen;
-        var authToken:String = ScreenshareModel.getInstance().authToken;
-        var jnlp: String = ScreenshareModel.getInstance().jnlp;
-        LOGGER.debug("StartScreensharing jnlp=" + jnlp + " token=" + authToken);
-        ExternalInterface.call("startScreensharing", jnlp, UsersUtil.getInternalMeetingID(), authToken, fullScreen);
-      }
-      
-      public function stopSharing():void {
-        LOGGER.debug("Calling stopSharing");
-        if (streaming) {
-          stopStream();
-        }
-        
-        var streamEvent:RequestToStopSharing = new RequestToStopSharing();
-        dispatchEvent(streamEvent);
-        
-        sharingFullScreen = false;
-        streaming = false;
-        
-        //closeWindow();
-      }
-/*
-      public function pauseSharing():void {
-        LOGGER.debug("Calling pauseSharing");
-        if (!paused) {
-          paused = true;
-          if (streaming) {
-            stopStream();
-            var streamEvent:RequestToPauseSharing = new RequestToPauseSharing();
-            dispatchEvent(streamEvent);
-          }
-          sharingFullScreen = false;
-          streaming = false;
-          
-          pauseBtn.enabled = false;
-        } else {
-          paused = false;
-          
-          restartBtn.enabled = false;
-          
-          var restartSharingEvent:RequestToRestartSharing = new RequestToRestartSharing();
-          dispatchEvent(restartSharingEvent);
-        }
-      }
-*/
-      public function stopSharingEvent(evt:StopSharingButtonEvent):void{
-        if (streaming) {
-          stopStream();
-        }
-        sharingFullScreen = false;
-        streaming = false;
-        
-        closeWindow();
-      }
-           
-      private function handleStartViewStreamEvent(event:ViewStreamEvent):void{
-        LOGGER.debug("handleStartViewStreamEvent");
-        var width: int = ScreenshareModel.getInstance().width;
-        var height: int = ScreenshareModel.getInstance().height;
-        var streamId: String = ScreenshareModel.getInstance().streamId;
-        //startPreviewStream(connection.getConnection(), streamId, width, height);
-      }
-/*
-      private function startPreviewStream(nc:NetConnection, streamId:String, capWidth:Number, capHeight:Number):void{
-        
-        switchView(false);
-        
-        LOGGER.debug("Viewing stream =[" + streamId + "]");
-        streaming = true;
-        
-        restartBtn.enabled = true;
-        pauseBtn.visible = pauseBtn.includeInLayout = true;
-        restartBtn.visible = restartBtn.includeInLayout = false;
-        
-        // Store capture dimensions so we can position cursor properly.
-        captureWidth = capWidth;
-        captureHeight = capHeight;
-        
-        var vidW:Number = captureWidth;
-        var vidH:Number = captureHeight;
-        
-        // for some reason videoHolder's height is always '0' even when set to 100% so we have to do it manually
-        videoWrapper.height = this.height - controlBar.height - this.titleBar.height - pauseBtn.height - publishView.getStyle('paddingTop') - publishView.getStyle('paddingBottom') - 10;
-        videoWrapper.width = this.width - publishView.getStyle('paddingLeft') - publishView.getStyle('paddingRight') - 10;
-        
-        vidW = videoWrapper.width;
-        vidH = videoWrapper.width * captureHeight / captureWidth;
-        
-        if (vidH > videoWrapper.height) {
-          vidH = videoWrapper.height;
-          vidW = videoWrapper.height * captureWidth / captureHeight;
-        }
-        
-        LOGGER.debug("deskshare preview[" + captureWidth + "," + captureHeight + "][" + vidW + "," + vidH + "]");
-        video = new Video(vidW, vidH);
-		
-        videoWrapper.addChild(video);
-        video.x = videoWrapper.width/2 - video.width/2;
-        video.y = videoWrapper.height/2 - video.height/2;
-        
-        ns = new NetStream(nc);
-        ns.addEventListener(AsyncErrorEvent.ASYNC_ERROR, onAsyncError);
-        ns.addEventListener( NetStatusEvent.NET_STATUS, onNetStatus );
-        ns.client = this;
-        ns.bufferTime = 0;
-        ns.receiveVideo(true);
-        ns.receiveAudio(false);
-        video.attachNetStream(ns);
-        ns.play(streamId);
-        
-        pauseBox.visible = pauseBox.includeInLayout = false;
-        videoWrapper.visible = videoWrapper.includeInLayout = true;
-        pauseBox.width = vidW;
-        pauseBox.height = vidH;
-      }
-*/
-      public function onMetaData(info:Object):void{
-        LOGGER.debug("metadata: width=" + info.width + " height=" + info.height);
-      }
-      
-      private function stopStream():void{
-        streaming = false;
-        captureHeight = Capabilities.screenResolutionY;
-        captureWidth = Capabilities.screenResolutionX;
-        ns.close();
-      }
-      
-      private function onAsyncError(e:AsyncErrorEvent):void{
-        LOGGER.debug("VIdeoWindow::asyncerror " + e.toString());
-      }
-      
-      private function onNetStatus(e:NetStatusEvent):void{
-        switch(e.info.code){
-          case "NetStream.Publish.Start":
-            LOGGER.debug("NetStream.Publish.Start for broadcast stream " + stream);
-            break;
-          case "NetStream.Play.UnpublishNotify":
-            LOGGER.debug("NetStream.Play.UnpublishNotify for broadcast stream " + stream);
-            stopSharing();
-            break;
-          case "NetStream.Play.Start":
-            LOGGER.debug("Netstatus: " + e.info.code);
-            globalDispatcher.dispatchEvent(new BBBEvent(BBBEvent.DESKSHARE_STARTED));
-        }
-      }
-      
-      private function onChangedPresenter(e:Event):void{
-        stopSharing();
-        closeWindow();
-      }
-      
-      private function closeWindow():void {
-        dispatchEvent(new ShareWindowEvent(ShareWindowEvent.CLOSE));
-      }
-      
-      private function restartJava():void {
-        shareScreen(sharingFullScreen);
-      }
-      
-      
-      /*
-      * Override the close handler. We want the Event Map to send a message to
-      * the MDIManager to close this window;
-      */
-/*
-      override public function close(event:MouseEvent = null):void {
-        stopSharing();
-        closeWindow();
-      }
-*/
-      override protected function resourcesChanged():void{
-        super.resourcesChanged();
-/*
-        this.title = ResourceUtil.getInstance().getString('bbb.screensharePublish.title');
-        
-        if (titleBarOverlay != null) {
-          titleBarOverlay.accessibilityName = ResourceUtil.getInstance().getString('bbb.screensharePublish.title');
-        }
-        
-        if (windowControls != null) {
-          minimizeBtn.toolTip = ResourceUtil.getInstance().getString('bbb.screensharePublish.minimizeBtn.toolTip');
-          minimizeBtn.accessibilityName = ResourceUtil.getInstance().getString("bbb.screensharePublish.minimizeBtn.accessibilityName");
-          
-          maximizeRestoreBtn.toolTip = ResourceUtil.getInstance().getString('bbb.screensharePublish.maximizeRestoreBtn.toolTip');
-          maximizeRestoreBtn.accessibilityName = ResourceUtil.getInstance().getString("bbb.screensharePublish.maximizeRestoreBtn.accessibilityName");
-          
-          closeBtn.toolTip = ResourceUtil.getInstance().getString('bbb.screensharePublish.closeBtn.toolTip');
-          closeBtn.accessibilityName = ResourceUtil.getInstance().getString("bbb.screensharePublish.closeBtn.accessibilityName");
-        }
-*/
-        shareTypeProvider = [ResourceUtil.getInstance().getString('bbb.screensharePublish.shareType.fullScreen'),
-                             ResourceUtil.getInstance().getString('bbb.screensharePublish.shareType.region')];
-        
-        setHelpText();
-      }
-      
-      private function localeChanged(e:Event):void{
-        resourcesChanged();
-      }
-      
-      private function closePublishWindow(event:ViewStreamEvent):void{
-        stopStream();
-        closeWindow();
-      }
-      
-      private function isUsingMac():Boolean {
-        return (Capabilities.os.indexOf("Mac") >= 0);
-      }
-      
-      private function onHelpButtonClicked():void {
-        var option:ScreenshareOptions = new ScreenshareOptions();
-        option.parseOptions();
-        var DEFAULT_HELP_URL:String = option.helpUrl;
-        LOGGER.debug("onHelpButtonClicked - " + DEFAULT_HELP_URL);
-        navigateToURL(new URLRequest(DEFAULT_HELP_URL), "_blank")
-      }
-      
-      private function setHelpText():void {
-        if (helpBox != null) {
-          var info:String = "";
-          if (os == "Windows") {
-            shareTypeBox.visible = true;
-            info = "PC";
-            if (browser == "Microsoft Internet Explorer" || browser == "Edge") {
-              info += "IE";
-            } else if (browser == "Firefox") {
-              info += "Firefox";
-            } else { // default to Chrome for Windows
-              info += "Chrome";
-            }
-          } else if (os == "Mac") {
-            info = "Mac";
-            // Macs need an extra image so extend the width by 200 and show the image
-            this.width = 900;
-            helpBox4.visible = helpBox4.includeInLayout = true;
-            if (browser == "Safari") {
-              info += "Safari";
-            } else if (browser == "Firefox") {
-              info += "Firefox";
-            } else { // default to Chrome for Windows
-              info += "Chrome";
-            }
-          } else if (os == "Linux") {
-            shareTypeBox.visible = true;
-            info = "Linux";
-            if (browser == "Firefox") {
-              info += "Firefox";
-            } else { // default to Chrome for Linux
-              info += "Chrome";
-            }
-          }
-          
-          if (info != "") {
-            helpImg1.styleName = "publishHelp" + info + "1";
-            helpLbl1.text = ResourceUtil.getInstance().getString("bbb.screensharePublish.helpText."+info+"1");
-            
-            helpImg2.styleName = "publishHelp" + info + "2";
-            helpLbl2.text = ResourceUtil.getInstance().getString("bbb.screensharePublish.helpText."+info+"2");
-            
-            helpImg3.styleName = "publishHelp" + info + "3";
-            helpLbl3.text = ResourceUtil.getInstance().getString("bbb.screensharePublish.helpText."+info+"3");
-            
-            helpImg4.styleName = "publishHelp" + info + "4";
-            helpLbl4.text = ResourceUtil.getInstance().getString("bbb.screensharePublish.helpText."+info+"4");
-          }
-        }
-      }
-      
-      private function onStartButtonClick():void {
-        cancelBtn.visible = cancelBtn.includeInLayout = true;
-        shareScreen(shareTypeCombo.selectedIndex == 0);
-      }
-      
-      private function switchView(showHelp:Boolean):void {
-        helpInfoBox.visible = helpInfoBox.includeInLayout = showHelp;
-<<<<<<< HEAD
-        //previewBox.visible = !showHelp;
-        
-=======
-        previewBox.visible = !showHelp;
-		
->>>>>>> 3a620234
-        shareTypeBox.visible = showHelp;
-        //cancelBtn.visible = cancelBtn.includeInLayout = showHelp;
-        startBtn.visible = startBtn.includeInLayout = showHelp;
-        //stopBtn.visible = stopBtn.includeInLayout = !showHelp;
-      }
-
-      private function onCancelButtonClick():void {
-        dispatchEvent(new ShareEvent(ShareEvent.REFRESH_SCREENSHARE_PUBLISH_TAB));
-      }
-    ]]>
-  </mx:Script>
-  
-	<common:TabIndexer id="tabIndexer" startIndex="{dsOptions.baseTabIndex + 1}"
-					   tabIndices="{[minimizeBtn, maximizeRestoreBtn, closeBtn, helpButton, shareTypeCombo, startBtn, cancelBtn, stopBtn, pauseBtn, restartBtn]}"/>
-	
-  <!--http://stackoverflow.com/questions/369120/why-does-mxstates-have-trouble-being-resolved-to-a-component-implementation-->
-  <mx:Box id="publishView" height="100%" width="100%" styleName="desktopShareViewStyle">
-    <mx:VBox id="helpInfoBox" width="100%" height="100%" verticalAlign="middle" verticalGap="12">
-      <mx:HBox width="100%">
-        <mx:Text styleName="desktopShareTextStyle" width="100%"
-                  text="{ResourceUtil.getInstance().getString('bbb.screensharePublish.commonHelpText.text')}" />
-        <mx:LinkButton id="helpButton"
-                       height="22"
-                       label="?" 
-                       styleName="micSettingsWindowHelpButtonStyle"
-                       right="0"
-                       click="onHelpButtonClicked()"
-                       toolTip="{ResourceUtil.getInstance().getString('bbb.screensharePublish.helpButton.toolTip')}"
-                       accessibilityName="{ResourceUtil.getInstance().getString('bbb.screensharePublish.helpButton.accessibilityName')}"/>
-      </mx:HBox>
-      <mx:VBox id="helpBox" width="100%" verticalAlign="middle">
-        <mx:VBox width="30%" horizontalAlign="center">
-          <mx:Image id="helpImg1" source="{helpImg1.getStyle('imageSource')}" />
-          <mx:Text id="helpLbl1" width="100%" styleName="desktopShareTextStyle" />
-        </mx:VBox>
-        <mx:VBox width="30%" horizontalAlign="center">
-          <mx:Image id="helpImg2" source="{helpImg2.getStyle('imageSource')}" />
-          <mx:Text id="helpLbl2" width="100%" styleName="desktopShareTextStyle" />
-        </mx:VBox>
-        <mx:VBox width="30%" horizontalAlign="center">
-          <mx:Image id="helpImg3" source="{helpImg3.getStyle('imageSource')}" />
-          <mx:Text id="helpLbl3" width="100%" styleName="desktopShareTextStyle" />
-        </mx:VBox>
-        <mx:VBox id="helpBox4" width="30%" horizontalAlign="center" visible="false" includeInLayout="false">
-          <mx:Image id="helpImg4" source="{helpImg4.getStyle('imageSource')}" />
-          <mx:Text id="helpLbl4" width="100%" styleName="desktopShareTextStyle" />
-        </mx:VBox>
-      </mx:VBox>
-    </mx:VBox>
-    <!--mx:VBox id="previewBox" width="100%" height="100%" visible="false" horizontalAlign="center" >
-      <mx:Box id="videoHolder" width="100%" height="90%" horizontalAlign="center">
-        <mx:UIComponent id="videoWrapper" width="100%" height="100%" />
-        <mx:VBox id="pauseBox" visible="false" includeInLayout="false" styleName="desksharePublishPauseBox" >
-          <mx:Text width="100%" textAlign="center" styleName="desktopShareTextStyle" text="{ResourceUtil.getInstance().getString('bbb.screensharePublish.pauseMessage.label')}" />
-        </mx:VBox>
-	  </mx:Box>
-      <mx:Button id="pauseBtn"
-                 click="pauseSharing()"
-                 toolTip="{ResourceUtil.getInstance().getString('bbb.screensharePublish.pause.tooltip')}" 
-                 label="{ResourceUtil.getInstance().getString('bbb.screensharePublish.pause.label')}" />
-      <mx:Button id="restartBtn"
-                 visible="false" includeInLayout="false"
-                 click="pauseSharing()"
-                 toolTip="{ResourceUtil.getInstance().getString('bbb.screensharePublish.restart.tooltip')}" 
-                 label="{ResourceUtil.getInstance().getString('bbb.screensharePublish.restart.label')}" />
-    </mx:VBox-->
-    <mx:VBox id="errorBox" width="100%" height="100%" visible="false" includeInLayout="false" horizontalAlign="center" verticalAlign="middle">
-      <mx:Text id="startFailedLbl" width="70%" visible="false" includeInLayout="false" textAlign="center" styleName="desktopShareTextStyle" text="{ResourceUtil.getInstance().getString('bbb.screensharePublish.startFailed.label')}"/>
-      <mx:Text id="restartFailedLbl" width="70%" textAlign="center" visible="false" includeInLayout="false" styleName="desktopShareTextStyle" text="{ResourceUtil.getInstance().getString('bbb.screensharePublish.restartFailed.label')}"/>
-      <mx:Text id="jwsCrashedLbl" width="70%" textAlign="center" visible="false" includeInLayout="false" styleName="desktopShareTextStyle" text="{ResourceUtil.getInstance().getString('bbb.screensharePublish.jwsCrashed.label')}"/>
-      <mx:Text width="70%" textAlign="center" styleName="desktopShareTextStyle" text="{ResourceUtil.getInstance().getString('bbb.screensharePublish.commonErrorMessage.label')}"/>
-    </mx:VBox>
-    <mx:VBox id="tunnelBox" width="100%" height="100%" visible="false" includeInLayout="false" horizontalAlign="center" verticalAlign="middle">
-      <mx:Text width="80%" textAlign="center" styleName="desktopShareTextStyle" text="{ResourceUtil.getInstance().getString('bbb.screensharePublish.tunnelingErrorMessage.one')}" />
-      <mx:Text width="80%" textAlign="center" styleName="desktopShareTextStyle" text="{ResourceUtil.getInstance().getString('bbb.screensharePublish.tunnelingErrorMessage.two')}" />
-    </mx:VBox>
-  </mx:Box>
-  <mx:ControlBar horizontalAlign="right">
-    <mx:Spacer width="100%" />
-      <mx:HBox id="shareTypeBox" visible="false" verticalAlign="middle">
-        <mx:Label styleName="desktopShareTextStyle" text="{ResourceUtil.getInstance().getString('bbb.screensharePublish.shareTypeLabel.text')}" />
-        <mx:ComboBox id="shareTypeCombo" dataProvider="{shareTypeProvider}" />
-      </mx:HBox>
-    <mx:Spacer width="80%" />
-    <mx:Button id="startBtn" click="onStartButtonClick()" label="{ResourceUtil.getInstance().getString('bbb.screensharePublish.startButton.label')}" />
-    <mx:Button id="cancelBtn" click="onCancelButtonClick()" visible="false" includeInLayout="false" label="{ResourceUtil.getInstance().getString('bbb.screensharePublish.cancelButton.label')}" />
-    <!--mx:Button id="stopBtn" visible="false" includeInLayout="false" click="close()" label="{ResourceUtil.getInstance().getString('bbb.screensharePublish.stopButton.label')}" /-->
-  </mx:ControlBar>
-</mx:Canvas>
+<?xml version="1.0" encoding="utf-8"?>
+
+<!--
+
+BigBlueButton open source conferencing system - http://www.bigbluebutton.org/
+
+Copyright (c) 2012 BigBlueButton Inc. and by respective authors (see below).
+
+This program is free software; you can redistribute it and/or modify it under the
+terms of the GNU Lesser General Public License as published by the Free Software
+Foundation; either version 3.0 of the License, or (at your option) any later
+version.
+
+BigBlueButton is distributed in the hope that it will be useful, but WITHOUT ANY
+WARRANTY; without even the implied warranty of MERCHANTABILITY or FITNESS FOR A
+PARTICULAR PURPOSE. See the GNU Lesser General Public License for more details.
+
+You should have received a copy of the GNU Lesser General Public License along
+with BigBlueButton; if not, see <http://www.gnu.org/licenses/>.
+
+-->
+
+<mx:Canvas
+  xmlns:mx="http://www.adobe.com/2006/mxml" 
+  xmlns:mate="http://mate.asfusion.com/"
+  xmlns:common="org.bigbluebutton.common.*"
+  creationComplete="onCreationComplete()"	
+  xmlns:dspub="org.bigbluebutton.common.*"
+  verticalScrollPolicy="off" horizontalScrollPolicy="off"
+  width="700" height="350">
+  
+  <mate:Listener type="{StartShareRequestSuccessEvent.START_SHARE_REQUEST_SUCCESS}" method="handleStartShareRequestSuccessEvent" />
+  <!--mate:Listener type="{ScreenSharePausedEvent.SCREENSHARE_PAUSED}" method="handleScreenSharePausedEvent" /-->
+  <mate:Listener type="{ShareStoppedEvent.SHARE_STOPPED}" method="handleScreenShareShareStoppedEvent" />
+  <mate:Listener type="{ViewStreamEvent.START}" method="handleStartViewStreamEvent" />
+  <mate:Listener type="{MadePresenterEvent.SWITCH_TO_PRESENTER_MODE}" method="onChangedPresenter" />
+  <mate:Listener type="{MadePresenterEvent.SWITCH_TO_VIEWER_MODE}" method="onChangedPresenter" />	
+  <mate:Listener type="{ViewStreamEvent.STOP}" method="closePublishWindow" />
+  <mate:Listener type="{LocaleChangeEvent.LOCALE_CHANGED}" method="localeChanged" />
+  <mate:Listener type="{StopSharingButtonEvent.STOP_SHARING}" method="stopSharingEvent" />
+  <mate:Listener type="{ShortcutEvent.REMOTE_FOCUS_DESKTOP}" method="remoteFocus" />
+  <mate:Listener type="{BBBEvent.RECONNECT_DISCONNECTED_EVENT}" method="handleDisconnectedEvent" />
+    
+  <mx:Script>
+    <![CDATA[
+      import com.asfusion.mate.events.Dispatcher;
+      
+      import org.as3commons.logging.api.ILogger;
+      import org.as3commons.logging.api.getClassLogger;
+      import org.bigbluebutton.common.Images;
+      import org.bigbluebutton.common.events.LocaleChangeEvent;
+      import org.bigbluebutton.core.UsersUtil;
+      import org.bigbluebutton.core.managers.ReconnectionManager;
+      import org.bigbluebutton.main.events.BBBEvent;
+      import org.bigbluebutton.main.events.MadePresenterEvent;
+      import org.bigbluebutton.main.events.ShortcutEvent;
+      import org.bigbluebutton.main.views.MainCanvas;
+      import org.bigbluebutton.modules.screenshare.events.RequestToPauseSharing;
+      import org.bigbluebutton.modules.screenshare.events.RequestToRestartSharing;
+      import org.bigbluebutton.modules.screenshare.events.RequestToStopSharing;
+      import org.bigbluebutton.modules.screenshare.events.ScreenSharePausedEvent;
+      import org.bigbluebutton.modules.screenshare.events.ShareEvent;
+      import org.bigbluebutton.modules.screenshare.events.ShareStartEvent;
+      import org.bigbluebutton.modules.screenshare.events.ShareStoppedEvent;
+      import org.bigbluebutton.modules.screenshare.events.ShareWindowEvent;
+      import org.bigbluebutton.modules.screenshare.events.StartShareRequestSuccessEvent;
+      import org.bigbluebutton.modules.screenshare.events.StopSharingButtonEvent;
+      import org.bigbluebutton.modules.screenshare.events.ViewStreamEvent;
+      import org.bigbluebutton.modules.screenshare.model.ScreenshareModel;
+      import org.bigbluebutton.modules.screenshare.model.ScreenshareOptions;
+      import org.bigbluebutton.modules.screenshare.services.red5.Connection;
+      import org.bigbluebutton.util.i18n.ResourceUtil;
+      
+      private static const LOGGER:ILogger = getClassLogger(ScreensharePublishWindow);
+      
+      public static const SCALE:Number = 5;
+      private static const VID_HEIGHT_PAD:Number = 73;
+      private static const VID_WIDTH_PAD:Number = 6;
+      
+      private var images:Images = new Images();
+      [Bindable] public var bbbLogo:Class = images.bbb_logo;
+      
+      private var connection:Connection;
+      private var uri:String;
+      private var room:String;
+      private var tunnel:Boolean = false;
+      private var sharingFullScreen:Boolean = false;
+      private var streaming:Boolean = false;
+      
+      private var video:Video;
+      private var ns:NetStream;
+      private var stream:String;
+      private var videoHeight:Number;
+      private var videoWidth:Number;
+      private var captureHeight:Number = Capabilities.screenResolutionY;
+      private var captureWidth:Number = Capabilities.screenResolutionX;
+      private var globalDispatcher:Dispatcher = new Dispatcher();
+      
+      [Bindable] private var baseIndex:int;
+      [Bindable] private var dsOptions:ScreenshareOptions;
+      
+      private var paused:Boolean = false;
+      
+      private var os:String;
+      private var browser:String;
+      
+      [Bindable]
+      private var shareTypeProvider:Array;
+      
+      private function init():void {
+        dsOptions = new ScreenshareOptions();
+        baseIndex = dsOptions.baseTabIndex;
+      }
+      
+      private function onCreationComplete():void {
+        var fullOS:String = Capabilities.os;
+        if (fullOS.indexOf("Windows") != -1) {
+          os = "Windows";
+        } else if (fullOS.indexOf("Mac") != -1) {
+          os = "Mac";
+        } else if (fullOS.indexOf("Linux") != -1) {
+          os = "Linux";
+        } else {
+          LOGGER.error("Browser not recognized, full value: {0}", [fullOS]);
+          os = "";
+        }
+        
+        browser = ExternalInterface.call("determineBrowser")[0];
+        
+        //windowControls.maximizeRestoreBtn.enabled = false;
+        
+        //titleBarOverlay.tabIndex = dsOptions.baseTabIndex;
+        //titleBarOverlay.focusEnabled = true;
+        
+        resourcesChanged();
+		
+		//focusManager.setFocus(titleBarOverlay);
+		
+		if (tunnel) {
+			helpInfoBox.visible = helpInfoBox.includeInLayout = false;
+			//previewBox.visible = previewBox.includeInLayout = false;
+			tunnelBox.visible = tunnelBox.includeInLayout = true;
+			
+			shareTypeBox.visible = false;
+			cancelBtn.visible = cancelBtn.includeInLayout = true;
+			startBtn.visible = startBtn.includeInLayout = false;
+			//stopBtn.visible = stopBtn.includeInLayout = false;
+		}
+      }
+      
+      private function remoteFocus(e:ShortcutEvent):void{
+        //focusManager.setFocus(minimizeBtn);
+      }
+      
+      public function get defaultWidth():int{
+        return this.width;
+      }
+      
+      public function get defaultHeight():int{
+        return this.height;
+      }
+      
+      public function set defaultHeight(height:int):void{
+        this.height = height;
+      }
+      
+      public function set defaultWidth(width:int):void{
+        this.width = width;
+      }
+      
+      public function getPrefferedPosition():String{
+        return MainCanvas.DESKTOP_SHARING_PUBLISH;
+      }
+      
+      public function handleDisconnectedEvent(event:BBBEvent):void {
+          if (event.payload.type == ReconnectionManager.DESKSHARE_CONNECTION) {
+            closeWindow();  
+          }
+      }
+      
+      /*
+      * Implement resizeable interface.
+      */
+      public function resetWidthAndHeight():void{/* do nothing */}
+      
+      public function initWindow(connection:Connection, uri:String, room:String, tunnel:Boolean):void {
+        this.connection = connection;
+        this.uri = uri;
+        this.room = room;
+		this.tunnel = tunnel;
+      }
+      
+      private function handleStartShareRequestSuccessEvent(event:StartShareRequestSuccessEvent):void {
+        
+      }
+      
+      private function handleScreenShareShareStoppedEvent(event:ShareStoppedEvent):void {
+        LOGGER.debug("handleScreenShareShareStoppedEvent reason="+event.reason);
+        
+        var showReason:Boolean = false;
+        
+        if (event.reason == "JWS_START_FAILED_REASON") {
+          showReason = true;
+          if (paused) {
+            restartFailedLbl.visible = restartFailedLbl.includeInLayout = true;
+          } else {
+            startFailedLbl.visible = startFailedLbl.includeInLayout = true;
+          }
+        } else if (event.reason == "JWS_GONE_REASON") {
+          showReason = true;
+          jwsCrashedLbl.visible = jwsCrashedLbl.includeInLayout = true;
+        }
+        
+        if (showReason) {
+          helpInfoBox.visible = helpInfoBox.includeInLayout = false;
+          //previewBox.visible = previewBox.includeInLayout = false;
+          errorBox.visible = errorBox.includeInLayout = true;
+          
+          shareTypeBox.visible = false;
+          //cancelBtn.visible = cancelBtn.includeInLayout = true;
+          startBtn.visible = startBtn.includeInLayout = false;
+          //stopBtn.visible = stopBtn.includeInLayout = false;
+        } else {
+          closeWindow();
+        }
+      }
+/*
+      private function handleScreenSharePausedEvent(event:ScreenSharePausedEvent):void {
+        if (videoWrapper != null && video != null && video.parent == videoWrapper) {
+            videoWrapper.removeChild(video);
+            
+            if (paused) {
+                LOGGER.debug("handleScreenSharePausedEvent - enable push button.");
+                pauseBtn.enabled = true;
+                pauseBtn.visible = pauseBtn.includeInLayout = false;
+                restartBtn.visible = restartBtn.includeInLayout = true;
+                pauseBox.visible = pauseBox.includeInLayout = true;
+                videoWrapper.visible = videoWrapper.includeInLayout = false;
+            } else {
+                switchView(true);
+			}
+        }
+      }
+*/
+      public function shareScreen(fullScreen:Boolean):void {
+        LOGGER.debug("Calling shareScreen");
+        startBtn.enabled = false;
+        var shareStartEvent:ShareStartEvent = new ShareStartEvent();
+        dispatchEvent(shareStartEvent);
+        startSharing(connection.getConnection(), uri, room, fullScreen);
+      }
+      
+      private function startSharing(connection:NetConnection, uri:String, room:String, fullScreen:Boolean):void {
+        var captureX:Number = 0;
+        var captureY:Number = 0;
+        sharingFullScreen = fullScreen;
+        var authToken:String = ScreenshareModel.getInstance().authToken;
+        var jnlp: String = ScreenshareModel.getInstance().jnlp;
+        LOGGER.debug("StartScreensharing jnlp=" + jnlp + " token=" + authToken);
+        ExternalInterface.call("startScreensharing", jnlp, UsersUtil.getInternalMeetingID(), authToken, fullScreen);
+      }
+      
+      public function stopSharing():void {
+        LOGGER.debug("Calling stopSharing");
+        if (streaming) {
+          stopStream();
+        }
+        
+        var streamEvent:RequestToStopSharing = new RequestToStopSharing();
+        dispatchEvent(streamEvent);
+        
+        sharingFullScreen = false;
+        streaming = false;
+        
+        //closeWindow();
+      }
+/*
+      public function pauseSharing():void {
+        LOGGER.debug("Calling pauseSharing");
+        if (!paused) {
+          paused = true;
+          if (streaming) {
+            stopStream();
+            var streamEvent:RequestToPauseSharing = new RequestToPauseSharing();
+            dispatchEvent(streamEvent);
+          }
+          sharingFullScreen = false;
+          streaming = false;
+          
+          pauseBtn.enabled = false;
+        } else {
+          paused = false;
+          
+          restartBtn.enabled = false;
+          
+          var restartSharingEvent:RequestToRestartSharing = new RequestToRestartSharing();
+          dispatchEvent(restartSharingEvent);
+        }
+      }
+*/
+      public function stopSharingEvent(evt:StopSharingButtonEvent):void{
+        if (streaming) {
+          stopStream();
+        }
+        sharingFullScreen = false;
+        streaming = false;
+        
+        closeWindow();
+      }
+           
+      private function handleStartViewStreamEvent(event:ViewStreamEvent):void{
+        LOGGER.debug("handleStartViewStreamEvent");
+        var width: int = ScreenshareModel.getInstance().width;
+        var height: int = ScreenshareModel.getInstance().height;
+        var streamId: String = ScreenshareModel.getInstance().streamId;
+        //startPreviewStream(connection.getConnection(), streamId, width, height);
+      }
+/*
+      private function startPreviewStream(nc:NetConnection, streamId:String, capWidth:Number, capHeight:Number):void{
+        
+        switchView(false);
+        
+        LOGGER.debug("Viewing stream =[" + streamId + "]");
+        streaming = true;
+        
+        restartBtn.enabled = true;
+        pauseBtn.visible = pauseBtn.includeInLayout = true;
+        restartBtn.visible = restartBtn.includeInLayout = false;
+        
+        // Store capture dimensions so we can position cursor properly.
+        captureWidth = capWidth;
+        captureHeight = capHeight;
+        
+        var vidW:Number = captureWidth;
+        var vidH:Number = captureHeight;
+        
+        // for some reason videoHolder's height is always '0' even when set to 100% so we have to do it manually
+        videoWrapper.height = this.height - controlBar.height - this.titleBar.height - pauseBtn.height - publishView.getStyle('paddingTop') - publishView.getStyle('paddingBottom') - 10;
+        videoWrapper.width = this.width - publishView.getStyle('paddingLeft') - publishView.getStyle('paddingRight') - 10;
+        
+        vidW = videoWrapper.width;
+        vidH = videoWrapper.width * captureHeight / captureWidth;
+        
+        if (vidH > videoWrapper.height) {
+          vidH = videoWrapper.height;
+          vidW = videoWrapper.height * captureWidth / captureHeight;
+        }
+        
+        LOGGER.debug("deskshare preview[" + captureWidth + "," + captureHeight + "][" + vidW + "," + vidH + "]");
+        video = new Video(vidW, vidH);
+		
+        videoWrapper.addChild(video);
+        video.x = videoWrapper.width/2 - video.width/2;
+        video.y = videoWrapper.height/2 - video.height/2;
+        
+        ns = new NetStream(nc);
+        ns.addEventListener(AsyncErrorEvent.ASYNC_ERROR, onAsyncError);
+        ns.addEventListener( NetStatusEvent.NET_STATUS, onNetStatus );
+        ns.client = this;
+        ns.bufferTime = 0;
+        ns.receiveVideo(true);
+        ns.receiveAudio(false);
+        video.attachNetStream(ns);
+        ns.play(streamId);
+        
+        pauseBox.visible = pauseBox.includeInLayout = false;
+        videoWrapper.visible = videoWrapper.includeInLayout = true;
+        pauseBox.width = vidW;
+        pauseBox.height = vidH;
+      }
+*/
+      public function onMetaData(info:Object):void{
+        LOGGER.debug("metadata: width=" + info.width + " height=" + info.height);
+      }
+      
+      private function stopStream():void{
+        streaming = false;
+        captureHeight = Capabilities.screenResolutionY;
+        captureWidth = Capabilities.screenResolutionX;
+        ns.close();
+      }
+      
+      private function onAsyncError(e:AsyncErrorEvent):void{
+        LOGGER.debug("VIdeoWindow::asyncerror " + e.toString());
+      }
+      
+      private function onNetStatus(e:NetStatusEvent):void{
+        switch(e.info.code){
+          case "NetStream.Publish.Start":
+            LOGGER.debug("NetStream.Publish.Start for broadcast stream " + stream);
+            break;
+          case "NetStream.Play.UnpublishNotify":
+            LOGGER.debug("NetStream.Play.UnpublishNotify for broadcast stream " + stream);
+            stopSharing();
+            break;
+          case "NetStream.Play.Start":
+            LOGGER.debug("Netstatus: " + e.info.code);
+            globalDispatcher.dispatchEvent(new BBBEvent(BBBEvent.DESKSHARE_STARTED));
+        }
+      }
+      
+      private function onChangedPresenter(e:Event):void{
+        stopSharing();
+        closeWindow();
+      }
+      
+      private function closeWindow():void {
+        dispatchEvent(new ShareWindowEvent(ShareWindowEvent.CLOSE));
+      }
+      
+      private function restartJava():void {
+        shareScreen(sharingFullScreen);
+      }
+      
+      
+      /*
+      * Override the close handler. We want the Event Map to send a message to
+      * the MDIManager to close this window;
+      */
+/*
+      override public function close(event:MouseEvent = null):void {
+        stopSharing();
+        closeWindow();
+      }
+*/
+      override protected function resourcesChanged():void{
+        super.resourcesChanged();
+/*
+        this.title = ResourceUtil.getInstance().getString('bbb.screensharePublish.title');
+        
+        if (titleBarOverlay != null) {
+          titleBarOverlay.accessibilityName = ResourceUtil.getInstance().getString('bbb.screensharePublish.title');
+        }
+        
+        if (windowControls != null) {
+          minimizeBtn.toolTip = ResourceUtil.getInstance().getString('bbb.screensharePublish.minimizeBtn.toolTip');
+          minimizeBtn.accessibilityName = ResourceUtil.getInstance().getString("bbb.screensharePublish.minimizeBtn.accessibilityName");
+          
+          maximizeRestoreBtn.toolTip = ResourceUtil.getInstance().getString('bbb.screensharePublish.maximizeRestoreBtn.toolTip');
+          maximizeRestoreBtn.accessibilityName = ResourceUtil.getInstance().getString("bbb.screensharePublish.maximizeRestoreBtn.accessibilityName");
+          
+          closeBtn.toolTip = ResourceUtil.getInstance().getString('bbb.screensharePublish.closeBtn.toolTip');
+          closeBtn.accessibilityName = ResourceUtil.getInstance().getString("bbb.screensharePublish.closeBtn.accessibilityName");
+        }
+*/
+        shareTypeProvider = [ResourceUtil.getInstance().getString('bbb.screensharePublish.shareType.fullScreen'),
+                             ResourceUtil.getInstance().getString('bbb.screensharePublish.shareType.region')];
+        
+        setHelpText();
+      }
+      
+      private function localeChanged(e:Event):void{
+        resourcesChanged();
+      }
+      
+      private function closePublishWindow(event:ViewStreamEvent):void{
+        stopStream();
+        closeWindow();
+      }
+      
+      private function isUsingMac():Boolean {
+        return (Capabilities.os.indexOf("Mac") >= 0);
+      }
+      
+      private function onHelpButtonClicked():void {
+        var option:ScreenshareOptions = new ScreenshareOptions();
+        option.parseOptions();
+        var DEFAULT_HELP_URL:String = option.helpUrl;
+        LOGGER.debug("onHelpButtonClicked - " + DEFAULT_HELP_URL);
+        navigateToURL(new URLRequest(DEFAULT_HELP_URL), "_blank")
+      }
+      
+      private function setHelpText():void {
+        if (helpBox != null) {
+          var info:String = "";
+          if (os == "Windows") {
+            shareTypeBox.visible = true;
+            info = "PC";
+            if (browser == "Microsoft Internet Explorer" || browser == "Edge") {
+              info += "IE";
+            } else if (browser == "Firefox") {
+              info += "Firefox";
+            } else { // default to Chrome for Windows
+              info += "Chrome";
+            }
+          } else if (os == "Mac") {
+            info = "Mac";
+            // Macs need an extra image so extend the width by 200 and show the image
+            this.width = 900;
+            helpBox4.visible = helpBox4.includeInLayout = true;
+            if (browser == "Safari") {
+              info += "Safari";
+            } else if (browser == "Firefox") {
+              info += "Firefox";
+            } else { // default to Chrome for Windows
+              info += "Chrome";
+            }
+          } else if (os == "Linux") {
+            shareTypeBox.visible = true;
+            info = "Linux";
+            if (browser == "Firefox") {
+              info += "Firefox";
+            } else { // default to Chrome for Linux
+              info += "Chrome";
+            }
+          }
+          
+          if (info != "") {
+            helpImg1.styleName = "publishHelp" + info + "1";
+            helpLbl1.text = ResourceUtil.getInstance().getString("bbb.screensharePublish.helpText."+info+"1");
+            
+            helpImg2.styleName = "publishHelp" + info + "2";
+            helpLbl2.text = ResourceUtil.getInstance().getString("bbb.screensharePublish.helpText."+info+"2");
+            
+            helpImg3.styleName = "publishHelp" + info + "3";
+            helpLbl3.text = ResourceUtil.getInstance().getString("bbb.screensharePublish.helpText."+info+"3");
+            
+            helpImg4.styleName = "publishHelp" + info + "4";
+            helpLbl4.text = ResourceUtil.getInstance().getString("bbb.screensharePublish.helpText."+info+"4");
+          }
+        }
+      }
+      
+      private function onStartButtonClick():void {
+        cancelBtn.visible = cancelBtn.includeInLayout = true;
+        shareScreen(shareTypeCombo.selectedIndex == 0);
+      }
+      
+      private function switchView(showHelp:Boolean):void {
+        helpInfoBox.visible = helpInfoBox.includeInLayout = showHelp;
+        //previewBox.visible = !showHelp;
+        
+        shareTypeBox.visible = showHelp;
+        cancelBtn.visible = cancelBtn.includeInLayout = showHelp;
+        startBtn.visible = startBtn.includeInLayout = showHelp;
+        //stopBtn.visible = stopBtn.includeInLayout = !showHelp;
+      }
+
+      private function onCancelButtonClick():void {
+        dispatchEvent(new ShareEvent(ShareEvent.REFRESH_SCREENSHARE_PUBLISH_TAB));
+      }
+    ]]>
+  </mx:Script>
+  
+	<common:TabIndexer id="tabIndexer" startIndex="{dsOptions.baseTabIndex + 1}"
+					   tabIndices="{[helpButton, shareTypeCombo, startBtn, cancelBtn]}"/>
+	
+  <!--http://stackoverflow.com/questions/369120/why-does-mxstates-have-trouble-being-resolved-to-a-component-implementation-->
+  <mx:Box id="publishView" height="100%" width="100%" styleName="desktopShareViewStyle">
+    <mx:VBox id="helpInfoBox" width="100%" height="100%" verticalAlign="middle" verticalGap="12">
+      <mx:HBox width="100%">
+        <mx:Text styleName="desktopShareTextStyle" width="100%"
+                  text="{ResourceUtil.getInstance().getString('bbb.screensharePublish.commonHelpText.text')}" />
+        <mx:LinkButton id="helpButton"
+                       height="22"
+                       label="?" 
+                       styleName="micSettingsWindowHelpButtonStyle"
+                       right="0"
+                       click="onHelpButtonClicked()"
+                       toolTip="{ResourceUtil.getInstance().getString('bbb.screensharePublish.helpButton.toolTip')}"
+                       accessibilityName="{ResourceUtil.getInstance().getString('bbb.screensharePublish.helpButton.accessibilityName')}"/>
+      </mx:HBox>
+      <mx:VBox id="helpBox" width="100%" verticalAlign="middle">
+        <mx:VBox width="30%" horizontalAlign="center">
+          <mx:Image id="helpImg1" source="{helpImg1.getStyle('imageSource')}" />
+          <mx:Text id="helpLbl1" width="100%" styleName="desktopShareTextStyle" />
+        </mx:VBox>
+        <mx:VBox width="30%" horizontalAlign="center">
+          <mx:Image id="helpImg2" source="{helpImg2.getStyle('imageSource')}" />
+          <mx:Text id="helpLbl2" width="100%" styleName="desktopShareTextStyle" />
+        </mx:VBox>
+        <mx:VBox width="30%" horizontalAlign="center">
+          <mx:Image id="helpImg3" source="{helpImg3.getStyle('imageSource')}" />
+          <mx:Text id="helpLbl3" width="100%" styleName="desktopShareTextStyle" />
+        </mx:VBox>
+        <mx:VBox id="helpBox4" width="30%" horizontalAlign="center" visible="false" includeInLayout="false">
+          <mx:Image id="helpImg4" source="{helpImg4.getStyle('imageSource')}" />
+          <mx:Text id="helpLbl4" width="100%" styleName="desktopShareTextStyle" />
+        </mx:VBox>
+      </mx:VBox>
+    </mx:VBox>
+    <!--mx:VBox id="previewBox" width="100%" height="100%" visible="false" horizontalAlign="center" >
+      <mx:Box id="videoHolder" width="100%" height="90%" horizontalAlign="center">
+        <mx:UIComponent id="videoWrapper" width="100%" height="100%" />
+        <mx:VBox id="pauseBox" visible="false" includeInLayout="false" styleName="desksharePublishPauseBox" >
+          <mx:Text width="100%" textAlign="center" styleName="desktopShareTextStyle" text="{ResourceUtil.getInstance().getString('bbb.screensharePublish.pauseMessage.label')}" />
+        </mx:VBox>
+	  </mx:Box>
+      <mx:Button id="pauseBtn"
+                 click="pauseSharing()"
+                 toolTip="{ResourceUtil.getInstance().getString('bbb.screensharePublish.pause.tooltip')}" 
+                 label="{ResourceUtil.getInstance().getString('bbb.screensharePublish.pause.label')}" />
+      <mx:Button id="restartBtn"
+                 visible="false" includeInLayout="false"
+                 click="pauseSharing()"
+                 toolTip="{ResourceUtil.getInstance().getString('bbb.screensharePublish.restart.tooltip')}" 
+                 label="{ResourceUtil.getInstance().getString('bbb.screensharePublish.restart.label')}" />
+    </mx:VBox-->
+    <mx:VBox id="errorBox" width="100%" height="100%" visible="false" includeInLayout="false" horizontalAlign="center" verticalAlign="middle">
+      <mx:Text id="startFailedLbl" width="70%" visible="false" includeInLayout="false" textAlign="center" styleName="desktopShareTextStyle" text="{ResourceUtil.getInstance().getString('bbb.screensharePublish.startFailed.label')}"/>
+      <mx:Text id="restartFailedLbl" width="70%" textAlign="center" visible="false" includeInLayout="false" styleName="desktopShareTextStyle" text="{ResourceUtil.getInstance().getString('bbb.screensharePublish.restartFailed.label')}"/>
+      <mx:Text id="jwsCrashedLbl" width="70%" textAlign="center" visible="false" includeInLayout="false" styleName="desktopShareTextStyle" text="{ResourceUtil.getInstance().getString('bbb.screensharePublish.jwsCrashed.label')}"/>
+      <mx:Text width="70%" textAlign="center" styleName="desktopShareTextStyle" text="{ResourceUtil.getInstance().getString('bbb.screensharePublish.commonErrorMessage.label')}"/>
+    </mx:VBox>
+    <mx:VBox id="tunnelBox" width="100%" height="100%" visible="false" includeInLayout="false" horizontalAlign="center" verticalAlign="middle">
+      <mx:Text width="80%" textAlign="center" styleName="desktopShareTextStyle" text="{ResourceUtil.getInstance().getString('bbb.screensharePublish.tunnelingErrorMessage.one')}" />
+      <mx:Text width="80%" textAlign="center" styleName="desktopShareTextStyle" text="{ResourceUtil.getInstance().getString('bbb.screensharePublish.tunnelingErrorMessage.two')}" />
+    </mx:VBox>
+  </mx:Box>
+  <mx:ControlBar horizontalAlign="right">
+    <mx:Spacer width="100%" />
+      <mx:HBox id="shareTypeBox" visible="false" verticalAlign="middle">
+        <mx:Label styleName="desktopShareTextStyle" text="{ResourceUtil.getInstance().getString('bbb.screensharePublish.shareTypeLabel.text')}" />
+        <mx:ComboBox id="shareTypeCombo" dataProvider="{shareTypeProvider}" />
+      </mx:HBox>
+    <mx:Spacer width="80%" />
+    <mx:Button id="startBtn" click="onStartButtonClick()" label="{ResourceUtil.getInstance().getString('bbb.screensharePublish.startButton.label')}" />
+    <mx:Button id="cancelBtn" click="onCancelButtonClick()" visible="false" includeInLayout="false" label="{ResourceUtil.getInstance().getString('bbb.screensharePublish.cancelButton.label')}" />
+    <!--mx:Button id="stopBtn" visible="false" includeInLayout="false" click="close()" label="{ResourceUtil.getInstance().getString('bbb.screensharePublish.stopButton.label')}" /-->
+  </mx:ControlBar>
+</mx:Canvas>