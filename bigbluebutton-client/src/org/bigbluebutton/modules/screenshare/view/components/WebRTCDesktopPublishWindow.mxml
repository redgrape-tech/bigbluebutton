<?xml version="1.0" encoding="utf-8"?>

<!--

BigBlueButton open source conferencing system - http://www.bigbluebutton.org/

Copyright (c) 2015 BigBlueButton Inc. and by respective authors (see below).

This program is free software; you can redistribute it and/or modify it under the
terms of the GNU Lesser General Public License as published by the Free Software
Foundation; either version 3.0 of the License, or (at your option) any later
version.

BigBlueButton is distributed in the hope that it will be useful, but WITHOUT ANY
WARRANTY; without even the implied warranty of MERCHANTABILITY or FITNESS FOR A
PARTICULAR PURPOSE. See the GNU Lesser General Public License for more details.

You should have received a copy of the GNU Lesser General Public License along
with BigBlueButton; if not, see <http://www.gnu.org/licenses/>.

-->

<dspub:CustomMdiWindow
	xmlns:mx="library://ns.adobe.com/flex/mx"
	xmlns:fx="http://ns.adobe.com/mxml/2009"
	implements="org.bigbluebutton.common.IBbbModuleWindow"
	xmlns:mate="http://mate.asfusion.com/"
	xmlns:dspub="org.bigbluebutton.common.*"
	xmlns:ss="org.bigbluebutton.modules.screenshare.view.components.*"
	initialize="init()"
	creationComplete="onCreationComplete()"
	verticalScrollPolicy="off" horizontalScrollPolicy="off"
	width="700" height="350"
	title="{ResourceUtil.getInstance().getString('bbb.screensharePublish.title')}"
	resizable="false">

	<fx:Declarations>
		<mate:Listener type="{MadePresenterEvent.SWITCH_TO_PRESENTER_MODE}" method="onChangedPresenter" />
		<mate:Listener type="{MadePresenterEvent.SWITCH_TO_VIEWER_MODE}" method="onChangedPresenter" />
		<mate:Listener type="{WebRTCViewStreamEvent.STOP}" method="closePublishWindow" />
		<mate:Listener type="{LocaleChangeEvent.LOCALE_CHANGED}" method="localeChanged" />
		<mate:Listener type="{StopSharingButtonEvent.STOP_SHARING}" method="stopSharingEvent" />
		<mate:Listener type="{ShortcutEvent.REMOTE_FOCUS_DESKTOP}" method="remoteFocus" />
	</fx:Declarations>

	<fx:Script>
		<![CDATA[
			import com.asfusion.mate.events.Dispatcher;
			
			import flash.external.ExternalInterface;
			
			import mx.core.UIComponent;
			import mx.utils.ObjectUtil;
			
			import org.as3commons.logging.api.ILogger;
			import org.as3commons.logging.api.getClassLogger;
			import org.bigbluebutton.common.IBbbModuleWindow;
			import org.bigbluebutton.common.events.LocaleChangeEvent;
			import org.bigbluebutton.core.BBB;
			import org.bigbluebutton.core.Options;
			import org.bigbluebutton.core.UsersUtil;
			import org.bigbluebutton.main.api.JSLog;
			import org.bigbluebutton.main.events.BBBEvent;
			import org.bigbluebutton.main.events.MadePresenterEvent;
			import org.bigbluebutton.main.events.ShortcutEvent;
			import org.bigbluebutton.main.views.MainCanvas;
			import org.bigbluebutton.modules.screenshare.events.DeskshareToolbarEvent;
			import org.bigbluebutton.modules.screenshare.events.RequestToStartSharing;
			import org.bigbluebutton.modules.screenshare.events.StopSharingButtonEvent;
			import org.bigbluebutton.modules.screenshare.events.WebRTCShareWindowEvent;
			import org.bigbluebutton.modules.screenshare.events.WebRTCStreamEvent;
			import org.bigbluebutton.modules.screenshare.events.WebRTCViewStreamEvent;
			import org.bigbluebutton.modules.screenshare.model.ScreenshareOptions;
			import org.bigbluebutton.modules.screenshare.services.red5.WebRTCConnectionEvent;
			import org.bigbluebutton.modules.screenshare.utils.WebRTCScreenshareUtility;
			import org.bigbluebutton.util.ConnUtil;
			import org.bigbluebutton.util.i18n.ResourceUtil;

			private static const LOGGER:ILogger = getClassLogger(WebRTCDesktopPublishWindow);

			public static const SCALE:Number = 5;
			private static const VID_HEIGHT_PAD:Number = 85;
			private static const VID_WIDTH_PAD:Number = 6;

			private var connection:NetConnection;
			private var uri:String;
			private var useTLS:Boolean;
			private var room:String;
			private var streaming:Boolean = false;

			private var video:Video;
			private var ns:NetStream;
			[Bindable] private var videoHolder:UIComponent;
			private var stream:String;
			private var streamHeight:Number = 100;
			private var streamWidth:Number = 100;
			private var globalDispatcher:Dispatcher = new Dispatcher();
			
			private var red5StreamTimeout:Timer = new Timer(30000, 1);

			[Bindable] private var dsOptions:ScreenshareOptions;
			
			[Embed(source="../../assets/sounds/ScreenshareOff.mp3")]
			private var noticeSoundClass:Class;
			private var noticeSound:Sound = new noticeSoundClass() as Sound;
			private var soundPlayed:Boolean = false;

			private function displayInstall():void {
				setCurrentState("displayInstall");
			}

			private function displayRetry():void {
				setCurrentState("displayRetry");
			}

			private function displayFail(message:String=null):void {
				setCurrentState("displayFail");
				if (message) {
					failLbl.text = message;
				}
				
				if (ExternalInterface.available) {
					var isIncognito:Function = function(args:Object):void {
						incognitoLbl.visible = true;
						ExternalInterface.addCallback("isIncognito", null);
						ExternalInterface.addCallback("isNotIncognito", null);
					};

					var isNotIncognito:Function = function(args:Object):void {
						ExternalInterface.addCallback("isIncognito", null);
						ExternalInterface.addCallback("isNotIncognito", null);
					};

					ExternalInterface.addCallback("isIncognito", isIncognito);
					ExternalInterface.addCallback("isNotIncognito", isNotIncognito);
					ExternalInterface.call("checkIfIncognito", "isIncognito", "isNotIncognito");
				}
			}

			private function onInstallButtonClicked():void {
				navigateToURL(new URLRequest(dsOptions.chromeExtensionLink), "_blank");
				displayRetry();
			}

			private function onRetryButtonClicked():void {
				var onSuccess:Function = function(exists:Boolean):void {
				  ExternalInterface.addCallback("onSuccess", null);
				  if (exists) {
				    // try to reset the window state when the extension is installed
				    LOGGER.debug('Screenshare extension installed, trying to publish again');
				    setCurrentState('dispFullRegionControlBar');
				    init();
				  } else {
				    displayFail();
				  }
				};
				ExternalInterface.addCallback("onSuccess", onSuccess);
				ExternalInterface.call("checkChromeExtInstalled", "onSuccess", dsOptions.chromeExtensionKey);
			}
			
			

			private function init():void {
				dsOptions = Options.getOptions(ScreenshareOptions) as ScreenshareOptions;
				
				WebRTCScreenshareUtility.canIUseWebRTCOnThisBrowser(cannotUseWebRTC, webRTCWorksButNotConfigured, webRTCWorksAndConfigured);
			}

			private function onCreationComplete():void {
				windowControls.maximizeRestoreBtn.enabled = false;

				setCurrentState("dispFullRegionControlBar"); //TODO ANTON
				resourcesChanged();

				titleBarOverlay.tabIndex = dsOptions.baseTabIndex;
				titleBarOverlay.focusEnabled = true;
			}
			
			private function cannotUseWebRTC(message:String):void {
				var logData:Object = UsersUtil.initLogData();
				logData.tags = ["webrtc-screenshare"];
				logData.logCode = "cannot-use-webrtc-screenshare";
				logData.reason = message;
				LOGGER.info(JSON.stringify(logData));
				displayFail(message);
			};
			
			/* When WebRTC is supported in the browser, theres an extension key,
			but not configured properly (no extension for example)
			*/
			private function webRTCWorksButNotConfigured(message:String):void {
				LOGGER.debug("WebRTC Screenshare needs to be configured clientside: " + message);
				displayInstall();
			}
			
			/* WebRTC is supported and everything is configured properly (extension exists),
			attempt to share
			*/
			private function webRTCWorksAndConfigured(message:String):void {
				var logData:Object = UsersUtil.initLogData();
				logData.tags = ["webrtc-screenshare"];
				logData.logCode = "webrtc-works-and-configured";
				logData.reason = message;
				LOGGER.info(JSON.stringify(logData));
				startWebRTCPublish();
			}
			
			private function startWebRTCPublish():void {
				LOGGER.debug("startWebRTCDeskshare");
				
				if (ExternalInterface.available) {
					var videoTag:String = "localWebRTCVideo";
					var onFail:Function = function(args:Object):void {
						var logData:Object = UsersUtil.initLogData();
						logData.tags = ["webrtc-screenshare"];
						logData.logCode = "webrtc-failed-to-publish";
						
						if (args is String) {
							logData.reason = args as String;
							displayFail(args as String);
						} else {
							displayFail();
						}
						LOGGER.info(JSON.stringify(logData));
						
						red5StreamTimeout.stop();
					};
					var onSuccess:Function = function():void {
						var logData:Object = UsersUtil.initLogData();
						logData.tags = ["webrtc-screenshare"];
						logData.logCode = "webrtc-sending-offer";
						LOGGER.info(JSON.stringify(logData));
						
						// start timeout timer
						red5StreamTimeout.addEventListener(TimerEvent.TIMER_COMPLETE, function():void {
							var logData:Object = UsersUtil.initLogData();
							logData.tags = ["webrtc-screenshare"];
							logData.logCode = "webrtc-stream-timeout";
							logData.reason = "Timeout hit waiting for the red5 stream to start";
							LOGGER.info(JSON.stringify(logData));
							
							displayFail(ResourceUtil.getInstance().getString("bbb.screensharePublish.streamTimeout.label"));
						});
						red5StreamTimeout.start();
					}
					ExternalInterface.addCallback("onFail", onFail);
					ExternalInterface.addCallback("onSuccess", onSuccess);
					
					var voiceBridge:String = UsersUtil.getVoiceBridge();
					var myUserId:String = UsersUtil.getMyUserID();
					var internalMeetingID:String = UsersUtil.getInternalMeetingID();
					
					ExternalInterface.call(
						'kurentoShareScreen',
						videoTag,
						voiceBridge,
						myUserId,
						internalMeetingID,
						"onFail",
						dsOptions.chromeExtensionKey,
						"",
						"",
						"onSuccess");
					
				}
			}

			private function remoteFocus(e:ShortcutEvent):void{
				focusManager.setFocus(minimizeBtn);
			}

			public function get defaultWidth():int{
				return this.width;
			}

			public function get defaultHeight():int{
				return this.height;
			}

			public function set defaultHeight(height:int):void{
				this.height = height;
			}

			public function set defaultWidth(width:int):void{
				this.width = width;
			}

			public function getPrefferedPosition():String{
				return MainCanvas.DESKTOP_SHARING_PUBLISH;
			}
			
			public function getName():String {
				return "ScreensharePublishWindow";
			}

			/*
			 * Implement resizeable interface.
			 */
			public function resetWidthAndHeight():void{/* do nothing */}

			public function stopSharing():void{
				if (streaming) {
					stopStream();
					var streamEvent:WebRTCStreamEvent = new WebRTCStreamEvent(WebRTCStreamEvent.STOP);
					dispatchEvent(streamEvent);
				}
				streaming = false;
				closeWindow();
			}

			public function stopSharingEvent(evt:StopSharingButtonEvent):void{
				JSLog.warn("stopSharingEvent WebRTCDesktopPublishWindow.mxml", {});
				stopSharing();
			}

<<<<<<< HEAD
			public function startVideo(rtmp:String, videoWidth:Number, videoHeight:Number):void {
				red5StreamTimeout.stop();
				
				setCurrentState("dispFullRegionControlBar");
				var myArray :Array = rtmp.split('/');
				var meetingUrl:String = rtmp.substring(0, rtmp.lastIndexOf('/'));
				stream = rtmp.substring(rtmp.lastIndexOf('/')+1, rtmp.length);
=======
			public function startVideo(streamURL:String, videoWidth:Number, videoHeight:Number):void {
				red5StreamTimeout.stop();
				
				setCurrentState("dispFullRegionControlBar");
				
				var videoURLPattern:RegExp = /(?P<protocol>.+):\/\/(?P<server>[^\/]+)\/(?P<app>[^\/]+\/[^\/]+)\/(?P<stream>[^\/]+)/;
				var videoURLResult:Array = videoURLPattern.exec(streamURL);
				var protocolPattern:RegExp = /(?P<protocol>.+):\/\/(?P<server>[^\/]+)\/(?P<app>[^\/]+)/;
				var protocolURLResult:Array = protocolPattern.exec(dsOptions.uri);
				
				stream = videoURLResult.stream;
>>>>>>> 952f777c
				
				var logData:Object = UsersUtil.initLogData();
				logData.tags = ["webrtc-screenshare"];
				logData.logCode = "webrtc-screenshare-start-playing-preview";
				logData.stream = stream;
				LOGGER.info(JSON.stringify(logData));

				connection = new NetConnection();
				
				var useRTMPS: Boolean = protocolURLResult.protocol == ConnUtil.RTMPS;
				
				var ssAppUrl: String = null;
				
				var hostName:String = BBB.initConnectionManager().hostToUse;
				
				if (BBB.initConnectionManager().isTunnelling) {
					var tunnelProtocol: String = ConnUtil.RTMPT;
					
					if (useRTMPS) {
						connection.proxyType = ConnUtil.PROXY_NONE;
						tunnelProtocol = ConnUtil.RTMPS;
					}
					
					
					ssAppUrl = tunnelProtocol + "://" + hostName + "/" + videoURLResult.app;
					LOGGER.debug("WEBRTC SSHARE CONNECT tunnel = TRUE " + "url=" +  ssAppUrl);
				} else {
					var nativeProtocol: String = ConnUtil.RTMP;
					if (useRTMPS) {
						connection.proxyType = ConnUtil.PROXY_BEST;
						nativeProtocol = ConnUtil.RTMPS;
					}
					
					ssAppUrl = nativeProtocol + "://" + hostName + "/" + videoURLResult.app;
					LOGGER.debug("WEBRTC SSHARE CONNECT tunnel = FALSE " + "url=" +  ssAppUrl);
				}
				
				connection.objectEncoding = ObjectEncoding.AMF3;
				connection.client = this;

				connection.addEventListener(NetStatusEvent.NET_STATUS, netStatusHandler);
				connection.addEventListener(SecurityErrorEvent.SECURITY_ERROR, securityErrorHandler);
				connection.connect(ssAppUrl);
				
				// start stream width/height at potential (but probably wrong) values
				// NOTE: The width and height here are probably wrong for the WebRTC stream. Accurate 
				// values will be in the meta data
				streamWidth = videoWidth;
				streamHeight = videoHeight;
			}

			private function netStatusHandler(event:NetStatusEvent):void {
				var ce:WebRTCConnectionEvent = new WebRTCConnectionEvent();
				LOGGER.debug("netStatusHandler   [{0}]",[event.info.code]);
				switch(event.info.code){
					case "NetConnection.Connect.Failed":
						ce.status = WebRTCConnectionEvent.FAILED;

						break;

					case "NetConnection.Connect.Success":
						ce.status = WebRTCConnectionEvent.SUCCESS;
						startPreviewStream(stream);
						break;

					case "NetConnection.Connect.Rejected":
						ce.status = WebRTCConnectionEvent.REJECTED;
						break;

					case "NetConnection.Connect.Closed":
						LOGGER.debug("Deskshare connection closed.");
						ce.status = WebRTCConnectionEvent.CLOSED;
						break;

					case "NetConnection.Connect.InvalidApp":
						ce.status = WebRTCConnectionEvent.INVALIDAPP;
						break;

					case "NetConnection.Connect.AppShutdown":
						ce.status = WebRTCConnectionEvent.APPSHUTDOWN;
						break;

					case "NetConnection.Connect.NetworkChange":
						LOGGER.debug("Detected network change. User might be on a wireless and " +
							"temporarily dropped connection. Doing nothing. Just making a note.");
						break;
				}
			}

			private function securityErrorHandler(event:SecurityErrorEvent):void {
				LOGGER.debug("ERROR WebRTCDesktopPublishWindow::securityErrorHandler ");
			}

			private function startPreviewStream(streamName:String):void{
				streaming = true;

				videoHolder = new UIComponent();

				LOGGER.debug("Starting WebrtcDeskshare preview");
				video = new Video();

				videoHolder.addChild(video);
				mainContainer.addChildAt(videoHolder, 0);

				ns = new NetStream(connection);
				ns.addEventListener(AsyncErrorEvent.ASYNC_ERROR, onAsyncError);
				ns.addEventListener( NetStatusEvent.NET_STATUS, onNetStatus );
				ns.client = this;
				ns.bufferTime = 0;
				ns.receiveVideo(true);
				ns.receiveAudio(false);
				video.attachNetStream(ns);

				ns.play(stream);

				btnClosePublish.enabled = true;
				
				connectingProgress.startAnimation();
				videoHolder.includeInLayout = videoHolder.visible = false;
			}
			
			private function resizePreviewVideo():void {
				var availableWidth:Number = this.width - VID_WIDTH_PAD;
				var availableHeight:Number = this.height - VID_HEIGHT_PAD;
				var vidW:Number, vidH:Number;
				
				// With the preview stream the height will almost always be the limiter so try that first
				vidH = availableHeight;
				vidW = (streamWidth / streamHeight) * vidH;
				
				if (vidW > availableWidth) { // if attempted width ended up being too large
					vidW = availableWidth;
					vidH = (streamHeight / streamWidth) * vidW;
				}
				
				video.width = vidW;
				video.height = vidH;
				videoHolder.width = vidW;
				videoHolder.height = vidH;
				video.x = videoHolder.x = (this.width - VID_WIDTH_PAD - vidW) / 2;
				video.y = videoHolder.y = (this.height - VID_HEIGHT_PAD - vidH) / 2;
			}

			private function stopStream():void {
				streaming = false;
				
				if (ns != null) {
					ns.close();
				}
				if (connection != null) {
					connection.close();
				}
			}

			private function onAsyncError(e:AsyncErrorEvent):void{
				LOGGER.debug("VIdeoWindow::asyncerror {0}", [e.toString()]);
			}

			private function onNetStatus(e:NetStatusEvent):void{
				switch(e.info.code){
				case "NetStream.Publish.Start":
					LOGGER.debug("NetStream.Publish.Start for broadcast stream {0}", [stream]);
					break;
				case "NetStream.Play.UnpublishNotify":
					LOGGER.debug("NetStream.Play.UnpublishNotify for broadcast stream {0}", [stream]);
					stopSharing();
					break;
				case "NetStream.Play.Start":
					LOGGER.debug("Netstatus: {0}", [e.info.code]);
					globalDispatcher.dispatchEvent(new BBBEvent(BBBEvent.DESKSHARE_STARTED));
				}
			}
			
			public function onMetaData(info:Object):void {
				LOGGER.debug("onMetaData: " + ObjectUtil.toString(info));
				if (info.hasOwnProperty("encoder")) {
					// The encoder is sent to the client when the stream has actually started sending data. We can use 
					// it to know when the video is actually playing
					connectingProgress.endAnimation();
					videoHolder.includeInLayout = videoHolder.visible = true;
					
					if (info.hasOwnProperty("width")) {
						streamWidth = info.width;
					}
					if (info.hasOwnProperty("height")) {
						streamHeight = info.height;
					}
					
					resizePreviewVideo();
				}
			}

			private function onChangedPresenter(e:Event):void{
				stopSharing();
				closeWindow();
			}

			private function closeWindow():void {
				// Have to remove the callback so we can garbage collect
				ExternalInterface.addCallback("onFail", null);
				
				// LOGGER.debug("Calling stopApplet in closeWindow()");
				dispatchEvent(new WebRTCShareWindowEvent(WebRTCShareWindowEvent.CLOSE));
				globalDispatcher.dispatchEvent(new DeskshareToolbarEvent(DeskshareToolbarEvent.STOP));
				
				if (!soundPlayed) {
					trace("playing from webrtc publish window");
					var tSC:SoundChannel = noticeSound.play(0, 0, new SoundTransform(0.25));
					soundPlayed = true;
				}
			}

			/*
			 * Override the close handler. We want the Event Map to send a message to
			 * the MDIManager to close this window;
			 */
			override public function close(event:MouseEvent = null):void {
				stopSharing();
				closeWindow();
			}

			override protected function resourcesChanged():void{
				super.resourcesChanged();
				this.title = ResourceUtil.getInstance().getString('bbb.screensharePublish.title');

				if (titleBarOverlay != null) {
					titleBarOverlay.accessibilityName = ResourceUtil.getInstance().getString('bbb.screensharePublish.title');
				}

				if (windowControls != null) {
					minimizeBtn.toolTip = ResourceUtil.getInstance().getString('bbb.screensharePublish.minimizeBtn.toolTip');
					minimizeBtn.accessibilityName = ResourceUtil.getInstance().getString("bbb.screensharePublish.minimizeBtn.accessibilityName");

					maximizeRestoreBtn.toolTip = ResourceUtil.getInstance().getString('bbb.screensharePublish.maximizeRestoreBtn.toolTip');
					maximizeRestoreBtn.accessibilityName = ResourceUtil.getInstance().getString("bbb.screensharePublish.maximizeRestoreBtn.accessibilityName");

					closeBtn.toolTip = ResourceUtil.getInstance().getString('bbb.screensharePublish.closeBtn.toolTip');
					closeBtn.accessibilityName = ResourceUtil.getInstance().getString("bbb.screensharePublish.closeBtn.accessibilityName");
				}
			}

			private function localeChanged(e:Event):void{
				resourcesChanged();
			}

			private function closePublishWindow(event:WebRTCViewStreamEvent):void{
				stopStream();
				closeWindow();
			}
		]]>
	</fx:Script>

	<fx:Declarations>
		<dspub:TabIndexer startIndex="{dsOptions.baseTabIndex + 1}"
			tabIndices="{[minimizeBtn, maximizeRestoreBtn, closeBtn, btnClosePublish]}"/>
	</fx:Declarations>

	<dspub:states>
		<mx:State name="dispFullRegionControlBar" />
		<mx:State name="displayInstall" />
		<mx:State name="displayRetry" />
		<mx:State name="displayFail" />
	</dspub:states>

	<mx:VBox id="mainContainer" width="100%" height="100%"  paddingBottom="2" paddingLeft="2" paddingRight="2" paddingTop="2">
		<mx:HBox width="100%" height="90%" id="mainElement" verticalAlign="middle" horizontalAlign="center">
			<ss:AnimatedProgressBar id="connectingProgress" width="260" visible="false" 
									horizontalCenter="0" verticalCenter="0" 
									label="{ResourceUtil.getInstance().getString('bbb.screensharePublish.WebRTC.starting')}"/>
		</mx:HBox>
		<mx:HBox includeIn="dispFullRegionControlBar" width="100%" horizontalAlign="center">
			<mx:Button id="btnClosePublish"
				toolTip="{ResourceUtil.getInstance().getString('bbb.screensharePublish.stopButton.toolTip')}"
				label="{ResourceUtil.getInstance().getString('bbb.screensharePublish.stopButton.label')}"
				visible="true"
				enabled="false"
				click="stopSharing()" />
		</mx:HBox>
		<mx:VBox includeIn="displayInstall" width="100%" height="100%" horizontalAlign="center">
			<mx:HBox width="100%" horizontalAlign="center">
				<mx:Text width="100%" textAlign="center" styleName="" text="{ResourceUtil.getInstance().getString('bbb.screensharePublish.WebRTCChromeExtensionMissing.label')}"/>
			</mx:HBox>
			<mx:HBox width="100%" horizontalAlign="center">
				<mx:LinkButton id="btnInstallExtension"
					label="{ResourceUtil.getInstance().getString('bbb.screensharePublish.WebRTCExtensionInstallButton.label')}"
					visible="true"
					enabled="true"
					styleName="quickWindowLinkStyle"
					click="onInstallButtonClicked()" />
			</mx:HBox>
		</mx:VBox>
		<mx:VBox includeIn="displayRetry" width="100%" height="100%" horizontalAlign="center">
			<mx:LinkButton id="btnInstallExtension2"
				label="{ResourceUtil.getInstance().getString('bbb.screensharePublish.WebRTCExtensionInstallButton.label')}"
				visible="true"
				enabled="true"
				styleName="quickWindowLinkStyle"
				click="onInstallButtonClicked()" />
			<mx:Label width="70%" textAlign="center" styleName="" text="{ResourceUtil.getInstance().getString('bbb.screensharePublish.WebRTCRetryExtensionInstallation.label')}"/>
			<mx:Button id="btnRetry" label="Retry" visible="true" enabled="true" click="onRetryButtonClicked()" />
		</mx:VBox>
		<mx:VBox includeIn="displayFail" width="100%" height="100%" horizontalAlign="center">
			<mx:HBox width="100%" height="100%" horizontalAlign="center">
				<mx:Text id="failLbl" width="100%" textAlign="center" styleName="" text="{ResourceUtil.getInstance().getString('bbb.screensharePublish.WebRTCExtensionFailFallback.label')}" />
			</mx:HBox>
			<mx:HBox width="100%" height="100%" horizontalAlign="center">
				<mx:Text id="incognitoLbl" width="100%" visible="false" text="{ResourceUtil.getInstance().getString('bbb.screensharePublish.WebRTCPrivateBrowsingWarning.label')}" />
			</mx:HBox>
		</mx:VBox>
	</mx:VBox>

</dspub:CustomMdiWindow><|MERGE_RESOLUTION|>--- conflicted
+++ resolved
@@ -313,15 +313,6 @@
 				stopSharing();
 			}
 
-<<<<<<< HEAD
-			public function startVideo(rtmp:String, videoWidth:Number, videoHeight:Number):void {
-				red5StreamTimeout.stop();
-				
-				setCurrentState("dispFullRegionControlBar");
-				var myArray :Array = rtmp.split('/');
-				var meetingUrl:String = rtmp.substring(0, rtmp.lastIndexOf('/'));
-				stream = rtmp.substring(rtmp.lastIndexOf('/')+1, rtmp.length);
-=======
 			public function startVideo(streamURL:String, videoWidth:Number, videoHeight:Number):void {
 				red5StreamTimeout.stop();
 				
@@ -333,7 +324,6 @@
 				var protocolURLResult:Array = protocolPattern.exec(dsOptions.uri);
 				
 				stream = videoURLResult.stream;
->>>>>>> 952f777c
 				
 				var logData:Object = UsersUtil.initLogData();
 				logData.tags = ["webrtc-screenshare"];
