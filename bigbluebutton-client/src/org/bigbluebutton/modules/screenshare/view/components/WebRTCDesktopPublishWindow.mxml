--- conflicted
+++ resolved
@@ -244,11 +244,7 @@
 				JSLog.warn("WebRTCDesktopPublishWindow::startVideo meetingurl= ",meetingUrl);
 				JSLog.warn("WebRTCDesktopPublishWindow::startVideo stream=", stream);
 
-
 				connection = new NetConnection();
-<<<<<<< HEAD
-				connection.proxyType = "best";
-=======
 				
 				var pattern:RegExp = /(?P<protocol>.+):\/\/(?P<serverAndApp>.+)/;
 				var result:Array = pattern.exec(meetingUrl);
@@ -278,7 +274,6 @@
 					LOGGER.debug("WEBRTC SSHARE CONNECT tunnel = FALSE " + "url=" +  ssAppUrl);
 				}
 				
->>>>>>> 40b3c6af
 				connection.objectEncoding = ObjectEncoding.AMF3;
 				connection.client = this;
 
@@ -319,11 +314,7 @@
 						break;
 
 					case "NetConnection.Connect.NetworkChange":
-<<<<<<< HEAD
-						LOGGER.info("Detected network change. User might be on a wireless and " +
-=======
 						LOGGER.debug("Detected network change. User might be on a wireless and " +
->>>>>>> 40b3c6af
 							"temporarily dropped connection. Doing nothing. Just making a note.");
 						break;
 				}
