--- conflicted
+++ resolved
@@ -34,46 +34,26 @@
 
     <mx:Script>
         <![CDATA[
-<<<<<<< HEAD
-			import mx.core.UIComponent;
-			
-			import flexlib.mdi.events.MDIWindowEvent;
-			
-=======
-			import flexlib.mdi.events.MDIWindowEvent;
-			
 			import mx.core.UIComponent;
 			import mx.events.ResizeEvent;
 			
->>>>>>> b6176ac7
 			import org.as3commons.logging.api.ILogger;
 			import org.as3commons.logging.api.getClassLogger;
 			import org.bigbluebutton.common.Images;
 			import org.bigbluebutton.common.events.LocaleChangeEvent;
-<<<<<<< HEAD
 			import org.bigbluebutton.core.Options;
-=======
->>>>>>> b6176ac7
 			import org.bigbluebutton.core.UsersUtil;
 			import org.bigbluebutton.core.managers.ReconnectionManager;
 			import org.bigbluebutton.main.api.JSLog;
 			import org.bigbluebutton.main.events.BBBEvent;
-			import org.bigbluebutton.main.views.MainCanvas;
 			import org.bigbluebutton.modules.screenshare.events.ViewStreamEvent;
 			import org.bigbluebutton.modules.screenshare.events.ViewWindowEvent;
-<<<<<<< HEAD
-			import org.bigbluebutton.modules.screenshare.model.ScreenshareModel;
-			import org.bigbluebutton.modules.screenshare.model.ScreenshareOptions;
-			import org.bigbluebutton.modules.screenshare.services.red5.Connection;
-=======
 			import org.bigbluebutton.modules.screenshare.managers.SmartWindowResizer;
 			import org.bigbluebutton.modules.screenshare.model.ScreenshareModel;
 			import org.bigbluebutton.modules.screenshare.model.ScreenshareOptions;
 			import org.bigbluebutton.modules.screenshare.services.red5.Connection;
 			import org.bigbluebutton.modules.whiteboard.views.WhiteboardCanvas;
->>>>>>> b6176ac7
-			import org.bigbluebutton.util.i18n.ResourceUtil;
-      
+
             private static const LOG:String = "SC::ScreenshareViewWIndow - ";
             private static const LOGGER:ILogger = getClassLogger(ScreenshareViewWindow);
       
@@ -128,7 +108,7 @@
 				videoHolder = videoWithWarnings.videoHolder;
 				videoHolder.percentWidth = 100;
 				videoHolder.percentHeight = 100;
-				//addEventListener(MDIWindowEvent.RESIZE_END, onResizeEndEvent);				
+				//addEventListener(MDIWindowEvent.RESIZE_END, onResizeEndEvent);
 				//fitToActualSize();				
 				//maximize();
 				
