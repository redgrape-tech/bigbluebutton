--- conflicted
+++ resolved
@@ -1,453 +1,430 @@
-<?xml version="1.0" encoding="utf-8"?>
-
-<!--
-
-BigBlueButton open source conferencing system - http://www.bigbluebutton.org/
-
-Copyright (c) 2015 BigBlueButton Inc. and by respective authors (see below).
-
-This program is free software; you can redistribute it and/or modify it under the
-terms of the GNU Lesser General Public License as published by the Free Software
-Foundation; either version 3.0 of the License, or (at your option) any later
-version.
-
-BigBlueButton is distributed in the hope that it will be useful, but WITHOUT ANY
-WARRANTY; without even the implied warranty of MERCHANTABILITY or FITNESS FOR A
-PARTICULAR PURPOSE. See the GNU Lesser General Public License for more details.
-
-You should have received a copy of the GNU Lesser General Public License along
-with BigBlueButton; if not, see <http://www.gnu.org/licenses/>.
-
--->
-
-<CustomMdiWindow xmlns="org.bigbluebutton.common.*"
+<?xml version="1.0" encoding="utf-8"?>
+
+<!--
+
+BigBlueButton open source conferencing system - http://www.bigbluebutton.org/
+
+Copyright (c) 2015 BigBlueButton Inc. and by respective authors (see below).
+
+This program is free software; you can redistribute it and/or modify it under the
+terms of the GNU Lesser General Public License as published by the Free Software
+Foundation; either version 3.0 of the License, or (at your option) any later
+version.
+
+BigBlueButton is distributed in the hope that it will be useful, but WITHOUT ANY
+WARRANTY; without even the implied warranty of MERCHANTABILITY or FITNESS FOR A
+PARTICULAR PURPOSE. See the GNU Lesser General Public License for more details.
+
+You should have received a copy of the GNU Lesser General Public License along
+with BigBlueButton; if not, see <http://www.gnu.org/licenses/>.
+
+-->
+
+<CustomMdiWindow xmlns="org.bigbluebutton.common.*"
 	xmlns:mx="library://ns.adobe.com/flex/mx"
 	xmlns:fx="http://ns.adobe.com/mxml/2009"
-	xmlns:common="org.bigbluebutton.common.*"
-	width="600" height="400"
-	initialize="init()"
-	implements="org.bigbluebutton.common.IBbbModuleWindow"
-	xmlns:mate="http://mate.asfusion.com/"
-	title="{ResourceUtil.getInstance().getString('bbb.screenshareView.title')}"
-	showCloseButton="false"
-	resize="fitToWindow()" >
+	xmlns:common="org.bigbluebutton.common.*"
+	width="600" height="400"
+	initialize="init()"
+	implements="org.bigbluebutton.common.IBbbModuleWindow"
+	xmlns:mate="http://mate.asfusion.com/"
+	title="{ResourceUtil.getInstance().getString('bbb.screenshareView.title')}"
+	showCloseButton="false"
+	resize="fitToWindow()" >
 
 	<fx:Declarations>
 		<mate:Listener type="{ViewStreamEvent.STOP}" method="onStopViewStreamEvent" />
 		<mate:Listener type="{LocaleChangeEvent.LOCALE_CHANGED}" method="localeChanged" />
 	</fx:Declarations>
-
+
 	<fx:Script>
-		<![CDATA[
+		<![CDATA[
 			import mx.core.UIComponent;
 			import flexlib.mdi.events.MDIWindowEvent;
 			import org.as3commons.logging.api.ILogger;
 			import org.as3commons.logging.api.getClassLogger;
 			import org.bigbluebutton.common.IBbbModuleWindow;
-<<<<<<< HEAD
-			import org.bigbluebutton.common.events.LocaleChangeEvent;
+			import org.bigbluebutton.common.events.LocaleChangeEvent;
 			import org.bigbluebutton.core.BBB;
 			import org.bigbluebutton.core.Options;
-=======
-			import org.bigbluebutton.common.events.LocaleChangeEvent;
-			import org.bigbluebutton.core.BBB;
-			import org.bigbluebutton.core.Options;
->>>>>>> 40b3c6af
 			import org.bigbluebutton.main.views.MainCanvas;
 			import org.bigbluebutton.modules.screenshare.events.ViewStreamEvent;
 			import org.bigbluebutton.modules.screenshare.events.ViewWindowEvent;
 			import org.bigbluebutton.modules.screenshare.model.ScreenshareOptions;
-<<<<<<< HEAD
 			import org.bigbluebutton.modules.screenshare.services.red5.WebRTCConnectionEvent;
-=======
-			import org.bigbluebutton.modules.screenshare.services.red5.WebRTCConnectionEvent;
->>>>>>> 40b3c6af
 			import org.bigbluebutton.util.ConnUtil;
 			import org.bigbluebutton.util.i18n.ResourceUtil;
 
-			public static const LOG:String = "Deskshare::DesktopViewWindow - ";
-			private var screenHeight:Number = Capabilities.screenResolutionY;
-			private var screenWidth:Number = Capabilities.screenResolutionX;
+			public static const LOG:String = "Deskshare::DesktopViewWindow - ";
+			private var screenHeight:Number = Capabilities.screenResolutionY;
+			private var screenWidth:Number = Capabilities.screenResolutionX;
 
-			private var video:Video;
-			private var ns:NetStream;
-			private var videoHolder:UIComponent = new UIComponent();
-			private var stream:String;
-			private var videoHeight:Number;
-			private var videoWidth:Number;
-
-			private static const LOGGER:ILogger = getClassLogger(WebRTCDesktopViewWindow);
-
-			private static const VIDEO_WIDTH_PADDING:int = 7;
-			private static const VIDEO_HEIGHT_PADDING:int = 65;
-
-			// The following code block is to deal with a bug in FLexLib
-			// with MDI windows not responding well to being maximized
-			private var savedWindowWidth:Number;
-			private var savedWindowHeight:Number;
-			private var savedX:Number;
-			private var savedY:Number;
-			private var isMaximized:Boolean = false;
-			private var streamID:String;
-			private var nc:NetConnection;
-
-			[Bindable] private var baseIndex:int;
-
-			[Bindable] private var dsOptions:ScreenshareOptions;
-
-			private function init():void{
+			private var video:Video;
+			private var ns:NetStream;
+			private var videoHolder:UIComponent = new UIComponent();
+			private var stream:String;
+			private var videoHeight:Number;
+			private var videoWidth:Number;
+
+			private static const LOGGER:ILogger = getClassLogger(WebRTCDesktopViewWindow);
+
+			private static const VIDEO_WIDTH_PADDING:int = 7;
+			private static const VIDEO_HEIGHT_PADDING:int = 65;
+
+			// The following code block is to deal with a bug in FLexLib
+			// with MDI windows not responding well to being maximized
+			private var savedWindowWidth:Number;
+			private var savedWindowHeight:Number;
+			private var savedX:Number;
+			private var savedY:Number;
+			private var isMaximized:Boolean = false;
+			private var streamID:String;
+			private var nc:NetConnection;
+
+			[Bindable] private var baseIndex:int;
+
+			[Bindable] private var dsOptions:ScreenshareOptions;
+
+			private function init():void{
 				dsOptions = Options.getOptions(ScreenshareOptions) as ScreenshareOptions;
-			}
-
-			private function displayVideo():void{
-				videoHolder.addChild(video);
-				this.addChild(videoHolder);
-				videoHolder.percentWidth = 100;
-				videoHolder.percentHeight = 100;
-				addEventListener(MDIWindowEvent.RESIZE_END, onResizeEndEvent);
-				fitToActualSize();
-				maximize();
-
-				resourcesChanged();
-
-				titleBarOverlay.tabIndex = dsOptions.baseTabIndex;
-				minimizeBtn.tabIndex = baseIndex+1;
-				maximizeRestoreBtn.tabIndex = baseIndex+2;
-				closeBtn.tabIndex = baseIndex+3;
-			}
-
-			private function onResizeEndEvent(event:MDIWindowEvent):void {
-				if (event.window == this) {
-					fitToWindow();
-				}
-			}
-
-			public function startVideo(rtmp:String, width:Number, height:Number):void{
-				var videoURL:String;
-
-				// split rtmp extract the streamId
-				this.videoWidth = width;
-				this.videoHeight = height;
-
-				var myArray :Array = rtmp.split('/');
-				// myArray.forEach ( function ( item:*, i:int, arr:Array) : void { JSLog.debug("^^^^" + i +"aa=" + item, logData); } );
-
-				streamID = myArray[5]; // Grab the streamID from the end of the rtmp string
-				videoURL = rtmp.substring(0, rtmp.lastIndexOf('/'));
-
-				connect(videoURL);
-			}
-
-			public function connect(rtmpUrl: String):void {
-				nc = new NetConnection();
-				
-				var pattern:RegExp = /(?P<protocol>.+):\/\/(?P<serverAndApp>.+)/;
-				var result:Array = pattern.exec(rtmpUrl);
-				
-				var useRTMPS: Boolean = result.protocol == ConnUtil.RTMPS;
-				var ssAppUrl: String = null;
-				
-				if (BBB.initConnectionManager().isTunnelling) {
-					var tunnelProtocol: String = ConnUtil.RTMPT;
-<<<<<<< HEAD
-					
-=======
-				
->>>>>>> 40b3c6af
-					if (useRTMPS) {
-						nc.proxyType = ConnUtil.PROXY_NONE;
-						tunnelProtocol = ConnUtil.RTMPS;
-					}
-					
-					
-					ssAppUrl = tunnelProtocol + "://" + result.serverAndApp;
-					LOGGER.debug("WEBRTC SSHARE CONNECT tunnel = TRUE " + "url=" +  ssAppUrl);
-				} else {
-					var nativeProtocol: String = ConnUtil.RTMP;
-					if (useRTMPS) {
-						nc.proxyType = ConnUtil.PROXY_BEST;
-						nativeProtocol = ConnUtil.RTMPS;
-					}
-<<<<<<< HEAD
-					
-					ssAppUrl = nativeProtocol + "://" + result.serverAndApp;
-					LOGGER.debug("WEBRTC SSHARE CONNECT tunnel = FALSE " + "url=" +  ssAppUrl);
-				}
-
-=======
-				
-					ssAppUrl = nativeProtocol + "://" + result.serverAndApp;
-					LOGGER.debug("WEBRTC SSHARE CONNECT tunnel = FALSE " + "url=" +  ssAppUrl);
-				}
-				
->>>>>>> 40b3c6af
-				nc.objectEncoding = ObjectEncoding.AMF3;
-				nc.client = this;
-
-				nc.addEventListener(NetStatusEvent.NET_STATUS, netStatusHandler);
-				nc.addEventListener(SecurityErrorEvent.SECURITY_ERROR, securityErrorHandler);
-				nc.connect(ssAppUrl);
-			}
-
-			public function connectionSuccessHandler():void{
-				LOGGER.debug("SUCCESS  DesktopViewWindow::connectionSuccessHandler   SUCCESS" + videoHeight + videoWidth + streamID);
-				ns = new NetStream(nc);
-				ns.addEventListener( NetStatusEvent.NET_STATUS, onNetStatus );
-				ns.addEventListener(AsyncErrorEvent.ASYNC_ERROR, onAsyncError);
-				ns.client = this;
-
-				ns.bufferTime = 0;
-				ns.receiveVideo(true);
-				ns.receiveAudio(false);
-
-				video = new Video(videoWidth, videoHeight);
-
-				video.attachNetStream(ns);
-				ns.play(streamID);
-				displayVideo();
-				this.title = "Viewing Remote Desktop";
-			}
-
-
-
-			private function netStatusHandler(event:NetStatusEvent):void {
-//				trace(LOG + "Connected to [" + getURI() + "]. [" + event.info.code + "]");
-				var ce:WebRTCConnectionEvent = new WebRTCConnectionEvent();
-
-				switch(event.info.code){
-					case "NetConnection.Connect.Failed":
-						ce.status = WebRTCConnectionEvent.FAILED;
-
-						break;
-
-					case "NetConnection.Connect.Success":
-						ce.status = WebRTCConnectionEvent.SUCCESS;
-						connectionSuccessHandler();
-						break;
-
-					case "NetConnection.Connect.Rejected":
-						ce.status = WebRTCConnectionEvent.REJECTED;
-						break;
-
-					case "NetConnection.Connect.Closed":
-						LOGGER.debug(LOG + "Deskshare connection closed.");
-						ce.status = WebRTCConnectionEvent.CLOSED;
-						break;
-
-					case "NetConnection.Connect.InvalidApp":
-						ce.status = WebRTCConnectionEvent.INVALIDAPP;
-						break;
-
-					case "NetConnection.Connect.AppShutdown":
-						ce.status = WebRTCConnectionEvent.APPSHUTDOWN;
-						break;
-
-					case "NetConnection.Connect.NetworkChange":
-						LOGGER.debug(LOG + "Detected network change. User might be on a wireless and temporarily dropped connection. Doing nothing. Just making a note.");
-						break;
-				}
-			}
-
-			private function securityErrorHandler(event:SecurityErrorEvent):void {
-				LOGGER.debug("ERROR DesktopViewWindow::securityErrorHandler ");
-			}
-
-			public function stopViewing():void {
-				ns.close();
-				closeWindow();
-			}
-
-			private function onStopViewStreamEvent(event:ViewStreamEvent):void {
-				stopViewing();
-			}
-
-			protected function updateButtonsPosition():void {
-				if (this.width < bottomBar.width) {
-					bottomBar.visible = false;
-				}
-
-				if (bottomBar.visible == false) {
-					bottomBar.y = bottomBar.x = 0;
-				} else {
-					bottomBar.y = (this.height - bottomBar.height) / 2;
-					bottomBar.x = (this.width - bottomBar.width) / 2;
-				}
-			}
-
-			private function onAsyncError(e:AsyncErrorEvent):void{
-				LOGGER.debug("VIdeoWindow::asyncerror {0}", [e.toString()]);
-			}
-
-			private function onNetStatus(e:NetStatusEvent):void{
-				LOGGER.debug("onNetStatus info={0}", [e.info.text]);
-
-				switch(e.info.code){
-				case "NetStream.Play.Start":
-					LOGGER.debug("NetStream.Publish.Start for broadcast stream {0}", [stream]);
-					LOGGER.debug("Dispatching start viewing event");
-
-					// TODO - do we want to know when a client has displayed ds view?
-					// var dispatcher: Dispatcher  = new Dispatcher();
-					// var viewEvent:StartedViewingEvent = new StartedViewingEvent(StartedViewingEvent.STARTED_VIEWING_EVENT);
-
-					// viewEvent.stream = stream;
-					// dispatcher.dispatchEvent(viewEvent);
-					break;
-				case "NetStream.Play.UnpublishNotify":
-					LOGGER.debug("NetStream.Play.UnpublishNotify for broadcast stream {0}", [stream]);
-					stopViewing();
-					break;
-				}
-			}
-
-			public function onBWCheck(... rest):Number {
-				return 0;
-			}
-
-			public function onBWDone(... rest):void {
-				var p_bw:Number;
-				if (rest.length > 0) p_bw = rest[0];
-				// your application should do something here
-				// when the bandwidth check is complete
-				trace("bandwidth = " + p_bw + " Kbps.");
-			}
-
-			public function getPrefferedPosition():String{
-				return MainCanvas.MIDDLE;
-			}
-			
-			public function getName():String {
-				return "ScreenshareViewWindow";
-			}
-
-			/**
-			 * resizes the desktop sharing video to fit to this window
-			 */
-			private function fitToWindow():void{
-				if (videoIsSmallerThanWindow()) {
-					fitWindowToVideo();
-				}
-
-				// Ignore if we are displaying the actual size of the video
-				if (! btnActualSize.selected) {
-					fitVideoToWindow();
-				}
-			}
-
-			private function fitVideoToWindow():void {
-				if (this.video == null) {
-					return;
-				}
-
-				if (this.width < this.height) {
-					fitToWidthAndAdjustHeightToMaintainAspectRatio();
-				} else {
-					fitToHeightAndAdjustWidthToMaintainAspectRatio();
-				}
-			}
-
-			private function fitWindowToVideo():void {
+			}
+
+			private function displayVideo():void{
+				videoHolder.addChild(video);
+				this.addChild(videoHolder);
+				videoHolder.percentWidth = 100;
+				videoHolder.percentHeight = 100;
+				addEventListener(MDIWindowEvent.RESIZE_END, onResizeEndEvent);
+				fitToActualSize();
+				maximize();
+
+				resourcesChanged();
+
+				titleBarOverlay.tabIndex = dsOptions.baseTabIndex;
+				minimizeBtn.tabIndex = baseIndex+1;
+				maximizeRestoreBtn.tabIndex = baseIndex+2;
+				closeBtn.tabIndex = baseIndex+3;
+			}
+
+			private function onResizeEndEvent(event:MDIWindowEvent):void {
+				if (event.window == this) {
+					fitToWindow();
+				}
+			}
+
+			public function startVideo(rtmp:String, width:Number, height:Number):void{
+				var videoURL:String;
+
+				// split rtmp extract the streamId
+				this.videoWidth = width;
+				this.videoHeight = height;
+
+				var myArray :Array = rtmp.split('/');
+				// myArray.forEach ( function ( item:*, i:int, arr:Array) : void { JSLog.debug("^^^^" + i +"aa=" + item, logData); } );
+
+				streamID = myArray[5]; // Grab the streamID from the end of the rtmp string
+				videoURL = rtmp.substring(0, rtmp.lastIndexOf('/'));
+
+				connect(videoURL);
+			}
+
+			public function connect(rtmpUrl: String):void {
+				nc = new NetConnection();
+				
+				var pattern:RegExp = /(?P<protocol>.+):\/\/(?P<serverAndApp>.+)/;
+				var result:Array = pattern.exec(rtmpUrl);
+				
+				var useRTMPS: Boolean = result.protocol == ConnUtil.RTMPS;
+				var ssAppUrl: String = null;
+				
+				if (BBB.initConnectionManager().isTunnelling) {
+					var tunnelProtocol: String = ConnUtil.RTMPT;
+					if (useRTMPS) {
+						nc.proxyType = ConnUtil.PROXY_NONE;
+						tunnelProtocol = ConnUtil.RTMPS;
+					}
+					
+					
+					ssAppUrl = tunnelProtocol + "://" + result.serverAndApp;
+					LOGGER.debug("WEBRTC SSHARE CONNECT tunnel = TRUE " + "url=" +  ssAppUrl);
+				} else {
+					var nativeProtocol: String = ConnUtil.RTMP;
+					if (useRTMPS) {
+						nc.proxyType = ConnUtil.PROXY_BEST;
+						nativeProtocol = ConnUtil.RTMPS;
+					}
+				
+					ssAppUrl = nativeProtocol + "://" + result.serverAndApp;
+					LOGGER.debug("WEBRTC SSHARE CONNECT tunnel = FALSE " + "url=" +  ssAppUrl);
+				}
+				
+				nc.objectEncoding = ObjectEncoding.AMF3;
+				nc.client = this;
+
+				nc.addEventListener(NetStatusEvent.NET_STATUS, netStatusHandler);
+				nc.addEventListener(SecurityErrorEvent.SECURITY_ERROR, securityErrorHandler);
+				nc.connect(ssAppUrl);
+			}
+
+			public function connectionSuccessHandler():void{
+				LOGGER.debug("SUCCESS  DesktopViewWindow::connectionSuccessHandler   SUCCESS" + videoHeight + videoWidth + streamID);
+				ns = new NetStream(nc);
+				ns.addEventListener( NetStatusEvent.NET_STATUS, onNetStatus );
+				ns.addEventListener(AsyncErrorEvent.ASYNC_ERROR, onAsyncError);
+				ns.client = this;
+
+				ns.bufferTime = 0;
+				ns.receiveVideo(true);
+				ns.receiveAudio(false);
+
+				video = new Video(videoWidth, videoHeight);
+
+				video.attachNetStream(ns);
+				ns.play(streamID);
+				displayVideo();
+				this.title = "Viewing Remote Desktop";
+			}
+
+
+
+			private function netStatusHandler(event:NetStatusEvent):void {
+//				trace(LOG + "Connected to [" + getURI() + "]. [" + event.info.code + "]");
+				var ce:WebRTCConnectionEvent = new WebRTCConnectionEvent();
+
+				switch(event.info.code){
+					case "NetConnection.Connect.Failed":
+						ce.status = WebRTCConnectionEvent.FAILED;
+
+						break;
+
+					case "NetConnection.Connect.Success":
+						ce.status = WebRTCConnectionEvent.SUCCESS;
+						connectionSuccessHandler();
+						break;
+
+					case "NetConnection.Connect.Rejected":
+						ce.status = WebRTCConnectionEvent.REJECTED;
+						break;
+
+					case "NetConnection.Connect.Closed":
+						LOGGER.debug(LOG + "Deskshare connection closed.");
+						ce.status = WebRTCConnectionEvent.CLOSED;
+						break;
+
+					case "NetConnection.Connect.InvalidApp":
+						ce.status = WebRTCConnectionEvent.INVALIDAPP;
+						break;
+
+					case "NetConnection.Connect.AppShutdown":
+						ce.status = WebRTCConnectionEvent.APPSHUTDOWN;
+						break;
+
+					case "NetConnection.Connect.NetworkChange":
+						LOGGER.debug(LOG + "Detected network change. User might be on a wireless and temporarily dropped connection. Doing nothing. Just making a note.");
+						break;
+				}
+			}
+
+			private function securityErrorHandler(event:SecurityErrorEvent):void {
+				LOGGER.debug("ERROR DesktopViewWindow::securityErrorHandler ");
+			}
+
+			public function stopViewing():void {
+				ns.close();
+				closeWindow();
+			}
+
+			private function onStopViewStreamEvent(event:ViewStreamEvent):void {
+				stopViewing();
+			}
+
+			protected function updateButtonsPosition():void {
+				if (this.width < bottomBar.width) {
+					bottomBar.visible = false;
+				}
+
+				if (bottomBar.visible == false) {
+					bottomBar.y = bottomBar.x = 0;
+				} else {
+					bottomBar.y = (this.height - bottomBar.height) / 2;
+					bottomBar.x = (this.width - bottomBar.width) / 2;
+				}
+			}
+
+			private function onAsyncError(e:AsyncErrorEvent):void{
+				LOGGER.debug("VIdeoWindow::asyncerror {0}", [e.toString()]);
+			}
+
+			private function onNetStatus(e:NetStatusEvent):void{
+				LOGGER.debug("onNetStatus info={0}", [e.info.text]);
+
+				switch(e.info.code){
+				case "NetStream.Play.Start":
+					LOGGER.debug("NetStream.Publish.Start for broadcast stream {0}", [stream]);
+					LOGGER.debug("Dispatching start viewing event");
+
+					// TODO - do we want to know when a client has displayed ds view?
+					// var dispatcher: Dispatcher  = new Dispatcher();
+					// var viewEvent:StartedViewingEvent = new StartedViewingEvent(StartedViewingEvent.STARTED_VIEWING_EVENT);
+
+					// viewEvent.stream = stream;
+					// dispatcher.dispatchEvent(viewEvent);
+					break;
+				case "NetStream.Play.UnpublishNotify":
+					LOGGER.debug("NetStream.Play.UnpublishNotify for broadcast stream {0}", [stream]);
+					stopViewing();
+					break;
+				}
+			}
+
+			public function onBWCheck(... rest):Number {
+				return 0;
+			}
+
+			public function onBWDone(... rest):void {
+				var p_bw:Number;
+				if (rest.length > 0) p_bw = rest[0];
+				// your application should do something here
+				// when the bandwidth check is complete
+				trace("bandwidth = " + p_bw + " Kbps.");
+			}
+
+			public function getPrefferedPosition():String{
+				return MainCanvas.MIDDLE;
+			}
+			
+			public function getName():String {
+				return "ScreenshareViewWindow";
+			}
+
+			/**
+			 * resizes the desktop sharing video to fit to this window
+			 */
+			private function fitToWindow():void{
+				if (videoIsSmallerThanWindow()) {
+					fitWindowToVideo();
+				}
+
+				// Ignore if we are displaying the actual size of the video
+				if (! btnActualSize.selected) {
+					fitVideoToWindow();
+				}
+			}
+
+			private function fitVideoToWindow():void {
+				if (this.video == null) {
+					return;
+				}
+
+				if (this.width < this.height) {
+					fitToWidthAndAdjustHeightToMaintainAspectRatio();
+				} else {
+					fitToHeightAndAdjustWidthToMaintainAspectRatio();
+				}
+			}
+
+			private function fitWindowToVideo():void {
 				// throws exception in race conditon where video is null
 				// check first
 				if (this.video == null) {
 					return;
 				}
 
-				video.width = videoWidth;
-				videoHolder.width = videoWidth;
-				video.height = videoHeight;
-				videoHolder.height = videoHeight;
-				this.height = videoHeight + VIDEO_HEIGHT_PADDING;
-				this.width = videoWidth + VIDEO_WIDTH_PADDING;
-			}
-
-			private function videoIsSmallerThanWindow():Boolean {
-				return (videoHeight < this.height) && (videoWidth < this.width);
-			}
-
-
-			private function fitToWidthAndAdjustHeightToMaintainAspectRatio():void {
-					video.width = this.width - VIDEO_WIDTH_PADDING;
-					videoHolder.width = video.width;
-					// Maintain aspect-ratio
-					video.height = (videoHeight * video.width) / videoWidth;
-					videoHolder.height = video.height;
-					this.height = video.height + VIDEO_HEIGHT_PADDING;
-			}
-
-			private function fitToHeightAndAdjustWidthToMaintainAspectRatio():void {
-					video.height = this.height - VIDEO_HEIGHT_PADDING;
-					videoHolder.height = video.height;
-					// Maintain aspect-ratio
-					video.width = (videoWidth * video.height) / videoHeight;
-					videoHolder.width = video.width;
-					this.width = video.width + VIDEO_WIDTH_PADDING;
-			}
-
-			/**
-			 * resizes the desktop sharing video to actual video resolution
-			 */
-			private function fitToActualSize():void{
-				if (videoIsSmallerThanWindow()) {
-					fitWindowToVideo();
-				} else {
-					video.width = videoWidth;
-					videoHolder.width = videoWidth;
-					video.height = videoHeight;
-					videoHolder.height = videoHeight;
-				}
-			}
-
-			private function determineHowToDisplayVideo():void {
-				if (btnActualSize.selected) {
-					fitToActualSize();
-					btnActualSize.toolTip = ResourceUtil.getInstance().getString('bbb.screenshareView.fitToWindow');
-					btnActualSize.label = ResourceUtil.getInstance().getString('bbb.screenshareView.fitToWindow');
-				} else {
-					fitToWindow();
-					btnActualSize.toolTip = ResourceUtil.getInstance().getString('bbb.screenshareView.actualSize');
-					btnActualSize.label = ResourceUtil.getInstance().getString('bbb.screenshareView.actualSize');
-				}
-			}
-
-			private function closeWindow():void {
-				dispatchEvent(new ViewWindowEvent(ViewWindowEvent.CLOSE));
-			}
-
-			override protected function resourcesChanged():void{
-				super.resourcesChanged();
-				this.title = ResourceUtil.getInstance().getString('bbb.screenshareView.title');
-
-				if (windowControls != null) {
-					minimizeBtn.toolTip = ResourceUtil.getInstance().getString("bbb.window.minimizeBtn.toolTip");
-					minimizeBtn.accessibilityName = ResourceUtil.getInstance().getString("bbb.screenshareView.minimizeBtn.accessibilityName");
-
-					maximizeRestoreBtn.toolTip = ResourceUtil.getInstance().getString("bbb.window.maximizeRestoreBtn.toolTip");
-					maximizeRestoreBtn.accessibilityName = ResourceUtil.getInstance().getString("bbb.screenshareView.maximizeRestoreBtn.accessibilityName");
-
-					closeBtn.toolTip = ResourceUtil.getInstance().getString("bbb.window.closeBtn.toolTip");
-					closeBtn.accessibilityName = ResourceUtil.getInstance().getString("bbb.screenshareView.closeBtn.accessibilityName");
-				}
-			}
-
-			private function localeChanged(e:Event):void{
-				resourcesChanged();
-			}
-
-		]]>
+				video.width = videoWidth;
+				videoHolder.width = videoWidth;
+				video.height = videoHeight;
+				videoHolder.height = videoHeight;
+				this.height = videoHeight + VIDEO_HEIGHT_PADDING;
+				this.width = videoWidth + VIDEO_WIDTH_PADDING;
+			}
+
+			private function videoIsSmallerThanWindow():Boolean {
+				return (videoHeight < this.height) && (videoWidth < this.width);
+			}
+
+
+			private function fitToWidthAndAdjustHeightToMaintainAspectRatio():void {
+					video.width = this.width - VIDEO_WIDTH_PADDING;
+					videoHolder.width = video.width;
+					// Maintain aspect-ratio
+					video.height = (videoHeight * video.width) / videoWidth;
+					videoHolder.height = video.height;
+					this.height = video.height + VIDEO_HEIGHT_PADDING;
+			}
+
+			private function fitToHeightAndAdjustWidthToMaintainAspectRatio():void {
+					video.height = this.height - VIDEO_HEIGHT_PADDING;
+					videoHolder.height = video.height;
+					// Maintain aspect-ratio
+					video.width = (videoWidth * video.height) / videoHeight;
+					videoHolder.width = video.width;
+					this.width = video.width + VIDEO_WIDTH_PADDING;
+			}
+
+			/**
+			 * resizes the desktop sharing video to actual video resolution
+			 */
+			private function fitToActualSize():void{
+				if (videoIsSmallerThanWindow()) {
+					fitWindowToVideo();
+				} else {
+					video.width = videoWidth;
+					videoHolder.width = videoWidth;
+					video.height = videoHeight;
+					videoHolder.height = videoHeight;
+				}
+			}
+
+			private function determineHowToDisplayVideo():void {
+				if (btnActualSize.selected) {
+					fitToActualSize();
+					btnActualSize.toolTip = ResourceUtil.getInstance().getString('bbb.screenshareView.fitToWindow');
+					btnActualSize.label = ResourceUtil.getInstance().getString('bbb.screenshareView.fitToWindow');
+				} else {
+					fitToWindow();
+					btnActualSize.toolTip = ResourceUtil.getInstance().getString('bbb.screenshareView.actualSize');
+					btnActualSize.label = ResourceUtil.getInstance().getString('bbb.screenshareView.actualSize');
+				}
+			}
+
+			private function closeWindow():void {
+				dispatchEvent(new ViewWindowEvent(ViewWindowEvent.CLOSE));
+			}
+
+			override protected function resourcesChanged():void{
+				super.resourcesChanged();
+				this.title = ResourceUtil.getInstance().getString('bbb.screenshareView.title');
+
+				if (windowControls != null) {
+					minimizeBtn.toolTip = ResourceUtil.getInstance().getString("bbb.window.minimizeBtn.toolTip");
+					minimizeBtn.accessibilityName = ResourceUtil.getInstance().getString("bbb.screenshareView.minimizeBtn.accessibilityName");
+
+					maximizeRestoreBtn.toolTip = ResourceUtil.getInstance().getString("bbb.window.maximizeRestoreBtn.toolTip");
+					maximizeRestoreBtn.accessibilityName = ResourceUtil.getInstance().getString("bbb.screenshareView.maximizeRestoreBtn.accessibilityName");
+
+					closeBtn.toolTip = ResourceUtil.getInstance().getString("bbb.window.closeBtn.toolTip");
+					closeBtn.accessibilityName = ResourceUtil.getInstance().getString("bbb.screenshareView.closeBtn.accessibilityName");
+				}
+			}
+
+			private function localeChanged(e:Event):void{
+				resourcesChanged();
+			}
+
+		]]>
 	</fx:Script>
 
 	<fx:Declarations>
 		<common:TabIndexer startIndex="{dsOptions.baseTabIndex + 1}" tabIndices="{[minimizeBtn, maximizeRestoreBtn, closeBtn, btnActualSize]}"/>
 	</fx:Declarations>
-
-	<mx:HBox id="bottomBar" visible="true" height="30" horizontalAlign="center" paddingTop="0" paddingBottom="0" width="100%" >
-		<mx:Button id="btnActualSize" paddingTop="0" paddingBottom="0" styleName="deskshareControlButtonStyle"
-				   toggle="true"
-				   click="determineHowToDisplayVideo()"
-				   selected="false"
-				   height="90%"
-				   label="{btnActualSize.selected ? ResourceUtil.getInstance().getString('bbb.screenshareView.fitToWindow') : ResourceUtil.getInstance().getString('bbb.screenshareView.actualSize')}"
-				   toolTip="{btnActualSize.selected ? ResourceUtil.getInstance().getString('bbb.screenshareView.fitToWindow') : ResourceUtil.getInstance().getString('bbb.screenshareView.actualSize')}"/>
-	</mx:HBox>
-</CustomMdiWindow>
+
+	<mx:HBox id="bottomBar" visible="true" height="30" horizontalAlign="center" paddingTop="0" paddingBottom="0" width="100%" >
+		<mx:Button id="btnActualSize" paddingTop="0" paddingBottom="0" styleName="deskshareControlButtonStyle"
+				   toggle="true"
+				   click="determineHowToDisplayVideo()"
+				   selected="false"
+				   height="90%"
+				   label="{btnActualSize.selected ? ResourceUtil.getInstance().getString('bbb.screenshareView.fitToWindow') : ResourceUtil.getInstance().getString('bbb.screenshareView.actualSize')}"
+				   toolTip="{btnActualSize.selected ? ResourceUtil.getInstance().getString('bbb.screenshareView.fitToWindow') : ResourceUtil.getInstance().getString('bbb.screenshareView.actualSize')}"/>
+	</mx:HBox>
+</CustomMdiWindow>