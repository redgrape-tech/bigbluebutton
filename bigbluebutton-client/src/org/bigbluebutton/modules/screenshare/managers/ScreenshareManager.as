--- conflicted
+++ resolved
@@ -151,11 +151,7 @@
             var option:ScreenshareOptions = new ScreenshareOptions();
             option.parseOptions();
 
-<<<<<<< HEAD
-            if (force || (option.useWebRTCIfAvailable && !BrowserCheck.isWebRTCSupported())) {
-=======
-            if (option.tryWebRTCFirst && !BrowserCheck.isWebRTCSupported()) {
->>>>>>> 620c05ea
+            if (force || (option.tryWebRTCFirst && !BrowserCheck.isWebRTCSupported())) {
               usingJava = true;
               publishWindowManager.startSharing(module.getCaptureServerUri(), module.getRoom());
               sharing = true;
@@ -229,12 +225,7 @@
         public function handleUseJavaModeCommand():void {
           JSLog.warn("ScreenshareManager::handleUseJavaModeCommand", {});
           usingJava = true;
-<<<<<<< HEAD
-          //handleStartSharingEvent(true);
-          handleRequestStartSharingEvent(true);
-=======
           handleStartSharingEvent();
->>>>>>> 620c05ea
         }
 
         public function handleDeskshareToolbarStopEvent():void {
@@ -242,4 +233,4 @@
           toolbarButtonManager.stoppedSharing();
         }
     }
-}
+}