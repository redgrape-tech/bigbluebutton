<<<<<<< HEAD
/**
* BigBlueButton open source conferencing system - http://www.bigbluebutton.org/
* 
* Copyright (c) 2012 BigBlueButton Inc. and by respective authors (see below).
*
* This program is free software; you can redistribute it and/or modify it under the
* terms of the GNU Lesser General Public License as published by the Free Software
* Foundation; either version 3.0 of the License, or (at your option) any later
* version.
* 
* BigBlueButton is distributed in the hope that it will be useful, but WITHOUT ANY
* WARRANTY; without even the implied warranty of MERCHANTABILITY or FITNESS FOR A
* PARTICULAR PURPOSE. See the GNU Lesser General Public License for more details.
*
* You should have received a copy of the GNU Lesser General Public License along
* with BigBlueButton; if not, see <http://www.gnu.org/licenses/>.
*
*/

package org.bigbluebutton.modules.screenshare.managers
{
	import com.asfusion.mate.events.Dispatcher;
	import org.as3commons.logging.api.ILogger;
	import org.as3commons.logging.api.getClassLogger;
	import org.bigbluebutton.core.UsersUtil;
	import org.bigbluebutton.main.events.MadePresenterEvent;
	import org.bigbluebutton.modules.screenshare.events.IsSharingScreenEvent;
	import org.bigbluebutton.modules.screenshare.events.ShareStartRequestResponseEvent;
	import org.bigbluebutton.modules.screenshare.events.StartShareRequestFailedEvent;
	import org.bigbluebutton.modules.screenshare.events.StartShareRequestSuccessEvent;
	import org.bigbluebutton.modules.screenshare.events.UseJavaModeCommand;
	import org.bigbluebutton.modules.screenshare.events.StreamStartedEvent;
	import org.bigbluebutton.modules.screenshare.events.ViewStreamEvent;
	import org.bigbluebutton.modules.screenshare.model.ScreenshareModel;
	import org.bigbluebutton.modules.screenshare.model.ScreenshareOptions;
	import org.bigbluebutton.modules.screenshare.services.ScreenshareService;
	import org.bigbluebutton.modules.screenshare.utils.BrowserCheck;
	import org.bigbluebutton.main.api.JSLog;

	public class ScreenshareManager {
    private static const LOGGER:ILogger = getClassLogger(ScreenshareManager);
    private static const LOG:String = "SC::ScreenshareManager - ";
		private var publishWindowManager:PublishWindowManager;
		private var viewWindowManager:ViewerWindowManager;
		private var toolbarButtonManager:ToolbarButtonManager;
		private var module:ScreenshareModule;
		private var service:ScreenshareService;
		private var globalDispatcher:Dispatcher;
		private var sharing:Boolean = false;
		private var usingJava:Boolean = true;

		public function ScreenshareManager() {
			JSLog.warn("ScreenshareManager::ScreenshareManager", {});
			service = new ScreenshareService();
			globalDispatcher = new Dispatcher();
			publishWindowManager = new PublishWindowManager(service);
			viewWindowManager = new ViewerWindowManager(service);	
			toolbarButtonManager = new ToolbarButtonManager();		
		}
		
		public function handleStartModuleEvent(module:ScreenshareModule):void {
			JSLog.warn("ScreenshareManager::handleStartModuleEvent", {});
      LOGGER.debug("Screenshare Module starting");
			this.module = module;			
			service.handleStartModuleEvent(module);
      
      if (UsersUtil.amIPresenter()) {
        initDeskshare();
      }      
		}
		
		public function handleStopModuleEvent():void {
      LOGGER.debug("Screenshare Module stopping");
			publishWindowManager.stopSharing();
			viewWindowManager.stopViewing();		
			service.disconnect();
		}
		
    public function handleConnectionSuccessEvent():void {
      LOGGER.debug("handle Connection Success Event");
      service.checkIfPresenterIsSharingScreen();  
    }
    
    public function handleStreamStoppedEvent():void {
      LOGGER.debug("Sending deskshare stopped command");
      service.stopSharingDesktop(module.getRoom(), module.getRoom());
    }
    
		public function handleStreamStartedEvent(event: StreamStartedEvent):void {
      ScreenshareModel.getInstance().streamId = event.streamId;
      ScreenshareModel.getInstance().width = event.width;
      ScreenshareModel.getInstance().height = event.height;
      ScreenshareModel.getInstance().url = event.url;
      
      if (UsersUtil.amIPresenter()) {
//        var dispatcher:Dispatcher = new Dispatcher();
//        dispatcher.dispatchEvent(new ViewStreamEvent(ViewStreamEvent.START));        
      } else {
        handleStreamStartEvent(ScreenshareModel.getInstance().streamId, event.width, event.height);
      }
      
      var dispatcher:Dispatcher = new Dispatcher();
      dispatcher.dispatchEvent(new ViewStreamEvent(ViewStreamEvent.START));
		}

		public function handleIsSharingScreenEvent(event: IsSharingScreenEvent):void {
			ScreenshareModel.getInstance().streamId = event.streamId;
			ScreenshareModel.getInstance().width = event.width;
			ScreenshareModel.getInstance().height = event.height;
			ScreenshareModel.getInstance().url = event.url;
			
			if (UsersUtil.amIPresenter()) {
//				var dispatcher:Dispatcher = new Dispatcher();
//				dispatcher.dispatchEvent(new ViewStreamEvent(ViewStreamEvent.START));        
			} else {
				handleStreamStartEvent(ScreenshareModel.getInstance().streamId, event.width, event.height);
        
			}
      
      var dispatcher:Dispatcher = new Dispatcher();
      dispatcher.dispatchEvent(new ViewStreamEvent(ViewStreamEvent.START));  
		}
		
		
		public function handleStartedViewingEvent(stream:String):void {
      LOGGER.debug("handleStartedViewingEvent [" + stream + "]");
			service.sendStartedViewingNotification(stream);
		}
		
    private function initDeskshare():void {
			JSLog.warn("ScreenshareManager::initDeskshare", {});
      sharing = false;
      var option:ScreenshareOptions = new ScreenshareOptions();
      option.parseOptions();
      if (option.autoStart) {
        handleStartSharingEvent(true);
      }
      if(option.showButton){
        toolbarButtonManager.addToolbarButton();
      }      
    }
    
		public function handleMadePresenterEvent(e:MadePresenterEvent):void {
      LOGGER.debug("Got MadePresenterEvent ");
      initDeskshare();
		}
		
		public function handleMadeViewerEvent(e:MadePresenterEvent):void{
      LOGGER.debug("Got MadeViewerEvent ");
			toolbarButtonManager.removeToolbarButton();
			if (sharing) {
				service.requestStopSharing(ScreenshareModel.getInstance().streamId);
				publishWindowManager.stopSharing();
			}
			sharing = false;
		}
		
    public function handleRequestStartSharingEvent():void {
			JSLog.warn("ScreenshareManager::handleRequestStartSharingEvent", {});
			toolbarButtonManager.startedSharing();
			var option:ScreenshareOptions = new ScreenshareOptions();
			option.parseOptions();

			if (option.useWebRTCIfAvailable && !BrowserCheck.isWebRTCSupported()) {
				usingJava = true;
				var autoStart:Boolean = false; // harcode for now
				publishWindowManager.startSharing(module.getCaptureServerUri(), module.getRoom(), autoStart, option.autoFullScreen);
				sharing = true;
				service.requestStartSharing();
			} else {
				usingJava = false;
			}
		}

    public function handleRequestStopSharingEvent():void {
			JSLog.warn("ScreenshareManager::handleRequestStopSharingEvent", {});
      service.requestStopSharing(ScreenshareModel.getInstance().streamId);
    }
    
    public function handleShareStartRequestResponseEvent(event:ShareStartRequestResponseEvent):void {
			JSLog.warn("ScreenshareManager::handleShareStartRequestResponseEvent", {});
      LOGGER.debug("handleShareStartRequestResponseEvent");
      var dispatcher:Dispatcher = new Dispatcher();
      if (event.success) {
        ScreenshareModel.getInstance().authToken = event.token;
        ScreenshareModel.getInstance().jnlp = event.jnlp;
        dispatcher.dispatchEvent(new StartShareRequestSuccessEvent(ScreenshareModel.getInstance().authToken));
      } else {
        dispatcher.dispatchEvent(new StartShareRequestFailedEvent());        
      }
    }
    
		public function handleStartSharingEvent(autoStart:Boolean):void {
			JSLog.warn("ScreenshareManager::handleStartSharingEvent", {});
      LOGGER.debug("handleStartSharingEvent");
			//toolbarButtonManager.disableToolbarButton();
			/*toolbarButtonManager.startedSharing();*/
			var option:ScreenshareOptions = new ScreenshareOptions();
			option.parseOptions();
			/**/


			/*options.useWebRTCIfAvailable && !BrowserCheck.isWebRTCSupported()*/
			publishWindowManager.startSharing(module.getCaptureServerUri(), module.getRoom(), autoStart, option.autoFullScreen);
			sharing = true;

			// falling back to java, or we can't use WebRTC
			/*if (autoStart || (options.useWebRTCIfAvailable && !BrowserCheck.isWebRTCSupported())) {
				if (BrowserCheck.isUsingLessThanChrome38OnMac()) {
					usingJava = false;
					publishWindowManager.startSharing(module.getCaptureServerUri(), module.getRoom(), autoStart, option.autoFullScreen);
				} else {
					var javaIssue:String = JavaCheck.checkJava();

					if (javaIssue != null) {
						if (BrowserCheck.isChrome42OrHigher()) {
							usingJava = false;
							publishWindowManager.startSharing(module.getCaptureServerUri(), module.getRoom(), autoStart, option.autoFullScreen);
						} else {
							usingJava = false;
							publishWindowManager.startSharing(module.getCaptureServerUri(), module.getRoom(), autoStart, option.autoFullScreen);
						}
					} else {
						usingJava = true;
						toolbarButtonManager.startedSharing();

						publishWindowManager.startSharing(module.getCaptureServerUri(), module.getRoom(), autoStart, option.autoFullScreen);
						sharing = true;
					}
				}
			} else {
				// using WebRTC or not a fallback case
				usingJava = false;
			}*/
		}
		
		public function handleShareWindowCloseEvent():void {
			//toolbarButtonManager.enableToolbarButton();
			publishWindowManager.handleShareWindowCloseEvent();
			sharing = false;
			toolbarButtonManager.stopedSharing();
		}
					
		public function handleViewWindowCloseEvent():void {
      LOGGER.debug("Received stop viewing command");		
			viewWindowManager.handleViewWindowCloseEvent();		
		}
					
		private function handleStreamStartEvent(streamId: String, videoWidth:Number, videoHeight:Number):void{
			trace(LOG + "Received start vieweing command");
      LOGGER.debug("Received start vieweing command");
			if (!usingJava) { return; }
			viewWindowManager.startViewing(streamId, videoWidth, videoHeight);
		}

		public function handleUseJavaModeCommand():void {
			JSLog.warn("ScreenshareManager::handleUseJavaModeCommand", {});
			usingJava = true;
			handleStartSharingEvent(true);
		}

		public function handleDeskshareToolbarStopEvent():void {
			JSLog.warn("ScreenshareManager::handleDeskshareToolbarStopEvent", {});
			toolbarButtonManager.stopedSharing();
		}
	}
}
=======
/**
 * BigBlueButton open source conferencing system - http://www.bigbluebutton.org/
 *
 * Copyright (c) 2012 BigBlueButton Inc. and by respective authors (see below).
 *
 * This program is free software; you can redistribute it and/or modify it under the
 * terms of the GNU Lesser General Public License as published by the Free Software
 * Foundation; either version 3.0 of the License, or (at your option) any later
 * version.
 *
 * BigBlueButton is distributed in the hope that it will be useful, but WITHOUT ANY
 * WARRANTY; without even the implied warranty of MERCHANTABILITY or FITNESS FOR A
 * PARTICULAR PURPOSE. See the GNU Lesser General Public License for more details.
 *
 * You should have received a copy of the GNU Lesser General Public License along
 * with BigBlueButton; if not, see <http://www.gnu.org/licenses/>.
 *
 */

package org.bigbluebutton.modules.screenshare.managers {
    import com.asfusion.mate.events.Dispatcher;
    import org.as3commons.logging.api.ILogger;
    import org.as3commons.logging.api.getClassLogger;
    import org.bigbluebutton.core.UsersUtil;
    import org.bigbluebutton.main.events.MadePresenterEvent;
    import org.bigbluebutton.modules.screenshare.events.IsSharingScreenEvent;
    import org.bigbluebutton.modules.screenshare.events.ShareStartRequestResponseEvent;
    import org.bigbluebutton.modules.screenshare.events.StartShareRequestFailedEvent;
    import org.bigbluebutton.modules.screenshare.events.StartShareRequestSuccessEvent;
    import org.bigbluebutton.modules.screenshare.events.StreamStartedEvent;
    import org.bigbluebutton.modules.screenshare.events.ViewStreamEvent;
    import org.bigbluebutton.modules.screenshare.model.ScreenshareModel;
    import org.bigbluebutton.modules.screenshare.model.ScreenshareOptions;
    import org.bigbluebutton.modules.screenshare.services.ScreenshareService;
    
    public class ScreenshareManager {
        private static const LOGGER:ILogger = getClassLogger(ScreenshareManager);
        
        private var publishWindowManager:PublishWindowManager;
        private var viewWindowManager:ViewerWindowManager;
        private var toolbarButtonManager:ToolbarButtonManager;
        private var module:ScreenshareModule;
        private var service:ScreenshareService;
        private var globalDispatcher:Dispatcher;
        private var sharing:Boolean = false;
        
        public function ScreenshareManager() {
            service = new ScreenshareService();
            globalDispatcher = new Dispatcher();
            publishWindowManager = new PublishWindowManager(service);
            viewWindowManager = new ViewerWindowManager(service);
            toolbarButtonManager = new ToolbarButtonManager();
        }
        
        public function handleStartModuleEvent(module:ScreenshareModule):void {
            LOGGER.debug("Screenshare Module starting");
            this.module = module;
            service.handleStartModuleEvent(module);
            
            if (UsersUtil.amIPresenter()) {
                initDeskshare();
            }
        }
        
        public function handleStopModuleEvent():void {
            LOGGER.debug("Screenshare Module stopping");
            publishWindowManager.stopSharing();
            viewWindowManager.stopViewing();
            service.disconnect();
        }
        
        public function handleConnectionSuccessEvent():void {
            LOGGER.debug("handle Connection Success Event");
            service.checkIfPresenterIsSharingScreen();
        }
        
        public function handleStreamStoppedEvent():void {
            LOGGER.debug("Sending deskshare stopped command");
            service.stopSharingDesktop(module.getRoom(), module.getRoom());
        }
        
        public function handleStreamStartedEvent(event:StreamStartedEvent):void {
            ScreenshareModel.getInstance().streamId = event.streamId;
            ScreenshareModel.getInstance().width = event.width;
            ScreenshareModel.getInstance().height = event.height;
            ScreenshareModel.getInstance().url = event.url;
            
            if (UsersUtil.amIPresenter()) {
                //        var dispatcher:Dispatcher = new Dispatcher();
                //        dispatcher.dispatchEvent(new ViewStreamEvent(ViewStreamEvent.START));        
            } else {
                handleStreamStartEvent(ScreenshareModel.getInstance().streamId, event.width, event.height);
            }
            
            var dispatcher:Dispatcher = new Dispatcher();
            dispatcher.dispatchEvent(new ViewStreamEvent(ViewStreamEvent.START));
        }
        
        public function handleIsSharingScreenEvent(event:IsSharingScreenEvent):void {
            ScreenshareModel.getInstance().streamId = event.streamId;
            ScreenshareModel.getInstance().width = event.width;
            ScreenshareModel.getInstance().height = event.height;
            ScreenshareModel.getInstance().url = event.url;
            
            if (UsersUtil.amIPresenter()) {
                //				var dispatcher:Dispatcher = new Dispatcher();
                //				dispatcher.dispatchEvent(new ViewStreamEvent(ViewStreamEvent.START));        
            } else {
                handleStreamStartEvent(ScreenshareModel.getInstance().streamId, event.width, event.height);
                
            }
            
            var dispatcher:Dispatcher = new Dispatcher();
            dispatcher.dispatchEvent(new ViewStreamEvent(ViewStreamEvent.START));
        }
        
        public function handleStartedViewingEvent(stream:String):void {
            LOGGER.debug("handleStartedViewingEvent [" + stream + "]");
            service.sendStartedViewingNotification(stream);
        }
        
        private function initDeskshare():void {
            sharing = false;
            var option:ScreenshareOptions = new ScreenshareOptions();
            option.parseOptions();
            if (option.autoStart) {
                handleStartSharingEvent(true);
            }
            if (option.showButton) {
                toolbarButtonManager.addToolbarButton();
            }
        }
        
        public function handleMadePresenterEvent(e:MadePresenterEvent):void {
            LOGGER.debug("Got MadePresenterEvent ");
            initDeskshare();
        }
        
        public function handleMadeViewerEvent(e:MadePresenterEvent):void {
            LOGGER.debug("Got MadeViewerEvent ");
            toolbarButtonManager.removeToolbarButton();
            if (sharing) {
                service.requestStopSharing(ScreenshareModel.getInstance().streamId);
                publishWindowManager.stopSharing();
            }
            sharing = false;
        }
        
        public function handleRequestStartSharingEvent():void {
            toolbarButtonManager.startedSharing();
            var option:ScreenshareOptions = new ScreenshareOptions();
            option.parseOptions();
            var autoStart:Boolean = false; // harcode for now
            publishWindowManager.startSharing(module.getCaptureServerUri(), module.getRoom(), autoStart, option.autoFullScreen);
            sharing = true;
            service.requestStartSharing();
        }
        
        public function handleRequestStopSharingEvent():void {
            service.requestStopSharing(ScreenshareModel.getInstance().streamId);
        }
        
        public function handleShareStartRequestResponseEvent(event:ShareStartRequestResponseEvent):void {
            LOGGER.debug("handleShareStartRequestResponseEvent");
            var dispatcher:Dispatcher = new Dispatcher();
            if (event.success) {
                ScreenshareModel.getInstance().authToken = event.token;
                ScreenshareModel.getInstance().jnlp = event.jnlp;
                dispatcher.dispatchEvent(new StartShareRequestSuccessEvent(ScreenshareModel.getInstance().authToken));
            } else {
                dispatcher.dispatchEvent(new StartShareRequestFailedEvent());
            }
        }
        
        public function handleStartSharingEvent(autoStart:Boolean):void {
            LOGGER.debug("handleStartSharingEvent");
            //toolbarButtonManager.disableToolbarButton();
            toolbarButtonManager.startedSharing();
            var option:ScreenshareOptions = new ScreenshareOptions();
            option.parseOptions();
            publishWindowManager.startSharing(module.getCaptureServerUri(), module.getRoom(), autoStart, option.autoFullScreen);
            sharing = true;
        }
        
        public function handleShareWindowCloseEvent():void {
            //toolbarButtonManager.enableToolbarButton();
            publishWindowManager.handleShareWindowCloseEvent();
            sharing = false;
            toolbarButtonManager.stopedSharing();
        }
        
        public function handleViewWindowCloseEvent():void {
            LOGGER.debug("Received stop viewing command");
            viewWindowManager.handleViewWindowCloseEvent();
        }
        
        private function handleStreamStartEvent(streamId:String, videoWidth:Number, videoHeight:Number):void {
            LOGGER.debug("Received start vieweing command");
            viewWindowManager.startViewing(streamId, videoWidth, videoHeight);
        }
    
    }
}
>>>>>>> bbc410d2
<|MERGE_RESOLUTION|>--- conflicted
+++ resolved
@@ -1,272 +1,3 @@
-<<<<<<< HEAD
-/**
-* BigBlueButton open source conferencing system - http://www.bigbluebutton.org/
-* 
-* Copyright (c) 2012 BigBlueButton Inc. and by respective authors (see below).
-*
-* This program is free software; you can redistribute it and/or modify it under the
-* terms of the GNU Lesser General Public License as published by the Free Software
-* Foundation; either version 3.0 of the License, or (at your option) any later
-* version.
-* 
-* BigBlueButton is distributed in the hope that it will be useful, but WITHOUT ANY
-* WARRANTY; without even the implied warranty of MERCHANTABILITY or FITNESS FOR A
-* PARTICULAR PURPOSE. See the GNU Lesser General Public License for more details.
-*
-* You should have received a copy of the GNU Lesser General Public License along
-* with BigBlueButton; if not, see <http://www.gnu.org/licenses/>.
-*
-*/
-
-package org.bigbluebutton.modules.screenshare.managers
-{
-	import com.asfusion.mate.events.Dispatcher;
-	import org.as3commons.logging.api.ILogger;
-	import org.as3commons.logging.api.getClassLogger;
-	import org.bigbluebutton.core.UsersUtil;
-	import org.bigbluebutton.main.events.MadePresenterEvent;
-	import org.bigbluebutton.modules.screenshare.events.IsSharingScreenEvent;
-	import org.bigbluebutton.modules.screenshare.events.ShareStartRequestResponseEvent;
-	import org.bigbluebutton.modules.screenshare.events.StartShareRequestFailedEvent;
-	import org.bigbluebutton.modules.screenshare.events.StartShareRequestSuccessEvent;
-	import org.bigbluebutton.modules.screenshare.events.UseJavaModeCommand;
-	import org.bigbluebutton.modules.screenshare.events.StreamStartedEvent;
-	import org.bigbluebutton.modules.screenshare.events.ViewStreamEvent;
-	import org.bigbluebutton.modules.screenshare.model.ScreenshareModel;
-	import org.bigbluebutton.modules.screenshare.model.ScreenshareOptions;
-	import org.bigbluebutton.modules.screenshare.services.ScreenshareService;
-	import org.bigbluebutton.modules.screenshare.utils.BrowserCheck;
-	import org.bigbluebutton.main.api.JSLog;
-
-	public class ScreenshareManager {
-    private static const LOGGER:ILogger = getClassLogger(ScreenshareManager);
-    private static const LOG:String = "SC::ScreenshareManager - ";
-		private var publishWindowManager:PublishWindowManager;
-		private var viewWindowManager:ViewerWindowManager;
-		private var toolbarButtonManager:ToolbarButtonManager;
-		private var module:ScreenshareModule;
-		private var service:ScreenshareService;
-		private var globalDispatcher:Dispatcher;
-		private var sharing:Boolean = false;
-		private var usingJava:Boolean = true;
-
-		public function ScreenshareManager() {
-			JSLog.warn("ScreenshareManager::ScreenshareManager", {});
-			service = new ScreenshareService();
-			globalDispatcher = new Dispatcher();
-			publishWindowManager = new PublishWindowManager(service);
-			viewWindowManager = new ViewerWindowManager(service);	
-			toolbarButtonManager = new ToolbarButtonManager();		
-		}
-		
-		public function handleStartModuleEvent(module:ScreenshareModule):void {
-			JSLog.warn("ScreenshareManager::handleStartModuleEvent", {});
-      LOGGER.debug("Screenshare Module starting");
-			this.module = module;			
-			service.handleStartModuleEvent(module);
-      
-      if (UsersUtil.amIPresenter()) {
-        initDeskshare();
-      }      
-		}
-		
-		public function handleStopModuleEvent():void {
-      LOGGER.debug("Screenshare Module stopping");
-			publishWindowManager.stopSharing();
-			viewWindowManager.stopViewing();		
-			service.disconnect();
-		}
-		
-    public function handleConnectionSuccessEvent():void {
-      LOGGER.debug("handle Connection Success Event");
-      service.checkIfPresenterIsSharingScreen();  
-    }
-    
-    public function handleStreamStoppedEvent():void {
-      LOGGER.debug("Sending deskshare stopped command");
-      service.stopSharingDesktop(module.getRoom(), module.getRoom());
-    }
-    
-		public function handleStreamStartedEvent(event: StreamStartedEvent):void {
-      ScreenshareModel.getInstance().streamId = event.streamId;
-      ScreenshareModel.getInstance().width = event.width;
-      ScreenshareModel.getInstance().height = event.height;
-      ScreenshareModel.getInstance().url = event.url;
-      
-      if (UsersUtil.amIPresenter()) {
-//        var dispatcher:Dispatcher = new Dispatcher();
-//        dispatcher.dispatchEvent(new ViewStreamEvent(ViewStreamEvent.START));        
-      } else {
-        handleStreamStartEvent(ScreenshareModel.getInstance().streamId, event.width, event.height);
-      }
-      
-      var dispatcher:Dispatcher = new Dispatcher();
-      dispatcher.dispatchEvent(new ViewStreamEvent(ViewStreamEvent.START));
-		}
-
-		public function handleIsSharingScreenEvent(event: IsSharingScreenEvent):void {
-			ScreenshareModel.getInstance().streamId = event.streamId;
-			ScreenshareModel.getInstance().width = event.width;
-			ScreenshareModel.getInstance().height = event.height;
-			ScreenshareModel.getInstance().url = event.url;
-			
-			if (UsersUtil.amIPresenter()) {
-//				var dispatcher:Dispatcher = new Dispatcher();
-//				dispatcher.dispatchEvent(new ViewStreamEvent(ViewStreamEvent.START));        
-			} else {
-				handleStreamStartEvent(ScreenshareModel.getInstance().streamId, event.width, event.height);
-        
-			}
-      
-      var dispatcher:Dispatcher = new Dispatcher();
-      dispatcher.dispatchEvent(new ViewStreamEvent(ViewStreamEvent.START));  
-		}
-		
-		
-		public function handleStartedViewingEvent(stream:String):void {
-      LOGGER.debug("handleStartedViewingEvent [" + stream + "]");
-			service.sendStartedViewingNotification(stream);
-		}
-		
-    private function initDeskshare():void {
-			JSLog.warn("ScreenshareManager::initDeskshare", {});
-      sharing = false;
-      var option:ScreenshareOptions = new ScreenshareOptions();
-      option.parseOptions();
-      if (option.autoStart) {
-        handleStartSharingEvent(true);
-      }
-      if(option.showButton){
-        toolbarButtonManager.addToolbarButton();
-      }      
-    }
-    
-		public function handleMadePresenterEvent(e:MadePresenterEvent):void {
-      LOGGER.debug("Got MadePresenterEvent ");
-      initDeskshare();
-		}
-		
-		public function handleMadeViewerEvent(e:MadePresenterEvent):void{
-      LOGGER.debug("Got MadeViewerEvent ");
-			toolbarButtonManager.removeToolbarButton();
-			if (sharing) {
-				service.requestStopSharing(ScreenshareModel.getInstance().streamId);
-				publishWindowManager.stopSharing();
-			}
-			sharing = false;
-		}
-		
-    public function handleRequestStartSharingEvent():void {
-			JSLog.warn("ScreenshareManager::handleRequestStartSharingEvent", {});
-			toolbarButtonManager.startedSharing();
-			var option:ScreenshareOptions = new ScreenshareOptions();
-			option.parseOptions();
-
-			if (option.useWebRTCIfAvailable && !BrowserCheck.isWebRTCSupported()) {
-				usingJava = true;
-				var autoStart:Boolean = false; // harcode for now
-				publishWindowManager.startSharing(module.getCaptureServerUri(), module.getRoom(), autoStart, option.autoFullScreen);
-				sharing = true;
-				service.requestStartSharing();
-			} else {
-				usingJava = false;
-			}
-		}
-
-    public function handleRequestStopSharingEvent():void {
-			JSLog.warn("ScreenshareManager::handleRequestStopSharingEvent", {});
-      service.requestStopSharing(ScreenshareModel.getInstance().streamId);
-    }
-    
-    public function handleShareStartRequestResponseEvent(event:ShareStartRequestResponseEvent):void {
-			JSLog.warn("ScreenshareManager::handleShareStartRequestResponseEvent", {});
-      LOGGER.debug("handleShareStartRequestResponseEvent");
-      var dispatcher:Dispatcher = new Dispatcher();
-      if (event.success) {
-        ScreenshareModel.getInstance().authToken = event.token;
-        ScreenshareModel.getInstance().jnlp = event.jnlp;
-        dispatcher.dispatchEvent(new StartShareRequestSuccessEvent(ScreenshareModel.getInstance().authToken));
-      } else {
-        dispatcher.dispatchEvent(new StartShareRequestFailedEvent());        
-      }
-    }
-    
-		public function handleStartSharingEvent(autoStart:Boolean):void {
-			JSLog.warn("ScreenshareManager::handleStartSharingEvent", {});
-      LOGGER.debug("handleStartSharingEvent");
-			//toolbarButtonManager.disableToolbarButton();
-			/*toolbarButtonManager.startedSharing();*/
-			var option:ScreenshareOptions = new ScreenshareOptions();
-			option.parseOptions();
-			/**/
-
-
-			/*options.useWebRTCIfAvailable && !BrowserCheck.isWebRTCSupported()*/
-			publishWindowManager.startSharing(module.getCaptureServerUri(), module.getRoom(), autoStart, option.autoFullScreen);
-			sharing = true;
-
-			// falling back to java, or we can't use WebRTC
-			/*if (autoStart || (options.useWebRTCIfAvailable && !BrowserCheck.isWebRTCSupported())) {
-				if (BrowserCheck.isUsingLessThanChrome38OnMac()) {
-					usingJava = false;
-					publishWindowManager.startSharing(module.getCaptureServerUri(), module.getRoom(), autoStart, option.autoFullScreen);
-				} else {
-					var javaIssue:String = JavaCheck.checkJava();
-
-					if (javaIssue != null) {
-						if (BrowserCheck.isChrome42OrHigher()) {
-							usingJava = false;
-							publishWindowManager.startSharing(module.getCaptureServerUri(), module.getRoom(), autoStart, option.autoFullScreen);
-						} else {
-							usingJava = false;
-							publishWindowManager.startSharing(module.getCaptureServerUri(), module.getRoom(), autoStart, option.autoFullScreen);
-						}
-					} else {
-						usingJava = true;
-						toolbarButtonManager.startedSharing();
-
-						publishWindowManager.startSharing(module.getCaptureServerUri(), module.getRoom(), autoStart, option.autoFullScreen);
-						sharing = true;
-					}
-				}
-			} else {
-				// using WebRTC or not a fallback case
-				usingJava = false;
-			}*/
-		}
-		
-		public function handleShareWindowCloseEvent():void {
-			//toolbarButtonManager.enableToolbarButton();
-			publishWindowManager.handleShareWindowCloseEvent();
-			sharing = false;
-			toolbarButtonManager.stopedSharing();
-		}
-					
-		public function handleViewWindowCloseEvent():void {
-      LOGGER.debug("Received stop viewing command");		
-			viewWindowManager.handleViewWindowCloseEvent();		
-		}
-					
-		private function handleStreamStartEvent(streamId: String, videoWidth:Number, videoHeight:Number):void{
-			trace(LOG + "Received start vieweing command");
-      LOGGER.debug("Received start vieweing command");
-			if (!usingJava) { return; }
-			viewWindowManager.startViewing(streamId, videoWidth, videoHeight);
-		}
-
-		public function handleUseJavaModeCommand():void {
-			JSLog.warn("ScreenshareManager::handleUseJavaModeCommand", {});
-			usingJava = true;
-			handleStartSharingEvent(true);
-		}
-
-		public function handleDeskshareToolbarStopEvent():void {
-			JSLog.warn("ScreenshareManager::handleDeskshareToolbarStopEvent", {});
-			toolbarButtonManager.stopedSharing();
-		}
-	}
-}
-=======
 /**
  * BigBlueButton open source conferencing system - http://www.bigbluebutton.org/
  *
@@ -301,6 +32,8 @@
     import org.bigbluebutton.modules.screenshare.model.ScreenshareModel;
     import org.bigbluebutton.modules.screenshare.model.ScreenshareOptions;
     import org.bigbluebutton.modules.screenshare.services.ScreenshareService;
+    import org.bigbluebutton.modules.screenshare.events.UseJavaModeCommand;
+    import org.bigbluebutton.modules.screenshare.utils.BrowserCheck;
     
     public class ScreenshareManager {
         private static const LOGGER:ILogger = getClassLogger(ScreenshareManager);
@@ -312,6 +45,7 @@
         private var service:ScreenshareService;
         private var globalDispatcher:Dispatcher;
         private var sharing:Boolean = false;
+        private var usingJava:Boolean = true;
         
         public function ScreenshareManager() {
             service = new ScreenshareService();
@@ -372,8 +106,8 @@
             ScreenshareModel.getInstance().url = event.url;
             
             if (UsersUtil.amIPresenter()) {
-                //				var dispatcher:Dispatcher = new Dispatcher();
-                //				dispatcher.dispatchEvent(new ViewStreamEvent(ViewStreamEvent.START));        
+                //        var dispatcher:Dispatcher = new Dispatcher();
+                //        dispatcher.dispatchEvent(new ViewStreamEvent(ViewStreamEvent.START));        
             } else {
                 handleStreamStartEvent(ScreenshareModel.getInstance().streamId, event.width, event.height);
                 
@@ -419,10 +153,16 @@
             toolbarButtonManager.startedSharing();
             var option:ScreenshareOptions = new ScreenshareOptions();
             option.parseOptions();
-            var autoStart:Boolean = false; // harcode for now
-            publishWindowManager.startSharing(module.getCaptureServerUri(), module.getRoom(), autoStart, option.autoFullScreen);
-            sharing = true;
-            service.requestStartSharing();
+
+            if (option.useWebRTCIfAvailable && !BrowserCheck.isWebRTCSupported()) {
+              usingJava = true;
+              var autoStart:Boolean = false; // harcode for now
+              publishWindowManager.startSharing(module.getCaptureServerUri(), module.getRoom(), autoStart, option.autoFullScreen);
+              sharing = true;
+              service.requestStartSharing();
+            } else {
+              usingJava = false;
+            }
         }
         
         public function handleRequestStopSharingEvent():void {
@@ -465,9 +205,19 @@
         
         private function handleStreamStartEvent(streamId:String, videoWidth:Number, videoHeight:Number):void {
             LOGGER.debug("Received start vieweing command");
+            if (!usingJava) { return; }
             viewWindowManager.startViewing(streamId, videoWidth, videoHeight);
         }
-    
+
+        public function handleUseJavaModeCommand():void {
+          JSLog.warn("ScreenshareManager::handleUseJavaModeCommand", {});
+          usingJava = true;
+          handleStartSharingEvent(true);
+        }
+
+        public function handleDeskshareToolbarStopEvent():void {
+          JSLog.warn("ScreenshareManager::handleDeskshareToolbarStopEvent", {});
+          toolbarButtonManager.stopedSharing();
+        }
     }
-}
->>>>>>> bbc410d2
+}