--- conflicted
+++ resolved
@@ -1,279 +1,271 @@
-/**
-* BigBlueButton open source conferencing system - http://www.bigbluebutton.org/
-*
-* Copyright (c) 2015 BigBlueButton Inc. and by respective authors (see below).
-*
-* This program is free software; you can redistribute it and/or modify it under the
-* terms of the GNU Lesser General Public License as published by the Free Software
-* Foundation; either version 3.0 of the License, or (at your option) any later
-* version.
-*
-* BigBlueButton is distributed in the hope that it will be useful, but WITHOUT ANY
-* WARRANTY; without even the implied warranty of MERCHANTABILITY or FITNESS FOR A
-* PARTICULAR PURPOSE. See the GNU Lesser General Public License for more details.
-*
-* You should have received a copy of the GNU Lesser General Public License along
-* with BigBlueButton; if not, see <http://www.gnu.org/licenses/>.
-*
-*/
-
-package org.bigbluebutton.modules.screenshare.managers
-{
-	import com.asfusion.mate.events.Dispatcher;
-	import flash.external.ExternalInterface;
-	import org.as3commons.lang.StringUtils;
-	import org.as3commons.logging.api.ILogger;
-	import org.as3commons.logging.api.getClassLogger;
-	import org.bigbluebutton.core.Options;
-	import org.bigbluebutton.core.UsersUtil;
-	import org.bigbluebutton.main.events.MadePresenterEvent;
-<<<<<<< HEAD
+/**
+* BigBlueButton open source conferencing system - http://www.bigbluebutton.org/
+*
+* Copyright (c) 2015 BigBlueButton Inc. and by respective authors (see below).
+*
+* This program is free software; you can redistribute it and/or modify it under the
+* terms of the GNU Lesser General Public License as published by the Free Software
+* Foundation; either version 3.0 of the License, or (at your option) any later
+* version.
+*
+* BigBlueButton is distributed in the hope that it will be useful, but WITHOUT ANY
+* WARRANTY; without even the implied warranty of MERCHANTABILITY or FITNESS FOR A
+* PARTICULAR PURPOSE. See the GNU Lesser General Public License for more details.
+*
+* You should have received a copy of the GNU Lesser General Public License along
+* with BigBlueButton; if not, see <http://www.gnu.org/licenses/>.
+*
+*/
+
+package org.bigbluebutton.modules.screenshare.managers
+{
+	import com.asfusion.mate.events.Dispatcher;
+	import flash.external.ExternalInterface;
+	import org.as3commons.lang.StringUtils;
+	import org.as3commons.logging.api.ILogger;
+	import org.as3commons.logging.api.getClassLogger;
+	import org.bigbluebutton.core.Options;
+	import org.bigbluebutton.core.UsersUtil;
+	import org.bigbluebutton.main.events.MadePresenterEvent;
 	import org.bigbluebutton.modules.phone.models.WebRTCAudioStatus;
-=======
 	import org.bigbluebutton.modules.screenshare.events.DeskshareToolbarEvent;
-	import org.bigbluebutton.modules.screenshare.events.ShareStartedEvent;
->>>>>>> 2e3d9e1b
+	import org.bigbluebutton.modules.screenshare.events.ShareStartedEvent;
 	import org.bigbluebutton.modules.screenshare.events.UseJavaModeCommand;
-	import org.bigbluebutton.modules.screenshare.events.WebRTCPublishWindowChangeState;
-	import org.bigbluebutton.modules.screenshare.events.WebRTCViewStreamEvent;
-	import org.bigbluebutton.modules.screenshare.model.ScreenshareOptions;
-	import org.bigbluebutton.modules.screenshare.view.components.WebRTCDesktopPublishWindow;
-	import org.bigbluebutton.modules.screenshare.services.WebRTCDeskshareService;
-	import org.bigbluebutton.modules.screenshare.utils.BrowserCheck;
-<<<<<<< HEAD
-	import org.bigbluebutton.modules.screenshare.events.DeskshareToolbarEvent;
-	import org.bigbluebutton.modules.screenshare.events.ShareStartedEvent;
-	import org.bigbluebutton.modules.screenshare.utils.WebRTCScreenshareUtility;
-=======
->>>>>>> 2e3d9e1b
-
-	public class WebRTCDeskshareManager {
-		private static const LOGGER:ILogger = getClassLogger(WebRTCDeskshareManager);
-
-		private var publishWindowManager:WebRTCPublishWindowManager;
-		private var viewWindowManager:WebRTCViewerWindowManager;
-		private var toolbarButtonManager:ToolbarButtonManager;
-		private var module:ScreenshareModule;
-		private var service:WebRTCDeskshareService;
-		private var globalDispatcher:Dispatcher;
-		private var sharing:Boolean = false;
-		private var usingWebRTC:Boolean = false;
-		private var chromeExtensionKey:String = null;
-		private var options:ScreenshareOptions;
-
-		public function WebRTCDeskshareManager() {
-			LOGGER.debug("WebRTCDeskshareManager::WebRTCDeskshareManager");
-			service = new WebRTCDeskshareService();
-			globalDispatcher = new Dispatcher();
-			publishWindowManager = new WebRTCPublishWindowManager(service);
-			viewWindowManager = new WebRTCViewerWindowManager(service);
-			options = Options.getOptions(ScreenshareOptions) as ScreenshareOptions;
-		}
-
-		public function handleStartModuleEvent(module:ScreenshareModule):void {
-			LOGGER.debug("WebRTC Screenshare Module starting");
-			this.module = module;
-			service.handleStartModuleEvent(module);
-
-			if (UsersUtil.amIPresenter()) {
-				initDeskshare();
-			}
-		}
-
-		public function handleStopModuleEvent():void {
-			LOGGER.debug("WebRTC Deskshare Module stopping");
-
-			publishWindowManager.stopSharing();
-			viewWindowManager.stopViewing();
-			service.disconnect();
-		}
-
-		/*presenter stopped their program stream*/
-		public function handleStreamStoppedEvent():void {
-			LOGGER.debug("WebRTCDeskshareManager::handleStreamStoppedEvent Sending deskshare stopped command");
-			stopWebRTCDeskshare();
-		}
-
-		/*viewer being told there is no more stream*/
-		public function handleStreamStopEvent(args:Object):void {
-			LOGGER.debug("WebRTCDeskshareManager::handleStreamStopEvent");
-			sharing = false;
-			viewWindowManager.handleViewWindowCloseEvent();
-		}
-
-		public function handleRequestStopSharingEvent():void {
-			/* stopping WebRTC deskshare. Alert DeskshareManager to reset toolbar */
-			globalDispatcher.dispatchEvent(new DeskshareToolbarEvent(DeskshareToolbarEvent.STOP));
-			stopWebRTCDeskshare();
-		}
-
-		private function stopWebRTCDeskshare():void {
-			LOGGER.debug("WebRTCDeskshareManager::stopWebRTCDeskshare");
-			viewWindowManager.stopViewing();
-
-			/* close the sharing window. The sharing window can also be open when going through
-			extension installation */
-			publishWindowManager.stopSharing();
-
-			if (ExternalInterface.available) {
-				ExternalInterface.call("vertoExitScreenShare");
-			}
-		}
-
-		private function startWebRTCDeskshare():void {
-			LOGGER.debug("WebRTCDeskshareManager::startWebRTCDeskshare");
-
-			if (ExternalInterface.available) {
-				var videoTag:String = "localVertoVideo";
-				var onFail:Function = function(args:Object):void {
-					LOGGER.debug("WebRTCDeskshareManager::startWebRTCDeskshare - falling back to java");
-					globalDispatcher.dispatchEvent(new UseJavaModeCommand())
-				};
-				ExternalInterface.addCallback("onFail", onFail);
-
-				var voiceBridge:String = UsersUtil.getVoiceBridge();
-				var myName:String = UsersUtil.getMyUsername();
-
-				ExternalInterface.call(
-					'vertoShareScreen',
-					videoTag,
-					voiceBridge,
-					myName,
-					null,
-					"onFail",
-					chromeExtensionKey
-				);
-			}
-		}
-
-		private function initDeskshare():void {
-			LOGGER.debug("WebRTCDeskshareManager::initDeskshare");
-			sharing = false;
-
-			if (!StringUtils.isEmpty(options.chromeExtensionKey)) {
-				chromeExtensionKey = options.chromeExtensionKey;
-			}
-			usingWebRTC = options.tryWebRTCFirst;
-		}
-
-		public function handleMadePresenterEvent(e:MadePresenterEvent):void {
-			LOGGER.debug("Got MadePresenterEvent ");
-			initDeskshare();
-		}
-
-		public function handleMadeViewerEvent(e:MadePresenterEvent):void{
-			LOGGER.debug("Got MadeViewerEvent ");
-			if (sharing) {
-				publishWindowManager.stopSharing();
-				stopWebRTCDeskshare();
-			}
-			sharing = false;
-		}
-
-		/* When WebRTC DS cannot be used. Marks usingWebRTC as false,
-			 sends out fall back to java command
-		*/
-		private function cannotUseWebRTC (message:String):void {
-			LOGGER.debug("WebRTCDeskshareManager::handleStartSharingEvent - falling back to java");
-			usingWebRTC = false;
-			// send out event to fallback to Java
-			globalDispatcher.dispatchEvent(new UseJavaModeCommand());
-		};
-
-		/* When WebRTC is supported in the browser, theres an extension key,
-			 but not configured properly (no extension for example)
-		*/
-		private function webRTCWorksButNotConfigured (message:String):void {
-			publishWindowManager.openWindow();
-			globalDispatcher.dispatchEvent(new WebRTCPublishWindowChangeState(WebRTCPublishWindowChangeState.DISPLAY_INSTALL));
-		}
-
-		/* WebRTC is supported and everything is configured properly (extension exists),
-			 attempt to share
-		*/
-		private function webRTCWorksAndConfigured (message:String):void {
-			LOGGER.debug("WebRTCDeskshareManager::webRTCWorksAndConfigured");
-			usingWebRTC = true;
-			startWebRTCDeskshare();
-		}
-
-		/*handle start sharing event*/
-		public function handleStartSharingEvent():void {
-			LOGGER.debug("WebRTCDeskshareManager::handleStartSharingEvent");
-
-			if (WebRTCAudioStatus.getInstance().getDidWebRTCAudioFail()) {
-				usingWebRTC = false;
-				globalDispatcher.dispatchEvent(new UseJavaModeCommand());
-				return;
-			}
-
-			WebRTCScreenshareUtility.canIUseVertoOnThisBrowser(cannotUseWebRTC, webRTCWorksButNotConfigured, webRTCWorksAndConfigured);
-		}
-
-		public function handleShareWindowCloseEvent():void {
-			publishWindowManager.handleShareWindowCloseEvent();
-			sharing = false;
-			stopWebRTCDeskshare();
-		}
-
-		public function handleViewWindowCloseEvent():void {
-			LOGGER.debug("Received stop viewing command");
-			sharing = false;
-			viewWindowManager.handleViewWindowCloseEvent();
-		}
-
-		public function handleStreamStartEvent(e:WebRTCViewStreamEvent):void{
-			if (sharing) return; //TODO must uncomment this for the non-webrtc desktop share
-			var isPresenter:Boolean = UsersUtil.amIPresenter();
-			LOGGER.debug("Received start viewing command when isPresenter==[{0}]",[isPresenter]);
-
-			if(isPresenter && usingWebRTC) {
-				publishWindowManager.startViewing(e.rtmp, e.videoWidth, e.videoHeight);
-				globalDispatcher.dispatchEvent(new DeskshareToolbarEvent(DeskshareToolbarEvent.START));
-			} else {
-
-				if (!options.tryWebRTCFirst || e == null || e.rtmp == null) {
-					return;
-				}
-
-				viewWindowManager.startViewing(e.rtmp, e.videoWidth, e.videoHeight);
-			}
-
-			 sharing = true; //TODO must uncomment this for the non-webrtc desktop share
-		}
-
-		public function handleUseJavaModeCommand():void {
-			LOGGER.debug("WebRTCDeskshareManager::handleUseJavaModeCommand");
-			usingWebRTC = false;
-		}
-
-		public function handleRequestStartSharingEvent():void {
-			LOGGER.debug("WebRTCDeskshareManager::handleRequestStartSharingEvent");
-			initDeskshare();
-			handleStartSharingEvent();
-		}
-
-		public function handleScreenShareStartedEvent(event:ShareStartedEvent):void {
-			if (UsersUtil.amIPresenter()) {
-			} else {
-				/*handleStreamStartEvent(ScreenshareModel.getInstance().streamId, event.width, event.height);*/
-				handleStreamStartEvent(null);
-			}
-
-			var dispatcher:Dispatcher = new Dispatcher();
-			dispatcher.dispatchEvent(new WebRTCViewStreamEvent(WebRTCViewStreamEvent.START));
-		}
-
-		/*public function handleIsSharingScreenEvent(event: IsSharingScreenEvent):void {*/
-		public function handleIsSharingScreenEvent():void {
-			if (UsersUtil.amIPresenter()) {
-			} else {
-				/*handleStreamStartEvent(ScreenshareModel.getInstance().streamId, event.width, event.height);*/
-				handleStreamStartEvent(null);
-			}
-
-			var dispatcher:Dispatcher = new Dispatcher();
-			dispatcher.dispatchEvent(new WebRTCViewStreamEvent(WebRTCViewStreamEvent.START));
-		}
-	}
-}
+	import org.bigbluebutton.modules.screenshare.events.WebRTCPublishWindowChangeState;
+	import org.bigbluebutton.modules.screenshare.events.WebRTCViewStreamEvent;
+	import org.bigbluebutton.modules.screenshare.model.ScreenshareOptions;
+	import org.bigbluebutton.modules.screenshare.services.WebRTCDeskshareService;
+	import org.bigbluebutton.modules.screenshare.utils.BrowserCheck;
+	import org.bigbluebutton.modules.screenshare.utils.WebRTCScreenshareUtility;
+	import org.bigbluebutton.modules.screenshare.view.components.WebRTCDesktopPublishWindow;
+
+	public class WebRTCDeskshareManager {
+		private static const LOGGER:ILogger = getClassLogger(WebRTCDeskshareManager);
+
+		private var publishWindowManager:WebRTCPublishWindowManager;
+		private var viewWindowManager:WebRTCViewerWindowManager;
+		private var toolbarButtonManager:ToolbarButtonManager;
+		private var module:ScreenshareModule;
+		private var service:WebRTCDeskshareService;
+		private var globalDispatcher:Dispatcher;
+		private var sharing:Boolean = false;
+		private var usingWebRTC:Boolean = false;
+		private var chromeExtensionKey:String = null;
+		private var options:ScreenshareOptions;
+
+		public function WebRTCDeskshareManager() {
+			LOGGER.debug("WebRTCDeskshareManager::WebRTCDeskshareManager");
+			service = new WebRTCDeskshareService();
+			globalDispatcher = new Dispatcher();
+			publishWindowManager = new WebRTCPublishWindowManager(service);
+			viewWindowManager = new WebRTCViewerWindowManager(service);
+			options = Options.getOptions(ScreenshareOptions) as ScreenshareOptions;
+		}
+
+		public function handleStartModuleEvent(module:ScreenshareModule):void {
+			LOGGER.debug("WebRTC Screenshare Module starting");
+			this.module = module;
+			service.handleStartModuleEvent(module);
+
+			if (UsersUtil.amIPresenter()) {
+				initDeskshare();
+			}
+		}
+
+		public function handleStopModuleEvent():void {
+			LOGGER.debug("WebRTC Deskshare Module stopping");
+
+			publishWindowManager.stopSharing();
+			viewWindowManager.stopViewing();
+			service.disconnect();
+		}
+
+		/*presenter stopped their program stream*/
+		public function handleStreamStoppedEvent():void {
+			LOGGER.debug("WebRTCDeskshareManager::handleStreamStoppedEvent Sending deskshare stopped command");
+			stopWebRTCDeskshare();
+		}
+
+		/*viewer being told there is no more stream*/
+		public function handleStreamStopEvent(args:Object):void {
+			LOGGER.debug("WebRTCDeskshareManager::handleStreamStopEvent");
+			sharing = false;
+			viewWindowManager.handleViewWindowCloseEvent();
+		}
+
+		public function handleRequestStopSharingEvent():void {
+			/* stopping WebRTC deskshare. Alert DeskshareManager to reset toolbar */
+			globalDispatcher.dispatchEvent(new DeskshareToolbarEvent(DeskshareToolbarEvent.STOP));
+			stopWebRTCDeskshare();
+		}
+
+		private function stopWebRTCDeskshare():void {
+			LOGGER.debug("WebRTCDeskshareManager::stopWebRTCDeskshare");
+			viewWindowManager.stopViewing();
+
+			/* close the sharing window. The sharing window can also be open when going through
+			extension installation */
+			publishWindowManager.stopSharing();
+
+			if (ExternalInterface.available) {
+				ExternalInterface.call("vertoExitScreenShare");
+			}
+		}
+
+		private function startWebRTCDeskshare():void {
+			LOGGER.debug("WebRTCDeskshareManager::startWebRTCDeskshare");
+
+			if (ExternalInterface.available) {
+				var videoTag:String = "localVertoVideo";
+				var onFail:Function = function(args:Object):void {
+					LOGGER.debug("WebRTCDeskshareManager::startWebRTCDeskshare - falling back to java");
+					globalDispatcher.dispatchEvent(new UseJavaModeCommand())
+				};
+				ExternalInterface.addCallback("onFail", onFail);
+
+				var voiceBridge:String = UsersUtil.getVoiceBridge();
+				var myName:String = UsersUtil.getMyUsername();
+
+				ExternalInterface.call(
+					'vertoShareScreen',
+					videoTag,
+					voiceBridge,
+					myName,
+					null,
+					"onFail",
+					chromeExtensionKey
+				);
+			}
+		}
+
+		private function initDeskshare():void {
+			LOGGER.debug("WebRTCDeskshareManager::initDeskshare");
+			sharing = false;
+
+			if (!StringUtils.isEmpty(options.chromeExtensionKey)) {
+				chromeExtensionKey = options.chromeExtensionKey;
+			}
+			usingWebRTC = options.tryWebRTCFirst;
+		}
+
+		public function handleMadePresenterEvent(e:MadePresenterEvent):void {
+			LOGGER.debug("Got MadePresenterEvent ");
+			initDeskshare();
+		}
+
+		public function handleMadeViewerEvent(e:MadePresenterEvent):void{
+			LOGGER.debug("Got MadeViewerEvent ");
+			if (sharing) {
+				publishWindowManager.stopSharing();
+				stopWebRTCDeskshare();
+			}
+			sharing = false;
+		}
+
+		/* When WebRTC DS cannot be used. Marks usingWebRTC as false,
+			 sends out fall back to java command
+		*/
+		private function cannotUseWebRTC (message:String):void {
+			LOGGER.debug("WebRTCDeskshareManager::handleStartSharingEvent - falling back to java");
+			usingWebRTC = false;
+			// send out event to fallback to Java
+			globalDispatcher.dispatchEvent(new UseJavaModeCommand());
+		};
+
+		/* When WebRTC is supported in the browser, theres an extension key,
+			 but not configured properly (no extension for example)
+		*/
+		private function webRTCWorksButNotConfigured (message:String):void {
+			publishWindowManager.openWindow();
+			globalDispatcher.dispatchEvent(new WebRTCPublishWindowChangeState(WebRTCPublishWindowChangeState.DISPLAY_INSTALL));
+		}
+
+		/* WebRTC is supported and everything is configured properly (extension exists),
+			 attempt to share
+		*/
+		private function webRTCWorksAndConfigured (message:String):void {
+			LOGGER.debug("WebRTCDeskshareManager::webRTCWorksAndConfigured");
+			usingWebRTC = true;
+			startWebRTCDeskshare();
+		}
+
+		/*handle start sharing event*/
+		public function handleStartSharingEvent():void {
+			LOGGER.debug("WebRTCDeskshareManager::handleStartSharingEvent");
+
+			if (WebRTCAudioStatus.getInstance().getDidWebRTCAudioFail()) {
+				usingWebRTC = false;
+				globalDispatcher.dispatchEvent(new UseJavaModeCommand());
+				return;
+			}
+
+			WebRTCScreenshareUtility.canIUseVertoOnThisBrowser(cannotUseWebRTC, webRTCWorksButNotConfigured, webRTCWorksAndConfigured);
+		}
+
+		public function handleShareWindowCloseEvent():void {
+			publishWindowManager.handleShareWindowCloseEvent();
+			sharing = false;
+			stopWebRTCDeskshare();
+		}
+
+		public function handleViewWindowCloseEvent():void {
+			LOGGER.debug("Received stop viewing command");
+			sharing = false;
+			viewWindowManager.handleViewWindowCloseEvent();
+		}
+
+		public function handleStreamStartEvent(e:WebRTCViewStreamEvent):void{
+			if (sharing) return; //TODO must uncomment this for the non-webrtc desktop share
+			var isPresenter:Boolean = UsersUtil.amIPresenter();
+			LOGGER.debug("Received start viewing command when isPresenter==[{0}]",[isPresenter]);
+
+			if(isPresenter && usingWebRTC) {
+				publishWindowManager.startViewing(e.rtmp, e.videoWidth, e.videoHeight);
+				globalDispatcher.dispatchEvent(new DeskshareToolbarEvent(DeskshareToolbarEvent.START));
+			} else {
+
+				if (!options.tryWebRTCFirst || e == null || e.rtmp == null) {
+					return;
+				}
+
+				viewWindowManager.startViewing(e.rtmp, e.videoWidth, e.videoHeight);
+			}
+
+			 sharing = true; //TODO must uncomment this for the non-webrtc desktop share
+		}
+
+		public function handleUseJavaModeCommand():void {
+			LOGGER.debug("WebRTCDeskshareManager::handleUseJavaModeCommand");
+			usingWebRTC = false;
+		}
+
+		public function handleRequestStartSharingEvent():void {
+			LOGGER.debug("WebRTCDeskshareManager::handleRequestStartSharingEvent");
+			initDeskshare();
+			handleStartSharingEvent();
+		}
+
+		public function handleScreenShareStartedEvent(event:ShareStartedEvent):void {
+			if (UsersUtil.amIPresenter()) {
+			} else {
+				/*handleStreamStartEvent(ScreenshareModel.getInstance().streamId, event.width, event.height);*/
+				handleStreamStartEvent(null);
+			}
+
+			var dispatcher:Dispatcher = new Dispatcher();
+			dispatcher.dispatchEvent(new WebRTCViewStreamEvent(WebRTCViewStreamEvent.START));
+		}
+
+		/*public function handleIsSharingScreenEvent(event: IsSharingScreenEvent):void {*/
+		public function handleIsSharingScreenEvent():void {
+			if (UsersUtil.amIPresenter()) {
+			} else {
+				/*handleStreamStartEvent(ScreenshareModel.getInstance().streamId, event.width, event.height);*/
+				handleStreamStartEvent(null);
+			}
+
+			var dispatcher:Dispatcher = new Dispatcher();
+			dispatcher.dispatchEvent(new WebRTCViewStreamEvent(WebRTCViewStreamEvent.START));
+		}
+	}
+}