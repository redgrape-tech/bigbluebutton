--- conflicted
+++ resolved
@@ -1,83 +1,75 @@
-/**
-* BigBlueButton open source conferencing system - http://www.bigbluebutton.org/
-*
-* Copyright (c) 2015 BigBlueButton Inc. and by respective authors (see below).
-*
-* This program is free software; you can redistribute it and/or modify it under the
-* terms of the GNU Lesser General Public License as published by the Free Software
-* Foundation; either version 3.0 of the License, or (at your option) any later
-* version.
-*
-* BigBlueButton is distributed in the hope that it will be useful, but WITHOUT ANY
-* WARRANTY; without even the implied warranty of MERCHANTABILITY or FITNESS FOR A
-* PARTICULAR PURPOSE. See the GNU Lesser General Public License for more details.
-*
-* You should have received a copy of the GNU Lesser General Public License along
-* with BigBlueButton; if not, see <http://www.gnu.org/licenses/>.
-*
-*/
-package org.bigbluebutton.modules.screenshare.managers
-{
-	import com.asfusion.mate.events.Dispatcher;
-	
-	import org.as3commons.logging.api.ILogger;
-	import org.as3commons.logging.api.getClassLogger;
-	import org.bigbluebutton.common.IBbbModuleWindow;
-	import org.bigbluebutton.common.events.CloseWindowEvent;
-	import org.bigbluebutton.common.events.OpenWindowEvent;
-	import org.bigbluebutton.modules.screenshare.services.WebRTCDeskshareService;
-	import org.bigbluebutton.modules.screenshare.view.components.WebRTCDesktopPublishWindow;
-	import org.bigbluebutton.modules.screenshare.view.components.WebRTCDesktopViewWindow;
-
-	public class WebRTCViewerWindowManager {
-		private static const LOGGER:ILogger = getClassLogger(ViewerWindowManager);
-
-		private var viewWindow:WebRTCDesktopViewWindow;
-		private var shareWindow:WebRTCDesktopPublishWindow;
-<<<<<<< HEAD
-
-=======
->>>>>>> 40b3c6af
-		private var isViewing:Boolean = false;
-		private var globalDispatcher:Dispatcher;
-
-		public function WebRTCViewerWindowManager(service:WebRTCDeskshareService) {
-<<<<<<< HEAD
-
-=======
->>>>>>> 40b3c6af
-			globalDispatcher = new Dispatcher();
-		}
-
-		public function stopViewing():void {
-			if (isViewing) viewWindow.stopViewing();
-		}
-
-		private function openWindow(window:IBbbModuleWindow):void{
-			var event:OpenWindowEvent = new OpenWindowEvent(OpenWindowEvent.OPEN_WINDOW_EVENT);
-			event.window = window;
-			globalDispatcher.dispatchEvent(event);
-		}
-
-		public function handleViewWindowCloseEvent():void {
-			LOGGER.debug("ViewerWindowManager Received stop viewing command");
-			closeWindow(viewWindow);
-			isViewing = false;
-		}
-
-		private function closeWindow(window:IBbbModuleWindow):void {
-			var event:CloseWindowEvent = new CloseWindowEvent(CloseWindowEvent.CLOSE_WINDOW_EVENT);
-			event.window = window;
-			globalDispatcher.dispatchEvent(event);
-		}
-
-		public function startViewing(rtmp:String, videoWidth:Number, videoHeight:Number):void{
-			LOGGER.debug("ViewerWindowManager::startViewing");
-
-			viewWindow = new WebRTCDesktopViewWindow();
-			viewWindow.startVideo(rtmp, videoWidth, videoHeight);
-			openWindow(viewWindow);
-			isViewing = true;
-		}
-	}
-}
+/**
+* BigBlueButton open source conferencing system - http://www.bigbluebutton.org/
+*
+* Copyright (c) 2015 BigBlueButton Inc. and by respective authors (see below).
+*
+* This program is free software; you can redistribute it and/or modify it under the
+* terms of the GNU Lesser General Public License as published by the Free Software
+* Foundation; either version 3.0 of the License, or (at your option) any later
+* version.
+*
+* BigBlueButton is distributed in the hope that it will be useful, but WITHOUT ANY
+* WARRANTY; without even the implied warranty of MERCHANTABILITY or FITNESS FOR A
+* PARTICULAR PURPOSE. See the GNU Lesser General Public License for more details.
+*
+* You should have received a copy of the GNU Lesser General Public License along
+* with BigBlueButton; if not, see <http://www.gnu.org/licenses/>.
+*
+*/
+package org.bigbluebutton.modules.screenshare.managers
+{
+	import com.asfusion.mate.events.Dispatcher;
+	
+	import org.as3commons.logging.api.ILogger;
+	import org.as3commons.logging.api.getClassLogger;
+	import org.bigbluebutton.common.IBbbModuleWindow;
+	import org.bigbluebutton.common.events.CloseWindowEvent;
+	import org.bigbluebutton.common.events.OpenWindowEvent;
+	import org.bigbluebutton.modules.screenshare.services.WebRTCDeskshareService;
+	import org.bigbluebutton.modules.screenshare.view.components.WebRTCDesktopPublishWindow;
+	import org.bigbluebutton.modules.screenshare.view.components.WebRTCDesktopViewWindow;
+
+	public class WebRTCViewerWindowManager {
+		private static const LOGGER:ILogger = getClassLogger(ViewerWindowManager);
+
+		private var viewWindow:WebRTCDesktopViewWindow;
+		private var shareWindow:WebRTCDesktopPublishWindow;
+		private var isViewing:Boolean = false;
+		private var globalDispatcher:Dispatcher;
+
+		public function WebRTCViewerWindowManager(service:WebRTCDeskshareService) {
+			globalDispatcher = new Dispatcher();
+		}
+
+		public function stopViewing():void {
+			if (isViewing) viewWindow.stopViewing();
+		}
+
+		private function openWindow(window:IBbbModuleWindow):void{
+			var event:OpenWindowEvent = new OpenWindowEvent(OpenWindowEvent.OPEN_WINDOW_EVENT);
+			event.window = window;
+			globalDispatcher.dispatchEvent(event);
+		}
+
+		public function handleViewWindowCloseEvent():void {
+			LOGGER.debug("ViewerWindowManager Received stop viewing command");
+			closeWindow(viewWindow);
+			isViewing = false;
+		}
+
+		private function closeWindow(window:IBbbModuleWindow):void {
+			var event:CloseWindowEvent = new CloseWindowEvent(CloseWindowEvent.CLOSE_WINDOW_EVENT);
+			event.window = window;
+			globalDispatcher.dispatchEvent(event);
+		}
+
+		public function startViewing(rtmp:String, videoWidth:Number, videoHeight:Number):void{
+			LOGGER.debug("ViewerWindowManager::startViewing");
+
+			viewWindow = new WebRTCDesktopViewWindow();
+			viewWindow.startVideo(rtmp, videoWidth, videoHeight);
+			openWindow(viewWindow);
+			isViewing = true;
+		}
+	}
+}