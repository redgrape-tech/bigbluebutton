--- conflicted
+++ resolved
@@ -23,11 +23,7 @@
 
 		[Bindable]
 		public var uri: String = "";
-<<<<<<< HEAD
-		
-=======
-			
->>>>>>> 40b3c6af
+
 		[Bindable]
 		public var showButton:Boolean = true;
 
