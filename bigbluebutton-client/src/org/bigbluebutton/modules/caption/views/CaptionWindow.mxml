<?xml version="1.0" encoding="utf-8"?>
<!--

BigBlueButton open source conferencing system - http://www.bigbluebutton.org/

Copyright (c) 2012 BigBlueButton Inc. and by respective authors (see below).

This program is free software; you can redistribute it and/or modify it under the
terms of the GNU Lesser General Public License as published by the Free Software
Foundation; either version 3.0 of the License, or (at your option) any later
version.

BigBlueButton is distributed in the hope that it will be useful, but WITHOUT ANY
WARRANTY; without even the implied warranty of MERCHANTABILITY or FITNESS FOR A
PARTICULAR PURPOSE. See the GNU Lesser General Public License for more details.

You should have received a copy of the GNU Lesser General Public License along
with BigBlueButton; if not, see <http://www.gnu.org/licenses/>.

-->

<CustomMdiWindow xmlns="org.bigbluebutton.common.*" 
			xmlns:mx="library://ns.adobe.com/flex/mx"
			xmlns:fx="http://ns.adobe.com/mxml/2009"
			xmlns:containers="flexlib.containers.*"
			xmlns:mate="http://mate.asfusion.com/"
			implements="org.bigbluebutton.common.IBbbModuleWindow"
			width="400" height="300"
			showCloseButton="false"
			creationComplete="onCreationComplete()">
	
	<fx:Declarations>
		<mate:Listener type="{LocaleChangeEvent.LOCALE_CHANGED}" method="localeChanged" />
		<mate:Listener type="{ShortcutEvent.FOCUS_CAPTION_WINDOW}" method="focusWindow" />
	</fx:Declarations>

	<fx:Script>
		<![CDATA[
<<<<<<< HEAD
			import com.asfusion.mate.events.Dispatcher;
			
			import flexlib.controls.tabBarClasses.SuperTab;
			
			import melomel.core.UI;
			
			import mx.binding.utils.BindingUtils;
			import mx.binding.utils.ChangeWatcher;
			import mx.collections.ArrayCollection;
			import mx.controls.Button;
			
			import org.bigbluebutton.common.events.LocaleChangeEvent;
			import org.bigbluebutton.core.Options;
			import org.bigbluebutton.core.UsersUtil;
			import org.bigbluebutton.core.managers.UserManager;
			import org.bigbluebutton.main.events.ShortcutEvent;
			import org.bigbluebutton.main.model.users.BBBUser;
			import org.bigbluebutton.main.views.MainCanvas;
			import org.bigbluebutton.modules.caption.events.RequestTranscriptsEvent;
			import org.bigbluebutton.modules.caption.model.CaptionOptions;
			import org.bigbluebutton.modules.caption.model.Transcript;
			import org.bigbluebutton.modules.caption.model.Transcripts;
			import org.bigbluebutton.util.i18n.ResourceUtil;
=======
      import com.asfusion.mate.events.Dispatcher;
      
      import mx.binding.utils.BindingUtils;
      import mx.binding.utils.ChangeWatcher;
      import mx.collections.ArrayCollection;
      import mx.controls.Button;     
      import flexlib.controls.tabBarClasses.SuperTab;      
      import org.bigbluebutton.common.events.LocaleChangeEvent;
      import org.bigbluebutton.core.Options;
      import org.bigbluebutton.core.UsersUtil;
      import org.bigbluebutton.main.events.ShortcutEvent;
      import org.bigbluebutton.main.views.MainCanvas;
      import org.bigbluebutton.modules.caption.events.RequestTranscriptsEvent;
      import org.bigbluebutton.modules.caption.model.CaptionOptions;
      import org.bigbluebutton.modules.caption.model.Transcript;
      import org.bigbluebutton.modules.caption.model.Transcripts;
      import org.bigbluebutton.util.i18n.ResourceUtil;
>>>>>>> 692609df
			
			[Bindable]
			private var transcriptsCollection:ArrayCollection;
			
			[Bindable]
			private var currentTranscript:Transcript;
			
			private var transcriptsObject:Transcripts;
			
			private var transcriptOwnerChangeWatcher:ChangeWatcher;
			
			private var optionsTab:OptionsTab;
			private var textTab:TextTab;
			
			private var captionOptions:CaptionOptions;
			
			override protected function createChildren():void {
				super.createChildren();
				
				captionOptions = Options.getOptions(CaptionOptions) as CaptionOptions;
				
				optionsTab = new OptionsTab();
				optionsTab.setChangeCallback(optionChange);
				captionTabs.addChild(optionsTab);
				
				textTab = new TextTab(captionOptions.baseTabIndex+5, captionOptions);
			}
			
			private function onCreationComplete():void {
				var requestTranscripts:RequestTranscriptsEvent = new RequestTranscriptsEvent(RequestTranscriptsEvent.REQUEST_TRANSCRIPTS_EVENT);
				requestTranscripts.callback = setTranscripts;
				var dispatcher:Dispatcher = new Dispatcher();
				dispatcher.dispatchEvent(requestTranscripts);
				
				captionTabs.closePolicy = SuperTab.CLOSE_NEVER;
				
				titleBarOverlay.tabIndex = captionOptions.baseTabIndex;
				
				minimizeBtn.tabIndex = captionOptions.baseTabIndex+1;
				maximizeRestoreBtn.tabIndex = captionOptions.baseTabIndex+2;
				closeBtn.tabIndex = captionOptions.baseTabIndex+3;
				
				captionTabs.tabIndex = captionOptions.baseTabIndex+4;
				
				optionsTab.tabIndexer.startIndex = captionOptions.baseTabIndex+5;
				
				resourcesChanged();
			}
			
			private function setTranscripts(t:Transcripts):void {
				transcriptsObject = t;
				
				if (UsersUtil.amIModerator()) {
					transcriptsCollection = new ArrayCollection();
					
					var locales:Array = ResourceUtil.getInstance().locales;
					
					for each(var item:* in locales) {
						transcriptsCollection.addItem({locale: item.name, localeCode: item.code});
					}
				} else {
					transcriptsCollection = t.transcriptCollection;
				}
				
				optionsTab.setTranscriptCollection(transcriptsCollection);
			}
			
			public function getPrefferedPosition():String {
				return MainCanvas.POPUP;
			}
			
			private function optionChange(type:int, val:Object):void {
				switch (type) {
					case OptionENUM.LOCALE:
						onLocaleChange(val);
						break;
					case OptionENUM.SIZE:
						textTab.setFontSize(int(val));
						break;
					case OptionENUM.FAMILY:
						textTab.setFontFamily(String(val));
						break;
					case OptionENUM.TEXTCOLOR:
						textTab.setTextColor(uint(val));
						break;
					case OptionENUM.BACKCOLOR:
						textTab.setBackgroundColor(uint(val));
						break;
				}
			}
			
			private function onLocaleChange(item:Object):void {
				currentTranscript = transcriptsObject.findLocale(item.locale, item.localeCode);
				
				optionsTab.setCurrentTranscript(currentTranscript);
				textTab.setCurrentTranscript(currentTranscript);
				
				if (transcriptOwnerChangeWatcher) {
					transcriptOwnerChangeWatcher.unwatch();
				}
				
				if (currentTranscript) {
					transcriptOwnerChangeWatcher = BindingUtils.bindSetter(onTranscriptOwnerIDChange, currentTranscript, "ownerID");
					onTranscriptOwnerIDChange(currentTranscript.ownerID);
				}
				
				if (!captionTabs.contains(textTab)) {
					addTextTab();
				}
				
				captionTabs.selectedIndex = 0;
				
				// When the tab is switched we want to autofocus to the area that we likely want to immediately interact with, 
				// but if we move focus immediately the tab's contents aren't actually visible on the screen. This results in 
				// a screen reader not recognizing the focus shift. We need to delay the focus change for a couple of frames, 
				// but there isn't a good event to listen for so a short Timer was used instead.
				textTab.delayedFocusTextArea();
			}
			
			private function onTranscriptOwnerIDChange(o:Object):void {
				var ownerId:String = o as String;
				
				textTab.transcriptOwnerIDChange(ownerId);
				
				setTextTabLabel(ownerId);
			}
			
			private function setTextTabLabel(ownerId:String):void {
				var ownerText:String = null;
				
				if (ownerId == "") {
					//unclaimed text
					//ownerNameOutputLabel.text = "Owner - " + "None";
					ownerText = ResourceUtil.getInstance().getString('bbb.caption.transcript.noowner');
				} else if (ownerId == UsersUtil.getMyUserID()) {
					//release text
					ownerText = ResourceUtil.getInstance().getString('bbb.caption.transcript.youowner');
				} else {
					//claimed by other
<<<<<<< HEAD
					var user:BBBUser = UserManager.getInstance().getConference().getUser(ownerId);
					if (user != null) {
						ownerText = user.name;
					}
=======
					textTab.label += UsersUtil.getUser(ownerId).name;
>>>>>>> 692609df
				}
				
				textTab.label = currentTranscript.locale + (ownerText != null ? " - " + ownerText : "");
			}
			
			private function addTextTab():void {
				textTab.setCurrentTranscript(currentTranscript);
				textTab.setFontFamily(String(optionsTab.fontFamilyCombo.selectedItem));
				textTab.setFontSize(int(optionsTab.fontSizeCombo.selectedItem));
				
				captionTabs.addChildAt(textTab, 0);
			}
			
			private function onTabChange():void {
				var tab:Button = captionTabs.getTabAt(captionTabs.selectedIndex);
				tab.setStyle("fillColors", new Array(0xFFFFFF, 0xCCCCCC));
			}
			
			private function localeChanged(e:Event):void{
				resourcesChanged();
			}
			
			override protected function resourcesChanged():void{
				super.resourcesChanged();
				this.title = ResourceUtil.getInstance().getString("bbb.caption.window.title");
				
				if (titleBarOverlay != null) {
					titleBarOverlay.accessibilityName = ResourceUtil.getInstance().getString('bbb.caption.window.titleBar');
				}
				
				if (windowControls != null) {
					minimizeBtn.toolTip = ResourceUtil.getInstance().getString("bbb.window.minimizeBtn.toolTip");
					minimizeBtn.accessibilityName = ResourceUtil.getInstance().getString("bbb.caption.window.minimizeBtn.accessibilityName");
					
					maximizeRestoreBtn.toolTip = ResourceUtil.getInstance().getString("bbb.window.maximizeRestoreBtn.toolTip");
					maximizeRestoreBtn.accessibilityName = ResourceUtil.getInstance().getString("bbb.caption.window.maximizeRestoreBtn.accessibilityName");
				}
				
				if (optionsTab != null) {
					optionsTab.label = ResourceUtil.getInstance().getString('bbb.caption.option.label');
				}
				
				if (currentTranscript != null) {
					setTextTabLabel(currentTranscript.ownerID);
				}
			}

			private function focusWindow(e:ShortcutEvent):void {
				if (this.visible) {
					focusManager.setFocus(titleBarOverlay);
				}
			}
		]]>
	</fx:Script>
	<mx:Box width="100%" height="100%" horizontalAlign="left">
		<containers:SuperTabNavigator id="captionTabs"
									  width="100%" height="100%" minTabWidth="20"
									  dragEnabled="false" popUpButtonPolicy="off" 
									  change="onTabChange()"/>
	</mx:Box>
</CustomMdiWindow>
<|MERGE_RESOLUTION|>--- conflicted
+++ resolved
@@ -1,289 +1,262 @@
-<?xml version="1.0" encoding="utf-8"?>
-<!--
-
-BigBlueButton open source conferencing system - http://www.bigbluebutton.org/
-
-Copyright (c) 2012 BigBlueButton Inc. and by respective authors (see below).
-
-This program is free software; you can redistribute it and/or modify it under the
-terms of the GNU Lesser General Public License as published by the Free Software
-Foundation; either version 3.0 of the License, or (at your option) any later
-version.
-
-BigBlueButton is distributed in the hope that it will be useful, but WITHOUT ANY
-WARRANTY; without even the implied warranty of MERCHANTABILITY or FITNESS FOR A
-PARTICULAR PURPOSE. See the GNU Lesser General Public License for more details.
-
-You should have received a copy of the GNU Lesser General Public License along
-with BigBlueButton; if not, see <http://www.gnu.org/licenses/>.
-
--->
-
-<CustomMdiWindow xmlns="org.bigbluebutton.common.*" 
-			xmlns:mx="library://ns.adobe.com/flex/mx"
-			xmlns:fx="http://ns.adobe.com/mxml/2009"
-			xmlns:containers="flexlib.containers.*"
-			xmlns:mate="http://mate.asfusion.com/"
-			implements="org.bigbluebutton.common.IBbbModuleWindow"
-			width="400" height="300"
-			showCloseButton="false"
-			creationComplete="onCreationComplete()">
-	
-	<fx:Declarations>
-		<mate:Listener type="{LocaleChangeEvent.LOCALE_CHANGED}" method="localeChanged" />
-		<mate:Listener type="{ShortcutEvent.FOCUS_CAPTION_WINDOW}" method="focusWindow" />
-	</fx:Declarations>
-
-	<fx:Script>
-		<![CDATA[
-<<<<<<< HEAD
-			import com.asfusion.mate.events.Dispatcher;
-			
-			import flexlib.controls.tabBarClasses.SuperTab;
-			
-			import melomel.core.UI;
-			
-			import mx.binding.utils.BindingUtils;
-			import mx.binding.utils.ChangeWatcher;
-			import mx.collections.ArrayCollection;
-			import mx.controls.Button;
-			
-			import org.bigbluebutton.common.events.LocaleChangeEvent;
-			import org.bigbluebutton.core.Options;
-			import org.bigbluebutton.core.UsersUtil;
-			import org.bigbluebutton.core.managers.UserManager;
-			import org.bigbluebutton.main.events.ShortcutEvent;
-			import org.bigbluebutton.main.model.users.BBBUser;
-			import org.bigbluebutton.main.views.MainCanvas;
-			import org.bigbluebutton.modules.caption.events.RequestTranscriptsEvent;
-			import org.bigbluebutton.modules.caption.model.CaptionOptions;
-			import org.bigbluebutton.modules.caption.model.Transcript;
-			import org.bigbluebutton.modules.caption.model.Transcripts;
-			import org.bigbluebutton.util.i18n.ResourceUtil;
-=======
-      import com.asfusion.mate.events.Dispatcher;
-      
-      import mx.binding.utils.BindingUtils;
-      import mx.binding.utils.ChangeWatcher;
-      import mx.collections.ArrayCollection;
-      import mx.controls.Button;     
-      import flexlib.controls.tabBarClasses.SuperTab;      
-      import org.bigbluebutton.common.events.LocaleChangeEvent;
-      import org.bigbluebutton.core.Options;
-      import org.bigbluebutton.core.UsersUtil;
-      import org.bigbluebutton.main.events.ShortcutEvent;
-      import org.bigbluebutton.main.views.MainCanvas;
-      import org.bigbluebutton.modules.caption.events.RequestTranscriptsEvent;
-      import org.bigbluebutton.modules.caption.model.CaptionOptions;
-      import org.bigbluebutton.modules.caption.model.Transcript;
-      import org.bigbluebutton.modules.caption.model.Transcripts;
-      import org.bigbluebutton.util.i18n.ResourceUtil;
->>>>>>> 692609df
-			
-			[Bindable]
-			private var transcriptsCollection:ArrayCollection;
-			
-			[Bindable]
-			private var currentTranscript:Transcript;
-			
-			private var transcriptsObject:Transcripts;
-			
-			private var transcriptOwnerChangeWatcher:ChangeWatcher;
-			
-			private var optionsTab:OptionsTab;
-			private var textTab:TextTab;
-			
-			private var captionOptions:CaptionOptions;
-			
-			override protected function createChildren():void {
-				super.createChildren();
-				
-				captionOptions = Options.getOptions(CaptionOptions) as CaptionOptions;
-				
-				optionsTab = new OptionsTab();
-				optionsTab.setChangeCallback(optionChange);
-				captionTabs.addChild(optionsTab);
-				
-				textTab = new TextTab(captionOptions.baseTabIndex+5, captionOptions);
-			}
-			
-			private function onCreationComplete():void {
-				var requestTranscripts:RequestTranscriptsEvent = new RequestTranscriptsEvent(RequestTranscriptsEvent.REQUEST_TRANSCRIPTS_EVENT);
-				requestTranscripts.callback = setTranscripts;
-				var dispatcher:Dispatcher = new Dispatcher();
-				dispatcher.dispatchEvent(requestTranscripts);
-				
-				captionTabs.closePolicy = SuperTab.CLOSE_NEVER;
-				
-				titleBarOverlay.tabIndex = captionOptions.baseTabIndex;
-				
-				minimizeBtn.tabIndex = captionOptions.baseTabIndex+1;
-				maximizeRestoreBtn.tabIndex = captionOptions.baseTabIndex+2;
-				closeBtn.tabIndex = captionOptions.baseTabIndex+3;
-				
-				captionTabs.tabIndex = captionOptions.baseTabIndex+4;
-				
-				optionsTab.tabIndexer.startIndex = captionOptions.baseTabIndex+5;
-				
-				resourcesChanged();
-			}
-			
-			private function setTranscripts(t:Transcripts):void {
-				transcriptsObject = t;
-				
-				if (UsersUtil.amIModerator()) {
-					transcriptsCollection = new ArrayCollection();
-					
-					var locales:Array = ResourceUtil.getInstance().locales;
-					
-					for each(var item:* in locales) {
-						transcriptsCollection.addItem({locale: item.name, localeCode: item.code});
-					}
-				} else {
-					transcriptsCollection = t.transcriptCollection;
-				}
-				
-				optionsTab.setTranscriptCollection(transcriptsCollection);
-			}
-			
-			public function getPrefferedPosition():String {
-				return MainCanvas.POPUP;
-			}
-			
-			private function optionChange(type:int, val:Object):void {
-				switch (type) {
-					case OptionENUM.LOCALE:
-						onLocaleChange(val);
-						break;
-					case OptionENUM.SIZE:
-						textTab.setFontSize(int(val));
-						break;
-					case OptionENUM.FAMILY:
-						textTab.setFontFamily(String(val));
-						break;
-					case OptionENUM.TEXTCOLOR:
-						textTab.setTextColor(uint(val));
-						break;
-					case OptionENUM.BACKCOLOR:
-						textTab.setBackgroundColor(uint(val));
-						break;
-				}
-			}
-			
-			private function onLocaleChange(item:Object):void {
-				currentTranscript = transcriptsObject.findLocale(item.locale, item.localeCode);
-				
-				optionsTab.setCurrentTranscript(currentTranscript);
-				textTab.setCurrentTranscript(currentTranscript);
-				
-				if (transcriptOwnerChangeWatcher) {
-					transcriptOwnerChangeWatcher.unwatch();
-				}
-				
-				if (currentTranscript) {
-					transcriptOwnerChangeWatcher = BindingUtils.bindSetter(onTranscriptOwnerIDChange, currentTranscript, "ownerID");
-					onTranscriptOwnerIDChange(currentTranscript.ownerID);
-				}
-				
-				if (!captionTabs.contains(textTab)) {
-					addTextTab();
-				}
-				
-				captionTabs.selectedIndex = 0;
-				
-				// When the tab is switched we want to autofocus to the area that we likely want to immediately interact with, 
-				// but if we move focus immediately the tab's contents aren't actually visible on the screen. This results in 
-				// a screen reader not recognizing the focus shift. We need to delay the focus change for a couple of frames, 
-				// but there isn't a good event to listen for so a short Timer was used instead.
-				textTab.delayedFocusTextArea();
-			}
-			
-			private function onTranscriptOwnerIDChange(o:Object):void {
-				var ownerId:String = o as String;
-				
-				textTab.transcriptOwnerIDChange(ownerId);
-				
-				setTextTabLabel(ownerId);
-			}
-			
-			private function setTextTabLabel(ownerId:String):void {
-				var ownerText:String = null;
-				
-				if (ownerId == "") {
-					//unclaimed text
-					//ownerNameOutputLabel.text = "Owner - " + "None";
-					ownerText = ResourceUtil.getInstance().getString('bbb.caption.transcript.noowner');
-				} else if (ownerId == UsersUtil.getMyUserID()) {
-					//release text
-					ownerText = ResourceUtil.getInstance().getString('bbb.caption.transcript.youowner');
-				} else {
-					//claimed by other
-<<<<<<< HEAD
-					var user:BBBUser = UserManager.getInstance().getConference().getUser(ownerId);
-					if (user != null) {
-						ownerText = user.name;
-					}
-=======
-					textTab.label += UsersUtil.getUser(ownerId).name;
->>>>>>> 692609df
-				}
-				
-				textTab.label = currentTranscript.locale + (ownerText != null ? " - " + ownerText : "");
-			}
-			
-			private function addTextTab():void {
-				textTab.setCurrentTranscript(currentTranscript);
-				textTab.setFontFamily(String(optionsTab.fontFamilyCombo.selectedItem));
-				textTab.setFontSize(int(optionsTab.fontSizeCombo.selectedItem));
-				
-				captionTabs.addChildAt(textTab, 0);
-			}
-			
-			private function onTabChange():void {
-				var tab:Button = captionTabs.getTabAt(captionTabs.selectedIndex);
-				tab.setStyle("fillColors", new Array(0xFFFFFF, 0xCCCCCC));
-			}
-			
-			private function localeChanged(e:Event):void{
-				resourcesChanged();
-			}
-			
-			override protected function resourcesChanged():void{
-				super.resourcesChanged();
-				this.title = ResourceUtil.getInstance().getString("bbb.caption.window.title");
-				
-				if (titleBarOverlay != null) {
-					titleBarOverlay.accessibilityName = ResourceUtil.getInstance().getString('bbb.caption.window.titleBar');
-				}
-				
-				if (windowControls != null) {
-					minimizeBtn.toolTip = ResourceUtil.getInstance().getString("bbb.window.minimizeBtn.toolTip");
-					minimizeBtn.accessibilityName = ResourceUtil.getInstance().getString("bbb.caption.window.minimizeBtn.accessibilityName");
-					
-					maximizeRestoreBtn.toolTip = ResourceUtil.getInstance().getString("bbb.window.maximizeRestoreBtn.toolTip");
-					maximizeRestoreBtn.accessibilityName = ResourceUtil.getInstance().getString("bbb.caption.window.maximizeRestoreBtn.accessibilityName");
-				}
-				
-				if (optionsTab != null) {
-					optionsTab.label = ResourceUtil.getInstance().getString('bbb.caption.option.label');
-				}
-				
-				if (currentTranscript != null) {
-					setTextTabLabel(currentTranscript.ownerID);
-				}
-			}
-
-			private function focusWindow(e:ShortcutEvent):void {
-				if (this.visible) {
-					focusManager.setFocus(titleBarOverlay);
-				}
-			}
-		]]>
-	</fx:Script>
-	<mx:Box width="100%" height="100%" horizontalAlign="left">
-		<containers:SuperTabNavigator id="captionTabs"
-									  width="100%" height="100%" minTabWidth="20"
-									  dragEnabled="false" popUpButtonPolicy="off" 
-									  change="onTabChange()"/>
-	</mx:Box>
-</CustomMdiWindow>
+<?xml version="1.0" encoding="utf-8"?>
+<!--
+
+BigBlueButton open source conferencing system - http://www.bigbluebutton.org/
+
+Copyright (c) 2012 BigBlueButton Inc. and by respective authors (see below).
+
+This program is free software; you can redistribute it and/or modify it under the
+terms of the GNU Lesser General Public License as published by the Free Software
+Foundation; either version 3.0 of the License, or (at your option) any later
+version.
+
+BigBlueButton is distributed in the hope that it will be useful, but WITHOUT ANY
+WARRANTY; without even the implied warranty of MERCHANTABILITY or FITNESS FOR A
+PARTICULAR PURPOSE. See the GNU Lesser General Public License for more details.
+
+You should have received a copy of the GNU Lesser General Public License along
+with BigBlueButton; if not, see <http://www.gnu.org/licenses/>.
+
+-->
+
+<CustomMdiWindow xmlns="org.bigbluebutton.common.*" 
+			xmlns:mx="library://ns.adobe.com/flex/mx"
+			xmlns:fx="http://ns.adobe.com/mxml/2009"
+			xmlns:containers="flexlib.containers.*"
+			xmlns:mate="http://mate.asfusion.com/"
+			implements="org.bigbluebutton.common.IBbbModuleWindow"
+			width="400" height="300"
+			showCloseButton="false"
+			creationComplete="onCreationComplete()">
+	
+	<fx:Declarations>
+		<mate:Listener type="{LocaleChangeEvent.LOCALE_CHANGED}" method="localeChanged" />
+		<mate:Listener type="{ShortcutEvent.FOCUS_CAPTION_WINDOW}" method="focusWindow" />
+	</fx:Declarations>
+
+	<fx:Script>
+		<![CDATA[
+			import com.asfusion.mate.events.Dispatcher;
+			
+			import flexlib.controls.tabBarClasses.SuperTab;
+			
+			import mx.binding.utils.BindingUtils;
+			import mx.binding.utils.ChangeWatcher;
+			import mx.collections.ArrayCollection;
+			import mx.controls.Button;
+			
+			import org.bigbluebutton.common.events.LocaleChangeEvent;
+			import org.bigbluebutton.core.Options;
+			import org.bigbluebutton.core.UsersUtil;
+			import org.bigbluebutton.core.model.users.User2x;
+			import org.bigbluebutton.main.events.ShortcutEvent;
+			import org.bigbluebutton.main.views.MainCanvas;
+			import org.bigbluebutton.modules.caption.events.RequestTranscriptsEvent;
+			import org.bigbluebutton.modules.caption.model.CaptionOptions;
+			import org.bigbluebutton.modules.caption.model.Transcript;
+			import org.bigbluebutton.modules.caption.model.Transcripts;
+			import org.bigbluebutton.util.i18n.ResourceUtil;
+			
+			[Bindable]
+			private var transcriptsCollection:ArrayCollection;
+			
+			[Bindable]
+			private var currentTranscript:Transcript;
+			
+			private var transcriptsObject:Transcripts;
+			
+			private var transcriptOwnerChangeWatcher:ChangeWatcher;
+			
+			private var optionsTab:OptionsTab;
+			private var textTab:TextTab;
+			
+			private var captionOptions:CaptionOptions;
+			
+			override protected function createChildren():void {
+				super.createChildren();
+				
+				captionOptions = Options.getOptions(CaptionOptions) as CaptionOptions;
+				
+				optionsTab = new OptionsTab();
+				optionsTab.setChangeCallback(optionChange);
+				captionTabs.addChild(optionsTab);
+				
+				textTab = new TextTab(captionOptions.baseTabIndex+5, captionOptions);
+			}
+			
+			private function onCreationComplete():void {
+				var requestTranscripts:RequestTranscriptsEvent = new RequestTranscriptsEvent(RequestTranscriptsEvent.REQUEST_TRANSCRIPTS_EVENT);
+				requestTranscripts.callback = setTranscripts;
+				var dispatcher:Dispatcher = new Dispatcher();
+				dispatcher.dispatchEvent(requestTranscripts);
+				
+				captionTabs.closePolicy = SuperTab.CLOSE_NEVER;
+				
+				titleBarOverlay.tabIndex = captionOptions.baseTabIndex;
+				
+				minimizeBtn.tabIndex = captionOptions.baseTabIndex+1;
+				maximizeRestoreBtn.tabIndex = captionOptions.baseTabIndex+2;
+				closeBtn.tabIndex = captionOptions.baseTabIndex+3;
+				
+				captionTabs.tabIndex = captionOptions.baseTabIndex+4;
+				
+				optionsTab.tabIndexer.startIndex = captionOptions.baseTabIndex+5;
+				
+				resourcesChanged();
+			}
+			
+			private function setTranscripts(t:Transcripts):void {
+				transcriptsObject = t;
+				
+				if (UsersUtil.amIModerator()) {
+					transcriptsCollection = new ArrayCollection();
+					
+					var locales:Array = ResourceUtil.getInstance().locales;
+					
+					for each(var item:* in locales) {
+						transcriptsCollection.addItem({locale: item.name, localeCode: item.code});
+					}
+				} else {
+					transcriptsCollection = t.transcriptCollection;
+				}
+				
+				optionsTab.setTranscriptCollection(transcriptsCollection);
+			}
+			
+			public function getPrefferedPosition():String {
+				return MainCanvas.POPUP;
+			}
+			
+			private function optionChange(type:int, val:Object):void {
+				switch (type) {
+					case OptionENUM.LOCALE:
+						onLocaleChange(val);
+						break;
+					case OptionENUM.SIZE:
+						textTab.setFontSize(int(val));
+						break;
+					case OptionENUM.FAMILY:
+						textTab.setFontFamily(String(val));
+						break;
+					case OptionENUM.TEXTCOLOR:
+						textTab.setTextColor(uint(val));
+						break;
+					case OptionENUM.BACKCOLOR:
+						textTab.setBackgroundColor(uint(val));
+						break;
+				}
+			}
+			
+			private function onLocaleChange(item:Object):void {
+				currentTranscript = transcriptsObject.findLocale(item.locale, item.localeCode);
+				
+				optionsTab.setCurrentTranscript(currentTranscript);
+				textTab.setCurrentTranscript(currentTranscript);
+				
+				if (transcriptOwnerChangeWatcher) {
+					transcriptOwnerChangeWatcher.unwatch();
+				}
+				
+				if (currentTranscript) {
+					transcriptOwnerChangeWatcher = BindingUtils.bindSetter(onTranscriptOwnerIDChange, currentTranscript, "ownerID");
+					onTranscriptOwnerIDChange(currentTranscript.ownerID);
+				}
+				
+				if (!captionTabs.contains(textTab)) {
+					addTextTab();
+				}
+				
+				captionTabs.selectedIndex = 0;
+				
+				// When the tab is switched we want to autofocus to the area that we likely want to immediately interact with, 
+				// but if we move focus immediately the tab's contents aren't actually visible on the screen. This results in 
+				// a screen reader not recognizing the focus shift. We need to delay the focus change for a couple of frames, 
+				// but there isn't a good event to listen for so a short Timer was used instead.
+				textTab.delayedFocusTextArea();
+			}
+			
+			private function onTranscriptOwnerIDChange(o:Object):void {
+				var ownerId:String = o as String;
+				
+				textTab.transcriptOwnerIDChange(ownerId);
+				
+				setTextTabLabel(ownerId);
+			}
+			
+			private function setTextTabLabel(ownerId:String):void {
+				var ownerText:String = null;
+				
+				if (ownerId == "") {
+					//unclaimed text
+					//ownerNameOutputLabel.text = "Owner - " + "None";
+					ownerText = ResourceUtil.getInstance().getString('bbb.caption.transcript.noowner');
+				} else if (ownerId == UsersUtil.getMyUserID()) {
+					//release text
+					ownerText = ResourceUtil.getInstance().getString('bbb.caption.transcript.youowner');
+				} else {
+					//claimed by other
+					var user:User2x = UsersUtil.getUser(ownerId)
+					if (user != null) {
+						ownerText = user.name;
+					}
+				}
+				
+				textTab.label = currentTranscript.locale + (ownerText != null ? " - " + ownerText : "");
+			}
+			
+			private function addTextTab():void {
+				textTab.setCurrentTranscript(currentTranscript);
+				textTab.setFontFamily(String(optionsTab.fontFamilyCombo.selectedItem));
+				textTab.setFontSize(int(optionsTab.fontSizeCombo.selectedItem));
+				
+				captionTabs.addChildAt(textTab, 0);
+			}
+			
+			private function onTabChange():void {
+				var tab:Button = captionTabs.getTabAt(captionTabs.selectedIndex);
+				tab.setStyle("fillColors", new Array(0xFFFFFF, 0xCCCCCC));
+			}
+			
+			private function localeChanged(e:Event):void{
+				resourcesChanged();
+			}
+			
+			override protected function resourcesChanged():void{
+				super.resourcesChanged();
+				this.title = ResourceUtil.getInstance().getString("bbb.caption.window.title");
+				
+				if (titleBarOverlay != null) {
+					titleBarOverlay.accessibilityName = ResourceUtil.getInstance().getString('bbb.caption.window.titleBar');
+				}
+				
+				if (windowControls != null) {
+					minimizeBtn.toolTip = ResourceUtil.getInstance().getString("bbb.window.minimizeBtn.toolTip");
+					minimizeBtn.accessibilityName = ResourceUtil.getInstance().getString("bbb.caption.window.minimizeBtn.accessibilityName");
+					
+					maximizeRestoreBtn.toolTip = ResourceUtil.getInstance().getString("bbb.window.maximizeRestoreBtn.toolTip");
+					maximizeRestoreBtn.accessibilityName = ResourceUtil.getInstance().getString("bbb.caption.window.maximizeRestoreBtn.accessibilityName");
+				}
+				
+				if (optionsTab != null) {
+					optionsTab.label = ResourceUtil.getInstance().getString('bbb.caption.option.label');
+				}
+				
+				if (currentTranscript != null) {
+					setTextTabLabel(currentTranscript.ownerID);
+				}
+			}
+
+			private function focusWindow(e:ShortcutEvent):void {
+				if (this.visible) {
+					focusManager.setFocus(titleBarOverlay);
+				}
+			}
+		]]>
+	</fx:Script>
+	<mx:Box width="100%" height="100%" horizontalAlign="left">
+		<containers:SuperTabNavigator id="captionTabs"
+									  width="100%" height="100%" minTabWidth="20"
+									  dragEnabled="false" popUpButtonPolicy="off" 
+									  change="onTabChange()"/>
+	</mx:Box>
+</CustomMdiWindow>