/**
* BigBlueButton open source conferencing system - http://www.bigbluebutton.org/
*
* Copyright (c) 2010 BigBlueButton Inc. and by respective authors (see below).
*
* This program is free software; you can redistribute it and/or modify it under the
* terms of the GNU Lesser General Public License as published by the Free Software
* Foundation; either version 2.1 of the License, or (at your option) any later
* version.
*
* BigBlueButton is distributed in the hope that it will be useful, but WITHOUT ANY
* WARRANTY; without even the implied warranty of MERCHANTABILITY or FITNESS FOR A
* PARTICULAR PURPOSE. See the GNU Lesser General Public License for more details.
*
* You should have received a copy of the GNU Lesser General Public License along
* with BigBlueButton; if not, see <http://www.gnu.org/licenses/>.
* 
*/
package org.bigbluebutton.util.i18n
{
	import com.adobe.utils.StringUtil;
	
	import flash.events.Event;
	import flash.events.EventDispatcher;
	import flash.events.IEventDispatcher;
	import flash.events.IOErrorEvent;
	import flash.external.ExternalInterface;
	import flash.net.URLLoader;
	import flash.net.URLRequest;
	import flash.utils.Dictionary;
	
	import mx.controls.Alert;
	import mx.events.ResourceEvent;
	import mx.resources.IResourceManager;
	import mx.resources.ResourceManager;
	import mx.utils.StringUtil;
	
	import org.bigbluebutton.common.LogUtil;
	import org.bigbluebutton.common.events.LocaleChangeEvent;

	public class ResourceUtil extends EventDispatcher {
		private static var instance:ResourceUtil = null;
		public static const LOCALES_FILE:String = "conf/locales.xml";
		public static const VERSION:String = "0.8-PRE";
		private var inited:Boolean = false;
		
		private static var BBB_RESOURCE_BUNDLE:String = 'bbbResources';
		private static var MASTER_LOCALE:String = "en_US";
		
		[Bindable] public var localeCodes:Array = new Array();
		[Bindable] public var localeNames:Array = new Array();
		[Bindable] public var localeIndex:Number;
		
		private var eventDispatcher:IEventDispatcher;
		private var resourceManager:IResourceManager;
		private var preferredLocale:String
		
		
		public function ResourceUtil(enforcer:SingletonEnforcer) {
			if (enforcer == null) {
				throw new Error( "You Can Only Have One ResourceUtil" );
			}
			initialize();
		}
		
		private function isInited():Boolean {
			return inited;
		}
		
		public function initialize():void {
			resourceManager = ResourceManager.getInstance();
			// Add a random string on the query so that we always get an up-to-date config.xml
			var date:Date = new Date();
			LogUtil.debug("Loading " + LOCALES_FILE);
			var _urlLoader:URLLoader = new URLLoader();
			_urlLoader.addEventListener(Event.COMPLETE, handleComplete);
			_urlLoader.load(new URLRequest(LOCALES_FILE + "?a=" + date.time));
		}
				
		private function handleComplete(e:Event):void{
			parse(new XML(e.target.data));		
			
			loadMasterLocale(MASTER_LOCALE);			
			preferredLocale = getDefaultLocale();
			setPreferredLocale(preferredLocale);
		}
		
		private function parse(xml:XML):void{		 	
			var list:XMLList = xml.locale;
			LogUtil.debug("--- Supported locales --- \n" + xml.toString() + "\n --- \n");
			var locale:XML;
						
			for each(locale in list){
				localeCodes.push(locale.@code);
				localeNames.push(locale.@name);
			}							
		}
		
		private function getDefaultLocale():String {
			return ExternalInterface.call("getLanguage");
		}
		
		private function isPreferredLocaleAvailable(prefLocale:String):Boolean {
			for (var i:Number = 0; i < localeCodes.length; i++){
				if (prefLocale == localeCodes[i]) 
					return true;
			}
			return false;
		}
		
		public function setPreferredLocale(locale:String):void {
			LogUtil.debug("Setting up preferred locale " + locale);
			if (isPreferredLocaleAvailable(preferredLocale)) {
				preferredLocale = locale;
				localeIndex = localeCodes.indexOf(preferredLocale);
				changeLocale(preferredLocale);				
			}
		}
		
		private function loadMasterLocale(locale:String):void {					
			/**
			 *  http://help.adobe.com/en_US/FlashPlatform/reference/actionscript/3/mx/resources/IResourceManager.html#localeChain
			 *  Always load the default language, so if the chosen language 
			 *  doesn't provide a resource, the default language resource is used
			 */
			loadResource(locale);					
		}
		
<<<<<<< HEAD
		private function loadResource(language:String):IEventDispatcher {
=======
		private function load(language:String):IEventDispatcher {
			// Add a random string on the query so that we don't get a cached version.
>>>>>>> 7b36c465
			var date:Date = new Date();
			var localeURI:String = 'locale/' + language + '_resources.swf?a=' + date.time;
			return resourceManager.loadResourceModule(localeURI, false);
		}		
		
		public static function getInstance():ResourceUtil {
			if (instance == null) {
				LogUtil.debug("Setting up supported locales.");
				instance = new ResourceUtil(new SingletonEnforcer);
			} 
			return instance;
        }
        
		public function changeLocale(locale:String):void{        	
			eventDispatcher = loadResource(locale);
			eventDispatcher.addEventListener(ResourceEvent.COMPLETE, localeChangeComplete);
			eventDispatcher.addEventListener(ResourceEvent.ERROR, handleResourceNotLoaded);
		}
		
		private function localeChangeComplete(event:ResourceEvent):void {
			// Set the preferred locale and master as backup.
			if (preferredLocale != MASTER_LOCALE) {
				resourceManager.localeChain = [preferredLocale, MASTER_LOCALE];
				localeIndex = localeCodes.indexOf(preferredLocale);
			} else {
				resourceManager.localeChain = [MASTER_LOCALE];
				preferredLocale = MASTER_LOCALE;
				localeIndex = localeCodes.indexOf(preferredLocale);
			}
			
			update();
		}
		
		/**
		 * Defaults to DEFAULT_LANGUAGE when an error is thrown by the ResourceManager 
		 * @param event
		 */        
		private function handleResourceNotLoaded(event:ResourceEvent):void{
			resourceManager.localeChain = [MASTER_LOCALE];
			preferredLocale = MASTER_LOCALE;
			localeIndex = localeCodes.indexOf(preferredLocale);
			update();
		}
		
		public function update():void{
			dispatchEvent(new Event(Event.CHANGE));
		}
		
		[Bindable("change")]
		public function getString(resourceName:String, parameters:Array = null, locale:String = null):String{
			return resourceManager.getString(BBB_RESOURCE_BUNDLE, resourceName, parameters, locale);
		}
		
		public function getCurrentLanguageCode():String{
			return preferredLocale;
		}
				
		public function getLocaleCodeForIndex(index:int):String {
			return localeCodes[index];
		}
	}
}

class SingletonEnforcer{}<|MERGE_RESOLUTION|>--- conflicted
+++ resolved
@@ -1,198 +1,194 @@
-/**
-* BigBlueButton open source conferencing system - http://www.bigbluebutton.org/
-*
-* Copyright (c) 2010 BigBlueButton Inc. and by respective authors (see below).
-*
-* This program is free software; you can redistribute it and/or modify it under the
-* terms of the GNU Lesser General Public License as published by the Free Software
-* Foundation; either version 2.1 of the License, or (at your option) any later
-* version.
-*
-* BigBlueButton is distributed in the hope that it will be useful, but WITHOUT ANY
-* WARRANTY; without even the implied warranty of MERCHANTABILITY or FITNESS FOR A
-* PARTICULAR PURPOSE. See the GNU Lesser General Public License for more details.
-*
-* You should have received a copy of the GNU Lesser General Public License along
-* with BigBlueButton; if not, see <http://www.gnu.org/licenses/>.
-* 
-*/
-package org.bigbluebutton.util.i18n
-{
-	import com.adobe.utils.StringUtil;
-	
-	import flash.events.Event;
-	import flash.events.EventDispatcher;
-	import flash.events.IEventDispatcher;
-	import flash.events.IOErrorEvent;
-	import flash.external.ExternalInterface;
-	import flash.net.URLLoader;
-	import flash.net.URLRequest;
-	import flash.utils.Dictionary;
-	
-	import mx.controls.Alert;
-	import mx.events.ResourceEvent;
-	import mx.resources.IResourceManager;
-	import mx.resources.ResourceManager;
-	import mx.utils.StringUtil;
-	
-	import org.bigbluebutton.common.LogUtil;
-	import org.bigbluebutton.common.events.LocaleChangeEvent;
-
-	public class ResourceUtil extends EventDispatcher {
-		private static var instance:ResourceUtil = null;
-		public static const LOCALES_FILE:String = "conf/locales.xml";
-		public static const VERSION:String = "0.8-PRE";
-		private var inited:Boolean = false;
+/**
+* BigBlueButton open source conferencing system - http://www.bigbluebutton.org/
+*
+* Copyright (c) 2010 BigBlueButton Inc. and by respective authors (see below).
+*
+* This program is free software; you can redistribute it and/or modify it under the
+* terms of the GNU Lesser General Public License as published by the Free Software
+* Foundation; either version 2.1 of the License, or (at your option) any later
+* version.
+*
+* BigBlueButton is distributed in the hope that it will be useful, but WITHOUT ANY
+* WARRANTY; without even the implied warranty of MERCHANTABILITY or FITNESS FOR A
+* PARTICULAR PURPOSE. See the GNU Lesser General Public License for more details.
+*
+* You should have received a copy of the GNU Lesser General Public License along
+* with BigBlueButton; if not, see <http://www.gnu.org/licenses/>.
+* 
+*/
+package org.bigbluebutton.util.i18n
+{
+	import com.adobe.utils.StringUtil;
+	
+	import flash.events.Event;
+	import flash.events.EventDispatcher;
+	import flash.events.IEventDispatcher;
+	import flash.events.IOErrorEvent;
+	import flash.external.ExternalInterface;
+	import flash.net.URLLoader;
+	import flash.net.URLRequest;
+	import flash.utils.Dictionary;
+	
+	import mx.controls.Alert;
+	import mx.events.ResourceEvent;
+	import mx.resources.IResourceManager;
+	import mx.resources.ResourceManager;
+	import mx.utils.StringUtil;
+	
+	import org.bigbluebutton.common.LogUtil;
+	import org.bigbluebutton.common.events.LocaleChangeEvent;
+
+	public class ResourceUtil extends EventDispatcher {
+		private static var instance:ResourceUtil = null;
+		public static const LOCALES_FILE:String = "conf/locales.xml";
+		public static const VERSION:String = "0.8-PRE";
+		private var inited:Boolean = false;
+		
+		private static var BBB_RESOURCE_BUNDLE:String = 'bbbResources';
+		private static var MASTER_LOCALE:String = "en_US";
+		
+		[Bindable] public var localeCodes:Array = new Array();
+		[Bindable] public var localeNames:Array = new Array();
+		[Bindable] public var localeIndex:Number;
+		
+		private var eventDispatcher:IEventDispatcher;
+		private var resourceManager:IResourceManager;
+		private var preferredLocale:String
+		
+		
+		public function ResourceUtil(enforcer:SingletonEnforcer) {
+			if (enforcer == null) {
+				throw new Error( "You Can Only Have One ResourceUtil" );
+			}
+			initialize();
+		}
+		
+		private function isInited():Boolean {
+			return inited;
+		}
+		
+		public function initialize():void {
+			resourceManager = ResourceManager.getInstance();
+			// Add a random string on the query so that we always get an up-to-date config.xml
+			var date:Date = new Date();
+			LogUtil.debug("Loading " + LOCALES_FILE);
+			var _urlLoader:URLLoader = new URLLoader();
+			_urlLoader.addEventListener(Event.COMPLETE, handleComplete);
+			_urlLoader.load(new URLRequest(LOCALES_FILE + "?a=" + date.time));
+		}
+				
+		private function handleComplete(e:Event):void{
+			parse(new XML(e.target.data));		
+			
+			loadMasterLocale(MASTER_LOCALE);			
+			preferredLocale = getDefaultLocale();
+			setPreferredLocale(preferredLocale);
+		}
+		
+		private function parse(xml:XML):void{		 	
+			var list:XMLList = xml.locale;
+			LogUtil.debug("--- Supported locales --- \n" + xml.toString() + "\n --- \n");
+			var locale:XML;
+						
+			for each(locale in list){
+				localeCodes.push(locale.@code);
+				localeNames.push(locale.@name);
+			}							
+		}
+		
+		private function getDefaultLocale():String {
+			return ExternalInterface.call("getLanguage");
+		}
+		
+		private function isPreferredLocaleAvailable(prefLocale:String):Boolean {
+			for (var i:Number = 0; i < localeCodes.length; i++){
+				if (prefLocale == localeCodes[i]) 
+					return true;
+			}
+			return false;
+		}
+		
+		public function setPreferredLocale(locale:String):void {
+			LogUtil.debug("Setting up preferred locale " + locale);
+			if (isPreferredLocaleAvailable(preferredLocale)) {
+				preferredLocale = locale;
+				localeIndex = localeCodes.indexOf(preferredLocale);
+				changeLocale(preferredLocale);				
+			}
+		}
+		
+		private function loadMasterLocale(locale:String):void {					
+			/**
+			 *  http://help.adobe.com/en_US/FlashPlatform/reference/actionscript/3/mx/resources/IResourceManager.html#localeChain
+			 *  Always load the default language, so if the chosen language 
+			 *  doesn't provide a resource, the default language resource is used
+			 */
+			loadResource(locale);					
+		}
 		
-		private static var BBB_RESOURCE_BUNDLE:String = 'bbbResources';
-		private static var MASTER_LOCALE:String = "en_US";
-		
-		[Bindable] public var localeCodes:Array = new Array();
-		[Bindable] public var localeNames:Array = new Array();
-		[Bindable] public var localeIndex:Number;
-		
-		private var eventDispatcher:IEventDispatcher;
-		private var resourceManager:IResourceManager;
-		private var preferredLocale:String
-		
-		
-		public function ResourceUtil(enforcer:SingletonEnforcer) {
-			if (enforcer == null) {
-				throw new Error( "You Can Only Have One ResourceUtil" );
-			}
-			initialize();
-		}
-		
-		private function isInited():Boolean {
-			return inited;
-		}
-		
-		public function initialize():void {
-			resourceManager = ResourceManager.getInstance();
-			// Add a random string on the query so that we always get an up-to-date config.xml
-			var date:Date = new Date();
-			LogUtil.debug("Loading " + LOCALES_FILE);
-			var _urlLoader:URLLoader = new URLLoader();
-			_urlLoader.addEventListener(Event.COMPLETE, handleComplete);
-			_urlLoader.load(new URLRequest(LOCALES_FILE + "?a=" + date.time));
-		}
-				
-		private function handleComplete(e:Event):void{
-			parse(new XML(e.target.data));		
-			
-			loadMasterLocale(MASTER_LOCALE);			
-			preferredLocale = getDefaultLocale();
-			setPreferredLocale(preferredLocale);
-		}
-		
-		private function parse(xml:XML):void{		 	
-			var list:XMLList = xml.locale;
-			LogUtil.debug("--- Supported locales --- \n" + xml.toString() + "\n --- \n");
-			var locale:XML;
-						
-			for each(locale in list){
-				localeCodes.push(locale.@code);
-				localeNames.push(locale.@name);
-			}							
-		}
-		
-		private function getDefaultLocale():String {
-			return ExternalInterface.call("getLanguage");
-		}
-		
-		private function isPreferredLocaleAvailable(prefLocale:String):Boolean {
-			for (var i:Number = 0; i < localeCodes.length; i++){
-				if (prefLocale == localeCodes[i]) 
-					return true;
-			}
-			return false;
-		}
-		
-		public function setPreferredLocale(locale:String):void {
-			LogUtil.debug("Setting up preferred locale " + locale);
-			if (isPreferredLocaleAvailable(preferredLocale)) {
-				preferredLocale = locale;
-				localeIndex = localeCodes.indexOf(preferredLocale);
-				changeLocale(preferredLocale);				
-			}
-		}
-		
-		private function loadMasterLocale(locale:String):void {					
-			/**
-			 *  http://help.adobe.com/en_US/FlashPlatform/reference/actionscript/3/mx/resources/IResourceManager.html#localeChain
-			 *  Always load the default language, so if the chosen language 
-			 *  doesn't provide a resource, the default language resource is used
-			 */
-			loadResource(locale);					
-		}
-		
-<<<<<<< HEAD
-		private function loadResource(language:String):IEventDispatcher {
-=======
-		private function load(language:String):IEventDispatcher {
+		private function loadResource(language:String):IEventDispatcher {
 			// Add a random string on the query so that we don't get a cached version.
->>>>>>> 7b36c465
-			var date:Date = new Date();
-			var localeURI:String = 'locale/' + language + '_resources.swf?a=' + date.time;
-			return resourceManager.loadResourceModule(localeURI, false);
-		}		
-		
-		public static function getInstance():ResourceUtil {
-			if (instance == null) {
-				LogUtil.debug("Setting up supported locales.");
-				instance = new ResourceUtil(new SingletonEnforcer);
-			} 
-			return instance;
-        }
-        
-		public function changeLocale(locale:String):void{        	
-			eventDispatcher = loadResource(locale);
-			eventDispatcher.addEventListener(ResourceEvent.COMPLETE, localeChangeComplete);
-			eventDispatcher.addEventListener(ResourceEvent.ERROR, handleResourceNotLoaded);
-		}
-		
-		private function localeChangeComplete(event:ResourceEvent):void {
-			// Set the preferred locale and master as backup.
-			if (preferredLocale != MASTER_LOCALE) {
-				resourceManager.localeChain = [preferredLocale, MASTER_LOCALE];
-				localeIndex = localeCodes.indexOf(preferredLocale);
-			} else {
-				resourceManager.localeChain = [MASTER_LOCALE];
-				preferredLocale = MASTER_LOCALE;
-				localeIndex = localeCodes.indexOf(preferredLocale);
-			}
-			
-			update();
-		}
-		
-		/**
-		 * Defaults to DEFAULT_LANGUAGE when an error is thrown by the ResourceManager 
-		 * @param event
-		 */        
-		private function handleResourceNotLoaded(event:ResourceEvent):void{
-			resourceManager.localeChain = [MASTER_LOCALE];
-			preferredLocale = MASTER_LOCALE;
-			localeIndex = localeCodes.indexOf(preferredLocale);
-			update();
-		}
-		
-		public function update():void{
-			dispatchEvent(new Event(Event.CHANGE));
-		}
-		
-		[Bindable("change")]
-		public function getString(resourceName:String, parameters:Array = null, locale:String = null):String{
-			return resourceManager.getString(BBB_RESOURCE_BUNDLE, resourceName, parameters, locale);
-		}
-		
-		public function getCurrentLanguageCode():String{
-			return preferredLocale;
-		}
-				
-		public function getLocaleCodeForIndex(index:int):String {
-			return localeCodes[index];
-		}
-	}
-}
-
+			var date:Date = new Date();
+			var localeURI:String = 'locale/' + language + '_resources.swf?a=' + date.time;
+			return resourceManager.loadResourceModule(localeURI, false);
+		}		
+		
+		public static function getInstance():ResourceUtil {
+			if (instance == null) {
+				LogUtil.debug("Setting up supported locales.");
+				instance = new ResourceUtil(new SingletonEnforcer);
+			} 
+			return instance;
+        }
+        
+		public function changeLocale(locale:String):void{        	
+			eventDispatcher = loadResource(locale);
+			eventDispatcher.addEventListener(ResourceEvent.COMPLETE, localeChangeComplete);
+			eventDispatcher.addEventListener(ResourceEvent.ERROR, handleResourceNotLoaded);
+		}
+		
+		private function localeChangeComplete(event:ResourceEvent):void {
+			// Set the preferred locale and master as backup.
+			if (preferredLocale != MASTER_LOCALE) {
+				resourceManager.localeChain = [preferredLocale, MASTER_LOCALE];
+				localeIndex = localeCodes.indexOf(preferredLocale);
+			} else {
+				resourceManager.localeChain = [MASTER_LOCALE];
+				preferredLocale = MASTER_LOCALE;
+				localeIndex = localeCodes.indexOf(preferredLocale);
+			}
+			
+			update();
+		}
+		
+		/**
+		 * Defaults to DEFAULT_LANGUAGE when an error is thrown by the ResourceManager 
+		 * @param event
+		 */        
+		private function handleResourceNotLoaded(event:ResourceEvent):void{
+			resourceManager.localeChain = [MASTER_LOCALE];
+			preferredLocale = MASTER_LOCALE;
+			localeIndex = localeCodes.indexOf(preferredLocale);
+			update();
+		}
+		
+		public function update():void{
+			dispatchEvent(new Event(Event.CHANGE));
+		}
+		
+		[Bindable("change")]
+		public function getString(resourceName:String, parameters:Array = null, locale:String = null):String{
+			return resourceManager.getString(BBB_RESOURCE_BUNDLE, resourceName, parameters, locale);
+		}
+		
+		public function getCurrentLanguageCode():String{
+			return preferredLocale;
+		}
+				
+		public function getLocaleCodeForIndex(index:int):String {
+			return localeCodes[index];
+		}
+	}
+}
+
 class SingletonEnforcer{}