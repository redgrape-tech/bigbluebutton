/**
 * BigBlueButton open source conferencing system - http://www.bigbluebutton.org/
 * 
 * Copyright (c) 2012 BigBlueButton Inc. and by respective authors (see below).
 *
 * This program is free software; you can redistribute it and/or modify it under the
 * terms of the GNU Lesser General Public License as published by the Free Software
 * Foundation; either version 3.0 of the License, or (at your option) any later
 * version.
 * 
 * BigBlueButton is distributed in the hope that it will be useful, but WITHOUT ANY
 * WARRANTY; without even the implied warranty of MERCHANTABILITY or FITNESS FOR A
 * PARTICULAR PURPOSE. See the GNU Lesser General Public License for more details.
 *
 * You should have received a copy of the GNU Lesser General Public License along
 * with BigBlueButton; if not, see <http://www.gnu.org/licenses/>.
 *
 */
package org.bigbluebutton.main.events
{
	import flash.events.Event;

	public class LogoutEvent extends Event
	{
		public static const USER_LOGGED_OUT:String = "USER_LOGGED_OUT";
		public static const DISCONNECT_TEST:String = "disconnect_test";
		public static const USER_KICKED_OUT:String = "USER_KICKED_OUT";
<<<<<<< HEAD
		public static const GUEST_KICKED_OUT:String = "GUEST_KICKED_OUT";
=======
		public static const CONFIRM_LOGOUT:String = "CONFIRM_LOGOUT";
		public static const REFOCUS_CONFIRM:String = "REFOCUS_CONFIRM";
>>>>>>> 1e0f8c19
		
    public var userID:String;
    
		public function LogoutEvent(type:String)
		{
			super(type, true, false);
		}
	}
}
<|MERGE_RESOLUTION|>--- conflicted
+++ resolved
@@ -1,42 +1,39 @@
-/**
- * BigBlueButton open source conferencing system - http://www.bigbluebutton.org/
- * 
- * Copyright (c) 2012 BigBlueButton Inc. and by respective authors (see below).
- *
- * This program is free software; you can redistribute it and/or modify it under the
- * terms of the GNU Lesser General Public License as published by the Free Software
- * Foundation; either version 3.0 of the License, or (at your option) any later
- * version.
- * 
- * BigBlueButton is distributed in the hope that it will be useful, but WITHOUT ANY
- * WARRANTY; without even the implied warranty of MERCHANTABILITY or FITNESS FOR A
- * PARTICULAR PURPOSE. See the GNU Lesser General Public License for more details.
- *
- * You should have received a copy of the GNU Lesser General Public License along
- * with BigBlueButton; if not, see <http://www.gnu.org/licenses/>.
- *
- */
-package org.bigbluebutton.main.events
-{
-	import flash.events.Event;
-
-	public class LogoutEvent extends Event
-	{
-		public static const USER_LOGGED_OUT:String = "USER_LOGGED_OUT";
-		public static const DISCONNECT_TEST:String = "disconnect_test";
-		public static const USER_KICKED_OUT:String = "USER_KICKED_OUT";
-<<<<<<< HEAD
-		public static const GUEST_KICKED_OUT:String = "GUEST_KICKED_OUT";
-=======
-		public static const CONFIRM_LOGOUT:String = "CONFIRM_LOGOUT";
-		public static const REFOCUS_CONFIRM:String = "REFOCUS_CONFIRM";
->>>>>>> 1e0f8c19
-		
-    public var userID:String;
-    
-		public function LogoutEvent(type:String)
-		{
-			super(type, true, false);
-		}
-	}
-}
+/**
+ * BigBlueButton open source conferencing system - http://www.bigbluebutton.org/
+ * 
+ * Copyright (c) 2012 BigBlueButton Inc. and by respective authors (see below).
+ *
+ * This program is free software; you can redistribute it and/or modify it under the
+ * terms of the GNU Lesser General Public License as published by the Free Software
+ * Foundation; either version 3.0 of the License, or (at your option) any later
+ * version.
+ * 
+ * BigBlueButton is distributed in the hope that it will be useful, but WITHOUT ANY
+ * WARRANTY; without even the implied warranty of MERCHANTABILITY or FITNESS FOR A
+ * PARTICULAR PURPOSE. See the GNU Lesser General Public License for more details.
+ *
+ * You should have received a copy of the GNU Lesser General Public License along
+ * with BigBlueButton; if not, see <http://www.gnu.org/licenses/>.
+ *
+ */
+package org.bigbluebutton.main.events
+{
+	import flash.events.Event;
+
+	public class LogoutEvent extends Event
+	{
+		public static const USER_LOGGED_OUT:String = "USER_LOGGED_OUT";
+		public static const DISCONNECT_TEST:String = "disconnect_test";
+		public static const USER_KICKED_OUT:String = "USER_KICKED_OUT";
+		public static const GUEST_KICKED_OUT:String = "GUEST_KICKED_OUT";
+		public static const CONFIRM_LOGOUT:String = "CONFIRM_LOGOUT";
+		public static const REFOCUS_CONFIRM:String = "REFOCUS_CONFIRM";
+		
+    public var userID:String;
+    
+		public function LogoutEvent(type:String)
+		{
+			super(type, true, false);
+		}
+	}
+}