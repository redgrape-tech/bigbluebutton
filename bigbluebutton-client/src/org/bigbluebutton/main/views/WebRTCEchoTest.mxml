--- conflicted
+++ resolved
@@ -1,332 +1,326 @@
-<?xml version="1.0" encoding="utf-8"?>
-<!--
-
-BigBlueButton open source conferencing system - http://www.bigbluebutton.org/
-
-Copyright (c) 2012 BigBlueButton Inc. and by respective authors (see below).
-
-This program is free software; you can redistribute it and/or modify it under the
-terms of the GNU Lesser General Public License as published by the Free Software
-Foundation; either version 3.0 of the License, or (at your option) any later
-version.
-
-BigBlueButton is distributed in the hope that it will be useful, but WITHOUT ANY
-WARRANTY; without even the implied warranty of MERCHANTABILITY or FITNESS FOR A
-PARTICULAR PURPOSE. See the GNU Lesser General Public License for more details.
-
-You should have received a copy of the GNU Lesser General Public License along
-with BigBlueButton; if not, see <http://www.gnu.org/licenses/>.
-
--->
-<mx:TitleWindow xmlns:mx="http://www.adobe.com/2006/mxml" 
-				xmlns:mate="http://mate.asfusion.com/" 
-				width="600" height="380" 
-				creationComplete="onCreationComplete()" 
-				styleName="micSettingsWindowStyle"
-				showCloseButton="false" 
-				close="onCancelClicked()" 
-				keyDown="handleKeyDown(event)">
-	
-	<mate:Listener type="{WebRTCEchoTestStartedEvent.WEBRTC_ECHO_TEST_STARTED}" method="handleWebRTCEchoTestStartedEvent" />
-	<mate:Listener type="{WebRTCEchoTestEvent.WEBRTC_ECHO_TEST_ENDED}" method="handleWebRTCEchoTestEndedEvent" />
-	<mate:Listener type="{WebRTCEchoTestEvent.WEBRTC_ECHO_TEST_FAILED}" method="handleWebRTCEchoTestFailedEvent" />
-	<mate:Listener type="{WebRTCEchoTestEvent.WEBRTC_ECHO_TEST_WAITING_FOR_ICE}" method="handleWebRTCEchoTestWaitingForICEEvent" />
-	<mate:Listener type="{WebRTCEchoTestEvent.WEBRTC_ECHO_TEST_TRANSFERRING}" method="handleWebRTCEchoTestTransferringEvent" />
-	<mate:Listener type="{WebRTCCallEvent.WEBRTC_CALL_CONNECTING}" method="handleWebRTCCallConnectingEvent" />
-	<mate:Listener type="{WebRTCCallEvent.WEBRTC_CALL_FAILED}" method="handleWebRTCCallFailedEvent" />
-	<mate:Listener type="{WebRTCCallEvent.WEBRTC_CALL_WAITING_FOR_ICE}" method="handleWebRTCCallWaitingForICEEvent" />
-	<mate:Listener type="{WebRTCJoinedVoiceConferenceEvent.JOINED_VOICE_CONFERENCE}" method="handleWebRTCCallStartedEvent" />
-	
-	<mx:Script>
-		<![CDATA[
-      import com.asfusion.mate.events.Dispatcher;      
-      import mx.managers.PopUpManager;     
-      import org.bigbluebutton.core.BBB;
-      import org.bigbluebutton.main.api.JSAPI;
-      import org.bigbluebutton.main.api.JSLog;
-      import org.bigbluebutton.main.events.BBBEvent;
-      import org.bigbluebutton.modules.phone.PhoneModel;
-      import org.bigbluebutton.modules.phone.PhoneOptions;
-      import org.bigbluebutton.modules.phone.events.WebRTCCallEvent;
-      import org.bigbluebutton.modules.phone.events.WebRTCEchoTestEvent;
-      import org.bigbluebutton.modules.phone.events.WebRTCEchoTestStartedEvent;
-      import org.bigbluebutton.modules.phone.events.WebRTCJoinedVoiceConferenceEvent;
-      import org.bigbluebutton.modules.phone.models.Constants;
-      import org.bigbluebutton.util.i18n.ResourceUtil;
-      import org.bigbluebutton.core.UsersUtil;
-      
-			private static const LOG:String = "Phone::WebRTCEchoTest - ";
-			private static var DEFAULT_HELP_URL:String = "http://www.bigbluebutton.org/content/videos";
-
-			private static const TIMEOUT:Number = 60;
-			private static const CANCEL_BUTTON:Number = 55;
-			
-			private var dotTimer:Timer;
-
-			private var cancelTimer:Timer;
-			private var countdown:Number;
-
-			[Bindable]
-			private var cancelButtonLabel:String = ResourceUtil.getInstance().getString('bbb.micSettings.cancel');
-
-			private var userClosed:Boolean = false;
-			
-			override public function move(x:Number, y:Number):void {
-				return;
-			}
-			
-			private function onCancelClicked():void {
-<<<<<<< HEAD
-
-				if (dotTimer) dotTimer.stop();
-=======
-        JSLog.debug(LOG + "onCancelClicked .");
-				stopTimers();
->>>>>>> 12cab928
-				PopUpManager.removePopUp(this);
-			}
-			
-			private function handleKeyDown(event:KeyboardEvent):void {
-				
-			}
-			
-			private function onCreationComplete():void {
-				setCurrentState("connecting");
-				lblConnectMessage.text = lblConnectMessageMock.text = ResourceUtil.getInstance().getString('bbb.micSettings.webrtc.connecting');
-				dotTimer = new Timer(200, 0);
-				dotTimer.addEventListener(TimerEvent.TIMER, dotAnimate);
-
-				cancelTimer = new Timer(1000, 0);
-				cancelTimer.addEventListener(TimerEvent.TIMER, timeout);
-
-				startTimers();
-
-				var testState:String = PhoneModel.getInstance().webRTCModel.state;
-				if (testState == Constants.DO_ECHO_TEST) {
-					webRTCEchoTestStarted();
-				}
-				
-				cancelButton.width = cancelButton.measureText(genCancelButtonLabel(TIMEOUT)).width
-						+ cancelButton.getStyle("paddingRight")
-						+ cancelButton.getStyle("paddingLeft")
-						+ 8; // 8 is magic number
-			}
-
-			private function startTimers():void {
-				cancelButton.visible = false;
-				if (!dotTimer.running) dotTimer.start();
-				if (!cancelTimer.running) {
-					countdown = TIMEOUT;
-					cancelTimer.start();
-				}
-			}
-
-			private function stopTimers():void {
-				if (dotTimer.running) dotTimer.stop();
-				if (cancelTimer.running) cancelTimer.stop();
-			}
-			
-			private function genCancelButtonLabel(countdown:Number):String {
-				return cancelButtonLabel + " (" + countdown.toString() + ")";
-			}
-
-			private function timeout(e:TimerEvent):void {
-				if (countdown > 0) {
-					if (!cancelButton.visible && countdown < CANCEL_BUTTON)
-						cancelButton.visible = true;
-					cancelButton.label = genCancelButtonLabel(countdown);
-					countdown--;
-				} else {
-					noButtonClicked();
-				}
-			}
-			
-			private function dotAnimate(e:TimerEvent):void {
-				if (lblConnectDots.text.length > 5) {
-					lblConnectDots.text = "";
-				} else {
-					lblConnectDots.text += ".";
-				}
-			}
-			
-			private function yesButtonClicked():void {
-				userClosed = true;
-				trace(LOG + "Echo test passed.");
-        
-        var logData:Object = new Object();       
-        logData.reason = "User requested.";
-        logData.user = UsersUtil.getUserData();
-        JSLog.info("WebRtc Echo test passed.", logData);
-
-				setCurrentState("connecting");
-				lblConnectMessage.text = lblConnectMessageMock.text = ResourceUtil.getInstance().getString('bbb.micSettings.webrtc.endingecho');
-				
-				var dispatcher:Dispatcher = new Dispatcher();
-				dispatcher.dispatchEvent(new WebRTCEchoTestEvent(WebRTCEchoTestEvent.WEBRTC_ECHO_TEST_HAS_AUDIO));
-			}
-			
-			private function noButtonClicked():void {
-				userClosed = true;
-				trace(LOG + "Echo test failed.");
-        
-        var logData:Object = new Object();       
-        logData.reason = "User requested.";
-        logData.user = UsersUtil.getUserData();
-        JSLog.info("WebRtc Echo test failed.", logData);
-        
-				var dispatcher:Dispatcher = new Dispatcher();
-				dispatcher.dispatchEvent(new WebRTCEchoTestEvent(WebRTCEchoTestEvent.WEBRTC_ECHO_TEST_NO_AUDIO));
-				onCancelClicked();
-			}
-			
-			private function handleWebRTCEchoTestStartedEvent(e:WebRTCEchoTestStartedEvent):void {
-        webRTCEchoTestStarted();
-			}
-			
-      private function webRTCEchoTestStarted():void {
-        setCurrentState("started");
-        stopTimers();
-      }
-      
-			private function handleWebRTCEchoTestEndedEvent(e:WebRTCEchoTestEvent):void {
-        webRTCEchoTestEnded();
-			}
-      
-      private function webRTCEchoTestEnded():void {
-        setCurrentState("connecting");
-        lblConnectMessage.text = lblConnectMessageMock.text = ResourceUtil.getInstance().getString('bbb.micSettings.webrtc.endedecho');
-        startTimers();
-        
-        if (!userClosed) {
-          onCancelClicked();
-		      var dispatcher:Dispatcher = new Dispatcher();
-		      dispatcher.dispatchEvent(new WebRTCEchoTestEvent(WebRTCEchoTestEvent.WEBRTC_ECHO_TEST_ENDED_UNEXPECTEDLY));
-        }
-      }
-			
-			private function handleWebRTCEchoTestFailedEvent(e:WebRTCEchoTestEvent):void {
-				onCancelClicked();
-			}
-			
-			private function handleWebRTCEchoTestWaitingForICEEvent(e:WebRTCEchoTestEvent):void {
-				setCurrentState("connecting");
-				lblConnectMessage.text = lblConnectMessageMock.text = ResourceUtil.getInstance().getString('bbb.micSettings.webrtc.waitingforice');
-				startTimers();
-			}
-			
-			private function handleWebRTCEchoTestTransferringEvent(e:WebRTCEchoTestEvent):void {
-				setCurrentState("connecting");
-				lblConnectMessage.text = lblConnectMessageMock.text = ResourceUtil.getInstance().getString('bbb.micSettings.webrtc.transferring');
-				if (!dotTimer.running) dotTimer.start();
-			}
-			
-			private function handleWebRTCCallConnectingEvent(e:WebRTCCallEvent):void {
-				setCurrentState("connecting");
-				lblConnectMessage.text = lblConnectMessageMock.text = ResourceUtil.getInstance().getString('bbb.micSettings.webrtc.connecting');
-				startTimers();
-			}
-			
-			private function handleWebRTCCallFailedEvent(e:WebRTCCallEvent):void {
-				onCancelClicked();
-			}
-			
-			private function handleWebRTCCallWaitingForICEEvent(e:WebRTCCallEvent):void {
-				setCurrentState("connecting");
-				lblConnectMessage.text = lblConnectMessageMock.text = ResourceUtil.getInstance().getString('bbb.micSettings.webrtc.waitingforice');
-				startTimers();
-			}
-      
-      private function webRTCCallStarted():void {
-        var logData:Object = new Object();       
-        logData.reason = "User requested.";
-        logData.user = UsersUtil.getUserData();
-        JSLog.info("WebRtc call started.", logData);
-        
-        onCancelClicked();
-      }
-			
-			private function handleWebRTCCallStartedEvent(e:WebRTCJoinedVoiceConferenceEvent):void {
-        webRTCCallStarted();
-			}
-			
-			private function onHelpButtonClicked():void {
-				DEFAULT_HELP_URL =  BBB.initConfigManager().config.help.url;
-				navigateToURL(new URLRequest(DEFAULT_HELP_URL));
-			}
-			
-			
-		]]>
-	</mx:Script>
-	
-	<mx:VBox width="100%" height="100%"  paddingBottom="5" paddingLeft="5" paddingRight="5" paddingTop="5">
-		<mx:Canvas id="cnvTitle" width="100%">
-			<mx:TextArea borderSkin="{null}"
-						 editable="false"
-						 text="{ResourceUtil.getInstance().getString('bbb.micSettings.title')}"
-						 styleName="micSettingsWindowTitleStyle"
-						 width="400"
-						 left="0"/>
-			<mx:LinkButton toolTip="{ResourceUtil.getInstance().getString('bbb.mainToolbar.helpBtn')}"
-						   label="?"
-						   styleName="micSettingsWindowHelpButtonStyle" 
-						   right="0"
-						   height="22"
-						   click="onHelpButtonClicked()"
-						   accessibilityName="{ResourceUtil.getInstance().getString('bbb.micSettings.access.helpButton')}"/>
-		</mx:Canvas>
-	</mx:VBox>
-	
-	<mx:states>
-		<mx:State name="connecting">
-			<mx:AddChild relativeTo="cnvTitle" position="after">
-				<mx:VBox width="100%" height="100%" verticalAlign="middle">
-					<mx:HBox width="100%" height="100%" verticalAlign="middle" horizontalAlign="center">
-						<mx:TextArea id="lblConnectMessage" editable="false" textAlign="right" borderSkin="{null}"
-									 width="{lblConnectMessageMock.width + 10}" height="{lblConnectDots.height}"
-									 styleName="micSettingsWindowSpeakIntoMicLabelStyle" />
-						<mx:Text id="lblConnectMessageMock" visible="false" includeInLayout="false" />
-						<mx:Label id="lblConnectDots" width="20" textAlign="left" styleName="micSettingsWindowSpeakIntoMicLabelStyle" text="" />
-					</mx:HBox>
-					<mx:HBox width="100%" verticalAlign="bottom" horizontalAlign="right">
-						<mx:Button id="cancelButton" 
-								   label="{cancelButtonLabel}" 
-								   styleName="micSettingsWindowPlaySoundButtonStyle" 
-								   click="noButtonClicked()" 
-								   toolTip="" />
-					</mx:HBox>
-				</mx:VBox>
-			</mx:AddChild>
-		</mx:State>
-		
-		<mx:State name="started">
-			<mx:AddChild relativeTo="cnvTitle" position="after">
-				<mx:VBox width="100%">
-					<mx:HBox width="100%">
-						<mx:Text width="100%" text="{ResourceUtil.getInstance().getString('bbb.micSettings.recommendHeadset')}"
-								 styleName="micSettingsWindowSpeakIntoMicLabelStyle" />		
-						<mx:Image source="@Embed('assets/headset-earbuds.png')"/>          
-					</mx:HBox>
-					<mx:HBox width="100%">
-						<mx:Text width="100%" text="{ResourceUtil.getInstance().getString('bbb.micSettings.speakIntoMic')}"
-								 styleName="micSettingsWindowSpeakIntoMicLabelStyle" />		
-					</mx:HBox>
-					<mx:HRule width="100%"/>
-					<mx:HBox width="100%" horizontalAlign="right" horizontalGap="18" paddingTop="10">
-						<mx:TextArea editable="false" textAlign="left" borderSkin="{null}"
-									 width="100%" height="60"
-									 text="{ResourceUtil.getInstance().getString('bbb.micSettings.echoTestMicPrompt')}"
-									 styleName="micSettingsWindowSpeakIntoMicLabelStyle" />
-						<mx:Button id="yesButton" label="{ResourceUtil.getInstance().getString('bbb.micSettings.echoTestAudioYes')}" 
-								   click="yesButtonClicked()" styleName="micSettingsWindowPlaySoundButtonStyle"
-								   toolTip=""/>
-						<mx:Button id="noButton" 
-								   label="{ResourceUtil.getInstance().getString('bbb.micSettings.echoTestAudioNo')}" 
-								   styleName="micSettingsWindowPlaySoundButtonStyle"
-								   click="noButtonClicked()" 
-								   toolTip=""/>
-					</mx:HBox>
-				</mx:VBox>
-			</mx:AddChild>
-		</mx:State>
-	</mx:states>
-</mx:TitleWindow>
+<?xml version="1.0" encoding="utf-8"?>
+<!--
+
+BigBlueButton open source conferencing system - http://www.bigbluebutton.org/
+
+Copyright (c) 2012 BigBlueButton Inc. and by respective authors (see below).
+
+This program is free software; you can redistribute it and/or modify it under the
+terms of the GNU Lesser General Public License as published by the Free Software
+Foundation; either version 3.0 of the License, or (at your option) any later
+version.
+
+BigBlueButton is distributed in the hope that it will be useful, but WITHOUT ANY
+WARRANTY; without even the implied warranty of MERCHANTABILITY or FITNESS FOR A
+PARTICULAR PURPOSE. See the GNU Lesser General Public License for more details.
+
+You should have received a copy of the GNU Lesser General Public License along
+with BigBlueButton; if not, see <http://www.gnu.org/licenses/>.
+
+-->
+<mx:TitleWindow xmlns:mx="http://www.adobe.com/2006/mxml" 
+				xmlns:mate="http://mate.asfusion.com/" 
+				width="600" height="380" 
+				creationComplete="onCreationComplete()" 
+				styleName="micSettingsWindowStyle"
+				showCloseButton="false" 
+				close="onCancelClicked()" 
+				keyDown="handleKeyDown(event)">
+	
+	<mate:Listener type="{WebRTCEchoTestStartedEvent.WEBRTC_ECHO_TEST_STARTED}" method="handleWebRTCEchoTestStartedEvent" />
+	<mate:Listener type="{WebRTCEchoTestEvent.WEBRTC_ECHO_TEST_ENDED}" method="handleWebRTCEchoTestEndedEvent" />
+	<mate:Listener type="{WebRTCEchoTestEvent.WEBRTC_ECHO_TEST_FAILED}" method="handleWebRTCEchoTestFailedEvent" />
+	<mate:Listener type="{WebRTCEchoTestEvent.WEBRTC_ECHO_TEST_WAITING_FOR_ICE}" method="handleWebRTCEchoTestWaitingForICEEvent" />
+	<mate:Listener type="{WebRTCEchoTestEvent.WEBRTC_ECHO_TEST_TRANSFERRING}" method="handleWebRTCEchoTestTransferringEvent" />
+	<mate:Listener type="{WebRTCCallEvent.WEBRTC_CALL_CONNECTING}" method="handleWebRTCCallConnectingEvent" />
+	<mate:Listener type="{WebRTCCallEvent.WEBRTC_CALL_FAILED}" method="handleWebRTCCallFailedEvent" />
+	<mate:Listener type="{WebRTCCallEvent.WEBRTC_CALL_WAITING_FOR_ICE}" method="handleWebRTCCallWaitingForICEEvent" />
+	<mate:Listener type="{WebRTCJoinedVoiceConferenceEvent.JOINED_VOICE_CONFERENCE}" method="handleWebRTCCallStartedEvent" />
+	
+	<mx:Script>
+		<![CDATA[
+      import com.asfusion.mate.events.Dispatcher;      
+      import mx.managers.PopUpManager;     
+      import org.bigbluebutton.core.BBB;
+      import org.bigbluebutton.main.api.JSAPI;
+      import org.bigbluebutton.main.api.JSLog;
+      import org.bigbluebutton.main.events.BBBEvent;
+      import org.bigbluebutton.modules.phone.PhoneModel;
+      import org.bigbluebutton.modules.phone.PhoneOptions;
+      import org.bigbluebutton.modules.phone.events.WebRTCCallEvent;
+      import org.bigbluebutton.modules.phone.events.WebRTCEchoTestEvent;
+      import org.bigbluebutton.modules.phone.events.WebRTCEchoTestStartedEvent;
+      import org.bigbluebutton.modules.phone.events.WebRTCJoinedVoiceConferenceEvent;
+      import org.bigbluebutton.modules.phone.models.Constants;
+      import org.bigbluebutton.util.i18n.ResourceUtil;
+      import org.bigbluebutton.core.UsersUtil;
+      
+			private static const LOG:String = "Phone::WebRTCEchoTest - ";
+			private static var DEFAULT_HELP_URL:String = "http://www.bigbluebutton.org/content/videos";
+
+			private static const TIMEOUT:Number = 60;
+			private static const CANCEL_BUTTON:Number = 55;
+			
+			private var dotTimer:Timer;
+
+			private var cancelTimer:Timer;
+			private var countdown:Number;
+
+			[Bindable]
+			private var cancelButtonLabel:String = ResourceUtil.getInstance().getString('bbb.micSettings.cancel');
+
+			private var userClosed:Boolean = false;
+			
+			override public function move(x:Number, y:Number):void {
+				return;
+			}
+			
+			private function onCancelClicked():void {
+				stopTimers();
+				PopUpManager.removePopUp(this);
+			}
+			
+			private function handleKeyDown(event:KeyboardEvent):void {
+				
+			}
+			
+			private function onCreationComplete():void {
+				setCurrentState("connecting");
+				lblConnectMessage.text = lblConnectMessageMock.text = ResourceUtil.getInstance().getString('bbb.micSettings.webrtc.connecting');
+				dotTimer = new Timer(200, 0);
+				dotTimer.addEventListener(TimerEvent.TIMER, dotAnimate);
+
+				cancelTimer = new Timer(1000, 0);
+				cancelTimer.addEventListener(TimerEvent.TIMER, timeout);
+
+				startTimers();
+
+				cancelButton.width = cancelButton.measureText(genCancelButtonLabel(TIMEOUT)).width
+						+ cancelButton.getStyle("paddingRight")
+						+ cancelButton.getStyle("paddingLeft")
+						+ 8; // 8 is magic number
+
+				var testState:String = PhoneModel.getInstance().webRTCModel.state;
+				if (testState == Constants.DO_ECHO_TEST) {
+					webRTCEchoTestStarted();
+				}
+			}
+			
+			private function startTimers():void {
+				cancelButton.visible = false;
+				if (!dotTimer.running) dotTimer.start();
+				if (!cancelTimer.running) {
+					countdown = TIMEOUT;
+					cancelTimer.start();
+				}
+			}
+
+			private function stopTimers():void {
+				if (dotTimer.running) dotTimer.stop();
+				if (cancelTimer.running) cancelTimer.stop();
+			}
+			
+			private function genCancelButtonLabel(countdown:Number):String {
+				return cancelButtonLabel + " (" + countdown.toString() + ")";
+			}
+
+			private function timeout(e:TimerEvent):void {
+				if (countdown > 0) {
+					if (!cancelButton.visible && countdown < CANCEL_BUTTON)
+						cancelButton.visible = true;
+					cancelButton.label = genCancelButtonLabel(countdown);
+					countdown--;
+				} else {
+					noButtonClicked();
+				}
+			}
+			
+			private function dotAnimate(e:TimerEvent):void {
+				if (lblConnectDots.text.length > 5) {
+					lblConnectDots.text = "";
+				} else {
+					lblConnectDots.text += ".";
+				}
+			}
+			
+			private function yesButtonClicked():void {
+				userClosed = true;
+				trace(LOG + "Echo test passed.");
+        
+        var logData:Object = new Object();       
+        logData.reason = "User requested.";
+        logData.user = UsersUtil.getUserData();
+        JSLog.info("WebRtc Echo test passed.", logData);
+
+				setCurrentState("connecting");
+				lblConnectMessage.text = lblConnectMessageMock.text = ResourceUtil.getInstance().getString('bbb.micSettings.webrtc.endingecho');
+				
+				var dispatcher:Dispatcher = new Dispatcher();
+				dispatcher.dispatchEvent(new WebRTCEchoTestEvent(WebRTCEchoTestEvent.WEBRTC_ECHO_TEST_HAS_AUDIO));
+			}
+			
+			private function noButtonClicked():void {
+				userClosed = true;
+				trace(LOG + "Echo test failed.");
+        
+        var logData:Object = new Object();       
+        logData.reason = "User requested.";
+        logData.user = UsersUtil.getUserData();
+        JSLog.info("WebRtc Echo test failed.", logData);
+        
+				var dispatcher:Dispatcher = new Dispatcher();
+				dispatcher.dispatchEvent(new WebRTCEchoTestEvent(WebRTCEchoTestEvent.WEBRTC_ECHO_TEST_NO_AUDIO));
+				onCancelClicked();
+			}
+			
+			private function handleWebRTCEchoTestStartedEvent(e:WebRTCEchoTestStartedEvent):void {
+        webRTCEchoTestStarted();
+			}
+			
+      private function webRTCEchoTestStarted():void {
+        setCurrentState("started");
+        stopTimers();
+      }
+      
+			private function handleWebRTCEchoTestEndedEvent(e:WebRTCEchoTestEvent):void {
+        webRTCEchoTestEnded();
+			}
+      
+      private function webRTCEchoTestEnded():void {
+        setCurrentState("connecting");
+        lblConnectMessage.text = lblConnectMessageMock.text = ResourceUtil.getInstance().getString('bbb.micSettings.webrtc.endedecho');
+        startTimers();
+        
+        if (!userClosed) {
+          onCancelClicked();
+		      var dispatcher:Dispatcher = new Dispatcher();
+		      dispatcher.dispatchEvent(new WebRTCEchoTestEvent(WebRTCEchoTestEvent.WEBRTC_ECHO_TEST_ENDED_UNEXPECTEDLY));
+        }
+      }
+			
+			private function handleWebRTCEchoTestFailedEvent(e:WebRTCEchoTestEvent):void {
+				onCancelClicked();
+			}
+			
+			private function handleWebRTCEchoTestWaitingForICEEvent(e:WebRTCEchoTestEvent):void {
+				setCurrentState("connecting");
+				lblConnectMessage.text = lblConnectMessageMock.text = ResourceUtil.getInstance().getString('bbb.micSettings.webrtc.waitingforice');
+				startTimers();
+			}
+			
+			private function handleWebRTCEchoTestTransferringEvent(e:WebRTCEchoTestEvent):void {
+				setCurrentState("connecting");
+				lblConnectMessage.text = lblConnectMessageMock.text = ResourceUtil.getInstance().getString('bbb.micSettings.webrtc.transferring');
+				startTimers();
+			}
+			
+			private function handleWebRTCCallConnectingEvent(e:WebRTCCallEvent):void {
+				setCurrentState("connecting");
+				lblConnectMessage.text = lblConnectMessageMock.text = ResourceUtil.getInstance().getString('bbb.micSettings.webrtc.connecting');
+				startTimers();
+			}
+			
+			private function handleWebRTCCallFailedEvent(e:WebRTCCallEvent):void {
+				onCancelClicked();
+			}
+			
+			private function handleWebRTCCallWaitingForICEEvent(e:WebRTCCallEvent):void {
+				setCurrentState("connecting");
+				lblConnectMessage.text = lblConnectMessageMock.text = ResourceUtil.getInstance().getString('bbb.micSettings.webrtc.waitingforice');
+				startTimers();
+			}
+      
+      private function webRTCCallStarted():void {
+        var logData:Object = new Object();       
+        logData.reason = "User requested.";
+        logData.user = UsersUtil.getUserData();
+        JSLog.info("WebRtc call started.", logData);
+        
+        onCancelClicked();
+      }
+			
+			private function handleWebRTCCallStartedEvent(e:WebRTCJoinedVoiceConferenceEvent):void {
+        webRTCCallStarted();
+			}
+			
+			private function onHelpButtonClicked():void {
+				DEFAULT_HELP_URL =  BBB.initConfigManager().config.help.url;
+				navigateToURL(new URLRequest(DEFAULT_HELP_URL));
+			}
+			
+			
+		]]>
+	</mx:Script>
+	
+	<mx:VBox width="100%" height="100%"  paddingBottom="5" paddingLeft="5" paddingRight="5" paddingTop="5">
+		<mx:Canvas id="cnvTitle" width="100%">
+			<mx:TextArea borderSkin="{null}"
+						 editable="false"
+						 text="{ResourceUtil.getInstance().getString('bbb.micSettings.title')}"
+						 styleName="micSettingsWindowTitleStyle"
+						 width="400"
+						 left="0"/>
+			<mx:LinkButton toolTip="{ResourceUtil.getInstance().getString('bbb.mainToolbar.helpBtn')}"
+						   label="?"
+						   styleName="micSettingsWindowHelpButtonStyle" 
+						   right="0"
+						   height="22"
+						   click="onHelpButtonClicked()"
+						   accessibilityName="{ResourceUtil.getInstance().getString('bbb.micSettings.access.helpButton')}"/>
+		</mx:Canvas>
+	</mx:VBox>
+	
+	<mx:states>
+		<mx:State name="connecting">
+			<mx:AddChild relativeTo="cnvTitle" position="after">
+				<mx:VBox width="100%" height="100%" verticalAlign="middle">
+					<mx:HBox width="100%" height="100%" verticalAlign="middle" horizontalAlign="center">
+						<mx:TextArea id="lblConnectMessage" editable="false" textAlign="right" borderSkin="{null}"
+									 width="{lblConnectMessageMock.width + 4}" height="{lblConnectDots.height}"
+									 styleName="micSettingsWindowSpeakIntoMicLabelStyle" />
+						<mx:Text id="lblConnectMessageMock" visible="false" includeInLayout="false" />
+						<mx:Label id="lblConnectDots" width="20" textAlign="left" styleName="micSettingsWindowSpeakIntoMicLabelStyle" text="" />
+					</mx:HBox>
+					<mx:HBox width="100%" verticalAlign="bottom" horizontalAlign="right">
+						<mx:Button id="cancelButton" 
+								   label="{cancelButtonLabel}" 
+								   styleName="micSettingsWindowPlaySoundButtonStyle" 
+								   click="noButtonClicked()" 
+								   toolTip="" />
+					</mx:HBox>
+				</mx:VBox>
+			</mx:AddChild>
+		</mx:State>
+		
+		<mx:State name="started">
+			<mx:AddChild relativeTo="cnvTitle" position="after">
+				<mx:VBox width="100%">
+					<mx:HBox width="100%">
+						<mx:Text width="100%" text="{ResourceUtil.getInstance().getString('bbb.micSettings.recommendHeadset')}"
+								 styleName="micSettingsWindowSpeakIntoMicLabelStyle" />		
+						<mx:Image source="@Embed('assets/headset-earbuds.png')"/>          
+					</mx:HBox>
+					<mx:HBox width="100%">
+						<mx:Text width="100%" text="{ResourceUtil.getInstance().getString('bbb.micSettings.speakIntoMic')}"
+								 styleName="micSettingsWindowSpeakIntoMicLabelStyle" />		
+					</mx:HBox>
+					<mx:HRule width="100%"/>
+					<mx:HBox width="100%" horizontalAlign="right" horizontalGap="18" paddingTop="10">
+						<mx:TextArea editable="false" textAlign="left" borderSkin="{null}"
+									 width="100%" height="60"
+									 text="{ResourceUtil.getInstance().getString('bbb.micSettings.echoTestMicPrompt')}"
+									 styleName="micSettingsWindowSpeakIntoMicLabelStyle" />
+						<mx:Button id="yesButton" label="{ResourceUtil.getInstance().getString('bbb.micSettings.echoTestAudioYes')}" 
+								   click="yesButtonClicked()" styleName="micSettingsWindowPlaySoundButtonStyle"
+								   toolTip=""/>
+						<mx:Button id="noButton" 
+								   label="{ResourceUtil.getInstance().getString('bbb.micSettings.echoTestAudioNo')}" 
+								   styleName="micSettingsWindowPlaySoundButtonStyle"
+								   click="noButtonClicked()" 
+								   toolTip=""/>
+					</mx:HBox>
+				</mx:VBox>
+			</mx:AddChild>
+		</mx:State>
+	</mx:states>
+</mx:TitleWindow>