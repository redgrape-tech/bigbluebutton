<?xml version="1.0" encoding="utf-8"?>
<!--

BigBlueButton open source conferencing system - http://www.bigbluebutton.org/

Copyright (c) 2012 BigBlueButton Inc. and by respective authors (see below).

This program is free software; you can redistribute it and/or modify it under the
terms of the GNU Lesser General Public License as published by the Free Software
Foundation; either version 3.0 of the License, or (at your option) any later
version.

BigBlueButton is distributed in the hope that it will be useful, but WITHOUT ANY
WARRANTY; without even the implied warranty of MERCHANTABILITY or FITNESS FOR A
PARTICULAR PURPOSE. See the GNU Lesser General Public License for more details.

You should have received a copy of the GNU Lesser General Public License along
with BigBlueButton; if not, see <http://www.gnu.org/licenses/>.

-->

<mx:TitleWindow xmlns:mx="http://www.adobe.com/2006/mxml" 
				xmlns:mate="http://mate.asfusion.com/"
				width="700" height="350" 
				initialize="init()" 
				styleName="micSettingsWindowStyle"
				showCloseButton="false">
	
	<mate:Listener type="{MadePresenterEvent.SWITCH_TO_PRESENTER_MODE}" method="handleBecomePresenter" />
	<mate:Listener type="{MadePresenterEvent.SWITCH_TO_VIEWER_MODE}" method="handleBecomeViewer" />
	
	<mx:Script>
		<![CDATA[
			import com.asfusion.mate.events.Dispatcher;
			
			import mx.managers.PopUpManager;
			
			import org.bigbluebutton.core.UsersUtil;
			import org.bigbluebutton.core.managers.UserManager;
			import org.bigbluebutton.main.events.MadePresenterEvent;
			import org.bigbluebutton.modules.phone.PhoneOptions;
			import org.bigbluebutton.modules.phone.events.AudioSelectionWindowEvent;
			import org.bigbluebutton.modules.phone.events.JoinVoiceConferenceCommand;
			import org.bigbluebutton.util.i18n.ResourceUtil;
			
			private var phoneOptions:PhoneOptions = new PhoneOptions;
			
			[Bindable] private var baseIndex:int = 1;
			
			private function init():void {
				if (!phoneOptions.listenOnlyMode) btnListenOnly.enabled = false;
				if (phoneOptions.presenterShareOnly && !UsersUtil.amIPresenter() && !UsersUtil.amIModerator()) btnMicrophone.enabled = false;
				
				if (phoneOptions.showPhoneOption) {
					txtPhone.text=ResourceUtil.getInstance().getString('bbb.audioSelection.txtPhone.text', [UserManager.getInstance().getConference().dialNumber, UserManager.getInstance().getConference().voiceBridge]);
				} else {
<<<<<<< HEAD
					if (!phoneOptions.listenOnlyMode) btnListenOnly.enabled = false;
					if (phoneOptions.presenterShareOnly && !UsersUtil.amIPresenter() && !UsersUtil.amIModerator()) btnMicrophone.enabled = false;
					
					if (phoneOptions.showPhoneOption) {
						txtPhone.text=ResourceUtil.getInstance().getString('bbb.audioSelection.txtPhone.text', [UserManager.getInstance().getConference().dialNumber, UserManager.getInstance().getConference().voiceBridge]);
					} else {
						vrulePhone.visible = vrulePhone.includeInLayout = false;
						vboxPhone.visible = vboxPhone.includeInLayout = false;
						this.width = 445;
						this.height = 300;
						vboxMic.percentWidth = 50;
						vboxListen.percentWidth = 50;
					}
=======
					vrulePhone.visible = vrulePhone.includeInLayout = false;
					vboxPhone.visible = vboxPhone.includeInLayout = false;
					this.width = 450;
					this.height = 325;
					vboxMic.percentWidth = 50;
					vboxListen.percentWidth = 50;
>>>>>>> 9584f4c8
				}
			}
			
			private function onMicClick():void {
				trace("AudioSelectionWindow - Share Microphone Clicked");
				var dispatcher:Dispatcher = new Dispatcher();
				var command:JoinVoiceConferenceCommand = new JoinVoiceConferenceCommand();
				command.mic = true;
				dispatcher.dispatchEvent(command);
				
				PopUpManager.removePopUp(this);
			}
			
			private function onListenClick():void {
				trace("AudioSelectionWindow - Share Microphone Clicked");
				var dispatcher:Dispatcher = new Dispatcher();
				var command:JoinVoiceConferenceCommand = new JoinVoiceConferenceCommand();
				command.mic = false;
				dispatcher.dispatchEvent(command);
				
				PopUpManager.removePopUp(this);
			}
			
			private function onCancelClicked():void {
				trace("AudioSelectionWindow - Cancel clicked");
				var dispatcher:Dispatcher = new Dispatcher();
				dispatcher.dispatchEvent(new AudioSelectionWindowEvent(AudioSelectionWindowEvent.CLOSED_AUDIO_SELECTION));
				
				PopUpManager.removePopUp(this);
			}
			
			private function handleBecomePresenter(e:MadePresenterEvent):void {
				if (phoneOptions.presenterShareOnly) btnMicrophone.enabled = true;
			}
			
			private function handleBecomeViewer(e:MadePresenterEvent):void {
				if (phoneOptions.presenterShareOnly && !UsersUtil.amIModerator()) btnMicrophone.enabled = false;
			}
		]]>
	</mx:Script>
	<mx:VBox width="100%" height="100%"  paddingBottom="5" paddingLeft="5" paddingRight="5" paddingTop="5" horizontalAlign="right">
<<<<<<< HEAD
		<mx:HBox width="100%" height="100%">
			<mx:TextArea borderSkin="{null}" verticalScrollPolicy="off" height="100%"
						 editable="false"
=======
		<mx:HBox width="100%" height="60">
			<mx:TextArea borderSkin="{null}" verticalScrollPolicy="off" 
						 editable="false" tabIndex="{baseIndex}"
>>>>>>> 9584f4c8
						 text="{ResourceUtil.getInstance().getString('bbb.audioSelection.title')}"
						 styleName="micSettingsWindowTitleStyle"
						 width="100%" height="100%" />
		</mx:HBox>
		<mx:HRule width="100%" />
		<mx:HBox width="100%" height="100%">
			<mx:VBox id="vboxMic" height="100%" width="30%" horizontalAlign="center">
				<mx:Image source="@Embed('assets/microphone80.png')" />
				<mx:Button id="btnMicrophone" tabIndex="{baseIndex+1}" click="onMicClick()"
						   label="{ResourceUtil.getInstance().getString('bbb.audioSelection.btnMicrophone.label')}"
						   accessibilityName="{ResourceUtil.getInstance().getString('bbb.audioSelection.btnMicrophone.toolTip')}"/>
			</mx:VBox>
			<mx:VRule id="vruleListen" height="100%" width="5%" />
			<mx:VBox id="vboxListen" height="100%" width="30%" horizontalAlign="center">
				<mx:Image source="@Embed('assets/speaker80.png')" />
				<mx:Button id="btnListenOnly" tabIndex="{baseIndex+2}" click="onListenClick()"
						   label="{ResourceUtil.getInstance().getString('bbb.audioSelection.btnListenOnly.label')}"
						   accessibilityName="{ResourceUtil.getInstance().getString('bbb.audioSelection.btnListenOnly.toolTip')}" />
			</mx:VBox>
			<mx:VRule id="vrulePhone" height="100%" width="5%" />
			<mx:VBox id="vboxPhone" height="100%" width="30%" horizontalAlign="center">
				<mx:Image source="@Embed('assets/phone80.png')" />
				<mx:Text id="txtPhone" width="100%" />
			</mx:VBox>
		</mx:HBox>
		<mx:HRule width="100%" />
		<mx:Button id="cancelBtn" label="{ResourceUtil.getInstance().getString('bbb.micSettings.cancel')}" accessibilityName="{ResourceUtil.getInstance().getString('bbb.micSettings.cancel.toolTip')}"
				   tabIndex="{baseIndex+3}" click="onCancelClicked()" styleName="micSettingsWindowPlaySoundButtonStyle" />
	</mx:VBox>
</mx:TitleWindow><|MERGE_RESOLUTION|>--- conflicted
+++ resolved
@@ -54,28 +54,12 @@
 				if (phoneOptions.showPhoneOption) {
 					txtPhone.text=ResourceUtil.getInstance().getString('bbb.audioSelection.txtPhone.text', [UserManager.getInstance().getConference().dialNumber, UserManager.getInstance().getConference().voiceBridge]);
 				} else {
-<<<<<<< HEAD
-					if (!phoneOptions.listenOnlyMode) btnListenOnly.enabled = false;
-					if (phoneOptions.presenterShareOnly && !UsersUtil.amIPresenter() && !UsersUtil.amIModerator()) btnMicrophone.enabled = false;
-					
-					if (phoneOptions.showPhoneOption) {
-						txtPhone.text=ResourceUtil.getInstance().getString('bbb.audioSelection.txtPhone.text', [UserManager.getInstance().getConference().dialNumber, UserManager.getInstance().getConference().voiceBridge]);
-					} else {
-						vrulePhone.visible = vrulePhone.includeInLayout = false;
-						vboxPhone.visible = vboxPhone.includeInLayout = false;
-						this.width = 445;
-						this.height = 300;
-						vboxMic.percentWidth = 50;
-						vboxListen.percentWidth = 50;
-					}
-=======
 					vrulePhone.visible = vrulePhone.includeInLayout = false;
 					vboxPhone.visible = vboxPhone.includeInLayout = false;
 					this.width = 450;
 					this.height = 325;
 					vboxMic.percentWidth = 50;
 					vboxListen.percentWidth = 50;
->>>>>>> 9584f4c8
 				}
 			}
 			
@@ -117,15 +101,9 @@
 		]]>
 	</mx:Script>
 	<mx:VBox width="100%" height="100%"  paddingBottom="5" paddingLeft="5" paddingRight="5" paddingTop="5" horizontalAlign="right">
-<<<<<<< HEAD
-		<mx:HBox width="100%" height="100%">
-			<mx:TextArea borderSkin="{null}" verticalScrollPolicy="off" height="100%"
-						 editable="false"
-=======
 		<mx:HBox width="100%" height="60">
 			<mx:TextArea borderSkin="{null}" verticalScrollPolicy="off" 
 						 editable="false" tabIndex="{baseIndex}"
->>>>>>> 9584f4c8
 						 text="{ResourceUtil.getInstance().getString('bbb.audioSelection.title')}"
 						 styleName="micSettingsWindowTitleStyle"
 						 width="100%" height="100%" />
