--- conflicted
+++ resolved
@@ -1,345 +1,336 @@
-<?xml version="1.0" encoding="utf-8"?>
-<!--
-
-BigBlueButton open source conferencing system - http://www.bigbluebutton.org/
-
-Copyright (c) 2012 BigBlueButton Inc. and by respective authors (see below).
-
-This program is free software; you can redistribute it and/or modify it under the
-terms of the GNU Lesser General Public License as published by the Free Software
-Foundation; either version 3.0 of the License, or (at your option) any later
-version.
-
-BigBlueButton is distributed in the hope that it will be useful, but WITHOUT ANY
-WARRANTY; without even the implied warranty of MERCHANTABILITY or FITNESS FOR A
-PARTICULAR PURPOSE. See the GNU Lesser General Public License for more details.
-
-You should have received a copy of the GNU Lesser General Public License along
-with BigBlueButton; if not, see <http://www.gnu.org/licenses/>.
-
--->
-<mx:TitleWindow xmlns:mx="http://www.adobe.com/2006/mxml" 
-                xmlns:view="org.bigbluebutton.main.views.*"
-                layout="absolute" 
-                verticalScrollPolicy="off" horizontalScrollPolicy="off"
-                width="630" height="450" creationComplete="onCreationComplete()" styleName="cameraDisplaySettingsWindowStyle" 
-                showCloseButton="false" close="onCancelClicked()" keyDown="handleKeyDown(event)">
-  <mx:Script>
-    <![CDATA[
-		import com.asfusion.mate.events.Dispatcher;     
-		import flash.ui.Keyboard;      
-		import mx.collections.ArrayCollection;
-		import mx.events.CloseEvent;
-		import mx.events.ItemClickEvent;
-		import mx.managers.PopUpManager;     
-		import org.bigbluebutton.common.Images;
-		import org.bigbluebutton.common.LogUtil;
-		import org.bigbluebutton.core.BBB;
-		import org.bigbluebutton.core.model.VideoProfile;
-		import org.bigbluebutton.core.UsersUtil;
-		import org.bigbluebutton.main.events.BBBEvent;
-		import org.bigbluebutton.modules.videoconf.model.VideoConfOptions;
-		import org.bigbluebutton.util.i18n.ResourceUtil;
-		
-		static public var PADDING_HORIZONTAL:Number = 6;
-		static public var PADDING_VERTICAL:Number = 29;
-		
-		private var images:Images = new Images();
-		
-		[Bindable] 
-		private var cancelIcon:Class = images.control_play;
-		
-		[Bindable]
-		public var _videoProfiles:ArrayCollection = new ArrayCollection();
-		public var selectedVideoProfile:VideoProfile;
-		public var publishInClient:Boolean;
-		
-		private var _camera:Camera = null;
-		
-		// Timer used to enable the start publishing button, only after get any activity on the camera. 
-		// It avoids the problem of publishing a blank video
-		private var _activationTimer:Timer = null;
-		private var _waitingForActivation:Boolean = false;
-		
-		static private var _cameraAccessDenied:Boolean = false;
-		
-		private var _video:Video;
-		private var aspectRatio:Number = 1;
-		
-        [Bindable]private var baseIndex:int; 
-    override public function move(x:Number, y:Number):void
-    {
-       return;
-    }
-      
-		private function onCreationComplete():void {
-            tabIndex = 51;
-            
-			changeDefaultCamForMac();
-			
-			var idx:int = 0;
-			var defaultProfile:VideoProfile = BBB.defaultVideoProfile;
-			for each (var value:VideoProfile in BBB.videoProfiles) {
-				var item:Object = {index:idx, label:value.width + "x" + value.height + " " + value.name, profile:value};
-				_videoProfiles.addItem(item);
-
-				if (value.id == defaultProfile.id) {
-					cmbVideoProfile.selectedIndex = idx;
-				}
-
-				idx++;
-			}
-
-			if (_videoProfiles.length > 1) {
-				showResControls(true);
-			}
-			
-			if (Camera.names.length > 1) {
-				showVideoControls(true);
-			}
-			
-			updateCamera();
-		}
-		
-		private function changeDefaultCamForMac():void {
-			for (var i:int = 0; i < Camera.names.length; i++){
-				if (Camera.names[i] == "USB Video Class Video") {
-					/** Set as default for Macs */
-					_camera = Camera.getCamera("USB Video Class Video");
-				}
-			}
-		}
-		
-		private function showVideoControls(show:Boolean):void {
-			if (show) {
-				this.visible = true;
-				btnStartPublish.visible = true;
-			} else{					
-				this.width = 0;
-				this.height = 0;
-				btnStartPublish.visible = false;
-				this.visible = false;
-			}
-		}
-		
-		private function updateCamera():void {
-			_camera = null;
-			
-			_camera = Camera.getCamera(); 
-			
-			if (_camera == null) {
-				_videoHolder.showWarning('bbb.video.publish.hint.cantOpenCamera');
-				return;
-			}
-			
-			_camera.addEventListener(ActivityEvent.ACTIVITY, onActivityEvent);
-			_camera.addEventListener(StatusEvent.STATUS, onStatusEvent);
-			
-			if (_camera.muted) {
-				if (_cameraAccessDenied) {
-					//onCameraAccessDisallowed();
-					//return;
-					Security.showSettings(SecurityPanel.PRIVACY)
-				} else {
-					_videoHolder.showWarning('bbb.video.publish.hint.waitingApproval');
-				}
-			} else {
-				// if the camera isn't muted, that is because the user has
-				// previously allowed the camera capture on the flash privacy box
-				onCameraAccessAllowed();
-			}
-			
-			displayVideoPreview();
-		}
-		
-		private function displayVideoPreview():void {
-			selectedVideoProfile = cmbVideoProfile.selectedItem.profile as VideoProfile;
-			trace("Using this video profile:: " + selectedVideoProfile.toString());
-			setAspectRatio(selectedVideoProfile.width, selectedVideoProfile.height);
-		
-			var videoOptions:VideoConfOptions = new VideoConfOptions();
-			_camera.setMotionLevel(5, 1000);
-			_camera.setKeyFrameInterval(selectedVideoProfile.keyFrameInterval);
-			_camera.setMode(selectedVideoProfile.width, selectedVideoProfile.height, selectedVideoProfile.modeFps);
-			_camera.setQuality(selectedVideoProfile.qualityBandwidth, selectedVideoProfile.qualityPicture);
-			
-			if (_camera.width != selectedVideoProfile.width || _camera.height != selectedVideoProfile.height) {
-				LogUtil.debug("Resolution " + selectedVideoProfile.width + "x" + selectedVideoProfile.height + " is not supported, using " + _camera.width + "x" + _camera.height + " instead");
-				setAspectRatio(_camera.width, _camera.height);
-			}
-			
-			if (_video != null) {
-				_videoHolder.remove(_video);
-			}
-			
-			_video = new Video();       
-			_video.attachCamera(_camera);
-			
-			//aspectRatio = (_video.width / _video.height);
-			
-			if (aspectRatio > _videoHolder.width / _videoHolder.height) {
-				_video.width = _videoHolder.width;
-				_video.height = _videoHolder.width / aspectRatio;
-				_video.x = 0;
-				_video.y = (_videoHolder.height - _video.height) / 2;
-			} else {
-				_video.width = _videoHolder.height * aspectRatio;
-				_video.height = _videoHolder.height;
-				_video.x = (_videoHolder.width - _video.width) / 2;
-				_video.y = 0;
-			}				
-			
-			_videoHolder.add(_video);
-		}
-		
-		private function showResControls(show:Boolean):void {
-			if (show) cmbVideoProfile.visible = true;
-			else cmbVideoProfile.visible = false;
-		}
-		
-		private function setAspectRatio(width:int, height:int):void {
-			aspectRatio = (width/height);
-			this.minHeight = Math.floor((this.minWidth - PADDING_HORIZONTAL) / aspectRatio) + PADDING_VERTICAL;
-		}
-		
-		private function startPublishing():void {
-			updateCamera();
-			
-			// Save the index of the camera. Need it to send the message.
-			var camIndex:int = _camera.index;
-			
-			disableCamera();
-			
-			var globalDispatcher:Dispatcher = new Dispatcher();
-			var camEvent:BBBEvent = new BBBEvent(BBBEvent.CAMERA_SETTING);
-			camEvent.payload.cameraIndex = camIndex;
-			camEvent.payload.videoProfile = selectedVideoProfile;
-			camEvent.payload.publishInClient = publishInClient;
-			
-			globalDispatcher.dispatchEvent(camEvent);
-			
-			var event:BBBEvent = new BBBEvent(BBBEvent.CAM_SETTINGS_CLOSED);
-			event.payload['clicked'] = "close";
-			dispatchEvent(event);
-			
-			PopUpManager.removePopUp(this);
-		}
-		
-		private function disableCamera():void {
-			_camera = null;
-			if(_video != null){
-				_video.attachCamera(null);
-				_video.clear();
-				_videoHolder.remove(_video);
-				_video = null; 
-			}       
-		}
-		
-		private function handleKeyDown(event:KeyboardEvent):void {
-			if (event.charCode == Keyboard.ESCAPE) {
-				disableCamera();
-				this.dispatchEvent(new CloseEvent(CloseEvent.CLOSE));
-			}
-		}
-		
-		private function onCancelClicked():void {
-			disableCamera();
-			var event:BBBEvent = new BBBEvent(BBBEvent.CAM_SETTINGS_CLOSED);
-			event.payload['clicked'] = "cancel";
-			dispatchEvent(event);
-			PopUpManager.removePopUp(this);
-		}
-		
-		private function onActivityEvent(e:ActivityEvent):void {
-			if (_waitingForActivation && e.activating) {
-				_activationTimer.stop();
-				_videoHolder.showWarning('bbb.video.publish.hint.videoPreview', false, "0xFFFF00");
-				//        controls.btnStartPublish.enabled = true;
-				_waitingForActivation = false;
-			}
-		}
-		
-		private function onStatusEvent(e:StatusEvent):void {
-			if (e.code == "Camera.Unmuted") {
-				onCameraAccessAllowed();
-				// this is just to overwrite the message of waiting for approval
-				_videoHolder.showWarning('bbb.video.publish.hint.openingCamera');
-			} else {//if (e.code == "Camera.Muted") {
-				onCameraAccessDisallowed();
-			}
-		}
-		
-		private function onCameraAccessAllowed():void {
-			_cameraAccessDenied = false;
-			
-			// set timer to ensure that the camera activates.  If not, it might be in use by another application
-			_waitingForActivation = true;
-			if (_activationTimer != null) {
-				_activationTimer.stop();
-			}
-			
-			_activationTimer = new Timer(10000, 1);
-			_activationTimer.addEventListener(TimerEvent.TIMER, activationTimeout);
-			_activationTimer.start();
-		}
-		
-		private function onCameraAccessDisallowed():void {
-			_videoHolder.showWarning('bbb.video.publish.hint.cameraDenied');
-			_cameraAccessDenied = true;
-		}
-		
-		private function activationTimeout(e:TimerEvent):void {
-			_videoHolder.showWarning('bbb.video.publish.hint.cameraIsBeingUsed');
-		} 
-		
-		private function showCameraSettings():void {
-			Security.showSettings(SecurityPanel.CAMERA);
-		}
-      
-    ]]>
-  </mx:Script>
+<?xml version="1.0" encoding="utf-8"?>
+<!--
+
+BigBlueButton open source conferencing system - http://www.bigbluebutton.org/
+
+Copyright (c) 2012 BigBlueButton Inc. and by respective authors (see below).
+
+This program is free software; you can redistribute it and/or modify it under the
+terms of the GNU Lesser General Public License as published by the Free Software
+Foundation; either version 3.0 of the License, or (at your option) any later
+version.
+
+BigBlueButton is distributed in the hope that it will be useful, but WITHOUT ANY
+WARRANTY; without even the implied warranty of MERCHANTABILITY or FITNESS FOR A
+PARTICULAR PURPOSE. See the GNU Lesser General Public License for more details.
+
+You should have received a copy of the GNU Lesser General Public License along
+with BigBlueButton; if not, see <http://www.gnu.org/licenses/>.
+
+-->
+<mx:TitleWindow xmlns:mx="http://www.adobe.com/2006/mxml" 
+                xmlns:view="org.bigbluebutton.main.views.*"
+                layout="absolute" 
+                verticalScrollPolicy="off" horizontalScrollPolicy="off"
+                width="630" height="450" creationComplete="onCreationComplete()" styleName="cameraDisplaySettingsWindowStyle" 
+                showCloseButton="false" close="onCancelClicked()" keyDown="handleKeyDown(event)">
+  <mx:Script>
+    <![CDATA[
+		import com.asfusion.mate.events.Dispatcher;     
+		import flash.ui.Keyboard;      
+		import mx.collections.ArrayCollection;
+		import mx.events.CloseEvent;
+		import mx.events.ItemClickEvent;
+		import mx.managers.PopUpManager;     
+		import org.bigbluebutton.common.Images;
+		import org.bigbluebutton.common.LogUtil;
+		import org.bigbluebutton.core.BBB;
+		import org.bigbluebutton.core.model.VideoProfile;
+		import org.bigbluebutton.core.UsersUtil;
+		import org.bigbluebutton.main.events.BBBEvent;
+		import org.bigbluebutton.modules.videoconf.model.VideoConfOptions;
+		import org.bigbluebutton.util.i18n.ResourceUtil;
+		
+		static public var PADDING_HORIZONTAL:Number = 6;
+		static public var PADDING_VERTICAL:Number = 29;
+		
+		private var images:Images = new Images();
+		
+		[Bindable] 
+		private var cancelIcon:Class = images.control_play;
+		
+		[Bindable]
+		public var _videoProfiles:ArrayCollection = new ArrayCollection();
+		public var selectedVideoProfile:VideoProfile;
+		public var publishInClient:Boolean;
+		
+		private var _camera:Camera = null;
+		
+		// Timer used to enable the start publishing button, only after get any activity on the camera. 
+		// It avoids the problem of publishing a blank video
+		private var _activationTimer:Timer = null;
+		private var _waitingForActivation:Boolean = false;
+		
+		static private var _cameraAccessDenied:Boolean = false;
+		
+		private var _video:Video;
+		private var aspectRatio:Number = 1;
+		
+        [Bindable]private var baseIndex:int; 
+    override public function move(x:Number, y:Number):void
+    {
+       return;
+    }
+      
+		private function onCreationComplete():void {
+            tabIndex = 51;
+            
+			changeDefaultCamForMac();
+			
+			var idx:int = 0;
+			var defaultProfile:VideoProfile = BBB.defaultVideoProfile;
+			for each (var value:VideoProfile in BBB.videoProfiles) {
+				var item:Object = {index:idx, label:value.width + "x" + value.height + " " + value.name, profile:value};
+				_videoProfiles.addItem(item);
+
+				if (value.id == defaultProfile.id) {
+					cmbVideoProfile.selectedIndex = idx;
+				}
+
+				idx++;
+			}
+
+			if (_videoProfiles.length > 1) {
+				showResControls(true);
+			}
+			
+			if (Camera.names.length > 1) {
+				showVideoControls(true);
+			}
+			
+			updateCamera();
+		}
+		
+		private function changeDefaultCamForMac():void {
+			for (var i:int = 0; i < Camera.names.length; i++){
+				if (Camera.names[i] == "USB Video Class Video") {
+					/** Set as default for Macs */
+					_camera = Camera.getCamera("USB Video Class Video");
+				}
+			}
+		}
+		
+		private function showVideoControls(show:Boolean):void {
+			if (show) {
+				this.visible = true;
+				btnStartPublish.visible = true;
+			} else{					
+				this.width = 0;
+				this.height = 0;
+				btnStartPublish.visible = false;
+				this.visible = false;
+			}
+		}
+		
+		private function updateCamera():void {
+			_camera = null;
+			
+			_camera = Camera.getCamera(); 
+			
+			if (_camera == null) {
+				_videoHolder.showWarning('bbb.video.publish.hint.cantOpenCamera');
+				return;
+			}
+			
+			_camera.addEventListener(ActivityEvent.ACTIVITY, onActivityEvent);
+			_camera.addEventListener(StatusEvent.STATUS, onStatusEvent);
+			
+			if (_camera.muted) {
+				if (_cameraAccessDenied) {
+					//onCameraAccessDisallowed();
+					//return;
+					Security.showSettings(SecurityPanel.PRIVACY)
+				} else {
+					_videoHolder.showWarning('bbb.video.publish.hint.waitingApproval');
+				}
+			} else {
+				// if the camera isn't muted, that is because the user has
+				// previously allowed the camera capture on the flash privacy box
+				onCameraAccessAllowed();
+			}
+			
+			displayVideoPreview();
+		}
+		
+		private function displayVideoPreview():void {
+			selectedVideoProfile = cmbVideoProfile.selectedItem.profile as VideoProfile;
+			trace("Using this video profile:: " + selectedVideoProfile.toString());
+			setAspectRatio(selectedVideoProfile.width, selectedVideoProfile.height);
+		
+			var videoOptions:VideoConfOptions = new VideoConfOptions();
+			_camera.setMotionLevel(5, 1000);
+			_camera.setKeyFrameInterval(selectedVideoProfile.keyFrameInterval);
+			_camera.setMode(selectedVideoProfile.width, selectedVideoProfile.height, selectedVideoProfile.modeFps);
+			_camera.setQuality(selectedVideoProfile.qualityBandwidth, selectedVideoProfile.qualityPicture);
+			
+			if (_camera.width != selectedVideoProfile.width || _camera.height != selectedVideoProfile.height) {
+				LogUtil.debug("Resolution " + selectedVideoProfile.width + "x" + selectedVideoProfile.height + " is not supported, using " + _camera.width + "x" + _camera.height + " instead");
+				setAspectRatio(_camera.width, _camera.height);
+			}
+			
+			if (_video != null) {
+				_videoHolder.remove(_video);
+			}
+			
+			_video = new Video();       
+			_video.attachCamera(_camera);
+			
+			//aspectRatio = (_video.width / _video.height);
+			
+			if (aspectRatio > _videoHolder.width / _videoHolder.height) {
+				_video.width = _videoHolder.width;
+				_video.height = _videoHolder.width / aspectRatio;
+				_video.x = 0;
+				_video.y = (_videoHolder.height - _video.height) / 2;
+			} else {
+				_video.width = _videoHolder.height * aspectRatio;
+				_video.height = _videoHolder.height;
+				_video.x = (_videoHolder.width - _video.width) / 2;
+				_video.y = 0;
+			}				
+			
+			_videoHolder.add(_video);
+		}
+		
+		private function showResControls(show:Boolean):void {
+			if (show) cmbVideoProfile.visible = true;
+			else cmbVideoProfile.visible = false;
+		}
+		
+		private function setAspectRatio(width:int, height:int):void {
+			aspectRatio = (width/height);
+			this.minHeight = Math.floor((this.minWidth - PADDING_HORIZONTAL) / aspectRatio) + PADDING_VERTICAL;
+		}
+		
+		private function startPublishing():void {
+			updateCamera();
+			
+			// Save the index of the camera. Need it to send the message.
+			var camIndex:int = _camera.index;
+			
+			disableCamera();
+			
+			var globalDispatcher:Dispatcher = new Dispatcher();
+			var camEvent:BBBEvent = new BBBEvent(BBBEvent.CAMERA_SETTING);
+			camEvent.payload.cameraIndex = camIndex;
+			camEvent.payload.videoProfile = selectedVideoProfile;
+			camEvent.payload.publishInClient = publishInClient;
+			
+			globalDispatcher.dispatchEvent(camEvent);
+			
+			var event:BBBEvent = new BBBEvent(BBBEvent.CAM_SETTINGS_CLOSED);
+			event.payload['clicked'] = "close";
+			dispatchEvent(event);
+			
+			PopUpManager.removePopUp(this);
+		}
+		
+		private function disableCamera():void {
+			_camera = null;
+			if(_video != null){
+				_video.attachCamera(null);
+				_video.clear();
+				_videoHolder.remove(_video);
+				_video = null; 
+			}       
+		}
+		
+		private function handleKeyDown(event:KeyboardEvent):void {
+			if (event.charCode == Keyboard.ESCAPE) {
+				disableCamera();
+				this.dispatchEvent(new CloseEvent(CloseEvent.CLOSE));
+			}
+		}
+		
+		private function onCancelClicked():void {
+			disableCamera();
+			var event:BBBEvent = new BBBEvent(BBBEvent.CAM_SETTINGS_CLOSED);
+			event.payload['clicked'] = "cancel";
+			dispatchEvent(event);
+			PopUpManager.removePopUp(this);
+		}
+		
+		private function onActivityEvent(e:ActivityEvent):void {
+			if (_waitingForActivation && e.activating) {
+				_activationTimer.stop();
+				_videoHolder.showWarning('bbb.video.publish.hint.videoPreview', false, "0xFFFF00");
+				//        controls.btnStartPublish.enabled = true;
+				_waitingForActivation = false;
+			}
+		}
+		
+		private function onStatusEvent(e:StatusEvent):void {
+			if (e.code == "Camera.Unmuted") {
+				onCameraAccessAllowed();
+				// this is just to overwrite the message of waiting for approval
+				_videoHolder.showWarning('bbb.video.publish.hint.openingCamera');
+			} else {//if (e.code == "Camera.Muted") {
+				onCameraAccessDisallowed();
+			}
+		}
+		
+		private function onCameraAccessAllowed():void {
+			_cameraAccessDenied = false;
+			
+			// set timer to ensure that the camera activates.  If not, it might be in use by another application
+			_waitingForActivation = true;
+			if (_activationTimer != null) {
+				_activationTimer.stop();
+			}
+			
+			_activationTimer = new Timer(10000, 1);
+			_activationTimer.addEventListener(TimerEvent.TIMER, activationTimeout);
+			_activationTimer.start();
+		}
+		
+		private function onCameraAccessDisallowed():void {
+			_videoHolder.showWarning('bbb.video.publish.hint.cameraDenied');
+			_cameraAccessDenied = true;
+		}
+		
+		private function activationTimeout(e:TimerEvent):void {
+			_videoHolder.showWarning('bbb.video.publish.hint.cameraIsBeingUsed');
+		} 
+		
+		private function showCameraSettings():void {
+			Security.showSettings(SecurityPanel.CAMERA);
+		}
+      
+    ]]>
+  </mx:Script>
   
-	<mx:VBox id="webcamDisplay" width="100%" height="100%" paddingBottom="5" paddingLeft="5" paddingRight="5" paddingTop="5" styleName="cameraDisplaySettingsWindowBackground">
-    <mx:HBox width="100%" horizontalAlign="left">
-      <mx:TextArea width="100%" wordWrap="false" borderSkin="{null}" editable="false" text="{ResourceUtil.getInstance().getString('bbb.users.settings.webcamSettings')}" 
-                   styleName="webcamSettingsWindowTitleStyle" tabIndex="{baseIndex}"/>
-    </mx:HBox>
- 
-    <mx:HRule width="100%"/>
-    <mx:Spacer height="1"/>
-    
-		<view:VideoHolder id="_videoHolder" width="100%" height="75%" />
-        
-		<mx:HBox width="100%" height="10%" horizontalAlign="center" horizontalGap="13" paddingRight="5"> 	
-			<mx:Button id="changeCamera" styleName="cameraDisplaySettingsWindowChangeCamBtn" 
-					   label="{ResourceUtil.getInstance().getString('bbb.publishVideo.changeCameraBtn.labelText')}" 
-					   toolTip="{ResourceUtil.getInstance().getString('bbb.publishVideo.changeCameraBtn.toolTip')}" 
-<<<<<<< HEAD
-					   click="showCameraSettings()"/>
-      <mx:Spacer width="5"/>
-			<mx:ComboBox id="cmbVideoProfile" styleName="cameraDisplaySettingsWindowProfileComboStyle" 
-						 dataProvider="{_videoProfiles}" visible="false" change="updateCamera()" height="30"
-                         toolTip="{ResourceUtil.getInstance().getString('bbb.publishVideo.cmbResolution.tooltip')}" />
-			<mx:Spacer width="5"/>
-=======
-					   click="showCameraSettings()" tabIndex="{baseIndex+1}"/>
-			<mx:ComboBox id="cmbResolution" styleName="cameraDisplaySettingsWindowChangeResolutionCombo" 
-						 dataProvider="{resolutions}" visible="false" change="updateCamera()" tabIndex="{baseIndex+2}"
-                         toolTip="{ResourceUtil.getInstance().getString('bbb.publishVideo.cmbResolution.tooltip')}" height="30" />
->>>>>>> 1430eff1
-    </mx:HBox>
-    
-    <mx:HRule width="100%"/>
-    
-    <mx:HBox width="100%" height="10%" horizontalAlign="right" horizontalGap="13" paddingRight="5" paddingBottom="5" paddingTop="1">
-      <mx:Button id="btnStartPublish" toolTip="{ResourceUtil.getInstance().getString('bbb.publishVideo.startPublishBtn.toolTip')}" 
-                 click="startPublishing()" enabled="true" styleName="cameraDisplaySettingsWindowStartBtn" 
-                 label="{ResourceUtil.getInstance().getString('bbb.publishVideo.startPublishBtn.labelText')}" tabIndex="{baseIndex+3}"  />
-      <mx:Button id="btnClosePublish"   
-                 click="onCancelClicked()" 
-                 enabled="true" tabIndex="{baseIndex+4}"
-                 label="{ResourceUtil.getInstance().getString('bbb.video.publish.closeBtn.label')}"
-                 accessibilityName="{ResourceUtil.getInstance().getString('bbb.video.publish.closeBtn.accessName')}"/>
-    </mx:HBox>
-	</mx:VBox>		
+	<mx:VBox id="webcamDisplay" width="100%" height="100%" paddingBottom="5" paddingLeft="5" paddingRight="5" paddingTop="5" styleName="cameraDisplaySettingsWindowBackground">
+    <mx:HBox width="100%" horizontalAlign="left">
+      <mx:TextArea width="100%" wordWrap="false" borderSkin="{null}" editable="false" text="{ResourceUtil.getInstance().getString('bbb.users.settings.webcamSettings')}" 
+                   styleName="webcamSettingsWindowTitleStyle" tabIndex="{baseIndex}"/>
+    </mx:HBox>
+ 
+    <mx:HRule width="100%"/>
+    <mx:Spacer height="1"/>
+    
+		<view:VideoHolder id="_videoHolder" width="100%" height="75%" />
+        
+		<mx:HBox width="100%" height="10%" horizontalAlign="center" horizontalGap="13" paddingRight="5"> 	
+			<mx:Button id="changeCamera" styleName="cameraDisplaySettingsWindowChangeCamBtn" 
+					   label="{ResourceUtil.getInstance().getString('bbb.publishVideo.changeCameraBtn.labelText')}" 
+					   toolTip="{ResourceUtil.getInstance().getString('bbb.publishVideo.changeCameraBtn.toolTip')}" 
+					   click="showCameraSettings()" tabIndex="{baseIndex+1}"/>
+			<mx:ComboBox id="cmbVideoProfile" styleName="cameraDisplaySettingsWindowProfileComboStyle" 
+						 dataProvider="{_videoProfiles}" visible="false" change="updateCamera()" tabIndex="{baseIndex+2}"
+                         toolTip="{ResourceUtil.getInstance().getString('bbb.publishVideo.cmbResolution.tooltip')}" height="30" />
+    </mx:HBox>
+    
+    <mx:HRule width="100%"/>
+    
+    <mx:HBox width="100%" height="10%" horizontalAlign="right" horizontalGap="13" paddingRight="5" paddingBottom="5" paddingTop="1">
+      <mx:Button id="btnStartPublish" toolTip="{ResourceUtil.getInstance().getString('bbb.publishVideo.startPublishBtn.toolTip')}" 
+                 click="startPublishing()" enabled="true" styleName="cameraDisplaySettingsWindowStartBtn" 
+                 label="{ResourceUtil.getInstance().getString('bbb.publishVideo.startPublishBtn.labelText')}" tabIndex="{baseIndex+3}"  />
+      <mx:Button id="btnClosePublish"   
+                 click="onCancelClicked()" 
+                 enabled="true" tabIndex="{baseIndex+4}"
+                 label="{ResourceUtil.getInstance().getString('bbb.video.publish.closeBtn.label')}"
+                 accessibilityName="{ResourceUtil.getInstance().getString('bbb.video.publish.closeBtn.accessName')}"/>
+    </mx:HBox>
+	</mx:VBox>		
 </mx:TitleWindow>