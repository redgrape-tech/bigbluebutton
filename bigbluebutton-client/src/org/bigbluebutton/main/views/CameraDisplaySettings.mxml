<?xml version="1.0" encoding="utf-8"?>
<!--

BigBlueButton open source conferencing system - http://www.bigbluebutton.org/

Copyright (c) 2012 BigBlueButton Inc. and by respective authors (see below).

This program is free software; you can redistribute it and/or modify it under the
terms of the GNU Lesser General Public License as published by the Free Software
Foundation; either version 3.0 of the License, or (at your option) any later
version.

BigBlueButton is distributed in the hope that it will be useful, but WITHOUT ANY
WARRANTY; without even the implied warranty of MERCHANTABILITY or FITNESS FOR A
PARTICULAR PURPOSE. See the GNU Lesser General Public License for more details.

You should have received a copy of the GNU Lesser General Public License along
with BigBlueButton; if not, see <http://www.gnu.org/licenses/>.

-->
<mx:TitleWindow xmlns:mx="http://www.adobe.com/2006/mxml" 
                xmlns:view="org.bigbluebutton.main.views.*"
				xmlns:common="org.bigbluebutton.common.*"
                layout="absolute" 
                verticalScrollPolicy="off" horizontalScrollPolicy="off"
                width="630" height="450" creationComplete="onCreationComplete()" styleName="cameraDisplaySettingsWindowStyle" 
                showCloseButton="false" close="onCancelClicked()" keyDown="handleKeyDown(event)">
  <mx:Script>
    <![CDATA[
		import com.asfusion.mate.events.Dispatcher;
		
		import flash.ui.Keyboard;
		
		import mx.collections.ArrayCollection;
		import mx.collections.ArrayList;
		import mx.events.CloseEvent;
		import mx.managers.PopUpManager;
		
		import org.bigbluebutton.common.Images;
<<<<<<< HEAD
		import org.bigbluebutton.common.Media;
=======
>>>>>>> 15acb57b
		import org.bigbluebutton.core.BBB;
		import org.bigbluebutton.core.model.VideoProfile;
		import org.bigbluebutton.main.events.BBBEvent;
		import org.bigbluebutton.util.i18n.ResourceUtil;
		
		static public var PADDING_HORIZONTAL:Number = 6;
		static public var PADDING_VERTICAL:Number = 29;
		
		private var images:Images = new Images();
		
		[Bindable] 
		private var cancelIcon:Class = images.control_play;
		
		[Bindable]
		public var _videoProfiles:ArrayCollection = new ArrayCollection();
		public var selectedVideoProfile:VideoProfile;
		public var publishInClient:Boolean;
		
		public var defaultCamera:String = null;
		public var camerasArray:Object;
		[Bindable] private var camerasAvailable:ArrayList = new ArrayList();
		public var chromePermissionDenied:Boolean = false;
		public const OFF_STATE:Number = 0;
		public const ON_STATE:Number = 1;

		private var selectedCam:int;
		private var aspectRatio:Number = 1;
		
	    override public function move(x:Number, y:Number):void
	    {
	       return;
	    }
      
		private function onCreationComplete():void {
            tabIndex = 51;
            
			if(defaultCamera != null) {
				var indexDefault:int = 0;
				for (var i:int = 0; i < Media.availableCameras; i++){
					if(camerasArray[i].status == OFF_STATE) {
						var myObj:Object = {}
						myObj.label = camerasArray[i].label;
						myObj.index = String(i);
						camerasAvailable.addItem(myObj);	
						if(myObj.index == defaultCamera)
							indexDefault = camerasAvailable.length-1;		
					}
				}
				cmbCameraSelector.selectedIndex = indexDefault;
				defaultCamera = null;
			} else {
				cmbCameraSelector.selectedIndex = 0;
			}
			
			var idx:int = 0;
			var defaultProfile:VideoProfile = BBB.defaultVideoProfile;
			for each (var value:VideoProfile in BBB.videoProfiles) {
				var item:Object = {index:idx, label:value.name, profile:value};
				_videoProfiles.addItem(item);

				if (value.id == defaultProfile.id) {
					cmbVideoProfile.selectedIndex = idx;
				}

				idx++;
			}

			if (_videoProfiles.length > 1) {
				showResControls(true);
			}
			
			if (Media.availableCameras > 1) {
				showVideoControls(true);
			}
			
			updateCamera();
		}
		
		private function showVideoControls(show:Boolean):void {
			if (show) {
				this.visible = true;
				btnStartPublish.visible = true;
			} else{					
				this.width = 0;
				this.height = 0;
				btnStartPublish.visible = false;
				this.visible = false;
			}
		}
		
		private function updateCamera():void {
			selectedVideoProfile = cmbVideoProfile.selectedItem.profile as VideoProfile;
			if (camerasAvailable.length > cmbCameraSelector.selectedIndex) {
				selectedCam = camerasAvailable.getItemAt(cmbCameraSelector.selectedIndex).index;
			} else {
				selectedCam = -1;
			}
			setAspectRatio(selectedVideoProfile.width,selectedVideoProfile.height);
			_video.successCallback = function():void {
				btnStartPublish.enabled = true;
			}
			_video.chromePermissionDenied = chromePermissionDenied;
			_video.updateCamera(selectedCam,selectedVideoProfile,_canvas.width, _canvas.height,true);
		}
		
		private function showResControls(show:Boolean):void {
			if (show) cmbVideoProfile.visible = true;
			else cmbVideoProfile.visible = false;
		}
		
		private function setAspectRatio(width:int, height:int):void {
			aspectRatio = (width/height);
			this.minHeight = Math.floor((this.minWidth - PADDING_HORIZONTAL) / aspectRatio) + PADDING_VERTICAL;
		}
		
		private function startPublishing():void {
			updateCamera();
			
			disableCamera();
			
			var globalDispatcher:Dispatcher = new Dispatcher();
			var camEvent:BBBEvent = new BBBEvent(BBBEvent.CAMERA_SETTING);
			camEvent.payload.cameraIndex = selectedCam;
			camEvent.payload.videoProfile = selectedVideoProfile;
			camEvent.payload.publishInClient = publishInClient;
			camEvent.payload.restream = true;
			
			globalDispatcher.dispatchEvent(camEvent);
			
			var event:BBBEvent = new BBBEvent(BBBEvent.CAM_SETTINGS_CLOSED);
			event.payload['clicked'] = "close";
			dispatchEvent(event);
			
			PopUpManager.removePopUp(this);
		}
		
		private function disableCamera():void {
			if(_video != null){
				_video.disableCamera();
			}
		}
		
		private function handleKeyDown(event:KeyboardEvent):void {
			if (event.charCode == Keyboard.ESCAPE) {
				disableCamera();
				this.dispatchEvent(new CloseEvent(CloseEvent.CLOSE));
			}
		}
		
		private function onCancelClicked():void {
			disableCamera();
			var event:BBBEvent = new BBBEvent(BBBEvent.CAM_SETTINGS_CLOSED);
			event.payload['clicked'] = "cancel";
			dispatchEvent(event);
			PopUpManager.removePopUp(this);
		}
		
		private function showCameraSettings():void {
			Security.showSettings(SecurityPanel.CAMERA);
		}
      
    ]]>
  </mx:Script>
	
  <common:TabIndexer startIndex="1" tabIndices="{[textArea, cmbCameraSelector, cmbVideoProfile, btnStartPublish, btnClosePublish]}"/>
  
  <mx:VBox id="webcamDisplay" width="100%" height="100%" paddingBottom="5" paddingLeft="5" paddingRight="5" paddingTop="5" styleName="cameraDisplaySettingsWindowBackground">
<<<<<<< HEAD
    <mx:TextArea width="100%" borderSkin="{null}" editable="false" text="{ResourceUtil.getInstance().getString('bbb.users.settings.webcamSettings')}" 
                   styleName="webcamSettingsWindowTitleStyle" id="textArea"/>
=======
    <mx:HBox width="100%" horizontalAlign="left">
      <mx:TextArea width="100%" wordWrap="false" borderSkin="{null}" editable="false" text="{ResourceUtil.getInstance().getString('bbb.users.settings.webcamSettings')}" 
                   styleName="webcamSettingsWindowTitleStyle" tabIndex="{baseIndex}"/>
    </mx:HBox>
 
>>>>>>> 15acb57b
    <mx:HRule width="100%"/>
    <mx:Spacer height="1"/>
    
		<mx:Box id="_canvas" width="100%" height="75%" horizontalAlign="center" verticalAlign="middle">
			<view:VideoWithWarnings id="_video"/>
		</mx:Box>
        
		<mx:HBox width="100%" height="10%" horizontalAlign="center" horizontalGap="13" paddingRight="5"> 	
			<mx:ComboBox id="cmbCameraSelector" styleName="cameraDisplaySettingsWindowCameraSelector" dataProvider="{camerasAvailable}" width="150" visible="true" labelField="label" change="updateCamera()" height="30"/>
			<mx:ComboBox id="cmbVideoProfile" styleName="cameraDisplaySettingsWindowProfileComboStyle" 
						 dataProvider="{_videoProfiles}" visible="false" change="updateCamera()"
                         toolTip="{ResourceUtil.getInstance().getString('bbb.publishVideo.cmbResolution.tooltip')}" height="30" />
    </mx:HBox>
    
    <mx:HRule width="100%"/>
    
    <mx:HBox width="100%" height="10%" horizontalAlign="right" horizontalGap="13" paddingRight="5" paddingBottom="5" paddingTop="1">
      <mx:Button id="btnStartPublish" toolTip="{ResourceUtil.getInstance().getString('bbb.publishVideo.startPublishBtn.toolTip')}" 
                 click="startPublishing()" enabled="false" styleName="cameraDisplaySettingsWindowStartBtn" 
                 label="{ResourceUtil.getInstance().getString('bbb.publishVideo.startPublishBtn.labelText')}"/>
      <mx:Button id="btnClosePublish"   
                 click="onCancelClicked()" 
                 enabled="true"
                 label="{ResourceUtil.getInstance().getString('bbb.video.publish.closeBtn.label')}"
                 accessibilityName="{ResourceUtil.getInstance().getString('bbb.video.publish.closeBtn.accessName')}"/>
    </mx:HBox>
  </mx:VBox>		
</mx:TitleWindow>
<|MERGE_RESOLUTION|>--- conflicted
+++ resolved
@@ -1,248 +1,240 @@
-<?xml version="1.0" encoding="utf-8"?>
-<!--
-
-BigBlueButton open source conferencing system - http://www.bigbluebutton.org/
-
-Copyright (c) 2012 BigBlueButton Inc. and by respective authors (see below).
-
-This program is free software; you can redistribute it and/or modify it under the
-terms of the GNU Lesser General Public License as published by the Free Software
-Foundation; either version 3.0 of the License, or (at your option) any later
-version.
-
-BigBlueButton is distributed in the hope that it will be useful, but WITHOUT ANY
-WARRANTY; without even the implied warranty of MERCHANTABILITY or FITNESS FOR A
-PARTICULAR PURPOSE. See the GNU Lesser General Public License for more details.
-
-You should have received a copy of the GNU Lesser General Public License along
-with BigBlueButton; if not, see <http://www.gnu.org/licenses/>.
-
--->
-<mx:TitleWindow xmlns:mx="http://www.adobe.com/2006/mxml" 
-                xmlns:view="org.bigbluebutton.main.views.*"
-				xmlns:common="org.bigbluebutton.common.*"
-                layout="absolute" 
-                verticalScrollPolicy="off" horizontalScrollPolicy="off"
-                width="630" height="450" creationComplete="onCreationComplete()" styleName="cameraDisplaySettingsWindowStyle" 
-                showCloseButton="false" close="onCancelClicked()" keyDown="handleKeyDown(event)">
-  <mx:Script>
-    <![CDATA[
-		import com.asfusion.mate.events.Dispatcher;
-		
-		import flash.ui.Keyboard;
-		
-		import mx.collections.ArrayCollection;
-		import mx.collections.ArrayList;
-		import mx.events.CloseEvent;
-		import mx.managers.PopUpManager;
-		
-		import org.bigbluebutton.common.Images;
-<<<<<<< HEAD
-		import org.bigbluebutton.common.Media;
-=======
->>>>>>> 15acb57b
-		import org.bigbluebutton.core.BBB;
-		import org.bigbluebutton.core.model.VideoProfile;
-		import org.bigbluebutton.main.events.BBBEvent;
-		import org.bigbluebutton.util.i18n.ResourceUtil;
-		
-		static public var PADDING_HORIZONTAL:Number = 6;
-		static public var PADDING_VERTICAL:Number = 29;
-		
-		private var images:Images = new Images();
-		
-		[Bindable] 
-		private var cancelIcon:Class = images.control_play;
-		
-		[Bindable]
-		public var _videoProfiles:ArrayCollection = new ArrayCollection();
-		public var selectedVideoProfile:VideoProfile;
-		public var publishInClient:Boolean;
-		
-		public var defaultCamera:String = null;
-		public var camerasArray:Object;
-		[Bindable] private var camerasAvailable:ArrayList = new ArrayList();
-		public var chromePermissionDenied:Boolean = false;
-		public const OFF_STATE:Number = 0;
-		public const ON_STATE:Number = 1;
-
-		private var selectedCam:int;
-		private var aspectRatio:Number = 1;
-		
-	    override public function move(x:Number, y:Number):void
-	    {
-	       return;
-	    }
-      
-		private function onCreationComplete():void {
-            tabIndex = 51;
-            
-			if(defaultCamera != null) {
-				var indexDefault:int = 0;
-				for (var i:int = 0; i < Media.availableCameras; i++){
-					if(camerasArray[i].status == OFF_STATE) {
-						var myObj:Object = {}
-						myObj.label = camerasArray[i].label;
-						myObj.index = String(i);
-						camerasAvailable.addItem(myObj);	
-						if(myObj.index == defaultCamera)
-							indexDefault = camerasAvailable.length-1;		
-					}
-				}
-				cmbCameraSelector.selectedIndex = indexDefault;
-				defaultCamera = null;
-			} else {
-				cmbCameraSelector.selectedIndex = 0;
-			}
-			
-			var idx:int = 0;
-			var defaultProfile:VideoProfile = BBB.defaultVideoProfile;
-			for each (var value:VideoProfile in BBB.videoProfiles) {
-				var item:Object = {index:idx, label:value.name, profile:value};
-				_videoProfiles.addItem(item);
-
-				if (value.id == defaultProfile.id) {
-					cmbVideoProfile.selectedIndex = idx;
-				}
-
-				idx++;
-			}
-
-			if (_videoProfiles.length > 1) {
-				showResControls(true);
-			}
-			
-			if (Media.availableCameras > 1) {
-				showVideoControls(true);
-			}
-			
-			updateCamera();
-		}
-		
-		private function showVideoControls(show:Boolean):void {
-			if (show) {
-				this.visible = true;
-				btnStartPublish.visible = true;
-			} else{					
-				this.width = 0;
-				this.height = 0;
-				btnStartPublish.visible = false;
-				this.visible = false;
-			}
-		}
-		
-		private function updateCamera():void {
-			selectedVideoProfile = cmbVideoProfile.selectedItem.profile as VideoProfile;
-			if (camerasAvailable.length > cmbCameraSelector.selectedIndex) {
-				selectedCam = camerasAvailable.getItemAt(cmbCameraSelector.selectedIndex).index;
-			} else {
-				selectedCam = -1;
-			}
-			setAspectRatio(selectedVideoProfile.width,selectedVideoProfile.height);
-			_video.successCallback = function():void {
-				btnStartPublish.enabled = true;
-			}
-			_video.chromePermissionDenied = chromePermissionDenied;
-			_video.updateCamera(selectedCam,selectedVideoProfile,_canvas.width, _canvas.height,true);
-		}
-		
-		private function showResControls(show:Boolean):void {
-			if (show) cmbVideoProfile.visible = true;
-			else cmbVideoProfile.visible = false;
-		}
-		
-		private function setAspectRatio(width:int, height:int):void {
-			aspectRatio = (width/height);
-			this.minHeight = Math.floor((this.minWidth - PADDING_HORIZONTAL) / aspectRatio) + PADDING_VERTICAL;
-		}
-		
-		private function startPublishing():void {
-			updateCamera();
-			
-			disableCamera();
-			
-			var globalDispatcher:Dispatcher = new Dispatcher();
-			var camEvent:BBBEvent = new BBBEvent(BBBEvent.CAMERA_SETTING);
-			camEvent.payload.cameraIndex = selectedCam;
-			camEvent.payload.videoProfile = selectedVideoProfile;
-			camEvent.payload.publishInClient = publishInClient;
-			camEvent.payload.restream = true;
-			
-			globalDispatcher.dispatchEvent(camEvent);
-			
-			var event:BBBEvent = new BBBEvent(BBBEvent.CAM_SETTINGS_CLOSED);
-			event.payload['clicked'] = "close";
-			dispatchEvent(event);
-			
-			PopUpManager.removePopUp(this);
-		}
-		
-		private function disableCamera():void {
-			if(_video != null){
-				_video.disableCamera();
-			}
-		}
-		
-		private function handleKeyDown(event:KeyboardEvent):void {
-			if (event.charCode == Keyboard.ESCAPE) {
-				disableCamera();
-				this.dispatchEvent(new CloseEvent(CloseEvent.CLOSE));
-			}
-		}
-		
-		private function onCancelClicked():void {
-			disableCamera();
-			var event:BBBEvent = new BBBEvent(BBBEvent.CAM_SETTINGS_CLOSED);
-			event.payload['clicked'] = "cancel";
-			dispatchEvent(event);
-			PopUpManager.removePopUp(this);
-		}
-		
-		private function showCameraSettings():void {
-			Security.showSettings(SecurityPanel.CAMERA);
-		}
-      
-    ]]>
-  </mx:Script>
-	
-  <common:TabIndexer startIndex="1" tabIndices="{[textArea, cmbCameraSelector, cmbVideoProfile, btnStartPublish, btnClosePublish]}"/>
-  
-  <mx:VBox id="webcamDisplay" width="100%" height="100%" paddingBottom="5" paddingLeft="5" paddingRight="5" paddingTop="5" styleName="cameraDisplaySettingsWindowBackground">
-<<<<<<< HEAD
-    <mx:TextArea width="100%" borderSkin="{null}" editable="false" text="{ResourceUtil.getInstance().getString('bbb.users.settings.webcamSettings')}" 
-                   styleName="webcamSettingsWindowTitleStyle" id="textArea"/>
-=======
-    <mx:HBox width="100%" horizontalAlign="left">
-      <mx:TextArea width="100%" wordWrap="false" borderSkin="{null}" editable="false" text="{ResourceUtil.getInstance().getString('bbb.users.settings.webcamSettings')}" 
-                   styleName="webcamSettingsWindowTitleStyle" tabIndex="{baseIndex}"/>
-    </mx:HBox>
- 
->>>>>>> 15acb57b
-    <mx:HRule width="100%"/>
-    <mx:Spacer height="1"/>
-    
-		<mx:Box id="_canvas" width="100%" height="75%" horizontalAlign="center" verticalAlign="middle">
-			<view:VideoWithWarnings id="_video"/>
-		</mx:Box>
-        
-		<mx:HBox width="100%" height="10%" horizontalAlign="center" horizontalGap="13" paddingRight="5"> 	
-			<mx:ComboBox id="cmbCameraSelector" styleName="cameraDisplaySettingsWindowCameraSelector" dataProvider="{camerasAvailable}" width="150" visible="true" labelField="label" change="updateCamera()" height="30"/>
-			<mx:ComboBox id="cmbVideoProfile" styleName="cameraDisplaySettingsWindowProfileComboStyle" 
-						 dataProvider="{_videoProfiles}" visible="false" change="updateCamera()"
-                         toolTip="{ResourceUtil.getInstance().getString('bbb.publishVideo.cmbResolution.tooltip')}" height="30" />
-    </mx:HBox>
-    
-    <mx:HRule width="100%"/>
-    
-    <mx:HBox width="100%" height="10%" horizontalAlign="right" horizontalGap="13" paddingRight="5" paddingBottom="5" paddingTop="1">
-      <mx:Button id="btnStartPublish" toolTip="{ResourceUtil.getInstance().getString('bbb.publishVideo.startPublishBtn.toolTip')}" 
-                 click="startPublishing()" enabled="false" styleName="cameraDisplaySettingsWindowStartBtn" 
-                 label="{ResourceUtil.getInstance().getString('bbb.publishVideo.startPublishBtn.labelText')}"/>
-      <mx:Button id="btnClosePublish"   
-                 click="onCancelClicked()" 
-                 enabled="true"
-                 label="{ResourceUtil.getInstance().getString('bbb.video.publish.closeBtn.label')}"
-                 accessibilityName="{ResourceUtil.getInstance().getString('bbb.video.publish.closeBtn.accessName')}"/>
-    </mx:HBox>
-  </mx:VBox>		
-</mx:TitleWindow>
+<?xml version="1.0" encoding="utf-8"?>
+<!--
+
+BigBlueButton open source conferencing system - http://www.bigbluebutton.org/
+
+Copyright (c) 2012 BigBlueButton Inc. and by respective authors (see below).
+
+This program is free software; you can redistribute it and/or modify it under the
+terms of the GNU Lesser General Public License as published by the Free Software
+Foundation; either version 3.0 of the License, or (at your option) any later
+version.
+
+BigBlueButton is distributed in the hope that it will be useful, but WITHOUT ANY
+WARRANTY; without even the implied warranty of MERCHANTABILITY or FITNESS FOR A
+PARTICULAR PURPOSE. See the GNU Lesser General Public License for more details.
+
+You should have received a copy of the GNU Lesser General Public License along
+with BigBlueButton; if not, see <http://www.gnu.org/licenses/>.
+
+-->
+<mx:TitleWindow xmlns:mx="http://www.adobe.com/2006/mxml" 
+                xmlns:view="org.bigbluebutton.main.views.*"
+				xmlns:common="org.bigbluebutton.common.*"
+                layout="absolute" 
+                verticalScrollPolicy="off" horizontalScrollPolicy="off"
+                width="630" height="450" creationComplete="onCreationComplete()" styleName="cameraDisplaySettingsWindowStyle" 
+                showCloseButton="false" close="onCancelClicked()" keyDown="handleKeyDown(event)">
+  <mx:Script>
+    <![CDATA[
+		import com.asfusion.mate.events.Dispatcher;
+		
+		import flash.ui.Keyboard;
+		
+		import mx.collections.ArrayCollection;
+		import mx.collections.ArrayList;
+		import mx.events.CloseEvent;
+		import mx.managers.PopUpManager;
+		
+		import org.bigbluebutton.common.Images;
+		import org.bigbluebutton.common.Media;
+		import org.bigbluebutton.core.BBB;
+		import org.bigbluebutton.core.model.VideoProfile;
+		import org.bigbluebutton.main.events.BBBEvent;
+		import org.bigbluebutton.util.i18n.ResourceUtil;
+		
+		static public var PADDING_HORIZONTAL:Number = 6;
+		static public var PADDING_VERTICAL:Number = 29;
+		
+		private var images:Images = new Images();
+		
+		[Bindable] 
+		private var cancelIcon:Class = images.control_play;
+		
+		[Bindable]
+		public var _videoProfiles:ArrayCollection = new ArrayCollection();
+		public var selectedVideoProfile:VideoProfile;
+		public var publishInClient:Boolean;
+		
+		public var defaultCamera:String = null;
+		public var camerasArray:Object;
+		[Bindable] private var camerasAvailable:ArrayList = new ArrayList();
+		public var chromePermissionDenied:Boolean = false;
+		public const OFF_STATE:Number = 0;
+		public const ON_STATE:Number = 1;
+
+		private var selectedCam:int;
+		private var aspectRatio:Number = 1;
+		
+	    override public function move(x:Number, y:Number):void
+	    {
+	       return;
+	    }
+      
+		private function onCreationComplete():void {
+            tabIndex = 51;
+            
+			if(defaultCamera != null) {
+				var indexDefault:int = 0;
+				for (var i:int = 0; i < Media.availableCameras; i++){
+					if(camerasArray[i].status == OFF_STATE) {
+						var myObj:Object = {}
+						myObj.label = camerasArray[i].label;
+						myObj.index = String(i);
+						camerasAvailable.addItem(myObj);	
+						if(myObj.index == defaultCamera)
+							indexDefault = camerasAvailable.length-1;		
+					}
+				}
+				cmbCameraSelector.selectedIndex = indexDefault;
+				defaultCamera = null;
+			} else {
+				cmbCameraSelector.selectedIndex = 0;
+			}
+			
+			var idx:int = 0;
+			var defaultProfile:VideoProfile = BBB.defaultVideoProfile;
+			for each (var value:VideoProfile in BBB.videoProfiles) {
+				var item:Object = {index:idx, label:value.name, profile:value};
+				_videoProfiles.addItem(item);
+
+				if (value.id == defaultProfile.id) {
+					cmbVideoProfile.selectedIndex = idx;
+				}
+
+				idx++;
+			}
+
+			if (_videoProfiles.length > 1) {
+				showResControls(true);
+			}
+			
+			if (Media.availableCameras > 1) {
+				showVideoControls(true);
+			}
+			
+			updateCamera();
+		}
+		
+		private function showVideoControls(show:Boolean):void {
+			if (show) {
+				this.visible = true;
+				btnStartPublish.visible = true;
+			} else{					
+				this.width = 0;
+				this.height = 0;
+				btnStartPublish.visible = false;
+				this.visible = false;
+			}
+		}
+		
+		private function updateCamera():void {
+			selectedVideoProfile = cmbVideoProfile.selectedItem.profile as VideoProfile;
+			if (camerasAvailable.length > cmbCameraSelector.selectedIndex) {
+				selectedCam = camerasAvailable.getItemAt(cmbCameraSelector.selectedIndex).index;
+			} else {
+				selectedCam = -1;
+			}
+			setAspectRatio(selectedVideoProfile.width,selectedVideoProfile.height);
+			_video.successCallback = function():void {
+				btnStartPublish.enabled = true;
+			}
+			_video.chromePermissionDenied = chromePermissionDenied;
+			_video.updateCamera(selectedCam,selectedVideoProfile,_canvas.width, _canvas.height,true);
+		}
+		
+		private function showResControls(show:Boolean):void {
+			if (show) cmbVideoProfile.visible = true;
+			else cmbVideoProfile.visible = false;
+		}
+		
+		private function setAspectRatio(width:int, height:int):void {
+			aspectRatio = (width/height);
+			this.minHeight = Math.floor((this.minWidth - PADDING_HORIZONTAL) / aspectRatio) + PADDING_VERTICAL;
+		}
+		
+		private function startPublishing():void {
+			updateCamera();
+			
+			disableCamera();
+			
+			var globalDispatcher:Dispatcher = new Dispatcher();
+			var camEvent:BBBEvent = new BBBEvent(BBBEvent.CAMERA_SETTING);
+			camEvent.payload.cameraIndex = selectedCam;
+			camEvent.payload.videoProfile = selectedVideoProfile;
+			camEvent.payload.publishInClient = publishInClient;
+			camEvent.payload.restream = true;
+			
+			globalDispatcher.dispatchEvent(camEvent);
+			
+			var event:BBBEvent = new BBBEvent(BBBEvent.CAM_SETTINGS_CLOSED);
+			event.payload['clicked'] = "close";
+			dispatchEvent(event);
+			
+			PopUpManager.removePopUp(this);
+		}
+		
+		private function disableCamera():void {
+			if(_video != null){
+				_video.disableCamera();
+			}
+		}
+		
+		private function handleKeyDown(event:KeyboardEvent):void {
+			if (event.charCode == Keyboard.ESCAPE) {
+				disableCamera();
+				this.dispatchEvent(new CloseEvent(CloseEvent.CLOSE));
+			}
+		}
+		
+		private function onCancelClicked():void {
+			disableCamera();
+			var event:BBBEvent = new BBBEvent(BBBEvent.CAM_SETTINGS_CLOSED);
+			event.payload['clicked'] = "cancel";
+			dispatchEvent(event);
+			PopUpManager.removePopUp(this);
+		}
+		
+		private function showCameraSettings():void {
+			Security.showSettings(SecurityPanel.CAMERA);
+		}
+      
+    ]]>
+  </mx:Script>
+	
+  <common:TabIndexer startIndex="1" tabIndices="{[textArea, cmbCameraSelector, cmbVideoProfile, btnStartPublish, btnClosePublish]}"/>
+  
+  <mx:VBox id="webcamDisplay" width="100%" height="100%" paddingBottom="5" paddingLeft="5" paddingRight="5" paddingTop="5" styleName="cameraDisplaySettingsWindowBackground">
+    <mx:HBox width="100%" horizontalAlign="left">
+      <mx:TextArea width="100%" wordWrap="false" borderSkin="{null}" editable="false" text="{ResourceUtil.getInstance().getString('bbb.users.settings.webcamSettings')}" 
+                   styleName="webcamSettingsWindowTitleStyle" id="textArea"/>
+    </mx:HBox>
+ 
+    <mx:HRule width="100%"/>
+    <mx:Spacer height="1"/>
+    
+		<mx:Box id="_canvas" width="100%" height="75%" horizontalAlign="center" verticalAlign="middle">
+			<view:VideoWithWarnings id="_video"/>
+		</mx:Box>
+        
+		<mx:HBox width="100%" height="10%" horizontalAlign="center" horizontalGap="13" paddingRight="5"> 	
+			<mx:ComboBox id="cmbCameraSelector" styleName="cameraDisplaySettingsWindowCameraSelector" dataProvider="{camerasAvailable}" width="150" visible="true" labelField="label" change="updateCamera()" height="30"/>
+			<mx:ComboBox id="cmbVideoProfile" styleName="cameraDisplaySettingsWindowProfileComboStyle" 
+						 dataProvider="{_videoProfiles}" visible="false" change="updateCamera()"
+                         toolTip="{ResourceUtil.getInstance().getString('bbb.publishVideo.cmbResolution.tooltip')}" height="30" />
+    </mx:HBox>
+    
+    <mx:HRule width="100%"/>
+    
+    <mx:HBox width="100%" height="10%" horizontalAlign="right" horizontalGap="13" paddingRight="5" paddingBottom="5" paddingTop="1">
+      <mx:Button id="btnStartPublish" toolTip="{ResourceUtil.getInstance().getString('bbb.publishVideo.startPublishBtn.toolTip')}" 
+                 click="startPublishing()" enabled="false" styleName="cameraDisplaySettingsWindowStartBtn" 
+                 label="{ResourceUtil.getInstance().getString('bbb.publishVideo.startPublishBtn.labelText')}"/>
+      <mx:Button id="btnClosePublish"   
+                 click="onCancelClicked()" 
+                 enabled="true"
+                 label="{ResourceUtil.getInstance().getString('bbb.video.publish.closeBtn.label')}"
+                 accessibilityName="{ResourceUtil.getInstance().getString('bbb.video.publish.closeBtn.accessName')}"/>
+    </mx:HBox>
+  </mx:VBox>		
+</mx:TitleWindow>