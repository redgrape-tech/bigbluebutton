--- conflicted
+++ resolved
@@ -47,65 +47,39 @@
   
 	<mx:Script>
 		<![CDATA[
-<<<<<<< HEAD
 			import com.asfusion.mate.events.Dispatcher;
 			
 			import mx.accessibility.AlertAccImpl;
 			import mx.controls.Alert;
+			import mx.core.IToolTip;
 			import mx.core.UIComponent;
 			import mx.events.CloseEvent;
+			import mx.events.ToolTipEvent;
+			import mx.managers.PopUpManager;
+			import mx.binding.utils.BindingUtils;
 			
 			import org.as3commons.logging.api.ILogger;
 			import org.as3commons.logging.api.getClassLogger;
 			import org.bigbluebutton.common.IBbbToolbarComponent;
+			import org.bigbluebutton.common.events.SettingsComponentEvent;
 			import org.bigbluebutton.common.events.ToolbarButtonEvent;
 			import org.bigbluebutton.core.BBB;
 			import org.bigbluebutton.core.UsersUtil;
 			import org.bigbluebutton.main.events.BBBEvent;
 			import org.bigbluebutton.main.events.ConfigEvent;
 			import org.bigbluebutton.main.events.LogoutEvent;
+			import org.bigbluebutton.main.events.NetworkStatsEvent;
 			import org.bigbluebutton.main.events.SettingsEvent;
 			import org.bigbluebutton.main.events.ShortcutEvent;
+			import org.bigbluebutton.main.events.SuccessfulLoginEvent;
 			import org.bigbluebutton.main.model.LayoutOptions;
+			import org.bigbluebutton.main.model.NetworkStatsData;
+			import org.bigbluebutton.main.model.users.events.ChangeMyRole;
 			import org.bigbluebutton.main.model.users.events.ConferenceCreatedEvent;
 			import org.bigbluebutton.main.model.users.events.ConnectionFailedEvent;
 			import org.bigbluebutton.util.i18n.ResourceUtil;
 
 			private static const LOGGER:ILogger = getClassLogger(MainToolbar);
-=======
-      import com.asfusion.mate.events.Dispatcher;     
-      import mx.accessibility.AlertAccImpl;
-      import mx.binding.utils.BindingUtils;
-      import mx.controls.Alert;
-      import mx.core.IToolTip;
-      import mx.core.UIComponent;
-      import mx.events.CloseEvent;
-      import mx.events.ToolTipEvent;
-      import mx.managers.PopUpManager;
-      import org.bigbluebutton.common.IBbbToolbarComponent;
-      import org.bigbluebutton.common.LogUtil;
-      import org.bigbluebutton.common.events.CloseWindowEvent;
-      import org.bigbluebutton.common.events.OpenWindowEvent;
-      import org.bigbluebutton.common.events.ToolbarButtonEvent;
-      import org.bigbluebutton.common.events.SettingsComponentEvent;
-      import org.bigbluebutton.core.BBB;
-      import org.bigbluebutton.core.managers.UserManager;
-      import org.bigbluebutton.core.services.BandwidthMonitor;
-      import org.bigbluebutton.core.UsersUtil;
-      import org.bigbluebutton.main.events.BBBEvent;
-      import org.bigbluebutton.main.events.ConfigEvent;
-      import org.bigbluebutton.main.events.LogoutEvent;
-      import org.bigbluebutton.main.events.NetworkStatsEvent;
-      import org.bigbluebutton.main.events.SettingsEvent;
-      import org.bigbluebutton.main.events.ShortcutEvent;
-      import org.bigbluebutton.main.events.SuccessfulLoginEvent;
-      import org.bigbluebutton.main.model.LayoutOptions;
-      import org.bigbluebutton.main.model.NetworkStatsData;
-      import org.bigbluebutton.main.model.users.events.ChangeMyRole;
-      import org.bigbluebutton.main.model.users.events.ConferenceCreatedEvent;
-      import org.bigbluebutton.main.model.users.events.ConnectionFailedEvent;
-      import org.bigbluebutton.util.i18n.ResourceUtil;
->>>>>>> 15acb57b
 
 			private var DEFAULT_HELP_URL:String = "http://www.bigbluebutton.org/content/videos";
 			
@@ -209,7 +183,14 @@
           logFlashPlayerCapabilities();
       }
 
-<<<<<<< HEAD
+      private function refreshModeratorButtonsVisibility(e:*):void {
+          showGuestSettingsButton = UsersUtil.amIModerator() 
+              && UserManager.getInstance().getConference().getMyUser() != null
+              && !UserManager.getInstance().getConference().getMyUser().waitingForAcceptance;
+
+          showRecordButton = showGuestSettingsButton && UserManager.getInstance().getConference().record;
+      }
+
       private function getFlashPlayerCapabilities():Object {
           var caps:Object = new Object();
           caps.avHardwareDisable = Capabilities.avHardwareDisable;
@@ -253,15 +234,6 @@
          LOGGER.info(JSON.stringify(logData));
      }
 
-=======
-      private function refreshModeratorButtonsVisibility(e:*):void {
-          showGuestSettingsButton = UsersUtil.amIModerator() 
-              && UserManager.getInstance().getConference().getMyUser() != null
-              && !UserManager.getInstance().getConference().getMyUser().waitingForAcceptance;
-
-          showRecordButton = showGuestSettingsButton && UserManager.getInstance().getConference().record;
-      }
->>>>>>> 15acb57b
             
 			public function addButton(name:String):Button{
 				var btn:Button = new Button();
@@ -497,18 +469,14 @@
 			}
 		]]>
 	</mx:Script>
-<<<<<<< HEAD
 	
 	<common:TabIndexer id="quickLinksIndexer" startIndex="102" tabIndices="{[usersLinkBtn, webcamLinkButton, presentationLinkBtn, chatLinkBtn]}"/>
 	<common:TabIndexer id="buttonsIndexer" startIndex="{quickLinksIndexer.startIndex + numButtons + 10}"
 					   tabIndices="{[recordBtn, muteMeBtn, shortcutKeysBtn, helpBtn, btnLogout]}"/>
 
-    
-=======
     <mx:HBox id="logoHolder" paddingRight="12" >
         <mx:Image id="logo" ioError="hideLogo()" />
     </mx:HBox>
->>>>>>> 15acb57b
     <mx:HBox id="quickLinks" width="1" includeInLayout="false">
         <mx:LinkButton id="usersLinkBtn" click="onQuickLinkClicked('users')" label="{ResourceUtil.getInstance().getString('bbb.users.quickLink.label')}"
                        accessibilityDescription="{usersLinkBtn.label}" toolTip="{usersLinkBtn.label}"
@@ -524,11 +492,7 @@
                        height="22" styleName="quickWindowLinkStyle" />
     </mx:HBox>
 	<mx:HBox id="addedBtns"/>
-<<<<<<< HEAD
-	<views:RecordButton id="recordBtn"/>
-=======
-	<views:RecordButton id="recordBtn" visible="{showRecordButton}" includeInLayout="{showRecordButton}" tabIndex="{baseIndex+numButtons+10}" />
->>>>>>> 15acb57b
+	<views:RecordButton id="recordBtn" visible="{showRecordButton}" includeInLayout="{showRecordButton}"/>
 	<mx:VRule strokeWidth="2" height="100%" visible="{muteMeBtn.visible}" includeInLayout="{muteMeBtn.includeInLayout}"/>
 	<views:MuteMeButton id="muteMeBtn"  height="20"/>
 	<mx:Label id="meetingNameLbl" width="100%" minWidth="1" styleName="meetingNameLabelStyle" />
