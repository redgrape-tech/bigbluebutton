<?xml version="1.0" encoding="utf-8"?>

<!--
  BigBlueButton open source conferencing system - http://www.bigbluebutton.org
  
  Copyright (c) 2010 BigBlueButton Inc. and by respective authors (see below).
  
  BigBlueButton is free software; you can redistribute it and/or modify it under the 
  terms of the GNU Lesser General Public License as published by the Free Software 
  Foundation; either version 2.1 of the License, or (at your option) any later 
  version. 
  
  BigBlueButton is distributed in the hope that it will be useful, but WITHOUT ANY 
  WARRANTY; without even the implied warranty of MERCHANTABILITY or FITNESS FOR A 
  PARTICULAR PURPOSE. See the GNU Lesser General Public License for more details.
  
  You should have received a copy of the GNU Lesser General Public License along 
  with BigBlueButton; if not, see <http://www.gnu.org/licenses/>.
 
  $Id: $
-->

<mx:ApplicationControlBar xmlns:mx="http://www.adobe.com/2006/mxml" 
	xmlns:mate="http://mate.asfusion.com/" visible="{showToolbar}"
	enabled="true" xmlns:views="org.bigbluebutton.main.views.*" >   
	
	<mate:Listener type="{ToolbarButtonEvent.ADD}" method="handleAddToolbarButtonEvent" />	
	<mate:Listener type="{ToolbarButtonEvent.REMOVE}" method="handleRemoveToolbarButtonEvent"/>
	<mate:Listener type="{BBBEvent.END_MEETING_EVENT}" method="handleEndMeetingEvent"/>
	<mate:Listener type="{ConnectionFailedEvent.USER_LOGGED_OUT}" method="hideToolbar" />
	<mate:Listener type="{ConfigEvent.CONFIG_EVENT}" method="gotConfigParameters" />
	<mate:Listener type="{SettingsEvent.SETTINGS_MODULE_LOADED}" method="showSettingsButton" />
	
	<mx:Script>
		<![CDATA[   
			import com.asfusion.mate.events.Dispatcher;			
			import mx.core.UIComponent;			
			import org.bigbluebutton.common.IBbbToolbarComponent;
			import org.bigbluebutton.common.LogUtil;
			import org.bigbluebutton.common.events.CloseWindowEvent;
			import org.bigbluebutton.common.events.OpenWindowEvent;
			import org.bigbluebutton.common.events.ToolbarButtonEvent;
			import org.bigbluebutton.core.BBB;
			import org.bigbluebutton.main.events.BBBEvent;
			import org.bigbluebutton.main.events.ConfigEvent;
			import org.bigbluebutton.main.events.LogoutEvent;
			import org.bigbluebutton.main.events.SettingsEvent;
			import org.bigbluebutton.main.events.ShortcutEvent;
			import org.bigbluebutton.main.events.SuccessfulLoginEvent;
			import org.bigbluebutton.main.model.LayoutOptions;
			import org.bigbluebutton.main.model.users.events.ConnectionFailedEvent;
			import org.bigbluebutton.util.i18n.ResourceUtil;
<<<<<<< HEAD
      import org.red5.flash.bwcheck.app.BandwidthDetectionApp;
      
=======
			import org.bigbluebutton.core.services.BandwidthMonitor;

>>>>>>> 1523774a
			private var DEFAULT_HELP_URL:String = "http://www.bigbluebutton.org/content/videos";
			
			public static const ALIGN_RIGHT:String ="ALIGN_RIGHT";
			public static const ALIGN_LEFT:String = "ALIGN_LEFT";
			
			[Bindable]
			private var showHelpBtn:Boolean = false;
			[Bindable]
			private var showToolbar:Boolean = false;
			[Bindable]
			public var toolbarOptions:LayoutOptions = new LayoutOptions();
						
			public function displayToolbar():void{
				toolbarOptions = new LayoutOptions();
				toolbarOptions.parseOptions();	
				if (toolbarOptions.showToolbar) {
					showToolbar = true;
				} else {
					showToolbar = false;
				}
				
				if (toolbarOptions.showHelpButton) {
					showHelpBtn = true;
				} else {
					showHelpBtn = false;
				}
			}
			
			public function addButton(name:String):Button{
				var btn:Button = new Button();
				btn.id = name;
				btn.label = name;
				btn.height = 20;
				btn.visible = true;
				this.addChild(btn);
				
				return btn;
			}
			
			private function onHelpButtonClicked():void {
				navigateToURL(new URLRequest(DEFAULT_HELP_URL))
			}
			
			private function handleEndMeetingEvent(event:BBBEvent):void {
				LogUtil.debug("Received end meeting event.");
				doLogout();
			}
			
			private function doLogout():void {
				dispatchEvent(new LogoutEvent(LogoutEvent.USER_LOGGED_OUT));
			}
			
			private function hideToolbar(e:ConnectionFailedEvent):void{
				if (toolbarOptions.showToolbar) {
					this.visible = false;
				} else {
					this.visible = true;
				}
			}
			
			private function handleAddToolbarButtonEvent(event:ToolbarButtonEvent):void {
				if (event.location == ToolbarButtonEvent.TOP_TOOLBAR) {
					addedBtns.addChild(event.button as UIComponent);
					realignButtons();
				}
			}
			
			private function handleRemoveToolbarButtonEvent(event:ToolbarButtonEvent):void {
				if (addedBtns.contains(event.button as UIComponent))
					addedBtns.removeChild(event.button as UIComponent);
			}
			
			private function realignButtons():void{
				for each (var button:UIComponent in addedBtns.getChildren()){
					var toolbarComponent:IBbbToolbarComponent = button as IBbbToolbarComponent;
					if (toolbarComponent.getAlignment() == ALIGN_LEFT) addedBtns.setChildIndex(button, 0);
					else if (toolbarComponent.getAlignment() == ALIGN_RIGHT) addedBtns.setChildIndex(button, addedBtns.numChildren - 1);
				}
			}
						
			private function gotConfigParameters(e:ConfigEvent):void{
				langSelector.visible = e.config.languageEnabled;
				DEFAULT_HELP_URL = e.config.helpURL;
			}
			
			private function onDisconnectTest():void{
				var d:Dispatcher = new Dispatcher();
				var e:LogoutEvent = new LogoutEvent(LogoutEvent.DISCONNECT_TEST);
				d.dispatchEvent(e);
			}
			
			private function showSettingsButton(e:SettingsEvent):void{
				var b:Button = new Button();
				b.label = ResourceUtil.getInstance().getString('bbb.mainToolbar.settingsBtn');
				b.toolTip = ResourceUtil.getInstance().getString('bbb.mainToolbar.settingsBtn.toolTip');
				b.addEventListener(MouseEvent.CLICK, openSettings);
				this.addChild(b);
			}
			
			private function openSettings(e:Event = null):void{
				var d:Dispatcher = new Dispatcher();
				d.dispatchEvent(new SettingsEvent(SettingsEvent.OPEN_SETTINGS_PANEL));
			}
			
			private function onShortcutButtonClick(e:Event = null):void {
				var d:Dispatcher = new Dispatcher();
				d.dispatchEvent(new ShortcutEvent(ShortcutEvent.OPEN_SHORTCUT_WIN));
			}
<<<<<<< HEAD
      
      private var bwApp:BandwidthDetectionApp;
      
      private function detectBandwidth():void {
        bwApp = new BandwidthDetectionApp();
        bwApp.serverURL = "demo.bigbluebutton.org";
        bwApp.serverApplication = "deskShare";
        bwApp.clientServerService = "checkBandwidthUp";
        bwApp.serverClientService = "checkBandwidth";
        bwApp.connect();
      }
			
			private function openNetworkStatsWindow(e:Event = null):void{
				var d:Dispatcher = new Dispatcher();
				var windowEvent:OpenWindowEvent = new OpenWindowEvent(OpenWindowEvent.OPEN_WINDOW_EVENT);
				windowEvent.window = new NetworkStatsWindow();
				d.dispatchEvent(windowEvent);
			}
			
=======

>>>>>>> 1523774a
		]]>
	</mx:Script>	
	<mx:HBox id="addedBtns"/>
	<mx:Spacer width="100%"/>
	<views:LanguageSelector id="langSelector" visible="false" />
<!--
  Some proof of concept to do BW check and reconnect.
  <mx:Button label="DISCONNECT!" click="BBB.initConnectionManager().forceClose()" height="22" toolTip="Click to simulate disconnection" />
  <mx:Button label="BW!" click="detectBandwidth()" height="22" toolTip="Click to simulate disconnection" />
-->
  
	<mx:Button label="{ResourceUtil.getInstance().getString('bbb.mainToolbar.shortcutBtn')}" click="onShortcutButtonClick()" height="22" toolTip="{ResourceUtil.getInstance().getString('bbb.mainToolbar.shortcutBtn.toolTip')}" />
	<mx:LinkButton id="helpBtn" label="{ResourceUtil.getInstance().getString('bbb.mainToolbar.helpBtn')}" visible="{showHelpBtn}" click="onHelpButtonClicked()" height="22"/>
	<mx:Button label="{ResourceUtil.getInstance().getString('bbb.mainToolbar.logoutBtn')}" id="btnLogout" 
			   toolTip="{ResourceUtil.getInstance().getString('bbb.mainToolbar.logoutBtn.toolTip')}" right="10" click="doLogout()" height="22"/>
</mx:ApplicationControlBar><|MERGE_RESOLUTION|>--- conflicted
+++ resolved
@@ -32,9 +32,9 @@
 	<mate:Listener type="{SettingsEvent.SETTINGS_MODULE_LOADED}" method="showSettingsButton" />
 	
 	<mx:Script>
-		<![CDATA[   
-			import com.asfusion.mate.events.Dispatcher;			
-			import mx.core.UIComponent;			
+		<![CDATA[
+			import com.asfusion.mate.events.Dispatcher;		
+			import mx.core.UIComponent;
 			import org.bigbluebutton.common.IBbbToolbarComponent;
 			import org.bigbluebutton.common.LogUtil;
 			import org.bigbluebutton.common.events.CloseWindowEvent;
@@ -50,13 +50,9 @@
 			import org.bigbluebutton.main.model.LayoutOptions;
 			import org.bigbluebutton.main.model.users.events.ConnectionFailedEvent;
 			import org.bigbluebutton.util.i18n.ResourceUtil;
-<<<<<<< HEAD
-      import org.red5.flash.bwcheck.app.BandwidthDetectionApp;
-      
-=======
 			import org.bigbluebutton.core.services.BandwidthMonitor;
 
->>>>>>> 1523774a
+
 			private var DEFAULT_HELP_URL:String = "http://www.bigbluebutton.org/content/videos";
 			
 			public static const ALIGN_RIGHT:String ="ALIGN_RIGHT";
@@ -165,40 +161,15 @@
 				var d:Dispatcher = new Dispatcher();
 				d.dispatchEvent(new ShortcutEvent(ShortcutEvent.OPEN_SHORTCUT_WIN));
 			}
-<<<<<<< HEAD
-      
-      private var bwApp:BandwidthDetectionApp;
-      
-      private function detectBandwidth():void {
-        bwApp = new BandwidthDetectionApp();
-        bwApp.serverURL = "demo.bigbluebutton.org";
-        bwApp.serverApplication = "deskShare";
-        bwApp.clientServerService = "checkBandwidthUp";
-        bwApp.serverClientService = "checkBandwidth";
-        bwApp.connect();
-      }
-			
-			private function openNetworkStatsWindow(e:Event = null):void{
-				var d:Dispatcher = new Dispatcher();
-				var windowEvent:OpenWindowEvent = new OpenWindowEvent(OpenWindowEvent.OPEN_WINDOW_EVENT);
-				windowEvent.window = new NetworkStatsWindow();
-				d.dispatchEvent(windowEvent);
-			}
-			
-=======
 
->>>>>>> 1523774a
 		]]>
 	</mx:Script>	
 	<mx:HBox id="addedBtns"/>
 	<mx:Spacer width="100%"/>
 	<views:LanguageSelector id="langSelector" visible="false" />
 <!--
-  Some proof of concept to do BW check and reconnect.
   <mx:Button label="DISCONNECT!" click="BBB.initConnectionManager().forceClose()" height="22" toolTip="Click to simulate disconnection" />
-  <mx:Button label="BW!" click="detectBandwidth()" height="22" toolTip="Click to simulate disconnection" />
 -->
-  
 	<mx:Button label="{ResourceUtil.getInstance().getString('bbb.mainToolbar.shortcutBtn')}" click="onShortcutButtonClick()" height="22" toolTip="{ResourceUtil.getInstance().getString('bbb.mainToolbar.shortcutBtn.toolTip')}" />
 	<mx:LinkButton id="helpBtn" label="{ResourceUtil.getInstance().getString('bbb.mainToolbar.helpBtn')}" visible="{showHelpBtn}" click="onHelpButtonClicked()" height="22"/>
 	<mx:Button label="{ResourceUtil.getInstance().getString('bbb.mainToolbar.logoutBtn')}" id="btnLogout" 
