--- conflicted
+++ resolved
@@ -401,11 +401,7 @@
 				}
 
 				if (!StringUtils.isEmpty(brandingOptions.toolbarColor)) {
-<<<<<<< HEAD
-					topBox.setStyle("backgroundColor", uint("0x" + brandingOptions.toolbarColor.substr(1)));
-=======
 					mainBox.setStyle("backgroundColor", uint("0x" + brandingOptions.toolbarColor.substr(1)));
->>>>>>> 8853d562
 				}
 			}
 			
