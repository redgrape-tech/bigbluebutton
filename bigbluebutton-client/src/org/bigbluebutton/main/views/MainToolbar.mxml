<?xml version="1.0" encoding="utf-8"?>

<!--

BigBlueButton open source conferencing system - http://www.bigbluebutton.org/

Copyright (c) 2012 BigBlueButton Inc. and by respective authors (see below).

This program is free software; you can redistribute it and/or modify it under the
terms of the GNU Lesser General Public License as published by the Free Software
Foundation; either version 3.0 of the License, or (at your option) any later
version.

BigBlueButton is distributed in the hope that it will be useful, but WITHOUT ANY
WARRANTY; without even the implied warranty of MERCHANTABILITY or FITNESS FOR A
PARTICULAR PURPOSE. See the GNU Lesser General Public License for more details.

You should have received a copy of the GNU Lesser General Public License along
with BigBlueButton; if not, see <http://www.gnu.org/licenses/>.

-->

<mx:ApplicationControlBar xmlns:mx="http://www.adobe.com/2006/mxml" 
	xmlns:mate="http://mate.asfusion.com/" visible="{showToolbar}"
	enabled="true" xmlns:views="org.bigbluebutton.main.views.*"
	initialize="init()" creationComplete="onCreationComplete()" >   
	
	<mate:Listener type="{ToolbarButtonEvent.ADD}" method="handleAddToolbarButtonEvent" />	
	<mate:Listener type="{ToolbarButtonEvent.REMOVE}" method="handleRemoveToolbarButtonEvent"/>
	<mate:Listener type="{BBBEvent.END_MEETING_EVENT}" method="handleEndMeetingEvent"/>
	<mate:Listener type="{ConnectionFailedEvent.USER_LOGGED_OUT}" method="hideToolbar" />
	<mate:Listener type="{ConnectionFailedEvent.CONNECTION_CLOSED}" method="hideToolbar" />
	<mate:Listener type="{ConfigEvent.CONFIG_EVENT}" method="gotConfigParameters" />
	<mate:Listener type="{SettingsEvent.SETTINGS_MODULE_LOADED}" method="showSettingsButton" />
	<mate:Listener type="{ShortcutEvent.REMOTE_OPEN_SHORTCUT_WIN}" method="remoteShortcutClick" />
	<mate:Listener type="{ShortcutEvent.LOGOUT}" method="remoteLogout" />
	<mate:Listener type="{ShortcutEvent.FOCUS_SHORTCUT_BUTTON}" method="focusShortcutButton" />
	<mate:Listener type="{ShortcutEvent.FOCUS_LOGOUT_BUTTON}" method="focusLogoutButton" />
	<mate:Listener type="{ConferenceCreatedEvent.CONFERENCE_CREATED_EVENT}" method="retrieveMeetingName" />
	<mate:Listener type="{ConnectionFailedEvent.GUEST_KICKED_OUT}" method="hideToolbar" />
	<mate:Listener type="{SettingsComponentEvent.ADD}" method="addSettingsComponent" />
	<mate:Listener type="{SettingsComponentEvent.REMOVE}" method="removeSettingsComponent"/>
  <mate:Listener type="{BBBEvent.CHANGE_RECORDING_STATUS}" method="onRecordingStatusChanged" />
	<mate:Listener type="{WaitModeratorEvent.USER_LOGGED_IN}" method="refreshSettingsBtn" />
	<mate:Listener type="{ModeratorRespEvent.GUEST_ALLOWED}" method="refreshSettingsBtn" />

	<mx:Script>
		<![CDATA[
      import com.asfusion.mate.events.Dispatcher;     
      import mx.accessibility.AlertAccImpl;
      import mx.controls.Alert;
      import mx.core.IToolTip;
      import mx.core.UIComponent;
<<<<<<< HEAD
      import mx.events.CloseEvent;     
      import mx.events.ToolTipEvent;
=======
      import mx.events.CloseEvent;
      import mx.managers.PopUpManager;
>>>>>>> cced7c53
      import org.bigbluebutton.common.IBbbToolbarComponent;
      import org.bigbluebutton.common.LogUtil;
      import org.bigbluebutton.common.events.CloseWindowEvent;
      import org.bigbluebutton.common.events.OpenWindowEvent;
      import org.bigbluebutton.common.events.ToolbarButtonEvent;
      import org.bigbluebutton.common.events.SettingsComponentEvent;
      import org.bigbluebutton.core.BBB;
      import org.bigbluebutton.core.managers.UserManager;
      import org.bigbluebutton.core.services.BandwidthMonitor;
      import org.bigbluebutton.core.UsersUtil;
      import org.bigbluebutton.main.events.BBBEvent;
      import org.bigbluebutton.main.events.ConfigEvent;
      import org.bigbluebutton.main.events.LogoutEvent;
<<<<<<< HEAD
      import org.bigbluebutton.main.events.NetworkStatsEvent;
=======
      import org.bigbluebutton.main.events.ModeratorRespEvent;
>>>>>>> cced7c53
      import org.bigbluebutton.main.events.SettingsEvent;
      import org.bigbluebutton.main.events.ShortcutEvent;
      import org.bigbluebutton.main.events.SuccessfulLoginEvent;
      import org.bigbluebutton.main.events.WaitModeratorEvent;
      import org.bigbluebutton.main.model.LayoutOptions;
      import org.bigbluebutton.main.model.NetworkStatsData;
      import org.bigbluebutton.main.model.users.events.ConferenceCreatedEvent;
      import org.bigbluebutton.main.model.users.events.ConnectionFailedEvent;
      import org.bigbluebutton.util.i18n.ResourceUtil;

			private var DEFAULT_HELP_URL:String = "http://www.bigbluebutton.org/content/videos";
			
			public static const ALIGN_RIGHT:String ="ALIGN_RIGHT";
			public static const ALIGN_LEFT:String = "ALIGN_LEFT";
			
			[Bindable] private var showHelpBtn:Boolean = false;
			[Bindable] private var showToolbar:Boolean = false;
			[Bindable] private var showConfigurationsButton:Boolean = false;
			[Bindable] public var toolbarOptions:LayoutOptions = new LayoutOptions();
			[Bindable] private var baseIndex:int;
			[Bindable] private var numButtons:int;
      
			[Bindable] private var _bandwidthConsumedUp:String = "-";
			[Bindable] private var _bandwidthConsumedDown:String = "-";
			private var _updateBandwidthTimer:Timer = new Timer(1000);
			private var _bandwidthToolTip:IToolTip;

			/*
			 * Because of the de-centralized way buttons are added to the toolbar, there is a large gap between the tab indexes of the main buttons
			 * on the left and the tab indexes of the "other" items on the right (shortcut glossary, language slector, etc). This will make it more
			 * convenient to add future items to the tab order.
			 * 
			 * - Justin Robinson, November 13 2012 
			 */
			
			private var xml:XML;
			private var settingsComponents:Array = new Array();
			private var settingsPopup:BBBSettings = null;

			private function init():void{
				if (Capabilities.hasAccessibility) {
					AlertAccImpl.enableAccessibility();
				}
				
				baseIndex = 101;
				numButtons = 0;
                
                // Accessibility isn't active till a few second after the client starts to load so we need a delay
                var timer:Timer = new Timer(3000, 1);
                timer.addEventListener(TimerEvent.TIMER, checkAccessiblity);
                timer.start();



			}
      
      private function onCreationComplete():void {
        if (this.width < 800) {
          meetingNameLbl.visible = false;
          shortcutKeysBtn.visible = false;
          helpBtn.visible = false;      
          muteMeBtn.visible = false;
          meetingNameLbl.width = 0;
          shortcutKeysBtn.width = 0;
          helpBtn.width = 0;          
        }
      }
      
      private function checkAccessiblity(e:TimerEvent):void {
        // remove the quick links if there's no screen reader active
        if (!Accessibility.active) {
          quickLinks.removeAllChildren();
        }
      }
      
      private function onQuickLinkClicked(window:String):void {
        var dispatcher:Dispatcher = new Dispatcher();
        switch(window) {
          case "users":
            dispatcher.dispatchEvent(new ShortcutEvent(ShortcutEvent.FOCUS_USERS_WINDOW));
            break;
          case "webcams":
            dispatcher.dispatchEvent(new ShortcutEvent(ShortcutEvent.FOCUS_VIDEO_WINDOW));
            break;
          case "presentation":
            dispatcher.dispatchEvent(new ShortcutEvent(ShortcutEvent.FOCUS_PRESENTATION_WINDOW));
            break;
          case "chat":
            dispatcher.dispatchEvent(new ShortcutEvent(ShortcutEvent.FOCUS_CHAT_WINDOW));
            break;
         }
       }
								
			public function displayToolbar():void{
				toolbarOptions = new LayoutOptions();
				toolbarOptions.parseOptions();	
				if (toolbarOptions.showToolbar) {
					showToolbar = true;
				} else {
					showToolbar = false;
				}
				
				if (toolbarOptions.showHelpButton) {
					showHelpBtn = true;
				} else {
					showHelpBtn = false;
				}
				if(toolbarOptions.showNetworkMonitor) {
					initBandwidthToolTip();
				}
			}

      private function retrieveMeetingName(e:ConferenceCreatedEvent):void {
         if (toolbarOptions.showMeetingName) {
              var meetingTitle:String = BBB.initUserConfigManager().getMeetingTitle();
              if (meetingTitle != null) {
                  meetingNameLbl.text = meetingTitle;
               }
          }
          // need to put it here because on init() the conference object 
          // still doesn't have the updated information
          refreshSettingsBtn(null);
      }

      private function refreshSettingsBtn(e:*):void {
          showConfigurationsButton = UsersUtil.amIModerator() && !UsersUtil.amIWaitForModerator();
      }

			public function addButton(name:String):Button{
				var btn:Button = new Button();
				btn.id = name;
				btn.label = name;
				btn.height = 20;
				btn.visible = true;
				this.addChild(btn);
				
				return btn;
			}
			
			private function onHelpButtonClicked():void {
        DEFAULT_HELP_URL = BBB.initConfigManager().config.help.url;        
				navigateToURL(new URLRequest(DEFAULT_HELP_URL))
			}
			
			private function handleEndMeetingEvent(event:BBBEvent):void {
				trace("Received end meeting event.");
				doLogout();
			}
			
			
			private function confirmLogout():void {
				if (toolbarOptions.confirmLogout){
					// Confirm logout using built-in alert
					var alert:Alert = Alert.show(ResourceUtil.getInstance().getString('bbb.logout.confirm.message'), ResourceUtil.getInstance().getString('bbb.logout.confirm.title'), Alert.YES | Alert.NO, this, alertLogout, null, Alert.YES);
					
          var newX:Number = btnLogout.x + btnLogout.width - alert.width;
					var newY:Number = btnLogout.y + btnLogout.height + 5;
												
					alert.validateNow();
					alert.move(newX, newY);
					//Accessibility.updateProperties();
				}
				else{
					doLogout();
				}
			}
			
						
			private function alertLogout(e:CloseEvent):void {
				// Check to see if the YES button was pressed.
				if (e.detail==Alert.YES) {
					 doLogout();
				}
			}
			
			private function doLogout():void {
				dispatchEvent(new LogoutEvent(LogoutEvent.USER_LOGGED_OUT));
			}
			
			private function hideToolbar(e:ConnectionFailedEvent):void{
				if (toolbarOptions.showToolbar) {
					this.visible = false;
				} else {
					this.visible = true;
				}
			}
			
			private function handleAddToolbarButtonEvent(event:ToolbarButtonEvent):void {
				// Find out how to import accessibility into custom components; even though the ToolbarButtons are buttons, they don't seem to have a tabIndex
				if (event.location == ToolbarButtonEvent.TOP_TOOLBAR) {
					var index:int;
					var added:int = 0;
					//*var localButton:UIComponent;
					if (event.module == "DeskShare"){
						index = 0;
					}
					else if (event.module == "Microphone"){
						index = 1;
					}
					else if (event.module == "Webcam"){
						index = 2;
					}
					
					//localButton = event.button as UIComponent;
					//(localButton as Button).tabIndex = baseIndex + numButtons;
					//addedBtns.addChild(localButton);*/
					
					
					addedBtns.addChild(event.button as UIComponent);
					// Won't work quite like this: addedBtns.addChildAt(event.button as UIComponent, index);					
					numButtons++;
					realignButtons();
				}
			}
			
			private function handleRemoveToolbarButtonEvent(event:ToolbarButtonEvent):void {
				if (addedBtns.contains(event.button as UIComponent))
					addedBtns.removeChild(event.button as UIComponent);
			}
			
			private function realignButtons():void{
				for each (var button:UIComponent in addedBtns.getChildren()){
					var toolbarComponent:IBbbToolbarComponent = button as IBbbToolbarComponent;
					
					
					/*if (toolbarComponent.getAlignment() == ALIGN_LEFT){ 
						addedBtns.setChildIndex(button, 0);
						//(addedBtns.getChildAt(0) as Button).tabIndex = 0;
					}
					else if (toolbarComponent.getAlignment() == ALIGN_RIGHT){ 
						addedBtns.setChildIndex(button, addedBtns.numChildren - 1);
						//(addedBtns.getChildAt(0) as Button).tabIndex = addedBtns.numChildren - 1;
					}*/
					button.tabIndex = baseIndex + 5;
					//for (var i:int = 0; i < addedBtns.numChildren; i++){
					//	(addedBtns.getChildAt(i) as Button).tabIndex = baseIndex + i;
					//}
				}
			}
						
			private function gotConfigParameters(e:ConfigEvent):void{
				shortcutKeysBtn.includeInLayout = shortcutKeysBtn.visible = e.config.shortcutKeysShowButton; 
				DEFAULT_HELP_URL = e.config.helpURL;

				if (e.config.logo == "") {
					hideLogo();
				} else {
					logo.source = e.config.logo;
				}
			}
			
			private function onDisconnectTest():void{
				var d:Dispatcher = new Dispatcher();
				var e:LogoutEvent = new LogoutEvent(LogoutEvent.DISCONNECT_TEST);
				d.dispatchEvent(e);
			}
			
			private function showSettingsButton(e:SettingsEvent):void{
				var b:Button = new Button();
				b.label = ResourceUtil.getInstance().getString('bbb.mainToolbar.settingsBtn');
				b.toolTip = ResourceUtil.getInstance().getString('bbb.mainToolbar.settingsBtn.toolTip');
				b.addEventListener(MouseEvent.CLICK, openSettings);
				this.addChild(b);
			}
			
			private function openSettings(e:Event = null):void{
				var d:Dispatcher = new Dispatcher();
				d.dispatchEvent(new SettingsEvent(SettingsEvent.OPEN_SETTINGS_PANEL));
			}
			
			public function remoteShortcutClick(e:ShortcutEvent):void{
				onShortcutButtonClick();
			}
			
			public function remoteLogout(e:ShortcutEvent):void{
				confirmLogout();
			}
			
			private function onShortcutButtonClick(e:Event = null):void {
				var d:Dispatcher = new Dispatcher();
				d.dispatchEvent(new ShortcutEvent(ShortcutEvent.OPEN_SHORTCUT_WIN));
			}
			
			private function focusShortcutButton(e:ShortcutEvent):void{
				shortcutKeysBtn.setFocus();
			}
			
			private function focusLogoutButton(e:ShortcutEvent):void{
				btnLogout.setFocus();
			}
      
      private function onRecordingStatusChanged(event:BBBEvent):void {
        meetingNameLbl.text = "";
        
        if (event.payload.recording) {
          meetingNameLbl.text =  ResourceUtil.getInstance().getString('bbb.mainToolbar.recordingLabel.recording')
		}
        
        if (toolbarOptions.showMeetingName) {
          var meetingTitle:String = BBB.initUserConfigManager().getMeetingTitle();                   
          if (meetingTitle != null) {
            meetingNameLbl.text += " " + meetingTitle;
          } 
        }
      }

<<<<<<< HEAD
			private function onNetStatsButtonClick(e:Event = null):void {
				var d:Dispatcher = new Dispatcher();
				d.dispatchEvent(new NetworkStatsEvent(NetworkStatsEvent.OPEN_NETSTATS_WIN));
			}

			private function initBandwidthToolTip():void {
				_updateBandwidthTimer.addEventListener(TimerEvent.TIMER, updateBandwidthTimerHandler);
				_updateBandwidthTimer.start();
				btnNetwork.addEventListener(ToolTipEvent.TOOL_TIP_SHOW, bwToolTipShowHandler);
				btnNetwork.addEventListener(ToolTipEvent.TOOL_TIP_END, bwToolTipEndHandler);
			}

			private function bwToolTipShowHandler(e:ToolTipEvent):void {
				// The ToolTip must be stored so it's text can be updated
				_bandwidthToolTip = e.toolTip;
				updateBwToolTip();
			}

			private function bwToolTipEndHandler(e:ToolTipEvent):void {
				_bandwidthToolTip = null;
			}

			private function updateBandwidthTimerHandler(e:TimerEvent):void {
				_bandwidthConsumedDown = NetworkStatsData.getInstance().formattedCurrentConsumedDownBW;
				_bandwidthConsumedUp = NetworkStatsData.getInstance().formattedCurrentConsumedUpBW;
				updateBwToolTip();
			}

			private function updateBwToolTip():void {
				if(_bandwidthToolTip) {
					_bandwidthToolTip.text = ResourceUtil.getInstance().getString('bbb.bwmonitor.upload.short') + ": " + _bandwidthConsumedUp +
						" | " + ResourceUtil.getInstance().getString('bbb.bwmonitor.download.short')+": "+_bandwidthConsumedDown;
				}
			}

			private function hideLogo():void {
				logoHolder.visible = logoHolder.includeInLayout = false;
=======
			private function addSettingsComponent(e:SettingsComponentEvent = null):void {
				settingsComponents.push(e.component);
			}

			private function removeSettingsComponent(e:SettingsComponentEvent = null):void {
				throw("Not implemented");
			}

			private function onSettingsButtonClick():void {
				settingsPopup = BBBSettings(PopUpManager.createPopUp(this.parent, BBBSettings, true));
				settingsPopup.pushComponents(settingsComponents);
>>>>>>> cced7c53
			}

		]]>
	</mx:Script>
    <mx:HBox id="logoHolder" paddingRight="12" >
        <mx:Image id="logo" ioError="hideLogo()" />
    </mx:HBox>
    <mx:HBox id="quickLinks" width="1" includeInLayout="false">
        <mx:LinkButton id="usersLinkBtn" click="onQuickLinkClicked('users')" label="{ResourceUtil.getInstance().getString('bbb.users.quickLink.label')}"
                       accessibilityDescription="{usersLinkBtn.label}" toolTip="{usersLinkBtn.label}"
                       tabIndex="{baseIndex+1}" height="22" styleName="quickWindowLinkStyle" />
        <mx:LinkButton id="webcamLinkButton" click="onQuickLinkClicked('webcams')" label="{ResourceUtil.getInstance().getString('bbb.videodock.quickLink.label')}" 
                       accessibilityDescription="{webcamLinkButton.label}" toolTip="{webcamLinkButton.label}"
                       tabIndex="{baseIndex+2}" height="22" styleName="quickWindowLinkStyle" />
        <mx:LinkButton id="presentationLinkBtn" click="onQuickLinkClicked('presentation')" label="{ResourceUtil.getInstance().getString('bbb.presentation.quickLink.label')}"
                       accessibilityDescription="{presentationLinkBtn.label}" toolTip="{presentationLinkBtn.label}"
                       tabIndex="{baseIndex+3}" height="22" styleName="quickWindowLinkStyle" />
        <mx:LinkButton id="chatLinkBtn" click="onQuickLinkClicked('chat')" label="{ResourceUtil.getInstance().getString('bbb.chat.quickLink.label')}" 
                       accessibilityDescription="{chatLinkBtn.label}" toolTip="{chatLinkBtn.label}"
                       tabIndex="{baseIndex+4}" height="22" styleName="quickWindowLinkStyle" />
    </mx:HBox>
	<mx:HBox id="addedBtns"/>
	<views:RecordButton id="recordBtn" tabIndex="{baseIndex+numButtons+10}" />
	<mx:VRule strokeWidth="2" height="100%" visible="{muteMeBtn.visible}" includeInLayout="{muteMeBtn.includeInLayout}"/>
	<views:MuteMeButton id="muteMeBtn"  height="20" tabIndex="{baseIndex+numButtons+11}"/>
	<mx:Spacer width="50%"/>
  <mx:Label id="meetingNameLbl" styleName="meetingNameLabelStyle" />
  <mx:Spacer width="50%"/>

	<mx:Button
			id="bbbSettings"
			visible="{showConfigurationsButton}"
			includeInLayout="{showConfigurationsButton}"
			toolTip="{ResourceUtil.getInstance().getString('bbb.settings.btn.toolTip')}"
			click="onSettingsButtonClick()"
			styleName="settingsButtonStyle"
			height="22"
	/>
<!--
  <mx:Button label="DISCONNECT!" click="BBB.initConnectionManager().forceClose()" height="22" toolTip="Click to simulate disconnection" />
-->
	<mx:Button
			id="btnNetwork"
			styleName="bandwidthButtonStyle"
			toolTip="dummy text"
			click="onNetStatsButtonClick()"
			visible="{toolbarOptions.showNetworkMonitor}" />
	<mx:Button id="shortcutKeysBtn" label="{ResourceUtil.getInstance().getString('bbb.mainToolbar.shortcutBtn')}" styleName="shortcutButtonStyle"
             click="onShortcutButtonClick()" height="22" 
             toolTip="{ResourceUtil.getInstance().getString('bbb.mainToolbar.shortcutBtn.toolTip')}" 
             tabIndex="{baseIndex+numButtons+13}" />
	<mx:LinkButton id="helpBtn" visible="{showHelpBtn}" label="?" click="onHelpButtonClicked()" height="22" 
                   styleName="helpLinkButtonStyle" tabIndex="{baseIndex+numButtons+14}" 
                   toolTip="{ResourceUtil.getInstance().getString('bbb.mainToolbar.helpBtn')}" 
				   accessibilityDescription="{ResourceUtil.getInstance().getString('bbb.mainToolbar.helpBtn')}"/>
	<mx:Button label="" id="btnLogout" styleName="logoutButtonStyle"
                 toolTip="{ResourceUtil.getInstance().getString('bbb.mainToolbar.logoutBtn.toolTip')}" right="10" click="confirmLogout()" height="22"
                 tabIndex="{baseIndex+numButtons+15}" />
</mx:ApplicationControlBar><|MERGE_RESOLUTION|>--- conflicted
+++ resolved
@@ -51,13 +51,9 @@
       import mx.controls.Alert;
       import mx.core.IToolTip;
       import mx.core.UIComponent;
-<<<<<<< HEAD
-      import mx.events.CloseEvent;     
+      import mx.events.CloseEvent;
       import mx.events.ToolTipEvent;
-=======
-      import mx.events.CloseEvent;
       import mx.managers.PopUpManager;
->>>>>>> cced7c53
       import org.bigbluebutton.common.IBbbToolbarComponent;
       import org.bigbluebutton.common.LogUtil;
       import org.bigbluebutton.common.events.CloseWindowEvent;
@@ -71,11 +67,8 @@
       import org.bigbluebutton.main.events.BBBEvent;
       import org.bigbluebutton.main.events.ConfigEvent;
       import org.bigbluebutton.main.events.LogoutEvent;
-<<<<<<< HEAD
+      import org.bigbluebutton.main.events.ModeratorRespEvent;
       import org.bigbluebutton.main.events.NetworkStatsEvent;
-=======
-      import org.bigbluebutton.main.events.ModeratorRespEvent;
->>>>>>> cced7c53
       import org.bigbluebutton.main.events.SettingsEvent;
       import org.bigbluebutton.main.events.ShortcutEvent;
       import org.bigbluebutton.main.events.SuccessfulLoginEvent;
@@ -382,7 +375,6 @@
         }
       }
 
-<<<<<<< HEAD
 			private function onNetStatsButtonClick(e:Event = null):void {
 				var d:Dispatcher = new Dispatcher();
 				d.dispatchEvent(new NetworkStatsEvent(NetworkStatsEvent.OPEN_NETSTATS_WIN));
@@ -420,7 +412,8 @@
 
 			private function hideLogo():void {
 				logoHolder.visible = logoHolder.includeInLayout = false;
-=======
+			}
+
 			private function addSettingsComponent(e:SettingsComponentEvent = null):void {
 				settingsComponents.push(e.component);
 			}
@@ -432,7 +425,6 @@
 			private function onSettingsButtonClick():void {
 				settingsPopup = BBBSettings(PopUpManager.createPopUp(this.parent, BBBSettings, true));
 				settingsPopup.pushComponents(settingsComponents);
->>>>>>> cced7c53
 			}
 
 		]]>
