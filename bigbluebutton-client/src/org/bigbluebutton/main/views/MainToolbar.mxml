<?xml version="1.0" encoding="utf-8"?>

<!--

BigBlueButton open source conferencing system - http://www.bigbluebutton.org/

Copyright (c) 2012 BigBlueButton Inc. and by respective authors (see below).

This program is free software; you can redistribute it and/or modify it under the
terms of the GNU Lesser General Public License as published by the Free Software
Foundation; either version 3.0 of the License, or (at your option) any later
version.

BigBlueButton is distributed in the hope that it will be useful, but WITHOUT ANY
WARRANTY; without even the implied warranty of MERCHANTABILITY or FITNESS FOR A
PARTICULAR PURPOSE. See the GNU Lesser General Public License for more details.

You should have received a copy of the GNU Lesser General Public License along
with BigBlueButton; if not, see <http://www.gnu.org/licenses/>.

-->

<mx:ApplicationControlBar xmlns:mx="http://www.adobe.com/2006/mxml" 
	xmlns:mate="http://mate.asfusion.com/" visible="{showToolbar}"
	enabled="true" xmlns:views="org.bigbluebutton.main.views.*"
	initialize="init()" >   
	
	<mate:Listener type="{ToolbarButtonEvent.ADD}" method="handleAddToolbarButtonEvent" />	
	<mate:Listener type="{ToolbarButtonEvent.REMOVE}" method="handleRemoveToolbarButtonEvent"/>
	<mate:Listener type="{BBBEvent.END_MEETING_EVENT}" method="handleEndMeetingEvent"/>
	<mate:Listener type="{ConnectionFailedEvent.USER_LOGGED_OUT}" method="hideToolbar" />
	<mate:Listener type="{ConfigEvent.CONFIG_EVENT}" method="gotConfigParameters" />
	<mate:Listener type="{SettingsEvent.SETTINGS_MODULE_LOADED}" method="showSettingsButton" />
	<mate:Listener type="{ShortcutEvent.REMOTE_OPEN_SHORTCUT_WIN}" method="remoteShortcutClick" />
	<mate:Listener type="{ShortcutEvent.LOGOUT}" method="remoteLogout" />
	<mate:Listener type="{ShortcutEvent.FOCUS_SHORTCUT_BUTTON}" method="focusShortcutButton" />
	<mate:Listener type="{ShortcutEvent.FOCUS_LOGOUT_BUTTON}" method="focusLogoutButton" />
	<mate:Listener type="{ConferenceCreatedEvent.CONFERENCE_CREATED_EVENT}" method="retrieveMeetingName" />
	
	<mx:Script>
		<![CDATA[
			import com.asfusion.mate.events.Dispatcher;
			
			import mx.core.UIComponent;
			
			import org.bigbluebutton.common.IBbbToolbarComponent;
			import org.bigbluebutton.common.LogUtil;
			import org.bigbluebutton.common.events.CloseWindowEvent;
			import org.bigbluebutton.common.events.OpenWindowEvent;
			import org.bigbluebutton.common.events.ToolbarButtonEvent;
			import org.bigbluebutton.core.BBB;
			import org.bigbluebutton.core.services.BandwidthMonitor;
			import org.bigbluebutton.main.events.BBBEvent;
			import org.bigbluebutton.main.events.ConfigEvent;
			import org.bigbluebutton.main.events.LogoutEvent;
			import org.bigbluebutton.main.events.SettingsEvent;
			import org.bigbluebutton.main.events.ShortcutEvent;
			import org.bigbluebutton.main.events.SuccessfulLoginEvent;
			import org.bigbluebutton.main.model.LayoutOptions;
			import org.bigbluebutton.main.model.users.events.ConferenceCreatedEvent;
			import org.bigbluebutton.main.model.users.events.ConnectionFailedEvent;
			import org.bigbluebutton.util.i18n.ResourceUtil;
			import mx.controls.Alert;
			import mx.accessibility.AlertAccImpl;
			import mx.events.CloseEvent;

			private var DEFAULT_HELP_URL:String = "http://mconf.org/m/about";
			
			public static const ALIGN_RIGHT:String ="ALIGN_RIGHT";
			public static const ALIGN_LEFT:String = "ALIGN_LEFT";
			
			[Bindable]
			private var showHelpBtn:Boolean = false;
			[Bindable]
			private var showToolbar:Boolean = false;
			[Bindable]
			public var toolbarOptions:LayoutOptions = new LayoutOptions();
			
			[Bindable]
			private var baseIndex:int;
			[Bindable]
			private var numButtons:int;
			/*
			 * Because of the de-centralized way buttons are added to the toolbar, there is a large gap between the tab indexes of the main buttons
			 * on the left and the tab indexes of the "other" items on the right (shortcut glossary, language slector, etc). This will make it more
			 * convenient to add future items to the tab order.
			 * 
			 * - Justin Robinson, November 13 2012 
			 */
			
			private var xml:XML;
			
			private function init():void{
				AlertAccImpl.enableAccessibility();
				
				baseIndex = 101;
				numButtons = 0;
                
                // Accessibility isn't active till a few second after the client starts to load so we need a delay
                var timer:Timer = new Timer(3000, 1);
                timer.addEventListener(TimerEvent.TIMER, checkAccessiblity);
                timer.start();

			}
            private function checkAccessiblity(e:TimerEvent):void {
                // remove the quick links if there's no screen reader active
                if (!Accessibility.active) {
                    quickLinks.removeAllChildren();
                }
            }
            private function onQuickLinkClicked(window:String):void {
                var dispatcher:Dispatcher = new Dispatcher();
                switch(window) {
                    case "users":
                        dispatcher.dispatchEvent(new ShortcutEvent(ShortcutEvent.FOCUS_USERS_WINDOW));
                        break;
                    case "webcams":
                        dispatcher.dispatchEvent(new ShortcutEvent(ShortcutEvent.FOCUS_VIDEO_WINDOW));
                        break;
                    case "presentation":
                        dispatcher.dispatchEvent(new ShortcutEvent(ShortcutEvent.FOCUS_PRESENTATION_WINDOW));
                        break;
                    case "chat":
                        dispatcher.dispatchEvent(new ShortcutEvent(ShortcutEvent.FOCUS_CHAT_WINDOW));
                        break;
                }
            }
								
			public function displayToolbar():void{
				toolbarOptions = new LayoutOptions();
				toolbarOptions.parseOptions();	
				if (toolbarOptions.showToolbar) {
					showToolbar = true;
				} else {
					showToolbar = false;
				}
				
				if (toolbarOptions.showHelpButton) {
					showHelpBtn = true;
				} else {
					showHelpBtn = false;
				}
			}
			
            private function retrieveMeetingName(e:ConferenceCreatedEvent):void {
                if (toolbarOptions.showMeetingName) {
                    var meetingTitle:String = BBB.initUserConfigManager().getMeetingTitle();
                    
                    if (meetingTitle != null) {
                        meetingNameLbl.text = meetingTitle;
                    } 
                }
            }
            
			public function addButton(name:String):Button{
				var btn:Button = new Button();
				btn.id = name;
				btn.label = name;
				btn.height = 20;
				btn.visible = true;
				this.addChild(btn);
				
				return btn;
			}
			
			private function onHelpButtonClicked():void {
        DEFAULT_HELP_URL = BBB.initConfigManager().config.help.url;        
				navigateToURL(new URLRequest(DEFAULT_HELP_URL))
			}
			
			private function handleEndMeetingEvent(event:BBBEvent):void {
				LogUtil.debug("Received end meeting event.");
				doLogout();
			}
			
			
			private function confirmLogout():void {
				if (toolbarOptions.confirmLogout){
					// Confirm logout using built-in alert
					var alert:Alert = Alert.show(ResourceUtil.getInstance().getString('bbb.logout.confirm.message'), ResourceUtil.getInstance().getString('bbb.logout.confirm.title'), Alert.YES | Alert.NO, this, alertLogout, null, Alert.YES);
					
					var newX:Number = langSelector.x + langSelector.width/2;
					var newY:Number = btnLogout.y + btnLogout.height + 5;
												
					alert.validateNow();
					alert.move(newX, newY);
					//Accessibility.updateProperties();
				}
				else{
					doLogout();
				}
			}
			
						
			private function alertLogout(e:CloseEvent):void {
				// Check to see if the YES button was pressed.
				if (e.detail==Alert.YES) {
					 doLogout();
				}
			}
			
			private function doLogout():void {
				dispatchEvent(new LogoutEvent(LogoutEvent.USER_LOGGED_OUT));
			}
			
			private function hideToolbar(e:ConnectionFailedEvent):void{
				if (toolbarOptions.showToolbar) {
					this.visible = false;
				} else {
					this.visible = true;
				}
			}
			
			private function handleAddToolbarButtonEvent(event:ToolbarButtonEvent):void {
				// Find out how to import accessibility into custom components; even though the ToolbarButtons are buttons, they don't seem to have a tabIndex
				if (event.location == ToolbarButtonEvent.TOP_TOOLBAR) {
					var index:int;
					var added:int = 0;
					//*var localButton:UIComponent;
					if (event.module == "DeskShare"){
						index = 0;
					}
					else if (event.module == "Microphone"){
						index = 1;
					}
					else if (event.module == "Webcam"){
						index = 2;
					}
					
					//localButton = event.button as UIComponent;
					//(localButton as Button).tabIndex = baseIndex + numButtons;
					//addedBtns.addChild(localButton);*/
					
					
					addedBtns.addChild(event.button as UIComponent);
					// Won't work quite like this: addedBtns.addChildAt(event.button as UIComponent, index);					
					numButtons++;
					realignButtons();
				}
			}
			
			private function handleRemoveToolbarButtonEvent(event:ToolbarButtonEvent):void {
				if (addedBtns.contains(event.button as UIComponent))
					addedBtns.removeChild(event.button as UIComponent);
			}
			
			private function realignButtons():void{
				for each (var button:UIComponent in addedBtns.getChildren()){
					var toolbarComponent:IBbbToolbarComponent = button as IBbbToolbarComponent;
					
					
					/*if (toolbarComponent.getAlignment() == ALIGN_LEFT){ 
						addedBtns.setChildIndex(button, 0);
						//(addedBtns.getChildAt(0) as Button).tabIndex = 0;
					}
					else if (toolbarComponent.getAlignment() == ALIGN_RIGHT){ 
						addedBtns.setChildIndex(button, addedBtns.numChildren - 1);
						//(addedBtns.getChildAt(0) as Button).tabIndex = addedBtns.numChildren - 1;
					}*/
					button.tabIndex = baseIndex + 5;
					//for (var i:int = 0; i < addedBtns.numChildren; i++){
					//	(addedBtns.getChildAt(i) as Button).tabIndex = baseIndex + i;
					//}
				}
			}
						
			private function gotConfigParameters(e:ConfigEvent):void{
				langSelector.visible = e.config.languageEnabled;
<<<<<<< HEAD
				if(e.config.helpURL != "")
					DEFAULT_HELP_URL = e.config.helpURL;
=======
				shortcutKeysBtn.includeInLayout = shortcutKeysBtn.visible = e.config.shortcutKeysShowButton; 
				DEFAULT_HELP_URL = e.config.helpURL;
>>>>>>> 1e0f8c19
			}
			
			private function onDisconnectTest():void{
				var d:Dispatcher = new Dispatcher();
				var e:LogoutEvent = new LogoutEvent(LogoutEvent.DISCONNECT_TEST);
				d.dispatchEvent(e);
			}
			
			private function showSettingsButton(e:SettingsEvent):void{
				var b:Button = new Button();
				b.label = ResourceUtil.getInstance().getString('bbb.mainToolbar.settingsBtn');
				b.toolTip = ResourceUtil.getInstance().getString('bbb.mainToolbar.settingsBtn.toolTip');
				b.addEventListener(MouseEvent.CLICK, openSettings);
				this.addChild(b);
			}
			
			private function openSettings(e:Event = null):void{
				var d:Dispatcher = new Dispatcher();
				d.dispatchEvent(new SettingsEvent(SettingsEvent.OPEN_SETTINGS_PANEL));
			}
			
			public function remoteShortcutClick(e:ShortcutEvent):void{
				onShortcutButtonClick();
			}
			
			public function remoteLogout(e:ShortcutEvent):void{
				confirmLogout();
			}
			
			private function onShortcutButtonClick(e:Event = null):void {
				var d:Dispatcher = new Dispatcher();
				d.dispatchEvent(new ShortcutEvent(ShortcutEvent.OPEN_SHORTCUT_WIN));
			}
			
			private function focusShortcutButton(e:ShortcutEvent):void{
				shortcutKeysBtn.setFocus();
			}
			
			private function focusLogoutButton(e:ShortcutEvent):void{
				btnLogout.setFocus();
			}

		]]>
	</mx:Script>
    
    <mx:HBox id="quickLinks" width="1" includeInLayout="false">
        <mx:LinkButton id="usersLinkBtn" click="onQuickLinkClicked('users')" label="{ResourceUtil.getInstance().getString('bbb.users.quickLink.label')}"
                       accessibilityDescription="{usersLinkBtn.label}" toolTip="{usersLinkBtn.label}"
                       tabIndex="{baseIndex+1}" height="22" styleName="quickWindowLinkStyle" />
        <mx:LinkButton id="webcamLinkButton" click="onQuickLinkClicked('webcams')" label="{ResourceUtil.getInstance().getString('bbb.videodock.quickLink.label')}" 
                       accessibilityDescription="{webcamLinkButton.label}" toolTip="{webcamLinkButton.label}"
                       tabIndex="{baseIndex+2}" height="22" styleName="quickWindowLinkStyle" />
        <mx:LinkButton id="presentationLinkBtn" click="onQuickLinkClicked('presentation')" label="{ResourceUtil.getInstance().getString('bbb.presentation.quickLink.label')}"
                       accessibilityDescription="{presentationLinkBtn.label}" toolTip="{presentationLinkBtn.label}"
                       tabIndex="{baseIndex+3}" height="22" styleName="quickWindowLinkStyle" />
        <mx:LinkButton id="chatLinkBtn" click="onQuickLinkClicked('chat')" label="{ResourceUtil.getInstance().getString('bbb.chat.quickLink.label')}" 
                       accessibilityDescription="{chatLinkBtn.label}" toolTip="{chatLinkBtn.label}"
                       tabIndex="{baseIndex+4}" height="22" styleName="quickWindowLinkStyle" />
    </mx:HBox>
	<mx:HBox id="addedBtns"/>
	<mx:VRule strokeWidth="2" height="100%" visible="{muteMeBtn.visible}"/>
	<views:MuteMeButton id="muteMeBtn"  height="20" tabIndex="{baseIndex+numButtons+10}"/>
	<mx:Spacer width="50%"/>
    <mx:Label id="meetingNameLbl" styleName="meetingNameLabelStyle" />
    <mx:Spacer width="50%"/>
	<views:LanguageSelector id="langSelector" 
							visible="false" 
							tabIndex="{baseIndex+numButtons+11}"
							accessibilityName="{ResourceUtil.getInstance().getString('bbb.mainToolbar.langSelector')}"/>
<!--
  <mx:Button label="DISCONNECT!" click="BBB.initConnectionManager().forceClose()" height="22" toolTip="Click to simulate disconnection" />
-->
	<mx:Button id="shortcutKeysBtn" label="{ResourceUtil.getInstance().getString('bbb.mainToolbar.shortcutBtn')}" styleName="shortcutButtonStyle"
             click="onShortcutButtonClick()" height="22" 
             toolTip="{ResourceUtil.getInstance().getString('bbb.mainToolbar.shortcutBtn.toolTip')}" 
             tabIndex="{baseIndex+numButtons+12}" />
	<mx:LinkButton id="helpBtn" visible="{showHelpBtn}" label="?" click="onHelpButtonClicked()" height="22" 
                   styleName="helpLinkButtonStyle" tabIndex="{baseIndex+numButtons+13}" 
                   toolTip="{ResourceUtil.getInstance().getString('bbb.mainToolbar.helpBtn')}" 
				   accessibilityDescription="{ResourceUtil.getInstance().getString('bbb.mainToolbar.helpBtn')}"/>
	<mx:Button label="" id="btnLogout" styleName="logoutButtonStyle"
                 toolTip="{ResourceUtil.getInstance().getString('bbb.mainToolbar.logoutBtn.toolTip')}" right="10" click="confirmLogout()" height="22"
                 tabIndex="{baseIndex+numButtons+14}" />
</mx:ApplicationControlBar><|MERGE_RESOLUTION|>--- conflicted
+++ resolved
@@ -64,7 +64,7 @@
 			import mx.accessibility.AlertAccImpl;
 			import mx.events.CloseEvent;
 
-			private var DEFAULT_HELP_URL:String = "http://mconf.org/m/about";
+			private var DEFAULT_HELP_URL:String = "http://www.bigbluebutton.org/content/videos";
 			
 			public static const ALIGN_RIGHT:String ="ALIGN_RIGHT";
 			public static const ALIGN_LEFT:String = "ALIGN_LEFT";
@@ -266,13 +266,8 @@
 						
 			private function gotConfigParameters(e:ConfigEvent):void{
 				langSelector.visible = e.config.languageEnabled;
-<<<<<<< HEAD
-				if(e.config.helpURL != "")
-					DEFAULT_HELP_URL = e.config.helpURL;
-=======
 				shortcutKeysBtn.includeInLayout = shortcutKeysBtn.visible = e.config.shortcutKeysShowButton; 
 				DEFAULT_HELP_URL = e.config.helpURL;
->>>>>>> 1e0f8c19
 			}
 			
 			private function onDisconnectTest():void{
