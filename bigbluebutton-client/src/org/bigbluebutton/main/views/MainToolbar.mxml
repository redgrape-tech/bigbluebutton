<?xml version="1.0" encoding="utf-8"?>

<!--

BigBlueButton open source conferencing system - http://www.bigbluebutton.org/

Copyright (c) 2012 BigBlueButton Inc. and by respective authors (see below).

This program is free software; you can redistribute it and/or modify it under the
terms of the GNU Lesser General Public License as published by the Free Software
Foundation; either version 3.0 of the License, or (at your option) any later
version.

BigBlueButton is distributed in the hope that it will be useful, but WITHOUT ANY
WARRANTY; without even the implied warranty of MERCHANTABILITY or FITNESS FOR A
PARTICULAR PURPOSE. See the GNU Lesser General Public License for more details.

You should have received a copy of the GNU Lesser General Public License along
with BigBlueButton; if not, see <http://www.gnu.org/licenses/>.

-->

<mx:ApplicationControlBar xmlns:mx="http://www.adobe.com/2006/mxml" 
	xmlns:mate="http://mate.asfusion.com/" visible="{showToolbar}"
	enabled="true" xmlns:views="org.bigbluebutton.main.views.*"
	initialize="init()" creationComplete="onCreationComplete()" >   
	
	<mate:Listener type="{ToolbarButtonEvent.ADD}" method="handleAddToolbarButtonEvent" />	
	<mate:Listener type="{ToolbarButtonEvent.REMOVE}" method="handleRemoveToolbarButtonEvent"/>
	<mate:Listener type="{BBBEvent.END_MEETING_EVENT}" method="handleEndMeetingEvent"/>
	<mate:Listener type="{ConnectionFailedEvent.USER_LOGGED_OUT}" method="hideToolbar" />
	<mate:Listener type="{ConfigEvent.CONFIG_EVENT}" method="gotConfigParameters" />
	<mate:Listener type="{SettingsEvent.SETTINGS_MODULE_LOADED}" method="showSettingsButton" />
	<mate:Listener type="{ShortcutEvent.REMOTE_OPEN_SHORTCUT_WIN}" method="remoteShortcutClick" />
	<mate:Listener type="{ShortcutEvent.LOGOUT}" method="remoteLogout" />
	<mate:Listener type="{ShortcutEvent.FOCUS_SHORTCUT_BUTTON}" method="focusShortcutButton" />
	<mate:Listener type="{ShortcutEvent.FOCUS_LOGOUT_BUTTON}" method="focusLogoutButton" />
	<mate:Listener type="{ConferenceCreatedEvent.CONFERENCE_CREATED_EVENT}" method="retrieveMeetingName" />
  <mate:Listener type="{BBBEvent.CHANGE_RECORDING_STATUS}" method="onRecordingStatusChanged" />
  
	<mx:Script>
		<![CDATA[
      import com.asfusion.mate.events.Dispatcher;     
      import mx.accessibility.AlertAccImpl;
      import mx.controls.Alert;
      import mx.core.IToolTip;
      import mx.core.UIComponent;
      import mx.events.CloseEvent;     
      import mx.events.ToolTipEvent;
      import org.bigbluebutton.common.IBbbToolbarComponent;
      import org.bigbluebutton.common.LogUtil;
      import org.bigbluebutton.common.events.CloseWindowEvent;
      import org.bigbluebutton.common.events.OpenWindowEvent;
      import org.bigbluebutton.common.events.ToolbarButtonEvent;
      import org.bigbluebutton.core.BBB;
      import org.bigbluebutton.core.managers.UserManager;
      import org.bigbluebutton.core.services.BandwidthMonitor;
      import org.bigbluebutton.main.events.BBBEvent;
      import org.bigbluebutton.main.events.ConfigEvent;
      import org.bigbluebutton.main.events.LogoutEvent;
      import org.bigbluebutton.main.events.NetworkStatsEvent;
      import org.bigbluebutton.main.events.SettingsEvent;
      import org.bigbluebutton.main.events.ShortcutEvent;
      import org.bigbluebutton.main.model.LayoutOptions;
      import org.bigbluebutton.main.model.NetworkStatsData;
      import org.bigbluebutton.main.model.users.events.ConferenceCreatedEvent;
      import org.bigbluebutton.main.model.users.events.ConnectionFailedEvent;
      import org.bigbluebutton.util.i18n.ResourceUtil;

			private var DEFAULT_HELP_URL:String = "http://www.bigbluebutton.org/content/videos";
			
			public static const ALIGN_RIGHT:String ="ALIGN_RIGHT";
			public static const ALIGN_LEFT:String = "ALIGN_LEFT";
			
			[Bindable] private var showHelpBtn:Boolean = false;
			[Bindable] private var showToolbar:Boolean = false;
			[Bindable] public var toolbarOptions:LayoutOptions = new LayoutOptions();		
			[Bindable] private var baseIndex:int;
			[Bindable] private var numButtons:int;
      
			[Bindable] private var _bandwidthConsumedUp:String = "-";
			[Bindable] private var _bandwidthConsumedDown:String = "-";
			private var _updateBandwidthTimer:Timer = new Timer(1000);
			private var _bandwidthToolTip:IToolTip;

			/*
			 * Because of the de-centralized way buttons are added to the toolbar, there is a large gap between the tab indexes of the main buttons
			 * on the left and the tab indexes of the "other" items on the right (shortcut glossary, language slector, etc). This will make it more
			 * convenient to add future items to the tab order.
			 * 
			 * - Justin Robinson, November 13 2012 
			 */
			
			private var xml:XML;
			
			private function init():void{
				if (Capabilities.hasAccessibility) {
					AlertAccImpl.enableAccessibility();
				}
				
				baseIndex = 101;
				numButtons = 0;
                
                // Accessibility isn't active till a few second after the client starts to load so we need a delay
                var timer:Timer = new Timer(3000, 1);
                timer.addEventListener(TimerEvent.TIMER, checkAccessiblity);
                timer.start();

			}
      
      private function onCreationComplete():void {
        if (this.width < 800) {
          meetingNameLbl.visible = false;
          shortcutKeysBtn.visible = false;
          helpBtn.visible = false;      
          muteMeBtn.visible = false;
          meetingNameLbl.width = 0;
          shortcutKeysBtn.width = 0;
          helpBtn.width = 0;          
        }
      }
      
      private function checkAccessiblity(e:TimerEvent):void {
        // remove the quick links if there's no screen reader active
        if (!Accessibility.active) {
          quickLinks.removeAllChildren();
        }
      }
      
      private function onQuickLinkClicked(window:String):void {
        var dispatcher:Dispatcher = new Dispatcher();
        switch(window) {
          case "users":
            dispatcher.dispatchEvent(new ShortcutEvent(ShortcutEvent.FOCUS_USERS_WINDOW));
            break;
          case "webcams":
            dispatcher.dispatchEvent(new ShortcutEvent(ShortcutEvent.FOCUS_VIDEO_WINDOW));
            break;
          case "presentation":
            dispatcher.dispatchEvent(new ShortcutEvent(ShortcutEvent.FOCUS_PRESENTATION_WINDOW));
            break;
          case "chat":
            dispatcher.dispatchEvent(new ShortcutEvent(ShortcutEvent.FOCUS_CHAT_WINDOW));
            break;
         }
       }
								
			public function displayToolbar():void{
				toolbarOptions = new LayoutOptions();
				toolbarOptions.parseOptions();	
				if (toolbarOptions.showToolbar) {
					showToolbar = true;
				} else {
					showToolbar = false;
				}
				
				if (toolbarOptions.showHelpButton) {
					showHelpBtn = true;
				} else {
					showHelpBtn = false;
				}
				if(toolbarOptions.showNetworkMonitor) {
					initBandwidthToolTip();
				}
			}
			
      private function retrieveMeetingName(e:ConferenceCreatedEvent):void {
         if (toolbarOptions.showMeetingName) {
              var meetingTitle:String = BBB.initUserConfigManager().getMeetingTitle();                   
              if (meetingTitle != null) {
                  meetingNameLbl.text = meetingTitle;
               } 
          }
      }
            
			public function addButton(name:String):Button{
				var btn:Button = new Button();
				btn.id = name;
				btn.label = name;
				btn.height = 20;
				btn.visible = true;
				this.addChild(btn);
				
				return btn;
			}
			
			private function onHelpButtonClicked():void {
        DEFAULT_HELP_URL = BBB.initConfigManager().config.help.url;        
				navigateToURL(new URLRequest(DEFAULT_HELP_URL))
			}
			
			private function handleEndMeetingEvent(event:BBBEvent):void {
				trace("Received end meeting event.");
				doLogout();
			}
			
			
			private function confirmLogout():void {
				if (toolbarOptions.confirmLogout){
					// Confirm logout using built-in alert
					var alert:Alert = Alert.show(ResourceUtil.getInstance().getString('bbb.logout.confirm.message'), ResourceUtil.getInstance().getString('bbb.logout.confirm.title'), Alert.YES | Alert.NO, this, alertLogout, null, Alert.YES);
					
          var newX:Number = btnLogout.x + btnLogout.width - alert.width;
					var newY:Number = btnLogout.y + btnLogout.height + 5;
												
					alert.validateNow();
					alert.move(newX, newY);
					//Accessibility.updateProperties();
				}
				else{
					doLogout();
				}
			}
			
						
			private function alertLogout(e:CloseEvent):void {
				// Check to see if the YES button was pressed.
				if (e.detail==Alert.YES) {
					 doLogout();
				}
			}
			
			private function doLogout():void {
				dispatchEvent(new LogoutEvent(LogoutEvent.USER_LOGGED_OUT));
			}
			
			private function hideToolbar(e:ConnectionFailedEvent):void{
				if (toolbarOptions.showToolbar) {
					this.visible = false;
				} else {
					this.visible = true;
				}
			}
			
			private function handleAddToolbarButtonEvent(event:ToolbarButtonEvent):void {
				// Find out how to import accessibility into custom components; even though the ToolbarButtons are buttons, they don't seem to have a tabIndex
				if (event.location == ToolbarButtonEvent.TOP_TOOLBAR) {
					var index:int;
					var added:int = 0;
					//*var localButton:UIComponent;
					if (event.module == "DeskShare"){
						index = 0;
					}
					else if (event.module == "Microphone"){
						index = 1;
					}
					else if (event.module == "Webcam"){
						index = 2;
					}
					
					//localButton = event.button as UIComponent;
					//(localButton as Button).tabIndex = baseIndex + numButtons;
					//addedBtns.addChild(localButton);*/
					
					
					addedBtns.addChild(event.button as UIComponent);
					// Won't work quite like this: addedBtns.addChildAt(event.button as UIComponent, index);					
					numButtons++;
					realignButtons();
				}
			}
			
			private function handleRemoveToolbarButtonEvent(event:ToolbarButtonEvent):void {
				if (addedBtns.contains(event.button as UIComponent))
					addedBtns.removeChild(event.button as UIComponent);
			}
			
			private function realignButtons():void{
				for each (var button:UIComponent in addedBtns.getChildren()){
					var toolbarComponent:IBbbToolbarComponent = button as IBbbToolbarComponent;
					
					
					/*if (toolbarComponent.getAlignment() == ALIGN_LEFT){ 
						addedBtns.setChildIndex(button, 0);
						//(addedBtns.getChildAt(0) as Button).tabIndex = 0;
					}
					else if (toolbarComponent.getAlignment() == ALIGN_RIGHT){ 
						addedBtns.setChildIndex(button, addedBtns.numChildren - 1);
						//(addedBtns.getChildAt(0) as Button).tabIndex = addedBtns.numChildren - 1;
					}*/
					button.tabIndex = baseIndex + 5;
					//for (var i:int = 0; i < addedBtns.numChildren; i++){
					//	(addedBtns.getChildAt(i) as Button).tabIndex = baseIndex + i;
					//}
				}
			}
						
			private function gotConfigParameters(e:ConfigEvent):void{
				shortcutKeysBtn.includeInLayout = shortcutKeysBtn.visible = e.config.shortcutKeysShowButton; 
				DEFAULT_HELP_URL = e.config.helpURL;

				if (e.config.logo == "") {
					hideLogo();
				} else {
					logo.source = e.config.logo;
				}
			}
			
			private function onDisconnectTest():void{
				var d:Dispatcher = new Dispatcher();
				var e:LogoutEvent = new LogoutEvent(LogoutEvent.DISCONNECT_TEST);
				d.dispatchEvent(e);
			}
			
			private function showSettingsButton(e:SettingsEvent):void{
				var b:Button = new Button();
				b.label = ResourceUtil.getInstance().getString('bbb.mainToolbar.settingsBtn');
				b.toolTip = ResourceUtil.getInstance().getString('bbb.mainToolbar.settingsBtn.toolTip');
				b.addEventListener(MouseEvent.CLICK, openSettings);
				this.addChild(b);
			}
			
			private function openSettings(e:Event = null):void{
				var d:Dispatcher = new Dispatcher();
				d.dispatchEvent(new SettingsEvent(SettingsEvent.OPEN_SETTINGS_PANEL));
			}
			
			public function remoteShortcutClick(e:ShortcutEvent):void{
				onShortcutButtonClick();
			}
			
			public function remoteLogout(e:ShortcutEvent):void{
				confirmLogout();
			}
			
			private function onShortcutButtonClick(e:Event = null):void {
				var d:Dispatcher = new Dispatcher();
				d.dispatchEvent(new ShortcutEvent(ShortcutEvent.OPEN_SHORTCUT_WIN));
			}
			
			private function focusShortcutButton(e:ShortcutEvent):void{
				shortcutKeysBtn.setFocus();
			}
			
			private function focusLogoutButton(e:ShortcutEvent):void{
				btnLogout.setFocus();
			}
      
      private function onRecordingStatusChanged(event:BBBEvent):void {
        meetingNameLbl.text = "";
        
        if (event.payload.recording) {
          meetingNameLbl.text =  ResourceUtil.getInstance().getString('bbb.mainToolbar.recordingLabel.recording')
		}
        
        if (toolbarOptions.showMeetingName) {
          var meetingTitle:String = BBB.initUserConfigManager().getMeetingTitle();                   
          if (meetingTitle != null) {
            meetingNameLbl.text += " " + meetingTitle;
          } 
        }
      }

<<<<<<< HEAD
			private function hideLogo():void {
				logoHolder.visible = logoHolder.includeInLayout = false;
=======
			private function onNetStatsButtonClick(e:Event = null):void {
				var d:Dispatcher = new Dispatcher();
				d.dispatchEvent(new NetworkStatsEvent(NetworkStatsEvent.OPEN_NETSTATS_WIN));
			}

			private function initBandwidthToolTip():void {
				_updateBandwidthTimer.addEventListener(TimerEvent.TIMER, updateBandwidthTimerHandler);
				_updateBandwidthTimer.start();
				btnNetwork.addEventListener(ToolTipEvent.TOOL_TIP_SHOW, bwToolTipShowHandler);
				btnNetwork.addEventListener(ToolTipEvent.TOOL_TIP_END, bwToolTipEndHandler);
			}

			private function bwToolTipShowHandler(e:ToolTipEvent):void {
				// The ToolTip must be stored so it's text can be updated
				_bandwidthToolTip = e.toolTip;
				updateBwToolTip();
			}

			private function bwToolTipEndHandler(e:ToolTipEvent):void {
				_bandwidthToolTip = null;
			}

			private function updateBandwidthTimerHandler(e:TimerEvent):void {
				_bandwidthConsumedDown = NetworkStatsData.getInstance().formattedCurrentConsumedDownBW;
				_bandwidthConsumedUp = NetworkStatsData.getInstance().formattedCurrentConsumedUpBW;
				updateBwToolTip();
			}

			private function updateBwToolTip():void {
				if(_bandwidthToolTip) {
					_bandwidthToolTip.text = ResourceUtil.getInstance().getString('bbb.bwmonitor.upload.short') + ": " + _bandwidthConsumedUp +
						" | " + ResourceUtil.getInstance().getString('bbb.bwmonitor.download.short')+": "+_bandwidthConsumedDown;
				}
>>>>>>> 4d3d6305
			}

		]]>
	</mx:Script>
    <mx:HBox id="logoHolder" paddingRight="12" >
        <mx:Image id="logo" ioError="hideLogo()" />
    </mx:HBox>
    <mx:HBox id="quickLinks" width="1" includeInLayout="false">
        <mx:LinkButton id="usersLinkBtn" click="onQuickLinkClicked('users')" label="{ResourceUtil.getInstance().getString('bbb.users.quickLink.label')}"
                       accessibilityDescription="{usersLinkBtn.label}" toolTip="{usersLinkBtn.label}"
                       tabIndex="{baseIndex+1}" height="22" styleName="quickWindowLinkStyle" />
        <mx:LinkButton id="webcamLinkButton" click="onQuickLinkClicked('webcams')" label="{ResourceUtil.getInstance().getString('bbb.videodock.quickLink.label')}" 
                       accessibilityDescription="{webcamLinkButton.label}" toolTip="{webcamLinkButton.label}"
                       tabIndex="{baseIndex+2}" height="22" styleName="quickWindowLinkStyle" />
        <mx:LinkButton id="presentationLinkBtn" click="onQuickLinkClicked('presentation')" label="{ResourceUtil.getInstance().getString('bbb.presentation.quickLink.label')}"
                       accessibilityDescription="{presentationLinkBtn.label}" toolTip="{presentationLinkBtn.label}"
                       tabIndex="{baseIndex+3}" height="22" styleName="quickWindowLinkStyle" />
        <mx:LinkButton id="chatLinkBtn" click="onQuickLinkClicked('chat')" label="{ResourceUtil.getInstance().getString('bbb.chat.quickLink.label')}" 
                       accessibilityDescription="{chatLinkBtn.label}" toolTip="{chatLinkBtn.label}"
                       tabIndex="{baseIndex+4}" height="22" styleName="quickWindowLinkStyle" />
    </mx:HBox>
	<mx:HBox id="addedBtns"/>
	<views:RecordButton id="recordBtn" tabIndex="{baseIndex+numButtons+10}" />
	<mx:VRule strokeWidth="2" height="100%" visible="{muteMeBtn.visible}" includeInLayout="{muteMeBtn.includeInLayout}"/>
	<views:MuteMeButton id="muteMeBtn"  height="20" tabIndex="{baseIndex+numButtons+11}"/>
	<mx:Spacer width="50%"/>
  <mx:Label id="meetingNameLbl" styleName="meetingNameLabelStyle" />
  <mx:Spacer width="50%"/>

<!--
  <mx:Button label="DISCONNECT!" click="BBB.initConnectionManager().forceClose()" height="22" toolTip="Click to simulate disconnection" />
-->
	<mx:Button
			id="btnNetwork"
			styleName="bandwidthButtonStyle"
			toolTip="dummy text"
			click="onNetStatsButtonClick()"
			visible="{toolbarOptions.showNetworkMonitor}" />
	<mx:Button id="shortcutKeysBtn" label="{ResourceUtil.getInstance().getString('bbb.mainToolbar.shortcutBtn')}" styleName="shortcutButtonStyle"
             click="onShortcutButtonClick()" height="22" 
             toolTip="{ResourceUtil.getInstance().getString('bbb.mainToolbar.shortcutBtn.toolTip')}" 
             tabIndex="{baseIndex+numButtons+13}" />
	<mx:LinkButton id="helpBtn" visible="{showHelpBtn}" label="?" click="onHelpButtonClicked()" height="22" 
                   styleName="helpLinkButtonStyle" tabIndex="{baseIndex+numButtons+14}" 
                   toolTip="{ResourceUtil.getInstance().getString('bbb.mainToolbar.helpBtn')}" 
				   accessibilityDescription="{ResourceUtil.getInstance().getString('bbb.mainToolbar.helpBtn')}"/>
	<mx:Button label="" id="btnLogout" styleName="logoutButtonStyle"
                 toolTip="{ResourceUtil.getInstance().getString('bbb.mainToolbar.logoutBtn.toolTip')}" right="10" click="confirmLogout()" height="22"
                 tabIndex="{baseIndex+numButtons+15}" />
</mx:ApplicationControlBar><|MERGE_RESOLUTION|>--- conflicted
+++ resolved
@@ -351,10 +351,6 @@
         }
       }
 
-<<<<<<< HEAD
-			private function hideLogo():void {
-				logoHolder.visible = logoHolder.includeInLayout = false;
-=======
 			private function onNetStatsButtonClick(e:Event = null):void {
 				var d:Dispatcher = new Dispatcher();
 				d.dispatchEvent(new NetworkStatsEvent(NetworkStatsEvent.OPEN_NETSTATS_WIN));
@@ -388,7 +384,10 @@
 					_bandwidthToolTip.text = ResourceUtil.getInstance().getString('bbb.bwmonitor.upload.short') + ": " + _bandwidthConsumedUp +
 						" | " + ResourceUtil.getInstance().getString('bbb.bwmonitor.download.short')+": "+_bandwidthConsumedDown;
 				}
->>>>>>> 4d3d6305
+			}
+
+			private function hideLogo():void {
+				logoHolder.visible = logoHolder.includeInLayout = false;
 			}
 
 		]]>
