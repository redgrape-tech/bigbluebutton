<?xml version="1.0" encoding="utf-8"?>

<!--

BigBlueButton open source conferencing system - http://www.bigbluebutton.org/

Copyright (c) 2012 BigBlueButton Inc. and by respective authors (see below).

This program is free software; you can redistribute it and/or modify it under the
terms of the GNU Lesser General Public License as published by the Free Software
Foundation; either version 3.0 of the License, or (at your option) any later
version.

BigBlueButton is distributed in the hope that it will be useful, but WITHOUT ANY
WARRANTY; without even the implied warranty of MERCHANTABILITY or FITNESS FOR A
PARTICULAR PURPOSE. See the GNU Lesser General Public License for more details.

You should have received a copy of the GNU Lesser General Public License along
with BigBlueButton; if not, see <http://www.gnu.org/licenses/>.

-->

<mx:ApplicationControlBar xmlns:mx="http://www.adobe.com/2006/mxml" 
	xmlns:mate="http://mate.asfusion.com/" visible="{showToolbar}"
	enabled="true" xmlns:views="org.bigbluebutton.main.views.*"
	initialize="init()" >   
	
	<mate:Listener type="{ToolbarButtonEvent.ADD}" method="handleAddToolbarButtonEvent" />	
	<mate:Listener type="{ToolbarButtonEvent.REMOVE}" method="handleRemoveToolbarButtonEvent"/>
	<mate:Listener type="{BBBEvent.END_MEETING_EVENT}" method="handleEndMeetingEvent"/>
	<mate:Listener type="{ConnectionFailedEvent.USER_LOGGED_OUT}" method="hideToolbar" />
	<mate:Listener type="{ConfigEvent.CONFIG_EVENT}" method="gotConfigParameters" />
	<mate:Listener type="{SettingsEvent.SETTINGS_MODULE_LOADED}" method="showSettingsButton" />
	<mate:Listener type="{ShortcutEvent.REMOTE_OPEN_SHORTCUT_WIN}" method="remoteShortcutClick" />
	<mate:Listener type="{ShortcutEvent.LOGOUT}" method="remoteLogout" />
	
	
	<mx:Script>
		<![CDATA[
			import com.asfusion.mate.events.Dispatcher;
			
			import mx.core.UIComponent;
			
			import org.bigbluebutton.common.IBbbToolbarComponent;
			import org.bigbluebutton.common.LogUtil;
			import org.bigbluebutton.common.events.CloseWindowEvent;
			import org.bigbluebutton.common.events.OpenWindowEvent;
			import org.bigbluebutton.common.events.ToolbarButtonEvent;
			import org.bigbluebutton.core.BBB;
			import org.bigbluebutton.core.services.BandwidthMonitor;
			import org.bigbluebutton.main.events.BBBEvent;
			import org.bigbluebutton.main.events.ConfigEvent;
			import org.bigbluebutton.main.events.LogoutEvent;
			import org.bigbluebutton.main.events.SettingsEvent;
			import org.bigbluebutton.main.events.ShortcutEvent;
			import org.bigbluebutton.main.events.SuccessfulLoginEvent;
			import org.bigbluebutton.main.model.LayoutOptions;
			import org.bigbluebutton.main.model.users.events.ConnectionFailedEvent;
			import org.bigbluebutton.util.i18n.ResourceUtil;


			private var DEFAULT_HELP_URL:String = "http://www.bigbluebutton.org/content/videos";
			
			public static const ALIGN_RIGHT:String ="ALIGN_RIGHT";
			public static const ALIGN_LEFT:String = "ALIGN_LEFT";
			
			[Bindable]
			private var showHelpBtn:Boolean = false;
			[Bindable]
			private var showToolbar:Boolean = false;
			[Bindable]
			public var toolbarOptions:LayoutOptions = new LayoutOptions();
			
			[Bindable]
			private var baseIndex:int;
			[Bindable]
			private var numButtons:int;
			/*
			 * Because of the de-centralized way buttons are added to the toolbar, there is a large gap between the tab indexes of the main buttons
			 * on the left and the tab indexes of the "other" items on the right (shortcut glossary, language slector, etc). This will make it more
			 * convenient to add future items to the tab order.
			 * 
			 * - Justin Robinson, November 13 2012 
			 */
			
			private var xml:XML;
						
			private function init():void{
				baseIndex = 1;
				numButtons = 0;
			}
			
								
			public function displayToolbar():void{
				toolbarOptions = new LayoutOptions();
				toolbarOptions.parseOptions();	
				if (toolbarOptions.showToolbar) {
					showToolbar = true;
				} else {
					showToolbar = false;
				}
				
				if (toolbarOptions.showHelpButton) {
					showHelpBtn = true;
				} else {
					showHelpBtn = false;
				}
			}
			
			public function addButton(name:String):Button{
				var btn:Button = new Button();
				btn.id = name;
				btn.label = name;
				btn.height = 20;
				btn.visible = true;
				this.addChild(btn);
				
				return btn;
			}
			
			private function onHelpButtonClicked():void {
        DEFAULT_HELP_URL = BBB.initConfigManager().config.help.url;        
				navigateToURL(new URLRequest(DEFAULT_HELP_URL))
			}
			
			private function handleEndMeetingEvent(event:BBBEvent):void {
				LogUtil.debug("Received end meeting event.");
				doLogout();
			}
			
			private function doLogout():void {
				dispatchEvent(new LogoutEvent(LogoutEvent.USER_LOGGED_OUT));
			}
			
			private function hideToolbar(e:ConnectionFailedEvent):void{
				if (toolbarOptions.showToolbar) {
					this.visible = false;
				} else {
					this.visible = true;
				}
			}
			
			private function handleAddToolbarButtonEvent(event:ToolbarButtonEvent):void {
				// Find out how to import accessibility into custom components; even though the ToolbarButtons are buttons, they don't seem to have a tabIndex
				if (event.location == ToolbarButtonEvent.TOP_TOOLBAR) {
					var index:int;
					var added:int = 0;
					//*var localButton:UIComponent;
					if (event.module == "DeskShare"){
						index = 0;
					}
					else if (event.module == "Microphone"){
						index = 1;
					}
					else if (event.module == "Webcam"){
						index = 2;
					}
					
					//localButton = event.button as UIComponent;
					//(localButton as Button).tabIndex = baseIndex + numButtons;
					//addedBtns.addChild(localButton);*/
					
					
					addedBtns.addChild(event.button as UIComponent);
					// Won't work quite like this: addedBtns.addChildAt(event.button as UIComponent, index);					
					numButtons++;
					realignButtons();
				}
			}
			
			private function handleRemoveToolbarButtonEvent(event:ToolbarButtonEvent):void {
				if (addedBtns.contains(event.button as UIComponent))
					addedBtns.removeChild(event.button as UIComponent);
			}
			
			private function realignButtons():void{
				for each (var button:UIComponent in addedBtns.getChildren()){
					var toolbarComponent:IBbbToolbarComponent = button as IBbbToolbarComponent;
					
					
					/*if (toolbarComponent.getAlignment() == ALIGN_LEFT){ 
						addedBtns.setChildIndex(button, 0);
						//(addedBtns.getChildAt(0) as Button).tabIndex = 0;
					}
					else if (toolbarComponent.getAlignment() == ALIGN_RIGHT){ 
						addedBtns.setChildIndex(button, addedBtns.numChildren - 1);
						//(addedBtns.getChildAt(0) as Button).tabIndex = addedBtns.numChildren - 1;
					}*/
					button.tabIndex = baseIndex;
					//for (var i:int = 0; i < addedBtns.numChildren; i++){
					//	(addedBtns.getChildAt(i) as Button).tabIndex = baseIndex + i;
					//}
				}
			}
						
			private function gotConfigParameters(e:ConfigEvent):void{
				langSelector.visible = e.config.languageEnabled;
				shortcutKeysBtn.includeInLayout = shortcutKeysBtn.visible = e.config.shortcutKeysShowButton; 
				DEFAULT_HELP_URL = e.config.helpURL;
			}
			
			private function onDisconnectTest():void{
				var d:Dispatcher = new Dispatcher();
				var e:LogoutEvent = new LogoutEvent(LogoutEvent.DISCONNECT_TEST);
				d.dispatchEvent(e);
			}
			
			private function showSettingsButton(e:SettingsEvent):void{
				var b:Button = new Button();
				b.label = ResourceUtil.getInstance().getString('bbb.mainToolbar.settingsBtn');
				b.toolTip = ResourceUtil.getInstance().getString('bbb.mainToolbar.settingsBtn.toolTip');
				b.addEventListener(MouseEvent.CLICK, openSettings);
				this.addChild(b);
			}
			
			private function openSettings(e:Event = null):void{
				var d:Dispatcher = new Dispatcher();
				d.dispatchEvent(new SettingsEvent(SettingsEvent.OPEN_SETTINGS_PANEL));
			}
			
			public function remoteShortcutClick(e:ShortcutEvent):void{
				onShortcutButtonClick();
			}
			
			public function remoteLogout(e:ShortcutEvent):void{
				doLogout();
			}
			
			private function onShortcutButtonClick(e:Event = null):void {
				var d:Dispatcher = new Dispatcher();
				d.dispatchEvent(new ShortcutEvent(ShortcutEvent.OPEN_SHORTCUT_WIN));
			}

		]]>
	</mx:Script>	
	<mx:HBox id="addedBtns"/>
	<mx:VRule strokeWidth="2" height="100%" visible="{muteMeBtn.visible}"/>
	<views:MuteMeButton id="muteMeBtn"  height="20" tabIndex="{baseIndex+numButtons+5}"/>
	<mx:Spacer width="100%"/>
	<views:LanguageSelector id="langSelector" 
							visible="false" 
							tabIndex="{baseIndex+numButtons+5}"
							accessibilityName="{ResourceUtil.getInstance().getString('bbb.mainToolbar.langSelector')}"/>
<!--
  <mx:Button label="DISCONNECT!" click="BBB.initConnectionManager().forceClose()" height="22" toolTip="Click to simulate disconnection" />
-->
	<mx:Button id="shortcutKeysBtn" label="{ResourceUtil.getInstance().getString('bbb.mainToolbar.shortcutBtn')}" styleName="shortcutButtonStyle"
             click="onShortcutButtonClick()" height="22" 
             toolTip="{ResourceUtil.getInstance().getString('bbb.mainToolbar.shortcutBtn.toolTip')}" 
             tabIndex="{baseIndex+numButtons+5}" />
	<mx:LinkButton id="helpBtn" visible="{showHelpBtn}" label="?" click="onHelpButtonClicked()" height="22" 
<<<<<<< HEAD
                   styleName="helpLinkButtonStyle" tabIndex="{baseIndex+numButtons+6}"
				   accessibilityDescription="{ResourceUtil.getInstance().getString('bbb.mainToolbar.helpBtn')}"/>
=======
                   styleName="helpLinkButtonStyle" tabIndex="{baseIndex+numButtons+7}" 
                   toolTip="{ResourceUtil.getInstance().getString('bbb.mainToolbar.helpBtn')}"/>
>>>>>>> 0eef7911
	<mx:Button label="" id="btnLogout" styleName="logoutButtonStyle"
                 toolTip="{ResourceUtil.getInstance().getString('bbb.mainToolbar.logoutBtn.toolTip')}" right="10" click="doLogout()" height="22"
                 tabIndex="{baseIndex+numButtons+7}" />
</mx:ApplicationControlBar><|MERGE_RESOLUTION|>--- conflicted
+++ resolved
@@ -249,13 +249,11 @@
              toolTip="{ResourceUtil.getInstance().getString('bbb.mainToolbar.shortcutBtn.toolTip')}" 
              tabIndex="{baseIndex+numButtons+5}" />
 	<mx:LinkButton id="helpBtn" visible="{showHelpBtn}" label="?" click="onHelpButtonClicked()" height="22" 
-<<<<<<< HEAD
                    styleName="helpLinkButtonStyle" tabIndex="{baseIndex+numButtons+6}"
 				   accessibilityDescription="{ResourceUtil.getInstance().getString('bbb.mainToolbar.helpBtn')}"/>
-=======
                    styleName="helpLinkButtonStyle" tabIndex="{baseIndex+numButtons+7}" 
-                   toolTip="{ResourceUtil.getInstance().getString('bbb.mainToolbar.helpBtn')}"/>
->>>>>>> 0eef7911
+                   toolTip="{ResourceUtil.getInstance().getString('bbb.mainToolbar.helpBtn')}"
+				   accessibilityDescription="{ResourceUtil.getInstance().getString('bbb.mainToolbar.helpBtn')}"/>
 	<mx:Button label="" id="btnLogout" styleName="logoutButtonStyle"
                  toolTip="{ResourceUtil.getInstance().getString('bbb.mainToolbar.logoutBtn.toolTip')}" right="10" click="doLogout()" height="22"
                  tabIndex="{baseIndex+numButtons+7}" />
