--- conflicted
+++ resolved
@@ -305,14 +305,11 @@
 			private function focusShortcutButton(e:ShortcutEvent):void{
 				shortcutKeysBtn.setFocus();
 			}
-<<<<<<< HEAD
-=======
 			
 			private function focusLogoutButton(e:ShortcutEvent):void{
 				btnLogout.setFocus();
 			}
 
->>>>>>> 0b9cfb59
 		]]>
 	</mx:Script>
     
@@ -336,10 +333,10 @@
 	<mx:Spacer width="50%"/>
     <mx:Label id="meetingNameLbl" styleName="meetingNameLabelStyle" />
     <mx:Spacer width="50%"/>
-	<views:RecordButton id="recordBtn" tabIndex="{baseIndex+numButtons+5}" />
+	<views:RecordButton id="recordBtn" tabIndex="{baseIndex+numButtons+11}" />
 	<views:LanguageSelector id="langSelector" 
 							visible="false" 
-							tabIndex="{baseIndex+numButtons+11}"
+							tabIndex="{baseIndex+numButtons+12}"
 							accessibilityName="{ResourceUtil.getInstance().getString('bbb.mainToolbar.langSelector')}"
 							styleName="languageSelectorStyle" />
 <!--
@@ -348,12 +345,12 @@
 	<mx:Button id="shortcutKeysBtn" label="{ResourceUtil.getInstance().getString('bbb.mainToolbar.shortcutBtn')}" styleName="shortcutButtonStyle"
              click="onShortcutButtonClick()" height="22" 
              toolTip="{ResourceUtil.getInstance().getString('bbb.mainToolbar.shortcutBtn.toolTip')}" 
-             tabIndex="{baseIndex+numButtons+12}" />
+             tabIndex="{baseIndex+numButtons+13}" />
 	<mx:LinkButton id="helpBtn" visible="{showHelpBtn}" label="?" click="onHelpButtonClicked()" height="22" 
-                   styleName="helpLinkButtonStyle" tabIndex="{baseIndex+numButtons+13}" 
+                   styleName="helpLinkButtonStyle" tabIndex="{baseIndex+numButtons+14}" 
                    toolTip="{ResourceUtil.getInstance().getString('bbb.mainToolbar.helpBtn')}" 
 				   accessibilityDescription="{ResourceUtil.getInstance().getString('bbb.mainToolbar.helpBtn')}"/>
 	<mx:Button label="" id="btnLogout" styleName="logoutButtonStyle"
                  toolTip="{ResourceUtil.getInstance().getString('bbb.mainToolbar.logoutBtn.toolTip')}" right="10" click="confirmLogout()" height="22"
-                 tabIndex="{baseIndex+numButtons+14}" />
+                 tabIndex="{baseIndex+numButtons+15}" />
 </mx:ApplicationControlBar>