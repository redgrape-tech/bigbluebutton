<?xml version="1.0" encoding="utf-8"?>

<!--

BigBlueButton open source conferencing system - http://www.bigbluebutton.org/

Copyright (c) 2012 BigBlueButton Inc. and by respective authors (see below).

This program is free software; you can redistribute it and/or modify it under the
terms of the GNU Lesser General Public License as published by the Free Software
Foundation; either version 3.0 of the License, or (at your option) any later
version.

BigBlueButton is distributed in the hope that it will be useful, but WITHOUT ANY
WARRANTY; without even the implied warranty of MERCHANTABILITY or FITNESS FOR A
PARTICULAR PURPOSE. See the GNU Lesser General Public License for more details.

You should have received a copy of the GNU Lesser General Public License along
with BigBlueButton; if not, see <http://www.gnu.org/licenses/>.

-->

<mx:ApplicationControlBar xmlns:mx="library://ns.adobe.com/flex/mx" 
    xmlns:fx="http://ns.adobe.com/mxml/2009"
	xmlns:mate="http://mate.asfusion.com/"
	xmlns:common="org.bigbluebutton.common.*"
	xmlns:views="org.bigbluebutton.main.views.*"
	xmlns:components="org.bigbluebutton.modules.phone.views.components.*"
	enabled="true" visible="{showToolbar}"
	initialize="init()">   
	
	<fx:Declarations>
		<mate:Listener type="{ToolbarButtonEvent.ADD}" method="handleAddToolbarButtonEvent" />	
		<mate:Listener type="{ToolbarButtonEvent.REMOVE}" method="handleRemoveToolbarButtonEvent"/>
		<mate:Listener type="{BBBEvent.END_MEETING_EVENT}" method="handleEndMeetingEvent"/>
		<mate:Listener type="{ConnectionFailedEvent.USER_LOGGED_OUT}" method="hideToolbar" />
		<mate:Listener type="{ConnectionFailedEvent.CONNECTION_CLOSED}" method="hideToolbar" />
		<mate:Listener type="{SettingsEvent.SETTINGS_MODULE_LOADED}" method="showSettingsButton" />
		<mate:Listener type="{LocaleChangeEvent.LOCALE_CHANGED}" method="localeChanged" />	
		<mate:Listener type="{ShortcutEvent.REMOTE_OPEN_SHORTCUT_WIN}" method="remoteShortcutClick" />
		<mate:Listener type="{ShortcutEvent.LOGOUT}" method="remoteLogout" />
		<mate:Listener type="{ShortcutEvent.FOCUS_SHORTCUT_BUTTON}" method="focusShortcutButton" />
		<mate:Listener type="{ShortcutEvent.FOCUS_LOGOUT_BUTTON}" method="focusLogoutButton" />
		<mate:Listener type="{ConferenceCreatedEvent.CONFERENCE_CREATED_EVENT}" method="retrieveMeetingName" />
		<mate:Listener type="{ConnectionFailedEvent.MODERATOR_DENIED_ME}" method="hideToolbar" />
		<mate:Listener type="{BBBEvent.CHANGE_RECORDING_STATUS}" method="onRecordingStatusChanged" />
		<mate:Listener type="{SuccessfulLoginEvent.USER_LOGGED_IN}" method="refreshModeratorButtonsVisibility" />
		<mate:Listener type="{ChangeMyRole.CHANGE_MY_ROLE_EVENT}" method="refreshRole" />
		<mate:Listener type="{BBBEvent.CONFIRM_LOGOUT_END_MEETING_EVENT}" method="confirmEndSession" />
    	<mate:Listener type="{MeetingTimeRemainingEvent.TIME_REMAINING}" method="handleRemainingTimeUpdate" />
	</fx:Declarations>
	<fx:Script>
		<![CDATA[
			import com.asfusion.mate.events.Dispatcher;
			
			import mx.binding.utils.BindingUtils;
			import mx.controls.Alert;
			import mx.core.FlexGlobals;
			import mx.core.IToolTip;
			import mx.core.UIComponent;
			import mx.events.CloseEvent;
			import mx.events.ToolTipEvent;
			
			import flashx.textLayout.formats.Direction;
			
			import org.as3commons.lang.StringUtils;
			import org.as3commons.logging.api.ILogger;
			import org.as3commons.logging.api.getClassLogger;
			import org.bigbluebutton.common.events.LocaleChangeEvent;
			import org.bigbluebutton.common.events.ToolbarButtonEvent;
			import org.bigbluebutton.core.BBB;
			import org.bigbluebutton.core.Options;
			import org.bigbluebutton.core.PopUpUtil;
			import org.bigbluebutton.core.TimerUtil;
			import org.bigbluebutton.core.UsersUtil;
			import org.bigbluebutton.core.events.MeetingTimeRemainingEvent;
			import org.bigbluebutton.core.model.Config;
			import org.bigbluebutton.core.model.LiveMeeting;
			import org.bigbluebutton.main.events.BBBEvent;
			import org.bigbluebutton.main.events.LogoutEvent;
			import org.bigbluebutton.main.events.NetworkStatsEvent;
			import org.bigbluebutton.main.events.SettingsEvent;
			import org.bigbluebutton.main.events.ShortcutEvent;
			import org.bigbluebutton.main.events.SuccessfulLoginEvent;
			import org.bigbluebutton.main.model.NetworkStatsData;
			import org.bigbluebutton.main.model.options.BrandingOptions;
			import org.bigbluebutton.main.model.options.HelpOptions;
			import org.bigbluebutton.main.model.options.LayoutOptions;
			import org.bigbluebutton.main.model.options.ShortcutKeysOptions;
			import org.bigbluebutton.main.model.users.events.ChangeMyRole;
			import org.bigbluebutton.main.model.users.events.ConferenceCreatedEvent;
			import org.bigbluebutton.main.model.users.events.ConnectionFailedEvent;
			import org.bigbluebutton.modules.users.model.UsersOptions;
			import org.bigbluebutton.util.i18n.ResourceUtil;

			private static const LOGGER:ILogger = getClassLogger(MainToolbar);
			
			public static const ALIGN_RIGHT:String ="ALIGN_RIGHT";
			public static const ALIGN_LEFT:String = "ALIGN_LEFT";
			
			[Bindable] private var showHelpBtn:Boolean = false;
			[Bindable] private var showToolbar:Boolean = false;
			[Bindable] private var showRecordButton:Boolean = false;
			[Bindable] private var toolbarOptions:LayoutOptions;
			[Bindable] private var brandingOptions:BrandingOptions;
			[Bindable] private var usersOptions:UsersOptions;

			[Bindable] private var numButtons:int;
      
			[Bindable] private var _bandwidthConsumedUp:String = "-";
			[Bindable] private var _bandwidthConsumedDown:String = "-";
			private var _updateBandwidthTimer:Timer = new Timer(1000);
			private var _bandwidthToolTip:IToolTip;

			/*
			 * Because of the de-centralized way buttons are added to the toolbar, there is a large gap between the tab indexes of the main buttons
			 * on the left and the tab indexes of the "other" items on the right (shortcut glossary, language slector, etc). This will make it more
			 * convenient to add future items to the tab order.
			 * 
			 * - Justin Robinson, November 13 2012 
			 */
			
			private var xml:XML;
			private var settingsComponents:Array = new Array();
			
			private function init():void{
				brandingOptions = Options.getOptions(BrandingOptions) as BrandingOptions;
				usersOptions = Options.getOptions(UsersOptions) as UsersOptions;
				toolbarOptions = Options.getOptions(LayoutOptions) as LayoutOptions;
				
				numButtons = 0;
                
                // Accessibility isn't active till a few second after the client starts to load so we need a delay
                var timer:Timer = new Timer(3000, 1);
                timer.addEventListener(TimerEvent.TIMER, checkAccessiblity);
                timer.start();

				BindingUtils.bindSetter(refreshModeratorButtonsVisibility, LiveMeeting.inst().meeting, "recorded");
				
				initConfig();
			}

			private function checkAccessiblity(e:TimerEvent):void {
				// remove the quick links if there's no screen reader active
				if (!Accessibility.active) {
					quickLinks.removeAllChildren();
				} else {
					quickLinks.includeInLayout = true;
				}
			}

      private function onQuickLinkClicked(window:String):void {
        var dispatcher:Dispatcher = new Dispatcher();
        switch(window) {
          case "users":
            dispatcher.dispatchEvent(new ShortcutEvent(ShortcutEvent.FOCUS_USERS_WINDOW));
            break;
          case "webcams":
            dispatcher.dispatchEvent(new ShortcutEvent(ShortcutEvent.FOCUS_VIDEO_WINDOW));
            break;
          case "presentation":
            dispatcher.dispatchEvent(new ShortcutEvent(ShortcutEvent.FOCUS_PRESENTATION_WINDOW));
            break;
          case "chat":
            dispatcher.dispatchEvent(new ShortcutEvent(ShortcutEvent.FOCUS_CHAT_WINDOW));
            break;
		  case "caption":
			  dispatcher.dispatchEvent(new ShortcutEvent(ShortcutEvent.FOCUS_CAPTION_WINDOW));
			  break;
		  case "sharedNotes":
			  dispatcher.dispatchEvent(new ShortcutEvent(ShortcutEvent.FOCUS_SHARED_NOTES_WINDOW));
			  break;
         }
       }
								
			public function displayToolbar():void{
				if (toolbarOptions.showToolbar) {
					showToolbar = true;
				} else {
					showToolbar = false;
				}
				
				if (toolbarOptions.showHelpButton) {
					showHelpBtn = true;
				} else {
					showHelpBtn = false;
				}
				if(toolbarOptions.showNetworkMonitor) {
					initBandwidthToolTip();
				}
			}

			private function handleRemainingTimeUpdate(e:MeetingTimeRemainingEvent):void {
				// Display timer only if there is less than 30 minutes remaining
				if (!timeRemaining.visible && e.timeLeftInSec <= 1800) {
					timeRemaining.visible = true;
				}
				TimerUtil.setCountDownTimer(timeRemaining, e.timeLeftInSec);
			}

			private function retrieveMeetingName(e:ConferenceCreatedEvent):void {
				if (toolbarOptions.showMeetingName) {
					var meetingTitle:String = LiveMeeting.inst().meeting.name;
					if (meetingTitle != null) {
						meetingNameLbl.text = meetingTitle;
					}
				}

				if (UsersUtil.isBreakout()) {
					breakoutRibbon.visible = breakoutRibbon.includeInLayout = true;
					var sequence:String = StringUtils.substringAfterLast(UsersUtil.getMeetingName(), " ");
					sequence = StringUtils.substringBefore(sequence, ")");
					breakoutLabel.text = ResourceUtil.getInstance().getString("bbb.users.breakout.youareinroom", [sequence]);
				}
				
				if (LiveMeeting.inst().meeting.logoutTimer > 0 ) {
					idleLogoutButton.startTimer(LiveMeeting.inst().meeting.logoutTimer);
				} else {
					rightBox.removeChild(idleLogoutButton);
				}
				
				initBanner();

				logFlashPlayerCapabilities();
			}
			
			private function initBanner() : void {
				if (!StringUtils.isEmpty(LiveMeeting.inst().meeting.bannerText)) {
					banner.visible = banner.includeInLayout = true;
					banner.setStyle("backgroundColor", uint("0x" + LiveMeeting.inst().meeting.bannerColor.substr(1))); 
					bannerLabel.text = LiveMeeting.inst().meeting.bannerText;
				}
			}

      private function refreshModeratorButtonsVisibility(e:*):void {
          showRecordButton = LiveMeeting.inst().meeting.recorded && UsersUtil.amIModerator();
      }

      private function getFlashPlayerCapabilities():Object {
          var caps:Object = new Object();
          caps.avHardwareDisable = Capabilities.avHardwareDisable;
          caps.hasAccessibility = Capabilities.hasAccessibility;
          caps.hasAudio = Capabilities.hasAudio;
          caps.hasAudioEncoder = Capabilities.hasAudioEncoder;
          caps.hasEmbeddedVideo = Capabilities.hasEmbeddedVideo;
          caps.hasIME = Capabilities.hasIME;
          caps.hasMP3 = Capabilities.hasMP3;
          caps.hasPrinting = Capabilities.hasPrinting;
          caps.hasScreenBroadcast = Capabilities.hasScreenBroadcast;
          caps.hasScreenPlayback = Capabilities.hasScreenPlayback;
          caps.hasStreamingAudio = Capabilities.hasStreamingAudio;
          caps.hasStreamingVideo = Capabilities.hasStreamingVideo;
          caps.hasTLS = Capabilities.hasTLS;
          caps.hasVideoEncoder = Capabilities.hasVideoEncoder;
          caps.isDebugger = Capabilities.isDebugger;
          caps.isEmbeddedInAcrobat = Capabilities.isEmbeddedInAcrobat;
          caps.language = Capabilities.language;
          caps.localFileReadDisable = Capabilities.localFileReadDisable;
          caps.manufacturer = Capabilities.manufacturer;
          caps.maxLevelIDC = Capabilities.maxLevelIDC;
          caps.os = Capabilities.os;
          caps.pixelAspectRatio = Capabilities.pixelAspectRatio;
          caps.playerType = Capabilities.playerType;
          caps.screenColor = Capabilities.screenColor;
          caps.screenDPI = Capabilities.screenDPI;
          caps.screenResolutionX = Capabilities.screenResolutionX;
          caps.screenResolutionY = Capabilities.screenResolutionY;
          //caps.serverString = Capabilities.serverString;
          caps.touchscreenType = Capabilities.touchscreenType;
          caps.version = Capabilities.version;
          return caps;
     }

     private function logFlashPlayerCapabilities():void {
         var logData:Object = UsersUtil.initLogData();
         logData.tags = ["initialization"];
         logData.capabilities = getFlashPlayerCapabilities();
         logData.message = "Flash Player Capabilities.";
         LOGGER.info(JSON.stringify(logData));
     }

            
			public function addButton(name:String):Button{
				var btn:Button = new Button();
				btn.id = name;
				btn.label = name;
				btn.height = 20;
				btn.visible = true;
				this.addChild(btn);
				
				return btn;
			}
			
			private function onHelpButtonClicked():void {
				var helpOptions:HelpOptions = Options.getOptions(HelpOptions) as HelpOptions;
				navigateToURL(new URLRequest(helpOptions.url));
			}
			
			private function handleEndMeetingEvent(event:BBBEvent):void {
				LOGGER.debug("Received end meeting event.");
				doLogout();
			}
			
			
			private function confirmLogout():void {
				if (toolbarOptions.confirmLogout) {
<<<<<<< HEAD
					var logoutWindow:LogoutWindow = PopUpUtil.createModalPopUp(FlexGlobals.topLevelApplication as DisplayObject, LogoutWindow, true) as LogoutWindow;

					var newX:Number = this.width - logoutWindow.width - 5;
					var newY:Number = btnLogout.y + btnLogout.height + 5;

					logoutWindow.x = newX;
					logoutWindow.y = newY;
=======
					var logoutWindow:LogoutWindow = PopUpUtil.createModalPopUp(FlexGlobals.topLevelApplication as DisplayObject, LogoutWindow, false) as LogoutWindow;

					PopUpUtil.lockPosition(logoutWindow, function():Point {
						return new Point(width - logoutWindow.width - 5, btnLogout.y + btnLogout.height + 5)
					});
>>>>>>> 090906e9
				} else {
					doLogout();
				}
			}
			
						
			private function alertLogout(e:CloseEvent):void {
				// Check to see if the YES button was pressed.
				if (e.detail==Alert.YES) {
					UsersUtil.setIAskedToLogout(true);
					/* 
					 * If doLogout() is called immediately there is a null exception in AlertAccImpl
					 * line 185, but if we delay calling doLogout() until the next frame the Alert 
					 * will close correctly and the logout succeeds as normal. It looks like the 
					 * stage is unset at some point in the core class and there's not much we can do
					 * to correct it other than avoid it. - Chad Aug 8, 2016 
					 */
					callLater(doLogout);
				}
			}
			
			private function doLogout():void {
				dispatchEvent(new LogoutEvent(LogoutEvent.USER_LOGGED_OUT));
			}

			private function confirmEndSession(event:BBBEvent):void {
				var alert:Alert = Alert.show(ResourceUtil.getInstance().getString('bbb.endSession.confirm.message'), ResourceUtil.getInstance().getString('bbb.endSession.confirm.title'), Alert.YES | Alert.NO, null, onConfirmEndSessionAlertClosed, null, Alert.YES);
				// we need to set transparency duration to avoid the blur effect when two alerts are displayed sequentially
				alert.setStyle("modalTransparencyDuration", 250);
			}

			private function onConfirmEndSessionAlertClosed(e:CloseEvent):void {
				// Check to see if the YES button was pressed.
				if (e.detail == Alert.YES) {
					endSession();
				}
			}

			private function endSession():void {
				dispatchEvent(new BBBEvent(BBBEvent.LOGOUT_END_MEETING_EVENT));
			}
			
			private function hideToolbar(e:ConnectionFailedEvent):void{
				if (toolbarOptions.showToolbar) {
					this.visible = false;
				} else {
					this.visible = true;
				}
			}
			
			private function handleAddToolbarButtonEvent(event:ToolbarButtonEvent):void {
				// Find out how to import accessibility into custom components; even though the ToolbarButtons are buttons, they don't seem to have a tabIndex
				if (event.location == ToolbarButtonEvent.TOP_TOOLBAR) {
					var index:int;
					if (event.module == "DeskShare"){
						addedBtnsDeskShare.addChild(event.button as UIComponent);
					}
					else if (event.module == "Microphone"){
						addedPhoneMicrophone.addChild(event.button as UIComponent);
					}
          else if (event.module == "MuteMicrophone"){
            addedMuteMicrophone.addChild(event.button as UIComponent);
          }
					else if (event.module == "Webcam"){
						addedBtnsWebcam.addChild(event.button as UIComponent);
					}
					
					numButtons++;
					(event.button as UIComponent).tabIndex = quickLinksIndexer.startIndex + 6;
				}
			}
			
			private function handleRemoveToolbarButtonEvent(event:ToolbarButtonEvent):void {
				if (addedBtnsDeskShare.contains(event.button as UIComponent))
					addedBtnsDeskShare.removeChild(event.button as UIComponent);
        if (addedPhoneMicrophone.contains(event.button as UIComponent))
          addedPhoneMicrophone.removeChild(event.button as UIComponent);
				if (addedMuteMicrophone.contains(event.button as UIComponent))
					addedMuteMicrophone.removeChild(event.button as UIComponent);
				if (addedBtnsWebcam.contains(event.button as UIComponent))
					addedBtnsWebcam.removeChild(event.button as UIComponent);
			}
			
			private function initConfig():void{
				var config:Config = BBB.getConfigManager().config;
				var shortcutKeysOptions : ShortcutKeysOptions = Options.getOptions(ShortcutKeysOptions) as ShortcutKeysOptions;
				shortcutKeysBtn.includeInLayout = shortcutKeysBtn.visible = shortcutKeysOptions.showButton;

				if (StringUtils.isEmpty(brandingOptions.logo)) {
					hideLogo();
				} else {
					logo.source = brandingOptions.logo;
				}

				if (!StringUtils.isEmpty(brandingOptions.toolbarColor)) {
					mainBox.setStyle("backgroundColor", uint("0x" + brandingOptions.toolbarColor.substr(1)));
				}
			}
			
			private function onDisconnectTest():void{
				var d:Dispatcher = new Dispatcher();
				var e:LogoutEvent = new LogoutEvent(LogoutEvent.DISCONNECT_TEST);
				d.dispatchEvent(e);
			}
			
			private function showSettingsButton(e:SettingsEvent):void{
				var b:Button = new Button();
				b.label = ResourceUtil.getInstance().getString('bbb.mainToolbar.settingsBtn');
				b.toolTip = ResourceUtil.getInstance().getString('bbb.mainToolbar.settingsBtn.toolTip');
				b.addEventListener(MouseEvent.CLICK, openSettings);
				this.addChild(b);
			}
			
			private function localeChanged(event:LocaleChangeEvent) : void {
				var styleNameExt : String = "";
				if (ResourceUtil.getInstance().isRTLEnabled() && ResourceUtil.getInstance().getCurrentLanguageDirection() == Direction.RTL) {
					styleNameExt = "RTL";
				}
				
				btnLogout.styleName = "logoutButtonStyle" + styleNameExt;
			}

			private function openSettings(e:Event = null):void{
				var d:Dispatcher = new Dispatcher();
				d.dispatchEvent(new SettingsEvent(SettingsEvent.OPEN_SETTINGS_PANEL));
			}
			
			public function remoteShortcutClick(e:ShortcutEvent):void{
				onShortcutButtonClick();
			}
			
			public function remoteLogout(e:ShortcutEvent):void{
				confirmLogout();
			}
			
			private function onShortcutButtonClick(e:Event = null):void {
				var d:Dispatcher = new Dispatcher();
				d.dispatchEvent(new ShortcutEvent(ShortcutEvent.OPEN_SHORTCUT_WIN));
			}
			
			private function focusShortcutButton(e:ShortcutEvent):void{
				shortcutKeysBtn.setFocus();
			}
			
			private function focusLogoutButton(e:ShortcutEvent):void{
				btnLogout.setFocus();
			}
      
      private function onRecordingStatusChanged(event:BBBEvent):void {
        meetingNameLbl.text = "";
        
        if (event.payload.recording) {
          meetingNameLbl.text =  ResourceUtil.getInstance().getString('bbb.mainToolbar.recordingLabel.recording')
		}
        
        if (toolbarOptions.showMeetingName) {
          var meetingTitle:String = LiveMeeting.inst().meeting.name;                   
          if (meetingTitle != null) {
            meetingNameLbl.text += " " + meetingTitle;
          } 
        }
      }

			private function onNetStatsButtonClick(e:Event = null):void {
				var d:Dispatcher = new Dispatcher();
				d.dispatchEvent(new NetworkStatsEvent(NetworkStatsEvent.OPEN_NETSTATS_WIN));
			}

			private function initBandwidthToolTip():void {
				_updateBandwidthTimer.addEventListener(TimerEvent.TIMER, updateBandwidthTimerHandler);
				_updateBandwidthTimer.start();
				btnNetwork.addEventListener(ToolTipEvent.TOOL_TIP_SHOW, bwToolTipShowHandler);
				btnNetwork.addEventListener(ToolTipEvent.TOOL_TIP_END, bwToolTipEndHandler);
			}

			private function bwToolTipShowHandler(e:ToolTipEvent):void {
				// The ToolTip must be stored so it's text can be updated
				_bandwidthToolTip = e.toolTip;
				updateBwToolTip();
			}

			private function bwToolTipEndHandler(e:ToolTipEvent):void {
				_bandwidthToolTip = null;
			}

			private function updateBandwidthTimerHandler(e:TimerEvent):void {
				_bandwidthConsumedDown = NetworkStatsData.getInstance().formattedCurrentConsumedDownBW;
				_bandwidthConsumedUp = NetworkStatsData.getInstance().formattedCurrentConsumedUpBW;
				updateBwToolTip();
			}

			private function updateBwToolTip():void {
				if(_bandwidthToolTip) {
					_bandwidthToolTip.text = ResourceUtil.getInstance().getString('bbb.bwmonitor.upload.short') + ": " + _bandwidthConsumedUp +
						" | " + ResourceUtil.getInstance().getString('bbb.bwmonitor.download.short')+": "+_bandwidthConsumedDown;
				}
			}

			private function hideLogo():void {
				logo.visible = logo.includeInLayout = false;
				logoSperatator.visible = logo.includeInLayout = false;
			}

<<<<<<< HEAD
=======
			private function addSettingsComponent(e:SettingsComponentEvent = null):void {
				settingsComponents.push(e.component);
			}

			private function removeSettingsComponent(e:SettingsComponentEvent = null):void {
				throw("Not implemented");
			}

			private function onSettingsButtonClick():void {
				settingsPopup = PopUpUtil.createModalPopUp(FlexGlobals.topLevelApplication as DisplayObject, BBBSettings, true) as BBBSettings;
				settingsPopup.pushComponents(settingsComponents);
				PopUpManager.centerPopUp(settingsPopup);
			}

>>>>>>> 090906e9
			private function refreshRole(e:ChangeMyRole):void {
				refreshModeratorButtonsVisibility(null);
			}
		]]>
	</fx:Script>
	
	<fx:Declarations>
		<common:TabIndexer id="quickLinksIndexer" startIndex="102" tabIndices="{[usersLinkBtn, webcamLinkButton, presentationLinkBtn, chatLinkBtn, captionLinkBtn, sharedNotesLinkBtn]}"/>
		<common:TabIndexer id="buttonsIndexer" startIndex="{quickLinksIndexer.startIndex + numButtons + 10}"
						   tabIndices="{[recordBtn, webRTCAudioStatus, shortcutKeysBtn, helpBtn, btnLogout]}"/>
	</fx:Declarations>

	<mx:VBox id="mainBox" styleName="toolbarMainBox" width="100%" horizontalScrollPolicy="off" verticalAlign="top">
		<!-- Breakout room  Ribbon-->
		<mx:HBox id="banner" visible="false" includeInLayout="false" styleName="bannerStyle" width="100%" height="30">
			<mx:Label id="bannerLabel" width="100%" textAlign="center"/>
		</mx:HBox>
		<mx:HBox id="breakoutRibbon" width="100%" height="30"
				 styleName="breakoutRoomRibbon" 
				 visible="false" includeInLayout="false" >
			<mx:Label id="breakoutLabel" />
			<mx:Label text="|" visible="{timeRemaining.visible}" includeInLayout="{timeRemaining.visible}"/>
			<mx:Label id="timeRemaining" visible="false" includeInLayout="{timeRemaining.visible}"
					  text="{ResourceUtil.getInstance().getString('bbb.users.breakout.calculatingRemainingTime')}"
					  toolTip="{ResourceUtil.getInstance().getString('bbb.users.breakout.timerForRoom.toolTip')}"/>
		</mx:HBox>
		<!-- Top bar -->
		<mx:HBox id="topBox" width="100%" verticalAlign="middle" height="50" horizontalScrollPolicy="off" styleName="topBoxStyle">
			<mx:HBox id="titleBox" width="40%" horizontalAlign="left" verticalAlign="middle" horizontalScrollPolicy="off">
				<mx:Image id="logo" right="20" maxHeight="35" ioError="hideLogo()" />
				<mx:VRule id="logoSperatator" styleName="toolbarSeparator" height="10" />
				<mx:Label id="meetingNameLbl" minWidth="1" styleName="meetingNameLabelStyle" width="100%" truncateToFit="true"/>
			</mx:HBox>
			<mx:HBox id="actionBox" width="30%" horizontalAlign="center" verticalAlign="middle" horizontalScrollPolicy="off">
				<mx:HBox id="addedMuteMicrophone" />
        <mx:HBox id="addedPhoneMicrophone" />
				<mx:HBox id="addedBtnsWebcam" />
				<mx:HBox id="addedBtnsDeskShare" />
			</mx:HBox>
			<mx:HBox id="rightBox" width="40%" horizontalAlign="right" verticalAlign="middle" horizontalScrollPolicy="off">
				<views:RecordButton id="recordBtn" visible="{showRecordButton}" includeInLayout="{showRecordButton}"/>
				<views:WebRTCAudioStatus id="webRTCAudioStatus" height="30"/>
				
				<!--
				<mx:Button label="DISCONNECT!" click="BBB.initConnectionManager().forceClose()" height="22" toolTip="Click to simulate disconnection" />
				-->
				<mx:Button
					id="btnNetwork"
					styleName="bandwidthButtonStyle"
					toolTip="dummy text"
					click="onNetStatsButtonClick()"
					visible="{toolbarOptions.showNetworkMonitor}"
					includeInLayout="{toolbarOptions.showNetworkMonitor}"/>
				<mx:Button id="shortcutKeysBtn" label="{ResourceUtil.getInstance().getString('bbb.mainToolbar.shortcutBtn')}" styleName="shortcutButtonStyle"
						   click="onShortcutButtonClick()" height="30" 
						   toolTip="{ResourceUtil.getInstance().getString('bbb.mainToolbar.shortcutBtn.toolTip')}"/>
				<mx:LinkButton id="helpBtn" visible="{showHelpBtn}" includeInLayout="{showHelpBtn}" click="onHelpButtonClicked()" height="30" 
							   styleName="helpLinkButtonStyle"
							   toolTip="{ResourceUtil.getInstance().getString('bbb.mainToolbar.helpBtn')}"
							   accessibilityName="{ResourceUtil.getInstance().getString('bbb.micSettings.access.helpButton')}"/>
				<views:IdleLogoutButton id="idleLogoutButton" height="30" visible="false" includeInLayout="{idleLogoutButton.visible}"/>
				<mx:Button id="btnLogout" styleName="logoutButtonStyle"
						   toolTip="{ResourceUtil.getInstance().getString('bbb.mainToolbar.logoutBtn.toolTip')}"
						   right="10" height="30" click="confirmLogout()"/>
			</mx:HBox>
		</mx:HBox>

		<!-- Accessibilty Quick Links -->
		<mx:HBox id="quickLinks" includeInLayout="false" width="100%" horizontalAlign="center">
			<mx:LinkButton id="usersLinkBtn" click="onQuickLinkClicked('users')" label="{ResourceUtil.getInstance().getString('bbb.users.quickLink.label')}"
						   accessibilityDescription="{usersLinkBtn.label}" toolTip="{usersLinkBtn.label}"
						   height="30" styleName="quickWindowLinkStyle" />
			<mx:LinkButton id="webcamLinkButton" click="onQuickLinkClicked('webcams')" label="{ResourceUtil.getInstance().getString('bbb.videodock.quickLink.label')}" 
						   accessibilityDescription="{webcamLinkButton.label}" toolTip="{webcamLinkButton.label}"
						   height="30" styleName="quickWindowLinkStyle" />
			<mx:LinkButton id="presentationLinkBtn" click="onQuickLinkClicked('presentation')" label="{ResourceUtil.getInstance().getString('bbb.presentation.quickLink.label')}"
						   accessibilityDescription="{presentationLinkBtn.label}" toolTip="{presentationLinkBtn.label}"
						   height="30" styleName="quickWindowLinkStyle" />
			<mx:LinkButton id="chatLinkBtn" click="onQuickLinkClicked('chat')" label="{ResourceUtil.getInstance().getString('bbb.chat.quickLink.label')}" 
						   accessibilityDescription="{chatLinkBtn.label}" toolTip="{chatLinkBtn.label}"
						   height="30" styleName="quickWindowLinkStyle" />
			<mx:LinkButton id="captionLinkBtn" click="onQuickLinkClicked('caption')" label="{ResourceUtil.getInstance().getString('bbb.caption.quickLink.label')}" 
						   accessibilityDescription="{captionLinkBtn.label}" toolTip="{captionLinkBtn.label}"
						   height="30" styleName="quickWindowLinkStyle" />
			<mx:LinkButton id="sharedNotesLinkBtn" click="onQuickLinkClicked('sharedNotes')" label="{ResourceUtil.getInstance().getString('bbb.sharedNotes.quickLink.label')}" 
						   accessibilityDescription="{sharedNotesLinkBtn.label}" toolTip="{sharedNotesLinkBtn.label}"
						   height="30" styleName="quickWindowLinkStyle" />
		</mx:HBox>
	</mx:VBox>

</mx:ApplicationControlBar><|MERGE_RESOLUTION|>--- conflicted
+++ resolved
@@ -304,21 +304,11 @@
 			
 			private function confirmLogout():void {
 				if (toolbarOptions.confirmLogout) {
-<<<<<<< HEAD
-					var logoutWindow:LogoutWindow = PopUpUtil.createModalPopUp(FlexGlobals.topLevelApplication as DisplayObject, LogoutWindow, true) as LogoutWindow;
-
-					var newX:Number = this.width - logoutWindow.width - 5;
-					var newY:Number = btnLogout.y + btnLogout.height + 5;
-
-					logoutWindow.x = newX;
-					logoutWindow.y = newY;
-=======
 					var logoutWindow:LogoutWindow = PopUpUtil.createModalPopUp(FlexGlobals.topLevelApplication as DisplayObject, LogoutWindow, false) as LogoutWindow;
 
 					PopUpUtil.lockPosition(logoutWindow, function():Point {
 						return new Point(width - logoutWindow.width - 5, btnLogout.y + btnLogout.height + 5)
 					});
->>>>>>> 090906e9
 				} else {
 					doLogout();
 				}
@@ -522,23 +512,6 @@
 				logoSperatator.visible = logo.includeInLayout = false;
 			}
 
-<<<<<<< HEAD
-=======
-			private function addSettingsComponent(e:SettingsComponentEvent = null):void {
-				settingsComponents.push(e.component);
-			}
-
-			private function removeSettingsComponent(e:SettingsComponentEvent = null):void {
-				throw("Not implemented");
-			}
-
-			private function onSettingsButtonClick():void {
-				settingsPopup = PopUpUtil.createModalPopUp(FlexGlobals.topLevelApplication as DisplayObject, BBBSettings, true) as BBBSettings;
-				settingsPopup.pushComponents(settingsComponents);
-				PopUpManager.centerPopUp(settingsPopup);
-			}
-
->>>>>>> 090906e9
 			private function refreshRole(e:ChangeMyRole):void {
 				refreshModeratorButtonsVisibility(null);
 			}
