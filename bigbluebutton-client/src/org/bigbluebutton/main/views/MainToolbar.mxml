<?xml version="1.0" encoding="utf-8"?>

<!--

BigBlueButton open source conferencing system - http://www.bigbluebutton.org/

Copyright (c) 2012 BigBlueButton Inc. and by respective authors (see below).

This program is free software; you can redistribute it and/or modify it under the
terms of the GNU Lesser General Public License as published by the Free Software
Foundation; either version 3.0 of the License, or (at your option) any later
version.

BigBlueButton is distributed in the hope that it will be useful, but WITHOUT ANY
WARRANTY; without even the implied warranty of MERCHANTABILITY or FITNESS FOR A
PARTICULAR PURPOSE. See the GNU Lesser General Public License for more details.

You should have received a copy of the GNU Lesser General Public License along
with BigBlueButton; if not, see <http://www.gnu.org/licenses/>.

-->

<mx:ApplicationControlBar xmlns:mx="library://ns.adobe.com/flex/mx" 
    xmlns:fx="http://ns.adobe.com/mxml/2009"
	xmlns:mate="http://mate.asfusion.com/"
	xmlns:common="org.bigbluebutton.common.*"
	xmlns:views="org.bigbluebutton.main.views.*"
	xmlns:components="org.bigbluebutton.modules.phone.views.components.*"
	enabled="true" visible="{showToolbar}"
	initialize="init()">   
	
	<fx:Declarations>
		<mate:Listener type="{ToolbarButtonEvent.ADD}" method="handleAddToolbarButtonEvent" />	
		<mate:Listener type="{ToolbarButtonEvent.REMOVE}" method="handleRemoveToolbarButtonEvent"/>
		<mate:Listener type="{BBBEvent.END_MEETING_EVENT}" method="handleEndMeetingEvent"/>
		<mate:Listener type="{ConnectionFailedEvent.USER_LOGGED_OUT}" method="hideToolbar" />
		<mate:Listener type="{ConnectionFailedEvent.CONNECTION_CLOSED}" method="hideToolbar" />
		<mate:Listener type="{SettingsEvent.SETTINGS_MODULE_LOADED}" method="showSettingsButton" />
		<mate:Listener type="{LocaleChangeEvent.LOCALE_CHANGED}" method="localeChanged" />	
		<mate:Listener type="{ShortcutEvent.REMOTE_OPEN_SHORTCUT_WIN}" method="remoteShortcutClick" />
		<mate:Listener type="{ShortcutEvent.LOGOUT}" method="remoteLogout" />
		<mate:Listener type="{ShortcutEvent.FOCUS_SHORTCUT_BUTTON}" method="focusShortcutButton" />
		<mate:Listener type="{ShortcutEvent.FOCUS_LOGOUT_BUTTON}" method="focusLogoutButton" />
		<mate:Listener type="{ConferenceCreatedEvent.CONFERENCE_CREATED_EVENT}" method="retrieveMeetingName" />
		<mate:Listener type="{ConnectionFailedEvent.MODERATOR_DENIED_ME}" method="hideToolbar" />
		<mate:Listener type="{BBBEvent.CHANGE_RECORDING_STATUS}" method="onRecordingStatusChanged" />
		<mate:Listener type="{SuccessfulLoginEvent.USER_LOGGED_IN}" method="refreshModeratorButtonsVisibility" />
		<mate:Listener type="{ChangeMyRole.CHANGE_MY_ROLE_EVENT}" method="refreshRole" />
		<mate:Listener type="{BBBEvent.CONFIRM_LOGOUT_END_MEETING_EVENT}" method="confirmEndSession" />
    	<mate:Listener type="{MeetingTimeRemainingEvent.TIME_REMAINING}" method="handleRemainingTimeUpdate" />
	</fx:Declarations>
	<fx:Script>
		<![CDATA[
			import com.asfusion.mate.events.Dispatcher;
			
			import mx.binding.utils.BindingUtils;
			import mx.controls.Alert;
			import mx.core.FlexGlobals;
			import mx.core.IToolTip;
			import mx.core.UIComponent;
			import mx.events.CloseEvent;
			import mx.events.ToolTipEvent;
			
			import flashx.textLayout.formats.Direction;
			
			import org.as3commons.lang.StringUtils;
			import org.as3commons.logging.api.ILogger;
			import org.as3commons.logging.api.getClassLogger;
			import org.bigbluebutton.common.events.LocaleChangeEvent;
			import org.bigbluebutton.common.events.ToolbarButtonEvent;
			import org.bigbluebutton.core.BBB;
			import org.bigbluebutton.core.Options;
			import org.bigbluebutton.core.PopUpUtil;
			import org.bigbluebutton.core.TimerUtil;
			import org.bigbluebutton.core.UsersUtil;
			import org.bigbluebutton.core.events.MeetingTimeRemainingEvent;
			import org.bigbluebutton.core.model.Config;
			import org.bigbluebutton.core.model.LiveMeeting;
			import org.bigbluebutton.main.events.BBBEvent;
			import org.bigbluebutton.main.events.LogoutEvent;
			import org.bigbluebutton.main.events.NetworkStatsEvent;
			import org.bigbluebutton.main.events.SettingsEvent;
			import org.bigbluebutton.main.events.ShortcutEvent;
			import org.bigbluebutton.main.events.SuccessfulLoginEvent;
			import org.bigbluebutton.main.model.NetworkStatsData;
			import org.bigbluebutton.main.model.options.BrandingOptions;
			import org.bigbluebutton.main.model.options.HelpOptions;
			import org.bigbluebutton.main.model.options.LayoutOptions;
			import org.bigbluebutton.main.model.options.ShortcutKeysOptions;
			import org.bigbluebutton.main.model.users.events.ChangeMyRole;
			import org.bigbluebutton.main.model.users.events.ConferenceCreatedEvent;
			import org.bigbluebutton.main.model.users.events.ConnectionFailedEvent;
			import org.bigbluebutton.modules.users.model.UsersOptions;
			import org.bigbluebutton.util.i18n.ResourceUtil;

			private static const LOGGER:ILogger = getClassLogger(MainToolbar);
			
			public static const ALIGN_RIGHT:String ="ALIGN_RIGHT";
			public static const ALIGN_LEFT:String = "ALIGN_LEFT";
			
			[Bindable] private var showHelpBtn:Boolean = false;
			[Bindable] private var showToolbar:Boolean = false;
			[Bindable] private var showRecordButton:Boolean = false;
			[Bindable] private var toolbarOptions:LayoutOptions;
			[Bindable] private var brandingOptions:BrandingOptions;
			[Bindable] private var usersOptions:UsersOptions;

			[Bindable] private var numButtons:int;
      
			[Bindable] private var _bandwidthConsumedUp:String = "-";
			[Bindable] private var _bandwidthConsumedDown:String = "-";
			private var _updateBandwidthTimer:Timer = new Timer(1000);
			private var _bandwidthToolTip:IToolTip;

			/*
			 * Because of the de-centralized way buttons are added to the toolbar, there is a large gap between the tab indexes of the main buttons
			 * on the left and the tab indexes of the "other" items on the right (shortcut glossary, language slector, etc). This will make it more
			 * convenient to add future items to the tab order.
			 * 
			 * - Justin Robinson, November 13 2012 
			 */
			
			private var xml:XML;
			private var settingsComponents:Array = new Array();
			
			private function init():void{
				brandingOptions = Options.getOptions(BrandingOptions) as BrandingOptions;
				usersOptions = Options.getOptions(UsersOptions) as UsersOptions;
				toolbarOptions = Options.getOptions(LayoutOptions) as LayoutOptions;
				
				numButtons = 0;
                
                // Accessibility isn't active till a few second after the client starts to load so we need a delay
                var timer:Timer = new Timer(3000, 1);
                timer.addEventListener(TimerEvent.TIMER, checkAccessiblity);
                timer.start();

				BindingUtils.bindSetter(refreshModeratorButtonsVisibility, LiveMeeting.inst().meeting, "recorded");
				
				initConfig();
			}

			private function checkAccessiblity(e:TimerEvent):void {
				// remove the quick links if there's no screen reader active
				if (!Accessibility.active) {
					quickLinks.removeAllChildren();
				} else {
					quickLinks.visible = quickLinks.includeInLayout = true;
				}
			}

      private function onQuickLinkClicked(window:String):void {
        var dispatcher:Dispatcher = new Dispatcher();
        switch(window) {
          case "users":
            dispatcher.dispatchEvent(new ShortcutEvent(ShortcutEvent.FOCUS_USERS_WINDOW));
            break;
          case "webcams":
            dispatcher.dispatchEvent(new ShortcutEvent(ShortcutEvent.FOCUS_VIDEO_WINDOW));
            break;
          case "presentation":
            dispatcher.dispatchEvent(new ShortcutEvent(ShortcutEvent.FOCUS_PRESENTATION_WINDOW));
            break;
          case "chat":
            dispatcher.dispatchEvent(new ShortcutEvent(ShortcutEvent.FOCUS_CHAT_WINDOW));
            break;
		  case "caption":
			  dispatcher.dispatchEvent(new ShortcutEvent(ShortcutEvent.FOCUS_CAPTION_WINDOW));
			  break;
		  case "sharedNotes":
			  dispatcher.dispatchEvent(new ShortcutEvent(ShortcutEvent.FOCUS_SHARED_NOTES_WINDOW));
			  break;
         }
       }

			public function displayToolbar():void{
				if (toolbarOptions.showToolbar) {
					showToolbar = true;
				} else {
					showToolbar = false;
				}

				if (toolbarOptions.showHelpButton) {
					showHelpBtn = true;
				} else {
					showHelpBtn = false;
				}
				if(toolbarOptions.showNetworkMonitor) {
					initBandwidthToolTip();
				}
			}

			private function handleRemainingTimeUpdate(e:MeetingTimeRemainingEvent):void {
				// Display timer only if there is less than 30 minutes remaining
				if (!timeRemaining.visible && e.timeLeftInSec <= 1800) {
					timeRemaining.visible = true;
				}
				TimerUtil.setCountDownTimer(timeRemaining, e.timeLeftInSec, true);
			}

			private function retrieveMeetingName(e:ConferenceCreatedEvent):void {
				if (toolbarOptions.showMeetingName) {
					var meetingTitle:String = LiveMeeting.inst().meeting.name;
					if (meetingTitle != null) {
						meetingNameLbl.text = meetingTitle;
					}
				}

				var customLogo: String = LiveMeeting.inst().meeting.customLogo;
				
				if (customLogo != "") {
					logo.source = LiveMeeting.inst().meeting.customLogo;
				}
				
				initBreakoutRibbon();
				
				if (LiveMeeting.inst().meeting.logoutTimer > 0 ) {
					idleLogoutButton.startTimer(LiveMeeting.inst().meeting.logoutTimer);
				} else {
					rightBox.removeChild(idleLogoutButton);
				}
				
				initBanner();

				logFlashPlayerCapabilities();
			}
			
<<<<<<< HEAD
			private function initBanner() : void {
				if (!StringUtils.isEmpty(LiveMeeting.inst().meeting.bannerText)) {
					banner.visible = banner.includeInLayout = true;
					banner.setStyle("backgroundColor", uint("0x" + LiveMeeting.inst().meeting.bannerColor.substr(1))); 
					bannerLabel.text = LiveMeeting.inst().meeting.bannerText;
=======
			private function initBreakoutRibbon() : void {
				if (UsersUtil.isBreakout()) {
					breakoutRibbon.visible = breakoutRibbon.includeInLayout = true;
					var sequence:String = StringUtils.substringAfterLast(UsersUtil.getMeetingName(), " ");
					sequence = StringUtils.substringBefore(sequence, ")");
					breakoutLabel.text = ResourceUtil.getInstance().getString("bbb.users.breakout.youareinroom", [sequence]);
>>>>>>> 13dc23b6
				}
			}

      private function refreshModeratorButtonsVisibility(e:*):void {
          showRecordButton = LiveMeeting.inst().meeting.recorded && UsersUtil.amIModerator();
      }

      private function getFlashPlayerCapabilities():Object {
          var caps:Object = new Object();
          caps.avHardwareDisable = Capabilities.avHardwareDisable;
          caps.hasAccessibility = Capabilities.hasAccessibility;
          caps.hasAudio = Capabilities.hasAudio;
          caps.hasAudioEncoder = Capabilities.hasAudioEncoder;
          caps.hasEmbeddedVideo = Capabilities.hasEmbeddedVideo;
          caps.hasIME = Capabilities.hasIME;
          caps.hasMP3 = Capabilities.hasMP3;
          caps.hasPrinting = Capabilities.hasPrinting;
          caps.hasScreenBroadcast = Capabilities.hasScreenBroadcast;
          caps.hasScreenPlayback = Capabilities.hasScreenPlayback;
          caps.hasStreamingAudio = Capabilities.hasStreamingAudio;
          caps.hasStreamingVideo = Capabilities.hasStreamingVideo;
          caps.hasTLS = Capabilities.hasTLS;
          caps.hasVideoEncoder = Capabilities.hasVideoEncoder;
          caps.isDebugger = Capabilities.isDebugger;
          caps.isEmbeddedInAcrobat = Capabilities.isEmbeddedInAcrobat;
          caps.language = Capabilities.language;
          caps.localFileReadDisable = Capabilities.localFileReadDisable;
          caps.manufacturer = Capabilities.manufacturer;
          caps.maxLevelIDC = Capabilities.maxLevelIDC;
          caps.os = Capabilities.os;
          caps.pixelAspectRatio = Capabilities.pixelAspectRatio;
          caps.playerType = Capabilities.playerType;
          caps.screenColor = Capabilities.screenColor;
          caps.screenDPI = Capabilities.screenDPI;
          caps.screenResolutionX = Capabilities.screenResolutionX;
          caps.screenResolutionY = Capabilities.screenResolutionY;
          //caps.serverString = Capabilities.serverString;
          caps.touchscreenType = Capabilities.touchscreenType;
          caps.version = Capabilities.version;
          return caps;
     }

     private function logFlashPlayerCapabilities():void {
         var logData:Object = UsersUtil.initLogData();
         logData.tags = ["initialization"];
         logData.capabilities = getFlashPlayerCapabilities();
         logData.message = "Flash Player Capabilities.";
         LOGGER.info(JSON.stringify(logData));
     }

            
			public function addButton(name:String):Button{
				var btn:Button = new Button();
				btn.id = name;
				btn.label = name;
				btn.height = 20;
				btn.visible = true;
				this.addChild(btn);
				
				return btn;
			}
			
			private function onHelpButtonClicked():void {
				var helpOptions:HelpOptions = Options.getOptions(HelpOptions) as HelpOptions;
				navigateToURL(new URLRequest(helpOptions.url));
			}
			
			private function handleEndMeetingEvent(event:BBBEvent):void {
				LOGGER.debug("Received end meeting event.");
				doLogout();
			}
			
			
			private function confirmLogout():void {
				if (toolbarOptions.confirmLogout) {
					var logoutWindow:LogoutWindow = PopUpUtil.createModalPopUp(FlexGlobals.topLevelApplication as DisplayObject, LogoutWindow, false) as LogoutWindow;

					// Needs to be improved in case of RTL layout
					PopUpUtil.lockPosition(logoutWindow, function():Point {
						return new Point(width - logoutWindow.width - 5, btnLogout.y + btnLogout.height + 5)
					});
				} else {
					doLogout();
				}
			}
			
						
			private function alertLogout(e:CloseEvent):void {
				// Check to see if the YES button was pressed.
				if (e.detail==Alert.YES) {
					UsersUtil.setIAskedToLogout(true);
					/* 
					 * If doLogout() is called immediately there is a null exception in AlertAccImpl
					 * line 185, but if we delay calling doLogout() until the next frame the Alert 
					 * will close correctly and the logout succeeds as normal. It looks like the 
					 * stage is unset at some point in the core class and there's not much we can do
					 * to correct it other than avoid it. - Chad Aug 8, 2016 
					 */
					callLater(doLogout);
				}
			}
			
			private function doLogout():void {
				dispatchEvent(new LogoutEvent(LogoutEvent.USER_LOGGED_OUT));
			}

			private function confirmEndSession(event:BBBEvent):void {
				var alert:Alert = Alert.show(ResourceUtil.getInstance().getString('bbb.endSession.confirm.message'), ResourceUtil.getInstance().getString('bbb.endSession.confirm.title'), Alert.YES | Alert.NO, null, onConfirmEndSessionAlertClosed, null, Alert.YES);
				// we need to set transparency duration to avoid the blur effect when two alerts are displayed sequentially
				alert.setStyle("modalTransparencyDuration", 250);
			}

			private function onConfirmEndSessionAlertClosed(e:CloseEvent):void {
				// Check to see if the YES button was pressed.
				if (e.detail == Alert.YES) {
					endSession();
				}
			}

			private function endSession():void {
				dispatchEvent(new BBBEvent(BBBEvent.LOGOUT_END_MEETING_EVENT));
			}
			
			private function hideToolbar(e:ConnectionFailedEvent):void{
				if (toolbarOptions.showToolbar) {
					this.visible = false;
				} else {
					this.visible = true;
				}
			}
			
			private function handleAddToolbarButtonEvent(event:ToolbarButtonEvent):void {
				// Find out how to import accessibility into custom components; even though the ToolbarButtons are buttons, they don't seem to have a tabIndex
				if (event.location == ToolbarButtonEvent.TOP_TOOLBAR) {
					var index:int;
					if (event.module == "DeskShare"){
						addedBtnsDeskShare.addChild(event.button as UIComponent);
					}
					else if (event.module == "Microphone"){
						addedPhoneMicrophone.addChild(event.button as UIComponent);
					}
          else if (event.module == "MuteMicrophone"){
            addedMuteMicrophone.addChild(event.button as UIComponent);
          }
					else if (event.module == "Webcam"){
						addedBtnsWebcam.addChild(event.button as UIComponent);
					}
					
					numButtons++;
					(event.button as UIComponent).tabIndex = quickLinksIndexer.startIndex + 6;
				}
			}
			
			private function handleRemoveToolbarButtonEvent(event:ToolbarButtonEvent):void {
				if (addedBtnsDeskShare.contains(event.button as UIComponent))
					addedBtnsDeskShare.removeChild(event.button as UIComponent);
        if (addedPhoneMicrophone.contains(event.button as UIComponent))
          addedPhoneMicrophone.removeChild(event.button as UIComponent);
				if (addedMuteMicrophone.contains(event.button as UIComponent))
					addedMuteMicrophone.removeChild(event.button as UIComponent);
				if (addedBtnsWebcam.contains(event.button as UIComponent))
					addedBtnsWebcam.removeChild(event.button as UIComponent);
			}
			
			private function initConfig():void{
				var config:Config = BBB.getConfigManager().config;
				var shortcutKeysOptions : ShortcutKeysOptions = Options.getOptions(ShortcutKeysOptions) as ShortcutKeysOptions;
				shortcutKeysBtn.includeInLayout = shortcutKeysBtn.visible = shortcutKeysOptions.showButton;

				if (StringUtils.isEmpty(brandingOptions.logo)) {
					hideLogo();
				} else {
					logo.source = brandingOptions.logo;
				}

				if (!StringUtils.isEmpty(brandingOptions.toolbarColor)) {
					mainBox.setStyle("backgroundColor", uint("0x" + brandingOptions.toolbarColor.substr(1)));
				}
			}
			
			private function onDisconnectTest():void{
				var d:Dispatcher = new Dispatcher();
				var e:LogoutEvent = new LogoutEvent(LogoutEvent.DISCONNECT_TEST);
				d.dispatchEvent(e);
			}
			
			private function showSettingsButton(e:SettingsEvent):void{
				var b:Button = new Button();
				b.label = ResourceUtil.getInstance().getString('bbb.mainToolbar.settingsBtn');
				b.toolTip = ResourceUtil.getInstance().getString('bbb.mainToolbar.settingsBtn.toolTip');
				b.addEventListener(MouseEvent.CLICK, openSettings);
				this.addChild(b);
			}
			
			private function localeChanged(event:LocaleChangeEvent) : void {
				var styleNameExt : String = "";
				if (ResourceUtil.getInstance().isRTLEnabled() && ResourceUtil.getInstance().getCurrentLanguageDirection() == Direction.RTL) {
					styleNameExt = "RTL";
				}
				
				btnLogout.styleName = "logoutButtonStyle" + styleNameExt;
				
				initBreakoutRibbon();
			}

			private function openSettings(e:Event = null):void{
				var d:Dispatcher = new Dispatcher();
				d.dispatchEvent(new SettingsEvent(SettingsEvent.OPEN_SETTINGS_PANEL));
			}
			
			public function remoteShortcutClick(e:ShortcutEvent):void{
				onShortcutButtonClick();
			}
			
			public function remoteLogout(e:ShortcutEvent):void{
				confirmLogout();
			}
			
			private function onShortcutButtonClick(e:Event = null):void {
				var d:Dispatcher = new Dispatcher();
				d.dispatchEvent(new ShortcutEvent(ShortcutEvent.OPEN_SHORTCUT_WIN));
			}
			
			private function focusShortcutButton(e:ShortcutEvent):void{
				shortcutKeysBtn.setFocus();
			}
			
			private function focusLogoutButton(e:ShortcutEvent):void{
				btnLogout.setFocus();
			}
      
      private function onRecordingStatusChanged(event:BBBEvent):void {
        meetingNameLbl.text = "";
        
        if (event.payload.recording) {
          meetingNameLbl.text =  ResourceUtil.getInstance().getString('bbb.mainToolbar.recordingLabel.recording')
		}
        
        if (toolbarOptions.showMeetingName) {
          var meetingTitle:String = LiveMeeting.inst().meeting.name;                   
          if (meetingTitle != null) {
            meetingNameLbl.text += " " + meetingTitle;
          } 
        }
      }

			private function onNetStatsButtonClick(e:Event = null):void {
				var d:Dispatcher = new Dispatcher();
				d.dispatchEvent(new NetworkStatsEvent(NetworkStatsEvent.OPEN_NETSTATS_WIN));
			}

			private function initBandwidthToolTip():void {
				_updateBandwidthTimer.addEventListener(TimerEvent.TIMER, updateBandwidthTimerHandler);
				_updateBandwidthTimer.start();
				btnNetwork.addEventListener(ToolTipEvent.TOOL_TIP_SHOW, bwToolTipShowHandler);
				btnNetwork.addEventListener(ToolTipEvent.TOOL_TIP_END, bwToolTipEndHandler);
			}

			private function bwToolTipShowHandler(e:ToolTipEvent):void {
				// The ToolTip must be stored so it's text can be updated
				_bandwidthToolTip = e.toolTip;
				updateBwToolTip();
			}

			private function bwToolTipEndHandler(e:ToolTipEvent):void {
				_bandwidthToolTip = null;
			}

			private function updateBandwidthTimerHandler(e:TimerEvent):void {
				_bandwidthConsumedDown = NetworkStatsData.getInstance().formattedCurrentConsumedDownBW;
				_bandwidthConsumedUp = NetworkStatsData.getInstance().formattedCurrentConsumedUpBW;
				updateBwToolTip();
			}

			private function updateBwToolTip():void {
				if(_bandwidthToolTip) {
					_bandwidthToolTip.text = ResourceUtil.getInstance().getString('bbb.bwmonitor.upload.short') + ": " + _bandwidthConsumedUp +
						" | " + ResourceUtil.getInstance().getString('bbb.bwmonitor.download.short')+": "+_bandwidthConsumedDown;
				}
			}

			private function hideLogo():void {
				logo.visible = logo.includeInLayout = false;
				logoSperatator.visible = logo.includeInLayout = false;
			}

			private function refreshRole(e:ChangeMyRole):void {
				refreshModeratorButtonsVisibility(null);
			}
		]]>
	</fx:Script>
	
	<fx:Declarations>
		<common:TabIndexer id="quickLinksIndexer" startIndex="102" tabIndices="{[usersLinkBtn, webcamLinkButton, presentationLinkBtn, chatLinkBtn, captionLinkBtn, sharedNotesLinkBtn]}"/>
		<common:TabIndexer id="buttonsIndexer" startIndex="{quickLinksIndexer.startIndex + numButtons + 10}"
						   tabIndices="{[recordBtn, webRTCAudioStatus, shortcutKeysBtn, helpBtn, btnLogout]}"/>
	</fx:Declarations>

<<<<<<< HEAD
	<mx:VBox id="mainBox" styleName="toolbarMainBox" width="100%" horizontalScrollPolicy="off" verticalAlign="top" verticalGap="0">
=======
	<mx:VBox id="mainBox" styleName="toolbarMainBox" width="100%" height="100%" horizontalScrollPolicy="off">
>>>>>>> 13dc23b6
		<!-- Breakout room  Ribbon-->
		<mx:HBox id="banner" visible="false" includeInLayout="false" styleName="bannerStyle" width="100%" height="30">
			<mx:Label id="bannerLabel" width="100%" textAlign="center"/>
		</mx:HBox>
		<mx:HBox id="breakoutRibbon" width="100%" height="30"
				 styleName="breakoutRoomRibbon"
				 visible="false" includeInLayout="false" >
			<mx:Label id="breakoutLabel" />
			<mx:Label text="|" visible="{timeRemaining.visible}" includeInLayout="{timeRemaining.visible}"/>
			<mx:Label id="timeRemaining" visible="false" includeInLayout="{timeRemaining.visible}"
					  text="{ResourceUtil.getInstance().getString('bbb.users.breakout.calculatingRemainingTime')}"
					  toolTip="{ResourceUtil.getInstance().getString('bbb.users.breakout.timerForRoom.toolTip')}"/>
		</mx:HBox>
		<!-- Top bar -->
<<<<<<< HEAD
		<mx:HBox id="topBox" width="100%" verticalAlign="middle" height="50" horizontalScrollPolicy="off" styleName="topBoxStyle">
			<mx:HBox id="titleBox" width="40%" horizontalAlign="left" verticalAlign="middle" horizontalScrollPolicy="off">
=======
		<mx:HBox id="topBox" width="100%" height="{MainApplicationShell.DEFAULT_TOOLBAR_HEIGHT}" verticalAlign="middle" horizontalScrollPolicy="off" styleName="topBoxStyle">
			<mx:HBox id="titleBox" width="40%" height="100%" horizontalAlign="left" verticalAlign="middle" horizontalScrollPolicy="off">
>>>>>>> 13dc23b6
				<mx:Image id="logo" right="20" maxHeight="35" ioError="hideLogo()" />
				<mx:VRule id="logoSperatator" styleName="toolbarSeparator" height="10" />
				<mx:Label id="meetingNameLbl" minWidth="1" maxWidth="{titleBox.width - logo.width - 20}" styleName="meetingNameLabelStyle" truncateToFit="true"/>
			</mx:HBox>
<<<<<<< HEAD
			<mx:HBox id="actionBox" width="30%" horizontalAlign="center" verticalAlign="middle" horizontalScrollPolicy="off">
				<mx:HBox id="addedMuteMicrophone" />
        <mx:HBox id="addedPhoneMicrophone" />
=======
			<mx:HBox id="actionBox" width="30%" height="100%" horizontalAlign="center" verticalAlign="middle" horizontalScrollPolicy="off">
				<mx:HBox id="addedBtnsMicrophone" />
>>>>>>> 13dc23b6
				<mx:HBox id="addedBtnsWebcam" />
				<mx:HBox id="addedBtnsDeskShare" />
			</mx:HBox>
			<mx:HBox id="rightBox" width="40%" height="100%" horizontalAlign="right" verticalAlign="middle" horizontalScrollPolicy="off">
				<views:RecordButton id="recordBtn" visible="{showRecordButton}" includeInLayout="{showRecordButton}"/>
				<views:WebRTCAudioStatus id="webRTCAudioStatus" height="30"/>
				
				<!--
				<mx:Button label="DISCONNECT!" click="BBB.initConnectionManager().forceClose()" height="22" toolTip="Click to simulate disconnection" />
				-->
				<mx:Button
					id="btnNetwork"
					styleName="bandwidthButtonStyle"
					toolTip="dummy text"
					click="onNetStatsButtonClick()"
					visible="{toolbarOptions.showNetworkMonitor}"
					includeInLayout="{toolbarOptions.showNetworkMonitor}"/>
				<mx:Button id="shortcutKeysBtn" label="{ResourceUtil.getInstance().getString('bbb.mainToolbar.shortcutBtn')}" styleName="shortcutButtonStyle"
						   click="onShortcutButtonClick()" height="30" 
						   toolTip="{ResourceUtil.getInstance().getString('bbb.mainToolbar.shortcutBtn.toolTip')}"/>
				<mx:LinkButton id="helpBtn" visible="{showHelpBtn}" includeInLayout="{showHelpBtn}" click="onHelpButtonClicked()" height="30" 
							   styleName="helpLinkButtonStyle"
							   toolTip="{ResourceUtil.getInstance().getString('bbb.mainToolbar.helpBtn')}"
							   accessibilityName="{ResourceUtil.getInstance().getString('bbb.micSettings.access.helpButton')}"/>
				<views:IdleLogoutButton id="idleLogoutButton" height="30" visible="false" includeInLayout="{idleLogoutButton.visible}"/>
				<mx:Button id="btnLogout" styleName="logoutButtonStyle"
						   toolTip="{ResourceUtil.getInstance().getString('bbb.mainToolbar.logoutBtn.toolTip')}"
						   right="10" height="30" click="confirmLogout()"/>
			</mx:HBox>
		</mx:HBox>

		<!-- Accessibilty Quick Links -->
		<mx:HBox id="quickLinks" visible="false" includeInLayout="false" width="100%" height="30" horizontalAlign="center" verticalAlign="middle">
			<mx:LinkButton id="usersLinkBtn" click="onQuickLinkClicked('users')" label="{ResourceUtil.getInstance().getString('bbb.users.quickLink.label')}"
						   accessibilityDescription="{usersLinkBtn.label}" toolTip="{usersLinkBtn.label}"
						   height="30" styleName="quickWindowLinkStyle" />
			<mx:LinkButton id="webcamLinkButton" click="onQuickLinkClicked('webcams')" label="{ResourceUtil.getInstance().getString('bbb.videodock.quickLink.label')}" 
						   accessibilityDescription="{webcamLinkButton.label}" toolTip="{webcamLinkButton.label}"
						   height="30" styleName="quickWindowLinkStyle" />
			<mx:LinkButton id="presentationLinkBtn" click="onQuickLinkClicked('presentation')" label="{ResourceUtil.getInstance().getString('bbb.presentation.quickLink.label')}"
						   accessibilityDescription="{presentationLinkBtn.label}" toolTip="{presentationLinkBtn.label}"
						   height="30" styleName="quickWindowLinkStyle" />
			<mx:LinkButton id="chatLinkBtn" click="onQuickLinkClicked('chat')" label="{ResourceUtil.getInstance().getString('bbb.chat.quickLink.label')}" 
						   accessibilityDescription="{chatLinkBtn.label}" toolTip="{chatLinkBtn.label}"
						   height="30" styleName="quickWindowLinkStyle" />
			<mx:LinkButton id="captionLinkBtn" click="onQuickLinkClicked('caption')" label="{ResourceUtil.getInstance().getString('bbb.caption.quickLink.label')}" 
						   accessibilityDescription="{captionLinkBtn.label}" toolTip="{captionLinkBtn.label}"
						   height="30" styleName="quickWindowLinkStyle" />
			<mx:LinkButton id="sharedNotesLinkBtn" click="onQuickLinkClicked('sharedNotes')" label="{ResourceUtil.getInstance().getString('bbb.sharedNotes.quickLink.label')}" 
						   accessibilityDescription="{sharedNotesLinkBtn.label}" toolTip="{sharedNotesLinkBtn.label}"
						   height="30" styleName="quickWindowLinkStyle" />
		</mx:HBox>
	</mx:VBox>

</mx:ApplicationControlBar><|MERGE_RESOLUTION|>--- conflicted
+++ resolved
@@ -219,26 +219,26 @@
 				} else {
 					rightBox.removeChild(idleLogoutButton);
 				}
-				
+	
 				initBanner();
 
 				logFlashPlayerCapabilities();
 			}
-			
-<<<<<<< HEAD
+	
 			private function initBanner() : void {
 				if (!StringUtils.isEmpty(LiveMeeting.inst().meeting.bannerText)) {
 					banner.visible = banner.includeInLayout = true;
 					banner.setStyle("backgroundColor", uint("0x" + LiveMeeting.inst().meeting.bannerColor.substr(1))); 
 					bannerLabel.text = LiveMeeting.inst().meeting.bannerText;
-=======
+				}
+			}
+	
 			private function initBreakoutRibbon() : void {
 				if (UsersUtil.isBreakout()) {
 					breakoutRibbon.visible = breakoutRibbon.includeInLayout = true;
 					var sequence:String = StringUtils.substringAfterLast(UsersUtil.getMeetingName(), " ");
 					sequence = StringUtils.substringBefore(sequence, ")");
 					breakoutLabel.text = ResourceUtil.getInstance().getString("bbb.users.breakout.youareinroom", [sequence]);
->>>>>>> 13dc23b6
 				}
 			}
 
@@ -380,9 +380,9 @@
 					else if (event.module == "Microphone"){
 						addedPhoneMicrophone.addChild(event.button as UIComponent);
 					}
-          else if (event.module == "MuteMicrophone"){
-            addedMuteMicrophone.addChild(event.button as UIComponent);
-          }
+					else if (event.module == "MuteMicrophone"){
+						addedMuteMicrophone.addChild(event.button as UIComponent);
+					}
 					else if (event.module == "Webcam"){
 						addedBtnsWebcam.addChild(event.button as UIComponent);
 					}
@@ -537,11 +537,7 @@
 						   tabIndices="{[recordBtn, webRTCAudioStatus, shortcutKeysBtn, helpBtn, btnLogout]}"/>
 	</fx:Declarations>
 
-<<<<<<< HEAD
-	<mx:VBox id="mainBox" styleName="toolbarMainBox" width="100%" horizontalScrollPolicy="off" verticalAlign="top" verticalGap="0">
-=======
 	<mx:VBox id="mainBox" styleName="toolbarMainBox" width="100%" height="100%" horizontalScrollPolicy="off">
->>>>>>> 13dc23b6
 		<!-- Breakout room  Ribbon-->
 		<mx:HBox id="banner" visible="false" includeInLayout="false" styleName="bannerStyle" width="100%" height="30">
 			<mx:Label id="bannerLabel" width="100%" textAlign="center"/>
@@ -556,25 +552,15 @@
 					  toolTip="{ResourceUtil.getInstance().getString('bbb.users.breakout.timerForRoom.toolTip')}"/>
 		</mx:HBox>
 		<!-- Top bar -->
-<<<<<<< HEAD
 		<mx:HBox id="topBox" width="100%" verticalAlign="middle" height="50" horizontalScrollPolicy="off" styleName="topBoxStyle">
 			<mx:HBox id="titleBox" width="40%" horizontalAlign="left" verticalAlign="middle" horizontalScrollPolicy="off">
-=======
-		<mx:HBox id="topBox" width="100%" height="{MainApplicationShell.DEFAULT_TOOLBAR_HEIGHT}" verticalAlign="middle" horizontalScrollPolicy="off" styleName="topBoxStyle">
-			<mx:HBox id="titleBox" width="40%" height="100%" horizontalAlign="left" verticalAlign="middle" horizontalScrollPolicy="off">
->>>>>>> 13dc23b6
 				<mx:Image id="logo" right="20" maxHeight="35" ioError="hideLogo()" />
 				<mx:VRule id="logoSperatator" styleName="toolbarSeparator" height="10" />
 				<mx:Label id="meetingNameLbl" minWidth="1" maxWidth="{titleBox.width - logo.width - 20}" styleName="meetingNameLabelStyle" truncateToFit="true"/>
 			</mx:HBox>
-<<<<<<< HEAD
 			<mx:HBox id="actionBox" width="30%" horizontalAlign="center" verticalAlign="middle" horizontalScrollPolicy="off">
 				<mx:HBox id="addedMuteMicrophone" />
-        <mx:HBox id="addedPhoneMicrophone" />
-=======
-			<mx:HBox id="actionBox" width="30%" height="100%" horizontalAlign="center" verticalAlign="middle" horizontalScrollPolicy="off">
-				<mx:HBox id="addedBtnsMicrophone" />
->>>>>>> 13dc23b6
+				<mx:HBox id="addedPhoneMicrophone" />
 				<mx:HBox id="addedBtnsWebcam" />
 				<mx:HBox id="addedBtnsDeskShare" />
 			</mx:HBox>
