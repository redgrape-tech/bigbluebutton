--- conflicted
+++ resolved
@@ -32,32 +32,9 @@
 	<mate:Listener type="{SettingsEvent.SETTINGS_MODULE_LOADED}" method="showSettingsButton" />
 	
 	<mx:Script>
-		<![CDATA[
-<<<<<<< HEAD
-      import com.asfusion.mate.events.Dispatcher;
-      
-      import mx.core.UIComponent;
-      
-      import org.bigbluebutton.common.IBbbToolbarComponent;
-      import org.bigbluebutton.common.LogUtil;
-      import org.bigbluebutton.common.events.CloseWindowEvent;
-      import org.bigbluebutton.common.events.ToolbarButtonEvent;
-      import org.bigbluebutton.core.BBB;
-      import org.bigbluebutton.main.events.BBBEvent;
-      import org.bigbluebutton.main.events.ConfigEvent;
-      import org.bigbluebutton.main.events.LogoutEvent;
-      import org.bigbluebutton.main.events.SettingsEvent;
-      import org.bigbluebutton.main.events.ShortcutEvent;
-      import org.bigbluebutton.main.events.SuccessfulLoginEvent;
-      import org.bigbluebutton.main.model.LayoutOptions;
-      import org.bigbluebutton.main.model.users.events.ConnectionFailedEvent;
-      import org.bigbluebutton.util.i18n.ResourceUtil;
-      import org.red5.flash.bwcheck.app.BandwidthDetectionApp;
-=======
-			import com.asfusion.mate.events.Dispatcher;
-			
-			import mx.core.UIComponent;
-			
+		<![CDATA[   
+			import com.asfusion.mate.events.Dispatcher;			
+			import mx.core.UIComponent;			
 			import org.bigbluebutton.common.IBbbToolbarComponent;
 			import org.bigbluebutton.common.LogUtil;
 			import org.bigbluebutton.common.events.CloseWindowEvent;
@@ -73,8 +50,8 @@
 			import org.bigbluebutton.main.model.LayoutOptions;
 			import org.bigbluebutton.main.model.users.events.ConnectionFailedEvent;
 			import org.bigbluebutton.util.i18n.ResourceUtil;
->>>>>>> b5ae953c
-
+      import org.red5.flash.bwcheck.app.BandwidthDetectionApp;
+      
 			private var DEFAULT_HELP_URL:String = "http://www.bigbluebutton.org/content/videos";
 			
 			public static const ALIGN_RIGHT:String ="ALIGN_RIGHT";
