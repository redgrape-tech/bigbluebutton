<?xml version="1.0" encoding="utf-8"?>

<!--

BigBlueButton open source conferencing system - http://www.bigbluebutton.org/

Copyright (c) 2012 BigBlueButton Inc. and by respective authors (see below).

This program is free software; you can redistribute it and/or modify it under the
terms of the GNU Lesser General Public License as published by the Free Software
Foundation; either version 3.0 of the License, or (at your option) any later
version.

BigBlueButton is distributed in the hope that it will be useful, but WITHOUT ANY
WARRANTY; without even the implied warranty of MERCHANTABILITY or FITNESS FOR A
PARTICULAR PURPOSE. See the GNU Lesser General Public License for more details.

You should have received a copy of the GNU Lesser General Public License along
with BigBlueButton; if not, see <http://www.gnu.org/licenses/>.

-->

<mx:ApplicationControlBar xmlns:mx="http://www.adobe.com/2006/mxml" 
	xmlns:mate="http://mate.asfusion.com/" xmlns:common="org.bigbluebutton.common.*"
	xmlns:views="org.bigbluebutton.main.views.*"
	enabled="true" visible="{showToolbar}"
	initialize="init()" creationComplete="onCreationComplete()">   
	
	<mate:Listener type="{ToolbarButtonEvent.ADD}" method="handleAddToolbarButtonEvent" />	
	<mate:Listener type="{ToolbarButtonEvent.REMOVE}" method="handleRemoveToolbarButtonEvent"/>
	<mate:Listener type="{BBBEvent.END_MEETING_EVENT}" method="handleEndMeetingEvent"/>
	<mate:Listener type="{ConnectionFailedEvent.USER_LOGGED_OUT}" method="hideToolbar" />
	<mate:Listener type="{ConnectionFailedEvent.CONNECTION_CLOSED}" method="hideToolbar" />
	<mate:Listener type="{ConfigEvent.CONFIG_EVENT}" method="gotConfigParameters" />
	<mate:Listener type="{SettingsEvent.SETTINGS_MODULE_LOADED}" method="showSettingsButton" />
	<mate:Listener type="{ShortcutEvent.REMOTE_OPEN_SHORTCUT_WIN}" method="remoteShortcutClick" />
	<mate:Listener type="{ShortcutEvent.LOGOUT}" method="remoteLogout" />
	<mate:Listener type="{ShortcutEvent.FOCUS_SHORTCUT_BUTTON}" method="focusShortcutButton" />
	<mate:Listener type="{ShortcutEvent.FOCUS_LOGOUT_BUTTON}" method="focusLogoutButton" />
	<mate:Listener type="{ConferenceCreatedEvent.CONFERENCE_CREATED_EVENT}" method="retrieveMeetingName" />
	<mate:Listener type="{ConnectionFailedEvent.MODERATOR_DENIED_ME}" method="hideToolbar" />
	<mate:Listener type="{SettingsComponentEvent.ADD}" method="addSettingsComponent" />
	<mate:Listener type="{SettingsComponentEvent.REMOVE}" method="removeSettingsComponent"/>
  <mate:Listener type="{BBBEvent.CHANGE_RECORDING_STATUS}" method="onRecordingStatusChanged" />
	<mate:Listener type="{SuccessfulLoginEvent.USER_LOGGED_IN}" method="refreshModeratorButtonsVisibility" />
	<mate:Listener type="{ChangeMyRole.CHANGE_MY_ROLE_EVENT}" method="refreshRole" />
	<mate:Listener type="{BBBEvent.CONFIRM_LOGOUT_END_MEETING_EVENT}" method="confirmEndSession" />
  
	<mx:Script>
		<![CDATA[
			import com.asfusion.mate.events.Dispatcher;
			
<<<<<<< HEAD
=======
			import mx.accessibility.AlertAccImpl;
			import mx.binding.utils.BindingUtils;
>>>>>>> a05a7ca6
			import mx.controls.Alert;
			import mx.core.IToolTip;
			import mx.core.UIComponent;
			import mx.events.CloseEvent;
			import mx.events.ToolTipEvent;
			import mx.managers.PopUpManager;
			import mx.core.FlexGlobals;

			import org.as3commons.logging.api.ILogger;
			import org.as3commons.logging.api.getClassLogger;
			import org.bigbluebutton.common.IBbbToolbarComponent;
			import org.bigbluebutton.common.events.SettingsComponentEvent;
			import org.bigbluebutton.common.events.ToolbarButtonEvent;
			import org.bigbluebutton.core.BBB;
			import org.bigbluebutton.core.UsersUtil;
			import org.bigbluebutton.core.managers.UserManager;
			import org.bigbluebutton.main.events.BBBEvent;
			import org.bigbluebutton.main.events.ConfigEvent;
			import org.bigbluebutton.main.events.LogoutEvent;
			import org.bigbluebutton.main.events.NetworkStatsEvent;
			import org.bigbluebutton.main.events.SettingsEvent;
			import org.bigbluebutton.main.events.ShortcutEvent;
			import org.bigbluebutton.main.events.SuccessfulLoginEvent;
			import org.bigbluebutton.main.model.LayoutOptions;
			import org.bigbluebutton.main.model.NetworkStatsData;
			import org.bigbluebutton.main.model.users.events.ChangeMyRole;
			import org.bigbluebutton.main.model.users.events.ConferenceCreatedEvent;
			import org.bigbluebutton.main.model.users.events.ConnectionFailedEvent;
			import org.bigbluebutton.util.i18n.ResourceUtil;

			private static const LOGGER:ILogger = getClassLogger(MainToolbar);

			private var DEFAULT_HELP_URL:String = "http://www.bigbluebutton.org/content/videos";
			
			public static const ALIGN_RIGHT:String ="ALIGN_RIGHT";
			public static const ALIGN_LEFT:String = "ALIGN_LEFT";
			
			[Bindable] private var showHelpBtn:Boolean = false;
			[Bindable] private var showToolbar:Boolean = false;
			[Bindable] private var showGuestSettingsButton:Boolean = false;
			[Bindable] private var showRecordButton:Boolean = false;
			[Bindable] public var toolbarOptions:LayoutOptions = new LayoutOptions();		
			[Bindable] private var numButtons:int;
      
			[Bindable] private var _bandwidthConsumedUp:String = "-";
			[Bindable] private var _bandwidthConsumedDown:String = "-";
			private var _updateBandwidthTimer:Timer = new Timer(1000);
			private var _bandwidthToolTip:IToolTip;

			/*
			 * Because of the de-centralized way buttons are added to the toolbar, there is a large gap between the tab indexes of the main buttons
			 * on the left and the tab indexes of the "other" items on the right (shortcut glossary, language slector, etc). This will make it more
			 * convenient to add future items to the tab order.
			 * 
			 * - Justin Robinson, November 13 2012 
			 */
			
			private var xml:XML;
			private var settingsComponents:Array = new Array();
			private var settingsPopup:BBBSettings = null;
			
			private function init():void{
				numButtons = 0;
                
                // Accessibility isn't active till a few second after the client starts to load so we need a delay
                var timer:Timer = new Timer(3000, 1);
                timer.addEventListener(TimerEvent.TIMER, checkAccessiblity);
                timer.start();

				BindingUtils.bindSetter(refreshModeratorButtonsVisibility, UserManager.getInstance().getConference(), "record");
			}
      
      private function onCreationComplete():void {
      }
      
      private function checkAccessiblity(e:TimerEvent):void {
        // remove the quick links if there's no screen reader active
        if (!Accessibility.active) {
          quickLinks.removeAllChildren();
        }
      }
      
      private function onQuickLinkClicked(window:String):void {
        var dispatcher:Dispatcher = new Dispatcher();
        switch(window) {
          case "users":
            dispatcher.dispatchEvent(new ShortcutEvent(ShortcutEvent.FOCUS_USERS_WINDOW));
            break;
          case "webcams":
            dispatcher.dispatchEvent(new ShortcutEvent(ShortcutEvent.FOCUS_VIDEO_WINDOW));
            break;
          case "presentation":
            dispatcher.dispatchEvent(new ShortcutEvent(ShortcutEvent.FOCUS_PRESENTATION_WINDOW));
            break;
          case "chat":
            dispatcher.dispatchEvent(new ShortcutEvent(ShortcutEvent.FOCUS_CHAT_WINDOW));
            break;
         }
       }
								
			public function displayToolbar():void{
				toolbarOptions = new LayoutOptions();
				toolbarOptions.parseOptions();	
				if (toolbarOptions.showToolbar) {
					showToolbar = true;
				} else {
					showToolbar = false;
				}
				
				if (toolbarOptions.showHelpButton) {
					showHelpBtn = true;
				} else {
					showHelpBtn = false;
				}
				if(toolbarOptions.showNetworkMonitor) {
					initBandwidthToolTip();
				}
			}
			
      private function retrieveMeetingName(e:ConferenceCreatedEvent):void {
         if (toolbarOptions.showMeetingName) {
              var meetingTitle:String = BBB.initUserConfigManager().getMeetingTitle();                   
              if (meetingTitle != null) {
                  meetingNameLbl.text = meetingTitle;
                  meetingNameLbl.toolTip = meetingTitle;
               } 
          }
          logFlashPlayerCapabilities();
      }

      private function refreshModeratorButtonsVisibility(e:*):void {
          var userLoaded:Boolean = UserManager.getInstance().getConference().getMyUser() != null
                  && ! UserManager.getInstance().getConference().getMyUser().waitingForAcceptance;

          showGuestSettingsButton = userLoaded && UsersUtil.amIModerator();

          showRecordButton = userLoaded;
      }

      private function getFlashPlayerCapabilities():Object {
          var caps:Object = new Object();
          caps.avHardwareDisable = Capabilities.avHardwareDisable;
          caps.hasAccessibility = Capabilities.hasAccessibility;
          caps.hasAudio = Capabilities.hasAudio;
          caps.hasAudioEncoder = Capabilities.hasAudioEncoder;
          caps.hasEmbeddedVideo = Capabilities.hasEmbeddedVideo;
          caps.hasIME = Capabilities.hasIME;
          caps.hasMP3 = Capabilities.hasMP3;
          caps.hasPrinting = Capabilities.hasPrinting;
          caps.hasScreenBroadcast = Capabilities.hasScreenBroadcast;
          caps.hasScreenPlayback = Capabilities.hasScreenPlayback;
          caps.hasStreamingAudio = Capabilities.hasStreamingAudio;
          caps.hasStreamingVideo = Capabilities.hasStreamingVideo;
          caps.hasTLS = Capabilities.hasTLS;
          caps.hasVideoEncoder = Capabilities.hasVideoEncoder;
          caps.isDebugger = Capabilities.isDebugger;
          caps.isEmbeddedInAcrobat = Capabilities.isEmbeddedInAcrobat;
          caps.language = Capabilities.language;
          caps.localFileReadDisable = Capabilities.localFileReadDisable;
          caps.manufacturer = Capabilities.manufacturer;
          caps.maxLevelIDC = Capabilities.maxLevelIDC;
          caps.os = Capabilities.os;
          caps.pixelAspectRatio = Capabilities.pixelAspectRatio;
          caps.playerType = Capabilities.playerType;
          caps.screenColor = Capabilities.screenColor;
          caps.screenDPI = Capabilities.screenDPI;
          caps.screenResolutionX = Capabilities.screenResolutionX;
          caps.screenResolutionY = Capabilities.screenResolutionY;
          //caps.serverString = Capabilities.serverString;
          caps.touchscreenType = Capabilities.touchscreenType;
          caps.version = Capabilities.version;
          return caps;
     }

     private function logFlashPlayerCapabilities():void {
         var logData:Object = UsersUtil.initLogData();
         logData.tags = ["initialization"];
         logData.capabilities = getFlashPlayerCapabilities();
         logData.message = "Flash Player Capabilities.";
         LOGGER.info(JSON.stringify(logData));
     }

            
			public function addButton(name:String):Button{
				var btn:Button = new Button();
				btn.id = name;
				btn.label = name;
				btn.height = 20;
				btn.visible = true;
				this.addChild(btn);
				
				return btn;
			}
			
			private function onHelpButtonClicked():void {
        DEFAULT_HELP_URL = BBB.getConfigManager().config.help.url;        
				navigateToURL(new URLRequest(DEFAULT_HELP_URL))
			}
			
			private function handleEndMeetingEvent(event:BBBEvent):void {
				LOGGER.debug("Received end meeting event.");
				doLogout();
			}
			
			
			private function confirmLogout():void {
				if (toolbarOptions.confirmLogout) {
					var logoutWindow:LogoutWindow;
					logoutWindow = LogoutWindow(PopUpManager.createPopUp(FlexGlobals.topLevelApplication as DisplayObject, LogoutWindow, true));

					var newX:Number = btnLogout.x + btnLogout.width - logoutWindow.width;
					var newY:Number = btnLogout.y + btnLogout.height + 5;

					PopUpManager.centerPopUp(logoutWindow);

					logoutWindow.x = newX;
					logoutWindow.y = newY;
				} else {
					doLogout();
				}
			}

			private function doLogout():void {
				dispatchEvent(new LogoutEvent(LogoutEvent.USER_LOGGED_OUT));
			}
			
			private function confirmEndSession(event:BBBEvent):void {
				var alert:Alert = Alert.show(ResourceUtil.getInstance().getString('bbb.endSession.confirm.message'), ResourceUtil.getInstance().getString('bbb.endSession.confirm.title'), Alert.YES | Alert.NO, null, onConfirmEndSessionAlertClosed, null, Alert.YES);
				// we need to set transparency duration to avoid the blur effect when two alerts are displayed sequentially
				alert.setStyle("modalTransparencyDuration", 250);
			}

			private function onConfirmEndSessionAlertClosed(e:CloseEvent):void {
				// Check to see if the YES button was pressed.
<<<<<<< HEAD
				if (e.detail==Alert.YES) {
					/* 
					 * If doLogout() is called immediately there is a null exception in AlertAccImpl
					 * line 185, but if we delay calling doLogout() until the next frame the Alert 
					 * will close correctly and the logout succeeds as normal. It looks like the 
					 * stage is unset at some point in the core class and there's not much we can do
					 * to correct it other than avoid it. - Chad Aug 8, 2016 
					 */
					callLater(doLogout);
=======
				if (e.detail == Alert.YES) {
					endSession();
>>>>>>> a05a7ca6
				}
			}
			
			private function endSession():void {
				dispatchEvent(new BBBEvent(BBBEvent.LOGOUT_END_MEETING_EVENT));
			}
			
			private function hideToolbar(e:ConnectionFailedEvent):void{
				if (toolbarOptions.showToolbar) {
					this.visible = false;
				} else {
					this.visible = true;
				}
			}
			
			private function handleAddToolbarButtonEvent(event:ToolbarButtonEvent):void {
				// Find out how to import accessibility into custom components; even though the ToolbarButtons are buttons, they don't seem to have a tabIndex
				if (event.location == ToolbarButtonEvent.TOP_TOOLBAR) {
					var index:int;
					var added:int = 0;
					//*var localButton:UIComponent;
					if (event.module == "DeskShare"){
						index = 0;
					}
					else if (event.module == "Microphone"){
						index = 1;
					}
					else if (event.module == "Webcam"){
						index = 2;
					}
					
					//localButton = event.button as UIComponent;
					//(localButton as Button).tabIndex = baseIndex + numButtons;
					//addedBtns.addChild(localButton);*/
					
					
					addedBtns.addChild(event.button as UIComponent);
					// Won't work quite like this: addedBtns.addChildAt(event.button as UIComponent, index);					
					numButtons++;
					realignButtons();
				}
			}
			
			private function handleRemoveToolbarButtonEvent(event:ToolbarButtonEvent):void {
				if (addedBtns.contains(event.button as UIComponent))
					addedBtns.removeChild(event.button as UIComponent);
			}
			
			private function realignButtons():void{
				for each (var button:UIComponent in addedBtns.getChildren()){
					var toolbarComponent:IBbbToolbarComponent = button as IBbbToolbarComponent;
					
					/*if (toolbarComponent.getAlignment() == ALIGN_LEFT){ 
						addedBtns.setChildIndex(button, 0);
						//(addedBtns.getChildAt(0) as Button).tabIndex = 0;
					}
					else if (toolbarComponent.getAlignment() == ALIGN_RIGHT){ 
						addedBtns.setChildIndex(button, addedBtns.numChildren - 1);
						//(addedBtns.getChildAt(0) as Button).tabIndex = addedBtns.numChildren - 1;
					}*/
					button.tabIndex = quickLinksIndexer.startIndex + 5;
					//for (var i:int = 0; i < addedBtns.numChildren; i++){
					//	(addedBtns.getChildAt(i) as Button).tabIndex = baseIndex + i;
					//}
				}
			}
						
			private function gotConfigParameters(e:ConfigEvent):void{
				shortcutKeysBtn.includeInLayout = shortcutKeysBtn.visible = e.config.shortcutKeysShowButton; 
				DEFAULT_HELP_URL = e.config.helpURL;

				if (e.config.logo == "") {
					hideLogo();
				} else {
					logo.source = e.config.logo;
				}
				
				if (e.config.toolbarColor != "") {
					setStyle("backgroundColor", e.config.toolbarColor);
				}
				if (e.config.toolbarColorAlphas != "") {
					setStyle("highlightAlphas", e.config.toolbarColorAlphas.split(","));
				}
			}
			
			private function onDisconnectTest():void{
				var d:Dispatcher = new Dispatcher();
				var e:LogoutEvent = new LogoutEvent(LogoutEvent.DISCONNECT_TEST);
				d.dispatchEvent(e);
			}
			
			private function showSettingsButton(e:SettingsEvent):void{
				var b:Button = new Button();
				b.label = ResourceUtil.getInstance().getString('bbb.mainToolbar.settingsBtn');
				b.toolTip = ResourceUtil.getInstance().getString('bbb.mainToolbar.settingsBtn.toolTip');
				b.addEventListener(MouseEvent.CLICK, openSettings);
				this.addChild(b);
			}
			
			private function openSettings(e:Event = null):void{
				var d:Dispatcher = new Dispatcher();
				d.dispatchEvent(new SettingsEvent(SettingsEvent.OPEN_SETTINGS_PANEL));
			}
			
			public function remoteShortcutClick(e:ShortcutEvent):void{
				onShortcutButtonClick();
			}
			
			public function remoteLogout(e:ShortcutEvent):void{
				confirmLogout();
			}
			
			private function onShortcutButtonClick(e:Event = null):void {
				var d:Dispatcher = new Dispatcher();
				d.dispatchEvent(new ShortcutEvent(ShortcutEvent.OPEN_SHORTCUT_WIN));
			}
			
			private function focusShortcutButton(e:ShortcutEvent):void{
				shortcutKeysBtn.setFocus();
			}
			
			private function focusLogoutButton(e:ShortcutEvent):void{
				btnLogout.setFocus();
			}
      
      private function onRecordingStatusChanged(event:BBBEvent):void {
        meetingNameLbl.text = "";
        
        if (event.payload.recording) {
          meetingNameLbl.text =  ResourceUtil.getInstance().getString('bbb.mainToolbar.recordingLabel.recording')
		}
        
        if (toolbarOptions.showMeetingName) {
          var meetingTitle:String = BBB.initUserConfigManager().getMeetingTitle();                   
          if (meetingTitle != null) {
            meetingNameLbl.text += " " + meetingTitle;
          } 
        }
      }

			private function onNetStatsButtonClick(e:Event = null):void {
				var d:Dispatcher = new Dispatcher();
				d.dispatchEvent(new NetworkStatsEvent(NetworkStatsEvent.OPEN_NETSTATS_WIN));
			}

			private function initBandwidthToolTip():void {
				_updateBandwidthTimer.addEventListener(TimerEvent.TIMER, updateBandwidthTimerHandler);
				_updateBandwidthTimer.start();
				btnNetwork.addEventListener(ToolTipEvent.TOOL_TIP_SHOW, bwToolTipShowHandler);
				btnNetwork.addEventListener(ToolTipEvent.TOOL_TIP_END, bwToolTipEndHandler);
			}

			private function bwToolTipShowHandler(e:ToolTipEvent):void {
				// The ToolTip must be stored so it's text can be updated
				_bandwidthToolTip = e.toolTip;
				updateBwToolTip();
			}

			private function bwToolTipEndHandler(e:ToolTipEvent):void {
				_bandwidthToolTip = null;
			}

			private function updateBandwidthTimerHandler(e:TimerEvent):void {
				_bandwidthConsumedDown = NetworkStatsData.getInstance().formattedCurrentConsumedDownBW;
				_bandwidthConsumedUp = NetworkStatsData.getInstance().formattedCurrentConsumedUpBW;
				updateBwToolTip();
			}

			private function updateBwToolTip():void {
				if(_bandwidthToolTip) {
					_bandwidthToolTip.text = ResourceUtil.getInstance().getString('bbb.bwmonitor.upload.short') + ": " + _bandwidthConsumedUp +
						" | " + ResourceUtil.getInstance().getString('bbb.bwmonitor.download.short')+": "+_bandwidthConsumedDown;
				}
			}

			private function hideLogo():void {
				logoHolder.visible = logoHolder.includeInLayout = false;
			}

			private function addSettingsComponent(e:SettingsComponentEvent = null):void {
				settingsComponents.push(e.component);
			}

			private function removeSettingsComponent(e:SettingsComponentEvent = null):void {
				throw("Not implemented");
			}

			private function onSettingsButtonClick():void {
				settingsPopup = BBBSettings(PopUpManager.createPopUp(this.parent, BBBSettings, true));
				settingsPopup.pushComponents(settingsComponents);
			}

			private function refreshRole(e:ChangeMyRole):void {
				refreshModeratorButtonsVisibility(null);
			}
		]]>
	</mx:Script>
	
	<common:TabIndexer id="quickLinksIndexer" startIndex="102" tabIndices="{[usersLinkBtn, webcamLinkButton, presentationLinkBtn, chatLinkBtn]}"/>
	<common:TabIndexer id="buttonsIndexer" startIndex="{quickLinksIndexer.startIndex + numButtons + 10}"
					   tabIndices="{[recordBtn, muteMeBtn, shortcutKeysBtn, helpBtn, btnLogout]}"/>

    
    <mx:HBox id="logoHolder" paddingRight="12" >
        <mx:Image id="logo" ioError="hideLogo()" />
    </mx:HBox>
    <mx:HBox id="quickLinks" width="1" includeInLayout="false">
        <mx:LinkButton id="usersLinkBtn" click="onQuickLinkClicked('users')" label="{ResourceUtil.getInstance().getString('bbb.users.quickLink.label')}"
                       accessibilityDescription="{usersLinkBtn.label}" toolTip="{usersLinkBtn.label}"
                       height="22" styleName="quickWindowLinkStyle" />
        <mx:LinkButton id="webcamLinkButton" click="onQuickLinkClicked('webcams')" label="{ResourceUtil.getInstance().getString('bbb.videodock.quickLink.label')}" 
                       accessibilityDescription="{webcamLinkButton.label}" toolTip="{webcamLinkButton.label}"
                       height="22" styleName="quickWindowLinkStyle" />
        <mx:LinkButton id="presentationLinkBtn" click="onQuickLinkClicked('presentation')" label="{ResourceUtil.getInstance().getString('bbb.presentation.quickLink.label')}"
                       accessibilityDescription="{presentationLinkBtn.label}" toolTip="{presentationLinkBtn.label}"
                       height="22" styleName="quickWindowLinkStyle" />
        <mx:LinkButton id="chatLinkBtn" click="onQuickLinkClicked('chat')" label="{ResourceUtil.getInstance().getString('bbb.chat.quickLink.label')}" 
                       accessibilityDescription="{chatLinkBtn.label}" toolTip="{chatLinkBtn.label}"
                       height="22" styleName="quickWindowLinkStyle" />
    </mx:HBox>
	<mx:HBox id="addedBtns"/>
	<views:RecordButton id="recordBtn" visible="{showRecordButton}" includeInLayout="{showRecordButton}"/>
	<mx:VRule strokeWidth="2" height="100%" visible="{muteMeBtn.visible}" includeInLayout="{muteMeBtn.includeInLayout}"/>
	<views:MuteMeButton id="muteMeBtn"  height="20"/>
	<mx:Label id="meetingNameLbl" width="100%" minWidth="1" styleName="meetingNameLabelStyle" />

	<mx:Button
			id="bbbSettings"
			visible="{showGuestSettingsButton}"
			includeInLayout="{showGuestSettingsButton}"
			toolTip="{ResourceUtil.getInstance().getString('bbb.settings.btn.toolTip')}"
			click="onSettingsButtonClick()"
			styleName="settingsButtonStyle"
			height="22"
	/>
<!--
  <mx:Button label="DISCONNECT!" click="BBB.initConnectionManager().forceClose()" height="22" toolTip="Click to simulate disconnection" />
-->
	<mx:Button
			id="btnNetwork"
			styleName="bandwidthButtonStyle"
			toolTip="dummy text"
			click="onNetStatsButtonClick()"
			visible="{toolbarOptions.showNetworkMonitor}" />
	<mx:Button id="shortcutKeysBtn" label="{ResourceUtil.getInstance().getString('bbb.mainToolbar.shortcutBtn')}" styleName="shortcutButtonStyle"
             click="onShortcutButtonClick()" height="22" 
             toolTip="{ResourceUtil.getInstance().getString('bbb.mainToolbar.shortcutBtn.toolTip')}"/>
	<mx:LinkButton id="helpBtn" visible="{showHelpBtn}" includeInLayout="{showHelpBtn}" label="?" click="onHelpButtonClicked()" height="22" 
                   styleName="helpLinkButtonStyle"
                   toolTip="{ResourceUtil.getInstance().getString('bbb.mainToolbar.helpBtn')}"
				   accessibilityName="{ResourceUtil.getInstance().getString('bbb.micSettings.access.helpButton')}"/>
	<mx:Button label="" id="btnLogout" styleName="logoutButtonStyle"
                 toolTip="{ResourceUtil.getInstance().getString('bbb.mainToolbar.logoutBtn.toolTip')}" right="10" click="confirmLogout()" height="22"/>
</mx:ApplicationControlBar><|MERGE_RESOLUTION|>--- conflicted
+++ resolved
@@ -31,7 +31,7 @@
 	<mate:Listener type="{BBBEvent.END_MEETING_EVENT}" method="handleEndMeetingEvent"/>
 	<mate:Listener type="{ConnectionFailedEvent.USER_LOGGED_OUT}" method="hideToolbar" />
 	<mate:Listener type="{ConnectionFailedEvent.CONNECTION_CLOSED}" method="hideToolbar" />
-	<mate:Listener type="{ConfigEvent.CONFIG_EVENT}" method="gotConfigParameters" />
+	<mate:Listener type="{ConfigLoadedEvent.CONFIG_LOADED_EVENT}" method="handleConfigLoadedEvent" />
 	<mate:Listener type="{SettingsEvent.SETTINGS_MODULE_LOADED}" method="showSettingsButton" />
 	<mate:Listener type="{ShortcutEvent.REMOTE_OPEN_SHORTCUT_WIN}" method="remoteShortcutClick" />
 	<mate:Listener type="{ShortcutEvent.LOGOUT}" method="remoteLogout" />
@@ -50,15 +50,12 @@
 		<![CDATA[
 			import com.asfusion.mate.events.Dispatcher;
 			
-<<<<<<< HEAD
-=======
-			import mx.accessibility.AlertAccImpl;
 			import mx.binding.utils.BindingUtils;
->>>>>>> a05a7ca6
 			import mx.controls.Alert;
 			import mx.core.IToolTip;
 			import mx.core.UIComponent;
 			import mx.events.CloseEvent;
+			
 			import mx.events.ToolTipEvent;
 			import mx.managers.PopUpManager;
 			import mx.core.FlexGlobals;
@@ -71,8 +68,9 @@
 			import org.bigbluebutton.core.BBB;
 			import org.bigbluebutton.core.UsersUtil;
 			import org.bigbluebutton.core.managers.UserManager;
+			import org.bigbluebutton.core.model.Config;
 			import org.bigbluebutton.main.events.BBBEvent;
-			import org.bigbluebutton.main.events.ConfigEvent;
+			import org.bigbluebutton.main.events.ConfigLoadedEvent;
 			import org.bigbluebutton.main.events.LogoutEvent;
 			import org.bigbluebutton.main.events.NetworkStatsEvent;
 			import org.bigbluebutton.main.events.SettingsEvent;
@@ -276,20 +274,10 @@
 					doLogout();
 				}
 			}
-
-			private function doLogout():void {
-				dispatchEvent(new LogoutEvent(LogoutEvent.USER_LOGGED_OUT));
-			}
-			
-			private function confirmEndSession(event:BBBEvent):void {
-				var alert:Alert = Alert.show(ResourceUtil.getInstance().getString('bbb.endSession.confirm.message'), ResourceUtil.getInstance().getString('bbb.endSession.confirm.title'), Alert.YES | Alert.NO, null, onConfirmEndSessionAlertClosed, null, Alert.YES);
-				// we need to set transparency duration to avoid the blur effect when two alerts are displayed sequentially
-				alert.setStyle("modalTransparencyDuration", 250);
-			}
-
-			private function onConfirmEndSessionAlertClosed(e:CloseEvent):void {
+			
+						
+			private function alertLogout(e:CloseEvent):void {
 				// Check to see if the YES button was pressed.
-<<<<<<< HEAD
 				if (e.detail==Alert.YES) {
 					/* 
 					 * If doLogout() is called immediately there is a null exception in AlertAccImpl
@@ -299,13 +287,26 @@
 					 * to correct it other than avoid it. - Chad Aug 8, 2016 
 					 */
 					callLater(doLogout);
-=======
+				}
+			}
+			
+			private function doLogout():void {
+				dispatchEvent(new LogoutEvent(LogoutEvent.USER_LOGGED_OUT));
+			}
+
+			private function confirmEndSession(event:BBBEvent):void {
+				var alert:Alert = Alert.show(ResourceUtil.getInstance().getString('bbb.endSession.confirm.message'), ResourceUtil.getInstance().getString('bbb.endSession.confirm.title'), Alert.YES | Alert.NO, null, onConfirmEndSessionAlertClosed, null, Alert.YES);
+				// we need to set transparency duration to avoid the blur effect when two alerts are displayed sequentially
+				alert.setStyle("modalTransparencyDuration", 250);
+			}
+
+			private function onConfirmEndSessionAlertClosed(e:CloseEvent):void {
+				// Check to see if the YES button was pressed.
 				if (e.detail == Alert.YES) {
 					endSession();
->>>>>>> a05a7ca6
-				}
-			}
-			
+				}
+			}
+
 			private function endSession():void {
 				dispatchEvent(new BBBEvent(BBBEvent.LOGOUT_END_MEETING_EVENT));
 			}
@@ -370,21 +371,22 @@
 				}
 			}
 						
-			private function gotConfigParameters(e:ConfigEvent):void{
-				shortcutKeysBtn.includeInLayout = shortcutKeysBtn.visible = e.config.shortcutKeysShowButton; 
-				DEFAULT_HELP_URL = e.config.helpURL;
-
-				if (e.config.logo == "") {
+			private function handleConfigLoadedEvent(e:ConfigLoadedEvent):void{
+				var config:Config = BBB.getConfigManager().config;
+				shortcutKeysBtn.includeInLayout = shortcutKeysBtn.visible = config.shortcutKeys.showButton;
+
+				if (config.branding.logo == "") {
 					hideLogo();
 				} else {
-					logo.source = e.config.logo;
-				}
-				
-				if (e.config.toolbarColor != "") {
-					setStyle("backgroundColor", e.config.toolbarColor);
-				}
-				if (e.config.toolbarColorAlphas != "") {
-					setStyle("highlightAlphas", e.config.toolbarColorAlphas.split(","));
+					logo.source = config.branding.logo;
+				}
+
+				if (config.branding.toolbarColor != "") {
+					setStyle("backgroundColor", config.branding.toolbarColor);
+				}
+
+				if (config.branding.toolbarColorAlphas != "") {
+					setStyle("highlightAlphas", config.branding.toolbarColorAlphas.split(","));
 				}
 			}
 			
