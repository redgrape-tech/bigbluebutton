<?xml version="1.0" encoding="utf-8"?>

<!--

BigBlueButton open source conferencing system - http://www.bigbluebutton.org/

Copyright (c) 2012 BigBlueButton Inc. and by respective authors (see below).

This program is free software; you can redistribute it and/or modify it under the
terms of the GNU Lesser General Public License as published by the Free Software
Foundation; either version 3.0 of the License, or (at your option) any later
version.

BigBlueButton is distributed in the hope that it will be useful, but WITHOUT ANY
WARRANTY; without even the implied warranty of MERCHANTABILITY or FITNESS FOR A
PARTICULAR PURPOSE. See the GNU Lesser General Public License for more details.

You should have received a copy of the GNU Lesser General Public License along
with BigBlueButton; if not, see <http://www.gnu.org/licenses/>.

-->

<CustomMdiWindow xmlns="org.bigbluebutton.common.*" 
		xmlns:mx="http://www.adobe.com/2006/mxml" 
		xmlns:mate="http://mate.asfusion.com/"
		title="{ResourceUtil.getInstance().getString('bbb.bwmonitor.title')}" 
		creationComplete="onCreationComplete()"
		resizable="false"
		showCloseButton="true"
		implements="org.bigbluebutton.common.IBbbModuleWindow"
		width="210" minWidth="0"
		resize="onResize()">
	<mx:Script>
		<![CDATA[
			import com.asfusion.mate.events.Dispatcher;
			
			import flash.utils.Timer;
<<<<<<< HEAD
			
			import mx.effects.Fade;
			import mx.events.EffectEvent;
			import mx.formatters.NumberFormatter;
			
			import org.as3commons.logging.api.ILogger;
			import org.as3commons.logging.api.getClassLogger;
			import org.bigbluebutton.common.IBbbModuleWindow;
			import org.bigbluebutton.common.events.CloseWindowEvent;
			import org.bigbluebutton.common.events.OpenWindowEvent;
			import org.bigbluebutton.main.model.NetworkStatsData;

			private static const LOGGER:ILogger = getClassLogger(NetworkStatsWindow);      
=======

			import org.bigbluebutton.common.events.CloseWindowEvent;
			import org.bigbluebutton.common.events.OpenWindowEvent;
			import org.bigbluebutton.common.Images;
			import org.bigbluebutton.common.LogUtil;
			import org.bigbluebutton.core.services.BandwidthMonitor;
			import org.bigbluebutton.main.model.NetworkStatsData;
			import org.bigbluebutton.util.i18n.ResourceUtil;
		
			import mx.core.IFlexDisplayObject;
			import mx.effects.Fade;
			import mx.events.EffectEvent;
			import mx.managers.PopUpManager;
>>>>>>> 15acb57b

			private var _globalDispatcher:Dispatcher = new Dispatcher();
			private var _updateTimer:Timer = new Timer(1000);

			private var _images:Images = new Images();
			[Bindable] private var _refreshIcon:Class = _images.refreshSmall;
		
			private function onCreationComplete():void {
				this.windowControls.maximizeRestoreBtn.visible = false;
				this.windowControls.minimizeBtn.visible = false;
				
				_updateTimer.addEventListener(TimerEvent.TIMER, timerHandler);
				_updateTimer.start();
				
				height = panel.measuredHeight + borderMetrics.top + borderMetrics.bottom;
				runBandwidthMeasurement();
			}
			
	        private function timerHandler(e:TimerEvent):void {
				labelCurrentDownload.text = NetworkStatsData.getInstance().formattedCurrentConsumedDownBW;
			 	labelTotalDownload.text   = NetworkStatsData.getInstance().formattedTotalConsumedDownBW;
			 	labelAvailableDownload.text   = NetworkStatsData.getInstance().formattedMeasuredDownBW;
			 	labelDownloadLatency.text   = NetworkStatsData.getInstance().formattedMeasuredDownLatency;

			 	labelCurrentUpload.text   = NetworkStatsData.getInstance().formattedCurrentConsumedUpBW;
			 	labelTotalUpload.text     = NetworkStatsData.getInstance().formattedTotalConsumedUpBW;
			 	labelAvailableUpload.text   = NetworkStatsData.getInstance().formattedMeasuredUpBW;
			 	labelUploadLatency.text   = NetworkStatsData.getInstance().formattedMeasuredUpLatency;
	        }
        			
			public function getPrefferedPosition():String {
				return MainCanvas.ABSOLUTE;
			}
			
			private function onResize():void {
<<<<<<< HEAD
				LOGGER.debug("width={0} height={1}", [width, height]);
			}
			
			public function appear():void {
				var fader:Fade = new Fade();
				fader.alphaFrom = 0;
				fader.alphaTo = 1;
				fader.duration = 500;
				fader.target = this;
//				fader.addEventListener(EffectEvent.EFFECT_START, function(e:EffectEvent):void {
//					var windowEvent:OpenWindowEvent = new OpenWindowEvent(OpenWindowEvent.OPEN_WINDOW_EVENT);
//					windowEvent.window = e.currentTarget as IBbbModuleWindow;
//					_globalDispatcher.dispatchEvent(windowEvent);
//				});
				fader.play();
				var windowEvent:OpenWindowEvent = new OpenWindowEvent(OpenWindowEvent.OPEN_WINDOW_EVENT);
				windowEvent.window = this;
				_globalDispatcher.dispatchEvent(windowEvent);
				this.windowManager.bringToFront(this);
=======
				//LogUtil.debug("width=" + width + " height=" + height);
>>>>>>> 15acb57b
			}
			
			private function runBandwidthMeasurement():void {
				BandwidthMonitor.getInstance().checkClientToServer();
				BandwidthMonitor.getInstance().checkServerToClient();
			}

		]]>
	</mx:Script>
	
	
	<mx:Panel id="panel" width="100%"
	 paddingTop="10" paddingLeft="10" paddingRight="10" paddingBottom="10" headerHeight="10">
		<mx:VBox verticalGap="0" width="100%" height="100%">
			<mx:HBox backgroundColor="haloOrange" width="100%" horizontalAlign="center"><mx:Label fontWeight="bold" text="{ResourceUtil.getInstance().getString('bbb.bwmonitor.upload')}"/></mx:HBox>
			<mx:HBox visible="false" includeInLayout="false" horizontalGap="0"><mx:Label text="{ResourceUtil.getInstance().getString('bbb.bwmonitor.total')}: "/><mx:Label id="labelTotalUpload" fontWeight="bold" text="-"/></mx:HBox>
			<mx:HBox horizontalGap="0"><mx:Label text="{ResourceUtil.getInstance().getString('bbb.bwmonitor.current')}: "/><mx:Label id="labelCurrentUpload" fontWeight="bold" text="-"/></mx:HBox>
			<mx:HBox visible="false" includeInLayout="false" horizontalGap="0"><mx:Label text="{ResourceUtil.getInstance().getString('bbb.bwmonitor.available')}: "/><mx:Label id="labelAvailableUpload" fontWeight="bold" text="-"/></mx:HBox>
			<mx:HBox horizontalGap="0"><mx:Label text="{ResourceUtil.getInstance().getString('bbb.bwmonitor.latency')}: "/><mx:Label id="labelUploadLatency" fontWeight="bold" text="-"/></mx:HBox>
			<mx:HBox backgroundColor="haloOrange" width="100%" horizontalAlign="center"><mx:Label fontWeight="bold" text="{ResourceUtil.getInstance().getString('bbb.bwmonitor.download')}"/></mx:HBox>
			<mx:HBox visible="false" includeInLayout="false" horizontalGap="0"><mx:Label text="{ResourceUtil.getInstance().getString('bbb.bwmonitor.total')}: "/><mx:Label id="labelTotalDownload" fontWeight="bold" text="-"/></mx:HBox>
			<mx:HBox horizontalGap="0"><mx:Label text="{ResourceUtil.getInstance().getString('bbb.bwmonitor.current')}: "/><mx:Label id="labelCurrentDownload" fontWeight="bold" text="-"/></mx:HBox>
			<mx:HBox visible="false" includeInLayout="false" horizontalGap="0"><mx:Label text="{ResourceUtil.getInstance().getString('bbb.bwmonitor.available')}: "/><mx:Label id="labelAvailableDownload" fontWeight="bold" text="-"/></mx:HBox>
			<mx:HBox horizontalGap="0"><mx:Label text="{ResourceUtil.getInstance().getString('bbb.bwmonitor.latency')}: "/><mx:Label id="labelDownloadLatency" fontWeight="bold" text="-"/></mx:HBox>
			<mx:HBox horizontalGap="0" width="100%" ><mx:Spacer width="100%"/><mx:Button id="labelRefresh" icon="{_refreshIcon}" width="16" height="16" click="runBandwidthMeasurement()" /></mx:HBox>
		</mx:VBox>
	</mx:Panel>

</CustomMdiWindow><|MERGE_RESOLUTION|>--- conflicted
+++ resolved
@@ -30,31 +30,20 @@
 		implements="org.bigbluebutton.common.IBbbModuleWindow"
 		width="210" minWidth="0"
 		resize="onResize()">
+
 	<mx:Script>
 		<![CDATA[
+
 			import com.asfusion.mate.events.Dispatcher;
 			
 			import flash.utils.Timer;
-<<<<<<< HEAD
-			
-			import mx.effects.Fade;
-			import mx.events.EffectEvent;
-			import mx.formatters.NumberFormatter;
 			
 			import org.as3commons.logging.api.ILogger;
 			import org.as3commons.logging.api.getClassLogger;
-			import org.bigbluebutton.common.IBbbModuleWindow;
-			import org.bigbluebutton.common.events.CloseWindowEvent;
-			import org.bigbluebutton.common.events.OpenWindowEvent;
-			import org.bigbluebutton.main.model.NetworkStatsData;
-
-			private static const LOGGER:ILogger = getClassLogger(NetworkStatsWindow);      
-=======
 
 			import org.bigbluebutton.common.events.CloseWindowEvent;
 			import org.bigbluebutton.common.events.OpenWindowEvent;
 			import org.bigbluebutton.common.Images;
-			import org.bigbluebutton.common.LogUtil;
 			import org.bigbluebutton.core.services.BandwidthMonitor;
 			import org.bigbluebutton.main.model.NetworkStatsData;
 			import org.bigbluebutton.util.i18n.ResourceUtil;
@@ -63,8 +52,8 @@
 			import mx.effects.Fade;
 			import mx.events.EffectEvent;
 			import mx.managers.PopUpManager;
->>>>>>> 15acb57b
 
+			private static const LOGGER:ILogger = getClassLogger(NetworkStatsWindow);      
 			private var _globalDispatcher:Dispatcher = new Dispatcher();
 			private var _updateTimer:Timer = new Timer(1000);
 
@@ -75,6 +64,12 @@
 				this.windowControls.maximizeRestoreBtn.visible = false;
 				this.windowControls.minimizeBtn.visible = false;
 				
+				this.x = parent.width - this.width;
+				this.y = parent.height - this.height;
+				
+				_numberFormatter.precision = 2;
+				_numberFormatter.useThousandsSeparator = true;
+
 				_updateTimer.addEventListener(TimerEvent.TIMER, timerHandler);
 				_updateTimer.start();
 				
@@ -99,29 +94,7 @@
 			}
 			
 			private function onResize():void {
-<<<<<<< HEAD
 				LOGGER.debug("width={0} height={1}", [width, height]);
-			}
-			
-			public function appear():void {
-				var fader:Fade = new Fade();
-				fader.alphaFrom = 0;
-				fader.alphaTo = 1;
-				fader.duration = 500;
-				fader.target = this;
-//				fader.addEventListener(EffectEvent.EFFECT_START, function(e:EffectEvent):void {
-//					var windowEvent:OpenWindowEvent = new OpenWindowEvent(OpenWindowEvent.OPEN_WINDOW_EVENT);
-//					windowEvent.window = e.currentTarget as IBbbModuleWindow;
-//					_globalDispatcher.dispatchEvent(windowEvent);
-//				});
-				fader.play();
-				var windowEvent:OpenWindowEvent = new OpenWindowEvent(OpenWindowEvent.OPEN_WINDOW_EVENT);
-				windowEvent.window = this;
-				_globalDispatcher.dispatchEvent(windowEvent);
-				this.windowManager.bringToFront(this);
-=======
-				//LogUtil.debug("width=" + width + " height=" + height);
->>>>>>> 15acb57b
 			}
 			
 			private function runBandwidthMeasurement():void {
