<?xml version="1.0" encoding="utf-8"?>

<!--

BigBlueButton open source conferencing system - http://www.bigbluebutton.org/

Copyright (c) 2012 BigBlueButton Inc. and by respective authors (see below).

This program is free software; you can redistribute it and/or modify it under the
terms of the GNU Lesser General Public License as published by the Free Software
Foundation; either version 3.0 of the License, or (at your option) any later
version.

BigBlueButton is distributed in the hope that it will be useful, but WITHOUT ANY
WARRANTY; without even the implied warranty of MERCHANTABILITY or FITNESS FOR A
PARTICULAR PURPOSE. See the GNU Lesser General Public License for more details.

You should have received a copy of the GNU Lesser General Public License along
with BigBlueButton; if not, see <http://www.gnu.org/licenses/>.

-->

<mx:VBox xmlns:mx="http://www.adobe.com/2006/mxml" 
		xmlns:flexmdi="flexlib.mdi.containers.*"
		xmlns:logModule="org.bigbluebutton.modules.log.view.components.*"
		xmlns:views="org.bigbluebutton.main.views.*"
		xmlns:mate="http://mate.asfusion.com/"
		xmlns:maps="org.bigbluebutton.main.maps.*"
		xmlns:api="org.bigbluebutton.main.api.*"
		width="100%" height="100%" 
		creationComplete="initializeShell()" 
		xmlns:common="org.bigbluebutton.common.*">
		
	<mate:Listener type="{OpenWindowEvent.OPEN_WINDOW_EVENT}" method="handleOpenWindowEvent" />	
	<mate:Listener type="{CloseWindowEvent.CLOSE_WINDOW_EVENT}" method="handleCloseWindowEvent"/>
	<mate:Listener type="{AddUIComponentToMainCanvas.ADD_COMPONENT}" method="addComponentToCanvas" />
	<mate:Listener type="{AppVersionEvent.APP_VERSION_EVENT}" method="handleApplicationVersionEvent" />	
	<mate:Listener type="{ConnectionFailedEvent.USER_LOGGED_OUT}" method="handleLogout" />
	<mate:Listener type="{ConnectionFailedEvent.CONNECTION_FAILED}" method="attemptReconnect" />
	<mate:Listener type="{ConnectionFailedEvent.CONNECTION_CLOSED}" method="attemptReconnect"  />
	<mate:Listener type="{ConnectionFailedEvent.UNKNOWN_REASON}" method="attemptReconnect"  />
	<mate:Listener type="{ConnectionFailedEvent.CONNECTION_REJECTED}" method="attemptReconnect"  />
	<mate:Listener type="{ConfigEvent.CONFIG_EVENT}" method="gotConfigParameters" />
	<mate:Listener type="configLoadedEvent" method="initOptions"  />
	<mate:Listener type="SHOW_MIC_SETTINGS" method="showMicSettings"  />
	<mate:Listener type="{ToolbarButtonEvent.ADD}" method="handleAddToolbarComponent" />	
	<mate:Listener type="{ToolbarButtonEvent.REMOVE}" method="handleRemoveToolbarComponent"/>
	<mate:Listener type="{ShortcutEvent.OPEN_SHORTCUT_WIN}" method="openShortcutHelpWindow" />
  	<mate:Listener type="{BBBEvent.OPEN_WEBCAM_PREVIEW}" method="openVideoPreviewWindow" />
	  
	<mx:Script>
		<![CDATA[
			import com.asfusion.mate.events.Dispatcher;
			
			import flash.events.MouseEvent;
			import flash.geom.Point;
			
			import flexlib.mdi.containers.MDIWindow;
			import flexlib.mdi.effects.effectsLib.MDIVistaEffects;
			
			import mx.collections.ArrayCollection;
			import mx.containers.TitleWindow;
			import mx.controls.Alert;
			import mx.core.FlexGlobals;
			import mx.core.UIComponent;
			import mx.events.CloseEvent;
			import mx.managers.PopUpManager;
			
			import org.bigbluebutton.common.IBbbModuleWindow;
			import org.bigbluebutton.common.Images;
			import org.bigbluebutton.common.LogUtil;
			import org.bigbluebutton.common.events.AddUIComponentToMainCanvas;
			import org.bigbluebutton.common.events.CloseWindowEvent;
			import org.bigbluebutton.common.events.OpenWindowEvent;
			import org.bigbluebutton.common.events.ToolbarButtonEvent;
			import org.bigbluebutton.core.BBB;
			import org.bigbluebutton.main.events.AppVersionEvent;
			import org.bigbluebutton.main.events.BBBEvent;
			import org.bigbluebutton.main.events.ConfigEvent;
			import org.bigbluebutton.main.events.LogoutEvent;
			import org.bigbluebutton.main.events.ModuleLoadEvent;
			import org.bigbluebutton.main.events.PortTestEvent;
			import org.bigbluebutton.main.events.RecordStatusEvent;
			import org.bigbluebutton.main.events.ShortcutEvent;
			import org.bigbluebutton.main.events.SuccessfulLoginEvent;
			import org.bigbluebutton.main.model.LayoutOptions;
			import org.bigbluebutton.main.model.users.events.ConnectionFailedEvent;
			import org.bigbluebutton.util.i18n.ResourceUtil;
			import org.bigbluebutton.util.logging.Logger;
	
			private var globalDispatcher:Dispatcher;			
			private var dispState:String; //full-screen?
			private var images:Images = new Images();
			private var stoppedModules:ArrayCollection;			
			private var logs:Logger = new Logger();
			private var logWindow:LogWindow;
			private var scWindow:ShortcutHelpWindow;
			private var logoutWindow:LoggedOutWindow;
			private var connectionLostWindow:ConnectionLostWindow;
			
			[Bindable] private var baseIndex:int = 100000;
			
			// LIVE or PLAYBACK
			private var _mode:String = 'LIVE';
			[Bindable] public var appVersion:String = ' ';
			private var localeVersion:String = 'old';
			[Bindable] public var numberOfModules:int = 0;
			
			[Bindable] private var fullscreen_icon:Class = images.full_screen;
			[Bindable] private var logs_icon:Class = images.table;
			[Bindable] private var reset_layout_icon:Class = images.layout;
      [Bindable] private var statsIcon:Class = images.bandwidth;
      
			private var receivedConfigLocaleVer:Boolean = false;
			private var receivedResourceLocaleVer:Boolean = false;
			
			public function get mode():String {
				return _mode;
			}
			
			[Bindable] private var layoutOptions:LayoutOptions;
			
			[Bindable] private var showToolbarOpt:Boolean = true;
			[Bindable] private var toolbarHeight:Number = 30;
      [Bindable] private var toolbarPaddingTop:Number = 4;
      [Bindable] private var showFooterOpt:Boolean = true;
      [Bindable] private var footerHeight:Number = 20;
      
      [Bindable] private var isTunneling:Boolean = false;
			
<<<<<<< HEAD
			public function get mode():String {
				return _mode;
			}
			
			[Bindable] private var layoutOptions:LayoutOptions;
			
			[Bindable] private var showToolbarOpt:Boolean = true;

			private var DEFAULT_HELP_URL:String = null;
			
			public function initOptions(e:Event):void {
				LogUtil.debug("**** Init layout options ***");
				layoutOptions = new LayoutOptions();
				layoutOptions.parseOptions();
				showToolbarOpt = layoutOptions.showToolbar;
				LogUtil.debug("*** show toolbar = " + layoutOptions.showToolbar);
=======
			private var confirmingLogout:Boolean = false;
      
			public function initOptions(e:Event):void {
				layoutOptions = new LayoutOptions();
				layoutOptions.parseOptions();
				showToolbarOpt = layoutOptions.showToolbar;
				if (!showToolbarOpt) {
          toolbarHeight = 0;
          toolbarPaddingTop = 0;
        }
>>>>>>> 1e0f8c19
				toolbar.displayToolbar();
        
        showFooterOpt = layoutOptions.showFooter;
        if (!showFooterOpt) {
          footerHeight = 0;
        }
			
<<<<<<< HEAD
			protected function initializeShell():void {	
				globalDispatcher = new Dispatcher();	
			}
		
			protected function initFullScreen():void {				
				/* Set up full screen handler. */
				stage.addEventListener(FullScreenEvent.FULL_SCREEN, fullScreenHandler);
				dispState = stage.displayState;
			}	

			private function gotConfigParameters(e:ConfigEvent):void{
				DEFAULT_HELP_URL = e.config.helpURL;
			}				
			
			private var sendStartModulesEvent:Boolean = true;
=======
        
      }
			
			protected function initializeShell():void {	
				globalDispatcher = new Dispatcher();
			}
		
			protected function initFullScreen():void {				
				/* Set up full screen handler. */
				stage.addEventListener(FullScreenEvent.FULL_SCREEN, fullScreenHandler);
				dispState = stage.displayState;
			}					
			
			private var sendStartModulesEvent:Boolean = true;
			
			private function handleApplicationVersionEvent(event:AppVersionEvent):void {
				if (event.configLocaleVersion == true) {
					receivedConfigLocaleVer = true;
					appVersion = event.appVersion;
					localeVersion = event.localeVersion;
//					LogUtil.debug("Received locale version fron config.xml");
				} else {
					receivedResourceLocaleVer = true;
					LogUtil.debug("Received locale version fron locale file.");
				}
				
				if (receivedConfigLocaleVer && receivedResourceLocaleVer) {
					LogUtil.debug("Comparing locale versions.");
					if (!event.suppressLocaleWarning) checkLocaleVersion(localeVersion);
					if (sendStartModulesEvent) {
            
						sendStartModulesEvent = false;
						sendStartAllModulesEvent();
					}				
				}						
			}
			
			public function sendStartAllModulesEvent():void{
				LogUtil.debug("Sending start all modules event");
				var dispatcher:Dispatcher = new Dispatcher();
				dispatcher.dispatchEvent(new ModuleLoadEvent(ModuleLoadEvent.START_ALL_MODULES));	
			}
			
			private function fullScreenHandler(evt:FullScreenEvent):void {
				dispState = stage.displayState + " (fullScreen=" + evt.fullScreen.toString() + ")";
				if (evt.fullScreen) {
					LogUtil.debug("Switching to full screen");
					/* Do something specific here if we switched to full screen mode. */
				
				} else {
					LogUtil.debug("Switching to normal screen");
					/* Do something specific here if we switched to normal mode. */
				}
			}			
			
			private function openLogWindow():void {
				if (logWindow == null){
					logWindow = new LogWindow();
					logWindow.logs = logs;
				}
				mdiCanvas.windowManager.add(logWindow);
				mdiCanvas.windowManager.absPos(logWindow, 50, 50);
				logWindow.width = mdiCanvas.width - 100;
				logWindow.height = mdiCanvas.height - 100;
			}
>>>>>>> 1e0f8c19
			
			public function openShortcutHelpWindow(e:Event = null):void{
				if (scWindow == null) {
					scWindow = new ShortcutHelpWindow();
					scWindow.width = 300;
					scWindow.height = 300;
				}
				
				if (scWindow.minimized)
					scWindow.restore();
				
<<<<<<< HEAD
				} else {
					LogUtil.debug("Switching to normal screen");
					/* Do something specific here if we switched to normal mode. */
				}
			}			
			
			private function openLogWindow():void {
				if (logWindow == null){
					logWindow = new LogWindow();
					logWindow.logs = logs;
				}
				mdiCanvas.windowManager.add(logWindow);
				mdiCanvas.windowManager.absPos(logWindow, 50, 50);
				logWindow.width = mdiCanvas.width - 100;
				logWindow.height = mdiCanvas.height - 100;
			}
			
			private function toggleFullScreen():void{
	   			LogUtil.debug("Toggling fullscreen");
	   			try {
					switch (stage.displayState) {
						case StageDisplayState.FULL_SCREEN:
							LogUtil.debug("full screen mode");
							// If already in full screen mode, switch to normal mode.
							stage.displayState = StageDisplayState.NORMAL;
							break;
						default:
							LogUtil.debug("Normal screen mode");
							// If not in full screen mode, switch to full screen mode.
							stage.displayState = StageDisplayState.FULL_SCREEN;
							break;
					}
				} catch (err:SecurityError) {
					// ignore
				}
	   		}	
	   		
	   		private function handleOpenWindowEvent(event:OpenWindowEvent):void {
	   			
	   			var window:IBbbModuleWindow = event.window;
	   			mdiCanvas.addWindow(window);
	   		}
	   		
	   		private function handleCloseWindowEvent(event:CloseWindowEvent):void {
	   			var window:IBbbModuleWindow = event.window;
				mdiCanvas.removeWindow(window);
	   		}
	   		
	   		private function resetLayout():void{
	   			mdiCanvas.resetWindowLayout();
	   		}
	   		
	   		private function addComponentToCanvas(e:AddUIComponentToMainCanvas):void{
	   			mdiCanvas.addChild(e.component);
	   		}
	   		
	   		public function checkLocaleVersion(localeVersion:String):void {	   			
	   			Alert.okLabel ="OK";
				var version:String = "old-locales";
				version = ResourceUtil.getInstance().getString('bbb.mainshell.locale.version');
				LogUtil.debug("Locale from config=" + localeVersion + ", from locale file=" + version);

				if ((version == "old-locales") || (version == "") || (version == null)) {
					wrongLocaleVersion();
				} else {
					if (version != localeVersion) wrongLocaleVersion();
				}	   			
	   		}

			private function showMicSettings(event:BBBEvent):void {
				var micSettings:MicSettings = MicSettings(PopUpManager.createPopUp(mdiCanvas, MicSettings, true));				
				if(DEFAULT_HELP_URL != "")
					micSettings.setHelpUrl(DEFAULT_HELP_URL);
				var point1:Point = new Point();
				// Calculate position of TitleWindow in Application's coordinates. 
				point1.x = width/2;
				point1.y = height/2;                
				micSettings.x = point1.x - (micSettings.width/2);
				micSettings.y = point1.y - (micSettings.height/2);	
=======
				if (scWindow.maximized)
					scWindow.restore();
				
				mdiCanvas.windowManager.add(scWindow);
				mdiCanvas.windowManager.absPos(scWindow, mdiCanvas.width/2 - 150, mdiCanvas.height/2 - 150);
				
				scWindow.focusHead();
>>>>>>> 1e0f8c19
			}
			
			private function toggleFullScreen():void{
	   			LogUtil.debug("Toggling fullscreen");
	   			try {
					switch (stage.displayState) {
						case StageDisplayState.FULL_SCREEN:
							LogUtil.debug("full screen mode");
							// If already in full screen mode, switch to normal mode.
							stage.displayState = StageDisplayState.NORMAL;
							break;
						default:
							LogUtil.debug("Normal screen mode");
							// If not in full screen mode, switch to full screen mode.
							stage.displayState = StageDisplayState.FULL_SCREEN;
							break;
					}
				} catch (err:SecurityError) {
					// ignore
				}
	   		}	
	   		
	   		private function handleOpenWindowEvent(event:OpenWindowEvent):void {
          isTunneling = BBB.initConnectionManager().isTunnelling;
	   			var window:IBbbModuleWindow = event.window;
	   			mdiCanvas.addWindow(window);
	   		}
	   		
	   		private function handleCloseWindowEvent(event:CloseWindowEvent):void {
	   			var window:IBbbModuleWindow = event.window;
				  mdiCanvas.removeWindow(window);
	   		}
	   		
	   		private function resetLayout():void{
	   			mdiCanvas.resetWindowLayout();
	   		}
	   		
	   		private function addComponentToCanvas(e:AddUIComponentToMainCanvas):void{
	   			mdiCanvas.addChild(e.component);
	   		}
	   		
	   		public function checkLocaleVersion(localeVersion:String):void {	   			
	   			Alert.okLabel ="OK";
				var version:String = "old-locales";
				version = ResourceUtil.getInstance().getString('bbb.mainshell.locale.version');
				LogUtil.debug("Locale from config=" + localeVersion + ", from locale file=" + version);

				if ((version == "old-locales") || (version == "") || (version == null)) {
					wrongLocaleVersion();
				} else {
					if (version != localeVersion) wrongLocaleVersion();
				}	   			
	   		}

			private function showMicSettings(event:BBBEvent):void {
				var micSettings:MicSettings = MicSettings(PopUpManager.createPopUp(mdiCanvas, MicSettings, true));				
				var point1:Point = new Point();
				// Calculate position of TitleWindow in Application's coordinates. 
				point1.x = width/2;
				point1.y = height/2;                
				micSettings.x = point1.x - (micSettings.width/2);
				micSettings.y = point1.y - (micSettings.height/2);	
			}
			
      private function openVideoPreviewWindow(event:BBBEvent):void {
        var camSettings:CameraDisplaySettings = CameraDisplaySettings(PopUpManager.createPopUp(mdiCanvas, CameraDisplaySettings, true));		
        camSettings.resolutions = (event.payload.resolutions as String).split(",");
        camSettings.publishInClient = event.payload.publishInClient;
        
        var point1:Point = new Point();
        // Calculate position of TitleWindow in Application's coordinates. 
        point1.x = width/2;
        point1.y = height/2;                
        camSettings.x = point1.x - (camSettings.width/2);
        camSettings.y = point1.y - (camSettings.height/2);	
      }
      
	   	private function wrongLocaleVersion():void {
				var localeWindow:OldLocaleWarnWindow = OldLocaleWarnWindow(PopUpManager.createPopUp(mdiCanvas, OldLocaleWarnWindow, false));

				var point1:Point = new Point();
	        	// Calculate position of TitleWindow in Application's coordinates. 
				point1.x = width/2;
				point1.y = height/2;              
				localeWindow.x = point1.x - (localeWindow.width/2);
				localeWindow.y = point1.y - (localeWindow.height/2);	
      }
			
			private function handleLogout(e:ConnectionFailedEvent):void {
				if (layoutOptions.showLogoutWindow) {
					if (logoutWindow != null) return;
					logoutWindow = LoggedOutWindow(PopUpManager.createPopUp( mdiCanvas, LoggedOutWindow, false));
					
					var point1:Point = new Point();
					// Calculate position of TitleWindow in Application's coordinates. 
					point1.x = width/2;
					point1.y = height/2;                 
					logoutWindow.x = point1.x - (logoutWindow.width/2);
					logoutWindow.y = point1.y - (logoutWindow.height/2);
					
					if (e is ConnectionFailedEvent) logoutWindow.setReason((e as ConnectionFailedEvent).type);
					else logoutWindow.setReason("You have logged out of the conference");	
					
					mdiCanvas.removeAllWindows(); 				
				} else {
					mdiCanvas.removeAllWindows();
					var pageHost:String = FlexGlobals.topLevelApplication.url.split("/")[0];
					var pageURL:String = FlexGlobals.topLevelApplication.url.split("/")[2];
					var request:URLRequest = new URLRequest(pageHost + "//" + pageURL + "/bigbluebutton/api/signOut");
					var urlLoader:URLLoader = new URLLoader();
					urlLoader.addEventListener(Event.COMPLETE, handleLogoutComplete);	
					urlLoader.load(request);
				}				
			}
			
			private function handleLogoutComplete(e:Event):void {	
				var request:URLRequest = new URLRequest(BBB.initUserConfigManager().getLogoutUrl());
				LogUtil.debug("Logging out to: " + BBB.initUserConfigManager().getLogoutUrl());
				navigateToURL(request, '_self');			
			}
			
			private function attemptReconnect(e:ConnectionFailedEvent):void{
				/*if (connectionLostWindow != null) return;
				connectionLostWindow = ConnectionLostWindow(PopUpManager.createPopUp( mdiCanvas, ConnectionLostWindow, true));
				connectionLostWindow.x = mdiCanvas.width/2 - connectionLostWindow.width/2;
				connectionLostWindow.y = mdiCanvas.height/2 - connectionLostWindow.height/2;*/
				
				//Temporary fix
				handleLogout(e);
			}
			
			private function handleRecordStatusEvent(evt:RecordStatusEvent):void {
				Alert.show(evt.status, evt.module);
			}
						
			private function handleAddToolbarComponent(event:ToolbarButtonEvent):void {
				if (event.location == ToolbarButtonEvent.BOTTOM_TOOLBAR) {
					(event.button as UIComponent).tabIndex = baseIndex;
					addedBtns.addChild(event.button as UIComponent);
					//realignButtons();
				}
			}
			
			private function handleRemoveToolbarComponent(event:ToolbarButtonEvent):void {
				if (addedBtns.contains(event.button as UIComponent))
					addedBtns.removeChild(event.button as UIComponent);
			}

			private var networkStatsWindow:NetworkStatsWindow = new NetworkStatsWindow();

			private function openNetworkStatsWindow(e:Event = null):void {
				/*var btnPosition:Point = new Point(btnNetwork.x, btnNetwork.y);
				var btnPositionOnGlobal:Point = btnNetwork.localToGlobal(btnPosition);
				var windowPosition:Point = networkStatsWindow.globalToLocal(btnPositionOnGlobal);
				
				windowPosition.x += btnNetwork.width + 10;
				windowPosition.y -= networkStatsWindow.height - 10;

				networkStatsWindow.x = windowPosition.x;
				networkStatsWindow.y = windowPosition.y;*/

				networkStatsWindow.appear();
			}
			
			private function closeNetworkStatsWindow(e:Event = null):void {
				networkStatsWindow.disappear();
			}

		]]>
	</mx:Script>
			
	<views:MainToolbar id="toolbar" 
					   dock="true" 
					   width="100%" 
					   height="{toolbarHeight}" 
					   visible="{showToolbarOpt}" 
					   verticalAlign="middle" 
					   toolbarOptions="{layoutOptions}" 
					   paddingTop="{toolbarPaddingTop}"/>
					   
	<views:MainCanvas id="mdiCanvas" 
					  horizontalScrollPolicy="off" 
					  verticalScrollPolicy="off" 
					  effectsLib="{flexlib.mdi.effects.effectsLib.MDIVistaEffects}" 
					  width="100%" 
					  height="100%">
		<views:LoadingBar id="progressBar" horizontalCenter="0" verticalCenter="0" width="50%" />
		<views:BrandingLogo x="{this.width - 300}" y="{this.height - 300}" />
	</views:MainCanvas>	
	
	<mx:ControlBar width="100%" height="{footerHeight}" paddingTop="0">		
	  <mx:Text htmlText="{ResourceUtil.getInstance().getString('bbb.mainshell.copyrightLabel2',[appVersion])}" id="copyrightLabel2"/>
	 	<mx:Spacer width="20"/>
		<mx:Spacer width="100%"/> 
    <mx:Label text="{isTunneling ? '[Tunnelling]' : ''}" id="isTunnellingLbl"/>
		
		<mx:Button width="20" 
				   height="20" 
				   visible="{layoutOptions.showLogButton}" 
				   toolTip="{ResourceUtil.getInstance().getString('bbb.mainshell.logBtn.toolTip')}" 
				   id="logBtn" 
				   icon="{logs_icon}" 
				   click="openLogWindow()" 
				   tabIndex="{baseIndex}"/>
		
		<!-- mx:Button width="20" height="20" visible="{layoutOptions.showResetLayout}" toolTip="{ResourceUtil.getInstance().getString('bbb.mainshell.resetLayoutBtn.toolTip')}" id="btnResetLayout" icon="{reset_layout_icon}" click="resetLayout()" /-->
		<mx:Button id="btnNetwork" icon="{statsIcon}" width="20" height="20" mouseOver="openNetworkStatsWindow()" mouseOut="closeNetworkStatsWindow()" tabFocusEnabled="false" visible="{layoutOptions.showNetworkMonitor}" />		
		<mx:HBox id="addedBtns" />
	</mx:ControlBar>
</mx:VBox>
<|MERGE_RESOLUTION|>--- conflicted
+++ resolved
@@ -1,91 +1,90 @@
-<?xml version="1.0" encoding="utf-8"?>
-
-<!--
-
-BigBlueButton open source conferencing system - http://www.bigbluebutton.org/
-
-Copyright (c) 2012 BigBlueButton Inc. and by respective authors (see below).
-
-This program is free software; you can redistribute it and/or modify it under the
-terms of the GNU Lesser General Public License as published by the Free Software
-Foundation; either version 3.0 of the License, or (at your option) any later
-version.
-
-BigBlueButton is distributed in the hope that it will be useful, but WITHOUT ANY
-WARRANTY; without even the implied warranty of MERCHANTABILITY or FITNESS FOR A
-PARTICULAR PURPOSE. See the GNU Lesser General Public License for more details.
-
-You should have received a copy of the GNU Lesser General Public License along
-with BigBlueButton; if not, see <http://www.gnu.org/licenses/>.
-
--->
-
-<mx:VBox xmlns:mx="http://www.adobe.com/2006/mxml" 
-		xmlns:flexmdi="flexlib.mdi.containers.*"
-		xmlns:logModule="org.bigbluebutton.modules.log.view.components.*"
-		xmlns:views="org.bigbluebutton.main.views.*"
-		xmlns:mate="http://mate.asfusion.com/"
-		xmlns:maps="org.bigbluebutton.main.maps.*"
-		xmlns:api="org.bigbluebutton.main.api.*"
-		width="100%" height="100%" 
-		creationComplete="initializeShell()" 
-		xmlns:common="org.bigbluebutton.common.*">
-		
-	<mate:Listener type="{OpenWindowEvent.OPEN_WINDOW_EVENT}" method="handleOpenWindowEvent" />	
-	<mate:Listener type="{CloseWindowEvent.CLOSE_WINDOW_EVENT}" method="handleCloseWindowEvent"/>
+<?xml version="1.0" encoding="utf-8"?>
+
+<!--
+
+BigBlueButton open source conferencing system - http://www.bigbluebutton.org/
+
+Copyright (c) 2012 BigBlueButton Inc. and by respective authors (see below).
+
+This program is free software; you can redistribute it and/or modify it under the
+terms of the GNU Lesser General Public License as published by the Free Software
+Foundation; either version 3.0 of the License, or (at your option) any later
+version.
+
+BigBlueButton is distributed in the hope that it will be useful, but WITHOUT ANY
+WARRANTY; without even the implied warranty of MERCHANTABILITY or FITNESS FOR A
+PARTICULAR PURPOSE. See the GNU Lesser General Public License for more details.
+
+You should have received a copy of the GNU Lesser General Public License along
+with BigBlueButton; if not, see <http://www.gnu.org/licenses/>.
+
+-->
+
+<mx:VBox xmlns:mx="http://www.adobe.com/2006/mxml" 
+		xmlns:flexmdi="flexlib.mdi.containers.*"
+		xmlns:logModule="org.bigbluebutton.modules.log.view.components.*"
+		xmlns:views="org.bigbluebutton.main.views.*"
+		xmlns:mate="http://mate.asfusion.com/"
+		xmlns:maps="org.bigbluebutton.main.maps.*"
+		xmlns:api="org.bigbluebutton.main.api.*"
+		width="100%" height="100%" 
+		creationComplete="initializeShell()" 
+		xmlns:common="org.bigbluebutton.common.*">
+		
+	<mate:Listener type="{OpenWindowEvent.OPEN_WINDOW_EVENT}" method="handleOpenWindowEvent" />	
+	<mate:Listener type="{CloseWindowEvent.CLOSE_WINDOW_EVENT}" method="handleCloseWindowEvent"/>
 	<mate:Listener type="{AddUIComponentToMainCanvas.ADD_COMPONENT}" method="addComponentToCanvas" />
-	<mate:Listener type="{AppVersionEvent.APP_VERSION_EVENT}" method="handleApplicationVersionEvent" />	
-	<mate:Listener type="{ConnectionFailedEvent.USER_LOGGED_OUT}" method="handleLogout" />
-	<mate:Listener type="{ConnectionFailedEvent.CONNECTION_FAILED}" method="attemptReconnect" />
-	<mate:Listener type="{ConnectionFailedEvent.CONNECTION_CLOSED}" method="attemptReconnect"  />
-	<mate:Listener type="{ConnectionFailedEvent.UNKNOWN_REASON}" method="attemptReconnect"  />
-	<mate:Listener type="{ConnectionFailedEvent.CONNECTION_REJECTED}" method="attemptReconnect"  />
-	<mate:Listener type="{ConfigEvent.CONFIG_EVENT}" method="gotConfigParameters" />
-	<mate:Listener type="configLoadedEvent" method="initOptions"  />
-	<mate:Listener type="SHOW_MIC_SETTINGS" method="showMicSettings"  />
-	<mate:Listener type="{ToolbarButtonEvent.ADD}" method="handleAddToolbarComponent" />	
-	<mate:Listener type="{ToolbarButtonEvent.REMOVE}" method="handleRemoveToolbarComponent"/>
-	<mate:Listener type="{ShortcutEvent.OPEN_SHORTCUT_WIN}" method="openShortcutHelpWindow" />
-  	<mate:Listener type="{BBBEvent.OPEN_WEBCAM_PREVIEW}" method="openVideoPreviewWindow" />
-	  
-	<mx:Script>
-		<![CDATA[
-			import com.asfusion.mate.events.Dispatcher;
-			
-			import flash.events.MouseEvent;
-			import flash.geom.Point;
-			
-			import flexlib.mdi.containers.MDIWindow;
-			import flexlib.mdi.effects.effectsLib.MDIVistaEffects;
-			
-			import mx.collections.ArrayCollection;
-			import mx.containers.TitleWindow;
-			import mx.controls.Alert;
-			import mx.core.FlexGlobals;
-			import mx.core.UIComponent;
-			import mx.events.CloseEvent;
-			import mx.managers.PopUpManager;
-			
-			import org.bigbluebutton.common.IBbbModuleWindow;
-			import org.bigbluebutton.common.Images;
-			import org.bigbluebutton.common.LogUtil;
-			import org.bigbluebutton.common.events.AddUIComponentToMainCanvas;
-			import org.bigbluebutton.common.events.CloseWindowEvent;
-			import org.bigbluebutton.common.events.OpenWindowEvent;
-			import org.bigbluebutton.common.events.ToolbarButtonEvent;
-			import org.bigbluebutton.core.BBB;
-			import org.bigbluebutton.main.events.AppVersionEvent;
-			import org.bigbluebutton.main.events.BBBEvent;
-			import org.bigbluebutton.main.events.ConfigEvent;
-			import org.bigbluebutton.main.events.LogoutEvent;
-			import org.bigbluebutton.main.events.ModuleLoadEvent;
-			import org.bigbluebutton.main.events.PortTestEvent;
-			import org.bigbluebutton.main.events.RecordStatusEvent;
-			import org.bigbluebutton.main.events.ShortcutEvent;
-			import org.bigbluebutton.main.events.SuccessfulLoginEvent;
-			import org.bigbluebutton.main.model.LayoutOptions;
-			import org.bigbluebutton.main.model.users.events.ConnectionFailedEvent;
-			import org.bigbluebutton.util.i18n.ResourceUtil;
+	<mate:Listener type="{AppVersionEvent.APP_VERSION_EVENT}" method="handleApplicationVersionEvent" />	
+	<mate:Listener type="{ConnectionFailedEvent.USER_LOGGED_OUT}" method="handleLogout" />
+	<mate:Listener type="{ConnectionFailedEvent.CONNECTION_FAILED}" method="attemptReconnect" />
+	<mate:Listener type="{ConnectionFailedEvent.CONNECTION_CLOSED}" method="attemptReconnect"  />
+	<mate:Listener type="{ConnectionFailedEvent.UNKNOWN_REASON}" method="attemptReconnect"  />
+	<mate:Listener type="{ConnectionFailedEvent.CONNECTION_REJECTED}" method="attemptReconnect"  />
+	<mate:Listener type="configLoadedEvent" method="initOptions"  />
+	<mate:Listener type="SHOW_MIC_SETTINGS" method="showMicSettings"  />
+	<mate:Listener type="{ToolbarButtonEvent.ADD}" method="handleAddToolbarComponent" />	
+	<mate:Listener type="{ToolbarButtonEvent.REMOVE}" method="handleRemoveToolbarComponent"/>
+	<mate:Listener type="{ShortcutEvent.OPEN_SHORTCUT_WIN}" method="openShortcutHelpWindow" />
+  	<mate:Listener type="{BBBEvent.OPEN_WEBCAM_PREVIEW}" method="openVideoPreviewWindow" />
+	  
+	<mx:Script>
+		<![CDATA[
+			import com.asfusion.mate.events.Dispatcher;
+			
+			import flash.events.MouseEvent;
+			import flash.geom.Point;
+			
+			import flexlib.mdi.containers.MDIWindow;
+			import flexlib.mdi.effects.effectsLib.MDIVistaEffects;
+			
+			import mx.collections.ArrayCollection;
+			import mx.containers.TitleWindow;
+			import mx.controls.Alert;
+			import mx.core.FlexGlobals;
+			import mx.core.UIComponent;
+			import mx.events.CloseEvent;
+			import mx.managers.PopUpManager;
+			
+			import org.bigbluebutton.common.IBbbModuleWindow;
+			import org.bigbluebutton.common.Images;
+			import org.bigbluebutton.common.LogUtil;
+			import org.bigbluebutton.common.events.AddUIComponentToMainCanvas;
+			import org.bigbluebutton.common.events.CloseWindowEvent;
+			import org.bigbluebutton.common.events.OpenWindowEvent;
+			import org.bigbluebutton.common.events.ToolbarButtonEvent;
+			import org.bigbluebutton.core.BBB;
+			import org.bigbluebutton.main.events.AppVersionEvent;
+			import org.bigbluebutton.main.events.BBBEvent;
+			import org.bigbluebutton.main.events.ConfigEvent;
+			import org.bigbluebutton.main.events.LogoutEvent;
+			import org.bigbluebutton.main.events.ModuleLoadEvent;
+			import org.bigbluebutton.main.events.PortTestEvent;
+			import org.bigbluebutton.main.events.RecordStatusEvent;
+			import org.bigbluebutton.main.events.ShortcutEvent;
+			import org.bigbluebutton.main.events.SuccessfulLoginEvent;
+			import org.bigbluebutton.main.model.LayoutOptions;
+			import org.bigbluebutton.main.model.users.events.ConnectionFailedEvent;
+			import org.bigbluebutton.util.i18n.ResourceUtil;
 			import org.bigbluebutton.util.logging.Logger;
 	
 			private var globalDispatcher:Dispatcher;			
@@ -93,11 +92,11 @@
 			private var images:Images = new Images();
 			private var stoppedModules:ArrayCollection;			
 			private var logs:Logger = new Logger();
-			private var logWindow:LogWindow;
+			private var logWindow:LogWindow;
 			private var scWindow:ShortcutHelpWindow;
 			private var logoutWindow:LoggedOutWindow;
-			private var connectionLostWindow:ConnectionLostWindow;
-			
+			private var connectionLostWindow:ConnectionLostWindow;
+			
 			[Bindable] private var baseIndex:int = 100000;
 			
 			// LIVE or PLAYBACK
@@ -109,10 +108,10 @@
 			[Bindable] private var fullscreen_icon:Class = images.full_screen;
 			[Bindable] private var logs_icon:Class = images.table;
 			[Bindable] private var reset_layout_icon:Class = images.layout;
-      [Bindable] private var statsIcon:Class = images.bandwidth;
+      [Bindable] private var statsIcon:Class = images.bandwidth;
       
 			private var receivedConfigLocaleVer:Boolean = false;
-			private var receivedResourceLocaleVer:Boolean = false;
+			private var receivedResourceLocaleVer:Boolean = false;
 			
 			public function get mode():String {
 				return _mode;
@@ -121,67 +120,31 @@
 			[Bindable] private var layoutOptions:LayoutOptions;
 			
 			[Bindable] private var showToolbarOpt:Boolean = true;
-			[Bindable] private var toolbarHeight:Number = 30;
-      [Bindable] private var toolbarPaddingTop:Number = 4;
-      [Bindable] private var showFooterOpt:Boolean = true;
-      [Bindable] private var footerHeight:Number = 20;
-      
-      [Bindable] private var isTunneling:Boolean = false;
-			
-<<<<<<< HEAD
-			public function get mode():String {
-				return _mode;
-			}
-			
-			[Bindable] private var layoutOptions:LayoutOptions;
-			
-			[Bindable] private var showToolbarOpt:Boolean = true;
-
-			private var DEFAULT_HELP_URL:String = null;
-			
-			public function initOptions(e:Event):void {
-				LogUtil.debug("**** Init layout options ***");
-				layoutOptions = new LayoutOptions();
-				layoutOptions.parseOptions();
-				showToolbarOpt = layoutOptions.showToolbar;
-				LogUtil.debug("*** show toolbar = " + layoutOptions.showToolbar);
-=======
-			private var confirmingLogout:Boolean = false;
+			[Bindable] private var toolbarHeight:Number = 30;
+      [Bindable] private var toolbarPaddingTop:Number = 4;
+      [Bindable] private var showFooterOpt:Boolean = true;
+      [Bindable] private var footerHeight:Number = 20;
+      
+      [Bindable] private var isTunneling:Boolean = false;
+			
+			private var confirmingLogout:Boolean = false;
       
 			public function initOptions(e:Event):void {
 				layoutOptions = new LayoutOptions();
 				layoutOptions.parseOptions();
 				showToolbarOpt = layoutOptions.showToolbar;
-				if (!showToolbarOpt) {
-          toolbarHeight = 0;
-          toolbarPaddingTop = 0;
+				if (!showToolbarOpt) {
+          toolbarHeight = 0;
+          toolbarPaddingTop = 0;
         }
->>>>>>> 1e0f8c19
-				toolbar.displayToolbar();
-        
-        showFooterOpt = layoutOptions.showFooter;
-        if (!showFooterOpt) {
-          footerHeight = 0;
+				toolbar.displayToolbar();
+        
+        showFooterOpt = layoutOptions.showFooter;
+        if (!showFooterOpt) {
+          footerHeight = 0;
         }
-			
-<<<<<<< HEAD
-			protected function initializeShell():void {	
-				globalDispatcher = new Dispatcher();	
-			}
-		
-			protected function initFullScreen():void {				
-				/* Set up full screen handler. */
-				stage.addEventListener(FullScreenEvent.FULL_SCREEN, fullScreenHandler);
-				dispState = stage.displayState;
-			}	
-
-			private function gotConfigParameters(e:ConfigEvent):void{
-				DEFAULT_HELP_URL = e.config.helpURL;
-			}				
-			
-			private var sendStartModulesEvent:Boolean = true;
-=======
-        
+			
+        
       }
 			
 			protected function initializeShell():void {	
@@ -210,7 +173,7 @@
 				if (receivedConfigLocaleVer && receivedResourceLocaleVer) {
 					LogUtil.debug("Comparing locale versions.");
 					if (!event.suppressLocaleWarning) checkLocaleVersion(localeVersion);
-					if (sendStartModulesEvent) {
+					if (sendStartModulesEvent) {
             
 						sendStartModulesEvent = false;
 						sendStartAllModulesEvent();
@@ -246,108 +209,25 @@
 				logWindow.width = mdiCanvas.width - 100;
 				logWindow.height = mdiCanvas.height - 100;
 			}
->>>>>>> 1e0f8c19
-			
-			public function openShortcutHelpWindow(e:Event = null):void{
-				if (scWindow == null) {
-					scWindow = new ShortcutHelpWindow();
-					scWindow.width = 300;
-					scWindow.height = 300;
-				}
-				
-				if (scWindow.minimized)
-					scWindow.restore();
-				
-<<<<<<< HEAD
-				} else {
-					LogUtil.debug("Switching to normal screen");
-					/* Do something specific here if we switched to normal mode. */
-				}
-			}			
-			
-			private function openLogWindow():void {
-				if (logWindow == null){
-					logWindow = new LogWindow();
-					logWindow.logs = logs;
-				}
-				mdiCanvas.windowManager.add(logWindow);
-				mdiCanvas.windowManager.absPos(logWindow, 50, 50);
-				logWindow.width = mdiCanvas.width - 100;
-				logWindow.height = mdiCanvas.height - 100;
-			}
-			
-			private function toggleFullScreen():void{
-	   			LogUtil.debug("Toggling fullscreen");
-	   			try {
-					switch (stage.displayState) {
-						case StageDisplayState.FULL_SCREEN:
-							LogUtil.debug("full screen mode");
-							// If already in full screen mode, switch to normal mode.
-							stage.displayState = StageDisplayState.NORMAL;
-							break;
-						default:
-							LogUtil.debug("Normal screen mode");
-							// If not in full screen mode, switch to full screen mode.
-							stage.displayState = StageDisplayState.FULL_SCREEN;
-							break;
-					}
-				} catch (err:SecurityError) {
-					// ignore
-				}
-	   		}	
-	   		
-	   		private function handleOpenWindowEvent(event:OpenWindowEvent):void {
-	   			
-	   			var window:IBbbModuleWindow = event.window;
-	   			mdiCanvas.addWindow(window);
-	   		}
-	   		
-	   		private function handleCloseWindowEvent(event:CloseWindowEvent):void {
-	   			var window:IBbbModuleWindow = event.window;
-				mdiCanvas.removeWindow(window);
-	   		}
-	   		
-	   		private function resetLayout():void{
-	   			mdiCanvas.resetWindowLayout();
-	   		}
-	   		
-	   		private function addComponentToCanvas(e:AddUIComponentToMainCanvas):void{
-	   			mdiCanvas.addChild(e.component);
-	   		}
-	   		
-	   		public function checkLocaleVersion(localeVersion:String):void {	   			
-	   			Alert.okLabel ="OK";
-				var version:String = "old-locales";
-				version = ResourceUtil.getInstance().getString('bbb.mainshell.locale.version');
-				LogUtil.debug("Locale from config=" + localeVersion + ", from locale file=" + version);
-
-				if ((version == "old-locales") || (version == "") || (version == null)) {
-					wrongLocaleVersion();
-				} else {
-					if (version != localeVersion) wrongLocaleVersion();
-				}	   			
-	   		}
-
-			private function showMicSettings(event:BBBEvent):void {
-				var micSettings:MicSettings = MicSettings(PopUpManager.createPopUp(mdiCanvas, MicSettings, true));				
-				if(DEFAULT_HELP_URL != "")
-					micSettings.setHelpUrl(DEFAULT_HELP_URL);
-				var point1:Point = new Point();
-				// Calculate position of TitleWindow in Application's coordinates. 
-				point1.x = width/2;
-				point1.y = height/2;                
-				micSettings.x = point1.x - (micSettings.width/2);
-				micSettings.y = point1.y - (micSettings.height/2);	
-=======
-				if (scWindow.maximized)
-					scWindow.restore();
-				
-				mdiCanvas.windowManager.add(scWindow);
-				mdiCanvas.windowManager.absPos(scWindow, mdiCanvas.width/2 - 150, mdiCanvas.height/2 - 150);
-				
-				scWindow.focusHead();
->>>>>>> 1e0f8c19
-			}
+			
+			public function openShortcutHelpWindow(e:Event = null):void{
+				if (scWindow == null) {
+					scWindow = new ShortcutHelpWindow();
+					scWindow.width = 300;
+					scWindow.height = 300;
+				}
+				
+				if (scWindow.minimized)
+					scWindow.restore();
+				
+				if (scWindow.maximized)
+					scWindow.restore();
+				
+				mdiCanvas.windowManager.add(scWindow);
+				mdiCanvas.windowManager.absPos(scWindow, mdiCanvas.width/2 - 150, mdiCanvas.height/2 - 150);
+				
+				scWindow.focusHead();
+			}
 			
 			private function toggleFullScreen():void{
 	   			LogUtil.debug("Toggling fullscreen");
@@ -410,19 +290,19 @@
 				micSettings.x = point1.x - (micSettings.width/2);
 				micSettings.y = point1.y - (micSettings.height/2);	
 			}
-			
-      private function openVideoPreviewWindow(event:BBBEvent):void {
-        var camSettings:CameraDisplaySettings = CameraDisplaySettings(PopUpManager.createPopUp(mdiCanvas, CameraDisplaySettings, true));		
-        camSettings.resolutions = (event.payload.resolutions as String).split(",");
-        camSettings.publishInClient = event.payload.publishInClient;
-        
-        var point1:Point = new Point();
-        // Calculate position of TitleWindow in Application's coordinates. 
-        point1.x = width/2;
-        point1.y = height/2;                
-        camSettings.x = point1.x - (camSettings.width/2);
-        camSettings.y = point1.y - (camSettings.height/2);	
-      }
+			
+      private function openVideoPreviewWindow(event:BBBEvent):void {
+        var camSettings:CameraDisplaySettings = CameraDisplaySettings(PopUpManager.createPopUp(mdiCanvas, CameraDisplaySettings, true));		
+        camSettings.resolutions = (event.payload.resolutions as String).split(",");
+        camSettings.publishInClient = event.payload.publishInClient;
+        
+        var point1:Point = new Point();
+        // Calculate position of TitleWindow in Application's coordinates. 
+        point1.x = width/2;
+        point1.y = height/2;                
+        camSettings.x = point1.x - (camSettings.width/2);
+        camSettings.y = point1.y - (camSettings.height/2);	
+      }
       
 	   	private function wrongLocaleVersion():void {
 				var localeWindow:OldLocaleWarnWindow = OldLocaleWarnWindow(PopUpManager.createPopUp(mdiCanvas, OldLocaleWarnWindow, false));
@@ -450,110 +330,110 @@
 					if (e is ConnectionFailedEvent) logoutWindow.setReason((e as ConnectionFailedEvent).type);
 					else logoutWindow.setReason("You have logged out of the conference");	
 					
-					mdiCanvas.removeAllWindows(); 				
-				} else {
-					mdiCanvas.removeAllWindows();
-					var pageHost:String = FlexGlobals.topLevelApplication.url.split("/")[0];
-					var pageURL:String = FlexGlobals.topLevelApplication.url.split("/")[2];
-					var request:URLRequest = new URLRequest(pageHost + "//" + pageURL + "/bigbluebutton/api/signOut");
-					var urlLoader:URLLoader = new URLLoader();
-					urlLoader.addEventListener(Event.COMPLETE, handleLogoutComplete);	
-					urlLoader.load(request);
-				}				
-			}
-			
-			private function handleLogoutComplete(e:Event):void {	
-				var request:URLRequest = new URLRequest(BBB.initUserConfigManager().getLogoutUrl());
-				LogUtil.debug("Logging out to: " + BBB.initUserConfigManager().getLogoutUrl());
-				navigateToURL(request, '_self');			
-			}
-			
-			private function attemptReconnect(e:ConnectionFailedEvent):void{
-				/*if (connectionLostWindow != null) return;
-				connectionLostWindow = ConnectionLostWindow(PopUpManager.createPopUp( mdiCanvas, ConnectionLostWindow, true));
-				connectionLostWindow.x = mdiCanvas.width/2 - connectionLostWindow.width/2;
-				connectionLostWindow.y = mdiCanvas.height/2 - connectionLostWindow.height/2;*/
-				
-				//Temporary fix
-				handleLogout(e);
-			}
-			
-			private function handleRecordStatusEvent(evt:RecordStatusEvent):void {
-				Alert.show(evt.status, evt.module);
-			}
-						
-			private function handleAddToolbarComponent(event:ToolbarButtonEvent):void {
-				if (event.location == ToolbarButtonEvent.BOTTOM_TOOLBAR) {
-					(event.button as UIComponent).tabIndex = baseIndex;
-					addedBtns.addChild(event.button as UIComponent);
-					//realignButtons();
-				}
-			}
-			
-			private function handleRemoveToolbarComponent(event:ToolbarButtonEvent):void {
-				if (addedBtns.contains(event.button as UIComponent))
-					addedBtns.removeChild(event.button as UIComponent);
-			}
-
-			private var networkStatsWindow:NetworkStatsWindow = new NetworkStatsWindow();
-
-			private function openNetworkStatsWindow(e:Event = null):void {
-				/*var btnPosition:Point = new Point(btnNetwork.x, btnNetwork.y);
-				var btnPositionOnGlobal:Point = btnNetwork.localToGlobal(btnPosition);
-				var windowPosition:Point = networkStatsWindow.globalToLocal(btnPositionOnGlobal);
-				
-				windowPosition.x += btnNetwork.width + 10;
-				windowPosition.y -= networkStatsWindow.height - 10;
-
-				networkStatsWindow.x = windowPosition.x;
-				networkStatsWindow.y = windowPosition.y;*/
-
-				networkStatsWindow.appear();
-			}
-			
-			private function closeNetworkStatsWindow(e:Event = null):void {
-				networkStatsWindow.disappear();
-			}
-
-		]]>
-	</mx:Script>
-			
-	<views:MainToolbar id="toolbar" 
-					   dock="true" 
-					   width="100%" 
-					   height="{toolbarHeight}" 
-					   visible="{showToolbarOpt}" 
-					   verticalAlign="middle" 
-					   toolbarOptions="{layoutOptions}" 
-					   paddingTop="{toolbarPaddingTop}"/>
-					   
-	<views:MainCanvas id="mdiCanvas" 
-					  horizontalScrollPolicy="off" 
-					  verticalScrollPolicy="off" 
-					  effectsLib="{flexlib.mdi.effects.effectsLib.MDIVistaEffects}" 
-					  width="100%" 
-					  height="100%">
-		<views:LoadingBar id="progressBar" horizontalCenter="0" verticalCenter="0" width="50%" />
-		<views:BrandingLogo x="{this.width - 300}" y="{this.height - 300}" />
-	</views:MainCanvas>	
+					mdiCanvas.removeAllWindows(); 				
+				} else {
+					mdiCanvas.removeAllWindows();
+					var pageHost:String = FlexGlobals.topLevelApplication.url.split("/")[0];
+					var pageURL:String = FlexGlobals.topLevelApplication.url.split("/")[2];
+					var request:URLRequest = new URLRequest(pageHost + "//" + pageURL + "/bigbluebutton/api/signOut");
+					var urlLoader:URLLoader = new URLLoader();
+					urlLoader.addEventListener(Event.COMPLETE, handleLogoutComplete);	
+					urlLoader.load(request);
+				}				
+			}
+			
+			private function handleLogoutComplete(e:Event):void {	
+				var request:URLRequest = new URLRequest(BBB.initUserConfigManager().getLogoutUrl());
+				LogUtil.debug("Logging out to: " + BBB.initUserConfigManager().getLogoutUrl());
+				navigateToURL(request, '_self');			
+			}
+			
+			private function attemptReconnect(e:ConnectionFailedEvent):void{
+				/*if (connectionLostWindow != null) return;
+				connectionLostWindow = ConnectionLostWindow(PopUpManager.createPopUp( mdiCanvas, ConnectionLostWindow, true));
+				connectionLostWindow.x = mdiCanvas.width/2 - connectionLostWindow.width/2;
+				connectionLostWindow.y = mdiCanvas.height/2 - connectionLostWindow.height/2;*/
+				
+				//Temporary fix
+				handleLogout(e);
+			}
+			
+			private function handleRecordStatusEvent(evt:RecordStatusEvent):void {
+				Alert.show(evt.status, evt.module);
+			}
+						
+			private function handleAddToolbarComponent(event:ToolbarButtonEvent):void {
+				if (event.location == ToolbarButtonEvent.BOTTOM_TOOLBAR) {
+					(event.button as UIComponent).tabIndex = baseIndex;
+					addedBtns.addChild(event.button as UIComponent);
+					//realignButtons();
+				}
+			}
+			
+			private function handleRemoveToolbarComponent(event:ToolbarButtonEvent):void {
+				if (addedBtns.contains(event.button as UIComponent))
+					addedBtns.removeChild(event.button as UIComponent);
+			}
+
+			private var networkStatsWindow:NetworkStatsWindow = new NetworkStatsWindow();
+
+			private function openNetworkStatsWindow(e:Event = null):void {
+				/*var btnPosition:Point = new Point(btnNetwork.x, btnNetwork.y);
+				var btnPositionOnGlobal:Point = btnNetwork.localToGlobal(btnPosition);
+				var windowPosition:Point = networkStatsWindow.globalToLocal(btnPositionOnGlobal);
+				
+				windowPosition.x += btnNetwork.width + 10;
+				windowPosition.y -= networkStatsWindow.height - 10;
+
+				networkStatsWindow.x = windowPosition.x;
+				networkStatsWindow.y = windowPosition.y;*/
+
+				networkStatsWindow.appear();
+			}
+			
+			private function closeNetworkStatsWindow(e:Event = null):void {
+				networkStatsWindow.disappear();
+			}
+
+		]]>
+	</mx:Script>
+			
+	<views:MainToolbar id="toolbar" 
+					   dock="true" 
+					   width="100%" 
+					   height="{toolbarHeight}" 
+					   visible="{showToolbarOpt}" 
+					   verticalAlign="middle" 
+					   toolbarOptions="{layoutOptions}" 
+					   paddingTop="{toolbarPaddingTop}"/>
+					   
+	<views:MainCanvas id="mdiCanvas" 
+					  horizontalScrollPolicy="off" 
+					  verticalScrollPolicy="off" 
+					  effectsLib="{flexlib.mdi.effects.effectsLib.MDIVistaEffects}" 
+					  width="100%" 
+					  height="100%">
+		<views:LoadingBar id="progressBar" horizontalCenter="0" verticalCenter="0" width="50%" />
+		<views:BrandingLogo x="{this.width - 300}" y="{this.height - 300}" />
+	</views:MainCanvas>	
 	
-	<mx:ControlBar width="100%" height="{footerHeight}" paddingTop="0">		
+	<mx:ControlBar width="100%" height="{footerHeight}" paddingTop="0">		
 	  <mx:Text htmlText="{ResourceUtil.getInstance().getString('bbb.mainshell.copyrightLabel2',[appVersion])}" id="copyrightLabel2"/>
-	 	<mx:Spacer width="20"/>
-		<mx:Spacer width="100%"/> 
-    <mx:Label text="{isTunneling ? '[Tunnelling]' : ''}" id="isTunnellingLbl"/>
-		
-		<mx:Button width="20" 
-				   height="20" 
-				   visible="{layoutOptions.showLogButton}" 
-				   toolTip="{ResourceUtil.getInstance().getString('bbb.mainshell.logBtn.toolTip')}" 
-				   id="logBtn" 
-				   icon="{logs_icon}" 
-				   click="openLogWindow()" 
-				   tabIndex="{baseIndex}"/>
-		
-		<!-- mx:Button width="20" height="20" visible="{layoutOptions.showResetLayout}" toolTip="{ResourceUtil.getInstance().getString('bbb.mainshell.resetLayoutBtn.toolTip')}" id="btnResetLayout" icon="{reset_layout_icon}" click="resetLayout()" /-->
-		<mx:Button id="btnNetwork" icon="{statsIcon}" width="20" height="20" mouseOver="openNetworkStatsWindow()" mouseOut="closeNetworkStatsWindow()" tabFocusEnabled="false" visible="{layoutOptions.showNetworkMonitor}" />		
-		<mx:HBox id="addedBtns" />
-	</mx:ControlBar>
-</mx:VBox>
+	 	<mx:Spacer width="20"/>
+		<mx:Spacer width="100%"/> 
+    <mx:Label text="{isTunneling ? '[Tunnelling]' : ''}" id="isTunnellingLbl"/>
+		
+		<mx:Button width="20" 
+				   height="20" 
+				   visible="{layoutOptions.showLogButton}" 
+				   toolTip="{ResourceUtil.getInstance().getString('bbb.mainshell.logBtn.toolTip')}" 
+				   id="logBtn" 
+				   icon="{logs_icon}" 
+				   click="openLogWindow()" 
+				   tabIndex="{baseIndex}"/>
+		
+		<!-- mx:Button width="20" height="20" visible="{layoutOptions.showResetLayout}" toolTip="{ResourceUtil.getInstance().getString('bbb.mainshell.resetLayoutBtn.toolTip')}" id="btnResetLayout" icon="{reset_layout_icon}" click="resetLayout()" /-->
+		<mx:Button id="btnNetwork" icon="{statsIcon}" width="20" height="20" mouseOver="openNetworkStatsWindow()" mouseOut="closeNetworkStatsWindow()" tabFocusEnabled="false" visible="{layoutOptions.showNetworkMonitor}" />		
+		<mx:HBox id="addedBtns" />
+	</mx:ControlBar>
+</mx:VBox>