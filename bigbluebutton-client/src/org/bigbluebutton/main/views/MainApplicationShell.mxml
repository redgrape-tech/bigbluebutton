--- conflicted
+++ resolved
@@ -345,12 +345,9 @@
       private function openVideoPreviewWindow(event:BBBEvent):void {
         var camSettings:CameraDisplaySettings = CameraDisplaySettings(PopUpManager.createPopUp(mdiCanvas, CameraDisplaySettings, true));		
         camSettings.publishInClient = event.payload.publishInClient;
-<<<<<<< HEAD
         camSettings.defaultCamera = event.payload.defaultCamera;
         camSettings.camerasArray = event.payload.camerasArray;
-=======
         camSettings.chromePermissionDenied = event.payload.chromePermissionDenied;
->>>>>>> 55532d32
         
         var point1:Point = new Point();
         // Calculate position of TitleWindow in Application's coordinates. 
@@ -649,4 +646,4 @@
 				tabIndex="{baseIndex}"/>
 		<mx:HBox id="addedBtns" />
 	</mx:ControlBar>
-</mx:VBox>
+</mx:VBox>