--- conflicted
+++ resolved
@@ -1,4 +1,3 @@
-<<<<<<< HEAD
 <?xml version="1.0" encoding="utf-8"?>
 
 <!--
@@ -165,7 +164,7 @@
 			[Bindable] private var isTunneling:Boolean = false;
 			
 			private var confirmingLogout:Boolean = false;
-			var chromeBrowser:ChromeWebcamPermissionImage = null;
+			private var chromeBrowser:ChromeWebcamPermissionImage = null;
       
 			private const THRESHOLD_AREA_SHOW_TOOLBARS:int = 5;
 			private const HIDE_TOOLBARS_EFFECT_DURATION:int = 500;
@@ -574,7 +573,7 @@
       private function showlogoutWindow(reason:String):void {
         if (layoutOptions!= null && layoutOptions.showLogoutWindow) {
           if (logoutWindow != null) return;
-          logoutWindow = LoggedOutWindow(PopUpManager.createPopUp( mdiCanvas, LoggedOutWindow, false));
+          logoutWindow = LoggedOutWindow(PopUpManager.createPopUp( mdiCanvas, LoggedOutWindow, true));
           
           var point1:Point = new Point();
           // Calculate position of TitleWindow in Application's coordinates. 
@@ -646,7 +645,7 @@
 			
 			private function handleAddToolbarComponent(event:ToolbarButtonEvent):void {
 				if (event.location == ToolbarButtonEvent.BOTTOM_TOOLBAR) {
-					(event.button as UIComponent).tabIndex = baseIndex;
+					(event.button as UIComponent).tabIndex = baseIndex + addedBtns.numChildren + 10;
 					addedBtns.addChild(event.button as UIComponent);
 					//realignButtons();
 				}
@@ -804,656 +803,6 @@
 				height="20"
 				width="180"
 				accessibilityName="{ResourceUtil.getInstance().getString('bbb.mainToolbar.langSelector')}"
-				styleName="languageSelectorStyle" />
-		<mx:Button
-				width="20"
-				height="20"
-				visible="{layoutOptions.showLogButton}"
-				includeInLayout="{layoutOptions.showLogButton}"
-				toolTip="{ResourceUtil.getInstance().getString('bbb.mainshell.logBtn.toolTip')}"
-				id="logBtn"
-				icon="{logs_icon}"
-				click="openLogWindow()"
-				tabIndex="{baseIndex}"/>
-		<mx:HBox id="addedBtns" />
-		<mx:Button width="20" height="20" toolTip="{ResourceUtil.getInstance().getString('bbb.mainshell.fullscreenBtn.toolTip')}" id="fullScreen" icon="{fullscreen_icon}" click="toggleFullScreen()" />
-	</mx:ControlBar>
-</mx:VBox>
-=======
-<?xml version="1.0" encoding="utf-8"?>
-
-<!--
-
-BigBlueButton open source conferencing system - http://www.bigbluebutton.org/
-
-Copyright (c) 2012 BigBlueButton Inc. and by respective authors (see below).
-
-This program is free software; you can redistribute it and/or modify it under the
-terms of the GNU Lesser General Public License as published by the Free Software
-Foundation; either version 3.0 of the License, or (at your option) any later
-version.
-
-BigBlueButton is distributed in the hope that it will be useful, but WITHOUT ANY
-WARRANTY; without even the implied warranty of MERCHANTABILITY or FITNESS FOR A
-PARTICULAR PURPOSE. See the GNU Lesser General Public License for more details.
-
-You should have received a copy of the GNU Lesser General Public License along
-with BigBlueButton; if not, see <http://www.gnu.org/licenses/>.
-
--->
-
-<mx:VBox xmlns:mx="http://www.adobe.com/2006/mxml" 
-		xmlns:flexmdi="flexlib.mdi.containers.*"
-		xmlns:logModule="org.bigbluebutton.modules.log.view.components.*"
-		xmlns:views="org.bigbluebutton.main.views.*"
-		xmlns:mate="http://mate.asfusion.com/"
-		xmlns:maps="org.bigbluebutton.main.maps.*"
-		xmlns:api="org.bigbluebutton.main.api.*"
-		width="100%" height="100%" 
-		creationComplete="initializeShell()" 
-		xmlns:common="org.bigbluebutton.common.*">
-		
-	<mate:Listener type="{OpenWindowEvent.OPEN_WINDOW_EVENT}" method="handleOpenWindowEvent" />	
-	<mate:Listener type="{CloseWindowEvent.CLOSE_WINDOW_EVENT}" method="handleCloseWindowEvent"/>
-	<mate:Listener type="{AddUIComponentToMainCanvas.ADD_COMPONENT}" method="addComponentToCanvas" />
-	<mate:Listener type="{AppVersionEvent.APP_VERSION_EVENT}" method="handleApplicationVersionEvent" />	
-	<mate:Listener type="{MeetingNotFoundEvent.MEETING_NOT_FOUND}" method="handleMeetingNotFoundEvent" />
-	<mate:Listener type="{ConnectionFailedEvent.USER_LOGGED_OUT}" method="handleLogout" />
-	<mate:Listener type="{ConnectionFailedEvent.CONNECTION_FAILED}" method="attemptReconnect" />
-	<mate:Listener type="{ConnectionFailedEvent.CONNECTION_CLOSED}" method="attemptReconnect"  />
-	<mate:Listener type="{ConnectionFailedEvent.UNKNOWN_REASON}" method="attemptReconnect"  />
-	<mate:Listener type="{ConnectionFailedEvent.CONNECTION_REJECTED}" method="attemptReconnect"  />
-	<mate:Listener type="configLoadedEvent" method="initOptions"  />
-	<mate:Listener type="{FlashMicSettingsEvent.FLASH_MIC_SETTINGS}" method="handleFlashMicSettingsEvent"  />
-	<mate:Listener type="{WebRTCEchoTestEvent.WEBRTC_ECHO_TEST_CONNECTING}" method="handleWebRTCEchoTestConnectingEvent"  />
-	<mate:Listener type="{WebRTCMediaEvent.WEBRTC_MEDIA_REQUEST}" method="handleWebRTCMediaRequestEvent"  />
-	<mate:Listener type="{WebRTCCallEvent.WEBRTC_CALL_STARTED}" method="handleWebRTCCallStartedEvent" />
-	<mate:Listener type="{WebRTCCallEvent.WEBRTC_CALL_ENDED}" method="handleWebRTCCallEndedEvent" />
-	<mate:Listener type="{WebRTCAskUserToChangeMicEvent.WEBRTC_ASK_USER_TO_CHANGE_MIC}" method="handleWebRTCAskUserToChangeMicEvent"  />
-	<mate:Listener type="{AudioSelectionWindowEvent.SHOW_AUDIO_SELECTION}" method="handleShowAudioSelectionWindowEvent" />
-	<mate:Listener type="{ShareCameraRequestEvent.SHARE_CAMERA_REQUEST}" method="handleShareCameraRequestEvent" />
-  
-	<mate:Listener type="{ToolbarButtonEvent.ADD}" method="handleAddToolbarComponent" />	
-	<mate:Listener type="{ToolbarButtonEvent.REMOVE}" method="handleRemoveToolbarComponent"/>
-	<mate:Listener type="{ShortcutEvent.OPEN_SHORTCUT_WIN}" method="openShortcutHelpWindow" />
-	<mate:Listener type="{BBBEvent.OPEN_WEBCAM_PREVIEW}" method="openVideoPreviewWindow" />
-	<mate:Listener type="{LockControlEvent.OPEN_LOCK_SETTINGS}" method="openLockSettingsWindow" />
-	<mate:Listener type="{InvalidAuthTokenEvent.INVALID_AUTH_TOKEN}" method="handleInvalidAuthToken" />
-	  
-	<mx:Script>
-		<![CDATA[
-			import com.asfusion.mate.events.Dispatcher;
-			
-			import flash.events.MouseEvent;
-			import flash.geom.Point;
-			
-			import flexlib.mdi.containers.MDIWindow;
-			import flexlib.mdi.effects.effectsLib.MDIVistaEffects;
-			
-			import mx.collections.ArrayCollection;
-			import mx.containers.TitleWindow;
-			import mx.controls.Alert;
-			import mx.core.FlexGlobals;
-			import mx.core.IFlexDisplayObject;
-			import mx.core.UIComponent;
-			import mx.events.CloseEvent;
-			import mx.events.FlexEvent;
-			import mx.managers.PopUpManager;
-			
-			import org.bigbluebutton.common.IBbbModuleWindow;
-			import org.bigbluebutton.common.Images;
-			import org.bigbluebutton.common.LogUtil;
-			import org.bigbluebutton.common.events.AddUIComponentToMainCanvas;
-			import org.bigbluebutton.common.events.CloseWindowEvent;
-			import org.bigbluebutton.common.events.OpenWindowEvent;
-			import org.bigbluebutton.common.events.ToolbarButtonEvent;
-			import org.bigbluebutton.core.BBB;
-			import org.bigbluebutton.core.events.LockControlEvent;
-			import org.bigbluebutton.core.managers.UserManager;
-			import org.bigbluebutton.core.vo.LockSettingsVO;
-			import org.bigbluebutton.main.events.AppVersionEvent;
-			import org.bigbluebutton.main.events.BBBEvent;
-			import org.bigbluebutton.main.events.ConfigEvent;
-			import org.bigbluebutton.main.events.InvalidAuthTokenEvent;
-			import org.bigbluebutton.main.events.LogoutEvent;
-			import org.bigbluebutton.main.events.MeetingNotFoundEvent;
-			import org.bigbluebutton.main.events.ModuleLoadEvent;
-			import org.bigbluebutton.main.events.PortTestEvent;
-			import org.bigbluebutton.main.events.ShortcutEvent;
-			import org.bigbluebutton.main.events.SuccessfulLoginEvent;
-			import org.bigbluebutton.main.model.LayoutOptions;
-			import org.bigbluebutton.main.model.users.Conference;
-			import org.bigbluebutton.main.model.users.events.ConnectionFailedEvent;
-			import org.bigbluebutton.modules.phone.events.AudioSelectionWindowEvent;
-			import org.bigbluebutton.modules.phone.events.FlashMicSettingsEvent;
-			import org.bigbluebutton.modules.phone.events.PerformEchoTestEvent;
-			import org.bigbluebutton.modules.phone.events.WebRTCAskUserToChangeMicEvent;
-			import org.bigbluebutton.modules.phone.events.WebRTCCallEvent;
-			import org.bigbluebutton.modules.phone.events.WebRTCEchoTestEvent;
-			import org.bigbluebutton.modules.phone.events.WebRTCMediaEvent;
-			import org.bigbluebutton.modules.videoconf.events.ShareCameraRequestEvent;
-			import org.bigbluebutton.util.i18n.ResourceUtil;
-			import org.bigbluebutton.util.logging.Logger;
-	
-      private static const LOG:String = "Main::MainApplicationShell - ";
-      
-			private var globalDispatcher:Dispatcher;			
-			private var dispState:String; //full-screen?
-			private var images:Images = new Images();
-			private var stoppedModules:ArrayCollection;			
-			private var logs:Logger = new Logger();
-			private var logWindow:LogWindow;
-			private var scWindow:ShortcutHelpWindow;
-			private var logoutWindow:LoggedOutWindow;
-			private var connectionLostWindow:ConnectionLostWindow;
-			
-			[Bindable] private var baseIndex:int = 100000;
-			
-			// LIVE or PLAYBACK
-			private var _mode:String = 'LIVE';
-			[Bindable] public var appVersion:String = ' ';
-			private var localeVersion:String = 'old';
-			[Bindable] public var numberOfModules:int = 0;
-			
-			[Bindable] private var fullscreen_icon:Class = images.full_screen;
-			[Bindable] private var logs_icon:Class = images.table;
-			[Bindable] private var reset_layout_icon:Class = images.layout;
-			[Bindable] private var statsIcon:Class = images.bandwidth;
-      
-			private var receivedConfigLocaleVer:Boolean = false;
-			private var receivedResourceLocaleVer:Boolean = false;
-			
-			public function get mode():String {
-				return _mode;
-			}
-			
-			[Bindable] private var layoutOptions:LayoutOptions;
-			
-			[Bindable] private var showToolbarOpt:Boolean = true;
-			[Bindable] private var toolbarHeight:Number = 32;
-			[Bindable] private var toolbarPaddingTop:Number = 4;
-			[Bindable] private var showFooterOpt:Boolean = true;
-			[Bindable] private var footerHeight:Number = 24;
-			[Bindable] private var globalHeight:Number = 0;
-			
-			[Bindable] private var isTunneling:Boolean = false;
-			
-			private var confirmingLogout:Boolean = false;
-			private var chromeBrowser:ChromeWebcamPermissionImage = null;
-      
-			public function initOptions(e:Event):void {
-				UserManager.getInstance().getConference().configLockSettings();
-				layoutOptions = new LayoutOptions();
-				layoutOptions.parseOptions();
-				showToolbarOpt = layoutOptions.showToolbar;
-				if (!showToolbarOpt) {
-					toolbarHeight = 0;
-					toolbarPaddingTop = 0;
-				}
-				toolbar.displayToolbar();
-      
-        showFooterOpt = layoutOptions.showFooter;
-        
-        var locale:Object = BBB.initConfigManager().config.language;
-        langSelector.visible = locale.userSelectionEnabled
- 
-        if (!showFooterOpt) {
-          footerHeight = 0;
-        }        
-      }
-		
-			protected function initializeShell():void {	
-				globalDispatcher = new Dispatcher();
-
-				systemManager.addEventListener(Event.RESIZE, updateCopyrightLabelDimensions);
-				copyrightLabel2.addEventListener(FlexEvent.UPDATE_COMPLETE, updateCopyrightLabelDimensions);
-				updateCopyrightLabelDimensions();
-			}
-
-			private function updateCopyrightLabelDimensions(e:Event = null):void {
-				var screenRect:Rectangle = systemManager.screen;
-
-				if (spacer.width == 0) {
-					copyrightLabel2.width += (screenRect.width - controlBar.width);
-				} else {
-					copyrightLabel2.width += Math.min(spacer.width, copyrightLabel2.measuredWidth - copyrightLabel2.width);
-				}
-				
-				globalHeight = screenRect.height;
-			}
-		
-			protected function initFullScreen():void {				
-				/* Set up full screen handler. */
-				stage.addEventListener(FullScreenEvent.FULL_SCREEN, fullScreenHandler);
-				dispState = stage.displayState;
-			}					
-			
-			private var sendStartModulesEvent:Boolean = true;
-			
-			private function handleApplicationVersionEvent(event:AppVersionEvent):void {
-				if (event.configLocaleVersion == true) {
-					receivedConfigLocaleVer = true;
-					appVersion = event.appVersion;
-					localeVersion = event.localeVersion;
-					trace("Received locale version fron config.xml");
-				} else {
-					receivedResourceLocaleVer = true;
-					trace("Received locale version fron locale file.");
-				}
-				
-				if (receivedConfigLocaleVer && receivedResourceLocaleVer) {
-					trace("Comparing locale versions.");
-					if (!event.suppressLocaleWarning) checkLocaleVersion(localeVersion);
-					if (sendStartModulesEvent) {
-            
-						sendStartModulesEvent = false;
-						sendStartAllModulesEvent();
-					}				
-				}						
-			}
-			
-			public function sendStartAllModulesEvent():void{
-				trace("Sending start all modules event");
-				var dispatcher:Dispatcher = new Dispatcher();
-				dispatcher.dispatchEvent(new ModuleLoadEvent(ModuleLoadEvent.START_ALL_MODULES));	
-			}
-			
-			private function fullScreenHandler(evt:FullScreenEvent):void {
-				dispState = stage.displayState + " (fullScreen=" + evt.fullScreen.toString() + ")";
-				if (evt.fullScreen) {
-					LogUtil.debug("Switching to full screen");
-					/* Do something specific here if we switched to full screen mode. */
-				
-				} else {
-					LogUtil.debug("Switching to normal screen");
-					/* Do something specific here if we switched to normal mode. */
-				}
-			}			
-			
-			private function openLogWindow():void {
-				if (logWindow == null){
-					logWindow = new LogWindow();
-					logWindow.logs = logs;
-				}
-				mdiCanvas.windowManager.add(logWindow);
-				mdiCanvas.windowManager.absPos(logWindow, 50, 50);
-				logWindow.width = mdiCanvas.width - 100;
-				logWindow.height = mdiCanvas.height - 100;
-			}
-			
-			public function openShortcutHelpWindow(e:Event = null):void{
-				if (scWindow == null) {
-					scWindow = new ShortcutHelpWindow();
-					scWindow.width = 300;
-					scWindow.height = 300;
-				}
-				
-				if (scWindow.minimized)
-					scWindow.restore();
-				
-				if (scWindow.maximized)
-					scWindow.restore();
-				
-				mdiCanvas.windowManager.add(scWindow);
-				mdiCanvas.windowManager.absPos(scWindow, mdiCanvas.width/2 - 150, mdiCanvas.height/2 - 150);
-				
-				scWindow.focusHead();
-			}
-			
-			private function toggleFullScreen():void{
-	   			LogUtil.debug("Toggling fullscreen");
-	   			try {
-					switch (stage.displayState) {
-						case StageDisplayState.FULL_SCREEN:
-							LogUtil.debug("full screen mode");
-							// If already in full screen mode, switch to normal mode.
-							stage.displayState = StageDisplayState.NORMAL;
-							break;
-						default:
-							LogUtil.debug("Normal screen mode");
-							// If not in full screen mode, switch to full screen mode.
-							stage.displayState = StageDisplayState.FULL_SCREEN;
-							break;
-					}
-				} catch (err:SecurityError) {
-					// ignore
-				}
-	   		}	
-	   		
-	   		private function handleOpenWindowEvent(event:OpenWindowEvent):void {
-				isTunneling = BBB.initConnectionManager().isTunnelling;
-	   			var window:IBbbModuleWindow = event.window;
-	   			mdiCanvas.addWindow(window);
-	   		}
-	   		
-	   		private function handleCloseWindowEvent(event:CloseWindowEvent):void {
-	   			var window:IBbbModuleWindow = event.window;
-				  mdiCanvas.removeWindow(window);
-	   		}
-	   		
-	   		private function resetLayout():void{
-	   			mdiCanvas.resetWindowLayout();
-	   		}
-	   		
-	   		private function addComponentToCanvas(e:AddUIComponentToMainCanvas):void{
-	   			mdiCanvas.addChild(e.component);
-	   		}
-	   		
-	   		public function checkLocaleVersion(localeVersion:String):void {	   			
-	   			Alert.okLabel ="OK";
-				var version:String = "old-locales";
-				version = ResourceUtil.getInstance().getString('bbb.mainshell.locale.version');
-				trace("Locale from config=" + localeVersion + ", from locale file=" + version);
-
-				if ((version == "old-locales") || (version == "") || (version == null)) {
-					wrongLocaleVersion();
-				} else {
-					if (version != localeVersion) wrongLocaleVersion();
-				}	   			
-	   		}
-
-			private function handleFlashMicSettingsEvent(event:FlashMicSettingsEvent):void { 
-				var micSettings:FlashMicSettings = PopUpManager.createPopUp(mdiCanvas, FlashMicSettings, true) as FlashMicSettings;
-				micSettings.addEventListener(FlexEvent.CREATION_COMPLETE, function(e:Event):void {
-					var point1:Point = new Point();
-					// Calculate position of TitleWindow in Application's coordinates. 
-					point1.x = width/2;
-					point1.y = height/2;
-					micSettings.x = point1.x - (micSettings.width/2);
-					micSettings.y = point1.y - (micSettings.height/2);
-				});
-			}
-			
-      private function openVideoPreviewWindow(event:BBBEvent):void {
-        var camSettings:CameraDisplaySettings = CameraDisplaySettings(PopUpManager.createPopUp(mdiCanvas, CameraDisplaySettings, true));		
-        camSettings.resolutions = (event.payload.resolutions as String).split(",");
-        camSettings.publishInClient = event.payload.publishInClient;
-        camSettings.chromePermissionDenied = event.payload.chromePermissionDenied;
-        
-        var point1:Point = new Point();
-        // Calculate position of TitleWindow in Application's coordinates. 
-        point1.x = width/2;
-        point1.y = height/2;                
-        camSettings.x = point1.x - (camSettings.width/2);
-        camSettings.y = point1.y - (camSettings.height/2);	
-      }
-      
-	   	private function wrongLocaleVersion():void {
-				var localeWindow:OldLocaleWarnWindow = OldLocaleWarnWindow(PopUpManager.createPopUp(mdiCanvas, OldLocaleWarnWindow, false));
-
-				var point1:Point = new Point();
-	        	// Calculate position of TitleWindow in Application's coordinates. 
-				point1.x = width/2;
-				point1.y = height/2;              
-				localeWindow.x = point1.x - (localeWindow.width/2);
-				localeWindow.y = point1.y - (localeWindow.height/2);	
-      }
-
-      private function handleShowAudioSelectionWindowEvent(event:AudioSelectionWindowEvent):void {
-  	    var audioSelection:IFlexDisplayObject = PopUpManager.createPopUp(mdiCanvas, AudioSelectionWindow, true);
-		PopUpManager.centerPopUp(audioSelection);
-	  }
-          
-      private function handleWebRTCAskUserToChangeMicEvent(event:WebRTCAskUserToChangeMicEvent):void {
-        var browser:String = event.browser;
-        if (browser == "Firefox") {
-          var ffBrowser:FirefoxChangeMicImage = PopUpManager.createPopUp(mdiCanvas, FirefoxChangeMicImage, true) as FirefoxChangeMicImage;
-          ffBrowser.addEventListener(FlexEvent.CREATION_COMPLETE, function(e:Event):void {
-            var point1:Point = new Point();
-            // Calculate position of TitleWindow in Application's coordinates. 
-            point1.x = width/2;
-            point1.y = height/2;
-            ffBrowser.x = point1.x - (ffBrowser.width/2);
-            ffBrowser.y = point1.y - (ffBrowser.height/2);
-            ffBrowser.x = 100;
-            ffBrowser.y = 150;
-          }); 
-        } else if (browser == "Chrome") {
-          var chromeBrowser:ChromeChangeMicImage = PopUpManager.createPopUp(mdiCanvas, ChromeChangeMicImage, true) as ChromeChangeMicImage;
-          chromeBrowser.addEventListener(FlexEvent.CREATION_COMPLETE, function(e:Event):void {
-            var point1:Point = new Point();
-            // Calculate position of TitleWindow in Application's coordinates. 
-            point1.x = width;
-            point1.y = 20;
-            chromeBrowser.x = point1.x - (chromeBrowser.width);
-            chromeBrowser.y = point1.y;           
-          });          
-        }        
-      }
-         
-      private function handleWebRTCMediaRequestEvent(event:WebRTCMediaEvent):void {
-        var browser:String = ExternalInterface.call("determineBrowser")[0];
-        if (browser == "Firefox") {
-          var ffBrowser:FirefoxMicPermissionImage = PopUpManager.createPopUp(mdiCanvas, FirefoxMicPermissionImage, true) as FirefoxMicPermissionImage;
-          ffBrowser.addEventListener(FlexEvent.CREATION_COMPLETE, function(e:Event):void {
-            ffBrowser.x = 100;
-            ffBrowser.y = 150;
-          }); 
-        } else if (browser == "Chrome") {
-          var chromeBrowser:ChromeMicPermissionImage = PopUpManager.createPopUp(mdiCanvas, ChromeMicPermissionImage, true) as ChromeMicPermissionImage;
-          chromeBrowser.addEventListener(FlexEvent.CREATION_COMPLETE, function(e:Event):void {
-            chromeBrowser.x = 20;
-            chromeBrowser.y = 80;
-          });          
-        }
-      }
-      
-      private function handleWebRTCEchoTestConnectingEvent(event:WebRTCEchoTestEvent):void {
-        var webRTCEchoTest:WebRTCEchoTest = PopUpManager.createPopUp(mdiCanvas, WebRTCEchoTest, true) as WebRTCEchoTest;
-          webRTCEchoTest.addEventListener(FlexEvent.CREATION_COMPLETE, function(e:Event):void {
-          var point1:Point = new Point();
-          // Calculate position of TitleWindow in Application's coordinates. 
-          point1.x = width/2;
-          point1.y = height/2;
-          webRTCEchoTest.x = point1.x - (webRTCEchoTest.width/2);
-          webRTCEchoTest.y = point1.y - (webRTCEchoTest.height/2);
-        });        
-      }
-
-      private function handleShareCameraRequestEvent(event:ShareCameraRequestEvent):void {
-          if (ExternalInterface.call("determineBrowser")[0] == "Chrome" && chromeBrowser == null ) {
-          chromeBrowser = PopUpManager.createPopUp(mdiCanvas, ChromeWebcamPermissionImage , true) as ChromeWebcamPermissionImage;
-          chromeBrowser.addEventListener(FlexEvent.CREATION_COMPLETE, function(e:Event):void {
-          var point1:Point = new Point();
-          // Calculate position of TitleWindow in Application's coordinates.
-          point1.x = width/2;
-          point1.y = height/2;
-          if (Capabilities.os.indexOf("Mac") >= 0) {
-            chromeBrowser.x = (mdiCanvas.width - chromeBrowser.width);
-		  }
-          else {
-		    chromeBrowser.x = 20;
-		  }
-	      chromeBrowser.y = 20;
-         });
-       }
-     }
-      
-      private function handleMeetingNotFoundEvent(e:MeetingNotFoundEvent):void {
-        showlogoutWindow(ResourceUtil.getInstance().getString('bbb.mainshell.meetingNotFound'));
-      }
-      
-      private function showlogoutWindow(reason:String):void {
-        if (layoutOptions!= null && layoutOptions.showLogoutWindow) {
-          if (logoutWindow != null) return;
-          logoutWindow = LoggedOutWindow(PopUpManager.createPopUp( mdiCanvas, LoggedOutWindow, true));
-          
-          var point1:Point = new Point();
-          // Calculate position of TitleWindow in Application's coordinates. 
-          point1.x = width/2;
-          point1.y = height/2;                 
-          logoutWindow.x = point1.x - (logoutWindow.width/2);
-          logoutWindow.y = point1.y - (logoutWindow.height/2);
-          
-          logoutWindow.setReason(reason);
-          mdiCanvas.removeAllWindows(); 				
-        } else {
-          mdiCanvas.removeAllWindows();
-          var pageHost:String = FlexGlobals.topLevelApplication.url.split("/")[0];
-          var pageURL:String = FlexGlobals.topLevelApplication.url.split("/")[2];
-          trace(LOG + "SingOut to [" + pageHost + "//" + pageURL + "/bigbluebutton/api/signOut]");
-          var request:URLRequest = new URLRequest(pageHost + "//" + pageURL + "/bigbluebutton/api/signOut");
-          var urlLoader:URLLoader = new URLLoader();
-          urlLoader.addEventListener(Event.COMPLETE, handleLogoutComplete);	
-          urlLoader.addEventListener(IOErrorEvent.IO_ERROR, handleLogoutError);
-          urlLoader.load(request);
-        }	        
-      }
-      
-      public function getLogoutUrl():String {
-        var logoutUrl:String = BBB.initUserConfigManager().getLogoutUrl();
-        if (logoutUrl == null) {
-          trace(LOG + "URL=[" + FlexGlobals.topLevelApplication.url + "]");
-          var pageHost:String = FlexGlobals.topLevelApplication.url.split("/")[0];
-          var pageURL:String = FlexGlobals.topLevelApplication.url.split("/")[2];
-          logoutUrl = pageHost + "//" + pageURL;
-        }      
-        return logoutUrl;
-      }
-      
-			private function handleLogout(e:ConnectionFailedEvent):void {
-        if (e is ConnectionFailedEvent) {
-          showlogoutWindow((e as ConnectionFailedEvent).type);
-        }
-        else showlogoutWindow("You have logged out of the conference");	
-			}
-      
-			private function redirectToLogoutUrl ():void {
-        var logoutURL:String = getLogoutUrl();
-				var request:URLRequest = new URLRequest(logoutURL);
-				trace(LOG + "Logging out to: " + logoutURL);
-				navigateToURL(request, '_self');
-			}
-			
-
-			private function handleLogoutError(e:Event):void {
-				LogUtil.debug("Call to signOut URL failed.");
-				redirectToLogoutUrl();
-			}
-			
-			private function handleLogoutComplete(e:Event):void {	
-				LogUtil.debug("Call to signOut URL succeeded.");
-				redirectToLogoutUrl();
-			}
-			
-			private function attemptReconnect(e:ConnectionFailedEvent):void{
-				/*if (connectionLostWindow != null) return;
-				connectionLostWindow = ConnectionLostWindow(PopUpManager.createPopUp( mdiCanvas, ConnectionLostWindow, true));
-				connectionLostWindow.x = mdiCanvas.width/2 - connectionLostWindow.width/2;
-				connectionLostWindow.y = mdiCanvas.height/2 - connectionLostWindow.height/2;*/
-				
-				//Temporary fix
-				handleLogout(e);
-			}
-			
-			private function handleAddToolbarComponent(event:ToolbarButtonEvent):void {
-				if (event.location == ToolbarButtonEvent.BOTTOM_TOOLBAR) {
-					(event.button as UIComponent).tabIndex = baseIndex + addedBtns.numChildren + 10;
-					addedBtns.addChild(event.button as UIComponent);
-					//realignButtons();
-				}
-			}
-			
-			private function handleWebRTCCallStartedEvent(e:WebRTCCallEvent):void {
-				lblWebRTC.visible = lblWebRTC.includeInLayout = true;
-			}
-			
-			private function handleWebRTCCallEndedEvent(e:WebRTCCallEvent):void {
-				lblWebRTC.visible = lblWebRTC.includeInLayout = false;
-			}
-      
-      private function handleInvalidAuthToken(event:InvalidAuthTokenEvent):void {
-        showlogoutWindow(ResourceUtil.getInstance().getString('bbb.mainshell.invalidAuthToken'));
-      }
-			
-			private function handleRemoveToolbarComponent(event:ToolbarButtonEvent):void {
-				if (addedBtns.contains(event.button as UIComponent))
-					addedBtns.removeChild(event.button as UIComponent);
-			}
-
-			private var networkStatsWindow:NetworkStatsWindow = new NetworkStatsWindow();
-
-			private function openNetworkStatsWindow(e:Event = null):void {
-				/*var btnPosition:Point = new Point(btnNetwork.x, btnNetwork.y);
-				var btnPositionOnGlobal:Point = btnNetwork.localToGlobal(btnPosition);
-				var windowPosition:Point = networkStatsWindow.globalToLocal(btnPositionOnGlobal);
-				
-				windowPosition.x += btnNetwork.width + 10;
-				windowPosition.y -= networkStatsWindow.height - 10;
-
-				networkStatsWindow.x = windowPosition.x;
-				networkStatsWindow.y = windowPosition.y;*/
-
-				networkStatsWindow.appear();
-			}
-			
-			private function closeNetworkStatsWindow(e:Event = null):void {
-				networkStatsWindow.disappear();
-			}
-			
-			private function openLockSettingsWindow(event:LockControlEvent):void {
-        var conference:Conference = UserManager.getInstance().getConference();
-        var lsv:LockSettingsVO = conference.getLockSettings();
-        
-				var popUp:IFlexDisplayObject = PopUpManager.createPopUp(mdiCanvas, LockSettings, true);
-				var ls:LockSettings = LockSettings(popUp);
-        ls.disableCam = lsv.getDisableCam();
-        ls.disableMic = lsv.getDisableMic();
-        ls.disablePrivChat = lsv.getDisablePrivateChat();
-        ls.disablePubChat = lsv.getDisablePublicChat();
-        ls.lockedLayout = lsv.getLockedLayout();
-        
-				var point1:Point = new Point();
-				point1.x = width/2;
-				point1.y = height/2;                
-        ls.x = point1.x - (ls.width/2);
-        ls.y = point1.y - (ls.height/2);	
-			}
-			
-			
-		]]>
-	</mx:Script>
-			
-	<views:MainToolbar id="toolbar" 
-					   dock="true" 
-					   width="100%" 
-					   height="{toolbarHeight}" 
-					   visible="{showToolbarOpt}" 
-					   verticalAlign="middle" 
-					   toolbarOptions="{layoutOptions}" 
-					   paddingTop="{toolbarPaddingTop}"/>
-					   
-	<views:MainCanvas id="mdiCanvas" 
-					  horizontalScrollPolicy="off" 
-					  verticalScrollPolicy="off" 
-					  effectsLib="{flexlib.mdi.effects.effectsLib.MDIVistaEffects}" 
-					  width="100%" 
-					  height="{globalHeight - footerHeight - toolbarHeight - 12}">
-		<views:LoadingBar id="progressBar" horizontalCenter="0" verticalCenter="0" width="50%" />
-		<views:BrandingLogo x="{this.width - 300}" y="{this.height - 300}" />
-	</views:MainCanvas>	
-	
-	<mx:ControlBar width="100%" height="{footerHeight}" paddingTop="0" id="controlBar">
-		<mx:Label
-				htmlText="{ResourceUtil.getInstance().getString('bbb.mainshell.copyrightLabel2',[appVersion])}"
-				id="copyrightLabel2"
-				selectable="false" paddingRight="20"/>
-		<mx:Spacer width="100%" id="spacer" />
-		<mx:Label 
-				id="lblWebRTC"
-				text="{'[ '+ResourceUtil.getInstance().getString('bbb.mainshell.notification.webrtc')+' ]'}"
-				visible="false"
-				includeInLayout="false" />
-		<mx:Label
-				text="{'['+ResourceUtil.getInstance().getString('bbb.mainshell.notification.tunnelling')+']'}"
-				id="isTunnellingLbl"
-				visible="{isTunneling}"
-				includeInLayout="{isTunneling}" />
-		<views:LanguageSelector id="langSelector" 
-				visible="false" 
-				height="20"
-				width="180"
-				accessibilityName="{ResourceUtil.getInstance().getString('bbb.mainToolbar.langSelector')}"
 				styleName="languageSelectorStyle"
 				tabIndex="{baseIndex}"/>
 		<mx:Button
@@ -1467,6 +816,6 @@
 				click="openLogWindow()"
 				tabIndex="{baseIndex+1}"/>
 		<mx:HBox id="addedBtns" />
+		<mx:Button width="20" height="20" toolTip="{ResourceUtil.getInstance().getString('bbb.mainshell.fullscreenBtn.toolTip')}" id="fullScreen" icon="{fullscreen_icon}" click="toggleFullScreen()" />
 	</mx:ControlBar>
-</mx:VBox>
->>>>>>> 9584f4c8
+</mx:VBox>