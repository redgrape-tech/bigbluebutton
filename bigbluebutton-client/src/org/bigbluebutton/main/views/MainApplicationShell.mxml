--- conflicted
+++ resolved
@@ -1,294 +1,281 @@
-<?xml version="1.0" encoding="utf-8"?>
-
-<!--
-  BigBlueButton open source conferencing system - http://www.bigbluebutton.org
-  
-  Copyright (c) 2010 BigBlueButton Inc. and by respective authors (see below).
-  
-  BigBlueButton is free software; you can redistribute it and/or modify it under the 
-  terms of the GNU Lesser General Public License as published by the Free Software 
-  Foundation; either version 2.1 of the License, or (at your option) any later 
-  version. 
-  
-  BigBlueButton is distributed in the hope that it will be useful, but WITHOUT ANY 
-  WARRANTY; without even the implied warranty of MERCHANTABILITY or FITNESS FOR A 
-  PARTICULAR PURPOSE. See the GNU Lesser General Public License for more details.
-  
-  You should have received a copy of the GNU Lesser General Public License along 
-  with BigBlueButton; if not, see <http://www.gnu.org/licenses/>.
- 
-  $Id: $
--->
-
-<mx:VBox xmlns:mx="http://www.adobe.com/2006/mxml" 
-		xmlns:flexmdi="flexlib.mdi.containers.*"
-		xmlns:logModule="org.bigbluebutton.modules.log.view.components.*"
-		xmlns:views="org.bigbluebutton.main.views.*"
-		xmlns:mate="http://mate.asfusion.com/"
-		xmlns:maps="org.bigbluebutton.main.maps.*"
-		xmlns:api="org.bigbluebutton.main.api.*"
-		width="100%" height="100%"
-		creationComplete="initializeShell()" xmlns:common="org.bigbluebutton.common.*">
-		
-	<mate:Listener type="{ConfigEvent.CONFIG_EVENT}" method="setLogVisibility" />
-	<mate:Listener type="{OpenWindowEvent.OPEN_WINDOW_EVENT}" method="handleOpenWindowEvent" />	
-	<mate:Listener type="{CloseWindowEvent.CLOSE_WINDOW_EVENT}" method="handleCloseWindowEvent"/>
+<?xml version="1.0" encoding="utf-8"?>
+
+<!--
+  BigBlueButton open source conferencing system - http://www.bigbluebutton.org
+  
+  Copyright (c) 2010 BigBlueButton Inc. and by respective authors (see below).
+  
+  BigBlueButton is free software; you can redistribute it and/or modify it under the 
+  terms of the GNU Lesser General Public License as published by the Free Software 
+  Foundation; either version 2.1 of the License, or (at your option) any later 
+  version. 
+  
+  BigBlueButton is distributed in the hope that it will be useful, but WITHOUT ANY 
+  WARRANTY; without even the implied warranty of MERCHANTABILITY or FITNESS FOR A 
+  PARTICULAR PURPOSE. See the GNU Lesser General Public License for more details.
+  
+  You should have received a copy of the GNU Lesser General Public License along 
+  with BigBlueButton; if not, see <http://www.gnu.org/licenses/>.
+ 
+  $Id: $
+-->
+
+<mx:VBox xmlns:mx="http://www.adobe.com/2006/mxml" 
+		xmlns:flexmdi="flexlib.mdi.containers.*"
+		xmlns:logModule="org.bigbluebutton.modules.log.view.components.*"
+		xmlns:views="org.bigbluebutton.main.views.*"
+		xmlns:mate="http://mate.asfusion.com/"
+		xmlns:maps="org.bigbluebutton.main.maps.*"
+		xmlns:api="org.bigbluebutton.main.api.*"
+		width="100%" height="100%"
+		creationComplete="initializeShell()" xmlns:common="org.bigbluebutton.common.*">
+		
+	<mate:Listener type="{ConfigEvent.CONFIG_EVENT}" method="setLogVisibility" />
+	<mate:Listener type="{OpenWindowEvent.OPEN_WINDOW_EVENT}" method="handleOpenWindowEvent" />	
+	<mate:Listener type="{CloseWindowEvent.CLOSE_WINDOW_EVENT}" method="handleCloseWindowEvent"/>
 	<mate:Listener type="{AddUIComponentToMainCanvas.ADD_COMPONENT}" method="addComponentToCanvas" />
-	<mate:Listener type="{AppVersionEvent.APP_VERSION_EVENT}" method="handleApplicationVersionEvent" />	
-	<mate:Listener type="{ConnectionFailedEvent.USER_LOGGED_OUT}" method="handleLogout" />
-	<mate:Listener type="{ConnectionFailedEvent.CONNECTION_FAILED}" method="attemptReconnect" />
-	<mate:Listener type="{ConnectionFailedEvent.CONNECTION_CLOSED}" method="attemptReconnect"  />
-	<mate:Listener type="{ConnectionFailedEvent.UNKNOWN_REASON}" method="attemptReconnect"  />
-<<<<<<< HEAD
-	<mate:Listener type="{ConnectionFailedEvent.CONNECTION_REJECTED}" method="attemptReconnect"  />
-	<mate:Listener type="{RecordStatusEvent.RECORD_STATUS_EVENT}" method="handleRecordStatusEvent"  />
-	
-=======
-	<mate:Listener type="{ConnectionFailedEvent.CONNECTION_REJECTED}" method="attemptReconnect"  />
-
->>>>>>> 381d89b5
-	<common:APIEventMap />
-	
-	<mx:Script>
-		<![CDATA[
-<<<<<<< HEAD
-			import org.bigbluebutton.main.events.RecordStatusEvent;
-			import org.bigbluebutton.main.events.AppVersionEvent;
-=======
->>>>>>> 381d89b5
-			import com.asfusion.mate.events.Dispatcher;
-			
-			import flash.events.MouseEvent;
-			
-			import flexlib.mdi.containers.MDIWindow;
-			import flexlib.mdi.effects.effectsLib.MDIVistaEffects;
-			
-			import mx.collections.ArrayCollection;
-			import mx.containers.TitleWindow;
-			import mx.controls.Alert;
-			import mx.core.Application;
-			import mx.events.CloseEvent;
-			import mx.managers.PopUpManager;
-			
-			import org.bigbluebutton.common.IBbbModuleWindow;
-			import org.bigbluebutton.common.Images;
-			import org.bigbluebutton.common.LogUtil;
-			import org.bigbluebutton.common.events.AddUIComponentToMainCanvas;
-			import org.bigbluebutton.common.events.CloseWindowEvent;
-			import org.bigbluebutton.common.events.OpenWindowEvent;
-			import org.bigbluebutton.main.events.AppVersionEvent;
-			import org.bigbluebutton.main.events.ConfigEvent;
-			import org.bigbluebutton.main.events.ModuleLoadEvent;
-			import org.bigbluebutton.main.events.PortTestEvent;
-			import org.bigbluebutton.main.events.SuccessfulLoginEvent;
-			import org.bigbluebutton.main.model.users.events.ConnectionFailedEvent;
-			import org.bigbluebutton.util.i18n.ResourceUtil;
-			import org.bigbluebutton.util.logging.Logger;
-			
-			private var globalDispatcher:Dispatcher;
-			
-			private var dispState:String; //full-screen?
-			private var images:Images = new Images();
-			private var stoppedModules:ArrayCollection;
-			
-			private var logs:Logger = new Logger();
-			private var logWindow:LogWindow;
-			
-			private var logoutWindow:LoggedOutWindow;
-			private var connectionLostWindow:ConnectionLostWindow;
-			
-			// LIVE or PLAYBACK
-			private var _mode:String = 'LIVE';
-			[Bindable] public var appVersion:String = '0.7';
-			private var localeVersion:String = 'old';
-			[Bindable] public var numberOfModules:int = 0;
-			
-			[Bindable] private var fullscreen_icon:Class = images.full_screen;
-			[Bindable] private var logs_icon:Class = images.table;
-			[Bindable] private var reset_layout_icon:Class = images.layout;
-			
-			public function get mode():String {
-				return _mode;
-			}
-			
-			protected function initializeShell():void {		
-				trace('Initializing');	
-				globalDispatcher = new Dispatcher();
-			}
-
-			protected function initFullScreen():void {				
-				/* Set up full screen handler. */
-				stage.addEventListener(FullScreenEvent.FULL_SCREEN, fullScreenHandler);
-				dispState = stage.displayState;
-			}					
-			
-			private function handleApplicationVersionEvent(event:AppVersionEvent):void {
-				appVersion = event.appVersion;
-				localeVersion = event.localVersion;
-				
-				if (!event.suppressLocaleWarning) checkLocaleVersion(localeVersion);
-			}
-			
-			private function fullScreenHandler(evt:FullScreenEvent):void {
-				dispState = stage.displayState + " (fullScreen=" + evt.fullScreen.toString() + ")";
-				if (evt.fullScreen) {
-					LogUtil.debug("Switching to full screen");
-					/* Do something specific here if we switched to full screen mode. */
-				
-				} else {
-					LogUtil.debug("Switching to normal screen");
-					/* Do something specific here if we switched to normal mode. */
-				}
-			}			
-			
-			private function openLogWindow():void {
-				if (logWindow == null){
-					logWindow = new LogWindow();
-					logWindow.logs = logs;
-				}
-				mdiCanvas.windowManager.add(logWindow);
-				mdiCanvas.windowManager.absPos(logWindow, 50, 50);
-				logWindow.width = mdiCanvas.width - 100;
-				logWindow.height = mdiCanvas.height - 100;
-			}
-			
-			private function toggleFullScreen():void{
-	   			LogUtil.debug("Toggling fullscreen");
-	   			try {
-					switch (stage.displayState) {
-						case StageDisplayState.FULL_SCREEN:
-							LogUtil.debug("full screen mode");
-							// If already in full screen mode, switch to normal mode.
-							stage.displayState = StageDisplayState.NORMAL;
-							break;
-						default:
-							LogUtil.debug("Normal screen mode");
-							// If not in full screen mode, switch to full screen mode.
-							stage.displayState = StageDisplayState.FULL_SCREEN;
-							break;
-					}
-				} catch (err:SecurityError) {
-					// ignore
-				}
-	   		}	
-	   		
-	   		private function handleOpenWindowEvent(event:OpenWindowEvent):void {
-	   			
-	   			var window:IBbbModuleWindow = event.window;
-	   			mdiCanvas.addWindow(window);
-	   		}
-	   		
-	   		private function handleCloseWindowEvent(event:CloseWindowEvent):void {
-	   			var window:IBbbModuleWindow = event.window;
-				mdiCanvas.removeWindow(window);
-	   		}
-	   		
-	   		private function resetLayout():void{
-	   			mdiCanvas.resetWindowLayout();
-	   		}
-	   		
-	   		private function addComponentToCanvas(e:AddUIComponentToMainCanvas):void{
-	   			mdiCanvas.addChild(e.component);
-	   		}
-	   		
-	   		public function checkLocaleVersion(localeVersion:String):void {	   			
-	   			Alert.okLabel ="OK";
-				var version:String = "old-locales";
-				version = ResourceUtil.getInstance().getString('bbb.mainshell.locale.version');
-				LogUtil.debug("Locale from config=" + localeVersion + ", from locale file=" + version);
-
-				if ((version == "old-locales") || (version == "") || (version == null)) {
-					wrongLocaleVersion();
-				} else {
-					if (version != localeVersion) wrongLocaleVersion();
-				}	   			
-	   		}
-	   		
-	   		private function wrongLocaleVersion():void {
-				var localeWindow:OldLocaleWarnWindow = OldLocaleWarnWindow(PopUpManager.createPopUp(mdiCanvas, OldLocaleWarnWindow, false));
-
-				var point1:Point = new Point();
-	        	// Calculate position of TitleWindow in Application's coordinates. 
-	        	point1.x = 400;
-	        	point1.y = 300;                
-	        	point1 = mdiCanvas.localToGlobal(point1);
-				localeWindow.x = point1.x + 25;
-				localeWindow.y = point1.y + 25;	
-            }
-			
-			private function handleLogout(e:ConnectionFailedEvent):void{
-				if (logoutWindow != null) return;
-				logoutWindow = LoggedOutWindow(PopUpManager.createPopUp( mdiCanvas, LoggedOutWindow, false));
-				
-				var point1:Point = new Point();
-				// Calculate position of TitleWindow in Application's coordinates. 
-				point1.x = 400;
-				point1.y = 300;                
-				point1 = localToGlobal(point1);
-				logoutWindow.x = point1.x + 25;
-				logoutWindow.y = point1.y + 25;	
-				if (e is ConnectionFailedEvent) logoutWindow.setReason((e as ConnectionFailedEvent).type);
-				else logoutWindow.setReason("You have logged out of the conference");
-				
-				mdiCanvas.removeAllWindows(); 
-			}
-			
-			private function attemptReconnect(e:ConnectionFailedEvent):void{
-				/*if (connectionLostWindow != null) return;
-				connectionLostWindow = ConnectionLostWindow(PopUpManager.createPopUp( mdiCanvas, ConnectionLostWindow, true));
-				connectionLostWindow.x = mdiCanvas.width/2 - connectionLostWindow.width/2;
-				connectionLostWindow.y = mdiCanvas.height/2 - connectionLostWindow.height/2;*/
-				
-				//Temporary fix
-				handleLogout(e);
-			}
-			
-			private function handleRecordStatusEvent(evt:RecordStatusEvent):void {
-				Alert.show(evt.status, evt.module);
-			}
-			
-			private function setLogVisibility(e:ConfigEvent):void{
-				logBtn.visible = e.config.showDebug;
-			}
-			
-			private function changeLayout():void{
-				switch (cmbLayout.selectedIndex) {
-					case 0:
-						mdiCanvas.layoutSmallVideos();
-						break;
-					case 1:
-						mdiCanvas.layoutPresenter();
-						break;
-					case 2:
-						mdiCanvas.layoutMeeting();
-						break;
-				}
-				cmbLayout.selectedIndex = -1;
-			}
-			
-		]]>
-	</mx:Script>
-			
-	<views:MainToolbar id="toolbar" dock="true" width="100%" height="30" visible="false" verticalAlign="middle"/>
-	<views:MainCanvas id="mdiCanvas" horizontalScrollPolicy="off" verticalScrollPolicy="off" effectsLib="{flexlib.mdi.effects.effectsLib.MDIVistaEffects}" width="100%" height="100%">
-		<views:LoadingBar id="progressBar" x="{this.width/2 - progressBar.width/2}" y="{this.height/2 - progressBar.height/2}" width="{this.width/2}" />
-		<views:BrandingLogo x="{this.width - 300}" y="{this.height - 300}" />
-	</views:MainCanvas>	
-	
-	<mx:ControlBar width="100%" height="20" paddingTop="0">		
-	  	<mx:Label text="{ResourceUtil.getInstance().getString('bbb.mainshell.copyrightLabel2',[appVersion])}" id="copyrightLabel2"/>
-	 	<mx:Spacer width="20"/>
-		<mx:Spacer width="100%"/> 
-		<mx:ComboBox width="100" height="20" id="cmbLayout" change="changeLayout()" prompt="Layout" selectedItem="-1">
-           <mx:dataProvider>
-              <mx:Array>
-			      <mx:String>Small videos</mx:String>
-			      <!--mx:String>Presenter + presentation</mx:String>
-			      <mx:String>Meeting</mx:String-->
-              </mx:Array>
-           </mx:dataProvider>
-      	</mx:ComboBox>
-		<mx:Button width="20" height="20" toolTip="{ResourceUtil.getInstance().getString('bbb.mainshell.logBtn.toolTip')}" id="logBtn" icon="{logs_icon}" click="openLogWindow()" />
-		<mx:Button width="20" height="20" toolTip="{ResourceUtil.getInstance().getString('bbb.mainshell.resetLayoutBtn.toolTip')}" id="btnResetLayout" icon="{reset_layout_icon}" click="resetLayout()" />
-	</mx:ControlBar>
-</mx:VBox>
+	<mate:Listener type="{AppVersionEvent.APP_VERSION_EVENT}" method="handleApplicationVersionEvent" />	
+	<mate:Listener type="{ConnectionFailedEvent.USER_LOGGED_OUT}" method="handleLogout" />
+	<mate:Listener type="{ConnectionFailedEvent.CONNECTION_FAILED}" method="attemptReconnect" />
+	<mate:Listener type="{ConnectionFailedEvent.CONNECTION_CLOSED}" method="attemptReconnect"  />
+	<mate:Listener type="{ConnectionFailedEvent.UNKNOWN_REASON}" method="attemptReconnect"  />
+	<mate:Listener type="{ConnectionFailedEvent.CONNECTION_REJECTED}" method="attemptReconnect"  />
+	<common:APIEventMap />
+	<mx:Script>
+		<![CDATA[
+			import com.asfusion.mate.events.Dispatcher;
+			
+			import flash.events.MouseEvent;
+			
+			import flexlib.mdi.containers.MDIWindow;
+			import flexlib.mdi.effects.effectsLib.MDIVistaEffects;
+			
+			import mx.collections.ArrayCollection;
+			import mx.containers.TitleWindow;
+			import mx.controls.Alert;
+			import mx.core.Application;
+			import mx.events.CloseEvent;
+			import mx.managers.PopUpManager;
+			
+			import org.bigbluebutton.common.IBbbModuleWindow;
+			import org.bigbluebutton.common.Images;
+			import org.bigbluebutton.common.LogUtil;
+			import org.bigbluebutton.common.events.AddUIComponentToMainCanvas;
+			import org.bigbluebutton.common.events.CloseWindowEvent;
+			import org.bigbluebutton.common.events.OpenWindowEvent;
+			import org.bigbluebutton.main.events.AppVersionEvent;
+			import org.bigbluebutton.main.events.ConfigEvent;
+			import org.bigbluebutton.main.events.ModuleLoadEvent;
+			import org.bigbluebutton.main.events.PortTestEvent;
+			import org.bigbluebutton.main.events.SuccessfulLoginEvent;
+			import org.bigbluebutton.main.model.users.events.ConnectionFailedEvent;
+			import org.bigbluebutton.util.i18n.ResourceUtil;
+			import org.bigbluebutton.util.logging.Logger;
+			
+			private var globalDispatcher:Dispatcher;
+			
+			private var dispState:String; //full-screen?
+			private var images:Images = new Images();
+			private var stoppedModules:ArrayCollection;
+			
+			private var logs:Logger = new Logger();
+			private var logWindow:LogWindow;
+			
+			private var logoutWindow:LoggedOutWindow;
+			private var connectionLostWindow:ConnectionLostWindow;
+			
+			// LIVE or PLAYBACK
+			private var _mode:String = 'LIVE';
+			[Bindable] public var appVersion:String = '0.7';
+			private var localeVersion:String = 'old';
+			[Bindable] public var numberOfModules:int = 0;
+			
+			[Bindable] private var fullscreen_icon:Class = images.full_screen;
+			[Bindable] private var logs_icon:Class = images.table;
+			[Bindable] private var reset_layout_icon:Class = images.layout;
+			
+			public function get mode():String {
+				return _mode;
+			}
+			
+			protected function initializeShell():void {		
+				trace('Initializing');	
+				globalDispatcher = new Dispatcher();
+			}
+
+			protected function initFullScreen():void {				
+				/* Set up full screen handler. */
+				stage.addEventListener(FullScreenEvent.FULL_SCREEN, fullScreenHandler);
+				dispState = stage.displayState;
+			}					
+			
+			private function handleApplicationVersionEvent(event:AppVersionEvent):void {
+				appVersion = event.appVersion;
+				localeVersion = event.localVersion;
+				
+				if (!event.suppressLocaleWarning) checkLocaleVersion(localeVersion);
+			}
+			
+			private function fullScreenHandler(evt:FullScreenEvent):void {
+				dispState = stage.displayState + " (fullScreen=" + evt.fullScreen.toString() + ")";
+				if (evt.fullScreen) {
+					LogUtil.debug("Switching to full screen");
+					/* Do something specific here if we switched to full screen mode. */
+				
+				} else {
+					LogUtil.debug("Switching to normal screen");
+					/* Do something specific here if we switched to normal mode. */
+				}
+			}			
+			
+			private function openLogWindow():void {
+				if (logWindow == null){
+					logWindow = new LogWindow();
+					logWindow.logs = logs;
+				}
+				mdiCanvas.windowManager.add(logWindow);
+				mdiCanvas.windowManager.absPos(logWindow, 50, 50);
+				logWindow.width = mdiCanvas.width - 100;
+				logWindow.height = mdiCanvas.height - 100;
+			}
+			
+			private function toggleFullScreen():void{
+	   			LogUtil.debug("Toggling fullscreen");
+	   			try {
+					switch (stage.displayState) {
+						case StageDisplayState.FULL_SCREEN:
+							LogUtil.debug("full screen mode");
+							// If already in full screen mode, switch to normal mode.
+							stage.displayState = StageDisplayState.NORMAL;
+							break;
+						default:
+							LogUtil.debug("Normal screen mode");
+							// If not in full screen mode, switch to full screen mode.
+							stage.displayState = StageDisplayState.FULL_SCREEN;
+							break;
+					}
+				} catch (err:SecurityError) {
+					// ignore
+				}
+	   		}	
+	   		
+	   		private function handleOpenWindowEvent(event:OpenWindowEvent):void {
+	   			
+	   			var window:IBbbModuleWindow = event.window;
+	   			mdiCanvas.addWindow(window);
+	   		}
+	   		
+	   		private function handleCloseWindowEvent(event:CloseWindowEvent):void {
+	   			var window:IBbbModuleWindow = event.window;
+				mdiCanvas.removeWindow(window);
+	   		}
+	   		
+	   		private function resetLayout():void{
+	   			mdiCanvas.resetWindowLayout();
+	   		}
+	   		
+	   		private function addComponentToCanvas(e:AddUIComponentToMainCanvas):void{
+	   			mdiCanvas.addChild(e.component);
+	   		}
+	   		
+	   		public function checkLocaleVersion(localeVersion:String):void {	   			
+	   			Alert.okLabel ="OK";
+				var version:String = "old-locales";
+				version = ResourceUtil.getInstance().getString('bbb.mainshell.locale.version');
+				LogUtil.debug("Locale from config=" + localeVersion + ", from locale file=" + version);
+
+				if ((version == "old-locales") || (version == "") || (version == null)) {
+					wrongLocaleVersion();
+				} else {
+					if (version != localeVersion) wrongLocaleVersion();
+				}	   			
+	   		}
+	   		
+	   		private function wrongLocaleVersion():void {
+				var localeWindow:OldLocaleWarnWindow = OldLocaleWarnWindow(PopUpManager.createPopUp(mdiCanvas, OldLocaleWarnWindow, false));
+
+				var point1:Point = new Point();
+	        	// Calculate position of TitleWindow in Application's coordinates. 
+	        	point1.x = 400;
+	        	point1.y = 300;                
+	        	point1 = mdiCanvas.localToGlobal(point1);
+				localeWindow.x = point1.x + 25;
+				localeWindow.y = point1.y + 25;	
+            }
+			
+			private function handleLogout(e:ConnectionFailedEvent):void{
+				if (logoutWindow != null) return;
+				logoutWindow = LoggedOutWindow(PopUpManager.createPopUp( mdiCanvas, LoggedOutWindow, false));
+				
+				var point1:Point = new Point();
+				// Calculate position of TitleWindow in Application's coordinates. 
+				point1.x = 400;
+				point1.y = 300;                
+				point1 = localToGlobal(point1);
+				logoutWindow.x = point1.x + 25;
+				logoutWindow.y = point1.y + 25;	
+				if (e is ConnectionFailedEvent) logoutWindow.setReason((e as ConnectionFailedEvent).type);
+				else logoutWindow.setReason("You have logged out of the conference");
+				
+				mdiCanvas.removeAllWindows(); 
+			}
+			
+			private function attemptReconnect(e:ConnectionFailedEvent):void{
+				/*if (connectionLostWindow != null) return;
+				connectionLostWindow = ConnectionLostWindow(PopUpManager.createPopUp( mdiCanvas, ConnectionLostWindow, true));
+				connectionLostWindow.x = mdiCanvas.width/2 - connectionLostWindow.width/2;
+				connectionLostWindow.y = mdiCanvas.height/2 - connectionLostWindow.height/2;*/
+				
+				//Temporary fix
+				handleLogout(e);
+			}
+			
+			private function handleRecordStatusEvent(evt:RecordStatusEvent):void {
+				Alert.show(evt.status, evt.module);
+			}
+			
+			private function setLogVisibility(e:ConfigEvent):void{
+				logBtn.visible = e.config.showDebug;
+			}
+			
+			private function changeLayout():void{
+				switch (cmbLayout.selectedIndex) {
+					case 0:
+						mdiCanvas.layoutSmallVideos();
+						break;
+					case 1:
+						mdiCanvas.layoutPresenter();
+						break;
+					case 2:
+						mdiCanvas.layoutMeeting();
+						break;
+				}
+				cmbLayout.selectedIndex = -1;
+			}
+			
+		]]>
+	</mx:Script>
+			
+	<views:MainToolbar id="toolbar" dock="true" width="100%" height="30" visible="false" verticalAlign="middle"/>
+	<views:MainCanvas id="mdiCanvas" horizontalScrollPolicy="off" verticalScrollPolicy="off" effectsLib="{flexlib.mdi.effects.effectsLib.MDIVistaEffects}" width="100%" height="100%">
+		<views:LoadingBar id="progressBar" x="{this.width/2 - progressBar.width/2}" y="{this.height/2 - progressBar.height/2}" width="{this.width/2}" />
+		<views:BrandingLogo x="{this.width - 300}" y="{this.height - 300}" />
+	</views:MainCanvas>	
+	
+	<mx:ControlBar width="100%" height="20" paddingTop="0">		
+	  	<mx:Label text="{ResourceUtil.getInstance().getString('bbb.mainshell.copyrightLabel2',[appVersion])}" id="copyrightLabel2"/>
+	 	<mx:Spacer width="20"/>
+		<mx:Spacer width="100%"/> 
+		<mx:ComboBox width="100" height="20" id="cmbLayout" change="changeLayout()" prompt="Layout" selectedItem="-1">
+           <mx:dataProvider>
+              <mx:Array>
+			      <mx:String>Small videos</mx:String>
+			      <!--mx:String>Presenter + presentation</mx:String>
+			      <mx:String>Meeting</mx:String-->
+              </mx:Array>
+           </mx:dataProvider>
+      	</mx:ComboBox>
+		<mx:Button width="20" height="20" toolTip="{ResourceUtil.getInstance().getString('bbb.mainshell.logBtn.toolTip')}" id="logBtn" icon="{logs_icon}" click="openLogWindow()" />
+		<mx:Button width="20" height="20" toolTip="{ResourceUtil.getInstance().getString('bbb.mainshell.resetLayoutBtn.toolTip')}" id="btnResetLayout" icon="{reset_layout_icon}" click="resetLayout()" />
+	</mx:ControlBar>
+</mx:VBox>