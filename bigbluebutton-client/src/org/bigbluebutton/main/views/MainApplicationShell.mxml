<?xml version="1.0" encoding="utf-8"?>

<!--

BigBlueButton open source conferencing system - http://www.bigbluebutton.org/

Copyright (c) 2012 BigBlueButton Inc. and by respective authors (see below).

This program is free software; you can redistribute it and/or modify it under the
terms of the GNU Lesser General Public License as published by the Free Software
Foundation; either version 3.0 of the License, or (at your option) any later
version.


BigBlueButton is distributed in the hope that it will be useful, but WITHOUT ANY
WARRANTY; without even the implied warranty of MERCHANTABILITY or FITNESS FOR A
PARTICULAR PURPOSE. See the GNU Lesser General Public License for more details.

You should have received a copy of the GNU Lesser General Public License along
with BigBlueButton; if not, see <http://www.gnu.org/licenses/>.

-->

<mx:VBox xmlns:mx="library://ns.adobe.com/flex/mx"
		 xmlns:fx="http://ns.adobe.com/mxml/2009"
		xmlns:flexmdi="flexlib.mdi.containers.*"
		xmlns:logModule="org.bigbluebutton.modules.log.view.components.*"
		xmlns:views="org.bigbluebutton.main.views.*"
		xmlns:mate="http://mate.asfusion.com/"
		xmlns:maps="org.bigbluebutton.main.maps.*"
		xmlns:api="org.bigbluebutton.main.api.*"
		xmlns:common="org.bigbluebutton.common.*"
		horizontalScrollPolicy="off" verticalScrollPolicy="off"
		creationComplete="initializeShell()"
		addedToStage="onAddedToStage()" >

	<!--
	height="{parentApplication.height - 1}" : The container height is set to fix height because the percentHeight
	generates a script execution timeout in the GraphicsWrapper class. We also remove one pixel to force the first
	update as the height property needs a value different from thec current one to be updated.
		
	-->
	<fx:Declarations>
		<mate:Listener type="{OpenWindowEvent.OPEN_WINDOW_EVENT}" method="handleOpenWindowEvent" />	
		<mate:Listener type="{CloseWindowEvent.CLOSE_WINDOW_EVENT}" method="handleCloseWindowEvent"/>
		<mate:Listener type="{AddUIComponentToMainCanvas.ADD_COMPONENT}" method="addComponentToCanvas" />
		<mate:Listener type="{AppVersionEvent.APP_VERSION_EVENT}" method="handleApplicationVersionEvent" />	
		<mate:Listener type="{ExitApplicationEvent.CLOSE_APPLICATION}" method="handleCloseApplication"/>
		<mate:Listener type="{FullscreenToggledEvent.IS_FULLSCREEN_TOGGLED}" method="handleFullscreenToggleState"  />
		<mate:Listener type="{FlashMicSettingsEvent.FLASH_MIC_SETTINGS}" method="handleFlashMicSettingsEvent"  />
		<mate:Listener type="{WebRTCEchoTestEvent.WEBRTC_ECHO_TEST_CONNECTING}" method="handleWebRTCEchoTestConnectingEvent"  />
		<mate:Listener type="{WebRTCMediaEvent.WEBRTC_MEDIA_REQUEST}" method="handleWebRTCMediaRequestEvent"  />
		<mate:Listener type="{WebRTCCallEvent.WEBRTC_CALL_STARTED}" method="handleWebRTCCallStartedEvent" />
		<mate:Listener type="{WebRTCCallEvent.WEBRTC_CALL_ENDED}" method="handleWebRTCCallEndedEvent" />
		<mate:Listener type="{AudioSelectionWindowEvent.SHOW_AUDIO_SELECTION}" method="handleShowAudioSelectionWindowEvent" />
		<mate:Listener type="{ShareCameraRequestEvent.SHARE_CAMERA_REQUEST}" method="handleShareCameraRequestEvent" />
	  
		<mate:Listener type="{ToolbarButtonEvent.ADD}" method="handleAddToolbarComponent" />	
		<mate:Listener type="{ToolbarButtonEvent.REMOVE}" method="handleRemoveToolbarComponent"/>
		<mate:Listener type="{ShortcutEvent.OPEN_SHORTCUT_WIN}" method="openShortcutHelpWindow" />
		<mate:Listener type="{BBBEvent.OPEN_WEBCAM_PREVIEW}" method="openVideoPreviewWindow" />
		<mate:Listener type="{BBBEvent.INACTIVITY_WARNING_EVENT}" method="handleInactivityWarningEvent" />
		<mate:Listener type="{LockControlEvent.OPEN_LOCK_SETTINGS}" method="openLockSettingsWindow" />
		<mate:Listener type="{BreakoutRoomEvent.OPEN_BREAKOUT_ROOMS_PANEL}" method="openBreakoutRoomsWindow" />
		
		<mate:Listener type="{SwitchedLayoutEvent.SWITCHED_LAYOUT_EVENT}" method="onLayoutChanged" />
		<mate:Listener type="{LocaleChangeEvent.LOCALE_CHANGED}" method="onLocaleChanged" />
	
		<mate:Listener type="{NetworkStatsEvent.OPEN_NETSTATS_WIN}" method="openNetworkStatsWindow" />
		<mate:Listener type="{BBBEvent.MODERATOR_ALLOWED_ME_TO_JOIN}" method="guestAllowed" />
		<mate:Listener type="{NewGuestWaitingEvent.NEW_GUEST_WAITING}" method="refreshGuestView" />
		<mate:Listener type="{BBBEvent.REMOVE_GUEST_FROM_LIST}" method="removeGuestWindow" />
		<mate:Listener type="{BBBEvent.WAITING_FOR_MODERATOR_ACCEPTANCE}" method="openWaitWindow" />
		<mate:Listener type="{BBBEvent.RECONNECT_DISCONNECTED_EVENT}" method="closeWaitWindow"/>
    	<mate:Listener type="{RoundTripLatencyReceivedEvent.ROUND_TRIP_LATENCY_RECEIVED}" method="handleRoundTripLatencyReceivedEvent"/>
		<mate:Listener type="{ClosePendingGuestWindow.CLOSE_PENDING_GUEST_WINDOW}" method="handleClosePendingGuestWindow" />
	</fx:Declarations>
	<fx:Script>
		<![CDATA[
			import com.asfusion.mate.events.Dispatcher;
			
			import flash.events.Event;
			import flash.events.TextEvent;
			import flash.geom.Point;
			import flash.utils.setTimeout;
			
			import mx.binding.utils.ChangeWatcher;
			import mx.collections.ArrayCollection;
			import mx.core.FlexGlobals;
			import mx.core.IFlexDisplayObject;
			import mx.core.UIComponent;
			import mx.events.FlexEvent;
			
			import flexlib.mdi.effects.effectsLib.MDIVistaEffects;
			
			import org.as3commons.lang.StringUtils;
			import org.as3commons.logging.api.ILogger;
			import org.as3commons.logging.api.getClassLogger;
			import org.bigbluebutton.common.IBbbModuleWindow;
			import org.bigbluebutton.common.events.AddUIComponentToMainCanvas;
			import org.bigbluebutton.common.events.CloseWindowEvent;
			import org.bigbluebutton.common.events.LocaleChangeEvent;
			import org.bigbluebutton.common.events.OpenWindowEvent;
			import org.bigbluebutton.common.events.ToolbarButtonEvent;
			import org.bigbluebutton.core.BBB;
			import org.bigbluebutton.core.Options;
			import org.bigbluebutton.core.PopUpUtil;
			import org.bigbluebutton.core.UsersUtil;
			import org.bigbluebutton.core.events.FullscreenToggledEvent;
			import org.bigbluebutton.core.events.LockControlEvent;
			import org.bigbluebutton.core.events.NewGuestWaitingEvent;
			import org.bigbluebutton.core.events.RoundTripLatencyReceivedEvent;
			import org.bigbluebutton.core.events.SwitchedLayoutEvent;
			import org.bigbluebutton.core.events.ClosePendingGuestWindow;
			import org.bigbluebutton.core.model.LiveMeeting;
			import org.bigbluebutton.core.vo.LockSettingsVO;
			import org.bigbluebutton.main.events.AppVersionEvent;
			import org.bigbluebutton.main.events.BBBEvent;
			import org.bigbluebutton.main.events.BreakoutRoomEvent;
			import org.bigbluebutton.main.events.ClientStatusEvent;
			import org.bigbluebutton.main.events.ExitApplicationEvent;
			import org.bigbluebutton.main.events.ModuleLoadEvent;
			import org.bigbluebutton.main.events.NetworkStatsEvent;
			import org.bigbluebutton.main.events.ShortcutEvent;
			import org.bigbluebutton.main.model.Guest;
			import org.bigbluebutton.main.model.GuestPolicy;
			import org.bigbluebutton.main.model.ImageLoader;
			import org.bigbluebutton.main.model.options.BrandingOptions;
			import org.bigbluebutton.main.model.options.BrowserVersionsOptions;
			import org.bigbluebutton.main.model.options.LanguageOptions;
			import org.bigbluebutton.main.model.options.LayoutOptions;
			import org.bigbluebutton.modules.phone.events.AudioSelectionWindowEvent;
			import org.bigbluebutton.modules.phone.events.FlashMicSettingsEvent;
			import org.bigbluebutton.modules.phone.events.WebRTCCallEvent;
			import org.bigbluebutton.modules.phone.events.WebRTCEchoTestEvent;
			import org.bigbluebutton.modules.phone.events.WebRTCMediaEvent;
			import org.bigbluebutton.modules.phone.models.PhoneOptions;
			import org.bigbluebutton.modules.users.model.UsersOptions;
			import org.bigbluebutton.modules.users.views.BreakoutRoomSettings;
			import org.bigbluebutton.modules.videoconf.events.ShareCameraRequestEvent;
			import org.bigbluebutton.util.browser.BrowserCheck;
			import org.bigbluebutton.util.i18n.ResourceUtil;
			
			private static const LOGGER:ILogger = getClassLogger(MainApplicationShell);      
      
			private var globalDispatcher:Dispatcher;			
			private var dispState:String; //full-screen?
			private var stoppedModules:ArrayCollection;			
			private var logWindow:LogWindow;
			private var waitWindow:WaitingWindow = null;
			private var scWindow:ShortcutHelpWindow;
			private var connectionLostWindow:ConnectionLostWindow;
			
			// LIVE or PLAYBACK
			private var _mode:String = 'LIVE';
			[Bindable] public var appVersion:String = ' ';
			[Bindable] public var numberOfModules:int = 0;
			
			[Bindable] private var copyrightText:String;

			public function get mode():String {
				return _mode;
			}
			
			[Bindable] private var layoutOptions:LayoutOptions;
			[Bindable] private var brandingOptions:BrandingOptions;
			[Bindable] private var usersOptions:UsersOptions;
			
			[Bindable] private var showToolbarOpt:Boolean = true;
			[Bindable] private var _showToolbar:Boolean = true;
			private const DEFAULT_TOOLBAR_HEIGHT:Number = 50;
			[Bindable] private var toolbarHeight:Number = DEFAULT_TOOLBAR_HEIGHT;
			[Bindable] private var showFooterOpt:Boolean = true;
			[Bindable] private var _showFooter:Boolean = true;
			[Bindable] private var footerHeight:Number = 60;
			
			[Bindable] private var isTunneling:Boolean = false;
			
			private var guest:Guest = new Guest();
			private var guestPolicy:String = GuestPolicy.ASK_MODERATOR;

			private var confirmingLogout:Boolean = false;
			
			private var widthWatch:ChangeWatcher;
			private var heightWatch:ChangeWatcher;
			private var resizeExecuting:Boolean = false;

  			private var _respTimer:ResponsivenessTimer;

			private var guestWindow:PendingGuestsWindow;
      
			public function getLogWindow() : LogWindow
			{
				if (logWindow == null){
					logWindow = new LogWindow();
				}
				return logWindow;
			}
      
			public function initOptions():void {
				layoutOptions = Options.getOptions(LayoutOptions) as LayoutOptions;
				usersOptions = Options.getOptions(UsersOptions) as UsersOptions;
				brandingOptions = Options.getOptions(BrandingOptions) as BrandingOptions;
				
				updateCopyrightText();
				loadBackground();
				initQuote();
				
				showToolbarOpt = layoutOptions.showToolbar;
				if (!showToolbarOpt) {
					toolbarHeight = 0;
					calculateCanvasHeight();
				}
				toolbar.displayToolbar();
				
				showFooterOpt = layoutOptions.showFooter;
				var languageOptions : LanguageOptions = Options.getOptions(LanguageOptions) as LanguageOptions;
				langSelector.visible = langSelector.includeInLayout = languageOptions.userSelectionEnabled;
				
				if (!showFooterOpt) {
					footerHeight = 0;
					controlBar.visible = controlBar.includeInLayout = false;
					calculateCanvasHeight();
				}
				_respTimer = new ResponsivenessTimer();
				_respTimer.start();
			}
			
			private function updateCopyrightText():void {
				brandingOptions = Options.getOptions(BrandingOptions) as BrandingOptions;

				if (StringUtils.isEmpty(brandingOptions.copyright)) {
					copyrightText = ResourceUtil.getInstance().getString('bbb.mainshell.copyrightLabel2',[appVersion]);
				} else {
					copyrightText = String(brandingOptions.copyright).replace("{0}", appVersion);
				}
			}
			
			private function initQuote() : void {
				if (!brandingOptions.showQuote) {
					quoteView.dispose();
				} else {
					quoteView.init();
				}
			}

			protected function initializeShell():void {	
				globalDispatcher = new Dispatcher();

				copyrightLabel2.addEventListener(FlexEvent.UPDATE_COMPLETE, updateCopyrightLabelDimensions);
				
				initOptions();
			}
			
			// See this stackoverflow post for an explanation on why the size watching is done this way, https://stackoverflow.com/a/2141223
			protected function onAddedToStage():void {
				stopWatching();
				
				widthWatch = ChangeWatcher.watch(parentApplication,'width', onSizeChange);
				heightWatch = ChangeWatcher.watch(parentApplication,'height', onSizeChange);
				
				onSizeChange();
			}
			
			private function onSizeChange(event:Event = null):void {
				if(!resizeExecuting)
					callLater(handleResize);
				resizeExecuting = true;
			}
			
			private function handleResize():void {
				var appWidth:Number = parentApplication.width;
				var appHeight:Number = parentApplication.height;
				
				resizeExecuting = false;
				
				if (appWidth > 0 && appHeight > 0) {
					calculateCanvasHeight();
					updateCopyrightLabelDimensions();
				}
			}
			
			private function stopWatching():void {
				//invoke this to stop watching the properties and prevent the handleResize method from executing
				if (widthWatch != null)	widthWatch.unwatch();
				if (heightWatch != null) heightWatch.unwatch();
			}
			
			private function updateCopyrightLabelDimensions(e:Event = null):void {
				var appWidth:Number = parentApplication.width;
				
				if (spacer.width == 0) {
					copyrightLabel2.width += (appWidth - controlBar.width);
				} else {
					copyrightLabel2.width += Math.min(spacer.width, copyrightLabel2.measuredWidth - copyrightLabel2.width);
				}
			}

			private var sendStartModulesEvent:Boolean = true;
			
			// We have to calculate the canvas height manually because if you set it to a 
			// percentage you will get execution timeout errors.
			// See issue #2437 for why you shouldn't set height to 100% 
			//             https://github.com/bigbluebutton/bigbluebutton/issues/2437
			private function calculateCanvasHeight():void {
				var appWidth:Number = parentApplication.width;
				var appHeight:Number = parentApplication.height;
				
				mdiCanvas.width = appWidth;
				mdiCanvas.height = appHeight - (_showFooter ? footerHeight: 0) - (_showToolbar ? toolbarHeight: 0);
				updateCanvasBackgroundDimensions();
			}

			private function handleApplicationVersionEvent(event:AppVersionEvent):void {
				var logData:Object = UsersUtil.initLogData();
				
				appVersion = event.appVersion;
				updateCopyrightText();

				logData.appVersion = appVersion;
				LOGGER.info(JSON.stringify(logData));

				logData.message = "Received application version event";
				sendStartAllModulesEvent();
			}

			public function sendStartAllModulesEvent():void{
				LOGGER.debug("Sending start all modules event");
				var dispatcher:Dispatcher = new Dispatcher();
				dispatcher.dispatchEvent(new ModuleLoadEvent(ModuleLoadEvent.START_ALL_MODULES));	
			}
			
			public function guestAllowed(evt:BBBEvent):void {
				progressBar.visible = true;
				if (waitWindow != null) {
					PopUpUtil.removePopUp(waitWindow);
					waitWindow = null;
				}
			}

			private function refreshGuestView(evt:NewGuestWaitingEvent):void {
				LOGGER.debug("NewGuestWaitingEvent");
				// do not show the guest window if the user isn't moderator or if he's waiting for acceptance
				if (!UsersUtil.amIModerator() || UsersUtil.amIWaitingForAcceptance() && usersOptions.enableGuestUI) {
					return;
				}

<<<<<<< HEAD
				var guestUsers:ArrayCollection = new ArrayCollection(LiveMeeting.inst().guestsWaiting.getGuests());

				LOGGER.debug("OPENING GUEST WINDOW");
				if (guestWindow == null) {
					guestWindow = PopUpUtil.createModalPopUp( mdiCanvas, PendingGuestsWindow, false) as PendingGuestsWindow;
					guestWindow.x = systemManager.screen.width - guestWindow.width - 20;
					guestWindow.y = 20;
=======
				if (guestWindow == null) {
					guestWindow = PopUpUtil.createModalPopUp( FlexGlobals.topLevelApplication as DisplayObject, GuestWindow, false) as GuestWindow;
					
					PopUpUtil.lockPosition(guestWindow, function():Point {
						return new Point(systemManager.screen.width - guestWindow.width - 20, 20);
					});
					
					guestWindow.addEventListener(Event.CLOSE, closeGuestWindow);
>>>>>>> 090906e9
				}
				guestWindow.refreshGuestView();
			}

			private function handleClosePendingGuestWindow(event: ClosePendingGuestWindow): void {
				if (guestWindow != null) {
					PopUpUtil.removePopUp(guestWindow);
					guestWindow = null;
				}
			}

			public function removeGuestWindow(evt:BBBEvent):void {
        LOGGER.debug("REMOVE GUEST WINDOW");
				//if (guestWindow != null) {
				//	guestWindow.remove(evt.payload.userId);
				//}
			}

			private function closeWaitWindow(e:BBBEvent):void {
				if(waitWindow != null && e.payload.type == "BIGBLUEBUTTON_CONNECTION") {
					LOGGER.debug("closeWaitWindow");
					waitWindow.removeWindow();
				}
			}

			private function openWaitWindow(evt:BBBEvent):void {
				progressBar.visible = false;
				waitWindow = PopUpUtil.createModalPopUp( FlexGlobals.topLevelApplication as DisplayObject, WaitingWindow, true) as WaitingWindow;
			}
			
			private function openLogWindow():void {
				mdiCanvas.windowManager.add(getLogWindow());
				mdiCanvas.windowManager.absPos(logWindow, 50, 50);
				logWindow.width = mdiCanvas.width - 100;
				logWindow.height = mdiCanvas.height - 100;
			}
			
			public function openShortcutHelpWindow(e:Event = null):void{
				if (scWindow == null) {
					scWindow = new ShortcutHelpWindow();
				}
				
				if (scWindow.minimized)
					scWindow.restore();
				
				if (scWindow.maximized)
					scWindow.restore();
				
				mdiCanvas.windowManager.add(scWindow);
				mdiCanvas.windowManager.absPos(scWindow, mdiCanvas.width/2 - 250, mdiCanvas.height/2 - 250);
				
				scWindow.focusHead();
			}

			private function handleFullscreenToggleState(event: FullscreenToggledEvent): void {
				if (event.isNowFullscreen) {
						fullScreenBtn.styleName = "exitFullScreenButton";
					} else {
						fullScreenBtn.styleName = "fullScreenButton";
					}
			}

			private function toggleFullScreen():void{
				LOGGER.debug("Toggling fullscreen");
				if (ExternalInterface.available) {
					ExternalInterface.call("toggleFullscreen");
				}
	   		}

	   		private function handleOpenWindowEvent(event:OpenWindowEvent):void {
				// this is a terrible place for these checks because this function runs 4 times on startup
				if (BBB.initConnectionManager().isTunnelling) {
					isTunneling = true;
					globalDispatcher.dispatchEvent(new ClientStatusEvent(ClientStatusEvent.WARNING_MESSAGE_EVENT,
						ResourceUtil.getInstance().getString("bbb.clientstatus.tunneling.title"),
						ResourceUtil.getInstance().getString("bbb.clientstatus.tunneling.message"),
						'bbb.clientstatus.tunneling'));
				}
				versionCheck();
				
				var window:IBbbModuleWindow = event.window;
	   			mdiCanvas.addWindow(window);
	   		}
			
			private function handleCloseWindowEvent(event:CloseWindowEvent):void {
				var window:IBbbModuleWindow = event.window;
				mdiCanvas.removeWindow(window);
			}

			private function versionCheck():void {
				var browserOptions : BrowserVersionsOptions = Options.getOptions(BrowserVersionsOptions) as BrowserVersionsOptions;
				if (!StringUtils.isEmpty(browserOptions.chrome) && !StringUtils.isEmpty(browserOptions.firefox) && !StringUtils.isEmpty(browserOptions.flash)) {
					//check browser version
					if ((BrowserCheck.isChrome() && BrowserCheck.browserMajorVersion < browserOptions.chrome) || BrowserCheck.isFirefox() && BrowserCheck.browserMajorVersion < browserOptions.firefox) {
						globalDispatcher.dispatchEvent(new ClientStatusEvent(ClientStatusEvent.WARNING_MESSAGE_EVENT, 
							ResourceUtil.getInstance().getString("bbb.clientstatus.browser.title"), 
							ResourceUtil.getInstance().getString("bbb.clientstatus.browser.message", [BrowserCheck.browserName+" "+BrowserCheck.browserMajorVersion]),
							'bbb.clientstatus.browser.message'));
					}
					
					//find flash version
					var flashVersion:Object = getFlashVersion(); 
					//check flash version
					if ((flashVersion.os == 'LNX' && !BrowserCheck.isChrome() && flashVersion.major < 11) || 
						((flashVersion.os != 'LNX' || BrowserCheck.isChrome()) && flashVersion.major < browserOptions.flash)) {
						globalDispatcher.dispatchEvent(new ClientStatusEvent(ClientStatusEvent.WARNING_MESSAGE_EVENT, 
							ResourceUtil.getInstance().getString("bbb.clientstatus.flash.title"), 
							ResourceUtil.getInstance().getString("bbb.clientstatus.flash.message", [flashVersion.major+"."+flashVersion.minor+"."+flashVersion.build]),
							'bbb.clientstatus.flash.message'));
					}
				}

				//Alert.show(LOG + "version check- os: "+flashVersion.os+" major:"+flashVersion.major+" minor:"+flashVersion.minor+" build:"+flashVersion.build+" browser:"+browserVersion[0]+" version:"+browserVersion[1]);
				
				//find java version
				//check flash version
			}
			
			//function found here, http://www.mediacollege.com/adobe/flash/actionscript/3/player-version.html
			private function getFlashVersion():Object {
				var flashVersion:Object = new Object();
				var versionNumber:String = Capabilities.version;// Get the whole version string
				var versionArray:Array = versionNumber.split(",");// Split it up
				var osPlusVersion:Array = versionArray[0].split(" ");// The main version contains the OS (e.g. WIN), so we split that off as well.
				// Populate the version object (the OS is a string, others are numbers):
				flashVersion["os"] = osPlusVersion[0];
				flashVersion["major"] = parseInt(osPlusVersion[1]);
				flashVersion["minor"] = parseInt(versionArray[1]);
				flashVersion["build"] = parseInt(versionArray[2]);
				return flashVersion;
			}
			
	   		private function resetLayout():void{
	   			mdiCanvas.resetWindowLayout();
	   		}
	   		
	   		private function addComponentToCanvas(e:AddUIComponentToMainCanvas):void{
	   			mdiCanvas.addChild(e.component);
	   		}
	   		
			private function handleInactivityWarningEvent(e:BBBEvent):void {
				var inactivityWarning:InactivityWarningWindow = PopUpUtil.createModalPopUp(FlexGlobals.topLevelApplication as DisplayObject, InactivityWarningWindow, true) as InactivityWarningWindow;
				inactivityWarning.duration = e.payload.duration;
			}

            private function handleFlashMicSettingsEvent(event:FlashMicSettingsEvent):void {
                /**
                 * There is a bug in Flex SDK 4.14 where the screen stays blurry if a
                 * pop-up is opened from another pop-up. I delayed the second open to
                 * avoid this case. - Chad
                 */
                this.callLater(function():void {
                    PopUpUtil.createModalPopUp(FlexGlobals.topLevelApplication as DisplayObject, FlashMicSettings, true) as FlashMicSettings;
                });
            }

            private function openVideoPreviewWindow(event:BBBEvent):void {
                var camSettings:CameraDisplaySettings = PopUpUtil.createModalPopUp(FlexGlobals.topLevelApplication as DisplayObject, CameraDisplaySettings, true) as CameraDisplaySettings;
                if (camSettings) {
                    camSettings.defaultCamera = event.payload.defaultCamera;
                    camSettings.camerasArray = event.payload.camerasArray;
                    camSettings.publishInClient = event.payload.publishInClient;
                    camSettings.chromePermissionDenied = event.payload.chromePermissionDenied;
					camSettings.updateCameraList();
                }
            }

<<<<<<< HEAD
=======
            private function wrongLocaleVersion():void {
                PopUpUtil.createNonModalPopUp(FlexGlobals.topLevelApplication as DisplayObject, OldLocaleWarnWindow, true) as OldLocaleWarnWindow;
            }

>>>>>>> 090906e9
            private function handleShowAudioSelectionWindowEvent(event:AudioSelectionWindowEvent):void {
                PopUpUtil.createModalPopUp(FlexGlobals.topLevelApplication as DisplayObject, AudioSelectionWindow, true);
            }

            private function handleRoundTripLatencyReceivedEvent(event: RoundTripLatencyReceivedEvent): void {
           //   rttLabel.text = "RTT = " + LiveMeeting.inst().whiteboardModel.latencyInSec/1000 + "s";
            }
      
            private function handleWebRTCMediaRequestEvent(event:WebRTCMediaEvent):void {
                var options:PhoneOptions = new PhoneOptions();
                if (!options.showMicrophoneHint) return;
                var browserPermissionHelper:BrowserPermissionHelper = PopUpUtil.createModalPopUp(FlexGlobals.topLevelApplication as DisplayObject, BrowserPermissionHelper, false) as BrowserPermissionHelper;
                if (BrowserCheck.isFirefox()) {
                    if (browserPermissionHelper) {
						if (Capabilities.os.indexOf("Mac") >= 0){
							browserPermissionHelper.currentState = "firefoxMicMacOSX";
						}
						else {
							browserPermissionHelper.currentState = "firefoxMic";
						}
						browserPermissionHelper.x = 50;
						browserPermissionHelper.y = 200;
                    }
                } else if (BrowserCheck.isChrome()) {
                    if (browserPermissionHelper) {
						browserPermissionHelper.currentState = "chromeMic";
						browserPermissionHelper.x = 50;
						browserPermissionHelper.y = 130;
                    }
                }
            }

            private function handleWebRTCEchoTestConnectingEvent(event:WebRTCEchoTestEvent):void {
                PopUpUtil.createModalPopUp(FlexGlobals.topLevelApplication as DisplayObject, WebRTCEchoTest, true) as WebRTCEchoTest;
            }

            private function handleShareCameraRequestEvent(event:ShareCameraRequestEvent):void {
                if (BrowserCheck.isChrome()) {
					// Show browserPermissionHelper component after showing the webcam window due event listeners registration order
                    setTimeout(showbrowserPermissionHelper, 100);
                }
            }
			
			private function showbrowserPermissionHelper() : void {
<<<<<<< HEAD
				var browserPermissionHelper : BrowserPermissionHelper = PopUpUtil.createNonModalPopUp(mdiCanvas, BrowserPermissionHelper, false) as BrowserPermissionHelper;
=======
				var browserPermissionHelper : BrowserPermissionHelper = PopUpUtil.createNonModalPopUp(FlexGlobals.topLevelApplication as DisplayObject, BrowserPermissionHelper, false) as BrowserPermissionHelper;
>>>>>>> 090906e9
				if (browserPermissionHelper) {
					browserPermissionHelper.currentState = "chromeCam";
					browserPermissionHelper.x = 20;
					browserPermissionHelper.y = 150;
				}
			}

<<<<<<< HEAD
=======
            private function handleMeetingNotFoundEvent(e:MeetingNotFoundEvent):void {
                showlogoutWindow(ResourceUtil.getInstance().getString('bbb.mainshell.meetingNotFound'));
            }

            private function showlogoutWindow(reason:String):void {
                if (layoutOptions != null && layoutOptions.showLogoutWindow) {
                    if (UsersUtil.iAskedToLogout()) {
                        handleExitApplicationEvent();
                        return;
                    }
                    var loggedOutWindow:LoggedOutWindow = PopUpUtil.createModalPopUp(FlexGlobals.topLevelApplication as DisplayObject, LoggedOutWindow, true) as LoggedOutWindow;
                    if (loggedOutWindow) {
                        loggedOutWindow.setReason(reason);
                        mdiCanvas.removeAllPopUps();
                        removeToolBars();
                    }
                } else {
                    mdiCanvas.removeAllPopUps();
                    removeToolBars();
                    var pageHost:String = FlexGlobals.topLevelApplication.url.split("/")[0];
                    var pageURL:String = FlexGlobals.topLevelApplication.url.split("/")[2];
                    LOGGER.debug("SingOut to [{0}//{1}/bigbluebutton/api/signOut]", [pageHost, pageURL]);
                    var request:URLRequest = new URLRequest(pageHost + "//" + pageURL + "/bigbluebutton/api/signOut");
                    var urlLoader:URLLoader = new URLLoader();
                    urlLoader.addEventListener(Event.COMPLETE, handleLogoutComplete);
                    urlLoader.addEventListener(IOErrorEvent.IO_ERROR, handleLogoutError);
                    urlLoader.load(request);
                }
            }

>>>>>>> 090906e9
            /**
             * Removes toolbars from the display list.
             * Used only when the user completely logged out.
             */
            private function removeToolBars():void {
                this.removeChild(toolbar);
                this.removeChild(controlBar);
            }

			private function handleAddToolbarComponent(event:ToolbarButtonEvent):void {
				if (event.location == ToolbarButtonEvent.BOTTOM_TOOLBAR) {
					var newComponentTabIndex:int = tabIndexer.startIndex + addedBtns.numChildren + 10;
					(event.button as UIComponent).tabIndex = newComponentTabIndex;
					addedBtns.addChild(event.button as UIComponent);
					//realignButtons();
					
					//need to force the fullscreen button to be after it
					fullScreenBtn.tabIndex = newComponentTabIndex + 1;
				}
			}
			
			private function handleWebRTCCallStartedEvent(e:WebRTCCallEvent):void {
				lblWebRTC.visible = lblWebRTC.includeInLayout = true;
			}
			
			private function handleWebRTCCallEndedEvent(e:WebRTCCallEvent):void {
				lblWebRTC.visible = lblWebRTC.includeInLayout = false;
			}

			private function handleRemoveToolbarComponent(event:ToolbarButtonEvent):void {
				if (addedBtns.contains(event.button as UIComponent))
					addedBtns.removeChild(event.button as UIComponent);
			}

			private var networkStatsWindow:NetworkStatsWindow = null;

			private function openNetworkStatsWindow(e:Event = null):void {
				if (networkStatsWindow == null) {
					networkStatsWindow = new NetworkStatsWindow();
				}
				
				mdiCanvas.windowManager.add(networkStatsWindow);
				mdiCanvas.windowManager.absPos(networkStatsWindow, mdiCanvas.width - networkStatsWindow.width, 0);
				mdiCanvas.windowManager.bringToFront(networkStatsWindow);
			}

			private function updateToolbarHeight():void {
				if (toolbarHeight != 0) {
					toolbarHeight = Math.max(DEFAULT_TOOLBAR_HEIGHT, toolbar.logo.height + toolbar.quickLinks.includeInLayout ? toolbar.quickLinks.height : 0);
					if (UsersUtil.isBreakout()) {
						toolbarHeight += toolbar.breakoutRibbon.height;
					}
					if (toolbar.banner.includeInLayout) {
						toolbarHeight += toolbar.banner.height;
					}
				}
				calculateCanvasHeight();
			}

			private function updateCanvasBackgroundDimensions():void {
				if (canvasBackground == null) {
					return;
				}
			
				var canvasAspectRatio:Number = mdiCanvas.width / mdiCanvas.height;

				// this is the case when the image is a banner that should be positioned in the top, and
				// be shown entirely
				if (canvasBackgroundAspectRatio > 2 || canvasAspectRatio >= canvasBackgroundAspectRatio) {
					canvasBackground.width = mdiCanvas.width;
					canvasBackground.height = Math.ceil(mdiCanvas.width / canvasBackgroundAspectRatio);
				} else {
					canvasBackground.height = mdiCanvas.height;
					canvasBackground.width = Math.ceil(mdiCanvas.height * canvasBackgroundAspectRatio);
				}
			}

			private var canvasBackground:DisplayObject = null;
			private var canvasBackgroundAspectRatio:Number = NaN;

			private function loadBackground():void {
				var backgroundCandidate:String = brandingOptions.background;
				if (!StringUtils.isEmpty(backgroundCandidate)) {
					var imageLoader:ImageLoader = new ImageLoader();
					imageLoader.load(backgroundCandidate, function(obj:DisplayObject, width:Number, height:Number):void {
						canvasBackground = obj;
						canvasBackgroundAspectRatio = width / height;
						backgroundPlaceHolder.rawChildren.addChild(canvasBackground);
						backgroundPlaceHolder.invalidateDisplayList();
						updateCanvasBackgroundDimensions();
					});
				}
			}

            private function openLockSettingsWindow(event:LockControlEvent):void {
                var lsv:LockSettingsVO = UsersUtil.getLockSettings();

                var popUp:IFlexDisplayObject = PopUpUtil.createModalPopUp(FlexGlobals.topLevelApplication as DisplayObject, LockSettings, true);
                if (popUp) {
                    var ls:LockSettings = LockSettings(popUp);
                    ls.disableCam = lsv.getDisableCam();
                    ls.disableMic = lsv.getDisableMic();
                    ls.disablePrivChat = lsv.getDisablePrivateChat();
                    ls.disablePubChat = lsv.getDisablePublicChat();
                    ls.lockedLayout = lsv.getLockedLayout();
                    ls.lockOnJoin = lsv.getLockOnJoin();
                    ls.lockOnJoinConfigurable = lsv.getLockOnJoinConfigurable();
                }
            }

            private function openBreakoutRoomsWindow(e:BreakoutRoomEvent):void {
                var popUp:IFlexDisplayObject = PopUpUtil.createModalPopUp(FlexGlobals.topLevelApplication as DisplayObject, BreakoutRoomSettings, true);
                if (popUp != null) {
                    BreakoutRoomSettings(popUp).initCreateBreakoutRooms(e.joinMode, e.record);
                }
            }
			
			private function onFooterLinkClicked(e:TextEvent):void{
				if (ExternalInterface.available) {
					ExternalInterface.call("chatLinkClicked", e.text);
				}
			}

            private function onLayoutChanged(e:SwitchedLayoutEvent):void {
                if (e.layoutID != "bbb.layout.name.videochat") {
                    this.styleName = "defaultShellStyle";
					controlBar.styleName = "defaultControlBarStyle";
                } else {
					this.styleName = "darkShellStyle";
					controlBar.styleName = "darkControlBarStyle";
                }
            }
			
			private function onLocaleChanged(e:LocaleChangeEvent) : void {
				if (ResourceUtil.getInstance().isRTLEnabled()) {
					FlexGlobals.topLevelApplication.setStyle("layoutDirection", ResourceUtil.getInstance().getCurrentLanguageDirection());
				}
				PopUpUtil.initAlert();
			}

			private function handleCloseApplication(event:ExitApplicationEvent):void {
				mdiCanvas.removeAllPopUps();
				removeToolBars();
			}
		]]>
	</fx:Script>

	<fx:Declarations>
		<common:TabIndexer id="tabIndexer" startIndex="100000"
						   tabIndices="{[warningBtn, langSelector, logBtn, fullScreenBtn]}"/>
	</fx:Declarations>

	<views:MainToolbar id="toolbar" 
					   dock="true" 
					   width="100%"
					   height="{toolbarHeight}" 
					   visible="{_showToolbar}"
					   includeInLayout="{showToolbarOpt}"
					   verticalAlign="middle" 
					   updateComplete="updateToolbarHeight()"/>
				
	<!-- MainCanvas height has to be forced or it will never show and the application will not continue loading -->
	<views:MainCanvas id="mdiCanvas"
					  horizontalScrollPolicy="off"
					  verticalScrollPolicy="off"
					  styleName="mdiCanvasStyle"
					  effectsLib="{flexlib.mdi.effects.effectsLib.MDIVistaEffects}"
					  height="150"
					  width="100%">
		<mx:Canvas id="backgroundPlaceHolder" width="100%" height="100%" />
		<mx:VBox horizontalCenter="0" verticalCenter="0" horizontalAlign="center" verticalGap="20">
			<views:QuotesView id="quoteView"/>
			<views:LoadingBar id="progressBar" width="280" height="15" labelWidth="280" textAlign="center"/>
		</mx:VBox>
	</views:MainCanvas>	
	
	<mx:ControlBar width="100%" height="{footerHeight}" styleName="defaultControlBarStyle" id="controlBar" paddingTop="2" paddingBottom="2" verticalAlign="middle" visible="{_showFooter}" includeInLayout="{showFooterOpt}" >
		<mx:Label
				htmlText="{copyrightText}"
				link="onFooterLinkClicked(event)"
				id="copyrightLabel2" truncateToFit="true"
				selectable="true" paddingRight="10"/>
		<mx:Spacer width="100%" id="spacer" />
    <!--mx:Label 
      id="rttLabel"
      text="RTT = 0ms"
      visible="true"
      includeInLayout="true" /-->
		<mx:Label 
				id="lblWebRTC"
				text="{'[ '+ResourceUtil.getInstance().getString('bbb.mainshell.notification.webrtc')+' ]'}"
				visible="false"
				includeInLayout="false" />
		<mx:Label
				text="{'['+ResourceUtil.getInstance().getString('bbb.mainshell.notification.tunnelling')+']'}"
				id="isTunnellingLbl"
				visible="{isTunneling}"
				includeInLayout="{isTunneling}" />
		<views:WarningButton id="warningBtn" 
				width="30"
				height="30"/>
		<views:LanguageSelector id="langSelector" 
				visible="false" 
				height="30"
				width="180"
				accessibilityName="{ResourceUtil.getInstance().getString('bbb.mainToolbar.langSelector')}"/>
		<mx:Button
				width="30"
				height="30"
				visible="{layoutOptions.showLogButton}"
				includeInLayout="{layoutOptions.showLogButton}"
				toolTip="{ResourceUtil.getInstance().getString('bbb.mainshell.logBtn.toolTip')}"
				id="logBtn"
				styleName="logsButton"
				click="openLogWindow()"/>
		<mx:HBox id="addedBtns" />
		<mx:Button id="fullScreenBtn"
				width="30"
				height="30"
				toolTip="{ResourceUtil.getInstance().getString('bbb.mainshell.fullscreenBtn.toolTip')}"
				styleName="fullScreenButton"
				click="toggleFullScreen()"/>
	</mx:ControlBar>
</mx:VBox>
<|MERGE_RESOLUTION|>--- conflicted
+++ resolved
@@ -1,852 +1,798 @@
-<?xml version="1.0" encoding="utf-8"?>
-
-<!--
-
-BigBlueButton open source conferencing system - http://www.bigbluebutton.org/
-
-Copyright (c) 2012 BigBlueButton Inc. and by respective authors (see below).
-
-This program is free software; you can redistribute it and/or modify it under the
-terms of the GNU Lesser General Public License as published by the Free Software
-Foundation; either version 3.0 of the License, or (at your option) any later
-version.
-
-
-BigBlueButton is distributed in the hope that it will be useful, but WITHOUT ANY
-WARRANTY; without even the implied warranty of MERCHANTABILITY or FITNESS FOR A
-PARTICULAR PURPOSE. See the GNU Lesser General Public License for more details.
-
-You should have received a copy of the GNU Lesser General Public License along
-with BigBlueButton; if not, see <http://www.gnu.org/licenses/>.
-
--->
-
-<mx:VBox xmlns:mx="library://ns.adobe.com/flex/mx"
-		 xmlns:fx="http://ns.adobe.com/mxml/2009"
-		xmlns:flexmdi="flexlib.mdi.containers.*"
-		xmlns:logModule="org.bigbluebutton.modules.log.view.components.*"
-		xmlns:views="org.bigbluebutton.main.views.*"
-		xmlns:mate="http://mate.asfusion.com/"
-		xmlns:maps="org.bigbluebutton.main.maps.*"
-		xmlns:api="org.bigbluebutton.main.api.*"
-		xmlns:common="org.bigbluebutton.common.*"
-		horizontalScrollPolicy="off" verticalScrollPolicy="off"
-		creationComplete="initializeShell()"
-		addedToStage="onAddedToStage()" >
-
-	<!--
-	height="{parentApplication.height - 1}" : The container height is set to fix height because the percentHeight
-	generates a script execution timeout in the GraphicsWrapper class. We also remove one pixel to force the first
-	update as the height property needs a value different from thec current one to be updated.
-		
-	-->
-	<fx:Declarations>
-		<mate:Listener type="{OpenWindowEvent.OPEN_WINDOW_EVENT}" method="handleOpenWindowEvent" />	
-		<mate:Listener type="{CloseWindowEvent.CLOSE_WINDOW_EVENT}" method="handleCloseWindowEvent"/>
-		<mate:Listener type="{AddUIComponentToMainCanvas.ADD_COMPONENT}" method="addComponentToCanvas" />
-		<mate:Listener type="{AppVersionEvent.APP_VERSION_EVENT}" method="handleApplicationVersionEvent" />	
-		<mate:Listener type="{ExitApplicationEvent.CLOSE_APPLICATION}" method="handleCloseApplication"/>
-		<mate:Listener type="{FullscreenToggledEvent.IS_FULLSCREEN_TOGGLED}" method="handleFullscreenToggleState"  />
-		<mate:Listener type="{FlashMicSettingsEvent.FLASH_MIC_SETTINGS}" method="handleFlashMicSettingsEvent"  />
-		<mate:Listener type="{WebRTCEchoTestEvent.WEBRTC_ECHO_TEST_CONNECTING}" method="handleWebRTCEchoTestConnectingEvent"  />
-		<mate:Listener type="{WebRTCMediaEvent.WEBRTC_MEDIA_REQUEST}" method="handleWebRTCMediaRequestEvent"  />
-		<mate:Listener type="{WebRTCCallEvent.WEBRTC_CALL_STARTED}" method="handleWebRTCCallStartedEvent" />
-		<mate:Listener type="{WebRTCCallEvent.WEBRTC_CALL_ENDED}" method="handleWebRTCCallEndedEvent" />
-		<mate:Listener type="{AudioSelectionWindowEvent.SHOW_AUDIO_SELECTION}" method="handleShowAudioSelectionWindowEvent" />
-		<mate:Listener type="{ShareCameraRequestEvent.SHARE_CAMERA_REQUEST}" method="handleShareCameraRequestEvent" />
-	  
-		<mate:Listener type="{ToolbarButtonEvent.ADD}" method="handleAddToolbarComponent" />	
-		<mate:Listener type="{ToolbarButtonEvent.REMOVE}" method="handleRemoveToolbarComponent"/>
-		<mate:Listener type="{ShortcutEvent.OPEN_SHORTCUT_WIN}" method="openShortcutHelpWindow" />
-		<mate:Listener type="{BBBEvent.OPEN_WEBCAM_PREVIEW}" method="openVideoPreviewWindow" />
-		<mate:Listener type="{BBBEvent.INACTIVITY_WARNING_EVENT}" method="handleInactivityWarningEvent" />
-		<mate:Listener type="{LockControlEvent.OPEN_LOCK_SETTINGS}" method="openLockSettingsWindow" />
-		<mate:Listener type="{BreakoutRoomEvent.OPEN_BREAKOUT_ROOMS_PANEL}" method="openBreakoutRoomsWindow" />
-		
-		<mate:Listener type="{SwitchedLayoutEvent.SWITCHED_LAYOUT_EVENT}" method="onLayoutChanged" />
-		<mate:Listener type="{LocaleChangeEvent.LOCALE_CHANGED}" method="onLocaleChanged" />
-	
-		<mate:Listener type="{NetworkStatsEvent.OPEN_NETSTATS_WIN}" method="openNetworkStatsWindow" />
-		<mate:Listener type="{BBBEvent.MODERATOR_ALLOWED_ME_TO_JOIN}" method="guestAllowed" />
-		<mate:Listener type="{NewGuestWaitingEvent.NEW_GUEST_WAITING}" method="refreshGuestView" />
-		<mate:Listener type="{BBBEvent.REMOVE_GUEST_FROM_LIST}" method="removeGuestWindow" />
-		<mate:Listener type="{BBBEvent.WAITING_FOR_MODERATOR_ACCEPTANCE}" method="openWaitWindow" />
-		<mate:Listener type="{BBBEvent.RECONNECT_DISCONNECTED_EVENT}" method="closeWaitWindow"/>
-    	<mate:Listener type="{RoundTripLatencyReceivedEvent.ROUND_TRIP_LATENCY_RECEIVED}" method="handleRoundTripLatencyReceivedEvent"/>
-		<mate:Listener type="{ClosePendingGuestWindow.CLOSE_PENDING_GUEST_WINDOW}" method="handleClosePendingGuestWindow" />
-	</fx:Declarations>
-	<fx:Script>
-		<![CDATA[
-			import com.asfusion.mate.events.Dispatcher;
-			
-			import flash.events.Event;
-			import flash.events.TextEvent;
-			import flash.geom.Point;
-			import flash.utils.setTimeout;
-			
-			import mx.binding.utils.ChangeWatcher;
-			import mx.collections.ArrayCollection;
-			import mx.core.FlexGlobals;
-			import mx.core.IFlexDisplayObject;
-			import mx.core.UIComponent;
-			import mx.events.FlexEvent;
-			
-			import flexlib.mdi.effects.effectsLib.MDIVistaEffects;
-			
-			import org.as3commons.lang.StringUtils;
-			import org.as3commons.logging.api.ILogger;
-			import org.as3commons.logging.api.getClassLogger;
-			import org.bigbluebutton.common.IBbbModuleWindow;
-			import org.bigbluebutton.common.events.AddUIComponentToMainCanvas;
-			import org.bigbluebutton.common.events.CloseWindowEvent;
-			import org.bigbluebutton.common.events.LocaleChangeEvent;
-			import org.bigbluebutton.common.events.OpenWindowEvent;
-			import org.bigbluebutton.common.events.ToolbarButtonEvent;
-			import org.bigbluebutton.core.BBB;
-			import org.bigbluebutton.core.Options;
-			import org.bigbluebutton.core.PopUpUtil;
-			import org.bigbluebutton.core.UsersUtil;
-			import org.bigbluebutton.core.events.FullscreenToggledEvent;
-			import org.bigbluebutton.core.events.LockControlEvent;
-			import org.bigbluebutton.core.events.NewGuestWaitingEvent;
-			import org.bigbluebutton.core.events.RoundTripLatencyReceivedEvent;
-			import org.bigbluebutton.core.events.SwitchedLayoutEvent;
-			import org.bigbluebutton.core.events.ClosePendingGuestWindow;
-			import org.bigbluebutton.core.model.LiveMeeting;
-			import org.bigbluebutton.core.vo.LockSettingsVO;
-			import org.bigbluebutton.main.events.AppVersionEvent;
-			import org.bigbluebutton.main.events.BBBEvent;
-			import org.bigbluebutton.main.events.BreakoutRoomEvent;
-			import org.bigbluebutton.main.events.ClientStatusEvent;
-			import org.bigbluebutton.main.events.ExitApplicationEvent;
-			import org.bigbluebutton.main.events.ModuleLoadEvent;
-			import org.bigbluebutton.main.events.NetworkStatsEvent;
-			import org.bigbluebutton.main.events.ShortcutEvent;
-			import org.bigbluebutton.main.model.Guest;
-			import org.bigbluebutton.main.model.GuestPolicy;
-			import org.bigbluebutton.main.model.ImageLoader;
-			import org.bigbluebutton.main.model.options.BrandingOptions;
-			import org.bigbluebutton.main.model.options.BrowserVersionsOptions;
-			import org.bigbluebutton.main.model.options.LanguageOptions;
-			import org.bigbluebutton.main.model.options.LayoutOptions;
-			import org.bigbluebutton.modules.phone.events.AudioSelectionWindowEvent;
-			import org.bigbluebutton.modules.phone.events.FlashMicSettingsEvent;
-			import org.bigbluebutton.modules.phone.events.WebRTCCallEvent;
-			import org.bigbluebutton.modules.phone.events.WebRTCEchoTestEvent;
-			import org.bigbluebutton.modules.phone.events.WebRTCMediaEvent;
-			import org.bigbluebutton.modules.phone.models.PhoneOptions;
-			import org.bigbluebutton.modules.users.model.UsersOptions;
-			import org.bigbluebutton.modules.users.views.BreakoutRoomSettings;
-			import org.bigbluebutton.modules.videoconf.events.ShareCameraRequestEvent;
-			import org.bigbluebutton.util.browser.BrowserCheck;
-			import org.bigbluebutton.util.i18n.ResourceUtil;
-			
-			private static const LOGGER:ILogger = getClassLogger(MainApplicationShell);      
-      
-			private var globalDispatcher:Dispatcher;			
-			private var dispState:String; //full-screen?
-			private var stoppedModules:ArrayCollection;			
-			private var logWindow:LogWindow;
-			private var waitWindow:WaitingWindow = null;
-			private var scWindow:ShortcutHelpWindow;
-			private var connectionLostWindow:ConnectionLostWindow;
-			
-			// LIVE or PLAYBACK
-			private var _mode:String = 'LIVE';
-			[Bindable] public var appVersion:String = ' ';
-			[Bindable] public var numberOfModules:int = 0;
-			
-			[Bindable] private var copyrightText:String;
-
-			public function get mode():String {
-				return _mode;
-			}
-			
-			[Bindable] private var layoutOptions:LayoutOptions;
-			[Bindable] private var brandingOptions:BrandingOptions;
-			[Bindable] private var usersOptions:UsersOptions;
-			
-			[Bindable] private var showToolbarOpt:Boolean = true;
-			[Bindable] private var _showToolbar:Boolean = true;
-			private const DEFAULT_TOOLBAR_HEIGHT:Number = 50;
-			[Bindable] private var toolbarHeight:Number = DEFAULT_TOOLBAR_HEIGHT;
-			[Bindable] private var showFooterOpt:Boolean = true;
-			[Bindable] private var _showFooter:Boolean = true;
-			[Bindable] private var footerHeight:Number = 60;
-			
-			[Bindable] private var isTunneling:Boolean = false;
-			
-			private var guest:Guest = new Guest();
-			private var guestPolicy:String = GuestPolicy.ASK_MODERATOR;
-
-			private var confirmingLogout:Boolean = false;
-			
-			private var widthWatch:ChangeWatcher;
-			private var heightWatch:ChangeWatcher;
-			private var resizeExecuting:Boolean = false;
-
-  			private var _respTimer:ResponsivenessTimer;
-
-			private var guestWindow:PendingGuestsWindow;
-      
-			public function getLogWindow() : LogWindow
-			{
-				if (logWindow == null){
-					logWindow = new LogWindow();
-				}
-				return logWindow;
-			}
-      
-			public function initOptions():void {
-				layoutOptions = Options.getOptions(LayoutOptions) as LayoutOptions;
-				usersOptions = Options.getOptions(UsersOptions) as UsersOptions;
-				brandingOptions = Options.getOptions(BrandingOptions) as BrandingOptions;
-				
-				updateCopyrightText();
-				loadBackground();
-				initQuote();
-				
-				showToolbarOpt = layoutOptions.showToolbar;
-				if (!showToolbarOpt) {
-					toolbarHeight = 0;
-					calculateCanvasHeight();
-				}
-				toolbar.displayToolbar();
-				
-				showFooterOpt = layoutOptions.showFooter;
-				var languageOptions : LanguageOptions = Options.getOptions(LanguageOptions) as LanguageOptions;
-				langSelector.visible = langSelector.includeInLayout = languageOptions.userSelectionEnabled;
-				
-				if (!showFooterOpt) {
-					footerHeight = 0;
-					controlBar.visible = controlBar.includeInLayout = false;
-					calculateCanvasHeight();
-				}
-				_respTimer = new ResponsivenessTimer();
-				_respTimer.start();
-			}
-			
-			private function updateCopyrightText():void {
-				brandingOptions = Options.getOptions(BrandingOptions) as BrandingOptions;
-
-				if (StringUtils.isEmpty(brandingOptions.copyright)) {
-					copyrightText = ResourceUtil.getInstance().getString('bbb.mainshell.copyrightLabel2',[appVersion]);
-				} else {
-					copyrightText = String(brandingOptions.copyright).replace("{0}", appVersion);
-				}
-			}
-			
-			private function initQuote() : void {
-				if (!brandingOptions.showQuote) {
-					quoteView.dispose();
-				} else {
-					quoteView.init();
-				}
-			}
-
-			protected function initializeShell():void {	
-				globalDispatcher = new Dispatcher();
-
-				copyrightLabel2.addEventListener(FlexEvent.UPDATE_COMPLETE, updateCopyrightLabelDimensions);
-				
-				initOptions();
-			}
-			
-			// See this stackoverflow post for an explanation on why the size watching is done this way, https://stackoverflow.com/a/2141223
-			protected function onAddedToStage():void {
-				stopWatching();
-				
-				widthWatch = ChangeWatcher.watch(parentApplication,'width', onSizeChange);
-				heightWatch = ChangeWatcher.watch(parentApplication,'height', onSizeChange);
-				
-				onSizeChange();
-			}
-			
-			private function onSizeChange(event:Event = null):void {
-				if(!resizeExecuting)
-					callLater(handleResize);
-				resizeExecuting = true;
-			}
-			
-			private function handleResize():void {
-				var appWidth:Number = parentApplication.width;
-				var appHeight:Number = parentApplication.height;
-				
-				resizeExecuting = false;
-				
-				if (appWidth > 0 && appHeight > 0) {
-					calculateCanvasHeight();
-					updateCopyrightLabelDimensions();
-				}
-			}
-			
-			private function stopWatching():void {
-				//invoke this to stop watching the properties and prevent the handleResize method from executing
-				if (widthWatch != null)	widthWatch.unwatch();
-				if (heightWatch != null) heightWatch.unwatch();
-			}
-			
-			private function updateCopyrightLabelDimensions(e:Event = null):void {
-				var appWidth:Number = parentApplication.width;
-				
-				if (spacer.width == 0) {
-					copyrightLabel2.width += (appWidth - controlBar.width);
-				} else {
-					copyrightLabel2.width += Math.min(spacer.width, copyrightLabel2.measuredWidth - copyrightLabel2.width);
-				}
-			}
-
-			private var sendStartModulesEvent:Boolean = true;
-			
-			// We have to calculate the canvas height manually because if you set it to a 
-			// percentage you will get execution timeout errors.
-			// See issue #2437 for why you shouldn't set height to 100% 
-			//             https://github.com/bigbluebutton/bigbluebutton/issues/2437
-			private function calculateCanvasHeight():void {
-				var appWidth:Number = parentApplication.width;
-				var appHeight:Number = parentApplication.height;
-				
-				mdiCanvas.width = appWidth;
-				mdiCanvas.height = appHeight - (_showFooter ? footerHeight: 0) - (_showToolbar ? toolbarHeight: 0);
-				updateCanvasBackgroundDimensions();
-			}
-
-			private function handleApplicationVersionEvent(event:AppVersionEvent):void {
-				var logData:Object = UsersUtil.initLogData();
-				
-				appVersion = event.appVersion;
-				updateCopyrightText();
-
-				logData.appVersion = appVersion;
-				LOGGER.info(JSON.stringify(logData));
-
-				logData.message = "Received application version event";
-				sendStartAllModulesEvent();
-			}
-
-			public function sendStartAllModulesEvent():void{
-				LOGGER.debug("Sending start all modules event");
-				var dispatcher:Dispatcher = new Dispatcher();
-				dispatcher.dispatchEvent(new ModuleLoadEvent(ModuleLoadEvent.START_ALL_MODULES));	
-			}
-			
-			public function guestAllowed(evt:BBBEvent):void {
-				progressBar.visible = true;
-				if (waitWindow != null) {
-					PopUpUtil.removePopUp(waitWindow);
-					waitWindow = null;
-				}
-			}
-
-			private function refreshGuestView(evt:NewGuestWaitingEvent):void {
-				LOGGER.debug("NewGuestWaitingEvent");
-				// do not show the guest window if the user isn't moderator or if he's waiting for acceptance
-				if (!UsersUtil.amIModerator() || UsersUtil.amIWaitingForAcceptance() && usersOptions.enableGuestUI) {
-					return;
-				}
-
-<<<<<<< HEAD
-				var guestUsers:ArrayCollection = new ArrayCollection(LiveMeeting.inst().guestsWaiting.getGuests());
-
-				LOGGER.debug("OPENING GUEST WINDOW");
-				if (guestWindow == null) {
-					guestWindow = PopUpUtil.createModalPopUp( mdiCanvas, PendingGuestsWindow, false) as PendingGuestsWindow;
-					guestWindow.x = systemManager.screen.width - guestWindow.width - 20;
-					guestWindow.y = 20;
-=======
-				if (guestWindow == null) {
-					guestWindow = PopUpUtil.createModalPopUp( FlexGlobals.topLevelApplication as DisplayObject, GuestWindow, false) as GuestWindow;
-					
-					PopUpUtil.lockPosition(guestWindow, function():Point {
-						return new Point(systemManager.screen.width - guestWindow.width - 20, 20);
-					});
-					
-					guestWindow.addEventListener(Event.CLOSE, closeGuestWindow);
->>>>>>> 090906e9
-				}
-				guestWindow.refreshGuestView();
-			}
-
-			private function handleClosePendingGuestWindow(event: ClosePendingGuestWindow): void {
-				if (guestWindow != null) {
-					PopUpUtil.removePopUp(guestWindow);
-					guestWindow = null;
-				}
-			}
-
-			public function removeGuestWindow(evt:BBBEvent):void {
-        LOGGER.debug("REMOVE GUEST WINDOW");
-				//if (guestWindow != null) {
-				//	guestWindow.remove(evt.payload.userId);
-				//}
-			}
-
-			private function closeWaitWindow(e:BBBEvent):void {
-				if(waitWindow != null && e.payload.type == "BIGBLUEBUTTON_CONNECTION") {
-					LOGGER.debug("closeWaitWindow");
-					waitWindow.removeWindow();
-				}
-			}
-
-			private function openWaitWindow(evt:BBBEvent):void {
-				progressBar.visible = false;
-				waitWindow = PopUpUtil.createModalPopUp( FlexGlobals.topLevelApplication as DisplayObject, WaitingWindow, true) as WaitingWindow;
-			}
-			
-			private function openLogWindow():void {
-				mdiCanvas.windowManager.add(getLogWindow());
-				mdiCanvas.windowManager.absPos(logWindow, 50, 50);
-				logWindow.width = mdiCanvas.width - 100;
-				logWindow.height = mdiCanvas.height - 100;
-			}
-			
-			public function openShortcutHelpWindow(e:Event = null):void{
-				if (scWindow == null) {
-					scWindow = new ShortcutHelpWindow();
-				}
-				
-				if (scWindow.minimized)
-					scWindow.restore();
-				
-				if (scWindow.maximized)
-					scWindow.restore();
-				
-				mdiCanvas.windowManager.add(scWindow);
-				mdiCanvas.windowManager.absPos(scWindow, mdiCanvas.width/2 - 250, mdiCanvas.height/2 - 250);
-				
-				scWindow.focusHead();
-			}
-
-			private function handleFullscreenToggleState(event: FullscreenToggledEvent): void {
-				if (event.isNowFullscreen) {
-						fullScreenBtn.styleName = "exitFullScreenButton";
-					} else {
-						fullScreenBtn.styleName = "fullScreenButton";
-					}
-			}
-
-			private function toggleFullScreen():void{
-				LOGGER.debug("Toggling fullscreen");
-				if (ExternalInterface.available) {
-					ExternalInterface.call("toggleFullscreen");
-				}
-	   		}
-
-	   		private function handleOpenWindowEvent(event:OpenWindowEvent):void {
-				// this is a terrible place for these checks because this function runs 4 times on startup
-				if (BBB.initConnectionManager().isTunnelling) {
-					isTunneling = true;
-					globalDispatcher.dispatchEvent(new ClientStatusEvent(ClientStatusEvent.WARNING_MESSAGE_EVENT,
-						ResourceUtil.getInstance().getString("bbb.clientstatus.tunneling.title"),
-						ResourceUtil.getInstance().getString("bbb.clientstatus.tunneling.message"),
-						'bbb.clientstatus.tunneling'));
-				}
-				versionCheck();
-				
-				var window:IBbbModuleWindow = event.window;
-	   			mdiCanvas.addWindow(window);
-	   		}
-			
-			private function handleCloseWindowEvent(event:CloseWindowEvent):void {
-				var window:IBbbModuleWindow = event.window;
-				mdiCanvas.removeWindow(window);
-			}
-
-			private function versionCheck():void {
-				var browserOptions : BrowserVersionsOptions = Options.getOptions(BrowserVersionsOptions) as BrowserVersionsOptions;
-				if (!StringUtils.isEmpty(browserOptions.chrome) && !StringUtils.isEmpty(browserOptions.firefox) && !StringUtils.isEmpty(browserOptions.flash)) {
-					//check browser version
-					if ((BrowserCheck.isChrome() && BrowserCheck.browserMajorVersion < browserOptions.chrome) || BrowserCheck.isFirefox() && BrowserCheck.browserMajorVersion < browserOptions.firefox) {
-						globalDispatcher.dispatchEvent(new ClientStatusEvent(ClientStatusEvent.WARNING_MESSAGE_EVENT, 
-							ResourceUtil.getInstance().getString("bbb.clientstatus.browser.title"), 
-							ResourceUtil.getInstance().getString("bbb.clientstatus.browser.message", [BrowserCheck.browserName+" "+BrowserCheck.browserMajorVersion]),
-							'bbb.clientstatus.browser.message'));
-					}
-					
-					//find flash version
-					var flashVersion:Object = getFlashVersion(); 
-					//check flash version
-					if ((flashVersion.os == 'LNX' && !BrowserCheck.isChrome() && flashVersion.major < 11) || 
-						((flashVersion.os != 'LNX' || BrowserCheck.isChrome()) && flashVersion.major < browserOptions.flash)) {
-						globalDispatcher.dispatchEvent(new ClientStatusEvent(ClientStatusEvent.WARNING_MESSAGE_EVENT, 
-							ResourceUtil.getInstance().getString("bbb.clientstatus.flash.title"), 
-							ResourceUtil.getInstance().getString("bbb.clientstatus.flash.message", [flashVersion.major+"."+flashVersion.minor+"."+flashVersion.build]),
-							'bbb.clientstatus.flash.message'));
-					}
-				}
-
-				//Alert.show(LOG + "version check- os: "+flashVersion.os+" major:"+flashVersion.major+" minor:"+flashVersion.minor+" build:"+flashVersion.build+" browser:"+browserVersion[0]+" version:"+browserVersion[1]);
-				
-				//find java version
-				//check flash version
-			}
-			
-			//function found here, http://www.mediacollege.com/adobe/flash/actionscript/3/player-version.html
-			private function getFlashVersion():Object {
-				var flashVersion:Object = new Object();
-				var versionNumber:String = Capabilities.version;// Get the whole version string
-				var versionArray:Array = versionNumber.split(",");// Split it up
-				var osPlusVersion:Array = versionArray[0].split(" ");// The main version contains the OS (e.g. WIN), so we split that off as well.
-				// Populate the version object (the OS is a string, others are numbers):
-				flashVersion["os"] = osPlusVersion[0];
-				flashVersion["major"] = parseInt(osPlusVersion[1]);
-				flashVersion["minor"] = parseInt(versionArray[1]);
-				flashVersion["build"] = parseInt(versionArray[2]);
-				return flashVersion;
-			}
-			
-	   		private function resetLayout():void{
-	   			mdiCanvas.resetWindowLayout();
-	   		}
-	   		
-	   		private function addComponentToCanvas(e:AddUIComponentToMainCanvas):void{
-	   			mdiCanvas.addChild(e.component);
-	   		}
-	   		
-			private function handleInactivityWarningEvent(e:BBBEvent):void {
-				var inactivityWarning:InactivityWarningWindow = PopUpUtil.createModalPopUp(FlexGlobals.topLevelApplication as DisplayObject, InactivityWarningWindow, true) as InactivityWarningWindow;
-				inactivityWarning.duration = e.payload.duration;
-			}
-
-            private function handleFlashMicSettingsEvent(event:FlashMicSettingsEvent):void {
-                /**
-                 * There is a bug in Flex SDK 4.14 where the screen stays blurry if a
-                 * pop-up is opened from another pop-up. I delayed the second open to
-                 * avoid this case. - Chad
-                 */
-                this.callLater(function():void {
-                    PopUpUtil.createModalPopUp(FlexGlobals.topLevelApplication as DisplayObject, FlashMicSettings, true) as FlashMicSettings;
-                });
-            }
-
-            private function openVideoPreviewWindow(event:BBBEvent):void {
-                var camSettings:CameraDisplaySettings = PopUpUtil.createModalPopUp(FlexGlobals.topLevelApplication as DisplayObject, CameraDisplaySettings, true) as CameraDisplaySettings;
-                if (camSettings) {
-                    camSettings.defaultCamera = event.payload.defaultCamera;
-                    camSettings.camerasArray = event.payload.camerasArray;
-                    camSettings.publishInClient = event.payload.publishInClient;
-                    camSettings.chromePermissionDenied = event.payload.chromePermissionDenied;
-					camSettings.updateCameraList();
-                }
-            }
-
-<<<<<<< HEAD
-=======
-            private function wrongLocaleVersion():void {
-                PopUpUtil.createNonModalPopUp(FlexGlobals.topLevelApplication as DisplayObject, OldLocaleWarnWindow, true) as OldLocaleWarnWindow;
-            }
-
->>>>>>> 090906e9
-            private function handleShowAudioSelectionWindowEvent(event:AudioSelectionWindowEvent):void {
-                PopUpUtil.createModalPopUp(FlexGlobals.topLevelApplication as DisplayObject, AudioSelectionWindow, true);
-            }
-
-            private function handleRoundTripLatencyReceivedEvent(event: RoundTripLatencyReceivedEvent): void {
-           //   rttLabel.text = "RTT = " + LiveMeeting.inst().whiteboardModel.latencyInSec/1000 + "s";
-            }
-      
-            private function handleWebRTCMediaRequestEvent(event:WebRTCMediaEvent):void {
-                var options:PhoneOptions = new PhoneOptions();
-                if (!options.showMicrophoneHint) return;
-                var browserPermissionHelper:BrowserPermissionHelper = PopUpUtil.createModalPopUp(FlexGlobals.topLevelApplication as DisplayObject, BrowserPermissionHelper, false) as BrowserPermissionHelper;
-                if (BrowserCheck.isFirefox()) {
-                    if (browserPermissionHelper) {
-						if (Capabilities.os.indexOf("Mac") >= 0){
-							browserPermissionHelper.currentState = "firefoxMicMacOSX";
-						}
-						else {
-							browserPermissionHelper.currentState = "firefoxMic";
-						}
-						browserPermissionHelper.x = 50;
-						browserPermissionHelper.y = 200;
-                    }
-                } else if (BrowserCheck.isChrome()) {
-                    if (browserPermissionHelper) {
-						browserPermissionHelper.currentState = "chromeMic";
-						browserPermissionHelper.x = 50;
-						browserPermissionHelper.y = 130;
-                    }
-                }
-            }
-
-            private function handleWebRTCEchoTestConnectingEvent(event:WebRTCEchoTestEvent):void {
-                PopUpUtil.createModalPopUp(FlexGlobals.topLevelApplication as DisplayObject, WebRTCEchoTest, true) as WebRTCEchoTest;
-            }
-
-            private function handleShareCameraRequestEvent(event:ShareCameraRequestEvent):void {
-                if (BrowserCheck.isChrome()) {
-					// Show browserPermissionHelper component after showing the webcam window due event listeners registration order
-                    setTimeout(showbrowserPermissionHelper, 100);
-                }
-            }
-			
-			private function showbrowserPermissionHelper() : void {
-<<<<<<< HEAD
-				var browserPermissionHelper : BrowserPermissionHelper = PopUpUtil.createNonModalPopUp(mdiCanvas, BrowserPermissionHelper, false) as BrowserPermissionHelper;
-=======
-				var browserPermissionHelper : BrowserPermissionHelper = PopUpUtil.createNonModalPopUp(FlexGlobals.topLevelApplication as DisplayObject, BrowserPermissionHelper, false) as BrowserPermissionHelper;
->>>>>>> 090906e9
-				if (browserPermissionHelper) {
-					browserPermissionHelper.currentState = "chromeCam";
-					browserPermissionHelper.x = 20;
-					browserPermissionHelper.y = 150;
-				}
-			}
-
-<<<<<<< HEAD
-=======
-            private function handleMeetingNotFoundEvent(e:MeetingNotFoundEvent):void {
-                showlogoutWindow(ResourceUtil.getInstance().getString('bbb.mainshell.meetingNotFound'));
-            }
-
-            private function showlogoutWindow(reason:String):void {
-                if (layoutOptions != null && layoutOptions.showLogoutWindow) {
-                    if (UsersUtil.iAskedToLogout()) {
-                        handleExitApplicationEvent();
-                        return;
-                    }
-                    var loggedOutWindow:LoggedOutWindow = PopUpUtil.createModalPopUp(FlexGlobals.topLevelApplication as DisplayObject, LoggedOutWindow, true) as LoggedOutWindow;
-                    if (loggedOutWindow) {
-                        loggedOutWindow.setReason(reason);
-                        mdiCanvas.removeAllPopUps();
-                        removeToolBars();
-                    }
-                } else {
-                    mdiCanvas.removeAllPopUps();
-                    removeToolBars();
-                    var pageHost:String = FlexGlobals.topLevelApplication.url.split("/")[0];
-                    var pageURL:String = FlexGlobals.topLevelApplication.url.split("/")[2];
-                    LOGGER.debug("SingOut to [{0}//{1}/bigbluebutton/api/signOut]", [pageHost, pageURL]);
-                    var request:URLRequest = new URLRequest(pageHost + "//" + pageURL + "/bigbluebutton/api/signOut");
-                    var urlLoader:URLLoader = new URLLoader();
-                    urlLoader.addEventListener(Event.COMPLETE, handleLogoutComplete);
-                    urlLoader.addEventListener(IOErrorEvent.IO_ERROR, handleLogoutError);
-                    urlLoader.load(request);
-                }
-            }
-
->>>>>>> 090906e9
-            /**
-             * Removes toolbars from the display list.
-             * Used only when the user completely logged out.
-             */
-            private function removeToolBars():void {
-                this.removeChild(toolbar);
-                this.removeChild(controlBar);
-            }
-
-			private function handleAddToolbarComponent(event:ToolbarButtonEvent):void {
-				if (event.location == ToolbarButtonEvent.BOTTOM_TOOLBAR) {
-					var newComponentTabIndex:int = tabIndexer.startIndex + addedBtns.numChildren + 10;
-					(event.button as UIComponent).tabIndex = newComponentTabIndex;
-					addedBtns.addChild(event.button as UIComponent);
-					//realignButtons();
-					
-					//need to force the fullscreen button to be after it
-					fullScreenBtn.tabIndex = newComponentTabIndex + 1;
-				}
-			}
-			
-			private function handleWebRTCCallStartedEvent(e:WebRTCCallEvent):void {
-				lblWebRTC.visible = lblWebRTC.includeInLayout = true;
-			}
-			
-			private function handleWebRTCCallEndedEvent(e:WebRTCCallEvent):void {
-				lblWebRTC.visible = lblWebRTC.includeInLayout = false;
-			}
-
-			private function handleRemoveToolbarComponent(event:ToolbarButtonEvent):void {
-				if (addedBtns.contains(event.button as UIComponent))
-					addedBtns.removeChild(event.button as UIComponent);
-			}
-
-			private var networkStatsWindow:NetworkStatsWindow = null;
-
-			private function openNetworkStatsWindow(e:Event = null):void {
-				if (networkStatsWindow == null) {
-					networkStatsWindow = new NetworkStatsWindow();
-				}
-				
-				mdiCanvas.windowManager.add(networkStatsWindow);
-				mdiCanvas.windowManager.absPos(networkStatsWindow, mdiCanvas.width - networkStatsWindow.width, 0);
-				mdiCanvas.windowManager.bringToFront(networkStatsWindow);
-			}
-
-			private function updateToolbarHeight():void {
-				if (toolbarHeight != 0) {
-					toolbarHeight = Math.max(DEFAULT_TOOLBAR_HEIGHT, toolbar.logo.height + toolbar.quickLinks.includeInLayout ? toolbar.quickLinks.height : 0);
-					if (UsersUtil.isBreakout()) {
-						toolbarHeight += toolbar.breakoutRibbon.height;
-					}
-					if (toolbar.banner.includeInLayout) {
-						toolbarHeight += toolbar.banner.height;
-					}
-				}
-				calculateCanvasHeight();
-			}
-
-			private function updateCanvasBackgroundDimensions():void {
-				if (canvasBackground == null) {
-					return;
-				}
-			
-				var canvasAspectRatio:Number = mdiCanvas.width / mdiCanvas.height;
-
-				// this is the case when the image is a banner that should be positioned in the top, and
-				// be shown entirely
-				if (canvasBackgroundAspectRatio > 2 || canvasAspectRatio >= canvasBackgroundAspectRatio) {
-					canvasBackground.width = mdiCanvas.width;
-					canvasBackground.height = Math.ceil(mdiCanvas.width / canvasBackgroundAspectRatio);
-				} else {
-					canvasBackground.height = mdiCanvas.height;
-					canvasBackground.width = Math.ceil(mdiCanvas.height * canvasBackgroundAspectRatio);
-				}
-			}
-
-			private var canvasBackground:DisplayObject = null;
-			private var canvasBackgroundAspectRatio:Number = NaN;
-
-			private function loadBackground():void {
-				var backgroundCandidate:String = brandingOptions.background;
-				if (!StringUtils.isEmpty(backgroundCandidate)) {
-					var imageLoader:ImageLoader = new ImageLoader();
-					imageLoader.load(backgroundCandidate, function(obj:DisplayObject, width:Number, height:Number):void {
-						canvasBackground = obj;
-						canvasBackgroundAspectRatio = width / height;
-						backgroundPlaceHolder.rawChildren.addChild(canvasBackground);
-						backgroundPlaceHolder.invalidateDisplayList();
-						updateCanvasBackgroundDimensions();
-					});
-				}
-			}
-
-            private function openLockSettingsWindow(event:LockControlEvent):void {
-                var lsv:LockSettingsVO = UsersUtil.getLockSettings();
-
-                var popUp:IFlexDisplayObject = PopUpUtil.createModalPopUp(FlexGlobals.topLevelApplication as DisplayObject, LockSettings, true);
-                if (popUp) {
-                    var ls:LockSettings = LockSettings(popUp);
-                    ls.disableCam = lsv.getDisableCam();
-                    ls.disableMic = lsv.getDisableMic();
-                    ls.disablePrivChat = lsv.getDisablePrivateChat();
-                    ls.disablePubChat = lsv.getDisablePublicChat();
-                    ls.lockedLayout = lsv.getLockedLayout();
-                    ls.lockOnJoin = lsv.getLockOnJoin();
-                    ls.lockOnJoinConfigurable = lsv.getLockOnJoinConfigurable();
-                }
-            }
-
-            private function openBreakoutRoomsWindow(e:BreakoutRoomEvent):void {
-                var popUp:IFlexDisplayObject = PopUpUtil.createModalPopUp(FlexGlobals.topLevelApplication as DisplayObject, BreakoutRoomSettings, true);
-                if (popUp != null) {
-                    BreakoutRoomSettings(popUp).initCreateBreakoutRooms(e.joinMode, e.record);
-                }
-            }
-			
-			private function onFooterLinkClicked(e:TextEvent):void{
-				if (ExternalInterface.available) {
-					ExternalInterface.call("chatLinkClicked", e.text);
-				}
-			}
-
-            private function onLayoutChanged(e:SwitchedLayoutEvent):void {
-                if (e.layoutID != "bbb.layout.name.videochat") {
-                    this.styleName = "defaultShellStyle";
-					controlBar.styleName = "defaultControlBarStyle";
-                } else {
-					this.styleName = "darkShellStyle";
-					controlBar.styleName = "darkControlBarStyle";
-                }
-            }
-			
-			private function onLocaleChanged(e:LocaleChangeEvent) : void {
-				if (ResourceUtil.getInstance().isRTLEnabled()) {
-					FlexGlobals.topLevelApplication.setStyle("layoutDirection", ResourceUtil.getInstance().getCurrentLanguageDirection());
-				}
-				PopUpUtil.initAlert();
-			}
-
-			private function handleCloseApplication(event:ExitApplicationEvent):void {
-				mdiCanvas.removeAllPopUps();
-				removeToolBars();
-			}
-		]]>
-	</fx:Script>
-
-	<fx:Declarations>
-		<common:TabIndexer id="tabIndexer" startIndex="100000"
-						   tabIndices="{[warningBtn, langSelector, logBtn, fullScreenBtn]}"/>
-	</fx:Declarations>
-
-	<views:MainToolbar id="toolbar" 
-					   dock="true" 
-					   width="100%"
-					   height="{toolbarHeight}" 
-					   visible="{_showToolbar}"
-					   includeInLayout="{showToolbarOpt}"
-					   verticalAlign="middle" 
-					   updateComplete="updateToolbarHeight()"/>
-				
-	<!-- MainCanvas height has to be forced or it will never show and the application will not continue loading -->
-	<views:MainCanvas id="mdiCanvas"
-					  horizontalScrollPolicy="off"
-					  verticalScrollPolicy="off"
-					  styleName="mdiCanvasStyle"
-					  effectsLib="{flexlib.mdi.effects.effectsLib.MDIVistaEffects}"
-					  height="150"
-					  width="100%">
-		<mx:Canvas id="backgroundPlaceHolder" width="100%" height="100%" />
-		<mx:VBox horizontalCenter="0" verticalCenter="0" horizontalAlign="center" verticalGap="20">
-			<views:QuotesView id="quoteView"/>
-			<views:LoadingBar id="progressBar" width="280" height="15" labelWidth="280" textAlign="center"/>
-		</mx:VBox>
-	</views:MainCanvas>	
-	
-	<mx:ControlBar width="100%" height="{footerHeight}" styleName="defaultControlBarStyle" id="controlBar" paddingTop="2" paddingBottom="2" verticalAlign="middle" visible="{_showFooter}" includeInLayout="{showFooterOpt}" >
-		<mx:Label
-				htmlText="{copyrightText}"
-				link="onFooterLinkClicked(event)"
-				id="copyrightLabel2" truncateToFit="true"
-				selectable="true" paddingRight="10"/>
-		<mx:Spacer width="100%" id="spacer" />
-    <!--mx:Label 
-      id="rttLabel"
-      text="RTT = 0ms"
-      visible="true"
-      includeInLayout="true" /-->
-		<mx:Label 
-				id="lblWebRTC"
-				text="{'[ '+ResourceUtil.getInstance().getString('bbb.mainshell.notification.webrtc')+' ]'}"
-				visible="false"
-				includeInLayout="false" />
-		<mx:Label
-				text="{'['+ResourceUtil.getInstance().getString('bbb.mainshell.notification.tunnelling')+']'}"
-				id="isTunnellingLbl"
-				visible="{isTunneling}"
-				includeInLayout="{isTunneling}" />
-		<views:WarningButton id="warningBtn" 
-				width="30"
-				height="30"/>
-		<views:LanguageSelector id="langSelector" 
-				visible="false" 
-				height="30"
-				width="180"
-				accessibilityName="{ResourceUtil.getInstance().getString('bbb.mainToolbar.langSelector')}"/>
-		<mx:Button
-				width="30"
-				height="30"
-				visible="{layoutOptions.showLogButton}"
-				includeInLayout="{layoutOptions.showLogButton}"
-				toolTip="{ResourceUtil.getInstance().getString('bbb.mainshell.logBtn.toolTip')}"
-				id="logBtn"
-				styleName="logsButton"
-				click="openLogWindow()"/>
-		<mx:HBox id="addedBtns" />
-		<mx:Button id="fullScreenBtn"
-				width="30"
-				height="30"
-				toolTip="{ResourceUtil.getInstance().getString('bbb.mainshell.fullscreenBtn.toolTip')}"
-				styleName="fullScreenButton"
-				click="toggleFullScreen()"/>
-	</mx:ControlBar>
-</mx:VBox>
+<?xml version="1.0" encoding="utf-8"?>
+
+<!--
+
+BigBlueButton open source conferencing system - http://www.bigbluebutton.org/
+
+Copyright (c) 2012 BigBlueButton Inc. and by respective authors (see below).
+
+This program is free software; you can redistribute it and/or modify it under the
+terms of the GNU Lesser General Public License as published by the Free Software
+Foundation; either version 3.0 of the License, or (at your option) any later
+version.
+
+
+BigBlueButton is distributed in the hope that it will be useful, but WITHOUT ANY
+WARRANTY; without even the implied warranty of MERCHANTABILITY or FITNESS FOR A
+PARTICULAR PURPOSE. See the GNU Lesser General Public License for more details.
+
+You should have received a copy of the GNU Lesser General Public License along
+with BigBlueButton; if not, see <http://www.gnu.org/licenses/>.
+
+-->
+
+<mx:VBox xmlns:mx="library://ns.adobe.com/flex/mx"
+		 xmlns:fx="http://ns.adobe.com/mxml/2009"
+		xmlns:flexmdi="flexlib.mdi.containers.*"
+		xmlns:logModule="org.bigbluebutton.modules.log.view.components.*"
+		xmlns:views="org.bigbluebutton.main.views.*"
+		xmlns:mate="http://mate.asfusion.com/"
+		xmlns:maps="org.bigbluebutton.main.maps.*"
+		xmlns:api="org.bigbluebutton.main.api.*"
+		xmlns:common="org.bigbluebutton.common.*"
+		horizontalScrollPolicy="off" verticalScrollPolicy="off"
+		creationComplete="initializeShell()"
+		addedToStage="onAddedToStage()" >
+
+	<!--
+	height="{parentApplication.height - 1}" : The container height is set to fix height because the percentHeight
+	generates a script execution timeout in the GraphicsWrapper class. We also remove one pixel to force the first
+	update as the height property needs a value different from thec current one to be updated.
+		
+	-->
+	<fx:Declarations>
+		<mate:Listener type="{OpenWindowEvent.OPEN_WINDOW_EVENT}" method="handleOpenWindowEvent" />	
+		<mate:Listener type="{CloseWindowEvent.CLOSE_WINDOW_EVENT}" method="handleCloseWindowEvent"/>
+		<mate:Listener type="{AddUIComponentToMainCanvas.ADD_COMPONENT}" method="addComponentToCanvas" />
+		<mate:Listener type="{AppVersionEvent.APP_VERSION_EVENT}" method="handleApplicationVersionEvent" />	
+		<mate:Listener type="{ExitApplicationEvent.CLOSE_APPLICATION}" method="handleCloseApplication"/>
+		<mate:Listener type="{FullscreenToggledEvent.IS_FULLSCREEN_TOGGLED}" method="handleFullscreenToggleState"  />
+		<mate:Listener type="{FlashMicSettingsEvent.FLASH_MIC_SETTINGS}" method="handleFlashMicSettingsEvent"  />
+		<mate:Listener type="{WebRTCEchoTestEvent.WEBRTC_ECHO_TEST_CONNECTING}" method="handleWebRTCEchoTestConnectingEvent"  />
+		<mate:Listener type="{WebRTCMediaEvent.WEBRTC_MEDIA_REQUEST}" method="handleWebRTCMediaRequestEvent"  />
+		<mate:Listener type="{WebRTCCallEvent.WEBRTC_CALL_STARTED}" method="handleWebRTCCallStartedEvent" />
+		<mate:Listener type="{WebRTCCallEvent.WEBRTC_CALL_ENDED}" method="handleWebRTCCallEndedEvent" />
+		<mate:Listener type="{AudioSelectionWindowEvent.SHOW_AUDIO_SELECTION}" method="handleShowAudioSelectionWindowEvent" />
+		<mate:Listener type="{ShareCameraRequestEvent.SHARE_CAMERA_REQUEST}" method="handleShareCameraRequestEvent" />
+	  
+		<mate:Listener type="{ToolbarButtonEvent.ADD}" method="handleAddToolbarComponent" />	
+		<mate:Listener type="{ToolbarButtonEvent.REMOVE}" method="handleRemoveToolbarComponent"/>
+		<mate:Listener type="{ShortcutEvent.OPEN_SHORTCUT_WIN}" method="openShortcutHelpWindow" />
+		<mate:Listener type="{BBBEvent.OPEN_WEBCAM_PREVIEW}" method="openVideoPreviewWindow" />
+		<mate:Listener type="{BBBEvent.INACTIVITY_WARNING_EVENT}" method="handleInactivityWarningEvent" />
+		<mate:Listener type="{LockControlEvent.OPEN_LOCK_SETTINGS}" method="openLockSettingsWindow" />
+		<mate:Listener type="{BreakoutRoomEvent.OPEN_BREAKOUT_ROOMS_PANEL}" method="openBreakoutRoomsWindow" />
+		
+		<mate:Listener type="{SwitchedLayoutEvent.SWITCHED_LAYOUT_EVENT}" method="onLayoutChanged" />
+		<mate:Listener type="{LocaleChangeEvent.LOCALE_CHANGED}" method="onLocaleChanged" />
+	
+		<mate:Listener type="{NetworkStatsEvent.OPEN_NETSTATS_WIN}" method="openNetworkStatsWindow" />
+		<mate:Listener type="{BBBEvent.MODERATOR_ALLOWED_ME_TO_JOIN}" method="guestAllowed" />
+		<mate:Listener type="{NewGuestWaitingEvent.NEW_GUEST_WAITING}" method="refreshGuestView" />
+		<mate:Listener type="{BBBEvent.REMOVE_GUEST_FROM_LIST}" method="removeGuestWindow" />
+		<mate:Listener type="{BBBEvent.WAITING_FOR_MODERATOR_ACCEPTANCE}" method="openWaitWindow" />
+		<mate:Listener type="{BBBEvent.RECONNECT_DISCONNECTED_EVENT}" method="closeWaitWindow"/>
+    	<mate:Listener type="{RoundTripLatencyReceivedEvent.ROUND_TRIP_LATENCY_RECEIVED}" method="handleRoundTripLatencyReceivedEvent"/>
+		<mate:Listener type="{ClosePendingGuestWindow.CLOSE_PENDING_GUEST_WINDOW}" method="handleClosePendingGuestWindow" />
+	</fx:Declarations>
+	<fx:Script>
+		<![CDATA[
+			import com.asfusion.mate.events.Dispatcher;
+			
+			import flash.events.Event;
+			import flash.events.TextEvent;
+			import flash.geom.Point;
+			import flash.utils.setTimeout;
+			
+			import mx.binding.utils.ChangeWatcher;
+			import mx.collections.ArrayCollection;
+			import mx.core.FlexGlobals;
+			import mx.core.IFlexDisplayObject;
+			import mx.core.UIComponent;
+			import mx.events.FlexEvent;
+			
+			import flexlib.mdi.effects.effectsLib.MDIVistaEffects;
+			
+			import org.as3commons.lang.StringUtils;
+			import org.as3commons.logging.api.ILogger;
+			import org.as3commons.logging.api.getClassLogger;
+			import org.bigbluebutton.common.IBbbModuleWindow;
+			import org.bigbluebutton.common.events.AddUIComponentToMainCanvas;
+			import org.bigbluebutton.common.events.CloseWindowEvent;
+			import org.bigbluebutton.common.events.LocaleChangeEvent;
+			import org.bigbluebutton.common.events.OpenWindowEvent;
+			import org.bigbluebutton.common.events.ToolbarButtonEvent;
+			import org.bigbluebutton.core.BBB;
+			import org.bigbluebutton.core.Options;
+			import org.bigbluebutton.core.PopUpUtil;
+			import org.bigbluebutton.core.UsersUtil;
+			import org.bigbluebutton.core.events.FullscreenToggledEvent;
+			import org.bigbluebutton.core.events.LockControlEvent;
+			import org.bigbluebutton.core.events.NewGuestWaitingEvent;
+			import org.bigbluebutton.core.events.RoundTripLatencyReceivedEvent;
+			import org.bigbluebutton.core.events.SwitchedLayoutEvent;
+			import org.bigbluebutton.core.events.ClosePendingGuestWindow;
+			import org.bigbluebutton.core.model.LiveMeeting;
+			import org.bigbluebutton.core.vo.LockSettingsVO;
+			import org.bigbluebutton.main.events.AppVersionEvent;
+			import org.bigbluebutton.main.events.BBBEvent;
+			import org.bigbluebutton.main.events.BreakoutRoomEvent;
+			import org.bigbluebutton.main.events.ClientStatusEvent;
+			import org.bigbluebutton.main.events.ExitApplicationEvent;
+                        import org.bigbluebutton.main.events.MeetingNotFoundEvent;
+			import org.bigbluebutton.main.events.ModuleLoadEvent;
+			import org.bigbluebutton.main.events.NetworkStatsEvent;
+			import org.bigbluebutton.main.events.ShortcutEvent;
+			import org.bigbluebutton.main.model.Guest;
+			import org.bigbluebutton.main.model.GuestPolicy;
+			import org.bigbluebutton.main.model.ImageLoader;
+			import org.bigbluebutton.main.model.options.BrandingOptions;
+			import org.bigbluebutton.main.model.options.BrowserVersionsOptions;
+			import org.bigbluebutton.main.model.options.LanguageOptions;
+			import org.bigbluebutton.main.model.options.LayoutOptions;
+			import org.bigbluebutton.modules.phone.events.AudioSelectionWindowEvent;
+			import org.bigbluebutton.modules.phone.events.FlashMicSettingsEvent;
+			import org.bigbluebutton.modules.phone.events.WebRTCCallEvent;
+			import org.bigbluebutton.modules.phone.events.WebRTCEchoTestEvent;
+			import org.bigbluebutton.modules.phone.events.WebRTCMediaEvent;
+			import org.bigbluebutton.modules.phone.models.PhoneOptions;
+			import org.bigbluebutton.modules.users.model.UsersOptions;
+			import org.bigbluebutton.modules.users.views.BreakoutRoomSettings;
+			import org.bigbluebutton.modules.videoconf.events.ShareCameraRequestEvent;
+			import org.bigbluebutton.util.browser.BrowserCheck;
+			import org.bigbluebutton.util.i18n.ResourceUtil;
+			
+			private static const LOGGER:ILogger = getClassLogger(MainApplicationShell);      
+      
+			private var globalDispatcher:Dispatcher;			
+			private var dispState:String; //full-screen?
+			private var stoppedModules:ArrayCollection;			
+			private var logWindow:LogWindow;
+			private var waitWindow:WaitingWindow = null;
+			private var scWindow:ShortcutHelpWindow;
+			private var connectionLostWindow:ConnectionLostWindow;
+			
+			// LIVE or PLAYBACK
+			private var _mode:String = 'LIVE';
+			[Bindable] public var appVersion:String = ' ';
+			[Bindable] public var numberOfModules:int = 0;
+			
+			[Bindable] private var copyrightText:String;
+
+			public function get mode():String {
+				return _mode;
+			}
+			
+			[Bindable] private var layoutOptions:LayoutOptions;
+			[Bindable] private var brandingOptions:BrandingOptions;
+			[Bindable] private var usersOptions:UsersOptions;
+			
+			[Bindable] private var showToolbarOpt:Boolean = true;
+			[Bindable] private var _showToolbar:Boolean = true;
+			private const DEFAULT_TOOLBAR_HEIGHT:Number = 50;
+			[Bindable] private var toolbarHeight:Number = DEFAULT_TOOLBAR_HEIGHT;
+			[Bindable] private var showFooterOpt:Boolean = true;
+			[Bindable] private var _showFooter:Boolean = true;
+			[Bindable] private var footerHeight:Number = 60;
+			
+			[Bindable] private var isTunneling:Boolean = false;
+			
+			private var guest:Guest = new Guest();
+			private var guestPolicy:String = GuestPolicy.ASK_MODERATOR;
+
+			private var confirmingLogout:Boolean = false;
+			
+			private var widthWatch:ChangeWatcher;
+			private var heightWatch:ChangeWatcher;
+			private var resizeExecuting:Boolean = false;
+
+  			private var _respTimer:ResponsivenessTimer;
+
+			private var guestWindow:PendingGuestsWindow;
+      
+			public function getLogWindow() : LogWindow
+			{
+				if (logWindow == null){
+					logWindow = new LogWindow();
+				}
+				return logWindow;
+			}
+      
+			public function initOptions():void {
+				layoutOptions = Options.getOptions(LayoutOptions) as LayoutOptions;
+				usersOptions = Options.getOptions(UsersOptions) as UsersOptions;
+				brandingOptions = Options.getOptions(BrandingOptions) as BrandingOptions;
+				
+				updateCopyrightText();
+				loadBackground();
+				initQuote();
+				
+				showToolbarOpt = layoutOptions.showToolbar;
+				if (!showToolbarOpt) {
+					toolbarHeight = 0;
+					calculateCanvasHeight();
+				}
+				toolbar.displayToolbar();
+				
+				showFooterOpt = layoutOptions.showFooter;
+				var languageOptions : LanguageOptions = Options.getOptions(LanguageOptions) as LanguageOptions;
+				langSelector.visible = langSelector.includeInLayout = languageOptions.userSelectionEnabled;
+				
+				if (!showFooterOpt) {
+					footerHeight = 0;
+					controlBar.visible = controlBar.includeInLayout = false;
+					calculateCanvasHeight();
+				}
+				_respTimer = new ResponsivenessTimer();
+				_respTimer.start();
+			}
+			
+			private function updateCopyrightText():void {
+				brandingOptions = Options.getOptions(BrandingOptions) as BrandingOptions;
+
+				if (StringUtils.isEmpty(brandingOptions.copyright)) {
+					copyrightText = ResourceUtil.getInstance().getString('bbb.mainshell.copyrightLabel2',[appVersion]);
+				} else {
+					copyrightText = String(brandingOptions.copyright).replace("{0}", appVersion);
+				}
+			}
+			
+			private function initQuote() : void {
+				if (!brandingOptions.showQuote) {
+					quoteView.dispose();
+				} else {
+					quoteView.init();
+				}
+			}
+
+			protected function initializeShell():void {	
+				globalDispatcher = new Dispatcher();
+
+				copyrightLabel2.addEventListener(FlexEvent.UPDATE_COMPLETE, updateCopyrightLabelDimensions);
+				
+				initOptions();
+			}
+			
+			// See this stackoverflow post for an explanation on why the size watching is done this way, https://stackoverflow.com/a/2141223
+			protected function onAddedToStage():void {
+				stopWatching();
+				
+				widthWatch = ChangeWatcher.watch(parentApplication,'width', onSizeChange);
+				heightWatch = ChangeWatcher.watch(parentApplication,'height', onSizeChange);
+				
+				onSizeChange();
+			}
+			
+			private function onSizeChange(event:Event = null):void {
+				if(!resizeExecuting)
+					callLater(handleResize);
+				resizeExecuting = true;
+			}
+			
+			private function handleResize():void {
+				var appWidth:Number = parentApplication.width;
+				var appHeight:Number = parentApplication.height;
+				
+				resizeExecuting = false;
+				
+				if (appWidth > 0 && appHeight > 0) {
+					calculateCanvasHeight();
+					updateCopyrightLabelDimensions();
+				}
+			}
+			
+			private function stopWatching():void {
+				//invoke this to stop watching the properties and prevent the handleResize method from executing
+				if (widthWatch != null)	widthWatch.unwatch();
+				if (heightWatch != null) heightWatch.unwatch();
+			}
+			
+			private function updateCopyrightLabelDimensions(e:Event = null):void {
+				var appWidth:Number = parentApplication.width;
+				
+				if (spacer.width == 0) {
+					copyrightLabel2.width += (appWidth - controlBar.width);
+				} else {
+					copyrightLabel2.width += Math.min(spacer.width, copyrightLabel2.measuredWidth - copyrightLabel2.width);
+				}
+			}
+
+			private var sendStartModulesEvent:Boolean = true;
+			
+			// We have to calculate the canvas height manually because if you set it to a 
+			// percentage you will get execution timeout errors.
+			// See issue #2437 for why you shouldn't set height to 100% 
+			//             https://github.com/bigbluebutton/bigbluebutton/issues/2437
+			private function calculateCanvasHeight():void {
+				var appWidth:Number = parentApplication.width;
+				var appHeight:Number = parentApplication.height;
+				
+				mdiCanvas.width = appWidth;
+				mdiCanvas.height = appHeight - (_showFooter ? footerHeight: 0) - (_showToolbar ? toolbarHeight: 0);
+				updateCanvasBackgroundDimensions();
+			}
+
+			private function handleApplicationVersionEvent(event:AppVersionEvent):void {
+				var logData:Object = UsersUtil.initLogData();
+				
+				appVersion = event.appVersion;
+				updateCopyrightText();
+
+				logData.appVersion = appVersion;
+				LOGGER.info(JSON.stringify(logData));
+
+				logData.message = "Received application version event";
+				sendStartAllModulesEvent();
+			}
+
+			public function sendStartAllModulesEvent():void{
+				LOGGER.debug("Sending start all modules event");
+				var dispatcher:Dispatcher = new Dispatcher();
+				dispatcher.dispatchEvent(new ModuleLoadEvent(ModuleLoadEvent.START_ALL_MODULES));	
+			}
+			
+			public function guestAllowed(evt:BBBEvent):void {
+				progressBar.visible = true;
+				if (waitWindow != null) {
+					PopUpUtil.removePopUp(waitWindow);
+					waitWindow = null;
+				}
+			}
+
+			private function refreshGuestView(evt:NewGuestWaitingEvent):void {
+				LOGGER.debug("NewGuestWaitingEvent");
+				// do not show the guest window if the user isn't moderator or if he's waiting for acceptance
+				if (!UsersUtil.amIModerator() || UsersUtil.amIWaitingForAcceptance() && usersOptions.enableGuestUI) {
+					return;
+				}
+
+				var guestUsers:ArrayCollection = new ArrayCollection(LiveMeeting.inst().guestsWaiting.getGuests());
+
+				LOGGER.debug("OPENING GUEST WINDOW");
+				if (guestWindow == null) {
+					guestWindow = PopUpUtil.createModalPopUp( mdiCanvas, PendingGuestsWindow, false) as PendingGuestsWindow;
+					guestWindow.x = systemManager.screen.width - guestWindow.width - 20;
+					guestWindow.y = 20;
+				}
+				guestWindow.refreshGuestView();
+			}
+
+			private function handleClosePendingGuestWindow(event: ClosePendingGuestWindow): void {
+				if (guestWindow != null) {
+					PopUpUtil.removePopUp(guestWindow);
+					guestWindow = null;
+				}
+			}
+
+			public function removeGuestWindow(evt:BBBEvent):void {
+        LOGGER.debug("REMOVE GUEST WINDOW");
+				//if (guestWindow != null) {
+				//	guestWindow.remove(evt.payload.userId);
+				//}
+			}
+
+			private function closeWaitWindow(e:BBBEvent):void {
+				if(waitWindow != null && e.payload.type == "BIGBLUEBUTTON_CONNECTION") {
+					LOGGER.debug("closeWaitWindow");
+					waitWindow.removeWindow();
+				}
+			}
+
+			private function openWaitWindow(evt:BBBEvent):void {
+				progressBar.visible = false;
+				waitWindow = PopUpUtil.createModalPopUp( FlexGlobals.topLevelApplication as DisplayObject, WaitingWindow, true) as WaitingWindow;
+			}
+			
+			private function openLogWindow():void {
+				mdiCanvas.windowManager.add(getLogWindow());
+				mdiCanvas.windowManager.absPos(logWindow, 50, 50);
+				logWindow.width = mdiCanvas.width - 100;
+				logWindow.height = mdiCanvas.height - 100;
+			}
+			
+			public function openShortcutHelpWindow(e:Event = null):void{
+				if (scWindow == null) {
+					scWindow = new ShortcutHelpWindow();
+				}
+				
+				if (scWindow.minimized)
+					scWindow.restore();
+				
+				if (scWindow.maximized)
+					scWindow.restore();
+				
+				mdiCanvas.windowManager.add(scWindow);
+				mdiCanvas.windowManager.absPos(scWindow, mdiCanvas.width/2 - 250, mdiCanvas.height/2 - 250);
+				
+				scWindow.focusHead();
+			}
+
+			private function handleFullscreenToggleState(event: FullscreenToggledEvent): void {
+				if (event.isNowFullscreen) {
+						fullScreenBtn.styleName = "exitFullScreenButton";
+					} else {
+						fullScreenBtn.styleName = "fullScreenButton";
+					}
+			}
+
+			private function toggleFullScreen():void{
+				LOGGER.debug("Toggling fullscreen");
+				if (ExternalInterface.available) {
+					ExternalInterface.call("toggleFullscreen");
+				}
+	   		}
+
+	   		private function handleOpenWindowEvent(event:OpenWindowEvent):void {
+				// this is a terrible place for these checks because this function runs 4 times on startup
+				if (BBB.initConnectionManager().isTunnelling) {
+					isTunneling = true;
+					globalDispatcher.dispatchEvent(new ClientStatusEvent(ClientStatusEvent.WARNING_MESSAGE_EVENT,
+						ResourceUtil.getInstance().getString("bbb.clientstatus.tunneling.title"),
+						ResourceUtil.getInstance().getString("bbb.clientstatus.tunneling.message"),
+						'bbb.clientstatus.tunneling'));
+				}
+				versionCheck();
+				
+				var window:IBbbModuleWindow = event.window;
+	   			mdiCanvas.addWindow(window);
+	   		}
+			
+			private function handleCloseWindowEvent(event:CloseWindowEvent):void {
+				var window:IBbbModuleWindow = event.window;
+				mdiCanvas.removeWindow(window);
+			}
+
+			private function versionCheck():void {
+				var browserOptions : BrowserVersionsOptions = Options.getOptions(BrowserVersionsOptions) as BrowserVersionsOptions;
+				if (!StringUtils.isEmpty(browserOptions.chrome) && !StringUtils.isEmpty(browserOptions.firefox) && !StringUtils.isEmpty(browserOptions.flash)) {
+					//check browser version
+					if ((BrowserCheck.isChrome() && BrowserCheck.browserMajorVersion < browserOptions.chrome) || BrowserCheck.isFirefox() && BrowserCheck.browserMajorVersion < browserOptions.firefox) {
+						globalDispatcher.dispatchEvent(new ClientStatusEvent(ClientStatusEvent.WARNING_MESSAGE_EVENT, 
+							ResourceUtil.getInstance().getString("bbb.clientstatus.browser.title"), 
+							ResourceUtil.getInstance().getString("bbb.clientstatus.browser.message", [BrowserCheck.browserName+" "+BrowserCheck.browserMajorVersion]),
+							'bbb.clientstatus.browser.message'));
+					}
+					
+					//find flash version
+					var flashVersion:Object = getFlashVersion(); 
+					//check flash version
+					if ((flashVersion.os == 'LNX' && !BrowserCheck.isChrome() && flashVersion.major < 11) || 
+						((flashVersion.os != 'LNX' || BrowserCheck.isChrome()) && flashVersion.major < browserOptions.flash)) {
+						globalDispatcher.dispatchEvent(new ClientStatusEvent(ClientStatusEvent.WARNING_MESSAGE_EVENT, 
+							ResourceUtil.getInstance().getString("bbb.clientstatus.flash.title"), 
+							ResourceUtil.getInstance().getString("bbb.clientstatus.flash.message", [flashVersion.major+"."+flashVersion.minor+"."+flashVersion.build]),
+							'bbb.clientstatus.flash.message'));
+					}
+				}
+
+				//Alert.show(LOG + "version check- os: "+flashVersion.os+" major:"+flashVersion.major+" minor:"+flashVersion.minor+" build:"+flashVersion.build+" browser:"+browserVersion[0]+" version:"+browserVersion[1]);
+				
+				//find java version
+				//check flash version
+			}
+			
+			//function found here, http://www.mediacollege.com/adobe/flash/actionscript/3/player-version.html
+			private function getFlashVersion():Object {
+				var flashVersion:Object = new Object();
+				var versionNumber:String = Capabilities.version;// Get the whole version string
+				var versionArray:Array = versionNumber.split(",");// Split it up
+				var osPlusVersion:Array = versionArray[0].split(" ");// The main version contains the OS (e.g. WIN), so we split that off as well.
+				// Populate the version object (the OS is a string, others are numbers):
+				flashVersion["os"] = osPlusVersion[0];
+				flashVersion["major"] = parseInt(osPlusVersion[1]);
+				flashVersion["minor"] = parseInt(versionArray[1]);
+				flashVersion["build"] = parseInt(versionArray[2]);
+				return flashVersion;
+			}
+			
+	   		private function resetLayout():void{
+	   			mdiCanvas.resetWindowLayout();
+	   		}
+	   		
+	   		private function addComponentToCanvas(e:AddUIComponentToMainCanvas):void{
+	   			mdiCanvas.addChild(e.component);
+	   		}
+	   		
+			private function handleInactivityWarningEvent(e:BBBEvent):void {
+				var inactivityWarning:InactivityWarningWindow = PopUpUtil.createModalPopUp(FlexGlobals.topLevelApplication as DisplayObject, InactivityWarningWindow, true) as InactivityWarningWindow;
+				inactivityWarning.duration = e.payload.duration;
+			}
+
+            private function handleFlashMicSettingsEvent(event:FlashMicSettingsEvent):void {
+                /**
+                 * There is a bug in Flex SDK 4.14 where the screen stays blurry if a
+                 * pop-up is opened from another pop-up. I delayed the second open to
+                 * avoid this case. - Chad
+                 */
+                this.callLater(function():void {
+                    PopUpUtil.createModalPopUp(FlexGlobals.topLevelApplication as DisplayObject, FlashMicSettings, true) as FlashMicSettings;
+                });
+            }
+
+            private function openVideoPreviewWindow(event:BBBEvent):void {
+                var camSettings:CameraDisplaySettings = PopUpUtil.createModalPopUp(FlexGlobals.topLevelApplication as DisplayObject, CameraDisplaySettings, true) as CameraDisplaySettings;
+                if (camSettings) {
+                    camSettings.defaultCamera = event.payload.defaultCamera;
+                    camSettings.camerasArray = event.payload.camerasArray;
+                    camSettings.publishInClient = event.payload.publishInClient;
+                    camSettings.chromePermissionDenied = event.payload.chromePermissionDenied;
+					camSettings.updateCameraList();
+                }
+            }
+
+            private function handleShowAudioSelectionWindowEvent(event:AudioSelectionWindowEvent):void {
+                PopUpUtil.createModalPopUp(FlexGlobals.topLevelApplication as DisplayObject, AudioSelectionWindow, true);
+            }
+
+            private function handleRoundTripLatencyReceivedEvent(event: RoundTripLatencyReceivedEvent): void {
+           //   rttLabel.text = "RTT = " + LiveMeeting.inst().whiteboardModel.latencyInSec/1000 + "s";
+            }
+      
+            private function handleWebRTCMediaRequestEvent(event:WebRTCMediaEvent):void {
+                var options:PhoneOptions = new PhoneOptions();
+                if (!options.showMicrophoneHint) return;
+                var browserPermissionHelper:BrowserPermissionHelper = PopUpUtil.createModalPopUp(FlexGlobals.topLevelApplication as DisplayObject, BrowserPermissionHelper, false) as BrowserPermissionHelper;
+                if (BrowserCheck.isFirefox()) {
+                    if (browserPermissionHelper) {
+						if (Capabilities.os.indexOf("Mac") >= 0){
+							browserPermissionHelper.currentState = "firefoxMicMacOSX";
+						}
+						else {
+							browserPermissionHelper.currentState = "firefoxMic";
+						}
+						browserPermissionHelper.x = 50;
+						browserPermissionHelper.y = 200;
+                    }
+                } else if (BrowserCheck.isChrome()) {
+                    if (browserPermissionHelper) {
+						browserPermissionHelper.currentState = "chromeMic";
+						browserPermissionHelper.x = 50;
+						browserPermissionHelper.y = 130;
+                    }
+                }
+            }
+
+            private function handleWebRTCEchoTestConnectingEvent(event:WebRTCEchoTestEvent):void {
+                PopUpUtil.createModalPopUp(FlexGlobals.topLevelApplication as DisplayObject, WebRTCEchoTest, true) as WebRTCEchoTest;
+            }
+
+            private function handleShareCameraRequestEvent(event:ShareCameraRequestEvent):void {
+                if (BrowserCheck.isChrome()) {
+					// Show browserPermissionHelper component after showing the webcam window due event listeners registration order
+                    setTimeout(showbrowserPermissionHelper, 100);
+                }
+            }
+			
+			private function showbrowserPermissionHelper() : void {
+				var browserPermissionHelper : BrowserPermissionHelper = PopUpUtil.createNonModalPopUp(FlexGlobals.topLevelApplication as DisplayObject, BrowserPermissionHelper, false) as BrowserPermissionHelper;
+				if (browserPermissionHelper) {
+					browserPermissionHelper.currentState = "chromeCam";
+					browserPermissionHelper.x = 20;
+					browserPermissionHelper.y = 150;
+				}
+			}
+
+            /**
+             * Removes toolbars from the display list.
+             * Used only when the user completely logged out.
+             */
+            private function removeToolBars():void {
+                this.removeChild(toolbar);
+                this.removeChild(controlBar);
+            }
+
+			private function handleAddToolbarComponent(event:ToolbarButtonEvent):void {
+				if (event.location == ToolbarButtonEvent.BOTTOM_TOOLBAR) {
+					var newComponentTabIndex:int = tabIndexer.startIndex + addedBtns.numChildren + 10;
+					(event.button as UIComponent).tabIndex = newComponentTabIndex;
+					addedBtns.addChild(event.button as UIComponent);
+					//realignButtons();
+					
+					//need to force the fullscreen button to be after it
+					fullScreenBtn.tabIndex = newComponentTabIndex + 1;
+				}
+			}
+			
+			private function handleWebRTCCallStartedEvent(e:WebRTCCallEvent):void {
+				lblWebRTC.visible = lblWebRTC.includeInLayout = true;
+			}
+			
+			private function handleWebRTCCallEndedEvent(e:WebRTCCallEvent):void {
+				lblWebRTC.visible = lblWebRTC.includeInLayout = false;
+			}
+
+			private function handleRemoveToolbarComponent(event:ToolbarButtonEvent):void {
+				if (addedBtns.contains(event.button as UIComponent))
+					addedBtns.removeChild(event.button as UIComponent);
+			}
+
+			private var networkStatsWindow:NetworkStatsWindow = null;
+
+			private function openNetworkStatsWindow(e:Event = null):void {
+				if (networkStatsWindow == null) {
+					networkStatsWindow = new NetworkStatsWindow();
+				}
+				
+				mdiCanvas.windowManager.add(networkStatsWindow);
+				mdiCanvas.windowManager.absPos(networkStatsWindow, mdiCanvas.width - networkStatsWindow.width, 0);
+				mdiCanvas.windowManager.bringToFront(networkStatsWindow);
+			}
+
+			private function updateToolbarHeight():void {
+				if (toolbarHeight != 0) {
+					toolbarHeight = Math.max(DEFAULT_TOOLBAR_HEIGHT, toolbar.logo.height + toolbar.quickLinks.includeInLayout ? toolbar.quickLinks.height : 0);
+					if (UsersUtil.isBreakout()) {
+						toolbarHeight += toolbar.breakoutRibbon.height;
+					}
+					if (toolbar.banner.includeInLayout) {
+						toolbarHeight += toolbar.banner.height;
+					}
+				}
+				calculateCanvasHeight();
+			}
+
+			private function updateCanvasBackgroundDimensions():void {
+				if (canvasBackground == null) {
+					return;
+				}
+			
+				var canvasAspectRatio:Number = mdiCanvas.width / mdiCanvas.height;
+
+				// this is the case when the image is a banner that should be positioned in the top, and
+				// be shown entirely
+				if (canvasBackgroundAspectRatio > 2 || canvasAspectRatio >= canvasBackgroundAspectRatio) {
+					canvasBackground.width = mdiCanvas.width;
+					canvasBackground.height = Math.ceil(mdiCanvas.width / canvasBackgroundAspectRatio);
+				} else {
+					canvasBackground.height = mdiCanvas.height;
+					canvasBackground.width = Math.ceil(mdiCanvas.height * canvasBackgroundAspectRatio);
+				}
+			}
+
+			private var canvasBackground:DisplayObject = null;
+			private var canvasBackgroundAspectRatio:Number = NaN;
+
+			private function loadBackground():void {
+				var backgroundCandidate:String = brandingOptions.background;
+				if (!StringUtils.isEmpty(backgroundCandidate)) {
+					var imageLoader:ImageLoader = new ImageLoader();
+					imageLoader.load(backgroundCandidate, function(obj:DisplayObject, width:Number, height:Number):void {
+						canvasBackground = obj;
+						canvasBackgroundAspectRatio = width / height;
+						backgroundPlaceHolder.rawChildren.addChild(canvasBackground);
+						backgroundPlaceHolder.invalidateDisplayList();
+						updateCanvasBackgroundDimensions();
+					});
+				}
+			}
+
+            private function openLockSettingsWindow(event:LockControlEvent):void {
+                var lsv:LockSettingsVO = UsersUtil.getLockSettings();
+
+                var popUp:IFlexDisplayObject = PopUpUtil.createModalPopUp(FlexGlobals.topLevelApplication as DisplayObject, LockSettings, true);
+                if (popUp) {
+                    var ls:LockSettings = LockSettings(popUp);
+                    ls.disableCam = lsv.getDisableCam();
+                    ls.disableMic = lsv.getDisableMic();
+                    ls.disablePrivChat = lsv.getDisablePrivateChat();
+                    ls.disablePubChat = lsv.getDisablePublicChat();
+                    ls.lockedLayout = lsv.getLockedLayout();
+                    ls.lockOnJoin = lsv.getLockOnJoin();
+                    ls.lockOnJoinConfigurable = lsv.getLockOnJoinConfigurable();
+                }
+            }
+
+            private function openBreakoutRoomsWindow(e:BreakoutRoomEvent):void {
+                var popUp:IFlexDisplayObject = PopUpUtil.createModalPopUp(FlexGlobals.topLevelApplication as DisplayObject, BreakoutRoomSettings, true);
+                if (popUp != null) {
+                    BreakoutRoomSettings(popUp).initCreateBreakoutRooms(e.joinMode, e.record);
+                }
+            }
+			
+			private function onFooterLinkClicked(e:TextEvent):void{
+				if (ExternalInterface.available) {
+					ExternalInterface.call("chatLinkClicked", e.text);
+				}
+			}
+
+            private function onLayoutChanged(e:SwitchedLayoutEvent):void {
+                if (e.layoutID != "bbb.layout.name.videochat") {
+                    this.styleName = "defaultShellStyle";
+					controlBar.styleName = "defaultControlBarStyle";
+                } else {
+					this.styleName = "darkShellStyle";
+					controlBar.styleName = "darkControlBarStyle";
+                }
+            }
+			
+			private function onLocaleChanged(e:LocaleChangeEvent) : void {
+				if (ResourceUtil.getInstance().isRTLEnabled()) {
+					FlexGlobals.topLevelApplication.setStyle("layoutDirection", ResourceUtil.getInstance().getCurrentLanguageDirection());
+				}
+				PopUpUtil.initAlert();
+			}
+
+			private function handleCloseApplication(event:ExitApplicationEvent):void {
+				mdiCanvas.removeAllPopUps();
+				removeToolBars();
+			}
+		]]>
+	</fx:Script>
+
+	<fx:Declarations>
+		<common:TabIndexer id="tabIndexer" startIndex="100000"
+						   tabIndices="{[warningBtn, langSelector, logBtn, fullScreenBtn]}"/>
+	</fx:Declarations>
+
+	<views:MainToolbar id="toolbar" 
+					   dock="true" 
+					   width="100%"
+					   height="{toolbarHeight}" 
+					   visible="{_showToolbar}"
+					   includeInLayout="{showToolbarOpt}"
+					   verticalAlign="middle" 
+					   updateComplete="updateToolbarHeight()"/>
+				
+	<!-- MainCanvas height has to be forced or it will never show and the application will not continue loading -->
+	<views:MainCanvas id="mdiCanvas"
+					  horizontalScrollPolicy="off"
+					  verticalScrollPolicy="off"
+					  styleName="mdiCanvasStyle"
+					  effectsLib="{flexlib.mdi.effects.effectsLib.MDIVistaEffects}"
+					  height="150"
+					  width="100%">
+		<mx:Canvas id="backgroundPlaceHolder" width="100%" height="100%" />
+		<mx:VBox horizontalCenter="0" verticalCenter="0" horizontalAlign="center" verticalGap="20">
+			<views:QuotesView id="quoteView"/>
+			<views:LoadingBar id="progressBar" width="280" height="15" labelWidth="280" textAlign="center"/>
+		</mx:VBox>
+	</views:MainCanvas>	
+	
+	<mx:ControlBar width="100%" height="{footerHeight}" styleName="defaultControlBarStyle" id="controlBar" paddingTop="2" paddingBottom="2" verticalAlign="middle" visible="{_showFooter}" includeInLayout="{showFooterOpt}" >
+		<mx:Label
+				htmlText="{copyrightText}"
+				link="onFooterLinkClicked(event)"
+				id="copyrightLabel2" truncateToFit="true"
+				selectable="true" paddingRight="10"/>
+		<mx:Spacer width="100%" id="spacer" />
+    <!--mx:Label 
+      id="rttLabel"
+      text="RTT = 0ms"
+      visible="true"
+      includeInLayout="true" /-->
+		<mx:Label 
+				id="lblWebRTC"
+				text="{'[ '+ResourceUtil.getInstance().getString('bbb.mainshell.notification.webrtc')+' ]'}"
+				visible="false"
+				includeInLayout="false" />
+		<mx:Label
+				text="{'['+ResourceUtil.getInstance().getString('bbb.mainshell.notification.tunnelling')+']'}"
+				id="isTunnellingLbl"
+				visible="{isTunneling}"
+				includeInLayout="{isTunneling}" />
+		<views:WarningButton id="warningBtn" 
+				width="30"
+				height="30"/>
+		<views:LanguageSelector id="langSelector" 
+				visible="false" 
+				height="30"
+				width="180"
+				accessibilityName="{ResourceUtil.getInstance().getString('bbb.mainToolbar.langSelector')}"/>
+		<mx:Button
+				width="30"
+				height="30"
+				visible="{layoutOptions.showLogButton}"
+				includeInLayout="{layoutOptions.showLogButton}"
+				toolTip="{ResourceUtil.getInstance().getString('bbb.mainshell.logBtn.toolTip')}"
+				id="logBtn"
+				styleName="logsButton"
+				click="openLogWindow()"/>
+		<mx:HBox id="addedBtns" />
+		<mx:Button id="fullScreenBtn"
+				width="30"
+				height="30"
+				toolTip="{ResourceUtil.getInstance().getString('bbb.mainshell.fullscreenBtn.toolTip')}"
+				styleName="fullScreenButton"
+				click="toggleFullScreen()"/>
+	</mx:ControlBar>
+</mx:VBox>