<?xml version="1.0" encoding="utf-8"?>

<!--

BigBlueButton open source conferencing system - http://www.bigbluebutton.org/

Copyright (c) 2012 BigBlueButton Inc. and by respective authors (see below).

This program is free software; you can redistribute it and/or modify it under the
terms of the GNU Lesser General Public License as published by the Free Software
Foundation; either version 3.0 of the License, or (at your option) any later
version.

BigBlueButton is distributed in the hope that it will be useful, but WITHOUT ANY
WARRANTY; without even the implied warranty of MERCHANTABILITY or FITNESS FOR A
PARTICULAR PURPOSE. See the GNU Lesser General Public License for more details.

You should have received a copy of the GNU Lesser General Public License along
with BigBlueButton; if not, see <http://www.gnu.org/licenses/>.

-->

<mx:VBox xmlns:mx="http://www.adobe.com/2006/mxml" 
		xmlns:flexmdi="flexlib.mdi.containers.*"
		xmlns:logModule="org.bigbluebutton.modules.log.view.components.*"
		xmlns:views="org.bigbluebutton.main.views.*"
		xmlns:mate="http://mate.asfusion.com/"
		xmlns:maps="org.bigbluebutton.main.maps.*"
		xmlns:api="org.bigbluebutton.main.api.*"
		width="100%" height="100%" 
<<<<<<< HEAD
		backgroundColor="white" styleName="mainVBox"
		creationComplete="initializeShell()" 
		xmlns:common="org.bigbluebutton.common.*"
		verticalGap="0">
=======
		creationComplete="initializeShell()" 
		xmlns:common="org.bigbluebutton.common.*">
>>>>>>> 4cebd2cd
		
	<mate:Listener type="{OpenWindowEvent.OPEN_WINDOW_EVENT}" method="handleOpenWindowEvent" />	
	<mate:Listener type="{CloseWindowEvent.CLOSE_WINDOW_EVENT}" method="handleCloseWindowEvent"/>
	<mate:Listener type="{AddUIComponentToMainCanvas.ADD_COMPONENT}" method="addComponentToCanvas" />
	<mate:Listener type="{AppVersionEvent.APP_VERSION_EVENT}" method="handleApplicationVersionEvent" />	
	<mate:Listener type="{MeetingNotFoundEvent.MEETING_NOT_FOUND}" method="handleMeetingNotFoundEvent" />
	<mate:Listener type="{ConnectionFailedEvent.USER_LOGGED_OUT}" method="handleLogout" />
	<mate:Listener type="{ConnectionFailedEvent.CONNECTION_FAILED}" method="attemptReconnect" />
	<mate:Listener type="{ConnectionFailedEvent.CONNECTION_CLOSED}" method="attemptReconnect"  />
	<mate:Listener type="{ConnectionFailedEvent.UNKNOWN_REASON}" method="attemptReconnect"  />
	<mate:Listener type="{ConnectionFailedEvent.CONNECTION_REJECTED}" method="attemptReconnect"  />
	<mate:Listener type="configLoadedEvent" method="initOptions"  />
	<mate:Listener type="{FlashMicSettingsEvent.FLASH_MIC_SETTINGS}" method="handleFlashMicSettingsEvent"  />
	<mate:Listener type="{WebRTCEchoTestEvent.WEBRTC_ECHO_TEST_CONNECTING}" method="handleWebRTCEchoTestConnectingEvent"  />
	<mate:Listener type="{WebRTCMediaEvent.WEBRTC_MEDIA_REQUEST}" method="handleWebRTCMediaRequestEvent"  />
	<mate:Listener type="{WebRTCCallEvent.WEBRTC_CALL_STARTED}" method="handleWebRTCCallStartedEvent" />
	<mate:Listener type="{WebRTCCallEvent.WEBRTC_CALL_ENDED}" method="handleWebRTCCallEndedEvent" />
	<mate:Listener type="{WebRTCAskUserToChangeMicEvent.WEBRTC_ASK_USER_TO_CHANGE_MIC}" method="handleWebRTCAskUserToChangeMicEvent"  />
	<mate:Listener type="{AudioSelectionWindowEvent.SHOW_AUDIO_SELECTION}" method="handleShowAudioSelectionWindowEvent" />
	<mate:Listener type="{ShareCameraRequestEvent.SHARE_CAMERA_REQUEST}" method="handleShareCameraRequestEvent" />
  
	<mate:Listener type="{ToolbarButtonEvent.ADD}" method="handleAddToolbarComponent" />	
	<mate:Listener type="{ToolbarButtonEvent.REMOVE}" method="handleRemoveToolbarComponent"/>
	<mate:Listener type="{ShortcutEvent.OPEN_SHORTCUT_WIN}" method="openShortcutHelpWindow" />
	<mate:Listener type="{BBBEvent.OPEN_WEBCAM_PREVIEW}" method="openVideoPreviewWindow" />
	<mate:Listener type="{LockControlEvent.OPEN_LOCK_SETTINGS}" method="openLockSettingsWindow" />
	<mate:Listener type="{InvalidAuthTokenEvent.INVALID_AUTH_TOKEN}" method="handleInvalidAuthToken" />
<<<<<<< HEAD

	<mate:Listener type="{NetworkStatsEvent.OPEN_NETSTATS_WIN}" method="openNetworkStatsWindow" />
	  
	<mate:Listener type="{BBBEvent.RETRIEVE_GUEST_POLICY}" method="setGuestPolicy"/>
	<mate:Listener type="{ConnectionFailedEvent.GUEST_KICKED_OUT}" method="handleLogout" />
	<mate:Listener type="{ModeratorRespEvent.GUEST_ALLOWED}" method="guestAllowed" />
	<mate:Listener type="{RefreshGuestEvent.REFRESH_GUEST_VIEW}" method="refreshGuestView" />
	<mate:Listener type="{RemoveGuestRequestEvent.GUEST_EVENT}" method="removeGuestWindow" />
	<mate:Listener type="{WaitModeratorEvent.USER_LOGGED_IN}" method="openWaitWindow" />
	
=======
	  
>>>>>>> 4cebd2cd
	<mx:Script>
		<![CDATA[
			import com.asfusion.mate.events.Dispatcher;
			
			import flash.events.MouseEvent;
			import flash.geom.Point;
			
			import flexlib.mdi.containers.MDIWindow;
			import flexlib.mdi.effects.effectsLib.MDIVistaEffects;
			
			import mx.collections.ArrayCollection;
			import mx.containers.TitleWindow;
			import mx.controls.Alert;
			import mx.core.FlexGlobals;
			import mx.core.IFlexDisplayObject;
			import mx.core.UIComponent;
			import mx.events.CloseEvent;
			import mx.events.FlexEvent;
			import mx.managers.PopUpManager;
			
			import org.bigbluebutton.common.IBbbModuleWindow;
			import org.bigbluebutton.common.Images;
			import org.bigbluebutton.common.LogUtil;
			import org.bigbluebutton.common.events.AddUIComponentToMainCanvas;
			import org.bigbluebutton.common.events.CloseWindowEvent;
			import org.bigbluebutton.common.events.OpenWindowEvent;
<<<<<<< HEAD
			import org.bigbluebutton.common.events.SettingsComponentEvent;
=======
>>>>>>> 4cebd2cd
			import org.bigbluebutton.common.events.ToolbarButtonEvent;
			import org.bigbluebutton.core.BBB;
			import org.bigbluebutton.core.events.LockControlEvent;
			import org.bigbluebutton.core.managers.UserManager;
			import org.bigbluebutton.core.vo.LockSettingsVO;
			import org.bigbluebutton.main.events.AppVersionEvent;
			import org.bigbluebutton.main.events.BBBEvent;
			import org.bigbluebutton.main.events.ClientStatusEvent;
			import org.bigbluebutton.main.events.ConfigEvent;
			import org.bigbluebutton.main.events.InvalidAuthTokenEvent;
			import org.bigbluebutton.main.events.LogoutEvent;
<<<<<<< HEAD
			import org.bigbluebutton.main.events.NetworkStatsEvent;
			import org.bigbluebutton.main.events.MeetingNotFoundEvent;
			import org.bigbluebutton.main.events.ModeratorRespEvent;
			import org.bigbluebutton.main.events.ModuleLoadEvent;
			import org.bigbluebutton.main.events.PortTestEvent;
			import org.bigbluebutton.main.events.RefreshGuestEvent;
			import org.bigbluebutton.main.events.RemoveGuestRequestEvent;
			import org.bigbluebutton.main.events.ShortcutEvent;
			import org.bigbluebutton.main.events.SuccessfulLoginEvent;
			import org.bigbluebutton.main.events.WaitModeratorEvent;
			import org.bigbluebutton.main.model.Guest;
=======
			import org.bigbluebutton.main.events.MeetingNotFoundEvent;
			import org.bigbluebutton.main.events.ModuleLoadEvent;
			import org.bigbluebutton.main.events.PortTestEvent;
			import org.bigbluebutton.main.events.ShortcutEvent;
			import org.bigbluebutton.main.events.SuccessfulLoginEvent;
>>>>>>> 4cebd2cd
			import org.bigbluebutton.main.model.LayoutOptions;
			import org.bigbluebutton.main.model.users.Conference;
			import org.bigbluebutton.main.model.users.events.ConnectionFailedEvent;
			import org.bigbluebutton.modules.phone.events.AudioSelectionWindowEvent;
			import org.bigbluebutton.modules.phone.events.FlashMicSettingsEvent;
			import org.bigbluebutton.modules.phone.events.PerformEchoTestEvent;
			import org.bigbluebutton.modules.phone.events.WebRTCAskUserToChangeMicEvent;
			import org.bigbluebutton.modules.phone.events.WebRTCCallEvent;
			import org.bigbluebutton.modules.phone.events.WebRTCEchoTestEvent;
			import org.bigbluebutton.modules.phone.events.WebRTCMediaEvent;
			import org.bigbluebutton.modules.videoconf.events.ShareCameraRequestEvent;
			import org.bigbluebutton.util.i18n.ResourceUtil;
			import org.bigbluebutton.util.logging.Logger;
	
      private static const LOG:String = "Main::MainApplicationShell - ";
      
			private var globalDispatcher:Dispatcher;			
<<<<<<< HEAD
			private var images:Images = new Images();
			private var stoppedModules:ArrayCollection;			
			private var logs:Logger = new Logger();
	
			private var logWindow:LogWindow;
			private var waitWindow:WaitingWindow = null;
			private var guestWindow:GuestWindow = null;
=======
			private var dispState:String; //full-screen?
			private var images:Images = new Images();
			private var stoppedModules:ArrayCollection;			
			private var logs:Logger = new Logger();
			private var logWindow:LogWindow;
>>>>>>> 4cebd2cd
			private var scWindow:ShortcutHelpWindow;
			private var logoutWindow:LoggedOutWindow;
			private var connectionLostWindow:ConnectionLostWindow;
			
			[Bindable] private var baseIndex:int = 100000;
			
			// LIVE or PLAYBACK
			private var _mode:String = 'LIVE';
			[Bindable] public var appVersion:String = ' ';
			private var localeVersion:String = 'old';
			[Bindable] public var numberOfModules:int = 0;
			
			[Bindable] private var fullscreen_icon:Class = images.full_screen;
			[Bindable] private var logs_icon:Class = images.table;
			[Bindable] private var reset_layout_icon:Class = images.layout;
<<<<<<< HEAD
      
			private var receivedConfigLocaleVer:Boolean = false;
			private var receivedResourceLocaleVer:Boolean = false;

			[Bindable] private var copyrightText:String;

			private var _hideToolbarsTimer:Timer;
=======
			[Bindable] private var statsIcon:Class = images.bandwidth;
      
			private var receivedConfigLocaleVer:Boolean = false;
			private var receivedResourceLocaleVer:Boolean = false;
>>>>>>> 4cebd2cd
			
			public function get mode():String {
				return _mode;
			}
			
			[Bindable] private var layoutOptions:LayoutOptions;
			
			[Bindable] private var showToolbarOpt:Boolean = true;
<<<<<<< HEAD
			[Bindable] private var _showToolbar:Boolean = true;
			private const DEFAULT_TOOLBAR_HEIGHT:Number = 32;
			[Bindable] private var toolbarHeight:Number = DEFAULT_TOOLBAR_HEIGHT;
			[Bindable] private var toolbarPaddingTop:Number = 2;
			[Bindable] private var showFooterOpt:Boolean = true;
			[Bindable] private var _showFooter:Boolean = true;
			[Bindable] private var footerHeight:Number = 24;
			
			[Bindable] private var isTunneling:Boolean = false;

			private var guestManagement:GuestManagement = null;
			private var guest:Guest = new Guest();
			private var guestPolicy:String = "ASK_MODERATOR";

			private var confirmingLogout:Boolean = false;
			private var chromeBrowser:ChromeWebcamPermissionImage = null;
      
			private const THRESHOLD_AREA_SHOW_TOOLBARS:int = 5;
			private const HIDE_TOOLBARS_EFFECT_DURATION:int = 500;
			private const HIDE_TOOLBARS_DELAY:int = 1000;

			public function initOptions(e:Event):void {
				updateCopyrightText();
				loadBackground();

=======
			[Bindable] private var toolbarHeight:Number = 32;
			[Bindable] private var toolbarPaddingTop:Number = 4;
			[Bindable] private var showFooterOpt:Boolean = true;
			[Bindable] private var footerHeight:Number = 24;
			[Bindable] private var globalHeight:Number = 0;
			
			[Bindable] private var isTunneling:Boolean = false;
			
			private var confirmingLogout:Boolean = false;
			private var chromeBrowser:ChromeWebcamPermissionImage = null;
      
			public function initOptions(e:Event):void {
>>>>>>> 4cebd2cd
				UserManager.getInstance().getConference().configLockSettings();
				layoutOptions = new LayoutOptions();
				layoutOptions.parseOptions();
				showToolbarOpt = layoutOptions.showToolbar;
				if (!showToolbarOpt) {
					toolbarHeight = 0;
					toolbarPaddingTop = 0;
				}
				toolbar.displayToolbar();
      
        showFooterOpt = layoutOptions.showFooter;
        
        var locale:Object = BBB.initConfigManager().config.language;
        langSelector.visible = locale.userSelectionEnabled
 
        if (!showFooterOpt) {
<<<<<<< HEAD
          controlBar.visible = controlBar.includeInLayout = false;
        }        
      }
			
			private function updateCopyrightText():void {
				if (BBB.initConfigManager().config.branding.copyright == undefined) {
					copyrightText = ResourceUtil.getInstance().getString('bbb.mainshell.copyrightLabel2',[appVersion]);
				} else {
					copyrightText = String(BBB.initConfigManager().config.branding.copyright).replace("{0}", appVersion);
				}
			}
=======
          footerHeight = 0;
        }        
      }
>>>>>>> 4cebd2cd
		
			protected function initializeShell():void {	
				globalDispatcher = new Dispatcher();

<<<<<<< HEAD
				_hideToolbarsTimer = new Timer(HIDE_TOOLBARS_DELAY, 1);
				_hideToolbarsTimer.addEventListener(TimerEvent.TIMER, onHideToolbarsTimerComplete);

				if (stage == null) {
					addEventListener(Event.ADDED_TO_STAGE, initFullScreen);
				} else {
					initFullScreen();
				}

=======
>>>>>>> 4cebd2cd
				systemManager.addEventListener(Event.RESIZE, updateCopyrightLabelDimensions);
				copyrightLabel2.addEventListener(FlexEvent.UPDATE_COMPLETE, updateCopyrightLabelDimensions);
				updateCopyrightLabelDimensions();
			}

<<<<<<< HEAD
			private function setGuestPolicy(event:BBBEvent):void {
				guestPolicy = event.payload.guestPolicy;
				if(guestManagement == null) {
					LogUtil.debug("ADD Guest Event");
					guestManagement = new GuestManagement();
					guestManagement.setGuestPolicy(guestPolicy);
					guestManagement.addToSettings();
				}
			}

			private function isFullScreen():Boolean {
				return stage.displayState == StageDisplayState.FULL_SCREEN ||
						stage.displayState == StageDisplayState.FULL_SCREEN_INTERACTIVE;
			}

			private function mouseMoveHandler(e:MouseEvent):void {
				if (isFullScreen()) {
					if (e.stageY <= THRESHOLD_AREA_SHOW_TOOLBARS || e.stageY > this.height - THRESHOLD_AREA_SHOW_TOOLBARS) {
						showToolbars();
					} else if (e.stageY >= toolbar.height && e.stageY <= this.height - controlBar.height) {
						hideToolbars();
					}
				} else {
					showToolbars();
				}
			}

			private function set showToolbar(visible:Boolean):void {
				if (!showToolbarOpt) return;

				if (visible) {
					if (enlargeToolbar.isPlaying) return;
					if (shrinkToolbar.isPlaying) shrinkToolbar.end();

					enlargeToolbar.heightFrom = toolbar.height;
					if (enlargeToolbar.heightFrom != enlargeToolbar.heightTo) {
						_showToolbar = true;
						enlargeToolbar.play([toolbar]);
					}
				} else {
					if (shrinkToolbar.isPlaying) return;
					if (enlargeToolbar.isPlaying) enlargeToolbar.end();

					shrinkToolbar.heightFrom = toolbar.height;
					if (shrinkToolbar.heightFrom != shrinkToolbar.heightTo) {
						_showToolbar = true;
						shrinkToolbar.play([toolbar]);
					}
				}
			}


			private function onToolbarEffectEnd():void {
				_showToolbar = showToolbarOpt && (toolbar.height > 0);
			}

			private function set showFooter(visible:Boolean):void {
				if (!showFooterOpt) return;

				if (visible) {
					if (enlargeControlBar.isPlaying) return;
					if (shrinkControlBar.isPlaying) shrinkControlBar.end();

					enlargeControlBar.heightFrom = controlBar.height;
					if (enlargeControlBar.heightFrom != enlargeControlBar.heightTo) {
						_showFooter = true;
						enlargeControlBar.play([controlBar]);
					}
				} else {
					if (shrinkControlBar.isPlaying) return;
					if (enlargeControlBar.isPlaying) enlargeControlBar.end();

					shrinkControlBar.heightFrom = controlBar.height;
					if (shrinkControlBar.heightFrom != shrinkControlBar.heightTo) {
						_showFooter = true;
						shrinkControlBar.play([controlBar]);
						
					}
				}
			}

			private function onControlBarEffectEnd():void {
				_showFooter = showFooterOpt && (controlBar.height > 0);
			}

			private function onHideToolbarsTimerComplete(event:TimerEvent):void {
				showToolbar = showFooter = false;
			}

			private function hideToolbars():void {
				_hideToolbarsTimer.reset();
				_hideToolbarsTimer.start();
			}

			private function showToolbars():void {
				_hideToolbarsTimer.reset();
				showToolbar = showFooter = true;
			}

=======
>>>>>>> 4cebd2cd
			private function updateCopyrightLabelDimensions(e:Event = null):void {
				var screenRect:Rectangle = systemManager.screen;

				if (spacer.width == 0) {
					copyrightLabel2.width += (screenRect.width - controlBar.width);
				} else {
					copyrightLabel2.width += Math.min(spacer.width, copyrightLabel2.measuredWidth - copyrightLabel2.width);
				}
<<<<<<< HEAD
			}
		
			protected function initFullScreen(e:Event = null):void {
				stage.addEventListener(FullScreenEvent.FULL_SCREEN, fullScreenHandler);
				stage.addEventListener(MouseEvent.MOUSE_MOVE, mouseMoveHandler);
			}
=======
				
				globalHeight = screenRect.height;
			}
		
			protected function initFullScreen():void {				
				/* Set up full screen handler. */
				stage.addEventListener(FullScreenEvent.FULL_SCREEN, fullScreenHandler);
				dispState = stage.displayState;
			}					
>>>>>>> 4cebd2cd
			
			private var sendStartModulesEvent:Boolean = true;
			
			private function handleApplicationVersionEvent(event:AppVersionEvent):void {
				if (event.configLocaleVersion == true) {
					receivedConfigLocaleVer = true;
					appVersion = event.appVersion;
					localeVersion = event.localeVersion;
<<<<<<< HEAD
					trace("Received locale version from config.xml");
				} else {
					receivedResourceLocaleVer = true;
					trace("Received locale version from locale file.");
=======
					trace("Received locale version fron config.xml");
				} else {
					receivedResourceLocaleVer = true;
					trace("Received locale version fron locale file.");
>>>>>>> 4cebd2cd
				}
				
				if (receivedConfigLocaleVer && receivedResourceLocaleVer) {
					trace("Comparing locale versions.");
					if (!event.suppressLocaleWarning) checkLocaleVersion(localeVersion);
					if (sendStartModulesEvent) {
            
						sendStartModulesEvent = false;
						sendStartAllModulesEvent();
					}				
				}						
			}
			
			public function sendStartAllModulesEvent():void{
				trace("Sending start all modules event");
				var dispatcher:Dispatcher = new Dispatcher();
				dispatcher.dispatchEvent(new ModuleLoadEvent(ModuleLoadEvent.START_ALL_MODULES));	
			}
			
			private function fullScreenHandler(evt:FullScreenEvent):void {
<<<<<<< HEAD
				if (evt.fullScreen) {
					LogUtil.debug("Switching to full screen");
					fullscreen_icon = images.exit_full_screen;
					hideToolbars();
				} else {
					LogUtil.debug("Switching to normal screen");
					fullscreen_icon = images.full_screen;
					showToolbars();
				}
			}

			public function guestAllowed(evt:ModeratorRespEvent):void {
				progressBar.visible = true;
				waitWindow.guestAllowed();
			}

			private function closeGuestWindow(e:Event):void {
				if(guestWindow != null) {
					guestWindow.closeWindow();
					guestWindow = null;
				}
			}
				
			private function refreshGuestView(evt:RefreshGuestEvent):void {
				LogUtil.debug("REFRESH GUEST");
				if(guestWindow == null) {
					guestWindow = PopUpManager.createPopUp( mdiCanvas, GuestWindow, false) as GuestWindow;
					guestWindow.addEventListener(Event.CLOSE, closeGuestWindow);

					guestWindow.x = systemManager.screen.width - guestWindow.width - 20;
					guestWindow.y = 20;
				}
				guestWindow.refreshGuestView(evt.listOfGuests);
			}

			public function removeGuestWindow(evt:RemoveGuestRequestEvent):void {
				if(guestWindow != null)
					guestWindow.remove(evt.userid);
			}

			private function openWaitWindow(evt:WaitModeratorEvent):void {
				 progressBar.visible = false;
				 waitWindow = PopUpManager.createPopUp( mdiCanvas, WaitingWindow, false) as WaitingWindow;
				 waitWindow.conferenceParameters = evt.conferenceParameters;
				 
				 // Calculate position of TitleWindow in Application's coordinates. 
				 waitWindow.x = (systemManager.screen.width - waitWindow.width) / 2;
				 waitWindow.y = (systemManager.screen.height - waitWindow.height) / 2;
=======
				dispState = stage.displayState + " (fullScreen=" + evt.fullScreen.toString() + ")";
				if (evt.fullScreen) {
					LogUtil.debug("Switching to full screen");
					/* Do something specific here if we switched to full screen mode. */
				
				} else {
					LogUtil.debug("Switching to normal screen");
					/* Do something specific here if we switched to normal mode. */
				}
>>>>>>> 4cebd2cd
			}			
			
			private function openLogWindow():void {
				if (logWindow == null){
					logWindow = new LogWindow();
					logWindow.logs = logs;
				}
				mdiCanvas.windowManager.add(logWindow);
				mdiCanvas.windowManager.absPos(logWindow, 50, 50);
				logWindow.width = mdiCanvas.width - 100;
				logWindow.height = mdiCanvas.height - 100;
			}
			
			public function openShortcutHelpWindow(e:Event = null):void{
				if (scWindow == null) {
					scWindow = new ShortcutHelpWindow();
					scWindow.width = 300;
					scWindow.height = 300;
				}
				
				if (scWindow.minimized)
					scWindow.restore();
				
				if (scWindow.maximized)
					scWindow.restore();
				
				mdiCanvas.windowManager.add(scWindow);
				mdiCanvas.windowManager.absPos(scWindow, mdiCanvas.width/2 - 150, mdiCanvas.height/2 - 150);
				
				scWindow.focusHead();
			}
			
			private function toggleFullScreen():void{
<<<<<<< HEAD
				LogUtil.debug("Toggling fullscreen, current mode: " + stage.displayState);
				try {
					switch (stage.displayState) {
						case StageDisplayState.FULL_SCREEN:
						case StageDisplayState.FULL_SCREEN_INTERACTIVE:
							LogUtil.debug("Full screen mode, switching to normal screen mode");
=======
	   			LogUtil.debug("Toggling fullscreen");
	   			try {
					switch (stage.displayState) {
						case StageDisplayState.FULL_SCREEN:
							LogUtil.debug("full screen mode");
>>>>>>> 4cebd2cd
							// If already in full screen mode, switch to normal mode.
							stage.displayState = StageDisplayState.NORMAL;
							break;
						default:
<<<<<<< HEAD
							LogUtil.debug("Normal screen mode, switching to full screen mode");
							// If not in full screen mode, switch to full screen mode.
							stage.displayState = StageDisplayState.FULL_SCREEN_INTERACTIVE;
=======
							LogUtil.debug("Normal screen mode");
							// If not in full screen mode, switch to full screen mode.
							stage.displayState = StageDisplayState.FULL_SCREEN;
>>>>>>> 4cebd2cd
							break;
					}
				} catch (err:SecurityError) {
					// ignore
				}
	   		}	
	   		
	   		private function handleOpenWindowEvent(event:OpenWindowEvent):void {
				// this is a terrible place for these checks because this function runs 4 times on startup
				if (BBB.initConnectionManager().isTunnelling) {
					isTunneling = true;
					globalDispatcher.dispatchEvent(new ClientStatusEvent(ClientStatusEvent.WARNING_MESSAGE_EVENT, ResourceUtil.getInstance().getString("bbb.clientstatus.tunneling.title"), ResourceUtil.getInstance().getString("bbb.clientstatus.tunneling.message")));
				}
				versionCheck();
				
				var window:IBbbModuleWindow = event.window;
	   			mdiCanvas.addWindow(window);
	   		}
	   		
	   		private function handleCloseWindowEvent(event:CloseWindowEvent):void {
	   			var window:IBbbModuleWindow = event.window;
				  mdiCanvas.removeWindow(window);
	   		}
	   		
			private function versionCheck():void {
				var xml:XML = BBB.initConfigManager().config.browserVersions;
				if (xml.@chrome != undefined && xml.@firefox != undefined && xml.@flash != undefined) {
					//find browser version
					var browserVersion:Array = ExternalInterface.call("determineBrowser");
					//check browser version
					if ((browserVersion[0].toString().toLowerCase() == "chrome" && browserVersion[1] < xml.@chrome) || browserVersion[0].toString().toLowerCase() == "firefox" && browserVersion[1] < xml.@firefox) {
						globalDispatcher.dispatchEvent(new ClientStatusEvent(ClientStatusEvent.WARNING_MESSAGE_EVENT, 
							ResourceUtil.getInstance().getString("bbb.clientstatus.browser.title"), 
							ResourceUtil.getInstance().getString("bbb.clientstatus.browser.message", [browserVersion[0]+" "+browserVersion[1]])));
					}
					
					//find flash version
					var flashVersion:Object = getFlashVersion(); 
					//check flash version
					if ((flashVersion.os == 'LNX' && browserVersion[0].toString().toLowerCase() != "chrome" && flashVersion.major < 11) || 
						((flashVersion.os != 'LNX' || browserVersion[0].toString().toLowerCase() == "chrome") && flashVersion.major < xml.@flash)) {
						globalDispatcher.dispatchEvent(new ClientStatusEvent(ClientStatusEvent.WARNING_MESSAGE_EVENT, 
							ResourceUtil.getInstance().getString("bbb.clientstatus.flash.title"), 
							ResourceUtil.getInstance().getString("bbb.clientstatus.flash.message", [flashVersion.major+"."+flashVersion.minor+"."+flashVersion.build])));
					}
				}

				//Alert.show(LOG + "version check- os: "+flashVersion.os+" major:"+flashVersion.major+" minor:"+flashVersion.minor+" build:"+flashVersion.build+" browser:"+browserVersion[0]+" version:"+browserVersion[1]);
				
				//find java version
				//check flash version
			}
			
			//function found here, http://www.mediacollege.com/adobe/flash/actionscript/3/player-version.html
			private function getFlashVersion():Object {
				var flashVersion:Object = new Object();
				var versionNumber:String = Capabilities.version;// Get the whole version string
				var versionArray:Array = versionNumber.split(",");// Split it up
				var osPlusVersion:Array = versionArray[0].split(" ");// The main version contains the OS (e.g. WIN), so we split that off as well.
				// Populate the version object (the OS is a string, others are numbers):
				flashVersion["os"] = osPlusVersion[0];
				flashVersion["major"] = parseInt(osPlusVersion[1]);
				flashVersion["minor"] = parseInt(versionArray[1]);
				flashVersion["build"] = parseInt(versionArray[2]);
				return flashVersion;
			}
			
	   		private function resetLayout():void{
	   			mdiCanvas.resetWindowLayout();
	   		}
	   		
	   		private function addComponentToCanvas(e:AddUIComponentToMainCanvas):void{
	   			mdiCanvas.addChild(e.component);
	   		}
	   		
	   		public function checkLocaleVersion(localeVersion:String):void {	   			
	   			Alert.okLabel ="OK";
				var version:String = "old-locales";
				version = ResourceUtil.getInstance().getString('bbb.mainshell.locale.version');
				trace("Locale from config=" + localeVersion + ", from locale file=" + version);

				if ((version == "old-locales") || (version == "") || (version == null)) {
					wrongLocaleVersion();
				} else {
					if (version != localeVersion) wrongLocaleVersion();
				}	   			
	   		}

			private function handleFlashMicSettingsEvent(event:FlashMicSettingsEvent):void { 
				var micSettings:FlashMicSettings = PopUpManager.createPopUp(mdiCanvas, FlashMicSettings, true) as FlashMicSettings;
				micSettings.addEventListener(FlexEvent.CREATION_COMPLETE, function(e:Event):void {
					var point1:Point = new Point();
					// Calculate position of TitleWindow in Application's coordinates. 
					point1.x = width/2;
					point1.y = height/2;
					micSettings.x = point1.x - (micSettings.width/2);
					micSettings.y = point1.y - (micSettings.height/2);
				});
			}
			
      private function openVideoPreviewWindow(event:BBBEvent):void {
        var camSettings:CameraDisplaySettings = CameraDisplaySettings(PopUpManager.createPopUp(mdiCanvas, CameraDisplaySettings, true));		
<<<<<<< HEAD
        camSettings.publishInClient = event.payload.publishInClient;
        camSettings.defaultCamera = event.payload.defaultCamera;
        camSettings.camerasArray = event.payload.camerasArray;
=======
        camSettings.defaultCamera = event.payload.defaultCamera;
        camSettings.camerasArray = event.payload.camerasArray;
        camSettings.publishInClient = event.payload.publishInClient;
>>>>>>> 4cebd2cd
        camSettings.chromePermissionDenied = event.payload.chromePermissionDenied;
        
        var point1:Point = new Point();
        // Calculate position of TitleWindow in Application's coordinates. 
        point1.x = width/2;
        point1.y = height/2;                
        camSettings.x = point1.x - (camSettings.width/2);
        camSettings.y = point1.y - (camSettings.height/2);	
      }
      
	   	private function wrongLocaleVersion():void {
				var localeWindow:OldLocaleWarnWindow = OldLocaleWarnWindow(PopUpManager.createPopUp(mdiCanvas, OldLocaleWarnWindow, false));

				var point1:Point = new Point();
	        	// Calculate position of TitleWindow in Application's coordinates. 
				point1.x = width/2;
				point1.y = height/2;              
				localeWindow.x = point1.x - (localeWindow.width/2);
				localeWindow.y = point1.y - (localeWindow.height/2);	
      }

      private function handleShowAudioSelectionWindowEvent(event:AudioSelectionWindowEvent):void {
  	    var audioSelection:IFlexDisplayObject = PopUpManager.createPopUp(mdiCanvas, AudioSelectionWindow, true);
		PopUpManager.centerPopUp(audioSelection);
	  }
          
      private function handleWebRTCAskUserToChangeMicEvent(event:WebRTCAskUserToChangeMicEvent):void {
        var browser:String = event.browser;
        if (browser == "Firefox") {
          var ffBrowser:FirefoxChangeMicImage = PopUpManager.createPopUp(mdiCanvas, FirefoxChangeMicImage, true) as FirefoxChangeMicImage;
          ffBrowser.addEventListener(FlexEvent.CREATION_COMPLETE, function(e:Event):void {
            var point1:Point = new Point();
            // Calculate position of TitleWindow in Application's coordinates. 
            point1.x = width/2;
            point1.y = height/2;
            ffBrowser.x = point1.x - (ffBrowser.width/2);
            ffBrowser.y = point1.y - (ffBrowser.height/2);
            ffBrowser.x = 100;
            ffBrowser.y = 150;
          }); 
        } else if (browser == "Chrome") {
          var chromeBrowser:ChromeChangeMicImage = PopUpManager.createPopUp(mdiCanvas, ChromeChangeMicImage, true) as ChromeChangeMicImage;
          chromeBrowser.addEventListener(FlexEvent.CREATION_COMPLETE, function(e:Event):void {
            var point1:Point = new Point();
            // Calculate position of TitleWindow in Application's coordinates. 
            point1.x = width;
            point1.y = 20;
            chromeBrowser.x = point1.x - (chromeBrowser.width);
            chromeBrowser.y = point1.y;           
          });          
        }        
      }
         
      private function handleWebRTCMediaRequestEvent(event:WebRTCMediaEvent):void {
        var browser:String = ExternalInterface.call("determineBrowser")[0];
        if (browser == "Firefox") {
          var ffBrowser:FirefoxMicPermissionImage = PopUpManager.createPopUp(mdiCanvas, FirefoxMicPermissionImage, true) as FirefoxMicPermissionImage;
          ffBrowser.addEventListener(FlexEvent.CREATION_COMPLETE, function(e:Event):void {
            ffBrowser.x = 100;
            ffBrowser.y = 150;
          }); 
        } else if (browser == "Chrome") {
          var chromeBrowser:ChromeMicPermissionImage = PopUpManager.createPopUp(mdiCanvas, ChromeMicPermissionImage, true) as ChromeMicPermissionImage;
          chromeBrowser.addEventListener(FlexEvent.CREATION_COMPLETE, function(e:Event):void {
            chromeBrowser.x = 20;
            chromeBrowser.y = 80;
          });          
        }
      }
      
      private function handleWebRTCEchoTestConnectingEvent(event:WebRTCEchoTestEvent):void {
        var webRTCEchoTest:WebRTCEchoTest = PopUpManager.createPopUp(mdiCanvas, WebRTCEchoTest, true) as WebRTCEchoTest;
          webRTCEchoTest.addEventListener(FlexEvent.CREATION_COMPLETE, function(e:Event):void {
          var point1:Point = new Point();
          // Calculate position of TitleWindow in Application's coordinates. 
          point1.x = width/2;
          point1.y = height/2;
          webRTCEchoTest.x = point1.x - (webRTCEchoTest.width/2);
          webRTCEchoTest.y = point1.y - (webRTCEchoTest.height/2);
        });        
      }

      private function handleShareCameraRequestEvent(event:ShareCameraRequestEvent):void {
          if (ExternalInterface.call("determineBrowser")[0] == "Chrome" && chromeBrowser == null ) {
          chromeBrowser = PopUpManager.createPopUp(mdiCanvas, ChromeWebcamPermissionImage , true) as ChromeWebcamPermissionImage;
          chromeBrowser.addEventListener(FlexEvent.CREATION_COMPLETE, function(e:Event):void {
          var point1:Point = new Point();
          // Calculate position of TitleWindow in Application's coordinates.
          point1.x = width/2;
          point1.y = height/2;
          if (Capabilities.os.indexOf("Mac") >= 0) {
            chromeBrowser.x = (mdiCanvas.width - chromeBrowser.width);
		  }
          else {
		    chromeBrowser.x = 20;
		  }
	      chromeBrowser.y = 20;
         });
       }
     }
      
      private function handleMeetingNotFoundEvent(e:MeetingNotFoundEvent):void {
        showlogoutWindow(ResourceUtil.getInstance().getString('bbb.mainshell.meetingNotFound'));
      }
      
      private function showlogoutWindow(reason:String):void {
        if (layoutOptions!= null && layoutOptions.showLogoutWindow) {
          if (logoutWindow != null) return;
          logoutWindow = LoggedOutWindow(PopUpManager.createPopUp( mdiCanvas, LoggedOutWindow, true));
          
          var point1:Point = new Point();
          // Calculate position of TitleWindow in Application's coordinates. 
          point1.x = width/2;
          point1.y = height/2;                 
          logoutWindow.x = point1.x - (logoutWindow.width/2);
          logoutWindow.y = point1.y - (logoutWindow.height/2);
          
          logoutWindow.setReason(reason);
          mdiCanvas.removeAllWindows(); 				
        } else {
          mdiCanvas.removeAllWindows();
          var pageHost:String = FlexGlobals.topLevelApplication.url.split("/")[0];
          var pageURL:String = FlexGlobals.topLevelApplication.url.split("/")[2];
          trace(LOG + "SingOut to [" + pageHost + "//" + pageURL + "/bigbluebutton/api/signOut]");
          var request:URLRequest = new URLRequest(pageHost + "//" + pageURL + "/bigbluebutton/api/signOut");
          var urlLoader:URLLoader = new URLLoader();
          urlLoader.addEventListener(Event.COMPLETE, handleLogoutComplete);	
          urlLoader.addEventListener(IOErrorEvent.IO_ERROR, handleLogoutError);
          urlLoader.load(request);
        }	        
      }
      
      public function getLogoutUrl():String {
        var logoutUrl:String = BBB.initUserConfigManager().getLogoutUrl();
        if (logoutUrl == null) {
          trace(LOG + "URL=[" + FlexGlobals.topLevelApplication.url + "]");
          var pageHost:String = FlexGlobals.topLevelApplication.url.split("/")[0];
          var pageURL:String = FlexGlobals.topLevelApplication.url.split("/")[2];
          logoutUrl = pageHost + "//" + pageURL;
        }      
        return logoutUrl;
      }
      
<<<<<<< HEAD
      private function handleLogout(e:ConnectionFailedEvent):void {
        if(progressBar != null)
          progressBar.visible = false;

        if(waitWindow != null)
          waitWindow.removeWindow();

        if(guestWindow != null) {
          guestWindow.closeWindow();
        }

=======
			private function handleLogout(e:ConnectionFailedEvent):void {
>>>>>>> 4cebd2cd
        if (e is ConnectionFailedEvent) {
          showlogoutWindow((e as ConnectionFailedEvent).type);
        }
        else showlogoutWindow("You have logged out of the conference");	
<<<<<<< HEAD
      }

=======
			}
      
>>>>>>> 4cebd2cd
			private function redirectToLogoutUrl ():void {
        var logoutURL:String = getLogoutUrl();
				var request:URLRequest = new URLRequest(logoutURL);
				trace(LOG + "Logging out to: " + logoutURL);
				navigateToURL(request, '_self');
			}
			

			private function handleLogoutError(e:Event):void {
				LogUtil.debug("Call to signOut URL failed.");
				redirectToLogoutUrl();
			}
			
			private function handleLogoutComplete(e:Event):void {	
				LogUtil.debug("Call to signOut URL succeeded.");
				redirectToLogoutUrl();
			}
			
			private function attemptReconnect(e:ConnectionFailedEvent):void{
				/*if (connectionLostWindow != null) return;
				connectionLostWindow = ConnectionLostWindow(PopUpManager.createPopUp( mdiCanvas, ConnectionLostWindow, true));
				connectionLostWindow.x = mdiCanvas.width/2 - connectionLostWindow.width/2;
				connectionLostWindow.y = mdiCanvas.height/2 - connectionLostWindow.height/2;*/
				
				//Temporary fix
				handleLogout(e);
			}
			
			private function handleAddToolbarComponent(event:ToolbarButtonEvent):void {
				if (event.location == ToolbarButtonEvent.BOTTOM_TOOLBAR) {
					(event.button as UIComponent).tabIndex = baseIndex + addedBtns.numChildren + 10;
					addedBtns.addChild(event.button as UIComponent);
					//realignButtons();
				}
			}
			
			private function handleWebRTCCallStartedEvent(e:WebRTCCallEvent):void {
				lblWebRTC.visible = lblWebRTC.includeInLayout = true;
			}
			
			private function handleWebRTCCallEndedEvent(e:WebRTCCallEvent):void {
				lblWebRTC.visible = lblWebRTC.includeInLayout = false;
			}
      
      private function handleInvalidAuthToken(event:InvalidAuthTokenEvent):void {
        showlogoutWindow(ResourceUtil.getInstance().getString('bbb.mainshell.invalidAuthToken'));
      }
			
			private function handleRemoveToolbarComponent(event:ToolbarButtonEvent):void {
				if (addedBtns.contains(event.button as UIComponent))
					addedBtns.removeChild(event.button as UIComponent);
			}

<<<<<<< HEAD
			private var networkStatsWindow:NetworkStatsWindow = null;

			private function openNetworkStatsWindow(e:Event = null):void {
				if (networkStatsWindow == null) {
					networkStatsWindow = new NetworkStatsWindow();
				}

				mdiCanvas.windowManager.add(networkStatsWindow);
				mdiCanvas.windowManager.absPos(networkStatsWindow, mdiCanvas.width - networkStatsWindow.width, 0);
				mdiCanvas.windowManager.bringToFront(networkStatsWindow);
			}

			private function updateToolbarHeight():void {
				if (toolbarHeight != 0) {
					toolbarHeight = Math.max(DEFAULT_TOOLBAR_HEIGHT, toolbar.logo.height + 10);
				}
			}

			private function onCanvasResize():void {
				var canvasAspectRatio:Number = mdiCanvas.width / mdiCanvas.height;

				if (canvasAspectRatio >= canvasBackgroundAspectRatio) {
					canvasBackground.width = Math.max(mdiCanvas.width, canvasBackgroundOriginalWidth);
					canvasBackground.height = Math.ceil(canvasBackground.width / canvasBackgroundAspectRatio);
				} else {
					canvasBackground.height = Math.max(mdiCanvas.height, canvasBackgroundOriginalHeight);
					canvasBackground.width = Math.ceil(canvasBackground.height * canvasBackgroundAspectRatio);
				}
			}

			private var canvasBackgroundAspectRatio:Number = NaN;
			private var canvasBackgroundOriginalWidth:Number;
			private var canvasBackgroundOriginalHeight:Number;

			private function onCanvasBackgroundLoaded():void {
				if (isNaN(canvasBackgroundAspectRatio)) {
					var candidate:Number = canvasBackground.width / canvasBackground.height;

					if (isNaN(candidate))
						return;

					canvasBackgroundAspectRatio = candidate;
					canvasBackgroundOriginalWidth = canvasBackground.width;
					canvasBackgroundOriginalHeight = canvasBackground.height;

					onCanvasResize();
				}
			}

			private function loadBackground():void {
				var backgroundCandidate:String = BBB.initConfigManager().config.branding.background;
				if (backgroundCandidate == "") {
					hideBackground();
				} else {
					canvasBackground.source = backgroundCandidate;
				}
			}

			private function hideBackground():void {
				canvasBackground.visible = canvasBackground.includeInLayout = false;
=======
			private var networkStatsWindow:NetworkStatsWindow = new NetworkStatsWindow();

			private function openNetworkStatsWindow(e:Event = null):void {
				/*var btnPosition:Point = new Point(btnNetwork.x, btnNetwork.y);
				var btnPositionOnGlobal:Point = btnNetwork.localToGlobal(btnPosition);
				var windowPosition:Point = networkStatsWindow.globalToLocal(btnPositionOnGlobal);
				
				windowPosition.x += btnNetwork.width + 10;
				windowPosition.y -= networkStatsWindow.height - 10;

				networkStatsWindow.x = windowPosition.x;
				networkStatsWindow.y = windowPosition.y;*/

				networkStatsWindow.appear();
			}
			
			private function closeNetworkStatsWindow(e:Event = null):void {
				networkStatsWindow.disappear();
>>>>>>> 4cebd2cd
			}
			
			private function openLockSettingsWindow(event:LockControlEvent):void {
        var conference:Conference = UserManager.getInstance().getConference();
        var lsv:LockSettingsVO = conference.getLockSettings();
        
				var popUp:IFlexDisplayObject = PopUpManager.createPopUp(mdiCanvas, LockSettings, true);
				var ls:LockSettings = LockSettings(popUp);
        ls.disableCam = lsv.getDisableCam();
        ls.disableMic = lsv.getDisableMic();
        ls.disablePrivChat = lsv.getDisablePrivateChat();
        ls.disablePubChat = lsv.getDisablePublicChat();
        ls.lockedLayout = lsv.getLockedLayout();
        
				var point1:Point = new Point();
				point1.x = width/2;
				point1.y = height/2;                
        ls.x = point1.x - (ls.width/2);
        ls.y = point1.y - (ls.height/2);	
			}
			
			
		]]>
	</mx:Script>
<<<<<<< HEAD

	<mx:Resize id="shrinkControlBar" duration="{HIDE_TOOLBARS_EFFECT_DURATION}" heightFrom="{footerHeight}" heightTo="0" effectEnd="onControlBarEffectEnd()" />
	<mx:Resize id="enlargeControlBar" duration="{HIDE_TOOLBARS_EFFECT_DURATION}" heightFrom="0" heightTo="{footerHeight}" effectEnd="onControlBarEffectEnd()" />
	<mx:Resize id="shrinkToolbar" target="{toolbar}" duration="{HIDE_TOOLBARS_EFFECT_DURATION}" heightFrom="{toolbarHeight}" heightTo="0" effectEnd="onToolbarEffectEnd()" />
	<mx:Resize id="enlargeToolbar" duration="{HIDE_TOOLBARS_EFFECT_DURATION}" heightFrom="0" heightTo="{toolbarHeight}" effectEnd="onToolbarEffectEnd()" />

=======
			
>>>>>>> 4cebd2cd
	<views:MainToolbar id="toolbar" 
					   dock="true" 
					   width="100%" 
					   height="{toolbarHeight}" 
<<<<<<< HEAD
					   visible="{_showToolbar}" 
					   includeInLayout="{showToolbarOpt}" 
					   verticalAlign="middle" 
					   toolbarOptions="{layoutOptions}" 
					   paddingTop="{toolbarPaddingTop}" 
					   updateComplete="updateToolbarHeight()"
					   paddingBottom="0" />
=======
					   visible="{showToolbarOpt}" 
					   verticalAlign="middle" 
					   toolbarOptions="{layoutOptions}" 
					   paddingTop="{toolbarPaddingTop}"/>
>>>>>>> 4cebd2cd
					   
	<views:MainCanvas id="mdiCanvas" 
					  horizontalScrollPolicy="off" 
					  verticalScrollPolicy="off" 
					  effectsLib="{flexlib.mdi.effects.effectsLib.MDIVistaEffects}" 
					  width="100%" 
<<<<<<< HEAD
					  height="100%"
					  resize="onCanvasResize()">
		<mx:Image id="canvasBackground" updateComplete="onCanvasBackgroundLoaded()" ioError="hideBackground()" />
=======
					  height="{globalHeight - footerHeight - toolbarHeight - 12}">
>>>>>>> 4cebd2cd
		<views:LoadingBar id="progressBar" horizontalCenter="0" verticalCenter="0" width="50%" />
		<views:BrandingLogo x="{this.width - 300}" y="{this.height - 300}" />
	</views:MainCanvas>	
	
<<<<<<< HEAD
	<mx:ControlBar width="100%" height="{footerHeight}" id="controlBar" paddingTop="2" paddingBottom="2" verticalAlign="middle" visible="{_showFooter}" includeInLayout="{showFooterOpt}" >
		<mx:Label
				htmlText="{copyrightText}"
=======
	<mx:ControlBar width="100%" height="{footerHeight}" paddingTop="0" id="controlBar">
		<mx:Label
				htmlText="{ResourceUtil.getInstance().getString('bbb.mainshell.copyrightLabel2',[appVersion])}"
>>>>>>> 4cebd2cd
				id="copyrightLabel2"
				selectable="false" paddingRight="20"/>
		<mx:Spacer width="100%" id="spacer" />
		<mx:Label 
				id="lblWebRTC"
				text="{'[ '+ResourceUtil.getInstance().getString('bbb.mainshell.notification.webrtc')+' ]'}"
				visible="false"
				includeInLayout="false" />
		<mx:Label
				text="{'['+ResourceUtil.getInstance().getString('bbb.mainshell.notification.tunnelling')+']'}"
				id="isTunnellingLbl"
				visible="{isTunneling}"
				includeInLayout="{isTunneling}" />
		<views:WarningButton id="warningBtn" 
				width="23"
				height="20"/>
		<views:LanguageSelector id="langSelector" 
				visible="false" 
				height="20"
				width="180"
				accessibilityName="{ResourceUtil.getInstance().getString('bbb.mainToolbar.langSelector')}"
				styleName="languageSelectorStyle"
				tabIndex="{baseIndex}"/>
		<mx:Button
				width="20"
				height="20"
				visible="{layoutOptions.showLogButton}"
				includeInLayout="{layoutOptions.showLogButton}"
				toolTip="{ResourceUtil.getInstance().getString('bbb.mainshell.logBtn.toolTip')}"
				id="logBtn"
				icon="{logs_icon}"
				click="openLogWindow()"
				tabIndex="{baseIndex+1}"/>
		<mx:HBox id="addedBtns" />
<<<<<<< HEAD
		<mx:Button width="20" height="20" toolTip="{ResourceUtil.getInstance().getString('bbb.mainshell.fullscreenBtn.toolTip')}" id="fullScreen" icon="{fullscreen_icon}" click="toggleFullScreen()" />
=======
>>>>>>> 4cebd2cd
	</mx:ControlBar>
</mx:VBox><|MERGE_RESOLUTION|>--- conflicted
+++ resolved
@@ -28,15 +28,10 @@
 		xmlns:maps="org.bigbluebutton.main.maps.*"
 		xmlns:api="org.bigbluebutton.main.api.*"
 		width="100%" height="100%" 
-<<<<<<< HEAD
 		backgroundColor="white" styleName="mainVBox"
 		creationComplete="initializeShell()" 
 		xmlns:common="org.bigbluebutton.common.*"
 		verticalGap="0">
-=======
-		creationComplete="initializeShell()" 
-		xmlns:common="org.bigbluebutton.common.*">
->>>>>>> 4cebd2cd
 		
 	<mate:Listener type="{OpenWindowEvent.OPEN_WINDOW_EVENT}" method="handleOpenWindowEvent" />	
 	<mate:Listener type="{CloseWindowEvent.CLOSE_WINDOW_EVENT}" method="handleCloseWindowEvent"/>
@@ -64,7 +59,6 @@
 	<mate:Listener type="{BBBEvent.OPEN_WEBCAM_PREVIEW}" method="openVideoPreviewWindow" />
 	<mate:Listener type="{LockControlEvent.OPEN_LOCK_SETTINGS}" method="openLockSettingsWindow" />
 	<mate:Listener type="{InvalidAuthTokenEvent.INVALID_AUTH_TOKEN}" method="handleInvalidAuthToken" />
-<<<<<<< HEAD
 
 	<mate:Listener type="{NetworkStatsEvent.OPEN_NETSTATS_WIN}" method="openNetworkStatsWindow" />
 	  
@@ -75,9 +69,6 @@
 	<mate:Listener type="{RemoveGuestRequestEvent.GUEST_EVENT}" method="removeGuestWindow" />
 	<mate:Listener type="{WaitModeratorEvent.USER_LOGGED_IN}" method="openWaitWindow" />
 	
-=======
-	  
->>>>>>> 4cebd2cd
 	<mx:Script>
 		<![CDATA[
 			import com.asfusion.mate.events.Dispatcher;
@@ -104,10 +95,7 @@
 			import org.bigbluebutton.common.events.AddUIComponentToMainCanvas;
 			import org.bigbluebutton.common.events.CloseWindowEvent;
 			import org.bigbluebutton.common.events.OpenWindowEvent;
-<<<<<<< HEAD
 			import org.bigbluebutton.common.events.SettingsComponentEvent;
-=======
->>>>>>> 4cebd2cd
 			import org.bigbluebutton.common.events.ToolbarButtonEvent;
 			import org.bigbluebutton.core.BBB;
 			import org.bigbluebutton.core.events.LockControlEvent;
@@ -119,7 +107,6 @@
 			import org.bigbluebutton.main.events.ConfigEvent;
 			import org.bigbluebutton.main.events.InvalidAuthTokenEvent;
 			import org.bigbluebutton.main.events.LogoutEvent;
-<<<<<<< HEAD
 			import org.bigbluebutton.main.events.NetworkStatsEvent;
 			import org.bigbluebutton.main.events.MeetingNotFoundEvent;
 			import org.bigbluebutton.main.events.ModeratorRespEvent;
@@ -131,13 +118,6 @@
 			import org.bigbluebutton.main.events.SuccessfulLoginEvent;
 			import org.bigbluebutton.main.events.WaitModeratorEvent;
 			import org.bigbluebutton.main.model.Guest;
-=======
-			import org.bigbluebutton.main.events.MeetingNotFoundEvent;
-			import org.bigbluebutton.main.events.ModuleLoadEvent;
-			import org.bigbluebutton.main.events.PortTestEvent;
-			import org.bigbluebutton.main.events.ShortcutEvent;
-			import org.bigbluebutton.main.events.SuccessfulLoginEvent;
->>>>>>> 4cebd2cd
 			import org.bigbluebutton.main.model.LayoutOptions;
 			import org.bigbluebutton.main.model.users.Conference;
 			import org.bigbluebutton.main.model.users.events.ConnectionFailedEvent;
@@ -155,7 +135,6 @@
       private static const LOG:String = "Main::MainApplicationShell - ";
       
 			private var globalDispatcher:Dispatcher;			
-<<<<<<< HEAD
 			private var images:Images = new Images();
 			private var stoppedModules:ArrayCollection;			
 			private var logs:Logger = new Logger();
@@ -163,13 +142,6 @@
 			private var logWindow:LogWindow;
 			private var waitWindow:WaitingWindow = null;
 			private var guestWindow:GuestWindow = null;
-=======
-			private var dispState:String; //full-screen?
-			private var images:Images = new Images();
-			private var stoppedModules:ArrayCollection;			
-			private var logs:Logger = new Logger();
-			private var logWindow:LogWindow;
->>>>>>> 4cebd2cd
 			private var scWindow:ShortcutHelpWindow;
 			private var logoutWindow:LoggedOutWindow;
 			private var connectionLostWindow:ConnectionLostWindow;
@@ -185,7 +157,6 @@
 			[Bindable] private var fullscreen_icon:Class = images.full_screen;
 			[Bindable] private var logs_icon:Class = images.table;
 			[Bindable] private var reset_layout_icon:Class = images.layout;
-<<<<<<< HEAD
       
 			private var receivedConfigLocaleVer:Boolean = false;
 			private var receivedResourceLocaleVer:Boolean = false;
@@ -193,12 +164,6 @@
 			[Bindable] private var copyrightText:String;
 
 			private var _hideToolbarsTimer:Timer;
-=======
-			[Bindable] private var statsIcon:Class = images.bandwidth;
-      
-			private var receivedConfigLocaleVer:Boolean = false;
-			private var receivedResourceLocaleVer:Boolean = false;
->>>>>>> 4cebd2cd
 			
 			public function get mode():String {
 				return _mode;
@@ -207,7 +172,6 @@
 			[Bindable] private var layoutOptions:LayoutOptions;
 			
 			[Bindable] private var showToolbarOpt:Boolean = true;
-<<<<<<< HEAD
 			[Bindable] private var _showToolbar:Boolean = true;
 			private const DEFAULT_TOOLBAR_HEIGHT:Number = 32;
 			[Bindable] private var toolbarHeight:Number = DEFAULT_TOOLBAR_HEIGHT;
@@ -233,20 +197,6 @@
 				updateCopyrightText();
 				loadBackground();
 
-=======
-			[Bindable] private var toolbarHeight:Number = 32;
-			[Bindable] private var toolbarPaddingTop:Number = 4;
-			[Bindable] private var showFooterOpt:Boolean = true;
-			[Bindable] private var footerHeight:Number = 24;
-			[Bindable] private var globalHeight:Number = 0;
-			
-			[Bindable] private var isTunneling:Boolean = false;
-			
-			private var confirmingLogout:Boolean = false;
-			private var chromeBrowser:ChromeWebcamPermissionImage = null;
-      
-			public function initOptions(e:Event):void {
->>>>>>> 4cebd2cd
 				UserManager.getInstance().getConference().configLockSettings();
 				layoutOptions = new LayoutOptions();
 				layoutOptions.parseOptions();
@@ -263,7 +213,6 @@
         langSelector.visible = locale.userSelectionEnabled
  
         if (!showFooterOpt) {
-<<<<<<< HEAD
           controlBar.visible = controlBar.includeInLayout = false;
         }        
       }
@@ -275,16 +224,10 @@
 					copyrightText = String(BBB.initConfigManager().config.branding.copyright).replace("{0}", appVersion);
 				}
 			}
-=======
-          footerHeight = 0;
-        }        
-      }
->>>>>>> 4cebd2cd
 		
 			protected function initializeShell():void {	
 				globalDispatcher = new Dispatcher();
 
-<<<<<<< HEAD
 				_hideToolbarsTimer = new Timer(HIDE_TOOLBARS_DELAY, 1);
 				_hideToolbarsTimer.addEventListener(TimerEvent.TIMER, onHideToolbarsTimerComplete);
 
@@ -294,14 +237,11 @@
 					initFullScreen();
 				}
 
-=======
->>>>>>> 4cebd2cd
 				systemManager.addEventListener(Event.RESIZE, updateCopyrightLabelDimensions);
 				copyrightLabel2.addEventListener(FlexEvent.UPDATE_COMPLETE, updateCopyrightLabelDimensions);
 				updateCopyrightLabelDimensions();
 			}
 
-<<<<<<< HEAD
 			private function setGuestPolicy(event:BBBEvent):void {
 				guestPolicy = event.payload.guestPolicy;
 				if(guestManagement == null) {
@@ -401,8 +341,6 @@
 				showToolbar = showFooter = true;
 			}
 
-=======
->>>>>>> 4cebd2cd
 			private function updateCopyrightLabelDimensions(e:Event = null):void {
 				var screenRect:Rectangle = systemManager.screen;
 
@@ -411,24 +349,12 @@
 				} else {
 					copyrightLabel2.width += Math.min(spacer.width, copyrightLabel2.measuredWidth - copyrightLabel2.width);
 				}
-<<<<<<< HEAD
 			}
 		
 			protected function initFullScreen(e:Event = null):void {
 				stage.addEventListener(FullScreenEvent.FULL_SCREEN, fullScreenHandler);
 				stage.addEventListener(MouseEvent.MOUSE_MOVE, mouseMoveHandler);
 			}
-=======
-				
-				globalHeight = screenRect.height;
-			}
-		
-			protected function initFullScreen():void {				
-				/* Set up full screen handler. */
-				stage.addEventListener(FullScreenEvent.FULL_SCREEN, fullScreenHandler);
-				dispState = stage.displayState;
-			}					
->>>>>>> 4cebd2cd
 			
 			private var sendStartModulesEvent:Boolean = true;
 			
@@ -437,17 +363,10 @@
 					receivedConfigLocaleVer = true;
 					appVersion = event.appVersion;
 					localeVersion = event.localeVersion;
-<<<<<<< HEAD
 					trace("Received locale version from config.xml");
 				} else {
 					receivedResourceLocaleVer = true;
 					trace("Received locale version from locale file.");
-=======
-					trace("Received locale version fron config.xml");
-				} else {
-					receivedResourceLocaleVer = true;
-					trace("Received locale version fron locale file.");
->>>>>>> 4cebd2cd
 				}
 				
 				if (receivedConfigLocaleVer && receivedResourceLocaleVer) {
@@ -468,7 +387,6 @@
 			}
 			
 			private function fullScreenHandler(evt:FullScreenEvent):void {
-<<<<<<< HEAD
 				if (evt.fullScreen) {
 					LogUtil.debug("Switching to full screen");
 					fullscreen_icon = images.exit_full_screen;
@@ -517,17 +435,6 @@
 				 // Calculate position of TitleWindow in Application's coordinates. 
 				 waitWindow.x = (systemManager.screen.width - waitWindow.width) / 2;
 				 waitWindow.y = (systemManager.screen.height - waitWindow.height) / 2;
-=======
-				dispState = stage.displayState + " (fullScreen=" + evt.fullScreen.toString() + ")";
-				if (evt.fullScreen) {
-					LogUtil.debug("Switching to full screen");
-					/* Do something specific here if we switched to full screen mode. */
-				
-				} else {
-					LogUtil.debug("Switching to normal screen");
-					/* Do something specific here if we switched to normal mode. */
-				}
->>>>>>> 4cebd2cd
 			}			
 			
 			private function openLogWindow():void {
@@ -561,33 +468,19 @@
 			}
 			
 			private function toggleFullScreen():void{
-<<<<<<< HEAD
 				LogUtil.debug("Toggling fullscreen, current mode: " + stage.displayState);
 				try {
 					switch (stage.displayState) {
 						case StageDisplayState.FULL_SCREEN:
 						case StageDisplayState.FULL_SCREEN_INTERACTIVE:
 							LogUtil.debug("Full screen mode, switching to normal screen mode");
-=======
-	   			LogUtil.debug("Toggling fullscreen");
-	   			try {
-					switch (stage.displayState) {
-						case StageDisplayState.FULL_SCREEN:
-							LogUtil.debug("full screen mode");
->>>>>>> 4cebd2cd
 							// If already in full screen mode, switch to normal mode.
 							stage.displayState = StageDisplayState.NORMAL;
 							break;
 						default:
-<<<<<<< HEAD
 							LogUtil.debug("Normal screen mode, switching to full screen mode");
 							// If not in full screen mode, switch to full screen mode.
 							stage.displayState = StageDisplayState.FULL_SCREEN_INTERACTIVE;
-=======
-							LogUtil.debug("Normal screen mode");
-							// If not in full screen mode, switch to full screen mode.
-							stage.displayState = StageDisplayState.FULL_SCREEN;
->>>>>>> 4cebd2cd
 							break;
 					}
 				} catch (err:SecurityError) {
@@ -690,15 +583,9 @@
 			
       private function openVideoPreviewWindow(event:BBBEvent):void {
         var camSettings:CameraDisplaySettings = CameraDisplaySettings(PopUpManager.createPopUp(mdiCanvas, CameraDisplaySettings, true));		
-<<<<<<< HEAD
-        camSettings.publishInClient = event.payload.publishInClient;
-        camSettings.defaultCamera = event.payload.defaultCamera;
-        camSettings.camerasArray = event.payload.camerasArray;
-=======
         camSettings.defaultCamera = event.payload.defaultCamera;
         camSettings.camerasArray = event.payload.camerasArray;
         camSettings.publishInClient = event.payload.publishInClient;
->>>>>>> 4cebd2cd
         camSettings.chromePermissionDenied = event.payload.chromePermissionDenied;
         
         var point1:Point = new Point();
@@ -842,7 +729,6 @@
         return logoutUrl;
       }
       
-<<<<<<< HEAD
       private function handleLogout(e:ConnectionFailedEvent):void {
         if(progressBar != null)
           progressBar.visible = false;
@@ -854,20 +740,12 @@
           guestWindow.closeWindow();
         }
 
-=======
-			private function handleLogout(e:ConnectionFailedEvent):void {
->>>>>>> 4cebd2cd
         if (e is ConnectionFailedEvent) {
           showlogoutWindow((e as ConnectionFailedEvent).type);
         }
         else showlogoutWindow("You have logged out of the conference");	
-<<<<<<< HEAD
-      }
-
-=======
-			}
-      
->>>>>>> 4cebd2cd
+      }
+
 			private function redirectToLogoutUrl ():void {
         var logoutURL:String = getLogoutUrl();
 				var request:URLRequest = new URLRequest(logoutURL);
@@ -921,7 +799,6 @@
 					addedBtns.removeChild(event.button as UIComponent);
 			}
 
-<<<<<<< HEAD
 			private var networkStatsWindow:NetworkStatsWindow = null;
 
 			private function openNetworkStatsWindow(e:Event = null):void {
@@ -982,26 +859,6 @@
 
 			private function hideBackground():void {
 				canvasBackground.visible = canvasBackground.includeInLayout = false;
-=======
-			private var networkStatsWindow:NetworkStatsWindow = new NetworkStatsWindow();
-
-			private function openNetworkStatsWindow(e:Event = null):void {
-				/*var btnPosition:Point = new Point(btnNetwork.x, btnNetwork.y);
-				var btnPositionOnGlobal:Point = btnNetwork.localToGlobal(btnPosition);
-				var windowPosition:Point = networkStatsWindow.globalToLocal(btnPositionOnGlobal);
-				
-				windowPosition.x += btnNetwork.width + 10;
-				windowPosition.y -= networkStatsWindow.height - 10;
-
-				networkStatsWindow.x = windowPosition.x;
-				networkStatsWindow.y = windowPosition.y;*/
-
-				networkStatsWindow.appear();
-			}
-			
-			private function closeNetworkStatsWindow(e:Event = null):void {
-				networkStatsWindow.disappear();
->>>>>>> 4cebd2cd
 			}
 			
 			private function openLockSettingsWindow(event:LockControlEvent):void {
@@ -1026,21 +883,16 @@
 			
 		]]>
 	</mx:Script>
-<<<<<<< HEAD
 
 	<mx:Resize id="shrinkControlBar" duration="{HIDE_TOOLBARS_EFFECT_DURATION}" heightFrom="{footerHeight}" heightTo="0" effectEnd="onControlBarEffectEnd()" />
 	<mx:Resize id="enlargeControlBar" duration="{HIDE_TOOLBARS_EFFECT_DURATION}" heightFrom="0" heightTo="{footerHeight}" effectEnd="onControlBarEffectEnd()" />
 	<mx:Resize id="shrinkToolbar" target="{toolbar}" duration="{HIDE_TOOLBARS_EFFECT_DURATION}" heightFrom="{toolbarHeight}" heightTo="0" effectEnd="onToolbarEffectEnd()" />
 	<mx:Resize id="enlargeToolbar" duration="{HIDE_TOOLBARS_EFFECT_DURATION}" heightFrom="0" heightTo="{toolbarHeight}" effectEnd="onToolbarEffectEnd()" />
 
-=======
-			
->>>>>>> 4cebd2cd
 	<views:MainToolbar id="toolbar" 
 					   dock="true" 
 					   width="100%" 
 					   height="{toolbarHeight}" 
-<<<<<<< HEAD
 					   visible="{_showToolbar}" 
 					   includeInLayout="{showToolbarOpt}" 
 					   verticalAlign="middle" 
@@ -1048,38 +900,22 @@
 					   paddingTop="{toolbarPaddingTop}" 
 					   updateComplete="updateToolbarHeight()"
 					   paddingBottom="0" />
-=======
-					   visible="{showToolbarOpt}" 
-					   verticalAlign="middle" 
-					   toolbarOptions="{layoutOptions}" 
-					   paddingTop="{toolbarPaddingTop}"/>
->>>>>>> 4cebd2cd
 					   
 	<views:MainCanvas id="mdiCanvas" 
 					  horizontalScrollPolicy="off" 
 					  verticalScrollPolicy="off" 
 					  effectsLib="{flexlib.mdi.effects.effectsLib.MDIVistaEffects}" 
 					  width="100%" 
-<<<<<<< HEAD
 					  height="100%"
 					  resize="onCanvasResize()">
 		<mx:Image id="canvasBackground" updateComplete="onCanvasBackgroundLoaded()" ioError="hideBackground()" />
-=======
-					  height="{globalHeight - footerHeight - toolbarHeight - 12}">
->>>>>>> 4cebd2cd
 		<views:LoadingBar id="progressBar" horizontalCenter="0" verticalCenter="0" width="50%" />
 		<views:BrandingLogo x="{this.width - 300}" y="{this.height - 300}" />
 	</views:MainCanvas>	
 	
-<<<<<<< HEAD
 	<mx:ControlBar width="100%" height="{footerHeight}" id="controlBar" paddingTop="2" paddingBottom="2" verticalAlign="middle" visible="{_showFooter}" includeInLayout="{showFooterOpt}" >
 		<mx:Label
 				htmlText="{copyrightText}"
-=======
-	<mx:ControlBar width="100%" height="{footerHeight}" paddingTop="0" id="controlBar">
-		<mx:Label
-				htmlText="{ResourceUtil.getInstance().getString('bbb.mainshell.copyrightLabel2',[appVersion])}"
->>>>>>> 4cebd2cd
 				id="copyrightLabel2"
 				selectable="false" paddingRight="20"/>
 		<mx:Spacer width="100%" id="spacer" />
@@ -1114,9 +950,6 @@
 				click="openLogWindow()"
 				tabIndex="{baseIndex+1}"/>
 		<mx:HBox id="addedBtns" />
-<<<<<<< HEAD
 		<mx:Button width="20" height="20" toolTip="{ResourceUtil.getInstance().getString('bbb.mainshell.fullscreenBtn.toolTip')}" id="fullScreen" icon="{fullscreen_icon}" click="toggleFullScreen()" />
-=======
->>>>>>> 4cebd2cd
 	</mx:ControlBar>
 </mx:VBox>