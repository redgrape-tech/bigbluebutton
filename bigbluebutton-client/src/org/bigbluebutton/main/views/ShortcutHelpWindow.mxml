<?xml version="1.0" encoding="utf-8"?>

<!--

BigBlueButton open source conferencing system - http://www.bigbluebutton.org/

Copyright (c) 2012 BigBlueButton Inc. and by respective authors (see below).

This program is free software; you can redistribute it and/or modify it under the
terms of the GNU Lesser General Public License as published by the Free Software
Foundation; either version 3.0 of the License, or (at your option) any later
version.

BigBlueButton is distributed in the hope that it will be useful, but WITHOUT ANY
WARRANTY; without even the implied warranty of MERCHANTABILITY or FITNESS FOR A
PARTICULAR PURPOSE. See the GNU Lesser General Public License for more details.

You should have received a copy of the GNU Lesser General Public License along
with BigBlueButton; if not, see <http://www.gnu.org/licenses/>.

-->

<MDIWindow xmlns="flexlib.mdi.containers.*" 
	       xmlns:mx="http://www.adobe.com/2006/mxml" 
	       showCloseButton="true"
	       creationComplete="onCreationComplete()"
		   xmlns:mate="http://mate.asfusion.com/" 
		   title="{ResourceUtil.getInstance().getString('bbb.shortcuthelp.title')}"
		   >
		   
	<mx:Script>
		<![CDATA[
			import flash.events.Event;
			import mx.collections.ArrayList;
			import mx.collections.ArrayCollection;
			import org.bigbluebutton.main.events.ShortcutEvent;
			import org.bigbluebutton.util.i18n.ResourceUtil;
			import org.bigbluebutton.common.LogUtil;
			
			private var genKeys:ArrayList;
			private var presKeys:ArrayList;
			private var chatKeys:ArrayList;
			private var audKeys:ArrayList;
			private var viewerKeys:ArrayList;
			
			private var genResource:Array = [/*'bbb.shortcutkey.general.minimize', 'bbb.shortcutkey.general.maximize',*/ 
											 'bbb.shortcutkey.flash.exit', 'bbb.shortcutkey.focus.viewers', 'bbb.shortcutkey.focus.listeners', 
											 'bbb.shortcutkey.focus.video', 'bbb.shortcutkey.focus.presentation', 'bbb.shortcutkey.focus.chat',
											 'bbb.shortcutkey.share.desktop', 'bbb.shortcutkey.share.microphone', 'bbb.shortcutkey.share.webcam',
											 'bbb.shortcutkey.shortcutWindow', 'bbb.shortcutkey.logout', 'bbb.shortcutkey.raiseHand'];
											 
			private var presResource:Array = ['bbb.shortcutkey.focus.presentation', 'bbb.shortcutkey.present.focusslide', 'bbb.shortcutkey.whiteboard.undo', 
											  'bbb.shortcutkey.present.upload', 'bbb.shortcutkey.present.previous', 'bbb.shortcutkey.present.select',	
											  'bbb.shortcutkey.present.next', 'bbb.shortcutkey.present.fitWidth', 'bbb.shortcutkey.present.fitPage'];
			
			private var chatResource:Array = ['bbb.shortcutkey.focus.chat', 'bbb.shortcutkey.chat.chatinput', 'bbb.shortcutkey.chat.focusTabs', 
											  'bbb.shortcutkey.chat.focusBox', 'bbb.shortcutkey.chat.changeColour', 'bbb.shortcutkey.chat.sendMessage',
											  'bbb.shortcutkey.chat.explanation',
											  'bbb.shortcutkey.chat.chatbox.gofirst', 'bbb.shortcutkey.chat.chatbox.goback', 'bbb.shortcutkey.chat.chatbox.repeat', 
											  'bbb.shortcutkey.chat.chatbox.advance', 'bbb.shortcutkey.chat.chatbox.golatest',  'bbb.shortcutkey.chat.chatbox.goread'];
											  
			private var audResource:Array = ['bbb.shortcutkey.focus.listeners', 'bbb.shortcutkey.listeners.muteme'];
			
			private var viewerResource:Array = ['bbb.shortcutkey.focus.viewers', 'bbb.shortcutkey.viewers.makePresenter'];
			
			[Bindable]
			private var shownKeys:ArrayCollection;
			
			private function init():void {
				
			}
			
			private function onCreationComplete():void {
<<<<<<< HEAD
				//LogUtil.debug("WATERFALL: Creation Complete - Shortcut window");
				//var browser = ExternalInterface.call("determineBrowser");
				//var modifier = ExternalInterface.call("determineModifier");
				//browserInfo.text = "You are using " + browser + " and your hotkey modifier is " + modifier + ".";
=======
>>>>>>> 256a9dc2
				reloadKeys();
				ResourceUtil.getInstance().addEventListener(Event.CHANGE, reloadKeys); // Listen for locale changing
			}
			
			private function reloadKeys(e:Event = null):void {
<<<<<<< HEAD
				//LogUtil.debug("Chad start of function");
				genKeys = loadKeys(genResource);
				//LogUtil.debug("CHAD loaded" + genKeys);
				presKeys = loadKeys(presResource);
				//LogUtil.debug("CHAD loaded" + presKeys.length);
				chatKeys = loadKeys(chatResource);
				//LogUtil.debug("CHAD loaded" + chatKeys.length);
				audKeys = loadKeys(audResource);
				//LogUtil.debug("CHAD loaded" + audKeys.length);
				viewerKeys = loadKeys(viewerResource);
=======
				// LogUtil.debug("Chad start of function");
				genKeys = loadKeys(genResource);
				// LogUtil.debug("CHAD loaded" + genKeys);
				presKeys = loadKeys(presResource);
				// LogUtil.debug("CHAD loaded" + presKeys.length);
				chatKeys = loadKeys(chatResource);
				// LogUtil.debug("CHAD loaded" + chatKeys.length);
				audKeys = loadKeys(audResource);
				// LogUtil.debug("CHAD loaded" + audKeys.length);
>>>>>>> 256a9dc2
				
				changeArray();
			}
			
			private function changeArray():void {
				shownKeys = new ArrayCollection();
				switch(categories.selectedIndex) {
				case 0: //General
					shownKeys.addAll(genKeys);
					break;
				case 1: //Presentation
					shownKeys.addAll(presKeys);
					break;
				case 2: //Chat
					shownKeys.addAll(chatKeys);
					break;
				case 3: //Audio
					shownKeys.addAll(audKeys);
					break;
				case 4: //Viewers
					shownKeys.addAll(viewerKeys);
					break;
				}
			}
			
			private function loadKeys(resource:Array):ArrayList {
				var keyList:ArrayList = new ArrayList();
				//LogUtil.debug("CHAD " + resource.length);
				var keyCombo:String;
				var modifier:String;
				var indx:int = 255;
				//LogUtil.debug("CHAD " + resource.length);
				for (var i:int = 0; i < resource.length; i++) {
					//LogUtil.debug("CHAD inside" + resource.length);
					
					// Find the modifier key(s) for the user's browser
					modifier = ExternalInterface.call("determineModifier");
					keyCombo = ResourceUtil.getInstance().getString(resource[i]);
					//indx = keyCombo.lastIndexOf("+") + 1;
					var key:int = int(keyCombo);
					var convKey:String;
					
					// Special cases where the keycodes don't render a sensible character
					switch (key) {
						case 32 :
							convKey = "Space";
						  	break;
						case 189 :
						  	convKey = "Minus";
						  	break;
						case 187 :
						  	convKey = "Plus";
						  	break;
						default:
							convKey = String.fromCharCode(key);
							break;
					}
					
					/*if (key == 32) { //special case
						convKey = "Space";
					} 
					else {
						convKey = String.fromCharCode(key);
					}*/
					
					if (keyCombo == "----"){
						//convKey = "";
						//keyList.addItem({Shortcut:"", Function:(ResourceUtil.getInstance().getString(resource[i] + '.function'))});
						keyList.addItem({Shortcut:(ResourceUtil.getInstance().getString(resource[i] + '.function')), Function:""});
					}
					else{
						keyList.addItem({Shortcut:modifier + convKey, Function:(ResourceUtil.getInstance().getString(resource[i] + '.function'))});
					}
					
					//keyList.addItem({Shortcut:modifier + convKey, Function:(ResourceUtil.getInstance().getString(resource[i] + '.function'))});	
				}
				//LogUtil.debug("CHAD after " + resource.length);
				return keyList;
			}
			
			public function focusCategories():void { //actually focuses the datagrid instead
				focusManager.setFocus(keyList);
				keyList.drawFocus(true);
			}
		]]>
	</mx:Script>
	
	<!-- Probably need to change this from a Label to something else. -->
	<mx:Label id="browserInfo" focusEnabled="true" accessibilityName="Placeholder for Browser Info"/>
	<mx:ComboBox id="categories" labelField="Please select an area for which to view shortcut keys: " 
				 editable="false" 
				 change="changeArray()"
				 tabIndex="5">
		<mx:ArrayCollection>
        	<mx:String>{ResourceUtil.getInstance().getString("bbb.shortcuthelp.dropdown.general")}</mx:String>
         	<mx:String>{ResourceUtil.getInstance().getString("bbb.shortcuthelp.dropdown.presentation")}</mx:String>
         	<mx:String>{ResourceUtil.getInstance().getString("bbb.shortcuthelp.dropdown.chat")}</mx:String>
         	<mx:String>{ResourceUtil.getInstance().getString("bbb.shortcuthelp.dropdown.audio")}</mx:String>
         	<mx:String>{ResourceUtil.getInstance().getString("bbb.shortcuthelp.dropdown.viewers")}</mx:String>
      	</mx:ArrayCollection>
	</mx:ComboBox>
	<mx:DataGrid id="keyList" draggableColumns="false" dataProvider="{shownKeys}" width="100%" height="100%">
		<mx:columns>
			<mx:DataGridColumn dataField="Shortcut" />
			<mx:DataGridColumn dataField="Function" />
		</mx:columns>
	</mx:DataGrid>
</MDIWindow><|MERGE_RESOLUTION|>--- conflicted
+++ resolved
@@ -1,215 +1,196 @@
-<?xml version="1.0" encoding="utf-8"?>
-
-<!--
-
-BigBlueButton open source conferencing system - http://www.bigbluebutton.org/
-
-Copyright (c) 2012 BigBlueButton Inc. and by respective authors (see below).
-
-This program is free software; you can redistribute it and/or modify it under the
-terms of the GNU Lesser General Public License as published by the Free Software
-Foundation; either version 3.0 of the License, or (at your option) any later
-version.
-
-BigBlueButton is distributed in the hope that it will be useful, but WITHOUT ANY
-WARRANTY; without even the implied warranty of MERCHANTABILITY or FITNESS FOR A
-PARTICULAR PURPOSE. See the GNU Lesser General Public License for more details.
-
-You should have received a copy of the GNU Lesser General Public License along
-with BigBlueButton; if not, see <http://www.gnu.org/licenses/>.
-
--->
-
-<MDIWindow xmlns="flexlib.mdi.containers.*" 
-	       xmlns:mx="http://www.adobe.com/2006/mxml" 
-	       showCloseButton="true"
-	       creationComplete="onCreationComplete()"
-		   xmlns:mate="http://mate.asfusion.com/" 
-		   title="{ResourceUtil.getInstance().getString('bbb.shortcuthelp.title')}"
-		   >
-		   
-	<mx:Script>
-		<![CDATA[
-			import flash.events.Event;
-			import mx.collections.ArrayList;
-			import mx.collections.ArrayCollection;
-			import org.bigbluebutton.main.events.ShortcutEvent;
-			import org.bigbluebutton.util.i18n.ResourceUtil;
-			import org.bigbluebutton.common.LogUtil;
-			
-			private var genKeys:ArrayList;
-			private var presKeys:ArrayList;
-			private var chatKeys:ArrayList;
-			private var audKeys:ArrayList;
-			private var viewerKeys:ArrayList;
-			
-			private var genResource:Array = [/*'bbb.shortcutkey.general.minimize', 'bbb.shortcutkey.general.maximize',*/ 
-											 'bbb.shortcutkey.flash.exit', 'bbb.shortcutkey.focus.viewers', 'bbb.shortcutkey.focus.listeners', 
-											 'bbb.shortcutkey.focus.video', 'bbb.shortcutkey.focus.presentation', 'bbb.shortcutkey.focus.chat',
-											 'bbb.shortcutkey.share.desktop', 'bbb.shortcutkey.share.microphone', 'bbb.shortcutkey.share.webcam',
-											 'bbb.shortcutkey.shortcutWindow', 'bbb.shortcutkey.logout', 'bbb.shortcutkey.raiseHand'];
-											 
-			private var presResource:Array = ['bbb.shortcutkey.focus.presentation', 'bbb.shortcutkey.present.focusslide', 'bbb.shortcutkey.whiteboard.undo', 
-											  'bbb.shortcutkey.present.upload', 'bbb.shortcutkey.present.previous', 'bbb.shortcutkey.present.select',	
-											  'bbb.shortcutkey.present.next', 'bbb.shortcutkey.present.fitWidth', 'bbb.shortcutkey.present.fitPage'];
-			
-			private var chatResource:Array = ['bbb.shortcutkey.focus.chat', 'bbb.shortcutkey.chat.chatinput', 'bbb.shortcutkey.chat.focusTabs', 
-											  'bbb.shortcutkey.chat.focusBox', 'bbb.shortcutkey.chat.changeColour', 'bbb.shortcutkey.chat.sendMessage',
-											  'bbb.shortcutkey.chat.explanation',
-											  'bbb.shortcutkey.chat.chatbox.gofirst', 'bbb.shortcutkey.chat.chatbox.goback', 'bbb.shortcutkey.chat.chatbox.repeat', 
-											  'bbb.shortcutkey.chat.chatbox.advance', 'bbb.shortcutkey.chat.chatbox.golatest',  'bbb.shortcutkey.chat.chatbox.goread'];
-											  
-			private var audResource:Array = ['bbb.shortcutkey.focus.listeners', 'bbb.shortcutkey.listeners.muteme'];
-			
-			private var viewerResource:Array = ['bbb.shortcutkey.focus.viewers', 'bbb.shortcutkey.viewers.makePresenter'];
-			
-			[Bindable]
-			private var shownKeys:ArrayCollection;
-			
-			private function init():void {
-				
-			}
-			
+<?xml version="1.0" encoding="utf-8"?>
+
+<!--
+
+BigBlueButton open source conferencing system - http://www.bigbluebutton.org/
+
+Copyright (c) 2012 BigBlueButton Inc. and by respective authors (see below).
+
+This program is free software; you can redistribute it and/or modify it under the
+terms of the GNU Lesser General Public License as published by the Free Software
+Foundation; either version 3.0 of the License, or (at your option) any later
+version.
+
+BigBlueButton is distributed in the hope that it will be useful, but WITHOUT ANY
+WARRANTY; without even the implied warranty of MERCHANTABILITY or FITNESS FOR A
+PARTICULAR PURPOSE. See the GNU Lesser General Public License for more details.
+
+You should have received a copy of the GNU Lesser General Public License along
+with BigBlueButton; if not, see <http://www.gnu.org/licenses/>.
+
+-->
+
+<MDIWindow xmlns="flexlib.mdi.containers.*" 
+	       xmlns:mx="http://www.adobe.com/2006/mxml" 
+	       showCloseButton="true"
+	       creationComplete="onCreationComplete()"
+		   xmlns:mate="http://mate.asfusion.com/" 
+		   title="{ResourceUtil.getInstance().getString('bbb.shortcuthelp.title')}"
+		   >
+		   
+	<mx:Script>
+		<![CDATA[
+			import flash.events.Event;
+			import mx.collections.ArrayList;
+			import mx.collections.ArrayCollection;
+			import org.bigbluebutton.main.events.ShortcutEvent;
+			import org.bigbluebutton.util.i18n.ResourceUtil;
+			import org.bigbluebutton.common.LogUtil;
+			
+			private var genKeys:ArrayList;
+			private var presKeys:ArrayList;
+			private var chatKeys:ArrayList;
+			private var audKeys:ArrayList;
+			private var viewerKeys:ArrayList;
+			
+			private var genResource:Array = [/*'bbb.shortcutkey.general.minimize', 'bbb.shortcutkey.general.maximize',*/ 
+											 'bbb.shortcutkey.flash.exit', 'bbb.shortcutkey.focus.viewers', 'bbb.shortcutkey.focus.listeners', 
+											 'bbb.shortcutkey.focus.video', 'bbb.shortcutkey.focus.presentation', 'bbb.shortcutkey.focus.chat',
+											 'bbb.shortcutkey.share.desktop', 'bbb.shortcutkey.share.microphone', 'bbb.shortcutkey.share.webcam',
+											 'bbb.shortcutkey.shortcutWindow', 'bbb.shortcutkey.logout', 'bbb.shortcutkey.raiseHand'];
+											 
+			private var presResource:Array = ['bbb.shortcutkey.focus.presentation', 'bbb.shortcutkey.present.focusslide', 'bbb.shortcutkey.whiteboard.undo', 
+											  'bbb.shortcutkey.present.upload', 'bbb.shortcutkey.present.previous', 'bbb.shortcutkey.present.select',	
+											  'bbb.shortcutkey.present.next', 'bbb.shortcutkey.present.fitWidth', 'bbb.shortcutkey.present.fitPage'];
+			
+			private var chatResource:Array = ['bbb.shortcutkey.focus.chat', 'bbb.shortcutkey.chat.chatinput', 'bbb.shortcutkey.chat.focusTabs', 
+											  'bbb.shortcutkey.chat.focusBox', 'bbb.shortcutkey.chat.changeColour', 'bbb.shortcutkey.chat.sendMessage',
+											  'bbb.shortcutkey.chat.explanation',
+											  'bbb.shortcutkey.chat.chatbox.gofirst', 'bbb.shortcutkey.chat.chatbox.goback', 'bbb.shortcutkey.chat.chatbox.repeat', 
+											  'bbb.shortcutkey.chat.chatbox.advance', 'bbb.shortcutkey.chat.chatbox.golatest',  'bbb.shortcutkey.chat.chatbox.goread'];
+											  
+			private var audResource:Array = ['bbb.shortcutkey.focus.listeners', 'bbb.shortcutkey.listeners.muteme'];
+			
+			private var viewerResource:Array = ['bbb.shortcutkey.focus.viewers', 'bbb.shortcutkey.viewers.makePresenter'];
+			
+			[Bindable]
+			private var shownKeys:ArrayCollection;
+			
+			private function init():void {
+				
+			}
+			
 			private function onCreationComplete():void {
-<<<<<<< HEAD
-				//LogUtil.debug("WATERFALL: Creation Complete - Shortcut window");
-				//var browser = ExternalInterface.call("determineBrowser");
-				//var modifier = ExternalInterface.call("determineModifier");
-				//browserInfo.text = "You are using " + browser + " and your hotkey modifier is " + modifier + ".";
-=======
->>>>>>> 256a9dc2
-				reloadKeys();
-				ResourceUtil.getInstance().addEventListener(Event.CHANGE, reloadKeys); // Listen for locale changing
-			}
-			
+				reloadKeys();
+				ResourceUtil.getInstance().addEventListener(Event.CHANGE, reloadKeys); // Listen for locale changing
+			}
+			
 			private function reloadKeys(e:Event = null):void {
-<<<<<<< HEAD
-				//LogUtil.debug("Chad start of function");
-				genKeys = loadKeys(genResource);
-				//LogUtil.debug("CHAD loaded" + genKeys);
-				presKeys = loadKeys(presResource);
-				//LogUtil.debug("CHAD loaded" + presKeys.length);
-				chatKeys = loadKeys(chatResource);
-				//LogUtil.debug("CHAD loaded" + chatKeys.length);
-				audKeys = loadKeys(audResource);
-				//LogUtil.debug("CHAD loaded" + audKeys.length);
+				//LogUtil.debug("Chad start of function");
+				genKeys = loadKeys(genResource);
+				//LogUtil.debug("CHAD loaded" + genKeys);
+				presKeys = loadKeys(presResource);
+				//LogUtil.debug("CHAD loaded" + presKeys.length);
+				chatKeys = loadKeys(chatResource);
+				//LogUtil.debug("CHAD loaded" + chatKeys.length);
+				audKeys = loadKeys(audResource);
+				//LogUtil.debug("CHAD loaded" + audKeys.length);
 				viewerKeys = loadKeys(viewerResource);
-=======
-				// LogUtil.debug("Chad start of function");
-				genKeys = loadKeys(genResource);
-				// LogUtil.debug("CHAD loaded" + genKeys);
-				presKeys = loadKeys(presResource);
-				// LogUtil.debug("CHAD loaded" + presKeys.length);
-				chatKeys = loadKeys(chatResource);
-				// LogUtil.debug("CHAD loaded" + chatKeys.length);
-				audKeys = loadKeys(audResource);
-				// LogUtil.debug("CHAD loaded" + audKeys.length);
->>>>>>> 256a9dc2
-				
-				changeArray();
-			}
-			
-			private function changeArray():void {
-				shownKeys = new ArrayCollection();
-				switch(categories.selectedIndex) {
-				case 0: //General
-					shownKeys.addAll(genKeys);
-					break;
-				case 1: //Presentation
-					shownKeys.addAll(presKeys);
-					break;
-				case 2: //Chat
-					shownKeys.addAll(chatKeys);
-					break;
-				case 3: //Audio
-					shownKeys.addAll(audKeys);
-					break;
-				case 4: //Viewers
-					shownKeys.addAll(viewerKeys);
-					break;
-				}
-			}
-			
-			private function loadKeys(resource:Array):ArrayList {
-				var keyList:ArrayList = new ArrayList();
-				//LogUtil.debug("CHAD " + resource.length);
-				var keyCombo:String;
-				var modifier:String;
-				var indx:int = 255;
-				//LogUtil.debug("CHAD " + resource.length);
-				for (var i:int = 0; i < resource.length; i++) {
-					//LogUtil.debug("CHAD inside" + resource.length);
-					
-					// Find the modifier key(s) for the user's browser
-					modifier = ExternalInterface.call("determineModifier");
-					keyCombo = ResourceUtil.getInstance().getString(resource[i]);
-					//indx = keyCombo.lastIndexOf("+") + 1;
-					var key:int = int(keyCombo);
-					var convKey:String;
-					
-					// Special cases where the keycodes don't render a sensible character
-					switch (key) {
-						case 32 :
-							convKey = "Space";
-						  	break;
-						case 189 :
-						  	convKey = "Minus";
-						  	break;
-						case 187 :
-						  	convKey = "Plus";
-						  	break;
-						default:
-							convKey = String.fromCharCode(key);
-							break;
-					}
-					
-					/*if (key == 32) { //special case
-						convKey = "Space";
-					} 
-					else {
-						convKey = String.fromCharCode(key);
-					}*/
-					
-					if (keyCombo == "----"){
-						//convKey = "";
-						//keyList.addItem({Shortcut:"", Function:(ResourceUtil.getInstance().getString(resource[i] + '.function'))});
-						keyList.addItem({Shortcut:(ResourceUtil.getInstance().getString(resource[i] + '.function')), Function:""});
-					}
-					else{
-						keyList.addItem({Shortcut:modifier + convKey, Function:(ResourceUtil.getInstance().getString(resource[i] + '.function'))});
-					}
-					
-					//keyList.addItem({Shortcut:modifier + convKey, Function:(ResourceUtil.getInstance().getString(resource[i] + '.function'))});	
-				}
-				//LogUtil.debug("CHAD after " + resource.length);
-				return keyList;
-			}
-			
-			public function focusCategories():void { //actually focuses the datagrid instead
-				focusManager.setFocus(keyList);
-				keyList.drawFocus(true);
-			}
-		]]>
-	</mx:Script>
-	
-	<!-- Probably need to change this from a Label to something else. -->
-	<mx:Label id="browserInfo" focusEnabled="true" accessibilityName="Placeholder for Browser Info"/>
-	<mx:ComboBox id="categories" labelField="Please select an area for which to view shortcut keys: " 
-				 editable="false" 
-				 change="changeArray()"
-				 tabIndex="5">
-		<mx:ArrayCollection>
-        	<mx:String>{ResourceUtil.getInstance().getString("bbb.shortcuthelp.dropdown.general")}</mx:String>
-         	<mx:String>{ResourceUtil.getInstance().getString("bbb.shortcuthelp.dropdown.presentation")}</mx:String>
-         	<mx:String>{ResourceUtil.getInstance().getString("bbb.shortcuthelp.dropdown.chat")}</mx:String>
-         	<mx:String>{ResourceUtil.getInstance().getString("bbb.shortcuthelp.dropdown.audio")}</mx:String>
-         	<mx:String>{ResourceUtil.getInstance().getString("bbb.shortcuthelp.dropdown.viewers")}</mx:String>
-      	</mx:ArrayCollection>
-	</mx:ComboBox>
-	<mx:DataGrid id="keyList" draggableColumns="false" dataProvider="{shownKeys}" width="100%" height="100%">
-		<mx:columns>
-			<mx:DataGridColumn dataField="Shortcut" />
-			<mx:DataGridColumn dataField="Function" />
-		</mx:columns>
-	</mx:DataGrid>
+				
+				changeArray();
+			}
+			
+			private function changeArray():void {
+				shownKeys = new ArrayCollection();
+				switch(categories.selectedIndex) {
+				case 0: //General
+					shownKeys.addAll(genKeys);
+					break;
+				case 1: //Presentation
+					shownKeys.addAll(presKeys);
+					break;
+				case 2: //Chat
+					shownKeys.addAll(chatKeys);
+					break;
+				case 3: //Audio
+					shownKeys.addAll(audKeys);
+					break;
+				case 4: //Viewers
+					shownKeys.addAll(viewerKeys);
+					break;
+				}
+			}
+			
+			private function loadKeys(resource:Array):ArrayList {
+				var keyList:ArrayList = new ArrayList();
+				//LogUtil.debug("CHAD " + resource.length);
+				var keyCombo:String;
+				var modifier:String;
+				var indx:int = 255;
+				//LogUtil.debug("CHAD " + resource.length);
+				for (var i:int = 0; i < resource.length; i++) {
+					//LogUtil.debug("CHAD inside" + resource.length);
+					
+					// Find the modifier key(s) for the user's browser
+					modifier = ExternalInterface.call("determineModifier");
+					keyCombo = ResourceUtil.getInstance().getString(resource[i]);
+					//indx = keyCombo.lastIndexOf("+") + 1;
+					var key:int = int(keyCombo);
+					var convKey:String;
+					
+					// Special cases where the keycodes don't render a sensible character
+					switch (key) {
+						case 32 :
+							convKey = "Space";
+						  	break;
+						case 189 :
+						  	convKey = "Minus";
+						  	break;
+						case 187 :
+						  	convKey = "Plus";
+						  	break;
+						default:
+							convKey = String.fromCharCode(key);
+							break;
+					}
+					
+					/*if (key == 32) { //special case
+						convKey = "Space";
+					} 
+					else {
+						convKey = String.fromCharCode(key);
+					}*/
+					
+					if (keyCombo == "----"){
+						//convKey = "";
+						//keyList.addItem({Shortcut:"", Function:(ResourceUtil.getInstance().getString(resource[i] + '.function'))});
+						keyList.addItem({Shortcut:(ResourceUtil.getInstance().getString(resource[i] + '.function')), Function:""});
+					}
+					else{
+						keyList.addItem({Shortcut:modifier + convKey, Function:(ResourceUtil.getInstance().getString(resource[i] + '.function'))});
+					}
+					
+					//keyList.addItem({Shortcut:modifier + convKey, Function:(ResourceUtil.getInstance().getString(resource[i] + '.function'))});	
+				}
+				//LogUtil.debug("CHAD after " + resource.length);
+				return keyList;
+			}
+			
+			public function focusCategories():void { //actually focuses the datagrid instead
+				focusManager.setFocus(keyList);
+				keyList.drawFocus(true);
+			}
+		]]>
+	</mx:Script>
+	
+	<!-- Probably need to change this from a Label to something else. -->
+	<mx:Label id="browserInfo" focusEnabled="true" accessibilityName="Placeholder for Browser Info"/>
+	<mx:ComboBox id="categories" labelField="Please select an area for which to view shortcut keys: " 
+				 editable="false" 
+				 change="changeArray()"
+				 tabIndex="5">
+		<mx:ArrayCollection>
+        	<mx:String>{ResourceUtil.getInstance().getString("bbb.shortcuthelp.dropdown.general")}</mx:String>
+         	<mx:String>{ResourceUtil.getInstance().getString("bbb.shortcuthelp.dropdown.presentation")}</mx:String>
+         	<mx:String>{ResourceUtil.getInstance().getString("bbb.shortcuthelp.dropdown.chat")}</mx:String>
+         	<mx:String>{ResourceUtil.getInstance().getString("bbb.shortcuthelp.dropdown.audio")}</mx:String>
+         	<mx:String>{ResourceUtil.getInstance().getString("bbb.shortcuthelp.dropdown.viewers")}</mx:String>
+      	</mx:ArrayCollection>
+	</mx:ComboBox>
+	<mx:DataGrid id="keyList" draggableColumns="false" dataProvider="{shownKeys}" width="100%" height="100%">
+		<mx:columns>
+			<mx:DataGridColumn dataField="Shortcut" />
+			<mx:DataGridColumn dataField="Function" />
+		</mx:columns>
+	</mx:DataGrid>
 </MDIWindow>