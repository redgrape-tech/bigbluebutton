--- conflicted
+++ resolved
@@ -32,14 +32,11 @@
 	<mx:Script>
 		<![CDATA[
 			import org.bigbluebutton.util.i18n.ResourceUtil;
-<<<<<<< HEAD
-=======
 			import org.bigbluebutton.common.events.LocaleChangeEvent;
 
 			private function localeChanged(e:LocaleChangeEvent):void {
 				selectedIndex = ResourceUtil.getInstance().getCurrentLanguageIndex();
 			}
->>>>>>> 15acb57b
 
 			private function changeLanguage():void {
 				ResourceUtil.getInstance().setPreferredLocale(selectedItem.code);
