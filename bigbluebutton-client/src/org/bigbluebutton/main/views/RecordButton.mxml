--- conflicted
+++ resolved
@@ -31,6 +31,8 @@
               : ResourceUtil.getInstance().getString('bbb.mainToolbar.recordBtn.toolTip.notRecording')}"
 	enabled="false"
 	creationComplete="onCreationComplete()"
+	visible="{UserManager.getInstance().getConference().record}"
+	includeInLayout="{UserManager.getInstance().getConference().record}" 
 	mouseOver="onRecordButtonMouseOver(event)"
 	mouseOut="onRecordButtonMouseOut(event)" >
 
@@ -40,7 +42,6 @@
 	<mate:Listener type="{ChangeMyRole.CHANGE_MY_ROLE_EVENT}" method="refreshRole" />
 	<mx:Script>
 		<![CDATA[
-<<<<<<< HEAD
 			import com.asfusion.mate.events.Dispatcher;
 			
 			import mx.controls.Alert;
@@ -52,26 +53,12 @@
 			import org.bigbluebutton.core.model.MeetingModel;
 			import org.bigbluebutton.main.events.BBBEvent;
 			import org.bigbluebutton.main.model.LayoutOptions;
+			import org.bigbluebutton.main.model.users.events.ChangeMyRole;
 			import org.bigbluebutton.modules.phone.events.FlashJoinedVoiceConferenceEvent;
 			import org.bigbluebutton.modules.phone.events.WebRTCCallEvent;
 			import org.bigbluebutton.util.i18n.ResourceUtil;
 
 			private static const LOGGER:ILogger = getClassLogger(RecordButton);
-=======
-      import com.asfusion.mate.events.Dispatcher;
-      
-      import mx.controls.Alert;
-      import mx.events.CloseEvent;
-      
-      import org.bigbluebutton.core.managers.UserManager;
-      import org.bigbluebutton.core.model.MeetingModel;
-      import org.bigbluebutton.main.events.BBBEvent;
-      import org.bigbluebutton.main.model.LayoutOptions;
-      import org.bigbluebutton.main.model.users.events.ChangeMyRole;
-      import org.bigbluebutton.modules.phone.events.FlashJoinedVoiceConferenceEvent;
-      import org.bigbluebutton.modules.phone.events.WebRTCCallEvent;
-      import org.bigbluebutton.util.i18n.ResourceUtil;
->>>>>>> 15acb57b
 
 			private var recordingFlag:Boolean;
 			private var firstAudioJoin:Boolean = true;
