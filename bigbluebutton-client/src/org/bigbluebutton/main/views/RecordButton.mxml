<?xml version="1.0" encoding="utf-8"?>

<!--

BigBlueButton open source conferencing system - http://www.bigbluebutton.org/

Copyright (c) 2012 BigBlueButton Inc. and by respective authors (see below).

This program is free software; you can redistribute it and/or modify it under the
terms of the GNU Lesser General Public License as published by the Free Software
Foundation; either version 3.0 of the License, or (at your option) any later
version.

BigBlueButton is distributed in the hope that it will be useful, but WITHOUT ANY
WARRANTY; without even the implied warranty of MERCHANTABILITY or FITNESS FOR A
PARTICULAR PURPOSE. See the GNU Lesser General Public License for more details.

You should have received a copy of the GNU Lesser General Public License along
with BigBlueButton; if not, see <http://www.gnu.org/licenses/>.

-->

<mx:Button xmlns:mx="http://www.adobe.com/2006/mxml" 
	xmlns:mate="http://mate.asfusion.com/"
	xmlns:views="org.bigbluebutton.main.views.*"
	styleName="recordButtonStyleNormal"
	click="confirmChangeRecordingStatus()"
	height="24"
	toolTip="{UserManager.getInstance().getConference().amIModerator() 
              ? ResourceUtil.getInstance().getString('bbb.mainToolbar.recordBtn.toolTip.start')
              : ResourceUtil.getInstance().getString('bbb.mainToolbar.recordBtn.toolTip.notRecording')}"
	enabled="false"
	visible="{UserManager.getInstance().getConference().record}"
	includeInLayout="{UserManager.getInstance().getConference().record}" 
	mouseOver="onRecordButtonMouseOver(event)"
	mouseOut="onRecordButtonMouseOut(event)" >

	<mate:Listener type="{BBBEvent.CHANGE_RECORDING_STATUS}" method="onRecordingStatusChanged" />
	<mate:Listener type="{FlashJoinedVoiceConferenceEvent.JOINED_VOICE_CONFERENCE}" method="handleFlashJoinedVoiceConference" />
	<mate:Listener type="{WebRTCCallEvent.WEBRTC_CALL_STARTED}" method="handleWebRTCCallStarted" />
	<mate:Listener type="{ChangeMyRole.CHANGE_MY_ROLE_EVENT}" method="refreshRole" />
	<mx:Script>
		<![CDATA[
<<<<<<< HEAD
      import com.asfusion.mate.events.Dispatcher;
      
      import mx.controls.Alert;
      import mx.events.CloseEvent;
      
      import org.bigbluebutton.core.managers.UserManager;
      import org.bigbluebutton.core.model.MeetingModel;
      import org.bigbluebutton.main.events.BBBEvent;
      import org.bigbluebutton.modules.phone.events.FlashJoinedVoiceConferenceEvent;
      import org.bigbluebutton.modules.phone.events.WebRTCCallEvent;
      import org.bigbluebutton.util.i18n.ResourceUtil;
=======
			import com.asfusion.mate.events.Dispatcher;
			
			import mx.controls.Alert;
			import mx.events.CloseEvent;
			
			import org.bigbluebutton.core.managers.UserManager;
			import org.bigbluebutton.main.events.BBBEvent;
			import org.bigbluebutton.main.model.users.events.ChangeMyRole;
			import org.bigbluebutton.modules.phone.events.FlashJoinedVoiceConferenceEvent;
			import org.bigbluebutton.modules.phone.events.WebRTCCallEvent;
			import org.bigbluebutton.util.i18n.ResourceUtil;
>>>>>>> d63a56ad

			private var recordingFlag:Boolean;
			private var firstAudioJoin:Boolean = true;
			
			[Embed(source="/org/bigbluebutton/common/assets/images/record.png")]
			private var recordReminderIcon:Class;

			private function confirmChangeRecordingStatus():void {
        trace("Confirming recording status change!!!!");
        
				// need to save the flag in case of any remote update on the recording status
				recordingFlag = !this.selected;

				var message:String = recordingFlag? ResourceUtil.getInstance().getString('bbb.mainToolbar.recordBtn.confirm.message.start'): ResourceUtil.getInstance().getString('bbb.mainToolbar.recordBtn.confirm.message.stop');

				// Confirm logout using built-in alert
				var alert:Alert = Alert.show(message, ResourceUtil.getInstance().getString('bbb.mainToolbar.recordBtn.confirm.title'), Alert.YES | Alert.NO, this, alertChangeRecordingStatus, null, Alert.YES);

				var newX:Number = this.x;
				var newY:Number = this.y + this.height + 5;

				alert.validateNow();
				alert.move(newX, newY);
				//Accessibility.updateProperties();
			}

			private function alertChangeRecordingStatus(e:CloseEvent):void {
				// check to see if the YES button was pressed
				if (e.detail==Alert.YES) {
					 doChangeRecordingStatus();
				}
			}

			private function doChangeRecordingStatus():void {
				if (recordingFlag == this.selected) {
					// while the user was confirming the recording change, the 
					// button state changed to the desired one (another user started
					// or stopped to record), so we do nothing
					return;
				}

				var event:BBBEvent = new BBBEvent(BBBEvent.CHANGE_RECORDING_STATUS);
				event.payload.remote = false;
				event.payload.recording = recordingFlag;
				var d:Dispatcher = new Dispatcher();
				d.dispatchEvent(event);

				this.enabled = false;

				trace("RecordButton:doChangeRecordingStatus changing record status to " + event.payload.recording);
			}

			private function updateButton(recording:Boolean):void {
				this.selected = recording;
				this.styleName = this.selected? "recordButtonStyleStart": "recordButtonStyleNormal";

<<<<<<< HEAD
					if (UserManager.getInstance().getConference().amIModerator() && MeetingModel.getInstance().meeting.allowStartStopRecording) {
						this.enabled = true;
						if (event.payload.recording) {
							this.toolTip = ResourceUtil.getInstance().getString('bbb.mainToolbar.recordBtn.toolTip.stop');
						} else {
							this.toolTip = ResourceUtil.getInstance().getString('bbb.mainToolbar.recordBtn.toolTip.start');
						}
=======
				if (UserManager.getInstance().getConference().amIModerator()) {
					this.enabled = true;
					if (recording) {
						this.toolTip = ResourceUtil.getInstance().getString('bbb.mainToolbar.recordBtn.toolTip.stop');
>>>>>>> d63a56ad
					} else {
						this.toolTip = ResourceUtil.getInstance().getString('bbb.mainToolbar.recordBtn.toolTip.start');
					}
				} else {
					if (recording) {
						this.toolTip = ResourceUtil.getInstance().getString('bbb.mainToolbar.recordBtn.toolTip.recording');
					} else {
						this.toolTip = ResourceUtil.getInstance().getString('bbb.mainToolbar.recordBtn.toolTip.notRecording');
					}
				}
			}

			private function onRecordingStatusChanged(event:BBBEvent):void {
				if (event.payload.remote) {
					updateButton(event.payload.recording);

					trace("RecordButton:onRecordingStatusChanged changing record status to " + event.payload.recording);
				}
			}

			private function handleFlashJoinedVoiceConference(e:FlashJoinedVoiceConferenceEvent):void {
				showRecordingNotification();
			}
			
			private function handleWebRTCCallStarted(e:WebRTCCallEvent):void {
				showRecordingNotification();
			}
			
			private function showRecordingNotification():void {
				if (firstAudioJoin && this.visible && !this.selected 
            && UserManager.getInstance().getConference().amIModerator()
            && MeetingModel.getInstance().meeting.allowStartStopRecording) {
					var alert:Alert = Alert.show(ResourceUtil.getInstance().getString("bbb.mainToolbar.recordBtn..notification.message1") + "\n\n" + ResourceUtil.getInstance().getString("bbb.mainToolbar.recordBtn..notification.message2"), ResourceUtil.getInstance().getString("bbb.mainToolbar.recordBtn..notification.title"), Alert.OK, this);
					alert.titleIcon = recordReminderIcon;
					
					var newX:Number = this.x;
					var newY:Number = this.y + this.height + 5;
					
					alert.validateNow();
					alert.move(newX, newY);
					
					firstAudioJoin = false;
				}
			}
			
			private function onRecordButtonMouseOver(event:MouseEvent):void {
				if (UserManager.getInstance().getConference().amIModerator()) {
					this.styleName = this.selected? "recordButtonStyleStop": "recordButtonStyleStart";
				}
			}

			private function onRecordButtonMouseOut(event:MouseEvent):void {
				if (UserManager.getInstance().getConference().amIModerator()) {
					this.styleName = this.selected? "recordButtonStyleStart": "recordButtonStyleNormal";
				}
			}

			private function refreshRole(e:ChangeMyRole):void {
				updateButton(this.selected);
			}
		]]>
	</mx:Script>
</mx:Button><|MERGE_RESOLUTION|>--- conflicted
+++ resolved
@@ -41,7 +41,6 @@
 	<mate:Listener type="{ChangeMyRole.CHANGE_MY_ROLE_EVENT}" method="refreshRole" />
 	<mx:Script>
 		<![CDATA[
-<<<<<<< HEAD
       import com.asfusion.mate.events.Dispatcher;
       
       import mx.controls.Alert;
@@ -50,22 +49,10 @@
       import org.bigbluebutton.core.managers.UserManager;
       import org.bigbluebutton.core.model.MeetingModel;
       import org.bigbluebutton.main.events.BBBEvent;
+      import org.bigbluebutton.main.model.users.events.ChangeMyRole;
       import org.bigbluebutton.modules.phone.events.FlashJoinedVoiceConferenceEvent;
       import org.bigbluebutton.modules.phone.events.WebRTCCallEvent;
       import org.bigbluebutton.util.i18n.ResourceUtil;
-=======
-			import com.asfusion.mate.events.Dispatcher;
-			
-			import mx.controls.Alert;
-			import mx.events.CloseEvent;
-			
-			import org.bigbluebutton.core.managers.UserManager;
-			import org.bigbluebutton.main.events.BBBEvent;
-			import org.bigbluebutton.main.model.users.events.ChangeMyRole;
-			import org.bigbluebutton.modules.phone.events.FlashJoinedVoiceConferenceEvent;
-			import org.bigbluebutton.modules.phone.events.WebRTCCallEvent;
-			import org.bigbluebutton.util.i18n.ResourceUtil;
->>>>>>> d63a56ad
 
 			private var recordingFlag:Boolean;
 			private var firstAudioJoin:Boolean = true;
@@ -122,20 +109,10 @@
 				this.selected = recording;
 				this.styleName = this.selected? "recordButtonStyleStart": "recordButtonStyleNormal";
 
-<<<<<<< HEAD
-					if (UserManager.getInstance().getConference().amIModerator() && MeetingModel.getInstance().meeting.allowStartStopRecording) {
-						this.enabled = true;
-						if (event.payload.recording) {
-							this.toolTip = ResourceUtil.getInstance().getString('bbb.mainToolbar.recordBtn.toolTip.stop');
-						} else {
-							this.toolTip = ResourceUtil.getInstance().getString('bbb.mainToolbar.recordBtn.toolTip.start');
-						}
-=======
 				if (UserManager.getInstance().getConference().amIModerator()) {
 					this.enabled = true;
 					if (recording) {
 						this.toolTip = ResourceUtil.getInstance().getString('bbb.mainToolbar.recordBtn.toolTip.stop');
->>>>>>> d63a56ad
 					} else {
 						this.toolTip = ResourceUtil.getInstance().getString('bbb.mainToolbar.recordBtn.toolTip.start');
 					}
