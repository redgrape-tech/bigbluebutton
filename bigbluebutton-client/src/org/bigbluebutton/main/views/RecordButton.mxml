--- conflicted
+++ resolved
@@ -50,11 +50,8 @@
       import org.bigbluebutton.core.managers.UserManager;
       import org.bigbluebutton.core.model.MeetingModel;
       import org.bigbluebutton.main.events.BBBEvent;
-<<<<<<< HEAD
+      import org.bigbluebutton.main.model.LayoutOptions;
       import org.bigbluebutton.main.model.users.events.ChangeMyRole;
-=======
-      import org.bigbluebutton.main.model.LayoutOptions;
->>>>>>> 52c7aceb
       import org.bigbluebutton.modules.phone.events.FlashJoinedVoiceConferenceEvent;
       import org.bigbluebutton.modules.phone.events.WebRTCCallEvent;
       import org.bigbluebutton.util.i18n.ResourceUtil;
@@ -115,18 +112,6 @@
 				trace("RecordButton:doChangeRecordingStatus changing record status to " + event.payload.recording);
 			}
 
-<<<<<<< HEAD
-			private function updateButton(recording:Boolean):void {
-				this.selected = recording;
-				this.styleName = this.selected? "recordButtonStyleStart": "recordButtonStyleNormal";
-
-				if (UserManager.getInstance().getConference().amIModerator()) {
-					this.enabled = true;
-					if (recording) {
-						this.toolTip = ResourceUtil.getInstance().getString('bbb.mainToolbar.recordBtn.toolTip.stop');
-					} else {
-						this.toolTip = ResourceUtil.getInstance().getString('bbb.mainToolbar.recordBtn.toolTip.start');
-=======
 			private function onRecordingStatusChanged(event:BBBEvent):void {
 				if (event.payload.remote) {
 					this.selected = event.payload.recording;
@@ -135,21 +120,7 @@
 
 					if (UserManager.getInstance().getConference().amIModerator() && MeetingModel.getInstance().meeting.allowStartStopRecording) {
 						this.enabled = true;
->>>>>>> 52c7aceb
 					}
-				} else {
-					this.enabled = false;
-					if (recording) {
-						this.toolTip = ResourceUtil.getInstance().getString('bbb.mainToolbar.recordBtn.toolTip.recording');
-					} else {
-						this.toolTip = ResourceUtil.getInstance().getString('bbb.mainToolbar.recordBtn.toolTip.notRecording');
-					}
-				}
-			}
-
-			private function onRecordingStatusChanged(event:BBBEvent):void {
-				if (event.payload.remote) {
-					updateButton(event.payload.recording);
 
 					trace("RecordButton:onRecordingStatusChanged changing record status to " + event.payload.recording);
 				}
@@ -198,10 +169,6 @@
 				}
 			}
 
-<<<<<<< HEAD
-			private function refreshRole(e:ChangeMyRole):void {
-				updateButton(this.selected);
-=======
 			override protected function resourcesChanged():void{
 				super.resourcesChanged();
 
@@ -224,7 +191,10 @@
 
 			private function localeChanged(e:Event):void{
 				resourcesChanged();
->>>>>>> 52c7aceb
+			}
+
+			private function refreshRole(e:ChangeMyRole):void {
+				resourcesChanged();
 			}
 		]]>
 	</mx:Script>
