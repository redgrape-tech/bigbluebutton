/**
* BigBlueButton open source conferencing system - http://www.bigbluebutton.org/
* 
* Copyright (c) 2012 BigBlueButton Inc. and by respective authors (see below).
*
* This program is free software; you can redistribute it and/or modify it under the
* terms of the GNU Lesser General Public License as published by the Free Software
* Foundation; either version 3.0 of the License, or (at your option) any later
* version.
* 
* BigBlueButton is distributed in the hope that it will be useful, but WITHOUT ANY
* WARRANTY; without even the implied warranty of MERCHANTABILITY or FITNESS FOR A
* PARTICULAR PURPOSE. See the GNU Lesser General Public License for more details.
*
* You should have received a copy of the GNU Lesser General Public License along
* with BigBlueButton; if not, see <http://www.gnu.org/licenses/>.
*
*/
package org.bigbluebutton.main.model.users
{
	import com.adobe.protocols.dict.events.ErrorEvent;
	import com.asfusion.mate.events.Dispatcher;
	
	import flash.events.*;
	import flash.net.NetConnection;
	import flash.net.Responder;
	import flash.utils.Timer;
	
	import org.bigbluebutton.common.LogUtil;
	import org.bigbluebutton.core.UsersUtil;
	import org.bigbluebutton.core.managers.ReconnectionManager;
	import org.bigbluebutton.core.services.BandwidthMonitor;
	import org.bigbluebutton.main.api.JSLog;
	import org.bigbluebutton.main.events.BBBEvent;
	import org.bigbluebutton.main.events.InvalidAuthTokenEvent;
	import org.bigbluebutton.main.model.ConferenceParameters;
	import org.bigbluebutton.main.model.users.events.ConnectionFailedEvent;
	import org.bigbluebutton.main.model.users.events.UsersConnectionEvent;
		
	public class NetConnectionDelegate
	{
		public static const LOG:String = "NetConnectionDelegate - ";
		
		private var _netConnection:NetConnection;	
		private var connectionId:Number;
		private var connected:Boolean = false;
		
		private var _userid:Number = -1;
		private var _role:String = "unknown";
		private var _applicationURI:String;
		private var _conferenceParameters:ConferenceParameters;
		
		// These two are just placeholders. We'll get this from the server later and
		// then pass to other modules.
		private var _authToken:String = "AUTHORIZED";
		private var _room:String;
		private var tried_tunneling:Boolean = false;
		private var logoutOnUserCommand:Boolean = false;
		private var guestKickedOutCommand:Boolean = false;
		private var backoff:Number = 2000;
		
		private var dispatcher:Dispatcher;    
    private var _messageListeners:Array = new Array();
    
    private var authenticated: Boolean = false;
    private var reconnecting:Boolean = false;
    
		public function NetConnectionDelegate():void
		{
			dispatcher = new Dispatcher();
			
			_netConnection = new NetConnection();				
			_netConnection.proxyType = "best";
			_netConnection.client = this;
			_netConnection.addEventListener( NetStatusEvent.NET_STATUS, netStatus );
			_netConnection.addEventListener( AsyncErrorEvent.ASYNC_ERROR, netASyncError );
			_netConnection.addEventListener( SecurityErrorEvent.SECURITY_ERROR, netSecurityError );
			_netConnection.addEventListener( IOErrorEvent.IO_ERROR, netIOError );
		}
		
    public function setUri(uri:String):void {
      _applicationURI = uri;

      var pattern:RegExp = /(?P<protocol>.+):\/\/(?P<server>.+)\/(?P<app>.+)/;
      var result:Array = pattern.exec(uri);
      BandwidthMonitor.getInstance().serverURL = result.server;
    }
       
        
		public function get connection():NetConnection {
			return _netConnection;
		}
        
    public function addMessageListener(listener:IMessageListener):void {
      _messageListeners.push(listener);
    }
        
    public function removeMessageListener(listener:IMessageListener):void {
      for (var ob:int=0; ob<_messageListeners.length; ob++) {
        if (_messageListeners[ob] == listener) {
          _messageListeners.splice (ob,1);
          break;
        }
      }
    }
        
    private function notifyListeners(messageName:String, message:Object):void {
      if (messageName != null && messageName != "") {
        for (var notify:String in _messageListeners) {
          _messageListeners[notify].onMessage(messageName, message);
        }                
      } else {
        LogUtil.debug("Message name is undefined");
      }
    }   
        
    public function onMessageFromServer(messageName:String, msg:Object):void {
      trace(LOG + "Got message from server [" + messageName + "]"); 
      if (!authenticated && (messageName == "validateAuthTokenReply")) {
        handleValidateAuthTokenReply(msg)
      } else if (messageName == "validateAuthTokenTimedOut") {
        handleValidateAuthTokenTimedOut(msg)
      } else if (authenticated) {
        notifyListeners(messageName, msg);
      } else {
        trace(LOG + "Ignoring message=[" + messageName + "] as our token hasn't been validated yet.");
      }     
    }
		
    private function validateToken():void {
      var message:Object = new Object();
      message["userId"] = _conferenceParameters.internalUserID;
      message["authToken"] = _conferenceParameters.authToken;
      
      sendMessage(
        "validateToken",// Remote function name
        // result - On successful result
        function(result:Object):void { 
          trace(LOG + "validating token for [" + _conferenceParameters.internalUserID + "]"); 
        },	
        // status - On error occurred
        function(status:Object):void { 
          LogUtil.error("Error occurred:"); 
          for (var x:Object in status) { 
            LogUtil.error(x + " : " + status[x]); 
          } 
        },
        message
      ); //_netConnection.call      
    }
      
    private function handleValidateAuthTokenTimedOut(msg: Object):void {
      trace(LOG + "*** handleValidateAuthTokenTimedOut " + msg.msg + " **** \n");      
      var map:Object = JSON.parse(msg.msg);  
      var tokenValid: Boolean = map.valid as Boolean;
      var userId: String = map.userId as String;

      var logData:Object = new Object();
      logData.user = UsersUtil.getUserData();
      JSLog.critical("Validate auth token timed out.", logData);
      
      if (tokenValid) {
        authenticated = true;
        trace(LOG + "*** handleValidateAuthTokenTimedOut. valid=[ " + tokenValid + "] **** \n");
      } else {
        trace(LOG + "*** handleValidateAuthTokenTimedOut. valid=[ " + tokenValid + "] **** \n");
        dispatcher.dispatchEvent(new InvalidAuthTokenEvent());
      }
      if (reconnecting) {
        onReconnect();
        reconnecting = false;
      }
    }
    
    private function handleValidateAuthTokenReply(msg: Object):void {
      trace(LOG + "*** handleValidateAuthTokenReply " + msg.msg + " **** \n");      
      var map:Object = JSON.parse(msg.msg);  
      var tokenValid: Boolean = map.valid as Boolean;
      var userId: String = map.userId as String;
      
      if (tokenValid) {
        authenticated = true;
        trace(LOG + "*** handleValidateAuthTokenReply. valid=[ " + tokenValid + "] **** \n");
      } else {
        trace(LOG + "*** handleValidateAuthTokenReply. valid=[ " + tokenValid + "] **** \n");
        dispatcher.dispatchEvent(new InvalidAuthTokenEvent());
      }
      if (reconnecting) {
        onReconnect();
        reconnecting = false;
      }
    }

    private function onReconnect():void {
      if (authenticated) {
        onReconnectSuccess();
      } else {
        onReconnectFailed();
      }
    }

    private function onReconnectSuccess():void {
      var attemptSucceeded:BBBEvent = new BBBEvent(BBBEvent.RECONNECT_CONNECTION_ATTEMPT_SUCCEEDED_EVENT);
      attemptSucceeded.payload.type = ReconnectionManager.BIGBLUEBUTTON_CONNECTION;
      dispatcher.dispatchEvent(attemptSucceeded);
    }

    private function onReconnectFailed():void {
      sendUserLoggedOutEvent();
    }
    
    private function sendConnectionSuccessEvent(userid:String):void{      
      var e:UsersConnectionEvent = new UsersConnectionEvent(UsersConnectionEvent.CONNECTION_SUCCESS);
      e.userid = userid;
      dispatcher.dispatchEvent(e);
      
    }
    
		public function sendMessage(service:String, onSuccess:Function, onFailure:Function, message:Object=null):void {
      trace(LOG + "SENDING [" + service + "]");
			var responder:Responder =	new Responder(                    
					function(result:Object):void { // On successful result
						onSuccess("Successfully sent [" + service + "]."); 
					},	                   
					function(status:Object):void { // status - On error occurred
						var errorReason:String = "Failed to send [" + service + "]:\n"; 
						for (var x:Object in status) { 
							errorReason += "\t" + x + " : " + status[x]; 
						} 
					}
				);
			
			if (message == null) {
				_netConnection.call(service, responder);			
			} else {
				_netConnection.call(service, responder, message);
			}
		}
		
		/**
		 * Connect to the server.
		 * uri: The uri to the conference application.
		 * username: Fullname of the participant.
		 * role: MODERATOR/VIEWER
		 * conference: The conference room
		 * mode: LIVE/PLAYBACK - Live:when used to collaborate, Playback:when being used to playback a recorded conference.
		 * room: Need the room number when playing back a recorded conference. When LIVE, the room is taken from the URI.
		 */
		public function connect(params:ConferenceParameters, tunnel:Boolean = false):void {	
			_conferenceParameters = params;
			
			tried_tunneling = tunnel;	
            
			try {	
				var uri:String = _applicationURI + "/" + _conferenceParameters.room;
				
				trace(LOG + "::Connecting to " + uri + " [" + _conferenceParameters.username + "," + _conferenceParameters.role + "," + 
					_conferenceParameters.conference + "," + _conferenceParameters.record + "," + _conferenceParameters.room + ", " + _conferenceParameters.lockSettings.lockOnJoin + "]");	
				_netConnection.connect(uri, _conferenceParameters.username, _conferenceParameters.role,
											_conferenceParameters.room, _conferenceParameters.voicebridge, 
											_conferenceParameters.record, _conferenceParameters.externUserID,
											_conferenceParameters.internalUserID, _conferenceParameters.muteOnStart, _conferenceParameters.lockSettings,
											_conferenceParameters.guest);
			} catch(e:ArgumentError) {
				// Invalid parameters.
				switch (e.errorID) {
					case 2004 :						
						LogUtil.debug("Error! Invalid server location: " + uri);											   
						break;						
					default :
						LogUtil.debug("UNKNOWN Error! Invalid server location: " + uri);
					   break;
				}
			}	
		}
			
		public function disconnect(logoutOnUserCommand:Boolean):void {
			this.logoutOnUserCommand = logoutOnUserCommand;
			_netConnection.close();
		}

		public function guestDisconnect() : void
		{
			this.guestKickedOutCommand = true;
			_netConnection.close();
		}
		
    
    public function forceClose():void {
      _netConnection.close();
    }
    
		protected function netStatus(event:NetStatusEvent):void {
			handleResult( event );
		}
<<<<<<< HEAD
		
    private var autoReconnectTimer:Timer = new Timer(1000, 1);
=======
>>>>>>> f12539fe
    
		public function handleResult(event:Object):void {
			var info : Object = event.info;
			var statusCode : String = info.code;

      var logData:Object = new Object();
      logData.user = UsersUtil.getUserData();
      
			switch (statusCode) {
				case "NetConnection.Connect.Success":
					trace(LOG + ":Connection to viewers application succeeded.");
          JSLog.debug("Successfully connected to BBB App.", logData);
          
          validateToken();
			
					break;
			
				case "NetConnection.Connect.Failed":					
					if (tried_tunneling) {
            trace(LOG + ":Connection to viewers application failed...even when tunneling");
						sendConnectionFailedEvent(ConnectionFailedEvent.CONNECTION_FAILED);
					} else {
						disconnect(false);
            trace(LOG + ":Connection to viewers application failed...try tunneling");
						var rtmptRetryTimer:Timer = new Timer(1000, 1);
            rtmptRetryTimer.addEventListener("timer", rtmptRetryTimerHandler);
            rtmptRetryTimer.start();						
					}									
					break;
					
				case "NetConnection.Connect.Closed":	
          trace(LOG + "Connection to viewers application closed");
          sendConnectionFailedEvent(ConnectionFailedEvent.CONNECTION_CLOSED);		
											
					break;
					
				case "NetConnection.Connect.InvalidApp":	
          trace(LOG + ":viewers application not found on server");			
					sendConnectionFailedEvent(ConnectionFailedEvent.INVALID_APP);				
					break;
					
				case "NetConnection.Connect.AppShutDown":
          trace(LOG + ":viewers application has been shutdown");
					sendConnectionFailedEvent(ConnectionFailedEvent.APP_SHUTDOWN);	
					break;
					
				case "NetConnection.Connect.Rejected":
          trace(LOG + ":Connection to the server rejected. Uri: " + _applicationURI + ". Check if the red5 specified in the uri exists and is running" );
					sendConnectionFailedEvent(ConnectionFailedEvent.CONNECTION_REJECTED);		
					break;
				
				case "NetConnection.Connect.NetworkChange":
          JSLog.warn("Detected network change to BBB App", logData);
          trace(LOG + "Detected network change. User might be on a wireless and temporarily dropped connection. Doing nothing. Just making a note.");
					break;
					
				default :
          trace(LOG + ":Default status to the viewers application" );
				   sendConnectionFailedEvent(ConnectionFailedEvent.UNKNOWN_REASON);
				   break;
			}
		}

		private function rtmptRetryTimerHandler(event:TimerEvent):void {
      trace(LOG + "rtmptRetryTimerHandler: " + event);
      connect(_conferenceParameters, true);
    }
			
		protected function netSecurityError(event: SecurityErrorEvent):void {
      trace(LOG + "Security error - " + event.text);
			sendConnectionFailedEvent(ConnectionFailedEvent.UNKNOWN_REASON);
		}
		
		protected function netIOError(event: IOErrorEvent):void {
      trace(LOG + "Input/output error - " + event.text);
			sendConnectionFailedEvent(ConnectionFailedEvent.UNKNOWN_REASON);
		}
			
		protected function netASyncError(event: AsyncErrorEvent):void  {
      trace(LOG + "Asynchronous code error - " + event.toString() );
      
			LogUtil.debug("Asynchronous code error - " + event.toString() );
			sendConnectionFailedEvent(ConnectionFailedEvent.UNKNOWN_REASON);
		}	
			
		private function sendConnectionFailedEvent(reason:String):void{
      var logData:Object = new Object();
      
			if (this.guestKickedOutCommand) {
				logData.reason = "Guest kicked out";
				logData.user = UsersUtil.getUserData();
				JSLog.warn("User disconnected from BBB App.", logData);
				sendGuestUserKickedOutEvent();
			} else if (this.logoutOnUserCommand) {
        logData.reason = "User requested.";
        logData.user = UsersUtil.getUserData();
        JSLog.debug("User logged out from BBB App.", logData);
        sendUserLoggedOutEvent();
      } else if (reason == ConnectionFailedEvent.CONNECTION_CLOSED) {
        // do not try to reconnect if the connection failed is different than CONNECTION_CLOSED
        logData.reason = reason;
        logData.user = UsersUtil.getUserData();
        JSLog.warn("User disconnected from BBB App.", logData);

        if (reconnecting) {
          var attemptFailedEvent:BBBEvent = new BBBEvent(BBBEvent.RECONNECT_CONNECTION_ATTEMPT_FAILED_EVENT);
          attemptFailedEvent.payload.type = ReconnectionManager.BIGBLUEBUTTON_CONNECTION;
          dispatcher.dispatchEvent(attemptFailedEvent);
        } else {
          reconnecting = true;
          authenticated = false;

          var disconnectedEvent:BBBEvent = new BBBEvent(BBBEvent.RECONNECT_DISCONNECTED_EVENT);
          disconnectedEvent.payload.type = ReconnectionManager.BIGBLUEBUTTON_CONNECTION;
          disconnectedEvent.payload.callback = connect;
          disconnectedEvent.payload.callbackParameters = new Array(_conferenceParameters, tried_tunneling);
          dispatcher.dispatchEvent(disconnectedEvent);
        }
      } else {
        var e:ConnectionFailedEvent = new ConnectionFailedEvent(reason);
        dispatcher.dispatchEvent(e);        
      }
		}
		
		private function sendUserLoggedOutEvent():void{
			var e:ConnectionFailedEvent = new ConnectionFailedEvent(ConnectionFailedEvent.USER_LOGGED_OUT);
			dispatcher.dispatchEvent(e);
		}

		private function sendGuestUserKickedOutEvent():void {
			var e:ConnectionFailedEvent = new ConnectionFailedEvent(ConnectionFailedEvent.MODERATOR_DENIED_ME);
			dispatcher.dispatchEvent(e);
<<<<<<< HEAD
		}
		
		private function attemptReconnect(backoff:Number):void{
			var retryTimer:Timer = new Timer(backoff, 1);
			retryTimer.addEventListener(TimerEvent.TIMER, function():void{
				connect(_conferenceParameters, tried_tunneling);
			});
			retryTimer.start();
			if (this.backoff < 16000) this.backoff = backoff *2;
=======
>>>>>>> f12539fe
		}
		
		public function onBWCheck(... rest):Number { 
			return 0; 
		} 
    
		public function onBWDone(... rest):void { 
			var p_bw:Number; 
			if (rest.length > 0) p_bw = rest[0]; 
			// your application should do something here 
			// when the bandwidth check is complete 
			trace("bandwidth = " + p_bw + " Kbps."); 
		}
	}
}<|MERGE_RESOLUTION|>--- conflicted
+++ resolved
@@ -293,11 +293,6 @@
 		protected function netStatus(event:NetStatusEvent):void {
 			handleResult( event );
 		}
-<<<<<<< HEAD
-		
-    private var autoReconnectTimer:Timer = new Timer(1000, 1);
-=======
->>>>>>> f12539fe
     
 		public function handleResult(event:Object):void {
 			var info : Object = event.info;
@@ -430,18 +425,6 @@
 		private function sendGuestUserKickedOutEvent():void {
 			var e:ConnectionFailedEvent = new ConnectionFailedEvent(ConnectionFailedEvent.MODERATOR_DENIED_ME);
 			dispatcher.dispatchEvent(e);
-<<<<<<< HEAD
-		}
-		
-		private function attemptReconnect(backoff:Number):void{
-			var retryTimer:Timer = new Timer(backoff, 1);
-			retryTimer.addEventListener(TimerEvent.TIMER, function():void{
-				connect(_conferenceParameters, tried_tunneling);
-			});
-			retryTimer.start();
-			if (this.backoff < 16000) this.backoff = backoff *2;
-=======
->>>>>>> f12539fe
 		}
 		
 		public function onBWCheck(... rest):Number { 
