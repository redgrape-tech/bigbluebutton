/**
* BigBlueButton open source conferencing system - http://www.bigbluebutton.org/
* 
* Copyright (c) 2012 BigBlueButton Inc. and by respective authors (see below).
*
* This program is free software; you can redistribute it and/or modify it under the
* terms of the GNU Lesser General Public License as published by the Free Software
* Foundation; either version 3.0 of the License, or (at your option) any later
* version.
* 
* BigBlueButton is distributed in the hope that it will be useful, but WITHOUT ANY
* WARRANTY; without even the implied warranty of MERCHANTABILITY or FITNESS FOR A
* PARTICULAR PURPOSE. See the GNU Lesser General Public License for more details.
*
* You should have received a copy of the GNU Lesser General Public License along
* with BigBlueButton; if not, see <http://www.gnu.org/licenses/>.
*
*/
package org.bigbluebutton.main.model.users
{
	import com.asfusion.mate.events.Dispatcher;	
	import flash.events.*;
	import flash.net.NetConnection;
	import flash.net.Responder;
	import flash.utils.Timer;
	import org.bigbluebutton.common.LogUtil;
	import org.bigbluebutton.core.services.BandwidthMonitor;
	import org.bigbluebutton.main.model.ConferenceParameters;
	import org.bigbluebutton.main.model.users.events.ConnectionFailedEvent;
	import org.bigbluebutton.main.model.users.events.UsersConnectionEvent;
	import org.bigbluebutton.core.managers.UserManager;
		
	public class NetConnectionDelegate
	{
		public static const NAME:String = "NetConnectionDelegate";
		
		private var _netConnection:NetConnection;	
		private var connectionId:Number;
		private var connected:Boolean = false;
		
		private var _userid:Number = -1;
		private var _role:String = "unknown";
		private var _applicationURI:String;
		private var _conferenceParameters:ConferenceParameters;
		
		// These two are just placeholders. We'll get this from the server later and
		// then pass to other modules.
		private var _authToken:String = "AUTHORIZED";
		private var _room:String;
		private var tried_tunneling:Boolean = false;
		private var logoutOnUserCommand:Boolean = false;
		private var guestKickedOutCommand:Boolean = false;
		private var backoff:Number = 2000;
		
		private var dispatcher:Dispatcher;    
    private var _messageListeners:Array = new Array();
        
		public function NetConnectionDelegate():void
		{
			dispatcher = new Dispatcher();
			
			_netConnection = new NetConnection();				
			_netConnection.client = this;
			_netConnection.addEventListener( NetStatusEvent.NET_STATUS, netStatus );
			_netConnection.addEventListener( AsyncErrorEvent.ASYNC_ERROR, netASyncError );
			_netConnection.addEventListener( SecurityErrorEvent.SECURITY_ERROR, netSecurityError );
			_netConnection.addEventListener( IOErrorEvent.IO_ERROR, netIOError );
		}
		
    public function setUri(uri:String):void {
      _applicationURI = uri;
    }
       
        
		public function get connection():NetConnection {
			return _netConnection;
		}
        
    public function addMessageListener(listener:IMessageListener):void {
      _messageListeners.push(listener);
    }
        
    public function removeMessageListener(listener:IMessageListener):void {
      for (var ob:int=0; ob<_messageListeners.length; ob++) {
        if (_messageListeners[ob] == listener) {
          _messageListeners.splice (ob,1);
          break;
        }
      }
    }
        
    private function notifyListeners(messageName:String, message:Object):void {
      if (messageName != null && messageName != "") {
        for (var notify:String in _messageListeners) {
          _messageListeners[notify].onMessage(messageName, message);
        }                
      } else {
        LogUtil.debug("Message name is undefined");
      }
    }   
        
    public function onMessageFromServer(messageName:String, result:Object):void {
      trace("Got message from server [" + messageName + "]");    
      notifyListeners(messageName, result);
    }
		
		public function sendMessage(service:String, onSuccess:Function, onFailure:Function, message:Object=null):void {
      trace("SENDING [" + service + "]");
			var responder:Responder =	new Responder(                    
					function(result:Object):void { // On successful result
						onSuccess("Successfully sent [" + service + "]."); 
					},	                   
					function(status:Object):void { // status - On error occurred
						var errorReason:String = "Failed to send [" + service + "]:\n"; 
						for (var x:Object in status) { 
							errorReason += "\t" + x + " : " + status[x]; 
						} 
					}
				);
			
			if (message == null) {
				_netConnection.call(service, responder);			
			} else {
				_netConnection.call(service, responder, message);
			}
		}
		
		/**
		 * Connect to the server.
		 * uri: The uri to the conference application.
		 * username: Fullname of the participant.
		 * role: MODERATOR/VIEWER
		 * conference: The conference room
		 * mode: LIVE/PLAYBACK - Live:when used to collaborate, Playback:when being used to playback a recorded conference.
		 * room: Need the room number when playing back a recorded conference. When LIVE, the room is taken from the URI.
		 */
		public function connect(params:ConferenceParameters, tunnel:Boolean = false):void {	
			_conferenceParameters = params;
			
			tried_tunneling = tunnel;	
            
			try {	
				var uri:String = _applicationURI + "/" + _conferenceParameters.room;
				
				LogUtil.debug(NAME + "::Connecting to " + uri + " [" + _conferenceParameters.username + "," + _conferenceParameters.role + "," + 
					_conferenceParameters.conference + "," + _conferenceParameters.record + "," + _conferenceParameters.room + "]");	
				_netConnection.connect(uri, _conferenceParameters.username, _conferenceParameters.role,
											_conferenceParameters.room, _conferenceParameters.voicebridge, 
											_conferenceParameters.record, _conferenceParameters.externUserID,
<<<<<<< HEAD
											_conferenceParameters.internalUserID,
											_conferenceParameters.guest );			
			} catch( e : ArgumentError ) {
=======
											_conferenceParameters.internalUserID);			
			} catch(e:ArgumentError) {
>>>>>>> 8c656f0a
				// Invalid parameters.
				switch (e.errorID) {
					case 2004 :						
						LogUtil.debug("Error! Invalid server location: " + uri);											   
						break;						
					default :
						LogUtil.debug("UNKNOWN Error! Invalid server location: " + uri);
					   break;
				}
			}	
		}
			
		public function disconnect(logoutOnUserCommand:Boolean):void {
			this.logoutOnUserCommand = logoutOnUserCommand;
			_netConnection.close();
		}
<<<<<<< HEAD

		public function guestDisconnect() : void
		{
			this.guestKickedOutCommand = true;
			_netConnection.close();
		}
					
		protected function netStatus( event : NetStatusEvent ) : void 
		{
=======
		
    
    public function forceClose():void {
      _netConnection.close();
    }
    
		protected function netStatus(event:NetStatusEvent):void {
>>>>>>> 8c656f0a
			handleResult( event );
		}
		
    private var _bwMon:BandwidthMonitor = new BandwidthMonitor();
    
    private function startMonitoringBandwidth():void {
      trace("Start monitoring bandwidth.");
      var pattern:RegExp = /(?P<protocol>.+):\/\/(?P<server>.+)\/(?P<app>.+)/;
      var result:Array = pattern.exec(_applicationURI);
      _bwMon.serverURL = result.server;
      _bwMon.serverApplication = "video";
      _bwMon.start();
    }
        
    private var autoReconnectTimer:Timer = new Timer(1000, 1);
    
		public function handleResult(event:Object):void {
			var info : Object = event.info;
			var statusCode : String = info.code;

			switch (statusCode) {
				case "NetConnection.Connect.Success":
					LogUtil.debug(NAME + ":Connection to viewers application succeeded.");
          
					// uncomment this to turn on the bandwidth check
//					startMonitoringBandwidth();
          
					_netConnection.call(
							"getMyUserId",// Remote function name
							new Responder(
	        					// result - On successful result
								function(result:Object):void { 
									LogUtil.debug("Userid [" + result + "]"); 
									sendConnectionSuccessEvent(result);
								},	
								// status - On error occurred
								function(status:Object):void { 
									LogUtil.error("Error occurred:"); 
									for (var x:Object in status) { 
										LogUtil.error(x + " : " + status[x]); 
									} 
								}
							)//new Responder
					); //_netConnection.call
			
					break;
			
				case "NetConnection.Connect.Failed":					
					if (tried_tunneling) {
						LogUtil.debug(NAME + ":Connection to viewers application failed...even when tunneling");
						sendConnectionFailedEvent(ConnectionFailedEvent.CONNECTION_FAILED);
					} else {
						disconnect(false);
						LogUtil.debug(NAME + ":Connection to viewers application failed...try tunneling");
						var rtmptRetryTimer:Timer = new Timer(1000, 1);
            			rtmptRetryTimer.addEventListener("timer", rtmptRetryTimerHandler);
            			rtmptRetryTimer.start();						
					}									
					break;
					
				case "NetConnection.Connect.Closed":	
					LogUtil.debug(NAME + ":Connection to viewers application closed");		
//          if (logoutOnUserCommand) {
            sendConnectionFailedEvent(ConnectionFailedEvent.CONNECTION_CLOSED);		
//          } else {
//            autoReconnectTimer.addEventListener("timer", autoReconnectTimerHandler);
//            autoReconnectTimer.start();		
//          }
											
					break;
					
				case "NetConnection.Connect.InvalidApp":	
					LogUtil.debug(NAME + ":viewers application not found on server");			
					sendConnectionFailedEvent(ConnectionFailedEvent.INVALID_APP);				
					break;
					
				case "NetConnection.Connect.AppShutDown":
					LogUtil.debug(NAME + ":viewers application has been shutdown");
					sendConnectionFailedEvent(ConnectionFailedEvent.APP_SHUTDOWN);	
					break;
					
				case "NetConnection.Connect.Rejected":
					LogUtil.debug(NAME + ":Connection to the server rejected. Uri: " + _applicationURI + ". Check if the red5 specified in the uri exists and is running" );
					sendConnectionFailedEvent(ConnectionFailedEvent.CONNECTION_REJECTED);		
					break;
				
				case "NetConnection.Connect.NetworkChange":
					LogUtil.info("Detected network change. User might be on a wireless and temporarily dropped connection. Doing nothing. Just making a note.");
					break;
					
				default :
				   LogUtil.debug(NAME + ":Default status to the viewers application" );
				   sendConnectionFailedEvent(ConnectionFailedEvent.UNKNOWN_REASON);
				   break;
			}
		}
		
    private function autoReconnectTimerHandler(event:TimerEvent):void {
      LogUtil.debug(NAME + "autoReconnectTimerHandler: " + event);
      connect(_conferenceParameters, tried_tunneling);
    }
        
		private function rtmptRetryTimerHandler(event:TimerEvent):void {
            LogUtil.debug(NAME + "rtmptRetryTimerHandler: " + event);
            connect(_conferenceParameters, true);
        }
			
		protected function netSecurityError( event : SecurityErrorEvent ) : void 
		{
			LogUtil.debug("Security error - " + event.text);
			sendConnectionFailedEvent(ConnectionFailedEvent.UNKNOWN_REASON);
		}
		
		protected function netIOError( event : IOErrorEvent ) : void 
		{
			LogUtil.debug("Input/output error - " + event.text);
			sendConnectionFailedEvent(ConnectionFailedEvent.UNKNOWN_REASON);
		}
			
		protected function netASyncError( event : AsyncErrorEvent ) : void 
		{
			LogUtil.debug("Asynchronous code error - " + event.error );
			sendConnectionFailedEvent(ConnectionFailedEvent.UNKNOWN_REASON);
		}	

		/**
	 	*  Callback from server
	 	*/
		public function setUserId(id:Number, role:String):String
		{
			LogUtil.debug( "ViewersNetDelegate::setConnectionId: id=[" + id + "," + role + "]");
			if (isNaN(id)) return "FAILED";
			
			// We should be receiving authToken and room from the server here.
			_userid = id;								
			return "OK";
		}
		
		private function sendConnectionSuccessEvent(userid:Object):void{
			var useridString:String = userid as String;
<<<<<<< HEAD
			var n:int = parseInt(useridString);
=======
			var n:String = useridString;
			
>>>>>>> 8c656f0a
			var e:UsersConnectionEvent = new UsersConnectionEvent(UsersConnectionEvent.CONNECTION_SUCCESS);
			e.connection = _netConnection;
			e.userid = n;
			dispatcher.dispatchEvent(e);
			backoff = 2000;
			
		}
		
		private function sendConnectionFailedEvent(reason:String):void{
			if (this.logoutOnUserCommand){
				sendUserLoggedOutEvent();
				return;
			}
			if (this.guestKickedOutCommand) {
				sendGuestUserKickedOutEvent();
				return;
			}
			
			var e:ConnectionFailedEvent = new ConnectionFailedEvent(reason);
			dispatcher.dispatchEvent(e);
			
			//attemptReconnect(backoff);
		}
		
		private function sendUserLoggedOutEvent():void{
			var e:ConnectionFailedEvent = new ConnectionFailedEvent(ConnectionFailedEvent.USER_LOGGED_OUT);
			dispatcher.dispatchEvent(e);
		}

		private function sendGuestUserKickedOutEvent():void {
			var e:ConnectionFailedEvent = new ConnectionFailedEvent(ConnectionFailedEvent.GUEST_KICKED_OUT);
			dispatcher.dispatchEvent(e);
		}
		
		private function attemptReconnect(backoff:Number):void{
			var retryTimer:Timer = new Timer(backoff, 1);
			retryTimer.addEventListener(TimerEvent.TIMER, function():void{
				connect(_conferenceParameters, tried_tunneling);
			});
			retryTimer.start();
			if (this.backoff < 16000) this.backoff = backoff *2;
		}
		
		public function onBWCheck(... rest):Number { 
			return 0; 
		} 
    
		public function onBWDone(... rest):void { 
			var p_bw:Number; 
			if (rest.length > 0) p_bw = rest[0]; 
			// your application should do something here 
			// when the bandwidth check is complete 
			trace("bandwidth = " + p_bw + " Kbps."); 
		}
	}
}<|MERGE_RESOLUTION|>--- conflicted
+++ resolved
@@ -28,7 +28,6 @@
 	import org.bigbluebutton.main.model.ConferenceParameters;
 	import org.bigbluebutton.main.model.users.events.ConnectionFailedEvent;
 	import org.bigbluebutton.main.model.users.events.UsersConnectionEvent;
-	import org.bigbluebutton.core.managers.UserManager;
 		
 	public class NetConnectionDelegate
 	{
@@ -147,14 +146,9 @@
 				_netConnection.connect(uri, _conferenceParameters.username, _conferenceParameters.role,
 											_conferenceParameters.room, _conferenceParameters.voicebridge, 
 											_conferenceParameters.record, _conferenceParameters.externUserID,
-<<<<<<< HEAD
 											_conferenceParameters.internalUserID,
-											_conferenceParameters.guest );			
-			} catch( e : ArgumentError ) {
-=======
-											_conferenceParameters.internalUserID);			
+											_conferenceParameters.guest);			
 			} catch(e:ArgumentError) {
->>>>>>> 8c656f0a
 				// Invalid parameters.
 				switch (e.errorID) {
 					case 2004 :						
@@ -171,25 +165,19 @@
 			this.logoutOnUserCommand = logoutOnUserCommand;
 			_netConnection.close();
 		}
-<<<<<<< HEAD
 
 		public function guestDisconnect() : void
 		{
 			this.guestKickedOutCommand = true;
 			_netConnection.close();
 		}
+
+		public function forceClose():void {
+      		_netConnection.close();
+    	}
 					
 		protected function netStatus( event : NetStatusEvent ) : void 
 		{
-=======
-		
-    
-    public function forceClose():void {
-      _netConnection.close();
-    }
-    
-		protected function netStatus(event:NetStatusEvent):void {
->>>>>>> 8c656f0a
 			handleResult( event );
 		}
 		
@@ -330,18 +318,14 @@
 		
 		private function sendConnectionSuccessEvent(userid:Object):void{
 			var useridString:String = userid as String;
-<<<<<<< HEAD
-			var n:int = parseInt(useridString);
-=======
 			var n:String = useridString;
 			
->>>>>>> 8c656f0a
 			var e:UsersConnectionEvent = new UsersConnectionEvent(UsersConnectionEvent.CONNECTION_SUCCESS);
 			e.connection = _netConnection;
 			e.userid = n;
 			dispatcher.dispatchEvent(e);
+			
 			backoff = 2000;
-			
 		}
 		
 		private function sendConnectionFailedEvent(reason:String):void{
