--- conflicted
+++ resolved
@@ -31,7 +31,7 @@
 	import org.bigbluebutton.main.events.InvalidAuthTokenEvent;
 	import org.bigbluebutton.main.model.ConferenceParameters;
 	import org.bigbluebutton.main.model.users.events.ConnectionFailedEvent;
-	import org.bigbluebutton.main.model.users.events.UsersConnectionEvent;
+	import org.bigbluebutton.main.model.users.events.UsersConnectionEvent;
 		
 	public class NetConnectionDelegate
 	{
@@ -257,34 +257,9 @@
 
 			switch (statusCode) {
 				case "NetConnection.Connect.Success":
-<<<<<<< HEAD
 					trace(LOG + ":Connection to viewers application succeeded.");
-          
-					// uncomment this to turn on the bandwidth check
-//					startMonitoringBandwidth();
+
           validateToken();
-=======
-					LogUtil.debug(NAME + ":Connection to viewers application succeeded.");
-					
-					_netConnection.call(
-							"getMyUserId",// Remote function name
-							new Responder(
-	        					// result - On successful result
-								function(result:Object):void { 
-									LogUtil.debug("Userid [" + result + "]"); 
-									sendConnectionSuccessEvent(result);
-								},	
-								// status - On error occurred
-								function(status:Object):void { 
-									LogUtil.error("Error occurred:"); 
-									for (var x:Object in status) { 
-										LogUtil.error(x + " : " + status[x]); 
-									} 
-								}
-							)//new Responder
-					); //_netConnection.call
->>>>>>> bf72d132
-			
 					break;
 			
 				case "NetConnection.Connect.Failed":					
