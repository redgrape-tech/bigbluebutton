/**
* BigBlueButton open source conferencing system - http://www.bigbluebutton.org/
* 
* Copyright (c) 2012 BigBlueButton Inc. and by respective authors (see below).
*
* This program is free software; you can redistribute it and/or modify it under the
* terms of the GNU Lesser General Public License as published by the Free Software
* Foundation; either version 3.0 of the License, or (at your option) any later
* version.
* 
* BigBlueButton is distributed in the hope that it will be useful, but WITHOUT ANY
* WARRANTY; without even the implied warranty of MERCHANTABILITY or FITNESS FOR A
* PARTICULAR PURPOSE. See the GNU Lesser General Public License for more details.
*
* You should have received a copy of the GNU Lesser General Public License along
* with BigBlueButton; if not, see <http://www.gnu.org/licenses/>.
*
*/
package org.bigbluebutton.main.model.users
{
	import com.adobe.protocols.dict.events.ErrorEvent;
	import com.asfusion.mate.events.Dispatcher;
	
	import flash.events.*;
	import flash.net.NetConnection;
	import flash.net.Responder;
	import flash.utils.Timer;
	
	import org.bigbluebutton.common.LogUtil;
	import org.bigbluebutton.core.UsersUtil;
	import org.bigbluebutton.core.services.BandwidthMonitor;
	import org.bigbluebutton.main.api.JSLog;
	import org.bigbluebutton.main.events.InvalidAuthTokenEvent;
	import org.bigbluebutton.main.model.ConferenceParameters;
	import org.bigbluebutton.main.model.users.events.ConnectionFailedEvent;
	import org.bigbluebutton.main.model.users.events.UsersConnectionEvent;
		
	public class NetConnectionDelegate
	{
		public static const LOG:String = "NetConnectionDelegate - ";
		
		private var _netConnection:NetConnection;	
		private var connectionId:Number;
		private var connected:Boolean = false;
		
		private var _userid:Number = -1;
		private var _role:String = "unknown";
		private var _applicationURI:String;
		private var _conferenceParameters:ConferenceParameters;
		
		// These two are just placeholders. We'll get this from the server later and
		// then pass to other modules.
		private var _authToken:String = "AUTHORIZED";
		private var _room:String;
		private var tried_tunneling:Boolean = false;
		private var logoutOnUserCommand:Boolean = false;
		private var guestKickedOutCommand:Boolean = false;
		private var backoff:Number = 2000;
		
		private var dispatcher:Dispatcher;    
    private var _messageListeners:Array = new Array();
    
    private var authenticated: Boolean = false;
    
		public function NetConnectionDelegate():void
		{
			dispatcher = new Dispatcher();
			
			_netConnection = new NetConnection();				
			_netConnection.proxyType = "best";
			_netConnection.client = this;
			_netConnection.addEventListener( NetStatusEvent.NET_STATUS, netStatus );
			_netConnection.addEventListener( AsyncErrorEvent.ASYNC_ERROR, netASyncError );
			_netConnection.addEventListener( SecurityErrorEvent.SECURITY_ERROR, netSecurityError );
			_netConnection.addEventListener( IOErrorEvent.IO_ERROR, netIOError );
		}
		
		public function setUri(uri:String):void {
			_applicationURI = uri;

			var pattern:RegExp = /(?P<protocol>.+):\/\/(?P<server>.+)\/(?P<app>.+)/;
			var result:Array = pattern.exec(uri);
			BandwidthMonitor.getInstance().serverURL = result.server;
		}
		
		public function get connection():NetConnection {
			return _netConnection;
		}
        
    public function addMessageListener(listener:IMessageListener):void {
      _messageListeners.push(listener);
    }
        
    public function removeMessageListener(listener:IMessageListener):void {
      for (var ob:int=0; ob<_messageListeners.length; ob++) {
        if (_messageListeners[ob] == listener) {
          _messageListeners.splice (ob,1);
          break;
        }
      }
    }
        
    private function notifyListeners(messageName:String, message:Object):void {
      if (messageName != null && messageName != "") {
        for (var notify:String in _messageListeners) {
          _messageListeners[notify].onMessage(messageName, message);
        }                
      } else {
        LogUtil.debug("Message name is undefined");
      }
    }   
        
    public function onMessageFromServer(messageName:String, msg:Object):void {
      trace(LOG + "Got message from server [" + messageName + "]"); 
      if (!authenticated && (messageName == "validateAuthTokenReply")) {
        handleValidateAuthTokenReply(msg)
      } else if (messageName == "validateAuthTokenTimedOut") {
        handleValidateAuthTokenTimedOut(msg)
      } else if (authenticated) {
        notifyListeners(messageName, msg);
      } else {
        trace(LOG + "Ignoring message=[" + messageName + "] as our token hasn't been validated yet.");
      }     
    }
		
    private function validateToken():void {
      var message:Object = new Object();
      message["userId"] = _conferenceParameters.internalUserID;
      message["authToken"] = _conferenceParameters.authToken;
      
      sendMessage(
        "validateToken",// Remote function name
        // result - On successful result
        function(result:Object):void { 
          trace(LOG + "validating token for [" + _conferenceParameters.internalUserID + "]"); 
        },	
        // status - On error occurred
        function(status:Object):void { 
          LogUtil.error("Error occurred:"); 
          for (var x:Object in status) { 
            LogUtil.error(x + " : " + status[x]); 
          } 
        },
        message
      ); //_netConnection.call      
    }
      
    private function handleValidateAuthTokenTimedOut(msg: Object):void {
      trace(LOG + "*** handleValidateAuthTokenTimedOut " + msg.msg + " **** \n");      
      var map:Object = JSON.parse(msg.msg);  
      var tokenValid: Boolean = map.valid as Boolean;
      var userId: String = map.userId as String;

      var logData:Object = new Object();
      logData.user = UsersUtil.getUserData();
      JSLog.critical("Validate auth token timed out.", logData);
      
      if (tokenValid) {
        authenticated = true;
        trace(LOG + "*** handleValidateAuthTokenTimedOut. valid=[ " + tokenValid + "] **** \n");
      } else {
        trace(LOG + "*** handleValidateAuthTokenTimedOut. valid=[ " + tokenValid + "] **** \n");
        dispatcher.dispatchEvent(new InvalidAuthTokenEvent());
      }
    }
    
    private function handleValidateAuthTokenReply(msg: Object):void {
      trace(LOG + "*** handleValidateAuthTokenReply " + msg.msg + " **** \n");      
      var map:Object = JSON.parse(msg.msg);  
      var tokenValid: Boolean = map.valid as Boolean;
      var userId: String = map.userId as String;
      
      if (tokenValid) {
        authenticated = true;
        trace(LOG + "*** handleValidateAuthTokenReply. valid=[ " + tokenValid + "] **** \n");
      } else {
        trace(LOG + "*** handleValidateAuthTokenReply. valid=[ " + tokenValid + "] **** \n");
        dispatcher.dispatchEvent(new InvalidAuthTokenEvent());
      }
    }
    
    private function sendConnectionSuccessEvent(userid:String):void{      
      var e:UsersConnectionEvent = new UsersConnectionEvent(UsersConnectionEvent.CONNECTION_SUCCESS);
      e.userid = userid;
      dispatcher.dispatchEvent(e);
      
    }
    
		public function sendMessage(service:String, onSuccess:Function, onFailure:Function, message:Object=null):void {
      trace(LOG + "SENDING [" + service + "]");
			var responder:Responder =	new Responder(                    
					function(result:Object):void { // On successful result
						onSuccess("Successfully sent [" + service + "]."); 
					},	                   
					function(status:Object):void { // status - On error occurred
						var errorReason:String = "Failed to send [" + service + "]:\n"; 
						for (var x:Object in status) { 
							errorReason += "\t" + x + " : " + status[x]; 
						} 
					}
				);
			
			if (message == null) {
				_netConnection.call(service, responder);			
			} else {
				_netConnection.call(service, responder, message);
			}
		}
		
		/**
		 * Connect to the server.
		 * uri: The uri to the conference application.
		 * username: Fullname of the participant.
		 * role: MODERATOR/VIEWER
		 * conference: The conference room
		 * mode: LIVE/PLAYBACK - Live:when used to collaborate, Playback:when being used to playback a recorded conference.
		 * room: Need the room number when playing back a recorded conference. When LIVE, the room is taken from the URI.
		 */
		public function connect(params:ConferenceParameters, tunnel:Boolean = false):void {	
			_conferenceParameters = params;
			
			tried_tunneling = tunnel;	
            
			try {	
				var uri:String = _applicationURI + "/" + _conferenceParameters.room;
				
				trace(LOG + "::Connecting to " + uri + " [" + _conferenceParameters.username + "," + _conferenceParameters.role + "," + 
					_conferenceParameters.conference + "," + _conferenceParameters.record + "," + _conferenceParameters.room + ", " + _conferenceParameters.lockSettings.lockOnJoin + "]");	
				_netConnection.connect(uri, _conferenceParameters.username, _conferenceParameters.role,
											_conferenceParameters.room, _conferenceParameters.voicebridge, 
											_conferenceParameters.record, _conferenceParameters.externUserID,
<<<<<<< HEAD
											_conferenceParameters.internalUserID, _conferenceParameters.muteOnStart, _conferenceParameters.lockSettings);			
=======
											_conferenceParameters.internalUserID, _conferenceParameters.lockOnStart, 
											_conferenceParameters.muteOnStart, _conferenceParameters.lockSettings,
											_conferenceParameters.guest);
>>>>>>> 12cab928
			} catch(e:ArgumentError) {
				// Invalid parameters.
				switch (e.errorID) {
					case 2004 :						
						LogUtil.debug("Error! Invalid server location: " + uri);											   
						break;						
					default :
						LogUtil.debug("UNKNOWN Error! Invalid server location: " + uri);
					   break;
				}
			}	
		}
			
		public function disconnect(logoutOnUserCommand:Boolean):void {
			this.logoutOnUserCommand = logoutOnUserCommand;
			_netConnection.close();
		}

		public function guestDisconnect() : void
		{
			this.guestKickedOutCommand = true;
			_netConnection.close();
		}
		
    
    public function forceClose():void {
      _netConnection.close();
    }
    
		protected function netStatus(event:NetStatusEvent):void {
			handleResult( event );
		}
		
		private var autoReconnectTimer:Timer = new Timer(1000, 1);
		
		public function handleResult(event:Object):void {
			var info : Object = event.info;
			var statusCode : String = info.code;

      var logData:Object = new Object();
      logData.user = UsersUtil.getUserData();
      
			switch (statusCode) {
				case "NetConnection.Connect.Success":
					trace(LOG + ":Connection to viewers application succeeded.");
<<<<<<< HEAD
          JSLog.debug("Successfully connected to BBB App.", logData);
          
=======

>>>>>>> 12cab928
          validateToken();
					break;
			
				case "NetConnection.Connect.Failed":					
					if (tried_tunneling) {
            trace(LOG + ":Connection to viewers application failed...even when tunneling");
						sendConnectionFailedEvent(ConnectionFailedEvent.CONNECTION_FAILED);
					} else {
						disconnect(false);
            trace(LOG + ":Connection to viewers application failed...try tunneling");
						var rtmptRetryTimer:Timer = new Timer(1000, 1);
            rtmptRetryTimer.addEventListener("timer", rtmptRetryTimerHandler);
            rtmptRetryTimer.start();						
					}									
					break;
					
				case "NetConnection.Connect.Closed":	
          trace(LOG + "Connection to viewers application closed");
          sendConnectionFailedEvent(ConnectionFailedEvent.CONNECTION_CLOSED);		
											
					break;
					
				case "NetConnection.Connect.InvalidApp":	
          trace(LOG + ":viewers application not found on server");			
					sendConnectionFailedEvent(ConnectionFailedEvent.INVALID_APP);				
					break;
					
				case "NetConnection.Connect.AppShutDown":
          trace(LOG + ":viewers application has been shutdown");
					sendConnectionFailedEvent(ConnectionFailedEvent.APP_SHUTDOWN);	
					break;
					
				case "NetConnection.Connect.Rejected":
          trace(LOG + ":Connection to the server rejected. Uri: " + _applicationURI + ". Check if the red5 specified in the uri exists and is running" );
					sendConnectionFailedEvent(ConnectionFailedEvent.CONNECTION_REJECTED);		
					break;
				
				case "NetConnection.Connect.NetworkChange":
          JSLog.warn("Detected network change to BBB App", logData);
          trace(LOG + "Detected network change. User might be on a wireless and temporarily dropped connection. Doing nothing. Just making a note.");
					break;
					
				default :
          trace(LOG + ":Default status to the viewers application" );
				   sendConnectionFailedEvent(ConnectionFailedEvent.UNKNOWN_REASON);
				   break;
			}
		}
		
    private function autoReconnectTimerHandler(event:TimerEvent):void {
      trace(LOG + "autoReconnectTimerHandler: " + event);
      connect(_conferenceParameters, tried_tunneling);
    }
        
		private function rtmptRetryTimerHandler(event:TimerEvent):void {
      trace(LOG + "rtmptRetryTimerHandler: " + event);
      connect(_conferenceParameters, true);
    }
			
		protected function netSecurityError(event: SecurityErrorEvent):void {
      trace(LOG + "Security error - " + event.text);
			sendConnectionFailedEvent(ConnectionFailedEvent.UNKNOWN_REASON);
		}
		
		protected function netIOError(event: IOErrorEvent):void {
      trace(LOG + "Input/output error - " + event.text);
			sendConnectionFailedEvent(ConnectionFailedEvent.UNKNOWN_REASON);
		}
			
		protected function netASyncError(event: AsyncErrorEvent):void  {
      trace(LOG + "Asynchronous code error - " + event.toString() );
      
			LogUtil.debug("Asynchronous code error - " + event.toString() );
			sendConnectionFailedEvent(ConnectionFailedEvent.UNKNOWN_REASON);
		}	
			
		private function sendConnectionFailedEvent(reason:String):void{
<<<<<<< HEAD
      var logData:Object = new Object();
      
			if (this.logoutOnUserCommand) {
        logData.reason = "User requested.";
        logData.user = UsersUtil.getUserData();
        JSLog.debug("User logged out from BBB App.", logData);
=======
			if (this.guestKickedOutCommand) {
				sendGuestUserKickedOutEvent();
				return;
			}

			if (this.logoutOnUserCommand){
>>>>>>> 12cab928
				sendUserLoggedOutEvent();
			} else {
        logData.reason = reason;
        logData.user = UsersUtil.getUserData();
        JSLog.warn("User disconnected from BBB App.", logData);
        var e:ConnectionFailedEvent = new ConnectionFailedEvent(reason);
        dispatcher.dispatchEvent(e);        
      }
		}
		
		private function sendUserLoggedOutEvent():void{
			var e:ConnectionFailedEvent = new ConnectionFailedEvent(ConnectionFailedEvent.USER_LOGGED_OUT);
			dispatcher.dispatchEvent(e);
		}

		private function sendGuestUserKickedOutEvent():void {
			var e:ConnectionFailedEvent = new ConnectionFailedEvent(ConnectionFailedEvent.MODERATOR_DENIED_ME);
			dispatcher.dispatchEvent(e);
		}
		
		private function attemptReconnect(backoff:Number):void{
			var retryTimer:Timer = new Timer(backoff, 1);
			retryTimer.addEventListener(TimerEvent.TIMER, function():void{
				connect(_conferenceParameters, tried_tunneling);
			});
			retryTimer.start();
			if (this.backoff < 16000) this.backoff = backoff *2;
		}
		
		public function onBWCheck(... rest):Number { 
			return 0; 
		} 
    
		public function onBWDone(... rest):void { 
			var p_bw:Number; 
			if (rest.length > 0) p_bw = rest[0]; 
			// your application should do something here 
			// when the bandwidth check is complete 
			trace("bandwidth = " + p_bw + " Kbps."); 
		}
	}
}<|MERGE_RESOLUTION|>--- conflicted
+++ resolved
@@ -1,423 +1,412 @@
-/**
-* BigBlueButton open source conferencing system - http://www.bigbluebutton.org/
-* 
-* Copyright (c) 2012 BigBlueButton Inc. and by respective authors (see below).
-*
-* This program is free software; you can redistribute it and/or modify it under the
-* terms of the GNU Lesser General Public License as published by the Free Software
-* Foundation; either version 3.0 of the License, or (at your option) any later
-* version.
-* 
-* BigBlueButton is distributed in the hope that it will be useful, but WITHOUT ANY
-* WARRANTY; without even the implied warranty of MERCHANTABILITY or FITNESS FOR A
-* PARTICULAR PURPOSE. See the GNU Lesser General Public License for more details.
-*
-* You should have received a copy of the GNU Lesser General Public License along
-* with BigBlueButton; if not, see <http://www.gnu.org/licenses/>.
-*
-*/
-package org.bigbluebutton.main.model.users
-{
-	import com.adobe.protocols.dict.events.ErrorEvent;
-	import com.asfusion.mate.events.Dispatcher;
-	
-	import flash.events.*;
-	import flash.net.NetConnection;
-	import flash.net.Responder;
-	import flash.utils.Timer;
-	
-	import org.bigbluebutton.common.LogUtil;
-	import org.bigbluebutton.core.UsersUtil;
-	import org.bigbluebutton.core.services.BandwidthMonitor;
-	import org.bigbluebutton.main.api.JSLog;
-	import org.bigbluebutton.main.events.InvalidAuthTokenEvent;
-	import org.bigbluebutton.main.model.ConferenceParameters;
-	import org.bigbluebutton.main.model.users.events.ConnectionFailedEvent;
-	import org.bigbluebutton.main.model.users.events.UsersConnectionEvent;
-		
-	public class NetConnectionDelegate
-	{
-		public static const LOG:String = "NetConnectionDelegate - ";
-		
-		private var _netConnection:NetConnection;	
-		private var connectionId:Number;
-		private var connected:Boolean = false;
-		
-		private var _userid:Number = -1;
-		private var _role:String = "unknown";
-		private var _applicationURI:String;
-		private var _conferenceParameters:ConferenceParameters;
-		
-		// These two are just placeholders. We'll get this from the server later and
-		// then pass to other modules.
-		private var _authToken:String = "AUTHORIZED";
-		private var _room:String;
-		private var tried_tunneling:Boolean = false;
-		private var logoutOnUserCommand:Boolean = false;
-		private var guestKickedOutCommand:Boolean = false;
-		private var backoff:Number = 2000;
-		
-		private var dispatcher:Dispatcher;    
-    private var _messageListeners:Array = new Array();
-    
-    private var authenticated: Boolean = false;
-    
-		public function NetConnectionDelegate():void
-		{
-			dispatcher = new Dispatcher();
-			
-			_netConnection = new NetConnection();				
-			_netConnection.proxyType = "best";
-			_netConnection.client = this;
-			_netConnection.addEventListener( NetStatusEvent.NET_STATUS, netStatus );
-			_netConnection.addEventListener( AsyncErrorEvent.ASYNC_ERROR, netASyncError );
-			_netConnection.addEventListener( SecurityErrorEvent.SECURITY_ERROR, netSecurityError );
-			_netConnection.addEventListener( IOErrorEvent.IO_ERROR, netIOError );
-		}
-		
-		public function setUri(uri:String):void {
-			_applicationURI = uri;
-
-			var pattern:RegExp = /(?P<protocol>.+):\/\/(?P<server>.+)\/(?P<app>.+)/;
-			var result:Array = pattern.exec(uri);
-			BandwidthMonitor.getInstance().serverURL = result.server;
-		}
-		
-		public function get connection():NetConnection {
-			return _netConnection;
-		}
-        
-    public function addMessageListener(listener:IMessageListener):void {
-      _messageListeners.push(listener);
-    }
-        
-    public function removeMessageListener(listener:IMessageListener):void {
-      for (var ob:int=0; ob<_messageListeners.length; ob++) {
-        if (_messageListeners[ob] == listener) {
-          _messageListeners.splice (ob,1);
-          break;
-        }
-      }
-    }
-        
-    private function notifyListeners(messageName:String, message:Object):void {
-      if (messageName != null && messageName != "") {
-        for (var notify:String in _messageListeners) {
-          _messageListeners[notify].onMessage(messageName, message);
-        }                
-      } else {
-        LogUtil.debug("Message name is undefined");
-      }
-    }   
-        
-    public function onMessageFromServer(messageName:String, msg:Object):void {
-      trace(LOG + "Got message from server [" + messageName + "]"); 
-      if (!authenticated && (messageName == "validateAuthTokenReply")) {
-        handleValidateAuthTokenReply(msg)
-      } else if (messageName == "validateAuthTokenTimedOut") {
-        handleValidateAuthTokenTimedOut(msg)
-      } else if (authenticated) {
-        notifyListeners(messageName, msg);
-      } else {
-        trace(LOG + "Ignoring message=[" + messageName + "] as our token hasn't been validated yet.");
-      }     
-    }
-		
-    private function validateToken():void {
-      var message:Object = new Object();
-      message["userId"] = _conferenceParameters.internalUserID;
-      message["authToken"] = _conferenceParameters.authToken;
-      
-      sendMessage(
-        "validateToken",// Remote function name
-        // result - On successful result
-        function(result:Object):void { 
-          trace(LOG + "validating token for [" + _conferenceParameters.internalUserID + "]"); 
-        },	
-        // status - On error occurred
-        function(status:Object):void { 
-          LogUtil.error("Error occurred:"); 
-          for (var x:Object in status) { 
-            LogUtil.error(x + " : " + status[x]); 
-          } 
-        },
-        message
-      ); //_netConnection.call      
-    }
-      
-    private function handleValidateAuthTokenTimedOut(msg: Object):void {
-      trace(LOG + "*** handleValidateAuthTokenTimedOut " + msg.msg + " **** \n");      
-      var map:Object = JSON.parse(msg.msg);  
-      var tokenValid: Boolean = map.valid as Boolean;
-      var userId: String = map.userId as String;
-
-      var logData:Object = new Object();
-      logData.user = UsersUtil.getUserData();
-      JSLog.critical("Validate auth token timed out.", logData);
-      
-      if (tokenValid) {
-        authenticated = true;
-        trace(LOG + "*** handleValidateAuthTokenTimedOut. valid=[ " + tokenValid + "] **** \n");
-      } else {
-        trace(LOG + "*** handleValidateAuthTokenTimedOut. valid=[ " + tokenValid + "] **** \n");
-        dispatcher.dispatchEvent(new InvalidAuthTokenEvent());
-      }
-    }
-    
-    private function handleValidateAuthTokenReply(msg: Object):void {
-      trace(LOG + "*** handleValidateAuthTokenReply " + msg.msg + " **** \n");      
-      var map:Object = JSON.parse(msg.msg);  
-      var tokenValid: Boolean = map.valid as Boolean;
-      var userId: String = map.userId as String;
-      
-      if (tokenValid) {
-        authenticated = true;
-        trace(LOG + "*** handleValidateAuthTokenReply. valid=[ " + tokenValid + "] **** \n");
-      } else {
-        trace(LOG + "*** handleValidateAuthTokenReply. valid=[ " + tokenValid + "] **** \n");
-        dispatcher.dispatchEvent(new InvalidAuthTokenEvent());
-      }
-    }
-    
-    private function sendConnectionSuccessEvent(userid:String):void{      
-      var e:UsersConnectionEvent = new UsersConnectionEvent(UsersConnectionEvent.CONNECTION_SUCCESS);
-      e.userid = userid;
-      dispatcher.dispatchEvent(e);
-      
-    }
-    
-		public function sendMessage(service:String, onSuccess:Function, onFailure:Function, message:Object=null):void {
-      trace(LOG + "SENDING [" + service + "]");
-			var responder:Responder =	new Responder(                    
-					function(result:Object):void { // On successful result
-						onSuccess("Successfully sent [" + service + "]."); 
-					},	                   
-					function(status:Object):void { // status - On error occurred
-						var errorReason:String = "Failed to send [" + service + "]:\n"; 
-						for (var x:Object in status) { 
-							errorReason += "\t" + x + " : " + status[x]; 
-						} 
-					}
-				);
-			
-			if (message == null) {
-				_netConnection.call(service, responder);			
-			} else {
-				_netConnection.call(service, responder, message);
-			}
-		}
-		
-		/**
-		 * Connect to the server.
-		 * uri: The uri to the conference application.
-		 * username: Fullname of the participant.
-		 * role: MODERATOR/VIEWER
-		 * conference: The conference room
-		 * mode: LIVE/PLAYBACK - Live:when used to collaborate, Playback:when being used to playback a recorded conference.
-		 * room: Need the room number when playing back a recorded conference. When LIVE, the room is taken from the URI.
-		 */
-		public function connect(params:ConferenceParameters, tunnel:Boolean = false):void {	
-			_conferenceParameters = params;
-			
-			tried_tunneling = tunnel;	
-            
-			try {	
-				var uri:String = _applicationURI + "/" + _conferenceParameters.room;
-				
-				trace(LOG + "::Connecting to " + uri + " [" + _conferenceParameters.username + "," + _conferenceParameters.role + "," + 
-					_conferenceParameters.conference + "," + _conferenceParameters.record + "," + _conferenceParameters.room + ", " + _conferenceParameters.lockSettings.lockOnJoin + "]");	
-				_netConnection.connect(uri, _conferenceParameters.username, _conferenceParameters.role,
-											_conferenceParameters.room, _conferenceParameters.voicebridge, 
-											_conferenceParameters.record, _conferenceParameters.externUserID,
-<<<<<<< HEAD
-											_conferenceParameters.internalUserID, _conferenceParameters.muteOnStart, _conferenceParameters.lockSettings);			
-=======
-											_conferenceParameters.internalUserID, _conferenceParameters.lockOnStart, 
-											_conferenceParameters.muteOnStart, _conferenceParameters.lockSettings,
-											_conferenceParameters.guest);
->>>>>>> 12cab928
-			} catch(e:ArgumentError) {
-				// Invalid parameters.
-				switch (e.errorID) {
-					case 2004 :						
-						LogUtil.debug("Error! Invalid server location: " + uri);											   
-						break;						
-					default :
-						LogUtil.debug("UNKNOWN Error! Invalid server location: " + uri);
-					   break;
-				}
-			}	
-		}
-			
-		public function disconnect(logoutOnUserCommand:Boolean):void {
-			this.logoutOnUserCommand = logoutOnUserCommand;
-			_netConnection.close();
-		}
-
-		public function guestDisconnect() : void
-		{
-			this.guestKickedOutCommand = true;
-			_netConnection.close();
-		}
-		
-    
-    public function forceClose():void {
-      _netConnection.close();
-    }
-    
-		protected function netStatus(event:NetStatusEvent):void {
-			handleResult( event );
-		}
-		
-		private var autoReconnectTimer:Timer = new Timer(1000, 1);
-		
-		public function handleResult(event:Object):void {
-			var info : Object = event.info;
-			var statusCode : String = info.code;
-
-      var logData:Object = new Object();
-      logData.user = UsersUtil.getUserData();
-      
-			switch (statusCode) {
-				case "NetConnection.Connect.Success":
-					trace(LOG + ":Connection to viewers application succeeded.");
-<<<<<<< HEAD
-          JSLog.debug("Successfully connected to BBB App.", logData);
-          
-=======
-
->>>>>>> 12cab928
-          validateToken();
-					break;
-			
-				case "NetConnection.Connect.Failed":					
-					if (tried_tunneling) {
-            trace(LOG + ":Connection to viewers application failed...even when tunneling");
-						sendConnectionFailedEvent(ConnectionFailedEvent.CONNECTION_FAILED);
-					} else {
-						disconnect(false);
-            trace(LOG + ":Connection to viewers application failed...try tunneling");
-						var rtmptRetryTimer:Timer = new Timer(1000, 1);
-            rtmptRetryTimer.addEventListener("timer", rtmptRetryTimerHandler);
-            rtmptRetryTimer.start();						
-					}									
-					break;
-					
-				case "NetConnection.Connect.Closed":	
-          trace(LOG + "Connection to viewers application closed");
-          sendConnectionFailedEvent(ConnectionFailedEvent.CONNECTION_CLOSED);		
-											
-					break;
-					
-				case "NetConnection.Connect.InvalidApp":	
-          trace(LOG + ":viewers application not found on server");			
-					sendConnectionFailedEvent(ConnectionFailedEvent.INVALID_APP);				
-					break;
-					
-				case "NetConnection.Connect.AppShutDown":
-          trace(LOG + ":viewers application has been shutdown");
-					sendConnectionFailedEvent(ConnectionFailedEvent.APP_SHUTDOWN);	
-					break;
-					
-				case "NetConnection.Connect.Rejected":
-          trace(LOG + ":Connection to the server rejected. Uri: " + _applicationURI + ". Check if the red5 specified in the uri exists and is running" );
-					sendConnectionFailedEvent(ConnectionFailedEvent.CONNECTION_REJECTED);		
-					break;
-				
-				case "NetConnection.Connect.NetworkChange":
-          JSLog.warn("Detected network change to BBB App", logData);
-          trace(LOG + "Detected network change. User might be on a wireless and temporarily dropped connection. Doing nothing. Just making a note.");
-					break;
-					
-				default :
-          trace(LOG + ":Default status to the viewers application" );
-				   sendConnectionFailedEvent(ConnectionFailedEvent.UNKNOWN_REASON);
-				   break;
-			}
-		}
-		
-    private function autoReconnectTimerHandler(event:TimerEvent):void {
-      trace(LOG + "autoReconnectTimerHandler: " + event);
-      connect(_conferenceParameters, tried_tunneling);
-    }
-        
-		private function rtmptRetryTimerHandler(event:TimerEvent):void {
-      trace(LOG + "rtmptRetryTimerHandler: " + event);
-      connect(_conferenceParameters, true);
-    }
-			
-		protected function netSecurityError(event: SecurityErrorEvent):void {
-      trace(LOG + "Security error - " + event.text);
-			sendConnectionFailedEvent(ConnectionFailedEvent.UNKNOWN_REASON);
-		}
-		
-		protected function netIOError(event: IOErrorEvent):void {
-      trace(LOG + "Input/output error - " + event.text);
-			sendConnectionFailedEvent(ConnectionFailedEvent.UNKNOWN_REASON);
-		}
-			
-		protected function netASyncError(event: AsyncErrorEvent):void  {
-      trace(LOG + "Asynchronous code error - " + event.toString() );
-      
-			LogUtil.debug("Asynchronous code error - " + event.toString() );
-			sendConnectionFailedEvent(ConnectionFailedEvent.UNKNOWN_REASON);
-		}	
-			
-		private function sendConnectionFailedEvent(reason:String):void{
-<<<<<<< HEAD
-      var logData:Object = new Object();
-      
-			if (this.logoutOnUserCommand) {
-        logData.reason = "User requested.";
-        logData.user = UsersUtil.getUserData();
-        JSLog.debug("User logged out from BBB App.", logData);
-=======
-			if (this.guestKickedOutCommand) {
-				sendGuestUserKickedOutEvent();
-				return;
-			}
-
-			if (this.logoutOnUserCommand){
->>>>>>> 12cab928
-				sendUserLoggedOutEvent();
-			} else {
-        logData.reason = reason;
-        logData.user = UsersUtil.getUserData();
-        JSLog.warn("User disconnected from BBB App.", logData);
-        var e:ConnectionFailedEvent = new ConnectionFailedEvent(reason);
-        dispatcher.dispatchEvent(e);        
-      }
-		}
-		
-		private function sendUserLoggedOutEvent():void{
-			var e:ConnectionFailedEvent = new ConnectionFailedEvent(ConnectionFailedEvent.USER_LOGGED_OUT);
-			dispatcher.dispatchEvent(e);
-		}
-
-		private function sendGuestUserKickedOutEvent():void {
-			var e:ConnectionFailedEvent = new ConnectionFailedEvent(ConnectionFailedEvent.MODERATOR_DENIED_ME);
-			dispatcher.dispatchEvent(e);
-		}
-		
-		private function attemptReconnect(backoff:Number):void{
-			var retryTimer:Timer = new Timer(backoff, 1);
-			retryTimer.addEventListener(TimerEvent.TIMER, function():void{
-				connect(_conferenceParameters, tried_tunneling);
-			});
-			retryTimer.start();
-			if (this.backoff < 16000) this.backoff = backoff *2;
-		}
-		
-		public function onBWCheck(... rest):Number { 
-			return 0; 
-		} 
-    
-		public function onBWDone(... rest):void { 
-			var p_bw:Number; 
-			if (rest.length > 0) p_bw = rest[0]; 
-			// your application should do something here 
-			// when the bandwidth check is complete 
-			trace("bandwidth = " + p_bw + " Kbps."); 
-		}
-	}
-}+/**
+* BigBlueButton open source conferencing system - http://www.bigbluebutton.org/
+* 
+* Copyright (c) 2012 BigBlueButton Inc. and by respective authors (see below).
+*
+* This program is free software; you can redistribute it and/or modify it under the
+* terms of the GNU Lesser General Public License as published by the Free Software
+* Foundation; either version 3.0 of the License, or (at your option) any later
+* version.
+* 
+* BigBlueButton is distributed in the hope that it will be useful, but WITHOUT ANY
+* WARRANTY; without even the implied warranty of MERCHANTABILITY or FITNESS FOR A
+* PARTICULAR PURPOSE. See the GNU Lesser General Public License for more details.
+*
+* You should have received a copy of the GNU Lesser General Public License along
+* with BigBlueButton; if not, see <http://www.gnu.org/licenses/>.
+*
+*/
+package org.bigbluebutton.main.model.users
+{
+	import com.adobe.protocols.dict.events.ErrorEvent;
+	import com.asfusion.mate.events.Dispatcher;
+	
+	import flash.events.*;
+	import flash.net.NetConnection;
+	import flash.net.Responder;
+	import flash.utils.Timer;
+	
+	import org.bigbluebutton.common.LogUtil;
+	import org.bigbluebutton.core.UsersUtil;
+	import org.bigbluebutton.core.services.BandwidthMonitor;
+	import org.bigbluebutton.main.api.JSLog;
+	import org.bigbluebutton.main.events.InvalidAuthTokenEvent;
+	import org.bigbluebutton.main.model.ConferenceParameters;
+	import org.bigbluebutton.main.model.users.events.ConnectionFailedEvent;
+	import org.bigbluebutton.main.model.users.events.UsersConnectionEvent;
+		
+	public class NetConnectionDelegate
+	{
+		public static const LOG:String = "NetConnectionDelegate - ";
+		
+		private var _netConnection:NetConnection;	
+		private var connectionId:Number;
+		private var connected:Boolean = false;
+		
+		private var _userid:Number = -1;
+		private var _role:String = "unknown";
+		private var _applicationURI:String;
+		private var _conferenceParameters:ConferenceParameters;
+		
+		// These two are just placeholders. We'll get this from the server later and
+		// then pass to other modules.
+		private var _authToken:String = "AUTHORIZED";
+		private var _room:String;
+		private var tried_tunneling:Boolean = false;
+		private var logoutOnUserCommand:Boolean = false;
+		private var guestKickedOutCommand:Boolean = false;
+		private var backoff:Number = 2000;
+		
+		private var dispatcher:Dispatcher;    
+    private var _messageListeners:Array = new Array();
+    
+    private var authenticated: Boolean = false;
+    
+		public function NetConnectionDelegate():void
+		{
+			dispatcher = new Dispatcher();
+			
+			_netConnection = new NetConnection();				
+			_netConnection.proxyType = "best";
+			_netConnection.client = this;
+			_netConnection.addEventListener( NetStatusEvent.NET_STATUS, netStatus );
+			_netConnection.addEventListener( AsyncErrorEvent.ASYNC_ERROR, netASyncError );
+			_netConnection.addEventListener( SecurityErrorEvent.SECURITY_ERROR, netSecurityError );
+			_netConnection.addEventListener( IOErrorEvent.IO_ERROR, netIOError );
+		}
+		
+    public function setUri(uri:String):void {
+      _applicationURI = uri;
+
+      var pattern:RegExp = /(?P<protocol>.+):\/\/(?P<server>.+)\/(?P<app>.+)/;
+      var result:Array = pattern.exec(uri);
+      BandwidthMonitor.getInstance().serverURL = result.server;
+    }
+       
+        
+		public function get connection():NetConnection {
+			return _netConnection;
+		}
+        
+    public function addMessageListener(listener:IMessageListener):void {
+      _messageListeners.push(listener);
+    }
+        
+    public function removeMessageListener(listener:IMessageListener):void {
+      for (var ob:int=0; ob<_messageListeners.length; ob++) {
+        if (_messageListeners[ob] == listener) {
+          _messageListeners.splice (ob,1);
+          break;
+        }
+      }
+    }
+        
+    private function notifyListeners(messageName:String, message:Object):void {
+      if (messageName != null && messageName != "") {
+        for (var notify:String in _messageListeners) {
+          _messageListeners[notify].onMessage(messageName, message);
+        }                
+      } else {
+        LogUtil.debug("Message name is undefined");
+      }
+    }   
+        
+    public function onMessageFromServer(messageName:String, msg:Object):void {
+      trace(LOG + "Got message from server [" + messageName + "]"); 
+      if (!authenticated && (messageName == "validateAuthTokenReply")) {
+        handleValidateAuthTokenReply(msg)
+      } else if (messageName == "validateAuthTokenTimedOut") {
+        handleValidateAuthTokenTimedOut(msg)
+      } else if (authenticated) {
+        notifyListeners(messageName, msg);
+      } else {
+        trace(LOG + "Ignoring message=[" + messageName + "] as our token hasn't been validated yet.");
+      }     
+    }
+		
+    private function validateToken():void {
+      var message:Object = new Object();
+      message["userId"] = _conferenceParameters.internalUserID;
+      message["authToken"] = _conferenceParameters.authToken;
+      
+      sendMessage(
+        "validateToken",// Remote function name
+        // result - On successful result
+        function(result:Object):void { 
+          trace(LOG + "validating token for [" + _conferenceParameters.internalUserID + "]"); 
+        },	
+        // status - On error occurred
+        function(status:Object):void { 
+          LogUtil.error("Error occurred:"); 
+          for (var x:Object in status) { 
+            LogUtil.error(x + " : " + status[x]); 
+          } 
+        },
+        message
+      ); //_netConnection.call      
+    }
+      
+    private function handleValidateAuthTokenTimedOut(msg: Object):void {
+      trace(LOG + "*** handleValidateAuthTokenTimedOut " + msg.msg + " **** \n");      
+      var map:Object = JSON.parse(msg.msg);  
+      var tokenValid: Boolean = map.valid as Boolean;
+      var userId: String = map.userId as String;
+
+      var logData:Object = new Object();
+      logData.user = UsersUtil.getUserData();
+      JSLog.critical("Validate auth token timed out.", logData);
+      
+      if (tokenValid) {
+        authenticated = true;
+        trace(LOG + "*** handleValidateAuthTokenTimedOut. valid=[ " + tokenValid + "] **** \n");
+      } else {
+        trace(LOG + "*** handleValidateAuthTokenTimedOut. valid=[ " + tokenValid + "] **** \n");
+        dispatcher.dispatchEvent(new InvalidAuthTokenEvent());
+      }
+    }
+    
+    private function handleValidateAuthTokenReply(msg: Object):void {
+      trace(LOG + "*** handleValidateAuthTokenReply " + msg.msg + " **** \n");      
+      var map:Object = JSON.parse(msg.msg);  
+      var tokenValid: Boolean = map.valid as Boolean;
+      var userId: String = map.userId as String;
+      
+      if (tokenValid) {
+        authenticated = true;
+        trace(LOG + "*** handleValidateAuthTokenReply. valid=[ " + tokenValid + "] **** \n");
+      } else {
+        trace(LOG + "*** handleValidateAuthTokenReply. valid=[ " + tokenValid + "] **** \n");
+        dispatcher.dispatchEvent(new InvalidAuthTokenEvent());
+      }
+    }
+    
+    private function sendConnectionSuccessEvent(userid:String):void{      
+      var e:UsersConnectionEvent = new UsersConnectionEvent(UsersConnectionEvent.CONNECTION_SUCCESS);
+      e.userid = userid;
+      dispatcher.dispatchEvent(e);
+      
+    }
+    
+		public function sendMessage(service:String, onSuccess:Function, onFailure:Function, message:Object=null):void {
+      trace(LOG + "SENDING [" + service + "]");
+			var responder:Responder =	new Responder(                    
+					function(result:Object):void { // On successful result
+						onSuccess("Successfully sent [" + service + "]."); 
+					},	                   
+					function(status:Object):void { // status - On error occurred
+						var errorReason:String = "Failed to send [" + service + "]:\n"; 
+						for (var x:Object in status) { 
+							errorReason += "\t" + x + " : " + status[x]; 
+						} 
+					}
+				);
+			
+			if (message == null) {
+				_netConnection.call(service, responder);			
+			} else {
+				_netConnection.call(service, responder, message);
+			}
+		}
+		
+		/**
+		 * Connect to the server.
+		 * uri: The uri to the conference application.
+		 * username: Fullname of the participant.
+		 * role: MODERATOR/VIEWER
+		 * conference: The conference room
+		 * mode: LIVE/PLAYBACK - Live:when used to collaborate, Playback:when being used to playback a recorded conference.
+		 * room: Need the room number when playing back a recorded conference. When LIVE, the room is taken from the URI.
+		 */
+		public function connect(params:ConferenceParameters, tunnel:Boolean = false):void {	
+			_conferenceParameters = params;
+			
+			tried_tunneling = tunnel;	
+            
+			try {	
+				var uri:String = _applicationURI + "/" + _conferenceParameters.room;
+				
+				trace(LOG + "::Connecting to " + uri + " [" + _conferenceParameters.username + "," + _conferenceParameters.role + "," + 
+					_conferenceParameters.conference + "," + _conferenceParameters.record + "," + _conferenceParameters.room + ", " + _conferenceParameters.lockSettings.lockOnJoin + "]");	
+				_netConnection.connect(uri, _conferenceParameters.username, _conferenceParameters.role,
+											_conferenceParameters.room, _conferenceParameters.voicebridge, 
+											_conferenceParameters.record, _conferenceParameters.externUserID,
+											_conferenceParameters.internalUserID, _conferenceParameters.muteOnStart, _conferenceParameters.lockSettings,
+											_conferenceParameters.guest);
+			} catch(e:ArgumentError) {
+				// Invalid parameters.
+				switch (e.errorID) {
+					case 2004 :						
+						LogUtil.debug("Error! Invalid server location: " + uri);											   
+						break;						
+					default :
+						LogUtil.debug("UNKNOWN Error! Invalid server location: " + uri);
+					   break;
+				}
+			}	
+		}
+			
+		public function disconnect(logoutOnUserCommand:Boolean):void {
+			this.logoutOnUserCommand = logoutOnUserCommand;
+			_netConnection.close();
+		}
+
+		public function guestDisconnect() : void
+		{
+			this.guestKickedOutCommand = true;
+			_netConnection.close();
+		}
+		
+    
+    public function forceClose():void {
+      _netConnection.close();
+    }
+    
+		protected function netStatus(event:NetStatusEvent):void {
+			handleResult( event );
+		}
+		
+    private var autoReconnectTimer:Timer = new Timer(1000, 1);
+    
+		public function handleResult(event:Object):void {
+			var info : Object = event.info;
+			var statusCode : String = info.code;
+
+      var logData:Object = new Object();
+      logData.user = UsersUtil.getUserData();
+      
+			switch (statusCode) {
+				case "NetConnection.Connect.Success":
+					trace(LOG + ":Connection to viewers application succeeded.");
+          JSLog.debug("Successfully connected to BBB App.", logData);
+          
+          validateToken();
+			
+					break;
+			
+				case "NetConnection.Connect.Failed":					
+					if (tried_tunneling) {
+            trace(LOG + ":Connection to viewers application failed...even when tunneling");
+						sendConnectionFailedEvent(ConnectionFailedEvent.CONNECTION_FAILED);
+					} else {
+						disconnect(false);
+            trace(LOG + ":Connection to viewers application failed...try tunneling");
+						var rtmptRetryTimer:Timer = new Timer(1000, 1);
+            rtmptRetryTimer.addEventListener("timer", rtmptRetryTimerHandler);
+            rtmptRetryTimer.start();						
+					}									
+					break;
+					
+				case "NetConnection.Connect.Closed":	
+          trace(LOG + "Connection to viewers application closed");
+          sendConnectionFailedEvent(ConnectionFailedEvent.CONNECTION_CLOSED);		
+											
+					break;
+					
+				case "NetConnection.Connect.InvalidApp":	
+          trace(LOG + ":viewers application not found on server");			
+					sendConnectionFailedEvent(ConnectionFailedEvent.INVALID_APP);				
+					break;
+					
+				case "NetConnection.Connect.AppShutDown":
+          trace(LOG + ":viewers application has been shutdown");
+					sendConnectionFailedEvent(ConnectionFailedEvent.APP_SHUTDOWN);	
+					break;
+					
+				case "NetConnection.Connect.Rejected":
+          trace(LOG + ":Connection to the server rejected. Uri: " + _applicationURI + ". Check if the red5 specified in the uri exists and is running" );
+					sendConnectionFailedEvent(ConnectionFailedEvent.CONNECTION_REJECTED);		
+					break;
+				
+				case "NetConnection.Connect.NetworkChange":
+          JSLog.warn("Detected network change to BBB App", logData);
+          trace(LOG + "Detected network change. User might be on a wireless and temporarily dropped connection. Doing nothing. Just making a note.");
+					break;
+					
+				default :
+          trace(LOG + ":Default status to the viewers application" );
+				   sendConnectionFailedEvent(ConnectionFailedEvent.UNKNOWN_REASON);
+				   break;
+			}
+		}
+		
+    private function autoReconnectTimerHandler(event:TimerEvent):void {
+      trace(LOG + "autoReconnectTimerHandler: " + event);
+      connect(_conferenceParameters, tried_tunneling);
+    }
+        
+		private function rtmptRetryTimerHandler(event:TimerEvent):void {
+      trace(LOG + "rtmptRetryTimerHandler: " + event);
+      connect(_conferenceParameters, true);
+    }
+			
+		protected function netSecurityError(event: SecurityErrorEvent):void {
+      trace(LOG + "Security error - " + event.text);
+			sendConnectionFailedEvent(ConnectionFailedEvent.UNKNOWN_REASON);
+		}
+		
+		protected function netIOError(event: IOErrorEvent):void {
+      trace(LOG + "Input/output error - " + event.text);
+			sendConnectionFailedEvent(ConnectionFailedEvent.UNKNOWN_REASON);
+		}
+			
+		protected function netASyncError(event: AsyncErrorEvent):void  {
+      trace(LOG + "Asynchronous code error - " + event.toString() );
+      
+			LogUtil.debug("Asynchronous code error - " + event.toString() );
+			sendConnectionFailedEvent(ConnectionFailedEvent.UNKNOWN_REASON);
+		}	
+			
+		private function sendConnectionFailedEvent(reason:String):void{
+      var logData:Object = new Object();
+      
+			if (this.guestKickedOutCommand) {
+				logData.reason = "Guest kicked out";
+				logData.user = UsersUtil.getUserData();
+				JSLog.warn("User disconnected from BBB App.", logData);
+				sendGuestUserKickedOutEvent();
+			} else if (this.logoutOnUserCommand) {
+        logData.reason = "User requested.";
+        logData.user = UsersUtil.getUserData();
+        JSLog.debug("User logged out from BBB App.", logData);
+				sendUserLoggedOutEvent();
+			} else {
+        logData.reason = reason;
+        logData.user = UsersUtil.getUserData();
+        JSLog.warn("User disconnected from BBB App.", logData);
+        var e:ConnectionFailedEvent = new ConnectionFailedEvent(reason);
+        dispatcher.dispatchEvent(e);        
+      }
+		}
+		
+		private function sendUserLoggedOutEvent():void{
+			var e:ConnectionFailedEvent = new ConnectionFailedEvent(ConnectionFailedEvent.USER_LOGGED_OUT);
+			dispatcher.dispatchEvent(e);
+		}
+
+		private function sendGuestUserKickedOutEvent():void {
+			var e:ConnectionFailedEvent = new ConnectionFailedEvent(ConnectionFailedEvent.MODERATOR_DENIED_ME);
+			dispatcher.dispatchEvent(e);
+		}
+		
+		private function attemptReconnect(backoff:Number):void{
+			var retryTimer:Timer = new Timer(backoff, 1);
+			retryTimer.addEventListener(TimerEvent.TIMER, function():void{
+				connect(_conferenceParameters, tried_tunneling);
+			});
+			retryTimer.start();
+			if (this.backoff < 16000) this.backoff = backoff *2;
+		}
+		
+		public function onBWCheck(... rest):Number { 
+			return 0; 
+		} 
+    
+		public function onBWDone(... rest):void { 
+			var p_bw:Number; 
+			if (rest.length > 0) p_bw = rest[0]; 
+			// your application should do something here 
+			// when the bandwidth check is complete 
+			trace("bandwidth = " + p_bw + " Kbps."); 
+		}
+	}
+}