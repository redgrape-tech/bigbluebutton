--- conflicted
+++ resolved
@@ -27,7 +27,7 @@
 	import org.bigbluebutton.core.services.BandwidthMonitor;
 	import org.bigbluebutton.main.model.ConferenceParameters;
 	import org.bigbluebutton.main.model.users.events.ConnectionFailedEvent;
-	import org.bigbluebutton.main.model.users.events.UsersConnectionEvent;
+	import org.bigbluebutton.main.model.users.events.UsersConnectionEvent;
 		
 	public class NetConnectionDelegate
 	{
@@ -63,17 +63,16 @@
 			_netConnection.addEventListener( AsyncErrorEvent.ASYNC_ERROR, netASyncError );
 			_netConnection.addEventListener( SecurityErrorEvent.SECURITY_ERROR, netSecurityError );
 			_netConnection.addEventListener( IOErrorEvent.IO_ERROR, netIOError );
+		}
+		
+		public function setUri(uri:String):void {
+			_applicationURI = uri;
 
 			var pattern:RegExp = /(?P<protocol>.+):\/\/(?P<server>.+)\/(?P<app>.+)/;
-			var result:Array = pattern.exec(_applicationURI);
+			var result:Array = pattern.exec(uri);
 			BandwidthMonitor.getInstance().serverURL = result.server;
 		}
 		
-    public function setUri(uri:String):void {
-      _applicationURI = uri;
-    }
-       
-        
 		public function get connection():NetConnection {
 			return _netConnection;
 		}
@@ -177,19 +176,8 @@
 			handleResult( event );
 		}
 		
-    private var _bwMon:BandwidthMonitor = new BandwidthMonitor();
-    
-    private function startMonitoringBandwidth():void {
-      trace("Start monitoring bandwidth.");
-      var pattern:RegExp = /(?P<protocol>.+):\/\/(?P<server>.+)\/(?P<app>.+)/;
-      var result:Array = pattern.exec(_applicationURI);
-      _bwMon.serverURL = result.server;
-      _bwMon.serverApplication = "video";
-      _bwMon.start();
-    }
-        
-    private var autoReconnectTimer:Timer = new Timer(1000, 1);
-    
+		private var autoReconnectTimer:Timer = new Timer(1000, 1);
+		
 		public function handleResult(event:Object):void {
 			var info : Object = event.info;
 			var statusCode : String = info.code;
@@ -197,14 +185,7 @@
 			switch (statusCode) {
 				case "NetConnection.Connect.Success":
 					LogUtil.debug(NAME + ":Connection to viewers application succeeded.");
-<<<<<<< HEAD
-          
-					// uncomment this to turn on the bandwidth check
-//					startMonitoringBandwidth();
-          
-=======
-          			
->>>>>>> c335f972
+					
 					_netConnection.call(
 							"getMyUserId",// Remote function name
 							new Responder(
