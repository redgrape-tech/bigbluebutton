/**
* BigBlueButton open source conferencing system - http://www.bigbluebutton.org/
* 
* Copyright (c) 2012 BigBlueButton Inc. and by respective authors (see below).
*
* This program is free software; you can redistribute it and/or modify it under the
* terms of the GNU Lesser General Public License as published by the Free Software
* Foundation; either version 3.0 of the License, or (at your option) any later
* version.
* 
* BigBlueButton is distributed in the hope that it will be useful, but WITHOUT ANY
* WARRANTY; without even the implied warranty of MERCHANTABILITY or FITNESS FOR A
* PARTICULAR PURPOSE. See the GNU Lesser General Public License for more details.
*
* You should have received a copy of the GNU Lesser General Public License along
* with BigBlueButton; if not, see <http://www.gnu.org/licenses/>.
*
*/
package org.bigbluebutton.main.model.users
{
	import com.asfusion.mate.events.Dispatcher;
	
	import org.bigbluebutton.common.Role;
	import org.bigbluebutton.core.events.LockControlEvent;
	import org.bigbluebutton.core.events.VoiceConfEvent;
	import org.bigbluebutton.core.managers.UserManager;
	import org.bigbluebutton.core.vo.LockSettingsVO;
	import org.bigbluebutton.main.model.users.events.StreamStartedEvent;
	import org.bigbluebutton.modules.videoconf.events.ClosePublishWindowEvent;
	import org.bigbluebutton.util.i18n.ResourceUtil;

	
	public class BBBUser {
		public static const MODERATOR:String = "MODERATOR";
		public static const VIEWER:String = "VIEWER";
		public static const PRESENTER:String = "PRESENTER";
		
    // Flag to tell that user is in the process of leaving the meeting.
    public var isLeavingFlag:Boolean = false;
    
		[Bindable] public var me:Boolean = false;
		[Bindable] public var userID:String = "UNKNOWN USER";
   		[Bindable] public var externUserID:String = "UNKNOWN USER";
		[Bindable] public var name:String;
		[Bindable] public var talking:Boolean = false;
		[Bindable] public var phoneUser:Boolean = false;
<<<<<<< HEAD
    [Bindable] public var listenOnly:Boolean = false;
    
		[Bindable] public var disableMyCam:Boolean = false;
		[Bindable] public var disableMyMic:Boolean = false;
		[Bindable] public var disableMyPrivateChat:Boolean = false;
		[Bindable] public var disableMyPublicChat:Boolean = false;
    [Bindable] public var lockedLayout:Boolean = false;
    
=======
		[Bindable] public var waitingForMod:Boolean = false;
		[Bindable] public var guest:Boolean;
		[Bindable] public var acceptedJoin:Boolean = false;

>>>>>>> 417b518c
		private var _hasStream:Boolean = false;
		[Bindable]
		public function get hasStream():Boolean {
			return _hasStream;
		}
		public function set hasStream(s:Boolean):void {
			_hasStream = s;
			verifyMedia();
		}
        
        [Bindable] public var viewingStream:Boolean = false;
		
		[Bindable] public var streamName:String = "";
		
		private var _presenter:Boolean = false;
		[Bindable] 
		public function get presenter():Boolean {
			return _presenter;
		}
		public function set presenter(p:Boolean):void {
			_presenter = p;
			verifyUserStatus();
		}
		
		public var raiseHandTime:Date;
		private var _raiseHand:Boolean = false;
		[Bindable]
		public function get raiseHand():Boolean {
			return _raiseHand;
		}
		public function set raiseHand(r:Boolean):void {
			_raiseHand = r;
			raiseHandTime = (r ? new Date() : null);
			verifyUserStatus();
		}
		
		private var _role:String = Role.VIEWER;
		[Bindable] 
		public function get role():String {
			return _role;
		}
		public function set role(r:String):void {
			_role = r;
			verifyUserStatus();
		}
		
		[Bindable] public var room:String = "";
		[Bindable] public var authToken:String = "";
		[Bindable] public var selected:Boolean = false;
		
		private var _voiceMuted:Boolean = false;
		[Bindable]
		public function get voiceMuted():Boolean {
			return _voiceMuted;
		}
		public function set voiceMuted(v:Boolean):void {
			_voiceMuted = v;
			verifyMedia();
		}
		
		private var _voiceJoined:Boolean = false;
		[Bindable] 
		public function get voiceJoined():Boolean {
			return _voiceJoined;
		}
		public function set voiceJoined(v:Boolean):void {
			_voiceJoined = v;
			verifyMedia();
		}
		
		[Bindable] public var userLocked:Boolean = false;
		[Bindable] public var status:String = "";
		[Bindable] public var customdata:Object = {};
		
		/*
		 * This variable is for accessibility for the Users Window. It can't be manually set
		 * and only changes when one of the relevant status variables changes. Use the verifyUserStatus
		 * method to update the value.
		 *			Chad
		 */
		private var _userStatus:String = "";
		[Bindable] 
		public function get userStatus():String {
			return _userStatus;
		}
		private function set userStatus(s:String):void {}
		private function verifyUserStatus():void {
			if (presenter)
				_userStatus = ResourceUtil.getInstance().getString('bbb.users.usersGrid.statusItemRenderer.presenter');
			else if (role == Role.MODERATOR)
				_userStatus = ResourceUtil.getInstance().getString('bbb.users.usersGrid.statusItemRenderer.moderator');
			else if (raiseHand)
				_userStatus = ResourceUtil.getInstance().getString('bbb.users.usersGrid.statusItemRenderer.handRaised');
			else
				_userStatus = ResourceUtil.getInstance().getString('bbb.users.usersGrid.statusItemRenderer.viewer');
		}
		
		public function amIGuest():Boolean {
			return guest;
		}

		/*
		* This variable is for accessibility for the Users Window. It can't be manually set
		* and only changes when one of the relevant media variables changes. Use the verifyMedia
		* method to update the value.
		*			Chad
		*/
		private var _media:String = "";
		[Bindable] 
		public function get media():String {
			return _media;
		}
		private function set media(m:String):void {}
		private function verifyMedia():void {
			_media = (hasStream ? ResourceUtil.getInstance().getString('bbb.users.usersGrid.mediaItemRenderer.webcam') + " " : "") + 
					(!voiceJoined ? ResourceUtil.getInstance().getString('bbb.users.usersGrid.mediaItemRenderer.noAudio') : 
									(voiceMuted ? ResourceUtil.getInstance().getString('bbb.users.usersGrid.mediaItemRenderer.micOff') : 
												  ResourceUtil.getInstance().getString('bbb.users.usersGrid.mediaItemRenderer.micOn')));
		}
		 
		private var _status:StatusCollection = new StatusCollection();
			
		public function buildStatus():void{
			var showingWebcam:String = "";
			var isPresenter:String = "";
			var handRaised:String = "";
			if (hasStream)
				showingWebcam = ResourceUtil.getInstance().getString('bbb.viewers.viewersGrid.statusItemRenderer.streamIcon.toolTip');
			if (presenter)
				isPresenter = ResourceUtil.getInstance().getString('bbb.viewers.viewersGrid.statusItemRenderer.presIcon.toolTip');
			if (raiseHand)
				handRaised = ResourceUtil.getInstance().getString('bbb.viewers.viewersGrid.statusItemRenderer.raiseHand.toolTip');
			
			status = showingWebcam + isPresenter + handRaised;
		}
	
		public function addStatus(status:Status):void {
			_status.addStatus(status);
		}
		
    public function userRaiseHand(raised: Boolean):void {
      raiseHand = raised;
      if (me) {
        UserManager.getInstance().getConference().isMyHandRaised = raised;
      }
      buildStatus();
    }
    
    public function sharedWebcam(stream: String):void {
      hasStream = true;
      streamName = stream;
      if (hasStream) sendStreamStartedEvent();
      buildStatus();
    }
    
    public function unsharedWebcam():void {
      hasStream = false;
      streamName = "";  
      buildStatus();
    }
    
    public function presenterStatusChanged(presenter: Boolean):void {
      this.presenter = presenter;
      buildStatus();
    }
    
    public function lockStatusChanged(locked: Boolean):void {
      userLocked = locked;
      if(me)
        applyLockSettings();
      buildStatus();
    }
    
		public function changeStatus(status:Status):void {
			//_status.changeStatus(status);
			if (status.name == "presenter") {
				presenter = status.value
			}
			switch (status.name) {
				case "locked":
					userLocked = status.value as Boolean;
					if(me)
						applyLockSettings();
					break;
				case "presenter":
					presenter = status.value;
					break;
				case "hasStream":
					var streamInfo:Array = String(status.value).split(/,/); 
					/**
					 * Cannot use this statement as new Boolean(expression)
					 * return true if the expression is a non-empty string not
					 * when the string equals "true". See Boolean class def.
					 * 
					 * hasStream = new Boolean(String(streamInfo[0]));
					 */					
					if (String(streamInfo[0]).toUpperCase() == "TRUE") {
						hasStream = true;
					} else {
						hasStream = false;
					}
					
					var streamNameInfo:Array = String(streamInfo[1]).split(/=/);
					streamName = streamNameInfo[1]; 
					if (hasStream) sendStreamStartedEvent();
					break;
				case "raiseHand":
					raiseHand = status.value as Boolean;
                    if (me) {
                        UserManager.getInstance().getConference().isMyHandRaised = status.value;
                    }
					break;
			}
			buildStatus();
		}
		
		public function removeStatus(name:String):void {
			_status.removeStatus(name);
		}
		
		public function getStatus(name:String):Status {
			return _status.getStatus(name);
		}
	
		public static function copy(user:BBBUser):BBBUser {
			var n:BBBUser = new BBBUser();
			n.authToken = user.authToken;
			n.me = user.me;
			n.userID = user.userID;
			n.externUserID = user.externUserID;
			n.name = user.name;
			n.hasStream = user.hasStream;
            n.viewingStream = user.viewingStream;
			n.streamName = user.streamName;
			n.presenter = user.presenter;
			n.raiseHand = user.raiseHand;
			n.role = user.role;	
			n.room = user.room;
			n.customdata = user.customdata;
			n.media = user.media;
			n.phoneUser = user.phoneUser;
			n.talking = user.talking;
			n.userStatus = user.userStatus;
			n.voiceJoined = user.voiceJoined;
			n.userLocked = user.userLocked;
			n.voiceMuted = user.voiceMuted;
<<<<<<< HEAD
			n.disableMyCam = user.disableMyCam;
			n.disableMyMic = user.disableMyMic;
			n.disableMyPrivateChat = user.disableMyPrivateChat;
			n.disableMyPublicChat = user.disableMyPublicChat;
=======
			n.voiceUserid = user.voiceUserid;
			n.guest = user.guest;

>>>>>>> 417b518c
			return n;		
		}
		
		private function sendStreamStartedEvent():void{
			var dispatcher:Dispatcher = new Dispatcher();
			dispatcher.dispatchEvent(new StreamStartedEvent(userID, name, streamName));
		}
		
		public function applyLockSettings():void {
       
			var lockSettings:LockSettingsVO = UserManager.getInstance().getConference().getLockSettings();
			
			disableMyCam = lockSettings.getDisableCam();
			disableMyMic = lockSettings.getDisableMic();
			disableMyPrivateChat = lockSettings.getDisablePrivateChat();
			disableMyPublicChat = lockSettings.getDisablePublicChat();
      lockedLayout = lockSettings.getLockedLayout();
      
			var dispatcher:Dispatcher = new Dispatcher();
			dispatcher.dispatchEvent(new LockControlEvent(LockControlEvent.CHANGED_LOCK_SETTINGS));
			
      if (me && role != MODERATOR && !presenter) {
  			//If it's sharing webcam, stop it
  			if (disableMyCam && hasStream){
  				dispatcher.dispatchEvent(new ClosePublishWindowEvent());
  			}
  			
  			//If it's sharing microphone, mute it
  			if (disableMyMic && !UserManager.getInstance().getConference().isMyVoiceMuted()) {
  				var e:VoiceConfEvent = new VoiceConfEvent(VoiceConfEvent.MUTE_USER);
  				e.userid = UserManager.getInstance().getConference().getMyUserId();
  				e.mute = true;
  				dispatcher.dispatchEvent(e);
  			}
      }
		}
	}
}<|MERGE_RESOLUTION|>--- conflicted
+++ resolved
@@ -27,8 +27,8 @@
 	import org.bigbluebutton.core.vo.LockSettingsVO;
 	import org.bigbluebutton.main.model.users.events.StreamStartedEvent;
 	import org.bigbluebutton.modules.videoconf.events.ClosePublishWindowEvent;
-	import org.bigbluebutton.util.i18n.ResourceUtil;
-
+	import org.bigbluebutton.util.i18n.ResourceUtil;
+
 	
 	public class BBBUser {
 		public static const MODERATOR:String = "MODERATOR";
@@ -44,7 +44,6 @@
 		[Bindable] public var name:String;
 		[Bindable] public var talking:Boolean = false;
 		[Bindable] public var phoneUser:Boolean = false;
-<<<<<<< HEAD
     [Bindable] public var listenOnly:Boolean = false;
     
 		[Bindable] public var disableMyCam:Boolean = false;
@@ -53,12 +52,10 @@
 		[Bindable] public var disableMyPublicChat:Boolean = false;
     [Bindable] public var lockedLayout:Boolean = false;
     
-=======
 		[Bindable] public var waitingForMod:Boolean = false;
 		[Bindable] public var guest:Boolean;
 		[Bindable] public var acceptedJoin:Boolean = false;
 
->>>>>>> 417b518c
 		private var _hasStream:Boolean = false;
 		[Bindable]
 		public function get hasStream():Boolean {
@@ -305,16 +302,12 @@
 			n.voiceJoined = user.voiceJoined;
 			n.userLocked = user.userLocked;
 			n.voiceMuted = user.voiceMuted;
-<<<<<<< HEAD
 			n.disableMyCam = user.disableMyCam;
 			n.disableMyMic = user.disableMyMic;
 			n.disableMyPrivateChat = user.disableMyPrivateChat;
 			n.disableMyPublicChat = user.disableMyPublicChat;
-=======
-			n.voiceUserid = user.voiceUserid;
 			n.guest = user.guest;
 
->>>>>>> 417b518c
 			return n;		
 		}
 		
