--- conflicted
+++ resolved
@@ -407,14 +407,9 @@
             n._viewingStream = user._viewingStream;
 			n.streamNames = user.streamNames;
 			n.presenter = user.presenter;
-<<<<<<< HEAD
 			n.mood = user.mood;
 			n.moodTimestamp = user.moodTimestamp;
-			n.role = user.role;	
-=======
-			n.raiseHand = user.raiseHand;
 			n._role = user._role;
->>>>>>> 4a8667ca
 			n.room = user.room;
 			n.customdata = user.customdata;
 			n.media = user.media;
