--- conflicted
+++ resolved
@@ -29,8 +29,8 @@
 	import org.bigbluebutton.main.model.users.events.StreamStartedEvent;
 	import org.bigbluebutton.main.model.users.events.StreamStoppedEvent;
 	import org.bigbluebutton.modules.videoconf.events.ClosePublishWindowEvent;
-	import org.bigbluebutton.util.i18n.ResourceUtil;
-
+	import org.bigbluebutton.util.i18n.ResourceUtil;
+
 	
 	public class BBBUser {
 		public static const MODERATOR:String = "MODERATOR";
@@ -54,12 +54,9 @@
 		[Bindable] public var disableMyPublicChat:Boolean = false;
     [Bindable] public var lockedLayout:Boolean = false;
     
-<<<<<<< HEAD
-=======
 		[Bindable] public var guest:Boolean = false;
 		[Bindable] public var waitingForAcceptance:Boolean = false;
 
->>>>>>> a2a7e9af
 		[Bindable]
 		public function get hasStream():Boolean {
 			return streamNames.length > 0;
@@ -327,10 +324,7 @@
     
     public function unsharedWebcam(stream: String):void {
       streamNames = streamNames.filter(function(item:*, index:int, array:Array):Boolean { return item != stream });
-<<<<<<< HEAD
-=======
       sendStreamStoppedEvent(stream);
->>>>>>> a2a7e9af
       buildStatus();
       verifyMedia();
     }
@@ -368,15 +362,9 @@
 					 * when the string equals "true". See Boolean class def.
 					 *
 					 * hasStream = new Boolean(String(streamInfo[0]));
-<<<<<<< HEAD
-					 */					
-					var streamNameInfo:Array = String(streamInfo[1]).split(/=/);
-					streamName = streamNameInfo[1]; 
-=======
 					 */
 					var streamNameInfo:Array = String(streamInfo[1]).split(/=/);
 					streamName = streamNameInfo[1];
->>>>>>> a2a7e9af
 					break;
 				case "mood":
 					trace("New mood received: " + status.value);
@@ -434,11 +422,7 @@
 
 			return n;		
 		}
-<<<<<<< HEAD
-		
-=======
-
->>>>>>> a2a7e9af
+
 		private function sendStreamStartedEvent(stream: String):void{
 			var dispatcher:Dispatcher = new Dispatcher();
 			dispatcher.dispatchEvent(new StreamStartedEvent(userID, name, stream));
