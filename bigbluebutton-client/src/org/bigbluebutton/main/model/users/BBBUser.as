--- conflicted
+++ resolved
@@ -1,861 +1,464 @@
-<<<<<<< HEAD
-/**
-* BigBlueButton open source conferencing system - http://www.bigbluebutton.org/
-* 
-* Copyright (c) 2012 BigBlueButton Inc. and by respective authors (see below).
-*
-* This program is free software; you can redistribute it and/or modify it under the
-* terms of the GNU Lesser General Public License as published by the Free Software
-* Foundation; either version 3.0 of the License, or (at your option) any later
-* version.
-* 
-* BigBlueButton is distributed in the hope that it will be useful, but WITHOUT ANY
-* WARRANTY; without even the implied warranty of MERCHANTABILITY or FITNESS FOR A
-* PARTICULAR PURPOSE. See the GNU Lesser General Public License for more details.
-*
-* You should have received a copy of the GNU Lesser General Public License along
-* with BigBlueButton; if not, see <http://www.gnu.org/licenses/>.
-*
-*/
-package org.bigbluebutton.main.model.users
-{
-	import com.asfusion.mate.events.Dispatcher;
-	
-	import org.as3commons.logging.api.ILogger;
-	import org.as3commons.logging.api.getClassLogger;
-	import org.bigbluebutton.common.Role;
-	import org.bigbluebutton.core.UsersUtil;
-	import org.bigbluebutton.core.events.LockControlEvent;
-	import org.bigbluebutton.core.events.VoiceConfEvent;
-	import org.bigbluebutton.core.managers.UserManager;
-	import org.bigbluebutton.core.vo.LockSettingsVO;
-	import org.bigbluebutton.main.model.users.events.StreamStartedEvent;
-	import org.bigbluebutton.modules.videoconf.events.ClosePublishWindowEvent;
-	import org.bigbluebutton.util.i18n.ResourceUtil;
-
-	public class BBBUser {
-		private static const LOGGER:ILogger = getClassLogger(BBBUser);
-
-		public static const MODERATOR:String = "MODERATOR";
-		public static const VIEWER:String = "VIEWER";
-		public static const PRESENTER:String = "PRESENTER";
-		
-    // Flag to tell that user is in the process of leaving the meeting.
-    public var isLeavingFlag:Boolean = false;
-    
-		[Bindable] public var me:Boolean = false;
-		[Bindable] public var userID:String = "UNKNOWN USER";
-    	[Bindable] public var externUserID:String = "UNKNOWN USER";
-		[Bindable] public var name:String;
-		[Bindable] public var talking:Boolean = false;
-		[Bindable] public var phoneUser:Boolean = false;
-    	[Bindable] public var listenOnly:Boolean = false;
-    
-		[Bindable] public var disableMyCam:Boolean = false;
-		[Bindable] public var disableMyMic:Boolean = false;
-		[Bindable] public var disableMyPrivateChat:Boolean = false;
-		[Bindable] public var disableMyPublicChat:Boolean = false;
-    	[Bindable] public var lockedLayout:Boolean = false;
-    
-		[Bindable]
-		public function get hasStream():Boolean {
-			return streamNames.length > 0;
-		}
-		public function set hasStream(s:Boolean):void {
-			throw new Error("hasStream cannot be set. It is derived directly from streamName");
-		}
-
-        [Bindable] private var _viewingStream:Array = new Array();
-
-        [Bindable]
-        public function get viewingStream():Array {
-        	return _viewingStream;
-        }
-        public function set viewingStream(v:Array):void {
-            throw new Error("Please use the helpers addViewingStream or removeViewingStream to handle viewingStream");
-        }
-        public function addViewingStream(streamName:String):Boolean {
-            if (isViewingStream(streamName)) {
-                return false;
-            }
-
-            _viewingStream.push(streamName);
-            return true;
-        }
-        public function removeViewingStream(streamName:String):Boolean {
-            if (!isViewingStream(streamName)) {
-                return false;
-            }
-
-            _viewingStream = _viewingStream.filter(function(item:*, index:int, array:Array):Boolean { return item != streamName; });
-            return true;
-        }
-        private function isViewingStream(streamName:String):Boolean {
-            return _viewingStream.some(function(item:*, index:int, array:Array):Boolean { return item == streamName; });
-        }
-        public function isViewingAllStreams():Boolean {
-            return _viewingStream.length == streamNames.length;
-        }
-
-		[Bindable] public var streamNames:Array = new Array();
-
-		[Bindable]
-		public function get streamName():String {
-			var streams:String = "";
-			for each(var stream:String in streamNames) {
-				streams = streams + stream + "|";
-			}
-			//Remove last |
-			streams = streams.slice(0, streams.length-1);
-			return streams;
-		}
-
-		private function hasThisStream(streamName:String):Boolean {
-			return streamNames.some(function(item:*, index:int, array:Array):Boolean { return item == streamName; });
-		}
-
-		public function set streamName(streamNames:String):void {
-			if(streamNames) {
-				var streamNamesList:Array = streamNames.split("|");
-				for each(var streamName:String in streamNamesList) {
-					sharedWebcam(streamName);
-				}
-			}
-		}
-
-		private var _presenter:Boolean = false;
-		[Bindable] 
-		public function get presenter():Boolean {
-			return _presenter;
-		}
-		public function set presenter(p:Boolean):void {
-			_presenter = p;
-			verifyUserStatus();
-		}
-		
-		public var emojiStatusTime:Date;
-		private var _emojiStatus:String = "none";
-		
-		[Bindable("emojiStatusChange")]
-		public function get emojiStatus():String {
-			return _emojiStatus;
-		}
-		public function set emojiStatus(r:String):void {
-			_emojiStatus = r;
-			emojiStatusTime = (r ? new Date() : null);
-			verifyUserStatus();
-			dispatchEvent(new Event("emojiStatusChange")); 
-		}
-		
-		[Bindable("emojiStatusChange")]
-		public function get hasEmojiStatus():Boolean {
-			return _emojiStatus != null && _emojiStatus != "none" && _emojiStatus != "null";
-		}
-		
-		private var _role:String = Role.VIEWER;
-		[Bindable] 
-		public function get role():String {
-			return _role;
-		}
-		public function set role(r:String):void {
-			_role = r;
-			verifyUserStatus();
-		}
-		
-		[Bindable] public var room:String = "";
-		[Bindable] public var authToken:String = "";
-		[Bindable] public var selected:Boolean = false;
-		
-		private var _voiceMuted:Boolean = false;
-		[Bindable]
-		public function get voiceMuted():Boolean {
-			return _voiceMuted;
-		}
-		public function set voiceMuted(v:Boolean):void {
-			_voiceMuted = v;
-			verifyMedia();
-		}
-		
-		private var _voiceJoined:Boolean = false;
-		[Bindable] 
-		public function get voiceJoined():Boolean {
-			return _voiceJoined;
-		}
-		public function set voiceJoined(v:Boolean):void {
-			_voiceJoined = v;
-			verifyMedia();
-		}
-		
-		[Bindable] public var userLocked:Boolean = false;
-		[Bindable] public var status:String = "";
-		[Bindable] public var customdata:Object = {};
-		
-		/*
-		 * This variable is for accessibility for the Users Window. It can't be manually set
-		 * and only changes when one of the relevant status variables changes. Use the verifyUserStatus
-		 * method to update the value.
-		 *			Chad
-		 */
-		private var _userStatus:String = "";
-		[Bindable] 
-		public function get userStatus():String {
-			return _userStatus;
-		}
-		private function set userStatus(s:String):void {}
-		private function verifyUserStatus():void {
-			if (presenter)
-				_userStatus = ResourceUtil.getInstance().getString('bbb.users.usersGrid.statusItemRenderer.presenter');
-			else if (role == Role.MODERATOR)
-				_userStatus = ResourceUtil.getInstance().getString('bbb.users.usersGrid.statusItemRenderer.moderator');
-			else if (hasEmojiStatus)
-				_userStatus = ResourceUtil.getInstance().getString('bbb.users.usersGrid.statusItemRenderer.' + _emojiStatus);
-			else
-				_userStatus = ResourceUtil.getInstance().getString('bbb.users.usersGrid.statusItemRenderer.viewer');
-		}
-		
-		/*
-		* This variable is for accessibility for the Users Window. It can't be manually set
-		* and only changes when one of the relevant media variables changes. Use the verifyMedia
-		* method to update the value.
-		*			Chad
-		*/
-		private var _media:String = "";
-		[Bindable] 
-		public function get media():String {
-			return _media;
-		}
-		private function set media(m:String):void {}
-		private function verifyMedia():void {
-			_media = (hasStream ? ResourceUtil.getInstance().getString('bbb.users.usersGrid.mediaItemRenderer.webcam') + " " : "") + 
-					(!voiceJoined ? ResourceUtil.getInstance().getString('bbb.users.usersGrid.mediaItemRenderer.noAudio') : 
-									(voiceMuted ? ResourceUtil.getInstance().getString('bbb.users.usersGrid.mediaItemRenderer.micOff') : 
-												  ResourceUtil.getInstance().getString('bbb.users.usersGrid.mediaItemRenderer.micOn')));
-		}
-		 
-		private var _status:StatusCollection = new StatusCollection();
-
-		public function buildStatus():void {
-			var showingWebcam:String="";
-			var isPresenter:String="";
-			var hasEmoji:String = "";
-			if (hasStream)
-				showingWebcam=ResourceUtil.getInstance().getString('bbb.users.usersGrid.statusItemRenderer.streamIcon.toolTip');
-			if (presenter)
-				isPresenter=ResourceUtil.getInstance().getString('bbb.users.usersGrid.statusItemRenderer.presIcon.toolTip');
-			if (hasEmojiStatus)
-				hasEmoji = ResourceUtil.getInstance().getString('bbb.users.usersGrid.statusItemRenderer.'+ emojiStatus +'.toolTip');
-
-			status = showingWebcam + isPresenter + hasEmoji;
-		}
-	
-		public function addStatus(status:Status):void {
-			_status.addStatus(status);
-		}
-		
-    public function userEmojiStatus(emoji: String):void {
-      emojiStatus = emoji;
-      if (me) {
-        UserManager.getInstance().getConference().myEmojiStatus = emoji;
-      }
-      buildStatus();
-    }
-    
-    public function sharedWebcam(stream: String):void {
-      if(stream && stream != "" && !hasThisStream(stream)) {
-          streamNames.push(stream);
-          sendStreamStartedEvent(stream);
-      }
-      buildStatus();
-      verifyMedia();
-    }
-    
-    public function unsharedWebcam(stream: String):void {
-      streamNames = streamNames.filter(function(item:*, index:int, array:Array):Boolean { return item != stream });
-      buildStatus();
-      verifyMedia();
-    }
-    
-    public function presenterStatusChanged(presenter: Boolean):void {
-      this.presenter = presenter;
-      buildStatus();
-    }
-    
-    public function lockStatusChanged(locked: Boolean):void {
-		userLocked = locked;
-		applyLockSettings();
-		buildStatus();
-    }
-
-		public function changeStatus(status:Status):void {
-			if (status.name == "presenter") {
-				presenter=(status.value.toString().toUpperCase() == "TRUE") ? true : false;
-
-				//As the lock settings are now not applied to presenters, when the presenter flag is changed, we need to apply the lock settings
-				applyLockSettings();
-			}
-			switch (status.name) {
-				case "presenter":
-					presenter=(status.value.toString().toUpperCase() == "TRUE") ? true : false;
-					break;
-				case "hasStream":
-					var streamInfo:Array=String(status.value).split(/,/);
-					/**
-					 * Cannot use this statement as new Boolean(expression)
-					 * return true if the expression is a non-empty string not
-					 * when the string equals "true". See Boolean class def.
-					 *
-					 * hasStream = new Boolean(String(streamInfo[0]));
-					 */
-					var streamNameInfo:Array=String(streamInfo[1]).split(/=/);
-					streamName=streamNameInfo[1];
-					break;
-				// @FIXME : check the coming status from the server
-				case "emojiStatus":
-					emojiStatus = status.value.toString();
-					if (me) {
-						UserManager.getInstance().getConference().myEmojiStatus=status.value.toString();
-					}
-					break;
-			}
-			buildStatus();
-		}
-		
-		public function removeStatus(name:String):void {
-			_status.removeStatus(name);
-		}
-		
-		public function getStatus(name:String):Status {
-			return _status.getStatus(name);
-		}
-	
-		public static function copy(user:BBBUser):BBBUser {
-			var n:BBBUser = new BBBUser();
-			n.authToken = user.authToken;
-			n.me = user.me;
-			n.userID = user.userID;
-			n.externUserID = user.externUserID;
-			n.name = user.name;
-            n._viewingStream = user._viewingStream;
-			n.streamNames = user.streamNames;
-			n.presenter = user.presenter;
-			n.emojiStatus = user.emojiStatus;
-			n.role = user.role;	
-			n.room = user.room;
-			n.customdata = user.customdata;
-			n.media = user.media;
-			n.phoneUser = user.phoneUser;
-			n.talking = user.talking;
-			n.userStatus = user.userStatus;
-			n.voiceJoined = user.voiceJoined;
-			n.userLocked = user.userLocked;
-			n.voiceMuted = user.voiceMuted;
-			n.disableMyCam = user.disableMyCam;
-			n.disableMyMic = user.disableMyMic;
-			n.disableMyPrivateChat = user.disableMyPrivateChat;
-			n.disableMyPublicChat = user.disableMyPublicChat;
-			return n;		
-		}
-		
-		private function sendStreamStartedEvent(stream: String):void{
-			var dispatcher:Dispatcher = new Dispatcher();
-			dispatcher.dispatchEvent(new StreamStartedEvent(userID, name, stream));
-		}
-		
-		public function applyLockSettings():void {
-			var lockSettings:LockSettingsVO = UserManager.getInstance().getConference().getLockSettings();
-			var amNotModerator:Boolean = !UsersUtil.amIModerator();
-			var amNotPresenter:Boolean = !UsersUtil.amIPresenter();
-			var lockAppliesToMe:Boolean = me && amNotModerator && amNotPresenter && userLocked;
-			
-			disableMyCam = lockAppliesToMe && lockSettings.getDisableCam();
-			disableMyMic = lockAppliesToMe && lockSettings.getDisableMic();
-			disableMyPrivateChat = lockAppliesToMe && lockSettings.getDisablePrivateChat();
-			disableMyPublicChat = lockAppliesToMe && lockSettings.getDisablePublicChat();
-			lockedLayout = lockAppliesToMe && lockSettings.getLockedLayout();
-			
-			var dispatcher:Dispatcher = new Dispatcher();
-			dispatcher.dispatchEvent(new LockControlEvent(LockControlEvent.CHANGED_LOCK_SETTINGS));
-			
-			
-			if (lockAppliesToMe) {
-				//If it's sharing webcam, stop it
-				if (disableMyCam && hasStream){
-					dispatcher.dispatchEvent(new ClosePublishWindowEvent());
-				}
-				//If it's sharing microphone, mute it
-				if (disableMyMic && !UserManager.getInstance().getConference().isMyVoiceMuted()) {
-					var e:VoiceConfEvent = new VoiceConfEvent(VoiceConfEvent.MUTE_USER);
-					e.userid = UserManager.getInstance().getConference().getMyUserId();
-					e.mute = true;
-					dispatcher.dispatchEvent(e);
-				}
-			}
-		}
-	}
-}
-=======
-/**
-* BigBlueButton open source conferencing system - http://www.bigbluebutton.org/
-* 
-* Copyright (c) 2012 BigBlueButton Inc. and by respective authors (see below).
-*
-* This program is free software; you can redistribute it and/or modify it under the
-* terms of the GNU Lesser General Public License as published by the Free Software
-* Foundation; either version 3.0 of the License, or (at your option) any later
-* version.
-* 
-* BigBlueButton is distributed in the hope that it will be useful, but WITHOUT ANY
-* WARRANTY; without even the implied warranty of MERCHANTABILITY or FITNESS FOR A
-* PARTICULAR PURPOSE. See the GNU Lesser General Public License for more details.
-*
-* You should have received a copy of the GNU Lesser General Public License along
-* with BigBlueButton; if not, see <http://www.gnu.org/licenses/>.
-*
-*/
-package org.bigbluebutton.main.model.users
-{
-	import com.asfusion.mate.events.Dispatcher;
-	
-	import org.bigbluebutton.common.Role;
-	import org.bigbluebutton.core.events.LockControlEvent;
-	import org.bigbluebutton.core.events.VoiceConfEvent;
-	import org.bigbluebutton.core.managers.UserManager;
-	import org.bigbluebutton.core.vo.LockSettingsVO;
-	import org.bigbluebutton.main.model.users.events.ChangeStatusEvent;
-	import org.bigbluebutton.main.model.users.events.StreamStartedEvent;
-	import org.bigbluebutton.main.model.users.events.StreamStoppedEvent;
-	import org.bigbluebutton.modules.videoconf.events.ClosePublishWindowEvent;
-	import org.bigbluebutton.util.i18n.ResourceUtil;
-
-	
-	public class BBBUser {
-		public static const MODERATOR:String = "MODERATOR";
-		public static const VIEWER:String = "VIEWER";
-		public static const PRESENTER:String = "PRESENTER";
-		
-    // Flag to tell that user is in the process of leaving the meeting.
-    public var isLeavingFlag:Boolean = false;
-    
-		[Bindable] public var me:Boolean = false;
-		[Bindable] public var userID:String = "UNKNOWN USER";
-    [Bindable] public var externUserID:String = "UNKNOWN USER";
-		[Bindable] public var name:String;
-		[Bindable] public var talking:Boolean = false;
-		[Bindable] public var phoneUser:Boolean = false;
-    [Bindable] public var listenOnly:Boolean = false;
-    
-		[Bindable] public var disableMyCam:Boolean = false;
-		[Bindable] public var disableMyMic:Boolean = false;
-		[Bindable] public var disableMyPrivateChat:Boolean = false;
-		[Bindable] public var disableMyPublicChat:Boolean = false;
-    [Bindable] public var lockedLayout:Boolean = false;
-    
-		[Bindable] public var guest:Boolean = false;
-		[Bindable] public var waitingForAcceptance:Boolean = false;
-
-		[Bindable]
-		public function get hasStream():Boolean {
-			return streamNames.length > 0;
-		}
-		public function set hasStream(s:Boolean):void {
-			throw new Error("hasStream cannot be set. It is derived directly from streamName");
-		}
-
-        [Bindable] private var _viewingStream:Array = new Array();
-
-        [Bindable]
-        public function get viewingStream():Array {
-        	return _viewingStream;
-        }
-        public function set viewingStream(v:Array):void {
-            throw new Error("Please use the helpers addViewingStream or removeViewingStream to handle viewingStream");
-        }
-        public function addViewingStream(streamName:String):Boolean {
-            trace("Before adding the stream " + streamName + ": " + _viewingStream);
-            if (isViewingStream(streamName)) {
-                return false;
-            }
-
-            _viewingStream.push(streamName);
-            trace("After adding the stream " + streamName + ": " + _viewingStream);
-            return true;
-        }
-        public function removeViewingStream(streamName:String):Boolean {
-            trace("Before removing the stream " + streamName + ": " + _viewingStream);
-            if (!isViewingStream(streamName)) {
-                return false;
-            }
-
-            _viewingStream = _viewingStream.filter(function(item:*, index:int, array:Array):Boolean { return item != streamName; });
-            trace("After removing the stream " + streamName + ": " + _viewingStream);
-            return true;
-        }
-        private function isViewingStream(streamName:String):Boolean {
-            return _viewingStream.some(function(item:*, index:int, array:Array):Boolean { return item == streamName; });
-        }
-        public function isViewingAllStreams():Boolean {
-            return _viewingStream.length == streamNames.length;
-        }
-
-		[Bindable] public var streamNames:Array = new Array();
-
-		[Bindable]
-		public function get streamName():String {
-			var streams:String = "";
-			for each(var stream:String in streamNames) {
-				streams = streams + stream + "|";
-			}
-			//Remove last |
-			streams = streams.slice(0, streams.length-1);
-			return streams;
-		}
-
-		private function hasThisStream(streamName:String):Boolean {
-			return streamNames.some(function(item:*, index:int, array:Array):Boolean { return item == streamName; });
-		}
-
-		public function set streamName(streamNames:String):void {
-			if(streamNames) {
-				var streamNamesList:Array = streamNames.split("|");
-				for each(var streamName:String in streamNamesList) {
-					sharedWebcam(streamName);
-				}
-			}
-		}
-
-		private var _presenter:Boolean = false;
-		[Bindable] 
-		public function get presenter():Boolean {
-			return _presenter;
-		}
-		public function set presenter(p:Boolean):void {
-			_presenter = p;
-			verifyUserStatus();
-		}
-		
-		private var _mood:String = ChangeStatusEvent.CLEAR_STATUS;
-		public function get hasMood():Boolean {
-			return _mood != ChangeStatusEvent.CLEAR_STATUS;
-		}
-		[Bindable]
-		public function get mood():String {
-			return _mood;
-		}
-		public function set mood(m:String):void {
-			_mood = m;
-			verifyUserStatus();
-		}
-		[Bindable]
-		public function get raiseHand():Boolean {
-			return _mood == ChangeStatusEvent.RAISE_HAND;
-		}
-		public function set raiseHand(r:Boolean):void {
-			mood = (r? ChangeStatusEvent.RAISE_HAND: ChangeStatusEvent.CLEAR_STATUS);
-		}
-		
-		private var _moodTimestamp:Number = 0;
-		[Bindable]
-		public function get moodTimestamp():Number {
-			return _moodTimestamp;
-		}
-		public function set moodTimestamp(t:Number):void {
-			_moodTimestamp = t;
-		}
-		
-		private var _role:String = Role.VIEWER;
-		[Bindable] 
-		public function get role():String {
-			return _role;
-		}
-		public function set role(r:String):void {
-			_role = r;
-			moderator = _role == MODERATOR;
-			verifyUserStatus();
-			if (me) {
-				applyLockSettings();
-			}
-		}
-
-		[Bindable] public var moderator:Boolean = false;
-
-		[Bindable] public var room:String = "";
-		[Bindable] public var authToken:String = "";
-		[Bindable] public var selected:Boolean = false;
-		
-		private var _voiceMuted:Boolean = false;
-		[Bindable]
-		public function get voiceMuted():Boolean {
-			return _voiceMuted;
-		}
-		public function set voiceMuted(v:Boolean):void {
-			_voiceMuted = v;
-			verifyMedia();
-		}
-		
-		private var _voiceJoined:Boolean = false;
-		[Bindable] 
-		public function get voiceJoined():Boolean {
-			return _voiceJoined;
-		}
-		public function set voiceJoined(v:Boolean):void {
-			_voiceJoined = v;
-			verifyMedia();
-		}
-		
-		[Bindable] public var userLocked:Boolean = false;
-		[Bindable] public var status:String = "";
-		[Bindable] public var customdata:Object = {};
-		
-		/*
-		 * This variable is for accessibility for the Users Window. It can't be manually set
-		 * and only changes when one of the relevant status variables changes. Use the verifyUserStatus
-		 * method to update the value.
-		 *			Chad
-		 */
-		private var _userStatus:String = "";
-		[Bindable] 
-		public function get userStatus():String {
-			return _userStatus;
-		}
-		private function set userStatus(s:String):void {}
-		private function verifyUserStatus():void {
-			if (presenter)
-				_userStatus = ResourceUtil.getInstance().getString('bbb.users.usersGrid.statusItemRenderer.presenter');
-			else if (role == Role.MODERATOR)
-				_userStatus = ResourceUtil.getInstance().getString('bbb.users.usersGrid.statusItemRenderer.moderator');
-			else if (hasMood) {
-				_userStatus = moodStatus;
-			} else {
-				_userStatus = ResourceUtil.getInstance().getString('bbb.users.usersGrid.statusItemRenderer.viewer');
-			}
-		}
-		private function get moodStatus():String {
-			var s:String = "";
-			switch(mood) {
-				case ChangeStatusEvent.RAISE_HAND:
-					s = ResourceUtil.getInstance().getString('bbb.users.usersGrid.statusItemRenderer.handRaised');
-					break;
-				case ChangeStatusEvent.AGREE:
-					s = ResourceUtil.getInstance().getString('bbb.users.usersGrid.statusItemRenderer.agree');
-					break;
-				case ChangeStatusEvent.DISAGREE:
-					s = ResourceUtil.getInstance().getString('bbb.users.usersGrid.statusItemRenderer.disagree');
-					break;
-				case ChangeStatusEvent.SPEAK_LOUDER:
-					s = ResourceUtil.getInstance().getString('bbb.users.usersGrid.statusItemRenderer.speakLouder');
-					break;
-				case ChangeStatusEvent.SPEAK_LOWER:
-					s = ResourceUtil.getInstance().getString('bbb.users.usersGrid.statusItemRenderer.speakSofter');
-					break;
-				case ChangeStatusEvent.SPEAK_FASTER:
-					s = ResourceUtil.getInstance().getString('bbb.users.usersGrid.statusItemRenderer.speakFaster');
-					break;
-				case ChangeStatusEvent.SPEAK_SLOWER:
-					s = ResourceUtil.getInstance().getString('bbb.users.usersGrid.statusItemRenderer.speakSlower');
-					break;
-				case ChangeStatusEvent.BE_RIGHT_BACK:
-					s = ResourceUtil.getInstance().getString('bbb.users.usersGrid.statusItemRenderer.beRightBack');
-					break;
-				case ChangeStatusEvent.LAUGHTER:
-					s = ResourceUtil.getInstance().getString('bbb.users.usersGrid.statusItemRenderer.laughter');
-					break;
-				case ChangeStatusEvent.SAD:
-					s = ResourceUtil.getInstance().getString('bbb.users.usersGrid.statusItemRenderer.sad');
-					break;
-			}
-			return s;
-		}
-		
-		public function amIGuest():Boolean {
-			return guest;
-		}
-		
-		/*
-		* This variable is for accessibility for the Users Window. It can't be manually set
-		* and only changes when one of the relevant media variables changes. Use the verifyMedia
-		* method to update the value.
-		*			Chad
-		*/
-		private var _media:String = "";
-		[Bindable] 
-		public function get media():String {
-			return _media;
-		}
-		private function set media(m:String):void {}
-		private function verifyMedia():void {
-			_media = (hasStream ? ResourceUtil.getInstance().getString('bbb.users.usersGrid.mediaItemRenderer.webcam') + " " : "") + 
-					(!voiceJoined ? ResourceUtil.getInstance().getString('bbb.users.usersGrid.mediaItemRenderer.noAudio') : 
-									(voiceMuted ? ResourceUtil.getInstance().getString('bbb.users.usersGrid.mediaItemRenderer.micOff') : 
-												  ResourceUtil.getInstance().getString('bbb.users.usersGrid.mediaItemRenderer.micOn')));
-		}
-		 
-		private var _status:StatusCollection = new StatusCollection();
-			
-		public function buildStatus():void{
-			var showingWebcam:String = "";
-			var isPresenter:String = "";
-			var handRaised:String = "";
-			if (hasStream)
-				showingWebcam = ResourceUtil.getInstance().getString('bbb.viewers.viewersGrid.statusItemRenderer.streamIcon.toolTip');
-			if (presenter)
-				isPresenter = ResourceUtil.getInstance().getString('bbb.viewers.viewersGrid.statusItemRenderer.presIcon.toolTip');
-			if (hasMood)
-				handRaised = moodStatus;
-			
-			status = showingWebcam + isPresenter + handRaised;
-		}
-	
-		public function addStatus(status:Status):void {
-			_status.addStatus(status);
-		}
-		
-    public function sharedWebcam(stream: String):void {
-      if(stream && stream != "" && !hasThisStream(stream)) {
-          streamNames.push(stream);
-          sendStreamStartedEvent(stream);
-      }
-      buildStatus();
-      verifyMedia();
-    }
-    
-    public function unsharedWebcam(stream: String):void {
-      streamNames = streamNames.filter(function(item:*, index:int, array:Array):Boolean { return item != stream });
-      sendStreamStoppedEvent(stream);
-      buildStatus();
-      verifyMedia();
-    }
-    
-    public function presenterStatusChanged(presenter: Boolean):void {
-      this.presenter = presenter;
-      buildStatus();
-    }
-    
-    public function lockStatusChanged(locked: Boolean):void {
-		trace("lockStatusChanged -> " + locked);
-		userLocked = locked;
-		applyLockSettings();
-		buildStatus();
-    }
-    
-		public function changeStatus(status:Status):void {
-			trace("changeStatus -> " + status.name);
-			//_status.changeStatus(status);
-			if (status.name == "presenter") {
-				presenter = status.value;
-				
-				//As the lock settings are now not applied to presenters, when the presenter flag is changed, we need to apply the lock settings
-				applyLockSettings();
-			}
-			switch (status.name) {
-				case "presenter":
-					presenter = status.value;
-					break;
-				case "hasStream":
-					var streamInfo:Array = String(status.value).split(/,/);
-					/**
-					 * Cannot use this statement as new Boolean(expression)
-					 * return true if the expression is a non-empty string not
-					 * when the string equals "true". See Boolean class def.
-					 *
-					 * hasStream = new Boolean(String(streamInfo[0]));
-					 */
-					var streamNameInfo:Array = String(streamInfo[1]).split(/=/);
-					streamName = streamNameInfo[1];
-					break;
-				case "mood":
-					trace("New mood received: " + status.value);
-					var moodValue:String = String(status.value);
-					if (moodValue == "") {
-						trace("Empty mood, assuming CLEAR_STATUS");
-						moodValue = ChangeStatusEvent.CLEAR_STATUS;
-						moodTimestamp = 0;
-					} else {
-						var valueSplit:Array = moodValue.split(",");
-						moodValue = valueSplit[0];
-						moodTimestamp = Number(valueSplit[1]);
-					}
-					mood = moodValue;
-					break;
-			}
-			buildStatus();
-		}
-		
-		public function removeStatus(name:String):void {
-			_status.removeStatus(name);
-		}
-		
-		public function getStatus(name:String):Status {
-			return _status.getStatus(name);
-		}
-	
-		public static function copy(user:BBBUser):BBBUser {
-			var n:BBBUser = new BBBUser();
-			n.authToken = user.authToken;
-			n.me = user.me;
-			n.userID = user.userID;
-			n.externUserID = user.externUserID;
-			n.name = user.name;
-            n._viewingStream = user._viewingStream;
-			n.streamNames = user.streamNames;
-			n.presenter = user.presenter;
-			n.mood = user.mood;
-			n.moodTimestamp = user.moodTimestamp;
-			n._role = user._role;
-			n.room = user.room;
-			n.customdata = user.customdata;
-			n.media = user.media;
-			n.phoneUser = user.phoneUser;
-			n.talking = user.talking;
-			n.userStatus = user.userStatus;
-			n.voiceJoined = user.voiceJoined;
-			n.userLocked = user.userLocked;
-			n.voiceMuted = user.voiceMuted;
-			n.disableMyCam = user.disableMyCam;
-			n.disableMyMic = user.disableMyMic;
-			n.disableMyPrivateChat = user.disableMyPrivateChat;
-			n.disableMyPublicChat = user.disableMyPublicChat;
-			n.guest = user.guest;
-
-			return n;		
-		}
-
-		private function sendStreamStartedEvent(stream: String):void{
-			var dispatcher:Dispatcher = new Dispatcher();
-			dispatcher.dispatchEvent(new StreamStartedEvent(userID, name, stream));
-		}
-
-		private function sendStreamStoppedEvent(stream:String):void{
-			var dispatcher:Dispatcher = new Dispatcher();
-			dispatcher.dispatchEvent(new StreamStoppedEvent(userID, name, stream));
-		}
-
-		public function applyLockSettings():void {
-			var lockSettings:LockSettingsVO = UserManager.getInstance().getConference().getLockSettings();
-			var lockAppliesToMe:Boolean = me && role != MODERATOR && !presenter && userLocked;
-			
-			disableMyCam = lockAppliesToMe && lockSettings.getDisableCam();
-			disableMyMic = lockAppliesToMe && lockSettings.getDisableMic();
-			disableMyPrivateChat = lockAppliesToMe && lockSettings.getDisablePrivateChat();
-			disableMyPublicChat = lockAppliesToMe && lockSettings.getDisablePublicChat();
-			lockedLayout = lockAppliesToMe && lockSettings.getLockedLayout();
-			
-			var dispatcher:Dispatcher = new Dispatcher();
-			dispatcher.dispatchEvent(new LockControlEvent(LockControlEvent.CHANGED_LOCK_SETTINGS));
-			
-			if (lockAppliesToMe) {
-				//If it's sharing webcam, stop it
-				if (disableMyCam && hasStream){
-					dispatcher.dispatchEvent(new ClosePublishWindowEvent());
-				}
-				//If it's sharing microphone, mute it
-				if (disableMyMic && !UserManager.getInstance().getConference().isMyVoiceMuted()) {
-					var e:VoiceConfEvent = new VoiceConfEvent(VoiceConfEvent.MUTE_USER);
-					e.userid = UserManager.getInstance().getConference().getMyUserId();
-					e.mute = true;
-					dispatcher.dispatchEvent(e);
-				}
-			}
-		}
-	}
-}
->>>>>>> 15acb57b
+/**
+* BigBlueButton open source conferencing system - http://www.bigbluebutton.org/
+* 
+* Copyright (c) 2012 BigBlueButton Inc. and by respective authors (see below).
+*
+* This program is free software; you can redistribute it and/or modify it under the
+* terms of the GNU Lesser General Public License as published by the Free Software
+* Foundation; either version 3.0 of the License, or (at your option) any later
+* version.
+* 
+* BigBlueButton is distributed in the hope that it will be useful, but WITHOUT ANY
+* WARRANTY; without even the implied warranty of MERCHANTABILITY or FITNESS FOR A
+* PARTICULAR PURPOSE. See the GNU Lesser General Public License for more details.
+*
+* You should have received a copy of the GNU Lesser General Public License along
+* with BigBlueButton; if not, see <http://www.gnu.org/licenses/>.
+*
+*/
+package org.bigbluebutton.main.model.users
+{
+	import com.asfusion.mate.events.Dispatcher;
+	
+	import org.as3commons.logging.api.ILogger;
+	import org.as3commons.logging.api.getClassLogger;
+	import org.bigbluebutton.common.Role;
+	import org.bigbluebutton.core.UsersUtil;
+	import org.bigbluebutton.core.events.LockControlEvent;
+	import org.bigbluebutton.core.events.VoiceConfEvent;
+	import org.bigbluebutton.core.managers.UserManager;
+	import org.bigbluebutton.core.vo.LockSettingsVO;
+	import org.bigbluebutton.main.model.users.events.ChangeStatusEvent;
+	import org.bigbluebutton.main.model.users.events.StreamStartedEvent;
+//	import org.bigbluebutton.main.model.users.events.StreamStoppedEvent;
+	import org.bigbluebutton.modules.videoconf.events.ClosePublishWindowEvent;
+	import org.bigbluebutton.util.i18n.ResourceUtil;
+
+	
+	public class BBBUser {
+		private static const LOGGER:ILogger = getClassLogger(BBBUser);
+
+		public static const MODERATOR:String = "MODERATOR";
+		public static const VIEWER:String = "VIEWER";
+		public static const PRESENTER:String = "PRESENTER";
+		
+    // Flag to tell that user is in the process of leaving the meeting.
+    public var isLeavingFlag:Boolean = false;
+    
+		[Bindable] public var me:Boolean = false;
+		[Bindable] public var userID:String = "UNKNOWN USER";
+    	[Bindable] public var externUserID:String = "UNKNOWN USER";
+		[Bindable] public var name:String;
+		[Bindable] public var talking:Boolean = false;
+		[Bindable] public var phoneUser:Boolean = false;
+    	[Bindable] public var listenOnly:Boolean = false;
+    
+		[Bindable] public var disableMyCam:Boolean = false;
+		[Bindable] public var disableMyMic:Boolean = false;
+		[Bindable] public var disableMyPrivateChat:Boolean = false;
+		[Bindable] public var disableMyPublicChat:Boolean = false;
+    	[Bindable] public var lockedLayout:Boolean = false;
+    
+		[Bindable] public var guest:Boolean = false;
+		[Bindable] public var waitingForAcceptance:Boolean = false;
+
+		[Bindable]
+		public function get hasStream():Boolean {
+			return streamNames.length > 0;
+		}
+		public function set hasStream(s:Boolean):void {
+			throw new Error("hasStream cannot be set. It is derived directly from streamName");
+		}
+
+        [Bindable] private var _viewingStream:Array = new Array();
+
+        [Bindable]
+        public function get viewingStream():Array {
+        	return _viewingStream;
+        }
+        public function set viewingStream(v:Array):void {
+            throw new Error("Please use the helpers addViewingStream or removeViewingStream to handle viewingStream");
+        }
+        public function addViewingStream(streamName:String):Boolean {
+            if (isViewingStream(streamName)) {
+                return false;
+            }
+
+            _viewingStream.push(streamName);
+            return true;
+        }
+        public function removeViewingStream(streamName:String):Boolean {
+            if (!isViewingStream(streamName)) {
+                return false;
+            }
+
+            _viewingStream = _viewingStream.filter(function(item:*, index:int, array:Array):Boolean { return item != streamName; });
+            return true;
+        }
+        private function isViewingStream(streamName:String):Boolean {
+            return _viewingStream.some(function(item:*, index:int, array:Array):Boolean { return item == streamName; });
+        }
+        public function isViewingAllStreams():Boolean {
+            return _viewingStream.length == streamNames.length;
+        }
+
+		[Bindable] public var streamNames:Array = new Array();
+
+		[Bindable]
+		public function get streamName():String {
+			var streams:String = "";
+			for each(var stream:String in streamNames) {
+				streams = streams + stream + "|";
+			}
+			//Remove last |
+			streams = streams.slice(0, streams.length-1);
+			return streams;
+		}
+
+		private function hasThisStream(streamName:String):Boolean {
+			return streamNames.some(function(item:*, index:int, array:Array):Boolean { return item == streamName; });
+		}
+
+		public function set streamName(streamNames:String):void {
+			if(streamNames) {
+				var streamNamesList:Array = streamNames.split("|");
+				for each(var streamName:String in streamNamesList) {
+					sharedWebcam(streamName);
+				}
+			}
+		}
+
+		private var _presenter:Boolean = false;
+		[Bindable] 
+		public function get presenter():Boolean {
+			return _presenter;
+		}
+		public function set presenter(p:Boolean):void {
+			_presenter = p;
+			verifyUserStatus();
+		}
+		
+		private var _mood:String = ChangeStatusEvent.CLEAR_STATUS;
+		public function get hasMood():Boolean {
+			return _mood != ChangeStatusEvent.CLEAR_STATUS;
+		}
+		[Bindable]
+		public function get mood():String {
+			return _mood;
+		}
+		public function set mood(m:String):void {
+			_mood = m;
+			verifyUserStatus();
+		}
+		[Bindable]
+		public function get raiseHand():Boolean {
+			return _mood == ChangeStatusEvent.RAISE_HAND;
+		}
+		public function set raiseHand(r:Boolean):void {
+			mood = (r? ChangeStatusEvent.RAISE_HAND: ChangeStatusEvent.CLEAR_STATUS);
+		}
+		
+		private var _moodTimestamp:Number = 0;
+		[Bindable]
+		public function get moodTimestamp():Number {
+			return _moodTimestamp;
+		}
+		public function set moodTimestamp(t:Number):void {
+			_moodTimestamp = t;
+		}
+		
+		private var _role:String = Role.VIEWER;
+		[Bindable] 
+		public function get role():String {
+			return _role;
+		}
+		public function set role(r:String):void {
+			_role = r;
+			moderator = _role == MODERATOR;
+			verifyUserStatus();
+			if (me) {
+				applyLockSettings();
+			}
+		}
+
+		[Bindable] public var moderator:Boolean = false;
+
+		[Bindable] public var room:String = "";
+		[Bindable] public var authToken:String = "";
+		[Bindable] public var selected:Boolean = false;
+		
+		private var _voiceMuted:Boolean = false;
+		[Bindable]
+		public function get voiceMuted():Boolean {
+			return _voiceMuted;
+		}
+		public function set voiceMuted(v:Boolean):void {
+			_voiceMuted = v;
+			verifyMedia();
+		}
+		
+		private var _voiceJoined:Boolean = false;
+		[Bindable] 
+		public function get voiceJoined():Boolean {
+			return _voiceJoined;
+		}
+		public function set voiceJoined(v:Boolean):void {
+			_voiceJoined = v;
+			verifyMedia();
+		}
+		
+		[Bindable] public var userLocked:Boolean = false;
+		[Bindable] public var status:String = "";
+		[Bindable] public var customdata:Object = {};
+		
+		/*
+		 * This variable is for accessibility for the Users Window. It can't be manually set
+		 * and only changes when one of the relevant status variables changes. Use the verifyUserStatus
+		 * method to update the value.
+		 *			Chad
+		 */
+		private var _userStatus:String = "";
+		[Bindable] 
+		public function get userStatus():String {
+			return _userStatus;
+		}
+		private function set userStatus(s:String):void {}
+		private function verifyUserStatus():void {
+			if (presenter)
+				_userStatus = ResourceUtil.getInstance().getString('bbb.users.usersGrid.statusItemRenderer.presenter');
+			else if (role == Role.MODERATOR)
+				_userStatus = ResourceUtil.getInstance().getString('bbb.users.usersGrid.statusItemRenderer.moderator');
+			else if (hasMood)
+				_userStatus = moodStatus;
+			else
+				_userStatus = ResourceUtil.getInstance().getString('bbb.users.usersGrid.statusItemRenderer.viewer');
+		}
+
+		private function get moodStatus():String {
+			var s:String = "";
+			switch(mood) {
+				case ChangeStatusEvent.RAISE_HAND:
+					s = ResourceUtil.getInstance().getString('bbb.users.usersGrid.statusItemRenderer.handRaised');
+					break;
+				case ChangeStatusEvent.AGREE:
+					s = ResourceUtil.getInstance().getString('bbb.users.usersGrid.statusItemRenderer.agree');
+					break;
+				case ChangeStatusEvent.DISAGREE:
+					s = ResourceUtil.getInstance().getString('bbb.users.usersGrid.statusItemRenderer.disagree');
+					break;
+				case ChangeStatusEvent.SPEAK_LOUDER:
+					s = ResourceUtil.getInstance().getString('bbb.users.usersGrid.statusItemRenderer.speakLouder');
+					break;
+				case ChangeStatusEvent.SPEAK_LOWER:
+					s = ResourceUtil.getInstance().getString('bbb.users.usersGrid.statusItemRenderer.speakSofter');
+					break;
+				case ChangeStatusEvent.SPEAK_FASTER:
+					s = ResourceUtil.getInstance().getString('bbb.users.usersGrid.statusItemRenderer.speakFaster');
+					break;
+				case ChangeStatusEvent.SPEAK_SLOWER:
+					s = ResourceUtil.getInstance().getString('bbb.users.usersGrid.statusItemRenderer.speakSlower');
+					break;
+				case ChangeStatusEvent.BE_RIGHT_BACK:
+					s = ResourceUtil.getInstance().getString('bbb.users.usersGrid.statusItemRenderer.beRightBack');
+					break;
+				case ChangeStatusEvent.LAUGHTER:
+					s = ResourceUtil.getInstance().getString('bbb.users.usersGrid.statusItemRenderer.laughter');
+					break;
+				case ChangeStatusEvent.SAD:
+					s = ResourceUtil.getInstance().getString('bbb.users.usersGrid.statusItemRenderer.sad');
+					break;
+			}
+			return s;
+		}
+		
+		public function amIGuest():Boolean {
+			return guest;
+		}
+		
+		/*
+		* This variable is for accessibility for the Users Window. It can't be manually set
+		* and only changes when one of the relevant media variables changes. Use the verifyMedia
+		* method to update the value.
+		*			Chad
+		*/
+		private var _media:String = "";
+		[Bindable] 
+		public function get media():String {
+			return _media;
+		}
+		private function set media(m:String):void {}
+		private function verifyMedia():void {
+			_media = (hasStream ? ResourceUtil.getInstance().getString('bbb.users.usersGrid.mediaItemRenderer.webcam') + " " : "") + 
+					(!voiceJoined ? ResourceUtil.getInstance().getString('bbb.users.usersGrid.mediaItemRenderer.noAudio') : 
+									(voiceMuted ? ResourceUtil.getInstance().getString('bbb.users.usersGrid.mediaItemRenderer.micOff') : 
+												  ResourceUtil.getInstance().getString('bbb.users.usersGrid.mediaItemRenderer.micOn')));
+		}
+		 
+		private var _status:StatusCollection = new StatusCollection();
+
+		public function buildStatus():void {
+			var showingWebcam:String="";
+			var isPresenter:String="";
+			var handRaised:String = "";
+			if (hasStream)
+				showingWebcam=ResourceUtil.getInstance().getString('bbb.users.usersGrid.statusItemRenderer.streamIcon.toolTip');
+			if (presenter)
+				isPresenter=ResourceUtil.getInstance().getString('bbb.users.usersGrid.statusItemRenderer.presIcon.toolTip');
+			if (hasMood)
+				handRaised = moodStatus;
+
+			status = showingWebcam + isPresenter + handRaised;
+		}
+	
+		public function addStatus(status:Status):void {
+			_status.addStatus(status);
+		}
+		
+    public function sharedWebcam(stream: String):void {
+      if(stream && stream != "" && !hasThisStream(stream)) {
+          streamNames.push(stream);
+          sendStreamStartedEvent(stream);
+      }
+      buildStatus();
+      verifyMedia();
+    }
+    
+    public function unsharedWebcam(stream: String):void {
+      streamNames = streamNames.filter(function(item:*, index:int, array:Array):Boolean { return item != stream });
+//    sendStreamStoppedEvent(stream);
+      buildStatus();
+      verifyMedia();
+    }
+    
+    public function presenterStatusChanged(presenter: Boolean):void {
+      this.presenter = presenter;
+      buildStatus();
+    }
+    
+    public function lockStatusChanged(locked: Boolean):void {
+		userLocked = locked;
+		applyLockSettings();
+		buildStatus();
+    }
+
+		public function changeStatus(status:Status):void {
+			if (status.name == "presenter") {
+				presenter=(status.value.toString().toUpperCase() == "TRUE") ? true : false;
+
+				//As the lock settings are now not applied to presenters, when the presenter flag is changed, we need to apply the lock settings
+				applyLockSettings();
+			}
+			switch (status.name) {
+				case "presenter":
+					presenter=(status.value.toString().toUpperCase() == "TRUE") ? true : false;
+					break;
+				case "hasStream":
+					var streamInfo:Array=String(status.value).split(/,/);
+					/**
+					 * Cannot use this statement as new Boolean(expression)
+					 * return true if the expression is a non-empty string not
+					 * when the string equals "true". See Boolean class def.
+					 *
+					 * hasStream = new Boolean(String(streamInfo[0]));
+					 */
+					var streamNameInfo:Array=String(streamInfo[1]).split(/=/);
+					streamName=streamNameInfo[1];
+					break;
+				case "mood":
+					trace("New mood received: " + status.value);
+					var moodValue:String = String(status.value);
+					if (moodValue == "") {
+						trace("Empty mood, assuming CLEAR_STATUS");
+						moodValue = ChangeStatusEvent.CLEAR_STATUS;
+						moodTimestamp = 0;
+					} else {
+						var valueSplit:Array = moodValue.split(",");
+						moodValue = valueSplit[0];
+						moodTimestamp = Number(valueSplit[1]);
+					}
+					mood = moodValue;
+					break;
+			}
+			buildStatus();
+		}
+		
+		public function removeStatus(name:String):void {
+			_status.removeStatus(name);
+		}
+		
+		public function getStatus(name:String):Status {
+			return _status.getStatus(name);
+		}
+	
+		public static function copy(user:BBBUser):BBBUser {
+			var n:BBBUser = new BBBUser();
+			n.authToken = user.authToken;
+			n.me = user.me;
+			n.userID = user.userID;
+			n.externUserID = user.externUserID;
+			n.name = user.name;
+            n._viewingStream = user._viewingStream;
+			n.streamNames = user.streamNames;
+			n.presenter = user.presenter;
+			n.mood = user.mood;
+			n.moodTimestamp = user.moodTimestamp;
+			n._role = user._role;
+			n.room = user.room;
+			n.customdata = user.customdata;
+			n.media = user.media;
+			n.phoneUser = user.phoneUser;
+			n.talking = user.talking;
+			n.userStatus = user.userStatus;
+			n.voiceJoined = user.voiceJoined;
+			n.userLocked = user.userLocked;
+			n.voiceMuted = user.voiceMuted;
+			n.disableMyCam = user.disableMyCam;
+			n.disableMyMic = user.disableMyMic;
+			n.disableMyPrivateChat = user.disableMyPrivateChat;
+			n.disableMyPublicChat = user.disableMyPublicChat;
+			n.guest = user.guest;
+			return n;		
+		}
+		
+		private function sendStreamStartedEvent(stream: String):void{
+			var dispatcher:Dispatcher = new Dispatcher();
+			dispatcher.dispatchEvent(new StreamStartedEvent(userID, name, stream));
+		}
+
+//		private function sendStreamStoppedEvent(stream:String):void{
+//			var dispatcher:Dispatcher = new Dispatcher();
+//			dispatcher.dispatchEvent(new StreamStoppedEvent(userID, name, stream));
+//		}
+
+		public function applyLockSettings():void {
+			var lockSettings:LockSettingsVO = UserManager.getInstance().getConference().getLockSettings();
+			var amNotModerator:Boolean = !UsersUtil.amIModerator();
+			var amNotPresenter:Boolean = !UsersUtil.amIPresenter();
+			var lockAppliesToMe:Boolean = me && amNotModerator && amNotPresenter && userLocked;
+			
+			disableMyCam = lockAppliesToMe && lockSettings.getDisableCam();
+			disableMyMic = lockAppliesToMe && lockSettings.getDisableMic();
+			disableMyPrivateChat = lockAppliesToMe && lockSettings.getDisablePrivateChat();
+			disableMyPublicChat = lockAppliesToMe && lockSettings.getDisablePublicChat();
+			lockedLayout = lockAppliesToMe && lockSettings.getLockedLayout();
+			
+			var dispatcher:Dispatcher = new Dispatcher();
+			dispatcher.dispatchEvent(new LockControlEvent(LockControlEvent.CHANGED_LOCK_SETTINGS));
+			
+			
+			if (lockAppliesToMe) {
+				//If it's sharing webcam, stop it
+				if (disableMyCam && hasStream){
+					dispatcher.dispatchEvent(new ClosePublishWindowEvent());
+				}
+				//If it's sharing microphone, mute it
+				if (disableMyMic && !UserManager.getInstance().getConference().isMyVoiceMuted()) {
+					var e:VoiceConfEvent = new VoiceConfEvent(VoiceConfEvent.MUTE_USER);
+					e.userid = UserManager.getInstance().getConference().getMyUserId();
+					e.mute = true;
+					dispatcher.dispatchEvent(e);
+				}
+			}
+		}
+	}
+}