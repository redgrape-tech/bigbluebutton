--- conflicted
+++ resolved
@@ -24,33 +24,29 @@
 	
 	import org.bigbluebutton.common.LogUtil;
 	import org.bigbluebutton.common.Role;
-<<<<<<< HEAD
-	import org.bigbluebutton.main.model.users.events.StreamStartedEvent;
-=======
     import org.bigbluebutton.core.managers.UserManager;
 	import org.bigbluebutton.main.model.users.events.StreamStartedEvent;
 	import org.bigbluebutton.util.i18n.ResourceUtil;
-
->>>>>>> 8c656f0a
+
 	
 	public class BBBUser {
 		public static const MODERATOR:String = "MODERATOR";
 		public static const VIEWER:String = "VIEWER";
 		public static const PRESENTER:String = "PRESENTER";
 		
-<<<<<<< HEAD
-
-=======
     // Flag to tell that user is in the process of leaving the meeting.
     public var isLeavingFlag:Boolean = false;
     
->>>>>>> 8c656f0a
 		[Bindable] public var me:Boolean = false;
 		[Bindable] public var userID:String = "UNKNOWN USER";
-    [Bindable] public var externUserID:String = "UNKNOWN USER";
+   		[Bindable] public var externUserID:String = "UNKNOWN USER";
 		[Bindable] public var name:String;
 		[Bindable] public var talking:Boolean = false;
 		[Bindable] public var phoneUser:Boolean = false;
+		[Bindable] public var waitingForMod:Boolean = false;
+		[Bindable] public var guest:Boolean;
+		[Bindable] public var acceptedJoin:Boolean = false;
+
 		private var _hasStream:Boolean = false;
 		[Bindable]
 		public function get hasStream():Boolean {
@@ -121,21 +117,6 @@
 		}
 		
 		[Bindable] public var voiceLocked:Boolean = false;
-<<<<<<< HEAD
-		[Bindable] public var acceptedJoin:Boolean = false;
-		[Bindable] public var waitingForMod:Boolean = false;
-		[Bindable] public var guest:Boolean;
-		private var _status:StatusCollection = new StatusCollection();
-		
-			
-
-		public function amIGuest():Boolean {
-			return guest;
-		}
-	
-		public function get status():ArrayCollection {
-			return _status.getAll();
-=======
 		[Bindable] public var status:String = "";
 		[Bindable] public var customdata:Object = {};
 		
@@ -160,9 +141,12 @@
 				_userStatus = ResourceUtil.getInstance().getString('bbb.users.usersGrid.statusItemRenderer.handRaised');
 			else
 				_userStatus = ResourceUtil.getInstance().getString('bbb.users.usersGrid.statusItemRenderer.viewer');
->>>>>>> 8c656f0a
-		}
-		
+		}
+		
+		public function amIGuest():Boolean {
+			return guest;
+		}
+
 		/*
 		* This variable is for accessibility for the Users Window. It can't be manually set
 		* and only changes when one of the relevant media variables changes. Use the verifyMedia
@@ -238,8 +222,6 @@
 			}
 			buildStatus();
 		}
-
-		
 		
 		public function removeStatus(name:String):void {
 			_status.removeStatus(name);
@@ -263,9 +245,6 @@
 			n.raiseHand = user.raiseHand;
 			n.role = user.role;	
 			n.room = user.room;
-<<<<<<< HEAD
-			n.guest = user.guest;
-=======
 			n.customdata = user.customdata;
 			n.media = user.media;
 			n.phoneUser = user.phoneUser;
@@ -275,8 +254,8 @@
 			n.voiceLocked = user.voiceLocked;
 			n.voiceMuted = user.voiceMuted;
 			n.voiceUserid = user.voiceUserid;
-			
->>>>>>> 8c656f0a
+			n.guest = user.guest;
+
 			return n;		
 		}
 		
