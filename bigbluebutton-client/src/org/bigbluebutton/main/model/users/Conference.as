/**
* BigBlueButton open source conferencing system - http://www.bigbluebutton.org/
* 
* Copyright (c) 2012 BigBlueButton Inc. and by respective authors (see below).
*
* This program is free software; you can redistribute it and/or modify it under the
* terms of the GNU Lesser General Public License as published by the Free Software
* Foundation; either version 3.0 of the License, or (at your option) any later
* version.
* 
* BigBlueButton is distributed in the hope that it will be useful, but WITHOUT ANY
* WARRANTY; without even the implied warranty of MERCHANTABILITY or FITNESS FOR A
* PARTICULAR PURPOSE. See the GNU Lesser General Public License for more details.
*
* You should have received a copy of the GNU Lesser General Public License along
* with BigBlueButton; if not, see <http://www.gnu.org/licenses/>.
*
*/
package org.bigbluebutton.main.model.users {
	import mx.collections.ArrayCollection;
	import mx.collections.Sort;
	
	import org.as3commons.logging.api.ILogger;
	import org.as3commons.logging.api.getClassLogger;
	import org.bigbluebutton.common.Role;
	import org.bigbluebutton.core.BBB;
	import org.bigbluebutton.core.model.Config;
	import org.bigbluebutton.core.vo.CameraSettingsVO;
	import org.bigbluebutton.core.vo.LockSettingsVO;
	
	public class Conference {		
    public var meetingName:String;
    public var externalMeetingID:String;
    public var internalMeetingID:String;
    public var externalUserID:String;
    public var avatarURL:String;
	  public var voiceBridge:String;
	  public var dialNumber:String;
	  [Bindable] public var record:Boolean;
    
	  private static const LOGGER:ILogger = getClassLogger(Conference);
    
	  private var lockSettings:LockSettingsVO;
	
    private var _myCamSettings:CameraSettingsVO = new CameraSettingsVO();
    
		[Bindable] private var me:BBBUser = null;		
		[Bindable] public var users:ArrayCollection = null;			
		private var sort:Sort;
		
	  private var defaultLayout:String;
    
		public function Conference():void {
			me = new BBBUser();
			users = new ArrayCollection();
			sort = new Sort();
			sort.compareFunction = sortFunction;
			users.sort = sort;
			users.refresh();
		}
		
		// Custom sort function for the users ArrayCollection. Need to put dial-in users at the very bottom.
		private function sortFunction(a:Object, b:Object, array:Array = null):int {
			/*if (a.presenter)
				return -1;
			else if (b.presenter)
				return 1;*/
			if (a.role == Role.MODERATOR && b.role == Role.MODERATOR) {
				if (a.raiseHand && b.raiseHand) {
					if (a.raiseHandTime < b.raiseHandTime) 
						return -1;
					else
						return 1;
				} else if (a.raiseHand)
					return -1;
				else if (b.raiseHand)
					return 1;
			} else if (a.role == Role.MODERATOR)
				return -1;
			else if (b.role == Role.MODERATOR)
				return 1;
			else if (a.raiseHand && b.raiseHand) {
				if (a.raiseHandTime < b.raiseHandTime) 
					return -1;
				else
					return 1;
			} else if (a.raiseHand)
				return -1;
			else if (b.raiseHand)
				return 1;
			else if (!a.phoneUser && !b.phoneUser) {
				
			} else if (!a.phoneUser)
				return -1;
			else if (!b.phoneUser)
				return 1;
			
			/* 
			 * Check name (case-insensitive) in the event of a tie up above. If the name 
			 * is the same then use userID which should be unique making the order the same 
			 * across all clients.
			 */
			if (a.name.toLowerCase() < b.name.toLowerCase())
				return -1;
			else if (a.name.toLowerCase() > b.name.toLowerCase())
				return 1;
			else if (a.userID.toLowerCase() > b.userID.toLowerCase())
				return -1;
			else if (a.userID.toLowerCase() < b.userID.toLowerCase())
				return 1;
			
			return 0;
		}

		public function addUser(newuser:BBBUser):void {
<<<<<<< HEAD
			LOGGER.debug("Adding new user [{0}]", [newuser.userID]);
			if (! hasUser(newuser.userID)) {
				LOGGER.debug("Am I this new user [{0}, {1}]", [newuser.userID,me.userID]);
				if (newuser.userID == me.userID) {
					newuser.me = true;
				}						
				
				users.addItem(newuser);
				users.refresh();
			}					
=======
			trace("Adding new user [" + newuser.userID + "]");
			if (hasUser(newuser.userID)) {
				removeUser(newuser.userID);
			} else {
				trace("Am I this new user [" + newuser.userID + ", " + me.userID + "]");
			}
			if (newuser.userID == me.userID) {
				newuser.me = true;
			}
			
			users.addItem(newuser);
			users.refresh();
>>>>>>> b5c2a0a7
		}
		
		public function setCamPublishing(publishing:Boolean):void {
			_myCamSettings.isPublishing = publishing;
		}
		
		public function setCameraSettings(camSettings:CameraSettingsVO):void {
			_myCamSettings = camSettings;
		}
		
		public function amIPublishing():CameraSettingsVO {
			return _myCamSettings;
		}
		
		public function setDefaultLayout(defaultLayout:String):void {
			this.defaultLayout = defaultLayout;  
		}
    
		public function getDefaultLayout():String {
			return defaultLayout;
		}
    
		public function hasUser(userID:String):Boolean {
			var p:Object = getUserIndex(userID);
			if (p != null) {
				return true;
			}
						
			return false;		
		}
		
		public function hasOnlyOneModerator():Boolean {
			var p:BBBUser;
			var moderatorCount:int = 0;
			
			for (var i:int = 0; i < users.length; i++) {
				p = users.getItemAt(i) as BBBUser;				
				if (p.role == Role.MODERATOR) {
					moderatorCount++;
				}
			}				
			
			if (moderatorCount == 1) return true;
			return false;			
		}
		
		public function getTheOnlyModerator():BBBUser {
			var p:BBBUser;
			for (var i:int = 0; i < users.length; i++) {
				p = users.getItemAt(i) as BBBUser;				
				if (p.role == Role.MODERATOR) {
					return BBBUser.copy(p);
				}
			}		
			
			return null;	
		}
		
		public function getPresenter():BBBUser {
			var p:BBBUser;
			for (var i:int = 0; i < users.length; i++) {
				p = users.getItemAt(i) as BBBUser;	
				if (isUserPresenter(p.userID)) {
					return BBBUser.copy(p);
				}
			}		
			
			return null;
		}
		
		public function getUser(userID:String):BBBUser {
			var p:Object = getUserIndex(userID);
			if (p != null) {
				return p.participant as BBBUser;
			}
						
			return null;				
		}
    
		public function getUserWithExternUserID(userID:String):BBBUser {
			var p:BBBUser;
			for (var i:int = 0; i < users.length; i++) {
				p = users.getItemAt(i) as BBBUser;	
				if (p.externUserID == userID) {
					return BBBUser.copy(p);
				}
			}	
		  
			return null;
		}

		public function isUserPresenter(userID:String):Boolean {
			var user:Object = getUserIndex(userID);
			if (user == null) {
				LOGGER.warn("User not found with id={0}", [userID]);
				return false;
			}
			var a:BBBUser = user.participant as BBBUser;
			return a.presenter;
		}
			
		public function removeUser(userID:String):void {
			var p:Object = getUserIndex(userID);
			if (p != null) {
				LOGGER.debug("removing user[{0},{1}]", [p.participant.name, p.participant.userID]);
				users.removeItemAt(p.index);
				//sort();
				users.refresh();
			}							
		}
		
		/**
		 * Get the index number of the participant with the specific userid 
		 * @param userid
		 * @return -1 if participant not found
		 * 
		 */		
		private function getUserIndex(userID:String):Object {
			var aUser:BBBUser;
			
			for (var i:int = 0; i < users.length; i++) {
				aUser = users.getItemAt(i) as BBBUser;
				
				if (aUser.userID == userID) {
					return {index:i, participant:aUser};
				}
			}				
			
			// Participant not found.
			return null;
		}
    
		public function whatsMyRole():String {
			return me.role;
		}
    
    	[Bindable]
		public function get amIPresenter():Boolean {
			return me.presenter;
		}
		
		public function set amIPresenter(presenter:Boolean):void {
			me.presenter = presenter;
		}
		
        [Bindable]
        public function get isMyHandRaised():Boolean {
            return me.raiseHand;
        }
        
        public function set isMyHandRaised(raiseHand:Boolean):void {
            me.raiseHand = raiseHand;
        }
        
		public function amIThisUser(userID:String):Boolean {
			return me.userID == userID;
		}
		
		public function getMyRole():String {
			return me.role;
		}
    
		public function amIModerator():Boolean {
			return me.role == Role.MODERATOR;
		}

		public function muteMyVoice(mute:Boolean):void {
			voiceMuted = mute;
		}
		
		public function isMyVoiceMuted():Boolean {
			return me.voiceMuted;
		}
		
		[Bindable]
		public function set voiceMuted(m:Boolean):void {
			me.voiceMuted = m;
		}
		
		public function get voiceMuted():Boolean {
			return me.voiceMuted;
		}
		
		public function setMyVoiceJoined(joined:Boolean):void {
			voiceJoined = joined;
		}
		
		public function amIVoiceJoined():Boolean {
			return me.voiceJoined;
		}
		
		/** Hook to make the property Bindable **/
		[Bindable]
		public function set voiceJoined(j:Boolean):void {
			me.voiceJoined = j;			
		}
		
		public function get voiceJoined():Boolean {
			return me.voiceJoined;
		}
		
		[Bindable]
		public function set locked(locked:Boolean):void {
			me.userLocked = locked;
		}
		
		public function get locked():Boolean {
			return me.userLocked;
		}
		
    public function getMyExternalUserID():String {
      return externalUserID;
    }
    
		public function getMyUserId():String {
			return me.userID;
		}
    
		public function setMyUserid(userID:String):void {
			me.userID = userID;
		}
		
		public function setMyName(name:String):void {
			me.name = name;
		}
		
		public function getMyName():String {
			return me.name;
		}
		
		public function setMyCustomData(customdata:Object):void{
			me.customdata = customdata;
		}
		
		public function getMyCustomData():Object{
			return me.customdata;
		}
		
		public function setMyRole(role:String):void {
			me.role = role;
		}
		
		public function setMyRoom(room:String):void {
			me.room = room;
		}
		
		public function setMyAuthToken(token:String):void {
			me.authToken = token;
		}
		
		public function removeAllParticipants():void {
			users.removeAll();
		}		
	
    public function raiseHand(userId: String, raised: Boolean):void {
      var aUser:BBBUser = getUser(userId);			
      if (aUser != null) {
        aUser.userRaiseHand(raised)
      }	
      
      users.refresh();      
    }
    
    public function sharedWebcam(userId: String, stream: String):void {
      var aUser:BBBUser = getUser(userId);			
      if (aUser != null) {
        aUser.sharedWebcam(stream)
      }	
      
      users.refresh();      
    }
    
    public function unsharedWebcam(userId: String, stream:String):void {
      var aUser:BBBUser = getUser(userId);
      if (aUser != null) {
        aUser.unsharedWebcam(stream);
      }	
      
      users.refresh();       
    }
    
    public function presenterStatusChanged(userId: String, presenter: Boolean):void {
      var aUser:BBBUser = getUser(userId);			
      if (aUser != null) {
        aUser.presenterStatusChanged(presenter)
      }	
      
      users.refresh();          
    }
    
		public function newUserStatus(userID:String, status:String, value:Object):void {
			var aUser:BBBUser = getUser(userID);			
			if (aUser != null) {
				var s:Status = new Status(status, value);
				aUser.changeStatus(s);
			}	
			
			users.refresh();		
		}
    
		public function getUserIDs():ArrayCollection {
			var uids:ArrayCollection = new ArrayCollection();
			for (var i:int = 0; i < users.length; i++) {
				var u:BBBUser = users.getItemAt(i) as BBBUser;
				uids.addItem(u.userID);
			}
			return uids;
		}
		
		/**
		 * Read default lock settings from config.xml
		 * */
		public function configLockSettings():void {
			var config:Config = BBB.initConfigManager().config;
			
			var disableCam:Boolean,
			disableMic:Boolean,
			disablePrivateChat:Boolean,
			disablePublicChat:Boolean,
			lockedLayout:Boolean,
			lockOnJoin:Boolean,
			lockOnJoinConfigurable:Boolean;
			
			var lockConfig:XML;
			
			if (config!=null) {
				lockConfig = config.lock;
			}
			
			try {
				disableCam = (lockConfig.@disableCamForLockedUsers.toUpperCase() == "TRUE");
			} catch(e:Error) {
				disableCam = false; //If not set, default to false
			}
			
			try {
				disableMic = (lockConfig.@disableMicForLockedUsers.toUpperCase() == "TRUE");
			} catch(e:Error) {
				disableMic = false; //If not set, default to false
			}
			
			try {
				disablePrivateChat = (lockConfig.@disablePrivateChatForLockedUsers.toUpperCase() == "TRUE");
			} catch(e:Error) {
				disablePrivateChat = false; //If not set, default to false
			}
			
			try {
				disablePublicChat = (lockConfig.@disablePublicChatForLockedUsers.toUpperCase() == "TRUE");
			} catch(e:Error) {
				disablePublicChat = false; //If not set, default to false
			}
			
			try {
				lockedLayout = (lockConfig.@lockLayoutForLockedUsers.toUpperCase() == "TRUE");
			} catch(e:Error) {
				lockedLayout = false; //If not set, default to false
			}
			
			try {
				lockOnJoin = (lockConfig.@lockOnJoin.toUpperCase() == "TRUE");
			} catch(e:Error) {
				lockOnJoin = true; //If not set, default to true
			}
			
			try {
				lockOnJoinConfigurable = (lockConfig.@lockOnJoinConfigurable.toUpperCase() == "TRUE");
			} catch(e:Error) {
				lockOnJoinConfigurable = false; //If not set, default to false
			}
			
			LOGGER.debug("init lock settings from config");
      
			lockSettings = new LockSettingsVO(disableCam, disableMic, disablePrivateChat, disablePublicChat, lockedLayout, lockOnJoin, lockOnJoinConfigurable);
			
			setLockSettings(lockSettings);
		}
		
		public function getMyUser():BBBUser {
			var eachUser:BBBUser;
			
			for (var i:int = 0; i < users.length; i++) {
				eachUser = users.getItemAt(i) as BBBUser;
				
				if (eachUser.userID == me.userID) {
					return eachUser;
				}
			}
			
			return null;
		}
		
		public function getLockSettings():LockSettingsVO {
			return lockSettings;
		}
		
		public function setLockSettings(lockSettings:LockSettingsVO):void {
			this.lockSettings = lockSettings;
			applyLockSettings();
		}
		
		public function applyLockSettings():void {
			var myUser:BBBUser = getMyUser();
			if(myUser != null)
				myUser.applyLockSettings();
		}
	}
}<|MERGE_RESOLUTION|>--- conflicted
+++ resolved
@@ -1,548 +1,535 @@
-/**
-* BigBlueButton open source conferencing system - http://www.bigbluebutton.org/
-* 
-* Copyright (c) 2012 BigBlueButton Inc. and by respective authors (see below).
-*
-* This program is free software; you can redistribute it and/or modify it under the
-* terms of the GNU Lesser General Public License as published by the Free Software
-* Foundation; either version 3.0 of the License, or (at your option) any later
-* version.
-* 
-* BigBlueButton is distributed in the hope that it will be useful, but WITHOUT ANY
-* WARRANTY; without even the implied warranty of MERCHANTABILITY or FITNESS FOR A
-* PARTICULAR PURPOSE. See the GNU Lesser General Public License for more details.
-*
-* You should have received a copy of the GNU Lesser General Public License along
-* with BigBlueButton; if not, see <http://www.gnu.org/licenses/>.
-*
-*/
-package org.bigbluebutton.main.model.users {
-	import mx.collections.ArrayCollection;
-	import mx.collections.Sort;
-	
-	import org.as3commons.logging.api.ILogger;
-	import org.as3commons.logging.api.getClassLogger;
-	import org.bigbluebutton.common.Role;
-	import org.bigbluebutton.core.BBB;
-	import org.bigbluebutton.core.model.Config;
-	import org.bigbluebutton.core.vo.CameraSettingsVO;
-	import org.bigbluebutton.core.vo.LockSettingsVO;
-	
-	public class Conference {		
-    public var meetingName:String;
-    public var externalMeetingID:String;
-    public var internalMeetingID:String;
-    public var externalUserID:String;
-    public var avatarURL:String;
-	  public var voiceBridge:String;
-	  public var dialNumber:String;
-	  [Bindable] public var record:Boolean;
-    
-	  private static const LOGGER:ILogger = getClassLogger(Conference);
-    
-	  private var lockSettings:LockSettingsVO;
-	
-    private var _myCamSettings:CameraSettingsVO = new CameraSettingsVO();
-    
-		[Bindable] private var me:BBBUser = null;		
-		[Bindable] public var users:ArrayCollection = null;			
-		private var sort:Sort;
-		
-	  private var defaultLayout:String;
-    
-		public function Conference():void {
-			me = new BBBUser();
-			users = new ArrayCollection();
-			sort = new Sort();
-			sort.compareFunction = sortFunction;
-			users.sort = sort;
-			users.refresh();
-		}
-		
-		// Custom sort function for the users ArrayCollection. Need to put dial-in users at the very bottom.
-		private function sortFunction(a:Object, b:Object, array:Array = null):int {
-			/*if (a.presenter)
-				return -1;
-			else if (b.presenter)
-				return 1;*/
-			if (a.role == Role.MODERATOR && b.role == Role.MODERATOR) {
-				if (a.raiseHand && b.raiseHand) {
-					if (a.raiseHandTime < b.raiseHandTime) 
-						return -1;
-					else
-						return 1;
-				} else if (a.raiseHand)
-					return -1;
-				else if (b.raiseHand)
-					return 1;
-			} else if (a.role == Role.MODERATOR)
-				return -1;
-			else if (b.role == Role.MODERATOR)
-				return 1;
-			else if (a.raiseHand && b.raiseHand) {
-				if (a.raiseHandTime < b.raiseHandTime) 
-					return -1;
-				else
-					return 1;
-			} else if (a.raiseHand)
-				return -1;
-			else if (b.raiseHand)
-				return 1;
-			else if (!a.phoneUser && !b.phoneUser) {
-				
-			} else if (!a.phoneUser)
-				return -1;
-			else if (!b.phoneUser)
-				return 1;
-			
-			/* 
-			 * Check name (case-insensitive) in the event of a tie up above. If the name 
-			 * is the same then use userID which should be unique making the order the same 
-			 * across all clients.
-			 */
-			if (a.name.toLowerCase() < b.name.toLowerCase())
-				return -1;
-			else if (a.name.toLowerCase() > b.name.toLowerCase())
-				return 1;
-			else if (a.userID.toLowerCase() > b.userID.toLowerCase())
-				return -1;
-			else if (a.userID.toLowerCase() < b.userID.toLowerCase())
-				return 1;
-			
-			return 0;
-		}
-
-		public function addUser(newuser:BBBUser):void {
-<<<<<<< HEAD
-			LOGGER.debug("Adding new user [{0}]", [newuser.userID]);
-			if (! hasUser(newuser.userID)) {
-				LOGGER.debug("Am I this new user [{0}, {1}]", [newuser.userID,me.userID]);
-				if (newuser.userID == me.userID) {
-					newuser.me = true;
-				}						
-				
-				users.addItem(newuser);
-				users.refresh();
-			}					
-=======
-			trace("Adding new user [" + newuser.userID + "]");
-			if (hasUser(newuser.userID)) {
-				removeUser(newuser.userID);
-			} else {
-				trace("Am I this new user [" + newuser.userID + ", " + me.userID + "]");
-			}
-			if (newuser.userID == me.userID) {
-				newuser.me = true;
-			}
-			
-			users.addItem(newuser);
-			users.refresh();
->>>>>>> b5c2a0a7
-		}
-		
-		public function setCamPublishing(publishing:Boolean):void {
-			_myCamSettings.isPublishing = publishing;
-		}
-		
-		public function setCameraSettings(camSettings:CameraSettingsVO):void {
-			_myCamSettings = camSettings;
-		}
-		
-		public function amIPublishing():CameraSettingsVO {
-			return _myCamSettings;
-		}
-		
-		public function setDefaultLayout(defaultLayout:String):void {
-			this.defaultLayout = defaultLayout;  
-		}
-    
-		public function getDefaultLayout():String {
-			return defaultLayout;
-		}
-    
-		public function hasUser(userID:String):Boolean {
-			var p:Object = getUserIndex(userID);
-			if (p != null) {
-				return true;
-			}
-						
-			return false;		
-		}
-		
-		public function hasOnlyOneModerator():Boolean {
-			var p:BBBUser;
-			var moderatorCount:int = 0;
-			
-			for (var i:int = 0; i < users.length; i++) {
-				p = users.getItemAt(i) as BBBUser;				
-				if (p.role == Role.MODERATOR) {
-					moderatorCount++;
-				}
-			}				
-			
-			if (moderatorCount == 1) return true;
-			return false;			
-		}
-		
-		public function getTheOnlyModerator():BBBUser {
-			var p:BBBUser;
-			for (var i:int = 0; i < users.length; i++) {
-				p = users.getItemAt(i) as BBBUser;				
-				if (p.role == Role.MODERATOR) {
-					return BBBUser.copy(p);
-				}
-			}		
-			
-			return null;	
-		}
-		
-		public function getPresenter():BBBUser {
-			var p:BBBUser;
-			for (var i:int = 0; i < users.length; i++) {
-				p = users.getItemAt(i) as BBBUser;	
-				if (isUserPresenter(p.userID)) {
-					return BBBUser.copy(p);
-				}
-			}		
-			
-			return null;
-		}
-		
-		public function getUser(userID:String):BBBUser {
-			var p:Object = getUserIndex(userID);
-			if (p != null) {
-				return p.participant as BBBUser;
-			}
-						
-			return null;				
-		}
-    
-		public function getUserWithExternUserID(userID:String):BBBUser {
-			var p:BBBUser;
-			for (var i:int = 0; i < users.length; i++) {
-				p = users.getItemAt(i) as BBBUser;	
-				if (p.externUserID == userID) {
-					return BBBUser.copy(p);
-				}
-			}	
-		  
-			return null;
-		}
-
-		public function isUserPresenter(userID:String):Boolean {
-			var user:Object = getUserIndex(userID);
-			if (user == null) {
-				LOGGER.warn("User not found with id={0}", [userID]);
-				return false;
-			}
-			var a:BBBUser = user.participant as BBBUser;
-			return a.presenter;
-		}
-			
-		public function removeUser(userID:String):void {
-			var p:Object = getUserIndex(userID);
-			if (p != null) {
-				LOGGER.debug("removing user[{0},{1}]", [p.participant.name, p.participant.userID]);
-				users.removeItemAt(p.index);
-				//sort();
-				users.refresh();
-			}							
-		}
-		
-		/**
-		 * Get the index number of the participant with the specific userid 
-		 * @param userid
-		 * @return -1 if participant not found
-		 * 
-		 */		
-		private function getUserIndex(userID:String):Object {
-			var aUser:BBBUser;
-			
-			for (var i:int = 0; i < users.length; i++) {
-				aUser = users.getItemAt(i) as BBBUser;
-				
-				if (aUser.userID == userID) {
-					return {index:i, participant:aUser};
-				}
-			}				
-			
-			// Participant not found.
-			return null;
-		}
-    
-		public function whatsMyRole():String {
-			return me.role;
-		}
-    
-    	[Bindable]
-		public function get amIPresenter():Boolean {
-			return me.presenter;
-		}
-		
-		public function set amIPresenter(presenter:Boolean):void {
-			me.presenter = presenter;
-		}
-		
-        [Bindable]
-        public function get isMyHandRaised():Boolean {
-            return me.raiseHand;
-        }
-        
-        public function set isMyHandRaised(raiseHand:Boolean):void {
-            me.raiseHand = raiseHand;
-        }
-        
-		public function amIThisUser(userID:String):Boolean {
-			return me.userID == userID;
-		}
-		
-		public function getMyRole():String {
-			return me.role;
-		}
-    
-		public function amIModerator():Boolean {
-			return me.role == Role.MODERATOR;
-		}
-
-		public function muteMyVoice(mute:Boolean):void {
-			voiceMuted = mute;
-		}
-		
-		public function isMyVoiceMuted():Boolean {
-			return me.voiceMuted;
-		}
-		
-		[Bindable]
-		public function set voiceMuted(m:Boolean):void {
-			me.voiceMuted = m;
-		}
-		
-		public function get voiceMuted():Boolean {
-			return me.voiceMuted;
-		}
-		
-		public function setMyVoiceJoined(joined:Boolean):void {
-			voiceJoined = joined;
-		}
-		
-		public function amIVoiceJoined():Boolean {
-			return me.voiceJoined;
-		}
-		
-		/** Hook to make the property Bindable **/
-		[Bindable]
-		public function set voiceJoined(j:Boolean):void {
-			me.voiceJoined = j;			
-		}
-		
-		public function get voiceJoined():Boolean {
-			return me.voiceJoined;
-		}
-		
-		[Bindable]
-		public function set locked(locked:Boolean):void {
-			me.userLocked = locked;
-		}
-		
-		public function get locked():Boolean {
-			return me.userLocked;
-		}
-		
-    public function getMyExternalUserID():String {
-      return externalUserID;
-    }
-    
-		public function getMyUserId():String {
-			return me.userID;
-		}
-    
-		public function setMyUserid(userID:String):void {
-			me.userID = userID;
-		}
-		
-		public function setMyName(name:String):void {
-			me.name = name;
-		}
-		
-		public function getMyName():String {
-			return me.name;
-		}
-		
-		public function setMyCustomData(customdata:Object):void{
-			me.customdata = customdata;
-		}
-		
-		public function getMyCustomData():Object{
-			return me.customdata;
-		}
-		
-		public function setMyRole(role:String):void {
-			me.role = role;
-		}
-		
-		public function setMyRoom(room:String):void {
-			me.room = room;
-		}
-		
-		public function setMyAuthToken(token:String):void {
-			me.authToken = token;
-		}
-		
-		public function removeAllParticipants():void {
-			users.removeAll();
-		}		
-	
-    public function raiseHand(userId: String, raised: Boolean):void {
-      var aUser:BBBUser = getUser(userId);			
-      if (aUser != null) {
-        aUser.userRaiseHand(raised)
-      }	
-      
-      users.refresh();      
-    }
-    
-    public function sharedWebcam(userId: String, stream: String):void {
-      var aUser:BBBUser = getUser(userId);			
-      if (aUser != null) {
-        aUser.sharedWebcam(stream)
-      }	
-      
-      users.refresh();      
-    }
-    
-    public function unsharedWebcam(userId: String, stream:String):void {
-      var aUser:BBBUser = getUser(userId);
-      if (aUser != null) {
-        aUser.unsharedWebcam(stream);
-      }	
-      
-      users.refresh();       
-    }
-    
-    public function presenterStatusChanged(userId: String, presenter: Boolean):void {
-      var aUser:BBBUser = getUser(userId);			
-      if (aUser != null) {
-        aUser.presenterStatusChanged(presenter)
-      }	
-      
-      users.refresh();          
-    }
-    
-		public function newUserStatus(userID:String, status:String, value:Object):void {
-			var aUser:BBBUser = getUser(userID);			
-			if (aUser != null) {
-				var s:Status = new Status(status, value);
-				aUser.changeStatus(s);
-			}	
-			
-			users.refresh();		
-		}
-    
-		public function getUserIDs():ArrayCollection {
-			var uids:ArrayCollection = new ArrayCollection();
-			for (var i:int = 0; i < users.length; i++) {
-				var u:BBBUser = users.getItemAt(i) as BBBUser;
-				uids.addItem(u.userID);
-			}
-			return uids;
-		}
-		
-		/**
-		 * Read default lock settings from config.xml
-		 * */
-		public function configLockSettings():void {
-			var config:Config = BBB.initConfigManager().config;
-			
-			var disableCam:Boolean,
-			disableMic:Boolean,
-			disablePrivateChat:Boolean,
-			disablePublicChat:Boolean,
-			lockedLayout:Boolean,
-			lockOnJoin:Boolean,
-			lockOnJoinConfigurable:Boolean;
-			
-			var lockConfig:XML;
-			
-			if (config!=null) {
-				lockConfig = config.lock;
-			}
-			
-			try {
-				disableCam = (lockConfig.@disableCamForLockedUsers.toUpperCase() == "TRUE");
-			} catch(e:Error) {
-				disableCam = false; //If not set, default to false
-			}
-			
-			try {
-				disableMic = (lockConfig.@disableMicForLockedUsers.toUpperCase() == "TRUE");
-			} catch(e:Error) {
-				disableMic = false; //If not set, default to false
-			}
-			
-			try {
-				disablePrivateChat = (lockConfig.@disablePrivateChatForLockedUsers.toUpperCase() == "TRUE");
-			} catch(e:Error) {
-				disablePrivateChat = false; //If not set, default to false
-			}
-			
-			try {
-				disablePublicChat = (lockConfig.@disablePublicChatForLockedUsers.toUpperCase() == "TRUE");
-			} catch(e:Error) {
-				disablePublicChat = false; //If not set, default to false
-			}
-			
-			try {
-				lockedLayout = (lockConfig.@lockLayoutForLockedUsers.toUpperCase() == "TRUE");
-			} catch(e:Error) {
-				lockedLayout = false; //If not set, default to false
-			}
-			
-			try {
-				lockOnJoin = (lockConfig.@lockOnJoin.toUpperCase() == "TRUE");
-			} catch(e:Error) {
-				lockOnJoin = true; //If not set, default to true
-			}
-			
-			try {
-				lockOnJoinConfigurable = (lockConfig.@lockOnJoinConfigurable.toUpperCase() == "TRUE");
-			} catch(e:Error) {
-				lockOnJoinConfigurable = false; //If not set, default to false
-			}
-			
-			LOGGER.debug("init lock settings from config");
-      
-			lockSettings = new LockSettingsVO(disableCam, disableMic, disablePrivateChat, disablePublicChat, lockedLayout, lockOnJoin, lockOnJoinConfigurable);
-			
-			setLockSettings(lockSettings);
-		}
-		
-		public function getMyUser():BBBUser {
-			var eachUser:BBBUser;
-			
-			for (var i:int = 0; i < users.length; i++) {
-				eachUser = users.getItemAt(i) as BBBUser;
-				
-				if (eachUser.userID == me.userID) {
-					return eachUser;
-				}
-			}
-			
-			return null;
-		}
-		
-		public function getLockSettings():LockSettingsVO {
-			return lockSettings;
-		}
-		
-		public function setLockSettings(lockSettings:LockSettingsVO):void {
-			this.lockSettings = lockSettings;
-			applyLockSettings();
-		}
-		
-		public function applyLockSettings():void {
-			var myUser:BBBUser = getMyUser();
-			if(myUser != null)
-				myUser.applyLockSettings();
-		}
-	}
-}+/**
+* BigBlueButton open source conferencing system - http://www.bigbluebutton.org/
+* 
+* Copyright (c) 2012 BigBlueButton Inc. and by respective authors (see below).
+*
+* This program is free software; you can redistribute it and/or modify it under the
+* terms of the GNU Lesser General Public License as published by the Free Software
+* Foundation; either version 3.0 of the License, or (at your option) any later
+* version.
+* 
+* BigBlueButton is distributed in the hope that it will be useful, but WITHOUT ANY
+* WARRANTY; without even the implied warranty of MERCHANTABILITY or FITNESS FOR A
+* PARTICULAR PURPOSE. See the GNU Lesser General Public License for more details.
+*
+* You should have received a copy of the GNU Lesser General Public License along
+* with BigBlueButton; if not, see <http://www.gnu.org/licenses/>.
+*
+*/
+package org.bigbluebutton.main.model.users {
+	import mx.collections.ArrayCollection;
+	import mx.collections.Sort;
+	
+	import org.as3commons.logging.api.ILogger;
+	import org.as3commons.logging.api.getClassLogger;
+	import org.bigbluebutton.common.Role;
+	import org.bigbluebutton.core.BBB;
+	import org.bigbluebutton.core.model.Config;
+	import org.bigbluebutton.core.vo.CameraSettingsVO;
+	import org.bigbluebutton.core.vo.LockSettingsVO;
+	
+	public class Conference {		
+    public var meetingName:String;
+    public var externalMeetingID:String;
+    public var internalMeetingID:String;
+    public var externalUserID:String;
+    public var avatarURL:String;
+	  public var voiceBridge:String;
+	  public var dialNumber:String;
+	  [Bindable] public var record:Boolean;
+    
+	  private static const LOGGER:ILogger = getClassLogger(Conference);
+    
+	  private var lockSettings:LockSettingsVO;
+	
+    private var _myCamSettings:CameraSettingsVO = new CameraSettingsVO();
+    
+		[Bindable] private var me:BBBUser = null;		
+		[Bindable] public var users:ArrayCollection = null;			
+		private var sort:Sort;
+		
+	  private var defaultLayout:String;
+    
+		public function Conference():void {
+			me = new BBBUser();
+			users = new ArrayCollection();
+			sort = new Sort();
+			sort.compareFunction = sortFunction;
+			users.sort = sort;
+			users.refresh();
+		}
+		
+		// Custom sort function for the users ArrayCollection. Need to put dial-in users at the very bottom.
+		private function sortFunction(a:Object, b:Object, array:Array = null):int {
+			/*if (a.presenter)
+				return -1;
+			else if (b.presenter)
+				return 1;*/
+			if (a.role == Role.MODERATOR && b.role == Role.MODERATOR) {
+				if (a.raiseHand && b.raiseHand) {
+					if (a.raiseHandTime < b.raiseHandTime) 
+						return -1;
+					else
+						return 1;
+				} else if (a.raiseHand)
+					return -1;
+				else if (b.raiseHand)
+					return 1;
+			} else if (a.role == Role.MODERATOR)
+				return -1;
+			else if (b.role == Role.MODERATOR)
+				return 1;
+			else if (a.raiseHand && b.raiseHand) {
+				if (a.raiseHandTime < b.raiseHandTime) 
+					return -1;
+				else
+					return 1;
+			} else if (a.raiseHand)
+				return -1;
+			else if (b.raiseHand)
+				return 1;
+			else if (!a.phoneUser && !b.phoneUser) {
+				
+			} else if (!a.phoneUser)
+				return -1;
+			else if (!b.phoneUser)
+				return 1;
+			
+			/* 
+			 * Check name (case-insensitive) in the event of a tie up above. If the name 
+			 * is the same then use userID which should be unique making the order the same 
+			 * across all clients.
+			 */
+			if (a.name.toLowerCase() < b.name.toLowerCase())
+				return -1;
+			else if (a.name.toLowerCase() > b.name.toLowerCase())
+				return 1;
+			else if (a.userID.toLowerCase() > b.userID.toLowerCase())
+				return -1;
+			else if (a.userID.toLowerCase() < b.userID.toLowerCase())
+				return 1;
+			
+			return 0;
+		}
+
+		public function addUser(newuser:BBBUser):void {
+			LOGGER.debug("Adding new user [{0}]", [newuser.userID]);
+			if (hasUser(newuser.userID)) {
+				removeUser(newuser.userID);
+			} else {
+				LOGGER.debug("Am I this new user [{0}, {1}]", [newuser.userID,me.userID]);
+			}
+			if (newuser.userID == me.userID) {
+				newuser.me = true;
+			}
+			
+			users.addItem(newuser);
+			users.refresh();
+		}
+		
+		public function setCamPublishing(publishing:Boolean):void {
+			_myCamSettings.isPublishing = publishing;
+		}
+		
+		public function setCameraSettings(camSettings:CameraSettingsVO):void {
+			_myCamSettings = camSettings;
+		}
+		
+		public function amIPublishing():CameraSettingsVO {
+			return _myCamSettings;
+		}
+		
+		public function setDefaultLayout(defaultLayout:String):void {
+			this.defaultLayout = defaultLayout;  
+		}
+    
+		public function getDefaultLayout():String {
+			return defaultLayout;
+		}
+    
+		public function hasUser(userID:String):Boolean {
+			var p:Object = getUserIndex(userID);
+			if (p != null) {
+				return true;
+			}
+						
+			return false;		
+		}
+		
+		public function hasOnlyOneModerator():Boolean {
+			var p:BBBUser;
+			var moderatorCount:int = 0;
+			
+			for (var i:int = 0; i < users.length; i++) {
+				p = users.getItemAt(i) as BBBUser;				
+				if (p.role == Role.MODERATOR) {
+					moderatorCount++;
+				}
+			}				
+			
+			if (moderatorCount == 1) return true;
+			return false;			
+		}
+		
+		public function getTheOnlyModerator():BBBUser {
+			var p:BBBUser;
+			for (var i:int = 0; i < users.length; i++) {
+				p = users.getItemAt(i) as BBBUser;				
+				if (p.role == Role.MODERATOR) {
+					return BBBUser.copy(p);
+				}
+			}		
+			
+			return null;	
+		}
+		
+		public function getPresenter():BBBUser {
+			var p:BBBUser;
+			for (var i:int = 0; i < users.length; i++) {
+				p = users.getItemAt(i) as BBBUser;	
+				if (isUserPresenter(p.userID)) {
+					return BBBUser.copy(p);
+				}
+			}		
+			
+			return null;
+		}
+		
+		public function getUser(userID:String):BBBUser {
+			var p:Object = getUserIndex(userID);
+			if (p != null) {
+				return p.participant as BBBUser;
+			}
+						
+			return null;				
+		}
+    
+		public function getUserWithExternUserID(userID:String):BBBUser {
+			var p:BBBUser;
+			for (var i:int = 0; i < users.length; i++) {
+				p = users.getItemAt(i) as BBBUser;	
+				if (p.externUserID == userID) {
+					return BBBUser.copy(p);
+				}
+			}	
+		  
+			return null;
+		}
+
+		public function isUserPresenter(userID:String):Boolean {
+			var user:Object = getUserIndex(userID);
+			if (user == null) {
+				LOGGER.warn("User not found with id={0}", [userID]);
+				return false;
+			}
+			var a:BBBUser = user.participant as BBBUser;
+			return a.presenter;
+		}
+			
+		public function removeUser(userID:String):void {
+			var p:Object = getUserIndex(userID);
+			if (p != null) {
+				LOGGER.debug("removing user[{0},{1}]", [p.participant.name, p.participant.userID]);
+				users.removeItemAt(p.index);
+				//sort();
+				users.refresh();
+			}							
+		}
+		
+		/**
+		 * Get the index number of the participant with the specific userid 
+		 * @param userid
+		 * @return -1 if participant not found
+		 * 
+		 */		
+		private function getUserIndex(userID:String):Object {
+			var aUser:BBBUser;
+			
+			for (var i:int = 0; i < users.length; i++) {
+				aUser = users.getItemAt(i) as BBBUser;
+				
+				if (aUser.userID == userID) {
+					return {index:i, participant:aUser};
+				}
+			}				
+			
+			// Participant not found.
+			return null;
+		}
+    
+		public function whatsMyRole():String {
+			return me.role;
+		}
+    
+    	[Bindable]
+		public function get amIPresenter():Boolean {
+			return me.presenter;
+		}
+		
+		public function set amIPresenter(presenter:Boolean):void {
+			me.presenter = presenter;
+		}
+		
+        [Bindable]
+        public function get isMyHandRaised():Boolean {
+            return me.raiseHand;
+        }
+        
+        public function set isMyHandRaised(raiseHand:Boolean):void {
+            me.raiseHand = raiseHand;
+        }
+        
+		public function amIThisUser(userID:String):Boolean {
+			return me.userID == userID;
+		}
+		
+		public function getMyRole():String {
+			return me.role;
+		}
+    
+		public function amIModerator():Boolean {
+			return me.role == Role.MODERATOR;
+		}
+
+		public function muteMyVoice(mute:Boolean):void {
+			voiceMuted = mute;
+		}
+		
+		public function isMyVoiceMuted():Boolean {
+			return me.voiceMuted;
+		}
+		
+		[Bindable]
+		public function set voiceMuted(m:Boolean):void {
+			me.voiceMuted = m;
+		}
+		
+		public function get voiceMuted():Boolean {
+			return me.voiceMuted;
+		}
+		
+		public function setMyVoiceJoined(joined:Boolean):void {
+			voiceJoined = joined;
+		}
+		
+		public function amIVoiceJoined():Boolean {
+			return me.voiceJoined;
+		}
+		
+		/** Hook to make the property Bindable **/
+		[Bindable]
+		public function set voiceJoined(j:Boolean):void {
+			me.voiceJoined = j;			
+		}
+		
+		public function get voiceJoined():Boolean {
+			return me.voiceJoined;
+		}
+		
+		[Bindable]
+		public function set locked(locked:Boolean):void {
+			me.userLocked = locked;
+		}
+		
+		public function get locked():Boolean {
+			return me.userLocked;
+		}
+		
+    public function getMyExternalUserID():String {
+      return externalUserID;
+    }
+    
+		public function getMyUserId():String {
+			return me.userID;
+		}
+    
+		public function setMyUserid(userID:String):void {
+			me.userID = userID;
+		}
+		
+		public function setMyName(name:String):void {
+			me.name = name;
+		}
+		
+		public function getMyName():String {
+			return me.name;
+		}
+		
+		public function setMyCustomData(customdata:Object):void{
+			me.customdata = customdata;
+		}
+		
+		public function getMyCustomData():Object{
+			return me.customdata;
+		}
+		
+		public function setMyRole(role:String):void {
+			me.role = role;
+		}
+		
+		public function setMyRoom(room:String):void {
+			me.room = room;
+		}
+		
+		public function setMyAuthToken(token:String):void {
+			me.authToken = token;
+		}
+		
+		public function removeAllParticipants():void {
+			users.removeAll();
+		}		
+	
+    public function raiseHand(userId: String, raised: Boolean):void {
+      var aUser:BBBUser = getUser(userId);			
+      if (aUser != null) {
+        aUser.userRaiseHand(raised)
+      }	
+      
+      users.refresh();      
+    }
+    
+    public function sharedWebcam(userId: String, stream: String):void {
+      var aUser:BBBUser = getUser(userId);			
+      if (aUser != null) {
+        aUser.sharedWebcam(stream)
+      }	
+      
+      users.refresh();      
+    }
+    
+    public function unsharedWebcam(userId: String, stream:String):void {
+      var aUser:BBBUser = getUser(userId);
+      if (aUser != null) {
+        aUser.unsharedWebcam(stream);
+      }	
+      
+      users.refresh();       
+    }
+    
+    public function presenterStatusChanged(userId: String, presenter: Boolean):void {
+      var aUser:BBBUser = getUser(userId);			
+      if (aUser != null) {
+        aUser.presenterStatusChanged(presenter)
+      }	
+      
+      users.refresh();          
+    }
+    
+		public function newUserStatus(userID:String, status:String, value:Object):void {
+			var aUser:BBBUser = getUser(userID);			
+			if (aUser != null) {
+				var s:Status = new Status(status, value);
+				aUser.changeStatus(s);
+			}	
+			
+			users.refresh();		
+		}
+    
+		public function getUserIDs():ArrayCollection {
+			var uids:ArrayCollection = new ArrayCollection();
+			for (var i:int = 0; i < users.length; i++) {
+				var u:BBBUser = users.getItemAt(i) as BBBUser;
+				uids.addItem(u.userID);
+			}
+			return uids;
+		}
+		
+		/**
+		 * Read default lock settings from config.xml
+		 * */
+		public function configLockSettings():void {
+			var config:Config = BBB.initConfigManager().config;
+			
+			var disableCam:Boolean,
+			disableMic:Boolean,
+			disablePrivateChat:Boolean,
+			disablePublicChat:Boolean,
+			lockedLayout:Boolean,
+			lockOnJoin:Boolean,
+			lockOnJoinConfigurable:Boolean;
+			
+			var lockConfig:XML;
+			
+			if (config!=null) {
+				lockConfig = config.lock;
+			}
+			
+			try {
+				disableCam = (lockConfig.@disableCamForLockedUsers.toUpperCase() == "TRUE");
+			} catch(e:Error) {
+				disableCam = false; //If not set, default to false
+			}
+			
+			try {
+				disableMic = (lockConfig.@disableMicForLockedUsers.toUpperCase() == "TRUE");
+			} catch(e:Error) {
+				disableMic = false; //If not set, default to false
+			}
+			
+			try {
+				disablePrivateChat = (lockConfig.@disablePrivateChatForLockedUsers.toUpperCase() == "TRUE");
+			} catch(e:Error) {
+				disablePrivateChat = false; //If not set, default to false
+			}
+			
+			try {
+				disablePublicChat = (lockConfig.@disablePublicChatForLockedUsers.toUpperCase() == "TRUE");
+			} catch(e:Error) {
+				disablePublicChat = false; //If not set, default to false
+			}
+			
+			try {
+				lockedLayout = (lockConfig.@lockLayoutForLockedUsers.toUpperCase() == "TRUE");
+			} catch(e:Error) {
+				lockedLayout = false; //If not set, default to false
+			}
+			
+			try {
+				lockOnJoin = (lockConfig.@lockOnJoin.toUpperCase() == "TRUE");
+			} catch(e:Error) {
+				lockOnJoin = true; //If not set, default to true
+			}
+			
+			try {
+				lockOnJoinConfigurable = (lockConfig.@lockOnJoinConfigurable.toUpperCase() == "TRUE");
+			} catch(e:Error) {
+				lockOnJoinConfigurable = false; //If not set, default to false
+			}
+			
+			LOGGER.debug("init lock settings from config");
+      
+			lockSettings = new LockSettingsVO(disableCam, disableMic, disablePrivateChat, disablePublicChat, lockedLayout, lockOnJoin, lockOnJoinConfigurable);
+			
+			setLockSettings(lockSettings);
+		}
+		
+		public function getMyUser():BBBUser {
+			var eachUser:BBBUser;
+			
+			for (var i:int = 0; i < users.length; i++) {
+				eachUser = users.getItemAt(i) as BBBUser;
+				
+				if (eachUser.userID == me.userID) {
+					return eachUser;
+				}
+			}
+			
+			return null;
+		}
+		
+		public function getLockSettings():LockSettingsVO {
+			return lockSettings;
+		}
+		
+		public function setLockSettings(lockSettings:LockSettingsVO):void {
+			this.lockSettings = lockSettings;
+			applyLockSettings();
+		}
+		
+		public function applyLockSettings():void {
+			var myUser:BBBUser = getMyUser();
+			if(myUser != null)
+				myUser.applyLockSettings();
+		}
+	}
+}