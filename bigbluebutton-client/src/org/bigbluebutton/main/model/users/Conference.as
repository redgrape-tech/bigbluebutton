--- conflicted
+++ resolved
@@ -25,13 +25,9 @@
 	import org.bigbluebutton.core.BBB;
 	import org.bigbluebutton.core.model.Config;
 	import org.bigbluebutton.core.vo.CameraSettingsVO;
-<<<<<<< HEAD
 	import org.bigbluebutton.core.vo.LockSettingsVO;
-	
-=======
 	import org.bigbluebutton.main.model.users.events.ChangeStatusEvent;
 
->>>>>>> bb548a8a
 	public class Conference {		
     public var meetingName:String;
     public var externalMeetingID:String;
@@ -82,41 +78,14 @@
 			else if (b.presenter)
 				return 1;*/
 			if (a.role == Role.MODERATOR && b.role == Role.MODERATOR) {
-<<<<<<< HEAD
-				if (a.raiseHand && b.raiseHand) {
-					if (a.raiseHandTime < b.raiseHandTime) 
-						return -1;
-					else
-						return 1;
-				} else if (a.raiseHand)
-					return -1;
-				else if (b.raiseHand)
-					return 1;
-=======
 				// do nothing go check names
->>>>>>> bb548a8a
 			} else if (a.role == Role.MODERATOR)
 				return -1;
 			else if (b.role == Role.MODERATOR)
 				return 1;
-<<<<<<< HEAD
-			else if (a.raiseHand && b.raiseHand) {
-				if (a.raiseHandTime < b.raiseHandTime) 
-					return -1;
-				else
-					return 1;
-			} else if (a.raiseHand)
-				return -1;
-			else if (b.raiseHand)
-				return 1;
-			else if (!a.phoneUser && !b.phoneUser) {
-				
-			} else if (!a.phoneUser)
-=======
 			else if (a.phoneUser && b.phoneUser) {
 				// do nothing go check names
 			} else if (a.phoneUser)
->>>>>>> bb548a8a
 				return -1;
 			else if (!b.phoneUser)
 				return 1;
