--- conflicted
+++ resolved
@@ -1,378 +1,374 @@
-/**
-* BigBlueButton open source conferencing system - http://www.bigbluebutton.org/
-* 
-* Copyright (c) 2012 BigBlueButton Inc. and by respective authors (see below).
-*
-* This program is free software; you can redistribute it and/or modify it under the
-* terms of the GNU Lesser General Public License as published by the Free Software
-* Foundation; either version 3.0 of the License, or (at your option) any later
-* version.
-* 
-* BigBlueButton is distributed in the hope that it will be useful, but WITHOUT ANY
-* WARRANTY; without even the implied warranty of MERCHANTABILITY or FITNESS FOR A
-* PARTICULAR PURPOSE. See the GNU Lesser General Public License for more details.
-*
-* You should have received a copy of the GNU Lesser General Public License along
-* with BigBlueButton; if not, see <http://www.gnu.org/licenses/>.
-*
-*/
-package org.bigbluebutton.main.model.users
-{
-	import com.asfusion.mate.events.Dispatcher;
-	
-	import flash.external.ExternalInterface;
-	import flash.net.NetConnection;
-	
-	import org.as3commons.logging.api.ILogger;
-	import org.as3commons.logging.api.getClassLogger;
-	import org.bigbluebutton.core.BBB;
-	import org.bigbluebutton.core.Options;
-	import org.bigbluebutton.core.UsersUtil;
-	import org.bigbluebutton.core.events.LockControlEvent;
-	import org.bigbluebutton.core.events.SetWebcamsOnlyForModeratorEvent;
-	import org.bigbluebutton.core.events.TokenValidEvent;
-	import org.bigbluebutton.core.events.TokenValidReconnectEvent;
-	import org.bigbluebutton.core.events.VoiceConfEvent;
-	import org.bigbluebutton.core.managers.ConnectionManager;
-	import org.bigbluebutton.core.model.LiveMeeting;
-	import org.bigbluebutton.core.model.users.User2x;
-	import org.bigbluebutton.main.events.BBBEvent;
-	import org.bigbluebutton.main.events.BreakoutRoomEvent;
-	import org.bigbluebutton.main.events.LogoutEvent;
-	import org.bigbluebutton.main.events.ResponseModeratorEvent;
-	import org.bigbluebutton.main.events.SuccessfulLoginEvent;
-	import org.bigbluebutton.main.events.UserServicesEvent;
-	import org.bigbluebutton.main.model.options.ApplicationOptions;
-	import org.bigbluebutton.main.model.users.events.BroadcastStartedEvent;
-	import org.bigbluebutton.main.model.users.events.BroadcastStoppedEvent;
-	import org.bigbluebutton.main.model.users.events.ChangeRoleEvent;
-	import org.bigbluebutton.main.model.users.events.ConferenceCreatedEvent;
-	import org.bigbluebutton.main.model.users.events.EmojiStatusEvent;
-	import org.bigbluebutton.main.model.users.events.KickUserEvent;
-	import org.bigbluebutton.main.model.users.events.LookUpUserEvent;
-	import org.bigbluebutton.main.model.users.events.RoleChangeEvent;
-	import org.bigbluebutton.main.model.users.events.UsersConnectionEvent;
-	import org.bigbluebutton.modules.users.events.MeetingMutedEvent;
-	import org.bigbluebutton.modules.users.services.MessageReceiver;
-	import org.bigbluebutton.modules.users.services.MessageSender;
-
-	public class UserService {
-		private static const LOGGER:ILogger = getClassLogger(UserService);      
-    
-		private var joinService:JoinService;
-		private var applicationURI:String;
-		private var hostURI:String;
-		private var connection:NetConnection;
-		private var dispatcher:Dispatcher;
-		private var reconnecting:Boolean = false;
-		
-    private var _connectionManager:ConnectionManager;
-    private var msgReceiver:MessageReceiver = new MessageReceiver();
-    private var sender:MessageSender = new MessageSender();
-    
-		public function UserService() {
-			dispatcher = new Dispatcher();
-			msgReceiver.onAllowedToJoin = function():void {
-				onAllowedToJoin();
-			}
-		}
-
-		private function onAllowedToJoin():void {
-			sender.queryForWebcamsOnlyForModerator();
-			sender.queryForParticipants();
-			sender.queryForRecordingStatus();
-			sender.queryForGuestPolicy();
-<<<<<<< HEAD
-			sender.queryForGuestsWaiting();
-			sender.getLockSettings();
-			sender.getRoomMuteState();
-=======
->>>>>>> 952f777c
-
-			if (!LiveMeeting.inst().meeting.isBreakout) {
-				sender.queryForBreakoutRooms(LiveMeeting.inst().meeting.internalId);
-			}
-
-			var loadCommand:SuccessfulLoginEvent = new SuccessfulLoginEvent(SuccessfulLoginEvent.USER_LOGGED_IN);
-			dispatcher.dispatchEvent(loadCommand);
-		}
-		
-		public function getLockSettings() : void {
-			sender.getLockSettings();
-		}
-		
-		public function startService(e:UserServicesEvent):void {
-			joinService = new JoinService();
-			joinService.addJoinResultListener(joinListener);
-			var applicationOptions : ApplicationOptions = Options.getOptions(ApplicationOptions) as ApplicationOptions;
-			joinService.load(applicationOptions.host);
-		}
-		
-		private function joinListener(success:Boolean, result: EnterApiResponse):void {
-			if (success) {
-
-        LiveMeeting.inst().me.id = result.intUserId
-        LiveMeeting.inst().me.name = result.username;
-        LiveMeeting.inst().me.externalId = result.extUserId;
-        LiveMeeting.inst().me.authToken = result.authToken;
-        LiveMeeting.inst().me.layout = result.defaultLayout;
-		LiveMeeting.inst().me.logoutURL = result.logoutUrl;
-        LiveMeeting.inst().me.role = result.role;
-        LiveMeeting.inst().me.welcome = result.welcome;
-        LiveMeeting.inst().me.avatarURL = result.avatarURL;
-        LiveMeeting.inst().me.dialNumber = result.dialnumber;
-        
-        LiveMeeting.inst().me.guest = result.guest;
-        LiveMeeting.inst().me.authed = result.authed;
-        LiveMeeting.inst().me.customData = result.customdata;
-        
-        LiveMeeting.inst().meeting.name = result.meetingName;
-        LiveMeeting.inst().meeting.internalId = result.intMeetingId;
-        LiveMeeting.inst().meeting.externalId =  result.extMeetingId;
-        LiveMeeting.inst().meeting.isBreakout = result.isBreakout;
-        LiveMeeting.inst().meeting.defaultAvatarUrl = result.avatarURL;
-        LiveMeeting.inst().meeting.voiceConf = result.voiceConf;
-        LiveMeeting.inst().meeting.dialNumber = result.dialnumber;
-        LiveMeeting.inst().meeting.recorded = result.record;
-        LiveMeeting.inst().meeting.defaultLayout = result.defaultLayout;
-        LiveMeeting.inst().meeting.welcomeMessage = result.welcome;
-        LiveMeeting.inst().meeting.modOnlyMessage = result.modOnlyMessage;
-        LiveMeeting.inst().meeting.allowStartStopRecording = result.allowStartStopRecording;
-        LiveMeeting.inst().meeting.metadata = result.metadata;
-		LiveMeeting.inst().meeting.logoutTimer = result.logoutTimer;
-
-		LiveMeeting.inst().meeting.bannerColor = result.bannerColor;
-		LiveMeeting.inst().meeting.bannerText = result.bannerText;
-
-        LiveMeeting.inst().meeting.muteOnStart = result.muteOnStart;
-				LiveMeeting.inst().meetingStatus.isMeetingMuted = result.muteOnStart;
-        LiveMeeting.inst().meeting.customLogo = result.customLogo;
-				LiveMeeting.inst().meeting.customCopyright = result.customCopyright;
-				
-				// assign the meeting name to the document title
-				ExternalInterface.call("setTitle", result.meetingName);
-				
-				var e:ConferenceCreatedEvent = new ConferenceCreatedEvent(ConferenceCreatedEvent.CONFERENCE_CREATED_EVENT);
-				dispatcher.dispatchEvent(e);
-				
-				// Send event to trigger meeting muted initialization of meeting (ralam dec 21, 2017)
-				dispatcher.dispatchEvent(new MeetingMutedEvent());
-				connect();
-			}
-		}
-
-
-		
-    private function connect():void{
-      _connectionManager = BBB.initConnectionManager();
-      _connectionManager.connect();
-    }
-	
-    public function tokenValidEventHandler(event: TokenValidEvent): void {
-      sender.joinMeeting();
-    }
-
-    public function tokenValidReconnectEventHandler(event: TokenValidReconnectEvent): void {
-      sender.joinMeetingAfterReconnect();
-    }
-
-	public function logoutEndMeeting():void{
-		if (this.isModerator()) {
-			var myUserId: String = UsersUtil.getMyUserID();
-			sender.logoutEndMeeting(myUserId);
-		}
-	}
-
-    public function logoutUser():void {
-      disconnect(true);
-    }
-    
-    public function disconnect(onUserAction:Boolean):void {
-		if (_connectionManager) {
-	      _connectionManager.disconnect(onUserAction);
-		}
-	}
-
-		public function activityResponse():void {
-			sender.activityResponse();
-		}
-		
-		public function userActivitySignResponse():void {
-			sender.userActivitySignResponse();
-		}
-		
-		private function queryForRecordingStatus():void {
-			sender.queryForRecordingStatus();
-		}
-
-		public function changeRecordingStatus(e:BBBEvent):void {
-			if (this.isModerator() && !e.payload.remote) {
-				sender.changeRecordingStatus(UsersUtil.getMyUserID(), e.payload.recording);
-			}
-		}
-
-		public function recordAndClearPreviousMarkers(e:BBBEvent):void {
-			if (this.isModerator() && !e.payload.remote) {
-				sender.recordAndClearPreviousMarkers(UsersUtil.getMyUserID(), e.payload.recording);
-			}
-		}
-
-		public function userLoggedIn(e:UsersConnectionEvent):void {
-      LOGGER.debug("In userLoggedIn - reconnecting and allowed to join");
-			if (reconnecting && ! LiveMeeting.inst().me.waitingForApproval) {
-				LOGGER.debug("userLoggedIn - reconnecting and allowed to join");
-				onAllowedToJoin();
-				reconnecting = false;
-			} else {
-        onAllowedToJoin();
-
-      }
-		}
-
-		public function denyGuest():void {
-			dispatcher.dispatchEvent(new LogoutEvent(LogoutEvent.MODERATOR_DENIED_ME));
-		}
-
-		public function setGuestPolicy(event:BBBEvent):void {
-			sender.setGuestPolicy(event.payload['guestPolicy']);
-		}
-
-		public function guestDisconnect():void {
-			_connectionManager.guestDisconnect();
-		}
-
-		public function isModerator():Boolean {
-			return UsersUtil.amIModerator();
-		}
-				
-		public function addStream(e:BroadcastStartedEvent):void {
-			// Do not do anything. We are having the server (red5 bbb-video)
-			// send the start stream event. This way, we are sure that the event
-			// is dispatched even if we loose message path if connection is
-			// disconnected (ralam may 11, 2018)
-      //sender.addStream(e.userid, e.stream);
-		}
-		
-		public function removeStream(e:BroadcastStoppedEvent):void {
-			// Do not do anything. We are having the server (red5 bbb-video)
-			// send the stop stream event. This way, we are sure that the event
-			// is dispatched even if we loose message path if connection is
-			// disconnected (ralam may 11, 2018)
-      //sender.removeStream(e.userid, e.stream);
-		}
-		
-		public function emojiStatus(e:EmojiStatusEvent):void {
-			// If the userId is not set in the event then the event has been dispatched for the current user
-			sender.emojiStatus(e.userId != "" ? e.userId : UsersUtil.getMyUserID(), e.status);
-		}
-		
-		public function createBreakoutRooms(e:BreakoutRoomEvent):void{
-			sender.createBreakoutRooms(LiveMeeting.inst().meeting.internalId, e.rooms, e.durationInMinutes, e.record);
-		}
-
-		public function handleApproveGuestAccess(e: ResponseModeratorEvent):void {
-			sender.approveGuestAccess(e.userIds, e.allow);
-		}
-
-		public function requestBreakoutJoinUrl(e:BreakoutRoomEvent):void{
-			sender.requestBreakoutJoinUrl(LiveMeeting.inst().meeting.internalId, e.breakoutMeetingId, e.userId);
-		}
-
-		public function listenInOnBreakout(e:BreakoutRoomEvent):void {
-			if (e.listen) {
-				sender.listenInOnBreakout(LiveMeeting.inst().meeting.internalId, 
-          e.breakoutMeetingId, LiveMeeting.inst().me.id);
-			} else {
-				sender.listenInOnBreakout(e.breakoutMeetingId, LiveMeeting.inst().meeting.internalId, LiveMeeting.inst().me.id);
-			}
-			LiveMeeting.inst().breakoutRooms.setBreakoutRoomInListen(e.listen, e.breakoutMeetingId);
-		}
-
-		public function endAllBreakoutRooms(e:BreakoutRoomEvent):void {
-			sender.endAllBreakoutRooms(LiveMeeting.inst().meeting.internalId);
-		}
-
-		public function kickUser(e:KickUserEvent):void{
-			if (this.isModerator()) sender.kickUser(e.userid);
-		}
-
-		public function changeRole(e:ChangeRoleEvent):void {
-			if (this.isModerator()) sender.changeRole(e.userid, e.role);
-		}
-
-		public function onReconnecting(e:BBBEvent):void {
-			if (e.payload.type == "BIGBLUEBUTTON_CONNECTION") {
-				LOGGER.debug("onReconnecting");
-				reconnecting = true;
-			}
-		}
-
-		/**
-		 * Assign a new presenter 
-		 * @param e
-		 * 
-		 */		
-		public function assignPresenter(e:RoleChangeEvent):void{
-			var assignTo:String = e.userid;
-			var name:String = e.username;
-			sender.assignPresenter(assignTo, name, UsersUtil.getMyUserID());
-		}
-
-    public function muteUnmuteUser(command:VoiceConfEvent):void {
-      sender.muteUnmuteUser(command.userid, command.mute);
-    }
-
-    public function muteAllUsers(command:VoiceConfEvent):void {
-      sender.muteAllUsers(true);
-    }
-
-    public function unmuteAllUsers(command:VoiceConfEvent):void{
-      sender.muteAllUsers(false);
-    }
-
-    public function muteAllUsersExceptPresenter(command:VoiceConfEvent):void {	
-      sender.muteAllUsersExceptPresenter(true);
-    }
-
-    public function ejectUser(command:VoiceConfEvent):void {
-      if (this.isModerator()) sender.ejectUserFromVoice(command.userid);
-    }
-
-    //Lock events
-    public function lockAllUsers(command:LockControlEvent):void {
-      sender.setAllUsersLock(true);
-    }
-
-    public function unlockAllUsers(command:LockControlEvent):void {
-      sender.setAllUsersLock(false);
-    }
-
-    public function lockAlmostAllUsers(command:LockControlEvent):void {
-      var pres:Array = LiveMeeting.inst().users.getPresenters();
-      sender.setAllUsersLock(true, pres);
-    }
-
-    public function lockUser(command:LockControlEvent):void {
-      sender.setUserLock(command.internalUserID, true);
-    }
-
-    public function unlockUser(command:LockControlEvent):void {
-      sender.setUserLock(command.internalUserID, false);
-    }
-
-    public function saveLockSettings(command:LockControlEvent):void {
-      sender.saveLockSettings(command.payload);
-    }
-
-	public function updateWebcamsOnlyForModerator(command:SetWebcamsOnlyForModeratorEvent):void {
-		sender.updateWebcamsOnlyForModerator(command.webcamsOnlyForModerator, UsersUtil.getMyUserID());
-	}
-	
-    public function lookUpUser(command:LookUpUserEvent):void {
-      var user:User2x = UsersUtil.getUser(command.userId);
-      if (user) {
-        sender.lookUpUser(user.extId);
-	  }
-    }
-	}
-}
+/**
+* BigBlueButton open source conferencing system - http://www.bigbluebutton.org/
+* 
+* Copyright (c) 2012 BigBlueButton Inc. and by respective authors (see below).
+*
+* This program is free software; you can redistribute it and/or modify it under the
+* terms of the GNU Lesser General Public License as published by the Free Software
+* Foundation; either version 3.0 of the License, or (at your option) any later
+* version.
+* 
+* BigBlueButton is distributed in the hope that it will be useful, but WITHOUT ANY
+* WARRANTY; without even the implied warranty of MERCHANTABILITY or FITNESS FOR A
+* PARTICULAR PURPOSE. See the GNU Lesser General Public License for more details.
+*
+* You should have received a copy of the GNU Lesser General Public License along
+* with BigBlueButton; if not, see <http://www.gnu.org/licenses/>.
+*
+*/
+package org.bigbluebutton.main.model.users
+{
+	import com.asfusion.mate.events.Dispatcher;
+	
+	import flash.external.ExternalInterface;
+	import flash.net.NetConnection;
+	
+	import org.as3commons.logging.api.ILogger;
+	import org.as3commons.logging.api.getClassLogger;
+	import org.bigbluebutton.core.BBB;
+	import org.bigbluebutton.core.Options;
+	import org.bigbluebutton.core.UsersUtil;
+	import org.bigbluebutton.core.events.LockControlEvent;
+	import org.bigbluebutton.core.events.SetWebcamsOnlyForModeratorEvent;
+	import org.bigbluebutton.core.events.TokenValidEvent;
+	import org.bigbluebutton.core.events.TokenValidReconnectEvent;
+	import org.bigbluebutton.core.events.VoiceConfEvent;
+	import org.bigbluebutton.core.managers.ConnectionManager;
+	import org.bigbluebutton.core.model.LiveMeeting;
+	import org.bigbluebutton.core.model.users.User2x;
+	import org.bigbluebutton.main.events.BBBEvent;
+	import org.bigbluebutton.main.events.BreakoutRoomEvent;
+	import org.bigbluebutton.main.events.LogoutEvent;
+	import org.bigbluebutton.main.events.ResponseModeratorEvent;
+	import org.bigbluebutton.main.events.SuccessfulLoginEvent;
+	import org.bigbluebutton.main.events.UserServicesEvent;
+	import org.bigbluebutton.main.model.options.ApplicationOptions;
+	import org.bigbluebutton.main.model.users.events.BroadcastStartedEvent;
+	import org.bigbluebutton.main.model.users.events.BroadcastStoppedEvent;
+	import org.bigbluebutton.main.model.users.events.ChangeRoleEvent;
+	import org.bigbluebutton.main.model.users.events.ConferenceCreatedEvent;
+	import org.bigbluebutton.main.model.users.events.EmojiStatusEvent;
+	import org.bigbluebutton.main.model.users.events.KickUserEvent;
+	import org.bigbluebutton.main.model.users.events.LookUpUserEvent;
+	import org.bigbluebutton.main.model.users.events.RoleChangeEvent;
+	import org.bigbluebutton.main.model.users.events.UsersConnectionEvent;
+	import org.bigbluebutton.modules.users.events.MeetingMutedEvent;
+	import org.bigbluebutton.modules.users.services.MessageReceiver;
+	import org.bigbluebutton.modules.users.services.MessageSender;
+
+	public class UserService {
+		private static const LOGGER:ILogger = getClassLogger(UserService);      
+    
+		private var joinService:JoinService;
+		private var applicationURI:String;
+		private var hostURI:String;
+		private var connection:NetConnection;
+		private var dispatcher:Dispatcher;
+		private var reconnecting:Boolean = false;
+		
+    private var _connectionManager:ConnectionManager;
+    private var msgReceiver:MessageReceiver = new MessageReceiver();
+    private var sender:MessageSender = new MessageSender();
+    
+		public function UserService() {
+			dispatcher = new Dispatcher();
+			msgReceiver.onAllowedToJoin = function():void {
+				onAllowedToJoin();
+			}
+		}
+
+		private function onAllowedToJoin():void {
+			sender.queryForWebcamsOnlyForModerator();
+			sender.queryForParticipants();
+			sender.queryForRecordingStatus();
+			sender.queryForGuestPolicy();
+			sender.queryForGuestsWaiting();
+			sender.getRoomMuteState();
+
+			if (!LiveMeeting.inst().meeting.isBreakout) {
+				sender.queryForBreakoutRooms(LiveMeeting.inst().meeting.internalId);
+			}
+
+			var loadCommand:SuccessfulLoginEvent = new SuccessfulLoginEvent(SuccessfulLoginEvent.USER_LOGGED_IN);
+			dispatcher.dispatchEvent(loadCommand);
+		}
+		
+		public function getLockSettings() : void {
+			sender.getLockSettings();
+		}
+		
+		public function startService(e:UserServicesEvent):void {
+			joinService = new JoinService();
+			joinService.addJoinResultListener(joinListener);
+			var applicationOptions : ApplicationOptions = Options.getOptions(ApplicationOptions) as ApplicationOptions;
+			joinService.load(applicationOptions.host);
+		}
+		
+		private function joinListener(success:Boolean, result: EnterApiResponse):void {
+			if (success) {
+
+        LiveMeeting.inst().me.id = result.intUserId
+        LiveMeeting.inst().me.name = result.username;
+        LiveMeeting.inst().me.externalId = result.extUserId;
+        LiveMeeting.inst().me.authToken = result.authToken;
+        LiveMeeting.inst().me.layout = result.defaultLayout;
+		LiveMeeting.inst().me.logoutURL = result.logoutUrl;
+        LiveMeeting.inst().me.role = result.role;
+        LiveMeeting.inst().me.welcome = result.welcome;
+        LiveMeeting.inst().me.avatarURL = result.avatarURL;
+        LiveMeeting.inst().me.dialNumber = result.dialnumber;
+        
+        LiveMeeting.inst().me.guest = result.guest;
+        LiveMeeting.inst().me.authed = result.authed;
+        LiveMeeting.inst().me.customData = result.customdata;
+        
+        LiveMeeting.inst().meeting.name = result.meetingName;
+        LiveMeeting.inst().meeting.internalId = result.intMeetingId;
+        LiveMeeting.inst().meeting.externalId =  result.extMeetingId;
+        LiveMeeting.inst().meeting.isBreakout = result.isBreakout;
+        LiveMeeting.inst().meeting.defaultAvatarUrl = result.avatarURL;
+        LiveMeeting.inst().meeting.voiceConf = result.voiceConf;
+        LiveMeeting.inst().meeting.dialNumber = result.dialnumber;
+        LiveMeeting.inst().meeting.recorded = result.record;
+        LiveMeeting.inst().meeting.defaultLayout = result.defaultLayout;
+        LiveMeeting.inst().meeting.welcomeMessage = result.welcome;
+        LiveMeeting.inst().meeting.modOnlyMessage = result.modOnlyMessage;
+        LiveMeeting.inst().meeting.allowStartStopRecording = result.allowStartStopRecording;
+        LiveMeeting.inst().meeting.metadata = result.metadata;
+		LiveMeeting.inst().meeting.logoutTimer = result.logoutTimer;
+
+		LiveMeeting.inst().meeting.bannerColor = result.bannerColor;
+		LiveMeeting.inst().meeting.bannerText = result.bannerText;
+
+        LiveMeeting.inst().meeting.muteOnStart = result.muteOnStart;
+				LiveMeeting.inst().meetingStatus.isMeetingMuted = result.muteOnStart;
+        LiveMeeting.inst().meeting.customLogo = result.customLogo;
+				LiveMeeting.inst().meeting.customCopyright = result.customCopyright;
+				
+				// assign the meeting name to the document title
+				ExternalInterface.call("setTitle", result.meetingName);
+				
+				var e:ConferenceCreatedEvent = new ConferenceCreatedEvent(ConferenceCreatedEvent.CONFERENCE_CREATED_EVENT);
+				dispatcher.dispatchEvent(e);
+				
+				// Send event to trigger meeting muted initialization of meeting (ralam dec 21, 2017)
+				dispatcher.dispatchEvent(new MeetingMutedEvent());
+				connect();
+			}
+		}
+
+
+		
+    private function connect():void{
+      _connectionManager = BBB.initConnectionManager();
+      _connectionManager.connect();
+    }
+	
+    public function tokenValidEventHandler(event: TokenValidEvent): void {
+      sender.joinMeeting();
+    }
+
+    public function tokenValidReconnectEventHandler(event: TokenValidReconnectEvent): void {
+      sender.joinMeetingAfterReconnect();
+    }
+
+	public function logoutEndMeeting():void{
+		if (this.isModerator()) {
+			var myUserId: String = UsersUtil.getMyUserID();
+			sender.logoutEndMeeting(myUserId);
+		}
+	}
+
+    public function logoutUser():void {
+      disconnect(true);
+    }
+    
+    public function disconnect(onUserAction:Boolean):void {
+		if (_connectionManager) {
+	      _connectionManager.disconnect(onUserAction);
+		}
+	}
+
+		public function activityResponse():void {
+			sender.activityResponse();
+		}
+		
+		public function userActivitySignResponse():void {
+			sender.userActivitySignResponse();
+		}
+		
+		private function queryForRecordingStatus():void {
+			sender.queryForRecordingStatus();
+		}
+
+		public function changeRecordingStatus(e:BBBEvent):void {
+			if (this.isModerator() && !e.payload.remote) {
+				sender.changeRecordingStatus(UsersUtil.getMyUserID(), e.payload.recording);
+			}
+		}
+
+		public function recordAndClearPreviousMarkers(e:BBBEvent):void {
+			if (this.isModerator() && !e.payload.remote) {
+				sender.recordAndClearPreviousMarkers(UsersUtil.getMyUserID(), e.payload.recording);
+			}
+		}
+
+		public function userLoggedIn(e:UsersConnectionEvent):void {
+      LOGGER.debug("In userLoggedIn - reconnecting and allowed to join");
+			if (reconnecting && ! LiveMeeting.inst().me.waitingForApproval) {
+				LOGGER.debug("userLoggedIn - reconnecting and allowed to join");
+				onAllowedToJoin();
+				reconnecting = false;
+			} else {
+        onAllowedToJoin();
+
+      }
+		}
+
+		public function denyGuest():void {
+			dispatcher.dispatchEvent(new LogoutEvent(LogoutEvent.MODERATOR_DENIED_ME));
+		}
+
+		public function setGuestPolicy(event:BBBEvent):void {
+			sender.setGuestPolicy(event.payload['guestPolicy']);
+		}
+
+		public function guestDisconnect():void {
+			_connectionManager.guestDisconnect();
+		}
+
+		public function isModerator():Boolean {
+			return UsersUtil.amIModerator();
+		}
+				
+		public function addStream(e:BroadcastStartedEvent):void {
+			// Do not do anything. We are having the server (red5 bbb-video)
+			// send the start stream event. This way, we are sure that the event
+			// is dispatched even if we loose message path if connection is
+			// disconnected (ralam may 11, 2018)
+      //sender.addStream(e.userid, e.stream);
+		}
+		
+		public function removeStream(e:BroadcastStoppedEvent):void {
+			// Do not do anything. We are having the server (red5 bbb-video)
+			// send the stop stream event. This way, we are sure that the event
+			// is dispatched even if we loose message path if connection is
+			// disconnected (ralam may 11, 2018)
+      //sender.removeStream(e.userid, e.stream);
+		}
+		
+		public function emojiStatus(e:EmojiStatusEvent):void {
+			// If the userId is not set in the event then the event has been dispatched for the current user
+			sender.emojiStatus(e.userId != "" ? e.userId : UsersUtil.getMyUserID(), e.status);
+		}
+		
+		public function createBreakoutRooms(e:BreakoutRoomEvent):void{
+			sender.createBreakoutRooms(LiveMeeting.inst().meeting.internalId, e.rooms, e.durationInMinutes, e.record);
+		}
+
+		public function handleApproveGuestAccess(e: ResponseModeratorEvent):void {
+			sender.approveGuestAccess(e.userIds, e.allow);
+		}
+
+		public function requestBreakoutJoinUrl(e:BreakoutRoomEvent):void{
+			sender.requestBreakoutJoinUrl(LiveMeeting.inst().meeting.internalId, e.breakoutMeetingId, e.userId);
+		}
+
+		public function listenInOnBreakout(e:BreakoutRoomEvent):void {
+			if (e.listen) {
+				sender.listenInOnBreakout(LiveMeeting.inst().meeting.internalId, 
+          e.breakoutMeetingId, LiveMeeting.inst().me.id);
+			} else {
+				sender.listenInOnBreakout(e.breakoutMeetingId, LiveMeeting.inst().meeting.internalId, LiveMeeting.inst().me.id);
+			}
+			LiveMeeting.inst().breakoutRooms.setBreakoutRoomInListen(e.listen, e.breakoutMeetingId);
+		}
+
+		public function endAllBreakoutRooms(e:BreakoutRoomEvent):void {
+			sender.endAllBreakoutRooms(LiveMeeting.inst().meeting.internalId);
+		}
+
+		public function kickUser(e:KickUserEvent):void{
+			if (this.isModerator()) sender.kickUser(e.userid);
+		}
+
+		public function changeRole(e:ChangeRoleEvent):void {
+			if (this.isModerator()) sender.changeRole(e.userid, e.role);
+		}
+
+		public function onReconnecting(e:BBBEvent):void {
+			if (e.payload.type == "BIGBLUEBUTTON_CONNECTION") {
+				LOGGER.debug("onReconnecting");
+				reconnecting = true;
+			}
+		}
+
+		/**
+		 * Assign a new presenter 
+		 * @param e
+		 * 
+		 */		
+		public function assignPresenter(e:RoleChangeEvent):void{
+			var assignTo:String = e.userid;
+			var name:String = e.username;
+			sender.assignPresenter(assignTo, name, UsersUtil.getMyUserID());
+		}
+
+    public function muteUnmuteUser(command:VoiceConfEvent):void {
+      sender.muteUnmuteUser(command.userid, command.mute);
+    }
+
+    public function muteAllUsers(command:VoiceConfEvent):void {
+      sender.muteAllUsers(true);
+    }
+
+    public function unmuteAllUsers(command:VoiceConfEvent):void{
+      sender.muteAllUsers(false);
+    }
+
+    public function muteAllUsersExceptPresenter(command:VoiceConfEvent):void {	
+      sender.muteAllUsersExceptPresenter(true);
+    }
+
+    public function ejectUser(command:VoiceConfEvent):void {
+      if (this.isModerator()) sender.ejectUserFromVoice(command.userid);
+    }
+
+    //Lock events
+    public function lockAllUsers(command:LockControlEvent):void {
+      sender.setAllUsersLock(true);
+    }
+
+    public function unlockAllUsers(command:LockControlEvent):void {
+      sender.setAllUsersLock(false);
+    }
+
+    public function lockAlmostAllUsers(command:LockControlEvent):void {
+      var pres:Array = LiveMeeting.inst().users.getPresenters();
+      sender.setAllUsersLock(true, pres);
+    }
+
+    public function lockUser(command:LockControlEvent):void {
+      sender.setUserLock(command.internalUserID, true);
+    }
+
+    public function unlockUser(command:LockControlEvent):void {
+      sender.setUserLock(command.internalUserID, false);
+    }
+
+    public function saveLockSettings(command:LockControlEvent):void {
+      sender.saveLockSettings(command.payload);
+    }
+
+	public function updateWebcamsOnlyForModerator(command:SetWebcamsOnlyForModeratorEvent):void {
+		sender.updateWebcamsOnlyForModerator(command.webcamsOnlyForModerator, UsersUtil.getMyUserID());
+	}
+	
+    public function lookUpUser(command:LookUpUserEvent):void {
+      var user:User2x = UsersUtil.getUser(command.userId);
+      if (user) {
+        sender.lookUpUser(user.extId);
+	  }
+    }
+	}
+}