/**
* BigBlueButton open source conferencing system - http://www.bigbluebutton.org/
* 
* Copyright (c) 2012 BigBlueButton Inc. and by respective authors (see below).
*
* This program is free software; you can redistribute it and/or modify it under the
* terms of the GNU Lesser General Public License as published by the Free Software
* Foundation; either version 3.0 of the License, or (at your option) any later
* version.
* 
* BigBlueButton is distributed in the hope that it will be useful, but WITHOUT ANY
* WARRANTY; without even the implied warranty of MERCHANTABILITY or FITNESS FOR A
* PARTICULAR PURPOSE. See the GNU Lesser General Public License for more details.
*
* You should have received a copy of the GNU Lesser General Public License along
* with BigBlueButton; if not, see <http://www.gnu.org/licenses/>.
*
*/
package org.bigbluebutton.main.model.users
{
	import com.asfusion.mate.events.Dispatcher;
	
	import flash.events.TimerEvent;
	import flash.external.ExternalInterface;
	import flash.net.NetConnection;
	import flash.utils.Timer;
	
	import mx.collections.ArrayCollection;
	
	import org.bigbluebutton.common.LogUtil;
	import org.bigbluebutton.core.BBB;
	import org.bigbluebutton.core.UsersUtil;
	import org.bigbluebutton.core.events.LockControlEvent;
	import org.bigbluebutton.core.events.VoiceConfEvent;
	import org.bigbluebutton.core.managers.ConfigManager;
	import org.bigbluebutton.core.managers.ConnectionManager;
	import org.bigbluebutton.core.managers.UserConfigManager;
	import org.bigbluebutton.core.managers.UserManager;
	import org.bigbluebutton.core.model.Config;
	import org.bigbluebutton.common.Role;
	import org.bigbluebutton.main.events.BBBEvent;
	import org.bigbluebutton.main.events.SuccessfulLoginEvent;
	import org.bigbluebutton.main.events.UserServicesEvent;
	import org.bigbluebutton.main.events.ResponseModeratorEvent;
	import org.bigbluebutton.main.events.LogoutEvent;
	import org.bigbluebutton.main.model.ConferenceParameters;
	import org.bigbluebutton.main.model.users.events.BroadcastStartedEvent;
	import org.bigbluebutton.main.model.users.events.BroadcastStoppedEvent;
	import org.bigbluebutton.main.model.users.events.ChangeRoleEvent;
	import org.bigbluebutton.main.model.users.events.ConferenceCreatedEvent;
	import org.bigbluebutton.main.model.users.events.KickUserEvent;
	import org.bigbluebutton.main.model.users.events.ChangeStatusEvent
	import org.bigbluebutton.main.model.users.events.RoleChangeEvent;
	import org.bigbluebutton.main.model.users.events.UsersConnectionEvent;
	import org.bigbluebutton.modules.users.services.MessageReceiver;
	import org.bigbluebutton.modules.users.services.MessageSender;

	public class UserService {
    private static const LOG:String = "Users::UserService - ";
    
		private var joinService:JoinService;
		private var _conferenceParameters:ConferenceParameters;		
		private var applicationURI:String;
		private var hostURI:String;		
		private var connection:NetConnection;
		private var dispatcher:Dispatcher;
		private var reconnecting:Boolean = false;
		
    private var _connectionManager:ConnectionManager;
    private var msgReceiver:MessageReceiver = new MessageReceiver();
    private var sender:MessageSender = new MessageSender();
    
		public function UserService() {
			dispatcher = new Dispatcher();
			msgReceiver.onAllowedToJoin = function():void {
<<<<<<< HEAD
				sender.queryForParticipants();
				sender.queryForRecordingStatus();
				sender.queryForGuestPolicy();

				var loadCommand:SuccessfulLoginEvent = new SuccessfulLoginEvent(SuccessfulLoginEvent.USER_LOGGED_IN);
				loadCommand.conferenceParameters = _conferenceParameters;
				dispatcher.dispatchEvent(loadCommand);
			}
=======
				onAllowedToJoin();
			}
		}

		private function onAllowedToJoin():void {
			sender.queryForParticipants();
			sender.queryForRecordingStatus();
			sender.queryForGuestPolicy();

			var loadCommand:SuccessfulLoginEvent = new SuccessfulLoginEvent(SuccessfulLoginEvent.USER_LOGGED_IN);
			loadCommand.conferenceParameters = _conferenceParameters;
			dispatcher.dispatchEvent(loadCommand);
>>>>>>> f12539fe
		}
		
		public function startService(e:UserServicesEvent):void {
			applicationURI = e.applicationURI;
			hostURI = e.hostURI;
			BBB.initConnectionManager().isTunnelling = e.isTunnelling;
      
			joinService = new JoinService();
			joinService.addJoinResultListener(joinListener);
			joinService.load(e.hostURI);
		}
		
		private function joinListener(success:Boolean, result:Object):void {
			if (success) {
				var config:Config = BBB.initConfigManager().config;
				
				UserManager.getInstance().getConference().setMyName(result.username);
				UserManager.getInstance().getConference().setMyRole(result.role);
				UserManager.getInstance().getConference().setMyRoom(result.room);
				UserManager.getInstance().getConference().setGuest(result.guest == "true");
				UserManager.getInstance().getConference().setMyAuthToken(result.authToken);
				UserManager.getInstance().getConference().setMyCustomData(result.customdata);
				UserManager.getInstance().getConference().setDefaultLayout(result.defaultLayout);
				
				UserManager.getInstance().getConference().setMyUserid(result.internalUserId);
				
				UserManager.getInstance().getConference().externalMeetingID = result.externMeetingID;
				UserManager.getInstance().getConference().meetingName = result.conferenceName;
				UserManager.getInstance().getConference().internalMeetingID = result.room;
				UserManager.getInstance().getConference().externalUserID = result.externUserID;
				UserManager.getInstance().getConference().avatarURL = result.avatarURL;
				UserManager.getInstance().getConference().voiceBridge = result.voicebridge;
				UserManager.getInstance().getConference().dialNumber = result.dialnumber;
				UserManager.getInstance().getConference().record = (result.record != "false");
				
        
        
				_conferenceParameters = new ConferenceParameters();
				_conferenceParameters.meetingName = result.conferenceName;
				_conferenceParameters.externMeetingID = result.externMeetingID;
				_conferenceParameters.conference = result.conference;
				_conferenceParameters.username = result.username;
				_conferenceParameters.guest = (result.guest.toUpperCase() == "TRUE");
				_conferenceParameters.role = result.role;
				_conferenceParameters.room = result.room;
        _conferenceParameters.authToken = result.authToken;
				_conferenceParameters.webvoiceconf = result.webvoiceconf;
				_conferenceParameters.voicebridge = result.voicebridge;
				_conferenceParameters.welcome = result.welcome;
				_conferenceParameters.meetingID = result.meetingID;
				_conferenceParameters.externUserID = result.externUserID;
				_conferenceParameters.internalUserID = result.internalUserId;
				_conferenceParameters.logoutUrl = processLogoutUrl(result);
				_conferenceParameters.record = (result.record != "false");
				
				var muteOnStart:Boolean;
				try {
					muteOnStart = (config.meeting.@muteOnStart.toUpperCase() == "TRUE");
				} catch(e:Error) {
					muteOnStart = false;
				}
				
				_conferenceParameters.muteOnStart = muteOnStart;
				_conferenceParameters.lockSettings = UserManager.getInstance().getConference().getLockSettings().toMap();
				
				trace("_conferenceParameters.muteOnStart = " + _conferenceParameters.muteOnStart);
				
				// assign the meeting name to the document title
				ExternalInterface.call("setTitle", _conferenceParameters.meetingName);
				
				trace(LOG + " Got the user info from web api.");       
				/**
				 * Temporarily store the parameters in global BBB so we get easy access to it.
				 */
				var ucm:UserConfigManager = BBB.initUserConfigManager();
				ucm.setConferenceParameters(_conferenceParameters);
				var e:ConferenceCreatedEvent = new ConferenceCreatedEvent(ConferenceCreatedEvent.CONFERENCE_CREATED_EVENT);
				e.conference = UserManager.getInstance().getConference();
				dispatcher.dispatchEvent(e);
				
				connect();
			}
		}

		private function processLogoutUrl(confInfo:Object):String {
			var logoutUrl:String = confInfo.logoutUrl;
			var rules:Object = {
				"%%FULLNAME%%": confInfo.username,
				"%%CONFNAME%%": confInfo.conferenceName,
				"%%DIALNUM%%": confInfo.dialnumber,
				"%%CONFNUM%%": confInfo.voicebridge
			}

			for (var attr:String in rules) {
				logoutUrl = logoutUrl.replace(new RegExp(attr, "g"), rules[attr]);
			}

			return logoutUrl;
		}
		
    private function connect():void{
      _connectionManager = BBB.initConnectionManager();
      _connectionManager.setUri(applicationURI);
      _connectionManager.connect(_conferenceParameters);
    }
	
    public function logoutUser():void {
      disconnect(true);
    }
    
    public function disconnect(onUserAction:Boolean):void {
      _connectionManager.disconnect(onUserAction);
    }
      
    private function queryForRecordingStatus():void {
      sender.queryForRecordingStatus();
    }
    
    public function changeRecordingStatus(e:BBBEvent):void {
      trace(LOG + "changeRecordingStatus")
      if (this.isModerator() && !e.payload.remote) {
        var myUserId: String = UserManager.getInstance().getConference().getMyUserId();
        sender.changeRecordingStatus(myUserId, e.payload.recording);
      }
    }
       
		public function userLoggedIn(e:UsersConnectionEvent):void{
      trace(LOG + "userLoggedIn - Setting my userid to [" + e.userid + "]");
			UserManager.getInstance().getConference().setMyUserid(e.userid);
			_conferenceParameters.userid = e.userid;
<<<<<<< HEAD
=======

			var waitingForAcceptance:Boolean = true;
			if (UserManager.getInstance().getConference().hasUser(e.userid)) {
				trace(LOG + "userLoggedIn - conference has this user");
				waitingForAcceptance = UserManager.getInstance().getConference().getUser(e.userid).waitingForAcceptance;
			}

			if (reconnecting && !waitingForAcceptance) {
				trace(LOG + "userLoggedIn - reconnecting and allowed to join");
				onAllowedToJoin();
				reconnecting = false;
			}
>>>>>>> f12539fe
		}
		
		public function denyGuest():void {
			dispatcher.dispatchEvent(new LogoutEvent(LogoutEvent.MODERATOR_DENIED_ME));
		}

		public function setGuestPolicy(event:BBBEvent):void {
			sender.setGuestPolicy(event.payload['guestPolicy']);
		}

		public function guestDisconnect():void {
			_connectionManager.guestDisconnect();
		}
					
		public function isModerator():Boolean {
			return UserManager.getInstance().getConference().amIModerator();
		}
		
		public function get participants():ArrayCollection {
			return UserManager.getInstance().getConference().users;
		}
				
		public function addStream(e:BroadcastStartedEvent):void {
      sender.addStream(e.userid, e.stream);
		}
		
		public function removeStream(e:BroadcastStoppedEvent):void {			
      sender.removeStream(e.userid, e.stream);
		}
		
		public function changeStatus(e:ChangeStatusEvent):void {
			sender.changeStatus(e.userId, e.getStatusName());
		}

		public function responseToGuest(e:ResponseModeratorEvent):void {
			sender.responseToGuest(e.userid, e.resp);
		}
		
		public function kickUser(e:KickUserEvent):void{
			if (this.isModerator()) sender.kickUser(e.userid);
		}

		public function changeRole(e:ChangeRoleEvent):void {
			if (this.isModerator()) sender.changeRole(e.userid, e.role);
		}
<<<<<<< HEAD
=======

		public function onReconnecting():void {
			trace(LOG + "onReconnecting");
			reconnecting = true;
		}
>>>>>>> f12539fe
		
		/**
		 * Assign a new presenter 
		 * @param e
		 * 
		 */		
		public function assignPresenter(e:RoleChangeEvent):void{
			var assignTo:String = e.userid;
			var name:String = e.username;
      sender.assignPresenter(assignTo, name, 1);
		}

    public function muteUnmuteUser(command:VoiceConfEvent):void {
      sender.muteUnmuteUser(command.userid, command.mute);		
    }
    
    public function muteAllUsers(command:VoiceConfEvent):void {	
      sender.muteAllUsers(true);			
    }
    
    public function unmuteAllUsers(command:VoiceConfEvent):void{
      sender.muteAllUsers(false);
    }
       
    public function muteAllUsersExceptPresenter(command:VoiceConfEvent):void {	
      sender.muteAllUsersExceptPresenter(true);
    }
        
    public function ejectUser(command:VoiceConfEvent):void {
      sender.ejectUser(command.userid);			
    }	
    
    //Lock events
    public function lockAllUsers(command:LockControlEvent):void {
      sender.setAllUsersLock(true);			
    }
    
    public function unlockAllUsers(command:LockControlEvent):void {	
      sender.setAllUsersLock(false);			
    }
    
    public function lockAlmostAllUsers(command:LockControlEvent):void {	
      var pres:BBBUser = UserManager.getInstance().getConference().getPresenter();
      sender.setAllUsersLock(true, [pres.userID]);
    }
    
    public function lockUser(command:LockControlEvent):void {	
      sender.setUserLock(command.internalUserID, true);			
    }
    
    public function unlockUser(command:LockControlEvent):void {	
      sender.setUserLock(command.internalUserID, false);			
    }
    
    public function saveLockSettings(command:LockControlEvent):void {	
      sender.saveLockSettings(command.payload);			
    }
	}
}
<|MERGE_RESOLUTION|>--- conflicted
+++ resolved
@@ -1,355 +1,338 @@
-/**
-* BigBlueButton open source conferencing system - http://www.bigbluebutton.org/
-* 
-* Copyright (c) 2012 BigBlueButton Inc. and by respective authors (see below).
-*
-* This program is free software; you can redistribute it and/or modify it under the
-* terms of the GNU Lesser General Public License as published by the Free Software
-* Foundation; either version 3.0 of the License, or (at your option) any later
-* version.
-* 
-* BigBlueButton is distributed in the hope that it will be useful, but WITHOUT ANY
-* WARRANTY; without even the implied warranty of MERCHANTABILITY or FITNESS FOR A
-* PARTICULAR PURPOSE. See the GNU Lesser General Public License for more details.
-*
-* You should have received a copy of the GNU Lesser General Public License along
-* with BigBlueButton; if not, see <http://www.gnu.org/licenses/>.
-*
-*/
-package org.bigbluebutton.main.model.users
-{
-	import com.asfusion.mate.events.Dispatcher;
-	
-	import flash.events.TimerEvent;
-	import flash.external.ExternalInterface;
-	import flash.net.NetConnection;
-	import flash.utils.Timer;
-	
-	import mx.collections.ArrayCollection;
-	
-	import org.bigbluebutton.common.LogUtil;
-	import org.bigbluebutton.core.BBB;
-	import org.bigbluebutton.core.UsersUtil;
-	import org.bigbluebutton.core.events.LockControlEvent;
-	import org.bigbluebutton.core.events.VoiceConfEvent;
-	import org.bigbluebutton.core.managers.ConfigManager;
-	import org.bigbluebutton.core.managers.ConnectionManager;
-	import org.bigbluebutton.core.managers.UserConfigManager;
-	import org.bigbluebutton.core.managers.UserManager;
-	import org.bigbluebutton.core.model.Config;
-	import org.bigbluebutton.common.Role;
-	import org.bigbluebutton.main.events.BBBEvent;
-	import org.bigbluebutton.main.events.SuccessfulLoginEvent;
-	import org.bigbluebutton.main.events.UserServicesEvent;
-	import org.bigbluebutton.main.events.ResponseModeratorEvent;
-	import org.bigbluebutton.main.events.LogoutEvent;
-	import org.bigbluebutton.main.model.ConferenceParameters;
-	import org.bigbluebutton.main.model.users.events.BroadcastStartedEvent;
-	import org.bigbluebutton.main.model.users.events.BroadcastStoppedEvent;
-	import org.bigbluebutton.main.model.users.events.ChangeRoleEvent;
-	import org.bigbluebutton.main.model.users.events.ConferenceCreatedEvent;
-	import org.bigbluebutton.main.model.users.events.KickUserEvent;
-	import org.bigbluebutton.main.model.users.events.ChangeStatusEvent
-	import org.bigbluebutton.main.model.users.events.RoleChangeEvent;
-	import org.bigbluebutton.main.model.users.events.UsersConnectionEvent;
-	import org.bigbluebutton.modules.users.services.MessageReceiver;
-	import org.bigbluebutton.modules.users.services.MessageSender;
-
-	public class UserService {
-    private static const LOG:String = "Users::UserService - ";
-    
-		private var joinService:JoinService;
-		private var _conferenceParameters:ConferenceParameters;		
-		private var applicationURI:String;
-		private var hostURI:String;		
-		private var connection:NetConnection;
-		private var dispatcher:Dispatcher;
-		private var reconnecting:Boolean = false;
-		
-    private var _connectionManager:ConnectionManager;
-    private var msgReceiver:MessageReceiver = new MessageReceiver();
-    private var sender:MessageSender = new MessageSender();
-    
-		public function UserService() {
-			dispatcher = new Dispatcher();
-			msgReceiver.onAllowedToJoin = function():void {
-<<<<<<< HEAD
-				sender.queryForParticipants();
-				sender.queryForRecordingStatus();
-				sender.queryForGuestPolicy();
-
-				var loadCommand:SuccessfulLoginEvent = new SuccessfulLoginEvent(SuccessfulLoginEvent.USER_LOGGED_IN);
-				loadCommand.conferenceParameters = _conferenceParameters;
-				dispatcher.dispatchEvent(loadCommand);
-			}
-=======
-				onAllowedToJoin();
-			}
-		}
-
-		private function onAllowedToJoin():void {
-			sender.queryForParticipants();
-			sender.queryForRecordingStatus();
-			sender.queryForGuestPolicy();
-
-			var loadCommand:SuccessfulLoginEvent = new SuccessfulLoginEvent(SuccessfulLoginEvent.USER_LOGGED_IN);
-			loadCommand.conferenceParameters = _conferenceParameters;
-			dispatcher.dispatchEvent(loadCommand);
->>>>>>> f12539fe
-		}
-		
-		public function startService(e:UserServicesEvent):void {
-			applicationURI = e.applicationURI;
-			hostURI = e.hostURI;
-			BBB.initConnectionManager().isTunnelling = e.isTunnelling;
-      
-			joinService = new JoinService();
-			joinService.addJoinResultListener(joinListener);
-			joinService.load(e.hostURI);
-		}
-		
-		private function joinListener(success:Boolean, result:Object):void {
-			if (success) {
-				var config:Config = BBB.initConfigManager().config;
-				
-				UserManager.getInstance().getConference().setMyName(result.username);
-				UserManager.getInstance().getConference().setMyRole(result.role);
-				UserManager.getInstance().getConference().setMyRoom(result.room);
-				UserManager.getInstance().getConference().setGuest(result.guest == "true");
-				UserManager.getInstance().getConference().setMyAuthToken(result.authToken);
-				UserManager.getInstance().getConference().setMyCustomData(result.customdata);
-				UserManager.getInstance().getConference().setDefaultLayout(result.defaultLayout);
-				
-				UserManager.getInstance().getConference().setMyUserid(result.internalUserId);
-				
-				UserManager.getInstance().getConference().externalMeetingID = result.externMeetingID;
-				UserManager.getInstance().getConference().meetingName = result.conferenceName;
-				UserManager.getInstance().getConference().internalMeetingID = result.room;
-				UserManager.getInstance().getConference().externalUserID = result.externUserID;
-				UserManager.getInstance().getConference().avatarURL = result.avatarURL;
-				UserManager.getInstance().getConference().voiceBridge = result.voicebridge;
-				UserManager.getInstance().getConference().dialNumber = result.dialnumber;
-				UserManager.getInstance().getConference().record = (result.record != "false");
-				
-        
-        
-				_conferenceParameters = new ConferenceParameters();
-				_conferenceParameters.meetingName = result.conferenceName;
-				_conferenceParameters.externMeetingID = result.externMeetingID;
-				_conferenceParameters.conference = result.conference;
-				_conferenceParameters.username = result.username;
-				_conferenceParameters.guest = (result.guest.toUpperCase() == "TRUE");
-				_conferenceParameters.role = result.role;
-				_conferenceParameters.room = result.room;
-        _conferenceParameters.authToken = result.authToken;
-				_conferenceParameters.webvoiceconf = result.webvoiceconf;
-				_conferenceParameters.voicebridge = result.voicebridge;
-				_conferenceParameters.welcome = result.welcome;
-				_conferenceParameters.meetingID = result.meetingID;
-				_conferenceParameters.externUserID = result.externUserID;
-				_conferenceParameters.internalUserID = result.internalUserId;
-				_conferenceParameters.logoutUrl = processLogoutUrl(result);
-				_conferenceParameters.record = (result.record != "false");
-				
-				var muteOnStart:Boolean;
-				try {
-					muteOnStart = (config.meeting.@muteOnStart.toUpperCase() == "TRUE");
-				} catch(e:Error) {
-					muteOnStart = false;
-				}
-				
-				_conferenceParameters.muteOnStart = muteOnStart;
-				_conferenceParameters.lockSettings = UserManager.getInstance().getConference().getLockSettings().toMap();
-				
-				trace("_conferenceParameters.muteOnStart = " + _conferenceParameters.muteOnStart);
-				
-				// assign the meeting name to the document title
-				ExternalInterface.call("setTitle", _conferenceParameters.meetingName);
-				
-				trace(LOG + " Got the user info from web api.");       
-				/**
-				 * Temporarily store the parameters in global BBB so we get easy access to it.
-				 */
-				var ucm:UserConfigManager = BBB.initUserConfigManager();
-				ucm.setConferenceParameters(_conferenceParameters);
-				var e:ConferenceCreatedEvent = new ConferenceCreatedEvent(ConferenceCreatedEvent.CONFERENCE_CREATED_EVENT);
-				e.conference = UserManager.getInstance().getConference();
-				dispatcher.dispatchEvent(e);
-				
-				connect();
-			}
-		}
-
-		private function processLogoutUrl(confInfo:Object):String {
-			var logoutUrl:String = confInfo.logoutUrl;
-			var rules:Object = {
-				"%%FULLNAME%%": confInfo.username,
-				"%%CONFNAME%%": confInfo.conferenceName,
-				"%%DIALNUM%%": confInfo.dialnumber,
-				"%%CONFNUM%%": confInfo.voicebridge
-			}
-
-			for (var attr:String in rules) {
-				logoutUrl = logoutUrl.replace(new RegExp(attr, "g"), rules[attr]);
-			}
-
-			return logoutUrl;
-		}
-		
-    private function connect():void{
-      _connectionManager = BBB.initConnectionManager();
-      _connectionManager.setUri(applicationURI);
-      _connectionManager.connect(_conferenceParameters);
-    }
-	
-    public function logoutUser():void {
-      disconnect(true);
-    }
-    
-    public function disconnect(onUserAction:Boolean):void {
-      _connectionManager.disconnect(onUserAction);
-    }
-      
-    private function queryForRecordingStatus():void {
-      sender.queryForRecordingStatus();
-    }
-    
-    public function changeRecordingStatus(e:BBBEvent):void {
-      trace(LOG + "changeRecordingStatus")
-      if (this.isModerator() && !e.payload.remote) {
-        var myUserId: String = UserManager.getInstance().getConference().getMyUserId();
-        sender.changeRecordingStatus(myUserId, e.payload.recording);
-      }
-    }
-       
-		public function userLoggedIn(e:UsersConnectionEvent):void{
-      trace(LOG + "userLoggedIn - Setting my userid to [" + e.userid + "]");
-			UserManager.getInstance().getConference().setMyUserid(e.userid);
-			_conferenceParameters.userid = e.userid;
-<<<<<<< HEAD
-=======
-
-			var waitingForAcceptance:Boolean = true;
-			if (UserManager.getInstance().getConference().hasUser(e.userid)) {
-				trace(LOG + "userLoggedIn - conference has this user");
-				waitingForAcceptance = UserManager.getInstance().getConference().getUser(e.userid).waitingForAcceptance;
-			}
-
-			if (reconnecting && !waitingForAcceptance) {
-				trace(LOG + "userLoggedIn - reconnecting and allowed to join");
-				onAllowedToJoin();
-				reconnecting = false;
-			}
->>>>>>> f12539fe
-		}
-		
-		public function denyGuest():void {
-			dispatcher.dispatchEvent(new LogoutEvent(LogoutEvent.MODERATOR_DENIED_ME));
-		}
-
-		public function setGuestPolicy(event:BBBEvent):void {
-			sender.setGuestPolicy(event.payload['guestPolicy']);
-		}
-
-		public function guestDisconnect():void {
-			_connectionManager.guestDisconnect();
-		}
-					
-		public function isModerator():Boolean {
-			return UserManager.getInstance().getConference().amIModerator();
-		}
-		
-		public function get participants():ArrayCollection {
-			return UserManager.getInstance().getConference().users;
-		}
-				
-		public function addStream(e:BroadcastStartedEvent):void {
-      sender.addStream(e.userid, e.stream);
-		}
-		
-		public function removeStream(e:BroadcastStoppedEvent):void {			
-      sender.removeStream(e.userid, e.stream);
-		}
-		
-		public function changeStatus(e:ChangeStatusEvent):void {
-			sender.changeStatus(e.userId, e.getStatusName());
-		}
-
-		public function responseToGuest(e:ResponseModeratorEvent):void {
-			sender.responseToGuest(e.userid, e.resp);
-		}
-		
-		public function kickUser(e:KickUserEvent):void{
-			if (this.isModerator()) sender.kickUser(e.userid);
-		}
-
-		public function changeRole(e:ChangeRoleEvent):void {
-			if (this.isModerator()) sender.changeRole(e.userid, e.role);
-		}
-<<<<<<< HEAD
-=======
-
-		public function onReconnecting():void {
-			trace(LOG + "onReconnecting");
-			reconnecting = true;
-		}
->>>>>>> f12539fe
-		
-		/**
-		 * Assign a new presenter 
-		 * @param e
-		 * 
-		 */		
-		public function assignPresenter(e:RoleChangeEvent):void{
-			var assignTo:String = e.userid;
-			var name:String = e.username;
-      sender.assignPresenter(assignTo, name, 1);
-		}
-
-    public function muteUnmuteUser(command:VoiceConfEvent):void {
-      sender.muteUnmuteUser(command.userid, command.mute);		
-    }
-    
-    public function muteAllUsers(command:VoiceConfEvent):void {	
-      sender.muteAllUsers(true);			
-    }
-    
-    public function unmuteAllUsers(command:VoiceConfEvent):void{
-      sender.muteAllUsers(false);
-    }
-       
-    public function muteAllUsersExceptPresenter(command:VoiceConfEvent):void {	
-      sender.muteAllUsersExceptPresenter(true);
-    }
-        
-    public function ejectUser(command:VoiceConfEvent):void {
-      sender.ejectUser(command.userid);			
-    }	
-    
-    //Lock events
-    public function lockAllUsers(command:LockControlEvent):void {
-      sender.setAllUsersLock(true);			
-    }
-    
-    public function unlockAllUsers(command:LockControlEvent):void {	
-      sender.setAllUsersLock(false);			
-    }
-    
-    public function lockAlmostAllUsers(command:LockControlEvent):void {	
-      var pres:BBBUser = UserManager.getInstance().getConference().getPresenter();
-      sender.setAllUsersLock(true, [pres.userID]);
-    }
-    
-    public function lockUser(command:LockControlEvent):void {	
-      sender.setUserLock(command.internalUserID, true);			
-    }
-    
-    public function unlockUser(command:LockControlEvent):void {	
-      sender.setUserLock(command.internalUserID, false);			
-    }
-    
-    public function saveLockSettings(command:LockControlEvent):void {	
-      sender.saveLockSettings(command.payload);			
-    }
-	}
-}
+/**
+* BigBlueButton open source conferencing system - http://www.bigbluebutton.org/
+* 
+* Copyright (c) 2012 BigBlueButton Inc. and by respective authors (see below).
+*
+* This program is free software; you can redistribute it and/or modify it under the
+* terms of the GNU Lesser General Public License as published by the Free Software
+* Foundation; either version 3.0 of the License, or (at your option) any later
+* version.
+* 
+* BigBlueButton is distributed in the hope that it will be useful, but WITHOUT ANY
+* WARRANTY; without even the implied warranty of MERCHANTABILITY or FITNESS FOR A
+* PARTICULAR PURPOSE. See the GNU Lesser General Public License for more details.
+*
+* You should have received a copy of the GNU Lesser General Public License along
+* with BigBlueButton; if not, see <http://www.gnu.org/licenses/>.
+*
+*/
+package org.bigbluebutton.main.model.users
+{
+	import com.asfusion.mate.events.Dispatcher;
+	
+	import flash.events.TimerEvent;
+	import flash.external.ExternalInterface;
+	import flash.net.NetConnection;
+	import flash.utils.Timer;
+	
+	import mx.collections.ArrayCollection;
+	
+	import org.bigbluebutton.common.LogUtil;
+	import org.bigbluebutton.core.BBB;
+	import org.bigbluebutton.core.UsersUtil;
+	import org.bigbluebutton.core.events.LockControlEvent;
+	import org.bigbluebutton.core.events.VoiceConfEvent;
+	import org.bigbluebutton.core.managers.ConfigManager;
+	import org.bigbluebutton.core.managers.ConnectionManager;
+	import org.bigbluebutton.core.managers.UserConfigManager;
+	import org.bigbluebutton.core.managers.UserManager;
+	import org.bigbluebutton.core.model.Config;
+	import org.bigbluebutton.common.Role;
+	import org.bigbluebutton.main.events.BBBEvent;
+	import org.bigbluebutton.main.events.SuccessfulLoginEvent;
+	import org.bigbluebutton.main.events.UserServicesEvent;
+	import org.bigbluebutton.main.events.ResponseModeratorEvent;
+	import org.bigbluebutton.main.events.LogoutEvent;
+	import org.bigbluebutton.main.model.ConferenceParameters;
+	import org.bigbluebutton.main.model.users.events.BroadcastStartedEvent;
+	import org.bigbluebutton.main.model.users.events.BroadcastStoppedEvent;
+	import org.bigbluebutton.main.model.users.events.ChangeRoleEvent;
+	import org.bigbluebutton.main.model.users.events.ConferenceCreatedEvent;
+	import org.bigbluebutton.main.model.users.events.KickUserEvent;
+	import org.bigbluebutton.main.model.users.events.ChangeStatusEvent
+	import org.bigbluebutton.main.model.users.events.RoleChangeEvent;
+	import org.bigbluebutton.main.model.users.events.UsersConnectionEvent;
+	import org.bigbluebutton.modules.users.services.MessageReceiver;
+	import org.bigbluebutton.modules.users.services.MessageSender;
+
+	public class UserService {
+    private static const LOG:String = "Users::UserService - ";
+    
+		private var joinService:JoinService;
+		private var _conferenceParameters:ConferenceParameters;		
+		private var applicationURI:String;
+		private var hostURI:String;		
+		private var connection:NetConnection;
+		private var dispatcher:Dispatcher;
+		private var reconnecting:Boolean = false;
+		
+    private var _connectionManager:ConnectionManager;
+    private var msgReceiver:MessageReceiver = new MessageReceiver();
+    private var sender:MessageSender = new MessageSender();
+    
+		public function UserService() {
+			dispatcher = new Dispatcher();
+			msgReceiver.onAllowedToJoin = function():void {
+				onAllowedToJoin();
+			}
+		}
+
+		private function onAllowedToJoin():void {
+			sender.queryForParticipants();
+			sender.queryForRecordingStatus();
+			sender.queryForGuestPolicy();
+
+			var loadCommand:SuccessfulLoginEvent = new SuccessfulLoginEvent(SuccessfulLoginEvent.USER_LOGGED_IN);
+			loadCommand.conferenceParameters = _conferenceParameters;
+			dispatcher.dispatchEvent(loadCommand);
+		}
+		
+		public function startService(e:UserServicesEvent):void {
+			applicationURI = e.applicationURI;
+			hostURI = e.hostURI;
+			BBB.initConnectionManager().isTunnelling = e.isTunnelling;
+      
+			joinService = new JoinService();
+			joinService.addJoinResultListener(joinListener);
+			joinService.load(e.hostURI);
+		}
+		
+		private function joinListener(success:Boolean, result:Object):void {
+			if (success) {
+				var config:Config = BBB.initConfigManager().config;
+				
+				UserManager.getInstance().getConference().setMyName(result.username);
+				UserManager.getInstance().getConference().setMyRole(result.role);
+				UserManager.getInstance().getConference().setMyRoom(result.room);
+				UserManager.getInstance().getConference().setGuest(result.guest == "true");
+				UserManager.getInstance().getConference().setMyAuthToken(result.authToken);
+				UserManager.getInstance().getConference().setMyCustomData(result.customdata);
+				UserManager.getInstance().getConference().setDefaultLayout(result.defaultLayout);
+				
+				UserManager.getInstance().getConference().setMyUserid(result.internalUserId);
+				
+				UserManager.getInstance().getConference().externalMeetingID = result.externMeetingID;
+				UserManager.getInstance().getConference().meetingName = result.conferenceName;
+				UserManager.getInstance().getConference().internalMeetingID = result.room;
+				UserManager.getInstance().getConference().externalUserID = result.externUserID;
+				UserManager.getInstance().getConference().avatarURL = result.avatarURL;
+				UserManager.getInstance().getConference().voiceBridge = result.voicebridge;
+				UserManager.getInstance().getConference().dialNumber = result.dialnumber;
+				UserManager.getInstance().getConference().record = (result.record != "false");
+				
+        
+        
+				_conferenceParameters = new ConferenceParameters();
+				_conferenceParameters.meetingName = result.conferenceName;
+				_conferenceParameters.externMeetingID = result.externMeetingID;
+				_conferenceParameters.conference = result.conference;
+				_conferenceParameters.username = result.username;
+				_conferenceParameters.guest = (result.guest.toUpperCase() == "TRUE");
+				_conferenceParameters.role = result.role;
+				_conferenceParameters.room = result.room;
+        _conferenceParameters.authToken = result.authToken;
+				_conferenceParameters.webvoiceconf = result.webvoiceconf;
+				_conferenceParameters.voicebridge = result.voicebridge;
+				_conferenceParameters.welcome = result.welcome;
+				_conferenceParameters.meetingID = result.meetingID;
+				_conferenceParameters.externUserID = result.externUserID;
+				_conferenceParameters.internalUserID = result.internalUserId;
+				_conferenceParameters.logoutUrl = processLogoutUrl(result);
+				_conferenceParameters.record = (result.record != "false");
+				
+				var muteOnStart:Boolean;
+				try {
+					muteOnStart = (config.meeting.@muteOnStart.toUpperCase() == "TRUE");
+				} catch(e:Error) {
+					muteOnStart = false;
+				}
+				
+				_conferenceParameters.muteOnStart = muteOnStart;
+				_conferenceParameters.lockSettings = UserManager.getInstance().getConference().getLockSettings().toMap();
+				
+				trace("_conferenceParameters.muteOnStart = " + _conferenceParameters.muteOnStart);
+				
+				// assign the meeting name to the document title
+				ExternalInterface.call("setTitle", _conferenceParameters.meetingName);
+				
+				trace(LOG + " Got the user info from web api.");       
+				/**
+				 * Temporarily store the parameters in global BBB so we get easy access to it.
+				 */
+				var ucm:UserConfigManager = BBB.initUserConfigManager();
+				ucm.setConferenceParameters(_conferenceParameters);
+				var e:ConferenceCreatedEvent = new ConferenceCreatedEvent(ConferenceCreatedEvent.CONFERENCE_CREATED_EVENT);
+				e.conference = UserManager.getInstance().getConference();
+				dispatcher.dispatchEvent(e);
+				
+				connect();
+			}
+		}
+
+		private function processLogoutUrl(confInfo:Object):String {
+			var logoutUrl:String = confInfo.logoutUrl;
+			var rules:Object = {
+				"%%FULLNAME%%": confInfo.username,
+				"%%CONFNAME%%": confInfo.conferenceName,
+				"%%DIALNUM%%": confInfo.dialnumber,
+				"%%CONFNUM%%": confInfo.voicebridge
+			}
+
+			for (var attr:String in rules) {
+				logoutUrl = logoutUrl.replace(new RegExp(attr, "g"), rules[attr]);
+			}
+
+			return logoutUrl;
+		}
+		
+    private function connect():void{
+      _connectionManager = BBB.initConnectionManager();
+      _connectionManager.setUri(applicationURI);
+      _connectionManager.connect(_conferenceParameters);
+    }
+	
+    public function logoutUser():void {
+      disconnect(true);
+    }
+    
+    public function disconnect(onUserAction:Boolean):void {
+      _connectionManager.disconnect(onUserAction);
+    }
+      
+    private function queryForRecordingStatus():void {
+      sender.queryForRecordingStatus();
+    }
+    
+    public function changeRecordingStatus(e:BBBEvent):void {
+      trace(LOG + "changeRecordingStatus")
+      if (this.isModerator() && !e.payload.remote) {
+        var myUserId: String = UserManager.getInstance().getConference().getMyUserId();
+        sender.changeRecordingStatus(myUserId, e.payload.recording);
+      }
+    }
+       
+		public function userLoggedIn(e:UsersConnectionEvent):void{
+      trace(LOG + "userLoggedIn - Setting my userid to [" + e.userid + "]");
+			UserManager.getInstance().getConference().setMyUserid(e.userid);
+			_conferenceParameters.userid = e.userid;
+
+			var waitingForAcceptance:Boolean = true;
+			if (UserManager.getInstance().getConference().hasUser(e.userid)) {
+				trace(LOG + "userLoggedIn - conference has this user");
+				waitingForAcceptance = UserManager.getInstance().getConference().getUser(e.userid).waitingForAcceptance;
+			}
+
+			if (reconnecting && !waitingForAcceptance) {
+				trace(LOG + "userLoggedIn - reconnecting and allowed to join");
+				onAllowedToJoin();
+				reconnecting = false;
+			}
+		}
+		
+		public function denyGuest():void {
+			dispatcher.dispatchEvent(new LogoutEvent(LogoutEvent.MODERATOR_DENIED_ME));
+		}
+
+		public function setGuestPolicy(event:BBBEvent):void {
+			sender.setGuestPolicy(event.payload['guestPolicy']);
+		}
+
+		public function guestDisconnect():void {
+			_connectionManager.guestDisconnect();
+		}
+					
+		public function isModerator():Boolean {
+			return UserManager.getInstance().getConference().amIModerator();
+		}
+		
+		public function get participants():ArrayCollection {
+			return UserManager.getInstance().getConference().users;
+		}
+				
+		public function addStream(e:BroadcastStartedEvent):void {
+      sender.addStream(e.userid, e.stream);
+		}
+		
+		public function removeStream(e:BroadcastStoppedEvent):void {			
+      sender.removeStream(e.userid, e.stream);
+		}
+		
+		public function changeStatus(e:ChangeStatusEvent):void {
+			sender.changeStatus(e.userId, e.getStatusName());
+		}
+
+		public function responseToGuest(e:ResponseModeratorEvent):void {
+			sender.responseToGuest(e.userid, e.resp);
+		}
+		
+		public function kickUser(e:KickUserEvent):void{
+			if (this.isModerator()) sender.kickUser(e.userid);
+		}
+
+		public function changeRole(e:ChangeRoleEvent):void {
+			if (this.isModerator()) sender.changeRole(e.userid, e.role);
+		}
+
+		public function onReconnecting():void {
+			trace(LOG + "onReconnecting");
+			reconnecting = true;
+		}
+		
+		/**
+		 * Assign a new presenter 
+		 * @param e
+		 * 
+		 */		
+		public function assignPresenter(e:RoleChangeEvent):void{
+			var assignTo:String = e.userid;
+			var name:String = e.username;
+      sender.assignPresenter(assignTo, name, 1);
+		}
+
+    public function muteUnmuteUser(command:VoiceConfEvent):void {
+      sender.muteUnmuteUser(command.userid, command.mute);		
+    }
+    
+    public function muteAllUsers(command:VoiceConfEvent):void {	
+      sender.muteAllUsers(true);			
+    }
+    
+    public function unmuteAllUsers(command:VoiceConfEvent):void{
+      sender.muteAllUsers(false);
+    }
+       
+    public function muteAllUsersExceptPresenter(command:VoiceConfEvent):void {	
+      sender.muteAllUsersExceptPresenter(true);
+    }
+        
+    public function ejectUser(command:VoiceConfEvent):void {
+      sender.ejectUser(command.userid);			
+    }	
+    
+    //Lock events
+    public function lockAllUsers(command:LockControlEvent):void {
+      sender.setAllUsersLock(true);			
+    }
+    
+    public function unlockAllUsers(command:LockControlEvent):void {	
+      sender.setAllUsersLock(false);			
+    }
+    
+    public function lockAlmostAllUsers(command:LockControlEvent):void {	
+      var pres:BBBUser = UserManager.getInstance().getConference().getPresenter();
+      sender.setAllUsersLock(true, [pres.userID]);
+    }
+    
+    public function lockUser(command:LockControlEvent):void {	
+      sender.setUserLock(command.internalUserID, true);			
+    }
+    
+    public function unlockUser(command:LockControlEvent):void {	
+      sender.setUserLock(command.internalUserID, false);			
+    }
+    
+    public function saveLockSettings(command:LockControlEvent):void {	
+      sender.saveLockSettings(command.payload);			
+    }
+	}
+}