/**
* BigBlueButton open source conferencing system - http://www.bigbluebutton.org/
* 
* Copyright (c) 2012 BigBlueButton Inc. and by respective authors (see below).
*
* This program is free software; you can redistribute it and/or modify it under the
* terms of the GNU Lesser General Public License as published by the Free Software
* Foundation; either version 3.0 of the License, or (at your option) any later
* version.
* 
* BigBlueButton is distributed in the hope that it will be useful, but WITHOUT ANY
* WARRANTY; without even the implied warranty of MERCHANTABILITY or FITNESS FOR A
* PARTICULAR PURPOSE. See the GNU Lesser General Public License for more details.
*
* You should have received a copy of the GNU Lesser General Public License along
* with BigBlueButton; if not, see <http://www.gnu.org/licenses/>.
*
*/
package org.bigbluebutton.main.model.users.events
{
    import flash.events.Event;

<<<<<<< HEAD
    public class ConnectionFailedEvent extends Event {
        public static const UNKNOWN_REASON:String = "unknownReason";
        public static const CONNECTION_FAILED:String = "connectionFailed";
        public static const CONNECTION_CLOSED:String = "connectionClosed";
        public static const CONNECTION_ATTEMPT_TIMEDOUT:String = "connectionAttemptTimedout";
        public static const INVALID_APP:String = "invalidApp";
        public static const APP_SHUTDOWN:String = "appShutdown";
        public static const CONNECTION_REJECTED:String = "connectionRejected";
        public static const ASYNC_ERROR:String = "asyncError";
        public static const USER_LOGGED_OUT:String = "userHasLoggedOut";
        public static const USER_EJECTED_FROM_MEETING:String = "userHasBeenEjectFromMeeting";

        public function ConnectionFailedEvent(type:String) {
            super(type, true, false);
        }
    }
=======
	public class ConnectionFailedEvent extends Event
	{
		public static const UNKNOWN_REASON:String = "unknownReason";
		public static const CONNECTION_FAILED:String = "connectionFailed";
		public static const CONNECTION_CLOSED:String = "connectionClosed";
		public static const INVALID_APP:String = "invalidApp";
		public static const APP_SHUTDOWN:String = "appShutdown";
		public static const CONNECTION_REJECTED:String = "connectionRejected";
		public static const ASYNC_ERROR:String = "asyncError";
		public static const USER_LOGGED_OUT:String = "userHasLoggedOut";
		public static const USER_EJECTED_FROM_MEETING:String = "userHasBeenEjectFromMeeting";
		public static const MODERATOR_DENIED_ME:String = "moderatorDeniedMe";
		
		public function ConnectionFailedEvent(type:String)
		{
			super(type, true, false);
		}
	}
>>>>>>> a05a7ca6
}<|MERGE_RESOLUTION|>--- conflicted
+++ resolved
@@ -1,60 +1,40 @@
-/**
-* BigBlueButton open source conferencing system - http://www.bigbluebutton.org/
-* 
-* Copyright (c) 2012 BigBlueButton Inc. and by respective authors (see below).
-*
-* This program is free software; you can redistribute it and/or modify it under the
-* terms of the GNU Lesser General Public License as published by the Free Software
-* Foundation; either version 3.0 of the License, or (at your option) any later
-* version.
-* 
-* BigBlueButton is distributed in the hope that it will be useful, but WITHOUT ANY
-* WARRANTY; without even the implied warranty of MERCHANTABILITY or FITNESS FOR A
-* PARTICULAR PURPOSE. See the GNU Lesser General Public License for more details.
-*
-* You should have received a copy of the GNU Lesser General Public License along
-* with BigBlueButton; if not, see <http://www.gnu.org/licenses/>.
-*
-*/
-package org.bigbluebutton.main.model.users.events
-{
-    import flash.events.Event;
-
-<<<<<<< HEAD
-    public class ConnectionFailedEvent extends Event {
-        public static const UNKNOWN_REASON:String = "unknownReason";
-        public static const CONNECTION_FAILED:String = "connectionFailed";
-        public static const CONNECTION_CLOSED:String = "connectionClosed";
-        public static const CONNECTION_ATTEMPT_TIMEDOUT:String = "connectionAttemptTimedout";
-        public static const INVALID_APP:String = "invalidApp";
-        public static const APP_SHUTDOWN:String = "appShutdown";
-        public static const CONNECTION_REJECTED:String = "connectionRejected";
-        public static const ASYNC_ERROR:String = "asyncError";
-        public static const USER_LOGGED_OUT:String = "userHasLoggedOut";
-        public static const USER_EJECTED_FROM_MEETING:String = "userHasBeenEjectFromMeeting";
-
-        public function ConnectionFailedEvent(type:String) {
-            super(type, true, false);
-        }
-    }
-=======
-	public class ConnectionFailedEvent extends Event
-	{
-		public static const UNKNOWN_REASON:String = "unknownReason";
-		public static const CONNECTION_FAILED:String = "connectionFailed";
-		public static const CONNECTION_CLOSED:String = "connectionClosed";
-		public static const INVALID_APP:String = "invalidApp";
-		public static const APP_SHUTDOWN:String = "appShutdown";
-		public static const CONNECTION_REJECTED:String = "connectionRejected";
-		public static const ASYNC_ERROR:String = "asyncError";
-		public static const USER_LOGGED_OUT:String = "userHasLoggedOut";
-		public static const USER_EJECTED_FROM_MEETING:String = "userHasBeenEjectFromMeeting";
-		public static const MODERATOR_DENIED_ME:String = "moderatorDeniedMe";
-		
-		public function ConnectionFailedEvent(type:String)
-		{
-			super(type, true, false);
-		}
-	}
->>>>>>> a05a7ca6
+/**
+* BigBlueButton open source conferencing system - http://www.bigbluebutton.org/
+* 
+* Copyright (c) 2012 BigBlueButton Inc. and by respective authors (see below).
+*
+* This program is free software; you can redistribute it and/or modify it under the
+* terms of the GNU Lesser General Public License as published by the Free Software
+* Foundation; either version 3.0 of the License, or (at your option) any later
+* version.
+* 
+* BigBlueButton is distributed in the hope that it will be useful, but WITHOUT ANY
+* WARRANTY; without even the implied warranty of MERCHANTABILITY or FITNESS FOR A
+* PARTICULAR PURPOSE. See the GNU Lesser General Public License for more details.
+*
+* You should have received a copy of the GNU Lesser General Public License along
+* with BigBlueButton; if not, see <http://www.gnu.org/licenses/>.
+*
+*/
+package org.bigbluebutton.main.model.users.events
+{
+    import flash.events.Event;
+
+    public class ConnectionFailedEvent extends Event {
+        public static const UNKNOWN_REASON:String = "unknownReason";
+        public static const CONNECTION_FAILED:String = "connectionFailed";
+        public static const CONNECTION_CLOSED:String = "connectionClosed";
+        public static const CONNECTION_ATTEMPT_TIMEDOUT:String = "connectionAttemptTimedout";
+        public static const INVALID_APP:String = "invalidApp";
+        public static const APP_SHUTDOWN:String = "appShutdown";
+        public static const CONNECTION_REJECTED:String = "connectionRejected";
+        public static const ASYNC_ERROR:String = "asyncError";
+        public static const USER_LOGGED_OUT:String = "userHasLoggedOut";
+        public static const USER_EJECTED_FROM_MEETING:String = "userHasBeenEjectFromMeeting";
+        public static const MODERATOR_DENIED_ME:String = "moderatorDeniedMe";
+
+        public function ConnectionFailedEvent(type:String) {
+            super(type, true, false);
+        }
+    }
 }