--- conflicted
+++ resolved
@@ -25,7 +25,7 @@
 	import flash.net.URLVariables;
 	import flash.net.navigateToURL;	
 	import org.bigbluebutton.common.LogUtil;
-	import org.bigbluebutton.core.BBB;
+	import org.bigbluebutton.core.BBB;
 	        	
 	public class JoinService
 	{  
@@ -67,17 +67,10 @@
 				
 			} else if (returncode == 'SUCCESS') {
 				LogUtil.debug("Join SUCESS = " + xml);
-<<<<<<< HEAD
-				var user:Object = {username:xml.fullname, conference:xml.conference, conferenceName:xml.confname,
-										meetingID:xml.meetingID, externUserID:xml.externUserID, internalUserId:xml.internalUserId,
-										role:xml.role, room:xml.room, authToken:xml.room, record:xml.record, guest:xml.guest,
-										webvoiceconf:xml.webvoiceconf,
-										voicebridge:xml.voicebridge, mode:xml.mode, welcome:xml.welcome, logoutUrl:xml.logoutUrl};
-=======
         trace("JoinService::handleComplete() Join SUCESS = " + xml);
 				var user:Object = {username:xml.fullname, conference:xml.conference, conferenceName:xml.confname, externMeetingID:xml.externMeetingID,
 										meetingID:xml.meetingID, externUserID:xml.externUserID, internalUserId:xml.internalUserID,
-										role:xml.role, room:xml.room, authToken:xml.room, record:xml.record, 
+										role:xml.role, room:xml.room, authToken:xml.room, record:xml.record, guest:xml.guest,
 										webvoiceconf:xml.webvoiceconf, dialnumber:xml.dialnumber,
 										voicebridge:xml.voicebridge, mode:xml.mode, welcome:xml.welcome, logoutUrl:xml.logoutUrl, 
                     defaultLayout:xml.defaultLayout, avatarURL:xml.avatarURL};
@@ -89,7 +82,6 @@
 						user.customdata[cdnode.name()] = cdnode.toString();
 					}
 				}
->>>>>>> 8c656f0a
 				
 				if (_resultListener != null) _resultListener(true, user);
 			}
