/**
* BigBlueButton open source conferencing system - http://www.bigbluebutton.org/
* 
* Copyright (c) 2012 BigBlueButton Inc. and by respective authors (see below).
*
* This program is free software; you can redistribute it and/or modify it under the
* terms of the GNU Lesser General Public License as published by the Free Software
* Foundation; either version 3.0 of the License, or (at your option) any later
* version.
* 
* BigBlueButton is distributed in the hope that it will be useful, but WITHOUT ANY
* WARRANTY; without even the implied warranty of MERCHANTABILITY or FITNESS FOR A
* PARTICULAR PURPOSE. See the GNU Lesser General Public License for more details.
*
* You should have received a copy of the GNU Lesser General Public License along
* with BigBlueButton; if not, see <http://www.gnu.org/licenses/>.
*
*/
package org.bigbluebutton.main.model.users
{
	import com.asfusion.mate.events.Dispatcher;
	
	import flash.events.*;
	import flash.net.URLLoader;
	import flash.net.URLRequest;
	import flash.net.URLRequestMethod;
	import flash.net.URLVariables;
	import flash.net.navigateToURL;
	
	import org.bigbluebutton.common.LogUtil;
	import org.bigbluebutton.core.BBB;
	import org.bigbluebutton.core.model.Me;
	import org.bigbluebutton.core.model.MeBuilder;
	import org.bigbluebutton.core.model.MeetingBuilder;
	import org.bigbluebutton.core.model.MeetingModel;
	import org.bigbluebutton.core.model.users.User;
	import org.bigbluebutton.core.model.users.UsersModel;
	import org.bigbluebutton.main.events.MeetingNotFoundEvent;
	import org.bigbluebutton.main.model.users.events.ConnectionFailedEvent;
        	
	public class JoinService
	{  
    private static const LOG:String = "Users::JoinService - ";
    
		private var request:URLRequest = new URLRequest();
		private var vars:URLVariables = new URLVariables();
		
		private var urlLoader:URLLoader;
		private var _resultListener:Function;
		
		public function JoinService() {
			urlLoader = new URLLoader();
		}
		
		public function load(url:String):void {
			var date:Date = new Date();
//			url += "?a=" + date.time
			LogUtil.debug("JoinService:load(...) " + url);
      request = new URLRequest(url);
      request.method = URLRequestMethod.GET;		
            
			urlLoader.addEventListener(Event.COMPLETE, handleComplete);
			urlLoader.addEventListener(HTTPStatusEvent.HTTP_STATUS, httpStatusHandler);
			urlLoader.addEventListener(IOErrorEvent.IO_ERROR, ioErrorHandler);
      urlLoader.load(request);	
		}

		public function addJoinResultListener(listener:Function):void {
			_resultListener = listener;
		}
		
		private function httpStatusHandler(event:HTTPStatusEvent):void {
			LogUtil.debug("httpStatusHandler: " + event);
		}

		private function ioErrorHandler(event:IOErrorEvent):void {
			trace("ioErrorHandler: " + event);
			var e:ConnectionFailedEvent = new ConnectionFailedEvent(ConnectionFailedEvent.USER_LOGGED_OUT);
			var dispatcher:Dispatcher = new Dispatcher();
			dispatcher.dispatchEvent(e);
		}
		
		private function handleComplete(e:Event):void {			
      var result:Object = JSON.parse(e.target.data);
      trace(LOG + "Enter response = " + JSON.stringify(result));
            
			var returncode:String = result.response.returncode;
			if (returncode == 'FAILED') {
				trace(LOG + "Join FAILED = " + JSON.stringify(result));						
        var dispatcher:Dispatcher = new Dispatcher();
        dispatcher.dispatchEvent(new MeetingNotFoundEvent(result.response.logoutURL));			
			} else if (returncode == 'SUCCESS') {
<<<<<<< HEAD
				trace("Join SUCESS = " + JSON.stringify(result));
        var response:Object = new Object();
        response.username = result.response.fullname;
        response.conference = result.response.conference; 
        response.conferenceName = result.response.confname;
        response.externMeetingID = result.response.externMeetingID;
        response.meetingID = result.response.meetingID;
        response.externUserID = result.response.externUserID;
        response.internalUserId = result.response.internalUserID;
        response.role = result.response.role;
        response.room = result.response.room;
        response.authToken = result.response.room;
        response.record = result.response.record;
        response.webvoiceconf = result.response.webvoiceconf;
        response.dialnumber = result.response.dialnumber;
        response.voicebridge = result.response.voicebridge;
        response.mode = result.response.mode;
        response.welcome = result.response.welcome;
        response.logoutUrl = result.response.logoutUrl;
        response.defaultLayout = result.response.defaultLayout;
        response.avatarURL = result.response.avatarURL
        
        if (result.response.hasOwnProperty("modOnlyMessage")) {
          response.modOnlyMessage = result.response.modOnlyMessage;
          MeetingModel.getInstance().modOnlyMessage = response.modOnlyMessage;
        }
          
        response.customdata = new Object();
       
				if (result.response.customdata) {
          var cdata:Array = result.response.customdata as Array;
          trace(LOG + "num custom data = " + cdata.length);
          for each (var item:Object in cdata) {
            trace(LOG + item.toString());
            for (var id:String in item) {
              var value:String = item[id] as String;
              trace(id + " = " + value);
              response.customdata[id] = value;
            }                        
          }
=======
				LogUtil.debug("Join SUCESS = " + xml);
        trace("JoinService::handleComplete() Join SUCESS = " + xml);
				var user:Object = {username:xml.fullname, conference:xml.conference, conferenceName:xml.confname, externMeetingID:xml.externMeetingID,
										meetingID:xml.meetingID, externUserID:xml.externUserID, internalUserId:xml.internalUserID,
										role:xml.role, room:xml.room, authToken:xml.room, record:xml.record, guest:xml.guest,
										webvoiceconf:xml.webvoiceconf, dialnumber:xml.dialnumber,
										voicebridge:xml.voicebridge, mode:xml.mode, welcome:xml.welcome, logoutUrl:xml.logoutUrl, 
                    defaultLayout:xml.defaultLayout, avatarURL:xml.avatarURL};
				user.customdata = new Object();
				if(xml.customdata)
				{
					for each(var cdnode:XML in xml.customdata.elements()){
						LogUtil.debug("checking user customdata: "+cdnode.name() + " = " + cdnode);
						user.customdata[cdnode.name()] = cdnode.toString();
					}
>>>>>>> 417b518c
				}
				        
        UsersModel.getInstance().me = new MeBuilder(response.internalUserId, response.username).withAvatar(response.avatarURL)
                                             .withExternalId(response.externUserID).withToken(response.authToken)
                                             .withLayout(response.defaultLayout).withWelcome(response.welcome)
                                             .withDialNumber(response.dialnumber).withRole(response.role)
                                             .withCustomData(response.customData).build();
                
        MeetingModel.getInstance().meeting = new MeetingBuilder(response.conference, response.conferenceName)
                                             .withDefaultLayout(response.defaultLayout).withVoiceConf(response.voiceBridge)
                                             .withExternalId(response.externMeetingID).withRecorded(response.record.toUpperCase() == "TRUE")
                                             .withDefaultAvatarUrl(response.avatarURL).withDialNumber(response.dialNumber)
                                             .withWelcomeMessage(response.welcome).withModOnlyMessage(response.modOnlyMessage)
                                             .build();
        
				if (_resultListener != null) _resultListener(true, response);
			}
				
		}
		
		public function get loader():URLLoader{
			return this.urlLoader;
		}
	}
}<|MERGE_RESOLUTION|>--- conflicted
+++ resolved
@@ -36,7 +36,7 @@
 	import org.bigbluebutton.core.model.users.User;
 	import org.bigbluebutton.core.model.users.UsersModel;
 	import org.bigbluebutton.main.events.MeetingNotFoundEvent;
-	import org.bigbluebutton.main.model.users.events.ConnectionFailedEvent;
+	import org.bigbluebutton.main.model.users.events.ConnectionFailedEvent;
         	
 	public class JoinService
 	{  
@@ -90,7 +90,6 @@
         var dispatcher:Dispatcher = new Dispatcher();
         dispatcher.dispatchEvent(new MeetingNotFoundEvent(result.response.logoutURL));			
 			} else if (returncode == 'SUCCESS') {
-<<<<<<< HEAD
 				trace("Join SUCESS = " + JSON.stringify(result));
         var response:Object = new Object();
         response.username = result.response.fullname;
@@ -101,6 +100,7 @@
         response.externUserID = result.response.externUserID;
         response.internalUserId = result.response.internalUserID;
         response.role = result.response.role;
+        response.guest = result.response.guest;
         response.room = result.response.room;
         response.authToken = result.response.room;
         response.record = result.response.record;
@@ -131,30 +131,14 @@
               response.customdata[id] = value;
             }                        
           }
-=======
-				LogUtil.debug("Join SUCESS = " + xml);
-        trace("JoinService::handleComplete() Join SUCESS = " + xml);
-				var user:Object = {username:xml.fullname, conference:xml.conference, conferenceName:xml.confname, externMeetingID:xml.externMeetingID,
-										meetingID:xml.meetingID, externUserID:xml.externUserID, internalUserId:xml.internalUserID,
-										role:xml.role, room:xml.room, authToken:xml.room, record:xml.record, guest:xml.guest,
-										webvoiceconf:xml.webvoiceconf, dialnumber:xml.dialnumber,
-										voicebridge:xml.voicebridge, mode:xml.mode, welcome:xml.welcome, logoutUrl:xml.logoutUrl, 
-                    defaultLayout:xml.defaultLayout, avatarURL:xml.avatarURL};
-				user.customdata = new Object();
-				if(xml.customdata)
-				{
-					for each(var cdnode:XML in xml.customdata.elements()){
-						LogUtil.debug("checking user customdata: "+cdnode.name() + " = " + cdnode);
-						user.customdata[cdnode.name()] = cdnode.toString();
-					}
->>>>>>> 417b518c
 				}
 				        
         UsersModel.getInstance().me = new MeBuilder(response.internalUserId, response.username).withAvatar(response.avatarURL)
                                              .withExternalId(response.externUserID).withToken(response.authToken)
                                              .withLayout(response.defaultLayout).withWelcome(response.welcome)
                                              .withDialNumber(response.dialnumber).withRole(response.role)
-                                             .withCustomData(response.customData).build();
+                                             .withCustomData(response.customData)
+                                             .withGuest(response.guest.toUpperCase() == "TRUE").build();
                 
         MeetingModel.getInstance().meeting = new MeetingBuilder(response.conference, response.conferenceName)
                                              .withDefaultLayout(response.defaultLayout).withVoiceConf(response.voiceBridge)
