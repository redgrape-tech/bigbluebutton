--- conflicted
+++ resolved
@@ -26,13 +26,7 @@
 	import flash.net.URLRequestMethod;
 	import flash.net.URLVariables;
 	import flash.net.navigateToURL;
-<<<<<<< HEAD
-	
-	import mx.collections.ArrayCollection;
-	
-=======
 	import mx.collections.ArrayCollection;	
->>>>>>> 47abd76c
 	import org.bigbluebutton.common.LogUtil;
 	import org.bigbluebutton.core.BBB;
 	import org.bigbluebutton.core.model.Me;
@@ -43,7 +37,7 @@
 	import org.bigbluebutton.core.model.users.User;
 	import org.bigbluebutton.core.model.users.UsersModel;
 	import org.bigbluebutton.main.events.MeetingNotFoundEvent;
-	import org.bigbluebutton.main.model.users.events.ConnectionFailedEvent;
+	import org.bigbluebutton.main.model.users.events.ConnectionFailedEvent;
         	
 	public class JoinService
 	{  
@@ -158,75 +152,7 @@
 			}
 			
 		}
-<<<<<<< HEAD
-		
-    private function loadStuns():void {
-      var stunOptions: StunOption = new StunOption();
-      stunOptions.parseOptions();
-      
-      if (stunOptions.stuns) {
-        request = new URLRequest(stunOptions.stuns);
-        request.method = URLRequestMethod.GET;		
-        
-        urlLoader.removeEventListener(Event.COMPLETE, handleComplete);
-        urlLoader.addEventListener(Event.COMPLETE, handleCompleteStuns);
-        urlLoader.addEventListener(HTTPStatusEvent.HTTP_STATUS, httpStatusHandler);
-        urlLoader.addEventListener(IOErrorEvent.IO_ERROR, ioErrorHandler);
-        urlLoader.load(request);
-      }
-    }
-    
-    private function handleCompleteStuns(e:Event):void {			
-      var result:Object = JSON.parse(e.target.data);
-      trace(LOG + "Stun response = " + JSON.stringify(result));
-      
-      var stunAndTurnServers: Object = new Object();
-      stunAndTurnServers.stuns = decodeStunServers(result);
-      stunAndTurnServers.turns = decodeTurnServers(result);
-      
-      MeetingModel.getInstance().stunAndTurnServers = stunAndTurnServers;
-      //trace(LOG + "STUNS=[" + JSON.stringify(MeetingModel.getInstance().stunAndTurnServers) + "]");
-    }
-    
-    private function decodeStunServers(result: Object):Object {
-      var stunServers: ArrayCollection = new ArrayCollection();
-      
-      if (result.hasOwnProperty("stunServers")) {
-        var stunsArray:Array = result.stunServers as Array;
-        for each (var stun:Object in stunsArray) {
-          var stunData:Object = new Object();
-          for (var id:String in stun) {
-            var value:String = stun[id] as String;
-            stunData[id] = value;
-          }   
-          stunServers.addItem(stunData);
-        }        
-      }
-      
-      return stunServers;
-    }
-    
-    private function decodeTurnServers(result: Object):Object {
-      var turnServers: ArrayCollection = new ArrayCollection();
-      
-      if (result.hasOwnProperty("turnServers")) {
-        var turnsArray:Array = result.turnServers as Array;
-        for each (var turn:Object in turnsArray) {
-          var turnData:Object = new Object();
-          for (var id:String in turn) {
-            var value:Object = turn[id] as Object;
-            turnData[id] = value;
-          }        
-          turnServers.addItem(turnData);
-        }        
-      }  
-      
-      return turnServers;
-    }
-    
-=======
 		 
->>>>>>> 47abd76c
 		public function get loader():URLLoader{
 			return this.urlLoader;
 		}
