--- conflicted
+++ resolved
@@ -1,201 +1,197 @@
-/**
- * BigBlueButton open source conferencing system - http://www.bigbluebutton.org/
- * 
- * Copyright (c) 2012 BigBlueButton Inc. and by respective authors (see below).
- *
- * This program is free software; you can redistribute it and/or modify it under the
- * terms of the GNU Lesser General Public License as published by the Free Software
- * Foundation; either version 3.0 of the License, or (at your option) any later
- * version.
- * 
- * BigBlueButton is distributed in the hope that it will be useful, but WITHOUT ANY
- * WARRANTY; without even the implied warranty of MERCHANTABILITY or FITNESS FOR A
- * PARTICULAR PURPOSE. See the GNU Lesser General Public License for more details.
- *
- * You should have received a copy of the GNU Lesser General Public License along
- * with BigBlueButton; if not, see <http://www.gnu.org/licenses/>.
- *
- */
-package org.bigbluebutton.main.model.users
-{
-  import com.asfusion.mate.events.Dispatcher;
-  
-  import flash.events.Event;
-  import flash.events.HTTPStatusEvent;
-  import flash.events.IOErrorEvent;
-  import flash.net.URLLoader;
-  import flash.net.URLRequest;
-  import flash.net.URLRequestMethod;
-  import flash.net.URLVariables;
-  
-  import org.as3commons.logging.api.ILogger;
-  import org.as3commons.logging.api.getClassLogger;
-  import org.bigbluebutton.core.UsersUtil;
-  import org.bigbluebutton.main.events.MeetingNotFoundEvent;
-  import org.bigbluebutton.main.model.users.events.ConnectionFailedEvent;
-  import org.bigbluebutton.util.QueryStringParameters;
-  
-  public class JoinService
-  {  
-    private static const LOGGER:ILogger = getClassLogger(JoinService);      
-    
-    private var request:URLRequest = new URLRequest();
-    private var reqVars:URLVariables = new URLVariables();
-    
-    private var urlLoader:URLLoader;
-    private var _resultListener:Function;
-    
-    public function JoinService() {
-      urlLoader = new URLLoader();
-    }
-    
-    public function load(url:String):void {
-      var p:QueryStringParameters = new QueryStringParameters();
-      p.collectParameters();
-      var sessionToken:String = p.getParameter("sessionToken");
-      
-      reqVars.sessionToken = sessionToken;
-      
-      var date:Date = new Date();
-      request = new URLRequest(url);
-      request.method = URLRequestMethod.GET;
-      request.data = reqVars;
-      
-      urlLoader.addEventListener(Event.COMPLETE, handleComplete);
-      urlLoader.addEventListener(HTTPStatusEvent.HTTP_STATUS, httpStatusHandler);
-      urlLoader.addEventListener(IOErrorEvent.IO_ERROR, ioErrorHandler);
-      urlLoader.load(request);	
-    }
-    
-    public function addJoinResultListener(listener:Function):void {
-      _resultListener = listener;
-    }
-    
-    private function httpStatusHandler(event:HTTPStatusEvent):void {
-      LOGGER.debug("httpStatusHandler: {0}", [event]);
-    }
-    
-    private function ioErrorHandler(event:IOErrorEvent):void {
-      var logData:Object = UsersUtil.initLogData();
-      logData.tags = ["initialization"];
-      logData.message = "IOError calling ENTER api."; 
-      LOGGER.error(JSON.stringify(logData));
-      
-      var e:ConnectionFailedEvent = new ConnectionFailedEvent(ConnectionFailedEvent.USER_LOGGED_OUT);
-      var dispatcher:Dispatcher = new Dispatcher();
-      dispatcher.dispatchEvent(e);
-    }
-    
-    private function processLogoutUrl(confInfo:Object):String {
-      var logoutUrl:String = confInfo.logoutUrl;
-      var rules:Object = {
-        "%%FULLNAME%%": confInfo.username,
-          "%%CONFNAME%%": confInfo.conferenceName,
-          "%%DIALNUM%%": confInfo.dialnumber,
-          "%%CONFNUM%%": confInfo.voicebridge
-      }
-      
-      for (var attr:String in rules) {
-        logoutUrl = logoutUrl.replace(new RegExp(attr, "g"), rules[attr]);
-      }
-      
-      return logoutUrl;
-    }
-    
-    private function extractMetadata(metadata:Object):Object {
-      var response:Object = new Object();
-      if (metadata) {
-        var data:Array = metadata as Array;
-        for each (var item:Object in data) {
-          for (var id:String in item) {
-            var value:String = item[id] as String;
-            response[id] = value;
-          }
-        }
-      }
-      return response;
-    }
-    
-    private function handleComplete(e:Event):void {			
-      var result:Object = JSON.parse(e.target.data);
-
-      var logData:Object = UsersUtil.initLogData();
-      logData.tags = ["initialization"];
-      
-      
-      var returncode:String = result.response.returncode;
-      if (returncode == 'FAILED') {
-        logData.message = "Calling ENTER api failed."; 
-        LOGGER.info(JSON.stringify(logData));
-        
-        var dispatcher:Dispatcher = new Dispatcher();
-        dispatcher.dispatchEvent(new MeetingNotFoundEvent(result.response.logoutURL));			
-      } else if (returncode == 'SUCCESS') {
-        logData.message = "Calling ENTER api succeeded."; 
-        LOGGER.info(JSON.stringify(logData));
-        
-        var apiResponse:EnterApiResponse = new EnterApiResponse();
-        apiResponse.meetingName = result.response.confname;
-        apiResponse.extMeetingId = result.response.externMeetingID;
-        apiResponse.intMeetingId = result.response.meetingID;
-        apiResponse.isBreakout = result.response.isBreakout;
-        
-        apiResponse.username = result.response.fullname;
-        apiResponse.extUserId = result.response.externUserID;
-        apiResponse.intUserId = result.response.internalUserID;
-        apiResponse.role = result.response.role;
-        apiResponse.guest = result.response.guest;
-        apiResponse.authed = result.response.authed;
-        apiResponse.authToken = result.response.authToken;
-        
-        apiResponse.record = (result.response.record.toUpperCase() == "TRUE");
-        apiResponse.allowStartStopRecording = result.response.allowStartStopRecording;
-<<<<<<< HEAD
-        apiResponse.webcamsOnlyForModerator = result.response.webcamsOnlyForModerator;
-=======
->>>>>>> 13dc23b6
-
-		apiResponse.bannerColor = result.response.bannerColor;
-		apiResponse.bannerText = result.response.bannerText;
-		
-        apiResponse.dialnumber = result.response.dialnumber;
-        apiResponse.voiceConf = result.response.voicebridge;
-
-        apiResponse.welcome = result.response.welcome;
-        apiResponse.logoutUrl = processLogoutUrl(result.response);
-        apiResponse.logoutTimer = result.response.logoutTimer;
-        apiResponse.defaultLayout = result.response.defaultLayout;
-        apiResponse.avatarURL = result.response.avatarURL;
-        
-        apiResponse.customdata = new Object();
-        
-        if (result.response.customdata) {
-          var cdata:Array = result.response.customdata as Array;
-          for each (var item:Object in cdata) {
-            for (var id:String in item) {
-              var value:String = item[id] as String;
-              apiResponse.customdata[id] = value;
-            }
-          }
-        }
-        
-        apiResponse.metadata = extractMetadata(result.response.metadata);
-        
-        if (result.response.hasOwnProperty("modOnlyMessage")) {
-          apiResponse.modOnlyMessage = result.response.modOnlyMessage;
-        }
-				
-				apiResponse.customLogo = result.response.customLogoURL;
-        apiResponse.customCopyright = result.response.customCopyright;
-				apiResponse.muteOnStart = result.response.muteOnStart as Boolean;
-				
-        if (_resultListener != null) _resultListener(true, apiResponse);
-      }
-      
-    }
-    
-    public function get loader():URLLoader{
-      return this.urlLoader;
-    }
-  }
+/**
+ * BigBlueButton open source conferencing system - http://www.bigbluebutton.org/
+ * 
+ * Copyright (c) 2012 BigBlueButton Inc. and by respective authors (see below).
+ *
+ * This program is free software; you can redistribute it and/or modify it under the
+ * terms of the GNU Lesser General Public License as published by the Free Software
+ * Foundation; either version 3.0 of the License, or (at your option) any later
+ * version.
+ * 
+ * BigBlueButton is distributed in the hope that it will be useful, but WITHOUT ANY
+ * WARRANTY; without even the implied warranty of MERCHANTABILITY or FITNESS FOR A
+ * PARTICULAR PURPOSE. See the GNU Lesser General Public License for more details.
+ *
+ * You should have received a copy of the GNU Lesser General Public License along
+ * with BigBlueButton; if not, see <http://www.gnu.org/licenses/>.
+ *
+ */
+package org.bigbluebutton.main.model.users
+{
+  import com.asfusion.mate.events.Dispatcher;
+  
+  import flash.events.Event;
+  import flash.events.HTTPStatusEvent;
+  import flash.events.IOErrorEvent;
+  import flash.net.URLLoader;
+  import flash.net.URLRequest;
+  import flash.net.URLRequestMethod;
+  import flash.net.URLVariables;
+  
+  import org.as3commons.logging.api.ILogger;
+  import org.as3commons.logging.api.getClassLogger;
+  import org.bigbluebutton.core.UsersUtil;
+  import org.bigbluebutton.main.events.MeetingNotFoundEvent;
+  import org.bigbluebutton.main.model.users.events.ConnectionFailedEvent;
+  import org.bigbluebutton.util.QueryStringParameters;
+  
+  public class JoinService
+  {  
+    private static const LOGGER:ILogger = getClassLogger(JoinService);      
+    
+    private var request:URLRequest = new URLRequest();
+    private var reqVars:URLVariables = new URLVariables();
+    
+    private var urlLoader:URLLoader;
+    private var _resultListener:Function;
+    
+    public function JoinService() {
+      urlLoader = new URLLoader();
+    }
+    
+    public function load(url:String):void {
+      var p:QueryStringParameters = new QueryStringParameters();
+      p.collectParameters();
+      var sessionToken:String = p.getParameter("sessionToken");
+      
+      reqVars.sessionToken = sessionToken;
+      
+      var date:Date = new Date();
+      request = new URLRequest(url);
+      request.method = URLRequestMethod.GET;
+      request.data = reqVars;
+      
+      urlLoader.addEventListener(Event.COMPLETE, handleComplete);
+      urlLoader.addEventListener(HTTPStatusEvent.HTTP_STATUS, httpStatusHandler);
+      urlLoader.addEventListener(IOErrorEvent.IO_ERROR, ioErrorHandler);
+      urlLoader.load(request);	
+    }
+    
+    public function addJoinResultListener(listener:Function):void {
+      _resultListener = listener;
+    }
+    
+    private function httpStatusHandler(event:HTTPStatusEvent):void {
+      LOGGER.debug("httpStatusHandler: {0}", [event]);
+    }
+    
+    private function ioErrorHandler(event:IOErrorEvent):void {
+      var logData:Object = UsersUtil.initLogData();
+      logData.tags = ["initialization"];
+      logData.message = "IOError calling ENTER api."; 
+      LOGGER.error(JSON.stringify(logData));
+      
+      var e:ConnectionFailedEvent = new ConnectionFailedEvent(ConnectionFailedEvent.USER_LOGGED_OUT);
+      var dispatcher:Dispatcher = new Dispatcher();
+      dispatcher.dispatchEvent(e);
+    }
+    
+    private function processLogoutUrl(confInfo:Object):String {
+      var logoutUrl:String = confInfo.logoutUrl;
+      var rules:Object = {
+        "%%FULLNAME%%": confInfo.username,
+          "%%CONFNAME%%": confInfo.conferenceName,
+          "%%DIALNUM%%": confInfo.dialnumber,
+          "%%CONFNUM%%": confInfo.voicebridge
+      }
+      
+      for (var attr:String in rules) {
+        logoutUrl = logoutUrl.replace(new RegExp(attr, "g"), rules[attr]);
+      }
+      
+      return logoutUrl;
+    }
+    
+    private function extractMetadata(metadata:Object):Object {
+      var response:Object = new Object();
+      if (metadata) {
+        var data:Array = metadata as Array;
+        for each (var item:Object in data) {
+          for (var id:String in item) {
+            var value:String = item[id] as String;
+            response[id] = value;
+          }
+        }
+      }
+      return response;
+    }
+    
+    private function handleComplete(e:Event):void {			
+      var result:Object = JSON.parse(e.target.data);
+
+      var logData:Object = UsersUtil.initLogData();
+      logData.tags = ["initialization"];
+      
+      
+      var returncode:String = result.response.returncode;
+      if (returncode == 'FAILED') {
+        logData.message = "Calling ENTER api failed."; 
+        LOGGER.info(JSON.stringify(logData));
+        
+        var dispatcher:Dispatcher = new Dispatcher();
+        dispatcher.dispatchEvent(new MeetingNotFoundEvent(result.response.logoutURL));			
+      } else if (returncode == 'SUCCESS') {
+        logData.message = "Calling ENTER api succeeded."; 
+        LOGGER.info(JSON.stringify(logData));
+        
+        var apiResponse:EnterApiResponse = new EnterApiResponse();
+        apiResponse.meetingName = result.response.confname;
+        apiResponse.extMeetingId = result.response.externMeetingID;
+        apiResponse.intMeetingId = result.response.meetingID;
+        apiResponse.isBreakout = result.response.isBreakout;
+        
+        apiResponse.username = result.response.fullname;
+        apiResponse.extUserId = result.response.externUserID;
+        apiResponse.intUserId = result.response.internalUserID;
+        apiResponse.role = result.response.role;
+        apiResponse.guest = result.response.guest;
+        apiResponse.authed = result.response.authed;
+        apiResponse.authToken = result.response.authToken;
+        
+        apiResponse.record = (result.response.record.toUpperCase() == "TRUE");
+        apiResponse.allowStartStopRecording = result.response.allowStartStopRecording;
+
+		apiResponse.bannerColor = result.response.bannerColor;
+		apiResponse.bannerText = result.response.bannerText;
+		
+        apiResponse.dialnumber = result.response.dialnumber;
+        apiResponse.voiceConf = result.response.voicebridge;
+
+        apiResponse.welcome = result.response.welcome;
+        apiResponse.logoutUrl = processLogoutUrl(result.response);
+        apiResponse.logoutTimer = result.response.logoutTimer;
+        apiResponse.defaultLayout = result.response.defaultLayout;
+        apiResponse.avatarURL = result.response.avatarURL;
+        
+        apiResponse.customdata = new Object();
+        
+        if (result.response.customdata) {
+          var cdata:Array = result.response.customdata as Array;
+          for each (var item:Object in cdata) {
+            for (var id:String in item) {
+              var value:String = item[id] as String;
+              apiResponse.customdata[id] = value;
+            }
+          }
+        }
+        
+        apiResponse.metadata = extractMetadata(result.response.metadata);
+        
+        if (result.response.hasOwnProperty("modOnlyMessage")) {
+          apiResponse.modOnlyMessage = result.response.modOnlyMessage;
+        }
+				
+				apiResponse.customLogo = result.response.customLogoURL;
+        apiResponse.customCopyright = result.response.customCopyright;
+				apiResponse.muteOnStart = result.response.muteOnStart as Boolean;
+				
+        if (_resultListener != null) _resultListener(true, apiResponse);
+      }
+      
+    }
+    
+    public function get loader():URLLoader{
+      return this.urlLoader;
+    }
+  }
 }