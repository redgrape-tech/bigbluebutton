--- conflicted
+++ resolved
@@ -1,136 +1,133 @@
-/**
- * BigBlueButton open source conferencing system - http://www.bigbluebutton.org/
- * 
- * Copyright (c) 2012 BigBlueButton Inc. and by respective authors (see below).
- *
- * This program is free software; you can redistribute it and/or modify it under the
- * terms of the GNU Lesser General Public License as published by the Free Software
- * Foundation; either version 3.0 of the License, or (at your option) any later
- * version.
- * 
- * BigBlueButton is distributed in the hope that it will be useful, but WITHOUT ANY
- * WARRANTY; without even the implied warranty of MERCHANTABILITY or FITNESS FOR A
- * PARTICULAR PURPOSE. See the GNU Lesser General Public License for more details.
- *
- * You should have received a copy of the GNU Lesser General Public License along
- * with BigBlueButton; if not, see <http://www.gnu.org/licenses/>.
- *
- */
-package org.bigbluebutton.main.model.modules
-{
-  import com.asfusion.mate.events.Dispatcher;
-  
-  import org.as3commons.logging.api.ILogger;
-  import org.as3commons.logging.api.getClassLogger;
-  import org.bigbluebutton.main.events.BBBEvent;
-  import org.bigbluebutton.main.events.ModuleLoadEvent;
-  import org.bigbluebutton.main.events.PortTestEvent;
-  import org.bigbluebutton.main.events.UserServicesEvent;
-  
-  public class ModulesDispatcher
-  {
-	private static const LOGGER:ILogger = getClassLogger(ModulesDispatcher);
-	  
-    private var dispatcher:Dispatcher;
-    private var enterApiService: EnterApiService;
-    private var meetingInfo:Object = new Object();
-    
-    public function ModulesDispatcher()
-    {
-      dispatcher = new Dispatcher();
-    }
-	
-    public function sendLoadProgressEvent(moduleName:String, loadProgress:Number):void{
-      var loadEvent:ModuleLoadEvent = new ModuleLoadEvent(ModuleLoadEvent.MODULE_LOAD_PROGRESS);
-      loadEvent.moduleName = moduleName;
-      loadEvent.progress = loadProgress;
-      dispatcher.dispatchEvent(loadEvent);
-    }
-    
-    public function sendModuleLoadReadyEvent(moduleName:String):void{
-      var loadReadyEvent:ModuleLoadEvent = new ModuleLoadEvent(ModuleLoadEvent.MODULE_LOAD_READY);
-      loadReadyEvent.moduleName = moduleName;
-      dispatcher.dispatchEvent(loadReadyEvent);	
-    }
-    
-    public function sendAllModulesLoadedEvent():void{
-      dispatcher.dispatchEvent(new ModuleLoadEvent(ModuleLoadEvent.ALL_MODULES_LOADED));
-      
-      var loginEvent:BBBEvent = new BBBEvent(BBBEvent.LOGIN_EVENT);
-      dispatcher.dispatchEvent(loginEvent);	
-    }
-    
-    public function sendStartUserServicesEvent():void{
-      var e:UserServicesEvent = new UserServicesEvent(UserServicesEvent.START_USER_SERVICES);
-      dispatcher.dispatchEvent(e);
-    }
-    
-    public function sendPortTestEvent():void{
-	  doPortTesting();
-    }
-    
-    private function doPortTesting():void{
-      var e:PortTestEvent = new PortTestEvent(PortTestEvent.TEST_RTMP);
-      dispatcher.dispatchEvent(e);       
-    }
-    
-    public function sendTunnelingFailedEvent(server: String, app: String):void{     
-      dispatcher.dispatchEvent(new PortTestEvent(PortTestEvent.TUNNELING_FAILED));
-    }
-    
-    public function sendPortTestSuccessEvent(port:String, host:String, tunnel:Boolean, app:String):void{
-      var portEvent:PortTestEvent = new PortTestEvent(PortTestEvent.PORT_TEST_SUCCESS);
-      portEvent.port = port;
-      portEvent.hostname = host;
-      portEvent.tunnel = tunnel;
-      portEvent.app = app;
-      dispatcher.dispatchEvent(portEvent);
-      
-    }
-    
-    public function sendPortTestFailedEvent(port:String, host:String, tunnel:Boolean, app:String):void{
-      var portFailEvent:PortTestEvent = new PortTestEvent(PortTestEvent.PORT_TEST_FAILED);
-      portFailEvent.port = port;
-      portFailEvent.hostname = host;
-      portFailEvent.tunnel = tunnel;
-      portFailEvent.app = app;
-      dispatcher.dispatchEvent(portFailEvent);
-      
-    }
-    
-    public function sendModuleLoadingStartedEvent():void{
-      var event:ModuleLoadEvent = new ModuleLoadEvent(ModuleLoadEvent.MODULE_LOADING_STARTED);
-      dispatcher.dispatchEvent(event);
-    }
-<<<<<<< HEAD
-    
-    public function sendConfigParameters(c:ConfigParameters):void{
-      enterApiUrl = c.host;
-      
-      var event:ConfigEvent = new ConfigEvent(ConfigEvent.CONFIG_EVENT);
-      var config:Config;
-      config = new ConfigBuilder(c.version, c.localeVersion)
-        .withApplication(c.application)
-        .withHelpUrl(c.helpURL)
-        .withHost(c.host)
-        .withLanguageEnabled(c.languageEnabled)
-        .withShortcutKeysShowButton(c.shortcutKeysShowButton)
-        .withNumModule(c.numModules)
-        .withPortTestApplication(c.portTestApplication)
-        .withPortTestHost(c.portTestHost)
-        .withShowDebug(c.showDebug)
-        .withSkinning(c.skinning)
-        .withCopyright(c.copyright)
-        .withLogo(c.logo)
-        .withBackground(c.background)
-        .withToolbarColor(c.toolbarColor)
-        .withToolbarColorAlphas(c.toolbarColorAlphas)
-        .build()
-      event.config = config;
-      dispatcher.dispatchEvent(event);
-    }
-=======
-
->>>>>>> 3a620234
-  }
-}
+/**
+ * BigBlueButton open source conferencing system - http://www.bigbluebutton.org/
+ * 
+ * Copyright (c) 2012 BigBlueButton Inc. and by respective authors (see below).
+ *
+ * This program is free software; you can redistribute it and/or modify it under the
+ * terms of the GNU Lesser General Public License as published by the Free Software
+ * Foundation; either version 3.0 of the License, or (at your option) any later
+ * version.
+ * 
+ * BigBlueButton is distributed in the hope that it will be useful, but WITHOUT ANY
+ * WARRANTY; without even the implied warranty of MERCHANTABILITY or FITNESS FOR A
+ * PARTICULAR PURPOSE. See the GNU Lesser General Public License for more details.
+ *
+ * You should have received a copy of the GNU Lesser General Public License along
+ * with BigBlueButton; if not, see <http://www.gnu.org/licenses/>.
+ *
+ */
+package org.bigbluebutton.main.model.modules
+{
+  import com.asfusion.mate.events.Dispatcher;
+  
+  import org.as3commons.logging.api.ILogger;
+  import org.as3commons.logging.api.getClassLogger;
+  import org.bigbluebutton.main.events.BBBEvent;
+  import org.bigbluebutton.main.events.ModuleLoadEvent;
+  import org.bigbluebutton.main.events.PortTestEvent;
+  import org.bigbluebutton.main.events.UserServicesEvent;
+  
+  public class ModulesDispatcher
+  {
+	private static const LOGGER:ILogger = getClassLogger(ModulesDispatcher);
+	  
+    private var dispatcher:Dispatcher;
+    private var enterApiService: EnterApiService;
+    private var meetingInfo:Object = new Object();
+    
+    public function ModulesDispatcher()
+    {
+      dispatcher = new Dispatcher();
+    }
+	
+    public function sendLoadProgressEvent(moduleName:String, loadProgress:Number):void{
+      var loadEvent:ModuleLoadEvent = new ModuleLoadEvent(ModuleLoadEvent.MODULE_LOAD_PROGRESS);
+      loadEvent.moduleName = moduleName;
+      loadEvent.progress = loadProgress;
+      dispatcher.dispatchEvent(loadEvent);
+    }
+    
+    public function sendModuleLoadReadyEvent(moduleName:String):void{
+      var loadReadyEvent:ModuleLoadEvent = new ModuleLoadEvent(ModuleLoadEvent.MODULE_LOAD_READY);
+      loadReadyEvent.moduleName = moduleName;
+      dispatcher.dispatchEvent(loadReadyEvent);	
+    }
+    
+    public function sendAllModulesLoadedEvent():void{
+      dispatcher.dispatchEvent(new ModuleLoadEvent(ModuleLoadEvent.ALL_MODULES_LOADED));
+      
+      var loginEvent:BBBEvent = new BBBEvent(BBBEvent.LOGIN_EVENT);
+      dispatcher.dispatchEvent(loginEvent);	
+    }
+    
+    public function sendStartUserServicesEvent():void{
+      var e:UserServicesEvent = new UserServicesEvent(UserServicesEvent.START_USER_SERVICES);
+      dispatcher.dispatchEvent(e);
+    }
+    
+    public function sendPortTestEvent():void{
+	  doPortTesting();
+    }
+    
+    private function doPortTesting():void{
+      var e:PortTestEvent = new PortTestEvent(PortTestEvent.TEST_RTMP);
+      dispatcher.dispatchEvent(e);       
+    }
+    
+    public function sendTunnelingFailedEvent(server: String, app: String):void{     
+      dispatcher.dispatchEvent(new PortTestEvent(PortTestEvent.TUNNELING_FAILED));
+    }
+    
+    public function sendPortTestSuccessEvent(port:String, host:String, tunnel:Boolean, app:String):void{
+      var portEvent:PortTestEvent = new PortTestEvent(PortTestEvent.PORT_TEST_SUCCESS);
+      portEvent.port = port;
+      portEvent.hostname = host;
+      portEvent.tunnel = tunnel;
+      portEvent.app = app;
+      dispatcher.dispatchEvent(portEvent);
+      
+    }
+    
+    public function sendPortTestFailedEvent(port:String, host:String, tunnel:Boolean, app:String):void{
+      var portFailEvent:PortTestEvent = new PortTestEvent(PortTestEvent.PORT_TEST_FAILED);
+      portFailEvent.port = port;
+      portFailEvent.hostname = host;
+      portFailEvent.tunnel = tunnel;
+      portFailEvent.app = app;
+      dispatcher.dispatchEvent(portFailEvent);
+      
+    }
+    
+    public function sendModuleLoadingStartedEvent():void{
+      var event:ModuleLoadEvent = new ModuleLoadEvent(ModuleLoadEvent.MODULE_LOADING_STARTED);
+      dispatcher.dispatchEvent(event);
+    }
+/*
+    public function sendConfigParameters(c:ConfigParameters):void{
+      enterApiUrl = c.host;
+      
+      var event:ConfigEvent = new ConfigEvent(ConfigEvent.CONFIG_EVENT);
+      var config:Config;
+      config = new ConfigBuilder(c.version, c.localeVersion)
+        .withApplication(c.application)
+        .withHelpUrl(c.helpURL)
+        .withHost(c.host)
+        .withLanguageEnabled(c.languageEnabled)
+        .withShortcutKeysShowButton(c.shortcutKeysShowButton)
+        .withNumModule(c.numModules)
+        .withPortTestApplication(c.portTestApplication)
+        .withPortTestHost(c.portTestHost)
+        .withShowDebug(c.showDebug)
+        .withSkinning(c.skinning)
+        .withCopyright(c.copyright)
+        .withLogo(c.logo)
+        .withBackground(c.background)
+        .withToolbarColor(c.toolbarColor)
+        .withToolbarColorAlphas(c.toolbarColorAlphas)
+        .build()
+      event.config = config;
+      dispatcher.dispatchEvent(event);
+    }
+*/
+  }
+}