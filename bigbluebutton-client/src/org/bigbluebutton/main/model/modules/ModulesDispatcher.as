<<<<<<< HEAD
/**
 * BigBlueButton open source conferencing system - http://www.bigbluebutton.org/
 * 
 * Copyright (c) 2012 BigBlueButton Inc. and by respective authors (see below).
 *
 * This program is free software; you can redistribute it and/or modify it under the
 * terms of the GNU Lesser General Public License as published by the Free Software
 * Foundation; either version 3.0 of the License, or (at your option) any later
 * version.
 * 
 * BigBlueButton is distributed in the hope that it will be useful, but WITHOUT ANY
 * WARRANTY; without even the implied warranty of MERCHANTABILITY or FITNESS FOR A
 * PARTICULAR PURPOSE. See the GNU Lesser General Public License for more details.
 *
 * You should have received a copy of the GNU Lesser General Public License along
 * with BigBlueButton; if not, see <http://www.gnu.org/licenses/>.
 *
 */
package org.bigbluebutton.main.model.modules
{
  import com.asfusion.mate.events.Dispatcher;
  
  import flash.events.TimerEvent;
  
  import org.as3commons.logging.api.ILogger;
  import org.as3commons.logging.api.getClassLogger;
  import org.as3commons.logging.util.jsonXify;
  import org.bigbluebutton.core.vo.Config;
  import org.bigbluebutton.core.vo.ConfigBuilder;
  import org.bigbluebutton.main.api.JSLog;
  import org.bigbluebutton.main.events.BBBEvent;
  import org.bigbluebutton.main.events.ConfigEvent;
  import org.bigbluebutton.main.events.ModuleLoadEvent;
  import org.bigbluebutton.main.events.PortTestEvent;
  import org.bigbluebutton.main.events.UserServicesEvent;
  import org.bigbluebutton.main.model.ConfigParameters;
  
  public class ModulesDispatcher
  {
	private static const LOGGER:ILogger = getClassLogger(ModulesDispatcher);
	  
    private var dispatcher:Dispatcher;
    private var enterApiService: EnterApiService;
    private var meetingInfo:Object = new Object();
    private var enterApiUrl:String;
    
    public function ModulesDispatcher()
    {
      dispatcher = new Dispatcher();
      
    }
    
    public function sendLoadProgressEvent(moduleName:String, loadProgress:Number):void{
      var loadEvent:ModuleLoadEvent = new ModuleLoadEvent(ModuleLoadEvent.MODULE_LOAD_PROGRESS);
      loadEvent.moduleName = moduleName;
      loadEvent.progress = loadProgress;
      dispatcher.dispatchEvent(loadEvent);
    }
    
    public function sendModuleLoadReadyEvent(moduleName:String):void{
      var loadReadyEvent:ModuleLoadEvent = new ModuleLoadEvent(ModuleLoadEvent.MODULE_LOAD_READY);
      loadReadyEvent.moduleName = moduleName;
      dispatcher.dispatchEvent(loadReadyEvent);	
    }
    
    public function sendAllModulesLoadedEvent():void{
      dispatcher.dispatchEvent(new ModuleLoadEvent(ModuleLoadEvent.ALL_MODULES_LOADED));
      
      var loginEvent:BBBEvent = new BBBEvent(BBBEvent.LOGIN_EVENT);
      dispatcher.dispatchEvent(loginEvent);	
    }
    
    public function sendStartUserServicesEvent(application:String, host:String, isTunnelling:Boolean):void{
      var e:UserServicesEvent = new UserServicesEvent(UserServicesEvent.START_USER_SERVICES);
      e.applicationURI = application;
      e.hostURI = host;
      e.isTunnelling = isTunnelling;
      dispatcher.dispatchEvent(e);
    }
    
    public function sendPortTestEvent():void {     
      getMeetingAndUserInfo();
    }
    
    private function getMeetingAndUserInfo():void {
      enterApiService = new EnterApiService();
      enterApiService.addResultListener(resultListener);
      enterApiService.load(enterApiUrl);
    }
      
    private function resultListener(success:Boolean, result:Object):void {
      if (success) {
        meetingInfo.username = result.username;
        meetingInfo.userId = result.userId;
        meetingInfo.meetingName = result.meetingName;
        meetingInfo.meetingId = result.meetingId;
        
        doPortTesting();
      } else {
        var logData:Object = new Object();
        JSLog.critical("Failed to get meeting and user info from Enter API", logData);
        
        dispatcher.dispatchEvent(new PortTestEvent(PortTestEvent.TUNNELING_FAILED));
      }
    }
    
    private function doPortTesting():void {
      var e:PortTestEvent = new PortTestEvent(PortTestEvent.TEST_RTMP);
      dispatcher.dispatchEvent(e);       
    }
    
    private function timerHandler(e:TimerEvent):void{
      var evt:PortTestEvent = new PortTestEvent(PortTestEvent.PORT_TEST_UPDATE);
      dispatcher.dispatchEvent(evt);
    }
    
    public function sendTunnelingFailedEvent(server: String, app: String):void{
      var logData:Object = new Object();
      logData.server = server;
      logData.app = app;
      logData.userId = meetingInfo.userId;
      logData.username = meetingInfo.username;
      logData.meetingName = meetingInfo.meetingName;
      logData.meetingId = meetingInfo.meetingId;
	  LOGGER.fatal("Cannot connect to Red5 using RTMP and RTMPT {0}", [jsonXify(logData)]);
      JSLog.critical("Cannot connect to Red5 using RTMP and RTMPT", logData);
      
      dispatcher.dispatchEvent(new PortTestEvent(PortTestEvent.TUNNELING_FAILED));
    }
    
    public function sendPortTestSuccessEvent(port:String, host:String, protocol:String, app:String):void{
      var logData:Object = new Object();
      logData.port = port;
      logData.server = host;
      logData.protocol = protocol;
      logData.app = app;      
      logData.userId = meetingInfo.userId;
      logData.username = meetingInfo.username;
      logData.meetingName = meetingInfo.meetingName;
      logData.meetingId = meetingInfo.meetingId;
      JSLog.debug("Successfully connected on test connection.", logData);
      
      var portEvent:PortTestEvent = new PortTestEvent(PortTestEvent.PORT_TEST_SUCCESS);
      portEvent.port = port;
      portEvent.hostname = host;
      portEvent.protocol = protocol;
      portEvent.app = app;
      dispatcher.dispatchEvent(portEvent);
      
    }
    
    public function sendPortTestFailedEvent(port:String, host:String, protocol:String, app:String):void{
      var portFailEvent:PortTestEvent = new PortTestEvent(PortTestEvent.PORT_TEST_FAILED);
      portFailEvent.port = port;
      portFailEvent.hostname = host;
      portFailEvent.protocol = protocol;
      portFailEvent.app = app;
      dispatcher.dispatchEvent(portFailEvent);
      
    }
    
    public function sendModuleLoadingStartedEvent(modules:XMLList):void{
      var event:ModuleLoadEvent = new ModuleLoadEvent(ModuleLoadEvent.MODULE_LOADING_STARTED);
      event.modules = modules;
      dispatcher.dispatchEvent(event);
    }
    
    public function sendConfigParameters(c:ConfigParameters):void{
      enterApiUrl = c.host;
      
      var event:ConfigEvent = new ConfigEvent(ConfigEvent.CONFIG_EVENT);
      var config:Config;
      config = new ConfigBuilder(c.version, c.localeVersion)
        .withApplication(c.application)
        .withHelpUrl(c.helpURL)
        .withHost(c.host)
        .withLanguageEnabled(c.languageEnabled)
        .withShortcutKeysShowButton(c.shortcutKeysShowButton)
        .withNumModule(c.numModules)
        .withPortTestApplication(c.portTestApplication)
        .withPortTestHost(c.portTestHost)
        .withShowDebug(c.showDebug)
        .withSkinning(c.skinning)
        .build()
      event.config = config;
      dispatcher.dispatchEvent(event);
    }
  }
}
=======
/**
 * BigBlueButton open source conferencing system - http://www.bigbluebutton.org/
 * 
 * Copyright (c) 2012 BigBlueButton Inc. and by respective authors (see below).
 *
 * This program is free software; you can redistribute it and/or modify it under the
 * terms of the GNU Lesser General Public License as published by the Free Software
 * Foundation; either version 3.0 of the License, or (at your option) any later
 * version.
 * 
 * BigBlueButton is distributed in the hope that it will be useful, but WITHOUT ANY
 * WARRANTY; without even the implied warranty of MERCHANTABILITY or FITNESS FOR A
 * PARTICULAR PURPOSE. See the GNU Lesser General Public License for more details.
 *
 * You should have received a copy of the GNU Lesser General Public License along
 * with BigBlueButton; if not, see <http://www.gnu.org/licenses/>.
 *
 */
package org.bigbluebutton.main.model.modules
{
  import com.asfusion.mate.events.Dispatcher; 
  import flash.events.TimerEvent;
  import flash.utils.Timer;  
  import org.bigbluebutton.common.LogUtil;
  import org.bigbluebutton.core.BBB;
  import org.bigbluebutton.core.UsersUtil;
  import org.bigbluebutton.core.vo.Config;
  import org.bigbluebutton.core.vo.ConfigBuilder;
  import org.bigbluebutton.main.api.JSLog;
  import org.bigbluebutton.main.events.BBBEvent;
  import org.bigbluebutton.main.events.ConfigEvent;
  import org.bigbluebutton.main.events.ModuleLoadEvent;
  import org.bigbluebutton.main.events.PortTestEvent;
  import org.bigbluebutton.main.events.UserServicesEvent;
  import org.bigbluebutton.main.model.ConfigParameters;
  import org.bigbluebutton.main.model.modules.EnterApiService;
  
  public class ModulesDispatcher
  {
    private static const LOG:String = "Main::ModulesDispatcher - ";   
    private var dispatcher:Dispatcher;
    private var enterApiService: EnterApiService;
    private var meetingInfo:Object = new Object();
    private var enterApiUrl:String;
    
    public function ModulesDispatcher()
    {
      dispatcher = new Dispatcher();
      
    }
    
    public function sendLoadProgressEvent(moduleName:String, loadProgress:Number):void{
      var loadEvent:ModuleLoadEvent = new ModuleLoadEvent(ModuleLoadEvent.MODULE_LOAD_PROGRESS);
      loadEvent.moduleName = moduleName;
      loadEvent.progress = loadProgress;
      dispatcher.dispatchEvent(loadEvent);
    }
    
    public function sendModuleLoadReadyEvent(moduleName:String):void{
      var loadReadyEvent:ModuleLoadEvent = new ModuleLoadEvent(ModuleLoadEvent.MODULE_LOAD_READY);
      loadReadyEvent.moduleName = moduleName;
      dispatcher.dispatchEvent(loadReadyEvent);	
    }
    
    public function sendAllModulesLoadedEvent():void{
      dispatcher.dispatchEvent(new ModuleLoadEvent(ModuleLoadEvent.ALL_MODULES_LOADED));
      
      var loginEvent:BBBEvent = new BBBEvent(BBBEvent.LOGIN_EVENT);
      dispatcher.dispatchEvent(loginEvent);	
    }
    
    public function sendStartUserServicesEvent(application:String, host:String, isTunnelling:Boolean):void{
      var e:UserServicesEvent = new UserServicesEvent(UserServicesEvent.START_USER_SERVICES);
      e.applicationURI = application;
      e.hostURI = host;
      e.isTunnelling = isTunnelling;
      dispatcher.dispatchEvent(e);
    }
    
    public function sendPortTestEvent():void {     
      getMeetingAndUserInfo();
    }
    
    private function getMeetingAndUserInfo():void {
      enterApiService = new EnterApiService();
      enterApiService.addResultListener(resultListener);
      enterApiService.load(enterApiUrl);
    }
      
    private function resultListener(success:Boolean, result:Object):void {
      if (success) {
        trace(LOG + "Saving meeting and user info " + JSON.stringify(result)); 
        
        meetingInfo.username = result.username;
        meetingInfo.userId = result.userId;
        meetingInfo.meetingName = result.meetingName;
        meetingInfo.meetingId = result.meetingId;
        
        doPortTesting();
      } else {
        var logData:Object = new Object();
        JSLog.critical("Failed to get meeting and user info from Enter API", logData);
        
        dispatcher.dispatchEvent(new PortTestEvent(PortTestEvent.TUNNELING_FAILED));
      }
    }
    
    private function doPortTesting():void {
      trace(LOG + "Sending TEST_RTMP Event");
      var e:PortTestEvent = new PortTestEvent(PortTestEvent.TEST_RTMP);
      dispatcher.dispatchEvent(e);       
    }
    
    private function timerHandler(e:TimerEvent):void{
      trace(LOG + "Sending PORT_TEST_UPDATE Event");
      var evt:PortTestEvent = new PortTestEvent(PortTestEvent.PORT_TEST_UPDATE);
      dispatcher.dispatchEvent(evt);
    }
    
    public function sendTunnelingFailedEvent(server: String, app: String):void{
      trace(LOG + "Sending TunnelingFailed Event");
      var logData:Object = new Object();
      logData.server = server;
      logData.app = app;
      logData.userId = meetingInfo.userId;
      logData.username = meetingInfo.username;
      logData.meetingName = meetingInfo.meetingName;
      logData.meetingId = meetingInfo.meetingId;
      trace(LOG + "Cannot connect to Red5 using RTMP and RTMPT", JSON.stringify(logData));
      JSLog.critical("Cannot connect to Red5 using RTMP and RTMPT", logData);
      
      dispatcher.dispatchEvent(new PortTestEvent(PortTestEvent.TUNNELING_FAILED));
    }
    
    public function sendPortTestSuccessEvent(port:String, host:String, protocol:String, app:String):void{
      trace(LOG + "Sending PORT_TEST_SUCCESS Event");
      var logData:Object = new Object();
      logData.port = port;
      logData.server = host;
      logData.protocol = protocol;
      logData.app = app;      
      logData.userId = meetingInfo.userId;
      logData.username = meetingInfo.username;
      logData.meetingName = meetingInfo.meetingName;
      logData.meetingId = meetingInfo.meetingId;
      JSLog.debug("Successfully connected on test connection.", logData);
      
      var portEvent:PortTestEvent = new PortTestEvent(PortTestEvent.PORT_TEST_SUCCESS);
      portEvent.port = port;
      portEvent.hostname = host;
      portEvent.protocol = protocol;
      portEvent.app = app;
      dispatcher.dispatchEvent(portEvent);
      
    }
    
    public function sendPortTestFailedEvent(port:String, host:String, protocol:String, app:String):void{
      trace(LOG + "Sending PORT_TEST_FAILED Event");
      var portFailEvent:PortTestEvent = new PortTestEvent(PortTestEvent.PORT_TEST_FAILED);
      portFailEvent.port = port;
      portFailEvent.hostname = host;
      portFailEvent.protocol = protocol;
      portFailEvent.app = app;
      dispatcher.dispatchEvent(portFailEvent);
      
    }
    
    public function sendModuleLoadingStartedEvent(modules:XMLList):void{
      var event:ModuleLoadEvent = new ModuleLoadEvent(ModuleLoadEvent.MODULE_LOADING_STARTED);
      event.modules = modules;
      dispatcher.dispatchEvent(event);
    }
    
    public function sendConfigParameters(c:ConfigParameters):void{
      enterApiUrl = c.host;
      
      var event:ConfigEvent = new ConfigEvent(ConfigEvent.CONFIG_EVENT);
      var config:Config;
      config = new ConfigBuilder(c.version, c.localeVersion)
        .withApplication(c.application)
        .withHelpUrl(c.helpURL)
        .withHost(c.host)
        .withLanguageEnabled(c.languageEnabled)
        .withShortcutKeysShowButton(c.shortcutKeysShowButton)
        .withNumModule(c.numModules)
        .withPortTestApplication(c.portTestApplication)
        .withPortTestHost(c.portTestHost)
        .withShowDebug(c.showDebug)
        .withSkinning(c.skinning)
        .withCopyright(c.copyright)
        .withLogo(c.logo)
        .withBackground(c.background)
        .build()
      event.config = config;
      dispatcher.dispatchEvent(event);
    }
  }
}
>>>>>>> 15acb57b
<|MERGE_RESOLUTION|>--- conflicted
+++ resolved
@@ -1,4 +1,3 @@
-<<<<<<< HEAD
 /**
  * BigBlueButton open source conferencing system - http://www.bigbluebutton.org/
  * 
@@ -182,202 +181,6 @@
         .withPortTestHost(c.portTestHost)
         .withShowDebug(c.showDebug)
         .withSkinning(c.skinning)
-        .build()
-      event.config = config;
-      dispatcher.dispatchEvent(event);
-    }
-  }
-}
-=======
-/**
- * BigBlueButton open source conferencing system - http://www.bigbluebutton.org/
- * 
- * Copyright (c) 2012 BigBlueButton Inc. and by respective authors (see below).
- *
- * This program is free software; you can redistribute it and/or modify it under the
- * terms of the GNU Lesser General Public License as published by the Free Software
- * Foundation; either version 3.0 of the License, or (at your option) any later
- * version.
- * 
- * BigBlueButton is distributed in the hope that it will be useful, but WITHOUT ANY
- * WARRANTY; without even the implied warranty of MERCHANTABILITY or FITNESS FOR A
- * PARTICULAR PURPOSE. See the GNU Lesser General Public License for more details.
- *
- * You should have received a copy of the GNU Lesser General Public License along
- * with BigBlueButton; if not, see <http://www.gnu.org/licenses/>.
- *
- */
-package org.bigbluebutton.main.model.modules
-{
-  import com.asfusion.mate.events.Dispatcher; 
-  import flash.events.TimerEvent;
-  import flash.utils.Timer;  
-  import org.bigbluebutton.common.LogUtil;
-  import org.bigbluebutton.core.BBB;
-  import org.bigbluebutton.core.UsersUtil;
-  import org.bigbluebutton.core.vo.Config;
-  import org.bigbluebutton.core.vo.ConfigBuilder;
-  import org.bigbluebutton.main.api.JSLog;
-  import org.bigbluebutton.main.events.BBBEvent;
-  import org.bigbluebutton.main.events.ConfigEvent;
-  import org.bigbluebutton.main.events.ModuleLoadEvent;
-  import org.bigbluebutton.main.events.PortTestEvent;
-  import org.bigbluebutton.main.events.UserServicesEvent;
-  import org.bigbluebutton.main.model.ConfigParameters;
-  import org.bigbluebutton.main.model.modules.EnterApiService;
-  
-  public class ModulesDispatcher
-  {
-    private static const LOG:String = "Main::ModulesDispatcher - ";   
-    private var dispatcher:Dispatcher;
-    private var enterApiService: EnterApiService;
-    private var meetingInfo:Object = new Object();
-    private var enterApiUrl:String;
-    
-    public function ModulesDispatcher()
-    {
-      dispatcher = new Dispatcher();
-      
-    }
-    
-    public function sendLoadProgressEvent(moduleName:String, loadProgress:Number):void{
-      var loadEvent:ModuleLoadEvent = new ModuleLoadEvent(ModuleLoadEvent.MODULE_LOAD_PROGRESS);
-      loadEvent.moduleName = moduleName;
-      loadEvent.progress = loadProgress;
-      dispatcher.dispatchEvent(loadEvent);
-    }
-    
-    public function sendModuleLoadReadyEvent(moduleName:String):void{
-      var loadReadyEvent:ModuleLoadEvent = new ModuleLoadEvent(ModuleLoadEvent.MODULE_LOAD_READY);
-      loadReadyEvent.moduleName = moduleName;
-      dispatcher.dispatchEvent(loadReadyEvent);	
-    }
-    
-    public function sendAllModulesLoadedEvent():void{
-      dispatcher.dispatchEvent(new ModuleLoadEvent(ModuleLoadEvent.ALL_MODULES_LOADED));
-      
-      var loginEvent:BBBEvent = new BBBEvent(BBBEvent.LOGIN_EVENT);
-      dispatcher.dispatchEvent(loginEvent);	
-    }
-    
-    public function sendStartUserServicesEvent(application:String, host:String, isTunnelling:Boolean):void{
-      var e:UserServicesEvent = new UserServicesEvent(UserServicesEvent.START_USER_SERVICES);
-      e.applicationURI = application;
-      e.hostURI = host;
-      e.isTunnelling = isTunnelling;
-      dispatcher.dispatchEvent(e);
-    }
-    
-    public function sendPortTestEvent():void {     
-      getMeetingAndUserInfo();
-    }
-    
-    private function getMeetingAndUserInfo():void {
-      enterApiService = new EnterApiService();
-      enterApiService.addResultListener(resultListener);
-      enterApiService.load(enterApiUrl);
-    }
-      
-    private function resultListener(success:Boolean, result:Object):void {
-      if (success) {
-        trace(LOG + "Saving meeting and user info " + JSON.stringify(result)); 
-        
-        meetingInfo.username = result.username;
-        meetingInfo.userId = result.userId;
-        meetingInfo.meetingName = result.meetingName;
-        meetingInfo.meetingId = result.meetingId;
-        
-        doPortTesting();
-      } else {
-        var logData:Object = new Object();
-        JSLog.critical("Failed to get meeting and user info from Enter API", logData);
-        
-        dispatcher.dispatchEvent(new PortTestEvent(PortTestEvent.TUNNELING_FAILED));
-      }
-    }
-    
-    private function doPortTesting():void {
-      trace(LOG + "Sending TEST_RTMP Event");
-      var e:PortTestEvent = new PortTestEvent(PortTestEvent.TEST_RTMP);
-      dispatcher.dispatchEvent(e);       
-    }
-    
-    private function timerHandler(e:TimerEvent):void{
-      trace(LOG + "Sending PORT_TEST_UPDATE Event");
-      var evt:PortTestEvent = new PortTestEvent(PortTestEvent.PORT_TEST_UPDATE);
-      dispatcher.dispatchEvent(evt);
-    }
-    
-    public function sendTunnelingFailedEvent(server: String, app: String):void{
-      trace(LOG + "Sending TunnelingFailed Event");
-      var logData:Object = new Object();
-      logData.server = server;
-      logData.app = app;
-      logData.userId = meetingInfo.userId;
-      logData.username = meetingInfo.username;
-      logData.meetingName = meetingInfo.meetingName;
-      logData.meetingId = meetingInfo.meetingId;
-      trace(LOG + "Cannot connect to Red5 using RTMP and RTMPT", JSON.stringify(logData));
-      JSLog.critical("Cannot connect to Red5 using RTMP and RTMPT", logData);
-      
-      dispatcher.dispatchEvent(new PortTestEvent(PortTestEvent.TUNNELING_FAILED));
-    }
-    
-    public function sendPortTestSuccessEvent(port:String, host:String, protocol:String, app:String):void{
-      trace(LOG + "Sending PORT_TEST_SUCCESS Event");
-      var logData:Object = new Object();
-      logData.port = port;
-      logData.server = host;
-      logData.protocol = protocol;
-      logData.app = app;      
-      logData.userId = meetingInfo.userId;
-      logData.username = meetingInfo.username;
-      logData.meetingName = meetingInfo.meetingName;
-      logData.meetingId = meetingInfo.meetingId;
-      JSLog.debug("Successfully connected on test connection.", logData);
-      
-      var portEvent:PortTestEvent = new PortTestEvent(PortTestEvent.PORT_TEST_SUCCESS);
-      portEvent.port = port;
-      portEvent.hostname = host;
-      portEvent.protocol = protocol;
-      portEvent.app = app;
-      dispatcher.dispatchEvent(portEvent);
-      
-    }
-    
-    public function sendPortTestFailedEvent(port:String, host:String, protocol:String, app:String):void{
-      trace(LOG + "Sending PORT_TEST_FAILED Event");
-      var portFailEvent:PortTestEvent = new PortTestEvent(PortTestEvent.PORT_TEST_FAILED);
-      portFailEvent.port = port;
-      portFailEvent.hostname = host;
-      portFailEvent.protocol = protocol;
-      portFailEvent.app = app;
-      dispatcher.dispatchEvent(portFailEvent);
-      
-    }
-    
-    public function sendModuleLoadingStartedEvent(modules:XMLList):void{
-      var event:ModuleLoadEvent = new ModuleLoadEvent(ModuleLoadEvent.MODULE_LOADING_STARTED);
-      event.modules = modules;
-      dispatcher.dispatchEvent(event);
-    }
-    
-    public function sendConfigParameters(c:ConfigParameters):void{
-      enterApiUrl = c.host;
-      
-      var event:ConfigEvent = new ConfigEvent(ConfigEvent.CONFIG_EVENT);
-      var config:Config;
-      config = new ConfigBuilder(c.version, c.localeVersion)
-        .withApplication(c.application)
-        .withHelpUrl(c.helpURL)
-        .withHost(c.host)
-        .withLanguageEnabled(c.languageEnabled)
-        .withShortcutKeysShowButton(c.shortcutKeysShowButton)
-        .withNumModule(c.numModules)
-        .withPortTestApplication(c.portTestApplication)
-        .withPortTestHost(c.portTestHost)
-        .withShowDebug(c.showDebug)
-        .withSkinning(c.skinning)
         .withCopyright(c.copyright)
         .withLogo(c.logo)
         .withBackground(c.background)
@@ -386,5 +189,4 @@
       dispatcher.dispatchEvent(event);
     }
   }
-}
->>>>>>> 15acb57b
+}