--- conflicted
+++ resolved
@@ -63,11 +63,7 @@
 			sorted = resolver.buildDependencyTree(modules);
 			
 			BBB.initConnectionManager().initPortTestOption();
-<<<<<<< HEAD
-			
-=======
 
->>>>>>> 40b3c6af
 			modulesDispatcher.sendPortTestEvent();
 		}
 		
