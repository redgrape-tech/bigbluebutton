<?xml version="1.0" encoding="utf-8"?>

<!--

BigBlueButton open source conferencing system - http://www.bigbluebutton.org/

Copyright (c) 2012 BigBlueButton Inc. and by respective authors (see below).

This program is free software; you can redistribute it and/or modify it under the
terms of the GNU Lesser General Public License as published by the Free Software
Foundation; either version 3.0 of the License, or (at your option) any later
version.

BigBlueButton is distributed in the hope that it will be useful, but WITHOUT ANY
WARRANTY; without even the implied warranty of MERCHANTABILITY or FITNESS FOR A
PARTICULAR PURPOSE. See the GNU Lesser General Public License for more details.

You should have received a copy of the GNU Lesser General Public License along
with BigBlueButton; if not, see <http://www.gnu.org/licenses/>.

-->

<EventMap xmlns="http://mate.asfusion.com/" xmlns:mx="http://www.adobe.com/2006/mxml">
	<!--
	This is the main event map for the application, think of it as the application controller.
	-->
	<EventHandlers type="{FlexEvent.APPLICATION_COMPLETE}">
		<!--
		The FlexEvent.PREINITIALIZE event is a good place for creating and initializing managers.
		-->
		<ObjectBuilder generator="{ModulesProxy}" cache="global" />
		<ObjectBuilder generator="{ConfigManager}" cache="global" />
<<<<<<< HEAD
=======
		<ObjectBuilder generator="{ReconnectionManager}" cache="global" />
>>>>>>> f12539fe
		<ObjectBuilder generator="{StreamMonitor}" cache="global" />
	</EventHandlers>
	
	<EventHandlers type="{PortTestEvent.TEST_RTMP}" >
		<MethodInvoker generator="{ModulesProxy}" method="testRTMP" />
	</EventHandlers>

	<EventHandlers type="{PortTestEvent.PORT_TEST_SUCCESS}" >
		<MethodInvoker generator="{ModulesProxy}" method="portTestSuccess" arguments="{event.protocol}" />
	</EventHandlers>
	
	<EventHandlers type="{PortTestEvent.PORT_TEST_FAILED}" >
		<MethodInvoker generator="{ModulesProxy}" method="testRTMPT" arguments="{event.protocol}" />
	</EventHandlers>

  <EventHandlers type="{SuccessfulLoginEvent.USER_LOGGED_IN}" >
    <MethodInvoker generator="{ModulesProxy}" method="loadAllModules" arguments="{event.conferenceParameters}" />
  </EventHandlers>
  
	<EventHandlers type="{LogoutEvent.USER_LOGGED_OUT}" >
		<MethodInvoker generator="{ModulesProxy}" method="handleLogout" />
	</EventHandlers>
		
	<EventHandlers type="{ConfigEvent.CONFIG_EVENT}" >
		<MethodInvoker generator="{ConfigManager}" method="setConfig" arguments="{event.config}" />
		<MethodInvoker generator="{SkinningService}" method="loadSkins" arguments="{event.config.skinning}" />
	</EventHandlers>

	<EventHandlers type="{ModuleLoadEvent.START_ALL_MODULES}">
		<MethodInvoker generator="{ModulesProxy}" method="startLayoutModule" />
	</EventHandlers>

  <EventHandlers type="{ModuleLoadEvent.LAYOUT_MODULE_STARTED}">
    <MethodInvoker generator="{ModulesProxy}" method="startAllModules" />
  </EventHandlers>

  <EventHandlers type="{LogoutEvent.MODERATOR_DENIED_ME}" >
    <MethodInvoker generator="{ModulesProxy}" method="handleLogout" />
  </EventHandlers>
<<<<<<< HEAD
=======

  <EventHandlers type="{BBBEvent.RECONNECT_DISCONNECTED_EVENT}">
    <MethodInvoker generator="{ReconnectionManager}" method="onDisconnected" arguments="{[event.payload.type, event.payload.callback, event.payload.callbackParameters]}"/>
  </EventHandlers>

  <EventHandlers type="{BBBEvent.RECONNECT_CONNECTION_ATTEMPT_FAILED_EVENT}">
    <MethodInvoker generator="{ReconnectionManager}" method="onConnectionAttemptFailed" arguments="{event.payload.type}"/>
  </EventHandlers>

  <EventHandlers type="{BBBEvent.RECONNECT_CONNECTION_ATTEMPT_SUCCEEDED_EVENT}">
    <MethodInvoker generator="{ReconnectionManager}" method="onConnectionAttemptSucceeded" arguments="{event.payload.type}"/>
  </EventHandlers>

  <EventHandlers type="{BBBEvent.CANCEL_RECONNECTION_EVENT}">
    <MethodInvoker generator="{ReconnectionManager}" method="onCancelReconnection" />
  </EventHandlers>

>>>>>>> f12539fe

  
	<mx:Script>
	<![CDATA[
    import mx.events.FlexEvent;
    
    import org.bigbluebutton.core.managers.ConfigManager;
    import org.bigbluebutton.core.managers.ReconnectionManager;
    import org.bigbluebutton.core.services.SkinningService;
    import org.bigbluebutton.core.services.StreamMonitor;
    import org.bigbluebutton.main.events.BBBEvent;
    import org.bigbluebutton.main.events.ConfigEvent;
    import org.bigbluebutton.main.events.LogoutEvent;
    import org.bigbluebutton.main.events.ModuleLoadEvent;
    import org.bigbluebutton.main.events.PortTestEvent;
    import org.bigbluebutton.main.events.ShortcutEvent;
    import org.bigbluebutton.main.events.SuccessfulLoginEvent;
    import org.bigbluebutton.main.model.PortTestProxy;
    import org.bigbluebutton.main.model.modules.ModulesProxy;
		
	]]>
	</mx:Script>
	
    <!-- ======================================================================================== -->
    <!-- Services   Note: you can have an external file if you have more services -->
    <!-- _________________________________________________________________________________________ -->
    
    <mx:HTTPService id="configService" url="conf/config.xml" resultFormat="e4x" />
	<mx:HTTPService id="joinService" url="conf/joinResultMock.xml" resultFormat="e4x" />	
</EventMap><|MERGE_RESOLUTION|>--- conflicted
+++ resolved
@@ -30,10 +30,7 @@
 		-->
 		<ObjectBuilder generator="{ModulesProxy}" cache="global" />
 		<ObjectBuilder generator="{ConfigManager}" cache="global" />
-<<<<<<< HEAD
-=======
 		<ObjectBuilder generator="{ReconnectionManager}" cache="global" />
->>>>>>> f12539fe
 		<ObjectBuilder generator="{StreamMonitor}" cache="global" />
 	</EventHandlers>
 	
@@ -73,8 +70,6 @@
   <EventHandlers type="{LogoutEvent.MODERATOR_DENIED_ME}" >
     <MethodInvoker generator="{ModulesProxy}" method="handleLogout" />
   </EventHandlers>
-<<<<<<< HEAD
-=======
 
   <EventHandlers type="{BBBEvent.RECONNECT_DISCONNECTED_EVENT}">
     <MethodInvoker generator="{ReconnectionManager}" method="onDisconnected" arguments="{[event.payload.type, event.payload.callback, event.payload.callbackParameters]}"/>
@@ -92,7 +87,6 @@
     <MethodInvoker generator="{ReconnectionManager}" method="onCancelReconnection" />
   </EventHandlers>
 
->>>>>>> f12539fe
 
   
 	<mx:Script>
