<?xml version="1.0" encoding="utf-8"?>

<!--

BigBlueButton open source conferencing system - http://www.bigbluebutton.org/

Copyright (c) 2012 BigBlueButton Inc. and by respective authors (see below).

This program is free software; you can redistribute it and/or modify it under the
terms of the GNU Lesser General Public License as published by the Free Software
Foundation; either version 3.0 of the License, or (at your option) any later
version.

BigBlueButton is distributed in the hope that it will be useful, but WITHOUT ANY
WARRANTY; without even the implied warranty of MERCHANTABILITY or FITNESS FOR A
PARTICULAR PURPOSE. See the GNU Lesser General Public License for more details.

You should have received a copy of the GNU Lesser General Public License along
with BigBlueButton; if not, see <http://www.gnu.org/licenses/>.

-->

<EventMap xmlns="http://mate.asfusion.com/" xmlns:mx="http://www.adobe.com/2006/mxml">
	<!--
	This is the main event map for the application, think of it as the application controller.
	-->
	<EventHandlers type="{FlexEvent.APPLICATION_COMPLETE}">
		<!--
		The FlexEvent.PREINITIALIZE event is a good place for creating and initializing managers.
		-->
		<ObjectBuilder generator="{ModulesProxy}" cache="global" />
		<ObjectBuilder generator="{ConfigManager}" cache="global" />
		<ObjectBuilder generator="{ReconnectionManager}" cache="global" />
		<!--
		Disabling temporarily the stream monitor
		-->
		<!--ObjectBuilder generator="{StreamMonitor}" cache="global" /-->
	</EventHandlers>
	
	<EventHandlers type="{PortTestEvent.TEST_RTMP}" >
		<MethodInvoker generator="{ModulesProxy}" method="testRTMP" />
	</EventHandlers>

	<EventHandlers type="{PortTestEvent.PORT_TEST_SUCCESS}" >
		<MethodInvoker generator="{ModulesProxy}" method="portTestSuccess" arguments="{event.protocol}" />
	</EventHandlers>
	
	<EventHandlers type="{PortTestEvent.PORT_TEST_FAILED}" >
		<MethodInvoker generator="{ModulesProxy}" method="testRTMPT" arguments="{event.protocol}" />
	</EventHandlers>

  <EventHandlers type="{SuccessfulLoginEvent.USER_LOGGED_IN}" >
    <MethodInvoker generator="{ModulesProxy}" method="loadAllModules" arguments="{event.conferenceParameters}" />
  </EventHandlers>
  
	<EventHandlers type="{LogoutEvent.USER_LOGGED_OUT}" >
		<MethodInvoker generator="{ModulesProxy}" method="handleLogout" />
	</EventHandlers>
		
	<EventHandlers type="{ConfigEvent.CONFIG_EVENT}" >
		<MethodInvoker generator="{ConfigManager}" method="setConfig" arguments="{event.config}" />
		<MethodInvoker generator="{SkinningService}" method="loadSkins" arguments="{event.config.skinning}" />
	</EventHandlers>

	<EventHandlers type="{ModuleLoadEvent.START_ALL_MODULES}">
		<MethodInvoker generator="{ModulesProxy}" method="startLayoutModule" />
	</EventHandlers>

  <EventHandlers type="{ModuleLoadEvent.LAYOUT_MODULE_STARTED}">
    <MethodInvoker generator="{ModulesProxy}" method="startAllModules" />
  </EventHandlers>

  <EventHandlers type="{BBBEvent.RECONNECT_DISCONNECTED_EVENT}">
    <MethodInvoker generator="{ReconnectionManager}" method="onDisconnected" arguments="{[event.payload.type, event.payload.callback, event.payload.callbackParameters]}"/>
  </EventHandlers>

  <EventHandlers type="{BBBEvent.RECONNECT_CONNECTION_ATTEMPT_FAILED_EVENT}">
    <MethodInvoker generator="{ReconnectionManager}" method="onConnectionAttemptFailed" arguments="{event.payload.type}"/>
  </EventHandlers>

  <EventHandlers type="{BBBEvent.RECONNECT_CONNECTION_ATTEMPT_SUCCEEDED_EVENT}">
    <MethodInvoker generator="{ReconnectionManager}" method="onConnectionAttemptSucceeded" arguments="{event.payload.type}"/>
  </EventHandlers>

  <EventHandlers type="{BBBEvent.CANCEL_RECONNECTION_EVENT}">
    <MethodInvoker generator="{ReconnectionManager}" method="onCancelReconnection" />
  </EventHandlers>


  
	<mx:Script>
	<![CDATA[
    import mx.events.FlexEvent;
    
    import org.bigbluebutton.core.managers.ConfigManager;
    import org.bigbluebutton.core.managers.ReconnectionManager;
    import org.bigbluebutton.core.services.SkinningService;
<<<<<<< HEAD
=======
    import org.bigbluebutton.core.services.StreamMonitor;
    import org.bigbluebutton.main.events.BBBEvent;
>>>>>>> b5c2a0a7
    import org.bigbluebutton.main.events.ConfigEvent;
    import org.bigbluebutton.main.events.LogoutEvent;
    import org.bigbluebutton.main.events.ModuleLoadEvent;
    import org.bigbluebutton.main.events.PortTestEvent;
    import org.bigbluebutton.main.events.SuccessfulLoginEvent;
    import org.bigbluebutton.main.model.modules.ModulesProxy;
		
	]]>
	</mx:Script>
	
    <!-- ======================================================================================== -->
    <!-- Services   Note: you can have an external file if you have more services -->
    <!-- _________________________________________________________________________________________ -->
    
    <mx:HTTPService id="configService" url="conf/config.xml" resultFormat="e4x" />
	<mx:HTTPService id="joinService" url="conf/joinResultMock.xml" resultFormat="e4x" />	
</EventMap><|MERGE_RESOLUTION|>--- conflicted
+++ resolved
@@ -95,11 +95,7 @@
     import org.bigbluebutton.core.managers.ConfigManager;
     import org.bigbluebutton.core.managers.ReconnectionManager;
     import org.bigbluebutton.core.services.SkinningService;
-<<<<<<< HEAD
-=======
-    import org.bigbluebutton.core.services.StreamMonitor;
     import org.bigbluebutton.main.events.BBBEvent;
->>>>>>> b5c2a0a7
     import org.bigbluebutton.main.events.ConfigEvent;
     import org.bigbluebutton.main.events.LogoutEvent;
     import org.bigbluebutton.main.events.ModuleLoadEvent;
