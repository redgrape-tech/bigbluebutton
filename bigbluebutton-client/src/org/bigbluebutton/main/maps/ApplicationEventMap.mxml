--- conflicted
+++ resolved
@@ -30,15 +30,8 @@
 		-->
 		<ObjectBuilder generator="{ModulesProxy}" cache="global" />
 		<ObjectBuilder generator="{ConfigManager}" cache="global" />
-<<<<<<< HEAD
+		<ObjectBuilder generator="{ReconnectionManager}" cache="global" />
 		<ObjectBuilder generator="{StreamMonitor}" cache="global" />
-=======
-		<ObjectBuilder generator="{ReconnectionManager}" cache="global" />
-		<!--
-		Disabling temporarily the stream monitor
-		-->
-		<!--ObjectBuilder generator="{StreamMonitor}" cache="global" /-->
->>>>>>> ed12579f
 	</EventHandlers>
 	
 	<EventHandlers type="{PortTestEvent.TEST_RTMP}" >
@@ -74,11 +67,10 @@
     <MethodInvoker generator="{ModulesProxy}" method="startAllModules" />
   </EventHandlers>
 
-<<<<<<< HEAD
   <EventHandlers type="{LogoutEvent.MODERATOR_DENIED_ME}" >
     <MethodInvoker generator="{ModulesProxy}" method="handleLogout" />
   </EventHandlers>
-=======
+
   <EventHandlers type="{BBBEvent.RECONNECT_DISCONNECTED_EVENT}">
     <MethodInvoker generator="{ReconnectionManager}" method="onDisconnected" arguments="{[event.payload.type, event.payload.callback, event.payload.callbackParameters]}"/>
   </EventHandlers>
@@ -95,7 +87,6 @@
     <MethodInvoker generator="{ReconnectionManager}" method="onCancelReconnection" />
   </EventHandlers>
 
->>>>>>> ed12579f
 
   
 	<mx:Script>
