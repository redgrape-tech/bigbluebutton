<?xml version="1.0" encoding="utf-8"?>

<!--

BigBlueButton open source conferencing system - http://www.bigbluebutton.org/

Copyright (c) 2012 BigBlueButton Inc. and by respective authors (see below).

This program is free software; you can redistribute it and/or modify it under the
terms of the GNU Lesser General Public License as published by the Free Software
Foundation; either version 3.0 of the License, or (at your option) any later
version.

BigBlueButton is distributed in the hope that it will be useful, but WITHOUT ANY
WARRANTY; without even the implied warranty of MERCHANTABILITY or FITNESS FOR A
PARTICULAR PURPOSE. See the GNU Lesser General Public License for more details.

You should have received a copy of the GNU Lesser General Public License along
with BigBlueButton; if not, see <http://www.gnu.org/licenses/>.

-->

<EventMap xmlns="http://mate.asfusion.com/" xmlns:fx="http://ns.adobe.com/mxml/2009" xmlns:mx="library://ns.adobe.com/flex/mx">
	<!--
	This is the main event map for the application, think of it as the application controller.
	-->
	<fx:Declarations>
		<EventHandlers type="{FlexEvent.APPLICATION_COMPLETE}">
			<!--
			The FlexEvent.PREINITIALIZE event is a good place for creating and initializing managers.
			-->
			<ObjectBuilder generator="{ModulesProxy}" cache="global" />
			<ObjectBuilder generator="{ReconnectionManager}" cache="global" />
			<ObjectBuilder generator="{StreamMonitor}" cache="global" />
			<ObjectBuilder generator="{UserService}" cache="global" />
			<ObjectBuilder generator="{LogoutManager}" cache="global" />
		</EventHandlers>
		
		<EventHandlers type="{LoadConfigCommand.LOAD_CONFIG_COMMAND}" >
			<MethodInvoker generator="{ModulesProxy}" method="handlLoadConfig" />
		</EventHandlers>
			
		<EventHandlers type="{PortTestEvent.TEST_RTMP}" >
			<MethodInvoker generator="{ModulesProxy}" method="testRTMP" />
		</EventHandlers>
	
		<EventHandlers type="{PortTestEvent.PORT_TEST_SUCCESS}" >
			<MethodInvoker generator="{ModulesProxy}" method="portTestSuccess" arguments="{event}" />
		</EventHandlers>
		
		<EventHandlers type="{PortTestEvent.PORT_TEST_FAILED}" >
			<MethodInvoker generator="{ModulesProxy}" method="portTestFailed" arguments="{event}" />
		</EventHandlers>
	
	  <EventHandlers type="{SuccessfulLoginEvent.USER_LOGGED_IN}" >
	    <MethodInvoker generator="{ModulesProxy}" method="loadAllModules" />
	  </EventHandlers>
	  
		<EventHandlers type="{LogoutEvent.USER_LOGGED_OUT}" >
			<MethodInvoker generator="{ModulesProxy}" method="handleLogout" />
		</EventHandlers>
		
		<EventHandlers type="{ConnectionFailedEvent.USER_EJECTED_FROM_MEETING}" >
			<MethodInvoker generator="{ModulesProxy}" method="handleLogout" />
		</EventHandlers>
			
		<EventHandlers type="{ConfigLoadedEvent.CONFIG_LOADED_EVENT}" >
			<MethodInvoker generator="{ModulesProxy}" method="handleConfigLoaded" />
			<MethodInvoker generator="{SkinningService}" method="loadSkins"/>
			<MethodInvoker generator="{ReconnectionManager}" method="onConfigLoaded"/>
		</EventHandlers>
		
		<EventHandlers type="{ModuleLoadEvent.START_ALL_MODULES}">
			<MethodInvoker generator="{ModulesProxy}" method="startLayoutModule" />
		</EventHandlers>
	
	  <EventHandlers type="{ModuleLoadEvent.LAYOUT_MODULE_STARTED}">
	    <MethodInvoker generator="{ModulesProxy}" method="startAllModules" />
	  </EventHandlers>
	
	  <EventHandlers type="{LogoutEvent.MODERATOR_DENIED_ME}" >
	    <MethodInvoker generator="{ModulesProxy}" method="handleLogout" />
	  </EventHandlers>
	
	  <EventHandlers type="{BBBEvent.RECONNECT_DISCONNECTED_EVENT}">
	    <MethodInvoker generator="{ReconnectionManager}" method="onDisconnected" arguments="{[event.payload.type, event.payload.callback, event.payload.callbackParameters]}"/>
	  </EventHandlers>
	
	  <EventHandlers type="{BBBEvent.RECONNECT_CONNECTION_ATTEMPT_FAILED_EVENT}">
	    <MethodInvoker generator="{ReconnectionManager}" method="onConnectionAttemptFailed" arguments="{event.payload.type}"/>
	  </EventHandlers>
	
	  <EventHandlers type="{BBBEvent.RECONNECT_CONNECTION_ATTEMPT_SUCCEEDED_EVENT}">
	    <MethodInvoker generator="{ReconnectionManager}" method="onConnectionAttemptSucceeded" arguments="{event.payload.type}"/>
	  </EventHandlers>
	
	  <EventHandlers type="{BBBEvent.CANCEL_RECONNECTION_EVENT}">
	    <MethodInvoker generator="{ReconnectionManager}" method="onCancelReconnection" />
	  </EventHandlers>
    
    <EventHandlers type="{UsersConnectionEvent.CONNECTION_SUCCESS}" >
      <MethodInvoker generator="{UserService}" method="userLoggedIn" arguments="{event}" />
    </EventHandlers>
		
<<<<<<< HEAD
		<!-- Events leading to user logout -->
		
		<EventHandlers type="{MeetingNotFoundEvent.MEETING_NOT_FOUND}" >
			<MethodInvoker generator="{LogoutManager}" method="handleMeetingNotFoundEvent" arguments="{event}"/>
		</EventHandlers>
		
		<EventHandlers type="{ConnectionFailedEvent.CONNECTION_FAILED}" >
			<MethodInvoker generator="{LogoutManager}" method="connectionFailedHandler" arguments="{event}"/>
		</EventHandlers>
		
		<EventHandlers type="{ConnectionFailedEvent.CONNECTION_CLOSED}" >
			<MethodInvoker generator="{LogoutManager}" method="connectionFailedHandler" arguments="{event}"/>
		</EventHandlers>
		
		<EventHandlers type="{ConnectionFailedEvent.UNKNOWN_REASON}" >
			<MethodInvoker generator="{LogoutManager}" method="connectionFailedHandler" arguments="{event}"/>
		</EventHandlers>
		
		<EventHandlers type="{ConnectionFailedEvent.CONNECTION_REJECTED}" >
			<MethodInvoker generator="{LogoutManager}" method="connectionFailedHandler" arguments="{event}"/>
		</EventHandlers>
		
		<EventHandlers type="{ConnectionFailedEvent.USER_LOGGED_OUT}" >
			<MethodInvoker generator="{LogoutManager}" method="connectionFailedHandler" arguments="{event}"/>
		</EventHandlers>
		
		<EventHandlers type="{ConnectionFailedEvent.USER_EJECTED_FROM_MEETING}" >
			<MethodInvoker generator="{LogoutManager}" method="connectionFailedHandler" arguments="{event}"/>
		</EventHandlers>
		
		<EventHandlers type="{ConnectionFailedEvent.MODERATOR_DENIED_ME}" >
			<MethodInvoker generator="{LogoutManager}" method="connectionFailedHandler" arguments="{event}"/>
		</EventHandlers>
		
		<EventHandlers type="{InvalidAuthTokenEvent.INVALID_AUTH_TOKEN}" >
			<MethodInvoker generator="{LogoutManager}" method="handleInvalidAuthToken" arguments="{event}"/>
		</EventHandlers>
		
		<EventHandlers type="{ExitApplicationEvent.EXIT_APPLICATION}" >
			<MethodInvoker generator="{LogoutManager}" method="handleExitApplicationEvent" arguments="{event}"/>
		</EventHandlers>
		
		<EventHandlers type="{LogoutEvent.SIGN_OUT}" >
			<MethodInvoker generator="{LogoutManager}" method="handleSignOut" arguments="{event}"/>
		</EventHandlers>
		
		<EventHandlers type="{LogoutEvent.LOGOUT_ON_STOP_RECORDING}" >
			<MethodInvoker generator="{LogoutManager}" method="handleLogoutOnStopRecording" arguments="{event}"/>
		</EventHandlers>
		
=======
    <EventHandlers type="{BBBEvent.GET_LOCK_SETTINGS_EVENT}" >
      <MethodInvoker generator="{UserService}" method="getLockSettings"/>
    </EventHandlers>
>>>>>>> 952f777c
	</fx:Declarations>

	<fx:Script>
	<![CDATA[
		import mx.events.FlexEvent;
		
		import org.bigbluebutton.core.managers.LogoutManager;
		import org.bigbluebutton.core.managers.ReconnectionManager;
		import org.bigbluebutton.core.services.SkinningService;
		import org.bigbluebutton.core.services.StreamMonitor;
		import org.bigbluebutton.main.events.BBBEvent;
		import org.bigbluebutton.main.events.ConfigLoadedEvent;
		import org.bigbluebutton.main.events.ExitApplicationEvent;
		import org.bigbluebutton.main.events.InvalidAuthTokenEvent;
		import org.bigbluebutton.main.events.LoadConfigCommand;
		import org.bigbluebutton.main.events.LogoutEvent;
		import org.bigbluebutton.main.events.MeetingNotFoundEvent;
		import org.bigbluebutton.main.events.ModuleLoadEvent;
		import org.bigbluebutton.main.events.PortTestEvent;
		import org.bigbluebutton.main.events.SuccessfulLoginEvent;
		import org.bigbluebutton.main.model.modules.ModulesProxy;
		import org.bigbluebutton.main.model.users.UserService;
		import org.bigbluebutton.main.model.users.events.ConnectionFailedEvent;
		import org.bigbluebutton.main.model.users.events.UsersConnectionEvent;
		
	]]>
	</fx:Script>
	
    <!-- ======================================================================================== -->
    <!-- Services   Note: you can have an external file if you have more services -->
    <!-- _________________________________________________________________________________________ -->
    
	<fx:Declarations>
		<!-- Sample
	    <mx:HTTPService id="configService" url="conf/config.xml" resultFormat="e4x" />
		<mx:HTTPService id="joinService" url="conf/joinResultMock.xml" resultFormat="e4x" />
		-->
	</fx:Declarations>
</EventMap><|MERGE_RESOLUTION|>--- conflicted
+++ resolved
@@ -102,7 +102,6 @@
       <MethodInvoker generator="{UserService}" method="userLoggedIn" arguments="{event}" />
     </EventHandlers>
 		
-<<<<<<< HEAD
 		<!-- Events leading to user logout -->
 		
 		<EventHandlers type="{MeetingNotFoundEvent.MEETING_NOT_FOUND}" >
@@ -153,11 +152,9 @@
 			<MethodInvoker generator="{LogoutManager}" method="handleLogoutOnStopRecording" arguments="{event}"/>
 		</EventHandlers>
 		
-=======
-    <EventHandlers type="{BBBEvent.GET_LOCK_SETTINGS_EVENT}" >
-      <MethodInvoker generator="{UserService}" method="getLockSettings"/>
-    </EventHandlers>
->>>>>>> 952f777c
+		<EventHandlers type="{BBBEvent.GET_LOCK_SETTINGS_EVENT}" >
+			<MethodInvoker generator="{UserService}" method="getLockSettings"/>
+		</EventHandlers>
 	</fx:Declarations>
 
 	<fx:Script>
