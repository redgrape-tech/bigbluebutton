<?xml version="1.0" encoding="utf-8"?>

<!--

BigBlueButton open source conferencing system - http://www.bigbluebutton.org/

Copyright (c) 2012 BigBlueButton Inc. and by respective authors (see below).

This program is free software; you can redistribute it and/or modify it under the
terms of the GNU Lesser General Public License as published by the Free Software
Foundation; either version 3.0 of the License, or (at your option) any later
version.

BigBlueButton is distributed in the hope that it will be useful, but WITHOUT ANY
WARRANTY; without even the implied warranty of MERCHANTABILITY or FITNESS FOR A
PARTICULAR PURPOSE. See the GNU Lesser General Public License for more details.

You should have received a copy of the GNU Lesser General Public License along
with BigBlueButton; if not, see <http://www.gnu.org/licenses/>.

-->

<EventMap xmlns="http://mate.asfusion.com/" xmlns:mx="http://www.adobe.com/2006/mxml">
	<!--
	This is the main event map for the application, think of it as the application controller.
	-->
	<EventHandlers type="{FlexEvent.PREINITIALIZE}">
		<!--
		The FlexEvent.PREINITIALIZE event is a good place for creating and initializing managers.
		-->
		<ObjectBuilder generator="{ModulesProxy}" cache="global" />
		<ObjectBuilder generator="{UserService}" cache="global" />
		<ObjectBuilder generator="{ConfigManager}" cache="global" />
<<<<<<< HEAD
		<!--
		Disabling temporarily the stream monitor
		-->
		<!--ObjectBuilder generator="{StreamMonitor}" cache="global" /-->
=======
		<ObjectBuilder generator="{StreamMonitor}" cache="global" />
>>>>>>> c335f972
	</EventHandlers>
	
	<EventHandlers type="{PortTestEvent.TEST_RTMP}" >
		<MethodInvoker generator="{ModulesProxy}" method="testRTMP" />
	</EventHandlers>

	<EventHandlers type="{PortTestEvent.PORT_TEST_SUCCESS}" >
		<MethodInvoker generator="{ModulesProxy}" method="portTestSuccess" arguments="{event.protocol}" />
	</EventHandlers>
	
	<EventHandlers type="{PortTestEvent.PORT_TEST_FAILED}" >
		<MethodInvoker generator="{ModulesProxy}" method="testRTMPT" arguments="{event.protocol}" />
	</EventHandlers>
	
	<EventHandlers type="{LogoutEvent.USER_LOGGED_OUT}" >
		<MethodInvoker generator="{UserService}" method="logoutUser" />
		<MethodInvoker generator="{ModulesProxy}" method="handleLogout" />
	</EventHandlers>
	
	<EventHandlers type="{LogoutEvent.DISCONNECT_TEST}" >
		<MethodInvoker generator="{UserService}" method="disconnectTest" />
	</EventHandlers>
	
	<EventHandlers type="{UserServicesEvent.START_USER_SERVICES}" >
		<MethodInvoker generator="{UserService}" method="startService" arguments="{event}" />
	</EventHandlers>
	
	<EventHandlers type="{UsersConnectionEvent.CONNECTION_SUCCESS}" >
		<MethodInvoker generator="{UserService}" method="userLoggedIn" arguments="{event}" />
	</EventHandlers>
	
	<EventHandlers type="{SuccessfulLoginEvent.USER_LOGGED_IN}" >
		<MethodInvoker generator="{ModulesProxy}" method="loadAllModules" arguments="{event.conferenceParameters}" />
	</EventHandlers>
	
	<!-- Viewers Stuff -->
	<EventHandlers type="{RaiseHandEvent.RAISE_HAND}" >
		<MethodInvoker generator="{UserService}" method="raiseHand" arguments="{event}" />
	</EventHandlers>
	
	<EventHandlers type="{LowerHandEvent.LOWER_HAND_EVENT}" >
		<MethodInvoker generator="{UserService}" method="lowerHand" arguments="{event}" />
	</EventHandlers>
	
	<EventHandlers type="{BroadcastStartedEvent.BROADCAST_STARTED_EVENT}" >
		<MethodInvoker generator="{UserService}" method="addStream" arguments="{event}" />
	</EventHandlers>
	
	<EventHandlers type="{BroadcastStoppedEvent.BROADCAST_STOPPED}" >
		<MethodInvoker generator="{UserService}" method="removeStream" arguments="{event}" />
	</EventHandlers>
	<!-- End Viewers Stuff -->
	
	<EventHandlers type="{KickUserEvent.KICK_USER}" >
		<MethodInvoker generator="{UserService}" method="kickUser" arguments="{event}" />
	</EventHandlers>
	
	<EventHandlers type="{ConfigEvent.CONFIG_EVENT}" >
		<MethodInvoker generator="{ConfigManager}" method="setConfig" arguments="{event.config}" />
		<MethodInvoker generator="{SkinningService}" method="loadSkins" arguments="{event.config.skinning}" />
	</EventHandlers>

	<EventHandlers type="{RoleChangeEvent.ASSIGN_PRESENTER}">
		<MethodInvoker generator="{UserService}" method="assignPresenter" arguments="{event}" />
	</EventHandlers>

	<EventHandlers type="{ModuleLoadEvent.START_ALL_MODULES}">
		<MethodInvoker generator="{ModulesProxy}" method="startLayoutModule" />
	</EventHandlers>

  <EventHandlers type="{ModuleLoadEvent.LAYOUT_MODULE_STARTED}">
    <MethodInvoker generator="{ModulesProxy}" method="startAllModules" />
  </EventHandlers>

	<mx:Script>
	<![CDATA[
		import mx.events.FlexEvent;
		
		import org.bigbluebutton.main.events.ShortcutEvent;
		
		import org.bigbluebutton.core.managers.ConfigManager;
		import org.bigbluebutton.core.services.SkinningService;
		import org.bigbluebutton.core.services.StreamMonitor;
		import org.bigbluebutton.main.events.ConfigEvent;
		import org.bigbluebutton.main.events.LogoutEvent;
		import org.bigbluebutton.main.events.ModuleLoadEvent;
		import org.bigbluebutton.main.events.PortTestEvent;
		import org.bigbluebutton.main.events.SuccessfulLoginEvent;
		import org.bigbluebutton.main.events.UserServicesEvent;
		import org.bigbluebutton.main.model.PortTestProxy;
		import org.bigbluebutton.main.model.modules.ModulesProxy;
		import org.bigbluebutton.main.model.users.UserService;
		import org.bigbluebutton.main.model.users.events.BroadcastStartedEvent;
		import org.bigbluebutton.main.model.users.events.BroadcastStoppedEvent;
		import org.bigbluebutton.main.model.users.events.KickUserEvent;
		import org.bigbluebutton.main.model.users.events.LowerHandEvent;
		import org.bigbluebutton.main.model.users.events.RaiseHandEvent;
		import org.bigbluebutton.main.model.users.events.RoleChangeEvent;
		import org.bigbluebutton.main.model.users.events.UsersConnectionEvent;		
	]]>
	</mx:Script>
	
    <!-- ======================================================================================== -->
    <!-- Services   Note: you can have an external file if you have more services -->
    <!-- _________________________________________________________________________________________ -->
    
    <mx:HTTPService id="configService" url="conf/config.xml" resultFormat="e4x" />
	<mx:HTTPService id="joinService" url="conf/joinResultMock.xml" resultFormat="e4x" />	
</EventMap><|MERGE_RESOLUTION|>--- conflicted
+++ resolved
@@ -31,14 +31,7 @@
 		<ObjectBuilder generator="{ModulesProxy}" cache="global" />
 		<ObjectBuilder generator="{UserService}" cache="global" />
 		<ObjectBuilder generator="{ConfigManager}" cache="global" />
-<<<<<<< HEAD
-		<!--
-		Disabling temporarily the stream monitor
-		-->
-		<!--ObjectBuilder generator="{StreamMonitor}" cache="global" /-->
-=======
 		<ObjectBuilder generator="{StreamMonitor}" cache="global" />
->>>>>>> c335f972
 	</EventHandlers>
 	
 	<EventHandlers type="{PortTestEvent.TEST_RTMP}" >
