/**
* BigBlueButton open source conferencing system - http://www.bigbluebutton.org/
* 
* Copyright (c) 2012 BigBlueButton Inc. and by respective authors (see below).
*
* This program is free software; you can redistribute it and/or modify it under the
* terms of the GNU Lesser General Public License as published by the Free Software
* Foundation; either version 3.0 of the License, or (at your option) any later
* version.
* 
* BigBlueButton is distributed in the hope that it will be useful, but WITHOUT ANY
* WARRANTY; without even the implied warranty of MERCHANTABILITY or FITNESS FOR A
* PARTICULAR PURPOSE. See the GNU Lesser General Public License for more details.
*
* You should have received a copy of the GNU Lesser General Public License along
* with BigBlueButton; if not, see <http://www.gnu.org/licenses/>.
*
*/
package org.bigbluebutton.common
{
	[Bindable]
	public class Images
	{

    [Embed(source="assets/images/page_link.png")]
    public var page_link:Class;
    
	[Embed(source="assets/images/users_settings.png")]
	public var users_settings:Class;
	
	[Embed(source="assets/images/eject_user.png")]
	public var eject_user_new:Class;
	
	[Embed(source="assets/images/audio_muted.png")]
	public var audio_muted:Class;
	
	[Embed(source="assets/images/audio.png")]
	public var audio:Class;
	
	[Embed(source="assets/images/audio_muted_20.png")]
	public var audio_muted_20:Class;
	
	[Embed(source="assets/images/audio_20.png")]
	public var audio_20:Class;
	
	[Embed(source="assets/images/webcam_new.png")]
	public var webcam_new:Class;
	
    [Embed(source="assets/images/webcam_new_20.png")]
    public var webcam_new_20:Class;
    
	[Embed(source="assets/images/sound_new.png")]
	public var sound_new:Class;
	
	[Embed(source="assets/images/hand_new.png")]
	public var hand_new:Class;
	
	[Embed(source="assets/images/moderator.png")]
	public var moderator:Class;
	
	[Embed(source="assets/images/presenter_new.png")]
	public var presenter_new:Class;
	
    [Embed(source="assets/images/webcam_kickuser.png")]
    public var webcam_kickuser:Class;
    
    [Embed(source="assets/images/webcam_make_presenter.png")]
    public var webcam_make_presenter:Class;
    
    [Embed(source="assets/images/webcam_mute.png")]
    public var webcam_mute:Class;
    
    [Embed(source="assets/images/webcam_private_chat.png")]
    public var webcam_private_chat:Class;
    
    [Embed(source="assets/images/webcam_unmute.png")]
    public var webcam_unmute:Class;
    
    [Embed(source="assets/images/vdoc_bg.jpg")]
    public var video_dock_bg:Class;
    
    [Embed(source="assets/images/statistics.png")]
    public var stats:Class;
    
    [Embed(source="assets/images/avatar.png")]
    public var avatar:Class;
    
    [Embed(source="assets/images/sign-out.png")]
    public var signOutIcon:Class;
    
    [Embed(source="assets/images/chat.png")]
    public var chatIcon:Class;
    
		[Embed(source="assets/images/webcam_close.png")]
		public var webcamClose:Class;
		
		[Embed(source="assets/images/deskshare_close.png")]
		public var deskshareClose:Class;
				
		[Embed(source="assets/images/fit-to-page.png")]
		public var fitToPage:Class;
		
		[Embed(source="assets/images/fit-to-width.png")]
		public var fitToWidth:Class;
		
		[Embed(source="assets/images/green-circle.png")]
		public var greenCircle:Class;
		
		[Embed(source="assets/images/blank-circle.png")]
		public var blankCircle:Class;
		
		[Embed(source="assets/images/red-circle.png")]
		public var redCircle:Class;
		
        [Embed(source="assets/images/user_gray.png")]
        public var user_gray:Class; 
             
        [Embed(source="assets/images/user_green.png")]
        public var user_green:Class;
		
		[Embed(source="assets/images/Cursor.png")]
		public var cursorIcon:Class;
		
		[Embed(source="assets/images/magnifier_reset.png")]
		public var mag_reset:Class;
             
        [Embed(source="assets/images/user_orange.png")]
        public var user_orange:Class;
         
        [Embed(source="assets/images/user_red.png")]
        public var user_red:Class;

        [Embed(source="assets/images/user.png")]
        public var user:Class;		
        
        [Embed(source="assets/images/administrator.gif")]
        public var admin:Class;
        
        [Embed(source="assets/images/participant.gif")]
        public var participant:Class;
        
        [Embed(source="assets/images/participant-mute.png")]
        public var participant_mute:Class;
        
        [Embed(source="assets/images/raisehand.png")]
        public var raisehand:Class;
        
        [Embed(source="assets/images/mic_muted.png")]
        public var sound_mute:Class;
        
        [Embed(source="assets/images/mic_unmuted.png")]
        public var sound_none:Class;
        
        [Embed(source="assets/images/sound.png")]
        public var sound:Class;                

        [Embed(source="assets/images/cancel.png")]
        public var cancel:Class;    

        [Embed(source="assets/images/user_go.png")]
        public var eject_user:Class;  

        [Embed(source="assets/images/webcam.png")]
        public var webcam:Class;                            
        
	[Embed(source="assets/images/webcam_on.png")]
        public var webcamOn:Class; 

        [Embed(source="assets/images/pencil.png")]
        public var pencil_icon:Class;  
        
        [Embed(source="assets/images/shape_square.png")]
        public var square_icon:Class;  
        
        [Embed(source="assets/images/undo.png")] 
        public var undo_icon:Class;  
        
        [Embed(source="assets/images/hand.png")]
        public var hand_icon:Class; 
        
        [Embed(source="assets/images/marker.png")]
        public var scribble_icon:Class; 

        [Embed(source="assets/images/text.png")]
        public var text_icon:Class; 
        
        [Embed(source="assets/images/ellipse.png")]
        public var circle_icon:Class; 
        
        [Embed(source="assets/images/arrow_out.png")]
        public var full_screen:Class; 
        
        [Embed(source="assets/images/BBBlogo.png")]
        public var bbb_logo:Class; 
        
        [Embed(source="assets/images/deskshare_icon.png")]
        public var deskShareIcon:Class;  
        
	[Embed(source="assets/images/deskshare_on.png")]
        public var deskShareIconOn:Class;  

        [Embed(source="assets/images/control_play_blue.png")]
        public var control_play:Class;  

        [Embed(source="assets/images/accept.png")]
        public var accept_user:Class;    

        [Embed(source="assets/images/cancel.png")]
        public var cancel_user:Class; 

        [Embed(source="assets/images/shape_move_front.png")]
        public var layout:Class; 
		
		[Embed(source="assets/images/table.png")]
		public var table:Class; 
		
		[Embed(source="assets/images/trash.png")]
		public var delete_icon:Class; 

        [Embed(source="assets/images/arrow_right.png")]
        public var forward:Class;

        [Embed(source="assets/images/arrow_left.png")]
        public var backward:Class;
        
        [Embed(source="assets/images/magnifier.png")]
        public var magnifier:Class;
        
        [Embed(source="assets/images/add.png")]
        public var add:Class;
        
        [Embed(source="assets/images/bullet_go.png")]
        public var bulletGo:Class;

        [Embed(source="assets/images/upload.png")]
        public var upload:Class;
		
		[Embed(source="assets/images/annotation.png")]
		public var whiteboard:Class;
		
		[Embed(source="assets/images/whiteboard_thick.png")]
		public var whiteboard_thick:Class;
		
		[Embed(source="assets/images/whiteboard_thin.png")]
		public var whiteboard_thin:Class;
		
		[Embed(source="assets/images/lock.png")]
		public var locked:Class;
		
		[Embed(source="assets/images/unlock.png")]
		public var unlocked:Class;
		
		[Embed(source="assets/images/lock_20.png")]
		public var locked_20:Class;
		
		[Embed(source="assets/images/unlock_20.png")]
		public var unlocked_20:Class;
		
		[Embed(source="assets/images/presenter.png")]
		public var presenter:Class;
		
		[Embed(source="assets/images/lock_open.png")]
		public var lock_open:Class;
		
		[Embed(source="assets/images/lock_close.png")]
		public var lock_close:Class;
		
		[Embed(source="assets/images/arrow_in.png")]
		public var arrow_in:Class;
		
		[Embed(source="assets/images/shape_handles.png")]
		public var shape_handles:Class;
	[Embed(source="assets/images/poll_icon.png")]
	public var pollIcon:Class;		

		[Embed(source="assets/images/disk.png")]
		public var disk:Class;

		[Embed(source="assets/images/disk_grayscale.png")]
		public var disk_grayscale:Class;		

		[Embed(source="assets/images/folder.png")]
		public var folder:Class;		
	
		// PLACE CUSTOM IMAGES BELOW
		[Embed(source="assets/images/line.png")]
		public var line_icon:Class;	
		
//		[Embed(source="assets/images/text_icon.png")]
//		public var text_icon:Class;	
		
		[Embed(source="assets/images/fill_icon.png")]
		public var fill_icon:Class;	
		
		[Embed(source="assets/images/transparency_icon.png")]
		public var transparency_icon:Class;	
		
		[Embed(source="assets/images/eraser.png")]
		public var eraser_icon:Class;	
		
		[Embed(source="assets/images/highlighter_icon.png")]
		public var highlighter_icon:Class;	
		
		[Embed(source="assets/images/pointer_icon_small.png")]
		public var select_icon:Class;	
		
		[Embed(source="assets/images/triangle.png")]
		public var triangle_icon:Class;	
		
		[Embed(source="assets/images/text_background_icon.png")]
		public var toggle_text_background_icon:Class;	
		
		[Embed(source="assets/images/grid_icon.png")]
		public var grid_icon:Class;	
<<<<<<< HEAD
		
		[Embed(source="assets/images/arrow_refresh_small.png")]
		public var refreshSmall:Class;
		
		[Embed(source="assets/images/moderator_white.png")]
		public var moderator_white:Class;
		
		[Embed(source="assets/images/presenter_white.png")]
		public var presenter_white:Class;
		
		[Embed(source="assets/images/user_add.png")]
		public var user_add:Class;
		
		[Embed(source="assets/images/user_delete.png")]
		public var user_delete:Class;
=======
	
		[Embed(source="assets/images/status/ic_mood_black_18dp.png")]
		public var mood:Class;

		[Embed(source="assets/images/status/ic_clear_black_18dp.png")]
		public var mood_clear:Class;

		[Embed(source="assets/images/status/icon-3-high-five.png")]
		public var mood_raise_hand:Class;

		[Embed(source="assets/images/status/icon-6-thumb-up.png")]
		public var mood_agreed:Class;

		[Embed(source="assets/images/status/icon-7-thumb-down.png")]
		public var mood_disagreed:Class;

		[Embed(source="assets/images/status/ic_fast_forward_black_18dp.png")]
		public var mood_speak_faster:Class;

		[Embed(source="assets/images/status/ic_fast_rewind_black_18dp.png")]
		public var mood_speak_slower:Class;

		[Embed(source="assets/images/status/ic_volume_up_black_18dp.png")]
		public var mood_speak_louder:Class;

		[Embed(source="assets/images/status/ic_volume_down_black_18dp.png")]
		public var mood_speak_softer:Class;

		[Embed(source="assets/images/status/ic_access_time_black_18dp.png")]
		public var mood_be_right_back:Class;

		[Embed(source="assets/images/status/icon-6-smiling-face.png")]
		public var mood_happy:Class;

		[Embed(source="assets/images/status/icon-7-sad-face.png")]
		public var mood_sad:Class;
>>>>>>> 76f2e53c
	}
}<|MERGE_RESOLUTION|>--- conflicted
+++ resolved
@@ -312,7 +312,6 @@
 		
 		[Embed(source="assets/images/grid_icon.png")]
 		public var grid_icon:Class;	
-<<<<<<< HEAD
 		
 		[Embed(source="assets/images/arrow_refresh_small.png")]
 		public var refreshSmall:Class;
@@ -328,7 +327,6 @@
 		
 		[Embed(source="assets/images/user_delete.png")]
 		public var user_delete:Class;
-=======
 	
 		[Embed(source="assets/images/status/ic_mood_black_18dp.png")]
 		public var mood:Class;
@@ -365,6 +363,5 @@
 
 		[Embed(source="assets/images/status/icon-7-sad-face.png")]
 		public var mood_sad:Class;
->>>>>>> 76f2e53c
 	}
 }