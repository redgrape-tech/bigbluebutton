--- conflicted
+++ resolved
@@ -131,16 +131,11 @@
         public var user_red:Class;
 
         [Embed(source="assets/images/user.png")]
-<<<<<<< HEAD
         public var user:Class;		
 
         [Embed(source="assets/images/users.png")]
         public var users:Class;		
         
-=======
-        public var user:Class;
-
->>>>>>> b24c5b46
         [Embed(source="assets/images/administrator.gif")]
         public var admin:Class;
 
@@ -332,14 +327,12 @@
 
 		[Embed(source="assets/images/emoji_confused.png")]
 		public var emoji_confused:Class;
-<<<<<<< HEAD
 		
 		[Embed(source="assets/images/listen.png")]
 		public var listen:Class;
 		
 		[Embed(source="assets/images/join.png")]
 		public var join:Class;
-=======
 
 		[Embed(source="assets/images/emoji_thumbsUp.png")]
 		public var emoji_thumbsUp:Class;
@@ -349,6 +342,5 @@
 
 		[Embed(source="assets/images/emoji_applause.png")]
 		public var emoji_applause:Class;
->>>>>>> b24c5b46
 	}
 }