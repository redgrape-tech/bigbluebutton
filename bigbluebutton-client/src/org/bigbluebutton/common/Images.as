--- conflicted
+++ resolved
@@ -78,7 +78,7 @@
     
     [Embed(source="assets/images/vdoc_bg.jpg")]
     public var video_dock_bg:Class;
-
+    
     [Embed(source="assets/images/statistics.png")]
     public var stats:Class;
     
@@ -304,15 +304,13 @@
 		[Embed(source="assets/images/grid_icon.png")]
 		public var grid_icon:Class;	
 		
-<<<<<<< HEAD
+		[Embed(source="assets/images/arrow_refresh_small.png")]
+		public var refreshSmall:Class;
+		
 		[Embed(source="assets/images/moderator_white.png")]
 		public var moderator_white:Class;
 		
 		[Embed(source="assets/images/presenter_white.png")]
 		public var presenter_white:Class;
-=======
-		[Embed(source="assets/images/arrow_refresh_small.png")]
-		public var refreshSmall:Class;
->>>>>>> 4d3d6305
 	}
 }