/**
* BigBlueButton open source conferencing system - http://www.bigbluebutton.org/
* 
* Copyright (c) 2012 BigBlueButton Inc. and by respective authors (see below).
*
* This program is free software; you can redistribute it and/or modify it under the
* terms of the GNU Lesser General Public License as published by the Free Software
* Foundation; either version 3.0 of the License, or (at your option) any later
* version.
* 
* BigBlueButton is distributed in the hope that it will be useful, but WITHOUT ANY
* WARRANTY; without even the implied warranty of MERCHANTABILITY or FITNESS FOR A
* PARTICULAR PURPOSE. See the GNU Lesser General Public License for more details.
*
* You should have received a copy of the GNU Lesser General Public License along
* with BigBlueButton; if not, see <http://www.gnu.org/licenses/>.
*
*/
package org.bigbluebutton.common
{
	[Bindable]
	public class Images
	{

	[Embed(source="assets/images/users_settings.png")]
	public var users_settings:Class;
	
	[Embed(source="assets/images/eject_user.png")]
	public var eject_user_new:Class;
	
	[Embed(source="assets/images/audio_muted.png")]
	public var audio_muted:Class;
	
	[Embed(source="assets/images/audio.png")]
	public var audio:Class;
	
	[Embed(source="assets/images/audio_muted_20.png")]
	public var audio_muted_20:Class;
	
	[Embed(source="assets/images/audio_20.png")]
	public var audio_20:Class;
	
	[Embed(source="assets/images/webcam_new.png")]
	public var webcam_new:Class;
	
    [Embed(source="assets/images/webcam_new_20.png")]
    public var webcam_new_20:Class;
    
	[Embed(source="assets/images/sound_new.png")]
	public var sound_new:Class;
	
	[Embed(source="assets/images/hand_new.png")]
	public var hand_new:Class;
	
	[Embed(source="assets/images/moderator.png")]
	public var moderator:Class;
	
	[Embed(source="assets/images/presenter_new.png")]
	public var presenter_new:Class;
	
    [Embed(source="assets/images/webcam_kickuser.png")]
    public var webcam_kickuser:Class;
    
    [Embed(source="assets/images/webcam_make_presenter.png")]
    public var webcam_make_presenter:Class;
    
    [Embed(source="assets/images/webcam_mute.png")]
    public var webcam_mute:Class;
    
    [Embed(source="assets/images/webcam_private_chat.png")]
    public var webcam_private_chat:Class;
    
    [Embed(source="assets/images/webcam_unmute.png")]
    public var webcam_unmute:Class;
    
    [Embed(source="assets/images/vdoc_bg.jpg")]
    public var video_dock_bg:Class;
    
    [Embed(source="assets/images/statistics.png")]
    public var stats:Class;
    
    [Embed(source="assets/images/avatar.png")]
    public var avatar:Class;
    
    [Embed(source="assets/images/sign-out.png")]
    public var signOutIcon:Class;
    
    [Embed(source="assets/images/chat.png")]
    public var chatIcon:Class;
    
		[Embed(source="assets/images/webcam_close.png")]
		public var webcamClose:Class;
		
		[Embed(source="assets/images/deskshare_close.png")]
		public var deskshareClose:Class;
				
		[Embed(source="assets/images/fit-to-page.png")]
		public var fitToPage:Class;
		
		[Embed(source="assets/images/fit-to-width.png")]
		public var fitToWidth:Class;
		
		[Embed(source="assets/images/green-circle.png")]
		public var greenCircle:Class;
		
		[Embed(source="assets/images/blank-circle.png")]
		public var blankCircle:Class;
		
		[Embed(source="assets/images/red-circle.png")]
		public var redCircle:Class;
		
        [Embed(source="assets/images/user_gray.png")]
        public var user_gray:Class; 
             
        [Embed(source="assets/images/user_green.png")]
        public var user_green:Class;
		
		[Embed(source="assets/images/Cursor.png")]
		public var cursorIcon:Class;
		
		[Embed(source="assets/images/magnifier_reset.png")]
		public var mag_reset:Class;
             
        [Embed(source="assets/images/user_orange.png")]
        public var user_orange:Class;
         
        [Embed(source="assets/images/user_red.png")]
        public var user_red:Class;

        [Embed(source="assets/images/user.png")]
        public var user:Class;		
        
        [Embed(source="assets/images/administrator.gif")]
        public var admin:Class;
        
        [Embed(source="assets/images/participant.gif")]
        public var participant:Class;
        
        [Embed(source="assets/images/participant-mute.png")]
        public var participant_mute:Class;
        
        [Embed(source="assets/images/raisehand.png")]
        public var raisehand:Class;
        
        [Embed(source="assets/images/mic_muted.png")]
        public var sound_mute:Class;
        
        [Embed(source="assets/images/mic_unmuted.png")]
        public var sound_none:Class;
        
        [Embed(source="assets/images/sound.png")]
        public var sound:Class;                

        [Embed(source="assets/images/cancel.png")]
        public var cancel:Class;    

        [Embed(source="assets/images/user_go.png")]
        public var eject_user:Class;  

        [Embed(source="assets/images/webcam.png")]
        public var webcam:Class;                            
        
	[Embed(source="assets/images/webcam_on.png")]
        public var webcamOn:Class; 

        [Embed(source="assets/images/pencil.png")]
        public var pencil_icon:Class;  
        
        [Embed(source="assets/images/shape_square.png")]
        public var square_icon:Class;  
        
        [Embed(source="assets/images/undo.png")] 
        public var undo_icon:Class;  
        
        [Embed(source="assets/images/hand.png")]
        public var hand_icon:Class; 
        
        [Embed(source="assets/images/marker.png")]
        public var scribble_icon:Class; 

        [Embed(source="assets/images/text.png")]
        public var text_icon:Class; 
        
        [Embed(source="assets/images/ellipse.png")]
        public var circle_icon:Class; 
        
        [Embed(source="assets/images/ic_fullscreen_16px.png")]
        public var full_screen:Class; 
        
        [Embed(source="assets/images/ic_fullscreen_exit_16px.png")]
        public var exit_full_screen:Class; 
        
        [Embed(source="assets/images/BBBlogo.png")]
        public var bbb_logo:Class; 
        
        [Embed(source="assets/images/deskshare_icon.png")]
        public var deskShareIcon:Class;  
        
	[Embed(source="assets/images/deskshare_on.png")]
        public var deskShareIconOn:Class;  

        [Embed(source="assets/images/control_play_blue.png")]
        public var control_play:Class;  

        [Embed(source="assets/images/shape_move_front.png")]
        public var layout:Class; 
		
		[Embed(source="assets/images/table.png")]
		public var table:Class; 
		
		[Embed(source="assets/images/trash.png")]
		public var delete_icon:Class; 

        [Embed(source="assets/images/arrow_right.png")]
        public var forward:Class;

        [Embed(source="assets/images/arrow_left.png")]
        public var backward:Class;
        
        [Embed(source="assets/images/magnifier.png")]
        public var magnifier:Class;
        
        [Embed(source="assets/images/bullet_go.png")]
        public var bulletGo:Class;

        [Embed(source="assets/images/upload.png")]
        public var upload:Class;
		
		[Embed(source="assets/images/annotation.png")]
		public var whiteboard:Class;
		
		[Embed(source="assets/images/whiteboard_thick.png")]
		public var whiteboard_thick:Class;
		
		[Embed(source="assets/images/whiteboard_thin.png")]
		public var whiteboard_thin:Class;
		
		[Embed(source="assets/images/lock.png")]
		public var locked:Class;
		
		[Embed(source="assets/images/unlock.png")]
		public var unlocked:Class;
		
		[Embed(source="assets/images/lock_20.png")]
		public var locked_20:Class;
		
		[Embed(source="assets/images/unlock_20.png")]
		public var unlocked_20:Class;
		
		[Embed(source="assets/images/presenter.png")]
		public var presenter:Class;
		
		[Embed(source="assets/images/lock_open.png")]
		public var lock_open:Class;
		
		[Embed(source="assets/images/lock_close.png")]
		public var lock_close:Class;
		
		[Embed(source="assets/images/arrow_in.png")]
		public var arrow_in:Class;
		
		[Embed(source="assets/images/shape_handles.png")]
		public var shape_handles:Class;
	[Embed(source="assets/images/poll_icon.png")]
	public var pollIcon:Class;		

		[Embed(source="assets/images/disk_grayscale.png")]
		public var disk_grayscale:Class;		

		// PLACE CUSTOM IMAGES BELOW
		[Embed(source="assets/images/line.png")]
		public var line_icon:Class;	
		
//		[Embed(source="assets/images/text_icon.png")]
//		public var text_icon:Class;	
		
		[Embed(source="assets/images/fill_icon.png")]
		public var fill_icon:Class;	
		
		[Embed(source="assets/images/transparency_icon.png")]
		public var transparency_icon:Class;	
		
		[Embed(source="assets/images/eraser.png")]
		public var eraser_icon:Class;	
		
		[Embed(source="assets/images/highlighter_icon.png")]
		public var highlighter_icon:Class;	
		
		[Embed(source="assets/images/pointer_icon_small.png")]
		public var select_icon:Class;	
		
		[Embed(source="assets/images/triangle.png")]
		public var triangle_icon:Class;	
		
		[Embed(source="assets/images/text_background_icon.png")]
		public var toggle_text_background_icon:Class;	
		
		[Embed(source="assets/images/grid_icon.png")]
		public var grid_icon:Class;	
		
<<<<<<< HEAD
=======
		[Embed(source="assets/images/ic_refresh_16px.png")]
		public var refreshSmall:Class;
		
>>>>>>> a2a7e9af
		[Embed(source="assets/images/moderator_white.png")]
		public var moderator_white:Class;
		
		[Embed(source="assets/images/presenter_white.png")]
		public var presenter_white:Class;
<<<<<<< HEAD
=======
		
		[Embed(source="assets/images/user_add.png")]
		public var user_add:Class;
		
		[Embed(source="assets/images/user_delete.png")]
		public var user_delete:Class;
	
		[Embed(source="assets/images/status/ic_mood_black_18dp.png")]
		public var mood:Class;

		[Embed(source="assets/images/status/ic_clear_black_18dp.png")]
		public var mood_clear:Class;

		[Embed(source="assets/images/status/icon-3-high-five.png")]
		public var mood_raise_hand:Class;

		[Embed(source="assets/images/status/icon-6-thumb-up.png")]
		public var mood_agreed:Class;

		[Embed(source="assets/images/status/icon-7-thumb-down.png")]
		public var mood_disagreed:Class;

		[Embed(source="assets/images/status/ic_fast_forward_black_18dp.png")]
		public var mood_speak_faster:Class;

		[Embed(source="assets/images/status/ic_fast_rewind_black_18dp.png")]
		public var mood_speak_slower:Class;

		[Embed(source="assets/images/status/ic_volume_up_black_18dp.png")]
		public var mood_speak_louder:Class;

		[Embed(source="assets/images/status/ic_volume_down_black_18dp.png")]
		public var mood_speak_softer:Class;

		[Embed(source="assets/images/status/ic_access_time_black_18dp.png")]
		public var mood_be_right_back:Class;

		[Embed(source="assets/images/status/icon-6-smiling-face.png")]
		public var mood_happy:Class;

		[Embed(source="assets/images/status/icon-7-sad-face.png")]
		public var mood_sad:Class;
>>>>>>> a2a7e9af
	}
}<|MERGE_RESOLUTION|>--- conflicted
+++ resolved
@@ -298,19 +298,14 @@
 		[Embed(source="assets/images/grid_icon.png")]
 		public var grid_icon:Class;	
 		
-<<<<<<< HEAD
-=======
 		[Embed(source="assets/images/ic_refresh_16px.png")]
 		public var refreshSmall:Class;
 		
->>>>>>> a2a7e9af
 		[Embed(source="assets/images/moderator_white.png")]
 		public var moderator_white:Class;
 		
 		[Embed(source="assets/images/presenter_white.png")]
 		public var presenter_white:Class;
-<<<<<<< HEAD
-=======
 		
 		[Embed(source="assets/images/user_add.png")]
 		public var user_add:Class;
@@ -353,6 +348,5 @@
 
 		[Embed(source="assets/images/status/icon-7-sad-face.png")]
 		public var mood_sad:Class;
->>>>>>> a2a7e9af
 	}
 }