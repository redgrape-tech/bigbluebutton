--- conflicted
+++ resolved
@@ -133,12 +133,6 @@
         [Embed(source="assets/images/user.png")]
         public var user:Class;		
 
-<<<<<<< HEAD
-        [Embed(source="assets/images/users.png")]
-        public var users:Class;		
-        
-=======
->>>>>>> ca63a9e9
         [Embed(source="assets/images/administrator.gif")]
         public var admin:Class;
 
@@ -331,22 +325,6 @@
 		[Embed(source="assets/images/emoji_confused.png")]
 		public var emoji_confused:Class;
 		
-<<<<<<< HEAD
-		[Embed(source="assets/images/listen.png")]
-		public var listen:Class;
-		
-		[Embed(source="assets/images/join.png")]
-		public var join:Class;
-
-		[Embed(source="assets/images/emoji_thumbsUp.png")]
-		public var emoji_thumbsUp:Class;
-
-		[Embed(source="assets/images/emoji_thumbsDown.png")]
-		public var emoji_thumbsDown:Class;
-
-		[Embed(source="assets/images/emoji_applause.png")]
-		public var emoji_applause:Class;
-=======
 		[Embed(source="assets/images/transfer.png")]
 		public var transfer:Class;
 		
@@ -355,6 +333,14 @@
 		
 		[Embed(source="assets/images/join.png")]
 		public var join:Class;
->>>>>>> ca63a9e9
+
+		[Embed(source="assets/images/emoji_thumbsUp.png")]
+		public var emoji_thumbsUp:Class;
+
+		[Embed(source="assets/images/emoji_thumbsDown.png")]
+		public var emoji_thumbsDown:Class;
+
+		[Embed(source="assets/images/emoji_applause.png")]
+		public var emoji_applause:Class;
 	}
 }