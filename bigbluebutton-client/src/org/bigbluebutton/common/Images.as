--- conflicted
+++ resolved
@@ -43,12 +43,6 @@
     [Embed(source="assets/images/webcam_new_20.png")]
     public var webcam_new_20:Class;
 
-<<<<<<< HEAD
-=======
-	[Embed(source="assets/images/sound_new.png")]
-	public var sound_new:Class;
-
->>>>>>> b50cf7b2
 	[Embed(source="assets/images/moderator_20db.png")]
 	public var moderator:Class;
 
@@ -85,30 +79,9 @@
         [Embed(source="assets/images/BBBlogo.png")]
         public var bbb_logo:Class;
 
-<<<<<<< HEAD
 		[Embed(source="assets/images/table.png")]
 		public var table:Class;
 
-=======
-        [Embed(source="assets/images/magnifier.png")]
-        public var magnifier:Class;
-
-        [Embed(source="assets/images/magnifier_reset.png")]
-        public var mag_reset:Class;
-
-        [Embed(source="assets/images/control_play_blue.png")]
-        public var control_play:Class;
-
-        [Embed(source="assets/images/shape_move_front.png")]
-        public var layout:Class;
-
-		[Embed(source="assets/images/table.png")]
-		public var table:Class;
-
-		[Embed(source="assets/images/trash.png")]
-		public var delete_icon:Class;
-
->>>>>>> b50cf7b2
         [Embed(source="assets/images/add.png")]
         public var add:Class;
 
@@ -143,14 +116,9 @@
 		[Embed(source="assets/images/ic_refresh_16px.png")]
 		public var refreshSmall:Class;
 
-		[Embed(source="assets/images/ic_refresh_16px.png")]
-		public var refreshSmall:Class;
-
 		[Embed(source="assets/images/moderator_white.png")]
 		public var moderator_white:Class;
 
-<<<<<<< HEAD
-=======
 		[Embed(source="assets/images/ic_fullscreen_white.png")]
 		public var full_screen_white:Class;
 
@@ -160,7 +128,6 @@
 		[Embed(source="assets/images/ic_close_white.png")]
 		public var close_white:Class;
 
->>>>>>> b50cf7b2
 		[Embed(source="assets/images/presenter_white.png")]
 		public var presenter_white:Class;
 		
