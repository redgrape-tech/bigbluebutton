--- conflicted
+++ resolved
@@ -1,123 +1,105 @@
-/**
- * BigBlueButton open source conferencing system - http://www.bigbluebutton.org/
- *
- * Copyright (c) 2012 BigBlueButton Inc. and by respective authors (see below).
- *
- * This program is free software; you can redistribute it and/or modify it under the
- * terms of the GNU Lesser General Public License as published by the Free Software
- * Foundation; either version 3.0 of the License, or (at your option) any later
- * version.
- *
- * BigBlueButton is distributed in the hope that it will be useful, but WITHOUT ANY
- * WARRANTY; without even the implied warranty of MERCHANTABILITY or FITNESS FOR A
- * PARTICULAR PURPOSE. See the GNU Lesser General Public License for more details.
- *
- * You should have received a copy of the GNU Lesser General Public License along
- * with BigBlueButton; if not, see <http://www.gnu.org/licenses/>.
- *
- */
-package org.bigbluebutton.core.managers {
-    import com.asfusion.mate.events.Dispatcher;
-    
-    import flash.events.Event;
-    import flash.net.URLLoader;
-    import flash.net.URLRequest;
-    import flash.net.URLRequestMethod;
-    import flash.net.URLVariables;
-    import flash.utils.Dictionary;
-    
-    import org.as3commons.logging.api.ILogger;
-    import org.as3commons.logging.api.getClassLogger;
-    import org.bigbluebutton.common.logging.LogUtil;
-    import org.bigbluebutton.core.BBB;
-    import org.bigbluebutton.core.model.Config;
-    import org.bigbluebutton.main.events.ConfigLoadedEvent;
-    import org.bigbluebutton.main.events.MeetingNotFoundEvent;
-    import org.bigbluebutton.main.model.modules.ModuleDescriptor;
-    import org.bigbluebutton.util.i18n.ResourceUtil;
-
-    public class ConfigManager2 {
-        private static const LOGGER:ILogger = getClassLogger(ConfigManager2);
-
-        public static const CONFIG_XML:String = "bigbluebutton/api/configXML";
-
-        private var _config:Config = null;
-        
-        public function loadConfig():void {
-            var sessionToken:String = BBB.getQueryStringParameters().getSessionToken();
-
-            var reqVars:URLVariables = new URLVariables();
-            reqVars.sessionToken = sessionToken;
-
-            var urlLoader:URLLoader = new URLLoader();
-            urlLoader.addEventListener(Event.COMPLETE, handleComplete);
-
-            var date:Date = new Date();
-<<<<<<< HEAD
-            var localeReqURL:String = BBB.getBaseURL() + "/" + CONFIG_XML;;
-
-            LOGGER.debug("loadConfig request={0} session=[{1}]", [localeReqURL, sessionToken]);
-=======
-            var localeReqURL:String = buildRequestURL();
-
-			LOGGER.debug("loadConfig request={0} session=[{1}]", [localeReqURL, sessionToken]);
->>>>>>> 952f777c
-
-            var request:URLRequest = new URLRequest(localeReqURL);
-            request.method = URLRequestMethod.GET;
-            request.data = reqVars;
-
-            urlLoader.load(request);
-        }
-
-        private function handleComplete(e:Event):void {
-<<<<<<< HEAD
-			LOGGER.debug("handleComplete [{0}]", [new XML(e.target.data)]);
-=======
-            var xml:XML;
-            
-            try {
-                xml = new XML(e.target.data)
-                LOGGER.debug("handleComplete [{0}]", [xml]);
-            } catch(e:Error) {
-                LOGGER.error("Failed to process configXML [{0}]", [xml]);
-            }
->>>>>>> 952f777c
-
-            var dispatcher:Dispatcher = new Dispatcher();
-<<<<<<< HEAD
-
-            if (xml.returncode == "FAILED") {
-				LOGGER.error("Getting configXML failed [{0}]", [xml]);
-                dispatcher.dispatchEvent(new MeetingNotFoundEvent(xml.response.logoutURL));
-            } else {
-=======
-            
-            if (xml && xml.modules.length() > 0) {
->>>>>>> 952f777c
-                LOGGER.info("Getting configXML passed [{0}]", [xml]);
-                _config = new Config(new XML(e.target.data));
-
-                LOGGER.debug("Initializing logging.");
-                LogUtil.initLogging();
-
-                dispatcher.dispatchEvent(new ConfigLoadedEvent());
-            } else {
-                LOGGER.error("Getting configXML failed [{0}]", [xml]);
-                dispatcher.dispatchEvent(new MeetingNotFoundEvent(ResourceUtil.getInstance().getString('bbb.mainshell.configXMLFailed')));
-            }
-        }
-
-        public function get config():Config {
-            return _config;
-        }
-
-        public function getModules():Dictionary {
-            return _config.getModules();
-        }
-
-        public function getModuleFor(name:String):ModuleDescriptor {
-            return _config.getModuleFor(name);
-        }
-    }
-}
+/**
+ * BigBlueButton open source conferencing system - http://www.bigbluebutton.org/
+ *
+ * Copyright (c) 2012 BigBlueButton Inc. and by respective authors (see below).
+ *
+ * This program is free software; you can redistribute it and/or modify it under the
+ * terms of the GNU Lesser General Public License as published by the Free Software
+ * Foundation; either version 3.0 of the License, or (at your option) any later
+ * version.
+ *
+ * BigBlueButton is distributed in the hope that it will be useful, but WITHOUT ANY
+ * WARRANTY; without even the implied warranty of MERCHANTABILITY or FITNESS FOR A
+ * PARTICULAR PURPOSE. See the GNU Lesser General Public License for more details.
+ *
+ * You should have received a copy of the GNU Lesser General Public License along
+ * with BigBlueButton; if not, see <http://www.gnu.org/licenses/>.
+ *
+ */
+package org.bigbluebutton.core.managers {
+    import com.asfusion.mate.events.Dispatcher;
+    
+    import flash.events.Event;
+    import flash.net.URLLoader;
+    import flash.net.URLRequest;
+    import flash.net.URLRequestMethod;
+    import flash.net.URLVariables;
+    import flash.utils.Dictionary;
+    
+    import org.as3commons.logging.api.ILogger;
+    import org.as3commons.logging.api.getClassLogger;
+    import org.bigbluebutton.common.logging.LogUtil;
+    import org.bigbluebutton.core.BBB;
+    import org.bigbluebutton.core.model.Config;
+    import org.bigbluebutton.main.events.ConfigLoadedEvent;
+    import org.bigbluebutton.main.events.MeetingNotFoundEvent;
+    import org.bigbluebutton.main.model.modules.ModuleDescriptor;
+    import org.bigbluebutton.util.i18n.ResourceUtil;
+
+    public class ConfigManager2 {
+        private static const LOGGER:ILogger = getClassLogger(ConfigManager2);
+
+        public static const CONFIG_XML:String = "bigbluebutton/api/configXML";
+
+        private var _config:Config = null;
+        
+        public function loadConfig():void {
+            var sessionToken:String = BBB.getQueryStringParameters().getSessionToken();
+
+            var reqVars:URLVariables = new URLVariables();
+            reqVars.sessionToken = sessionToken;
+
+            var urlLoader:URLLoader = new URLLoader();
+            urlLoader.addEventListener(Event.COMPLETE, handleComplete);
+
+            var date:Date = new Date();
+            var localeReqURL:String = BBB.getBaseURL() + "/" + CONFIG_XML;;
+
+            LOGGER.debug("loadConfig request={0} session=[{1}]", [localeReqURL, sessionToken]);
+
+            var request:URLRequest = new URLRequest(localeReqURL);
+            request.method = URLRequestMethod.GET;
+            request.data = reqVars;
+
+            urlLoader.load(request);
+        }
+
+        private function handleComplete(e:Event):void {
+            var xml:XML;
+            
+            try {
+                xml = new XML(e.target.data)
+                LOGGER.debug("handleComplete [{0}]", [xml]);
+            } catch(e:Error) {
+                LOGGER.error("Failed to process configXML [{0}]", [xml]);
+            }
+
+            var dispatcher:Dispatcher = new Dispatcher();
+            
+            if (xml && xml.modules.length() > 0) {
+                LOGGER.info("Getting configXML passed [{0}]", [xml]);
+                _config = new Config(new XML(e.target.data));
+
+                LOGGER.debug("Initializing logging.");
+                LogUtil.initLogging();
+
+                dispatcher.dispatchEvent(new ConfigLoadedEvent());
+            } else {
+                LOGGER.error("Getting configXML failed [{0}]", [xml]);
+                dispatcher.dispatchEvent(new MeetingNotFoundEvent(ResourceUtil.getInstance().getString('bbb.mainshell.configXMLFailed')));
+            }
+        }
+
+        public function get config():Config {
+            return _config;
+        }
+
+        public function getModules():Dictionary {
+            return _config.getModules();
+        }
+
+        public function getModuleFor(name:String):ModuleDescriptor {
+            return _config.getModuleFor(name);
+        }
+    }
+}