/**
 * BigBlueButton open source conferencing system - http://www.bigbluebutton.org/
 *
 * Copyright (c) 2017 BigBlueButton Inc. and by respective authors (see below).
 *
 * This program is free software; you can redistribute it and/or modify it under the
 * terms of the GNU Lesser General Public License as published by the Free Software
 * Foundation; either version 3.0 of the License, or (at your option) any later
 * version.
 *
 * BigBlueButton is distributed in the hope that it will be useful, but WITHOUT ANY
 * WARRANTY; without even the implied warranty of MERCHANTABILITY or FITNESS FOR A
 * PARTICULAR PURPOSE. See the GNU Lesser General Public License for more details.
 *
 * You should have received a copy of the GNU Lesser General Public License along
 * with BigBlueButton; if not, see <http://www.gnu.org/licenses/>.
 *
 */
package org.bigbluebutton.core {
	import flash.display.DisplayObject;
	import flash.events.KeyboardEvent;
<<<<<<< HEAD
=======
	import flash.geom.Point;
>>>>>>> 090906e9
	import flash.ui.Keyboard;
	import flash.utils.Dictionary;
	import flash.utils.getQualifiedClassName;

<<<<<<< HEAD
	import mx.controls.Alert;
=======
	import mx.containers.Panel;
	import mx.controls.Alert;
	import mx.core.Application;
>>>>>>> 090906e9
	import mx.core.FlexGlobals;
	import mx.core.IChildList;
	import mx.core.IFlexDisplayObject;
	import mx.core.IUIComponent;
<<<<<<< HEAD
=======
	import mx.events.ResizeEvent;
	import mx.managers.ISystemManager;
>>>>>>> 090906e9
	import mx.managers.PopUpManager;
	import mx.managers.SystemManager;

	import org.as3commons.logging.api.ILogger;
	import org.as3commons.logging.api.getClassLogger;
	import org.bigbluebutton.common.IKeyboardClose;
	import org.bigbluebutton.util.i18n.ResourceUtil;

	public final class PopUpUtil {

		private static const LOGGER:ILogger = getClassLogger(PopUpUtil);

		private static var popUpDict:Dictionary = new Dictionary(true);

<<<<<<< HEAD
=======
		private static var lockedPositions:Dictionary = new Dictionary(true);

>>>>>>> 090906e9
		public static function initAlert():void {
			Alert.buttonHeight = 30;
			Alert.buttonWidth = 100;
			Alert.cancelLabel = ResourceUtil.getInstance().getString('bbb.alert.cancel');
			Alert.noLabel = ResourceUtil.getInstance().getString('bbb.alert.no');
			Alert.okLabel = ResourceUtil.getInstance().getString('bbb.alert.ok');
			Alert.yesLabel = ResourceUtil.getInstance().getString('bbb.alert.yes');
<<<<<<< HEAD
=======
			Application(FlexGlobals.topLevelApplication).addEventListener(ResizeEvent.RESIZE, globalResizeListener);
>>>>>>> 090906e9
		}

		public static function createNonModalPopUp(parent:DisplayObject, className:Class, center:Boolean = true):IFlexDisplayObject {
			if (!checkPopUpExists(className)) {
				return addPopUpToStage(parent, className, false, center);
			}
			return null;
		}

		public static function createModalPopUp(parent:DisplayObject, className:Class, center:Boolean = true):IFlexDisplayObject {
			if (!checkPopUpExists(className)) {
				return addPopUpToStage(parent, className, true, center);
			}
			return null;
		}

		public static function removePopUp(classOrInstance:*):void {
			var fqcn:String = getQualifiedClassName(classOrInstance);
			if (popUpDict[fqcn] != undefined) {
				PopUpManager.removePopUp(popUpDict[fqcn])
				delete popUpDict[fqcn];
				LOGGER.debug("Removed PopUp with type [{0}]", [fqcn]);
			}
		}

		private static function checkPopUpExists(className:Class):Boolean {
			LOGGER.debug("Checking if [{0}] exists as a PopUp", [className]);
			var systemManager:SystemManager = FlexGlobals.topLevelApplication.systemManager;

			var childList:IChildList = systemManager.rawChildren;
			for (var i:int = childList.numChildren - 1; i >= 0; i--) {
				var childObject:IUIComponent = childList.getChildAt(i) as IUIComponent;
				// PopUp already exists
				if (childObject is className && childObject.isPopUp) {
					LOGGER.debug("PopUp with type [{0}] found", [className]);
					return true;
				}
			}
			LOGGER.debug("No PopUp with type [{0}] not found", [className]);
			return false;
		}

		private static function addPopUpToStage(parent:DisplayObject, className:Class, modal:Boolean = false, center:Boolean = true):IFlexDisplayObject {
			var popUp:IFlexDisplayObject = PopUpManager.createPopUp(parent, className, modal);
			if (center) {
				PopUpManager.centerPopUp(popUp)
			}
			popUpDict[getQualifiedClassName(className)] = popUp;

			if (popUp is IKeyboardClose) {
				popUp.addEventListener(KeyboardEvent.KEY_DOWN, escapeKeyDownHandler);
			}

			LOGGER.debug("Created PopUp with type [{0}]", [className]);

			return popUp;
		}

		private static function escapeKeyDownHandler(event:KeyboardEvent):void {
			if (event.charCode == Keyboard.ESCAPE) {
				event.currentTarget.removeEventListener(KeyboardEvent.KEY_DOWN, escapeKeyDownHandler);
				removePopUp(event.currentTarget);
			}
		}
<<<<<<< HEAD
=======

		private static function globalResizeListener(event:ResizeEvent):void {
			var systemManager:ISystemManager = Application(FlexGlobals.topLevelApplication).systemManager;
			for (var i:int = systemManager.numChildren - 1; i > 0; i -= 1) {
				if (systemManager.getChildAt(i) is Panel && !hasPositionLocked(systemManager.getChildAt(i))) {
					PopUpManager.centerPopUp(systemManager.getChildAt(i) as IFlexDisplayObject);
				}
			}
		}

		public static function lockPosition(popUp:*, positionFunction:Function = null):void {
			var resizeHandler:Function = function():void {
				if (positionFunction != null) {
					var newPosition:Point = positionFunction.apply();
					popUp.move(newPosition.x, newPosition.y);
				}
			};
			resizeHandler.apply();
			Application(FlexGlobals.topLevelApplication).addEventListener(ResizeEvent.RESIZE, resizeHandler);
			lockedPositions[getQualifiedClassName(popUp)] = resizeHandler;
		}

		public static function unlockPosition(popUp:*):void {
			var fqcn:String = getQualifiedClassName(popUp);
			if (lockedPositions[fqcn] != undefined) {
				Application(FlexGlobals.topLevelApplication).removeEventListener(ResizeEvent.RESIZE, lockedPositions[fqcn]);
				delete lockedPositions[fqcn];
			}
		}

		public static function hasPositionLocked(popUp:*):Boolean {
			return lockedPositions[getQualifiedClassName(popUp)] != undefined;
		}
>>>>>>> 090906e9
	}
}
<|MERGE_RESOLUTION|>--- conflicted
+++ resolved
@@ -1,177 +1,158 @@
-/**
- * BigBlueButton open source conferencing system - http://www.bigbluebutton.org/
- *
- * Copyright (c) 2017 BigBlueButton Inc. and by respective authors (see below).
- *
- * This program is free software; you can redistribute it and/or modify it under the
- * terms of the GNU Lesser General Public License as published by the Free Software
- * Foundation; either version 3.0 of the License, or (at your option) any later
- * version.
- *
- * BigBlueButton is distributed in the hope that it will be useful, but WITHOUT ANY
- * WARRANTY; without even the implied warranty of MERCHANTABILITY or FITNESS FOR A
- * PARTICULAR PURPOSE. See the GNU Lesser General Public License for more details.
- *
- * You should have received a copy of the GNU Lesser General Public License along
- * with BigBlueButton; if not, see <http://www.gnu.org/licenses/>.
- *
- */
-package org.bigbluebutton.core {
-	import flash.display.DisplayObject;
-	import flash.events.KeyboardEvent;
-<<<<<<< HEAD
-=======
-	import flash.geom.Point;
->>>>>>> 090906e9
-	import flash.ui.Keyboard;
-	import flash.utils.Dictionary;
-	import flash.utils.getQualifiedClassName;
-
-<<<<<<< HEAD
-	import mx.controls.Alert;
-=======
-	import mx.containers.Panel;
-	import mx.controls.Alert;
-	import mx.core.Application;
->>>>>>> 090906e9
-	import mx.core.FlexGlobals;
-	import mx.core.IChildList;
-	import mx.core.IFlexDisplayObject;
-	import mx.core.IUIComponent;
-<<<<<<< HEAD
-=======
-	import mx.events.ResizeEvent;
-	import mx.managers.ISystemManager;
->>>>>>> 090906e9
-	import mx.managers.PopUpManager;
-	import mx.managers.SystemManager;
-
-	import org.as3commons.logging.api.ILogger;
-	import org.as3commons.logging.api.getClassLogger;
-	import org.bigbluebutton.common.IKeyboardClose;
-	import org.bigbluebutton.util.i18n.ResourceUtil;
-
-	public final class PopUpUtil {
-
-		private static const LOGGER:ILogger = getClassLogger(PopUpUtil);
-
-		private static var popUpDict:Dictionary = new Dictionary(true);
-
-<<<<<<< HEAD
-=======
-		private static var lockedPositions:Dictionary = new Dictionary(true);
-
->>>>>>> 090906e9
-		public static function initAlert():void {
-			Alert.buttonHeight = 30;
-			Alert.buttonWidth = 100;
-			Alert.cancelLabel = ResourceUtil.getInstance().getString('bbb.alert.cancel');
-			Alert.noLabel = ResourceUtil.getInstance().getString('bbb.alert.no');
-			Alert.okLabel = ResourceUtil.getInstance().getString('bbb.alert.ok');
-			Alert.yesLabel = ResourceUtil.getInstance().getString('bbb.alert.yes');
-<<<<<<< HEAD
-=======
-			Application(FlexGlobals.topLevelApplication).addEventListener(ResizeEvent.RESIZE, globalResizeListener);
->>>>>>> 090906e9
-		}
-
-		public static function createNonModalPopUp(parent:DisplayObject, className:Class, center:Boolean = true):IFlexDisplayObject {
-			if (!checkPopUpExists(className)) {
-				return addPopUpToStage(parent, className, false, center);
-			}
-			return null;
-		}
-
-		public static function createModalPopUp(parent:DisplayObject, className:Class, center:Boolean = true):IFlexDisplayObject {
-			if (!checkPopUpExists(className)) {
-				return addPopUpToStage(parent, className, true, center);
-			}
-			return null;
-		}
-
-		public static function removePopUp(classOrInstance:*):void {
-			var fqcn:String = getQualifiedClassName(classOrInstance);
-			if (popUpDict[fqcn] != undefined) {
-				PopUpManager.removePopUp(popUpDict[fqcn])
-				delete popUpDict[fqcn];
-				LOGGER.debug("Removed PopUp with type [{0}]", [fqcn]);
-			}
-		}
-
-		private static function checkPopUpExists(className:Class):Boolean {
-			LOGGER.debug("Checking if [{0}] exists as a PopUp", [className]);
-			var systemManager:SystemManager = FlexGlobals.topLevelApplication.systemManager;
-
-			var childList:IChildList = systemManager.rawChildren;
-			for (var i:int = childList.numChildren - 1; i >= 0; i--) {
-				var childObject:IUIComponent = childList.getChildAt(i) as IUIComponent;
-				// PopUp already exists
-				if (childObject is className && childObject.isPopUp) {
-					LOGGER.debug("PopUp with type [{0}] found", [className]);
-					return true;
-				}
-			}
-			LOGGER.debug("No PopUp with type [{0}] not found", [className]);
-			return false;
-		}
-
-		private static function addPopUpToStage(parent:DisplayObject, className:Class, modal:Boolean = false, center:Boolean = true):IFlexDisplayObject {
-			var popUp:IFlexDisplayObject = PopUpManager.createPopUp(parent, className, modal);
-			if (center) {
-				PopUpManager.centerPopUp(popUp)
-			}
-			popUpDict[getQualifiedClassName(className)] = popUp;
-
-			if (popUp is IKeyboardClose) {
-				popUp.addEventListener(KeyboardEvent.KEY_DOWN, escapeKeyDownHandler);
-			}
-
-			LOGGER.debug("Created PopUp with type [{0}]", [className]);
-
-			return popUp;
-		}
-
-		private static function escapeKeyDownHandler(event:KeyboardEvent):void {
-			if (event.charCode == Keyboard.ESCAPE) {
-				event.currentTarget.removeEventListener(KeyboardEvent.KEY_DOWN, escapeKeyDownHandler);
-				removePopUp(event.currentTarget);
-			}
-		}
-<<<<<<< HEAD
-=======
-
-		private static function globalResizeListener(event:ResizeEvent):void {
-			var systemManager:ISystemManager = Application(FlexGlobals.topLevelApplication).systemManager;
-			for (var i:int = systemManager.numChildren - 1; i > 0; i -= 1) {
-				if (systemManager.getChildAt(i) is Panel && !hasPositionLocked(systemManager.getChildAt(i))) {
-					PopUpManager.centerPopUp(systemManager.getChildAt(i) as IFlexDisplayObject);
-				}
-			}
-		}
-
-		public static function lockPosition(popUp:*, positionFunction:Function = null):void {
-			var resizeHandler:Function = function():void {
-				if (positionFunction != null) {
-					var newPosition:Point = positionFunction.apply();
-					popUp.move(newPosition.x, newPosition.y);
-				}
-			};
-			resizeHandler.apply();
-			Application(FlexGlobals.topLevelApplication).addEventListener(ResizeEvent.RESIZE, resizeHandler);
-			lockedPositions[getQualifiedClassName(popUp)] = resizeHandler;
-		}
-
-		public static function unlockPosition(popUp:*):void {
-			var fqcn:String = getQualifiedClassName(popUp);
-			if (lockedPositions[fqcn] != undefined) {
-				Application(FlexGlobals.topLevelApplication).removeEventListener(ResizeEvent.RESIZE, lockedPositions[fqcn]);
-				delete lockedPositions[fqcn];
-			}
-		}
-
-		public static function hasPositionLocked(popUp:*):Boolean {
-			return lockedPositions[getQualifiedClassName(popUp)] != undefined;
-		}
->>>>>>> 090906e9
-	}
-}
+/**
+ * BigBlueButton open source conferencing system - http://www.bigbluebutton.org/
+ *
+ * Copyright (c) 2017 BigBlueButton Inc. and by respective authors (see below).
+ *
+ * This program is free software; you can redistribute it and/or modify it under the
+ * terms of the GNU Lesser General Public License as published by the Free Software
+ * Foundation; either version 3.0 of the License, or (at your option) any later
+ * version.
+ *
+ * BigBlueButton is distributed in the hope that it will be useful, but WITHOUT ANY
+ * WARRANTY; without even the implied warranty of MERCHANTABILITY or FITNESS FOR A
+ * PARTICULAR PURPOSE. See the GNU Lesser General Public License for more details.
+ *
+ * You should have received a copy of the GNU Lesser General Public License along
+ * with BigBlueButton; if not, see <http://www.gnu.org/licenses/>.
+ *
+ */
+package org.bigbluebutton.core {
+	import flash.display.DisplayObject;
+	import flash.events.KeyboardEvent;
+	import flash.geom.Point;
+	import flash.ui.Keyboard;
+	import flash.utils.Dictionary;
+	import flash.utils.getQualifiedClassName;
+
+	import mx.containers.Panel;
+	import mx.controls.Alert;
+	import mx.core.Application;
+	import mx.core.FlexGlobals;
+	import mx.core.IChildList;
+	import mx.core.IFlexDisplayObject;
+	import mx.core.IUIComponent;
+	import mx.events.ResizeEvent;
+	import mx.managers.ISystemManager;
+	import mx.managers.PopUpManager;
+	import mx.managers.SystemManager;
+
+	import org.as3commons.logging.api.ILogger;
+	import org.as3commons.logging.api.getClassLogger;
+	import org.bigbluebutton.common.IKeyboardClose;
+	import org.bigbluebutton.util.i18n.ResourceUtil;
+
+	public final class PopUpUtil {
+
+		private static const LOGGER:ILogger = getClassLogger(PopUpUtil);
+
+		private static var popUpDict:Dictionary = new Dictionary(true);
+
+		private static var lockedPositions:Dictionary = new Dictionary(true);
+
+		public static function initAlert():void {
+			Alert.buttonHeight = 30;
+			Alert.buttonWidth = 100;
+			Alert.cancelLabel = ResourceUtil.getInstance().getString('bbb.alert.cancel');
+			Alert.noLabel = ResourceUtil.getInstance().getString('bbb.alert.no');
+			Alert.okLabel = ResourceUtil.getInstance().getString('bbb.alert.ok');
+			Alert.yesLabel = ResourceUtil.getInstance().getString('bbb.alert.yes');
+			Application(FlexGlobals.topLevelApplication).addEventListener(ResizeEvent.RESIZE, globalResizeListener);
+		}
+
+		public static function createNonModalPopUp(parent:DisplayObject, className:Class, center:Boolean = true):IFlexDisplayObject {
+			if (!checkPopUpExists(className)) {
+				return addPopUpToStage(parent, className, false, center);
+			}
+			return null;
+		}
+
+		public static function createModalPopUp(parent:DisplayObject, className:Class, center:Boolean = true):IFlexDisplayObject {
+			if (!checkPopUpExists(className)) {
+				return addPopUpToStage(parent, className, true, center);
+			}
+			return null;
+		}
+
+		public static function removePopUp(classOrInstance:*):void {
+			var fqcn:String = getQualifiedClassName(classOrInstance);
+			if (popUpDict[fqcn] != undefined) {
+				PopUpManager.removePopUp(popUpDict[fqcn])
+				delete popUpDict[fqcn];
+				LOGGER.debug("Removed PopUp with type [{0}]", [fqcn]);
+			}
+		}
+
+		private static function checkPopUpExists(className:Class):Boolean {
+			LOGGER.debug("Checking if [{0}] exists as a PopUp", [className]);
+			var systemManager:SystemManager = FlexGlobals.topLevelApplication.systemManager;
+
+			var childList:IChildList = systemManager.rawChildren;
+			for (var i:int = childList.numChildren - 1; i >= 0; i--) {
+				var childObject:IUIComponent = childList.getChildAt(i) as IUIComponent;
+				// PopUp already exists
+				if (childObject is className && childObject.isPopUp) {
+					LOGGER.debug("PopUp with type [{0}] found", [className]);
+					return true;
+				}
+			}
+			LOGGER.debug("No PopUp with type [{0}] not found", [className]);
+			return false;
+		}
+
+		private static function addPopUpToStage(parent:DisplayObject, className:Class, modal:Boolean = false, center:Boolean = true):IFlexDisplayObject {
+			var popUp:IFlexDisplayObject = PopUpManager.createPopUp(parent, className, modal);
+			if (center) {
+				PopUpManager.centerPopUp(popUp)
+			}
+			popUpDict[getQualifiedClassName(className)] = popUp;
+
+			if (popUp is IKeyboardClose) {
+				popUp.addEventListener(KeyboardEvent.KEY_DOWN, escapeKeyDownHandler);
+			}
+
+			LOGGER.debug("Created PopUp with type [{0}]", [className]);
+
+			return popUp;
+		}
+
+		private static function escapeKeyDownHandler(event:KeyboardEvent):void {
+			if (event.charCode == Keyboard.ESCAPE) {
+				event.currentTarget.removeEventListener(KeyboardEvent.KEY_DOWN, escapeKeyDownHandler);
+				removePopUp(event.currentTarget);
+			}
+		}
+
+		private static function globalResizeListener(event:ResizeEvent):void {
+			var systemManager:ISystemManager = Application(FlexGlobals.topLevelApplication).systemManager;
+			for (var i:int = systemManager.numChildren - 1; i > 0; i -= 1) {
+				if (systemManager.getChildAt(i) is Panel && !hasPositionLocked(systemManager.getChildAt(i))) {
+					PopUpManager.centerPopUp(systemManager.getChildAt(i) as IFlexDisplayObject);
+				}
+			}
+		}
+
+		public static function lockPosition(popUp:*, positionFunction:Function = null):void {
+			var resizeHandler:Function = function():void {
+				if (positionFunction != null) {
+					var newPosition:Point = positionFunction.apply();
+					popUp.move(newPosition.x, newPosition.y);
+				}
+			};
+			resizeHandler.apply();
+			Application(FlexGlobals.topLevelApplication).addEventListener(ResizeEvent.RESIZE, resizeHandler);
+			lockedPositions[getQualifiedClassName(popUp)] = resizeHandler;
+		}
+
+		public static function unlockPosition(popUp:*):void {
+			var fqcn:String = getQualifiedClassName(popUp);
+			if (lockedPositions[fqcn] != undefined) {
+				Application(FlexGlobals.topLevelApplication).removeEventListener(ResizeEvent.RESIZE, lockedPositions[fqcn]);
+				delete lockedPositions[fqcn];
+			}
+		}
+
+		public static function hasPositionLocked(popUp:*):Boolean {
+			return lockedPositions[getQualifiedClassName(popUp)] != undefined;
+		}
+	}
+}