/**
 * BigBlueButton open source conferencing system - http://www.bigbluebutton.org/
 * 
 * Copyright (c) 2012 BigBlueButton Inc. and by respective authors (see below).
 *
 * This program is free software; you can redistribute it and/or modify it under the
 * terms of the GNU Lesser General Public License as published by the Free Software
 * Foundation; either version 3.0 of the License, or (at your option) any later
 * version.
 * 
 * BigBlueButton is distributed in the hope that it will be useful, but WITHOUT ANY
 * WARRANTY; without even the implied warranty of MERCHANTABILITY or FITNESS FOR A
 * PARTICULAR PURPOSE. See the GNU Lesser General Public License for more details.
 *
 * You should have received a copy of the GNU Lesser General Public License along
 * with BigBlueButton; if not, see <http://www.gnu.org/licenses/>.
 *
 */
package org.bigbluebutton.core.services
{
	import com.asfusion.mate.events.Dispatcher;
	
	import flash.events.NetDataEvent;
	import flash.events.NetMonitorEvent;
	import flash.events.NetStatusEvent;
	import flash.events.StatusEvent;
	import flash.events.TimerEvent;
	import flash.net.NetMonitor;
	import flash.net.NetStream;
	import flash.utils.Dictionary;
	import flash.utils.Timer;
	import flash.utils.describeType;
	
	import org.as3commons.logging.api.ILogger;
	import org.as3commons.logging.api.getClassLogger;
	import org.bigbluebutton.main.model.NetworkStatsData;
	
	public class StreamMonitor
	{
		/**
		 * https://github.com/ritzalam/red5-bw-check
		 * http://help.adobe.com/en_US/as3/dev/WS901d38e593cd1bac-1201e73713000d1f624-8000.html
		 * http://www.adobe.com/devnet/video/articles/media-measurement-flash.html
		 * http://help.adobe.com/en_US/air/reference/html/flash/net/NetMonitor.html
		 * http://help.adobe.com/en_US/flashmediaserver/devguide/WSae44d1d92c7021ff-1f5381712889cd7b56-8000.html#WSae44d1d92c7021ff-1f5381712889cd7b56-7ff7
		 * http://help.adobe.com/en_US/FlashPlatform/reference/actionscript/3/flash/net/NetStreamInfo.html
		 * http://help.adobe.com/en_US/FlashPlatform/reference/actionscript/3/flash/net/NetStream.html
		 * http://help.adobe.com/en_US/FlashMediaServer/3.5_Deving/WS5b3ccc516d4fbf351e63e3d11a0773d56e-7ffa.html
		 * https://groups.google.com/d/topic/red5interest/PiUDeH6jZBQ/discussion
		 * http://flowplayer.electroteque.org/bwcheck
		 * http://code.google.com/p/flowplayer-plugins/
		 * http://osflash.org/pipermail/red5_osflash.org/2009-January/028906.html
		 */
		
		private static const LOGGER:ILogger = getClassLogger(StreamMonitor);

		private var _netmon:NetMonitor;
		private var _heartbeat:Timer = new Timer( 2000 );
		private var _globalDispatcher:Dispatcher = new Dispatcher();
		private var _totalBytesCounter:Dictionary = new Dictionary();
		
		public function StreamMonitor():void {
			//Create NetMonitor object 
			_netmon = new NetMonitor(); 
			_netmon.addEventListener( NetMonitorEvent.NET_STREAM_CREATE, newNetStream );
			
			//Start the heartbeat timer 
			_heartbeat.addEventListener( TimerEvent.TIMER, onHeartbeat ); 
			_heartbeat.start(); 
		}
		
		//On new NetStream 
		private function newNetStream(event:NetMonitorEvent):void  
		{ 
			log("New Netstream object: " + event); 
			var stream:NetStream = event.netStream; 
			log("Stream info: " + stream.info);
			stream.addEventListener(NetDataEvent.MEDIA_TYPE_DATA, onStreamData); 
			stream.addEventListener(NetStatusEvent.NET_STATUS, onNetStatus);
			stream.addEventListener(StatusEvent.STATUS, onStatus);			 
		} 
		 
		//On data events from a NetStream object 
		private function onStreamData(event:NetDataEvent):void { 
			var netStream:NetStream = event.target as NetStream; 
//			log("Data event from " + netStream.info.uri + " at " + event.timestamp); 
			log("Data event: " + event);
			switch(event.info.handler) { 
				case "onMetaData": 
					//handle metadata; 
					break; 
				case "onXMPData": 
					//handle XMP; 
					break; 
				case "onPlayStatus": 
					//handle NetStream.Play.Complete
					break;
				case "onImageData": 
					//handle image 
					break; 
				case "onTextData": 
					//handle text 
					break; 
				default: 
					//handle other events 
					break;
			} 
		} 
		 
		//On status events from a NetStream object 
		private function onNetStatus(event:NetStatusEvent):void { 
//			log("Status event from " + event.target.info.uri + " at " + event.target.time); 
			log("NetStatus event code: " + event.info.code);
			log("NetStatus event details: " + event.info.details);
			log("Stream info: " + event.target.info);
		}
		
		private function onStatus(event:StatusEvent):void {
			log("Status event code: " + event.code);
			log("Status event: " + event.target);
			log("Stream info: " + event.currentTarget);
		}
		
		private function isRemoteStream(stream:NetStream):Boolean {
			return (stream != null && stream.info != null && stream.info.resourceName != null);
		}
		
		//On heartbeat timer 
		private function onHeartbeat(event:TimerEvent):void { 
			var streams:Vector.<NetStream> = _netmon.listStreams();

			var download:Dictionary = new Dictionary();
			var upload:Dictionary = new Dictionary();
			
			download["byteCount"] = upload["byteCount"] 
					= download["currentBytesPerSecond"] = upload["currentBytesPerSecond"] = 0;
			 
			for (var i:int = 0; i < streams.length; i++) {
				if (streams[i] == null || streams[i].info == null) {
					// stream info is null, returning
					continue;
				}
				
				//log("Heartbeat on " + streams[i].info);

				var remote:Boolean = isRemoteStream(streams[i]);
				var ref:Dictionary = (remote? download: upload);

				if (streams[i].info.uri == null) {
					//log("Stream URI is null, returning");
					continue;
				}
				var uri:String = streams[i].info.uri.toLowerCase();
				var pattern1:RegExp = /(?P<protocol>.+):\/\/(?P<server>.+)\/(?P<app>.+)\/(?P<meeting>.+)/;
				var pattern2:RegExp = /(?P<protocol>.+):\/\/(?P<server>.+)\/(?P<app>.+)/;
				var result:Array;
				var protocol:String = "", server:String = "", app:String = "", meeting:String = ""; 
				if (uri.match(pattern1)) {
					result = pattern1.exec(uri);
					protocol = result.protocol;
					server = result.server;
					app = result.app;
					meeting = result.meeting;
				} else if (uri.match(pattern2)) {
					result = pattern2.exec(uri);
					protocol = result.protocol;
					server = result.server;
					app = result.app;
				} else {
					log("***** NO MATCH *****");
				}

				var props:XMLList = flash.utils.describeType(streams[i].info)..accessor;
				
				for each (var s:XML in props) {
					//log(s + ": " + streams[i].info[s]);
					if (s.@type == "Number") {
						var property:String = s.@name;
						var num:Number = 0;
						if (ref.hasOwnProperty(property))
							num = (ref[property] as Number);
						num += (streams[i].info[property] as Number);
						ref[property] = num;
					}
				}
				var streamName:String = app + "/" + (remote? streams[i].info.resourceName: "local");
				var streamsName:String = (ref.hasOwnProperty("streams")? ref["streams"] + ";":"") + streamName;
				ref["streams"] = streamsName;
				
				var totalReg:Object = new Object;
				totalReg.streamName = streamName;
				totalReg.remote = remote;
				totalReg.byteCount = streams[i].info["byteCount"];
				if (_totalBytesCounter.hasOwnProperty(streamName) && _totalBytesCounter[streamName].byteCount > totalReg.byteCount) {
					var curTime:Number = new Date().getTime();
					var newStreamName:String = streamName + "_" + curTime;
					_totalBytesCounter[streamName].streamName = newStreamName;
					_totalBytesCounter[newStreamName] = _totalBytesCounter[streamName];
					delete _totalBytesCounter[streamName];
				}
				_totalBytesCounter[streamName] = totalReg;
			}

			download["byteCount"] = upload["byteCount"] = 0;
			for each (var value:Object in _totalBytesCounter) {
				if (value.remote)
					download["byteCount"] += value.byteCount;
				else
					upload["byteCount"] += value.byteCount;
				//log(value.streamName + ": " + value.byteCount);
			}

			NetworkStatsData.getInstance().updateConsumedBW(download["currentBytesPerSecond"],
					upload["currentBytesPerSecond"],
					download["byteCount"],
					upload["byteCount"]);
		}
		
		static public function printDictionary(dict:Dictionary):void {
			for (var key:Object in dict) {
				LOGGER.debug(key + ": " + dict[key]);
			}
		}
		
		private function log(s:String):void {
<<<<<<< HEAD
			LOGGER.debug(s);
=======
			LogUtil.debug("[StreamMonitor] " + s);
>>>>>>> 15acb57b
		}
	}
}
<|MERGE_RESOLUTION|>--- conflicted
+++ resolved
@@ -1,233 +1,234 @@
-/**
- * BigBlueButton open source conferencing system - http://www.bigbluebutton.org/
- * 
- * Copyright (c) 2012 BigBlueButton Inc. and by respective authors (see below).
- *
- * This program is free software; you can redistribute it and/or modify it under the
- * terms of the GNU Lesser General Public License as published by the Free Software
- * Foundation; either version 3.0 of the License, or (at your option) any later
- * version.
- * 
- * BigBlueButton is distributed in the hope that it will be useful, but WITHOUT ANY
- * WARRANTY; without even the implied warranty of MERCHANTABILITY or FITNESS FOR A
- * PARTICULAR PURPOSE. See the GNU Lesser General Public License for more details.
- *
- * You should have received a copy of the GNU Lesser General Public License along
- * with BigBlueButton; if not, see <http://www.gnu.org/licenses/>.
- *
- */
-package org.bigbluebutton.core.services
-{
-	import com.asfusion.mate.events.Dispatcher;
-	
-	import flash.events.NetDataEvent;
-	import flash.events.NetMonitorEvent;
-	import flash.events.NetStatusEvent;
-	import flash.events.StatusEvent;
-	import flash.events.TimerEvent;
-	import flash.net.NetMonitor;
-	import flash.net.NetStream;
-	import flash.utils.Dictionary;
-	import flash.utils.Timer;
-	import flash.utils.describeType;
-	
-	import org.as3commons.logging.api.ILogger;
-	import org.as3commons.logging.api.getClassLogger;
-	import org.bigbluebutton.main.model.NetworkStatsData;
-	
-	public class StreamMonitor
-	{
-		/**
-		 * https://github.com/ritzalam/red5-bw-check
-		 * http://help.adobe.com/en_US/as3/dev/WS901d38e593cd1bac-1201e73713000d1f624-8000.html
-		 * http://www.adobe.com/devnet/video/articles/media-measurement-flash.html
-		 * http://help.adobe.com/en_US/air/reference/html/flash/net/NetMonitor.html
-		 * http://help.adobe.com/en_US/flashmediaserver/devguide/WSae44d1d92c7021ff-1f5381712889cd7b56-8000.html#WSae44d1d92c7021ff-1f5381712889cd7b56-7ff7
-		 * http://help.adobe.com/en_US/FlashPlatform/reference/actionscript/3/flash/net/NetStreamInfo.html
-		 * http://help.adobe.com/en_US/FlashPlatform/reference/actionscript/3/flash/net/NetStream.html
-		 * http://help.adobe.com/en_US/FlashMediaServer/3.5_Deving/WS5b3ccc516d4fbf351e63e3d11a0773d56e-7ffa.html
-		 * https://groups.google.com/d/topic/red5interest/PiUDeH6jZBQ/discussion
-		 * http://flowplayer.electroteque.org/bwcheck
-		 * http://code.google.com/p/flowplayer-plugins/
-		 * http://osflash.org/pipermail/red5_osflash.org/2009-January/028906.html
-		 */
-		
-		private static const LOGGER:ILogger = getClassLogger(StreamMonitor);
-
-		private var _netmon:NetMonitor;
-		private var _heartbeat:Timer = new Timer( 2000 );
-		private var _globalDispatcher:Dispatcher = new Dispatcher();
-		private var _totalBytesCounter:Dictionary = new Dictionary();
-		
-		public function StreamMonitor():void {
-			//Create NetMonitor object 
-			_netmon = new NetMonitor(); 
-			_netmon.addEventListener( NetMonitorEvent.NET_STREAM_CREATE, newNetStream );
-			
-			//Start the heartbeat timer 
-			_heartbeat.addEventListener( TimerEvent.TIMER, onHeartbeat ); 
-			_heartbeat.start(); 
-		}
-		
-		//On new NetStream 
-		private function newNetStream(event:NetMonitorEvent):void  
-		{ 
-			log("New Netstream object: " + event); 
-			var stream:NetStream = event.netStream; 
-			log("Stream info: " + stream.info);
-			stream.addEventListener(NetDataEvent.MEDIA_TYPE_DATA, onStreamData); 
-			stream.addEventListener(NetStatusEvent.NET_STATUS, onNetStatus);
-			stream.addEventListener(StatusEvent.STATUS, onStatus);			 
-		} 
-		 
-		//On data events from a NetStream object 
-		private function onStreamData(event:NetDataEvent):void { 
-			var netStream:NetStream = event.target as NetStream; 
-//			log("Data event from " + netStream.info.uri + " at " + event.timestamp); 
-			log("Data event: " + event);
-			switch(event.info.handler) { 
-				case "onMetaData": 
-					//handle metadata; 
-					break; 
-				case "onXMPData": 
-					//handle XMP; 
-					break; 
-				case "onPlayStatus": 
-					//handle NetStream.Play.Complete
-					break;
-				case "onImageData": 
-					//handle image 
-					break; 
-				case "onTextData": 
-					//handle text 
-					break; 
-				default: 
-					//handle other events 
-					break;
-			} 
-		} 
-		 
-		//On status events from a NetStream object 
-		private function onNetStatus(event:NetStatusEvent):void { 
-//			log("Status event from " + event.target.info.uri + " at " + event.target.time); 
-			log("NetStatus event code: " + event.info.code);
-			log("NetStatus event details: " + event.info.details);
-			log("Stream info: " + event.target.info);
-		}
-		
-		private function onStatus(event:StatusEvent):void {
-			log("Status event code: " + event.code);
-			log("Status event: " + event.target);
-			log("Stream info: " + event.currentTarget);
-		}
-		
-		private function isRemoteStream(stream:NetStream):Boolean {
-			return (stream != null && stream.info != null && stream.info.resourceName != null);
-		}
-		
-		//On heartbeat timer 
-		private function onHeartbeat(event:TimerEvent):void { 
-			var streams:Vector.<NetStream> = _netmon.listStreams();
-
-			var download:Dictionary = new Dictionary();
-			var upload:Dictionary = new Dictionary();
-			
-			download["byteCount"] = upload["byteCount"] 
-					= download["currentBytesPerSecond"] = upload["currentBytesPerSecond"] = 0;
-			 
-			for (var i:int = 0; i < streams.length; i++) {
-				if (streams[i] == null || streams[i].info == null) {
-					// stream info is null, returning
-					continue;
-				}
-				
-				//log("Heartbeat on " + streams[i].info);
-
-				var remote:Boolean = isRemoteStream(streams[i]);
-				var ref:Dictionary = (remote? download: upload);
-
-				if (streams[i].info.uri == null) {
-					//log("Stream URI is null, returning");
-					continue;
-				}
-				var uri:String = streams[i].info.uri.toLowerCase();
-				var pattern1:RegExp = /(?P<protocol>.+):\/\/(?P<server>.+)\/(?P<app>.+)\/(?P<meeting>.+)/;
-				var pattern2:RegExp = /(?P<protocol>.+):\/\/(?P<server>.+)\/(?P<app>.+)/;
-				var result:Array;
-				var protocol:String = "", server:String = "", app:String = "", meeting:String = ""; 
-				if (uri.match(pattern1)) {
-					result = pattern1.exec(uri);
-					protocol = result.protocol;
-					server = result.server;
-					app = result.app;
-					meeting = result.meeting;
-				} else if (uri.match(pattern2)) {
-					result = pattern2.exec(uri);
-					protocol = result.protocol;
-					server = result.server;
-					app = result.app;
-				} else {
-					log("***** NO MATCH *****");
-				}
-
-				var props:XMLList = flash.utils.describeType(streams[i].info)..accessor;
-				
-				for each (var s:XML in props) {
-					//log(s + ": " + streams[i].info[s]);
-					if (s.@type == "Number") {
-						var property:String = s.@name;
-						var num:Number = 0;
-						if (ref.hasOwnProperty(property))
-							num = (ref[property] as Number);
-						num += (streams[i].info[property] as Number);
-						ref[property] = num;
-					}
-				}
-				var streamName:String = app + "/" + (remote? streams[i].info.resourceName: "local");
-				var streamsName:String = (ref.hasOwnProperty("streams")? ref["streams"] + ";":"") + streamName;
-				ref["streams"] = streamsName;
-				
-				var totalReg:Object = new Object;
-				totalReg.streamName = streamName;
-				totalReg.remote = remote;
-				totalReg.byteCount = streams[i].info["byteCount"];
-				if (_totalBytesCounter.hasOwnProperty(streamName) && _totalBytesCounter[streamName].byteCount > totalReg.byteCount) {
-					var curTime:Number = new Date().getTime();
-					var newStreamName:String = streamName + "_" + curTime;
-					_totalBytesCounter[streamName].streamName = newStreamName;
-					_totalBytesCounter[newStreamName] = _totalBytesCounter[streamName];
-					delete _totalBytesCounter[streamName];
-				}
-				_totalBytesCounter[streamName] = totalReg;
-			}
-
-			download["byteCount"] = upload["byteCount"] = 0;
-			for each (var value:Object in _totalBytesCounter) {
-				if (value.remote)
-					download["byteCount"] += value.byteCount;
-				else
-					upload["byteCount"] += value.byteCount;
-				//log(value.streamName + ": " + value.byteCount);
-			}
-
-			NetworkStatsData.getInstance().updateConsumedBW(download["currentBytesPerSecond"],
-					upload["currentBytesPerSecond"],
-					download["byteCount"],
-					upload["byteCount"]);
-		}
-		
-		static public function printDictionary(dict:Dictionary):void {
-			for (var key:Object in dict) {
-				LOGGER.debug(key + ": " + dict[key]);
-			}
-		}
-		
-		private function log(s:String):void {
-<<<<<<< HEAD
-			LOGGER.debug(s);
-=======
-			LogUtil.debug("[StreamMonitor] " + s);
->>>>>>> 15acb57b
-		}
-	}
-}
+/**
+ * BigBlueButton open source conferencing system - http://www.bigbluebutton.org/
+ * 
+ * Copyright (c) 2012 BigBlueButton Inc. and by respective authors (see below).
+ *
+ * This program is free software; you can redistribute it and/or modify it under the
+ * terms of the GNU Lesser General Public License as published by the Free Software
+ * Foundation; either version 3.0 of the License, or (at your option) any later
+ * version.
+ * 
+ * BigBlueButton is distributed in the hope that it will be useful, but WITHOUT ANY
+ * WARRANTY; without even the implied warranty of MERCHANTABILITY or FITNESS FOR A
+ * PARTICULAR PURPOSE. See the GNU Lesser General Public License for more details.
+ *
+ * You should have received a copy of the GNU Lesser General Public License along
+ * with BigBlueButton; if not, see <http://www.gnu.org/licenses/>.
+ *
+ */
+package org.bigbluebutton.core.services
+{
+	import com.asfusion.mate.events.Dispatcher;
+	
+	import flash.events.NetDataEvent;
+	import flash.events.NetMonitorEvent;
+	import flash.events.NetStatusEvent;
+	import flash.events.StatusEvent;
+	import flash.events.TimerEvent;
+	import flash.net.NetMonitor;
+	import flash.net.NetStream;
+	import flash.utils.Dictionary;
+	import flash.utils.Timer;
+	import flash.utils.describeType;
+	
+	import org.as3commons.logging.api.ILogger;
+	import org.as3commons.logging.api.getClassLogger;
+	import org.bigbluebutton.main.model.NetworkStatsData;
+	
+	public class StreamMonitor
+	{
+		/**
+		 * https://github.com/ritzalam/red5-bw-check
+		 * http://help.adobe.com/en_US/as3/dev/WS901d38e593cd1bac-1201e73713000d1f624-8000.html
+		 * http://www.adobe.com/devnet/video/articles/media-measurement-flash.html
+		 * http://help.adobe.com/en_US/air/reference/html/flash/net/NetMonitor.html
+		 * http://help.adobe.com/en_US/flashmediaserver/devguide/WSae44d1d92c7021ff-1f5381712889cd7b56-8000.html#WSae44d1d92c7021ff-1f5381712889cd7b56-7ff7
+		 * http://help.adobe.com/en_US/FlashPlatform/reference/actionscript/3/flash/net/NetStreamInfo.html
+		 * http://help.adobe.com/en_US/FlashPlatform/reference/actionscript/3/flash/net/NetStream.html
+		 * http://help.adobe.com/en_US/FlashMediaServer/3.5_Deving/WS5b3ccc516d4fbf351e63e3d11a0773d56e-7ffa.html
+		 * https://groups.google.com/d/topic/red5interest/PiUDeH6jZBQ/discussion
+		 * http://flowplayer.electroteque.org/bwcheck
+		 * http://code.google.com/p/flowplayer-plugins/
+		 * http://osflash.org/pipermail/red5_osflash.org/2009-January/028906.html
+		 */
+		
+		private static const LOGGER:ILogger = getClassLogger(StreamMonitor);
+
+		private var _netmon:NetMonitor;
+		private var _heartbeat:Timer = new Timer( 2000 );
+		private var _globalDispatcher:Dispatcher = new Dispatcher();
+		private var _totalBytesCounter:Dictionary = new Dictionary();
+		
+		public function StreamMonitor():void {
+			//Create NetMonitor object 
+			_netmon = new NetMonitor(); 
+			_netmon.addEventListener( NetMonitorEvent.NET_STREAM_CREATE, newNetStream );
+			
+			//Start the heartbeat timer 
+			_heartbeat.addEventListener( TimerEvent.TIMER, onHeartbeat ); 
+			_heartbeat.start(); 
+		}
+		
+		//On new NetStream 
+		private function newNetStream(event:NetMonitorEvent):void  
+		{ 
+			log("New Netstream object: " + event); 
+			var stream:NetStream = event.netStream; 
+			log("Stream info: " + stream.info);
+			stream.addEventListener(NetDataEvent.MEDIA_TYPE_DATA, onStreamData); 
+			stream.addEventListener(NetStatusEvent.NET_STATUS, onNetStatus);
+			stream.addEventListener(StatusEvent.STATUS, onStatus);			 
+		} 
+		 
+		//On data events from a NetStream object 
+		private function onStreamData(event:NetDataEvent):void { 
+			var netStream:NetStream = event.target as NetStream; 
+//			log("Data event from " + netStream.info.uri + " at " + event.timestamp); 
+			log("Data event: " + event);
+			switch(event.info.handler) { 
+				case "onMetaData": 
+					//handle metadata; 
+					break; 
+				case "onXMPData": 
+					//handle XMP; 
+					break; 
+				case "onPlayStatus": 
+					//handle NetStream.Play.Complete
+					break;
+				case "onImageData": 
+					//handle image 
+					break; 
+				case "onTextData": 
+					//handle text 
+					break; 
+				default: 
+					//handle other events 
+					break;
+			} 
+		} 
+		 
+		//On status events from a NetStream object 
+		private function onNetStatus(event:NetStatusEvent):void { 
+//			log("Status event from " + event.target.info.uri + " at " + event.target.time); 
+			log("NetStatus event code: " + event.info.code);
+			log("NetStatus event details: " + event.info.details);
+			log("Stream info: " + event.target.info);
+		}
+		
+		private function onStatus(event:StatusEvent):void {
+			log("Status event code: " + event.code);
+			log("Status event: " + event.target);
+			log("Stream info: " + event.currentTarget);
+		}
+		
+		private function isRemoteStream(stream:NetStream):Boolean {
+			return (stream != null && stream.info != null && stream.info.resourceName != null);
+		}
+		
+		//On heartbeat timer 
+		private function onHeartbeat(event:TimerEvent):void { 
+			var streams:Vector.<NetStream> = _netmon.listStreams();
+
+			var download:Dictionary = new Dictionary();
+			var upload:Dictionary = new Dictionary();
+			
+			download["byteCount"] = upload["byteCount"] 
+					= download["currentBytesPerSecond"] = upload["currentBytesPerSecond"] = 0;
+			 
+			for (var i:int = 0; i < streams.length; i++) {
+				if (streams[i] == null || streams[i].info == null) {
+					// stream info is null, returning
+					continue;
+				}
+				
+				//log("Heartbeat on " + streams[i].info);
+
+				var remote:Boolean = isRemoteStream(streams[i]);
+				var ref:Dictionary = (remote? download: upload);
+
+				if (streams[i].info.uri == null) {
+					//log("Stream URI is null, returning");
+					continue;
+				}
+				var uri:String = streams[i].info.uri.toLowerCase();
+				var pattern1:RegExp = /(?P<protocol>.+):\/\/(?P<server>.+)\/(?P<app>.+)\/(?P<meeting>.+)/;
+				var pattern2:RegExp = /(?P<protocol>.+):\/\/(?P<server>.+)\/(?P<app>.+)/;
+				var result:Array;
+				var protocol:String = "", server:String = "", app:String = "", meeting:String = ""; 
+				if (uri.match(pattern1)) {
+					result = pattern1.exec(uri);
+					protocol = result.protocol;
+					server = result.server;
+					app = result.app;
+					meeting = result.meeting;
+				} else if (uri.match(pattern2)) {
+					result = pattern2.exec(uri);
+					protocol = result.protocol;
+					server = result.server;
+					app = result.app;
+				} else {
+					log("***** NO MATCH *****");
+				}
+
+				var props:XMLList = flash.utils.describeType(streams[i].info)..accessor;
+				
+				for each (var s:XML in props) {
+					//log(s + ": " + streams[i].info[s]);
+					if (s.@type == "Number") {
+						var property:String = s.@name;
+						var num:Number = 0;
+						if (ref.hasOwnProperty(property))
+							num = (ref[property] as Number);
+						num += (streams[i].info[property] as Number);
+						ref[property] = num;
+					}
+				}
+				var streamName:String = app + "/" + (remote? streams[i].info.resourceName: "local");
+				var streamsName:String = (ref.hasOwnProperty("streams")? ref["streams"] + ";":"") + streamName;
+				ref["streams"] = streamsName;
+				
+				var totalReg:Object = new Object;
+				totalReg.streamName = streamName;
+				totalReg.remote = remote;
+				totalReg.byteCount = streams[i].info["byteCount"];
+				if (_totalBytesCounter.hasOwnProperty(streamName) && _totalBytesCounter[streamName].byteCount > totalReg.byteCount) {
+					var curTime:Number = new Date().getTime();
+					var newStreamName:String = streamName + "_" + curTime;
+					_totalBytesCounter[streamName].streamName = newStreamName;
+					_totalBytesCounter[newStreamName] = _totalBytesCounter[streamName];
+					delete _totalBytesCounter[streamName];
+				}
+				_totalBytesCounter[streamName] = totalReg;
+			}
+
+			download["byteCount"] = upload["byteCount"] = 0;
+			for each (var value:Object in _totalBytesCounter) {
+				if (value.remote)
+					download["byteCount"] += value.byteCount;
+				else
+					upload["byteCount"] += value.byteCount;
+				//log(value.streamName + ": " + value.byteCount);
+			}
+
+//			var netstatsEvent:NetworkStatsEvent = new NetworkStatsEvent();
+//			netstatsEvent.downloadStats = download;
+//			netstatsEvent.uploadStats = upload;
+//			_globalDispatcher.dispatchEvent(netstatsEvent);
+
+			NetworkStatsData.getInstance().updateConsumedBW(download["currentBytesPerSecond"],
+					upload["currentBytesPerSecond"],
+					download["byteCount"],
+					upload["byteCount"]);
+		}
+		
+		static public function printDictionary(dict:Dictionary):void {
+			for (var key:Object in dict) {
+				LOGGER.debug(key + ": " + dict[key]);
+			}
+		}
+		
+		private function log(s:String):void {
+			LOGGER.debug(s);
+		}
+	}
+}