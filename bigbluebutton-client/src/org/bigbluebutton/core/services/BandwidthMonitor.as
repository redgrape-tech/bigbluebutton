--- conflicted
+++ resolved
@@ -1,280 +1,224 @@
-/**
- * BigBlueButton open source conferencing system - http://www.bigbluebutton.org/
- * 
- * Copyright (c) 2012 BigBlueButton Inc. and by respective authors (see below).
- *
- * This program is free software; you can redistribute it and/or modify it under the
- * terms of the GNU Lesser General Public License as published by the Free Software
- * Foundation; either version 3.0 of the License, or (at your option) any later
- * version.
- * 
- * BigBlueButton is distributed in the hope that it will be useful, but WITHOUT ANY
- * WARRANTY; without even the implied warranty of MERCHANTABILITY or FITNESS FOR A
- * PARTICULAR PURPOSE. See the GNU Lesser General Public License for more details.
- *
- * You should have received a copy of the GNU Lesser General Public License along
- * with BigBlueButton; if not, see <http://www.gnu.org/licenses/>.
- *
- */
-package org.bigbluebutton.core.services
-{
-  import flash.events.AsyncErrorEvent;
-  import flash.events.IOErrorEvent;
-  import flash.events.NetStatusEvent;
-  import flash.events.TimerEvent;
-  import flash.net.NetConnection;
-  import flash.utils.Timer;
-  
-  import org.as3commons.logging.api.ILogger;
-  import org.as3commons.logging.api.getClassLogger;
-  import org.bigbluebutton.main.model.NetworkStatsData;
-  import org.red5.flash.bwcheck.ClientServerBandwidth;
-  import org.red5.flash.bwcheck.ServerClientBandwidth;
-  import org.red5.flash.bwcheck.events.BandwidthDetectEvent;
-
-  public class BandwidthMonitor {
-<<<<<<< HEAD
-	private static const LOGGER:ILogger = getClassLogger(BandwidthMonitor);
-	
-=======
-    public static const INTERVAL_BETWEEN_CHECKS:int = 30000; // in ms
-    
-    private static var _instance:BandwidthMonitor = null;
->>>>>>> 15acb57b
-    private var _serverURL:String = "localhost";
-    private var _serverApplication:String = "video";
-    private var _clientServerService:String = "checkBandwidthUp";
-    private var _serverClientService:String = "checkBandwidth";
-    private var _pendingClientToServer:Boolean;
-    private var _pendingServerToClient:Boolean;
-    private var _lastClientToServerCheck:Date;
-    private var _lastServerToClientCheck:Date;
-    private var _runningMeasurement:Boolean;
-    private var _connecting:Boolean;
-    private var _nc:NetConnection;
-    
-    /**
-     * This class is a singleton. Please initialize it using the getInstance() method.
-     */        
-    public function BandwidthMonitor(enforcer:SingletonEnforcer) {
-        if (enforcer == null) {
-            throw new Error("There can only be one instance of this class");
-        }
-        initialize();
-    }
-    
-    private function initialize():void {
-        _pendingClientToServer = false;
-        _pendingServerToClient = false;
-        _runningMeasurement = false;
-        _connecting = false;
-        _lastClientToServerCheck = null;
-        _lastServerToClientCheck = null;
-        
-        _nc = new NetConnection();
-        _nc.proxyType = "best";
-        _nc.objectEncoding = flash.net.ObjectEncoding.AMF0;
-        _nc.client = this;
-        _nc.addEventListener(NetStatusEvent.NET_STATUS, onStatus);
-        _nc.addEventListener(AsyncErrorEvent.ASYNC_ERROR, onAsyncError);
-        _nc.addEventListener(IOErrorEvent.IO_ERROR, onIOError);
-    }
-    
-    /**
-     * Return the single instance of this class
-     */
-    public static function getInstance():BandwidthMonitor {
-        if (_instance == null) {
-            _instance = new BandwidthMonitor(new SingletonEnforcer());
-        }
-        return _instance;
-    }    
-    
-    public function set serverURL(url:String):void {
-        if (_nc.connected)
-            _nc.close();
-        _serverURL = url;
-    }
-    
-    public function set serverApplication(app:String):void {
-        if (_nc.connected)
-            _nc.close();
-        _serverApplication = app;
-    }
-
-    private function connect():void {
-        if (!_nc.connected && !_connecting) {
-            _nc.connect("rtmp://" + _serverURL + "/" + _serverApplication);
-            _connecting = true;
-        }
-    }
-    
-<<<<<<< HEAD
-    private function onAsyncError(event:AsyncErrorEvent):void
-    {
-      LOGGER.debug(event.error.toString());
-=======
-    public function checkClientToServer():void {
-        if (_lastClientToServerCheck != null && _lastClientToServerCheck.getTime() + INTERVAL_BETWEEN_CHECKS > new Date().getTime())
-            return;
-        
-        if (!_nc.connected) {
-            _pendingClientToServer = true;
-            connect();
-        } if (_runningMeasurement) {
-            _pendingClientToServer = true;
-        } else {
-            _pendingClientToServer = false;
-            _runningMeasurement = true;
-            _lastClientToServerCheck = new Date();
-
-            LogUtil.debug("Start client-server bandwidth detection");
-            var clientServer:ClientServerBandwidth  = new ClientServerBandwidth();
-            clientServer.connection = _nc;
-            clientServer.service = _clientServerService;
-            clientServer.addEventListener(BandwidthDetectEvent.DETECT_COMPLETE,onClientServerComplete);
-            clientServer.addEventListener(BandwidthDetectEvent.DETECT_STATUS,onClientServerStatus);
-            clientServer.addEventListener(BandwidthDetectEvent.DETECT_FAILED,onDetectFailed);
-            clientServer.start();
-        }
-    }
-    
-    public function checkServerToClient():void {
-        if (_lastServerToClientCheck != null && _lastServerToClientCheck.getTime() + INTERVAL_BETWEEN_CHECKS > new Date().getTime())
-            return;
-
-        if (!_nc.connected) {
-            _pendingServerToClient = true;
-            connect();
-        } if (_runningMeasurement) {
-            _pendingServerToClient = true;
-        } else {
-            _pendingServerToClient = false;
-            _runningMeasurement = true;
-            _lastServerToClientCheck = new Date();
-
-            LogUtil.debug("Start server-client bandwidth detection");
-            var serverClient:ServerClientBandwidth = new ServerClientBandwidth();
-            serverClient.connection = _nc;
-            serverClient.service = _serverClientService;
-            serverClient.addEventListener(BandwidthDetectEvent.DETECT_COMPLETE,onServerClientComplete);
-            serverClient.addEventListener(BandwidthDetectEvent.DETECT_STATUS,onServerClientStatus);
-            serverClient.addEventListener(BandwidthDetectEvent.DETECT_FAILED,onDetectFailed);
-            serverClient.start();
-        }
-    }
-    
-    private function checkPendingOperations():void {
-      if (_pendingClientToServer) checkClientToServer();
-      if (_pendingServerToClient) checkServerToClient();
-    }
-    
-    private function onAsyncError(event:AsyncErrorEvent):void {
-        LogUtil.debug(event.error.toString());
-    }
-
-    private function onIOError(event:IOErrorEvent):void {
-        LogUtil.debug(event.text);
->>>>>>> 15acb57b
-    }
-    
-    private function onStatus(event:NetStatusEvent):void
-    {
-      switch (event.info.code)
-      {
-        case "NetConnection.Connect.Success":
-<<<<<<< HEAD
-			LOGGER.debug("Starting to monitor bandwidth between client and server");
- //         monitor();
-=======
-          LogUtil.debug("Starting to monitor bandwidth between client and server");
->>>>>>> 15acb57b
-          break;
-        default:
-		  LOGGER.debug("Cannot establish the connection to measure bandwidth");
-          break;
-<<<<<<< HEAD
-      }      
-    }
-    
-    private function monitor():void {
-	  LOGGER.debug("Starting to monitor bandwidth");
-      bwTestTimer =  new Timer(30000);
-      bwTestTimer.addEventListener(TimerEvent.TIMER, rtmptRetryTimerHandler);
-      bwTestTimer.start();
-    }
-    
-    private function rtmptRetryTimerHandler(event:TimerEvent):void {
-	  LOGGER.debug("Starting to detect bandwidth from server to client");
-      ServerClient();
-    }
-    
-    public function ClientServer():void
-    {
-      var clientServer:ClientServerBandwidth  = new ClientServerBandwidth();
-      //connect();
-      clientServer.connection = nc;
-      clientServer.service = _clientServerService;
-      clientServer.addEventListener(BandwidthDetectEvent.DETECT_COMPLETE,onClientServerComplete);
-      clientServer.addEventListener(BandwidthDetectEvent.DETECT_STATUS,onClientServerStatus);
-      clientServer.addEventListener(BandwidthDetectEvent.DETECT_FAILED,onDetectFailed);
-      clientServer.start();
-    }
-    
-    public function ServerClient():void
-    {
-      var serverClient:ServerClientBandwidth = new ServerClientBandwidth();
-      //connect();
-      serverClient.connection = nc;
-      serverClient.service = _serverClientService;
-      serverClient.addEventListener(BandwidthDetectEvent.DETECT_COMPLETE,onServerClientComplete);
-      serverClient.addEventListener(BandwidthDetectEvent.DETECT_STATUS,onServerClientStatus);
-      serverClient.addEventListener(BandwidthDetectEvent.DETECT_FAILED,onDetectFailed);
-      serverClient.start();
-    }
-    
-    public function onDetectFailed(event:BandwidthDetectEvent):void
-    {
-	  LOGGER.debug("Detection failed with error: {0} {1}", [event.info.application, event.info.description]);
-=======
-      }
-      _connecting = false;
-      checkPendingOperations();
-    }
-    
-    public function onDetectFailed(event:BandwidthDetectEvent):void {
-      LogUtil.debug("Detection failed with error: " + event.info.application + " " + event.info.description);
-      _runningMeasurement = false;
->>>>>>> 15acb57b
-    }
-    
-    public function onClientServerComplete(event:BandwidthDetectEvent):void {
-      LogUtil.debug("Client-server bandwidth detection complete");
-//      LogUtil.debug(ObjectUtil.toString(event.info));
-      NetworkStatsData.getInstance().setUploadMeasuredBW(event.info);
-      _runningMeasurement = false;
-      checkPendingOperations();
-    }
-    
-    public function onClientServerStatus(event:BandwidthDetectEvent):void {
-//      if (event.info) {
-//        LogUtil.debug("\n count: "+event.info.count+ " sent: "+event.info.sent+" timePassed: "+event.info.timePassed+" latency: "+event.info.latency+" overhead:  "+event.info.overhead+" packet interval: " + event.info.pakInterval + " cumLatency: " + event.info.cumLatency);
-//      }
-    }
-    
-    public function onServerClientComplete(event:BandwidthDetectEvent):void {
-      LogUtil.debug("Server-client bandwidth detection complete");
-//      LogUtil.debug(ObjectUtil.toString(event.info));
-      NetworkStatsData.getInstance().setDownloadMeasuredBW(event.info);
-      _runningMeasurement = false;
-      checkPendingOperations();
-    }
-    
-    public function onServerClientStatus(event:BandwidthDetectEvent):void {    
-//      if (event.info) {
-//        LogUtil.debug("\n count: "+event.info.count+ " sent: "+event.info.sent+" timePassed: "+event.info.timePassed+" latency: "+event.info.latency+" cumLatency: " + event.info.cumLatency);
-//      }
-    }
-  }
-}
-class SingletonEnforcer{}+/**
+ * BigBlueButton open source conferencing system - http://www.bigbluebutton.org/
+ * 
+ * Copyright (c) 2012 BigBlueButton Inc. and by respective authors (see below).
+ *
+ * This program is free software; you can redistribute it and/or modify it under the
+ * terms of the GNU Lesser General Public License as published by the Free Software
+ * Foundation; either version 3.0 of the License, or (at your option) any later
+ * version.
+ * 
+ * BigBlueButton is distributed in the hope that it will be useful, but WITHOUT ANY
+ * WARRANTY; without even the implied warranty of MERCHANTABILITY or FITNESS FOR A
+ * PARTICULAR PURPOSE. See the GNU Lesser General Public License for more details.
+ *
+ * You should have received a copy of the GNU Lesser General Public License along
+ * with BigBlueButton; if not, see <http://www.gnu.org/licenses/>.
+ *
+ */
+package org.bigbluebutton.core.services
+{
+  import flash.events.AsyncErrorEvent;
+  import flash.events.IOErrorEvent;
+  import flash.events.NetStatusEvent;
+  import flash.events.TimerEvent;
+  import flash.net.NetConnection;
+  import flash.utils.Timer;
+  
+  import org.as3commons.logging.api.ILogger;
+  import org.as3commons.logging.api.getClassLogger;
+  import org.bigbluebutton.main.model.NetworkStatsData;
+  import org.red5.flash.bwcheck.ClientServerBandwidth;
+  import org.red5.flash.bwcheck.ServerClientBandwidth;
+  import org.red5.flash.bwcheck.events.BandwidthDetectEvent;
+
+  public class BandwidthMonitor {
+	private static const LOGGER:ILogger = getClassLogger(BandwidthMonitor);
+    public static const INTERVAL_BETWEEN_CHECKS:int = 30000; // in ms
+    
+    private static var _instance:BandwidthMonitor = null;
+    private var _serverURL:String = "localhost";
+    private var _serverApplication:String = "video";
+    private var _clientServerService:String = "checkBandwidthUp";
+    private var _serverClientService:String = "checkBandwidth";
+    private var _pendingClientToServer:Boolean;
+    private var _pendingServerToClient:Boolean;
+    private var _lastClientToServerCheck:Date;
+    private var _lastServerToClientCheck:Date;
+    private var _runningMeasurement:Boolean;
+    private var _connecting:Boolean;
+    private var _nc:NetConnection;
+    
+    /**
+     * This class is a singleton. Please initialize it using the getInstance() method.
+     */        
+    public function BandwidthMonitor(enforcer:SingletonEnforcer) {
+        if (enforcer == null) {
+            throw new Error("There can only be one instance of this class");
+        }
+        initialize();
+    }
+    
+    private function initialize():void {
+        _pendingClientToServer = false;
+        _pendingServerToClient = false;
+        _runningMeasurement = false;
+        _connecting = false;
+        _lastClientToServerCheck = null;
+        _lastServerToClientCheck = null;
+        
+        _nc = new NetConnection();
+        _nc.proxyType = "best";
+        _nc.objectEncoding = flash.net.ObjectEncoding.AMF0;
+        _nc.client = this;
+        _nc.addEventListener(NetStatusEvent.NET_STATUS, onStatus);
+        _nc.addEventListener(AsyncErrorEvent.ASYNC_ERROR, onAsyncError);
+        _nc.addEventListener(IOErrorEvent.IO_ERROR, onIOError);
+    }
+    
+    /**
+     * Return the single instance of this class
+     */
+    public static function getInstance():BandwidthMonitor {
+        if (_instance == null) {
+            _instance = new BandwidthMonitor(new SingletonEnforcer());
+        }
+        return _instance;
+    }    
+    
+    public function set serverURL(url:String):void {
+        if (_nc.connected)
+            _nc.close();
+        _serverURL = url;
+    }
+    
+    public function set serverApplication(app:String):void {
+        if (_nc.connected)
+            _nc.close();
+        _serverApplication = app;
+    }
+
+    public function start():void {
+      connect();
+    }
+       
+    private function connect():void {
+        if (!_nc.connected && !_connecting) {
+            _nc.connect("rtmp://" + _serverURL + "/" + _serverApplication);
+            _connecting = true;
+        }
+    }
+    
+    public function checkClientToServer():void {
+        if (_lastClientToServerCheck != null && _lastClientToServerCheck.getTime() + INTERVAL_BETWEEN_CHECKS > new Date().getTime())
+            return;
+        
+        if (!_nc.connected) {
+            _pendingClientToServer = true;
+            connect();
+        } if (_runningMeasurement) {
+            _pendingClientToServer = true;
+        } else {
+            _pendingClientToServer = false;
+            _runningMeasurement = true;
+            _lastClientToServerCheck = new Date();
+
+            LOGGER.debug("Start client-server bandwidth detection");
+            var clientServer:ClientServerBandwidth  = new ClientServerBandwidth();
+            clientServer.connection = _nc;
+            clientServer.service = _clientServerService;
+            clientServer.addEventListener(BandwidthDetectEvent.DETECT_COMPLETE,onClientServerComplete);
+            clientServer.addEventListener(BandwidthDetectEvent.DETECT_STATUS,onClientServerStatus);
+            clientServer.addEventListener(BandwidthDetectEvent.DETECT_FAILED,onDetectFailed);
+            clientServer.start();
+        }
+    }
+    
+    public function checkServerToClient():void {
+        if (_lastServerToClientCheck != null && _lastServerToClientCheck.getTime() + INTERVAL_BETWEEN_CHECKS > new Date().getTime())
+            return;
+
+        if (!_nc.connected) {
+            _pendingServerToClient = true;
+            connect();
+        } if (_runningMeasurement) {
+            _pendingServerToClient = true;
+        } else {
+            _pendingServerToClient = false;
+            _runningMeasurement = true;
+            _lastServerToClientCheck = new Date();
+
+            LOGGER.debug("Start server-client bandwidth detection");
+            var serverClient:ServerClientBandwidth = new ServerClientBandwidth();
+            serverClient.connection = _nc;
+            serverClient.service = _serverClientService;
+            serverClient.addEventListener(BandwidthDetectEvent.DETECT_COMPLETE,onServerClientComplete);
+            serverClient.addEventListener(BandwidthDetectEvent.DETECT_STATUS,onServerClientStatus);
+            serverClient.addEventListener(BandwidthDetectEvent.DETECT_FAILED,onDetectFailed);
+            serverClient.start();
+        }
+    }
+    
+    private function checkPendingOperations():void {
+      if (_pendingClientToServer) checkClientToServer();
+      if (_pendingServerToClient) checkServerToClient();
+    }
+    
+    private function onAsyncError(event:AsyncErrorEvent):void {
+        LOGGER.debug(event.error.toString());
+    }
+
+    private function onIOError(event:IOErrorEvent):void {
+        LOGGER.debug(event.text);
+    }
+    
+    private function onStatus(event:NetStatusEvent):void
+    {
+      switch (event.info.code)
+      {
+        case "NetConnection.Connect.Success":
+			LOGGER.debug("Starting to monitor bandwidth between client and server");
+          break;
+        default:
+		  LOGGER.debug("Cannot establish the connection to measure bandwidth");
+          break;
+      }
+      _connecting = false;
+      checkPendingOperations();
+    }
+    
+    public function onDetectFailed(event:BandwidthDetectEvent):void {
+      LOGGER.debug("Detection failed with error: " + event.info.application + " " + event.info.description);
+      _runningMeasurement = false;
+    }
+    
+    public function onClientServerComplete(event:BandwidthDetectEvent):void {
+      LOGGER.debug("Client-server bandwidth detection complete");
+//      LOGGER.debug(ObjectUtil.toString(event.info));
+      NetworkStatsData.getInstance().setUploadMeasuredBW(event.info);
+      _runningMeasurement = false;
+      checkPendingOperations();
+    }
+    
+    public function onClientServerStatus(event:BandwidthDetectEvent):void {
+//      if (event.info) {
+//        LOGGER.debug("\n count: "+event.info.count+ " sent: "+event.info.sent+" timePassed: "+event.info.timePassed+" latency: "+event.info.latency+" overhead:  "+event.info.overhead+" packet interval: " + event.info.pakInterval + " cumLatency: " + event.info.cumLatency);
+//      }
+    }
+    
+    public function onServerClientComplete(event:BandwidthDetectEvent):void {
+      LOGGER.debug("Server-client bandwidth detection complete");
+//      LOGGER.debug(ObjectUtil.toString(event.info));
+      NetworkStatsData.getInstance().setDownloadMeasuredBW(event.info);
+      _runningMeasurement = false;
+      checkPendingOperations();
+    }
+    
+    public function onServerClientStatus(event:BandwidthDetectEvent):void {    
+//      if (event.info) {
+//        LOGGER.debug("\n count: "+event.info.count+ " sent: "+event.info.sent+" timePassed: "+event.info.timePassed+" latency: "+event.info.latency+" cumLatency: " + event.info.cumLatency);
+//      }
+    }
+  }
+}
+class SingletonEnforcer{}