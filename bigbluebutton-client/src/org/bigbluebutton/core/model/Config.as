--- conflicted
+++ resolved
@@ -1,133 +1,128 @@
-/**
- * BigBlueButton open source conferencing system - http://www.bigbluebutton.org/
- * 
- * Copyright (c) 2012 BigBlueButton Inc. and by respective authors (see below).
- *
- * This program is free software; you can redistribute it and/or modify it under the
- * terms of the GNU Lesser General Public License as published by the Free Software
- * Foundation; either version 3.0 of the License, or (at your option) any later
- * version.
- * 
- * BigBlueButton is distributed in the hope that it will be useful, but WITHOUT ANY
- * WARRANTY; without even the implied warranty of MERCHANTABILITY or FITNESS FOR A
- * PARTICULAR PURPOSE. See the GNU Lesser General Public License for more details.
- *
- * You should have received a copy of the GNU Lesser General Public License along
- * with BigBlueButton; if not, see <http://www.gnu.org/licenses/>.
- *
- */
-package org.bigbluebutton.core.model
-{
-	import org.bigbluebutton.common.LogUtil;
-
-	public class Config
-	{
-		private var config:XML = null;
-		
-		public function Config(config:XML)
-		{
-			this.config = config;
-		}
-
-		public function get help():Object {
-			var help:Object = new Object();
-			help.url = config.help.@url;
-			return help;
-		}
-    
-    public function get javaTest():Object {
-      var javaTest:Object = new Object();
-      javaTest.url = config.javaTest.@url;
-      return javaTest;
-    }
-			
-		public function get locale():Object {
-			var v:Object = new Object();
-			v.version = config.localeversion;
-			return v;
-		}
-			
-		public function get version():String {
-			return config.version;
-		}
-			
-		public function get porttest():Object {
-			var p:Object = new Object();
-			p.host = config.porttest.@host;
-			p.application = config.porttest.@application;
-			return p;
-		}
-			
-		public function get application():Object {
-			var a:Object = new Object();
-			a.uri = config.application.@uri;
-			a.host = config.application.@host;
-			return a;
-		}
-		
-		public function get language():Object {
-			var a:Object = new Object();
-			a.userSelectionEnabled = ((config.language.@userSelectionEnabled).toUpperCase() == "TRUE") ? true : false;
-			return a
-		}
-		
-		public function get shortcutKeys():Object {
-			var a:Object = new Object();
-			a.showButton = ((config.shortcutKeys.@showButton).toUpperCase() == "TRUE") ? true : false;
-			return a
-		}
-			
-		public function get skinning():Object {
-			var a:Object = new Object();
-			a.enabled = ((config.skinning.@enabled).toUpperCase() == "TRUE") ? true : false;
-			a.url = config.skinning.@url;
-			return a
-		}
-
-<<<<<<< HEAD
-    public function get layout():XML {
-      return new XML(config.layout.toXMLString());
-    }
-    	
-		public function get meeting():XML {
-			return new XML(config.meeting.toXMLString());
-		}
-		
-		public function get lock():XML {
-			if(config.lock == null) return null;
-			return new XML(config.lock.toXMLString());
-=======
-		public function get branding():Object{
-			var a:Object = new Object();
-			a.copyright = config.branding.@copyright;
-			a.logo = config.branding.@logo;
-			a.background = config.branding.@background;
-			return a
-		}
-					
-		public function get layout():XML {
-			return new XML(config.layout.toXMLString());
->>>>>>> bf4300b4
-		}
-			
-		public function isModulePresent(name:String):Boolean {
-			var mn:XMLList = config.modules..@name;
-			var found:Boolean = false;
-			
-			for each (var n:XML in mn) {
-				if (n.toString().toUpperCase() == name.toUpperCase()) {
-					found = true;
-					break;
-				}
-			}	
-			return found;
-		}
-			
-		public function getConfigFor(moduleName:String):XML {
-			if (isModulePresent(moduleName)) {
-					return new XML(config.modules.module.(@name.toUpperCase() == moduleName.toUpperCase()).toXMLString());
-			}
-			return null;
-		}
-	}
+/**
+ * BigBlueButton open source conferencing system - http://www.bigbluebutton.org/
+ * 
+ * Copyright (c) 2012 BigBlueButton Inc. and by respective authors (see below).
+ *
+ * This program is free software; you can redistribute it and/or modify it under the
+ * terms of the GNU Lesser General Public License as published by the Free Software
+ * Foundation; either version 3.0 of the License, or (at your option) any later
+ * version.
+ * 
+ * BigBlueButton is distributed in the hope that it will be useful, but WITHOUT ANY
+ * WARRANTY; without even the implied warranty of MERCHANTABILITY or FITNESS FOR A
+ * PARTICULAR PURPOSE. See the GNU Lesser General Public License for more details.
+ *
+ * You should have received a copy of the GNU Lesser General Public License along
+ * with BigBlueButton; if not, see <http://www.gnu.org/licenses/>.
+ *
+ */
+package org.bigbluebutton.core.model
+{
+	import org.bigbluebutton.common.LogUtil;
+
+	public class Config
+	{
+		private var config:XML = null;
+		
+		public function Config(config:XML)
+		{
+			this.config = config;
+		}
+
+		public function get help():Object {
+			var help:Object = new Object();
+			help.url = config.help.@url;
+			return help;
+		}
+    
+    public function get javaTest():Object {
+      var javaTest:Object = new Object();
+      javaTest.url = config.javaTest.@url;
+      return javaTest;
+    }
+			
+		public function get locale():Object {
+			var v:Object = new Object();
+			v.version = config.localeversion;
+			return v;
+		}
+			
+		public function get version():String {
+			return config.version;
+		}
+			
+		public function get porttest():Object {
+			var p:Object = new Object();
+			p.host = config.porttest.@host;
+			p.application = config.porttest.@application;
+			return p;
+		}
+			
+		public function get application():Object {
+			var a:Object = new Object();
+			a.uri = config.application.@uri;
+			a.host = config.application.@host;
+			return a;
+		}
+		
+		public function get language():Object {
+			var a:Object = new Object();
+			a.userSelectionEnabled = ((config.language.@userSelectionEnabled).toUpperCase() == "TRUE") ? true : false;
+			return a
+		}
+		
+		public function get shortcutKeys():Object {
+			var a:Object = new Object();
+			a.showButton = ((config.shortcutKeys.@showButton).toUpperCase() == "TRUE") ? true : false;
+			return a
+		}
+			
+		public function get skinning():Object {
+			var a:Object = new Object();
+			a.enabled = ((config.skinning.@enabled).toUpperCase() == "TRUE") ? true : false;
+			a.url = config.skinning.@url;
+			return a
+		}
+
+		public function get branding():Object{
+			var a:Object = new Object();
+			a.copyright = config.branding.@copyright;
+			a.logo = config.branding.@logo;
+			a.background = config.branding.@background;
+			return a
+		}
+
+    public function get layout():XML {
+      return new XML(config.layout.toXMLString());
+    }
+    	
+		public function get meeting():XML {
+			return new XML(config.meeting.toXMLString());
+		}
+		
+		public function get lock():XML {
+			if(config.lock == null) return null;
+			return new XML(config.lock.toXMLString());
+		}
+			
+		public function isModulePresent(name:String):Boolean {
+			var mn:XMLList = config.modules..@name;
+			var found:Boolean = false;
+			
+			for each (var n:XML in mn) {
+				if (n.toString().toUpperCase() == name.toUpperCase()) {
+					found = true;
+					break;
+				}
+			}	
+			return found;
+		}
+			
+		public function getConfigFor(moduleName:String):XML {
+			if (isModulePresent(moduleName)) {
+					return new XML(config.modules.module.(@name.toUpperCase() == moduleName.toUpperCase()).toXMLString());
+			}
+			return null;
+		}
+	}
 }