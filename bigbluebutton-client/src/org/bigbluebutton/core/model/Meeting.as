package org.bigbluebutton.core.model
{
  public class Meeting
  {
    public var name:String = "";
    public var internalId:String = "";
    public var externalId:String = "" ;
    public var isBreakout:Boolean = false;
    public var defaultAvatarUrl:String = "";
    public var voiceConf:String = "";
    public var dialNumber:String = "";
    public var recorded:Boolean = false;
    public var defaultLayout:String = "";
    public var welcomeMessage:String = "";
    public var modOnlyMessage:String = "";
    public var allowStartStopRecording:Boolean = true;
    public var webcamsOnlyForModerator:Boolean = false;
    public var metadata:Object = null;
    public var muteOnStart:Boolean = false;
<<<<<<< HEAD
	public var logoutTimer:int=0;
	public var bannerColor:String = "";
	public var bannerText:String = "";
=======
    public var customLogo:String = "";
    public var customCopyright:String = "";
>>>>>>> fb214b13
  }
}<|MERGE_RESOLUTION|>--- conflicted
+++ resolved
@@ -1,29 +1,26 @@
-package org.bigbluebutton.core.model
-{
-  public class Meeting
-  {
-    public var name:String = "";
-    public var internalId:String = "";
-    public var externalId:String = "" ;
-    public var isBreakout:Boolean = false;
-    public var defaultAvatarUrl:String = "";
-    public var voiceConf:String = "";
-    public var dialNumber:String = "";
-    public var recorded:Boolean = false;
-    public var defaultLayout:String = "";
-    public var welcomeMessage:String = "";
-    public var modOnlyMessage:String = "";
-    public var allowStartStopRecording:Boolean = true;
-    public var webcamsOnlyForModerator:Boolean = false;
-    public var metadata:Object = null;
-    public var muteOnStart:Boolean = false;
-<<<<<<< HEAD
-	public var logoutTimer:int=0;
-	public var bannerColor:String = "";
-	public var bannerText:String = "";
-=======
-    public var customLogo:String = "";
-    public var customCopyright:String = "";
->>>>>>> fb214b13
-  }
-}+package org.bigbluebutton.core.model
+{
+  public class Meeting
+  {
+    public var name:String = "";
+    public var internalId:String = "";
+    public var externalId:String = "" ;
+    public var isBreakout:Boolean = false;
+    public var defaultAvatarUrl:String = "";
+    public var voiceConf:String = "";
+    public var dialNumber:String = "";
+    public var recorded:Boolean = false;
+    public var defaultLayout:String = "";
+    public var welcomeMessage:String = "";
+    public var modOnlyMessage:String = "";
+    public var allowStartStopRecording:Boolean = true;
+    public var webcamsOnlyForModerator:Boolean = false;
+    public var metadata:Object = null;
+    public var muteOnStart:Boolean = false;
+	public var logoutTimer:int=0;
+	public var bannerColor:String = "";
+	public var bannerText:String = "";
+    public var customLogo:String = "";
+    public var customCopyright:String = "";
+  }
+}