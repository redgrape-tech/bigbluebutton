<?xml version="1.0" encoding="utf-8"?>
<!--

BigBlueButton open source conferencing system - http://www.bigbluebutton.org/

Copyright (c) 2012 BigBlueButton Inc. and by respective authors (see below).

This program is free software; you can redistribute it and/or modify it under the
terms of the GNU Lesser General Public License as published by the Free Software
Foundation; either version 3.0 of the License, or (at your option) any later
version.

BigBlueButton is distributed in the hope that it will be useful, but WITHOUT ANY
WARRANTY; without even the implied warranty of MERCHANTABILITY or FITNESS FOR A
PARTICULAR PURPOSE. See the GNU Lesser General Public License for more details.

You should have received a copy of the GNU Lesser General Public License along
with BigBlueButton; if not, see <http://www.gnu.org/licenses/>.

-->
<mx:Canvas xmlns:mx="http://www.adobe.com/2006/mxml"
  xmlns:views="org.bigbluebutton.main.views.*"
  xmlns:maps="org.bigbluebutton.main.maps.*"
  xmlns:userMap="org.bigbluebutton.modules.users.maps.*"
  xmlns:apimap="org.bigbluebutton.main.api.maps.*"
  xmlns:coreMap="org.bigbluebutton.core.controllers.maps.*"
  xmlns:mate="http://mate.asfusion.com/"
  width="100%" height="100%"
  horizontalScrollPolicy="off"
  verticalScrollPolicy="off"
  creationComplete="init()"
  addedToStage="onAddedToStage()">
  
  <mx:Script>
    <![CDATA[
		import com.asfusion.mate.events.Dispatcher;
		
		import flash.events.Event;
		
		import mx.managers.HistoryManager;
		import mx.managers.IDragManager;
		import mx.managers.ToolTipManager;
		import mx.utils.URLUtil;
		
		import org.as3commons.logging.api.ILogger;
		import org.as3commons.logging.api.getClassLogger;
		import org.bigbluebutton.core.BBB;
		import org.bigbluebutton.core.EventBroadcaster;
		import org.bigbluebutton.main.api.ExternalApiCallbacks;
		import org.bigbluebutton.main.events.ShortcutEvent;
		import org.bigbluebutton.main.model.ShortcutOptions;
		import org.bigbluebutton.util.i18n.ResourceUtil;
		
		private static const LOGGER:ILogger = getClassLogger(BigBlueButtonMainContainer);      

		private var langResources:ResourceUtil = null;
      
      private var globalModifier:String;
      /**
       * Thse two lines are workaround for this. (ralam - Nov 8, 2008)
       * http://gregjessup.com/flex-3-advanceddatagrid-cannot-convert-mxmanagersdragmanagerimpl-to-mxmanagersidragmanager/
       * http://butterfliesandbugs.wordpress.com/2007/10/25/workaround-for-error-when-loading-popups-from-modules/
       */
      private var iDragManager:IDragManager;  
      
      /** another workaround - for this issue: https://bugs.adobe.com/jira/browse/SDK-13121*/
      private var hist:HistoryManager
      
      private var globalDispatcher:Dispatcher = new Dispatcher();
      
	  protected function init():void {
        setupTooltips();
        setupAPI();
<<<<<<< HEAD
		EventBroadcaster.getInstance().addEventListener("configLoadedEvent", configLoadedEventHandler);
		BBB.initConfigManager();
=======
>>>>>>> b5c2a0a7
        BBB.initVideoProfileManager();
        globalModifier = ExternalInterface.call("determineGlobalModifier");
      }
      
<<<<<<< HEAD
      private function configLoadedEventHandler(e:Event):void {
        LOGGER.debug("***** Config Loaded ****");
        mainShell.initOptions(null);
        ShortcutOptions.initialize();
      }
      
=======
>>>>>>> b5c2a0a7
      private var api:ExternalApiCallbacks;
      
      private function setupAPI():void {
        langResources = ResourceUtil.getInstance();
        api = new ExternalApiCallbacks();
        Security.allowDomain(determineHTMLURL());
		LOGGER.debug("Security.allowDomain({0});", [determineHTMLURL()]);
      }
      
      private function determineHTMLURL():String {
        var serverName:String = "*";
        if(ExternalInterface.available) {
          try {
            var htmlURL:String = String(ExternalInterface.call("window.location.href.toString"));
            serverName = URLUtil.getServerName(htmlURL);
            LOGGER.debug("HTML URL [{0}]", [htmlURL]);
          } catch(s:Error) {
            LOGGER.debug("Cannot determine HTML URL");
          }
        }
        
        return serverName;
      }
		
	  /**
	   * Tooltip effect
	   */
      private function setupTooltips() : void {
		  ToolTipManager.scrubDelay = 50;
		  ToolTipManager.showDelay = 50;
		  ToolTipManager.hideDelay = 3000;
		  ToolTipManager.showEffect = fadeIn;
		  ToolTipManager.hideEffect = fadeOut;
	  }
      
      /**
       * Shortcut Keys
       */
      
		private function onAddedToStage():void {
			hotkeyCapture();
		}
		
      private function localeChanged(e:Event):void{
        loadKeyCombos(globalModifier);
      }
      
      private var keyCombos:Object;
      
      private function loadKeyCombos(globalModifier:String):void {
        keyCombos = new Object(); // always start with a fresh array
        
        // Module-independent keys
        keyCombos[globalModifier+(ResourceUtil.getInstance().getString('bbb.shortcutkey.flash.exit') as String)] = ShortcutEvent.FOCUS_AWAY_EVENT;
        keyCombos[globalModifier+(ResourceUtil.getInstance().getString('bbb.shortcutkey.shortcutWindow') as String)] = ShortcutEvent.REMOTE_OPEN_SHORTCUT_WIN;
        keyCombos[globalModifier+(ResourceUtil.getInstance().getString('bbb.shortcutkey.logout') as String)] = ShortcutEvent.LOGOUT;
        
        // Module-dependent keys
        if (ShortcutOptions.usersActive){
          keyCombos[globalModifier+(ResourceUtil.getInstance().getString('bbb.shortcutkey.focus.users') as String)] = ShortcutEvent.FOCUS_USERS_WINDOW;
          keyCombos[globalModifier+(ResourceUtil.getInstance().getString('bbb.shortcutkey.raiseHand') as String)] = ShortcutEvent.RAISE_HAND;
          keyCombos[globalModifier+(ResourceUtil.getInstance().getString('bbb.shortcutkey.users.muteme') as String)] = ShortcutEvent.MUTE_ME_EVENT;
          keyCombos[globalModifier+(ResourceUtil.getInstance().getString('bbb.shortcutkey.users.muteAllButPres') as String)] = ShortcutEvent.MUTE_ALL_BUT_PRES;
        }
        if (ShortcutOptions.videoDockActive){
          keyCombos[globalModifier+(ResourceUtil.getInstance().getString('bbb.shortcutkey.focus.video') as String)] = ShortcutEvent.FOCUS_VIDEO_WINDOW;
        }
        if (ShortcutOptions.presentationActive){
          keyCombos[globalModifier+(ResourceUtil.getInstance().getString('bbb.shortcutkey.focus.presentation') as String)] = ShortcutEvent.FOCUS_PRESENTATION_WINDOW;
        }
        if (ShortcutOptions.chatActive){
          keyCombos[globalModifier+(ResourceUtil.getInstance().getString('bbb.shortcutkey.focus.chat') as String)] = ShortcutEvent.FOCUS_CHAT_WINDOW;
          keyCombos[globalModifier+(ResourceUtil.getInstance().getString('bbb.shortcutkey.chat.chatinput') as String)] = ShortcutEvent.FOCUS_CHAT_INPUT;
        }
        if (ShortcutOptions.pollingActive){
          keyCombos[globalModifier+(ResourceUtil.getInstance().getString('bbb.shortcutkey.focus.pollingCreate') as String)] = ShortcutEvent.FOCUS_POLLING_WINDOW_CREATE;
          keyCombos[globalModifier+(ResourceUtil.getInstance().getString('bbb.shortcutkey.focus.pollingStats') as String)] = ShortcutEvent.FOCUS_POLLING_WINDOW_STATS;
          keyCombos[globalModifier+(ResourceUtil.getInstance().getString('bbb.shortcutkey.focus.voting') as String)] = ShortcutEvent.FOCUS_VOTING_WINDOW;
          keyCombos[globalModifier+(ResourceUtil.getInstance().getString('bbb.shortcutkey.polling.buttonClick') as String)] = ShortcutEvent.POLL_BUTTON_CLICK;
        }
        if (ShortcutOptions.webcamActive){
          keyCombos[globalModifier+(ResourceUtil.getInstance().getString('bbb.shortcutkey.share.webcam') as String)] = ShortcutEvent.SHARE_WEBCAM;
        }
        if (ShortcutOptions.deskshareActive){
          keyCombos[globalModifier+(ResourceUtil.getInstance().getString('bbb.shortcutkey.share.desktop') as String)] = ShortcutEvent.SHARE_DESKTOP;
        }
        if (ShortcutOptions.audioActive){
          keyCombos[globalModifier+(ResourceUtil.getInstance().getString('bbb.shortcutkey.share.microphone') as String)] = ShortcutEvent.SHARE_MICROPHONE;
          keyCombos[globalModifier+(ResourceUtil.getInstance().getString('bbb.shortcutkey.share.pauseRemoteStream') as String)] = ShortcutEvent.PAUSE_REMOTE_STREAM;
        }
      }
      
      public function hotkeyCapture():void{
        LOGGER.debug("Entering hotkeyCapture");
        stage.addEventListener(KeyboardEvent.KEY_DOWN, handleKeyDown);
        ResourceUtil.getInstance().addEventListener(Event.CHANGE, localeChanged); // Listen for locale changing
		LOGGER.debug("Leaving hotkeyCapture");
      }
      
      // Handle general-access hotkeys, regardless of what window the user is focused in
      private function handleKeyDown(e:KeyboardEvent) :void {
        if (keyCombos == null) loadKeyCombos(globalModifier);
        
        var keyPress:String = (e.ctrlKey  ? "control+" : "") + (e.shiftKey ? "shift+"   : "") + (e.altKey   ? "alt+"     : "") + e.keyCode;
        
        if (e.keyCode < 64 || e.keyCode > 90){
			LOGGER.debug("Keypress debugging: KeyCode {0} is nonalphabetic (probably)", [e.keyCode]);
        }
        
        if (keyCombos[keyPress]) {
          //LogUtil.debug("Caught shortcut: " + keyCombos[keyPress]);
          globalDispatcher.dispatchEvent(new ShortcutEvent(keyCombos[keyPress]));
        }
      }
      
      // Moves page focus outside and past the Flash content
      private function loseFocusFromApp(e:Event):void {
        ExternalInterface.call("stopFlashFocus");
      }
    ]]>
  </mx:Script> 
  
  <mx:Fade id="fadeIn" alphaFrom="0" alphaTo="1" duration="250"/>
  <mx:Fade id="fadeOut" alphaFrom="1" alphaTo="0" duration="250"/>
	
  <apimap:ExternalApiEventMap/>
  <coreMap:BbbCoreEventMap/> 
  <userMap:UsersMainEventMap />
  <maps:ApplicationEventMap />

  
  <views:MainApplicationShell id="mainShell"/>	
  
  <mate:Listener type="{ShortcutEvent.FOCUS_AWAY_EVENT}" method="loseFocusFromApp" />
  
</mx:Canvas>
<|MERGE_RESOLUTION|>--- conflicted
+++ resolved
@@ -1,227 +1,223 @@
-<?xml version="1.0" encoding="utf-8"?>
-<!--
-
-BigBlueButton open source conferencing system - http://www.bigbluebutton.org/
-
-Copyright (c) 2012 BigBlueButton Inc. and by respective authors (see below).
-
-This program is free software; you can redistribute it and/or modify it under the
-terms of the GNU Lesser General Public License as published by the Free Software
-Foundation; either version 3.0 of the License, or (at your option) any later
-version.
-
-BigBlueButton is distributed in the hope that it will be useful, but WITHOUT ANY
-WARRANTY; without even the implied warranty of MERCHANTABILITY or FITNESS FOR A
-PARTICULAR PURPOSE. See the GNU Lesser General Public License for more details.
-
-You should have received a copy of the GNU Lesser General Public License along
-with BigBlueButton; if not, see <http://www.gnu.org/licenses/>.
-
--->
-<mx:Canvas xmlns:mx="http://www.adobe.com/2006/mxml"
-  xmlns:views="org.bigbluebutton.main.views.*"
-  xmlns:maps="org.bigbluebutton.main.maps.*"
-  xmlns:userMap="org.bigbluebutton.modules.users.maps.*"
-  xmlns:apimap="org.bigbluebutton.main.api.maps.*"
-  xmlns:coreMap="org.bigbluebutton.core.controllers.maps.*"
-  xmlns:mate="http://mate.asfusion.com/"
-  width="100%" height="100%"
-  horizontalScrollPolicy="off"
-  verticalScrollPolicy="off"
-  creationComplete="init()"
-  addedToStage="onAddedToStage()">
-  
-  <mx:Script>
-    <![CDATA[
-		import com.asfusion.mate.events.Dispatcher;
-		
-		import flash.events.Event;
-		
-		import mx.managers.HistoryManager;
-		import mx.managers.IDragManager;
-		import mx.managers.ToolTipManager;
-		import mx.utils.URLUtil;
-		
-		import org.as3commons.logging.api.ILogger;
-		import org.as3commons.logging.api.getClassLogger;
-		import org.bigbluebutton.core.BBB;
-		import org.bigbluebutton.core.EventBroadcaster;
-		import org.bigbluebutton.main.api.ExternalApiCallbacks;
-		import org.bigbluebutton.main.events.ShortcutEvent;
-		import org.bigbluebutton.main.model.ShortcutOptions;
-		import org.bigbluebutton.util.i18n.ResourceUtil;
-		
-		private static const LOGGER:ILogger = getClassLogger(BigBlueButtonMainContainer);      
-
-		private var langResources:ResourceUtil = null;
-      
-      private var globalModifier:String;
-      /**
-       * Thse two lines are workaround for this. (ralam - Nov 8, 2008)
-       * http://gregjessup.com/flex-3-advanceddatagrid-cannot-convert-mxmanagersdragmanagerimpl-to-mxmanagersidragmanager/
-       * http://butterfliesandbugs.wordpress.com/2007/10/25/workaround-for-error-when-loading-popups-from-modules/
-       */
-      private var iDragManager:IDragManager;  
-      
-      /** another workaround - for this issue: https://bugs.adobe.com/jira/browse/SDK-13121*/
-      private var hist:HistoryManager
-      
-      private var globalDispatcher:Dispatcher = new Dispatcher();
-      
-	  protected function init():void {
-        setupTooltips();
-        setupAPI();
-<<<<<<< HEAD
-		EventBroadcaster.getInstance().addEventListener("configLoadedEvent", configLoadedEventHandler);
-		BBB.initConfigManager();
-=======
->>>>>>> b5c2a0a7
-        BBB.initVideoProfileManager();
-        globalModifier = ExternalInterface.call("determineGlobalModifier");
-      }
-      
-<<<<<<< HEAD
-      private function configLoadedEventHandler(e:Event):void {
-        LOGGER.debug("***** Config Loaded ****");
-        mainShell.initOptions(null);
-        ShortcutOptions.initialize();
-      }
-      
-=======
->>>>>>> b5c2a0a7
-      private var api:ExternalApiCallbacks;
-      
-      private function setupAPI():void {
-        langResources = ResourceUtil.getInstance();
-        api = new ExternalApiCallbacks();
-        Security.allowDomain(determineHTMLURL());
-		LOGGER.debug("Security.allowDomain({0});", [determineHTMLURL()]);
-      }
-      
-      private function determineHTMLURL():String {
-        var serverName:String = "*";
-        if(ExternalInterface.available) {
-          try {
-            var htmlURL:String = String(ExternalInterface.call("window.location.href.toString"));
-            serverName = URLUtil.getServerName(htmlURL);
-            LOGGER.debug("HTML URL [{0}]", [htmlURL]);
-          } catch(s:Error) {
-            LOGGER.debug("Cannot determine HTML URL");
-          }
-        }
-        
-        return serverName;
-      }
-		
-	  /**
-	   * Tooltip effect
-	   */
-      private function setupTooltips() : void {
-		  ToolTipManager.scrubDelay = 50;
-		  ToolTipManager.showDelay = 50;
-		  ToolTipManager.hideDelay = 3000;
-		  ToolTipManager.showEffect = fadeIn;
-		  ToolTipManager.hideEffect = fadeOut;
-	  }
-      
-      /**
-       * Shortcut Keys
-       */
-      
-		private function onAddedToStage():void {
-			hotkeyCapture();
-		}
-		
-      private function localeChanged(e:Event):void{
-        loadKeyCombos(globalModifier);
-      }
-      
-      private var keyCombos:Object;
-      
-      private function loadKeyCombos(globalModifier:String):void {
-        keyCombos = new Object(); // always start with a fresh array
-        
-        // Module-independent keys
-        keyCombos[globalModifier+(ResourceUtil.getInstance().getString('bbb.shortcutkey.flash.exit') as String)] = ShortcutEvent.FOCUS_AWAY_EVENT;
-        keyCombos[globalModifier+(ResourceUtil.getInstance().getString('bbb.shortcutkey.shortcutWindow') as String)] = ShortcutEvent.REMOTE_OPEN_SHORTCUT_WIN;
-        keyCombos[globalModifier+(ResourceUtil.getInstance().getString('bbb.shortcutkey.logout') as String)] = ShortcutEvent.LOGOUT;
-        
-        // Module-dependent keys
-        if (ShortcutOptions.usersActive){
-          keyCombos[globalModifier+(ResourceUtil.getInstance().getString('bbb.shortcutkey.focus.users') as String)] = ShortcutEvent.FOCUS_USERS_WINDOW;
-          keyCombos[globalModifier+(ResourceUtil.getInstance().getString('bbb.shortcutkey.raiseHand') as String)] = ShortcutEvent.RAISE_HAND;
-          keyCombos[globalModifier+(ResourceUtil.getInstance().getString('bbb.shortcutkey.users.muteme') as String)] = ShortcutEvent.MUTE_ME_EVENT;
-          keyCombos[globalModifier+(ResourceUtil.getInstance().getString('bbb.shortcutkey.users.muteAllButPres') as String)] = ShortcutEvent.MUTE_ALL_BUT_PRES;
-        }
-        if (ShortcutOptions.videoDockActive){
-          keyCombos[globalModifier+(ResourceUtil.getInstance().getString('bbb.shortcutkey.focus.video') as String)] = ShortcutEvent.FOCUS_VIDEO_WINDOW;
-        }
-        if (ShortcutOptions.presentationActive){
-          keyCombos[globalModifier+(ResourceUtil.getInstance().getString('bbb.shortcutkey.focus.presentation') as String)] = ShortcutEvent.FOCUS_PRESENTATION_WINDOW;
-        }
-        if (ShortcutOptions.chatActive){
-          keyCombos[globalModifier+(ResourceUtil.getInstance().getString('bbb.shortcutkey.focus.chat') as String)] = ShortcutEvent.FOCUS_CHAT_WINDOW;
-          keyCombos[globalModifier+(ResourceUtil.getInstance().getString('bbb.shortcutkey.chat.chatinput') as String)] = ShortcutEvent.FOCUS_CHAT_INPUT;
-        }
-        if (ShortcutOptions.pollingActive){
-          keyCombos[globalModifier+(ResourceUtil.getInstance().getString('bbb.shortcutkey.focus.pollingCreate') as String)] = ShortcutEvent.FOCUS_POLLING_WINDOW_CREATE;
-          keyCombos[globalModifier+(ResourceUtil.getInstance().getString('bbb.shortcutkey.focus.pollingStats') as String)] = ShortcutEvent.FOCUS_POLLING_WINDOW_STATS;
-          keyCombos[globalModifier+(ResourceUtil.getInstance().getString('bbb.shortcutkey.focus.voting') as String)] = ShortcutEvent.FOCUS_VOTING_WINDOW;
-          keyCombos[globalModifier+(ResourceUtil.getInstance().getString('bbb.shortcutkey.polling.buttonClick') as String)] = ShortcutEvent.POLL_BUTTON_CLICK;
-        }
-        if (ShortcutOptions.webcamActive){
-          keyCombos[globalModifier+(ResourceUtil.getInstance().getString('bbb.shortcutkey.share.webcam') as String)] = ShortcutEvent.SHARE_WEBCAM;
-        }
-        if (ShortcutOptions.deskshareActive){
-          keyCombos[globalModifier+(ResourceUtil.getInstance().getString('bbb.shortcutkey.share.desktop') as String)] = ShortcutEvent.SHARE_DESKTOP;
-        }
-        if (ShortcutOptions.audioActive){
-          keyCombos[globalModifier+(ResourceUtil.getInstance().getString('bbb.shortcutkey.share.microphone') as String)] = ShortcutEvent.SHARE_MICROPHONE;
-          keyCombos[globalModifier+(ResourceUtil.getInstance().getString('bbb.shortcutkey.share.pauseRemoteStream') as String)] = ShortcutEvent.PAUSE_REMOTE_STREAM;
-        }
-      }
-      
-      public function hotkeyCapture():void{
-        LOGGER.debug("Entering hotkeyCapture");
-        stage.addEventListener(KeyboardEvent.KEY_DOWN, handleKeyDown);
-        ResourceUtil.getInstance().addEventListener(Event.CHANGE, localeChanged); // Listen for locale changing
-		LOGGER.debug("Leaving hotkeyCapture");
-      }
-      
-      // Handle general-access hotkeys, regardless of what window the user is focused in
-      private function handleKeyDown(e:KeyboardEvent) :void {
-        if (keyCombos == null) loadKeyCombos(globalModifier);
-        
-        var keyPress:String = (e.ctrlKey  ? "control+" : "") + (e.shiftKey ? "shift+"   : "") + (e.altKey   ? "alt+"     : "") + e.keyCode;
-        
-        if (e.keyCode < 64 || e.keyCode > 90){
-			LOGGER.debug("Keypress debugging: KeyCode {0} is nonalphabetic (probably)", [e.keyCode]);
-        }
-        
-        if (keyCombos[keyPress]) {
-          //LogUtil.debug("Caught shortcut: " + keyCombos[keyPress]);
-          globalDispatcher.dispatchEvent(new ShortcutEvent(keyCombos[keyPress]));
-        }
-      }
-      
-      // Moves page focus outside and past the Flash content
-      private function loseFocusFromApp(e:Event):void {
-        ExternalInterface.call("stopFlashFocus");
-      }
-    ]]>
-  </mx:Script> 
-  
-  <mx:Fade id="fadeIn" alphaFrom="0" alphaTo="1" duration="250"/>
-  <mx:Fade id="fadeOut" alphaFrom="1" alphaTo="0" duration="250"/>
-	
-  <apimap:ExternalApiEventMap/>
-  <coreMap:BbbCoreEventMap/> 
-  <userMap:UsersMainEventMap />
-  <maps:ApplicationEventMap />
-
-  
-  <views:MainApplicationShell id="mainShell"/>	
-  
-  <mate:Listener type="{ShortcutEvent.FOCUS_AWAY_EVENT}" method="loseFocusFromApp" />
-  
-</mx:Canvas>
+<?xml version="1.0" encoding="utf-8"?>
+<!--
+
+BigBlueButton open source conferencing system - http://www.bigbluebutton.org/
+
+Copyright (c) 2012 BigBlueButton Inc. and by respective authors (see below).
+
+This program is free software; you can redistribute it and/or modify it under the
+terms of the GNU Lesser General Public License as published by the Free Software
+Foundation; either version 3.0 of the License, or (at your option) any later
+version.
+
+BigBlueButton is distributed in the hope that it will be useful, but WITHOUT ANY
+WARRANTY; without even the implied warranty of MERCHANTABILITY or FITNESS FOR A
+PARTICULAR PURPOSE. See the GNU Lesser General Public License for more details.
+
+You should have received a copy of the GNU Lesser General Public License along
+with BigBlueButton; if not, see <http://www.gnu.org/licenses/>.
+
+-->
+<mx:Canvas xmlns:mx="http://www.adobe.com/2006/mxml"
+  xmlns:views="org.bigbluebutton.main.views.*"
+  xmlns:maps="org.bigbluebutton.main.maps.*"
+  xmlns:userMap="org.bigbluebutton.modules.users.maps.*"
+  xmlns:apimap="org.bigbluebutton.main.api.maps.*"
+  xmlns:coreMap="org.bigbluebutton.core.controllers.maps.*"
+  xmlns:mate="http://mate.asfusion.com/"
+  width="100%" height="100%"
+  horizontalScrollPolicy="off"
+  verticalScrollPolicy="off"
+  creationComplete="init()"
+  addedToStage="onAddedToStage()">
+  
+  <mx:Script>
+    <![CDATA[
+		import com.asfusion.mate.events.Dispatcher;
+		
+		import flash.events.Event;
+		
+		import mx.managers.HistoryManager;
+		import mx.managers.IDragManager;
+		import mx.managers.ToolTipManager;
+		import mx.utils.URLUtil;
+		
+		import org.as3commons.logging.api.ILogger;
+		import org.as3commons.logging.api.getClassLogger;
+		import org.bigbluebutton.common.LogUtil;
+		import org.bigbluebutton.core.BBB;
+		import org.bigbluebutton.core.EventBroadcaster;
+		import org.bigbluebutton.main.api.ExternalApiCallbacks;
+		import org.bigbluebutton.main.events.ShortcutEvent;
+		import org.bigbluebutton.main.model.ShortcutOptions;
+		import org.bigbluebutton.util.i18n.ResourceUtil;
+		
+		private static const LOGGER:ILogger = getClassLogger(BigBlueButtonMainContainer);      
+
+		private var langResources:ResourceUtil = null;
+      
+      private var globalModifier:String;
+      /**
+       * Thse two lines are workaround for this. (ralam - Nov 8, 2008)
+       * http://gregjessup.com/flex-3-advanceddatagrid-cannot-convert-mxmanagersdragmanagerimpl-to-mxmanagersidragmanager/
+       * http://butterfliesandbugs.wordpress.com/2007/10/25/workaround-for-error-when-loading-popups-from-modules/
+       */
+      private var iDragManager:IDragManager;  
+      
+      /** another workaround - for this issue: https://bugs.adobe.com/jira/browse/SDK-13121*/
+      private var hist:HistoryManager
+      
+      private var globalDispatcher:Dispatcher = new Dispatcher();
+      
+	  protected function init():void {
+        setupTooltips();
+        setupAPI();
+        EventBroadcaster.getInstance().addEventListener("configLoadedEvent", configLoadedEventHandler);
+        BBB.initConfigManager();
+        BBB.initVideoProfileManager();
+        globalModifier = ExternalInterface.call("determineGlobalModifier");
+      }
+      
+      private function configLoadedEventHandler(e:Event):void {
+	  	LogUtil.initLogging();
+        LOGGER.debug("***** Config Loaded ****");
+        mainShell.initOptions(null);
+        ShortcutOptions.initialize();
+      }
+      
+      private var api:ExternalApiCallbacks;
+      
+      private function setupAPI():void {
+        langResources = ResourceUtil.getInstance();
+        api = new ExternalApiCallbacks();
+        Security.allowDomain(determineHTMLURL());
+		LOGGER.debug("Security.allowDomain({0});", [determineHTMLURL()]);
+      }
+      
+      private function determineHTMLURL():String {
+        var serverName:String = "*";
+        if(ExternalInterface.available) {
+          try {
+            var htmlURL:String = String(ExternalInterface.call("window.location.href.toString"));
+            serverName = URLUtil.getServerName(htmlURL);
+            LOGGER.debug("HTML URL [{0}]", [htmlURL]);
+          } catch(s:Error) {
+            LOGGER.debug("Cannot determine HTML URL");
+          }
+        }
+        
+        return serverName;
+      }
+		
+	  /**
+	   * Tooltip effect
+	   */
+      private function setupTooltips() : void {
+		  ToolTipManager.scrubDelay = 50;
+		  ToolTipManager.showDelay = 50;
+		  ToolTipManager.hideDelay = 3000;
+		  ToolTipManager.showEffect = fadeIn;
+		  ToolTipManager.hideEffect = fadeOut;
+	  }
+      
+      /**
+       * Shortcut Keys
+       */
+      
+		private function onAddedToStage():void {
+			hotkeyCapture();
+		}
+		
+      private function localeChanged(e:Event):void{
+        loadKeyCombos(globalModifier);
+      }
+      
+      private var keyCombos:Object;
+      
+      private function loadKeyCombos(globalModifier:String):void {
+        keyCombos = new Object(); // always start with a fresh array
+        
+        // Module-independent keys
+        keyCombos[globalModifier+(ResourceUtil.getInstance().getString('bbb.shortcutkey.flash.exit') as String)] = ShortcutEvent.FOCUS_AWAY_EVENT;
+        keyCombos[globalModifier+(ResourceUtil.getInstance().getString('bbb.shortcutkey.shortcutWindow') as String)] = ShortcutEvent.REMOTE_OPEN_SHORTCUT_WIN;
+        keyCombos[globalModifier+(ResourceUtil.getInstance().getString('bbb.shortcutkey.logout') as String)] = ShortcutEvent.LOGOUT;
+        
+        // Module-dependent keys
+        if (ShortcutOptions.usersActive){
+          keyCombos[globalModifier+(ResourceUtil.getInstance().getString('bbb.shortcutkey.focus.users') as String)] = ShortcutEvent.FOCUS_USERS_WINDOW;
+          keyCombos[globalModifier+(ResourceUtil.getInstance().getString('bbb.shortcutkey.raiseHand') as String)] = ShortcutEvent.RAISE_HAND;
+          keyCombos[globalModifier+(ResourceUtil.getInstance().getString('bbb.shortcutkey.users.muteme') as String)] = ShortcutEvent.MUTE_ME_EVENT;
+          keyCombos[globalModifier+(ResourceUtil.getInstance().getString('bbb.shortcutkey.users.muteAllButPres') as String)] = ShortcutEvent.MUTE_ALL_BUT_PRES;
+        }
+        if (ShortcutOptions.videoDockActive){
+          keyCombos[globalModifier+(ResourceUtil.getInstance().getString('bbb.shortcutkey.focus.video') as String)] = ShortcutEvent.FOCUS_VIDEO_WINDOW;
+        }
+        if (ShortcutOptions.presentationActive){
+          keyCombos[globalModifier+(ResourceUtil.getInstance().getString('bbb.shortcutkey.focus.presentation') as String)] = ShortcutEvent.FOCUS_PRESENTATION_WINDOW;
+        }
+        if (ShortcutOptions.chatActive){
+          keyCombos[globalModifier+(ResourceUtil.getInstance().getString('bbb.shortcutkey.focus.chat') as String)] = ShortcutEvent.FOCUS_CHAT_WINDOW;
+          keyCombos[globalModifier+(ResourceUtil.getInstance().getString('bbb.shortcutkey.chat.chatinput') as String)] = ShortcutEvent.FOCUS_CHAT_INPUT;
+        }
+        if (ShortcutOptions.pollingActive){
+          keyCombos[globalModifier+(ResourceUtil.getInstance().getString('bbb.shortcutkey.focus.pollingCreate') as String)] = ShortcutEvent.FOCUS_POLLING_WINDOW_CREATE;
+          keyCombos[globalModifier+(ResourceUtil.getInstance().getString('bbb.shortcutkey.focus.pollingStats') as String)] = ShortcutEvent.FOCUS_POLLING_WINDOW_STATS;
+          keyCombos[globalModifier+(ResourceUtil.getInstance().getString('bbb.shortcutkey.focus.voting') as String)] = ShortcutEvent.FOCUS_VOTING_WINDOW;
+          keyCombos[globalModifier+(ResourceUtil.getInstance().getString('bbb.shortcutkey.polling.buttonClick') as String)] = ShortcutEvent.POLL_BUTTON_CLICK;
+        }
+        if (ShortcutOptions.webcamActive){
+          keyCombos[globalModifier+(ResourceUtil.getInstance().getString('bbb.shortcutkey.share.webcam') as String)] = ShortcutEvent.SHARE_WEBCAM;
+        }
+        if (ShortcutOptions.deskshareActive){
+          keyCombos[globalModifier+(ResourceUtil.getInstance().getString('bbb.shortcutkey.share.desktop') as String)] = ShortcutEvent.SHARE_DESKTOP;
+        }
+        if (ShortcutOptions.audioActive){
+          keyCombos[globalModifier+(ResourceUtil.getInstance().getString('bbb.shortcutkey.share.microphone') as String)] = ShortcutEvent.SHARE_MICROPHONE;
+          keyCombos[globalModifier+(ResourceUtil.getInstance().getString('bbb.shortcutkey.share.pauseRemoteStream') as String)] = ShortcutEvent.PAUSE_REMOTE_STREAM;
+        }
+      }
+      
+      public function hotkeyCapture():void{
+        LOGGER.debug("Entering hotkeyCapture");
+        stage.addEventListener(KeyboardEvent.KEY_DOWN, handleKeyDown);
+        ResourceUtil.getInstance().addEventListener(Event.CHANGE, localeChanged); // Listen for locale changing
+		LOGGER.debug("Leaving hotkeyCapture");
+      }
+      
+      // Handle general-access hotkeys, regardless of what window the user is focused in
+      private function handleKeyDown(e:KeyboardEvent) :void {
+        if (keyCombos == null) loadKeyCombos(globalModifier);
+        
+        var keyPress:String = (e.ctrlKey  ? "control+" : "") + (e.shiftKey ? "shift+"   : "") + (e.altKey   ? "alt+"     : "") + e.keyCode;
+        
+        if (e.keyCode < 64 || e.keyCode > 90){
+			LOGGER.debug("Keypress debugging: KeyCode {0} is nonalphabetic (probably)", [e.keyCode]);
+        }
+        
+        if (keyCombos[keyPress]) {
+          //LogUtil.debug("Caught shortcut: " + keyCombos[keyPress]);
+          globalDispatcher.dispatchEvent(new ShortcutEvent(keyCombos[keyPress]));
+        }
+      }
+      
+      // Moves page focus outside and past the Flash content
+      private function loseFocusFromApp(e:Event):void {
+        ExternalInterface.call("stopFlashFocus");
+      }
+    ]]>
+  </mx:Script> 
+  
+  <mx:Fade id="fadeIn" alphaFrom="0" alphaTo="1" duration="250"/>
+  <mx:Fade id="fadeOut" alphaFrom="1" alphaTo="0" duration="250"/>
+	
+  <apimap:ExternalApiEventMap/>
+  <coreMap:BbbCoreEventMap/> 
+  <userMap:UsersMainEventMap />
+  <maps:ApplicationEventMap />
+
+  
+  <views:MainApplicationShell id="mainShell"/>	
+  
+  <mate:Listener type="{ShortcutEvent.FOCUS_AWAY_EVENT}" method="loseFocusFromApp" />
+  
+</mx:Canvas>