--- conflicted
+++ resolved
@@ -1,100 +1,89 @@
-<!--
-
-BigBlueButton open source conferencing system - http://www.bigbluebutton.org/
-
-Copyright (c) 2012 BigBlueButton Inc. and by respective authors (see below).
-
-This program is free software; you can redistribute it and/or modify it under the
-terms of the GNU Lesser General Public License as published by the Free Software
-Foundation; either version 3.0 of the License, or (at your option) any later
-version.
-
-BigBlueButton is distributed in the hope that it will be useful, but WITHOUT ANY
-WARRANTY; without even the implied warranty of MERCHANTABILITY or FITNESS FOR A
-PARTICULAR PURPOSE. See the GNU Lesser General Public License for more details.
-
-You should have received a copy of the GNU Lesser General Public License along
-with BigBlueButton; if not, see <http://www.gnu.org/licenses/>.
-
--->
-<mx:Module xmlns:mx="http://www.adobe.com/2006/mxml" 
-		layout="absolute" 
-		implements="org.bigbluebutton.common.IBigBlueButtonModule" 
-		creationComplete="onCreationComplete()" 
-		xmlns:maps="org.bigbluebutton.modules.sharednotes.maps.*"
-		xmlns:mate="http://mate.asfusion.com/" >
-
-	<maps:SharedNotesEventMap id="sharedNotesEventMap"/>
-
-	<mx:Script>
-		<![CDATA[
-			import com.asfusion.mate.events.Dispatcher;
-			
-			import org.bigbluebutton.common.IBigBlueButtonModule;
-			import org.bigbluebutton.common.events.ToolbarButtonEvent;
-<<<<<<< HEAD
-			import org.bigbluebutton.modules.sharednotes.SharedNotesWindow;
-			import org.bigbluebutton.modules.sharednotes.ToolbarButton;
-			import org.bigbluebutton.modules.sharednotes.infrastructure.HTTPServerConnection;
-			
-			private var _moduleName:String = "Notes Module";			
-=======
-			import org.bigbluebutton.modules.sharednotes.events.StartSharedNotesModuleEvent;
-
-			private var _moduleName:String = "Notes Module";
->>>>>>> 15acb57b
-			private var _attributes:Object;
-			
-			private var globalDispatcher:Dispatcher = new Dispatcher();
-			
-			private function onCreationComplete():void {
-				LogUtil.debug("NotesModule Initialized");
-				globalDispatcher = new Dispatcher();
-			}
-			
-			public function get moduleName():String {
-				return _moduleName;
-			}
-			
-			public function get uri():String {
-				if (_attributes.mode == "PLAYBACK") {
-					return _attributes.uri + "/" + _attributes.playbackRoom;
-				} 
-				
-				return _attributes.uri + "/" + _attributes.room;
-			}
-			
-			public function get username():String {
-				return _attributes.username;
-			}
-			
-			public function get mode():String {
-				if (_attributes.mode == null) {
-					_attributes.mode = "LIVE"
-					LogUtil.debug('Setting NotesModule mode: ' + _attributes.mode);
-				}
-				LogUtil.debug('NotesModule mode: ' + _attributes.mode);
-				return _attributes.mode;
-			}
-			
-			public function get userid():Number {
-				return _attributes.userid;
-			}
-			
-			public function get role():String {
-				return _attributes.userrole as String;
-			}
-			
-			public function start(attributes:Object):void {	
-				var event:StartSharedNotesModuleEvent = new StartSharedNotesModuleEvent();
-				event.attributes = attributes;
-				globalDispatcher.dispatchEvent(event);
-			}
-			
-			public function stop():void {
-				//var event:LayoutEvent = new LayoutEvent(LayoutEvent.STOP_LAYOUT_MODULE_EVENT);
-				//_globalDispatcher.dispatchEvent(event);
-			}
-		]]>
-	</mx:Script>
-</mx:Module>
+<!--
+
+BigBlueButton open source conferencing system - http://www.bigbluebutton.org/
+
+Copyright (c) 2012 BigBlueButton Inc. and by respective authors (see below).
+
+This program is free software; you can redistribute it and/or modify it under the
+terms of the GNU Lesser General Public License as published by the Free Software
+Foundation; either version 3.0 of the License, or (at your option) any later
+version.
+
+BigBlueButton is distributed in the hope that it will be useful, but WITHOUT ANY
+WARRANTY; without even the implied warranty of MERCHANTABILITY or FITNESS FOR A
+PARTICULAR PURPOSE. See the GNU Lesser General Public License for more details.
+
+You should have received a copy of the GNU Lesser General Public License along
+with BigBlueButton; if not, see <http://www.gnu.org/licenses/>.
+
+-->
+<mx:Module xmlns:mx="http://www.adobe.com/2006/mxml" 
+		layout="absolute" 
+		implements="org.bigbluebutton.common.IBigBlueButtonModule" 
+		creationComplete="onCreationComplete()" 
+		xmlns:maps="org.bigbluebutton.modules.sharednotes.maps.*"
+		xmlns:mate="http://mate.asfusion.com/" >
+
+	<maps:SharedNotesEventMap id="sharedNotesEventMap"/>
+
+	<mx:Script>
+		<![CDATA[
+			import com.asfusion.mate.events.Dispatcher;
+			
+			import org.bigbluebutton.common.IBigBlueButtonModule;
+			import org.bigbluebutton.common.events.ToolbarButtonEvent;
+			import org.bigbluebutton.modules.sharednotes.events.StartSharedNotesModuleEvent;
+
+			private var _moduleName:String = "Notes Module";
+			private var _attributes:Object;
+			
+			private var globalDispatcher:Dispatcher = new Dispatcher();
+			
+			private function onCreationComplete():void {
+				LogUtil.debug("NotesModule Initialized");
+				globalDispatcher = new Dispatcher();
+			}
+			
+			public function get moduleName():String {
+				return _moduleName;
+			}
+			
+			public function get uri():String {
+				if (_attributes.mode == "PLAYBACK") {
+					return _attributes.uri + "/" + _attributes.playbackRoom;
+				} 
+				
+				return _attributes.uri + "/" + _attributes.room;
+			}
+			
+			public function get username():String {
+				return _attributes.username;
+			}
+					
+			public function get mode():String {
+				if (_attributes.mode == null) {
+					_attributes.mode = "LIVE"
+					LogUtil.debug('Setting NotesModule mode: ' + _attributes.mode);
+				}
+				LogUtil.debug('NotesModule mode: ' + _attributes.mode);
+				return _attributes.mode;
+			}
+			
+			public function get userid():Number {
+				return _attributes.userid;
+			}
+			
+			public function get role():String {
+				return _attributes.userrole as String;
+			}
+			
+			public function start(attributes:Object):void {	
+				var event:StartSharedNotesModuleEvent = new StartSharedNotesModuleEvent();
+				event.attributes = attributes;
+				globalDispatcher.dispatchEvent(event);
+			}
+			
+			public function stop():void {}
+		]]>
+	</mx:Script>
+</mx:Module>