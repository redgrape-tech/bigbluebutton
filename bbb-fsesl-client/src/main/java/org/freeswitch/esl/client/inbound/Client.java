--- conflicted
+++ resolved
@@ -475,32 +475,21 @@
                                     	System.out.println("##### Client member_add_file_data");
                                         listener.conferenceEventPlayFile(uniqueId, confName, confSize, event);
                                         return;
-                                    //API has changed between freeswitch 1.4 and 1.6
                                     } else if (eventFunc.equals("conf_api_sub_transfer") || eventFunc.equals("conference_api_sub_transfer")) {
                                         //Member transfered to another conf...
                                         listener.conferenceEventTransfer(uniqueId, confName, confSize, event);
                                         return;
-<<<<<<< HEAD
-                                    //API has changed between freeswitch 1.4 and 1.6
-=======
->>>>>>> 095680cd
                                     } else if (eventFunc.equals("conference_add_member") || eventFunc.equals("conference_member_add")) {
                                     	System.out.println("##### Client conference_add_member");
                                         listener.conferenceEventJoin(uniqueId, confName, confSize, event);
                                         return;
-<<<<<<< HEAD
-                                    //API has changed between freeswitch 1.4 and 1.6
-=======
->>>>>>> 095680cd
                                     } else if (eventFunc.equals("conference_del_member") || eventFunc.equals("conference_member_del")) {
                                     	System.out.println("##### Client conference_del_member");
                                         listener.conferenceEventLeave(uniqueId, confName, confSize, event);
                                         return;
-                                    //API has changed between freeswitch 1.4 and 1.6
                                     } else if (eventFunc.equals("conf_api_sub_mute") || eventFunc.equals("conference_api_sub_mute")) {
                                         listener.conferenceEventMute(uniqueId, confName, confSize, event);
                                         return;
-                                    //API has changed between freeswitch 1.4 and 1.6
                                     } else if (eventFunc.equals("conf_api_sub_unmute") || eventFunc.equals("conference_api_sub_unmute")) {
                                         listener.conferenceEventUnMute(uniqueId, confName, confSize, event);
                                         return;
