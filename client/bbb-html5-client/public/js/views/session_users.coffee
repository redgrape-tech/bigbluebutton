--- conflicted
+++ resolved
@@ -42,11 +42,7 @@
       globals.events.on "users:user_list_change", (users) =>
         @_removeAllUsers()
         for userBlock in users
-<<<<<<< HEAD
-          alert("on user_list_change; adding user:" + JSON.stringify userBlock)
-=======
           console.log("on user_list_change; adding user:" + JSON.stringify userBlock)
->>>>>>> e609d2df
           @_addUser(userBlock.id, userBlock.name)
 
       #globals.events.on "receiveUsers", (data) =>
@@ -55,12 +51,6 @@
       globals.events.on "users:load_users", (users) =>
         @_removeAllUsers()
         for userBlock in users
-<<<<<<< HEAD
-          @_addUser(userBlock.userid, userBlock.name)
-
-      globals.events.on "users:user_join", (userid, username) =>
-        @_addUser(userid, username)
-=======
           #@_addUser(userBlock.userid, userBlock.name)
           globals.events.trigger "user:add_new_user", {id: userBlock.userid, userid: userBlock.userid, username: userBlock.name}
 
@@ -68,7 +58,6 @@
         #@_addUser(userid, username)
         console.log "fffffffffffffff"
         globals.events.trigger "user:add_new_user", {id: userid, userid: userid, username: username}
->>>>>>> e609d2df
 
       globals.events.on "users:user_left", (userid) =>
         @_removeUserByID(userid)
@@ -83,25 +72,6 @@
     # Removes all a user from the list #TODO - for now it does not remove but moves to the left hand side
     _removeUserByID: (userID)->
       @$("#user-"+userID).remove()
-<<<<<<< HEAD
-
-    # Add a user to the screen.
-    _addUser: (userID, username) ->
-      if userID? and username?
-        data =
-          username: username
-          userID: userID
-
-        compiledTemplate = _.template(userTemplate, data)
-
-        # TODO!!!! only add the new element if it doesn't exist yet
-        # this will resolve the problem of users displayed multiple times in the userlist
-
-        @$el.children("ul").append compiledTemplate
-=======
-      #@$("#user-"+userID).parent().context.hidden = "true"
-      #console.log @$el.children("ul")
->>>>>>> e609d2df
 
     # Marks a user as selected when clicked.
     _userClicked: (e) ->
