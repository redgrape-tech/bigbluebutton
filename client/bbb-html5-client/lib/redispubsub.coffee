--- conflicted
+++ resolved
@@ -1,174 +1,92 @@
-redis = require 'redis'
-crypto = require 'crypto'
-postal = require 'postal'
-
-log = require './bbblogger'
-
-# default timeout to wait for response
-TIMEOUT = 5000
-
-module.exports = class RedisPubSub
-
-  constructor: ->
-    @pubClient = redis.createClient()
-    @subClient = redis.createClient()
-
-    # hash to store requests waiting for response
-    @pendingRequests = {}
-
-    postal.subscribe
-      channel: 'publishChannel'
-      topic: 'broadcast'
-      callback: (msg, envelope) ->
-        if envelope.replyTo?
-          sendAndWaitForReply(msg, envelope)
-        else
-          sendMessage(msg, envelope)
-
-    @subClient.on "subscribe", (channel, count) ->
-      log.info("Subscribed to #{channel}")
-
-<<<<<<< HEAD
-
-initialize = () ->
-  # Listen for messages from the bus
-  postal.subscribe({
-    channel: 'publishChannel',
-    topic: 'broadcast',
-    callback: ( msg, envelope ) -> 
-      if (envelope.replyTo?)
-        # See if reply is needed
-        sendAndWaitForReply(msg, envelope)
-      else
-        sendMessage(msg, envelope)
-    })
-
-# Sends a message to the pubsub and wait for reply
-sendAndWaitForReply = (message, envelope) ->
-  # generate a unique correlation id for this call
-  correlationId = crypto.randomBytes(16).toString('hex');
-  
-  # create a timeout for what should happen if we don't get a response
-  timeoutId = setTimeout( (correlationId) ->
-    response = {}
-    #if this ever gets called we didn't get a response in a 
-    #timely fashion
-    error = {code: "503", message: "Waiting for reply timeout.", description: "Waiting for reply timeout."}
-    response.err = error
-    postal.publish({
-      channel: envelope.replyTo.channel,
-      topic: envelope.replyTo.topic,
-      data: response
-    })
-    # delete the entry from hash
-    delete pendingRequests[correlationId];
-  , TIMEOUT, correlationId)
-
-  # create a request entry to store in a hash
-  entry = {
-    replyTo: envelope.replyTo,
-    timeout: timeoutId #the id for the timeout so we can clear it
-  };
-  
-  # put the entry in the hash so we can match the response later
-  pendingRequests[correlationId] = entry;
-  console.log("Publishing #{message}")
-
-  message.header.correlationId = correlationId
-  
-  pubClient.publish("bigbluebuttonAppChannel", JSON.stringify(message))
-
-# Listen for message to see if we have successfully subscribed to redis
-subClient.on("subscribe", (channel, count) ->
-  console.log("Subscribed to #{channel}")
-)
-
-# Received message from redis pubsub
-subClient.on("message", (channel, jsonMsg) ->
-
-  console.log("Received message on [channel] = #{channel} [message] = #{jsonMsg}")
-  message = JSON.parse(jsonMsg)
-
-  if (message.header.correlationId?)
-    # this is a reply message
-    correlationId = message.header.correlationId
-    #retreive the request entry
-    entry = pendingRequests[correlationId];
-    #make sure we don't timeout by clearing it
-    clearTimeout(entry.timeout);
-    #delete the entry from hash
-    delete pendingRequests[correlationId];
-    response = {}
-    response.data = message.payload
-    postal.publish({
-      channel: entry.replyTo.channel,
-      topic: entry.replyTo.topic,
-      data: response
-    })
-  else
-    sendToController message
-)
-=======
-    @subClient.on "message", (channel, jsonMsg) ->
-      log.debug("Received message on [channel] = #{channel} [message] = #{jsonMsg}")
-      message = JSON.parse(jsonMsg)
-
-      if message.header?.correlationId?
-        correlationId = message.header.correlationId
-        # retrieve the request entry
-        entry = @pendingRequests[correlationId]
-        # make sure we don't timeout by clearing it
-        clearTimeout(entry.timeout)
-        # delete the entry from hash
-        delete @pendingRequests[correlationId]
-        response = {}
-        response.data = message.payload
-        postal.publish
-          channel: entry.replyTo.channel
-          topic: entry.replyTo.topic
-          data: response
-      else
-        sendToController message
->>>>>>> 1031e494
-
-    log.info("RPC: Subscribing message on channel [responseChannel]")
-    @subClient.subscribe("responseChannel")
-
-  sendAndWaitForReply: (message, envelope) ->
-    # generate a unique correlation id for this call
-    correlationId = crypto.randomBytes(16).toString('hex')
-
-    # create a timeout for what should happen if we don't get a response
-    timeoutId = setTimeout( (correlationId) =>
-      response = {}
-      # if this ever gets called we didn't get a response in a timely fashion
-      response.err =
-        code: "503"
-        message: "Waiting for reply timeout."
-        description: "Waiting for reply timeout."
-      postal.publish
-        channel: envelope.replyTo.channel
-        topic: envelope.replyTo.topic
-        data: response
-      # delete the entry from hash
-      delete @pendingRequests[correlationId]
-    , TIMEOUT, correlationId)
-
-    # create a request entry to store in a hash
-    entry =
-      replyTo: envelope.replyTo
-      timeout: timeoutId #the id for the timeout so we can clear it
-
-    # put the entry in the hash so we can match the response later
-    @pendingRequests[correlationId] = entry
-    console.log("Publishing #{message}")
-
-    message.header.correlationId = correlationId
-
-    @pubClient.publish("bigbluebuttonAppChannel", JSON.stringify(message))
-
-sendToController = (message) ->
-  postal.publish
-    channel: "receiveChannel"
-    topic: "broadcast"
-    data: message
+redis = require 'redis'
+crypto = require 'crypto'
+postal = require 'postal'
+
+log = require './bbblogger'
+
+# default timeout to wait for response
+TIMEOUT = 5000
+
+module.exports = class RedisPubSub
+
+  constructor: ->
+    @pubClient = redis.createClient()
+    @subClient = redis.createClient()
+
+    # hash to store requests waiting for response
+    @pendingRequests = {}
+
+    postal.subscribe
+      channel: 'publishChannel'
+      topic: 'broadcast'
+      callback: (msg, envelope) ->
+        if envelope.replyTo?
+          sendAndWaitForReply(msg, envelope)
+        else
+          sendMessage(msg, envelope)
+
+    @subClient.on "subscribe", (channel, count) ->
+      log.info("Subscribed to #{channel}")
+
+    @subClient.on "message", (channel, jsonMsg) ->
+      log.debug("Received message on [channel] = #{channel} [message] = #{jsonMsg}")
+      message = JSON.parse(jsonMsg)
+
+      if message.header?.correlationId?
+        correlationId = message.header.correlationId
+        # retrieve the request entry
+        entry = @pendingRequests[correlationId]
+        # make sure we don't timeout by clearing it
+        clearTimeout(entry.timeout)
+        # delete the entry from hash
+        delete @pendingRequests[correlationId]
+        response = {}
+        response.data = message.payload
+        postal.publish
+          channel: entry.replyTo.channel
+          topic: entry.replyTo.topic
+          data: response
+      else
+        sendToController message
+
+    log.info("RPC: Subscribing message on channel [responseChannel]")
+    @subClient.subscribe("responseChannel")
+
+  sendAndWaitForReply: (message, envelope) ->
+    # generate a unique correlation id for this call
+    correlationId = crypto.randomBytes(16).toString('hex')
+
+    # create a timeout for what should happen if we don't get a response
+    timeoutId = setTimeout( (correlationId) =>
+      response = {}
+      # if this ever gets called we didn't get a response in a timely fashion
+      response.err =
+        code: "503"
+        message: "Waiting for reply timeout."
+        description: "Waiting for reply timeout."
+      postal.publish
+        channel: envelope.replyTo.channel
+        topic: envelope.replyTo.topic
+        data: response
+      # delete the entry from hash
+      delete @pendingRequests[correlationId]
+    , TIMEOUT, correlationId)
+
+    # create a request entry to store in a hash
+    entry =
+      replyTo: envelope.replyTo
+      timeout: timeoutId #the id for the timeout so we can clear it
+
+    # put the entry in the hash so we can match the response later
+    @pendingRequests[correlationId] = entry
+    console.log("Publishing #{message}")
+
+    message.header.correlationId = correlationId
+
+    @pubClient.publish("bigbluebuttonAppChannel", JSON.stringify(message))
+
+sendToController = (message) ->
+  postal.publish
+    channel: "receiveChannel"
+    topic: "broadcast"
+    data: message