--- conflicted
+++ resolved
@@ -7,12 +7,8 @@
       - 'v*'
       - 'develop'
     paths:
-<<<<<<< HEAD
-      - 'docs/'
-      - '.github/'
-=======
       - 'docs/**'
->>>>>>> 7af0642e
+      - '.github/**'
 
 # Do not build the docs concurrently
 concurrency:
