--- conflicted
+++ resolved
@@ -7,13 +7,8 @@
       - 'v*'
       - 'develop'
     paths:
-<<<<<<< HEAD
-      - 'docs/'
-      - '.github/'
-=======
       - 'docs/**'
       - '.github/**'
->>>>>>> ba9f78bb
 
 # Do not build the docs concurrently
 concurrency:
