--- conflicted
+++ resolved
@@ -7,12 +7,7 @@
       - 'v*'
       - 'develop'
     paths:
-<<<<<<< HEAD
-      - 'docs/'
-      - '.github/'
-=======
       - 'docs/**'
->>>>>>> b20aff73
 
 # Do not build the docs concurrently
 concurrency:
