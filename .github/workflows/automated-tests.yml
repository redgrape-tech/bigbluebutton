--- conflicted
+++ resolved
@@ -113,13 +113,8 @@
       - name: Install BBB
         run: |
             sudo sh -c '
-<<<<<<< HEAD
             cd /root/ && wget -q https://ubuntu.bigbluebutton.org/bbb-install-2.6.sh -O bbb-install.sh
-            cat bbb-install.sh | sed "s|> /etc/apt/sources.list.d/bigbluebutton.list||g" | bash -s -- -v focal-26-dev -s bbb-ci.test -d /certs/
-=======
-            cd /root/ && wget -q https://ubuntu.bigbluebutton.org/bbb-install-2.5.sh -O bbb-install.sh
-            cat bbb-install.sh | sed "s|> /etc/apt/sources.list.d/bigbluebutton.list||g" | bash -s -- -v focal-25-dev -s bbb-ci.test -j -d /certs/
->>>>>>> 14d80b4e
+            cat bbb-install.sh | sed "s|> /etc/apt/sources.list.d/bigbluebutton.list||g" | bash -s -- -v focal-26-dev -s bbb-ci.test -j -d /certs/
             bbb-conf --salt bbbci
             echo "NODE_EXTRA_CA_CERTS=/usr/local/share/ca-certificates/bbb-dev/bbb-dev-ca.crt" >> /usr/share/meteor/bundle/bbb-html5-with-roles.conf
             bbb-conf --restart
