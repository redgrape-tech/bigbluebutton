name: 'Automated tests'
on:
  push:
    branches:
      - 'develop'
      - 'v2.[5-9].x-release'
      - 'v[3-9].*.x-release'
    paths-ignore:
      - 'docs/**'
      - '**/*.md'
  pull_request:
    types: [opened, synchronize, reopened]
permissions:
  contents: read
jobs:
  build-install-and-test:
    runs-on: ubuntu-20.04
    steps:
      - uses: actions/checkout@v3
      - run: ./build/get_external_dependencies.sh
      - run: ./build/setup.sh bbb-apps-akka
      - run: ./build/setup.sh bbb-config
      - run: ./build/setup.sh bbb-etherpad
      - run: ./build/setup.sh bbb-export-annotations
      - run: ./build/setup.sh bbb-freeswitch-core
      - run: ./build/setup.sh bbb-freeswitch-sounds
      - run: ./build/setup.sh bbb-fsesl-akka
      - run: ./build/setup.sh bbb-html5-nodejs
      - run: ./build/setup.sh bbb-html5
      - run: ./build/setup.sh bbb-learning-dashboard
      - run: ./build/setup.sh bbb-libreoffice-docker
      - run: ./build/setup.sh bbb-mkclean
      - run: ./build/setup.sh bbb-pads
      - run: ./build/setup.sh bbb-playback
      - run: ./build/setup.sh bbb-playback-notes
      - run: ./build/setup.sh bbb-playback-podcast
      - run: ./build/setup.sh bbb-playback-presentation
      - run: ./build/setup.sh bbb-playback-screenshare
      - run: ./build/setup.sh bbb-playback-video
      - run: ./build/setup.sh bbb-record-core
      - run: ./build/setup.sh bbb-web
      - run: ./build/setup.sh bbb-webrtc-sfu
      - run: ./build/setup.sh bigbluebutton
      - run: tar cvf artifacts.tar artifacts/
      - name: Archive packages
        uses: actions/upload-artifact@v3
        with:
          name: artifacts.tar
          path: |
            artifacts.tar
      # - name: Fake package build
      #   run: |
      #     sudo sh -c '
      #     echo "Faking a package build (to speed up installation test)"
      #     cd /
      #     wget -q "http://ci.bbbvm.imdt.com.br/artifacts.tar"
      #     tar xf artifacts.tar
      #     '
      - name: Generate CA
        run: |
          sudo sh -c '
          mkdir /root/bbb-ci-ssl/
          cd /root/bbb-ci-ssl/
          openssl rand -base64 48 > /root/bbb-ci-ssl/bbb-dev-ca.pass ;
          chmod 600 /root/bbb-ci-ssl/bbb-dev-ca.pass ;
          openssl genrsa -des3 -out bbb-dev-ca.key -passout file:/root/bbb-ci-ssl/bbb-dev-ca.pass 2048 ;
          openssl req -x509 -new -nodes -key bbb-dev-ca.key -sha256 -days 1460 -passin file:/root/bbb-ci-ssl/bbb-dev-ca.pass -out bbb-dev-ca.crt -subj "/C=CA/ST=BBB/L=BBB/O=BBB/OU=BBB/CN=BBB-DEV" ;
          '
      - name: Trust CA
        run: |
          sudo sh -c '
          sudo mkdir /usr/local/share/ca-certificates/bbb-dev/
          sudo cp /root/bbb-ci-ssl/bbb-dev-ca.crt /usr/local/share/ca-certificates/bbb-dev/
          sudo chmod 644 /usr/local/share/ca-certificates/bbb-dev/bbb-dev-ca.crt
          sudo update-ca-certificates
          '
      - name: Generate certificate
        run: |
          sudo sh -c '
          cd /root/bbb-ci-ssl/
          echo "$(hostname -I | cut -d" " -f1) bbb-ci.test" >> /etc/hosts
          openssl genrsa -out bbb-ci.test.key 2048
          rm bbb-ci.test.csr bbb-ci.test.crt bbb-ci.test.key
          cat > bbb-ci.test.ext << EOF
          authorityKeyIdentifier=keyid,issuer
          basicConstraints=CA:FALSE
          keyUsage = digitalSignature, nonRepudiation, keyEncipherment, dataEncipherment
          subjectAltName = @alt_names
          [alt_names]
          DNS.1 = bbb-ci.test
          EOF
          openssl req -nodes -newkey rsa:2048 -keyout bbb-ci.test.key -out bbb-ci.test.csr -subj "/C=CA/ST=BBB/L=BBB/O=BBB/OU=BBB/CN=bbb-ci.test" -addext "subjectAltName = DNS:bbb-ci.test"
          openssl x509 -req -in bbb-ci.test.csr -CA bbb-dev-ca.crt -CAkey bbb-dev-ca.key -CAcreateserial -out bbb-ci.test.crt -days 825 -sha256 -passin file:/root/bbb-ci-ssl/bbb-dev-ca.pass -extfile bbb-ci.test.ext
          cd

          mkdir -p /local/certs/
          cp /root/bbb-ci-ssl/bbb-dev-ca.crt /local/certs/
          cat /root/bbb-ci-ssl/bbb-ci.test.crt > /local/certs/fullchain.pem
          cat /root/bbb-ci-ssl/bbb-dev-ca.crt >> /local/certs/fullchain.pem
          cat /root/bbb-ci-ssl/bbb-ci.test.key > /local/certs/privkey.pem
          '
      - name: Setup local repository
        run: |
            sudo sh -c '
            apt install -yq dpkg-dev
            cd /root && wget -q http://ci.bbbvm.imdt.com.br/cache-3rd-part-packages.tar
            cp -r /home/runner/work/bigbluebutton/bigbluebutton/artifacts/ /artifacts/
            cd /artifacts && tar xf /root/cache-3rd-part-packages.tar
            cd /artifacts && dpkg-scanpackages . /dev/null | gzip -9c > Packages.gz
            echo "deb [trusted=yes] file:/artifacts/ ./" >> /etc/apt/sources.list
            '
      - name: Prepare for install
        run: |
            sudo sh -c '
            apt --purge -y remove apache2-bin
            '
      - name: Install BBB
        run: |
            sudo sh -c '
            cd /root/ && wget -q https://ubuntu.bigbluebutton.org/bbb-install-2.6.sh -O bbb-install.sh
            cat bbb-install.sh | sed "s|> /etc/apt/sources.list.d/bigbluebutton.list||g" | bash -s -- -v focal-26-dev -s bbb-ci.test -j -d /certs/
            bbb-conf --salt bbbci
            echo "NODE_EXTRA_CA_CERTS=/usr/local/share/ca-certificates/bbb-dev/bbb-dev-ca.crt" >> /usr/share/meteor/bundle/bbb-html5-with-roles.conf
            bbb-conf --restart
            '
      - name: Install test dependencies
        working-directory: ./bigbluebutton-tests/playwright
        run: |
          sh -c '
          npm install
          npx playwright install-deps
          npx playwright install
          '
      - name: Run tests
        working-directory: ./bigbluebutton-tests/playwright
        env:
          NODE_EXTRA_CA_CERTS: /usr/local/share/ca-certificates/bbb-dev/bbb-dev-ca.crt
          ACTIONS_RUNNER_DEBUG: true
          BBB_URL: https://bbb-ci.test/bigbluebutton/api
          BBB_SECRET: bbbci
        run: npm run test-chromium-ci
      - name: Run Firefox tests
        working-directory: ./bigbluebutton-tests/playwright
        if: ${{ contains(github.event.pull_request.labels.*.name, 'test Firefox')
                || contains(github.event.pull_request.labels.*.name, 'Test Firefox') }}
        env:
          NODE_EXTRA_CA_CERTS: /usr/local/share/ca-certificates/bbb-dev/bbb-dev-ca.crt
          ACTIONS_RUNNER_DEBUG: true
          BBB_URL: https://bbb-ci.test/bigbluebutton/api
          BBB_SECRET: bbbci
        # patch playwright's firefox so that it uses the system's root certificate authority
        run: |
          sh -c '
          find $HOME/.cache/ms-playwright -name libnssckbi.so -exec rm {} \; -exec ln -s /usr/lib/x86_64-linux-gnu/pkcs11/p11-kit-trust.so {} \;
          npm run test-firefox-ci
          '
      - if: always()
        uses: actions/upload-artifact@v3
        with:
          name: tests-report
          path: |
            bigbluebutton-tests/playwright/playwright-report
            bigbluebutton-tests/playwright/test-results
      - if: failure()
        name: Prepare artifacts (configs and logs)
        run: |
          sudo sh -c '
          mkdir configs
          cp /etc/haproxy/haproxy.cfg configs/haproxy.cfg
          touch /etc/bigbluebutton/turn-stun-servers.xml
          cp /etc/bigbluebutton/turn-stun-servers.xml configs/turn-stun-servers.xml
          cp /opt/freeswitch/etc/freeswitch/vars.xml configs/freeswitch_vars.xml
          cp /opt/freeswitch/etc/freeswitch/sip_profiles/external.xml configs/freeswitch_sip_profiles_external.xml
          cp /etc/bigbluebutton/bbb-apps-akka.conf configs/bbb-apps-akka.conf
          cp /etc/bigbluebutton/bbb-fsesl-akka.conf configs/bbb-fsesl-akka.conf
          cp /etc/bigbluebutton/bbb-html5.yml configs/bbb-html5.yml
          cp /etc/bigbluebutton/bbb-web.properties configs/bbb-web.properties
          cp /etc/bigbluebutton/bigbluebutton-release configs/bigbluebutton-release
          cp /etc/bigbluebutton/turn-stun-servers.xml configs/turn-stun-servers.xml
          cp /usr/local/bigbluebutton/bbb-webrtc-sfu/config/default.yml configs/bbb-webrtc-sfu-default.yml
          cp /usr/share/bigbluebutton/nginx/sip.nginx configs/nginx_sip.nginx
          cp /etc/hosts /configs/hosts
          chmod a+r -R configs
<<<<<<< HEAD
          mkdir logs
          cp /var/log/haproxy.log logs/haproxy.log
          bbb-conf --status > logs/bbb-status.log
          journalctl -u bbb-html5-frontend@1.service --since today > logs/bbb-html5-frontend.log
          journalctl -u bbb-html5-backend@1.service --since today > logs/bbb-html5-backend.log
          cp /var/log/bigbluebutton/bbb-web.log logs/bbb-web.log
          cp /var/log/bbb-apps-akka/bbb-apps-akka.log logs/bbb-apps-akka.log
          cp /var/log/turnserver/turnserver.log logs/turnserver.log
          cp /var/log/haproxy.log logs/haproxy.log
          cp /opt/freeswitch/log/freeswitch.log logs/freeswitch.log
          chmod a+r -R logs
=======
          bbb-conf --zip
          cp $(ls -t /root/*.tar.gz | head -1) ./bbb-logs.tar.gz
>>>>>>> b20aff73
          '
      - if: failure()
        uses: actions/upload-artifact@v3
        with:
          name: bbb-configs
          path: configs
      - if: failure()
        uses: actions/upload-artifact@v3
        with:
          name: bbb-logs
<<<<<<< HEAD
          path: logs
=======
          path: ./bbb-logs.tar.gz
>>>>>>> b20aff73
<|MERGE_RESOLUTION|>--- conflicted
+++ resolved
@@ -181,22 +181,8 @@
           cp /usr/share/bigbluebutton/nginx/sip.nginx configs/nginx_sip.nginx
           cp /etc/hosts /configs/hosts
           chmod a+r -R configs
-<<<<<<< HEAD
-          mkdir logs
-          cp /var/log/haproxy.log logs/haproxy.log
-          bbb-conf --status > logs/bbb-status.log
-          journalctl -u bbb-html5-frontend@1.service --since today > logs/bbb-html5-frontend.log
-          journalctl -u bbb-html5-backend@1.service --since today > logs/bbb-html5-backend.log
-          cp /var/log/bigbluebutton/bbb-web.log logs/bbb-web.log
-          cp /var/log/bbb-apps-akka/bbb-apps-akka.log logs/bbb-apps-akka.log
-          cp /var/log/turnserver/turnserver.log logs/turnserver.log
-          cp /var/log/haproxy.log logs/haproxy.log
-          cp /opt/freeswitch/log/freeswitch.log logs/freeswitch.log
-          chmod a+r -R logs
-=======
           bbb-conf --zip
           cp $(ls -t /root/*.tar.gz | head -1) ./bbb-logs.tar.gz
->>>>>>> b20aff73
           '
       - if: failure()
         uses: actions/upload-artifact@v3
@@ -207,8 +193,4 @@
         uses: actions/upload-artifact@v3
         with:
           name: bbb-logs
-<<<<<<< HEAD
-          path: logs
-=======
-          path: ./bbb-logs.tar.gz
->>>>>>> b20aff73
+          path: ./bbb-logs.tar.gz