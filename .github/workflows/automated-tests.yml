--- conflicted
+++ resolved
@@ -13,6 +13,7 @@
     paths-ignore:
       - "docs/**"
       - "**/*.md"
+      - "bigbluebutton-html5/public/locales/*.json"
 permissions:
   contents: read
 concurrency:
@@ -31,10 +32,7 @@
             bbb-export-annotations,
             bbb-learning-dashboard,
             bbb-playback-record,
-<<<<<<< HEAD
             bbb-graphql-server,
-=======
->>>>>>> 2f5137aa
             bbb-etherpad,
             bbb-web,
             bbb-fsesl-akka,
@@ -54,16 +52,11 @@
             cache-files-list: bbb-learning-dashboard
           - package: bbb-playback-record
             build-list: bbb-playback bbb-playback-notes bbb-playback-podcast bbb-playback-presentation bbb-playback-screenshare bbb-playback-video bbb-record-core
-<<<<<<< HEAD
           - package: bbb-graphql-server
             build-name: bbb-graphql-server
             build-list: bbb-graphql-server bbb-graphql-middleware
           - package: bbb-etherpad
             cache-files-list: bbb-etherpad.placeholder.sh
-=======
-          - package: bbb-etherpad
-            cache-files-list: bbb-etherpad.placeholder.sh build/packages-template/bbb-etherpad
->>>>>>> 2f5137aa
             cache-urls-list: https://api.github.com/repos/mconf/ep_pad_ttl/commits https://api.github.com/repos/alangecker/bbb-etherpad-plugin/commits https://api.github.com/repos/mconf/ep_redis_publisher/commits https://api.github.com/repos/alangecker/bbb-etherpad-skin/commits
           - package: bbb-web
             cache-files-list: bigbluebutton-web bbb-common-message bbb-common-web
@@ -74,19 +67,11 @@
             cache-files-list: bigbluebutton-html5
           - package: bbb-freeswitch
             build-list: bbb-freeswitch-core bbb-freeswitch-sounds
-<<<<<<< HEAD
             cache-files-list: freeswitch.placeholder.sh
             cache-urls-list: http://bigbluebutton.org/downloads/sounds.tar.gz
           - package: bbb-webrtc
             build-list: bbb-webrtc-sfu bbb-webrtc-recorder
             cache-files-list: bbb-webrtc-sfu.placeholder.sh bbb-webrtc-recorder.placeholder.sh
-=======
-            cache-files-list: freeswitch.placeholder.sh build/packages-template/bbb-freeswitch-core build/packages-template/bbb-freeswitch-sounds
-            cache-urls-list: http://bigbluebutton.org/downloads/sounds.tar.gz
-          - package: bbb-webrtc
-            build-list: bbb-webrtc-sfu bbb-webrtc-recorder
-            cache-files-list: bbb-webrtc-sfu.placeholder.sh bbb-webrtc-recorder.placeholder.sh build/packages-template/bbb-webrtc-sfu build/packages-template/bbb-webrtc-recorder
->>>>>>> 2f5137aa
           - package: others
             build-list: bbb-mkclean bbb-pads bbb-libreoffice-docker bbb-transcription-controller bigbluebutton
     steps:
@@ -95,13 +80,9 @@
         uses: ./.github/actions/merge-branches
       - name: Set cache-key vars
         run: |
-<<<<<<< HEAD
           BUILD_DIRS="$(echo '${{ matrix.build-list || matrix.package }}' | sed 's/[^ ]\+/build\/packages-template\/&/g')"
           echo "Including build dirs: $BUILD_DIRS"
           echo "CACHE_KEY_FILES=$(echo '${{ matrix.cache-files-list }} '$BUILD_DIRS' .gitlab-ci.yml build/deb-helper.sh' | xargs -n1 git log -1 --format=%h -- | tr '\n' '-' | sed 's/-$//')" >> $GITHUB_ENV
-=======
-          echo "CACHE_KEY_FILES=$(echo '${{ matrix.cache-files-list }} .gitlab-ci.yml build/deb-helper.sh' | xargs -n1 git log -1 --format=%h -- | tr '\n' '-' | sed 's/-$//')" >> $GITHUB_ENV
->>>>>>> 2f5137aa
           echo "CACHE_KEY_URLS=$(echo '${{ matrix.cache-urls-list }}' | xargs -r -n 1 curl -Is | grep -i 'Last-Modified' | md5sum | cut -c1-10)" >> $GITHUB_ENV
           cat bigbluebutton-config/bigbluebutton-release >> $GITHUB_ENV
           echo "FORCE_GIT_REV=0" >> $GITHUB_ENV #used by setup.sh
@@ -127,11 +108,7 @@
           path: artifacts.tar
   install-and-run-tests:
     needs: build-package
-<<<<<<< HEAD
     runs-on: ubuntu-22.04
-=======
-    runs-on: ubuntu-20.04
->>>>>>> 2f5137aa
     strategy:
       fail-fast: false
       matrix:
@@ -359,11 +336,7 @@
       - if: failure()
         uses: actions/upload-artifact@v3
         with:
-<<<<<<< HEAD
           name: bbb-logs-${{ env.MATRIX_SHARD }}
-=======
-          name: bbb-logs
->>>>>>> 2f5137aa
           path: ./bbb-logs.tar.gz
   upload-report:
     if: always()
