--- conflicted
+++ resolved
@@ -114,11 +114,7 @@
       matrix:
         shard: [1, 2, 3, 4, 5, 6, 7, 8]
     env:
-<<<<<<< HEAD
-        shard: ${{ matrix.shard }}/8
-=======
       shard: ${{ matrix.shard }}/8
->>>>>>> 34ae3904
     steps:
       - uses: actions/checkout@v4
       - name: Merge branches
@@ -322,11 +318,7 @@
         name: Upload blob report to GitHub Actions Artifacts
         uses: actions/upload-artifact@v4
         with:
-<<<<<<< HEAD
-          name: all-blob-reports-${{ matrix.shard }}
-=======
           name: blob-report-${{ matrix.shard }}
->>>>>>> 34ae3904
           path: bigbluebutton-tests/playwright/blob-report
       - if: failure()
         name: Prepare artifacts (configs and logs)
@@ -386,10 +378,7 @@
           pattern: blob-report-*
           delete-merged: true
       - name: Download all blob reports from GitHub Actions Artifacts
-<<<<<<< HEAD
-=======
         if: ${{ env.hasReportData }}
->>>>>>> 34ae3904
         uses: actions/download-artifact@v4
         with:
           pattern: all-blob-reports-*
@@ -400,10 +389,7 @@
         working-directory: ./bigbluebutton-tests/playwright
         run: npx playwright merge-reports --reporter html ./all-blob-reports
       - name: Upload HTML tests report
-<<<<<<< HEAD
-=======
         if: ${{ env.hasReportData }}
->>>>>>> 34ae3904
         uses: actions/upload-artifact@v4
         with:
           name: tests-report
