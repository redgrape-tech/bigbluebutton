--- conflicted
+++ resolved
@@ -144,7 +144,6 @@
     }).up()
 }
 
-<<<<<<< HEAD
 function overlay_triangle(svg, annotation, w, h) {
     let shapeColor = Number(annotation.color).toString(16)
     let fill = annotation.fill ? `#${shapeColor}` : 'none';
@@ -162,7 +161,9 @@
         style: `stroke:#${shapeColor};stroke-width:${shape_scale(w, annotation.thickness)};fill:${fill};stroke-linejoin:miter;stroke-miterlimit:8`
     }).ele('path', {
         d: path
-=======
+    }).up()
+}
+
 function overlay_line(svg, annotation, w, h) {
     let shapeColor = Number(annotation.color).toString(16)
 
@@ -173,7 +174,6 @@
         y1: shape_scale(h, annotation.points[1]),
         x2: shape_scale(w, annotation.points[2]),
         y2: shape_scale(h, annotation.points[3]),
->>>>>>> 6c74205f
     }).up()
 }
 
