--- conflicted
+++ resolved
@@ -195,11 +195,7 @@
 	      <div class="row">
 	      	<div class="span twelve center">
 		        <p>Copyright &copy; 2015 BigBlueButton Inc.<br>
-<<<<<<< HEAD
-		        <small>Version <a href="https://docs.bigbluebutton.org/">0.9.0</a></small>		        
-=======
 		        <small>Version <a href="http://docs.bigbluebutton.org/">0.9.0</a></small>		        
->>>>>>> fd50f216
 		        </p>
 	      	</div>
 	      </div>	
