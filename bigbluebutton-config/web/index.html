--- conflicted
+++ resolved
@@ -1,4 +1,4 @@
-<!DOCTYPE html PUBLIC "-//W3C//DTD XHTML 1.0 Transitional//EN" "http://www.w3.org/TR/xhtml1/DTD/xhtml1-transitional.dtd">
+CTYPE html PUBLIC "-//W3C//DTD XHTML 1.0 Transitional//EN" "http://www.w3.org/TR/xhtml1/DTD/xhtml1-transitional.dtd">
 <html xmlns="http://www.w3.org/1999/xhtml">
 <head>
 <meta http-equiv="Content-Type" content="text/html; charset=UTF-8" />
@@ -7,9 +7,9 @@
 </head>
 
 <script type="text/javascript">
-	function autoFocus() {
-		document.getElementById("username").focus();
-	}
+        function autoFocus() {
+                document.getElementById("username").focus();
+        }
 </script>
 
 <body onload="autoFocus();">
@@ -26,11 +26,7 @@
                 <p style="text-align:right;">Improved VoIP</p>
                 <p style="text-align:right;">Selectable region for desktop sharing</p>
                 <p style="text-align:right;">Automatic chat translation</p>
-<<<<<<< HEAD
-		<p style="text-align:right;"><a href="http://code.google.com/p/bigbluebutton/w/edit/ReleaseNotes"><font color="#0000FF">more...</font></a></p>
-=======
-		<p style="text-align:right;"><a href="http://code.google.com/p/bigbluebutton/wiki/071Overview"><font color="#0000FF">more....</font></a></p>
->>>>>>> 76ff2332
+                <p style="text-align:right;"><a href="http://code.google.com/p/bigbluebutton/wiki/ReleaseNotes"><font color="#0000FF">more....</font></a></p>
             </div>
         </div>
     </div>
@@ -58,8 +54,8 @@
 
                         <input TYPE="hidden" NAME="action" VALUE="create">
 
-            	    </form>
-	 <p class="content"></p>
+                    </form>
+         <p class="content"></p>
                 <img src="images/arrow.png" width="15" height="17" border="0" />
                 <div style="margin-top:-17px; margin-left:20px;"><a href="http://bigbluebutton.org/content/videos">View Tutorial Videos</a></div>
         </div>
@@ -79,9 +75,9 @@
 
 <!-- Footer Start -->
     <div id="footer">
-	    <p id="legal">Copyright © 2010 <a href="http://bigbluebutton.org/">BigBlueButton Inc.</a></p>
+            <p id="legal">Copyright © 2010 <a href="http://bigbluebutton.org/">BigBlueButton Inc.</a></p>
     </div>
 <!-- Footer End -->
 
 </body>
-</html>+</html>
