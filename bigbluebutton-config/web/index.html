<<<<<<< HEAD
<!DOCTYPE html>
<html>
  <head>
    <meta http-equiv="Content-Type" content="text/html; charset=utf-8">

    <title>BigBlueButton - Open Source Web Conferencing</title>
    <meta name="description" content="BigBlueButton enables universities and colleges to deliver a high-quality learning experience to remote students.">
    <meta name="keywords" content="BigBlueButton, Open Source Web Conferencing, Distance Education, Courses Online, Web Conferencing, Open Source, Desktop Sharing, Video Conferencing, Video Collaboration, Presentation Sharing, Audio Sharing, Voice Collaboration, Public Chat, Webcam Sharing, Annotation, Whiteboard, Integrated Voice Over IP, Collaboration Software, Online Collaboration, Collaborative Learning, Virtual Classroom">
    <meta name="viewport" content="width=device-width, initial-scale=1.0" />
		<link rel="icon" href="images/favicon.png">


    <link rel="stylesheet" href="css/bijou.min.css">
    <link rel="stylesheet" href="css/style.css">
    <link rel="stylesheet" href="css/font-awesome.min.css">
		</head>
  <body>
    <div class='main'>

    <!-- Github Fork Ribbon -->
    <a href="https://github.com/bigbluebutton/bigbluebutton">
        <img style="position: absolute; top: 0; right: 0; border: 0;" src="https://s3.amazonaws.com/github/ribbons/forkme_right_gray_6d6d6d.png" alt="Fork me on GitHub">
    </a>

    <!-- Header -->
    <div class='navbar'>
      <div class='container'>
        <div class="logo">
          <img src="images/bbb-logo.png" alt="BigBlueButton Demo"/>
        </div>
      </div>
    </div>

    <!-- Body -->
    <div class='container'>

      <!-- Welcome Message & Login Into Demo -->
      <div class='row'>
        <div class='span five'>
          <h2>Welcome</h2>
          <p> <a href="http://bigbluebutton.org/" target="_blank">BigBlueButton</a> is an open source web conferencing system for on-line learning. </p>
          <p> We believe that every student with a web browser should have access to a high-quality on-line learning experience </p>
          <p> We intend to make that possible with BigBlueButton.</p>

          <h4>For Developers</h4>
          <p> The BigBlueButton project is <a href="http://bigbluebutton.org/support">supported</a> by a community of developers that care about good design and a streamlined user experience. </p>
          <p>See <a href="/demo/demo1.jsp" target="_blank">API examples </a> for how to integrate BigBlueButton with your project.</p>
        </div>
				<div class="span one"></div>
        <div class='span six'>
          <div class='join-metting  pull-right'>
            <h4>Try BigBlueButton</h4>
            <p>Join a demo session on this server.</p>

            <form name="form1" method="GET" onsubmit="return checkform(this);" action="/demo/demo1.jsp">
              <input type="text" id="username" required="" name="username" placeholder="Enter Your Name" size="29" class="field input-default" autofocus>
              <input type="submit" value="Join" class="submit_btn button success large"><br>
              <input type="hidden" name="action" value="create">
            </form>

          <a class="watch" href="#video" class="pull-right">New to BigBlueButton?  Watch these videos.</a>

          </div>

        </div>
      </div>

      <hr class="featurette-divider">

      <!-- BigBlueButton Features -->
      <div class="bbb-features">
	      <div class='row'>	
	        <div class='featurette-heading'>
	          <h2>Features</h2>
	        </div>
	
	        <div class='span four first'>
	          <i class="fa fa-play-circle-o"></i>
	
	          <div class="bbb-features-content">
	            <h3>Record and Playback</h3>
	            <p>BigBlueButton can record your sessions for later playback by students.</p>
	          </div>
	        </div>
	
	        <div class='span four'>
	          <i class="fa fa-pencil-square-o"></i>
	
	          <div class="bbb-features-content">
	            <h3>Whiteboard</h3>
	            <p>The whiteboard controls let you annotate key parts of your presentation.</p>
	          </div>
	        </div>
	
	        <div class='span four last'>
	          <i class="fa fa-desktop"></i>
	
	          <div class="bbb-features-content">
	            <h3>Desktop Sharing</h3>
	            <p>You can broadcast your desktop for all users to see (requires lastest version of Java for presenter only).</p>
	          </div>
	        </div>
	      </div>
	
	
	      <div class='row'>
	        <div class='span four first'>
	          <i class="fa fa-microphone"></i>
	
	          <div class="bbb-features-content">
	            <h3>WebRTC Audio</h3>
	            <p>Users of Chrome and FireFox browsers will benefit from high-quality, low-latency WebRTC audio. (Users of other browsers will seamlessly use Flash-based audio.)</p>
	          </div>
	        </div>
	
	        <div class='span four'>
	          <i class="fa fa-bar-chart-o"></i>
	
	          <div class="bbb-features-content">
	            <h3>Presentation</h3>
	            <p>You can upload any PDF presentation or MS office document. BigBlueButton keeps everyone in sync with your current slide, zoom, pan, annotations, and mouse pointer.</p>
	          </div>
	        </div>
	
	        <div class='span four last'>
	          <i class="fa fa-video-camera"></i>
	
	          <div class="bbb-features-content">
	            <h3>Web Cam</h3>
	            <p>Multiple users can share their webcam at the same time. There is no built-in limit on the number of simultaneously active webcams.</p>
	          </div>
	        </div>
	      </div>
      </div>
      <hr class="featurette-divider">

      <!-- BigBlueButton Videos -->
      <div id="video" class="bbb-videos">
	      <div class='row'>
	        <div class='featurette-heading'>
	          <h2>Getting Started Quickly</h2>
	        </div>
	
	        <div class='span four first video-item'>
	        	<a href="https://www.youtube.com/watch?v=4Y__UsUrRx0&feature=youtu.be" target="_blank">
		        	<div class="video-btn"><i class="fa fa-play-circle-o"></i></div>
		          <img src="images/bbb-setup-audio.jpg" alt="Setting Up Audio"/>
	        	</a>
	          <h3><a href="https://www.youtube.com/watch?v=4Y__UsUrRx0&feature=youtu.be" title="Setup Audio" target="_blank">Setting Up Audio</a></h3>
	        </div>
	
	        <div class='span four video-item'>
	        	<a href="https://www.youtube.com/watch?v=oh0bEk3YSwI" target="_blank">
		        	<div class="video-btn"><i class="fa fa-play-circle-o"></i></div>
		          <img src="images/bbb-viewer-overview.jpg" alt="BigBlueButton Viewer Overview Video"/>
	        	</a>
	          <h3><a href="https://www.youtube.com/watch?v=oh0bEk3YSwI;feature=youtu.be" title="Student Overview" target="_blank">Viewer Overview</a></h3>
	        </div>
	
	        <div class='span four last video-item'>
	        	<a href="https://www.youtube.com/watch?v=J9mbw00P9W0&feature=youtu.be" target="_blank">
		        	<div class="video-btn"><i class="fa fa-play-circle-o"></i></div>
		          <img  src="images/bbb-presenter-overview.jpg" alt="Moderator/Presenter Overview Video"/>      
	        	</a>
	          <h3><a href="https://www.youtube.com/watch?v=J9mbw00P9W0&feature=youtu.be" title="Moderator/Presenter Overview" target="_blank">Moderator/Presenter Overview</a></h3>
	        </div>
	      </div>
      </div>

      </div>
    </div>

    <!--  Footer -->
    <footer>
      <div class='container'>
      
	      <div class="row">
	      	<div class="span six first">
		        <p>BigBlueButton and the BigBlueButton logo are trademarks of <a href="http://bigbluebutton.org/">BigBlueButton Inc.</a></p>	
	      	</div>	        
	      	<div class="span six last">
						<ul>
							<li>
								Follow Us:
							</li>
							<li><a class="twitter" href="http://www.twitter.com/bigbluebutton" title="BigBlueButton Twitter Page" target="_blank"><i class="fa fa-twitter"></i></a></li>
							<li><a class="facebook" href="http://www.facebook.com/bigbluebutton" title="BigBlueButton Facebook Page" target="_blank"><i class="fa fa-facebook"></i></a></li>
							<li><a class="youtube" href="http://www.youtube.com/bigbluebuttonshare" title="BigBlueButton YouTube Page" target="_blank"><i class="fa fa-youtube"></i> </a></li>
							<li><a class="google" href="http://google.com/+bigbluebutton" title="BigBlueButton Google Plus" target="_blank"><i class="fa fa-google-plus"></i></a></li>
						</ul>
	      	</div>
	      </div>


	      <div class="row">
	      	<div class="span twelve center">
		        <p>Copyright &copy; 2015 BigBlueButton Inc.<br>
		        <small>Version <a href="http://docs.bigbluebutton.org/">0.9.0-RC</a></small>		        
		        </p>
	      	</div>
	      </div>	
      </div>
    </footer>
  </body>
=======
<!DOCTYPE html PUBLIC "-//W3C//DTD XHTML 1.0 Transitional//EN" "http://www.w3.org/TR/xhtml1/DTD/xhtml1-transitional.dtd">
<html xmlns="http://www.w3.org/1999/xhtml">
<head>
<script type="text/javascript">
<!--
window.location = "/demo/demo_mconf.jsp"
//-->
</script>
</head>
<body>
</body>
>>>>>>> 12cab928
</html><|MERGE_RESOLUTION|>--- conflicted
+++ resolved
@@ -1,209 +1,3 @@
-<<<<<<< HEAD
-<!DOCTYPE html>
-<html>
-  <head>
-    <meta http-equiv="Content-Type" content="text/html; charset=utf-8">
-
-    <title>BigBlueButton - Open Source Web Conferencing</title>
-    <meta name="description" content="BigBlueButton enables universities and colleges to deliver a high-quality learning experience to remote students.">
-    <meta name="keywords" content="BigBlueButton, Open Source Web Conferencing, Distance Education, Courses Online, Web Conferencing, Open Source, Desktop Sharing, Video Conferencing, Video Collaboration, Presentation Sharing, Audio Sharing, Voice Collaboration, Public Chat, Webcam Sharing, Annotation, Whiteboard, Integrated Voice Over IP, Collaboration Software, Online Collaboration, Collaborative Learning, Virtual Classroom">
-    <meta name="viewport" content="width=device-width, initial-scale=1.0" />
-		<link rel="icon" href="images/favicon.png">
-
-
-    <link rel="stylesheet" href="css/bijou.min.css">
-    <link rel="stylesheet" href="css/style.css">
-    <link rel="stylesheet" href="css/font-awesome.min.css">
-		</head>
-  <body>
-    <div class='main'>
-
-    <!-- Github Fork Ribbon -->
-    <a href="https://github.com/bigbluebutton/bigbluebutton">
-        <img style="position: absolute; top: 0; right: 0; border: 0;" src="https://s3.amazonaws.com/github/ribbons/forkme_right_gray_6d6d6d.png" alt="Fork me on GitHub">
-    </a>
-
-    <!-- Header -->
-    <div class='navbar'>
-      <div class='container'>
-        <div class="logo">
-          <img src="images/bbb-logo.png" alt="BigBlueButton Demo"/>
-        </div>
-      </div>
-    </div>
-
-    <!-- Body -->
-    <div class='container'>
-
-      <!-- Welcome Message & Login Into Demo -->
-      <div class='row'>
-        <div class='span five'>
-          <h2>Welcome</h2>
-          <p> <a href="http://bigbluebutton.org/" target="_blank">BigBlueButton</a> is an open source web conferencing system for on-line learning. </p>
-          <p> We believe that every student with a web browser should have access to a high-quality on-line learning experience </p>
-          <p> We intend to make that possible with BigBlueButton.</p>
-
-          <h4>For Developers</h4>
-          <p> The BigBlueButton project is <a href="http://bigbluebutton.org/support">supported</a> by a community of developers that care about good design and a streamlined user experience. </p>
-          <p>See <a href="/demo/demo1.jsp" target="_blank">API examples </a> for how to integrate BigBlueButton with your project.</p>
-        </div>
-				<div class="span one"></div>
-        <div class='span six'>
-          <div class='join-metting  pull-right'>
-            <h4>Try BigBlueButton</h4>
-            <p>Join a demo session on this server.</p>
-
-            <form name="form1" method="GET" onsubmit="return checkform(this);" action="/demo/demo1.jsp">
-              <input type="text" id="username" required="" name="username" placeholder="Enter Your Name" size="29" class="field input-default" autofocus>
-              <input type="submit" value="Join" class="submit_btn button success large"><br>
-              <input type="hidden" name="action" value="create">
-            </form>
-
-          <a class="watch" href="#video" class="pull-right">New to BigBlueButton?  Watch these videos.</a>
-
-          </div>
-
-        </div>
-      </div>
-
-      <hr class="featurette-divider">
-
-      <!-- BigBlueButton Features -->
-      <div class="bbb-features">
-	      <div class='row'>	
-	        <div class='featurette-heading'>
-	          <h2>Features</h2>
-	        </div>
-	
-	        <div class='span four first'>
-	          <i class="fa fa-play-circle-o"></i>
-	
-	          <div class="bbb-features-content">
-	            <h3>Record and Playback</h3>
-	            <p>BigBlueButton can record your sessions for later playback by students.</p>
-	          </div>
-	        </div>
-	
-	        <div class='span four'>
-	          <i class="fa fa-pencil-square-o"></i>
-	
-	          <div class="bbb-features-content">
-	            <h3>Whiteboard</h3>
-	            <p>The whiteboard controls let you annotate key parts of your presentation.</p>
-	          </div>
-	        </div>
-	
-	        <div class='span four last'>
-	          <i class="fa fa-desktop"></i>
-	
-	          <div class="bbb-features-content">
-	            <h3>Desktop Sharing</h3>
-	            <p>You can broadcast your desktop for all users to see (requires lastest version of Java for presenter only).</p>
-	          </div>
-	        </div>
-	      </div>
-	
-	
-	      <div class='row'>
-	        <div class='span four first'>
-	          <i class="fa fa-microphone"></i>
-	
-	          <div class="bbb-features-content">
-	            <h3>WebRTC Audio</h3>
-	            <p>Users of Chrome and FireFox browsers will benefit from high-quality, low-latency WebRTC audio. (Users of other browsers will seamlessly use Flash-based audio.)</p>
-	          </div>
-	        </div>
-	
-	        <div class='span four'>
-	          <i class="fa fa-bar-chart-o"></i>
-	
-	          <div class="bbb-features-content">
-	            <h3>Presentation</h3>
-	            <p>You can upload any PDF presentation or MS office document. BigBlueButton keeps everyone in sync with your current slide, zoom, pan, annotations, and mouse pointer.</p>
-	          </div>
-	        </div>
-	
-	        <div class='span four last'>
-	          <i class="fa fa-video-camera"></i>
-	
-	          <div class="bbb-features-content">
-	            <h3>Web Cam</h3>
-	            <p>Multiple users can share their webcam at the same time. There is no built-in limit on the number of simultaneously active webcams.</p>
-	          </div>
-	        </div>
-	      </div>
-      </div>
-      <hr class="featurette-divider">
-
-      <!-- BigBlueButton Videos -->
-      <div id="video" class="bbb-videos">
-	      <div class='row'>
-	        <div class='featurette-heading'>
-	          <h2>Getting Started Quickly</h2>
-	        </div>
-	
-	        <div class='span four first video-item'>
-	        	<a href="https://www.youtube.com/watch?v=4Y__UsUrRx0&feature=youtu.be" target="_blank">
-		        	<div class="video-btn"><i class="fa fa-play-circle-o"></i></div>
-		          <img src="images/bbb-setup-audio.jpg" alt="Setting Up Audio"/>
-	        	</a>
-	          <h3><a href="https://www.youtube.com/watch?v=4Y__UsUrRx0&feature=youtu.be" title="Setup Audio" target="_blank">Setting Up Audio</a></h3>
-	        </div>
-	
-	        <div class='span four video-item'>
-	        	<a href="https://www.youtube.com/watch?v=oh0bEk3YSwI" target="_blank">
-		        	<div class="video-btn"><i class="fa fa-play-circle-o"></i></div>
-		          <img src="images/bbb-viewer-overview.jpg" alt="BigBlueButton Viewer Overview Video"/>
-	        	</a>
-	          <h3><a href="https://www.youtube.com/watch?v=oh0bEk3YSwI;feature=youtu.be" title="Student Overview" target="_blank">Viewer Overview</a></h3>
-	        </div>
-	
-	        <div class='span four last video-item'>
-	        	<a href="https://www.youtube.com/watch?v=J9mbw00P9W0&feature=youtu.be" target="_blank">
-		        	<div class="video-btn"><i class="fa fa-play-circle-o"></i></div>
-		          <img  src="images/bbb-presenter-overview.jpg" alt="Moderator/Presenter Overview Video"/>      
-	        	</a>
-	          <h3><a href="https://www.youtube.com/watch?v=J9mbw00P9W0&feature=youtu.be" title="Moderator/Presenter Overview" target="_blank">Moderator/Presenter Overview</a></h3>
-	        </div>
-	      </div>
-      </div>
-
-      </div>
-    </div>
-
-    <!--  Footer -->
-    <footer>
-      <div class='container'>
-      
-	      <div class="row">
-	      	<div class="span six first">
-		        <p>BigBlueButton and the BigBlueButton logo are trademarks of <a href="http://bigbluebutton.org/">BigBlueButton Inc.</a></p>	
-	      	</div>	        
-	      	<div class="span six last">
-						<ul>
-							<li>
-								Follow Us:
-							</li>
-							<li><a class="twitter" href="http://www.twitter.com/bigbluebutton" title="BigBlueButton Twitter Page" target="_blank"><i class="fa fa-twitter"></i></a></li>
-							<li><a class="facebook" href="http://www.facebook.com/bigbluebutton" title="BigBlueButton Facebook Page" target="_blank"><i class="fa fa-facebook"></i></a></li>
-							<li><a class="youtube" href="http://www.youtube.com/bigbluebuttonshare" title="BigBlueButton YouTube Page" target="_blank"><i class="fa fa-youtube"></i> </a></li>
-							<li><a class="google" href="http://google.com/+bigbluebutton" title="BigBlueButton Google Plus" target="_blank"><i class="fa fa-google-plus"></i></a></li>
-						</ul>
-	      	</div>
-	      </div>
-
-
-	      <div class="row">
-	      	<div class="span twelve center">
-		        <p>Copyright &copy; 2015 BigBlueButton Inc.<br>
-		        <small>Version <a href="http://docs.bigbluebutton.org/">0.9.0-RC</a></small>		        
-		        </p>
-	      	</div>
-	      </div>	
-      </div>
-    </footer>
-  </body>
-=======
 <!DOCTYPE html PUBLIC "-//W3C//DTD XHTML 1.0 Transitional//EN" "http://www.w3.org/TR/xhtml1/DTD/xhtml1-transitional.dtd">
 <html xmlns="http://www.w3.org/1999/xhtml">
 <head>
@@ -215,5 +9,4 @@
 </head>
 <body>
 </body>
->>>>>>> 12cab928
 </html>