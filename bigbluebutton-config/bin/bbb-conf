#!/bin/bash
#
# BlueButton open source conferencing system - http://www.bigbluebutton.org/   
#
# Copyright (c) 2012 BigBlueButton Inc. and by respective authors (see below).
#
# This program is free software; you can redistribute it and/or modify it under the
# terms of the GNU Lesser General Public License as published by the Free Software
# Foundation; either version 3.0 of the License, or (at your option) any later
# version.
#
# BigBlueButton is distributed in the hope that it will be useful, but WITHOUT ANY
# WARRANTY; without even the implied warranty of MERCHANTABILITY or FITNESS FOR A
# PARTICULAR PURPOSE. See the GNU Lesser General Public License for more details.
#
# You should have received a copy of the GNU Lesser General Public License along
# with BigBlueButton; if not, see <http://www.gnu.org/licenses/>.
#
# Author(s):
#       Fred Dixon <ffdixon@bigbluebutton.org>
#	Sebastian Schneider <seb.sschneider@gmail.com>
#	Ghazi Triki <ghazi.nocturne@gmail.com>
#
# Changelog:
#   2009-10-18 FFD  Inital Version   
#   2009-11-05 FFD  Updated for 0.62   
#   2009-12-09 FFD  Updated for 0.63   
#   2009-12-11 FFD  Added ability to switch conference servers   
#   2009-12-12 FFD  Added cleaning and watching of log files   
#   2010-01-05 FFD  Added zipping of log files   
#   2010-01-18 FFD  Added resetting of environment back to using packages   
#   2010-03-02 JRT  Added trunk checkout options / fixed bbb-apps instructions   
#   2010-04-02 FFD  Updated for 0.64   
#   2010-06-21 SEB  Cleaned up some code / Updated for 0.70
#   2010-06-25 SEB  Added ability to change the security salt
#   2010-06-30 SEB  Added some extra error checking
#   2010-07-06 SEB  Added more error checking and report messages
#   2010-09-15 FFD  Updates for 0.71-dev
#   2010-10-16 FFD  Updates for 0.71-beta
#   2010-11-06 FFD  Added logic to ensure red5 shuts down
#   2010-12-12 FFD  Fixed bug #778
#   2010-12-12 FFD  Added support for Intalio VM
#   2010-02-28 FFD  Fixed #834 
#   2011-06-26 FFD  Updates for 0.8
#   2012-01-14 FFD  Tsting the development environment for 0.8
#   2012-02-22 FFD  Updates to development environment
#   2012-04-27 FFD  Added sum of version numbers in --check
#   2013-02-03 FFD  Updated for changes to parameters for 0.81 in bigbluebutton-sip.properties
#   2013-11-07 FFD  Finished 0.81
#   2014-01-13 FFD  Working on updates for 0.9.0 
#   2014-03-10 GUG  Enable Webrtc
#   2015-03-12 FFD  Added start/stop of HTML5 server
#   2016-01-13 FFD  Updates for 1.0
#   2016-02-28 FFD  Updates to support HTTPS configuration
#   2016-05-28 FFD  Initial updates for 1.1-dev
#   2016-08-15 GTR  Archive more logs with zip option and show more applications with status
#   2016-10-17 GTR  Added redis to checked server components & added ownership check for video and freeswitch recording directories
#   2017-04-08 FFD  Cleanup for 1.1-beta

#set -x
#set -e

PATH=$PATH:/sbin

source /etc/bigbluebutton/bigbluebutton-release

#
# Figure out our environment
#

RED5_DIR=/usr/share/red5
RED5=red5

SERVLET_CONTAINER=tomcat7
SERVLET_DIR=/var/lib/$SERVLET_CONTAINER/webapps

FREESWITCH_VARS=/opt/freeswitch/conf/vars.xml
FREESWITCH_EXTERNAL=/opt/freeswitch/conf/sip_profiles/external.xml
FREESWITCH_PID=/opt/freeswitch/run/freeswitch.pid
FREESWITCH_EVENT_SOCKET=/opt/freeswitch/conf/autoload_configs/event_socket.conf.xml

if [ -f /etc/redhat-release ]; then
  DISTRIB_ID=centos
  SERVLET_LOGS=/usr/share/tomcat/logs
  FREESWITCH=freeswitch
  FREESWITCH_INIT_D="/etc/init.d/freeswitch"
  TOMCAT_USER=tomcat
  TOMCAT_SERVICE=tomcat
  REDIS_SERVICE=redis.service
else
  . /etc/lsb-release    # Get value for DISTRIB_ID
  SERVLET_LOGS=/var/lib/tomcat7/logs
  FREESWITCH=freeswitch
  FREESWITCH_INIT_D="/etc/init.d/freeswitch"
  TOMCAT_USER=tomcat7
  TOMCAT_SERVICE=tomcat7
  REDIS_SERVICE=redis-server.service

  FREESWITCH_VARS=/opt/freeswitch/etc/freeswitch/vars.xml
  FREESWITCH_EXTERNAL=/opt/freeswitch/etc/freeswitch/sip_profiles/external.xml
  FREESWITCH_PID=/opt/freeswitch/var/run/freeswitch/freeswitch.pid
  FREESWITCH_EVENT_SOCKET=/opt/freeswitch/etc/freeswitch/autoload_configs/event_socket.conf.xml
fi

if [ ! -f /usr/share/red5/webapps/bigbluebutton/WEB-INF/red5-web.xml ]; then
	echo "#"
	echo "# BigBlueButton does not appear to be installed.  Could not"
	echo "# locate:"
	echo "#"
	echo "# /usr/share/red5/webapps/bigbluebutton/WEB-INF/red5-web.xml"
	exit 1
fi

if [ ! -f /var/www/bigbluebutton/client/conf/config.xml ]; then
	echo "#"
	echo "# BigBlueButton does not appear to be installed.  Could not"
	echo "# locate:"
	echo "#"
	echo "# /var/www/bigbluebutton/client/conf/config.xml"
	exit 1
fi

if cat /var/www/bigbluebutton/client/conf/config.xml | grep "ChatModule" | grep -q https; then
	PROTOCOL_HTTP=https
	PROTOCOL_RTMP=rtmp
else
	PROTOCOL_HTTP=http
	PROTOCOL_RTMP=rtmp
fi

#
# We're going to give ^bigbluebutton.web.logoutURL a default value (if undefined) so bbb-conf does not give a warning
#
if [ -f $SERVLET_DIR/bigbluebutton/WEB-INF/classes/bigbluebutton.properties ]; then
	if cat $SERVLET_DIR/bigbluebutton/WEB-INF/classes/bigbluebutton.properties | grep -q ^bigbluebutton.web.logoutURL=$; then
		sudo sed -i s/^bigbluebutton.web.logoutURL=$/bigbluebutton.web.logoutURL=default/g $SERVLET_DIR/webapps/bigbluebutton/WEB-INF/classes/bigbluebutton.properties
	fi
fi

VOICE_CONFERENCE="bbb-voice-freeswitch.xml"

#
# Determine IP so it works on multilingual installations
#


if LANG=c ifconfig | grep -q 'venet0:0'; then
        # IP detection for OpenVZ environment
        echo "yes"
        IP=$(ifconfig | grep -v '127.0.0.1' | grep -E "[0-9]*\.[0-9]*\.[0-9]*\.[0-9]*" | tail -1 | cut -d: -f2 | awk '{ print $1}')
else
        # IP detection for et* and en* networks
IP=$(echo "$(LANG=c ifconfig  | awk -v RS="" '{gsub (/\n[ ]*inet /," ")}1' | grep ^et.* | grep addr: | head -n1 | sed 's/.*addr://g' | sed 's/ .*//g')$(LANG=c ifconfig  | awk -v RS="" '{gsub (/\n[ ]*inet /," ")}1' | grep ^en.* | grep addr: | head -n1 | sed 's/.*addr://g' | sed 's/ .*//g')$(LANG=c ifconfig  | awk -v RS="" '{gsub (/\n[ ]*inet /," ")}1' | grep ^wl.* | grep addr: | head -n1 | sed 's/.*addr://g' | sed 's/ .*//g')$(LANG=c ifconfig  | awk -v RS="" '{gsub (/\n[ ]*inet /," ")}1' | grep ^bo.* | grep addr: | head -n1 | sed 's/.*addr://g' | sed 's/ .*//g')"  | head -n1)
fi

if [ -z "$IP" ]; then
  if [ -f /etc/redhat-release ]; then
    IP=$(hostname -I | sed 's/ .*//g')
  fi
fi

#
# Calculate total memory on this server
#
MEM=`grep MemTotal /proc/meminfo | awk '{print $2}'`
MEM=$((MEM/1000))


#
# Check if the function has a value and, if not, print an error message
# $1 -- name of value
# $2 -- location of value
# $3 -- value to check
#
check_no_value() {
	if [ -z $3 ]; then
		echo "# Tried to check $1 in"
		echo "#    $2"
		echo "# but value is empty."
		exit 1
	fi
}

check_file() {
	if [ ! -f $1 ]; then
		echo "# File does not exist: $1"
	fi
}

print_header() {
	if [ ! $HEADER ]; then
		echo
		echo "** Potential problems described below **"
		HEADER=1
	fi
}

check_root() {
	if [ $EUID == 0 ]; then
		echo "This operation should not be run as root."
		echo 
		echo "If this operation needs to execute an operation as root, you'll be asked for"
		echo "your password to execute the operation using sudo."
		exit 1
	fi
}

need_root() {
	if [ $EUID != 0 ]; then
		echo "Need to be root to run this option"
		exit 1
	fi
}



usage() {
	echo "BigBlueButton Configuration Utility - Version $BIGBLUEBUTTON_RELEASE"
        echo
        echo "   bbb-conf [options]"
        echo
        echo "Configuration:"
        echo "   --version                        Display BigBlueButton version (packages)"
        echo "   --setip <IP/hostname>            Set IP/hostname for BigBlueButton"
        echo "   --setsecret <secret>             Change the shared secret in bigbluebutton.properties"
        echo
        echo "Monitoring:"
        echo "   --check                          Check configuration files and processes for problems"
        echo "   --debug                          Scan the log files for error messages"
        echo "   --watch                          Scan the log files for error messages every 2 seconds"
        echo "   --network                        View network connections on 80 and 1935 by IP address"
        echo "   --secret                         View the URL and shared secret for the server"
        echo "   --lti                            View the URL and secret for LTI (if installed)"
        echo
        echo "Administration:"
        echo "   --restart                        Restart BigBlueButton"
        echo "   --stop                           Stop BigBlueButton"
        echo "   --start                          Start BigBlueButton"
        echo "   --clean                          Restart and clean all log files"
        echo "   --status                         Display running status of components"
        echo "   --zip                            Zip up log files for reporting an error"

        echo
}

# utility function to make a copy of the conf file
check_and_backup () {
	# can we write to the configuration file?
	if [ ! -w $1 ]; then
		echo "Cannot write to $1!"
		exit 1
	fi

	# let's see if we need a copy
	if [ "$TO_BACKUP" = "Y" ]; then
		cp $1 $1.bak
		TO_BACKUP="N"
	fi
}

# 3 paramenter: the file, the variable name, the new value
change_var_value () {
	check_and_backup $1
	sed -i "s<^[[:blank:]#]*\(${2}\).*<\1=${3}<" $1
}

# same as change_var_value but with quotes
change_var_salt() {
	check_and_backup $1
	sed -i "s<^[[:blank:]#]*\(${2}\).*<\1="${3}"<" $1
}

# comment lines matching $2 ($1 is the file)
comment () {
	check_and_backup $1
	sed -i "s<^[[:blank:]]*\(${2}.*\)<#\1<" $1
}

change_yml_value () {
        sed -i "s<^[[:blank:]#]*\(${2}\):[ ].*<\1: ${3}<" $1
}

# comment lines matching $2 ($1 is the file)
uncomment () {
	check_and_backup $1
	sed -i "s<^[#[:blank:]]*\(${2}.*\)<\1<" $1
}

stop_bigbluebutton () {
    echo "Stopping BigBlueButton"
    if command -v systemctl >/dev/null; then
       if [ -f /usr/lib/systemd/system/bbb-html5.service ]; then
          HTML5="mongod bbb-html5"
       fi
       if [ -f /usr/lib/systemd/system/bbb-webhooks.service ]; then
          WEBHOOKS=bbb-webhooks
       fi
<<<<<<< HEAD
       systemctl stop red5 tomcat7 nginx freeswitch redis-server bbb-apps-akka bbb-fsesl-akka bbb-rap-resque-worker.service bbb-record-core.timer $HTML5 $WEBHOOKS
=======
       if [ -f /usr/lib/systemd/system/bbb-bbb-transcode-akka.service ]; then
          BBB_TRANSCODE_AKKA=bbb-transcode-akka
       fi

       systemctl stop red5 $TOMCAT_SERVICE nginx freeswitch $REDIS_SERVICE bbb-apps-akka $BBB_TRANSCODE_AKKA bbb-fsesl-akka bbb-rap-archive-worker.service bbb-rap-process-worker.service bbb-rap-publish-worker.service bbb-rap-sanity-worker.service bbb-record-core.timer $HTML5 $WEBHOOKS
>>>>>>> 9550d701
    else
	/etc/init.d/monit stop

	/etc/init.d/$RED5 stop
	/etc/init.d/${SERVLET_CONTAINER} stop
	/etc/init.d/nginx stop
        
	if [ -a $FREESWITCH_PID ]; then
		$FREESWITCH_INIT_D stop
	fi
        
	if [ -f /etc/init.d/bbb-office ]; then
		/etc/init.d/bbb-office stop
	fi

	if [ -f /etc/init.d/bbb-record-core ]; then
		/etc/init.d/bbb-record-core stop
	fi

        if [ -f /etc/init/bbb-apps-akka.conf ]; then
                service bbb-apps-akka stop
        fi
        if [ -f /etc/init.d/bbb-apps-akka ]; then
                /etc/init.d/bbb-apps-akka stop
        fi

        if [ -f /etc/init/bbb-fsesl-akka.conf ]; then
                service bbb-fsesl-akka stop
        fi
        if [ -f /etc/init.d/bbb-fsesl-akka ]; then
                /etc/init.d/bbb-fsesl-akka stop
        fi

        if [ -f /etc/init/bbb-transcode-akka.conf ]; then
                service bbb-transcode-akka stop
        fi
        if [ -f /etc/init.d/bbb-transcode-akka ]; then
                /etc/init.d/bbb-transcode-akka stop
        fi
   fi
}

start_bigbluebutton () {
    echo "Starting BigBlueButton"
    if command -v systemctl >/dev/null; then
       if [ -f /usr/lib/systemd/system/bbb-html5.service ]; then
          HTML5="mongod bbb-html5"
       fi
       if [ -f /usr/lib/systemd/system/bbb-webhooks.service ]; then
          WEBHOOKS=bbb-webhooks
       fi
<<<<<<< HEAD
       systemctl start red5 tomcat7 nginx freeswitch redis-server bbb-apps-akka bbb-fsesl-akka bbb-rap-resque-worker bbb-record-core.timer $HTML5 $WEBHOOKS
=======
       if [ -f /usr/lib/systemd/system/bbb-bbb-transcode-akka.service ]; then
          BBB_TRANSCODE_AKKA=bbb-transcode-akka
       fi

       systemctl start red5 $TOMCAT_SERVICE nginx freeswitch $REDIS_SERVICE bbb-apps-akka $BBB_TRANSCODE_AKKA bbb-fsesl-akka bbb-record-core.timer $HTML5 $WEBHOOKS
>>>>>>> 9550d701
    else
	$FREESWITCH_INIT_D start
	
	FREESWITCH_ESL_IP=$(cat $FREESWITCH_EVENT_SOCKET | grep 'name="listen-ip"' | cut -d\" -f4  | awk '{print $1}')
	check_no_value listen-ip $FREESWITCH_EVENT_SOCKET $FREESWITCH_ESL_IP

	echo -n "Waiting for FreeSWITCH to start: "

	if [[ ! -z $FREESWITCH_ESL_IP && $DISTRIB_ID != "centos" ]]; then
		while ! nc -w 1 $FREESWITCH_ESL_IP 8021 > /dev/null; do
			echo -n "."
			sleep 1
		done
	fi
	echo

	/etc/init.d/nginx start
	/etc/init.d/$RED5 start
	/etc/init.d/${SERVLET_CONTAINER} start

	# monit will start libreoffice and bbb-rap-worker
	/etc/init.d/monit start
	echo
	echo "Note: monit will automatically start bbb-record-core and LibreOffice within 60 seconds."
	echo

	BBB_WEB=$(cat ${SERVLET_DIR}/bigbluebutton/WEB-INF/classes/bigbluebutton.properties | grep -v '#' | sed -n '/^bigbluebutton.web.serverURL/{s/.*\///;p}')
	if [ -f /etc/init/bbb-html5.conf ]; then
		echo -n "Waiting for Meteor (HTML5 server) to finish starting up (this may take a minute): "
		start bbb-html5

        	if ! wget -q -O - http://$BBB_WEB/html5client/check | grep running > /dev/null; then
                    while ! wget -q -O - http://$BBB_WEB/html5client/check | grep running > /dev/null; do
                        echo -n "."
                        sleep 1
                    done
		fi
        fi

        if [ -f /etc/init/bbb-apps-akka.conf ]; then
                service bbb-apps-akka start
        fi
        if [ -f /etc/init.d/bbb-apps-akka ]; then
                /etc/init.d/bbb-apps-akka start
        fi

        if [ -f /etc/init/bbb-fsesl-akka.conf ]; then
                service bbb-fsesl-akka start
        fi
        if [ -f /etc/init.d/bbb-fsesl-akka ]; then
                /etc/init.d/bbb-fsesl-akka start
        fi

        if [ -f /etc/init/bbb-transcode-akka.conf ]; then
                service bbb-transcode-akka start
        fi
        if [ -f /etc/init.d/bbb-transcode-akka ]; then
                /etc/init.d/bbb-transcode-akka start
        fi


	#
	# At this point the red5 and servlet container applications are starting up.
	#
	echo -n "Waiting for BigBlueButton to finish starting up (this may take a minute): "

	NGINX_IP=$(cat /etc/nginx/sites-available/bigbluebutton | grep -v '#' | sed -n '/server_name/{s/.*name[ ]*//;s/;//;p}' | cut -d' ' -f1)
	check_no_value server_name /etc/nginx/sites-available/bigbluebutton $NGINX_IP

        #if ! wget http://$BBB_WEB/bigbluebutton/api -O - --quiet | grep -q SUCCESS; then
        #        echo "Startup unsuccessful: could not connect to http://$BBB_WEB/bigbluebutton/api"
        #        exit 1
	#fi
    fi

        #
        # Look for Starting up context to be recently added to the log files
        #
        COUNT=0
        while [ $COUNT -lt 20 ]; do
          let COUNT=COUNT+1
          if [ -f $RED5_DIR/log/sip.log ] && [ -f $RED5_DIR/log/bigbluebutton.log ] && [ -f $RED5_DIR/log/red5.log ] && [ -f $RED5_DIR/log/video.log ] && [ -f $RED5_DIR/log/screenshare-slf.log ]; then
            let COUNT=20
          else
            echo -n "."
            sleep 1
          fi
        done


	#
	# All the log files exist, now check for the text "Starting up context"
	#
	COUNT=0
	while [ $COUNT -lt 20 ]; do
	  let COUNT=COUNT+1
	  if [ -f $RED5_DIR/log/video.log ]; then
	    if ! cat $RED5_DIR/log/video.log | tail -n100 | grep -q "Starting up context"; then
	      echo -n "."
	      sleep 1
	    else
	      let COUNT=20
            fi
	  fi
	done

	echo
	BBB_APPS="sip video bigbluebutton screenshare-slf"
	for bbb_app in $BBB_APPS ; do
	        if [ -a $RED5_DIR/log/$bbb_app.log ]; then
	                if ! grep -q "Starting up context" $RED5_DIR/log/$bbb_app.log; then
	                        echo "#    $bbb_app may not have started properly"
	                fi
	        else
	                echo "#    $RED5_DIR/log/$bbb_app.log not found"
	        fi
	done

}

display_bigbluebutton_status () {
    if command -v systemctl >/dev/null; then
	units="start red5 $TOMCAT_SERVICE nginx freeswitch $REDIS_SERVICE libreoffice bbb-apps-akka bbb-transcode-akka bbb-fsesl-akka"
	for unit in $units; do
		echo "$unit: $(systemctl is-active $unit)"
	done 
    else
	/etc/init.d/nginx status
	/etc/init.d/$RED5 status
	/etc/init.d/${SERVLET_CONTAINER} status
    fi
}

#
# Depreciated -- WebRTC is always enabled by default
#
enable_webrtc(){
	# Set server ip address in FreeSWITCH
	sed -i "s@<X-PRE-PROCESS cmd=\"set\" data=\"local_ip_v4=.*\"/>@<X-PRE-PROCESS cmd=\"set\" data=\"local_ip_v4=$IP\"/>@g"  $FREESWITCH_VARS

	# Set server ip address in red5 sip app. For flash client.
	sed -i "s/bbb.sip.app.ip=.*/bbb.sip.app.ip=$IP/g" /usr/share/red5/webapps/sip/WEB-INF/bigbluebutton-sip.properties
	sed -i "s/freeswitch.ip=.*/freeswitch.ip=$IP/g" /usr/share/red5/webapps/sip/WEB-INF/bigbluebutton-sip.properties

	# Enable WebRTC in the client
	sed -i "s@useWebRTCIfAvailable=\".*\"@useWebRTCIfAvailable=\"true\"@g" /var/www/bigbluebutton/client/conf/config.xml

	# Enable port 5066 in FreeSWITCH
	sed -i 's/^.*<!--<param name="ws-binding"  value=":5066"\/>-->.*$/\t<param name="ws-binding"  value=":5066"\/>/g' $FREESWITCH_EXTERNAL

        PROTOCOL=$(cat /etc/bigbluebutton/nginx/sip.nginx |  sed -n '/proxy_pass/{s/.*proxy_pass [ ]*//;s/:.*//;p}')
        PORT=5066
        if [[ $PROTOCOL == "https" ]]; then
                PORT=7443
        fi
        sed -i "s/proxy_pass .*/proxy_pass $PROTOCOL:\/\/$IP:$PORT;/g" /etc/bigbluebutton/nginx/sip.nginx

	echo 
	echo "WebRTC audio enabled.  To apply settings to your server, do"
	echo 
	echo "   sudo bbb-conf --clean"
	echo 
}

disable_webrtc(){
	# Set 127.0.0.1 in FreeSWITCH
	sed -i "s@<X-PRE-PROCESS cmd=\"set\" data=\"local_ip_v4=.*\"/>@<X-PRE-PROCESS cmd=\"set\" data=\"local_ip_v4=127.0.0.1\"/>@g"  $FREESWITCH_VARS

	# Set 127.0.0.1 in red5 sip app. For flash client.
	sed -i "s/bbb.sip.app.ip=.*/bbb.sip.app.ip=127.0.0.1/g" /usr/share/red5/webapps/sip/WEB-INF/bigbluebutton-sip.properties
	sed -i "s/freeswitch.ip=.*/freeswitch.ip=127.0.0.1/g" /usr/share/red5/webapps/sip/WEB-INF/bigbluebutton-sip.properties

	# Disable WebRTC in the client
        sed -i "s@useWebRTCIfAvailable=\".*\"@useWebRTCIfAvailable=\"false\"@g" /var/www/bigbluebutton/client/conf/config.xml

	# Disable port 5066 in FreeSWITCH
	sed -i 's/^.*<param name="ws-binding"  value=":5066"\/>.*$/\t<!--<param name="ws-binding"  value=":5066"\/>-->/g' $FREESWITCH_EXTERNAL

        PROTOCOL=$(cat /etc/bigbluebutton/nginx/sip.nginx |  sed -n '/proxy_pass/{s/.*proxy_pass [ ]*//;s/:.*//;p}')
        sed -i "s/proxy_pass .*/proxy_pass $PROTOCOL:\/\/127.0.0.1:5066;/g" /etc/bigbluebutton/nginx/sip.nginx

	echo 
	echo "WebRTC audio disabled.  To apply settings to your server, do"
	echo 
	echo "   sudo bbb-conf --clean"
	echo 
}


if [ $# -eq 0 ]; then
	usage
	exit 1
fi

# Parse the parameters
while [ $# -gt 0 ]; do
	if [ "$1" = "-stop" -o "$1" = "--stop" ]; then
		need_root
		stop_bigbluebutton
		exit 0
	fi

	if [ "$1" = "-start" -o "$1" = "--start" ]; then
		need_root
		start_bigbluebutton
		exit 0
	fi

	if [ "$1" = "-check" -o "$1" = "--check" -o "$1" = "-c" ]; then
		CHECK=1
		shift;shift 
		continue
	fi

	if [ "$1" = "--version" -o "$1" = "-version" -o "$1" = "-v" ]; then
		VERSION=1
		shift
		continue
	fi		

	if [ "$1" = "--debug" -o "$1" = "-debug" -o "$1" = "-d" ]; then
		DEBUG=1
		shift
		continue
	fi

	if [ "$1" = "--clean" -o "$1" = "-clean" ]; then
		CLEAN=1
		shift
		continue
	fi

	if [ "$1" = "--watch" -o "$1" = "-watch" -o "$1" = "-w" ]; then
		WATCH=1
		shift
		continue
	fi

	if [ "$1" = "--network" -o "$1" = "-network" -o "$1" = "-n" ]; then
		NETWORK=1
		shift
		continue
	fi

	if [ "$1" = "--zip" -o "$1" = "-zip" -o "$1" = "-z" ]; then
		ZIP=1
		shift
		continue
	fi

	if [ "$1" = "--status" -o "$1" = "-status" ]; then
                display_bigbluebutton_status
		exit 0
        fi

	if [ "$1" = "--restart" -o "$1" = "-restart" ]; then
                RESTART=1
                shift
                continue
        fi

	#
	# all other parameters requires at least 1 argument
	#
	
	if [ "$1" = "-setip" -o "$1" = "--setip" ]; then
		HOST="${2}"
		if [ -z "$HOST" ]; then
			echo "HOST IP=$IP"
		fi

		if echo $HOST|grep -q ":"; then
			HOST=`echo ${2}|cut -d: -f1`
		fi
		shift; shift
		continue
	fi		
	
	if [ "$1" = "--salt" -o "$1" = "-salt" -o "$1" = "--setsalt" -o "$1" = "--secret" -o "$1" = "-secret"  -o "$1" = "--setsecret" ]; then
		SECRET="${2}"
		if [ -z "$SECRET" ]; then
			BBB_WEB_URL=$(cat ${SERVLET_DIR}/bigbluebutton/WEB-INF/classes/bigbluebutton.properties | grep -v '#' | sed -n '/^bigbluebutton.web.serverURL/{s/.*=//;p}')
			SECRET=$(cat ${SERVLET_DIR}/bigbluebutton/WEB-INF/classes/bigbluebutton.properties | grep -v '#' | grep securitySalt | cut -d= -f2);
			echo
			echo "       URL: $BBB_WEB_URL/bigbluebutton/"
			echo "    Secret: $SECRET"
			echo
			echo "      Link to the API-Mate:"
			echo "      http://mconf.github.io/api-mate/#server=$BBB_WEB_URL/bigbluebutton/&sharedSecret=$SECRET"
			echo
			exit 0
		fi
		shift; shift
		continue
	fi

	if [ "$1" = "--lti" -o "$1" = "-lti" ]; then
		if [ -z "$SECRET" ]; then
			if [ -f ${SERVLET_DIR}/lti/WEB-INF/classes/lti-config.properties ]; then
				LTI_URL='http://'$(cat ${SERVLET_DIR}/lti/WEB-INF/classes/lti-config.properties | grep -v '#' | sed -n '/^ltiEndPoint/{s/^.*=//;p}')'/lti/tool'
				CUSTOMER=$(cat ${SERVLET_DIR}/lti/WEB-INF/classes/lti-config.properties | grep -v '#' | sed -n '/^ltiConsumer/{s/^.*=//;s/:.*//p}')
				SECRET=$(cat ${SERVLET_DIR}/lti/WEB-INF/classes/lti-config.properties | grep -v '#' | sed -n '/^ltiConsumer/{s/^[^:]*://;p}')
				echo
				echo "       URL: $LTI_URL"
				echo "  Customer: $CUSTOMER"
				echo "    Secret: $SECRET"
				echo
				ICON_URL=$( echo $LTI_URL | sed 's/tool/images\/icon.ico/')
				echo "  Icon URL: $ICON_URL"
				echo
				echo
				exit 0
			fi
		fi
		shift; shift
		continue
	fi

	usage 
	exit 1
done


#
# Version 
#
if [ $VERSION ]; then
	echo 
	dpkg -l | grep bbb
	exit 0
fi


#
# Set Shared Secret
#

if [ $SECRET ]; then
	need_root
	change_var_salt ${SERVLET_DIR}/bigbluebutton/WEB-INF/classes/bigbluebutton.properties securitySalt $SECRET

	if [ -f /usr/local/bigbluebutton/bbb-webhooks/config_local.coffee ]; then
		sed -i "s|\(^[ \t]*config.bbb.sharedSecret[ =]*\).*|\1\"$SECRET\"|g" /usr/local/bigbluebutton/bbb-webhooks/config_local.coffee
	fi

	if [ -f /usr/local/bigbluebutton/bbb-webhooks/extra/post_catcher.js ]; then
		sed -i "s|\(^[ \t]*var shared_secret[ =]*\)[^;]*|\1\"$SECRET\"|g" /usr/local/bigbluebutton/bbb-webhooks/extra/post_catcher.js
	fi

        if [ -f /usr/share/bbb-apps-akka/conf/application.conf ]; then
                sed -i "s/sharedSecret[ ]*=[ ]*\"[^\"]*\"/sharedSecret=\"$SECRET\"/g" \
                        /usr/share/bbb-apps-akka/conf/application.conf
        fi

	echo "Changed BigBlueButton's shared secret to $SECRET"
	echo 
	echo "You must restart BigBlueButton for the changes to take effect"
	echo "   sudo bbb-conf --restart"
	echo
fi

#
# Setup samba
#

if [ $SAMBA ]; then
	check_root

        #
        # Instal Samba
        #
        if ! dpkg-query -s samba > /dev/null 2>&1; then
                sudo apt-get install -y --force-yes samba ant
        fi

        #
        # Add a share to samba
        #
        if ! grep -q $USER /etc/samba/smb.conf; then

                echo ";
; BigBlueButton: Share the development directory
[$USER]
   comment = BigBlueButton Development share
   path = /home/$USER
   browseable = yes
   read only = no
   create mask = 0755
   directory mask = 0775
   guest ok = yes
   force user = $USER
" | sudo tee -a /etc/samba/smb.conf > /dev/null 2>&1

                sudo /etc/init.d/smbd restart

        echo "
You can now access your development folder through:

        \\\\${IP}\\$USER

If you are running a development environment on Windows (such as using Eclipse or FlexBuilder),
you can map the above path to a drive letter.
"
        else
                echo "Already detected a definition for $USER in /etc/samba/smb.conf"
                echo "No changes were made to /etc/samba/smb.conf"
        fi
fi


check_configuration() {
	#
	# Check that freeswtich ESL matches the value in bigbluebutton.properties
	#
	if [ -f $FREESWITCH_EVENT_SOCKET ]; then 
		FREESWITCH_ESL_IP=$(cat $FREESWITCH_EVENT_SOCKET | grep 'name="listen-ip"' | cut -d\" -f4  | awk '{print $1}')
		check_no_value event_socket $FREESWITCH_EVENT_SOCKET $FREESWITCH_ESL_IP

		ESL_HOST=$(cat /usr/share/red5/webapps/bigbluebutton/WEB-INF/bigbluebutton.properties | grep -v '#' | grep esl.host | sed 's/freeswitch.esl.host=//g')
		check_no_value esl.host /usr/share/red5/webapps/bigbluebutton/WEB-INF/bigbluebutton.properties $ESL_HOST

                if [ "$FREESWITCH_ESL_IP" != "::" ]; then
                    if [ "$FREESWITCH_ESL_IP" != "$ESL_HOST" ]; then
			echo 
			echo "# The values for listen-ip in   "
			echo "#     $FREESWITCH_EVENT_SOCKET"
			echo "# do not match the settings for esl.host in"
			echo "#     /usr/share/red5/webapps/bigbluebutton/WEB-INF/bigbluebutton.properties"
			echo 
                    fi
		fi
	fi


	#
	# Check if BigBlueButto is defined in Nginx
	#
	if [ ! -L /etc/nginx/sites-enabled/bigbluebutton ]; then
        	echo "# Nginx: BigBlueButton appears to be disabled"
        	echo "         - no symbolic link in /etc/nginx/sites-enabled/bigbluebutton to /etc/nginx/sites-available/bigbluebutton "
	fi
	
	#
	# Look for properties with no values set
	#
	CONFIG_FILES="$RED5_DIR/webapps/bigbluebutton/WEB-INF/bigbluebutton.properties \
	${SERVLET_DIR}/bigbluebutton/WEB-INF/classes/bigbluebutton.properties \
	$RED5_DIR/webapps/sip/WEB-INF/bigbluebutton-sip.properties"

	for file in $CONFIG_FILES ; do
	 	if [ ! -f $file ]; then	
		 	echo "# Error: File not found: $file"
		else
                        if cat $file | grep -v redis.pass | grep -q "^[^=]*=[ ]*$"; then
        			echo "# The following properties in $file have no value:"
        			echo "#     $(grep '^[^=#]*=[ ]*$' $file | sed 's/=//g')"
			fi
		fi
	done

	#
	# Check that the supporting applications are installed
	#
	VARFolder=$(cat $SERVLET_DIR/bigbluebutton/WEB-INF/classes/bigbluebutton.properties | grep swfToolsDir | cut -d= -f2)
	files="pdf2swf jpeg2swf png2swf"
	for file in $package; do
		if [ ! -x $VARFolder/$file ]; then
			echo "# $file is not installed in $VARFolder"
		fi
	done

	VARFolder=$(cat $SERVLET_DIR/bigbluebutton/WEB-INF/classes/bigbluebutton.properties | grep imageMagickDir | cut -d= -f2)
	if [ ! -x $VARFolder/convert ]; then
			echo "# ImageMagick's convert is not installed in $VARFolder"
	fi

	#
	# Check if the IP resolves to a different host
	#
 	NGINX_IP=$(cat /etc/nginx/sites-available/bigbluebutton | grep -v '#' | sed -n '/server_name/{s/.*name[ ]*//;s/;//;p}' | cut -d' ' -f1)
 	check_no_value server_name /etc/nginx/sites-available/bigbluebutton $NGINX_IP
 
	if which host > /dev/null 2>&1; then	
		HOSTS=$(which host)
		if [ $HOSTS ]; then
			HOSTS=`$HOSTS $NGINX_IP | awk '{ print $4 }'`
		fi
	fi

	if [ "$IP" != "$NGINX_IP" ]; then
		if [ "$IP" != "$HOSTS" ]; then
			echo "# IP does not match:"
			echo "#                           IP from ifconfig: $IP"
			echo "#   /etc/nginx/sites-available/bigbluebutton: $NGINX_IP"
		fi
	fi


	if [ -f ${SERVLET_DIR}/demo/bbb_api_conf.jsp ]; then	
		#
		# Make sure the salt for the API matches the server
		#
		SECRET_PROPERTIES=$(cat ${SERVLET_DIR}/bigbluebutton/WEB-INF/classes/bigbluebutton.properties | grep -v '#' | tr -d '\r' | sed -n '/securitySalt/{s/.*=//;p}')
		SECRET_DEMO=$(cat ${SERVLET_DIR}/demo/bbb_api_conf.jsp | grep -v '^//' | tr -d '\r' | sed -n '/salt[ ]*=/{s/.*=[ ]*"//;s/".*//g;p}')

		if [ "$SECRET_PROPERTIES" != "$SECRET_DEMO" ]; then
			echo "# Warning: API Shared Secret mismatch: "
			echo "#  ${SERVLET_DIR}/bigbluebutton/WEB-INF/classes/bigbluebutton.properties  = $SECRET_PROPERTIES"
			echo "#  ${SERVLET_DIR}/demo/bbb_api_conf.jsp                                   = $SECRET_DEMO"
			echo 
		fi

		API_IP=$(cat ${SERVLET_DIR}/demo/bbb_api_conf.jsp | grep -v '^//' | sed -n '/String BigBlueButtonURL/{s/.*http[s]*:\/\///;s/\/.*//;p}' | tr -d '\015')
		if [ "$IP" != "$API_IP" ]; then
			echo "# Warning: API URL IPs do not match host:"
			echo "#"
			echo "#                                IP from ifconfig: $IP"
			echo "#  ${SERVLET_DIR}/demo/bbb_api_conf.jsp: $API_IP"
			echo
		fi
	fi

	BBB_SECRET=$(cat ${SERVLET_DIR}/bigbluebutton/WEB-INF/classes/bigbluebutton.properties | grep -v '#' | tr -d '\r' | sed -n '/securitySalt/{s/.*=//;p}')
	NGINX_IP=$(cat /etc/nginx/sites-available/bigbluebutton | grep -v '#' | sed -n '/server_name/{s/.*name[ ]*//;s/;//;p}' | cut -d' ' -f1)

	if [ -f /usr/local/bigbluebutton/bbb-webhooks/config_local.coffee ]; then
		WEBHOOKS_SECRET=$(cat /usr/local/bigbluebutton/bbb-webhooks/config_local.coffee | grep '^[ \t]*config.bbb.sharedSecret[ =]*' | cut -d '"' -f2)
		
		if [ "$BBB_SECRET" != "$WEBHOOKS_SECRET" ]; then
			echo "# Warning: Webhooks API Shared Secret mismatch: "
			echo "#  ${SERVLET_DIR}/bigbluebutton/WEB-INF/classes/bigbluebutton.properties = $BBB_SECRET"
			echo "#  /usr/local/bigbluebutton/bbb-webhooks/config_local.coffee                       = $WEBHOOKS_SECRET"
			echo
		fi
		
		WEBHOOKS_PROXY_PORT=$(cat /etc/bigbluebutton/nginx/webhooks.nginx | grep -v '#' | grep '^[ \t]*proxy_pass[ \t]*' | sed 's|.*http[s]\?://[^:]*:\([^;]*\);.*|\1|g')
		WEBHOOKS_APP_PORT=$(cat /usr/local/bigbluebutton/bbb-webhooks/config_local.coffee | grep '^[ \t]*config.server.port[ =]*' | cut -d '=' -f2 | xargs)

		if [ "$WEBHOOKS_PROXY_PORT" != "$WEBHOOKS_APP_PORT" ]; then
			echo "# Warning: Webhooks port mismatch: "
			echo "#  /etc/bigbluebutton/nginx/webhooks.nginx                   = $WEBHOOKS_PROXY_PORT"
			echo "#  /usr/local/bigbluebutton/bbb-webhooks/config_local.coffee = $WEBHOOKS_APP_PORT"
			echo
		fi
	fi

	if [ -f ${SERVLET_DIR}/lti/WEB-INF/classes/lti-config.properties ]; then
                LTI_SECRET=$(cat ${SERVLET_DIR}/lti/WEB-INF/classes/lti-config.properties | grep -v '#' | tr -d '\r' | sed -n '/^bigbluebuttonSalt/{s/.*=//;p}')
                BBB_SECRET=$(cat ${SERVLET_DIR}/bigbluebutton/WEB-INF/classes/bigbluebutton.properties | grep -v '#' | tr -d '\r' | sed -n '/securitySalt/{s/.*=//;p}')

		if [ "$LTI_SECRET" != "$BBB_SECRET" ]; then
			echo "# Warning: LTI shared secret (salt) mismatch:"
			echo "#  ${SERVLET_DIR}/lti/WEB-INF/classes/lti-config.properties                      = $LTI_SECRET"
			echo "#  ${SERVLET_DIR}/bigbluebutton/WEB-INF/classes/bigbluebutton.properties  = $BBB_SECRET"
			echo 
		fi
	fi

        PROTOCOL=$(cat /etc/bigbluebutton/nginx/sip.nginx |  sed -n '/proxy_pass/{s/.*proxy_pass [ ]*//;s/:.*//;p}')
        if [[ $PROTOCOL == "https" ]]; then
                if ! grep wss-binding $FREESWITCH_EXTERNAL > /dev/null; then
			echo "# Warning: Websockets is using HTTPS in /etc/bigbluebutton/nginx/sip.nginx"
			echo "# but no definition for wss-binding found in "
			echo "#"
			echo "#    $FREESWITCH_EXTERNAL"
			echo 
		fi
                if grep ws-binding $FREESWITCH_EXTERNAL > /dev/null; then
                        echo "# Warning: You have configured SSL, but FreeSWITCH is still listening"
                        echo "# on port 5066.  You should edit "
                        echo "#"
                        echo "#    $FREESWITCH_EXTERNAL"
                        echo "#"
                        echo "# and remove the line that contains ws-binding."
                        echo
                fi
	fi

	if [ $DISTRIB_ID != "centos" ]; then
          libreoffice_version=`dpkg-query -W --showformat='${Version}\n' libreoffice | sed 's/.*://g' | sed 's/\.[^\.]*$//g'`
		if [[ "$libreoffice_version" > 1.0 ]]; then
		    if [[ "$libreoffice_version" < 4.4 ]]; then
			echo "# Warning: Detected your running an older version of LibreOffice: $libreoffice_version"
			echo "#"
			echo "# Recommend updated to the latest version of LibreOffice 4.x (4.4 or later)"
			echo
		    fi
		fi
	fi

        if [ "$(ls -ld /var/bigbluebutton/screenshare | cut -d' ' -f3)" != "red5" ]; then
                echo "# Warning: Detected the directory"
                echo "#    /var/bigbluebutton/screenshare"
                echo "# is not owned by red5"
        fi
		
        if [ "$(ls -ld /usr/share/red5/webapps/video/streams | cut -d' ' -f3)" != "red5" ]; then
                echo "# Warning: Detected the directory"
                echo "#    /usr/share/red5/webapps/video/streams"
                echo "# is not owned by red5"
        fi
		
        if [ "$(ls -ld /var/freeswitch/meetings | cut -d' ' -f3)" != "freeswitch" ]; then
                echo "# Warning: Detected the directory"
                echo "#    /var/freeswitch/meetings"
                echo "# is not owned by freeswitch"
        fi

        if [ "$(ls -ld /var/bigbluebutton | cut -d' ' -f3)" != $TOMCAT_USER ]; then
                echo "# Warning: Detected the directory"
                echo "#    /var/bigbluebutton"
                echo "# is not owned by $TOMCAT_USER"
        fi

        if [ $PROTOCOL_HTTP == "https" ]; then
            if ! grep jnlpUrl /usr/share/red5/webapps/screenshare/WEB-INF/screenshare.properties | grep -q https; then
                echo "# Warning: Detected the value for jnlpUrl is not configured for HTTPS"
                echo "#    /usr/share/red5/webapps/screenshare/WEB-INF/screenshare.properties"
                echo "#"
            fi
        fi
}


check_state() {
	echo 
	print_header
	check_configuration

	#
	# Check for potential problems in the BigBlueButton configuration
	#

	RUNNING_APPS=""
	NOT_RUNNING_APPS=""

	if ! ps aux | grep -v grep | grep 'org.red5.server.Bootstrap' > /dev/null; then
		print_header
		NOT_RUNNING_APPS="${NOT_RUNNING_APPS} red5"
	else
		RUNNING_APPS="${RUNNING_APPS} red5"
	fi	

	if [ -a $FREESWITCH_PID ]; then
		if ! ps aux | grep -v grep | grep '[/]opt/freeswitch/bin/freeswitch' > /dev/null; then
			print_header
			NOT_RUNNING_APPS="${NOT_RUNNING_APPS} freeswitch"
		else
			RUNNING_APPS="${RUNNING_APPS} freeswitch"
		fi
	fi

	if ! ps aux | grep -v grep | grep '[/]usr/sbin/nginx' > /dev/null; then
		print_header
		NOT_RUNNING_APPS="${NOT_RUNNING_APPS} Nginx"
	else
		RUNNING_APPS="${RUNNING_APPS} Nginx"
	fi	

	if ! netstat -ant | grep '8080' > /dev/null; then
		print_header
		NOT_RUNNING_APPS="${NOT_RUNNING_APPS} ${SERVLET_CONTAINER} or grails"
	else 
		if ps aux |  ps -aef | grep -v grep | grep grails | grep run-app > /dev/null; then
			print_header
			RUNNING_APPS="${RUNNING_APPS} Grails"
        		echo "#   ${SERVLET_CONTAINER}: 	noticed you are running grails run-app instead of ${SERVLET_CONTAINER}"
		else
			RUNNING_APPS="${RUNNING_APPS} ${SERVLET_CONTAINER}"
		fi
	fi

	if ! netstat -ant | grep '8100' > /dev/null; then
                print_header
		NOT_RUNNING_APPS="${NOT_RUNNING_APPS} LibreOffice"
	else
		RUNNING_APPS="${RUNNING_APPS} LibreOffice"
        fi  

        if ! ps aux | grep -v grep | grep '[/]usr/[s]*bin/redis-server' > /dev/null; then
                print_header
                NOT_RUNNING_APPS="${NOT_RUNNING_APPS} redis-server"
        else
                RUNNING_APPS="${RUNNING_APPS} redis-server"
        fi

	if [ "$NOT_RUNNING_APPS" != "" ]; then
		echo "# Not running: ${NOT_RUNNING_APPS}"
	fi


	#
	# Check if running development environment
	#
	if ! grep /var/www/bigbluebutton /etc/bigbluebutton/nginx/client.nginx > /dev/null; then
		NEW_LOCATION=$(cat  /etc/bigbluebutton/nginx/client.nginx  | grep -v '#' | sed -n '/root/{s/[ \t]*root[ \t]*//;s/;//;p}' | head -n 1)
		echo "# Warning: nginx is not serving the client from /var/www/bigbluebutton/."
		echo "# Instead, it's being served from"
		echo "#"
		echo "#    $NEW_LOCATION"
		echo "#"
		echo "# (This is OK if you have setup a development environment.) "
		echo

		if [ ! -d $NEW_LOCATION ]; then
			echo "# Warning: The directory"
			echo "#"
			echo "#    $NEW_LOCATION"
			echo "#"
			echo "# does not exist.  The BigBlueButton client will not load."
			echo
		fi
	fi

	#
	# Check if running development environment
	#
	if ! grep 8080 /etc/bigbluebutton/nginx/web.nginx > /dev/null; then
		echo "# Warning: nginx is not serving BigBlueButton's web application"
		echo "# from port 8080"
		echo "#"
		echo "# (This is OK if you have setup a development environment.) "
		echo
	fi


	#
	# Check red5 applications
	#
	AVAIL_RED5_APPS=""
	UNAVAIL_RED5_APPS=""
	DIRECTORIES="bigbluebutton sip video screenshare"
	for dir in $DIRECTORIES ; do
		if [ ! -d $RED5_DIR/webapps/$dir ]; then
			UNAVAIL_RED5_APPS="${UNAVAIL_RED5_APPS} $dir"
		else
			AVAIL_RED5_APPS="${AVAIL_RED5_APPS} $dir"
		fi
	done

	if [ "$UNAVAIL_RED5_APPS" != "" ]; then
		echo "# Unavailable red5 apps ($RED5_DIR/webapps/): ${UNAVAIL_RED5_APPS}"
	fi


	#
	# Checking red5 apps log
	#

        # Give the files a chance to be created (in case we got started with a clean)
        COUNT=0
        while [ $COUNT -lt 20 ]; do
          let COUNT=COUNT+1
          if [ -f $RED5_DIR/log/sip.log ] && [ -f $RED5_DIR/log/bigbluebutton.log ] && [ -f $RED5_DIR/log/red5.log ] && [ -f $RED5_DIR/log/video.log ] && [ -f $RED5_DIR/log/screenshare-slf.log ]; then
            let COUNT=20
          else
            echo -n "."
            sleep 1
          fi
        done

	RED5_LOG_FILES="bigbluebutton red5 sip video screenshare-slf"
	AVAIL_RED5_LOG=""
	UNAVAIL_RED5_LOG=""
	for file in $RED5_LOG_FILES ; do
		if [ ! -f $RED5_DIR/log/$file.log ]; then
			UNAVAIL_RED5_LOG="${UNAVAIL_RED5_LOG} $file.log"
		else
			AVAIL_RED5_LOG="${AVAIL_RED5_LOG} $file.log"
		fi
	done

	if [ "$UNAVAIL_RED5_LOG" != "" ]; then
		echo "# Error: Red5 log files not found"
		echo
		echo "# Unavailable red5 logs ($RED5_DIR/log): $UNAVAIL_RED5_LOG"
		echo
	fi

	#
	# Check FreeSWITCH
	#

	if grep -q "Thread ended for mod_event_socket" /opt/freeswitch/var/log/freeswitch/freeswitch.log; then
		echo
		echo "# Error: Found text in freeswitch.log:"
		echo "#"
		echo "#    Thread ended for mod_event_socket"
		echo "#"
		echo "# FreeSWITCH may not be responding to requests on port 8021 (event socket layer)"
		echo "# and users may have errors joining audio."
		echo "#"
	fi

	#
	# Check FreeSWITCH
	#

	if ! echo "/quit" | /opt/freeswitch/bin/fs_cli - > /dev/null 2>&1; then
		echo
                echo "#"
                echo "# Error: Unable to connect to the FreeSWITCH Event Socket Layer on port 8021"
                echo "#"
	fi


	#
	# Check for required external commands
	#
	COMMANDS="ruby gem pdftocairo pdf2swf"
	for cmd in $COMMANDS ; do
		if ! which $cmd > /dev/null 2>&1; then
			echo "#    $cmd command not found"
		fi
	done

	#
	# Check if ffmpeg is installed, and whether it is a supported version
	#
	FFMPEG_VERSION=$(ffmpeg -version 2>/dev/null | grep ffmpeg | cut -d ' ' -f3)
	case "$FFMPEG_VERSION" in
	2.8.*)
		# This is the current supported version; OK.
		;;
	'')
		echo "# Warning: No ffmpeg version was found on the system"
		echo "#          Recording processing will not function"
		echo
		;;
	*)
		echo "# Warning: The installed ffmpeg version '${FFMPEG_VERSION}' is not supported"
		echo "#          Recording processing may not function correctly"
		echo
		;;
	esac


	if [ -f /usr/share/red5/log/sip.log ]; then
		#
		# Checking if voice app registered successfully
		#
        	if cat /usr/share/red5/log/sip.log | grep -q "Failed to register with Sip Server"; then
                	echo "# Warning: The voice application may not have registered with the sip server."
                	echo "#   Try running: "
                	echo "#"
                	echo "#      sudo bbb-conf --clean"
                	echo "#"
        		echo 
		fi

		#	
		# check if sip.log has warnings where the user is not registered.  
		#

		if cat /usr/share/red5/log/sip.log | tail -n1 | grep -q "Call request for default but not registered"; then
			echo "# Error: The voice app is not registered with SIP server. Audio might not be working correctly."
        		echo 
		fi
	else
		echo "# Error: The following log file was not found"
		echo "#   /usr/share/red5/log/sip.log "
        	echo 
        fi

	#
	# Check that the servlet container has started properly and has created log files
	#
	if [ -z "$(ls -A $SERVLET_LOGS)" ]; then
        	echo "#                     empty directory: $SERVLET_LOGS contains no logs"
	fi

	#
	# Check that bigbluebutton in red5 has started properly (less than 100 lines indicates that it
	# didn't start)
	# 
	if [ -f $RED5_DIR/log/bigbluebutton.log ]; then
		BBB_RED5_LOG=$(stat -c%s $RED5_DIR/log/bigbluebutton.log)
		if [ $BBB_RED5_LOG -lt 100 ]; then
        		echo "#       Log file too short (less than 100 lines): $RED5_DIR/log/bigbluebutton.log (red5)"
		fi
	else
		echo "#      No $RED5_DIR/log/bigbluebutton.log"
	fi

	#
	# Check if the user is running their own bbb-web
	#
	if grep -q 8888 /etc/bigbluebutton/nginx/web.nginx; then
		if ! netstat -ant | grep '8888' > /dev/null; then
			echo "# Warning: There is no application server listening to port 8888."
			echo 
		fi
	fi	


	#
	# Check if the local server can access the API.  This is a common problem when setting up BigBlueButton behind
	# a firewall
	#
        BBB_WEB=$(cat ${SERVLET_DIR}/bigbluebutton/WEB-INF/classes/bigbluebutton.properties | grep -v '#' | sed -n '/^bigbluebutton.web.serverURL/{s/.*\///;p}')
 	check_no_value server_name /etc/nginx/sites-available/bigbluebutton $BBB_WEB

        COUNT=0
        while [ $COUNT -lt 20 ]; do
          let COUNT=COUNT+1
	  timeout 1s wget $PROTOCOL_HTTP://$BBB_WEB/bigbluebutton/api -O - --quiet | grep -q SUCCESS
	  if [ $? -eq 0 ]; then
            let COUNT=30
          else
            echo -n "."
            sleep 1
          fi
        done
	echo

        if ! wget $PROTOCOL_HTTP://$BBB_WEB/bigbluebutton/api -O - --quiet | grep -q SUCCESS; then
                echo "# Error: Could not connect to the configured hostname/IP address"
                echo "#"
                echo "#    $PROTOCOL_HTTP://$BBB_WEB/"
                echo "#"
                echo "# If your BigBlueButton server is behind a firewall, see FAQ."
                echo
        fi

	#
	# Check that BigBlueButton can connect to port 1935
	#
	if [[ ! -z $NGINX_IP && $DISTRIB_ID != "centos" ]]; then
		if ! nc -w 3 $NGINX_IP 1935 > /dev/null; then
			echo "# Error: Unable to connect to port 1935 (RTMP) on $NGINX_IP"
			echo 
		fi
	fi


	BBB_SIP_APP_IP=$(cat /usr/share/red5/webapps/sip/WEB-INF/bigbluebutton-sip.properties | grep -v '#' | sed -n '/^bbb.sip.app.ip=/{s/.*=//;s/;//;p}')
	if [ $BBB_SIP_APP_IP != "127.0.0.1" ]; then
		if [ "$BBB_SIP_APP_IP" != $IP ]; then
			echo "# Warning: The setting of $BBB_SIP_APP_IP for bbb.sip.app.ip in"
			echo "#"
			echo "#    /usr/share/red5/webapps/sip/WEB-INF/bigbluebutton-sip.properties"
			echo "#"
			echo "# does not match the local IP address ($IP)."
			echo "# (This is OK if you've manually changed the values to an external "
			echo "# FreeSWITCH server.)"
			echo 
		fi

		SIP_IP=$(netstat -ant | grep 5060 | head -n1 | awk -F" " '{print $4}' | cut -d: -f1)
		if [ -z $SIP_IP ]; then
			echo "# Error: Could not detect FreeSWITCH listening on port 5060"
			echo 
		else
		    if [ "$BBB_SIP_APP_IP" != $SIP_IP ]; then
			echo "# Error: FreeSWITCH is listening on IP address $SIP_IP for SIP calls, but "
			echo "# The IP address ($BBB_SIP_APP_IP) set bbb.sip.app.ip."
			echo "#"
			echo 
		    fi
		fi
	fi

        SIP_NGINX_IP=$(cat /etc/bigbluebutton/nginx/sip.nginx |  grep -v '#' | sed -n '/proxy_pass/{s/.*proxy_pass http[s]*:\/\///;s/:.*//;p}')
        if [ "$SIP_NGINX_IP" != $IP ]; then
                echo "# Warning: The setting of $SIP_NGINX_IP for proxy_pass in"
                echo "#"
                echo "#    /etc/bigbluebutton/nginx/sip.nginx"
                echo "#"
                echo "# does not match the local IP address ($IP)."
                echo "# (This is OK if you've manually changed the values)"
                echo 
        fi

        VARS_IP=$(cat $FREESWITCH_VARS | sed -n '/"local_ip_v4/{s/.*local_ip_v4=//;s/".*//;p}')
        if [[ "$VARS_IP" != "127.0.0.1" ]] && [[ "$VARS_IP" != "auto" ]]; then
                if [ "$VARS_IP" != $IP ]; then
                        echo "# Warning: The setting of $VARS_IP for local_ip_v4 in"
                        echo "#"
                        echo "#    $FREESWITCH_VARS"
                        echo "#"
                        echo "# does not match the local IP address ($IP)."
                        echo "# (This is OK if you've manually changed the values)"
                        echo 
                fi
        fi

	if [ -d ${SERVLET_DIR}/lti ]; then
		if test ${SERVLET_DIR}/lti.war -nt ${SERVLET_DIR}/lti; then 
			echo "# Error: The updated lti.war did not deploy.  To manually deploy:"
			echo "#"
                        echo "#    sudo touch ${SERVLET_DIR}/lti.war"
			echo "#"
                        echo
		fi
	fi

	if [ -d ${SERVLET_DIR}/demo ]; then
		if test ${SERVLET_DIR}/demo.war -nt ${SERVLET_DIR}/demo; then 
			echo "# Error: The updated demo.war did not deploy.  To manually deploy:"
			echo "#"
                        echo "#    sudo touch ${SERVLET_DIR}/demo.war"
			echo "#"
                        echo
		fi
	fi

        if (( $MEM < 3940 )); then
		echo "# Warning: You are running BigBlueButton on a server with less than 4G of memory.  Your"
		echo "# performance may suffer."
                echo
	fi

	if [ -f ${SERVLET_DIR}/demo/demo1.jsp ]; then
                BBB_WEB_URL=$(cat ${SERVLET_DIR}/bigbluebutton/WEB-INF/classes/bigbluebutton.properties | grep -v '#' | sed -n '/^bigbluebutton.web.serverURL/{s/.*=//;p}')
		echo "# Warning: The API demos are installed and accessible from:"
		echo "#"
		echo "#    $BBB_WEB_URL/demo/demo1.jsp"
		echo "#"
		echo "# These API demos allow anyone to access your server without authentication"
		echo "# to create/manage meetings and recordings. They are for testing purposes only."
		echo "# If you are running a production system, remove them by running:"
		echo "#"
		echo "#    sudo apt-get purge bbb-demo"
		echo 
	fi

	if [ -f /var/www/bigbluebutton/check/conf/config.xml ]; then
		CHECK_HOST=$(cat /var/www/bigbluebutton/check/conf/config.xml  | grep "<uri>rtmp" | head -1 | sed  's/.*rtmp[s]*:\/\///g' | sed 's/\/.*//g' | tr -d '\015')
                BBB_WEB_URL=$(cat ${SERVLET_DIR}/bigbluebutton/WEB-INF/classes/bigbluebutton.properties | grep -v '#' | sed -n '/^bigbluebutton.web.serverURL/{s/.*=//;p}')
		echo "# Warning: The client self check is installed and accessible from:"
		echo "#"
		echo "#    $BBB_WEB_URL/check"
		echo "#"
		echo 

	fi

	if [ -f ${SERVLET_DIR}/lti/WEB-INF/classes/lti-config.properties ]; then
		LTI_URL='http://'$(cat ${SERVLET_DIR}/lti/WEB-INF/classes/lti-config.properties | grep -v '#' | sed -n '/^ltiEndPoint/{s/^.*=//;p}')'/lti/tool'
		echo "# Warning: The IMS Learning Tools Integration (LTI) is accessible from:"
		echo "#"
		echo "#    $LTI_URL"
		echo "#"
		echo "# To get the access parameters for LTI, run the command"
		echo "#"
		echo "#    bbb-conf --lti"
		echo 
	fi

	BBB_WEB=$(cat ${SERVLET_DIR}/bigbluebutton/WEB-INF/classes/bigbluebutton.properties | grep -v '#' | sed -n '/^bigbluebutton.web.serverURL/{s/.*=//;p}')
	DEFAULT_PDF=$(cat ${SERVLET_DIR}/bigbluebutton/WEB-INF/classes/bigbluebutton.properties | grep -v '#' | sed -n '/^beans.presentationService.defaultUploadedPresentation/{s/.*=//;p}')
	if echo $DEFAULT_PDF | grep -q "bigbluebutton.web.serverURL"; then
        	if ! echo "$BBB_WEB$(echo $DEFAULT_PDF | sed 's/${bigbluebutton.web.serverURL}//g')" | xargs wget -q -O /dev/null; then
			echo "# Error: Unable to reach default URL for presentation:"
			echo "#"
			echo "#    $BBB_WEB$(echo $DEFAULT_PDF | sed 's/${bigbluebutton.web.serverURL}//g')"
			echo "#"
                	echo "# Check value for beans.presentationService.defaultUploadedPresentation in"
                	echo "#   ${SERVLET_DIR}/bigbluebutton/WEB-INF/classes/bigbluebutton.properties"
        	fi
	else
        	if ! echo "$DEFAULT_PDF" | xargs wget -q -O /dev/null; then
			echo "# Error: Unable to reach default URL for presentation"
			echo "#"
			echo "#    $DEFAULT_PDF"
			echo "#"
                	echo "# Check value for beans.presentationService.defaultUploadedPresentation in"
                	echo "#   ${SERVLET_DIR}/bigbluebutton/WEB-INF/classes/bigbluebutton.properties"
        	fi
	fi

	if [ -f /var/run/red5.pid ]; then
          RED5_PID_PS=$(ps -u red5 | grep java | sed 's/^[ ]*//g' | cut -d" " -f1)
          RED5_PID_FILE=$(cat /var/run/red5.pid)
          if [[ "$RED5_PID_PS" != "$RED5_PID_FILE" ]]; then
            if [ "$(ps -aef | grep "su -p -s /bin/sh red5 " | wc --lines)" == "2" ]; then
                RED5_PID_PS=$(ps -aef | grep "su -p -s /bin/sh red5 " | head -n 1 | awk '{print $2}')
                if [[ "$RED5_PID_PS" != "$RED5_PID_FILE" ]]; then
                        echo "# Error: red5 process ID does not match value in PID file"
                        echo "#"
                        echo "#         pid from top: $RED5_PID_PS"
                        echo "#    /var/run/red5.pid: $RED5_PID_FILE"  
                        echo "#"
                fi
            else
                echo "# Error: red5 process ID does not match value in PID file"
                echo "#"
                echo "#         pid from top: $RED5_PID_PS"
                echo "#    /var/run/red5.pid: $RED5_PID_FILE"  
                echo "#"
            fi
          fi
        fi

	if [ "$(cat /usr/share/bbb-apps-akka/conf/application.conf | sed -n '/sharedSecret.*/{s/[^"]*"//;s/".*//;p}')" == "changeme" ]; then
	        BBB_WEB_IP=$(cat ${SERVLET_DIR}/bigbluebutton/WEB-INF/classes/bigbluebutton.properties | grep -v '#' | sed -n '/^bigbluebutton.web.serverURL/{s/.*\///;p}')
                echo "# Error: Detected that /usr/share/bbb-apps-akka/conf/application.conf has the default"
                echo "# configuration values.  To update, run"
                echo "#"
                echo "#    sudo bbb-conf --setip $BBB_WEB_IP"
                echo "#"
	fi

        if [ -z $(cat /usr/share/red5/webapps/screenshare/WEB-INF/screenshare.properties | tr -d '\r' | sed -n "/useH264[ ]*=[ ]*/{s/useH264[ ]*=[ ]*//;p}") ]; then
                echo "# Error: Detected there is no value set for useH264 in"
                echo "#"
                echo "#   /usr/share/red5/webapps/screenshare/WEB-INF/screenshare.properties"
                echo "#"
        fi

	exit 0
}


#
# Print out the status of the current setup and look for configuration issues
#
if [ $CHECK ]; then
	need_root
	
	echo 
        if [ $DISTRIB_ID == "centos" ]; then
          echo "BigBlueButton Server $BIGBLUEBUTTON_RELEASE ($(rpm -qa | grep bbb | grep -v bbb-demo | grep -v bbb-lti | grep -v bbb-redis | grep -v bbb-tomcat | grep -v freeswitch | sed 's/.*[0-9].[0-9].[0-9]-//g' | sed 's/\..*//g' | awk '{ sum+=$1} END {print sum}'))"
        else 
          echo "BigBlueButton Server $BIGBLUEBUTTON_RELEASE ($(dpkg -l | grep bbb | grep -v bbb-demo | grep -v bbb-lti | sed -n '/[0-9].[0-9].[0-9]-/{s/.*[0-9].[0-9].[0-9]-//;s/;//;p}' | awk '{ sum+=$1} END {print sum}'))"
	fi

	echo "                    Kernel version:" `uname -r`

        if [ $DISTRIB_ID == "centos" ]; then
                echo -n "                      Distribution: $(cat /etc/redhat-release)"
        else
                source /etc/lsb-release;
                echo -n "                      Distribution: $DISTRIB_DESCRIPTION "
        fi

	if [ `uname -m` == "x86_64" ]; then
		echo "(64-bit)"
	elif [ `uname -m` == "i686" ]; then
		echo "(32-bit)"
	fi

	echo "                            Memory: $MEM MB"

	echo
	echo "/var/www/bigbluebutton/client/conf/config.xml (bbb-client)"
	PORT_IP=$(cat /var/www/bigbluebutton/client/conf/config.xml | sed -n '/porttest /{s/.*host="//;s/".*//;p}')
	echo "  		Port test (tunnel): $PORT_IP"

	RED5_IP=$(cat /var/www/bigbluebutton/client/conf/config.xml | sed -n '/uri.*video/{s/.*rtmp[s]*:\/\///;s/\/.*//;p}')
	WEBRTC_ENABLED_CLIENT=$(grep -i useWebrtcIfAvailable /var/www/bigbluebutton/client/conf/config.xml | cut -d '"' -f2)
	echo "                              red5: $RED5_IP"
	echo "              useWebrtcIfAvailable: $WEBRTC_ENABLED_CLIENT"

        if grep -q ws-binding $FREESWITCH_EXTERNAL; then
          WEBRTC_SOCKET=$(sudo cat $FREESWITCH_EXTERNAL | sed -n '/ws-binding/{s/.*value="://;s/".*//;p}')
        fi
        if grep -q wss-binding $FREESWITCH_EXTERNAL; then
          WEBRTC_SOCKET=$(sudo cat $FREESWITCH_EXTERNAL | sed -n '/wss-binding/{s/.*value="://;s/".*//;p}')
        fi
	echo
	echo "$FREESWITCH_EXTERNAL (FreeSWITCH)"
	echo "                    websocket port: $WEBRTC_SOCKET"	
	WEBRTC_ENABLED=$(grep -i useWebrtcIfAvailable /var/www/bigbluebutton/client/conf/config.xml | cut -d '"' -f2)
	echo "                    WebRTC enabled: $WEBRTC_ENABLED"	

	echo
	echo "/etc/nginx/sites-available/bigbluebutton (nginx)"
	NGINX_IP=$(cat /etc/nginx/sites-available/bigbluebutton | grep -v '#' | sed -n '/server_name/{s/.*name[ ]*//;s/;//;p}' | cut -d' ' -f1)
	echo "                       server name: $NGINX_IP"

        PORT=$(cat /etc/nginx/sites-available/bigbluebutton | grep -v '#' | sed -n '/listen/{s/.*listen[ ]*//;s/;//;p}' | grep -v ssl | tr --delete '\n' | sed 's/\[/, \[/g' | sed 's/0$/0\n/g')
        echo "                              port: $PORT"
        if cat /etc/nginx/sites-available/bigbluebutton | grep -v '#' | sed -n '/listen/{s/.*listen[ ]*//;s/;//;p}' | grep ssl > /dev/null; then
          echo "                              port: 443 ssl"
        fi

	BBB_CLIENT_DOC_ROOT=$(cat /etc/bigbluebutton/nginx/client.nginx | grep -v '#' | grep \/client -A 1 | head -n 2 | grep root | sed -n '{s/[ \t]*root[ ]*//;s/;//;p}')
	echo "                    bbb-client dir: $BBB_CLIENT_DOC_ROOT"

	BBB_WEB_IP=$(cat ${SERVLET_DIR}/bigbluebutton/WEB-INF/classes/bigbluebutton.properties | grep -v '#' | sed -n '/^bigbluebutton.web.serverURL/{s/.*\///;p}')
	echo
	echo "${SERVLET_DIR}/bigbluebutton/WEB-INF/classes/bigbluebutton.properties (bbb-web)"
	echo "                      bbb-web host: $BBB_WEB_IP"

	if [ -f ${SERVLET_DIR}/demo/bbb_api_conf.jsp ]; then
		BBB_WEB_URL=$(cat ${SERVLET_DIR}/bigbluebutton/WEB-INF/classes/bigbluebutton.properties | grep -v '#' | sed -n '/^bigbluebutton.web.serverURL/{s/.*\///;p}')
		echo
		echo "${SERVLET_DIR}/demo/bbb_api_conf.jsp (API demos)"
		echo "                               url: $BBB_WEB_URL"
	fi

	if [ -f ${SERVLET_DIR}/lti/WEB-INF/classes/lti-config.properties ]; then
		LTI_URL=$(cat ${SERVLET_DIR}/lti/WEB-INF/classes/lti-config.properties | grep -v '#' | sed -n '/^bigbluebuttonURL/{s/.*http[s]:\/\///;s/\/.*//;p}' | tr -d '\015')
		echo
		echo "${SERVLET_DIR}/lti/WEB-INF/classes/lti-config.properties (LTI integration)"
		echo "                           api url: $LTI_URL"
	fi

	if [ -f /var/www/bigbluebutton/check/conf/config.xml ]; then
		CHECK_URL=$(cat /var/www/bigbluebutton/check/conf/config.xml  | grep "<uri>rtmp" | head -1 | sed  's/.*rtmp[s]*:\/\///g' | sed 's/\/.*//g' | tr -d '\015')
		echo
		echo "/var/www/bigbluebutton/check/conf/config.xml (client check)"
		echo "                      client check: $CHECK_URL"
	fi

	CONFERENCING_MODULE="FreeSWITCH"

	echo
	echo "/usr/share/red5/webapps/bigbluebutton/WEB-INF/red5-web.xml (red5)"
	echo "                  voice conference: $CONFERENCING_MODULE"

	if [ -f /usr/local/bigbluebutton/core/scripts/bigbluebutton.yml ]; then
		PLAYBACK_IP=$(cat /usr/local/bigbluebutton/core/scripts/bigbluebutton.yml | grep -v '#' | sed -n '/^playback_host/{s/.*:[ ]*//;s/;//;p}' | tail -n 1)
		echo
		echo "/usr/local/bigbluebutton/core/scripts/bigbluebutton.yml (record and playback)"
		echo "                     playback host: $PLAYBACK_IP"
	fi

	check_state
	echo

	exit 0
fi

#
# Check current setup
#
if [ $ZIP ]; then
	need_root

	LOG_FILE="$(date +'%Y%m%d')-$(date +%H)"
	#
	# Check log files
	#
	rm -f /tmp/$LOG_FILE.tar
	rm -f /tmp/$LOG_FILE.tar.gz
	rm -f /tmp/a

	touch /tmp/empty
	tar cf  /tmp/$LOG_FILE.tar /tmp/empty				> /dev/null 2>&1
	tar rfh /tmp/$LOG_FILE.tar $RED5_DIR/log			> /dev/null 2>&1
	tar rfh /tmp/$LOG_FILE.tar $SERVLET_LOGS			> /dev/null 2>&1
	tar rf  /tmp/$LOG_FILE.tar /var/log/bigbluebutton/*	> /dev/null 2>&1
	tar rf  /tmp/$LOG_FILE.tar /var/log/bbb-apps-akka	> /dev/null 2>&1
	tar rf  /tmp/$LOG_FILE.tar /var/log/bbb-transcode-akka	> /dev/null 2>&1
	tar rf  /tmp/$LOG_FILE.tar /var/log/bbb-fsesl-akka	> /dev/null 2>&1
	tar rf  /tmp/$LOG_FILE.tar /var/log/nginx/error.log	> /dev/null 2>&1
	if [ $DISTRIB_ID == "ubuntu" ]; then
		tar rf /tmp/$LOG_FILE.tar /var/log/syslog		> /dev/null 2>&1
	fi

	tar tf /tmp/$LOG_FILE.tar
	gzip /tmp/$LOG_FILE.tar
	mv /tmp/$LOG_FILE.tar.gz /root/$LOG_FILE.tar.gz
	echo
	echo "  Created: /root/$LOG_FILE.tar.gz"
	echo
fi

#
# Check current setup
#
if [ $DEBUG ]; then
	need_root
	#
	# Check log files
	#

	rm -rf /tmp/t
	grep --directories=skip ERROR /var/log/bigbluebutton/* > /tmp/t
	if [ -s /tmp/t ]; then
		echo "  -- ERRORS found in /var/log/bigbluebutton/* -- "
		cat /tmp/t
		echo
	fi

	rm -rf /tmp/t
	grep --directories=skip Exception /var/log/bigbluebutton/* | grep -v CacheExceptionHandlerFactory > /tmp/t
        if [ -s /tmp/t ]; then
                echo "  -- ERRORS found in /var/log/bigbluebutton/* -- "
                cat /tmp/t
                echo
        fi


	rm -rf /tmp/t
	grep --directories=skip ERROR $RED5_DIR/log/* > /tmp/t 
	if [ -s /tmp/t ]; then
		echo "   -- ERRORS found in $RED5_DIR/log/* -- "
		cat /tmp/t
 		echo
	fi


	rm -rf /tmp/t
	grep --directories=skip Exception $RED5_DIR/log/* > /tmp/t 
	if [ -s /tmp/t ]; then
		echo "   -- Exceptions found in $RED5_DIR/log/* -- "
		cat /tmp/t
		echo
	fi


	rm -rf /tmp/t
	sudo grep --directories=skip Exception $SERVLET_LOGS/* | grep -v CacheExceptionHandlerFactory > /tmp/t 
	if [ -s /tmp/t ]; then
		echo "   -- Exceptions found in $SERVLET_LOGS/ -- "
		cat /tmp/t
		echo
	fi

        rm -rf /tmp/t
        if [ -s /var/log/nginx/error.log ]; then
                cat /var/log/nginx/error.log | grep -v "/fcs/ident2" > /tmp/t
                if [ -s /tmp/t ]; then
                        echo "   -- Errors found in /var/log/nginx/error.log -- "
                        cat /tmp/t
                        echo
                fi
        fi

	if [ $DISTRIB_ID == "Ubuntu" ]; then
		rm -rf /tmp/t
		sudo grep --directories=skip -i exception /var/log/syslog > /tmp/t 
		if [ -s /tmp/t ]; then
			echo "   -- Errors found in /var/log/syslog -- "
			cat /tmp/t
			echo
		fi
	fi

	rm -rf /tmp/t
	if [ -d /var/log/bigbluebutton ]; then
		  sudo grep --directories=skip ERROR /var/log/bigbluebutton/* > /tmp/t 
		  if [ -s /tmp/t ]; then
			echo "   -- Errors found in /var/log/bigbluebutton -- "
			cat /tmp/t
			echo
		  fi
	fi

	rm -rf /tmp/t
	if [ -d /var/log/bigbluebutton ]; then
		  sudo grep --directories=skip -i exception /var/log/bigbluebutton/* > /tmp/t 
		  if [ -s /tmp/t ]; then
			echo "   -- Exceptions found in /var/log/bigbluebutton -- "
			cat /tmp/t
			echo
		  fi
	fi

	#
	# Additional checks for record and playback
	#

        if [ -f /usr/local/bigbluebutton/core/scripts/bigbluebutton.yml ]; then
		bbb-record --check
	fi

	exit 0
fi



# if asked to print the version that's all we do
if [ -n "$HOST" ]; then
	#
	# Just use the IP for port test in /var/www/bigbluebutton/client/conf/config.xml
	#
	echo "Assigning $HOST for testing for firewall in /var/www/bigbluebutton/client/conf/config.xml"
	sudo sed -i "s/porttest host=\(\"[^\"]*\"\)/porttest host=\"$HOST\"/g" /var/www/bigbluebutton/client/conf/config.xml

	echo "Assigning $HOST for rtmp:// in /var/www/bigbluebutton/client/conf/config.xml"
	sudo sed -i "s/rtmp[s]*:\/\/\([^\"\/]*\)\([\"\/]\)/$PROTOCOL_RTMP:\/\/$HOST\2/g" /var/www/bigbluebutton/client/conf/config.xml

	echo "Assigning $HOST for servername in /etc/nginx/sites-available/bigbluebutton"
	sudo sed -i "s/server_name  .*/server_name  $HOST;/g" /etc/nginx/sites-available/bigbluebutton

	#
	# Update configuration for BigBlueButton client
	#
	echo "Assigning $HOST for http[s]:// in /var/www/bigbluebutton/client/conf/config.xml"
	sudo sed -i "s/http[s]*:\/\/\([^\"\/]*\)\([\"\/]\)/$PROTOCOL_HTTP:\/\/$HOST\2/g"  /var/www/bigbluebutton/client/conf/config.xml

        echo "Assigning $HOST for publishURI in /var/www/bigbluebutton/client/conf/config.xml"
        sudo sed -i "s/publishURI=\"[^\"]*\"/publishURI=\"$HOST\"/" /var/www/bigbluebutton/client/conf/config.xml

	#
	# Update configuration for BigBlueButton web app
	#
	echo "Assigning $HOST for web application URL in ${SERVLET_DIR}/bigbluebutton/WEB-INF/classes/bigbluebutton.properties"

	sudo sed -i "s/bigbluebutton.web.serverURL=http[s]*:\/\/.*/bigbluebutton.web.serverURL=$PROTOCOL_HTTP:\/\/$HOST/g" \
				${SERVLET_DIR}/bigbluebutton/WEB-INF/classes/bigbluebutton.properties

	sudo sed -i "s/screenshareRtmpServer=.*/screenshareRtmpServer=$HOST/g" \
				${SERVLET_DIR}/bigbluebutton/WEB-INF/classes/bigbluebutton.properties

	change_var_value /usr/share/red5/webapps/screenshare/WEB-INF/screenshare.properties streamBaseUrl rtmp://$HOST/screenshare
	change_var_value /usr/share/red5/webapps/screenshare/WEB-INF/screenshare.properties jnlpUrl $PROTOCOL_HTTP://$HOST/screenshare
	change_var_value /usr/share/red5/webapps/screenshare/WEB-INF/screenshare.properties jnlpFile $PROTOCOL_HTTP://$HOST/screenshare/screenshare.jnlp

	if ! grep -q server_names_hash_bucket_size /etc/nginx/nginx.conf; then
		sudo sed -i "s/gzip  on;/gzip  on;\n    server_names_hash_bucket_size  64;/g" /etc/nginx/nginx.conf
	fi

        #
        # Update bbb-apps-akka
        #
        echo "Assigning $HOST for web application URL in /usr/share/bbb-apps-akka/conf/application.conf"

        if [ -f /usr/share/bbb-apps-akka/conf/application.conf ]; then
                sed -i  "s/bbbWebAPI[ ]*=[ ]*\"[^\"]*\"/bbbWebAPI=\"${PROTOCOL_HTTP}:\/\/$HOST\/bigbluebutton\/api\"/g" \
                        /usr/share/bbb-apps-akka/conf/application.conf
                sed -i "s/bbbWebHost[ ]*=[ ]*\"[^\"]*\"/bbbWebHost=\"$HOST\"/g" \
                        /usr/share/bbb-apps-akka/conf/application.conf
                sed -i "s/deskshareip[ ]*=[ ]*\"[^\"]*\"/deskshareip=\"$HOST\"/g" \
                        /usr/share/bbb-apps-akka/conf/application.conf
                sed -i  "s/defaultPresentationURL[ ]*=[ ]*\"[^\"]*\"/defaultPresentationURL=\"${PROTOCOL_HTTP}:\/\/$HOST\/default.pdf\"/g" \
                        /usr/share/bbb-apps-akka/conf/application.conf
		# Fix to ensure application.conf has the latest shared secret
                SECRET=$(cat ${SERVLET_DIR}/bigbluebutton/WEB-INF/classes/bigbluebutton.properties | grep -v '#' | grep securitySalt | cut -d= -f2);
                sed -i "s/sharedSecret[ ]*=[ ]*\"[^\"]*\"/sharedSecret=\"$SECRET\"/g" \
                        /usr/share/bbb-apps-akka/conf/application.conf
        fi

	#
	# Update api demos
	#

	if [ -f ${SERVLET_DIR}/demo/bbb_api_conf.jsp ]; then
		echo "Assigning $HOST for api demos in ${SERVLET_DIR}/demo/bbb_api_conf.jsp"
		sudo sed -i "s/BigBlueButtonURL = \"http[s]*:\/\/\([^\"\/]*\)\([\"\/]\)/BigBlueButtonURL = \"$PROTOCOL_HTTP:\/\/$HOST\2/g" \
			${SERVLET_DIR}/demo/bbb_api_conf.jsp
	fi
	

	if [ -f ${SERVLET_DIR}/lti/WEB-INF/classes/lti-config.properties ]; then
		echo "Assigning $HOST for LTI integration in ${SERVLET_DIR}/lti/WEB-INF/classes/lti-config.properties"
		# We don't wat to guess on http/https as the lti endpoint may be a different BigBlueButton server
        	sed -i "s/bigbluebuttonURL=http:\/\/.*/bigbluebuttonURL=http:\/\/$HOST\/bigbluebutton/g" \
                	${SERVLET_DIR}/lti/WEB-INF/classes/lti-config.properties
        	sed -i "s/bigbluebuttonURL=https:\/\/.*/bigbluebuttonURL=https:\/\/$HOST\/bigbluebutton/g" \
                	${SERVLET_DIR}/lti/WEB-INF/classes/lti-config.properties
        	sed -i "s/ltiEndPoint=.*/ltiEndPoint=$HOST/g" \
                	${SERVLET_DIR}/lti/WEB-INF/classes/lti-config.properties
	fi


	if [ -f /usr/local/bigbluebutton/core/scripts/bigbluebutton.yml ]; then
		echo "Assigning $HOST for record and playback in /usr/local/bigbluebutton/core/scripts/bigbluebutton.yml"
		change_yml_value /usr/local/bigbluebutton/core/scripts/bigbluebutton.yml $redis_host playback_host $HOST
	fi

        echo -n "Assigning $HOST for playback of recordings: "
        for metadata in $(find /var/bigbluebutton/published -name metadata.xml); do
                echo -n "."
		# Ensure we update both types of URLs
                sed -i "/<link>/{s/http:\/\/\([^\"\/]*\)\/playback\/$type\([^<]\)/http:\/\/$HOST\/playback\/$type\2/g}" $metadata
                sed -i "/<link>/{s/https:\/\/\([^\"\/]*\)\/playback\/$type\([^<]\)/https:\/\/$HOST\/playback\/$type\2/g}" $metadata
        done

        for metadata in $(find /var/bigbluebutton/unpublished -name metadata.xml); do
                echo -n "."
		# Ensure we update both types of URLs
                sed -i "/<link>/{s/http:\/\/\([^\"\/]*\)\/playback\/$type\([^<]\)/http:\/\/$HOST\/playback\/$type\2/g}" $metadata
                sed -i "/<link>/{s/https:\/\/\([^\"\/]*\)\/playback\/$type\([^<]\)/https:\/\/$HOST\/playback\/$type\2/g}" $metadata
        done
	echo 

	if [ -f /var/www/bigbluebutton/check/conf/config.xml ]; then
		echo "Assigning $HOST for client self check to /var/www/bigbluebutton/check/conf/config.xml"
		sed -i "s/rtmp[s]*:\/\/\([^\"\/]*\)\//$PROTOCOL_RTMP:\/\/$HOST\//g" /var/www/bigbluebutton/check/conf/config.xml
		sed -i "s/rtmpt:\/\/\([^\"\/]*\)\//rtmpt:\/\/$HOST\//g" /var/www/bigbluebutton/check/conf/config.xml
	fi

	echo "Restarting the BigBlueButton $BIGBLUEBUTTON_RELEASE ..."
	stop_bigbluebutton
	echo
	start_bigbluebutton

	exit 0
fi


if [ $RESTART ]; then
	need_root
	check_configuration
	
	echo "Restarting BigBlueButton $BIGBLUEBUTTON_RELEASE ..."

	stop_bigbluebutton
	start_bigbluebutton
	check_state
fi

if [ $CLEAN ]; then
	need_root
	check_configuration
	
	echo "Restarting BigBlueButton $BIGBLUEBUTTON_RELEASE (and cleaning out all log files) ..."

	stop_bigbluebutton

	#
	# Clean log files
	#

	echo " ... cleaning log files"
	rm -f /var/log/bigbluebutton/bbb-web.log*
	rm -f /var/log/bigbluebutton/*.log

	#
	# Clean out the log files for record and playback
	#
	rm -f /var/log/bigbluebutton/bbb-rap-worker.log*
	rm -f /var/log/bigbluebutton/bbb-rap-resque.log*
	rm -f /var/log/bigbluebutton/archive.log*
	if [ -d /var/log/bigbluebutton/slides ]; then
		rm -f /var/log/bigbluebutton/slides/*
	fi
		
	
	if [ $RED5_DIR ]; then
		rm -rf $RED5_DIR/log/*
	fi

	if [ $SERVLET_LOGS ]; then
		rm -rf $SERVLET_LOGS/*
	fi

	rm -rf /var/log/nginx/*

        #if [ $DISTRO == "ubuntu" ]; then
	#  mv /var/log/syslog /tmp/syslog.$$
	#  echo "" > /var/log/syslog
	#  chown syslog:adm /var/log/syslog
        #fi

	if [ -d /var/log/bbb-fsesl-akka ]; then
		rm -f /var/log/bbb-fsesl-akka/*
        fi

	if [ -d /var/log/bbb-apps-akka ]; then
		rm -f /var/log/bbb-apps-akka/*
        fi

	if [ -d /var/log/bbb-transcode-akka ]; then
		rm -f /var/log/bbb-transcode-akka/*
	fi

	start_bigbluebutton
	check_state
fi

if [ $NETWORK ]; then
	netstat -ant | egrep ":1935|:80\ " | egrep -v ":::|0.0.0.0" > /tmp/t_net
	REMOTE=$(cat /tmp/t_net | cut -c 45-68 | cut -d ":" -f1 | sort | uniq)

	if [ "$REMOTE" != "" ]; then
        	echo -e "netstat\t\t\t80\t1935"
        	for IP in $REMOTE ; do
			PORT_1935=$(cat /tmp/t_net | grep :1935 | cut -c 45-68 | cut -d ":" -f1 | grep $IP | wc -l)
			PORT_80=$(cat /tmp/t_net | grep :80 | cut -c 45-68 | cut -d ":" -f1 | grep $IP | wc -l )

           	echo -e "$IP\t\t$PORT_80\t$PORT_1935"
        	done
	fi
fi

if [ $WATCH ]; then
	need_root
	watch -n 2 "top -n 1 -b | head -n 5; echo; bbb-conf --network; bbb-conf --debug"
fi<|MERGE_RESOLUTION|>--- conflicted
+++ resolved
@@ -295,15 +295,11 @@
        if [ -f /usr/lib/systemd/system/bbb-webhooks.service ]; then
           WEBHOOKS=bbb-webhooks
        fi
-<<<<<<< HEAD
-       systemctl stop red5 tomcat7 nginx freeswitch redis-server bbb-apps-akka bbb-fsesl-akka bbb-rap-resque-worker.service bbb-record-core.timer $HTML5 $WEBHOOKS
-=======
        if [ -f /usr/lib/systemd/system/bbb-bbb-transcode-akka.service ]; then
           BBB_TRANSCODE_AKKA=bbb-transcode-akka
        fi
 
-       systemctl stop red5 $TOMCAT_SERVICE nginx freeswitch $REDIS_SERVICE bbb-apps-akka $BBB_TRANSCODE_AKKA bbb-fsesl-akka bbb-rap-archive-worker.service bbb-rap-process-worker.service bbb-rap-publish-worker.service bbb-rap-sanity-worker.service bbb-record-core.timer $HTML5 $WEBHOOKS
->>>>>>> 9550d701
+       systemctl stop red5 $TOMCAT_SERVICE nginx freeswitch $REDIS_SERVICE bbb-apps-akka $BBB_TRANSCODE_AKKA bbb-fsesl-akka bbb-rap-resque-worker.service bbb-record-core.timer $HTML5 $WEBHOOKS
     else
 	/etc/init.d/monit stop
 
@@ -355,15 +351,11 @@
        if [ -f /usr/lib/systemd/system/bbb-webhooks.service ]; then
           WEBHOOKS=bbb-webhooks
        fi
-<<<<<<< HEAD
-       systemctl start red5 tomcat7 nginx freeswitch redis-server bbb-apps-akka bbb-fsesl-akka bbb-rap-resque-worker bbb-record-core.timer $HTML5 $WEBHOOKS
-=======
        if [ -f /usr/lib/systemd/system/bbb-bbb-transcode-akka.service ]; then
           BBB_TRANSCODE_AKKA=bbb-transcode-akka
        fi
 
-       systemctl start red5 $TOMCAT_SERVICE nginx freeswitch $REDIS_SERVICE bbb-apps-akka $BBB_TRANSCODE_AKKA bbb-fsesl-akka bbb-record-core.timer $HTML5 $WEBHOOKS
->>>>>>> 9550d701
+       systemctl start red5 $TOMCAT_SERVICE nginx freeswitch $REDIS_SERVICE bbb-apps-akka $BBB_TRANSCODE_AKKA bbb-fsesl-akka bbb-rap-resque-worker bbb-record-core.timer $HTML5 $WEBHOOKS
     else
 	$FREESWITCH_INIT_D start
 	
