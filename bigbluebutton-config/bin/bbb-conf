--- conflicted
+++ resolved
@@ -64,11 +64,8 @@
 #   2019-07-08 GTR  Set IP for all recording formats
 #   2019-10-31 GTR  Set IP and shared secret for bbb-webhooks
 #   2019-11-09 GTR  Keep HTML5 client logs permissions when cleaning logs
-<<<<<<< HEAD
 #   2020-05-20 NJH  Add port 443 to --Network and clean up tmp file.
-=======
 #   2020-06-23 JFS  Remove defaultGuestPolicy warning for HTML5 client
->>>>>>> a2142c90
 
 #set -x
 #set -e
