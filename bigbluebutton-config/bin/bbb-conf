--- conflicted
+++ resolved
@@ -377,22 +377,11 @@
 
     if systemctl list-units --full -all | grep -q $TOMCAT_USER.service; then
         TOMCAT_SERVICE=$TOMCAT_USER
-<<<<<<< HEAD
-=======
-
-        systemctl start $TOMCAT_SERVICE || {
-            echo
-            echo "# Warning: $TOMCAT_SERVICE could not be started. Please, check BBB-LTI."
-            echo "#     Run the command:"
-            echo "#       sudo journalctl -u $TOMCAT_SERVICE"
-            echo "#     To better understand the ERROR"
-        }
->>>>>>> 0aa408b5
     fi
 
     systemctl start $TOMCAT_SERVICE || {
         echo
-        echo "# Warning: $TOMCAT_SERVICE could not be started. Please, check BBB-LTI or BBB-Demo."
+        echo "# Warning: $TOMCAT_SERVICE could not be started. Please, check BBB-LTI."
         echo "#     Run the command:"
         echo "#       sudo journalctl -u $TOMCAT_SERVICE"
         echo "#     To better understand the ERROR"
