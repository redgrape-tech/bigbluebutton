--- conflicted
+++ resolved
@@ -450,10 +450,10 @@
         units="$units bbb-pads"
     fi
 
-<<<<<<< HEAD
     if [ -f /usr/lib/systemd/system/bbb-export-annotations.service ]; then
         units="$units bbb-export-annotations"
-=======
+    fi
+
     if [ -f /usr/lib/systemd/system/bbb-rap-caption-inbox.service ]; then
         units="$units bbb-rap-caption-inbox"
     fi
@@ -464,7 +464,6 @@
 
     if [ -f /lib/systemd/system/bbb-rap-starter.service ]; then
         units="$units bbb-rap-starter"
->>>>>>> d656e76c
     fi
 
     if systemctl list-units --full -all | grep -q $TOMCAT_USER.service; then
