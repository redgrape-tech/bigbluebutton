#!/bin/bash
#
# BlueButton open source conferencing system - http://www.bigbluebutton.org/
#
# Copyright (c) 2020 BigBlueButton Inc. and by respective authors (see below).
#
# This program is free software; you can redistribute it and/or modify it under the
# terms of the GNU Lesser General Public License as published by the Free Software
# Foundation; either version 3.0 of the License, or (at your option) any later
# version.
#
# BigBlueButton is distributed in the hope that it will be useful, but WITHOUT ANY
# WARRANTY; without even the implied warranty of MERCHANTABILITY or FITNESS FOR A
# PARTICULAR PURPOSE. See the GNU Lesser General Public License for more details.
#
# You should have received a copy of the GNU Lesser General Public License along
# with BigBlueButton; if not, see <http://www.gnu.org/licenses/>.
#
# Author(s):
#   Fred Dixon <ffdixon@bigbluebutton.org>
#   Sebastian Schneider <seb.sschneider@gmail.com>
#   Ghazi Triki <ghazi.nocturne@gmail.com>
#
# Changelog:
#   2009-10-18 FFD  Initial Version
#   2009-11-05 FFD  Updated for 0.62
#   2009-12-09 FFD  Updated for 0.63
#   2009-12-11 FFD  Added ability to switch conference servers
#   2009-12-12 FFD  Added cleaning and watching of log files
#   2010-01-05 FFD  Added zipping of log files
#   2010-01-18 FFD  Added resetting of environment back to using packages
#   2010-03-02 JRT  Added trunk checkout options / fixed bbb-apps instructions
#   2010-04-02 FFD  Updated for 0.64
#   2010-06-21 SEB  Cleaned up some code / Updated for 0.70
#   2010-06-25 SEB  Added ability to change the security secret
#   2010-06-30 SEB  Added some extra error checking
#   2010-07-06 SEB  Added more error checking and report messages
#   2010-09-15 FFD  Updates for 0.71-dev
#   2010-10-16 FFD  Updates for 0.71-beta
#   2010-11-06 FFD  Added logic to ensure red5 shuts down
#   2010-12-12 FFD  Fixed bug #778
#   2010-12-12 FFD  Added support for Intalio VM
#   2010-02-28 FFD  Fixed #834
#   2011-06-26 FFD  Updates for 0.8
#   2012-01-14 FFD  Testing the development environment for 0.8
#   2012-02-22 FFD  Updates to development environment
#   2012-04-27 FFD  Added sum of version numbers in --check
#   2013-02-03 FFD  Updated for changes to parameters for 0.81 in bigbluebutton-sip.properties
#   2013-11-07 FFD  Finished 0.81
#   2014-01-13 FFD  Working on updates for 0.9.0
#   2014-03-10 GUG  Enable WebRTC
#   2015-03-12 FFD  Added start/stop of HTML5 server
#   2016-01-13 FFD  Updates for 1.0
#   2016-02-28 FFD  Updates to support HTTPS configuration
#   2016-05-28 FFD  Initial updates for 1.1-dev
#   2016-08-15 GTR  Archive more logs with zip option and show more applications with status
#   2016-10-17 GTR  Added redis to checked server components & added ownership check for video and freeswitch recording directories
#   2017-04-08 FFD  Cleanup for 1.1-beta
#   2018-11-22 MNE  Dynamically detect if sudo is needed
#   2018-12-09 GTR  More logs cleanup
#   2019-02-08 GTR  Updates for 2.2 after extracting bbb-web to a standalone server application
#   2019-03-14 FFD  Refactoring and cleanup for 2.2
#   2019-05-14 FFD  Added more checks for configuration issues
#   2019-07-08 GTR  Set IP for all recording formats
#   2019-10-31 GTR  Set IP and shared secret for bbb-webhooks
#   2019-11-09 GTR  Keep HTML5 client logs permissions when cleaning logs
#   2020-05-20 NJH  Add port 443 to --Network and clean up tmp file.
#   2020-06-23 JFS  Remove defaultGuestPolicy warning for HTML5 client
#   2020-10-22 AGG  Removing Flash/Red5 related code

#set -x
#set -e

PATH=$PATH:/sbin

if [[ "$(id -u)" != "0" ]]; then
    if [[ -x "$(which sudo)" ]]; then
        SUDO="$(which sudo)"
    else
        echo "bbb-conf must be ran as root!" && exit 1
    fi
fi

if [[ ! -f /etc/bigbluebutton/bigbluebutton-release ]]; then
    echo
    echo "# BigBlueButton does not appear to be installed.  Could not"
    echo "# locate: /etc/bigbluebutton/bigbluebutton-release"
    echo
    exit 1
fi

# Load the content of the file as variables
source /etc/bigbluebutton/bigbluebutton-release

#
# Figure out our environment (Debian vs. CentOS)
#

if [ -f /etc/centos-release ]; then
    DISTRIB_ID=centos
    TOMCAT_USER=tomcat
    TOMCAT_DIR=/var/lib/$TOMCAT_USER
    SERVLET_LOGS=/usr/share/tomcat/logs
    REDIS_SERVICE=redis.service
else
    . /etc/lsb-release    # Get value for DISTRIB_ID
    if [ "$DISTRIB_CODENAME" == "bionic" ]; then
      TOMCAT_USER=tomcat8
    fi
    if [ "$DISTRIB_CODENAME" == "xenial" ]; then
      TOMCAT_USER=tomcat7
    fi
    TOMCAT_DIR=/var/lib/$TOMCAT_USER
    SERVLET_LOGS=$TOMCAT_DIR/logs
    REDIS_SERVICE=redis-server
fi

# Common to Ubuntu and CentOS
FREESWITCH_VARS=/opt/freeswitch/etc/freeswitch/vars.xml
FREESWITCH_EXTERNAL=/opt/freeswitch/etc/freeswitch/sip_profiles/external.xml
FREESWITCH_PID=/opt/freeswitch/var/run/freeswitch/freeswitch.pid
FREESWITCH_EVENT_SOCKET=/opt/freeswitch/etc/freeswitch/autoload_configs/event_socket.conf.xml

LTI_DIR=/usr/share/bbb-lti

if [ -f /usr/share/bbb-web/WEB-INF/classes/bigbluebutton.properties ]; then
    SERVLET_DIR=/usr/share/bbb-web
else
    SERVLET_DIR=/var/lib/tomcat7/webapps/bigbluebutton
fi

PROTOCOL=http
if [ -f $SERVLET_DIR/WEB-INF/classes/bigbluebutton.properties ]; then
    SERVER_URL=$(cat $SERVLET_DIR/WEB-INF/classes/bigbluebutton.properties | sed -n '/^bigbluebutton.web.serverURL/{s/.*\///;p}')
    if cat $SERVLET_DIR/WEB-INF/classes/bigbluebutton.properties | grep bigbluebutton.web.serverURL | grep -q https; then
        PROTOCOL=https
    fi
fi

RECORD_CONFIG=/usr/local/bigbluebutton/core/scripts/bigbluebutton.yml

HTML5_CONFIG_OLD=/usr/share/meteor/bundle/programs/server/assets/app/config/settings-production.json
HTML5_CONFIG=/usr/share/meteor/bundle/programs/server/assets/app/config/settings.yml

KURENTO_CONFIG=/usr/local/bigbluebutton/bbb-webrtc-sfu/config/default.yml

BBB_WEB_CONFIG="$SERVLET_DIR/WEB-INF/classes/bigbluebutton.properties"
NGINX_IP=$(cat /etc/nginx/sites-available/bigbluebutton | grep -v '#' | sed -n '/server_name/{s/.*server_name[ ]*//;s/;//;p}' | cut -d' ' -f1 | head -n 1)
SIP_CONFIG=/etc/bigbluebutton/nginx/sip.nginx
SIP_NGINX_IP=$(cat $SIP_CONFIG |  grep -v '#' | sed -n '/proxy_pass/{s/.*proxy_pass http[s]*:\/\///;s/:.*//;p}' | head -n 1)

NCPU=$(nproc --all)

BBB_USER=bigbluebutton

#
# We're going to give ^bigbluebutton.web.logoutURL a default value (if undefined) so bbb-conf does not give a warning
#
if [ -f $SERVLET_DIR/WEB-INF/classes/bigbluebutton.properties ]; then
    if cat $SERVLET_DIR/WEB-INF/classes/bigbluebutton.properties | grep -q ^bigbluebutton.web.logoutURL=$; then
        $SUDO sed -i s/^bigbluebutton.web.logoutURL=$/bigbluebutton.web.logoutURL=default/g $SERVLET_DIR/WEB-INF/classes/bigbluebutton.properties
    fi
fi

#
# Determine IP so it works on multilingual installations
#

if LANG=c ifconfig | grep -q 'venet0:0'; then
    IP=$(ifconfig | grep -v '127.0.0.1' | grep -E "[0-9]*\.[0-9]*\.[0-9]*\.[0-9]*" | tail -1 | cut -d: -f2 | awk '{ print $1}')
else
    IP=$(ifconfig $(route | grep ^default | sed "s/.* //") | awk '/inet /{ print $2}' | cut -d: -f2)
fi

if [ -z "$IP" ]; then
    if [ $DISTRIB_ID == "centos" ]; then
        IP=$(hostname -I | sed 's/ .*//g')
    fi
fi

#
# Calculate total memory on this server
#
MEM=$(grep MemTotal /proc/meminfo | awk '{print $2}')
MEM=$((MEM/1000))

#
# Check if the function has a value and, if not, print an error message
# $1 -- name of value
# $2 -- location of value
# $3 -- value to check
#
check_no_value() {
    if [ -z $3 ]; then
        echo "# Tried to check $1 in"
        echo "#    $2"
        echo "# but value is empty."
        exit 1
    fi
}

check_file() {
    if [ ! -f $1 ]; then
        echo "# File does not exist: $1"
    fi
}

print_header() {
    if [ ! $HEADER ]; then
        echo
        echo "# Potential problems described below"
        HEADER=1
    fi
}

need_root() {
    if [ $EUID != 0 ]; then
        echo "Need to be root to run this option"
        exit 1
    fi
}



usage() {
    echo "BigBlueButton Configuration Utility - Version $BIGBLUEBUTTON_RELEASE"
    echo
    echo "   bbb-conf [options]"
    echo
    echo "Configuration:"
    echo "   --version                        Display BigBlueButton version (packages)"
    echo "   --setip <IP/hostname>            Set IP/hostname for BigBlueButton"
    echo "   --setsecret <secret>             Change the shared secret in bigbluebutton.properties"
    echo
    echo "Monitoring:"
    echo "   --check                          Check configuration files and processes for problems"
    echo "   --debug                          Scan the log files for error messages"
    echo "   --watch                          Scan the log files for error messages every 2 seconds"
    echo "   --network                        View network connections on 80, 443 and 1935 by IP address. 1935 is deprecated. You will need to modify bbb-conf if you have custom ports."
    echo "   --secret                         View the URL and shared secret for the server"
    echo "   --lti                            View the URL and secret for LTI (if installed)"
    echo
    echo "Administration:"
    echo "   --restart                        Restart BigBlueButton"
    echo "   --stop                           Stop BigBlueButton"
    echo "   --start                          Start BigBlueButton"
    echo "   --clean                          Restart and clean all log files"
    echo "   --status                         Display running status of components"
    echo "   --zip                            Zip up log files for reporting an error"
    echo
}

# utility function to make a copy of the conf file
check_and_backup () {
    # can we write to the configuration file?
    if [ ! -w $1 ]; then
        echo "Cannot write to $1!"
        exit 1
    fi

    # let's see if we need a copy
    if [ "$TO_BACKUP" = "Y" ]; then
        cp $1 $1.bak
        TO_BACKUP="N"
    fi
}

# 3 paramenter: the file, the variable name, the new value
change_var_value () {
    check_and_backup $1
    sed -i "s<^[[:blank:]#]*\(${2}\).*<\1=${3}<" $1
}

# same as change_var_value but with quotes
change_var_salt() {
    check_and_backup $1
    sed -i "s<^[[:blank:]#]*\(${2}\).*<\1="${3}"<" $1
}

# comment lines matching $2 ($1 is the file)
comment () {
    check_and_backup $1
    sed -i "s<^[[:blank:]]*\(${2}.*\)<#\1<" $1
}

change_yml_value () {
    sed -i "s<^\([[:blank:]#]*\)\(${2}\): .*<\1\2: ${3}<" $1
}


# comment lines matching $2 ($1 is the file)
uncomment () {
    check_and_backup $1
    sed -i "s<^[#[:blank:]]*\(${2}.*\)<\1<" $1
}

stop_bigbluebutton () {
    echo "Stopping BigBlueButton"

    if [ -f /usr/lib/systemd/system/bbb-html5.service ]; then
        HTML5="mongod bbb-html5 bbb-webrtc-sfu kurento-media-server"
    fi

    if [ -f /usr/lib/systemd/system/bbb-webhooks.service ]; then
        WEBHOOKS=bbb-webhooks
    fi

    if [ -f /usr/share/etherpad-lite/settings.json ]; then
        ETHERPAD=etherpad
    fi

    if [ -f /lib/systemd/system/bbb-web.service ]; then
        BBB_WEB=bbb-web
    fi

    if [ -f /usr/share/bbb-lti/WEB-INF/classes/lti-config.properties ]; then
        BBB_LTI=bbb-lti
    fi

    if [ -d $TOMCAT_DIR ]; then
      TOMCAT_SERVICE=$TOMCAT_USER
    fi

    systemctl stop $TOMCAT_SERVICE nginx freeswitch $REDIS_SERVICE bbb-apps-akka bbb-fsesl-akka bbb-rap-resque-worker.service bbb-rap-starter.service bbb-rap-caption-inbox.service $HTML5 $WEBHOOKS $ETHERPAD $BBB_WEB $BBB_LTI
}

start_bigbluebutton () {
    #
    # Apply any local configuration options (if exists)
    #
    if [ -x /etc/bigbluebutton/bbb-conf/apply-config.sh ]; then
        echo
        echo "Applying updates in /etc/bigbluebutton/bbb-conf/apply-config.sh: "
        /etc/bigbluebutton/bbb-conf/apply-config.sh
        echo
    fi

    if [ -f /opt/freeswitch/var/log/freeswitch/freeswitch.log ]; then
        if grep -q "Failure to connect to CORE_DB sofia_reg_external" /opt/freeswitch/var/log/freeswitch/freeswitch.log; then
            # See: http://docs.bigbluebutton.org/install/install.html#freeswitch-fails-to-bind-to-ipv4
            echo "Clearing the FreeSWITCH database."
            rm -rf /opt/freeswitch/var/lib/freeswitch/db/*
        fi
    fi

    echo "Starting BigBlueButton"
    if [ -f /usr/lib/systemd/system/bbb-html5.service ]; then
        HTML5="mongod bbb-html5 bbb-webrtc-sfu kurento-media-server"
    fi

    if [ -f /usr/lib/systemd/system/bbb-webhooks.service ]; then
        WEBHOOKS=bbb-webhooks
    fi

    if [ -f /usr/share/etherpad-lite/settings.json ]; then
        ETHERPAD=etherpad
    fi

    if [ -f /lib/systemd/system/bbb-web.service ]; then
        BBB_WEB=bbb-web
    fi

    if [ -f /usr/share/bbb-lti/WEB-INF/classes/lti-config.properties ]; then
        BBB_LTI=bbb-lti
    fi


    systemctl start $TOMCAT_SERVICE nginx freeswitch $REDIS_SERVICE bbb-apps-akka bbb-fsesl-akka bbb-rap-resque-worker bbb-rap-starter.service bbb-rap-caption-inbox.service $HTML5 $WEBHOOKS $ETHERPAD $BBB_WEB $BBB_LTI

    if [ -f /usr/lib/systemd/system/bbb-html5.service ]; then
        systemctl start mongod
        sleep 3
        systemctl start bbb-html5
    fi
}

display_bigbluebutton_status () {
    units="nginx freeswitch $REDIS_SERVICE bbb-apps-akka bbb-fsesl-akka"

    if [ -d $TOMCAT_DIR ]; then
      units="$units $TOMCAT_USER"
    fi

    if [ -f /usr/lib/systemd/system/bbb-html5.service ]; then
        units="$units mongod bbb-html5 bbb-webrtc-sfu kurento-media-server"
    fi

    if [ -f /usr/share/etherpad-lite/settings.json ]; then
        units="$units etherpad"
    fi

    if [ -f /lib/systemd/system/bbb-web.service ]; then
        units="$units bbb-web"
    fi

    if [ -f /usr/lib/systemd/system/bbb-webhooks.service ]; then
        units="$units bbb-webhooks"
    fi

    if [ -f /lib/systemd/system/bbb-lti.service ]; then
        units="$units bbb-lti"
    fi

    line='——————————————————————►'
    for unit in $units; do
        status=$(systemctl is-active "$unit")
        if [ "$status" = "active" ]; then
            printf "%s %s [✔ - $status]\n" $unit "${line:${#unit}}"
        else
            printf "%s %s [✘ - $status]\n" $unit "${line:${#unit}}"
        fi
    done
}

if [ $# -eq 0 ]; then
    usage
    exit 1
fi

# Parse the parameters
while [ $# -gt 0 ]; do
    if [ "$1" = "-stop" -o "$1" = "--stop" ]; then
        need_root
        stop_bigbluebutton
        exit 0
    fi

    if [ "$1" = "-start" -o "$1" = "--start" ]; then
        need_root
        start_bigbluebutton
        exit 0
    fi

    if [ "$1" = "-check" -o "$1" = "--check" -o "$1" = "-c" ]; then
        CHECK=1
        shift;shift
        continue
    fi

    if [ "$1" = "--version" -o "$1" = "-version" -o "$1" = "-v" ]; then
        VERSION=1
        shift
        continue
    fi

    if [ "$1" = "--debug" -o "$1" = "-debug" -o "$1" = "-d" ]; then
        DEBUG=1
        shift
        continue
    fi

    if [ "$1" = "--clean" -o "$1" = "-clean" ]; then
        CLEAN=1
        shift
        continue
    fi

    if [ "$1" = "--watch" -o "$1" = "-watch" -o "$1" = "-w" ]; then
        WATCH=1
        shift
        continue
    fi

    if [ "$1" = "--network" -o "$1" = "-network" -o "$1" = "-n" ]; then
        NETWORK=1
        shift
        continue
    fi

    if [ "$1" = "--zip" -o "$1" = "-zip" -o "$1" = "-z" ]; then
        ZIP=1
        shift
        continue
    fi

    if [ "$1" = "--status" -o "$1" = "-status" ]; then
        display_bigbluebutton_status
        exit 0
    fi

    if [ "$1" = "--restart" -o "$1" = "-restart" ]; then
        RESTART=1
        shift
        continue
    fi

    #
    # all other parameters requires at least 1 argument
    #

    if [ "$1" = "-setip" -o "$1" = "--setip" ]; then
        HOST="${2}"
        if [ -z "$HOST" ]; then
            echo "HOST IP=$IP"
        fi

        if echo $HOST|grep -q ":"; then
            HOST=$(echo ${2}|cut -d: -f1)
        fi
        shift; shift
        continue
    fi

    if [ "$1" = "--salt" -o "$1" = "-salt" -o "$1" = "--setsalt" -o "$1" = "--secret" -o "$1" = "-secret"  -o "$1" = "--setsecret" ]; then
        SECRET="${2}"
        if [ -z "$SECRET" ]; then
            BBB_WEB_URL=$(cat ${SERVLET_DIR}/WEB-INF/classes/bigbluebutton.properties | grep -v '#' | sed -n '/^bigbluebutton.web.serverURL/{s/.*=//;p}')
            SECRET=$(cat ${SERVLET_DIR}/WEB-INF/classes/bigbluebutton.properties | grep -v '#' | grep securitySalt | cut -d= -f2);
            echo
            echo "    URL: $BBB_WEB_URL/bigbluebutton/"
            echo "    Secret: $SECRET"
            echo
            echo "    Link to the API-Mate:"
            echo "    https://mconf.github.io/api-mate/#server=$BBB_WEB_URL/bigbluebutton/&sharedSecret=$SECRET"
            echo
            exit 0
        fi
        shift; shift
        continue
    fi

    if [ "$1" = "--lti" -o "$1" = "-lti" ]; then
        if [ -z "$SECRET" ]; then
            if [ -f ${LTI_DIR}/WEB-INF/classes/lti-config.properties ]; then
                LTI_URL="${PROTOCOL}://"$(cat ${LTI_DIR}/WEB-INF/classes/lti-config.properties | grep -v '#' | sed -n '/^ltiEndPoint/{s/^.*=//;p}')'/lti/tool'
                CUSTOMER=$(cat ${LTI_DIR}/WEB-INF/classes/lti-config.properties | grep -v '#' | sed -n '/^ltiConsumer/{s/^.*=//;s/:.*//p}')
                SECRET=$(cat ${LTI_DIR}/WEB-INF/classes/lti-config.properties | grep -v '#' | sed -n '/^ltiConsumer/{s/^[^:]*://;p}')
                echo
                echo "       URL: $LTI_URL"
                echo "  Customer: $CUSTOMER"
                echo "    Secret: $SECRET"
                echo
                ICON_URL=$( echo $LTI_URL | sed 's/tool/images\/icon.ico/')
                echo "  Icon URL: $ICON_URL"
                echo
                echo
                exit 0
            fi
        fi
        shift; shift
        continue
    fi

    usage
    exit 1
done

print_bigbluebutton_version() {
    echo
    if [ $DISTRIB_ID == "centos" ]; then
        echo "BigBlueButton Server $BIGBLUEBUTTON_RELEASE ($(rpm -qa | grep bbb | grep -v bbb-demo | grep -v bbb-lti | grep -v bbb-redis | grep -v bbb-tomcat | grep -v freeswitch | sed 's/.*[0-9].[0-9].[0-9]-//g' | sed 's/\..*//g' | awk '{ sum+=$1} END {print sum}'))"
    else
        echo "BigBlueButton Server $BIGBLUEBUTTON_RELEASE ($(dpkg -l | grep bbb | grep -v bbb-demo | grep -v bbb-lti | sed -n '/[0-9].[0-9].[0-9]-/{s/.*[0-9].[0-9].[0-9]-//;s/;//;p}' | awk '{ sum+=$1} END {print sum}'))"
    fi
}


#
# Version
#
if [[ $VERSION ]]; then
    print_bigbluebutton_version
    echo
    dpkg -l | grep bbb
    exit 0
fi


#
# Set Shared Secret
#

if [[ $SECRET ]]; then
    need_root
    change_var_salt ${SERVLET_DIR}/WEB-INF/classes/bigbluebutton.properties securitySalt $SECRET

    if [ -f /usr/local/bigbluebutton/bbb-webhooks/config/default.yml ]; then
        change_yml_value /usr/local/bigbluebutton/bbb-webhooks/config/default.yml sharedSecret $SECRET
    fi

    if [ -f /usr/local/bigbluebutton/bbb-webhooks/extra/post_catcher.js ]; then
        sed -i "s|\(^[ \t]*var shared_secret[ =]*\)[^;]*|\1\"$SECRET\"|g" /usr/local/bigbluebutton/bbb-webhooks/extra/post_catcher.js
    fi

    if [ -f /usr/share/bbb-apps-akka/conf/application.conf ]; then
        sed -i "s/sharedSecret[ ]*=[ ]*\"[^\"]*\"/sharedSecret=\"$SECRET\"/g" /usr/share/bbb-apps-akka/conf/application.conf
    fi

    if [ -f ${LTI_DIR}/WEB-INF/classes/lti-config.properties ]; then
        sed -i "s/bigbluebuttonSalt=.*/bigbluebuttonSalt=$SECRET/g" ${LTI_DIR}/WEB-INF/classes/lti-config.properties
    fi

    echo
    echo "BigBlueButton's shared secret is now $SECRET"
    echo
    echo "You must restart BigBlueButton for the changes to take effect"
    echo
    echo "  $SUDO bbb-conf --restart"
    echo
    echo
fi

check_configuration() {
    #
    # Check that freeswtich ESL matches the value in bigbluebutton.properties
    #
    if [ -f $FREESWITCH_EVENT_SOCKET ]; then
        FREESWITCH_ESL_IP=$(cat $FREESWITCH_EVENT_SOCKET | grep 'name="listen-ip"' | cut -d\" -f4  | awk '{print $1}')
        check_no_value event_socket $FREESWITCH_EVENT_SOCKET $FREESWITCH_ESL_IP
    fi

    #
    # Check if BigBlueButton is defined in Nginx
    #
    if [ ! -L /etc/nginx/sites-enabled/bigbluebutton ]; then
        echo "# Nginx: BigBlueButton appears to be disabled"
        echo "         - no symbolic link in /etc/nginx/sites-enabled/bigbluebutton to /etc/nginx/sites-available/bigbluebutton "
    fi

    #
    # Look for properties with no values set
    #
    CONFIG_FILES="$SERVLET_DIR/WEB-INF/classes/bigbluebutton.properties"

    for file in $CONFIG_FILES ; do
        if [ ! -f $file ]; then
            echo "# Error: File not found: $file"
        else
            if cat $file | grep -v redis.pass | grep -v redisPassword  | grep -q "^[^=]*=[ ]*$"; then
                echo "# The following properties in $file have no value:"
                echo "#     $(grep '^[^=#]*=[ ]*$' $file | grep -v redis.pass | grep -v redisPassword | sed 's/=//g')"
            fi
        fi
    done

    VARFolder=$(cat $SERVLET_DIR/WEB-INF/classes/bigbluebutton.properties | grep imageMagickDir | cut -d= -f2)
    if [ ! -x $VARFolder/convert ]; then
        echo "# ImageMagick's convert is not installed in $VARFolder"
    fi

    #
    # Check if the IP resolves to a different host
    #
    check_no_value server_name /etc/nginx/sites-available/bigbluebutton $NGINX_IP

    if which host > /dev/null 2>&1; then
        HOSTS=$(which host)
        if [ $HOSTS ]; then
            HOSTS=$($HOSTS $NGINX_IP | awk '{ print $4 }' | head -n 1)
        fi
    fi

<<<<<<< HEAD
    if [ "$IP" != "$NGINX_IP" ] && [ "_" != "$NGINX_IP" ]; then
        if [ "$IP" != "$HOSTS" ]; then
            echo "# IP does not match:"
            echo "#                           IP from ifconfig: $IP"
            echo "#   /etc/nginx/sites-available/bigbluebutton: $NGINX_IP"
        fi
    fi
=======
    # Depreciated: BigBlueButton must be installed with a valid hostname, so comparing a hostnae to IP address
    # does not provide any useful information.
    #if [ "$IP" != "$NGINX_IP" ]; then
    #    if [ "$IP" != "$HOSTS" ]; then
    #        echo "# IP does not match:"
    #        echo "#                           IP from ifconfig: $IP"
    #        echo "#   /etc/nginx/sites-available/bigbluebutton: $NGINX_IP"
    #    fi
    #fi
>>>>>>> 1880c0b5

    if [ -f /var/lib/tomcat7/webapps/demo/bbb_api_conf.jsp ]; then
        #
        # Make sure the shared secret for the API matches the server
        #
        SECRET_PROPERTIES=$(cat ${SERVLET_DIR}/WEB-INF/classes/bigbluebutton.properties | grep -v '#' | tr -d '\r' | sed -n '/securitySalt/{s/.*=//;p}')
        SECRET_DEMO=$(cat ${TOMCAT_DIR}/webapps/demo/bbb_api_conf.jsp | grep -v '^//' | tr -d '\r' | sed -n '/salt[ ]*=/{s/.*=[ ]*"//;s/".*//g;p}')

        if [ "$SECRET_PROPERTIES" != "$SECRET_DEMO" ]; then
            echo "#"
            echo "# Warning: API Shared Secret mismatch: "
            echo "#"
            echo "#  ${SERVLET_DIR}/WEB-INF/classes/bigbluebutton.properties  = $SECRET_PROPERTIES"
            echo "#  /var/lib/tomcat7/webapps/demo/bbb_api_conf.jsp               = $SECRET_DEMO"
            echo "#"
            echo "# You need to edit bbb_api_conf.jsp to have the same shared secret defined in bigbluebutton.properties"
            echo "#"
            echo
        fi

        if ! grep -q https ${TOMCAT_DIR}/webapps/demo/bbb_api_conf.jsp; then
            echo
            echo "# Warning: Did not detect https for API demos in "
            echo "#"
            echo "#    ${TOMCAT_DIR}/webapps/demo/bbb_api_conf.jsp"
            echo "#"
            echo
        fi
    fi

    BBB_SECRET=$(cat ${SERVLET_DIR}/WEB-INF/classes/bigbluebutton.properties | grep -v '#' | tr -d '\r' | sed -n '/securitySalt/{s/.*=//;p}')

    if [ -f /usr/lib/systemd/system/bbb-webhooks.service ]; then
        WEBHOOKS_CONF=/usr/local/bigbluebutton/bbb-webhooks/config/default.yml
        WEBHOOKS_SECRET=$(yq r $WEBHOOKS_CONF bbb.sharedSecret)

        if [ "$BBB_SECRET" != "$WEBHOOKS_SECRET" ]; then
            echo "# Warning: Webhooks API Shared Secret mismatch: "
            echo "#  ${SERVLET_DIR}/WEB-INF/classes/bigbluebutton.properties = $BBB_SECRET"
            echo "#  $WEBHOOKS_CONF                       = $WEBHOOKS_SECRET"
            echo
        fi

        WEBHOOKS_PROXY_PORT=$(cat /etc/bigbluebutton/nginx/webhooks.nginx | grep -v '#' | grep '^[ \t]*proxy_pass[ \t]*' | sed 's|.*http[s]\?://[^:]*:\([^;]*\);.*|\1|g')
        WEBHOOKS_APP_PORT=$(yq r $WEBHOOKS_CONF server.port)

        if [ "$WEBHOOKS_PROXY_PORT" != "$WEBHOOKS_APP_PORT" ]; then
            echo "# Warning: Webhooks port mismatch: "
            echo "#  /etc/bigbluebutton/nginx/webhooks.nginx                   = $WEBHOOKS_PROXY_PORT"
            echo "#  $WEBHOOKS_CONF = $WEBHOOKS_APP_PORT"
            echo
        fi
    fi


    if [ -f ${LTI_DIR}/WEB-INF/classes/lti-config.properties ]; then
        LTI_SECRET=$(cat ${LTI_DIR}/WEB-INF/classes/lti-config.properties | grep -v '#' | tr -d '\r' | sed -n '/^bigbluebuttonSalt/{s/.*=//;p}')
        BBB_SECRET=$(cat ${SERVLET_DIR}/WEB-INF/classes/bigbluebutton.properties | grep -v '#' | tr -d '\r' | sed -n '/securitySalt/{s/.*=//;p}')

        if [ "$LTI_SECRET" != "$BBB_SECRET" ]; then
            echo "# Warning: LTI shared secret mismatch:"
            echo "#  ${LTI_DIR}/WEB-INF/classes/lti-config.properties                      = $LTI_SECRET"
            echo "#  ${SERVLET_DIR}/WEB-INF/classes/bigbluebutton.properties  = $BBB_SECRET"
            echo
        fi
    fi

    SIP_PROTOCOL=$(cat /etc/bigbluebutton/nginx/sip.nginx | grep -v \# | sed -n '/proxy_pass/{s/.*proxy_pass [ ]*//;s/:.*//;p}' | head -n 1)
    if [[ $SIP_PROTOCOL == "https" ]]; then
        if ! grep wss-binding $FREESWITCH_EXTERNAL > /dev/null; then
            echo "# Warning: Websockets is using HTTPS in /etc/bigbluebutton/nginx/sip.nginx"
            echo "# but no definition for wss-binding found in "
            echo "#"
            echo "#    $FREESWITCH_EXTERNAL"
            echo
        fi

        if [ -f $HTML5_CONFIG_OLD ]; then
            if grep \"enableListenOnly\".*true $HTML5_CONFIG_OLD > /dev/null; then
                if ! grep -q ws-binding $FREESWITCH_EXTERNAL ;  then
                echo "# Warning: You have enabled listen-only audio via Kurento"
                echo "# but FreeSWITCH is not listening on port 5066.  You should edit "
                echo "#"
                echo "#    $FREESWITCH_EXTERNAL"
                echo "#"
                echo "# and add a line that enables ws-binding on port 5066."
                echo
                fi
            fi
        fi
    fi

    if [ $DISTRIB_ID == "xenial" ]; then
        libreoffice_version=$(dpkg-query -W --showformat='${Version}\n' libreoffice | sed 's/.*://g' | sed 's/\.[^\.]*$//g')
        if [[ "$libreoffice_version" > 1.0 ]]; then
            if [[ "$libreoffice_version" < 4.4 ]]; then
                echo "# Warning: Detected you are running an older version of LibreOffice: $libreoffice_version"
                echo "#"
                echo "# Recommend updated to the latest version of LibreOffice 4.x (4.4 or later)"
                echo
            fi
        fi
    fi

    if [ "$(ls -ld /var/freeswitch/meetings | cut -d' ' -f3)" != "freeswitch" ]; then
        echo "# Warning: Detected the directory"
        echo "#    /var/freeswitch/meetings"
        echo "# is not owned by freeswitch"
    fi

    if [ "$(ls -ld /var/bigbluebutton | cut -d' ' -f3)" != $BBB_USER ]; then
        echo "# Warning: Detected the directory"
        echo "#    /var/bigbluebutton"
        echo "# is not owned by $BBB_USER"
    fi

    if [ -f $HTML5_CONFIG ]; then
        SVG_IMAGES_REQUIRED=$(cat $BBB_WEB_CONFIG | grep -v '#' | sed -n '/^svgImagesRequired/{s/.*=//;p}')
        if [ "$SVG_IMAGES_REQUIRED" != "true" ]; then
            echo
            echo "# Warning: You have the HTML5 client installed but in"
            echo "#"
            echo "#    $BBB_WEB_CONFIG"
            echo "#"
            echo "# the setting for svgImagesRequired is false. To fix, run the commnad"
            echo "#"
            echo "# sed -i 's/^svgImagesRequired=.*/svgImagesRequired=true/' $BBB_WEB_CONFIG "
            echo "#"
        fi
    fi

    CHECK_STUN=$(xmlstarlet sel -t -m '//X-PRE-PROCESS[@cmd="set" and starts-with(@data, "external_rtp_ip=")]' -v @data $FREESWITCH_VARS | sed 's/external_rtp_ip=stun://g')
    if [ "$CHECK_STUN" == "stun.freeswitch.org" ]; then
       echo
       echo "# Warning: Detected FreeSWITCH is using default stun.freeswitch.org server.  See"
       echo "#"
       echo "#     http://docs.bigbluebutton.org/2.2/troubleshooting.html#freeswitch-using-default-stun-server"
       echo "#"
       echo
    fi

    if ! which ufw > /dev/null 2>&1; then
       echo
       echo "# Warning: No firewall detected.  Recommend using setting up a firewall for your server"
       echo "#"
       echo "#     http://docs.bigbluebutton.org/2.2/troubleshooting.html#freeswitch-using-default-stun-server"
       echo "#"
       echo
    fi

}

update_gstreamer() {
    # due to a change in the kurento packages naming convention, gstreamer packages don't naturally upgrade
    # this snippet checks if the installed gstreamer packages are the same as the one available in the repository
    # if they are not, it will update (possibly downgrade)
    # TODO remove it on 2.3 or above
    if [ "$DISTRIB_CODENAME" == "xenial" ]; then
        DOWNGRADE_LIST=""
        for PACKAGE in $(dpkg -l | grep gst | tr -s ' ' | cut -d' ' -f2 | cut -d':' -f1); do
            RIGHT_VERSION=$(apt-cache policy $PACKAGE | grep -B1 ubuntu.bigbluebutton.org | head -n1 | tr -s ' ' | cut -d' ' -f2)
            if [[ $RIGHT_VERSION != "***" ]] && [[ $RIGHT_VERSION != "" ]]; then
                echo "Force $PACKAGE to version $RIGHT_VERSION"
                DOWNGRADE_LIST="$PACKAGE=$RIGHT_VERSION $DOWNGRADE_LIST"
            fi
        done
        if [[ $DOWNGRADE_LIST != "" ]]; then
            apt-get -y --allow-downgrades install $DOWNGRADE_LIST > /dev/null
        fi
    fi
}

check_state() {
    echo
    print_header
    check_configuration

    #
    # Check for potential problems in the BigBlueButton configuration
    #

    RUNNING_APPS=""
    NOT_RUNNING_APPS=""

    if [[ -a $FREESWITCH_PID ]]; then
        if ! ps aux | grep -v grep | grep '[/]opt/freeswitch/bin/freeswitch' > /dev/null; then
            print_header
            NOT_RUNNING_APPS="${NOT_RUNNING_APPS} freeswitch"
        else
            RUNNING_APPS="${RUNNING_APPS} freeswitch"
        fi
    fi

    if ! ps aux | grep -v grep | grep '[/]usr/sbin/nginx' > /dev/null; then
        print_header
        NOT_RUNNING_APPS="${NOT_RUNNING_APPS} Nginx"
    else
        RUNNING_APPS="${RUNNING_APPS} Nginx"
    fi

    if ! netstat -ant | grep '8090' > /dev/null; then
        print_header
        NOT_RUNNING_APPS="${NOT_RUNNING_APPS} ${TOMCAT_USER} or grails"
    else
        if ps aux |  ps -aef | grep -v grep | grep grails | grep run-app > /dev/null; then
        print_header
        RUNNING_APPS="${RUNNING_APPS} Grails"
        echo "#   ${TOMCAT_USER}:      noticed you are running grails run-app instead of ${TOMCAT_USER}"
        else
            RUNNING_APPS="${RUNNING_APPS} ${TOMCAT_USER}"
        fi
    fi

    if ! ps aux | grep -v grep | grep '[/]usr/[s]*bin/redis-server' > /dev/null; then
        print_header
        NOT_RUNNING_APPS="${NOT_RUNNING_APPS} redis-server"
    else
        RUNNING_APPS="${RUNNING_APPS} redis-server"
    fi

    if [ "$NOT_RUNNING_APPS" != "" ]; then
        echo "# Not running: ${NOT_RUNNING_APPS}"
    fi


    #
    # Check if running development environment
    #
    if ! grep 8090 /etc/bigbluebutton/nginx/web.nginx > /dev/null; then
        echo "# Warning: nginx is not serving BigBlueButton's web application"
        echo "# from port 8090"
        echo "#"
        echo "# (This is OK if you have setup a development environment.) "
        echo
    fi


    #
    # Check FreeSWITCH
    #
    if grep -q "Thread ended for mod_event_socket" /opt/freeswitch/var/log/freeswitch/freeswitch.log; then
        echo
        echo "# Error: Found text in freeswitch.log:"
        echo "#"
        echo "#    Thread ended for mod_event_socket"
        echo "#"
        echo "# FreeSWITCH may not be responding to requests on port 8021 (event socket layer)"
        echo "# and users may have errors joining audio."
        echo "#"
    fi

    #
    # Check FreeSWITCH
    #

    ESL_PASSWORD=$(xmlstarlet sel -t -m 'configuration/settings/param[@name="password"]' -v @value /opt/freeswitch/etc/freeswitch/autoload_configs/event_socket.conf.xml)
    if ! echo "/quit" | /opt/freeswitch/bin/fs_cli -p $ESL_PASSWORD - > /dev/null 2>&1; then
        echo
        echo "#"
        echo "# Error: Unable to connect to the FreeSWITCH Event Socket Layer on port 8021"
        echo "#"
    fi

    #
    # Check for required external commands
    #
    COMMANDS="ruby gem pdftocairo"
    for cmd in $COMMANDS ; do
        if ! which $cmd > /dev/null 2>&1; then
            echo "#    $cmd command not found"
        fi
    done

    #
    # Check if ffmpeg is installed, and whether it is a supported version
    #
    FFMPEG_VERSION=$(ffmpeg -version 2>/dev/null | grep ffmpeg | cut -d ' ' -f3 | sed 's/--.*//g' | tr -d '\n')
    case "$FFMPEG_VERSION" in
        4.*.*)
            # This is the current supported version; OK.
            ;;
        '')
            echo "# Warning: No ffmpeg version was found on the system"
            echo "#          Recording processing will not function"
            echo
            ;;
        *)
            echo "# Warning: The installed ffmpeg version '${FFMPEG_VERSION}' is not recommended."
            echo "# Recommend you update to the 4.0.x version of ffmpeg.  To upgrade, do the following"
            echo "#"
            echo "#       $SUDO apt-get install software-properties-common"
            echo "#       $SUDO add-apt-repository ppa:jonathonf/ffmpeg-4"
            echo "#       $SUDO apt-get update"
            echo "#       $SUDO apt-get dist-upgrade"
            echo "#"
            echo
            ;;
    esac


    #
    # Check that the servlet container has started properly and has created log files
    #
    if [ -d $TOMCAT_DIR ]; then
      if [ -z "$(ls -A $SERVLET_LOGS)" ]; then
        echo "#                     empty directory: $SERVLET_LOGS contains no logs"
      fi
    fi

    #
    # Check if the user is running their own bbb-web
    #
    if grep -q 8888 /etc/bigbluebutton/nginx/web.nginx; then
        if ! netstat -ant | grep '8888' > /dev/null; then
            echo "# Warning: There is no application server listening to port 8888."
            echo
        fi
    fi


    #
    # Check if the local server can access the API.  This is a common problem when setting up BigBlueButton behind
    # a firewall
    #
    BBB_WEB=$(cat ${SERVLET_DIR}/WEB-INF/classes/bigbluebutton.properties | grep -v '#' | sed -n '/^bigbluebutton.web.serverURL/{s/.*\/\///;p}')
    check_no_value server_name /etc/nginx/sites-available/bigbluebutton $BBB_WEB

    COUNT=0
    while [ $COUNT -lt 80 ]; do
        let COUNT=COUNT+1
        timeout 1s curl -sS $PROTOCOL://$BBB_WEB/bigbluebutton/api | grep -q SUCCESS
        if [ $? -eq 0 ]; then
            let COUNT=80
        else
            echo -n "."
            sleep 1
        fi
    done
    echo

    if ! curl -sS $PROTOCOL://$BBB_WEB/bigbluebutton/api | grep -q SUCCESS; then
        echo "# Error: Could not connect to the configured hostname/IP address"
        echo "#"
        echo "#    $PROTOCOL://$BBB_WEB/"
        echo "#"
        echo "# If your BigBlueButton server is behind a firewall, see FAQ."
        echo
    fi

<<<<<<< HEAD
    if [ "$SIP_NGINX_IP" != $IP ]; then
=======
    #
    # Check that BigBlueButton can connect to port 1935
    #
    if [ -f /usr/share/red5/red5-server.jar ]; then
      if [[ ! -z $NGINX_IP && $DISTRIB_ID != "centos" ]]; then
        if ! nc -w 3 $NGINX_IP 1935 > /dev/null; then
            echo "# Error: Unable to connect to port 1935 (RTMP) on $NGINX_IP"
            echo
        fi
      fi
    fi


    if [ -f /usr/share/red5/red5-server.jar ]; then
      BBB_SIP_APP_IP=$(cat /usr/share/red5/webapps/sip/WEB-INF/bigbluebutton-sip.properties | grep -v '#' | sed -n '/^bbb.sip.app.ip=/{s/.*=//;s/;//;p}')
      if [ $BBB_SIP_APP_IP != "127.0.0.1" ]; then
        if [ "$BBB_SIP_APP_IP" != $IP ]; then
            echo "# Warning: The setting of $BBB_SIP_APP_IP for bbb.sip.app.ip in"
            echo "#"
            echo "#    /usr/share/red5/webapps/sip/WEB-INF/bigbluebutton-sip.properties"
            echo "#"
            echo "# does not match the local IP address ($IP)."
            echo "# (This is OK if you've manually changed the values to an external "
            echo "# FreeSWITCH server.)"
            echo
        fi

        SIP_IP=$(netstat -ant | grep 5060 | head -n1 | awk -F" " '{print $4}' | cut -d: -f1)
        if [ -z $SIP_IP ]; then
            echo "# Error: Could not detect FreeSWITCH listening on port 5060"
            echo
        else
            if [ "$BBB_SIP_APP_IP" != $SIP_IP ]; then
                echo "# Error: FreeSWITCH is listening on IP address $SIP_IP for SIP calls, but "
                echo "# The IP address ($BBB_SIP_APP_IP) set bbb.sip.app.ip."
                echo "#"
                echo
            fi
        fi
      fi
    fi

    if [ "$(yq r /usr/share/meteor/bundle/programs/server/assets/app/config/settings.yml public.media.sipjsHackViaWs)" == "false" ]; then
      if [ "$SIP_NGINX_IP" != $IP ]; then
>>>>>>> 1880c0b5
        if [ "$SIP_NGINX_IP" != "\$freeswitch_addr" ]; then
            echo "# Warning: The setting of $SIP_NGINX_IP for proxy_pass in"
            echo "#"
            echo "#    /etc/bigbluebutton/nginx/sip.nginx"
            echo "#"
            echo "# does not match the local IP address ($IP)."
            echo "# (This is OK if you've manually changed the values)"
            echo
        fi
      fi
    fi

    VARS_IP=$(cat $FREESWITCH_VARS | sed -n '/"local_ip_v4/{s/.*local_ip_v4=//;s/".*//;p}')
    if [[ "$VARS_IP" != "127.0.0.1" ]] && [[ "$VARS_IP" != "auto" ]]; then
        if [ "$VARS_IP" != $IP ]; then
            echo "# Warning: The setting of $VARS_IP for local_ip_v4 in"
            echo "#"
            echo "#    $FREESWITCH_VARS"
            echo "#"
            echo "# does not match the local IP address ($IP)."
            echo "# (This is OK if you've manually changed the values)"
            echo
        fi
    fi

    if [ -d ${TOMCAT_DIR}/webapps/demo ]; then
        if test ${TOMCAT_DIR}/webapps/demo.war -nt ${TOMCAT_DIR}/webapps/demo; then
            echo "# Error: The updated demo.war did not deploy.  To manually deploy:"
            echo "#"
            echo "#   $SUDO touch ${SERVLET_DIR}/demo.war"
            echo "#"
            echo
        fi
    fi

    if (( $MEM < 3940 )); then
        echo "# Warning: You are running BigBlueButton on a server with less than 4G of memory.  Your"
        echo "# performance may suffer."
        echo
    fi

    if [ -f ${TOMCAT_DIR}/webapps/demo/demo1.jsp ]; then
        BBB_WEB_URL=$(cat $SERVLET_DIR/WEB-INF/classes/bigbluebutton.properties | grep -v '#' | sed -n '/^bigbluebutton.web.serverURL/{s/.*=//;p}')
        echo "# Warning: The API demos are installed and accessible from:"
        echo "#"
        echo "#    $BBB_WEB_URL"
        echo "#"
        echo "# and"
        echo "#"
        echo "#    $BBB_WEB_URL/demo/demo1.jsp"
        echo "#"
        echo "# These API demos allow anyone to access your server without authentication"
        echo "# to create/manage meetings and recordings. They are for testing purposes only."
        echo "# If you are running a production system, remove them by running:"
        echo "#"
        echo "#   $SUDO apt-get purge bbb-demo"
        echo
    fi

    if [ -f ${LTI_DIR}/WEB-INF/classes/lti-config.properties ]; then
        LTI_URL="${PROTOCOL}://"$(cat ${LTI_DIR}/WEB-INF/classes/lti-config.properties | grep -v '#' | sed -n '/^ltiEndPoint/{s/^.*=//;p}')'/lti/tool'
        echo "# Warning: The IMS Learning Tools Integration (LTI) is accessible from:"
        echo "#"
        echo "#    $LTI_URL"
        echo "#"
        echo "# To get the access parameters for LTI, run the command"
        echo "#"
        echo "#    bbb-conf --lti"
        echo
    fi

    BBB_WEB=$(cat ${SERVLET_DIR}/WEB-INF/classes/bigbluebutton.properties | grep -v '#' | sed -n '/^bigbluebutton.web.serverURL/{s/.*=//;p}')
    DEFAULT_PDF=$(cat ${SERVLET_DIR}/WEB-INF/classes/bigbluebutton.properties | grep -v '#' | sed -n '/^beans.presentationService.defaultUploadedPresentation/{s/.*=//;p}')
    if echo $DEFAULT_PDF | grep -q "bigbluebutton.web.serverURL"; then
        if ! echo "$BBB_WEB$(echo $DEFAULT_PDF | sed 's/${bigbluebutton.web.serverURL}//g')" | xargs curl -sS >/dev/null; then
            echo "# Error: Unable to reach default URL for presentation:"
            echo "#"
            echo "#    $BBB_WEB$(echo $DEFAULT_PDF | sed 's/${bigbluebutton.web.serverURL}//g')"
            echo "#"
            echo "# Check value for beans.presentationService.defaultUploadedPresentation in"
            echo "#   ${SERVLET_DIR}/WEB-INF/classes/bigbluebutton.properties"
        fi
    else
        if ! echo "$DEFAULT_PDF" | xargs curl -sS >/dev/null; then
            echo "# Error: Unable to reach default URL for presentation"
            echo "#"
            echo "#    $DEFAULT_PDF"
            echo "#"
            echo "# Check value for beans.presentationService.defaultUploadedPresentation in"
            echo "#   ${SERVLET_DIR}/WEB-INF/classes/bigbluebutton.properties"
        fi
    fi

    if [ "$(cat /usr/share/bbb-apps-akka/conf/application.conf | sed -n '/sharedSecret.*/{s/[^"]*"//;s/".*//;p}')" == "changeme" ]; then
        BBB_WEB_IP=$(cat ${SERVLET_DIR}/WEB-INF/classes/bigbluebutton.properties | grep -v '#' | sed -n '/^bigbluebutton.web.serverURL/{s/.*\///;p}')
        echo "# Error: Detected that /usr/share/bbb-apps-akka/conf/application.conf has the default"
        echo "# configuration values.  To update, run"
        echo "#"
        echo "#   $SUDO bbb-conf --setip $BBB_WEB_IP"
        echo "#"
    fi

    if bbb-conf --status | grep -q inactive; then
        echo "# Error: Detected some processes have not started correctly"
        echo "#"
        echo "#   $(bbb-conf --status | grep inactive)"
        echo "#"
    fi

    if systemctl status freeswitch | grep -q SETSCHEDULER; then
        echo "# Error: FreeSWITCH failed to start with SETSCHEDULER error, see"
        echo "#"
        echo "#   http://docs.bigbluebutton.org/2.2/troubleshooting.html#freeswitch-fails-to-start-with-a-setscheduler-error"
        echo "#"
    fi

    NCPU=$(nproc --all)
    if [ "$NCPU" -lt "4" ]; then
        echo "# Warning: found only $NCPU cores, whereas this server should have (at least) 4 CPU cores"
        echo "# to run BigBlueButton in production."
        echo "#"
        echo "#   https://docs.bigbluebutton.org/install/install.html#minimum-server-requirements"
        echo "#"
    fi

    if [ "$(yq r /usr/share/meteor/bundle/programs/server/assets/app/config/settings.yml public.media.sipjsHackViaWs)" != "true" ]; then
      if [ "$PROTOCOL" == "https" ]; then
        if ! cat $SIP_CONFIG |  grep -v '#' | grep proxy_pass | head -n 1 | grep -q https; then
          echo "# Warning: You have this server defined for https, but in"
          echo "#"
          echo "#   $SIP_CONFIG"
          echo "#"
          echo "#  did not find the use of https in definition for proxy_pass"
          echo "#"
          echo "#    $(cat $SIP_CONFIG |  grep -v '#' | grep proxy_pass | head -n 1)"
          echo "#"
        fi

        if ! cat $SIP_CONFIG |  grep -v '#' | grep proxy_pass | head -n 1 | grep -q 7443; then
          echo
          echo "# Warning: You have this server defined for https, but in"
          echo "#"
          echo "#   $SIP_CONFIG"
          echo "#"
          echo "#  did not find the use of port 7443 in definition for proxy_pass"
          echo "#"
          echo "#    $(cat $SIP_CONFIG |  grep -v '#' | grep proxy_pass | head -n 1)"
          echo "#"
        fi
      fi
    fi

    CHECK=$(cat ${SERVLET_DIR}/WEB-INF/classes/bigbluebutton.properties | grep -v '#' | grep securitySalt | cut -d= -f2 | sha1sum | cut -d' ' -f1)
    if [ "$CHECK" == "55b727b294158a877212570c3c0524c2b902a62c" ]; then
      echo
      echo "#"
      echo "# Warning: Detected you have the default shared secret.  You MUST change your shared"
      echo "# secret NOW for BigBlueButton to finish starting up. Do either"
      echo "#"
      echo "#   sudo bbb-conf --setsecret <secret>"
      echo "#"
      echo "# or, to have openssl generate a strong secret for you (recommended)"
      echo "#"
      echo "#   sudo bbb-conf --setsecret \$(openssl rand -base64 32 | sed 's/=//g' | sed 's/+//g' | sed 's/\///g')"
      echo "#"
      echo "# Be sure to update any integrations with the new shared secret."
      echo "#"
      systemctl stop bbb-web
      exit 1
    fi

    if ! systemctl show-environment | grep LANG= | grep -q UTF-8; then
      echo
      echo "#"
      echo "# Warning: Detected that systemctl does not define a UTF-8 language."
      echo "#"
      echo "# To temporarily correct, run the command "
      echo "#"
      echo "#   sudo systemctl set-environment LANG=en_US.UTF-8"
      echo "#"
      echo "# See https://docs.bigbluebutton.org/2.2/install.html#pre-installation-checks"
      echo "#"
    fi

    if [ "$(stat -c "%U %G" /var/bigbluebutton)" != "bigbluebutton bigbluebutton" ]; then
      echo
      echo "#"
      echo "# Warning: The directory"
      echo "#"
      echo "#  /var/bigbluebutton"
      echo "#"
      echo "# is not owned by bigbluebutton:bigbluebutton.  To fix, run the command"
      echo "#"
      echo "#   sudo chown -R bigbluebutton:bigbluebutton /var/bigbluebutton"
      echo "#"
    fi

    FREESWITCH_SIP=$(netstat -anlt | grep :5066 | grep -v tcp6 | grep LISTEN | sed 's/ [ ]*/ /g' | cut -d' ' -f4 | sed 's/:5066//g')
    KURENTO_SIP=$(yq r $KURENTO_CONFIG freeswitch.sip_ip)

    if [ ! -z "$FREESWITCH_SIP" ]; then
     if [ "$FREESWITCH_SIP" != "$KURENTO_SIP" ]; then
      echo
      echo "#"
      echo "# Kurento will try to connect to $KURENTO_SIP but FreeSWITCH is listening on $FREESWITCH_SIP for port 5066"
      echo "#"
      echo "# To fix, run the commands"
      echo "#"
      echo "# sudo yq w -i /usr/local/bigbluebutton/bbb-webrtc-sfu/config/default.yml freeswitch.sip_ip $FREESWITCH_SIP"
      echo "# sudo chown bigbluebutton:bigbluebutton /usr/local/bigbluebutton/bbb-webrtc-sfu/config/default.yml"
      echo "#"
     fi
    fi

    exit 0
}


#
# Print out the status of the current setup and look for configuration issues
#
if [ $CHECK ]; then
    need_root

    print_bigbluebutton_version

    echo "                    Kernel version:" $(uname -r)

    if [ $DISTRIB_ID == "centos" ]; then
        echo -n "                      Distribution: $(cat /etc/centos-release)"
    else
        source /etc/lsb-release
        echo -n "                      Distribution: $DISTRIB_DESCRIPTION "
    fi

    if [ $(uname -m) == "x86_64" ]; then
        echo "(64-bit)"
    elif [ $(uname -m) == "i686" ]; then
        echo "(32-bit)"
    fi

    echo "                            Memory: $MEM MB"
    echo "                         CPU cores: $NCPU"

    echo
    echo "$BBB_WEB_CONFIG (bbb-web)"
    echo "       bigbluebutton.web.serverURL: $(cat $BBB_WEB_CONFIG | grep -v '#' | sed -n '/^bigbluebutton.web.serverURL/{s/.*=//;p}')"
    echo "                defaultGuestPolicy: $(cat $BBB_WEB_CONFIG | grep -v '#' | sed -n '/^defaultGuestPolicy/{s/.*=//;p}')"
    echo "                 svgImagesRequired: $(cat $BBB_WEB_CONFIG | grep -v '#' | sed -n '/^svgImagesRequired/{s/.*=//;p}')"

    echo
    echo "/etc/nginx/sites-available/bigbluebutton (nginx)"
    echo "                       server_name: $NGINX_IP"

    PORT=$(cat /etc/nginx/sites-available/bigbluebutton | grep -v '#' | sed -n '/listen/{s/.*listen[ ]*//;s/;//;p}' | grep -v ssl | tr --delete '\n' | sed 's/\[/, \[/g' | sed 's/0$/0\n/g')
    echo "                              port: $PORT"
    if cat /etc/nginx/sites-available/bigbluebutton | grep -v '#' | sed -n '/listen/{s/.*listen[ ]*//;s/;//;p}' | grep ssl > /dev/null; then
        echo "                              port: 443 ssl"
    fi

<<<<<<< HEAD
=======
    if [ ]; then # Depreciated
      BBB_CLIENT_DOC_ROOT=$(cat /etc/bigbluebutton/nginx/client.nginx | grep -v '#' | grep \/client -A 1 | head -n 2 | grep root | sed -n '{s/[ \t]*root[ ]*//;s/;//;p}')
      echo "                    bbb-client dir: $BBB_CLIENT_DOC_ROOT"

      echo
      echo "/var/www/bigbluebutton/client/conf/config.xml (bbb-client)"
      PORT_IP=$(cat /var/www/bigbluebutton/client/conf/config.xml | sed -n '/porttest /{s/.*host="//;s/".*//;p}')
      echo "                Port test (tunnel): $PORT_IP"

      RED5_IP=$(cat /var/www/bigbluebutton/client/conf/config.xml | sed -n '/uri.*video/{s/.*rtmp[s]*:\/\///;s/\/.*//;p}')
      WEBRTC_ENABLED_CLIENT=$(xmlstarlet sel -t -m "config/modules/module[@name='PhoneModule']" -v @useWebRTCIfAvailable /var/www/bigbluebutton/client/conf/config.xml)
      echo "                              red5: $RED5_IP"
      echo "              useWebrtcIfAvailable: $WEBRTC_ENABLED_CLIENT"
    fi

>>>>>>> 1880c0b5
    echo
    echo "$FREESWITCH_VARS (FreeSWITCH)"
    echo "                       local_ip_v4: $(xmlstarlet sel -t -m '//X-PRE-PROCESS[@cmd="set" and starts-with(@data, "local_ip_v4=")]' -v @data $FREESWITCH_VARS | sed 's/local_ip_v4=//g')"
    echo "                   external_rtp_ip: $(xmlstarlet sel -t -m '//X-PRE-PROCESS[@cmd="set" and starts-with(@data, "external_rtp_ip=")]' -v @data $FREESWITCH_VARS | sed 's/external_rtp_ip=//g')"
    echo "                   external_sip_ip: $(xmlstarlet sel -t -m '//X-PRE-PROCESS[@cmd="set" and starts-with(@data, "external_sip_ip=")]' -v @data $FREESWITCH_VARS | sed 's/external_sip_ip=//g')"

    echo
    echo "$FREESWITCH_EXTERNAL (FreeSWITCH)"
    echo "                        ext-rtp-ip: $(xmlstarlet sel -t -m 'profile/settings/param[@name="ext-rtp-ip"]' -v @value $FREESWITCH_EXTERNAL)"
    echo "                        ext-sip-ip: $(xmlstarlet sel -t -m 'profile/settings/param[@name="ext-sip-ip"]' -v @value $FREESWITCH_EXTERNAL)"
    echo "                        ws-binding: $(xmlstarlet sel -t -m 'profile/settings/param[@name="ws-binding"]' -v @value $FREESWITCH_EXTERNAL)"
    echo "                       wss-binding: $(xmlstarlet sel -t -m 'profile/settings/param[@name="wss-binding"]' -v @value $FREESWITCH_EXTERNAL)"

    if [ -f ${SERVLET_DIR}/demo/bbb_api_conf.jsp ]; then
        BBB_WEB_URL=$(cat ${SERVLET_DIR}//WEB-INF/classes/bigbluebutton.properties | grep -v '#' | sed -n '/^bigbluebutton.web.serverURL/{s/.*\///;p}')
        echo
        echo "${SERVLET_DIR}/demo/bbb_api_conf.jsp (API demos)"
        echo "                               url: $BBB_WEB_URL"
    fi

#     if [ -f ${LTI_DIR}/WEB-INF/classes/lti-config.properties ]; then
#          LTI_URL=$(cat ${LTI_DIR}/WEB-INF/classes/lti-config.properties | grep -v '#' | sed -n '/^bigbluebuttonURL/{s/.*http[s]:\/\///;s/\/.*//;p}' | tr -d '\015')
#          echo
#          echo "${LTI_DIR}/WEB-INF/classes/lti-config.properties (LTI integration)"
#          echo "                           api url: $LTI_URL"
#     fi

    if [ -f $RECORD_CONFIG ]; then
        echo
        echo "$RECORD_CONFIG (record and playback)"
        echo "                     playback_host: $(yq r $RECORD_CONFIG playback_host)"
        echo "                 playback_protocol: $(yq r $RECORD_CONFIG playback_protocol)"
        echo "                            ffmpeg: $(ffmpeg -version 2>/dev/null | grep ffmpeg | cut -d ' ' -f3 | sed 's/--.*//g' | tr -d '\n')"
    fi

    if [ -f $SIP_CONFIG ]; then
        echo
        echo "$SIP_CONFIG (sip.nginx)"
        echo "                        proxy_pass: $SIP_NGINX_IP"
        echo "                          protocol: $(cat /etc/bigbluebutton/nginx/sip.nginx | grep -v \# | sed -n '/proxy_pass/{s/.*proxy_pass [ ]*//;s/:.*//;p}' | head -n 1)"
    fi

    if [ -f $KURENTO_CONFIG ]; then
        echo
        echo "$KURENTO_CONFIG (Kurento SFU)"
        echo "                        kurento.ip: $(yq r $KURENTO_CONFIG kurento[0].ip)"
        echo "                       kurento.url: $(yq r $KURENTO_CONFIG kurento[0].url)"
        echo "                    kurento.sip_ip: $(yq r $KURENTO_CONFIG freeswitch.sip_ip)"
        echo "                    localIpAddress: $(yq r $KURENTO_CONFIG localIpAddress)"
        echo "               recordScreenSharing: $(yq r $KURENTO_CONFIG recordScreenSharing)"
        echo "                     recordWebcams: $(yq r $KURENTO_CONFIG recordWebcams)"
        echo "                  codec_video_main: $(yq r $KURENTO_CONFIG conference-media-specs.codec_video_main)"
        echo "               codec_video_content: $(yq r $KURENTO_CONFIG conference-media-specs.codec_video_content)"
    fi

     if [ -f $HTML5_CONFIG ]; then
        echo
        echo "/usr/share/meteor/bundle/programs/server/assets/app/config/settings.yml (HTML5 client)"
        echo "                             build: $(yq r $HTML5_CONFIG public.app.html5ClientBuild)"
        echo "                        kurentoUrl: $(yq r $HTML5_CONFIG public.kurento.wsUrl)"
        echo "                  enableListenOnly: $(yq r $HTML5_CONFIG public.kurento.enableListenOnly)"
        echo "                    sipjsHackViaWs: $(yq r $HTML5_CONFIG public.media.sipjsHackViaWs)"
     fi

     TURN=/usr/share/bbb-web/WEB-INF/classes/spring/turn-stun-servers.xml
     STUN="$(xmlstarlet sel -N x="http://www.springframework.org/schema/beans" -t -m '_:beans/_:bean[@class="org.bigbluebutton.web.services.turn.StunTurnService"]/_:property[@name="stunServers"]/_:set/_:ref' -v @bean $TURN)"

     if [ ! -z "$STUN" ]; then
        echo
        echo "$TURN (STUN Server)"
        echo "                              $(xmlstarlet sel -N x="http://www.springframework.org/schema/beans" -t -m "_:beans/_:bean[@id=\"$STUN\"]/_:constructor-arg[@index=\"0\"]" -v @value $TURN)"
     fi

     if [ "$DISTRIB_CODENAME" == "xenial" ]; then
       if ! java -version 2>&1 | grep -q "1.8.0"; then
        echo
        echo "# Warning: Did not detect Java 8 as default version"
        echo
        echo "   sudo apt-get install openjdk-8-jdk"
        echo "   update-alternatives --config java"
        echo "   bbb-conf --restart"
      fi
     fi

     check_state
     echo

     exit 0
fi

#
# Zip log files
#
if [ $ZIP ]; then
    need_root

    LOG_FILE="$(date +'%Y%m%d')-$(date +%H).tar"
    TMP_LOG_FILE="/tmp/$LOG_FILE"
    #
    # Check log files
    #
    rm -f "$LOG_FILE.gz"
    rm -f /tmp/a

    touch /tmp/empty
    tar cf  $TMP_LOG_FILE /tmp/empty               > /dev/null 2>&1
    tar rfh $TMP_LOG_FILE $SERVLET_LOGS            > /dev/null 2>&1
    tar rf  $TMP_LOG_FILE /var/log/bigbluebutton/* > /dev/null 2>&1
    tar rf  $TMP_LOG_FILE /var/log/bbb-apps-akka   > /dev/null 2>&1
    tar rf  $TMP_LOG_FILE /var/log/bbb-fsesl-akka         > /dev/null 2>&1
    tar rf  $TMP_LOG_FILE /var/log/bbb-webrtc-sfu         > /dev/null 2>&1
    tar rf  $TMP_LOG_FILE /var/log/kurento-media-server > /dev/null 2>&1
    tar rf  $TMP_LOG_FILE /var/log/mongodb              > /dev/null 2>&1
    tar rf  $TMP_LOG_FILE /var/log/redis                > /dev/null 2>&1
    tar rf  $TMP_LOG_FILE /var/log/nginx/error.log*     > /dev/null 2>&1
    tar rf  $TMP_LOG_FILE /var/log/nginx/bigbluebutton.access.log*    > /dev/null 2>&1
    tar rfh $TMP_LOG_FILE /opt/freeswitch/var/log/freeswitch/         > /dev/null 2>&1

    if [ -f /var/log/nginx/html5-client.log ]; then
        tar rf $TMP_LOG_FILE /var/log/nginx/html5-client.log* > /dev/null 2>&1
    fi

    if [ -f /var/log/syslog ]; then
        tar rf $TMP_LOG_FILE /var/log/syslog* > /dev/null 2>&1
    fi

    tar tf $TMP_LOG_FILE
    gzip $TMP_LOG_FILE
    $SUDO mv $TMP_LOG_FILE.gz /root/$LOG_FILE.gz
    echo
    echo "  Created: /root/$LOG_FILE.gz"
    echo
fi

#
# Check current setup
#
if [ $DEBUG ]; then
    need_root
    #
    # Check log files
    #

    rm -rf /tmp/t
    grep --directories=skip ERROR /var/log/bigbluebutton/* > /tmp/t
    if [ -s /tmp/t ]; then
        echo "  -- ERRORS found in /var/log/bigbluebutton/* -- "
        cat /tmp/t
        echo
    fi

    rm -rf /tmp/t
    grep --directories=skip Exception /var/log/bigbluebutton/* | grep -v CacheExceptionHandlerFactory > /tmp/t
    if [ -s /tmp/t ]; then
        echo "  -- ERRORS found in /var/log/bigbluebutton/* -- "
        cat /tmp/t
        echo
    fi

    if [ -d $SERVLET_LOGS ]; then
      rm -rf /tmp/t
      $SUDO grep --directories=skip Exception $SERVLET_LOGS/* | grep -v CacheExceptionHandlerFactory > /tmp/t
      if [ -s /tmp/t ]; then
        echo "   -- Exceptions found in $SERVLET_LOGS/ -- "
        cat /tmp/t
        echo
      fi
    fi

    rm -rf /tmp/t
    if [ -s /var/log/nginx/error.log ]; then
        cat /var/log/nginx/error.log | grep -v "/fcs/ident2" > /tmp/t
        if [ -s /tmp/t ]; then
            echo "   -- Errors found in /var/log/nginx/error.log -- "
            cat /tmp/t
            echo
        fi
    fi

    if [ $DISTRIB_ID == "Ubuntu" ]; then
        rm -rf /tmp/t
        $SUDO grep --directories=skip -i exception /var/log/syslog > /tmp/t
        if [ -s /tmp/t ]; then
            echo "   -- Errors found in /var/log/syslog -- "
            cat /tmp/t
            echo
        fi
    fi

    rm -rf /tmp/t
    if [ -d /var/log/bigbluebutton ]; then
        $SUDO grep --directories=skip ERROR /var/log/bigbluebutton/* > /tmp/t
        if [ -s /tmp/t ]; then
            echo "   -- Errors found in /var/log/bigbluebutton -- "
            cat /tmp/t
            echo
        fi
    fi

    rm -rf /tmp/t
    if [ -d /var/log/bigbluebutton ]; then
        $SUDO grep --directories=skip -i exception /var/log/bigbluebutton/* > /tmp/t
        if [ -s /tmp/t ]; then
            echo "   -- Exceptions found in /var/log/bigbluebutton -- "
            cat /tmp/t
            echo
        fi
    fi

    #
    # Additional checks for record and playback
    #

    if [ -f /usr/local/bigbluebutton/core/scripts/bigbluebutton.yml ]; then
        bbb-record --check
    fi

    exit 0
fi



# if asked to print the version that's all we do
if [ -n "$HOST" ]; then
    need_root

    #
    # Update configuration for BigBlueButton web app
    #
    echo "Assigning $HOST for web application URL in ${SERVLET_DIR}/WEB-INF/classes/bigbluebutton.properties"

    $SUDO sed -i "s/bigbluebutton.web.serverURL=http[s]*:\/\/.*/bigbluebutton.web.serverURL=$PROTOCOL:\/\/$HOST/g" \
            ${SERVLET_DIR}/WEB-INF/classes/bigbluebutton.properties

    $SUDO sed -i "s/screenshareRtmpServer=.*/screenshareRtmpServer=$HOST/g" \
            ${SERVLET_DIR}/WEB-INF/classes/bigbluebutton.properties

    if ! grep -q server_names_hash_bucket_size /etc/nginx/nginx.conf; then
        $SUDO sed -i "s/gzip  on;/gzip  on;\n    server_names_hash_bucket_size  64;/g" /etc/nginx/nginx.conf
    fi

    #
    # Update bbb-apps-akka
    #
    echo "Assigning $HOST for web application URL in /usr/share/bbb-apps-akka/conf/application.conf"

    if [ -f /usr/share/bbb-apps-akka/conf/application.conf ]; then
        sed -i  "s/bbbWebAPI[ ]*=[ ]*\"[^\"]*\"/bbbWebAPI=\"${PROTOCOL}:\/\/$HOST\/bigbluebutton\/api\"/g" \
                /usr/share/bbb-apps-akka/conf/application.conf
        sed -i "s/deskshareip[ ]*=[ ]*\"[^\"]*\"/deskshareip=\"$HOST\"/g" \
                /usr/share/bbb-apps-akka/conf/application.conf
        # Fix to ensure application.conf has the latest shared secret
        SECRET=$(cat ${SERVLET_DIR}/WEB-INF/classes/bigbluebutton.properties | grep -v '#' | grep securitySalt | cut -d= -f2);
        sed -i "s/sharedSecret[ ]*=[ ]*\"[^\"]*\"/sharedSecret=\"$SECRET\"/g" \
                /usr/share/bbb-apps-akka/conf/application.conf
    fi

    #
    # Update api demos
    #
    if [ -f ${TOMCAT_DIR}/webapps/demo/bbb_api_conf.jsp ]; then
        echo "Assigning $HOST for api demos in ${TOMCAT_DIR}/webapps/demo/bbb_api_conf.jsp"
        $SUDO sed -i "s/BigBlueButtonURL = \"http[s]*:\/\/\([^\"\/]*\)\([\"\/]\)/BigBlueButtonURL = \"$PROTOCOL:\/\/$HOST\2/g" \
                ${TOMCAT_DIR}/webapps/demo/bbb_api_conf.jsp
    fi



    if [ -f ${LTI_DIR}/WEB-INF/classes/lti-config.properties ]; then
        echo "Assigning $HOST for LTI integration in ${LTI_DIR}/WEB-INF/classes/lti-config.properties"
        # We don't wat to guess on http/https as the lti endpoint may be a different BigBlueButton server
        sed -i "s/bigbluebuttonURL=http:\/\/.*/bigbluebuttonURL=http:\/\/$HOST\/bigbluebutton/g" \
                ${LTI_DIR}/WEB-INF/classes/lti-config.properties
        sed -i "s/bigbluebuttonURL=https:\/\/.*/bigbluebuttonURL=https:\/\/$HOST\/bigbluebutton/g" \
                ${LTI_DIR}/WEB-INF/classes/lti-config.properties
        sed -i "s/ltiEndPoint=.*/ltiEndPoint=$HOST/g" \
                ${LTI_DIR}/WEB-INF/classes/lti-config.properties
    fi


    if [ -f /usr/local/bigbluebutton/core/scripts/bigbluebutton.yml ]; then
        echo "Assigning $HOST for record and playback in /usr/local/bigbluebutton/core/scripts/bigbluebutton.yml"
        change_yml_value /usr/local/bigbluebutton/core/scripts/bigbluebutton.yml playback_host $HOST
    fi

    if [ -f /usr/local/bigbluebutton/bbb-webhooks/config/default.yml ]; then
        echo "Assigning $HOST for webhooks in /usr/local/bigbluebutton/bbb-webhooks/config/default.yml"
        change_yml_value /usr/local/bigbluebutton/bbb-webhooks/config/default.yml serverDomain $HOST
    fi

    echo -n "Assigning $HOST for playback of recordings: "
    for metadata in $(find /var/bigbluebutton/published /var/bigbluebutton/unpublished -name metadata.xml); do
        echo -n "."
        # Ensure we update both types of URLs
        sed -i "/<link>/{s/http:\/\/\([^\"\/]*\)\/playback\/$type\([^<]\)/http:\/\/$HOST\/playback\/$type\2/g}" $metadata
        sed -i "/<link>/{s/https:\/\/\([^\"\/]*\)\/playback\/$type\([^<]\)/https:\/\/$HOST\/playback\/$type\2/g}" $metadata

        sed -i "/<link>/{s/http:\/\/\([^\"\/]*\)\/playback\/$type\([^<]\)/http:\/\/$HOST\/playback\/$type\2/g}" $metadata
        sed -i "/<link>/{s/https:\/\/\([^\"\/]*\)\/playback\/$type\([^<]\)/https:\/\/$HOST\/playback\/$type\2/g}" $metadata
        sed -i "/<link>/{s/http:\/\/\([^\"\/]*\)\/podcast\/$type\([^<]\)/http:\/\/$HOST\/podcast\/$type\2/g}" $metadata
        sed -i "/<link>/{s/https:\/\/\([^\"\/]*\)\/podcast\/$type\([^<]\)/https:\/\/$HOST\/podcast\/$type\2/g}" $metadata
        sed -i "/<link>/{s/http:\/\/\([^\"\/]*\)\/notes\/$type\([^<]\)/http:\/\/$HOST\/notes\/$type\2/g}" $metadata
        sed -i "/<link>/{s/https:\/\/\([^\"\/]*\)\/notes\/$type\([^<]\)/https:\/\/$HOST\/notes\/$type\2/g}" $metadata
        sed -i "/<link>/{s/http:\/\/\([^\"\/]*\)\/recording\/$type\([^<]\)/htts:\/\/$HOST\/recording\/$type\2/g}" $metadata
        sed -i "/<link>/{s/https:\/\/\([^\"\/]*\)\/recording\/$type\([^<]\)/https:\/\/$HOST\/recording\/$type\2/g}" $metadata

        #
        # Update thumbnail links
        #
        sed -i "s/<image width=\"\([0-9]*\)\" height=\"\([0-9]*\)\" alt=\"\([^\"]*\)\">\(http[s]*\):\/\/[^\/]*\/\(.*\)/<image width=\"\1\" height=\"\2\" alt=\"\3\">\4:\/\/$HOST\/\5/g" $metadata
    done
    echo

    #
    # Update HTML5 client
    #
    if [ -f $HTML5_CONFIG_OLD ]; then
        WS=$(cat $SERVLET_DIR/WEB-INF/classes/bigbluebutton.properties | grep -v '#' | sed -n '/^bigbluebutton.web.serverURL/{s/.*=//;p}' | sed 's/https/wss/g' | sed s'/http/ws/g')
        sed -i "s|\"wsUrl.*|\"wsUrl\": \"$WS/bbb-webrtc-sfu\",|g" $HTML5_CONFIG_OLD
    fi

    if [ -f $HTML5_CONFIG ]; then
        WS=$(cat $SERVLET_DIR/WEB-INF/classes/bigbluebutton.properties | grep -v '#' | sed -n '/^bigbluebutton.web.serverURL/{s/.*=//;p}' | sed 's/https/wss/g' | sed s'/http/ws/g')

        yq w -i $HTML5_CONFIG public.kurento.wsUrl "$WS/bbb-webrtc-sfu"
        yq w -i $HTML5_CONFIG public.note.url      "$PROTOCOL://$HOST/pad"
        chown meteor:meteor $HTML5_CONFIG

        #if [ -f $KURENTO_CONFIG ]; then
        #    yq w -i $KURENTO_CONFIG kurento[0].url "ws://$HOST:8888/kurento"
        #    chown bigbluebutton:bigbluebutton $KURENTO_CONFIG
        #fi
    fi

    #
    # Update ESL passwords in three configuration files
    #
    ESL_PASSWORD=$(cat /usr/share/bbb-fsesl-akka/conf/application.conf | grep password | head -n 1 | sed 's/.*="//g' | sed 's/"//g')
    if [ "$ESL_PASSWORD" == "ClueCon" ]; then
        ESL_PASSWORD=$(openssl rand -hex 8)
        sudo sed -i "s/ClueCon/$ESL_PASSWORD/g" /usr/share/bbb-fsesl-akka/conf/application.conf
    fi

    sudo yq w -i /usr/local/bigbluebutton/bbb-webrtc-sfu/config/default.yml freeswitch.esl_password "$ESL_PASSWORD"
    sudo xmlstarlet edit --inplace --update 'configuration/settings//param[@name="password"]/@value' --value $ESL_PASSWORD /opt/freeswitch/etc/freeswitch/autoload_configs/event_socket.conf.xml


    echo "Restarting the BigBlueButton $BIGBLUEBUTTON_RELEASE ..."
    stop_bigbluebutton
    update_gstreamer
    echo
    start_bigbluebutton

    exit 0
fi


if [ $RESTART ]; then
    need_root
    check_configuration

    echo "Restarting BigBlueButton $BIGBLUEBUTTON_RELEASE ..."

    stop_bigbluebutton
    update_gstreamer
    start_bigbluebutton
    check_state
fi

if [ $CLEAN ]; then
    need_root
    check_configuration

    echo "Restarting BigBlueButton $BIGBLUEBUTTON_RELEASE (and cleaning out all log files) ..."

    stop_bigbluebutton
    update_gstreamer

    #
    # Clean log files
    #

    echo " ... cleaning log files"
    rm -f /var/log/bigbluebutton/*.log

    rm -f /opt/freeswitch/var/log/freeswitch/*.log
    rm -f /opt/freeswitch/var/log/freeswitch/*.log.*

    #
    # Clean out the log files for record and playback
    #
    rm -f /var/log/bigbluebutton/bbb-rap-worker.log*
    rm -f /var/log/bigbluebutton/bbb-rap-resque.log*
    rm -f /var/log/bigbluebutton/archive.log*
    if [ -d /var/log/bigbluebutton/html5 ]; then
        rm -f /var/log/bigbluebutton/html5/*
    fi

    if [ -d /var/log/bigbluebutton/podcast ]; then
        rm -f /var/log/bigbluebutton/podcast/*
    fi

    if [ -d /var/log/bigbluebutton/presentation ]; then
        rm -f /var/log/bigbluebutton/presentation/*
    fi

    if [[ $SERVLET_LOGS ]]; then
        rm -rf $SERVLET_LOGS/*
    fi

    # Check if we are storing HTML5 logs in the server
    HTML5_SERVER_LOG=0
    if [[ -f /var/log/nginx/html5-client.log ]]; then
        HTML5_SERVER_LOG=1
    fi

    rm -rf /var/log/nginx/*

    # Revert HTML5 client logs to their original permissions
    if [ $HTML5_SERVER_LOG ]; then
        touch /var/log/nginx/html5-client.log
        chown www-data:adm /var/log/nginx/html5-client.log
        chmod 640 /var/log/nginx/html5-client.log
    fi

    #if [ $DISTRO == "ubuntu" ]; then
    #  mv /var/log/syslog /tmp/syslog.$$
    #  echo "" > /var/log/syslog
    #  chown syslog:adm /var/log/syslog
    #fi

    if [ -d /var/log/bbb-fsesl-akka ]; then
        rm -f /var/log/bbb-fsesl-akka/*
    fi

  if [ -d /var/log/bbb-apps-akka ]; then
        rm -f /var/log/bbb-apps-akka/*
    fi

    if [ -d /var/log/bbb-webrtc-sfu ]; then
        rm -f /var/log/bbb-webrtc-sfu/*
    fi

    if [ -d /var/log/redis ]; then
        rm -f /var/log/redis/*
    fi

    if [ -d /var/log/mongodb ]; then
        rm -f /var/log/mongodb/*
    fi

    if [ -d /var/log/kurento-media-server ]; then
        rm -f /var/log/kurento-media-server/*
    fi

    start_bigbluebutton
    check_state
fi

if [ $NETWORK ]; then
    netstat -ant | egrep ":1935|:80|:443\ " | egrep -v ":::|0.0.0.0" > /tmp/t_net
    REMOTE=$(cat /tmp/t_net | cut -c 45-68 | cut -d ":" -f1 | sort | uniq)

    if [ "$REMOTE" != "" ]; then
        echo -e "netstat\t\t\t80\t443\t1935"
        for IP in $REMOTE ; do
            PORT_1935=$(cat /tmp/t_net | grep :1935 | cut -c 45-68 | cut -d ":" -f1 | grep $IP | wc -l)
            PORT_80=$(cat /tmp/t_net | grep :80 | cut -c 45-68 | cut -d ":" -f1 | grep $IP | wc -l )
	    PORT_443=$(cat /tmp/t_net | grep :443 | cut -c 45-68 | cut -d ":" -f1 | grep $IP | wc -l )

            echo -e "$IP\t\t$PORT_80\t$PORT_443\t$PORT_1935"
        done
    fi
    rm /tmp/t_net
fi

if [ $WATCH ]; then
    need_root
    watch -n 2 "top -n 1 -b | head -n 5; echo; bbb-conf --network; bbb-conf --debug"
fi<|MERGE_RESOLUTION|>--- conflicted
+++ resolved
@@ -650,15 +650,6 @@
         fi
     fi
 
-<<<<<<< HEAD
-    if [ "$IP" != "$NGINX_IP" ] && [ "_" != "$NGINX_IP" ]; then
-        if [ "$IP" != "$HOSTS" ]; then
-            echo "# IP does not match:"
-            echo "#                           IP from ifconfig: $IP"
-            echo "#   /etc/nginx/sites-available/bigbluebutton: $NGINX_IP"
-        fi
-    fi
-=======
     # Depreciated: BigBlueButton must be installed with a valid hostname, so comparing a hostnae to IP address
     # does not provide any useful information.
     #if [ "$IP" != "$NGINX_IP" ]; then
@@ -668,7 +659,6 @@
     #        echo "#   /etc/nginx/sites-available/bigbluebutton: $NGINX_IP"
     #    fi
     #fi
->>>>>>> 1880c0b5
 
     if [ -f /var/lib/tomcat7/webapps/demo/bbb_api_conf.jsp ]; then
         #
@@ -1018,54 +1008,8 @@
         echo
     fi
 
-<<<<<<< HEAD
-    if [ "$SIP_NGINX_IP" != $IP ]; then
-=======
-    #
-    # Check that BigBlueButton can connect to port 1935
-    #
-    if [ -f /usr/share/red5/red5-server.jar ]; then
-      if [[ ! -z $NGINX_IP && $DISTRIB_ID != "centos" ]]; then
-        if ! nc -w 3 $NGINX_IP 1935 > /dev/null; then
-            echo "# Error: Unable to connect to port 1935 (RTMP) on $NGINX_IP"
-            echo
-        fi
-      fi
-    fi
-
-
-    if [ -f /usr/share/red5/red5-server.jar ]; then
-      BBB_SIP_APP_IP=$(cat /usr/share/red5/webapps/sip/WEB-INF/bigbluebutton-sip.properties | grep -v '#' | sed -n '/^bbb.sip.app.ip=/{s/.*=//;s/;//;p}')
-      if [ $BBB_SIP_APP_IP != "127.0.0.1" ]; then
-        if [ "$BBB_SIP_APP_IP" != $IP ]; then
-            echo "# Warning: The setting of $BBB_SIP_APP_IP for bbb.sip.app.ip in"
-            echo "#"
-            echo "#    /usr/share/red5/webapps/sip/WEB-INF/bigbluebutton-sip.properties"
-            echo "#"
-            echo "# does not match the local IP address ($IP)."
-            echo "# (This is OK if you've manually changed the values to an external "
-            echo "# FreeSWITCH server.)"
-            echo
-        fi
-
-        SIP_IP=$(netstat -ant | grep 5060 | head -n1 | awk -F" " '{print $4}' | cut -d: -f1)
-        if [ -z $SIP_IP ]; then
-            echo "# Error: Could not detect FreeSWITCH listening on port 5060"
-            echo
-        else
-            if [ "$BBB_SIP_APP_IP" != $SIP_IP ]; then
-                echo "# Error: FreeSWITCH is listening on IP address $SIP_IP for SIP calls, but "
-                echo "# The IP address ($BBB_SIP_APP_IP) set bbb.sip.app.ip."
-                echo "#"
-                echo
-            fi
-        fi
-      fi
-    fi
-
     if [ "$(yq r /usr/share/meteor/bundle/programs/server/assets/app/config/settings.yml public.media.sipjsHackViaWs)" == "false" ]; then
       if [ "$SIP_NGINX_IP" != $IP ]; then
->>>>>>> 1880c0b5
         if [ "$SIP_NGINX_IP" != "\$freeswitch_addr" ]; then
             echo "# Warning: The setting of $SIP_NGINX_IP for proxy_pass in"
             echo "#"
@@ -1326,24 +1270,6 @@
         echo "                              port: 443 ssl"
     fi
 
-<<<<<<< HEAD
-=======
-    if [ ]; then # Depreciated
-      BBB_CLIENT_DOC_ROOT=$(cat /etc/bigbluebutton/nginx/client.nginx | grep -v '#' | grep \/client -A 1 | head -n 2 | grep root | sed -n '{s/[ \t]*root[ ]*//;s/;//;p}')
-      echo "                    bbb-client dir: $BBB_CLIENT_DOC_ROOT"
-
-      echo
-      echo "/var/www/bigbluebutton/client/conf/config.xml (bbb-client)"
-      PORT_IP=$(cat /var/www/bigbluebutton/client/conf/config.xml | sed -n '/porttest /{s/.*host="//;s/".*//;p}')
-      echo "                Port test (tunnel): $PORT_IP"
-
-      RED5_IP=$(cat /var/www/bigbluebutton/client/conf/config.xml | sed -n '/uri.*video/{s/.*rtmp[s]*:\/\///;s/\/.*//;p}')
-      WEBRTC_ENABLED_CLIENT=$(xmlstarlet sel -t -m "config/modules/module[@name='PhoneModule']" -v @useWebRTCIfAvailable /var/www/bigbluebutton/client/conf/config.xml)
-      echo "                              red5: $RED5_IP"
-      echo "              useWebrtcIfAvailable: $WEBRTC_ENABLED_CLIENT"
-    fi
-
->>>>>>> 1880c0b5
     echo
     echo "$FREESWITCH_VARS (FreeSWITCH)"
     echo "                       local_ip_v4: $(xmlstarlet sel -t -m '//X-PRE-PROCESS[@cmd="set" and starts-with(@data, "local_ip_v4=")]' -v @data $FREESWITCH_VARS | sed 's/local_ip_v4=//g')"
