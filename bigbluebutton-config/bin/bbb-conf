#!/bin/bash
#
# BlueButton open source conferencing system - https://www.bigbluebutton.org/
#
# Copyright (c) 2020 BigBlueButton Inc. and by respective authors (see below).
#
# This program is free software; you can redistribute it and/or modify it under the
# terms of the GNU Lesser General Public License as published by the Free Software
# Foundation; either version 3.0 of the License, or (at your option) any later
# version.
#
# BigBlueButton is distributed in the hope that it will be useful, but WITHOUT ANY
# WARRANTY; without even the implied warranty of MERCHANTABILITY or FITNESS FOR A
# PARTICULAR PURPOSE. See the GNU Lesser General Public License for more details.
#
# You should have received a copy of the GNU Lesser General Public License along
# with BigBlueButton; if not, see <https://www.gnu.org/licenses/>.
#
# Author(s):
#   Fred Dixon <ffdixon@bigbluebutton.org>
#   Sebastian Schneider <seb.sschneider@gmail.com>
#   Ghazi Triki <ghazi.nocturne@gmail.com>
#
# Changelog:
#   2009-10-18 FFD  Initial Version
#   2009-11-05 FFD  Updated for 0.62
#   2009-12-09 FFD  Updated for 0.63
#   2009-12-11 FFD  Added ability to switch conference servers
#   2009-12-12 FFD  Added cleaning and watching of log files
#   2010-01-05 FFD  Added zipping of log files
#   2010-01-18 FFD  Added resetting of environment back to using packages
#   2010-03-02 JRT  Added trunk checkout options / fixed bbb-apps instructions
#   2010-04-02 FFD  Updated for 0.64
#   2010-06-21 SEB  Cleaned up some code / Updated for 0.70
#   2010-06-25 SEB  Added ability to change the security secret
#   2010-06-30 SEB  Added some extra error checking
#   2010-07-06 SEB  Added more error checking and report messages
#   2010-09-15 FFD  Updates for 0.71-dev
#   2010-10-16 FFD  Updates for 0.71-beta
#   2010-11-06 FFD  Added logic to ensure red5 shuts down
#   2010-12-12 FFD  Fixed bug #778
#   2010-12-12 FFD  Added support for Intalio VM
#   2010-02-28 FFD  Fixed #834
#   2011-06-26 FFD  Updates for 0.8
#   2012-01-14 FFD  Testing the development environment for 0.8
#   2012-02-22 FFD  Updates to development environment
#   2012-04-27 FFD  Added sum of version numbers in --check
#   2013-02-03 FFD  Updated for changes to parameters for 0.81 in bigbluebutton-sip.properties
#   2013-11-07 FFD  Finished 0.81
#   2014-01-13 FFD  Working on updates for 0.9.0
#   2014-03-10 GUG  Enable WebRTC
#   2015-03-12 FFD  Added start/stop of HTML5 server
#   2016-01-13 FFD  Updates for 1.0
#   2016-02-28 FFD  Updates to support HTTPS configuration
#   2016-05-28 FFD  Initial updates for 1.1-dev
#   2016-08-15 GTR  Archive more logs with zip option and show more applications with status
#   2016-10-17 GTR  Added redis to checked server components & added ownership check for video and freeswitch recording directories
#   2017-04-08 FFD  Cleanup for 1.1-beta
#   2018-11-22 MNE  Dynamically detect if sudo is needed
#   2018-12-09 GTR  More logs cleanup
#   2019-02-08 GTR  Updates for 2.2 after extracting bbb-web to a standalone server application
#   2019-03-14 FFD  Refactoring and cleanup for 2.2
#   2019-05-14 FFD  Added more checks for configuration issues
#   2019-07-08 GTR  Set IP for all recording formats
#   2019-10-31 GTR  Set IP and shared secret for bbb-webhooks
#   2019-11-09 GTR  Keep HTML5 client logs permissions when cleaning logs
#   2020-05-20 NJH  Add port 443 to --Network and clean up tmp file.
#   2020-06-23 JFS  Remove defaultGuestPolicy warning for HTML5 client
#   2020-10-22 AGG  Removing Flash/Red5 related code (yay!)
#   2021-07-16 JFS  Add defaultMeetingLayout information

#set -x
#set -e

PATH=$PATH:/sbin

if [[ "$(id -u)" != "0" ]]; then
    if [[ -x "$(which sudo)" ]]; then
        SUDO="$(which sudo)"
    else
        echo "bbb-conf must be ran as root!" && exit 1
    fi
fi

if [[ ! -f /etc/bigbluebutton/bigbluebutton-release ]]; then
    echo
    echo "# BigBlueButton does not appear to be installed.  Could not"
    echo "# locate: /etc/bigbluebutton/bigbluebutton-release"
    echo
    exit 1
fi

# Load the content of the file as variables
source /etc/bigbluebutton/bigbluebutton-release

#
# Figure out our environment (Debian vs. CentOS)
#

if [ -f /etc/centos-release ] || [ -f /etc/system-release ]; then
    DISTRIB_ID=centos
    TOMCAT_USER=tomcat
    TOMCAT_DIR=/var/lib/$TOMCAT_USER
    SERVLET_LOGS=/usr/share/tomcat/logs
    REDIS_SERVICE=redis.service
else
    . /etc/lsb-release    # Get value for DISTRIB_ID
    if [ "$DISTRIB_CODENAME" == "bionic" ]; then
      TOMCAT_USER=tomcat8
    fi
    if [ "$DISTRIB_CODENAME" == "xenial" ]; then
      TOMCAT_USER=tomcat7
    fi
    TOMCAT_DIR=/var/lib/$TOMCAT_USER
    SERVLET_LOGS=$TOMCAT_DIR/logs
    REDIS_SERVICE=redis-server
fi

# Common to Ubuntu and CentOS
FREESWITCH_VARS=/opt/freeswitch/etc/freeswitch/vars.xml
FREESWITCH_EXTERNAL=/opt/freeswitch/etc/freeswitch/sip_profiles/external.xml
FREESWITCH_PID=/opt/freeswitch/var/run/freeswitch/freeswitch.pid
FREESWITCH_EVENT_SOCKET=/opt/freeswitch/etc/freeswitch/autoload_configs/event_socket.conf.xml

LTI_DIR=/usr/share/bbb-lti

if [ -f /usr/share/bbb-web/WEB-INF/classes/bigbluebutton.properties ]; then
    SERVLET_DIR=/usr/share/bbb-web
else
    SERVLET_DIR=/var/lib/tomcat7/webapps/bigbluebutton
fi


get_properties_value() {
    key="$1"
    file="$2"
    if [[ -f $file ]]; then
        val=$(grep "^$key" "$file"| cut -d = -f 2-)
        echo "$val"
        return 0
    fi
    return 1
}
get_bbb_web_config_value() {
    key="$1"
    val="$(get_properties_value "$key" "$BBB_WEB_ETC_CONFIG")"
    if [[ -n $val ]]; then
        echo "$val"
        return 0
    fi
    val="$(get_properties_value "$key" "$BBB_WEB_CONFIG")"
    if [[ -n $val ]]; then
        echo "$val"
        return 0
    fi
    return 1
}

RECORD_CONFIG=/usr/local/bigbluebutton/core/scripts/bigbluebutton.yml

HTML5_CONFIG_OLD=/usr/share/meteor/bundle/programs/server/assets/app/config/settings-production.json
HTML5_DEFAULT_CONFIG=/usr/share/meteor/bundle/programs/server/assets/app/config/settings.yml
HTML5_ETC_CONFIG=/etc/bigbluebutton/bbb-html5.yml
if [ -f $HTML5_ETC_CONFIG ]; then
    HTML5_CONFIG=$(yq m -x $HTML5_DEFAULT_CONFIG $HTML5_ETC_CONFIG)
else
    HTML5_CONFIG=$(yq r $HTML5_DEFAULT_CONFIG)
fi

KURENTO_DEFAULT_CONFIG=/usr/local/bigbluebutton/bbb-webrtc-sfu/config/default.yml
KURENTO_ETC_CONFIG=/etc/bigbluebutton/bbb-webrtc-sfu/production.yml
if [ -f $KURENTO_ETC_CONFIG ]; then
    KURENTO_CONFIG=$(yq m -x $KURENTO_DEFAULT_CONFIG $KURENTO_ETC_CONFIG)
else
    KURENTO_CONFIG=$(yq r $KURENTO_DEFAULT_CONFIG)
fi

BBB_WEB_CONFIG="$SERVLET_DIR/WEB-INF/classes/bigbluebutton.properties"
BBB_WEB_ETC_CONFIG="/etc/bigbluebutton/bbb-web.properties"
NGINX_IP=$(cat /etc/nginx/sites-available/bigbluebutton | grep -v '#' | sed -n '/server_name/{s/.*server_name[ ]*//;s/;//;p}' | cut -d' ' -f1 | head -n 1)
SIP_CONFIG=/etc/bigbluebutton/nginx/sip.nginx
SIP_NGINX_IP=$(cat $SIP_CONFIG |  grep -v '#' | sed -n '/proxy_pass/{s/.*proxy_pass http[s]*:\/\///;s/:.*//;p}' | head -n 1)

NCPU=$(nproc --all)

BBB_USER=bigbluebutton

TURN=$SERVLET_DIR/WEB-INF/classes/spring/turn-stun-servers.xml
TURN_ETC_CONFIG=/etc/bigbluebutton/turn-stun-servers.xml
if [ -f "$TURN_ETC_CONFIG" ]; then
    TURN=$TURN_ETC_CONFIG
fi
STUN="$(xmlstarlet sel -N x="http://www.springframework.org/schema/beans" -t -m '_:beans/_:bean[@class="org.bigbluebutton.web.services.turn.StunTurnService"]/_:property[@name="stunServers"]/_:set/_:ref' -v @bean -nl $TURN)"

PROTOCOL=http
if [ -f $SERVLET_DIR/WEB-INF/classes/bigbluebutton.properties ]; then
    SERVER_URL=$(get_bbb_web_config_value bigbluebutton.web.serverURL | sed -n '{s/.*\///;p}')
    if get_bbb_web_config_value bigbluebutton.web.serverURL | grep -q https; then
        PROTOCOL=https
    fi
fi

#
# We're going to give ^bigbluebutton.web.logoutURL a default value (if undefined) so bbb-conf does not give a warning
#
if [ -f $SERVLET_DIR/WEB-INF/classes/bigbluebutton.properties ]; then
    if [ -z "$(get_bbb_web_config_value bigbluebutton.web.logoutURL)" ]; then
        echo "bigbluebutton.web.logoutURL=default" >> $BBB_WEB_ETC_CONFIG
    fi
fi

#
# Determine IP so it works on multilingual installations
#

if LANG=c ifconfig | grep -q 'venet0:0'; then
    IP=$(ifconfig | grep -v '127.0.0.1' | grep -E "[0-9]*\.[0-9]*\.[0-9]*\.[0-9]*" | tail -1 | cut -d: -f2 | awk '{ print $1}')
else
    IP=$(ifconfig $(route | grep ^default | head -1 | sed "s/.* //") | awk '/inet /{ print $2}' | cut -d: -f2)
fi

if [ -z "$IP" ]; then
    if [ $DISTRIB_ID == "centos" ]; then
        IP=$(hostname -I | sed 's/ .*//g')
    fi
fi

#
# Calculate total memory on this server
#
MEM=$(grep MemTotal /proc/meminfo | awk '{print $2}')
MEM=$((MEM/1000))

#
# Check if the function has a value and, if not, print an error message
# $1 -- name of value
# $2 -- location of value
# $3 -- value to check
#
check_no_value() {
    if [ -z $3 ]; then
        echo "# Tried to check $1 in"
        echo "#    $2"
        echo "# but value is empty."
        exit 1
    fi
}

check_file() {
    if [ ! -f $1 ]; then
        echo "# File does not exist: $1"
    fi
}

print_header() {
    if [ ! $HEADER ]; then
        echo
        echo "# Potential problems described below"
        HEADER=1
    fi
}

need_root() {
    if [ $EUID != 0 ]; then
        echo "Need to be root to run this option"
        exit 1
    fi
}



usage() {
    echo "BigBlueButton Configuration Utility - Version $BIGBLUEBUTTON_RELEASE"
    echo
    echo "   bbb-conf [options]"
    echo
    echo "Configuration:"
    echo "   --version                        Display BigBlueButton version (packages)"
    echo "   --setip <IP/hostname>            Set IP/hostname for BigBlueButton"
    echo "   --setsecret <secret>             Change the shared secret in bigbluebutton.properties"
    echo
    echo "Monitoring:"
    echo "   --check                          Check configuration files and processes for problems"
    echo "   --debug                          Scan the log files for error messages"
    echo "   --watch                          Scan the log files for error messages every 2 seconds"
    echo "   --network                        View network connections on 80, 443 and 1935 by IP address. 1935 is deprecated. You will need to modify bbb-conf if you have custom ports."
    echo "   --secret                         View the URL and shared secret for the server"
    echo "   --lti                            View the URL and secret for LTI (if installed)"
    echo
    echo "Administration:"
    echo "   --restart                        Restart BigBlueButton"
    echo "   --stop                           Stop BigBlueButton"
    echo "   --start                          Start BigBlueButton"
    echo "   --clean                          Restart and clean all log files"
    echo "   --status                         Display running status of components"
    echo "   --zip                            Zip up log files for reporting an error"
    echo
}

# utility function to make a copy of the conf file
check_and_backup () {
    # can we write to the configuration file?
    if [ ! -w $1 ]; then
        echo "Cannot write to $1!"
        exit 1
    fi

    # let's see if we need a copy
    if [ "$TO_BACKUP" = "Y" ]; then
        cp $1 $1.bak
        TO_BACKUP="N"
    fi
}

# 3 paramenter: the file, the variable name, the new value
change_var_value () {
    check_and_backup $1
    sed -i "s<^[[:blank:]#]*\(${2}\).*<\1=${3}<" $1
}

# same as change_var_value but with quotes
change_var_salt() {
    check_and_backup $1
    sed -i "s<^[[:blank:]#]*\(${2}\).*<\1="${3}"<" $1
}

# comment lines matching $2 ($1 is the file)
comment () {
    check_and_backup $1
    sed -i "s<^[[:blank:]]*\(${2}.*\)<#\1<" $1
}

change_yml_value () {
    sed -i "s<^\([[:blank:]#]*\)\(${2}\): .*<\1\2: ${3}<" $1
}


# comment lines matching $2 ($1 is the file)
uncomment () {
    check_and_backup $1
    sed -i "s<^[#[:blank:]]*\(${2}.*\)<\1<" $1
}

stop_bigbluebutton () {
    echo "Stopping BigBlueButton"

    if [ -f /usr/lib/systemd/system/bbb-html5.service ]; then
        HTML5="mongod bbb-html5 bbb-webrtc-sfu kurento-media-server"
    fi

    if [ -f /usr/lib/systemd/system/bbb-webhooks.service ]; then
        WEBHOOKS=bbb-webhooks
    fi

    if [ -f /usr/share/etherpad-lite/settings.json ]; then
        ETHERPAD=etherpad
    fi

    if [ -f /lib/systemd/system/bbb-web.service ]; then
        BBB_WEB=bbb-web
    fi

    if [ -f /usr/share/bbb-lti/WEB-INF/classes/lti-config.properties ]; then
        BBB_LTI=bbb-lti
    fi

    if systemctl list-units --full -all | grep -q $TOMCAT_USER.service; then
      TOMCAT_SERVICE=$TOMCAT_USER
    fi

    systemctl stop $TOMCAT_SERVICE nginx freeswitch $REDIS_SERVICE bbb-apps-akka bbb-fsesl-akka bbb-rap-resque-worker.service bbb-rap-starter.service bbb-rap-caption-inbox.service $HTML5 $WEBHOOKS $ETHERPAD $BBB_WEB $BBB_LTI
}

start_bigbluebutton () {
    #
    # Apply any local configuration options (if exists)
    #
    if [ -x /etc/bigbluebutton/bbb-conf/apply-config.sh ]; then
        echo
        echo "Applying updates in /etc/bigbluebutton/bbb-conf/apply-config.sh: "
        /etc/bigbluebutton/bbb-conf/apply-config.sh
        echo
    fi

    if [ -f /opt/freeswitch/var/log/freeswitch/freeswitch.log ]; then
        if grep -q "Failure to connect to CORE_DB sofia_reg_external" /opt/freeswitch/var/log/freeswitch/freeswitch.log; then
            # See: https://docs.bigbluebutton.org/install/install.html#freeswitch-fails-to-bind-to-ipv4
            echo "Clearing the FreeSWITCH database."
            rm -rf /opt/freeswitch/var/lib/freeswitch/db/*
        fi
    fi

    echo "Starting BigBlueButton"
    if [ -f /usr/lib/systemd/system/bbb-html5.service ]; then
        HTML5="mongod bbb-html5 bbb-webrtc-sfu kurento-media-server"
    fi

    if [ -f /usr/lib/systemd/system/bbb-webhooks.service ]; then
        WEBHOOKS=bbb-webhooks
    fi

    if [ -f /usr/share/etherpad-lite/settings.json ]; then
        ETHERPAD=etherpad
    fi

    if [ -f /lib/systemd/system/bbb-web.service ]; then
        BBB_WEB=bbb-web
    fi

    if [ -f /usr/share/bbb-lti/WEB-INF/classes/lti-config.properties ]; then
        BBB_LTI=bbb-lti
    fi

    if systemctl list-units --full -all | grep -q $TOMCAT_USER.service; then
        TOMCAT_SERVICE=$TOMCAT_USER
    fi

    systemctl start $TOMCAT_SERVICE nginx freeswitch $REDIS_SERVICE bbb-apps-akka bbb-fsesl-akka bbb-rap-resque-worker bbb-rap-starter.service bbb-rap-caption-inbox.service $HTML5 $WEBHOOKS $ETHERPAD $BBB_WEB $BBB_LTI

    if [ -f /usr/lib/systemd/system/bbb-html5.service ]; then
        systemctl start mongod
        sleep 3
        systemctl start bbb-html5
    fi
}

display_bigbluebutton_status () {
    units="nginx freeswitch $REDIS_SERVICE bbb-apps-akka bbb-fsesl-akka"

    if [ -d $TOMCAT_DIR ]; then
        units="$units $TOMCAT_USER"
    fi

    if [ -f /usr/lib/systemd/system/bbb-html5.service ]; then
        units="$units mongod bbb-html5 bbb-webrtc-sfu kurento-media-server"

        for i in `seq 8888 8890`; do
            # check if multi-kurento setup is configured
            if [ -f /usr/lib/systemd/system/kurento-media-server-${i}.service ]; then
                if systemctl is-enabled kurento-media-server-${i}.service > /dev/null; then
                    units="$units kurento-media-server-${i}"
                fi
            fi
        done

        source /usr/share/meteor/bundle/bbb-html5-with-roles.conf

        if [ -f /etc/bigbluebutton/bbb-html5-with-roles.conf ]; then
          source /etc/bigbluebutton/bbb-html5-with-roles.conf
        fi

        for ((i = 1 ; i <= $NUMBER_OF_BACKEND_NODEJS_PROCESSES; i++)); do
          units="$units bbb-html5-backend@$i"
        done

        for ((i = 1; i <= $NUMBER_OF_FRONTEND_NODEJS_PROCESSES; i++)); do
          units="$units bbb-html5-frontend@$i"
        done
    fi

    if [ -f /usr/share/etherpad-lite/settings.json ]; then
        units="$units etherpad"
    fi

    if [ -f /lib/systemd/system/bbb-web.service ]; then
        units="$units bbb-web"
    fi

    if [ -f /usr/lib/systemd/system/bbb-webhooks.service ]; then
        units="$units bbb-webhooks"
    fi

    if [ -f /lib/systemd/system/bbb-lti.service ]; then
        units="$units bbb-lti"
    fi

    if systemctl list-units --full -all | grep -q $TOMCAT_USER.service; then
      TOMCAT_SERVICE=$TOMCAT_USER
    fi

    line='——————————————————————►'
    for unit in $units; do
        status=$(systemctl is-active "$unit")
        if [ "$status" = "active" ]; then
            printf "%s %s [✔ - $status]\n" $unit "${line:${#unit}}"
        else
            printf "%s %s [✘ - $status]\n" $unit "${line:${#unit}}"
        fi
    done
}

if [ $# -eq 0 ]; then
    usage
    exit 1
fi

# Parse the parameters
while [ $# -gt 0 ]; do
    if [ "$1" = "-stop" -o "$1" = "--stop" ]; then
        need_root
        stop_bigbluebutton
        exit 0
    fi

    if [ "$1" = "-start" -o "$1" = "--start" ]; then
        need_root
        start_bigbluebutton
        exit 0
    fi

    if [ "$1" = "-check" -o "$1" = "--check" -o "$1" = "-c" ]; then
        CHECK=1
        shift;shift
        continue
    fi

    if [ "$1" = "--version" -o "$1" = "-version" -o "$1" = "-v" ]; then
        VERSION=1
        shift
        continue
    fi

    if [ "$1" = "--debug" -o "$1" = "-debug" -o "$1" = "-d" ]; then
        DEBUG=1
        shift
        continue
    fi

    if [ "$1" = "--clean" -o "$1" = "-clean" ]; then
        CLEAN=1
        shift
        continue
    fi

    if [ "$1" = "--watch" -o "$1" = "-watch" -o "$1" = "-w" ]; then
        WATCH=1
        shift
        continue
    fi

    if [ "$1" = "--network" -o "$1" = "-network" -o "$1" = "-n" ]; then
        NETWORK=1
        shift
        continue
    fi

    if [ "$1" = "--zip" -o "$1" = "-zip" -o "$1" = "-z" ]; then
        ZIP=1
        shift
        continue
    fi

    if [ "$1" = "--status" -o "$1" = "-status" ]; then
        display_bigbluebutton_status
        exit 0
    fi

    if [ "$1" = "--restart" -o "$1" = "-restart" ]; then
        RESTART=1
        shift
        continue
    fi

    #
    # all other parameters requires at least 1 argument
    #

    if [ "$1" = "-setip" -o "$1" = "--setip" ]; then
        HOST="${2}"
        if [ -z "$HOST" ]; then
            echo "HOST IP=$IP"
        fi

        if echo $HOST|grep -q ":"; then
            HOST=$(echo ${2}|cut -d: -f1)
        fi
        shift; shift
        continue
    fi

    if [ "$1" = "--salt" -o "$1" = "-salt" -o "$1" = "--setsalt" -o "$1" = "--secret" -o "$1" = "-secret"  -o "$1" = "--setsecret" ]; then
        SECRET="${2}"
        if [ -z "$SECRET" ]; then
            BBB_WEB_URL=$(get_bbb_web_config_value bigbluebutton.web.serverURL)
            SECRET=$(get_bbb_web_config_value securitySalt)
            echo
            echo "    URL: $BBB_WEB_URL/bigbluebutton/"
            echo "    Secret: $SECRET"
            echo
            echo "    Link to the API-Mate:"
            echo "    https://mconf.github.io/api-mate/#server=$BBB_WEB_URL/bigbluebutton/&sharedSecret=$SECRET"
            echo
            exit 0
        fi
        shift; shift
        continue
    fi

    if [ "$1" = "--lti" -o "$1" = "-lti" ]; then
        if [ -z "$SECRET" ]; then
            if [ -f ${LTI_DIR}/WEB-INF/classes/lti-config.properties ]; then
                LTI_URL="${PROTOCOL}://"$(cat ${LTI_DIR}/WEB-INF/classes/lti-config.properties | grep -v '#' | sed -n '/^ltiEndPoint/{s/^.*=//;p}')'/lti/tool'
                CUSTOMER=$(cat ${LTI_DIR}/WEB-INF/classes/lti-config.properties | grep -v '#' | sed -n '/^ltiConsumer/{s/^.*=//;s/:.*//p}')
                SECRET=$(cat ${LTI_DIR}/WEB-INF/classes/lti-config.properties | grep -v '#' | sed -n '/^ltiConsumer/{s/^[^:]*://;p}')
                echo
                echo "       URL: $LTI_URL"
                echo "  Customer: $CUSTOMER"
                echo "    Secret: $SECRET"
                echo
                ICON_URL=$( echo $LTI_URL | sed 's/tool/images\/icon.ico/')
                echo "  Icon URL: $ICON_URL"
                echo
                echo
                exit 0
            fi
        fi
        shift; shift
        continue
    fi

    usage
    exit 1
done

print_bigbluebutton_version() {
    echo
    if [ $DISTRIB_ID == "centos" ]; then
        echo "BigBlueButton Server $BIGBLUEBUTTON_RELEASE ($(rpm -qa | grep bbb | grep -v bbb-demo | grep -v bbb-lti | grep -v bbb-redis | grep -v bbb-tomcat | grep -v freeswitch | sed 's/.*[0-9].[0-9].[0-9]-//g' | sed 's/\..*//g' | awk '{ sum+=$1} END {print sum}'))"
    else
        echo "BigBlueButton Server $BIGBLUEBUTTON_RELEASE ($(dpkg -l | grep bbb | grep -v bbb-demo | grep -v bbb-lti | sed -n '/[0-9].[0-9].[0-9]-/{s/.*[0-9].[0-9].[0-9]-//;s/;//;p}' | awk '{ sum+=$1} END {print sum}'))"
    fi
}


#
# Version
#
if [[ $VERSION ]]; then
    print_bigbluebutton_version
    echo
    dpkg -l | grep bbb
    exit 0
fi


#
# Set Shared Secret
#

if [[ $SECRET ]]; then
    need_root
    if get_properties_value securitySalt "$BBB_WEB_ETC_CONFIG" > /dev/null ; then
        change_var_salt "$BBB_WEB_ETC_CONFIG" securitySalt "$SECRET"
    else
        echo "securitySalt=$SECRET" >> "$BBB_WEB_ETC_CONFIG"
    fi

    if [ -f /usr/local/bigbluebutton/bbb-webhooks/config/default.yml ]; then
        change_yml_value /usr/local/bigbluebutton/bbb-webhooks/config/default.yml sharedSecret $SECRET
    fi

    if [ -f /usr/local/bigbluebutton/bbb-webhooks/extra/post_catcher.js ]; then
        sed -i "s|\(^[ \t]*var shared_secret[ =]*\)[^;]*|\1\"$SECRET\"|g" /usr/local/bigbluebutton/bbb-webhooks/extra/post_catcher.js
    fi

    if [ -f /etc/bigbluebutton/bbb-apps-akka.conf ]; then
        sed -i "s/sharedSecret[ ]*=[ ]*\"[^\"]*\"/sharedSecret=\"$SECRET\"/g" /etc/bigbluebutton/bbb-apps-akka.conf
    fi

    if [ -f ${LTI_DIR}/WEB-INF/classes/lti-config.properties ]; then
        sed -i "s/bigbluebuttonSalt=.*/bigbluebuttonSalt=$SECRET/g" ${LTI_DIR}/WEB-INF/classes/lti-config.properties
    fi

    echo
    echo "BigBlueButton's shared secret is now $SECRET"
    echo
    echo "You must restart BigBlueButton for the changes to take effect"
    echo
    echo "  $SUDO bbb-conf --restart"
    echo
    echo
fi

check_configuration() {
    #
    # Check that freeswtich ESL matches the value in bigbluebutton.properties
    #
    if [ -f $FREESWITCH_EVENT_SOCKET ]; then
        FREESWITCH_ESL_IP=$(cat $FREESWITCH_EVENT_SOCKET | grep 'name="listen-ip"' | cut -d\" -f4  | awk '{print $1}')
        check_no_value event_socket $FREESWITCH_EVENT_SOCKET $FREESWITCH_ESL_IP
    fi

    #
    # Check if BigBlueButton is defined in Nginx
    #
    if [ ! -L /etc/nginx/sites-enabled/bigbluebutton ]; then
        echo "# Nginx: BigBlueButton appears to be disabled"
        echo "         - no symbolic link in /etc/nginx/sites-enabled/bigbluebutton to /etc/nginx/sites-available/bigbluebutton "
    fi

    #
    # Look for properties with no values set
    #
    CONFIG_FILES="$SERVLET_DIR/WEB-INF/classes/bigbluebutton.properties"

    for file in $CONFIG_FILES ; do
        if [ ! -f $file ]; then
            echo "# Error: File not found: $file"
        else
            if cat $file | grep -v redis.pass | grep -v redisPassword  | grep -q "^[^=]*=[ ]*$"; then
                echo "# The following properties in $file have no value:"
                echo "#     $(grep '^[^=#]*=[ ]*$' $file | grep -v redis.pass | grep -v redisPassword | sed 's/=//g')"
            fi
        fi
    done

    VARFolder="$(get_bbb_web_config_value imageMagickDir)"
    if [ ! -x $VARFolder/convert ]; then
        echo "# ImageMagick's convert is not installed in $VARFolder"
    fi

    #
    # Check if the IP resolves to a different host
    #
    check_no_value server_name /etc/nginx/sites-available/bigbluebutton $NGINX_IP

    if which host > /dev/null 2>&1; then
        HOSTS=$(which host)
        if [ $HOSTS ]; then
            HOSTS=$($HOSTS $NGINX_IP | awk '{ print $4 }' | head -n 1)
        fi
    fi


    BBB_SECRET="$(get_bbb_web_config_value securitySalt)"

    if [ -f /var/lib/$TOMCAT_USER/webapps/demo/bbb_api_conf.jsp ]; then
        #
        # Make sure the shared secret for the API matches the server
        #
        SECRET_DEMO=$(cat ${TOMCAT_DIR}/webapps/demo/bbb_api_conf.jsp | grep -v '^//' | tr -d '\r' | sed -n '/salt[ ]*=/{s/.*=[ ]*"//;s/".*//g;p}')

        if [ "$BBB_SECRET" != "$SECRET_DEMO" ]; then
            echo "#"
            echo "# Warning: API Shared Secret mismatch: "
            echo "#"
            echo "#  $BBB_WEB_ETC_CONFIG = $BBB_SECRET"
            echo "#  /var/lib/$TOMCAT_USER/webapps/demo/bbb_api_conf.jsp               = $SECRET_DEMO"
            echo "#"
            echo "# You need to edit bbb_api_conf.jsp to have the same shared secret defined in bigbluebutton.properties"
            echo "#"
            echo
        fi

        if ! grep -q https ${TOMCAT_DIR}/webapps/demo/bbb_api_conf.jsp; then
            echo
            echo "# Warning: Did not detect https for API demos in "
            echo "#"
            echo "#    ${TOMCAT_DIR}/webapps/demo/bbb_api_conf.jsp"
            echo "#"
            echo
        fi
    fi

    if [ -f /usr/lib/systemd/system/bbb-webhooks.service ]; then
        WEBHOOKS_CONF=/usr/local/bigbluebutton/bbb-webhooks/config/default.yml
        WEBHOOKS_SECRET=$(yq r $WEBHOOKS_CONF bbb.sharedSecret)

        if [ "$BBB_SECRET" != "$WEBHOOKS_SECRET" ]; then
            echo "# Warning: Webhooks API Shared Secret mismatch: "
            echo "#  ${SERVLET_DIR}/WEB-INF/classes/bigbluebutton.properties = $BBB_SECRET"
            echo "#  $WEBHOOKS_CONF                       = $WEBHOOKS_SECRET"
            echo
        fi

        WEBHOOKS_PROXY_PORT=$(cat /etc/bigbluebutton/nginx/webhooks.nginx | grep -v '#' | grep '^[ \t]*proxy_pass[ \t]*' | sed 's|.*http[s]\?://[^:]*:\([^;]*\);.*|\1|g')
        WEBHOOKS_APP_PORT=$(yq r $WEBHOOKS_CONF server.port)

        if [ "$WEBHOOKS_PROXY_PORT" != "$WEBHOOKS_APP_PORT" ]; then
            echo "# Warning: Webhooks port mismatch: "
            echo "#  /etc/bigbluebutton/nginx/webhooks.nginx                   = $WEBHOOKS_PROXY_PORT"
            echo "#  $WEBHOOKS_CONF = $WEBHOOKS_APP_PORT"
            echo
        fi
    fi


    if [ -f ${LTI_DIR}/WEB-INF/classes/lti-config.properties ]; then
        LTI_SECRET=$(cat ${LTI_DIR}/WEB-INF/classes/lti-config.properties | grep -v '#' | tr -d '\r' | sed -n '/^bigbluebuttonSalt/{s/.*=//;p}')

        if [ "$LTI_SECRET" != "$BBB_SECRET" ]; then
            echo "# Warning: LTI shared secret mismatch:"
            echo "#  ${LTI_DIR}/WEB-INF/classes/lti-config.properties                      = $LTI_SECRET"
            echo "#  ${SERVLET_DIR}/WEB-INF/classes/bigbluebutton.properties  = $BBB_SECRET"
            echo
        fi
    fi

    SIP_PROTOCOL=$(cat /etc/bigbluebutton/nginx/sip.nginx | grep -v \# | sed -n '/proxy_pass/{s/.*proxy_pass [ ]*//;s/:.*//;p}' | head -n 1)
    if [[ $SIP_PROTOCOL == "https" ]]; then
        if ! grep wss-binding $FREESWITCH_EXTERNAL > /dev/null; then
            echo "# Warning: Websockets is using HTTPS in /etc/bigbluebutton/nginx/sip.nginx"
            echo "# but no definition for wss-binding found in "
            echo "#"
            echo "#    $FREESWITCH_EXTERNAL"
            echo
        fi

        if [ -f $HTML5_CONFIG_OLD ]; then
            if grep \"enableListenOnly\".*true $HTML5_CONFIG_OLD > /dev/null; then
                if ! grep -q ws-binding $FREESWITCH_EXTERNAL ;  then
                echo "# Warning: You have enabled listen-only audio via Kurento"
                echo "# but FreeSWITCH is not listening on port 5066.  You should edit "
                echo "#"
                echo "#    $FREESWITCH_EXTERNAL"
                echo "#"
                echo "# and add a line that enables ws-binding on port 5066."
                echo
                fi
            fi
        fi
    fi

    if [ "$(ls -ld /var/freeswitch/meetings | cut -d' ' -f3)" != "freeswitch" ]; then
        echo "# Warning: Detected the directory"
        echo "#    /var/freeswitch/meetings"
        echo "# is not owned by freeswitch"
    fi

    if [ "$(ls -ld /var/bigbluebutton | cut -d' ' -f3)" != $BBB_USER ]; then
        echo "# Warning: Detected the directory"
        echo "#    /var/bigbluebutton"
        echo "# is not owned by $BBB_USER"
    fi

    if [ -n "$HTML5_CONFIG" ]; then
        SVG_IMAGES_REQUIRED=$(cat $BBB_WEB_CONFIG | grep -v '#' | sed -n '/^svgImagesRequired/{s/.*=//;p}')
        if [ "$SVG_IMAGES_REQUIRED" != "true" ]; then
            echo
            echo "# Warning: You have the HTML5 client installed but in"
            echo "#"
            echo "#    $BBB_WEB_CONFIG"
            echo "#"
            echo "# the setting for svgImagesRequired is false. To fix, run the commnad"
            echo "#"
            echo "# sed -i 's/^svgImagesRequired=.*/svgImagesRequired=true/' $BBB_WEB_CONFIG "
            echo "#"
        fi
    fi

    CHECK_STUN=$(xmlstarlet sel -t -m '//X-PRE-PROCESS[@cmd="set" and starts-with(@data, "external_rtp_ip=")]' -v @data $FREESWITCH_VARS | sed 's/external_rtp_ip=stun://g')
    if [ "$CHECK_STUN" == "stun.freeswitch.org" ]; then
       echo
       echo "# Warning: Detected FreeSWITCH is using default stun.freeswitch.org server.  See"
       echo "#"
       echo "#     https://docs.bigbluebutton.org/2.2/troubleshooting.html#freeswitch-using-default-stun-server"
       echo "#"
       echo
    fi

    if ! which ufw > /dev/null 2>&1; then
       echo
       echo "# Warning: No firewall detected.  Recommend using setting up a firewall for your server"
       echo "#"
       echo "#     https://docs.bigbluebutton.org/admin/customize.html#setup-a-firewall"
       echo "#"
       echo
    fi

}

update_gstreamer() {
    # due to a change in the kurento packages naming convention, gstreamer packages don't naturally upgrade
    # this snippet checks if the installed gstreamer packages are the same as the one available in the repository
    # if they are not, it will update (possibly downgrade)
    # TODO remove it on 2.3 or above
    if [ "$DISTRIB_CODENAME" == "xenial" ]; then
        DOWNGRADE_LIST=""
        for PACKAGE in $(dpkg -l | grep gst | tr -s ' ' | cut -d' ' -f2 | cut -d':' -f1); do
            RIGHT_VERSION=$(apt-cache policy $PACKAGE | grep -B1 ubuntu.bigbluebutton.org | head -n1 | tr -s ' ' | cut -d' ' -f2)
            if [[ $RIGHT_VERSION != "***" ]] && [[ $RIGHT_VERSION != "" ]]; then
                echo "Force $PACKAGE to version $RIGHT_VERSION"
                DOWNGRADE_LIST="$PACKAGE=$RIGHT_VERSION $DOWNGRADE_LIST"
            fi
        done
        if [[ $DOWNGRADE_LIST != "" ]]; then
            apt-get -y --allow-downgrades install $DOWNGRADE_LIST > /dev/null
        fi
    fi
}

check_state() {
    echo
    print_header
    check_configuration

    #
    # Check for potential problems in the BigBlueButton configuration
    #

    RUNNING_APPS=""
    NOT_RUNNING_APPS=""

    if [[ -a $FREESWITCH_PID ]]; then
        if ! ps aux | grep -v grep | grep '[/]opt/freeswitch/bin/freeswitch' > /dev/null; then
            print_header
            NOT_RUNNING_APPS="${NOT_RUNNING_APPS} freeswitch"
        else
            RUNNING_APPS="${RUNNING_APPS} freeswitch"
        fi
    fi

    if ! ps aux | grep -v grep | grep '[/]usr/sbin/nginx' > /dev/null; then
        print_header
        NOT_RUNNING_APPS="${NOT_RUNNING_APPS} Nginx"
    else
        RUNNING_APPS="${RUNNING_APPS} Nginx"
    fi

    if ! netstat -ant | grep '8090' > /dev/null; then
        print_header
        NOT_RUNNING_APPS="${NOT_RUNNING_APPS} ${TOMCAT_USER} or grails"
    else
        if ps aux |  ps -aef | grep -v grep | grep grails | grep run-app > /dev/null; then
        print_header
        RUNNING_APPS="${RUNNING_APPS} Grails"
        echo "#   ${TOMCAT_USER}:      noticed you are running grails run-app instead of ${TOMCAT_USER}"
        else
            RUNNING_APPS="${RUNNING_APPS} ${TOMCAT_USER}"
        fi
    fi

    if ! ps aux | grep -v grep | grep '[/]usr/[s]*bin/redis-server' > /dev/null; then
        print_header
        NOT_RUNNING_APPS="${NOT_RUNNING_APPS} redis-server"
    else
        RUNNING_APPS="${RUNNING_APPS} redis-server"
    fi

    if [ "$NOT_RUNNING_APPS" != "" ]; then
        echo "# Not running: ${NOT_RUNNING_APPS}"
    fi


    #
    # Check if running development environment
    #
    if ! grep 8090 /etc/bigbluebutton/nginx/web.nginx > /dev/null; then
        echo "# Warning: nginx is not serving BigBlueButton's web application"
        echo "# from port 8090"
        echo "#"
        echo "# (This is OK if you have setup a development environment.) "
        echo
    fi


    #
    # Check FreeSWITCH
    #
    if grep -q "Thread ended for mod_event_socket" /opt/freeswitch/var/log/freeswitch/freeswitch.log; then
        echo
        echo "# Error: Found text in freeswitch.log:"
        echo "#"
        echo "#    Thread ended for mod_event_socket"
        echo "#"
        echo "# FreeSWITCH may not be responding to requests on port 8021 (event socket layer)"
        echo "# and users may have errors joining audio."
        echo "#"
    fi

    #
    # Check FreeSWITCH
    #

    ESL_PASSWORD=$(xmlstarlet sel -t -m 'configuration/settings/param[@name="password"]' -v @value /opt/freeswitch/etc/freeswitch/autoload_configs/event_socket.conf.xml)
    if ! echo "/quit" | /opt/freeswitch/bin/fs_cli -p $ESL_PASSWORD - > /dev/null 2>&1; then
        echo
        echo "#"
        echo "# Error: Unable to connect to the FreeSWITCH Event Socket Layer on port 8021"
        echo "#"
    fi

    #
    # Check for required external commands
    #
    COMMANDS="ruby gem pdftocairo"
    for cmd in $COMMANDS ; do
        if ! which $cmd > /dev/null 2>&1; then
            echo "#    $cmd command not found"
        fi
    done

    #
    # Check if ffmpeg is installed, and whether it is a supported version
    #
    FFMPEG_VERSION=$(ffmpeg -version 2>/dev/null | grep ffmpeg | cut -d ' ' -f3 | sed 's/--.*//g' | tr -d '\n')
    case "$FFMPEG_VERSION" in
        4.*.*)
            # This is the current supported version; OK.
            ;;
        '')
            echo "# Warning: No ffmpeg version was found on the system"
            echo "#          Recording processing will not function"
            echo
            ;;
        *)
            echo "# Warning: The installed ffmpeg version '${FFMPEG_VERSION}' is not recommended."
            echo "# Recommend you update to the 4.0.x version of ffmpeg.  To upgrade, do the following"
            echo "#"
            echo "#       $SUDO apt-get install software-properties-common"
            echo "#       $SUDO add-apt-repository ppa:jonathonf/ffmpeg-4"
            echo "#       $SUDO apt-get update"
            echo "#       $SUDO apt-get dist-upgrade"
            echo "#"
            echo
            ;;
    esac


    #
    # Check that the servlet container has started properly and has created log files
    #
    if [ -d $TOMCAT_DIR ]; then
      if [ -z "$(ls -A $SERVLET_LOGS)" ]; then
        echo "#                     empty directory: $SERVLET_LOGS contains no logs"
      fi
    fi

    #
    # Check if the user is running their own bbb-web
    #
    if grep -q 8888 /etc/bigbluebutton/nginx/web.nginx; then
        if ! netstat -ant | grep '8888' > /dev/null; then
            echo "# Warning: There is no application server listening to port 8888."
            echo
        fi
    fi


    #
    # Check if the local server can access the API.  This is a common problem when setting up BigBlueButton behind
    # a firewall
    #
    BBB_WEB="$(get_bbb_web_config_value bigbluebutton.web.serverURL|sed -n '{s/.*\///;p}')"
    check_no_value server_name /etc/nginx/sites-available/bigbluebutton $BBB_WEB

    COUNT=0
    while [ $COUNT -lt 80 ]; do
        let COUNT=COUNT+1
        timeout 1s curl -sS $PROTOCOL://$BBB_WEB/bigbluebutton/api | grep -q SUCCESS
        if [ $? -eq 0 ]; then
            let COUNT=80
        else
            echo -n "."
            sleep 1
        fi
    done
    echo

    if ! curl -sS $PROTOCOL://$BBB_WEB/bigbluebutton/api | grep -q SUCCESS; then
        echo "# Error: Could not connect to the configured hostname/IP address"
        echo "#"
        echo "#    $PROTOCOL://$BBB_WEB/"
        echo "#"
        echo "# If your BigBlueButton server is behind a firewall, see FAQ."
        echo
    fi

    VARS_IP=$(cat $FREESWITCH_VARS | sed -n '/"local_ip_v4/{s/.*local_ip_v4=//;s/".*//;p}')
    if [[ "$VARS_IP" != "127.0.0.1" ]] && [[ "$VARS_IP" != "auto" ]]; then
        if [ "$VARS_IP" != $IP ]; then
            echo "# Warning: The setting of $VARS_IP for local_ip_v4 in"
            echo "#"
            echo "#    $FREESWITCH_VARS"
            echo "#"
            echo "# does not match the local IP address ($IP)."
            echo "# (This is OK if you've manually changed the values)"
            echo
        fi
    fi

    if [ -d ${TOMCAT_DIR}/webapps/demo ]; then
        if test ${TOMCAT_DIR}/webapps/demo.war -nt ${TOMCAT_DIR}/webapps/demo; then
            echo "# Error: The updated demo.war did not deploy.  To manually deploy:"
            echo "#"
            echo "#   $SUDO touch ${SERVLET_DIR}/demo.war"
            echo "#"
            echo
        fi
    fi

    if (( $MEM < 3940 )); then
        echo "# Warning: You are running BigBlueButton on a server with less than 4G of memory.  Your"
        echo "# performance may suffer."
        echo
    fi

    BBB_WEB="$(get_bbb_web_config_value bigbluebutton.web.serverURL)"
    if [ -f ${TOMCAT_DIR}/webapps/demo/demo1.jsp ]; then
        echo "# Warning: The API demos are installed and accessible from:"
        echo "#"
        echo "#    $BBB_WEB"
        echo "#"
        echo "# and"
        echo "#"
        echo "#    $BBB_WEB/demo/demo1.jsp"
        echo "#"
        echo "# These API demos allow anyone to access your server without authentication"
        echo "# to create/manage meetings and recordings. They are for testing purposes only."
        echo "# If you are running a production system, remove them by running:"
        echo "#"
        echo "#   $SUDO apt-get purge bbb-demo"
        echo
    fi

    if [ -f ${LTI_DIR}/WEB-INF/classes/lti-config.properties ]; then
        LTI_URL="${PROTOCOL}://"$(cat ${LTI_DIR}/WEB-INF/classes/lti-config.properties | grep -v '#' | sed -n '/^ltiEndPoint/{s/^.*=//;p}')'/lti/tool'
        echo "# Warning: The IMS Learning Tools Integration (LTI) is accessible from:"
        echo "#"
        echo "#    $LTI_URL"
        echo "#"
        echo "# To get the access parameters for LTI, run the command"
        echo "#"
        echo "#    bbb-conf --lti"
        echo
    fi

    DEFAULT_PDF="$(get_bbb_web_config_value beans.presentationService.defaultUploadedPresentation)"
    if echo $DEFAULT_PDF | grep -q "bigbluebutton.web.serverURL"; then
        if ! echo "$BBB_WEB$(echo $DEFAULT_PDF | sed 's/${bigbluebutton.web.serverURL}//g')" | xargs curl -sS >/dev/null; then
            echo "# Error: Unable to reach default URL for presentation:"
            echo "#"
            echo "#    $BBB_WEB$(echo $DEFAULT_PDF | sed 's/${bigbluebutton.web.serverURL}//g')"
            echo "#"
            echo "# Check value for beans.presentationService.defaultUploadedPresentation in"
            echo "#   $BBB_WEB_CONFIG and $BBB_WEB_ETC_CONFIG"
        fi
    else
        if ! echo "$DEFAULT_PDF" | xargs curl -sS >/dev/null; then
            echo "# Error: Unable to reach default URL for presentation"
            echo "#"
            echo "#    $DEFAULT_PDF"
            echo "#"
            echo "# Check value for beans.presentationService.defaultUploadedPresentation in"
            echo "#   $BBB_WEB_CONFIG and $BBB_WEB_ETC_CONFIG"
        fi
    fi

    if [ "$(cat /etc/bigbluebutton/bbb-apps-akka.conf | sed -n '/sharedSecret.*/{s/[^"]*"//;s/".*//;p}')" == "changeme" ]; then
        BBB_WEB_IP="$(get_bbb_web_config_value bigbluebutton.web.serverURL|sed -n '{s/.*\///;p}')"
        echo "# Error: Detected that /etc/bigbluebutton/bbb-apps-akka.conf has the default"
        echo "# configuration values.  To update, run"
        echo "#"
        echo "#   $SUDO bbb-conf --setip $BBB_WEB_IP"
        echo "#"
    fi

    if bbb-conf --status | grep -q inactive; then
        echo "# Error: Detected some processes have not started correctly"
        echo "#"
        echo "#   $(bbb-conf --status | grep inactive)"
        echo "#"
    fi

    if systemctl status freeswitch | grep -q SETSCHEDULER; then
        echo "# Error: FreeSWITCH failed to start with SETSCHEDULER error, see"
        echo "#"
        echo "#   https://docs.bigbluebutton.org/2.2/troubleshooting.html#freeswitch-fails-to-start-with-a-setscheduler-error"
        echo "#"
    fi

    NCPU=$(nproc --all)
    if [ "$NCPU" -lt "4" ]; then
        echo "# Warning: found only $NCPU cores, whereas this server should have (at least) 4 CPU cores"
        echo "# to run BigBlueButton in production."
        echo "#"
        echo "#   https://docs.bigbluebutton.org/install/install.html#minimum-server-requirements"
        echo "#"
    fi

    if [ "$(echo "$HTML5_CONFIG" | yq r - public.media.sipjsHackViaWs)" == "false" ]; then
      if [ "$PROTOCOL" == "https" ]; then
        if ! cat $SIP_CONFIG |  grep -v '#' | grep proxy_pass | head -n 1 | grep -q https; then
          echo "# Warning: You have this server defined for https, but in"
          echo "#"
          echo "#   $SIP_CONFIG"
          echo "#"
          echo "#  did not find the use of https in definition for proxy_pass"
          echo "#"
          echo "#    $(cat $SIP_CONFIG |  grep -v '#' | grep proxy_pass | head -n 1)"
          echo "#"
        fi

      if [ "$SIP_NGINX_IP" != $IP ]; then
        if [ "$SIP_NGINX_IP" != "\$freeswitch_addr" ]; then
          echo "# Warning: The setting of $SIP_NGINX_IP for proxy_pass in"
          echo "#"
          echo "#    /etc/bigbluebutton/nginx/sip.nginx"
          echo "#"
          echo "# does not match the local IP address ($IP)."
          echo "# (This is OK if you've manually changed the values)"
          echo
        fi
      fi

        if ! cat $SIP_CONFIG |  grep -v '#' | grep proxy_pass | head -n 1 | grep -q 7443; then
          echo
          echo "# Warning: You have this server defined for https, but in"
          echo "#"
          echo "#   $SIP_CONFIG"
          echo "#"
          echo "#  did not find the use of port 7443 in definition for proxy_pass"
          echo "#"
          echo "#    $(cat $SIP_CONFIG |  grep -v '#' | grep proxy_pass | head -n 1)"
          echo "#"
        fi
      fi
    fi

    CHECK="$(get_bbb_web_config_value securitySalt|sha1sum |cut -d' ' -f1)"
    if [ "$CHECK" == "55b727b294158a877212570c3c0524c2b902a62c" ]; then
      echo
      echo "#"
      echo "# Warning: Detected you have the default shared secret.  You MUST change your shared"
      echo "# secret NOW for BigBlueButton to finish starting up. Do either"
      echo "#"
      echo "#   sudo bbb-conf --setsecret <secret>"
      echo "#"
      echo "# or, to have openssl generate a strong secret for you (recommended)"
      echo "#"
      echo "#   sudo bbb-conf --setsecret \$(openssl rand -base64 32 | sed 's/=//g' | sed 's/+//g' | sed 's/\///g')"
      echo "#"
      echo "# Be sure to update any integrations with the new shared secret."
      echo "#"
      systemctl stop bbb-web
      exit 1
    fi

    if ! systemctl show-environment | grep LANG= | grep -q UTF-8; then
      echo
      echo "#"
      echo "# Warning: Detected that systemctl does not define a UTF-8 language."
      echo "#"
      echo "# To temporarily correct, run the command "
      echo "#"
      echo "#   sudo systemctl set-environment LANG=en_US.UTF-8"
      echo "#"
      echo "# See https://docs.bigbluebutton.org/2.2/install.html#pre-installation-checks"
      echo "#"
    fi

    if [ "$(stat -c "%U %G" /var/bigbluebutton)" != "bigbluebutton bigbluebutton" ]; then
      echo
      echo "#"
      echo "# Warning: The directory"
      echo "#"
      echo "#  /var/bigbluebutton"
      echo "#"
      echo "# is not owned by bigbluebutton:bigbluebutton.  To fix, run the command"
      echo "#"
      echo "#   sudo chown -R bigbluebutton:bigbluebutton /var/bigbluebutton"
      echo "#"
    fi

    FREESWITCH_SIP=$(netstat -anlt | grep :5066 | grep -v tcp6 | grep LISTEN | sed 's/ [ ]*/ /g' | cut -d' ' -f4 | sed 's/:5066//g')
    KURENTO_SIP=$(echo "$KURENTO_CONFIG" | yq r - freeswitch.sip_ip)
    
    if [ ! -z "$FREESWITCH_SIP" ]; then
      if [ "$FREESWITCH_SIP" != "$KURENTO_SIP" ]; then
        echo
        echo "#"
        echo "# Kurento will try to connect to $KURENTO_SIP but FreeSWITCH is listening on $FREESWITCH_SIP for port 5066"
        echo "#"
        echo "# To fix, run the commands"
        echo "#"
        echo "# sudo yq w -i /usr/local/bigbluebutton/bbb-webrtc-sfu/config/default.yml freeswitch.sip_ip $FREESWITCH_SIP"
        echo "# sudo chown bigbluebutton:bigbluebutton /usr/local/bigbluebutton/bbb-webrtc-sfu/config/default.yml"
        echo "#"
      fi
    fi

    if [ ! -z "$STUN" ]; then
<<<<<<< HEAD
      STUN_SERVER="$(xmlstarlet sel -N x="http://www.springframework.org/schema/beans" -t -m "_:beans/_:bean[@id=\"$STUN\"]/_:constructor-arg[@index=\"0\"]" -v @value $TURN | sed 's/stun://g')"
      if echo $STUN_SERVER | grep -q ':'; then
          STUN_SERVER="$(echo $STUN_SERVER | sed 's/:.*//g') $(echo $STUN_SERVER | sed 's/.*://g')"
      else
          STUN_SERVER="$STUN_SERVER 3478"
      fi
     
      if which stunclient > /dev/null 2>&1; then 
        if stunclient --mode full --localport 30000 $STUN_SERVER | grep -q fail; then
          echo
          echo "#"
          echo "# Warning: Failed to verify STUN server at $STUN_SERVER with command"
          echo "#"
          echo "#    stunclient --mode full --localport 30000 $STUN_SERVER"
          echo "#"
=======
      for i in $STUN; do
        STUN_SERVER="$(xmlstarlet sel -N x="http://www.springframework.org/schema/beans" -t -m "_:beans/_:bean[@id=\"$i\"]/_:constructor-arg[@index=\"0\"]" -v @value $TURN | sed 's/stun://g')"
        if echo $STUN_SERVER | grep -q ':'; then
          STUN_SERVER="$(echo $STUN_SERVER | sed 's/:.*//g') $(echo $STUN_SERVER | sed 's/.*://g')"
        else
          STUN_SERVER="$STUN_SERVER 3478"
>>>>>>> d9082812
        fi

        if which stunclient > /dev/null 2>&1; then
          if stunclient --mode full --localport 30000 $STUN_SERVER | grep -q "fail\|Unable\ to\ resolve"; then
            echo
            echo "#"
            echo "# Warning: Failed to verify STUN server at $STUN_SERVER with command"
            echo "#"
            echo "#    stunclient --mode full --localport 30000 $STUN_SERVER"
            echo "#"
          fi
        fi
      done
    fi

    stunServerAddress=$(cat /etc/kurento/modules/kurento/WebRtcEndpoint.conf.ini | sed -n '/^stunServerAddress/{s/.*=//;p}')
    stunServerPort=$(cat /etc/kurento/modules/kurento/WebRtcEndpoint.conf.ini | sed -n '/^stunServerPort/{s/.*=//;p}')
    if [ ! -z "$stunServerAddress" ]; then
      if stunclient --mode full --localport 30000 $stunServerAddress $stunServerPort | grep -q "fail\|Unable\ to\ resolve"; then
        echo
        echo "#"
        echo "# Warning: Failed to verify STUN server at $stunServerAddress:$stunServerPort with command"
        echo "#"
        echo "#    stunclient --mode full --localport 30000 $stunServerAddress $stunServerPort"
        echo "#"
      fi
    fi


    exit 0
}


#
# Print out the status of the current setup and look for configuration issues
#
if [ $CHECK ]; then
    need_root

    print_bigbluebutton_version

    echo "                    Kernel version:" $(uname -r)

    if [ $DISTRIB_ID == "centos" ]; then
        echo -n "                      Distribution: $(cat /etc/centos-release)"
    else
        source /etc/lsb-release
        echo -n "                      Distribution: $DISTRIB_DESCRIPTION "
    fi

    if [ $(uname -m) == "x86_64" ]; then
        echo "(64-bit)"
    elif [ $(uname -m) == "i686" ]; then
        echo "(32-bit)"
    fi

    echo "                            Memory: $MEM MB"
    echo "                         CPU cores: $NCPU"

    echo
    echo "$BBB_WEB_ETC_CONFIG (override for bbb-web)"
    echo "$BBB_WEB_CONFIG (bbb-web)"
    echo "       bigbluebutton.web.serverURL: $(get_bbb_web_config_value bigbluebutton.web.serverURL)"
    echo "                defaultGuestPolicy: $(get_bbb_web_config_value defaultGuestPolicy)"
    echo "                 svgImagesRequired: $(get_bbb_web_config_value svgImagesRequired)"
    echo "              defaultMeetingLayout: $(get_bbb_web_config_value defaultMeetingLayout)"

    echo
    echo "/etc/nginx/sites-available/bigbluebutton (nginx)"
    echo "                       server_name: $NGINX_IP"

    PORT=$(cat /etc/nginx/sites-available/bigbluebutton | grep -v '#' | sed -n '/listen/{s/.*listen[ ]*//;s/;//;p}' | grep -v ssl | tr --delete '\n' | sed 's/\[/, \[/g' | sed 's/0$/0\n/g')
    echo "                              port: $PORT"
    if cat /etc/nginx/sites-available/bigbluebutton | grep -v '#' | sed -n '/listen/{s/.*listen[ ]*//;s/;//;p}' | grep ssl > /dev/null; then
        echo "                              port: 443 ssl"
    fi

    echo
    echo "$FREESWITCH_VARS (FreeSWITCH)"
    echo "                       local_ip_v4: $(xmlstarlet sel -t -m '//X-PRE-PROCESS[@cmd="set" and starts-with(@data, "local_ip_v4=")]' -v @data $FREESWITCH_VARS | sed 's/local_ip_v4=//g')"
    echo "                   external_rtp_ip: $(xmlstarlet sel -t -m '//X-PRE-PROCESS[@cmd="set" and starts-with(@data, "external_rtp_ip=")]' -v @data $FREESWITCH_VARS | sed 's/external_rtp_ip=//g')"
    echo "                   external_sip_ip: $(xmlstarlet sel -t -m '//X-PRE-PROCESS[@cmd="set" and starts-with(@data, "external_sip_ip=")]' -v @data $FREESWITCH_VARS | sed 's/external_sip_ip=//g')"

    echo
    echo "$FREESWITCH_EXTERNAL (FreeSWITCH)"
    echo "                        ext-rtp-ip: $(xmlstarlet sel -t -m 'profile/settings/param[@name="ext-rtp-ip"]' -v @value $FREESWITCH_EXTERNAL)"
    echo "                        ext-sip-ip: $(xmlstarlet sel -t -m 'profile/settings/param[@name="ext-sip-ip"]' -v @value $FREESWITCH_EXTERNAL)"
    echo "                        ws-binding: $(xmlstarlet sel -t -m 'profile/settings/param[@name="ws-binding"]' -v @value $FREESWITCH_EXTERNAL)"
    echo "                       wss-binding: $(xmlstarlet sel -t -m 'profile/settings/param[@name="wss-binding"]' -v @value $FREESWITCH_EXTERNAL)"

    if [ -f ${SERVLET_DIR}/demo/bbb_api_conf.jsp ]; then
        BBB_WEB_URL=$(cat ${SERVLET_DIR}//WEB-INF/classes/bigbluebutton.properties | grep -v '#' | sed -n '/^bigbluebutton.web.serverURL/{s/.*\///;p}')
        echo
        echo "${SERVLET_DIR}/demo/bbb_api_conf.jsp (API demos)"
        echo "                               url: $BBB_WEB_URL"
    fi

#     if [ -f ${LTI_DIR}/WEB-INF/classes/lti-config.properties ]; then
#          LTI_URL=$(cat ${LTI_DIR}/WEB-INF/classes/lti-config.properties | grep -v '#' | sed -n '/^bigbluebuttonURL/{s/.*http[s]:\/\///;s/\/.*//;p}' | tr -d '\015')
#          echo
#          echo "${LTI_DIR}/WEB-INF/classes/lti-config.properties (LTI integration)"
#          echo "                           api url: $LTI_URL"
#     fi

    if [ -f $RECORD_CONFIG ]; then
        echo
        echo "$RECORD_CONFIG (record and playback)"
        echo "                     playback_host: $(yq r $RECORD_CONFIG playback_host)"
        echo "                 playback_protocol: $(yq r $RECORD_CONFIG playback_protocol)"
        echo "                            ffmpeg: $(ffmpeg -version 2>/dev/null | grep ffmpeg | cut -d ' ' -f3 | sed 's/--.*//g' | tr -d '\n')"
    fi

    if [ -f $SIP_CONFIG ]; then
        echo
        echo "$SIP_CONFIG (sip.nginx)"
        echo "                        proxy_pass: $SIP_NGINX_IP"
        echo "                          protocol: $(cat /etc/bigbluebutton/nginx/sip.nginx | grep -v \# | sed -n '/proxy_pass/{s/.*proxy_pass [ ]*//;s/:.*//;p}' | head -n 1)"
    fi

    if [ -n "$KURENTO_CONFIG" ]; then
        echo
        echo "/usr/local/bigbluebutton/bbb-webrtc-sfu/config/default.yml (Kurento SFU)"
        echo "/etc/bigbluebutton/bbb-webrtc-sfu/production.yml (Kurento SFU - override)"
        echo "                        kurento.ip: $(echo "$KURENTO_CONFIG" | yq r - kurento[0].ip)"
        echo "                       kurento.url: $(echo "$KURENTO_CONFIG" | yq r - kurento[0].url)"
        echo "                    kurento.sip_ip: $(echo "$KURENTO_CONFIG" | yq r - freeswitch.sip_ip)"
        echo "                    localIpAddress: $(echo "$KURENTO_CONFIG" | yq r - localIpAddress)"
        echo "               recordScreenSharing: $(echo "$KURENTO_CONFIG" | yq r - recordScreenSharing)"
        echo "                     recordWebcams: $(echo "$KURENTO_CONFIG" | yq r - recordWebcams)"
        echo "                  codec_video_main: $(echo "$KURENTO_CONFIG" | yq r - conference-media-specs.codec_video_main)"
        echo "               codec_video_content: $(echo "$KURENTO_CONFIG" | yq r - conference-media-specs.codec_video_content)"
    fi

     if [ -n "$HTML5_CONFIG" ]; then
        echo
        echo "/usr/share/meteor/bundle/programs/server/assets/app/config/settings.yml (HTML5 client)"
        echo "/etc/bigbluebutton/bbb-html5.yml (HTML5 client config override)"
        echo "                             build: $(echo "$HTML5_CONFIG" | yq r - public.app.html5ClientBuild)"
        echo "                        kurentoUrl: $(echo "$HTML5_CONFIG" | yq r - public.kurento.wsUrl)"
        echo "                  enableListenOnly: $(echo "$HTML5_CONFIG" | yq r - public.kurento.enableListenOnly)"
        echo "                    sipjsHackViaWs: $(echo "$HTML5_CONFIG" | yq r - public.media.sipjsHackViaWs)"
     fi

     if [ ! -z "$STUN" ]; then
<<<<<<< HEAD
        echo
        echo "$TURN (STUN Server)"
        echo "                              stun: $(xmlstarlet sel -N x="http://www.springframework.org/schema/beans" -t -m "_:beans/_:bean[@id=\"$STUN\"]/_:constructor-arg[@index=\"0\"]" -v @value $TURN | sed 's/stun://g')"
=======
       for i in $STUN; do
         echo
         echo "$TURN (STUN Server)"
         echo "                              stun: $(xmlstarlet sel -N x="http://www.springframework.org/schema/beans" -t -m "_:beans/_:bean[@id=\"$i\"]/_:constructor-arg[@index=\"0\"]" -v @value $TURN | sed 's/stun://g')"
       done
>>>>>>> d9082812
     fi

     stunServerAddress=$(cat /etc/kurento/modules/kurento/WebRtcEndpoint.conf.ini | sed -n '/^stunServerAddress/{s/.*=//;p}')
     stunServerPort=$(cat /etc/kurento/modules/kurento/WebRtcEndpoint.conf.ini | sed -n '/^stunServerPort/{s/.*=//;p}')
     if [ ! -z "$stunServerAddress" ]; then
        echo
        echo "/etc/kurento/modules/kurento/WebRtcEndpoint.conf.ini (STUN Server)"
        echo "                              stun: $stunServerAddress:$stunServerPort"
     fi

     if [ "$DISTRIB_CODENAME" == "xenial" ]; then
       if ! java -version 2>&1 | grep -q "1.8.0"; then
        echo
        echo "# Warning: Did not detect Java 8 as default version"
        echo
        echo "   sudo apt-get install openjdk-8-jdk"
        echo "   update-alternatives --config java"
        echo "   bbb-conf --restart"
      fi
     fi

     check_state
     echo

     exit 0
fi

#
# Zip log files
#
if [ $ZIP ]; then
    need_root

    LOG_FILE="$(date +'%Y%m%d')-$(date +%H).tar"
    TMP_LOG_FILE="/tmp/$LOG_FILE"
    #
    # Check log files
    #
    rm -f "$LOG_FILE.gz"
    rm -f /tmp/a

    touch /tmp/empty
    tar cf  $TMP_LOG_FILE /tmp/empty               > /dev/null 2>&1
    tar rfh $TMP_LOG_FILE $SERVLET_LOGS            > /dev/null 2>&1
    tar rf  $TMP_LOG_FILE /var/log/bigbluebutton/* > /dev/null 2>&1
    tar rf  $TMP_LOG_FILE /var/log/bbb-apps-akka   > /dev/null 2>&1
    tar rf  $TMP_LOG_FILE /var/log/bbb-fsesl-akka         > /dev/null 2>&1
    tar rf  $TMP_LOG_FILE /var/log/bbb-webrtc-sfu         > /dev/null 2>&1
    tar rf  $TMP_LOG_FILE /var/log/kurento-media-server > /dev/null 2>&1
    tar rf  $TMP_LOG_FILE /var/log/mongodb              > /dev/null 2>&1
    tar rf  $TMP_LOG_FILE /var/log/redis                > /dev/null 2>&1
    tar rf  $TMP_LOG_FILE /var/log/nginx/error.log*     > /dev/null 2>&1
    tar rf  $TMP_LOG_FILE /var/log/nginx/bigbluebutton.access.log*    > /dev/null 2>&1
    tar rfh $TMP_LOG_FILE /opt/freeswitch/var/log/freeswitch/         > /dev/null 2>&1

    if [ -f /var/log/nginx/html5-client.log ]; then
        tar rf $TMP_LOG_FILE /var/log/nginx/html5-client.log* > /dev/null 2>&1
    fi

    if [ -f /var/log/syslog ]; then
        tar rf $TMP_LOG_FILE /var/log/syslog* > /dev/null 2>&1
    fi

    tar tf $TMP_LOG_FILE
    gzip $TMP_LOG_FILE
    $SUDO mv $TMP_LOG_FILE.gz /root/$LOG_FILE.gz
    echo
    echo "  Created: /root/$LOG_FILE.gz"
    echo
fi

#
# Check current setup
#
if [ $DEBUG ]; then
    need_root
    #
    # Check log files
    #

    rm -rf /tmp/t
    grep --directories=skip ERROR /var/log/bigbluebutton/* > /tmp/t
    if [ -s /tmp/t ]; then
        echo "  -- ERRORS found in /var/log/bigbluebutton/* -- "
        cat /tmp/t
        echo
    fi

    rm -rf /tmp/t
    grep --directories=skip Exception /var/log/bigbluebutton/* | grep -v CacheExceptionHandlerFactory > /tmp/t
    if [ -s /tmp/t ]; then
        echo "  -- ERRORS found in /var/log/bigbluebutton/* -- "
        cat /tmp/t
        echo
    fi

    if [ -d $SERVLET_LOGS ]; then
      rm -rf /tmp/t
      $SUDO grep --directories=skip Exception $SERVLET_LOGS/* | grep -v CacheExceptionHandlerFactory > /tmp/t
      if [ -s /tmp/t ]; then
        echo "   -- Exceptions found in $SERVLET_LOGS/ -- "
        cat /tmp/t
        echo
      fi
    fi

    rm -rf /tmp/t
    if [ -s /var/log/nginx/error.log ]; then
        cat /var/log/nginx/error.log | grep -v "/fcs/ident2" > /tmp/t
        if [ -s /tmp/t ]; then
            echo "   -- Errors found in /var/log/nginx/error.log -- "
            cat /tmp/t
            echo
        fi
    fi

    if [ $DISTRIB_ID == "Ubuntu" ]; then
        rm -rf /tmp/t
        $SUDO grep --directories=skip -i exception /var/log/syslog > /tmp/t
        if [ -s /tmp/t ]; then
            echo "   -- Errors found in /var/log/syslog -- "
            cat /tmp/t
            echo
        fi
    fi

    rm -rf /tmp/t
    if [ -d /var/log/bigbluebutton ]; then
        $SUDO grep --directories=skip ERROR /var/log/bigbluebutton/* > /tmp/t
        if [ -s /tmp/t ]; then
            echo "   -- Errors found in /var/log/bigbluebutton -- "
            cat /tmp/t
            echo
        fi
    fi

    rm -rf /tmp/t
    if [ -d /var/log/bigbluebutton ]; then
        $SUDO grep --directories=skip -i exception /var/log/bigbluebutton/* > /tmp/t
        if [ -s /tmp/t ]; then
            echo "   -- Exceptions found in /var/log/bigbluebutton -- "
            cat /tmp/t
            echo
        fi
    fi

    #
    # Additional checks for record and playback
    #

    if [ -f /usr/local/bigbluebutton/core/scripts/bigbluebutton.yml ]; then
        bbb-record --check
    fi

    exit 0
fi



# if asked to print the version that's all we do
if [ -n "$HOST" ]; then
    need_root

    #
    # Update configuration for BigBlueButton web app
    #
    echo "Assigning $HOST for web application URL in $BBB_WEB_ETC_CONFIG"
    if [ -f "$BBB_WEB_ETC_CONFIG" ] && grep "bigbluebutton.web.serverURL" "$BBB_WEB_ETC_CONFIG" > /dev/null ; then
        change_var_value "$BBB_WEB_ETC_CONFIG" bigbluebutton.web.serverURL "$PROTOCOL://$HOST"
    else
        echo "bigbluebutton.web.serverURL=$PROTOCOL://$HOST" > "$BBB_WEB_ETC_CONFIG"
    fi


    if ! grep -q server_names_hash_bucket_size /etc/nginx/nginx.conf; then
        $SUDO sed -i "s/gzip  on;/gzip  on;\n    server_names_hash_bucket_size  64;/g" /etc/nginx/nginx.conf
    fi

    #
    # Update bbb-apps-akka
    #
    echo "Assigning $HOST for web application URL in /etc/bigbluebutton/bbb-apps-akka.conf"

    if [ -f /etc/bigbluebutton/bbb-apps-akka.conf ]; then
        sed -i  "s/bbbWebAPI[ ]*=[ ]*\"[^\"]*\"/bbbWebAPI=\"${PROTOCOL}:\/\/$HOST\/bigbluebutton\/api\"/g" \
                /etc/bigbluebutton/bbb-apps-akka.conf
        # Fix to ensure bbb-apps-akka.conf has the latest shared secret
        SECRET=$(get_bbb_web_config_value securitySalt)
        sed -i "s/sharedSecret[ ]*=[ ]*\"[^\"]*\"/sharedSecret=\"$SECRET\"/g" \
                /etc/bigbluebutton/bbb-apps-akka.conf
    fi

    #
    # Update api demos
    #
    if [ -f ${TOMCAT_DIR}/webapps/demo/bbb_api_conf.jsp ]; then
        echo "Assigning $HOST for api demos in ${TOMCAT_DIR}/webapps/demo/bbb_api_conf.jsp"
        $SUDO sed -i "s/BigBlueButtonURL = \"http[s]*:\/\/\([^\"\/]*\)\([\"\/]\)/BigBlueButtonURL = \"$PROTOCOL:\/\/$HOST\2/g" \
                ${TOMCAT_DIR}/webapps/demo/bbb_api_conf.jsp
    fi



    if [ -f ${LTI_DIR}/WEB-INF/classes/lti-config.properties ]; then
        echo "Assigning $HOST for LTI integration in ${LTI_DIR}/WEB-INF/classes/lti-config.properties"
        # We don't wat to guess on http/https as the lti endpoint may be a different BigBlueButton server
        sed -i "s/bigbluebuttonURL=http:\/\/.*/bigbluebuttonURL=http:\/\/$HOST\/bigbluebutton/g" \
                ${LTI_DIR}/WEB-INF/classes/lti-config.properties
        sed -i "s/bigbluebuttonURL=https:\/\/.*/bigbluebuttonURL=https:\/\/$HOST\/bigbluebutton/g" \
                ${LTI_DIR}/WEB-INF/classes/lti-config.properties
        sed -i "s/ltiEndPoint=.*/ltiEndPoint=$HOST/g" \
                ${LTI_DIR}/WEB-INF/classes/lti-config.properties
    fi


    if [ -f /usr/local/bigbluebutton/core/scripts/bigbluebutton.yml ]; then
        echo "Assigning $HOST for record and playback in /usr/local/bigbluebutton/core/scripts/bigbluebutton.yml"
        change_yml_value /usr/local/bigbluebutton/core/scripts/bigbluebutton.yml playback_host $HOST
    fi

    if [ -f /usr/local/bigbluebutton/bbb-webhooks/config/default.yml ]; then
        echo "Assigning $HOST for webhooks in /usr/local/bigbluebutton/bbb-webhooks/config/default.yml"
        change_yml_value /usr/local/bigbluebutton/bbb-webhooks/config/default.yml serverDomain $HOST
    fi

    echo -n "Assigning $HOST for playback of recordings: "
    for metadata in $(find /var/bigbluebutton/published /var/bigbluebutton/unpublished -name metadata.xml); do
        echo -n "."
        # Ensure we update both types of URLs
        sed -i "/<link>/{s/http:\/\/\([^\"\/]*\)\/playback\/$type\([^<]\)/http:\/\/$HOST\/playback\/$type\2/g}" $metadata
        sed -i "/<link>/{s/https:\/\/\([^\"\/]*\)\/playback\/$type\([^<]\)/https:\/\/$HOST\/playback\/$type\2/g}" $metadata

        sed -i "/<link>/{s/http:\/\/\([^\"\/]*\)\/playback\/$type\([^<]\)/http:\/\/$HOST\/playback\/$type\2/g}" $metadata
        sed -i "/<link>/{s/https:\/\/\([^\"\/]*\)\/playback\/$type\([^<]\)/https:\/\/$HOST\/playback\/$type\2/g}" $metadata
        sed -i "/<link>/{s/http:\/\/\([^\"\/]*\)\/podcast\/$type\([^<]\)/http:\/\/$HOST\/podcast\/$type\2/g}" $metadata
        sed -i "/<link>/{s/https:\/\/\([^\"\/]*\)\/podcast\/$type\([^<]\)/https:\/\/$HOST\/podcast\/$type\2/g}" $metadata
        sed -i "/<link>/{s/http:\/\/\([^\"\/]*\)\/notes\/$type\([^<]\)/http:\/\/$HOST\/notes\/$type\2/g}" $metadata
        sed -i "/<link>/{s/https:\/\/\([^\"\/]*\)\/notes\/$type\([^<]\)/https:\/\/$HOST\/notes\/$type\2/g}" $metadata
        sed -i "/<link>/{s/http:\/\/\([^\"\/]*\)\/recording\/$type\([^<]\)/htts:\/\/$HOST\/recording\/$type\2/g}" $metadata
        sed -i "/<link>/{s/https:\/\/\([^\"\/]*\)\/recording\/$type\([^<]\)/https:\/\/$HOST\/recording\/$type\2/g}" $metadata

        #
        # Update thumbnail links
        #
        sed -i "s/<image width=\"\([0-9]*\)\" height=\"\([0-9]*\)\" alt=\"\([^\"]*\)\">\(http[s]*\):\/\/[^\/]*\/\(.*\)/<image width=\"\1\" height=\"\2\" alt=\"\3\">\4:\/\/$HOST\/\5/g" $metadata
    done
    echo

    #
    # Update HTML5 client
    #
    if [ -f $HTML5_CONFIG_OLD ]; then
        WS=$(cat $SERVLET_DIR/WEB-INF/classes/bigbluebutton.properties | grep -v '#' | sed -n '/^bigbluebutton.web.serverURL/{s/.*=//;p}' | sed 's/https/wss/g' | sed s'/http/ws/g')
        sed -i "s|\"wsUrl.*|\"wsUrl\": \"$WS/bbb-webrtc-sfu\",|g" $HTML5_CONFIG_OLD
    fi

    if [ -f $HTML5_DEFAULT_CONFIG ]; then
        yq w -i $HTML5_DEFAULT_CONFIG public.kurento.wsUrl "wss://$HOST/bbb-webrtc-sfu"
        yq w -i $HTML5_DEFAULT_CONFIG public.note.url      "$PROTOCOL://$HOST/pad"
        chown meteor:meteor $HTML5_DEFAULT_CONFIG

        #if [ -f $KURENTO_CONFIG ]; then
        #    yq w -i $KURENTO_CONFIG kurento[0].url "ws://$HOST:8888/kurento"
        #    chown bigbluebutton:bigbluebutton $KURENTO_CONFIG
        #fi
    fi

    #
    # Update ESL passwords in three configuration files
    #
    ESL_PASSWORD=$(cat /etc/bigbluebutton/bbb-fsesl-akka.conf | grep password | head -n 1 | sed 's/.*="//g' | sed 's/"//g')
    if [ "$ESL_PASSWORD" == "ClueCon" ]; then
        ESL_PASSWORD=$(openssl rand -hex 8)
        sudo sed -i "s/ClueCon/$ESL_PASSWORD/g" /etc/bigbluebutton/bbb-fsesl-akka.conf
    fi

    sudo yq w -i /usr/local/bigbluebutton/bbb-webrtc-sfu/config/default.yml freeswitch.esl_password "$ESL_PASSWORD"
    sudo xmlstarlet edit --inplace --update 'configuration/settings//param[@name="password"]/@value' --value $ESL_PASSWORD /opt/freeswitch/etc/freeswitch/autoload_configs/event_socket.conf.xml


    echo "Restarting the BigBlueButton $BIGBLUEBUTTON_RELEASE ..."
    stop_bigbluebutton
    update_gstreamer
    echo
    start_bigbluebutton

    exit 0
fi


if [ $RESTART ]; then
    need_root
    check_configuration

    echo "Restarting BigBlueButton $BIGBLUEBUTTON_RELEASE ..."

    stop_bigbluebutton
    update_gstreamer
    start_bigbluebutton
    check_state
fi

if [ $CLEAN ]; then
    need_root
    check_configuration

    echo "Restarting BigBlueButton $BIGBLUEBUTTON_RELEASE (and cleaning out all log files) ..."

    stop_bigbluebutton
    update_gstreamer

    #
    # Clean log files
    #

    echo " ... cleaning log files"
    rm -f /var/log/bigbluebutton/*.log

    rm -f /opt/freeswitch/var/log/freeswitch/*.log
    rm -f /opt/freeswitch/var/log/freeswitch/*.log.*

    #
    # Clean out the log files for record and playback
    #
    rm -f /var/log/bigbluebutton/bbb-rap-worker.log*
    rm -f /var/log/bigbluebutton/bbb-rap-resque.log*
    rm -f /var/log/bigbluebutton/archive.log*
    if [ -d /var/log/bigbluebutton/html5 ]; then
        rm -f /var/log/bigbluebutton/html5/*
    fi

    if [ -d /var/log/bigbluebutton/podcast ]; then
        rm -f /var/log/bigbluebutton/podcast/*
    fi

    if [ -d /var/log/bigbluebutton/presentation ]; then
        rm -f /var/log/bigbluebutton/presentation/*
    fi

    if [[ $SERVLET_LOGS ]]; then
        rm -rf $SERVLET_LOGS/*
    fi

    # Check if we are storing HTML5 logs in the server
    HTML5_SERVER_LOG=0
    if [[ -f /var/log/nginx/html5-client.log ]]; then
        HTML5_SERVER_LOG=1
    fi

    rm -rf /var/log/nginx/*

    # Revert HTML5 client logs to their original permissions
    if [ $HTML5_SERVER_LOG ]; then
        touch /var/log/nginx/html5-client.log
        chown www-data:adm /var/log/nginx/html5-client.log
        chmod 640 /var/log/nginx/html5-client.log
    fi

    if [ -d /var/log/bbb-fsesl-akka ]; then
        rm -f /var/log/bbb-fsesl-akka/*
    fi

  if [ -d /var/log/bbb-apps-akka ]; then
        rm -f /var/log/bbb-apps-akka/*
    fi

    if [ -d /var/log/bbb-webrtc-sfu ]; then
        rm -f /var/log/bbb-webrtc-sfu/*
    fi

    if [ -d /var/log/redis ]; then
        rm -f /var/log/redis/*
    fi

    if [ -d /var/log/mongodb ]; then
        rm -f /var/log/mongodb/*
    fi

    if [ -d /var/log/kurento-media-server ]; then
        rm -f /var/log/kurento-media-server/*
    fi

    start_bigbluebutton
    check_state
fi

if [ $NETWORK ]; then
    netstat -ant | egrep ":80|:443\ " | egrep -v ":::|0.0.0.0" > /tmp/t_net
    REMOTE=$(cat /tmp/t_net | cut -c 45-68 | cut -d ":" -f1 | sort | uniq)

    if [ "$REMOTE" != "" ]; then
        echo -e "netstat\t\t\t80\t443"
        for IP in $REMOTE ; do
            PORT_80=$(cat /tmp/t_net | grep :80 | cut -c 45-68 | cut -d ":" -f1 | grep $IP | wc -l )
            PORT_443=$(cat /tmp/t_net | grep :443 | cut -c 45-68 | cut -d ":" -f1 | grep $IP | wc -l )

            echo -e "$IP\t\t$PORT_80\t$PORT_443"
        done
    fi
    rm /tmp/t_net
fi

if [ $WATCH ]; then
    need_root
    watch -n 2 "top -n 1 -b | head -n 5; echo; bbb-conf --network; bbb-conf --debug"
fi<|MERGE_RESOLUTION|>--- conflicted
+++ resolved
@@ -1280,30 +1280,12 @@
     fi
 
     if [ ! -z "$STUN" ]; then
-<<<<<<< HEAD
-      STUN_SERVER="$(xmlstarlet sel -N x="http://www.springframework.org/schema/beans" -t -m "_:beans/_:bean[@id=\"$STUN\"]/_:constructor-arg[@index=\"0\"]" -v @value $TURN | sed 's/stun://g')"
-      if echo $STUN_SERVER | grep -q ':'; then
-          STUN_SERVER="$(echo $STUN_SERVER | sed 's/:.*//g') $(echo $STUN_SERVER | sed 's/.*://g')"
-      else
-          STUN_SERVER="$STUN_SERVER 3478"
-      fi
-     
-      if which stunclient > /dev/null 2>&1; then 
-        if stunclient --mode full --localport 30000 $STUN_SERVER | grep -q fail; then
-          echo
-          echo "#"
-          echo "# Warning: Failed to verify STUN server at $STUN_SERVER with command"
-          echo "#"
-          echo "#    stunclient --mode full --localport 30000 $STUN_SERVER"
-          echo "#"
-=======
       for i in $STUN; do
         STUN_SERVER="$(xmlstarlet sel -N x="http://www.springframework.org/schema/beans" -t -m "_:beans/_:bean[@id=\"$i\"]/_:constructor-arg[@index=\"0\"]" -v @value $TURN | sed 's/stun://g')"
         if echo $STUN_SERVER | grep -q ':'; then
           STUN_SERVER="$(echo $STUN_SERVER | sed 's/:.*//g') $(echo $STUN_SERVER | sed 's/.*://g')"
         else
           STUN_SERVER="$STUN_SERVER 3478"
->>>>>>> d9082812
         fi
 
         if which stunclient > /dev/null 2>&1; then
@@ -1448,17 +1430,11 @@
      fi
 
      if [ ! -z "$STUN" ]; then
-<<<<<<< HEAD
-        echo
-        echo "$TURN (STUN Server)"
-        echo "                              stun: $(xmlstarlet sel -N x="http://www.springframework.org/schema/beans" -t -m "_:beans/_:bean[@id=\"$STUN\"]/_:constructor-arg[@index=\"0\"]" -v @value $TURN | sed 's/stun://g')"
-=======
        for i in $STUN; do
          echo
          echo "$TURN (STUN Server)"
          echo "                              stun: $(xmlstarlet sel -N x="http://www.springframework.org/schema/beans" -t -m "_:beans/_:bean[@id=\"$i\"]/_:constructor-arg[@index=\"0\"]" -v @value $TURN | sed 's/stun://g')"
        done
->>>>>>> d9082812
      fi
 
      stunServerAddress=$(cat /etc/kurento/modules/kurento/WebRtcEndpoint.conf.ini | sed -n '/^stunServerAddress/{s/.*=//;p}')
