--- conflicted
+++ resolved
@@ -91,11 +91,7 @@
 
 if cat /var/www/bigbluebutton/client/conf/config.xml | grep "ChatModule" | grep -q https; then
 	PROTOCOL_HTTP=https
-<<<<<<< HEAD
 	PROTOCOL_RTMP=rtmp
-=======
-	PROTOCOL_RTMP=rtmps
->>>>>>> 15acb57b
 else
 	PROTOCOL_HTTP=http
 	PROTOCOL_RTMP=rtmp
