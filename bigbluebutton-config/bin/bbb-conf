#!/bin/bash
#
# BlueButton open source conferencing system - https://www.bigbluebutton.org/
#
# Copyright (c) 2020 BigBlueButton Inc. and by respective authors (see below).
#
# This program is free software; you can redistribute it and/or modify it under the
# terms of the GNU Lesser General Public License as published by the Free Software
# Foundation; either version 3.0 of the License, or (at your option) any later
# version.
#
# BigBlueButton is distributed in the hope that it will be useful, but WITHOUT ANY
# WARRANTY; without even the implied warranty of MERCHANTABILITY or FITNESS FOR A
# PARTICULAR PURPOSE. See the GNU Lesser General Public License for more details.
#
# You should have received a copy of the GNU Lesser General Public License along
# with BigBlueButton; if not, see <https://www.gnu.org/licenses/>.
#
# Author(s):
#   Fred Dixon <ffdixon@bigbluebutton.org>
#   Sebastian Schneider <seb.sschneider@gmail.com>
#   Ghazi Triki <ghazi.nocturne@gmail.com>
#
# Changelog:
#   2009-10-18 FFD  Initial Version
#   2009-11-05 FFD  Updated for 0.62
#   2009-12-09 FFD  Updated for 0.63
#   2009-12-11 FFD  Added ability to switch conference servers
#   2009-12-12 FFD  Added cleaning and watching of log files
#   2010-01-05 FFD  Added zipping of log files
#   2010-01-18 FFD  Added resetting of environment back to using packages
#   2010-03-02 JRT  Added trunk checkout options / fixed bbb-apps instructions
#   2010-04-02 FFD  Updated for 0.64
#   2010-06-21 SEB  Cleaned up some code / Updated for 0.70
#   2010-06-25 SEB  Added ability to change the security secret
#   2010-06-30 SEB  Added some extra error checking
#   2010-07-06 SEB  Added more error checking and report messages
#   2010-09-15 FFD  Updates for 0.71-dev
#   2010-10-16 FFD  Updates for 0.71-beta
#   2010-11-06 FFD  Added logic to ensure red5 shuts down
#   2010-12-12 FFD  Fixed bug #778
#   2010-12-12 FFD  Added support for Intalio VM
#   2010-02-28 FFD  Fixed #834
#   2011-06-26 FFD  Updates for 0.8
#   2012-01-14 FFD  Testing the development environment for 0.8
#   2012-02-22 FFD  Updates to development environment
#   2012-04-27 FFD  Added sum of version numbers in --check
#   2013-02-03 FFD  Updated for changes to parameters for 0.81 in bigbluebutton-sip.properties
#   2013-11-07 FFD  Finished 0.81
#   2014-01-13 FFD  Working on updates for 0.9.0
#   2014-03-10 GUG  Enable WebRTC
#   2015-03-12 FFD  Added start/stop of HTML5 server
#   2016-01-13 FFD  Updates for 1.0
#   2016-02-28 FFD  Updates to support HTTPS configuration
#   2016-05-28 FFD  Initial updates for 1.1-dev
#   2016-08-15 GTR  Archive more logs with zip option and show more applications with status
#   2016-10-17 GTR  Added redis to checked server components & added ownership check for video and freeswitch recording directories
#   2017-04-08 FFD  Cleanup for 1.1-beta
#   2018-11-22 MNE  Dynamically detect if sudo is needed
#   2018-12-09 GTR  More logs cleanup
#   2019-02-08 GTR  Updates for 2.2 after extracting bbb-web to a standalone server application
#   2019-03-14 FFD  Refactoring and cleanup for 2.2
#   2019-05-14 FFD  Added more checks for configuration issues
#   2019-07-08 GTR  Set IP for all recording formats
#   2019-10-31 GTR  Set IP and shared secret for bbb-webhooks
#   2019-11-09 GTR  Keep HTML5 client logs permissions when cleaning logs
#   2020-05-20 NJH  Add port 443 to --Network and clean up tmp file.
#   2020-06-23 JFS  Remove defaultGuestPolicy warning for HTML5 client
#   2020-10-22 AGG  Removing Flash/Red5 related code (yay!)
#   2021-07-16 JFS  Add defaultMeetingLayout information

#set -x
#set -e

PATH=$PATH:/sbin

if [[ "$(id -u)" != "0" ]]; then
    if [[ -x "$(which sudo)" ]]; then
        SUDO="$(which sudo)"
    else
        echo "bbb-conf must be ran as root!" && exit 1
    fi
fi

if [[ ! -f /etc/bigbluebutton/bigbluebutton-release ]]; then
    echo
    echo "# BigBlueButton does not appear to be installed.  Could not"
    echo "# locate: /etc/bigbluebutton/bigbluebutton-release"
    echo
    exit 1
fi

# Load the content of the file as variables
source /etc/bigbluebutton/bigbluebutton-release

#
# Figure out our environment (Debian vs. CentOS)
#

if [ -f /etc/centos-release ] || [ -f /etc/system-release ]; then
    DISTRIB_ID=centos
    TOMCAT_USER=tomcat
    TOMCAT_DIR=/var/lib/$TOMCAT_USER
    SERVLET_LOGS=/usr/share/tomcat/logs
    REDIS_SERVICE=redis.service
else
    . /etc/lsb-release    # Get value for DISTRIB_ID
    if [ "$DISTRIB_CODENAME" == "focal" ]; then
      TOMCAT_USER=tomcat9
    fi
    TOMCAT_DIR=/var/lib/$TOMCAT_USER
    SERVLET_LOGS=$TOMCAT_DIR/logs
    REDIS_SERVICE=redis-server
fi

# Common to Ubuntu and CentOS
FREESWITCH_VARS=/opt/freeswitch/etc/freeswitch/vars.xml
FREESWITCH_EXTERNAL=/opt/freeswitch/etc/freeswitch/sip_profiles/external.xml
FREESWITCH_PID=/opt/freeswitch/var/run/freeswitch/freeswitch.pid
FREESWITCH_EVENT_SOCKET=/opt/freeswitch/etc/freeswitch/autoload_configs/event_socket.conf.xml
FREESWITCH_SWITCH_CONF=/opt/freeswitch/etc/freeswitch/autoload_configs/switch.conf.xml

LTI_DIR=/usr/share/bbb-lti

if [ -f /usr/share/bbb-web/WEB-INF/classes/bigbluebutton.properties ]; then
    SERVLET_DIR=/usr/share/bbb-web
fi


get_properties_value() {
    key="$1"
    file="$2"
    if [[ -f $file ]]; then
        val=$(grep "^$key" "$file"| cut -d = -f 2-)
        echo "$val"
        return 0
    fi
    return 1
}
get_bbb_web_config_value() {
    key="$1"
    val="$(get_properties_value "$key" "$BBB_WEB_ETC_CONFIG")"
    if [[ -n $val ]]; then
        echo "$val"
        return 0
    fi
    val="$(get_properties_value "$key" "$BBB_WEB_CONFIG")"
    if [[ -n $val ]]; then
        echo "$val"
        return 0
    fi
    return 1
}

RECORD_CONFIG=/usr/local/bigbluebutton/core/scripts/bigbluebutton.yml

HTML5_DEFAULT_CONFIG=/usr/share/meteor/bundle/programs/server/assets/app/config/settings.yml
HTML5_ETC_CONFIG=/etc/bigbluebutton/bbb-html5.yml
if [ -f $HTML5_ETC_CONFIG ]; then
    HTML5_CONFIG=$(yq m -x $HTML5_DEFAULT_CONFIG $HTML5_ETC_CONFIG)
else
    HTML5_CONFIG=$(yq r $HTML5_DEFAULT_CONFIG)
fi

WEBRTC_SFU_DEFAULT_CONFIG=/usr/local/bigbluebutton/bbb-webrtc-sfu/config/default.yml
WEBRTC_SFU_ETC_CONFIG=/etc/bigbluebutton/bbb-webrtc-sfu/production.yml
if [ -f $WEBRTC_SFU_ETC_CONFIG ]; then
    # -a overwrite: merges arrays by replacement (yq 3.4+, like the override)
    WEBRTC_SFU_CONFIG=$(yq m -a overwrite -x $WEBRTC_SFU_DEFAULT_CONFIG $WEBRTC_SFU_ETC_CONFIG)
else
    WEBRTC_SFU_CONFIG=$(yq r $WEBRTC_SFU_DEFAULT_CONFIG)
fi

BBB_WEB_CONFIG="$SERVLET_DIR/WEB-INF/classes/bigbluebutton.properties"
BBB_WEB_ETC_CONFIG="/etc/bigbluebutton/bbb-web.properties"
NGINX_IP=$(cat /etc/nginx/sites-available/bigbluebutton | grep -v '#' | sed -n '/server_name/{s/.*server_name[ ]*//;s/;//;p}' | cut -d' ' -f1 | head -n 1)
SIP_CONFIG=/usr/share/bigbluebutton/nginx/sip.nginx
SIP_NGINX_IP=$(cat $SIP_CONFIG |  grep -v '#' | sed -n '/proxy_pass/{s/.*proxy_pass http[s]*:\/\///;s/:.*//;p}' | head -n 1)

NCPU=$(nproc --all)

BBB_USER=bigbluebutton

TURN=$SERVLET_DIR/WEB-INF/classes/spring/turn-stun-servers.xml
TURN_ETC_CONFIG=/etc/bigbluebutton/turn-stun-servers.xml
if [ -f "$TURN_ETC_CONFIG" ]; then
    TURN=$TURN_ETC_CONFIG
fi
STUN="$(xmlstarlet sel -N x="http://www.springframework.org/schema/beans" -t -m '_:beans/_:bean[@class="org.bigbluebutton.web.services.turn.StunTurnService"]/_:property[@name="stunServers"]/_:set/_:ref' -v @bean -nl $TURN)"

PROTOCOL=http
if [ -f $SERVLET_DIR/WEB-INF/classes/bigbluebutton.properties ]; then
    SERVER_URL=$(get_bbb_web_config_value bigbluebutton.web.serverURL | sed -n '{s/.*\///;p}')
    if get_bbb_web_config_value bigbluebutton.web.serverURL | grep -q https; then
        PROTOCOL=https
    fi
fi

#
# We're going to give ^bigbluebutton.web.logoutURL a default value (if undefined) so bbb-conf does not give a warning
#
if [ -f $SERVLET_DIR/WEB-INF/classes/bigbluebutton.properties ]; then
    if [ -z "$(get_bbb_web_config_value bigbluebutton.web.logoutURL)" ]; then
        echo "bigbluebutton.web.logoutURL=default" >> $BBB_WEB_ETC_CONFIG
    fi
fi

#
# Determine IP so it works on multilingual installations
#

### duplicated code: see deb-helper.sh and apply-lib.sh
if [ -e "/sys/class/net/venet0:0" ]; then
    # IP detection for OpenVZ environment
    _dev="venet0:0"
else
    _dev=$(awk '$2 == 00000000 { print $1 }' /proc/net/route | head -1)
fi
_ips=$(LANG=C ip -4 -br address show dev "$_dev" | awk '{ $1=$2=""; print $0 }')
_ips=${_ips/127.0.0.1\/8/}
read -r IP _ <<< "$_ips"
IP=${IP/\/*} # strip subnet provided by ip address
if [ -z "$IP" ]; then
  read -r IP _ <<< "$(hostname -I)"
fi

#
# Calculate total memory on this server
#
MEM=$(grep MemTotal /proc/meminfo | awk '{print $2}')
MEM=$((MEM/1000))

#
# Check if the function has a value and, if not, print an error message
# $1 -- name of value
# $2 -- location of value
# $3 -- value to check
#
check_no_value() {
    if [ -z $3 ]; then
        echo "# Tried to check $1 in"
        echo "#    $2"
        echo "# but value is empty."
        exit 1
    fi
}

check_file() {
    if [ ! -f $1 ]; then
        echo "# File does not exist: $1"
    fi
}

print_header() {
    if [ ! $HEADER ]; then
        echo
        echo "# Potential problems described below"
        HEADER=1
    fi
}

need_root() {
    if [ $EUID != 0 ]; then
        echo "Need to be root to run this option"
        exit 1
    fi
}



usage() {
    echo "BigBlueButton Configuration Utility - Version $BIGBLUEBUTTON_RELEASE"
    echo
    echo "   bbb-conf [options]"
    echo
    echo "Configuration:"
    echo "   --version                        Display BigBlueButton version (packages)"
    echo "   --setip <IP/hostname>            Set IP/hostname for BigBlueButton"
    echo "   --setsecret <secret>             Change the shared secret in /etc/bigbluebutton/bbb-web.properties"
    echo "   --set-port-range MIN-MAX         Change UDP port range used for audio/video/screenshare"
    echo
    echo "Monitoring:"
    echo "   --check                          Check configuration files and processes for problems"
    echo "   --debug                          Scan the log files for error messages"
    echo "   --watch                          Scan the log files for error messages every 2 seconds"
    echo "   --network                        View network connections on 80, 443 and 1935 by IP address. 1935 is deprecated. You will need to modify bbb-conf if you have custom ports."
    echo "   --secret                         View the URL and shared secret for the server"
    echo "   --lti                            View the URL and secret for LTI (if installed)"
    echo
    echo "Administration:"
    echo "   --restart                        Restart BigBlueButton"
    echo "   --stop                           Stop BigBlueButton"
    echo "   --start                          Start BigBlueButton"
    echo "   --clean                          Restart and clean all log files"
    echo "   --status                         Display running status of components"
    echo "   --zip                            Zip up log files for reporting an error"
    echo
}

# utility function to make a copy of the conf file
check_and_backup () {
    # can we write to the configuration file?
    if [ ! -w $1 ]; then
        echo "Cannot write to $1!"
        exit 1
    fi

    # let's see if we need a copy
    if [ "$TO_BACKUP" = "Y" ]; then
        cp $1 $1.bak
        TO_BACKUP="N"
    fi
}

# 3 paramenter: the file, the variable name, the new value
change_var_value () {
    check_and_backup $1
    sed -i "s<^[[:blank:]#]*\(${2}\).*<\1=${3}<" $1
}

# same as change_var_value but with quotes
change_var_salt() {
    check_and_backup $1
    sed -i "s<^[[:blank:]#]*\(${2}\).*<\1="${3}"<" $1
}

# comment lines matching $2 ($1 is the file)
comment () {
    check_and_backup $1
    sed -i "s<^[[:blank:]]*\(${2}.*\)<#\1<" $1
}

change_yml_value () {
    sed -i "s<^\([[:blank:]#]*\)\(${2}\): .*<\1\2: ${3}<" $1
}


# comment lines matching $2 ($1 is the file)
uncomment () {
    check_and_backup $1
    sed -i "s<^[#[:blank:]]*\(${2}.*\)<\1<" $1
}

stop_bigbluebutton () {
    echo "Stopping BigBlueButton"

    if systemctl list-units --full -all | grep -q $TOMCAT_USER.service; then
      TOMCAT_SERVICE=$TOMCAT_USER
      systemctl stop $TOMCAT_SERVICE
    fi

    systemctl stop bigbluebutton.target
}

start_bigbluebutton () {
    #
    # Apply any local configuration options (if exists)
    #
    if [ -x /etc/bigbluebutton/bbb-conf/apply-config.sh ]; then
        echo
        echo "Applying updates in /etc/bigbluebutton/bbb-conf/apply-config.sh: "
        /etc/bigbluebutton/bbb-conf/apply-config.sh
        echo
    fi

    if [ -f /opt/freeswitch/var/log/freeswitch/freeswitch.log ]; then
        if grep -q "Failure to connect to CORE_DB sofia_reg_external" /opt/freeswitch/var/log/freeswitch/freeswitch.log; then
            # See: https://docs.bigbluebutton.org/install/install.html#freeswitch-fails-to-bind-to-ipv4
            echo "Clearing the FreeSWITCH database."
            rm -rf /opt/freeswitch/var/lib/freeswitch/db/*
        fi
    fi

    echo "Reloading NginX configuration"
    systemctl reload nginx

    echo "Starting BigBlueButton"

    if systemctl list-units --full -all | grep -q $TOMCAT_USER.service; then
        TOMCAT_SERVICE=$TOMCAT_USER

        [ -z "$TOMCAT_SERVICE" ] || systemctl start $TOMCAT_SERVICE || {
            echo
<<<<<<< HEAD
            echo "# Warning: $TOMCAT_SERVICE could not be started. Please, check BBB-LTI."
=======
            echo "# Warning: $TOMCAT_SERVICE could not be started. Please, check BBB-LTI or BBB-Demo."
>>>>>>> 5ddf556a
            echo "#     Run the command:"
            echo "#       sudo journalctl -u $TOMCAT_SERVICE"
            echo "#     To better understand the ERROR"
        }
    fi

    systemctl start bigbluebutton.target

    if [ -f /usr/lib/systemd/system/bbb-html5.service ]; then
        systemctl start mongod
        sleep 3
        systemctl start bbb-html5
    fi
}

display_bigbluebutton_status () {
    units="nginx freeswitch $REDIS_SERVICE bbb-apps-akka bbb-fsesl-akka"

    if [ -d $TOMCAT_DIR ]; then
        units="$units $TOMCAT_USER"
    fi

    if [ -f /usr/lib/systemd/system/bbb-html5.service ]; then
        units="$units mongod bbb-html5 bbb-webrtc-sfu kurento-media-server"

        for i in `seq 8888 8890`; do
            # check if multi-kurento setup is configured
            if [ -f /usr/lib/systemd/system/kurento-media-server-${i}.service ]; then
                if systemctl is-enabled kurento-media-server-${i}.service > /dev/null; then
                    units="$units kurento-media-server-${i}"
                fi
            fi
        done

        source /usr/share/meteor/bundle/bbb-html5-with-roles.conf

        if [ -f /etc/bigbluebutton/bbb-html5-with-roles.conf ]; then
          source /etc/bigbluebutton/bbb-html5-with-roles.conf
        fi

        for ((i = 1 ; i <= $NUMBER_OF_BACKEND_NODEJS_PROCESSES; i++)); do
          units="$units bbb-html5-backend@$i"
        done

        for ((i = 1; i <= $NUMBER_OF_FRONTEND_NODEJS_PROCESSES; i++)); do
          units="$units bbb-html5-frontend@$i"
        done
    fi

    if [ -f /usr/share/etherpad-lite/settings.json ]; then
        units="$units etherpad"
    fi

    if [ -f /usr/lib/systemd/system/bbb-web.service ]; then
        units="$units bbb-web"
    fi

    if [ -f /usr/lib/systemd/system/bbb-webhooks.service ]; then
        units="$units bbb-webhooks"
    fi

    if [ -f /usr/lib/systemd/system/bbb-lti.service ]; then
        units="$units bbb-lti"
    fi

    if [ -f /usr/lib/systemd/system/bbb-pads.service ]; then
        units="$units bbb-pads"
    fi

    if [ -f /usr/lib/systemd/system/bbb-export-annotations.service ]; then
        units="$units bbb-export-annotations"
    fi

    if [ -f /usr/lib/systemd/system/bbb-rap-caption-inbox.service ]; then
        units="$units bbb-rap-caption-inbox"
    fi

    if [ -f /usr/lib/systemd/system/bbb-rap-resque-worker.service ]; then
        units="$units bbb-rap-resque-worker"
    fi

    if [ -f /usr/lib/systemd/system/bbb-rap-starter.service ]; then
        units="$units bbb-rap-starter"
    fi

    if systemctl list-units --full -all | grep -q $TOMCAT_USER.service; then
      TOMCAT_SERVICE=$TOMCAT_USER
    fi

    line='——————————————————————►'
    for unit in $units; do
        status=$(systemctl is-active "$unit")
        if [ "$status" = "active" ]; then
            printf "%s %s [✔ - $status]\n" $unit "${line:${#unit}}"
        else
            printf "%s %s [✘ - $status]\n" $unit "${line:${#unit}}"
        fi
    done
}

if [ $# -eq 0 ]; then
    usage
    exit 1
fi

# Parse the parameters
while [ $# -gt 0 ]; do
    if [ "$1" = "-stop" -o "$1" = "--stop" ]; then
        need_root
        stop_bigbluebutton
        exit 0
    fi

    if [ "$1" = "-start" -o "$1" = "--start" ]; then
        need_root
        start_bigbluebutton
        exit 0
    fi

    if [ "$1" = "-check" -o "$1" = "--check" -o "$1" = "-c" ]; then
        CHECK=1
        shift;shift
        continue
    fi

    if [ "$1" = "--version" -o "$1" = "-version" -o "$1" = "-v" ]; then
        VERSION=1
        shift
        continue
    fi

    if [ "$1" = "--debug" -o "$1" = "-debug" -o "$1" = "-d" ]; then
        DEBUG=1
        shift
        continue
    fi

    if [ "$1" = "--clean" -o "$1" = "-clean" ]; then
        CLEAN=1
        shift
        continue
    fi

    if [ "$1" = "--watch" -o "$1" = "-watch" -o "$1" = "-w" ]; then
        WATCH=1
        shift
        continue
    fi

    if [ "$1" = "--network" -o "$1" = "-network" -o "$1" = "-n" ]; then
        NETWORK=1
        shift
        continue
    fi

    if [ "$1" = "--zip" -o "$1" = "-zip" -o "$1" = "-z" ]; then
        ZIP=1
        shift
        continue
    fi

    if [ "$1" = "--status" -o "$1" = "-status" ]; then
        display_bigbluebutton_status
        exit 0
    fi

    if [ "$1" = "--restart" -o "$1" = "-restart" ]; then
        RESTART=1
        shift
        continue
    fi

    #
    # all other parameters requires at least 1 argument
    #

    if [ "$1" = "-setip" -o "$1" = "--setip" ]; then
        HOST="${2}"
        if [ -z "$HOST" ]; then
            echo "HOST IP=$IP"
        fi

        if echo $HOST|grep -q ":"; then
            HOST=$(echo ${2}|cut -d: -f1)
        fi
        shift; shift
        continue
    fi

    if [ "$1" = "--set-port-range" ]; then
        PORT_RANGE="${2}"
        shift; shift
        continue
    fi

    if [ "$1" = "--salt" -o "$1" = "-salt" -o "$1" = "--setsalt" -o "$1" = "--secret" -o "$1" = "-secret"  -o "$1" = "--setsecret" ]; then
        SECRET="${2}"
        if [ -z "$SECRET" ]; then
            BBB_WEB_URL=$(get_bbb_web_config_value bigbluebutton.web.serverURL)
            SECRET=$(get_bbb_web_config_value securitySalt)
            echo
            echo "    URL: $BBB_WEB_URL/bigbluebutton/"
            echo "    Secret: $SECRET"
            echo
            echo "    Link to the API-Mate:"
            echo "    https://mconf.github.io/api-mate/#server=$BBB_WEB_URL/bigbluebutton/&sharedSecret=$SECRET"
            echo
            exit 0
        fi
        shift; shift
        continue
    fi

    if [ "$1" = "--lti" -o "$1" = "-lti" ]; then
        if [ -z "$SECRET" ]; then
            if [ -f ${LTI_DIR}/WEB-INF/classes/lti-config.properties ]; then
                LTI_URL="${PROTOCOL}://"$(cat ${LTI_DIR}/WEB-INF/classes/lti-config.properties | grep -v '#' | sed -n '/^ltiEndPoint/{s/^.*=//;p}')'/lti/tool'
                CUSTOMER=$(cat ${LTI_DIR}/WEB-INF/classes/lti-config.properties | grep -v '#' | sed -n '/^ltiConsumer/{s/^.*=//;s/:.*//p}')
                SECRET=$(cat ${LTI_DIR}/WEB-INF/classes/lti-config.properties | grep -v '#' | sed -n '/^ltiConsumer/{s/^[^:]*://;p}')
                echo
                echo "       URL: $LTI_URL"
                echo "  Customer: $CUSTOMER"
                echo "    Secret: $SECRET"
                echo
                ICON_URL=$( echo $LTI_URL | sed 's/tool/images\/icon.ico/')
                echo "  Icon URL: $ICON_URL"
                echo
                echo
                exit 0
            fi
        fi
        shift; shift
        continue
    fi

    usage
    exit 1
done

print_bigbluebutton_version() {
    echo
    if [ $DISTRIB_ID == "centos" ]; then
        echo "BigBlueButton Server $BIGBLUEBUTTON_RELEASE ($(rpm -qa | grep bbb | grep -v bbb-lti | grep -v bbb-redis | grep -v bbb-tomcat | grep -v freeswitch | sed 's/.*[0-9].[0-9].[0-9]-//g' | sed 's/\..*//g' | awk '{ sum+=$1} END {print sum}'))"
    else
        echo "BigBlueButton Server $BIGBLUEBUTTON_RELEASE ($(dpkg -l | grep bbb | grep -v bbb-lti | sed -n '/[0-9].[0-9].[0-9]-/{s/.*[0-9].[0-9].[0-9]-//;s/;//;p}' | awk '{ sum+=$1} END {print sum}'))"
    fi
}


#
# Version
#
if [[ $VERSION ]]; then
    print_bigbluebutton_version
    echo
    dpkg -l | grep bbb
    exit 0
fi


#
# Set Shared Secret
#

if [[ $SECRET ]]; then
    need_root

    echo "Assigning secret in $BBB_WEB_ETC_CONFIG"
    if [ -f "$BBB_WEB_ETC_CONFIG" ] && grep "^securitySalt" "$BBB_WEB_ETC_CONFIG" > /dev/null ; then
        change_var_value "$BBB_WEB_ETC_CONFIG" securitySalt "$SECRET"
    else
        echo "securitySalt=$SECRET" >> "$BBB_WEB_ETC_CONFIG"
    fi

    if [ -f /usr/local/bigbluebutton/bbb-webhooks/config/default.yml ]; then
        change_yml_value /usr/local/bigbluebutton/bbb-webhooks/config/default.yml sharedSecret $SECRET
    fi

    if [ -f /usr/local/bigbluebutton/bbb-webhooks/extra/post_catcher.js ]; then
        sed -i "s|\(^[ \t]*var shared_secret[ =]*\)[^;]*|\1\"$SECRET\"|g" /usr/local/bigbluebutton/bbb-webhooks/extra/post_catcher.js
    fi

    if [ -f /etc/bigbluebutton/bbb-apps-akka.conf ]; then
        sed -i "s/sharedSecret[ ]*=[ ]*\"[^\"]*\"/sharedSecret=\"$SECRET\"/g" /etc/bigbluebutton/bbb-apps-akka.conf
    fi

    if [ -f ${LTI_DIR}/WEB-INF/classes/lti-config.properties ]; then
        sed -i "s/bigbluebuttonSalt=.*/bigbluebuttonSalt=$SECRET/g" ${LTI_DIR}/WEB-INF/classes/lti-config.properties
    fi

    echo
    echo "BigBlueButton's shared secret is now $SECRET"
    echo
    echo "You must restart BigBlueButton for the changes to take effect"
    echo
    echo "  $SUDO bbb-conf --restart"
    echo
    echo
fi

#
# Set Port Range
#

if [[ $PORT_RANGE ]]; then
    if [[ "$PORT_RANGE" =~ ^([[:digit:]]+)-([[:digit:]]+)$ ]]; then
        START_PORT=${BASH_REMATCH[1]}
        END_PORT=${BASH_REMATCH[2]}

        need_root

        xmlstarlet edit --inplace --update '/configuration/settings/param[@name="rtp-start-port"]/@value' --value $START_PORT $FREESWITCH_SWITCH_CONF
        xmlstarlet edit --inplace --update '/configuration/settings/param[@name="rtp-end-port"]/@value' --value $END_PORT $FREESWITCH_SWITCH_CONF

        sed -i "s/minPort=.*/minPort=$START_PORT/" /etc/kurento/modules/kurento/BaseRtpEndpoint.conf.ini
        sed -i "s/maxPort=.*/maxPort=$END_PORT/" /etc/kurento/modules/kurento/BaseRtpEndpoint.conf.ini

        mkdir -p $(dirname $WEBRTC_SFU_ETC_CONFIG)
        touch $WEBRTC_SFU_ETC_CONFIG
        yq w -i $WEBRTC_SFU_ETC_CONFIG mediasoup.worker.rtcMinPort $START_PORT
        yq w -i $WEBRTC_SFU_ETC_CONFIG mediasoup.worker.rtcMaxPort $END_PORT

        echo
        echo "BigBlueButton's UDP port range is now $START_PORT-$END_PORT"
        echo
        echo "You must restart BigBlueButton for the changes to take effect"
        echo
        echo "  $SUDO bbb-conf --restart"
        echo
        echo
    else
        echo
        echo "Warning: --set-port-range requires a numerical port range (default is 16384-32768)"
        echo
        echo "Port range remains unchanged"
        echo
    fi
fi

check_configuration() {
    #
    # Check that freeswtich ESL matches the value in bigbluebutton.properties
    #
    if [ -f $FREESWITCH_EVENT_SOCKET ]; then
        FREESWITCH_ESL_IP=$(cat $FREESWITCH_EVENT_SOCKET | grep 'name="listen-ip"' | cut -d\" -f4  | awk '{print $1}')
        check_no_value event_socket $FREESWITCH_EVENT_SOCKET $FREESWITCH_ESL_IP
    fi

    #
    # Check if BigBlueButton is defined in Nginx
    #
    if [ ! -L /etc/nginx/sites-enabled/bigbluebutton ]; then
        echo "# Nginx: BigBlueButton appears to be disabled"
        echo "         - no symbolic link in /etc/nginx/sites-enabled/bigbluebutton to /etc/nginx/sites-available/bigbluebutton "
    fi

    #
    # Look for properties with no values set
    #
    CONFIG_FILES="$SERVLET_DIR/WEB-INF/classes/bigbluebutton.properties"

    for file in $CONFIG_FILES ; do
        if [ ! -f $file ]; then
            echo "# Error: File not found: $file"
        else
            if cat $file | grep -v redis.pass | grep -v redisPassword  | grep -v ^# | grep -q "^[^=]*=[ ]*$"; then
                echo "# The following properties in $file have no value:"
                echo "#     $(grep '^[^=#]*=[ ]*$' $file | grep -v redis.pass | grep -v redisPassword | sed 's/=//g')"
            fi
        fi
    done

    VARFolder="$(get_bbb_web_config_value imageMagickDir)"
    if [ ! -x $VARFolder/convert ]; then
        echo "# ImageMagick's convert is not installed in $VARFolder"
    fi

    #
    # Check if the IP resolves to a different host
    #
    check_no_value server_name /etc/nginx/sites-available/bigbluebutton $NGINX_IP

    if which host > /dev/null 2>&1; then
        HOSTS=$(which host)
        if [ $HOSTS ]; then
            HOSTS=$($HOSTS $NGINX_IP | awk '{ print $4 }' | head -n 1)
        fi
    fi


    BBB_SECRET="$(get_bbb_web_config_value securitySalt)"


    if [ -f /usr/lib/systemd/system/bbb-webhooks.service ]; then
        WEBHOOKS_CONF=/usr/local/bigbluebutton/bbb-webhooks/config/default.yml
        WEBHOOKS_SECRET=$(yq r $WEBHOOKS_CONF bbb.sharedSecret)

        if [ "$BBB_SECRET" != "$WEBHOOKS_SECRET" ]; then
            echo "# Warning: Webhooks API Shared Secret mismatch: "
            echo "#  ${SERVLET_DIR}/WEB-INF/classes/bigbluebutton.properties = $BBB_SECRET"
            echo "#  $WEBHOOKS_CONF                       = $WEBHOOKS_SECRET"
            echo
        fi

        WEBHOOKS_PROXY_PORT=$(cat /usr/share/bigbluebutton/nginx/webhooks.nginx | grep -v '#' | grep '^[ \t]*proxy_pass[ \t]*' | sed 's|.*http[s]\?://[^:]*:\([^;]*\);.*|\1|g')
        WEBHOOKS_APP_PORT=$(yq r $WEBHOOKS_CONF server.port)

        if [ "$WEBHOOKS_PROXY_PORT" != "$WEBHOOKS_APP_PORT" ]; then
            echo "# Warning: Webhooks port mismatch: "
            echo "#  /usr/share/bigbluebutton/nginx/webhooks.nginx                   = $WEBHOOKS_PROXY_PORT"
            echo "#  $WEBHOOKS_CONF = $WEBHOOKS_APP_PORT"
            echo
        fi
    fi


    if [ -f ${LTI_DIR}/WEB-INF/classes/lti-config.properties ]; then
        LTI_SECRET=$(cat ${LTI_DIR}/WEB-INF/classes/lti-config.properties | grep -v '#' | tr -d '\r' | sed -n '/^bigbluebuttonSalt/{s/.*=//;p}')

        if [ "$LTI_SECRET" != "$BBB_SECRET" ]; then
            echo "# Warning: LTI shared secret mismatch:"
            echo "#  ${LTI_DIR}/WEB-INF/classes/lti-config.properties                      = $LTI_SECRET"
            echo "#  ${SERVLET_DIR}/WEB-INF/classes/bigbluebutton.properties  = $BBB_SECRET"
            echo
        fi
    fi

    SIP_PROTOCOL=$(cat /usr/share/bigbluebutton/nginx/sip.nginx | grep -v \# | sed -n '/proxy_pass/{s/.*proxy_pass [ ]*//;s/:.*//;p}' | head -n 1)
    if [[ $SIP_PROTOCOL == "https" ]]; then
        if ! grep wss-binding $FREESWITCH_EXTERNAL > /dev/null; then
            echo "# Warning: Websockets is using HTTPS in /usr/share/bigbluebutton/nginx/sip.nginx"
            echo "# but no definition for wss-binding found in "
            echo "#"
            echo "#    $FREESWITCH_EXTERNAL"
            echo
        fi
    fi

    if [ "$(ls -ld /var/freeswitch/meetings | cut -d' ' -f3)" != "freeswitch" ]; then
        echo "# Warning: Detected the directory"
        echo "#    /var/freeswitch/meetings"
        echo "# is not owned by freeswitch"
    fi

    if [ "$(ls -ld /var/bigbluebutton | cut -d' ' -f3)" != $BBB_USER ]; then
        echo "# Warning: Detected the directory"
        echo "#    /var/bigbluebutton"
        echo "# is not owned by $BBB_USER"
    fi

    if [ -n "$HTML5_CONFIG" ]; then
        SVG_IMAGES_REQUIRED=$(cat $BBB_WEB_CONFIG | grep -v '#' | sed -n '/^svgImagesRequired/{s/.*=//;p}')
        if [ "$SVG_IMAGES_REQUIRED" != "true" ]; then
            echo
            echo "# Warning: You have the HTML5 client installed but in"
            echo "#"
            echo "#    $BBB_WEB_CONFIG"
            echo "#"
            echo "# the setting for svgImagesRequired is false. To fix, run the commnad"
            echo "#"
            echo "# sed -i 's/^svgImagesRequired=.*/svgImagesRequired=true/' $BBB_WEB_CONFIG "
            echo "#"
        fi
    fi

    CHECK_STUN=$(xmlstarlet sel -t -m '//X-PRE-PROCESS[@cmd="set" and starts-with(@data, "external_rtp_ip=")]' -v @data $FREESWITCH_VARS | sed 's/external_rtp_ip=stun://g')
    if [ "$CHECK_STUN" == "stun.freeswitch.org" ]; then
       echo
       echo "# Warning: Detected FreeSWITCH is using default stun.freeswitch.org server.  See"
       echo "#"
       echo "#     https://docs.bigbluebutton.org/2.2/troubleshooting.html#freeswitch-using-default-stun-server"
       echo "#"
       echo
    fi

    if ! which ufw > /dev/null 2>&1; then
       echo
       echo "# Warning: No firewall detected.  Recommend using setting up a firewall for your server"
       echo "#"
       echo "#     https://docs.bigbluebutton.org/admin/customize.html#setup-a-firewall"
       echo "#"
       echo
    fi

}

check_state() {
    echo
    print_header
    check_configuration

    #
    # Check for potential problems in the BigBlueButton configuration
    #

    RUNNING_APPS=""
    NOT_RUNNING_APPS=""

    if [[ -a $FREESWITCH_PID ]]; then
        if ! ps aux | grep -v grep | grep '[/]opt/freeswitch/bin/freeswitch' > /dev/null; then
            print_header
            NOT_RUNNING_APPS="${NOT_RUNNING_APPS} freeswitch"
        else
            RUNNING_APPS="${RUNNING_APPS} freeswitch"
        fi
    fi

    if ! ps aux | grep -v grep | grep '[/]usr/sbin/nginx' > /dev/null; then
        print_header
        NOT_RUNNING_APPS="${NOT_RUNNING_APPS} Nginx"
    else
        RUNNING_APPS="${RUNNING_APPS} Nginx"
    fi

    if ! ss -ant | grep '8090' > /dev/null; then
        print_header
        if [ ! -z "$TOMCAT_SERVICE" ]; then
            NOT_RUNNING_APPS="${NOT_RUNNING_APPS} ${TOMCAT_USER} or grails"
        fi
    else
        if ps aux |  ps -aef | grep -v grep | grep grails | grep run-app > /dev/null; then
        print_header
        RUNNING_APPS="${RUNNING_APPS} Grails"
        echo "#   ${TOMCAT_USER}:      noticed you are running grails run-app instead of ${TOMCAT_USER}"
        else
            if [ ! -z "$TOMCAT_SERVICE" ]; then
                RUNNING_APPS="${RUNNING_APPS} ${TOMCAT_USER}"
            fi
        fi
    fi

    if ! ps aux | grep -v grep | grep '[/]usr/[s]*bin/redis-server' > /dev/null; then
        print_header
        NOT_RUNNING_APPS="${NOT_RUNNING_APPS} redis-server"
    else
        RUNNING_APPS="${RUNNING_APPS} redis-server"
    fi

    if [ "$NOT_RUNNING_APPS" != "" ]; then
        echo "# Not running: ${NOT_RUNNING_APPS}"
    fi


    #
    # Check if running development environment
    #
    if ! grep 8090 /usr/share/bigbluebutton/nginx/web.nginx > /dev/null; then
        echo "# Warning: nginx is not serving BigBlueButton's web application"
        echo "# from port 8090"
        echo "#"
        echo "# (This is OK if you have setup a development environment.) "
        echo
    fi


    #
    # Check FreeSWITCH
    #
    if grep -q "Thread ended for mod_event_socket" /opt/freeswitch/var/log/freeswitch/freeswitch.log; then
        echo
        echo "# Error: Found text in freeswitch.log:"
        echo "#"
        echo "#    Thread ended for mod_event_socket"
        echo "#"
        echo "# FreeSWITCH may not be responding to requests on port 8021 (event socket layer)"
        echo "# and users may have errors joining audio."
        echo "#"
    fi

    #
    # Check FreeSWITCH
    #

    ESL_PASSWORD=$(xmlstarlet sel -t -m 'configuration/settings/param[@name="password"]' -v @value /opt/freeswitch/etc/freeswitch/autoload_configs/event_socket.conf.xml)
    if ! echo "/quit" | /opt/freeswitch/bin/fs_cli -p $ESL_PASSWORD - > /dev/null 2>&1; then
        echo
        echo "#"
        echo "# Error: Unable to connect to the FreeSWITCH Event Socket Layer on port 8021"
        echo "#"
    fi

    #
    # Check for required external commands
    #
    COMMANDS="ruby gem pdftocairo"
    for cmd in $COMMANDS ; do
        if ! which $cmd > /dev/null 2>&1; then
            echo "#    $cmd command not found"
        fi
    done

    #
    # Check if ffmpeg is installed, and whether it is a supported version
    #
    FFMPEG_VERSION=$(ffmpeg -version 2>/dev/null | grep ffmpeg | cut -d ' ' -f3 | sed 's/--.*//g' | tr -d '\n')
    case "$FFMPEG_VERSION" in
        4.*.*)
            # This is the current supported version; OK.
            ;;
        '')
            echo "# Warning: No ffmpeg version was found on the system"
            echo "#          Recording processing will not function"
            echo
            ;;
        *)
            echo "# Warning: The installed ffmpeg version '${FFMPEG_VERSION}' is not recommended."
            echo "# Recommend you update to the 4.0.x version of ffmpeg.  To upgrade, do the following"
            echo "#"
            echo "#       $SUDO apt-get install software-properties-common"
            echo "#       $SUDO add-apt-repository ppa:jonathonf/ffmpeg-4"
            echo "#       $SUDO apt-get update"
            echo "#       $SUDO apt-get dist-upgrade"
            echo "#"
            echo
            ;;
    esac


    #
    # Check that the servlet container has started properly and has created log files
    #
    if [ -d $TOMCAT_DIR ]; then
      if [ -z "$(ls -A $SERVLET_LOGS)" ]; then
        echo "#                     empty directory: $SERVLET_LOGS contains no logs"
      fi
    fi

    #
    # Check if the user is running their own bbb-web
    #
    if grep -q 8888 /usr/share/bigbluebutton/nginx/web.nginx; then
        if ! ss -ant | grep '8888' > /dev/null; then
            echo "# Warning: There is no application server listening to port 8888."
            echo
        fi
    fi


    #
    # Check if the local server can access the API.  This is a common problem when setting up BigBlueButton behind
    # a firewall
    #
    BBB_WEB="$(get_bbb_web_config_value bigbluebutton.web.serverURL|sed -n '{s/.*\///;p}')"
    check_no_value server_name /etc/nginx/sites-available/bigbluebutton $BBB_WEB

    COUNT=0
    while [ $COUNT -lt 80 ]; do
        let COUNT=COUNT+1
        timeout 1s curl -sS $PROTOCOL://$BBB_WEB/bigbluebutton/api | grep -q SUCCESS
        if [ $? -eq 0 ]; then
            let COUNT=80
        else
            echo -n "."
            sleep 1
        fi
    done
    echo

    if ! curl -sS $PROTOCOL://$BBB_WEB/bigbluebutton/api | grep -q SUCCESS; then
        echo "# Error: Could not connect to the configured hostname/IP address"
        echo "#"
        echo "#    $PROTOCOL://$BBB_WEB/"
        echo "#"
        echo "# If your BigBlueButton server is behind a firewall, see FAQ."
        echo
    fi

    VARS_IP=$(cat $FREESWITCH_VARS | sed -n '/"local_ip_v4/{s/.*local_ip_v4=//;s/".*//;p}')
    if [[ "$VARS_IP" != "127.0.0.1" ]] && [[ "$VARS_IP" != "auto" ]]; then
        if [ "$VARS_IP" != $IP ]; then
            echo "# Warning: The setting of $VARS_IP for local_ip_v4 in"
            echo "#"
            echo "#    $FREESWITCH_VARS"
            echo "#"
            echo "# does not match the local IP address ($IP)."
            echo "# (This is OK if you've manually changed the values)"
            echo
        fi
    fi

    if (( $MEM < 3940 )); then
        echo "# Warning: You are running BigBlueButton on a server with less than 4G of memory.  Your"
        echo "# performance may suffer."
        echo
    fi

    BBB_WEB="$(get_bbb_web_config_value bigbluebutton.web.serverURL)"

    if [ -f ${LTI_DIR}/WEB-INF/classes/lti-config.properties ]; then
        LTI_URL="${PROTOCOL}://"$(cat ${LTI_DIR}/WEB-INF/classes/lti-config.properties | grep -v '#' | sed -n '/^ltiEndPoint/{s/^.*=//;p}')'/lti/tool'
        echo "# Warning: The IMS Learning Tools Integration (LTI) is accessible from:"
        echo "#"
        echo "#    $LTI_URL"
        echo "#"
        echo "# To get the access parameters for LTI, run the command"
        echo "#"
        echo "#    bbb-conf --lti"
        echo
    fi

    DEFAULT_PDF="$(get_bbb_web_config_value beans.presentationService.defaultUploadedPresentation)"
    if echo $DEFAULT_PDF | grep -q "bigbluebutton.web.serverURL"; then
        if ! echo "$BBB_WEB$(echo $DEFAULT_PDF | sed 's/${bigbluebutton.web.serverURL}//g')" | xargs curl -sS >/dev/null; then
            echo "# Error: Unable to reach default URL for presentation:"
            echo "#"
            echo "#    $BBB_WEB$(echo $DEFAULT_PDF | sed 's/${bigbluebutton.web.serverURL}//g')"
            echo "#"
            echo "# Check value for beans.presentationService.defaultUploadedPresentation in"
            echo "#   $BBB_WEB_CONFIG and $BBB_WEB_ETC_CONFIG"
        fi
    else
        if ! echo "$DEFAULT_PDF" | xargs curl -sS >/dev/null; then
            echo "# Error: Unable to reach default URL for presentation"
            echo "#"
            echo "#    $DEFAULT_PDF"
            echo "#"
            echo "# Check value for beans.presentationService.defaultUploadedPresentation in"
            echo "#   $BBB_WEB_CONFIG and $BBB_WEB_ETC_CONFIG"
        fi
    fi

    if [ "$(cat /etc/bigbluebutton/bbb-apps-akka.conf | sed -n '/sharedSecret.*/{s/[^"]*"//;s/".*//;p}')" == "changeme" ]; then
        BBB_WEB_IP="$(get_bbb_web_config_value bigbluebutton.web.serverURL|sed -n '{s/.*\///;p}')"
        echo "# Error: Detected that /etc/bigbluebutton/bbb-apps-akka.conf has the default"
        echo "# configuration values.  To update, run"
        echo "#"
        echo "#   $SUDO bbb-conf --setip $BBB_WEB_IP"
        echo "#"
    fi

    if bbb-conf --status | grep -q inactive; then
        if systemctl list-units --full -all | grep -q $TOMCAT_USER.service; then
            TOMCAT_SERVICE=$TOMCAT_USER

<<<<<<< HEAD
=======
        if systemctl list-units --full -all | grep -q $TOMCAT_USER.service; then
            TOMCAT_SERVICE=$TOMCAT_USER

>>>>>>> 5ddf556a
            if bbb-conf --status | grep -q inactive | grep -q $TOMCAT_SERVICE; then
                echo "# Warning: $TOMCAT_SERVICE is not started correctly"
                echo "#"
            fi
        fi
<<<<<<< HEAD

=======
        
>>>>>>> 5ddf556a
        if bbb-conf --status | grep inactive; then
            echo "# Error: Detected some processes have not started correctly"
            echo "#"
            echo "#   $(bbb-conf --status | grep inactive)"
            echo "#"
        fi
    fi

    if systemctl status freeswitch | grep -q SETSCHEDULER; then
        echo "# Error: FreeSWITCH failed to start with SETSCHEDULER error, see"
        echo "#"
        echo "#   https://docs.bigbluebutton.org/2.2/troubleshooting.html#freeswitch-fails-to-start-with-a-setscheduler-error"
        echo "#"
    fi

    NCPU=$(nproc --all)
    if [ "$NCPU" -lt "4" ]; then
        echo "# Warning: found only $NCPU cores, whereas this server should have (at least) 4 CPU cores"
        echo "# to run BigBlueButton in production."
        echo "#"
        echo "#   https://docs.bigbluebutton.org/install/install.html#minimum-server-requirements"
        echo "#"
    fi

    if [ "$(echo "$HTML5_CONFIG" | yq r - public.media.sipjsHackViaWs)" != "true" ]; then
      if [ "$PROTOCOL" == "https" ]; then
        if ! cat $SIP_CONFIG |  grep -v '#' | grep proxy_pass | head -n 1 | grep -q https; then
          echo "# Warning: You have this server defined for https, but in"
          echo "#"
          echo "#   $SIP_CONFIG"
          echo "#"
          echo "#  did not find the use of https in definition for proxy_pass"
          echo "#"
          echo "#    $(cat $SIP_CONFIG |  grep -v '#' | grep proxy_pass | head -n 1)"
          echo "#"
        fi

      if [ "$SIP_NGINX_IP" != $IP ]; then
        if [ "$SIP_NGINX_IP" != "\$freeswitch_addr" ]; then
          echo "# Warning: The setting of $SIP_NGINX_IP for proxy_pass in"
          echo "#"
          echo "#    /usr/share/bigbluebutton/nginx/sip.nginx"
          echo "#"
          echo "# does not match the local IP address ($IP)."
          echo "# (This is OK if you've manually changed the values)"
          echo
        fi
      fi

        if ! cat $SIP_CONFIG |  grep -v '#' | grep proxy_pass | head -n 1 | grep -q 7443; then
          echo
          echo "# Warning: You have this server defined for https, but in"
          echo "#"
          echo "#   $SIP_CONFIG"
          echo "#"
          echo "#  did not find the use of port 7443 in definition for proxy_pass"
          echo "#"
          echo "#    $(cat $SIP_CONFIG |  grep -v '#' | grep proxy_pass | head -n 1)"
          echo "#"
        fi
      fi
    fi

    CHECK="$(get_bbb_web_config_value securitySalt|sha1sum |cut -d' ' -f1)"
    if [ "$CHECK" == "55b727b294158a877212570c3c0524c2b902a62c" ]; then
      echo
      echo "#"
      echo "# Warning: Detected you have the default shared secret.  You MUST change your shared"
      echo "# secret NOW for BigBlueButton to finish starting up. Do either"
      echo "#"
      echo "#   sudo bbb-conf --setsecret <secret>"
      echo "#"
      echo "# or, to have openssl generate a strong secret for you (recommended)"
      echo "#"
      echo "#   sudo bbb-conf --setsecret \$(openssl rand -base64 32 | sed 's/=//g' | sed 's/+//g' | sed 's/\///g')"
      echo "#"
      echo "# Be sure to update any integrations with the new shared secret."
      echo "#"
      systemctl stop bbb-web
      exit 1
    fi

    if ! systemctl show-environment | grep LANG= | grep -q UTF-8; then
      echo
      echo "#"
      echo "# Warning: Detected that systemctl does not define a UTF-8 language."
      echo "#"
      echo "# To temporarily correct, run the command "
      echo "#"
      echo "#   sudo systemctl set-environment LANG=en_US.UTF-8"
      echo "#"
      echo "# See https://docs.bigbluebutton.org/2.2/install.html#pre-installation-checks"
      echo "#"
    fi

    if [ "$(stat -c "%U %G" /var/bigbluebutton)" != "bigbluebutton bigbluebutton" ]; then
      echo
      echo "#"
      echo "# Warning: The directory"
      echo "#"
      echo "#  /var/bigbluebutton"
      echo "#"
      echo "# is not owned by bigbluebutton:bigbluebutton.  To fix, run the command"
      echo "#"
      echo "#   sudo chown -R bigbluebutton:bigbluebutton /var/bigbluebutton"
      echo "#"
    fi

    FREESWITCH_SIP=$(ss -anlt4 | grep :5066 | grep -v tcp6 | grep LISTEN | sed 's/ [ ]*/ /g' | cut -d' ' -f4 | sed 's/:5066//g')
    WEBRTC_SFU_SIP_IP=$(echo "$WEBRTC_SFU_CONFIG" | yq r - freeswitch.sip_ip)

    if [ ! -z "$FREESWITCH_SIP" ]; then
      if [ "$FREESWITCH_SIP" != "$WEBRTC_SFU_SIP_IP" ]; then
        echo
        echo "#"
        echo "# bbb-webrtc-sfu will try to connect to $WEBRTC_SFU_SIP_IP but FreeSWITCH is listening on $FREESWITCH_SIP for port 5066"
        echo "#"
        echo "# To fix, run the commands"
        echo "#"
        echo "# sudo yq w -i /usr/local/bigbluebutton/bbb-webrtc-sfu/config/default.yml freeswitch.sip_ip $FREESWITCH_SIP"
        echo "# sudo chown bigbluebutton:bigbluebutton /usr/local/bigbluebutton/bbb-webrtc-sfu/config/default.yml"
        echo "#"
      fi
    fi

    if [ ! -z "$STUN" ]; then
      for i in $STUN; do
        STUN_SERVER="$(xmlstarlet sel -N x="http://www.springframework.org/schema/beans" -t -m "_:beans/_:bean[@id=\"$i\"]/_:constructor-arg[@index=\"0\"]" -v @value $TURN | sed 's/stun://g')"
        if echo $STUN_SERVER | grep -q ':'; then
          STUN_SERVER="$(echo $STUN_SERVER | sed 's/:.*//g') $(echo $STUN_SERVER | sed 's/.*://g')"
        else
          STUN_SERVER="$STUN_SERVER 3478"
        fi

        if which stunclient > /dev/null 2>&1; then
          if stunclient --mode full --localport 30000 $STUN_SERVER | grep -q "fail\|Unable\ to\ resolve"; then
            echo
            echo "#"
            echo "# Warning: Failed to verify STUN server at $STUN_SERVER with command"
            echo "#"
            echo "#    stunclient --mode full --localport 30000 $STUN_SERVER"
            echo "#"
          fi
        fi
      done
    fi

    BBB_LOG="/var/log/bigbluebutton"
    if [ "$(stat -c "%U %G" $BBB_LOG)" != "bigbluebutton bigbluebutton" ]; then
      echo
      echo "#"
      echo "# Warning: The directory"
      echo "#"
      echo "#  $BBB_LOG"
      echo "#"
      echo "# is not owned by bigbluebutton:bigbluebutton.  To fix, run the command"
      echo "#"
      echo "#   sudo chown bigbluebutton:bigbluebutton $BBB_LOG"
      echo "#"
    fi

    BBB_LOG_FILES="$BBB_LOG/bbb-rap-worker.log $BBB_LOG/bbb-web.log $BBB_LOG/post_publish.log  $BBB_LOG/sanity.log"
    for log_file in $BBB_LOG_FILES; do
      if [ -f "$log_file" ] && [ "$(stat -c "%U %G" $log_file)" != "bigbluebutton bigbluebutton" ]; then
        echo
        echo "#"
        echo "# Warning: The file"
        echo "#"
        echo "#  $log_file"
        echo "#"
        echo "# is not owned by bigbluebutton:bigbluebutton.  To fix, run the command"
        echo "#"
        echo "#   sudo chown bigbluebutton:bigbluebutton $log_file"
        echo "#"
      fi
    done

    if [ -d /var/lib/gems/2.5.0/cache ]; then
      for gem_file in /var/lib/gems/2.5.0/cache/*; do
        if [ ! -s $gem_file ]; then
          echo "#"
          echo "# Warning: Found a zero byte size gem file"
          echo "#"
          echo "#  $gem_file"
          echo "#"
        fi
      done
    fi

		if journalctl -u bbb-rap-* | grep -q 'Nil'; then
			echo
			echo "#"
			echo "# Warning: found 'Nil' message in recording processing logs.  Possible GEM errors"
			echo "#"
			echo "#  https://github.com/bigbluebutton/bigbluebutton/issues/14287"
			echo "#"
		fi


    exit 0
}


#
# Print out the status of the current setup and look for configuration issues
#
if [ $CHECK ]; then
    need_root

    print_bigbluebutton_version

    echo "                    Kernel version:" $(uname -r)

    if [ $DISTRIB_ID == "centos" ]; then
        echo -n "                      Distribution: $(cat /etc/centos-release)"
    else
        source /etc/lsb-release
        echo -n "                      Distribution: $DISTRIB_DESCRIPTION "
    fi

    if [ $(uname -m) == "x86_64" ]; then
        echo "(64-bit)"
    elif [ $(uname -m) == "i686" ]; then
        echo "(32-bit)"
    fi

    echo "                            Memory: $MEM MB"
    echo "                         CPU cores: $NCPU"

    echo
    echo "$BBB_WEB_ETC_CONFIG (override for bbb-web)"
    echo "$BBB_WEB_CONFIG (bbb-web)"
    echo "       bigbluebutton.web.serverURL: $(get_bbb_web_config_value bigbluebutton.web.serverURL)"
    echo "                defaultGuestPolicy: $(get_bbb_web_config_value defaultGuestPolicy)"
    echo "                 svgImagesRequired: $(get_bbb_web_config_value svgImagesRequired)"
    echo "              defaultMeetingLayout: $(get_bbb_web_config_value defaultMeetingLayout)"

    echo
    echo "/etc/nginx/sites-available/bigbluebutton (nginx)"
    echo "                       server_name: $NGINX_IP"

    PORT=$(cat /etc/nginx/sites-available/bigbluebutton | grep -v '#' | sed -n '/listen/{s/.*listen[ ]*//;s/;//;p}' | grep -v ssl | tr --delete '\n' | sed 's/\[/, \[/g' | sed 's/0$/0\n/g')
    echo "                              port: $PORT"
    if cat /etc/nginx/sites-available/bigbluebutton | grep -v '#' | sed -n '/listen/{s/.*listen[ ]*//;s/;//;p}' | grep ssl > /dev/null; then
        echo "                              port: 443 ssl"
    fi

    echo
    echo "$FREESWITCH_VARS (FreeSWITCH)"
    echo "                       local_ip_v4: $(xmlstarlet sel -t -m '//X-PRE-PROCESS[@cmd="set" and starts-with(@data, "local_ip_v4=")]' -v @data $FREESWITCH_VARS | sed 's/local_ip_v4=//g')"
    echo "                   external_rtp_ip: $(xmlstarlet sel -t -m '//X-PRE-PROCESS[@cmd="set" and starts-with(@data, "external_rtp_ip=")]' -v @data $FREESWITCH_VARS | sed 's/external_rtp_ip=//g')"
    echo "                   external_sip_ip: $(xmlstarlet sel -t -m '//X-PRE-PROCESS[@cmd="set" and starts-with(@data, "external_sip_ip=")]' -v @data $FREESWITCH_VARS | sed 's/external_sip_ip=//g')"

    echo
    echo "$FREESWITCH_EXTERNAL (FreeSWITCH)"
    echo "                        ext-rtp-ip: $(xmlstarlet sel -t -m 'profile/settings/param[@name="ext-rtp-ip"]' -v @value $FREESWITCH_EXTERNAL)"
    echo "                        ext-sip-ip: $(xmlstarlet sel -t -m 'profile/settings/param[@name="ext-sip-ip"]' -v @value $FREESWITCH_EXTERNAL)"
    echo "                        ws-binding: $(xmlstarlet sel -t -m 'profile/settings/param[@name="ws-binding"]' -v @value $FREESWITCH_EXTERNAL)"
    echo "                       wss-binding: $(xmlstarlet sel -t -m 'profile/settings/param[@name="wss-binding"]' -v @value $FREESWITCH_EXTERNAL)"

    # awk script from https://stackoverflow.com/a/14527886/1493790
    # open issue: a tool like crudini (https://stackoverflow.com/a/25513632/1493790)
    #     would be better for parsing ini files

    echo
    echo "UDP port ranges"
    echo
    echo "                        FreeSWITCH: $(xmlstarlet sel -t -m './configuration/settings/param[@name="rtp-start-port"]' -v @value $FREESWITCH_SWITCH_CONF)-$(xmlstarlet sel -t -m './configuration/settings/param[@name="rtp-end-port"]' -v @value $FREESWITCH_SWITCH_CONF)"
    echo "                           kurento: $(awk -F '=' '{if (! ($0 ~ /^;/) && $0 ~ /minPort/) print $2}' /etc/kurento/modules/kurento/BaseRtpEndpoint.conf.ini)-$(awk -F '=' '{if (! ($0 ~ /^;/) && $0 ~ /maxPort/) print $2}' /etc/kurento/modules/kurento/BaseRtpEndpoint.conf.ini)"

    echo "                    bbb-webrtc-sfu: $(echo "$WEBRTC_SFU_CONFIG" | yq r - mediasoup.worker.rtcMinPort)-$(echo "$WEBRTC_SFU_CONFIG" | yq r - mediasoup.worker.rtcMaxPort)"


#     if [ -f ${LTI_DIR}/WEB-INF/classes/lti-config.properties ]; then
#          LTI_URL=$(cat ${LTI_DIR}/WEB-INF/classes/lti-config.properties | grep -v '#' | sed -n '/^bigbluebuttonURL/{s/.*http[s]:\/\///;s/\/.*//;p}' | tr -d '\015')
#          echo
#          echo "${LTI_DIR}/WEB-INF/classes/lti-config.properties (LTI integration)"
#          echo "                           api url: $LTI_URL"
#     fi

    if [ -f $RECORD_CONFIG ]; then
        echo
        echo "$RECORD_CONFIG (record and playback)"
        echo "                     playback_host: $(yq r $RECORD_CONFIG playback_host)"
        echo "                 playback_protocol: $(yq r $RECORD_CONFIG playback_protocol)"
        echo "                            ffmpeg: $(ffmpeg -version 2>/dev/null | grep ffmpeg | cut -d ' ' -f3 | sed 's/--.*//g' | tr -d '\n')"
    fi

    if [ -f $SIP_CONFIG ]; then
        echo
        echo "$SIP_CONFIG (sip.nginx)"
        echo "                        proxy_pass: $SIP_NGINX_IP"
        echo "                          protocol: $(cat /usr/share/bigbluebutton/nginx/sip.nginx | grep -v \# | sed -n '/proxy_pass/{s/.*proxy_pass [ ]*//;s/:.*//;p}' | head -n 1)"
    fi

    if [ -n "$WEBRTC_SFU_CONFIG" ]; then
        MEDIASOUP_WEBRTC_IPS=$(echo "$WEBRTC_SFU_CONFIG" | yq r --printMode v - mediasoup.webrtc.listenIps.*.announcedIp)
        echo
        echo "/usr/local/bigbluebutton/bbb-webrtc-sfu/config/default.yml (bbb-webrtc-sfu)"
        echo "/etc/bigbluebutton/bbb-webrtc-sfu/production.yml (bbb-webrtc-sfu - override)"
        echo "    mediasoup.webrtc.*.announcedIp: $(echo "$MEDIASOUP_WEBRTC_IPS" | awk -v ORS=", " '{ print $1 }' | sed 's/, $//')"
        echo "  mediasoup.plainRtp.*.announcedIp: $(echo "$WEBRTC_SFU_CONFIG" | yq r --printMode v - mediasoup.plainRtp.*.announcedIp)"
        echo "                        kurento.ip: $(echo "$WEBRTC_SFU_CONFIG" | yq r - kurento[0].ip)"
        echo "                       kurento.url: $(echo "$WEBRTC_SFU_CONFIG" | yq r - kurento[0].url)"
        echo "                 freeswitch.sip_ip: $(echo "$WEBRTC_SFU_CONFIG" | yq r - freeswitch.sip_ip)"
        echo "               recordScreenSharing: $(echo "$WEBRTC_SFU_CONFIG" | yq r - recordScreenSharing)"
        echo "                     recordWebcams: $(echo "$WEBRTC_SFU_CONFIG" | yq r - recordWebcams)"
        echo "                  codec_video_main: $(echo "$WEBRTC_SFU_CONFIG" | yq r - conference-media-specs.codec_video_main)"
        echo "               codec_video_content: $(echo "$WEBRTC_SFU_CONFIG" | yq r - conference-media-specs.codec_video_content)"
    fi

    if [ -n "$HTML5_CONFIG" ]; then
    echo
    echo "/usr/share/meteor/bundle/programs/server/assets/app/config/settings.yml (HTML5 client)"
    echo "/etc/bigbluebutton/bbb-html5.yml (HTML5 client config override)"
    echo "                             build: $(echo "$HTML5_CONFIG" | yq r - public.app.html5ClientBuild)"
    echo "                        kurentoUrl: $(echo "$HTML5_CONFIG" | yq r - public.kurento.wsUrl)"
    echo "            defaultFullAudioBridge: $(echo "$HTML5_CONFIG" | yq r - public.media.audio.defaultFullAudioBridge)"
    echo "           defaultListenOnlyBridge: $(echo "$HTML5_CONFIG" | yq r - public.media.audio.defaultListenOnlyBridge)"
    echo "                    sipjsHackViaWs: $(echo "$HTML5_CONFIG" | yq r - public.media.sipjsHackViaWs)"
    fi

    if [ ! -z "$STUN" ]; then
    for i in $STUN; do
        echo
        echo "$TURN (STUN Server)"
        echo "                              stun: $(xmlstarlet sel -N x="http://www.springframework.org/schema/beans" -t -m "_:beans/_:bean[@id=\"$i\"]/_:constructor-arg[@index=\"0\"]" -v @value $TURN | sed 's/stun://g')"
    done
    fi

    check_state
    echo

    exit 0
fi

#
# Zip log files
#
if [ $ZIP ]; then
    need_root

    LOG_FILE="$(date +'%Y%m%d')-$(date +%H).tar"
    TMP_LOG_FILE="/tmp/$LOG_FILE"
    #
    # Check log files
    #
    rm -f "$LOG_FILE.gz"
    rm -f /tmp/a

    touch /tmp/empty
    tar cf  $TMP_LOG_FILE /tmp/empty               > /dev/null 2>&1
    tar rfh $TMP_LOG_FILE $SERVLET_LOGS            > /dev/null 2>&1
    tar rf  $TMP_LOG_FILE /var/log/bigbluebutton/* > /dev/null 2>&1
    tar rf  $TMP_LOG_FILE /var/log/bbb-apps-akka   > /dev/null 2>&1
    tar rf  $TMP_LOG_FILE /var/log/bbb-fsesl-akka         > /dev/null 2>&1
    tar rf  $TMP_LOG_FILE /var/log/bbb-webrtc-sfu         > /dev/null 2>&1
    tar rf  $TMP_LOG_FILE /var/log/kurento-media-server > /dev/null 2>&1
    tar rf  $TMP_LOG_FILE /var/log/mongodb              > /dev/null 2>&1
    tar rf  $TMP_LOG_FILE /var/log/redis                > /dev/null 2>&1
    tar rf  $TMP_LOG_FILE /var/log/nginx/error.log*     > /dev/null 2>&1
    tar rf  $TMP_LOG_FILE /var/log/nginx/bigbluebutton.access.log*    > /dev/null 2>&1
    tar rfh $TMP_LOG_FILE /opt/freeswitch/var/log/freeswitch/         > /dev/null 2>&1

    if [ -f /var/log/nginx/html5-client.log ]; then
        tar rf $TMP_LOG_FILE /var/log/nginx/html5-client.log* > /dev/null 2>&1
    fi

    if [ -f /var/log/syslog ]; then
        tar rf $TMP_LOG_FILE /var/log/syslog* > /dev/null 2>&1
    fi

    tar tf $TMP_LOG_FILE
    gzip $TMP_LOG_FILE
    $SUDO mv $TMP_LOG_FILE.gz /root/$LOG_FILE.gz
    echo
    echo "  Created: /root/$LOG_FILE.gz"
    echo
fi

#
# Check current setup
#
if [ $DEBUG ]; then
    need_root
    #
    # Check log files
    #

    rm -rf /tmp/t
    grep --directories=skip ERROR /var/log/bigbluebutton/* > /tmp/t
    if [ -s /tmp/t ]; then
        echo "  -- ERRORS found in /var/log/bigbluebutton/* -- "
        cat /tmp/t
        echo
    fi

    rm -rf /tmp/t
    grep --directories=skip Exception /var/log/bigbluebutton/* | grep -v CacheExceptionHandlerFactory > /tmp/t
    if [ -s /tmp/t ]; then
        echo "  -- ERRORS found in /var/log/bigbluebutton/* -- "
        cat /tmp/t
        echo
    fi

    if [ -d $SERVLET_LOGS ]; then
      rm -rf /tmp/t
      $SUDO grep --directories=skip Exception $SERVLET_LOGS/* | grep -v CacheExceptionHandlerFactory > /tmp/t
      if [ -s /tmp/t ]; then
        echo "   -- Exceptions found in $SERVLET_LOGS/ -- "
        cat /tmp/t
        echo
      fi
    fi

    rm -rf /tmp/t
    if [ -s /var/log/nginx/error.log ]; then
        cat /var/log/nginx/error.log | grep -v "/fcs/ident2" > /tmp/t
        if [ -s /tmp/t ]; then
            echo "   -- Errors found in /var/log/nginx/error.log -- "
            cat /tmp/t
            echo
        fi
    fi

    if [ $DISTRIB_ID == "Ubuntu" ]; then
        rm -rf /tmp/t
        $SUDO grep --directories=skip -i exception /var/log/syslog > /tmp/t
        if [ -s /tmp/t ]; then
            echo "   -- Errors found in /var/log/syslog -- "
            cat /tmp/t
            echo
        fi
    fi

    rm -rf /tmp/t
    if [ -d /var/log/bigbluebutton ]; then
        $SUDO grep --directories=skip ERROR /var/log/bigbluebutton/* > /tmp/t
        if [ -s /tmp/t ]; then
            echo "   -- Errors found in /var/log/bigbluebutton -- "
            cat /tmp/t
            echo
        fi
    fi

    rm -rf /tmp/t
    if [ -d /var/log/bigbluebutton ]; then
        $SUDO grep --directories=skip -i exception /var/log/bigbluebutton/* > /tmp/t
        if [ -s /tmp/t ]; then
            echo "   -- Exceptions found in /var/log/bigbluebutton -- "
            cat /tmp/t
            echo
        fi
    fi

    #
    # Additional checks for record and playback
    #

    if [ -f /usr/local/bigbluebutton/core/scripts/bigbluebutton.yml ]; then
        bbb-record --check
    fi

    exit 0
fi



# if asked to print the version that's all we do
if [ -n "$HOST" ]; then
    need_root

    #
    # Update configuration for BigBlueButton web app
    #
    echo "Assigning $HOST for web application URL in $BBB_WEB_ETC_CONFIG"
    if [ -f "$BBB_WEB_ETC_CONFIG" ] && grep "bigbluebutton.web.serverURL" "$BBB_WEB_ETC_CONFIG" > /dev/null ; then
        change_var_value "$BBB_WEB_ETC_CONFIG" bigbluebutton.web.serverURL "$PROTOCOL://$HOST"
    else
        echo "bigbluebutton.web.serverURL=$PROTOCOL://$HOST" >> "$BBB_WEB_ETC_CONFIG"
    fi

    # Populate /etc/bigbluebutton/bbb-web.properites with the shared secret
    if ! grep -q "^securitySalt" "$BBB_WEB_ETC_CONFIG"; then
        echo "securitySalt=$(get_bbb_web_config_value securitySalt)" >> "$BBB_WEB_ETC_CONFIG"
    fi


    if ! grep -q server_names_hash_bucket_size /etc/nginx/nginx.conf; then
        $SUDO sed -i "s/gzip  on;/gzip  on;\n    server_names_hash_bucket_size  64;/g" /etc/nginx/nginx.conf
    fi

    #
    # Update bbb-apps-akka
    #
    echo "Assigning $HOST for web application URL in /etc/bigbluebutton/bbb-apps-akka.conf"

    if [ -f /etc/bigbluebutton/bbb-apps-akka.conf ]; then
        sed -i  "s/bbbWebAPI[ ]*=[ ]*\"[^\"]*\"/bbbWebAPI=\"${PROTOCOL}:\/\/$HOST\/bigbluebutton\/api\"/g" \
                /etc/bigbluebutton/bbb-apps-akka.conf
        # Fix to ensure bbb-apps-akka.conf has the latest shared secret
        SECRET=$(get_bbb_web_config_value securitySalt)
        sed -i "s/sharedSecret[ ]*=[ ]*\"[^\"]*\"/sharedSecret=\"$SECRET\"/g" \
                /etc/bigbluebutton/bbb-apps-akka.conf
    fi

    if [ -f ${LTI_DIR}/WEB-INF/classes/lti-config.properties ]; then
        echo "Assigning $HOST for LTI integration in ${LTI_DIR}/WEB-INF/classes/lti-config.properties"
        # We don't wat to guess on http/https as the lti endpoint may be a different BigBlueButton server
        sed -i "s/bigbluebuttonURL=http:\/\/.*/bigbluebuttonURL=http:\/\/$HOST\/bigbluebutton/g" \
                ${LTI_DIR}/WEB-INF/classes/lti-config.properties
        sed -i "s/bigbluebuttonURL=https:\/\/.*/bigbluebuttonURL=https:\/\/$HOST\/bigbluebutton/g" \
                ${LTI_DIR}/WEB-INF/classes/lti-config.properties
        sed -i "s/ltiEndPoint=.*/ltiEndPoint=$HOST/g" \
                ${LTI_DIR}/WEB-INF/classes/lti-config.properties
    fi


    if [ -f /usr/local/bigbluebutton/core/scripts/bigbluebutton.yml ]; then
        echo "Assigning $HOST for record and playback in /usr/local/bigbluebutton/core/scripts/bigbluebutton.yml"
        change_yml_value /usr/local/bigbluebutton/core/scripts/bigbluebutton.yml playback_host $HOST
    fi

    if [ -f /usr/local/bigbluebutton/bbb-webhooks/config/default.yml ]; then
        echo "Assigning $HOST for webhooks in /usr/local/bigbluebutton/bbb-webhooks/config/default.yml"
        change_yml_value /usr/local/bigbluebutton/bbb-webhooks/config/default.yml serverDomain $HOST
    fi

    echo -n "Assigning $HOST for playback of recordings: "
    for metadata in $(find /var/bigbluebutton/published /var/bigbluebutton/unpublished -name metadata.xml); do
        echo -n "."
        # Ensure we update both types of URLs
        xmlstarlet edit --inplace --update '//link[starts-with(normalize-space(), "https://")]' --expr "concat(\"https://\", \"$HOST/\", substring-after(substring-after(., \"https://\"),\"/\"))" $metadata
        xmlstarlet edit --inplace --update '//link[starts-with(normalize-space(), "http://")]' --expr "concat(\"http://\", \"$HOST/\", substring-after(substring-after(., \"http://\"),\"/\"))" $metadata

        #
        # Update thumbnail links
        #
        xmlstarlet edit --inplace --update '//images/image[starts-with(normalize-space(), "https://")]' --expr "concat(\"https://\", \"$HOST/\", substring-after(substring-after(., \"https://\"),\"/\"))" $metadata
        xmlstarlet edit --inplace --update '//images/image[starts-with(normalize-space(), "http://")]' --expr "concat(\"http://\", \"$HOST/\", substring-after(substring-after(., \"http://\"),\"/\"))" $metadata
    done
    echo

    #
    # Update HTML5 client
    #
    if [ -f $HTML5_DEFAULT_CONFIG ]; then
        yq w -i $HTML5_DEFAULT_CONFIG public.kurento.wsUrl "wss://$HOST/bbb-webrtc-sfu"
        yq w -i $HTML5_DEFAULT_CONFIG public.pads.url      "$PROTOCOL://$HOST/pad"
        chown meteor:meteor $HTML5_DEFAULT_CONFIG
    fi

    #
    # Update ESL passwords in three configuration files
    #
    ESL_PASSWORD=$(cat /etc/bigbluebutton/bbb-fsesl-akka.conf | grep password | head -n 1 | sed 's/.*="//g' | sed 's/"//g')
    if [ "$ESL_PASSWORD" == "ClueCon" ]; then
        ESL_PASSWORD=$(openssl rand -hex 8)
        sudo sed -i "s/ClueCon/$ESL_PASSWORD/g" /etc/bigbluebutton/bbb-fsesl-akka.conf
    fi

    sudo yq w -i /usr/local/bigbluebutton/bbb-webrtc-sfu/config/default.yml freeswitch.esl_password "$ESL_PASSWORD"
    sudo xmlstarlet edit --inplace --update 'configuration/settings//param[@name="password"]/@value' --value $ESL_PASSWORD /opt/freeswitch/etc/freeswitch/autoload_configs/event_socket.conf.xml


    echo "Restarting BigBlueButton $BIGBLUEBUTTON_RELEASE ..."
    stop_bigbluebutton
    start_bigbluebutton

    exit 0
fi


if [ $RESTART ]; then
    need_root
    check_configuration

    echo "Restarting BigBlueButton $BIGBLUEBUTTON_RELEASE ..."

    stop_bigbluebutton
    start_bigbluebutton
    check_state
fi

if [ $CLEAN ]; then
    need_root
    check_configuration

    echo "Restarting BigBlueButton $BIGBLUEBUTTON_RELEASE (and cleaning out all log files) ..."

    stop_bigbluebutton

    #
    # Clean log files
    #

    echo " ... cleaning log files"
    rm -f /var/log/bigbluebutton/*.log

    rm -f /opt/freeswitch/var/log/freeswitch/*.log
    rm -f /opt/freeswitch/var/log/freeswitch/*.log.*

    #
    # Clean out the log files for record and playback
    #
    rm -f /var/log/bigbluebutton/bbb-rap-worker.log*
    rm -f /var/log/bigbluebutton/bbb-rap-resque.log*
    rm -f /var/log/bigbluebutton/archive.log*
    if [ -d /var/log/bigbluebutton/html5 ]; then
        rm -f /var/log/bigbluebutton/html5/*
    fi

    if [ -d /var/log/bigbluebutton/podcast ]; then
        rm -f /var/log/bigbluebutton/podcast/*
    fi

    if [ -d /var/log/bigbluebutton/presentation ]; then
        rm -f /var/log/bigbluebutton/presentation/*
    fi

    if [[ $SERVLET_LOGS ]]; then
        rm -rf $SERVLET_LOGS/*
    fi

    # Check if we are storing HTML5 logs in the server
    HTML5_SERVER_LOG=0
    if [[ -f /var/log/nginx/html5-client.log ]]; then
        HTML5_SERVER_LOG=1
    fi

    rm -rf /var/log/nginx/*

    # Revert HTML5 client logs to their original permissions
    if [ $HTML5_SERVER_LOG ]; then
        touch /var/log/nginx/html5-client.log
        chown www-data:adm /var/log/nginx/html5-client.log
        chmod 640 /var/log/nginx/html5-client.log
    fi

    if [ -d /var/log/bbb-fsesl-akka ]; then
        rm -f /var/log/bbb-fsesl-akka/*
    fi

  if [ -d /var/log/bbb-apps-akka ]; then
        rm -f /var/log/bbb-apps-akka/*
    fi

    if [ -d /var/log/bbb-webrtc-sfu ]; then
        rm -f /var/log/bbb-webrtc-sfu/*
    fi

    if [ -d /var/log/redis ]; then
        rm -f /var/log/redis/*
    fi

    if [ -d /var/log/mongodb ]; then
        rm -f /var/log/mongodb/*
    fi

    if [ -d /var/log/kurento-media-server ]; then
        rm -f /var/log/kurento-media-server/*
    fi

    start_bigbluebutton
    check_state
fi

if [ $NETWORK ]; then
    ss -ant | egrep ":80|:443\ " | egrep -v ":::|0.0.0.0" > /tmp/t_net
    REMOTE=$(cat /tmp/t_net | cut -c 45-68 | cut -d ":" -f1 | sort | uniq)

    if [ "$REMOTE" != "" ]; then
        echo -e "ss\t\t\t80\t443"
        for IP in $REMOTE ; do
            PORT_80=$(cat /tmp/t_net | grep :80 | cut -c 45-68 | cut -d ":" -f1 | grep $IP | wc -l )
            PORT_443=$(cat /tmp/t_net | grep :443 | cut -c 45-68 | cut -d ":" -f1 | grep $IP | wc -l )

            echo -e "$IP\t\t$PORT_80\t$PORT_443"
        done
    fi
    rm /tmp/t_net
fi

if [ $WATCH ]; then
    need_root
    watch -n 2 "top -n 1 -b | head -n 5; echo; bbb-conf --network; bbb-conf --debug"
fi<|MERGE_RESOLUTION|>--- conflicted
+++ resolved
@@ -381,11 +381,7 @@
 
         [ -z "$TOMCAT_SERVICE" ] || systemctl start $TOMCAT_SERVICE || {
             echo
-<<<<<<< HEAD
             echo "# Warning: $TOMCAT_SERVICE could not be started. Please, check BBB-LTI."
-=======
-            echo "# Warning: $TOMCAT_SERVICE could not be started. Please, check BBB-LTI or BBB-Demo."
->>>>>>> 5ddf556a
             echo "#     Run the command:"
             echo "#       sudo journalctl -u $TOMCAT_SERVICE"
             echo "#     To better understand the ERROR"
@@ -1120,22 +1116,11 @@
         if systemctl list-units --full -all | grep -q $TOMCAT_USER.service; then
             TOMCAT_SERVICE=$TOMCAT_USER
 
-<<<<<<< HEAD
-=======
-        if systemctl list-units --full -all | grep -q $TOMCAT_USER.service; then
-            TOMCAT_SERVICE=$TOMCAT_USER
-
->>>>>>> 5ddf556a
             if bbb-conf --status | grep -q inactive | grep -q $TOMCAT_SERVICE; then
                 echo "# Warning: $TOMCAT_SERVICE is not started correctly"
                 echo "#"
             fi
         fi
-<<<<<<< HEAD
-
-=======
-        
->>>>>>> 5ddf556a
         if bbb-conf --status | grep inactive; then
             echo "# Error: Detected some processes have not started correctly"
             echo "#"
