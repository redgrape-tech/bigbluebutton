#!/bin/bash
#
# BlueButton open source conferencing system - http://www.bigbluebutton.org/
#
# Copyright (c) 2020 BigBlueButton Inc. and by respective authors (see below).
#
# This program is free software; you can redistribute it and/or modify it under the
# terms of the GNU Lesser General Public License as published by the Free Software
# Foundation; either version 3.0 of the License, or (at your option) any later
# version.
#
# BigBlueButton is distributed in the hope that it will be useful, but WITHOUT ANY
# WARRANTY; without even the implied warranty of MERCHANTABILITY or FITNESS FOR A
# PARTICULAR PURPOSE. See the GNU Lesser General Public License for more details.
#
# You should have received a copy of the GNU Lesser General Public License along
# with BigBlueButton; if not, see <http://www.gnu.org/licenses/>.
#
# Author(s):
#   Fred Dixon <ffdixon@bigbluebutton.org>
#   Sebastian Schneider <seb.sschneider@gmail.com>
#   Ghazi Triki <ghazi.nocturne@gmail.com>
#
# Changelog:
#   2009-10-18 FFD  Initial Version
#   2009-11-05 FFD  Updated for 0.62
#   2009-12-09 FFD  Updated for 0.63
#   2009-12-11 FFD  Added ability to switch conference servers
#   2009-12-12 FFD  Added cleaning and watching of log files
#   2010-01-05 FFD  Added zipping of log files
#   2010-01-18 FFD  Added resetting of environment back to using packages
#   2010-03-02 JRT  Added trunk checkout options / fixed bbb-apps instructions
#   2010-04-02 FFD  Updated for 0.64
#   2010-06-21 SEB  Cleaned up some code / Updated for 0.70
#   2010-06-25 SEB  Added ability to change the security secret
#   2010-06-30 SEB  Added some extra error checking
#   2010-07-06 SEB  Added more error checking and report messages
#   2010-09-15 FFD  Updates for 0.71-dev
#   2010-10-16 FFD  Updates for 0.71-beta
#   2010-11-06 FFD  Added logic to ensure red5 shuts down
#   2010-12-12 FFD  Fixed bug #778
#   2010-12-12 FFD  Added support for Intalio VM
#   2010-02-28 FFD  Fixed #834
#   2011-06-26 FFD  Updates for 0.8
#   2012-01-14 FFD  Testing the development environment for 0.8
#   2012-02-22 FFD  Updates to development environment
#   2012-04-27 FFD  Added sum of version numbers in --check
#   2013-02-03 FFD  Updated for changes to parameters for 0.81 in bigbluebutton-sip.properties
#   2013-11-07 FFD  Finished 0.81
#   2014-01-13 FFD  Working on updates for 0.9.0
#   2014-03-10 GUG  Enable WebRTC
#   2015-03-12 FFD  Added start/stop of HTML5 server
#   2016-01-13 FFD  Updates for 1.0
#   2016-02-28 FFD  Updates to support HTTPS configuration
#   2016-05-28 FFD  Initial updates for 1.1-dev
#   2016-08-15 GTR  Archive more logs with zip option and show more applications with status
#   2016-10-17 GTR  Added redis to checked server components & added ownership check for video and freeswitch recording directories
#   2017-04-08 FFD  Cleanup for 1.1-beta
#   2018-11-22 MNE  Dynamically detect if sudo is needed
#   2018-12-09 GTR  More logs cleanup
#   2019-02-08 GTR  Updates for 2.2 after extracting bbb-web to a standalone server application
#   2019-03-14 FFD  Refactoring and cleanup for 2.2
#   2019-05-14 FFD  Added more checks for configuration issues
#   2019-07-08 GTR  Set IP for all recording formats
#   2019-10-31 GTR  Set IP and shared secret for bbb-webhooks
#   2019-11-09 GTR  Keep HTML5 client logs permissions when cleaning logs
#   2020-05-20 NJH  Add port 443 to --Network and clean up tmp file.
#   2020-06-23 JFS  Remove defaultGuestPolicy warning for HTML5 client
#   2020-10-22 AGG  Removing Flash/Red5 related code

#set -x
#set -e

PATH=$PATH:/sbin

if [[ "$(id -u)" != "0" ]]; then
    if [[ -x "$(which sudo)" ]]; then
        SUDO="$(which sudo)"
    else
        echo "bbb-conf must be ran as root!" && exit 1
    fi
fi

if [[ ! -f /etc/bigbluebutton/bigbluebutton-release ]]; then
    echo
    echo "# BigBlueButton does not appear to be installed.  Could not"
    echo "# locate: /etc/bigbluebutton/bigbluebutton-release"
    echo
    exit 1
fi

# Load the content of the file as variables
source /etc/bigbluebutton/bigbluebutton-release

#
# Figure out our environment (Debian vs. CentOS)
#

if [ -f /etc/centos-release ]; then
    DISTRIB_ID=centos
    TOMCAT_USER=tomcat
    TOMCAT_DIR=/var/lib/$TOMCAT_USER
    SERVLET_LOGS=/usr/share/tomcat/logs
    REDIS_SERVICE=redis.service
else
    . /etc/lsb-release    # Get value for DISTRIB_ID
    if [ "$DISTRIB_CODENAME" == "bionic" ]; then
      TOMCAT_USER=tomcat8
    fi
    if [ "$DISTRIB_CODENAME" == "xenial" ]; then
      TOMCAT_USER=tomcat7
    fi
    TOMCAT_DIR=/var/lib/$TOMCAT_USER
    SERVLET_LOGS=$TOMCAT_DIR/logs
    REDIS_SERVICE=redis-server
fi

# Common to Ubuntu and CentOS
FREESWITCH_VARS=/opt/freeswitch/etc/freeswitch/vars.xml
FREESWITCH_EXTERNAL=/opt/freeswitch/etc/freeswitch/sip_profiles/external.xml
FREESWITCH_PID=/opt/freeswitch/var/run/freeswitch/freeswitch.pid
FREESWITCH_EVENT_SOCKET=/opt/freeswitch/etc/freeswitch/autoload_configs/event_socket.conf.xml

LTI_DIR=/usr/share/bbb-lti

if [ -f /usr/share/bbb-web/WEB-INF/classes/bigbluebutton.properties ]; then
    SERVLET_DIR=/usr/share/bbb-web
else
    SERVLET_DIR=/var/lib/tomcat7/webapps/bigbluebutton
fi

PROTOCOL=http
if [ -f $SERVLET_DIR/WEB-INF/classes/bigbluebutton.properties ]; then
    SERVER_URL=$(cat $SERVLET_DIR/WEB-INF/classes/bigbluebutton.properties | sed -n '/^bigbluebutton.web.serverURL/{s/.*\///;p}')
    if cat $SERVLET_DIR/WEB-INF/classes/bigbluebutton.properties | grep bigbluebutton.web.serverURL | grep -q https; then
        PROTOCOL=https
    fi
fi

RECORD_CONFIG=/usr/local/bigbluebutton/core/scripts/bigbluebutton.yml

HTML5_CONFIG_OLD=/usr/share/meteor/bundle/programs/server/assets/app/config/settings-production.json
HTML5_CONFIG=/usr/share/meteor/bundle/programs/server/assets/app/config/settings.yml

KURENTO_CONFIG=/usr/local/bigbluebutton/bbb-webrtc-sfu/config/default.yml

BBB_WEB_CONFIG="$SERVLET_DIR/WEB-INF/classes/bigbluebutton.properties"
NGINX_IP=$(cat /etc/nginx/sites-available/bigbluebutton | grep -v '#' | sed -n '/server_name/{s/.*server_name[ ]*//;s/;//;p}' | cut -d' ' -f1 | head -n 1)
SIP_CONFIG=/etc/bigbluebutton/nginx/sip.nginx
SIP_NGINX_IP=$(cat $SIP_CONFIG |  grep -v '#' | sed -n '/proxy_pass/{s/.*proxy_pass http[s]*:\/\///;s/:.*//;p}' | head -n 1)

NCPU=$(nproc --all)

BBB_USER=bigbluebutton

#
# We're going to give ^bigbluebutton.web.logoutURL a default value (if undefined) so bbb-conf does not give a warning
#
if [ -f $SERVLET_DIR/WEB-INF/classes/bigbluebutton.properties ]; then
    if cat $SERVLET_DIR/WEB-INF/classes/bigbluebutton.properties | grep -q ^bigbluebutton.web.logoutURL=$; then
        $SUDO sed -i s/^bigbluebutton.web.logoutURL=$/bigbluebutton.web.logoutURL=default/g $SERVLET_DIR/WEB-INF/classes/bigbluebutton.properties
    fi
fi

#
# Determine IP so it works on multilingual installations
#

if LANG=c ifconfig | grep -q 'venet0:0'; then
    IP=$(ifconfig | grep -v '127.0.0.1' | grep -E "[0-9]*\.[0-9]*\.[0-9]*\.[0-9]*" | tail -1 | cut -d: -f2 | awk '{ print $1}')
else
    IP=$(hostname -I | cut -f1 -d' ')
fi

if [ -z "$IP" ]; then
    if [ $DISTRIB_ID == "centos" ]; then
        IP=$(hostname -I | sed 's/ .*//g')
    fi
fi

#
# Calculate total memory on this server
#
MEM=$(grep MemTotal /proc/meminfo | awk '{print $2}')
MEM=$((MEM/1000))

#
# Check if the function has a value and, if not, print an error message
# $1 -- name of value
# $2 -- location of value
# $3 -- value to check
#
check_no_value() {
    if [ -z $3 ]; then
        echo "# Tried to check $1 in"
        echo "#    $2"
        echo "# but value is empty."
        exit 1
    fi
}

check_file() {
    if [ ! -f $1 ]; then
        echo "# File does not exist: $1"
    fi
}

print_header() {
    if [ ! $HEADER ]; then
        echo
        echo "# Potential problems described below"
        HEADER=1
    fi
}

need_root() {
    if [ $EUID != 0 ]; then
        echo "Need to be root to run this option"
        exit 1
    fi
}



usage() {
    echo "BigBlueButton Configuration Utility - Version $BIGBLUEBUTTON_RELEASE"
    echo
    echo "   bbb-conf [options]"
    echo
    echo "Configuration:"
    echo "   --version                        Display BigBlueButton version (packages)"
    echo "   --setip <IP/hostname>            Set IP/hostname for BigBlueButton"
    echo "   --setsecret <secret>             Change the shared secret in bigbluebutton.properties"
    echo
    echo "Monitoring:"
    echo "   --check                          Check configuration files and processes for problems"
    echo "   --debug                          Scan the log files for error messages"
    echo "   --watch                          Scan the log files for error messages every 2 seconds"
    echo "   --network                        View network connections on 80, 443 and 1935 by IP address. 1935 is deprecated. You will need to modify bbb-conf if you have custom ports."
    echo "   --secret                         View the URL and shared secret for the server"
    echo "   --lti                            View the URL and secret for LTI (if installed)"
    echo
    echo "Administration:"
    echo "   --restart                        Restart BigBlueButton"
    echo "   --stop                           Stop BigBlueButton"
    echo "   --start                          Start BigBlueButton"
    echo "   --clean                          Restart and clean all log files"
    echo "   --status                         Display running status of components"
    echo "   --zip                            Zip up log files for reporting an error"
    echo
}

# utility function to make a copy of the conf file
check_and_backup () {
    # can we write to the configuration file?
    if [ ! -w $1 ]; then
        echo "Cannot write to $1!"
        exit 1
    fi

    # let's see if we need a copy
    if [ "$TO_BACKUP" = "Y" ]; then
        cp $1 $1.bak
        TO_BACKUP="N"
    fi
}

# 3 paramenter: the file, the variable name, the new value
change_var_value () {
    check_and_backup $1
    sed -i "s<^[[:blank:]#]*\(${2}\).*<\1=${3}<" $1
}

# same as change_var_value but with quotes
change_var_salt() {
    check_and_backup $1
    sed -i "s<^[[:blank:]#]*\(${2}\).*<\1="${3}"<" $1
}

# comment lines matching $2 ($1 is the file)
comment () {
    check_and_backup $1
    sed -i "s<^[[:blank:]]*\(${2}.*\)<#\1<" $1
}

change_yml_value () {
    sed -i "s<^\([[:blank:]#]*\)\(${2}\): .*<\1\2: ${3}<" $1
}


# comment lines matching $2 ($1 is the file)
uncomment () {
    check_and_backup $1
    sed -i "s<^[#[:blank:]]*\(${2}.*\)<\1<" $1
}

stop_bigbluebutton () {
    echo "Stopping BigBlueButton"

    if [ -f /usr/lib/systemd/system/bbb-html5.service ]; then
        HTML5="mongod bbb-html5 bbb-webrtc-sfu kurento-media-server"
    fi

    if [ -f /usr/lib/systemd/system/bbb-webhooks.service ]; then
        WEBHOOKS=bbb-webhooks
    fi

    if [ -f /usr/share/etherpad-lite/settings.json ]; then
        ETHERPAD=etherpad
    fi

    if [ -f /lib/systemd/system/bbb-web.service ]; then
        BBB_WEB=bbb-web
    fi

    if [ -f /usr/share/bbb-lti/WEB-INF/classes/lti-config.properties ]; then
        BBB_LTI=bbb-lti
    fi

<<<<<<< HEAD
=======
    if [ -f /usr/share/red5/red5-server.jar ]; then
      BBB_RED5="red5"
    fi

>>>>>>> 1be05f12
    if [ -d $TOMCAT_DIR ]; then
      TOMCAT_SERVICE=$TOMCAT_USER
    fi

    systemctl stop $TOMCAT_SERVICE nginx freeswitch $REDIS_SERVICE bbb-apps-akka bbb-fsesl-akka bbb-rap-resque-worker.service bbb-rap-starter.service bbb-rap-caption-inbox.service $HTML5 $WEBHOOKS $ETHERPAD $BBB_WEB $BBB_LTI
}

start_bigbluebutton () {
    #
    # Apply any local configuration options (if exists)
    #
    if [ -x /etc/bigbluebutton/bbb-conf/apply-config.sh ]; then
        echo
        echo "Applying updates in /etc/bigbluebutton/bbb-conf/apply-config.sh: "
        /etc/bigbluebutton/bbb-conf/apply-config.sh
        echo
    fi

    if [ -f /opt/freeswitch/var/log/freeswitch/freeswitch.log ]; then
        if grep -q "Failure to connect to CORE_DB sofia_reg_external" /opt/freeswitch/var/log/freeswitch/freeswitch.log; then
            # See: http://docs.bigbluebutton.org/install/install.html#freeswitch-fails-to-bind-to-ipv4
            echo "Clearing the FreeSWITCH database."
            rm -rf /opt/freeswitch/var/lib/freeswitch/db/*
        fi
    fi

    echo "Starting BigBlueButton"
    if [ -f /usr/lib/systemd/system/bbb-html5.service ]; then
        HTML5="mongod bbb-html5 bbb-webrtc-sfu kurento-media-server"
    fi

    if [ -f /usr/lib/systemd/system/bbb-webhooks.service ]; then
        WEBHOOKS=bbb-webhooks
    fi

    if [ -f /usr/share/etherpad-lite/settings.json ]; then
        ETHERPAD=etherpad
    fi

    if [ -f /lib/systemd/system/bbb-web.service ]; then
        BBB_WEB=bbb-web
    fi

    if [ -f /usr/share/bbb-lti/WEB-INF/classes/lti-config.properties ]; then
        BBB_LTI=bbb-lti
    fi


    systemctl start $TOMCAT_SERVICE nginx freeswitch $REDIS_SERVICE bbb-apps-akka bbb-fsesl-akka bbb-rap-resque-worker bbb-rap-starter.service bbb-rap-caption-inbox.service $HTML5 $WEBHOOKS $ETHERPAD $BBB_WEB $BBB_LTI

    if [ -f /usr/lib/systemd/system/bbb-html5.service ]; then
        systemctl start mongod
        sleep 3
        systemctl start bbb-html5
    fi
}

display_bigbluebutton_status () {
    units="nginx freeswitch $REDIS_SERVICE bbb-apps-akka bbb-fsesl-akka"

    if [ -d $TOMCAT_DIR ]; then
      units="$units $TOMCAT_USER"
    fi

    if [ -f /usr/lib/systemd/system/bbb-html5.service ]; then
        units="$units mongod bbb-html5 bbb-webrtc-sfu kurento-media-server"
    fi

    if [ -f /usr/share/etherpad-lite/settings.json ]; then
        units="$units etherpad"
    fi

    if [ -f /lib/systemd/system/bbb-web.service ]; then
        units="$units bbb-web"
    fi

    if [ -f /usr/lib/systemd/system/bbb-webhooks.service ]; then
        units="$units bbb-webhooks"
    fi

    if [ -f /lib/systemd/system/bbb-lti.service ]; then
        units="$units bbb-lti"
    fi

    line='——————————————————————►'
    for unit in $units; do
        status=$(systemctl is-active "$unit")
        if [ "$status" = "active" ]; then
            printf "%s %s [✔ - $status]\n" $unit "${line:${#unit}}"
        else
            printf "%s %s [✘ - $status]\n" $unit "${line:${#unit}}"
        fi
    done
}

if [ $# -eq 0 ]; then
    usage
    exit 1
fi

# Parse the parameters
while [ $# -gt 0 ]; do
    if [ "$1" = "-stop" -o "$1" = "--stop" ]; then
        need_root
        stop_bigbluebutton
        exit 0
    fi

    if [ "$1" = "-start" -o "$1" = "--start" ]; then
        need_root
        start_bigbluebutton
        exit 0
    fi

    if [ "$1" = "-check" -o "$1" = "--check" -o "$1" = "-c" ]; then
        CHECK=1
        shift;shift
        continue
    fi

    if [ "$1" = "--version" -o "$1" = "-version" -o "$1" = "-v" ]; then
        VERSION=1
        shift
        continue
    fi

    if [ "$1" = "--debug" -o "$1" = "-debug" -o "$1" = "-d" ]; then
        DEBUG=1
        shift
        continue
    fi

    if [ "$1" = "--clean" -o "$1" = "-clean" ]; then
        CLEAN=1
        shift
        continue
    fi

    if [ "$1" = "--watch" -o "$1" = "-watch" -o "$1" = "-w" ]; then
        WATCH=1
        shift
        continue
    fi

    if [ "$1" = "--network" -o "$1" = "-network" -o "$1" = "-n" ]; then
        NETWORK=1
        shift
        continue
    fi

    if [ "$1" = "--zip" -o "$1" = "-zip" -o "$1" = "-z" ]; then
        ZIP=1
        shift
        continue
    fi

    if [ "$1" = "--status" -o "$1" = "-status" ]; then
        display_bigbluebutton_status
        exit 0
    fi

    if [ "$1" = "--restart" -o "$1" = "-restart" ]; then
        RESTART=1
        shift
        continue
    fi

    #
    # all other parameters requires at least 1 argument
    #

    if [ "$1" = "-setip" -o "$1" = "--setip" ]; then
        HOST="${2}"
        if [ -z "$HOST" ]; then
            echo "HOST IP=$IP"
        fi

        if echo $HOST|grep -q ":"; then
            HOST=$(echo ${2}|cut -d: -f1)
        fi
        shift; shift
        continue
    fi

    if [ "$1" = "--salt" -o "$1" = "-salt" -o "$1" = "--setsalt" -o "$1" = "--secret" -o "$1" = "-secret"  -o "$1" = "--setsecret" ]; then
        SECRET="${2}"
        if [ -z "$SECRET" ]; then
            BBB_WEB_URL=$(cat ${SERVLET_DIR}/WEB-INF/classes/bigbluebutton.properties | grep -v '#' | sed -n '/^bigbluebutton.web.serverURL/{s/.*=//;p}')
            SECRET=$(cat ${SERVLET_DIR}/WEB-INF/classes/bigbluebutton.properties | grep -v '#' | grep securitySalt | cut -d= -f2);
            echo
            echo "    URL: $BBB_WEB_URL/bigbluebutton/"
            echo "    Secret: $SECRET"
            echo
            echo "    Link to the API-Mate:"
            echo "    https://mconf.github.io/api-mate/#server=$BBB_WEB_URL/bigbluebutton/&sharedSecret=$SECRET"
            echo
            exit 0
        fi
        shift; shift
        continue
    fi

    if [ "$1" = "--lti" -o "$1" = "-lti" ]; then
        if [ -z "$SECRET" ]; then
            if [ -f ${LTI_DIR}/WEB-INF/classes/lti-config.properties ]; then
                LTI_URL="${PROTOCOL}://"$(cat ${LTI_DIR}/WEB-INF/classes/lti-config.properties | grep -v '#' | sed -n '/^ltiEndPoint/{s/^.*=//;p}')'/lti/tool'
                CUSTOMER=$(cat ${LTI_DIR}/WEB-INF/classes/lti-config.properties | grep -v '#' | sed -n '/^ltiConsumer/{s/^.*=//;s/:.*//p}')
                SECRET=$(cat ${LTI_DIR}/WEB-INF/classes/lti-config.properties | grep -v '#' | sed -n '/^ltiConsumer/{s/^[^:]*://;p}')
                echo
                echo "       URL: $LTI_URL"
                echo "  Customer: $CUSTOMER"
                echo "    Secret: $SECRET"
                echo
                ICON_URL=$( echo $LTI_URL | sed 's/tool/images\/icon.ico/')
                echo "  Icon URL: $ICON_URL"
                echo
                echo
                exit 0
            fi
        fi
        shift; shift
        continue
    fi

    usage
    exit 1
done

print_bigbluebutton_version() {
    echo
    if [ $DISTRIB_ID == "centos" ]; then
        echo "BigBlueButton Server $BIGBLUEBUTTON_RELEASE ($(rpm -qa | grep bbb | grep -v bbb-demo | grep -v bbb-lti | grep -v bbb-redis | grep -v bbb-tomcat | grep -v freeswitch | sed 's/.*[0-9].[0-9].[0-9]-//g' | sed 's/\..*//g' | awk '{ sum+=$1} END {print sum}'))"
    else
        echo "BigBlueButton Server $BIGBLUEBUTTON_RELEASE ($(dpkg -l | grep bbb | grep -v bbb-demo | grep -v bbb-lti | sed -n '/[0-9].[0-9].[0-9]-/{s/.*[0-9].[0-9].[0-9]-//;s/;//;p}' | awk '{ sum+=$1} END {print sum}'))"
    fi
}


#
# Version
#
if [[ $VERSION ]]; then
    print_bigbluebutton_version
    echo
    dpkg -l | grep bbb
    exit 0
fi


#
# Set Shared Secret
#

if [[ $SECRET ]]; then
    need_root
    change_var_salt ${SERVLET_DIR}/WEB-INF/classes/bigbluebutton.properties securitySalt $SECRET

    if [ -f /usr/local/bigbluebutton/bbb-webhooks/config/default.yml ]; then
        change_yml_value /usr/local/bigbluebutton/bbb-webhooks/config/default.yml sharedSecret $SECRET
    fi

    if [ -f /usr/local/bigbluebutton/bbb-webhooks/extra/post_catcher.js ]; then
        sed -i "s|\(^[ \t]*var shared_secret[ =]*\)[^;]*|\1\"$SECRET\"|g" /usr/local/bigbluebutton/bbb-webhooks/extra/post_catcher.js
    fi

    if [ -f /usr/share/bbb-apps-akka/conf/application.conf ]; then
        sed -i "s/sharedSecret[ ]*=[ ]*\"[^\"]*\"/sharedSecret=\"$SECRET\"/g" /usr/share/bbb-apps-akka/conf/application.conf
    fi

    if [ -f ${LTI_DIR}/WEB-INF/classes/lti-config.properties ]; then
        sed -i "s/bigbluebuttonSalt=.*/bigbluebuttonSalt=$SECRET/g" ${LTI_DIR}/WEB-INF/classes/lti-config.properties
    fi

    echo
    echo "BigBlueButton's shared secret is now $SECRET"
    echo
    echo "You must restart BigBlueButton for the changes to take effect"
    echo
    echo "  $SUDO bbb-conf --restart"
    echo
    echo
fi

check_configuration() {
    #
    # Check that freeswtich ESL matches the value in bigbluebutton.properties
    #
    if [ -f $FREESWITCH_EVENT_SOCKET ]; then
        FREESWITCH_ESL_IP=$(cat $FREESWITCH_EVENT_SOCKET | grep 'name="listen-ip"' | cut -d\" -f4  | awk '{print $1}')
        check_no_value event_socket $FREESWITCH_EVENT_SOCKET $FREESWITCH_ESL_IP
    fi

    #
    # Check if BigBlueButton is defined in Nginx
    #
    if [ ! -L /etc/nginx/sites-enabled/bigbluebutton ]; then
        echo "# Nginx: BigBlueButton appears to be disabled"
        echo "         - no symbolic link in /etc/nginx/sites-enabled/bigbluebutton to /etc/nginx/sites-available/bigbluebutton "
    fi

    #
    # Look for properties with no values set
    #
    CONFIG_FILES="$SERVLET_DIR/WEB-INF/classes/bigbluebutton.properties"

    for file in $CONFIG_FILES ; do
        if [ ! -f $file ]; then
            echo "# Error: File not found: $file"
        else
            if cat $file | grep -v redis.pass | grep -v redisPassword  | grep -q "^[^=]*=[ ]*$"; then
                echo "# The following properties in $file have no value:"
                echo "#     $(grep '^[^=#]*=[ ]*$' $file | grep -v redis.pass | grep -v redisPassword | sed 's/=//g')"
            fi
        fi
    done

    VARFolder=$(cat $SERVLET_DIR/WEB-INF/classes/bigbluebutton.properties | grep imageMagickDir | cut -d= -f2)
    if [ ! -x $VARFolder/convert ]; then
        echo "# ImageMagick's convert is not installed in $VARFolder"
    fi

    #
    # Check if the IP resolves to a different host
    #
    check_no_value server_name /etc/nginx/sites-available/bigbluebutton $NGINX_IP

    if which host > /dev/null 2>&1; then
        HOSTS=$(which host)
        if [ $HOSTS ]; then
            HOSTS=$($HOSTS $NGINX_IP | awk '{ print $4 }' | head -n 1)
        fi
    fi

    if [ "$IP" != "$NGINX_IP" ] && [ "_" != "$NGINX_IP" ]; then
        if [ "$IP" != "$HOSTS" ]; then
            echo "# IP does not match:"
            echo "#                           IP from ifconfig: $IP"
            echo "#   /etc/nginx/sites-available/bigbluebutton: $NGINX_IP"
        fi
    fi

    if [ -f /var/lib/tomcat7/webapps/demo/bbb_api_conf.jsp ]; then
        #
        # Make sure the shared secret for the API matches the server
        #
        SECRET_PROPERTIES=$(cat ${SERVLET_DIR}/WEB-INF/classes/bigbluebutton.properties | grep -v '#' | tr -d '\r' | sed -n '/securitySalt/{s/.*=//;p}')
        SECRET_DEMO=$(cat /var/lib/tomcat7/webapps/demo/bbb_api_conf.jsp | grep -v '^//' | tr -d '\r' | sed -n '/salt[ ]*=/{s/.*=[ ]*"//;s/".*//g;p}')

        if [ "$SECRET_PROPERTIES" != "$SECRET_DEMO" ]; then
            echo "#"
            echo "# Warning: API Shared Secret mismatch: "
            echo "#"
            echo "#  ${SERVLET_DIR}/WEB-INF/classes/bigbluebutton.properties  = $SECRET_PROPERTIES"
            echo "#  /var/lib/tomcat7/webapps/demo/bbb_api_conf.jsp               = $SECRET_DEMO"
            echo "#"
            echo "# You need to edit bbb_api_conf.jsp to have the same shared secret defined in bigbluebutton.properties"
            echo "#"
            echo
        fi

        API_IP=$(cat /var/lib/tomcat7/webapps/demo/bbb_api_conf.jsp | grep -v '^//' | sed -n '/String BigBlueButtonURL/{s/.*http[s]*:\/\///;s/\/.*//;p}' | tr -d '\015')
        if [ "$IP" != "$API_IP" ]; then
            echo "# Warning: API URL IPs do not match host:"
            echo "#"
            echo "#                                IP from ifconfig: $IP"
            echo "#  ${TOMCAT_DIR}/demo/bbb_api_conf.jsp: $API_IP"
            echo
        fi
    fi

    BBB_SECRET=$(cat ${SERVLET_DIR}/WEB-INF/classes/bigbluebutton.properties | grep -v '#' | tr -d '\r' | sed -n '/securitySalt/{s/.*=//;p}')

    if [ -f /usr/lib/systemd/system/bbb-webhooks.service ]; then
        WEBHOOKS_CONF=/usr/local/bigbluebutton/bbb-webhooks/config/default.yml
        WEBHOOKS_SECRET=$(yq r $WEBHOOKS_CONF bbb.sharedSecret)

        if [ "$BBB_SECRET" != "$WEBHOOKS_SECRET" ]; then
            echo "# Warning: Webhooks API Shared Secret mismatch: "
            echo "#  ${SERVLET_DIR}/WEB-INF/classes/bigbluebutton.properties = $BBB_SECRET"
            echo "#  $WEBHOOKS_CONF                       = $WEBHOOKS_SECRET"
            echo
        fi

        WEBHOOKS_PROXY_PORT=$(cat /etc/bigbluebutton/nginx/webhooks.nginx | grep -v '#' | grep '^[ \t]*proxy_pass[ \t]*' | sed 's|.*http[s]\?://[^:]*:\([^;]*\);.*|\1|g')
        WEBHOOKS_APP_PORT=$(yq r $WEBHOOKS_CONF server.port)

        if [ "$WEBHOOKS_PROXY_PORT" != "$WEBHOOKS_APP_PORT" ]; then
            echo "# Warning: Webhooks port mismatch: "
            echo "#  /etc/bigbluebutton/nginx/webhooks.nginx                   = $WEBHOOKS_PROXY_PORT"
            echo "#  $WEBHOOKS_CONF = $WEBHOOKS_APP_PORT"
            echo
        fi
    fi


    if [ -f ${LTI_DIR}/WEB-INF/classes/lti-config.properties ]; then
        LTI_SECRET=$(cat ${LTI_DIR}/WEB-INF/classes/lti-config.properties | grep -v '#' | tr -d '\r' | sed -n '/^bigbluebuttonSalt/{s/.*=//;p}')
        BBB_SECRET=$(cat ${SERVLET_DIR}/WEB-INF/classes/bigbluebutton.properties | grep -v '#' | tr -d '\r' | sed -n '/securitySalt/{s/.*=//;p}')

        if [ "$LTI_SECRET" != "$BBB_SECRET" ]; then
            echo "# Warning: LTI shared secret mismatch:"
            echo "#  ${LTI_DIR}/WEB-INF/classes/lti-config.properties                      = $LTI_SECRET"
            echo "#  ${SERVLET_DIR}/WEB-INF/classes/bigbluebutton.properties  = $BBB_SECRET"
            echo
        fi
    fi

    SIP_PROTOCOL=$(cat /etc/bigbluebutton/nginx/sip.nginx | grep -v \# | sed -n '/proxy_pass/{s/.*proxy_pass [ ]*//;s/:.*//;p}' | head -n 1)
    if [[ $SIP_PROTOCOL == "https" ]]; then
        if ! grep wss-binding $FREESWITCH_EXTERNAL > /dev/null; then
            echo "# Warning: Websockets is using HTTPS in /etc/bigbluebutton/nginx/sip.nginx"
            echo "# but no definition for wss-binding found in "
            echo "#"
            echo "#    $FREESWITCH_EXTERNAL"
            echo
        fi

        if [ -f $HTML5_CONFIG_OLD ]; then
            if grep \"enableListenOnly\".*true $HTML5_CONFIG_OLD > /dev/null; then
                if ! grep -q ws-binding $FREESWITCH_EXTERNAL ;  then
                echo "# Warning: You have enabled listen-only audio via Kurento"
                echo "# but FreeSWITCH is not listening on port 5066.  You should edit "
                echo "#"
                echo "#    $FREESWITCH_EXTERNAL"
                echo "#"
                echo "# and add a line that enables ws-binding on port 5066."
                echo
                fi
            fi
        fi
    fi

    if [ $DISTRIB_ID == "xenial" ]; then
        libreoffice_version=$(dpkg-query -W --showformat='${Version}\n' libreoffice | sed 's/.*://g' | sed 's/\.[^\.]*$//g')
        if [[ "$libreoffice_version" > 1.0 ]]; then
            if [[ "$libreoffice_version" < 4.4 ]]; then
                echo "# Warning: Detected you are running an older version of LibreOffice: $libreoffice_version"
                echo "#"
                echo "# Recommend updated to the latest version of LibreOffice 4.x (4.4 or later)"
                echo
            fi
        fi
    fi

    if [ "$(ls -ld /var/freeswitch/meetings | cut -d' ' -f3)" != "freeswitch" ]; then
        echo "# Warning: Detected the directory"
        echo "#    /var/freeswitch/meetings"
        echo "# is not owned by freeswitch"
    fi

    if [ "$(ls -ld /var/bigbluebutton | cut -d' ' -f3)" != $BBB_USER ]; then
        echo "# Warning: Detected the directory"
        echo "#    /var/bigbluebutton"
        echo "# is not owned by $BBB_USER"
    fi

    if [ -f $HTML5_CONFIG ]; then
        SVG_IMAGES_REQUIRED=$(cat $BBB_WEB_CONFIG | grep -v '#' | sed -n '/^svgImagesRequired/{s/.*=//;p}')
        if [ "$SVG_IMAGES_REQUIRED" != "true" ]; then
            echo
            echo "# Warning: You have the HTML5 client installed but in"
            echo "#"
            echo "#    $BBB_WEB_CONFIG"
            echo "#"
            echo "# the setting for svgImagesRequired is false. To fix, run the commnad"
            echo "#"
            echo "# sed -i 's/^svgImagesRequired=.*/svgImagesRequired=true/' $BBB_WEB_CONFIG "
            echo "#"
        fi
    fi
<<<<<<< HEAD
=======

    if [ -f /usr/share/red5/red5-server.jar ]; then
      if find /usr/share /var/lib/red5 -name "*bbb-common-message*" | sed 's/\([^_]*_\).*/\1/g' | sort | uniq -c | grep -v 1 > /dev/null; then echo
        echo
        echo "# Warning: detected multiple bbb-common-message in the same directory"
        find /usr/share /var/lib/red5 -name "*bbb-common-message*" | sed 's/\([^_]*_\).*/\1/g' | sort | uniq -c | grep -v 1
        echo
      fi
    fi

    CHECK_STUN=$(xmlstarlet sel -t -m '//X-PRE-PROCESS[@cmd="set" and starts-with(@data, "external_rtp_ip=")]' -v @data $FREESWITCH_VARS | sed 's/external_rtp_ip=stun://g')
    if [ "$CHECK_STUN" == "stun.freeswitch.org" ]; then
       echo
       echo "# Warning: Detected FreeSWITCH is using default stun.freeswitch.org server.  See"
       echo "#"
       echo "#     http://docs.bigbluebutton.org/2.2/troubleshooting.html#freeswitch-using-default-stun-server"
       echo "#"
       echo
    fi  

    if ! which ufw; then
       echo
       echo "# Warning: No firewall detected.  Recommend using setting up a firewall for your server"
       echo "#"
       echo "#     http://docs.bigbluebutton.org/2.2/troubleshooting.html#freeswitch-using-default-stun-server"
       echo "#"
       echo
    fi

>>>>>>> 1be05f12
}

update_gstreamer() {
    # due to a change in the kurento packages naming convention, gstreamer packages don't naturally upgrade
    # this snippet checks if the installed gstreamer packages are the same as the one available in the repository
    # if they are not, it will update (possibly downgrade)
    # TODO remove it on 2.3 or above
    if [ "$DISTRIB_CODENAME" == "xenial" ]; then
        DOWNGRADE_LIST=""
        for PACKAGE in $(dpkg -l | grep gst | tr -s ' ' | cut -d' ' -f2 | cut -d':' -f1); do
            RIGHT_VERSION=$(apt-cache policy $PACKAGE | grep -B1 ubuntu.bigbluebutton.org | head -n1 | tr -s ' ' | cut -d' ' -f2)
            if [[ $RIGHT_VERSION != "***" ]] && [[ $RIGHT_VERSION != "" ]]; then
                echo "Force $PACKAGE to version $RIGHT_VERSION"
                DOWNGRADE_LIST="$PACKAGE=$RIGHT_VERSION $DOWNGRADE_LIST"
            fi
        done
        if [[ $DOWNGRADE_LIST != "" ]]; then
            apt-get -y --allow-downgrades install $DOWNGRADE_LIST > /dev/null
        fi
    fi
}

check_state() {
    echo
    print_header
    check_configuration

    #
    # Check for potential problems in the BigBlueButton configuration
    #

    RUNNING_APPS=""
    NOT_RUNNING_APPS=""

    if [[ -a $FREESWITCH_PID ]]; then
        if ! ps aux | grep -v grep | grep '[/]opt/freeswitch/bin/freeswitch' > /dev/null; then
            print_header
            NOT_RUNNING_APPS="${NOT_RUNNING_APPS} freeswitch"
        else
            RUNNING_APPS="${RUNNING_APPS} freeswitch"
        fi
    fi

    if ! ps aux | grep -v grep | grep '[/]usr/sbin/nginx' > /dev/null; then
        print_header
        NOT_RUNNING_APPS="${NOT_RUNNING_APPS} Nginx"
    else
        RUNNING_APPS="${RUNNING_APPS} Nginx"
    fi

    if ! netstat -ant | grep '8090' > /dev/null; then
        print_header
        NOT_RUNNING_APPS="${NOT_RUNNING_APPS} ${TOMCAT_USER} or grails"
    else
        if ps aux |  ps -aef | grep -v grep | grep grails | grep run-app > /dev/null; then
        print_header
        RUNNING_APPS="${RUNNING_APPS} Grails"
        echo "#   ${TOMCAT_USER}:      noticed you are running grails run-app instead of ${TOMCAT_USER}"
        else
            RUNNING_APPS="${RUNNING_APPS} ${TOMCAT_USER}"
        fi
    fi

    if ! ps aux | grep -v grep | grep '[/]usr/[s]*bin/redis-server' > /dev/null; then
        print_header
        NOT_RUNNING_APPS="${NOT_RUNNING_APPS} redis-server"
    else
        RUNNING_APPS="${RUNNING_APPS} redis-server"
    fi

    if [ "$NOT_RUNNING_APPS" != "" ]; then
        echo "# Not running: ${NOT_RUNNING_APPS}"
    fi


    #
    # Check if running development environment
    #
    if ! grep 8090 /etc/bigbluebutton/nginx/web.nginx > /dev/null; then
        echo "# Warning: nginx is not serving BigBlueButton's web application"
        echo "# from port 8090"
        echo "#"
        echo "# (This is OK if you have setup a development environment.) "
        echo
    fi


    #
    # Check FreeSWITCH
    #
    if grep -q "Thread ended for mod_event_socket" /opt/freeswitch/var/log/freeswitch/freeswitch.log; then
        echo
        echo "# Error: Found text in freeswitch.log:"
        echo "#"
        echo "#    Thread ended for mod_event_socket"
        echo "#"
        echo "# FreeSWITCH may not be responding to requests on port 8021 (event socket layer)"
        echo "# and users may have errors joining audio."
        echo "#"
    fi

    #
    # Check FreeSWITCH
    #

    ESL_PASSWORD=$(xmlstarlet sel -t -m 'configuration/settings/param[@name="password"]' -v @value /opt/freeswitch/etc/freeswitch/autoload_configs/event_socket.conf.xml)
    if ! echo "/quit" | /opt/freeswitch/bin/fs_cli -p $ESL_PASSWORD - > /dev/null 2>&1; then
        echo
        echo "#"
        echo "# Error: Unable to connect to the FreeSWITCH Event Socket Layer on port 8021"
        echo "#"
    fi

    #
    # Check for required external commands
    #
    COMMANDS="ruby gem pdftocairo"
    for cmd in $COMMANDS ; do
        if ! which $cmd > /dev/null 2>&1; then
            echo "#    $cmd command not found"
        fi
    done

    #
    # Check if ffmpeg is installed, and whether it is a supported version
    #
    FFMPEG_VERSION=$(ffmpeg -version 2>/dev/null | grep ffmpeg | cut -d ' ' -f3 | sed 's/--.*//g' | tr -d '\n')
    case "$FFMPEG_VERSION" in
        4.*.*)
            # This is the current supported version; OK.
            ;;
        '')
            echo "# Warning: No ffmpeg version was found on the system"
            echo "#          Recording processing will not function"
            echo
            ;;
        *)
            echo "# Warning: The installed ffmpeg version '${FFMPEG_VERSION}' is not recommended."
            echo "# Recommend you update to the 4.0.x version of ffmpeg.  To upgrade, do the following"
            echo "#"
            echo "#       $SUDO apt-get install software-properties-common"
            echo "#       $SUDO add-apt-repository ppa:jonathonf/ffmpeg-4"
            echo "#       $SUDO apt-get update"
            echo "#       $SUDO apt-get dist-upgrade"
            echo "#"
            echo
            ;;
    esac


    #
    # Check that the servlet container has started properly and has created log files
    #
    if [ -d $TOMCAT_DIR ]; then
      if [ -z "$(ls -A $SERVLET_LOGS)" ]; then
        echo "#                     empty directory: $SERVLET_LOGS contains no logs"
      fi
    fi

    #
    # Check if the user is running their own bbb-web
    #
    if grep -q 8888 /etc/bigbluebutton/nginx/web.nginx; then
        if ! netstat -ant | grep '8888' > /dev/null; then
            echo "# Warning: There is no application server listening to port 8888."
            echo
        fi
    fi


    #
    # Check if the local server can access the API.  This is a common problem when setting up BigBlueButton behind
    # a firewall
    #
    BBB_WEB=$(cat ${SERVLET_DIR}/WEB-INF/classes/bigbluebutton.properties | grep -v '#' | sed -n '/^bigbluebutton.web.serverURL/{s/.*\/\///;p}')
    check_no_value server_name /etc/nginx/sites-available/bigbluebutton $BBB_WEB

    COUNT=0
    while [ $COUNT -lt 80 ]; do
        let COUNT=COUNT+1
        timeout 1s curl -sS $PROTOCOL://$BBB_WEB/bigbluebutton/api | grep -q SUCCESS
        if [ $? -eq 0 ]; then
            let COUNT=80
        else
            echo -n "."
            sleep 1
        fi
    done
    echo

    if ! curl -sS $PROTOCOL://$BBB_WEB/bigbluebutton/api | grep -q SUCCESS; then
        echo "# Error: Could not connect to the configured hostname/IP address"
        echo "#"
        echo "#    $PROTOCOL://$BBB_WEB/"
        echo "#"
        echo "# If your BigBlueButton server is behind a firewall, see FAQ."
        echo
    fi

    if [ "$SIP_NGINX_IP" != $IP ]; then
        if [ "$SIP_NGINX_IP" != "\$freeswitch_addr" ]; then
            echo "# Warning: The setting of $SIP_NGINX_IP for proxy_pass in"
            echo "#"
            echo "#    /etc/bigbluebutton/nginx/sip.nginx"
            echo "#"
            echo "# does not match the local IP address ($IP)."
            echo "# (This is OK if you've manually changed the values)"
            echo
        fi
    fi

    VARS_IP=$(cat $FREESWITCH_VARS | sed -n '/"local_ip_v4/{s/.*local_ip_v4=//;s/".*//;p}')
    if [[ "$VARS_IP" != "127.0.0.1" ]] && [[ "$VARS_IP" != "auto" ]]; then
        if [ "$VARS_IP" != $IP ]; then
            echo "# Warning: The setting of $VARS_IP for local_ip_v4 in"
            echo "#"
            echo "#    $FREESWITCH_VARS"
            echo "#"
            echo "# does not match the local IP address ($IP)."
            echo "# (This is OK if you've manually changed the values)"
            echo
        fi
    fi

    if [ -d ${TOMCAT_DIR}/webapps/demo ]; then
        if test ${TOMCAT_DIR}/webapps/demo.war -nt ${TOMCAT_DIR}/webapps/demo; then
            echo "# Error: The updated demo.war did not deploy.  To manually deploy:"
            echo "#"
            echo "#   $SUDO touch ${SERVLET_DIR}/demo.war"
            echo "#"
            echo
        fi
    fi

    if (( $MEM < 3940 )); then
        echo "# Warning: You are running BigBlueButton on a server with less than 4G of memory.  Your"
        echo "# performance may suffer."
        echo
    fi

    if [ -f ${TOMCAT_DIR}/webapps/demo/demo1.jsp ]; then
        BBB_WEB_URL=$(cat $SERVLET_DIR/WEB-INF/classes/bigbluebutton.properties | grep -v '#' | sed -n '/^bigbluebutton.web.serverURL/{s/.*=//;p}')
        echo "# Warning: The API demos are installed and accessible from:"
        echo "#"
        echo "#    $BBB_WEB_URL"
        echo "#"
        echo "# and"
        echo "#"
        echo "#    $BBB_WEB_URL/demo/demo1.jsp"
        echo "#"
        echo "# These API demos allow anyone to access your server without authentication"
        echo "# to create/manage meetings and recordings. They are for testing purposes only."
        echo "# If you are running a production system, remove them by running:"
        echo "#"
        echo "#   $SUDO apt-get purge bbb-demo"
        echo
    fi

    if [ -f ${LTI_DIR}/WEB-INF/classes/lti-config.properties ]; then
        LTI_URL="${PROTOCOL}://"$(cat ${LTI_DIR}/WEB-INF/classes/lti-config.properties | grep -v '#' | sed -n '/^ltiEndPoint/{s/^.*=//;p}')'/lti/tool'
        echo "# Warning: The IMS Learning Tools Integration (LTI) is accessible from:"
        echo "#"
        echo "#    $LTI_URL"
        echo "#"
        echo "# To get the access parameters for LTI, run the command"
        echo "#"
        echo "#    bbb-conf --lti"
        echo
    fi

    BBB_WEB=$(cat ${SERVLET_DIR}/WEB-INF/classes/bigbluebutton.properties | grep -v '#' | sed -n '/^bigbluebutton.web.serverURL/{s/.*=//;p}')
    DEFAULT_PDF=$(cat ${SERVLET_DIR}/WEB-INF/classes/bigbluebutton.properties | grep -v '#' | sed -n '/^beans.presentationService.defaultUploadedPresentation/{s/.*=//;p}')
    if echo $DEFAULT_PDF | grep -q "bigbluebutton.web.serverURL"; then
        if ! echo "$BBB_WEB$(echo $DEFAULT_PDF | sed 's/${bigbluebutton.web.serverURL}//g')" | xargs curl -sS >/dev/null; then
            echo "# Error: Unable to reach default URL for presentation:"
            echo "#"
            echo "#    $BBB_WEB$(echo $DEFAULT_PDF | sed 's/${bigbluebutton.web.serverURL}//g')"
            echo "#"
            echo "# Check value for beans.presentationService.defaultUploadedPresentation in"
            echo "#   ${SERVLET_DIR}/WEB-INF/classes/bigbluebutton.properties"
        fi
    else
        if ! echo "$DEFAULT_PDF" | xargs curl -sS >/dev/null; then
            echo "# Error: Unable to reach default URL for presentation"
            echo "#"
            echo "#    $DEFAULT_PDF"
            echo "#"
            echo "# Check value for beans.presentationService.defaultUploadedPresentation in"
            echo "#   ${SERVLET_DIR}/WEB-INF/classes/bigbluebutton.properties"
        fi
    fi

    if [ "$(cat /usr/share/bbb-apps-akka/conf/application.conf | sed -n '/sharedSecret.*/{s/[^"]*"//;s/".*//;p}')" == "changeme" ]; then
        BBB_WEB_IP=$(cat ${SERVLET_DIR}/WEB-INF/classes/bigbluebutton.properties | grep -v '#' | sed -n '/^bigbluebutton.web.serverURL/{s/.*\///;p}')
        echo "# Error: Detected that /usr/share/bbb-apps-akka/conf/application.conf has the default"
        echo "# configuration values.  To update, run"
        echo "#"
        echo "#   $SUDO bbb-conf --setip $BBB_WEB_IP"
        echo "#"
    fi

    if bbb-conf --status | grep -q inactive; then
        echo "# Error: Detected some processes have not started correctly"
        echo "#"
        echo "#   $(bbb-conf --status | grep inactive)"
        echo "#"
    fi

    if systemctl status freeswitch | grep -q SETSCHEDULER; then
        echo "# Error: FreeSWITCH failed to start with SETSCHEDULER error, see"
        echo "#"
        echo "#   http://docs.bigbluebutton.org/2.2/troubleshooting.html#freeswitch-fails-to-start-with-a-setscheduler-error"
        echo "#"
    fi

    NCPU=$(nproc --all)
    if [ "$NCPU" -lt "4" ]; then
        echo "# Warning: found only $NCPU cores, whereas this server should have (at least) 4 CPU cores"
        echo "# to run BigBlueButton in production."
        echo "#"
        echo "#   https://docs.bigbluebutton.org/install/install.html#minimum-server-requirements"
        echo "#"
    fi

    if [ "$(yq r /usr/share/meteor/bundle/programs/server/assets/app/config/settings.yml public.media.sipjsHackViaWs)" != "true" ]; then
      if [ "$PROTOCOL" == "https" ]; then
        if ! cat $SIP_CONFIG |  grep -v '#' | grep proxy_pass | head -n 1 | grep -q https; then
          echo "# Warning: You have this server defined for https, but in"
          echo "#"
          echo "#   $SIP_CONFIG"
          echo "#"
          echo "#  did not find the use of https in definition for proxy_pass"
          echo "#"
          echo "#    $(cat $SIP_CONFIG |  grep -v '#' | grep proxy_pass | head -n 1)"
          echo "#"
        fi

        if ! cat $SIP_CONFIG |  grep -v '#' | grep proxy_pass | head -n 1 | grep -q 7443; then
          echo
          echo "# Warning: You have this server defined for https, but in"
          echo "#"
          echo "#   $SIP_CONFIG"
          echo "#"
          echo "#  did not find the use of port 7443 in definition for proxy_pass"
          echo "#"
          echo "#    $(cat $SIP_CONFIG |  grep -v '#' | grep proxy_pass | head -n 1)"
          echo "#"
        fi
      fi
    fi

    CHECK=$(cat ${SERVLET_DIR}/WEB-INF/classes/bigbluebutton.properties | grep -v '#' | grep securitySalt | cut -d= -f2 | sha1sum | cut -d' ' -f1)
    if [ "$CHECK" == "55b727b294158a877212570c3c0524c2b902a62c" ]; then
      echo
      echo "#"
      echo "# Warning: Detected you have the default shared secret.  You MUST change your shared"
      echo "# secret NOW for BigBlueButton to finish starting up. Do either"
      echo "#"
      echo "#   sudo bbb-conf --setsecret <secret>"
      echo "#"
      echo "# or, to have openssl generate a strong secret for you (recommended)"
      echo "#"
      echo "#   sudo bbb-conf --setsecret \$(openssl rand -base64 32 | sed 's/=//g' | sed 's/+//g' | sed 's/\///g')"
      echo "#"
      echo "# Be sure to update any integrations with the new shared secret."
      echo "#"
      systemctl stop bbb-web
      exit 1
    fi

    if ! systemctl show-environment | grep LANG= | grep -q UTF-8; then
      echo
      echo "#"
      echo "# Warning: Detected that systemctl does not define a UTF-8 language."
      echo "#"
      echo "# To temporarily correct, run the command "
      echo "#"
      echo "#   sudo systemctl set-environment LANG=en_US.UTF-8"
      echo "#"
      echo "# See https://docs.bigbluebutton.org/2.2/install.html#pre-installation-checks"
      echo "#"
    fi

    if [ "$(stat -c "%U %G" /var/bigbluebutton)" != "bigbluebutton bigbluebutton" ]; then
      echo
      echo "#"
      echo "# Warning: The directory"
      echo "#"
      echo "#  /var/bigbluebutton"
      echo "#"
      echo "# is not owned by bigbluebutton:bigbluebutton.  To fix, run the command"
      echo "#"
      echo "#   sudo chown -R bigbluebutton:bigbluebutton /var/bigbluebutton"
      echo "#"
    fi

    FREESWITCH_SIP=$(netstat -anlt | grep :5066 | grep -v tcp6 | grep LISTEN | sed 's/ [ ]*/ /g' | cut -d' ' -f4 | sed 's/:5066//g')
    KURENTO_SIP=$(yq r $KURENTO_CONFIG freeswitch.sip_ip)

    if [ ! -z "$FREESWITCH_SIP" ]; then
     if [ "$FREESWITCH_SIP" != "$KURENTO_SIP" ]; then
      echo
      echo "#"
      echo "# Kurento will try to connect to $KURENTO_SIP but FreeSWITCH is listening on $FREESWITCH_SIP for port 5066"
      echo "#"
      echo "# To fix, run the commands"
      echo "#"
      echo "# sudo yq w -i /usr/local/bigbluebutton/bbb-webrtc-sfu/config/default.yml freeswitch.sip_ip $FREESWITCH_SIP"
      echo "# sudo chown bigbluebutton:bigbluebutton /usr/local/bigbluebutton/bbb-webrtc-sfu/config/default.yml"
      echo "#"
     fi
    fi

    exit 0
}


#
# Print out the status of the current setup and look for configuration issues
#
if [ $CHECK ]; then
    need_root

    print_bigbluebutton_version

    echo "                    Kernel version:" $(uname -r)

    if [ $DISTRIB_ID == "centos" ]; then
        echo -n "                      Distribution: $(cat /etc/centos-release)"
    else
        source /etc/lsb-release
        echo -n "                      Distribution: $DISTRIB_DESCRIPTION "
    fi

    if [ $(uname -m) == "x86_64" ]; then
        echo "(64-bit)"
    elif [ $(uname -m) == "i686" ]; then
        echo "(32-bit)"
    fi

    echo "                            Memory: $MEM MB"
    echo "                         CPU cores: $NCPU"

    echo
    echo "$BBB_WEB_CONFIG (bbb-web)"
    echo "       bigbluebutton.web.serverURL: $(cat $BBB_WEB_CONFIG | grep -v '#' | sed -n '/^bigbluebutton.web.serverURL/{s/.*=//;p}')"
    echo "                defaultGuestPolicy: $(cat $BBB_WEB_CONFIG | grep -v '#' | sed -n '/^defaultGuestPolicy/{s/.*=//;p}')"
    echo "                 svgImagesRequired: $(cat $BBB_WEB_CONFIG | grep -v '#' | sed -n '/^svgImagesRequired/{s/.*=//;p}')"

    echo
    echo "/etc/nginx/sites-available/bigbluebutton (nginx)"
    echo "                       server name: $NGINX_IP"

    PORT=$(cat /etc/nginx/sites-available/bigbluebutton | grep -v '#' | sed -n '/listen/{s/.*listen[ ]*//;s/;//;p}' | grep -v ssl | tr --delete '\n' | sed 's/\[/, \[/g' | sed 's/0$/0\n/g')
    echo "                              port: $PORT"
    if cat /etc/nginx/sites-available/bigbluebutton | grep -v '#' | sed -n '/listen/{s/.*listen[ ]*//;s/;//;p}' | grep ssl > /dev/null; then
        echo "                              port: 443 ssl"
    fi

    echo
    echo "$FREESWITCH_VARS (FreeSWITCH)"
    echo "                       local_ip_v4: $(xmlstarlet sel -t -m '//X-PRE-PROCESS[@cmd="set" and starts-with(@data, "local_ip_v4=")]' -v @data $FREESWITCH_VARS | sed 's/local_ip_v4=//g')"
    echo "                   external_rtp_ip: $(xmlstarlet sel -t -m '//X-PRE-PROCESS[@cmd="set" and starts-with(@data, "external_rtp_ip=")]' -v @data $FREESWITCH_VARS | sed 's/external_rtp_ip=//g')"
    echo "                   external_sip_ip: $(xmlstarlet sel -t -m '//X-PRE-PROCESS[@cmd="set" and starts-with(@data, "external_sip_ip=")]' -v @data $FREESWITCH_VARS | sed 's/external_sip_ip=//g')"

    echo
    echo "$FREESWITCH_EXTERNAL (FreeSWITCH)"
    echo "                        ext-rtp-ip: $(xmlstarlet sel -t -m 'profile/settings/param[@name="ext-rtp-ip"]' -v @value $FREESWITCH_EXTERNAL)"
    echo "                        ext-sip-ip: $(xmlstarlet sel -t -m 'profile/settings/param[@name="ext-sip-ip"]' -v @value $FREESWITCH_EXTERNAL)"
    echo "                        ws-binding: $(xmlstarlet sel -t -m 'profile/settings/param[@name="ws-binding"]' -v @value $FREESWITCH_EXTERNAL)"
    echo "                       wss-binding: $(xmlstarlet sel -t -m 'profile/settings/param[@name="wss-binding"]' -v @value $FREESWITCH_EXTERNAL)"

    if [ -f ${SERVLET_DIR}/demo/bbb_api_conf.jsp ]; then
        BBB_WEB_URL=$(cat ${SERVLET_DIR}//WEB-INF/classes/bigbluebutton.properties | grep -v '#' | sed -n '/^bigbluebutton.web.serverURL/{s/.*\///;p}')
        echo
        echo "${SERVLET_DIR}/demo/bbb_api_conf.jsp (API demos)"
        echo "                               url: $BBB_WEB_URL"
    fi

#     if [ -f ${LTI_DIR}/WEB-INF/classes/lti-config.properties ]; then
#          LTI_URL=$(cat ${LTI_DIR}/WEB-INF/classes/lti-config.properties | grep -v '#' | sed -n '/^bigbluebuttonURL/{s/.*http[s]:\/\///;s/\/.*//;p}' | tr -d '\015')
#          echo
#          echo "${LTI_DIR}/WEB-INF/classes/lti-config.properties (LTI integration)"
#          echo "                           api url: $LTI_URL"
#     fi

    if [ -f $RECORD_CONFIG ]; then
        echo
        echo "$RECORD_CONFIG (record and playback)"
        echo "                     playback_host: $(yq r $RECORD_CONFIG playback_host)"
        echo "                 playback_protocol: $(yq r $RECORD_CONFIG playback_protocol)"
        echo "                            ffmpeg: $(ffmpeg -version 2>/dev/null | grep ffmpeg | cut -d ' ' -f3 | sed 's/--.*//g' | tr -d '\n')"
    fi

    if [ -f $SIP_CONFIG ]; then
        echo
        echo "$SIP_CONFIG (sip.nginx)"
        echo "                        proxy_pass: $SIP_NGINX_IP"
    fi

    if [ -f $KURENTO_CONFIG ]; then
        echo
        echo "$KURENTO_CONFIG (Kurento SFU)"
        echo "                        kurento.ip: $(yq r $KURENTO_CONFIG kurento[0].ip)"
        echo "                       kurento.url: $(yq r $KURENTO_CONFIG kurento[0].url)"
        echo "                    kurento.sip_ip: $(yq r $KURENTO_CONFIG freeswitch.sip_ip)"
        echo "                    localIpAddress: $(yq r $KURENTO_CONFIG localIpAddress)"
        echo "               recordScreenSharing: $(yq r $KURENTO_CONFIG recordScreenSharing)"
        echo "                     recordWebcams: $(yq r $KURENTO_CONFIG recordWebcams)"
        echo "                  codec_video_main: $(yq r $KURENTO_CONFIG conference-media-specs.codec_video_main)"
        echo "               codec_video_content: $(yq r $KURENTO_CONFIG conference-media-specs.codec_video_content)"
    fi

     if [ -f $HTML5_CONFIG ]; then
        echo
        echo "/usr/share/meteor/bundle/programs/server/assets/app/config/settings.yml (HTML5 client)"
        echo "                             build: $(yq r $HTML5_CONFIG public.app.html5ClientBuild)"
        echo "                        kurentoUrl: $(yq r $HTML5_CONFIG public.kurento.wsUrl)"
        echo "                  enableListenOnly: $(yq r $HTML5_CONFIG public.kurento.enableListenOnly)"
     fi

     if [ "$DISTRIB_CODENAME" == "xenial" ]; then
       if ! java -version 2>&1 | grep -q "1.8.0"; then
        echo
        echo "# Warning: Did not detect Java 8 as default version"
        echo
        echo "   sudo apt-get install openjdk-8-jdk"
        echo "   update-alternatives --config java"
        echo "   bbb-conf --restart"
      fi
     fi

     check_state
     echo

     exit 0
fi

#
# Zip log files
#
if [ $ZIP ]; then
    need_root

    LOG_FILE="$(date +'%Y%m%d')-$(date +%H).tar"
    TMP_LOG_FILE="/tmp/$LOG_FILE"
    #
    # Check log files
    #
    rm -f "$LOG_FILE.gz"
    rm -f /tmp/a

    touch /tmp/empty
    tar cf  $TMP_LOG_FILE /tmp/empty               > /dev/null 2>&1
    tar rfh $TMP_LOG_FILE $SERVLET_LOGS            > /dev/null 2>&1
    tar rf  $TMP_LOG_FILE /var/log/bigbluebutton/* > /dev/null 2>&1
    tar rf  $TMP_LOG_FILE /var/log/bbb-apps-akka   > /dev/null 2>&1
    tar rf  $TMP_LOG_FILE /var/log/bbb-fsesl-akka         > /dev/null 2>&1
    tar rf  $TMP_LOG_FILE /var/log/bbb-webrtc-sfu         > /dev/null 2>&1
    tar rf  $TMP_LOG_FILE /var/log/kurento-media-server > /dev/null 2>&1
    tar rf  $TMP_LOG_FILE /var/log/mongodb              > /dev/null 2>&1
    tar rf  $TMP_LOG_FILE /var/log/redis                > /dev/null 2>&1
    tar rf  $TMP_LOG_FILE /var/log/nginx/error.log*     > /dev/null 2>&1
    tar rf  $TMP_LOG_FILE /var/log/nginx/bigbluebutton.access.log*    > /dev/null 2>&1
    tar rfh $TMP_LOG_FILE /opt/freeswitch/var/log/freeswitch/         > /dev/null 2>&1

    if [ -f /var/log/nginx/html5-client.log ]; then
        tar rf $TMP_LOG_FILE /var/log/nginx/html5-client.log* > /dev/null 2>&1
    fi

    if [ -f /var/log/syslog ]; then
        tar rf $TMP_LOG_FILE /var/log/syslog* > /dev/null 2>&1
    fi

    tar tf $TMP_LOG_FILE
    gzip $TMP_LOG_FILE
    $SUDO mv $TMP_LOG_FILE.gz /root/$LOG_FILE.gz
    echo
    echo "  Created: /root/$LOG_FILE.gz"
    echo
fi

#
# Check current setup
#
if [ $DEBUG ]; then
    need_root
    #
    # Check log files
    #

    rm -rf /tmp/t
    grep --directories=skip ERROR /var/log/bigbluebutton/* > /tmp/t
    if [ -s /tmp/t ]; then
        echo "  -- ERRORS found in /var/log/bigbluebutton/* -- "
        cat /tmp/t
        echo
    fi

    rm -rf /tmp/t
    grep --directories=skip Exception /var/log/bigbluebutton/* | grep -v CacheExceptionHandlerFactory > /tmp/t
    if [ -s /tmp/t ]; then
        echo "  -- ERRORS found in /var/log/bigbluebutton/* -- "
        cat /tmp/t
        echo
    fi

    if [ -d $SERVLET_LOGS ]; then
      rm -rf /tmp/t
      $SUDO grep --directories=skip Exception $SERVLET_LOGS/* | grep -v CacheExceptionHandlerFactory > /tmp/t
      if [ -s /tmp/t ]; then
        echo "   -- Exceptions found in $SERVLET_LOGS/ -- "
        cat /tmp/t
        echo
      fi
    fi

    rm -rf /tmp/t
    if [ -s /var/log/nginx/error.log ]; then
        cat /var/log/nginx/error.log | grep -v "/fcs/ident2" > /tmp/t
        if [ -s /tmp/t ]; then
            echo "   -- Errors found in /var/log/nginx/error.log -- "
            cat /tmp/t
            echo
        fi
    fi

    if [ $DISTRIB_ID == "Ubuntu" ]; then
        rm -rf /tmp/t
        $SUDO grep --directories=skip -i exception /var/log/syslog > /tmp/t
        if [ -s /tmp/t ]; then
            echo "   -- Errors found in /var/log/syslog -- "
            cat /tmp/t
            echo
        fi
    fi

    rm -rf /tmp/t
    if [ -d /var/log/bigbluebutton ]; then
        $SUDO grep --directories=skip ERROR /var/log/bigbluebutton/* > /tmp/t
        if [ -s /tmp/t ]; then
            echo "   -- Errors found in /var/log/bigbluebutton -- "
            cat /tmp/t
            echo
        fi
    fi

    rm -rf /tmp/t
    if [ -d /var/log/bigbluebutton ]; then
        $SUDO grep --directories=skip -i exception /var/log/bigbluebutton/* > /tmp/t
        if [ -s /tmp/t ]; then
            echo "   -- Exceptions found in /var/log/bigbluebutton -- "
            cat /tmp/t
            echo
        fi
    fi

    #
    # Additional checks for record and playback
    #

    if [ -f /usr/local/bigbluebutton/core/scripts/bigbluebutton.yml ]; then
        bbb-record --check
    fi

    exit 0
fi



# if asked to print the version that's all we do
if [ -n "$HOST" ]; then
    need_root

    #
    # Update configuration for BigBlueButton web app
    #
    echo "Assigning $HOST for web application URL in ${SERVLET_DIR}/WEB-INF/classes/bigbluebutton.properties"

    $SUDO sed -i "s/bigbluebutton.web.serverURL=http[s]*:\/\/.*/bigbluebutton.web.serverURL=$PROTOCOL:\/\/$HOST/g" \
            ${SERVLET_DIR}/WEB-INF/classes/bigbluebutton.properties

    $SUDO sed -i "s/screenshareRtmpServer=.*/screenshareRtmpServer=$HOST/g" \
            ${SERVLET_DIR}/WEB-INF/classes/bigbluebutton.properties

    if ! grep -q server_names_hash_bucket_size /etc/nginx/nginx.conf; then
        $SUDO sed -i "s/gzip  on;/gzip  on;\n    server_names_hash_bucket_size  64;/g" /etc/nginx/nginx.conf
    fi

    #
    # Update bbb-apps-akka
    #
    echo "Assigning $HOST for web application URL in /usr/share/bbb-apps-akka/conf/application.conf"

    if [ -f /usr/share/bbb-apps-akka/conf/application.conf ]; then
        sed -i  "s/bbbWebAPI[ ]*=[ ]*\"[^\"]*\"/bbbWebAPI=\"${PROTOCOL}:\/\/$HOST\/bigbluebutton\/api\"/g" \
                /usr/share/bbb-apps-akka/conf/application.conf
        sed -i "s/deskshareip[ ]*=[ ]*\"[^\"]*\"/deskshareip=\"$HOST\"/g" \
                /usr/share/bbb-apps-akka/conf/application.conf
        # Fix to ensure application.conf has the latest shared secret
        SECRET=$(cat ${SERVLET_DIR}/WEB-INF/classes/bigbluebutton.properties | grep -v '#' | grep securitySalt | cut -d= -f2);
        sed -i "s/sharedSecret[ ]*=[ ]*\"[^\"]*\"/sharedSecret=\"$SECRET\"/g" \
                /usr/share/bbb-apps-akka/conf/application.conf
    fi

    #
    # Update api demos
    #
    if [ -f ${TOMCAT_DIR}/webapps/demo/bbb_api_conf.jsp ]; then
        echo "Assigning $HOST for api demos in ${TOMCAT_DIR}/webapps/demo/bbb_api_conf.jsp"
        $SUDO sed -i "s/BigBlueButtonURL = \"http[s]*:\/\/\([^\"\/]*\)\([\"\/]\)/BigBlueButtonURL = \"$PROTOCOL:\/\/$HOST\2/g" \
                ${TOMCAT_DIR}/webapps/demo/bbb_api_conf.jsp
    fi



    if [ -f ${LTI_DIR}/WEB-INF/classes/lti-config.properties ]; then
        echo "Assigning $HOST for LTI integration in ${LTI_DIR}/WEB-INF/classes/lti-config.properties"
        # We don't wat to guess on http/https as the lti endpoint may be a different BigBlueButton server
        sed -i "s/bigbluebuttonURL=http:\/\/.*/bigbluebuttonURL=http:\/\/$HOST\/bigbluebutton/g" \
                ${LTI_DIR}/WEB-INF/classes/lti-config.properties
        sed -i "s/bigbluebuttonURL=https:\/\/.*/bigbluebuttonURL=https:\/\/$HOST\/bigbluebutton/g" \
                ${LTI_DIR}/WEB-INF/classes/lti-config.properties
        sed -i "s/ltiEndPoint=.*/ltiEndPoint=$HOST/g" \
                ${LTI_DIR}/WEB-INF/classes/lti-config.properties
    fi


    if [ -f /usr/local/bigbluebutton/core/scripts/bigbluebutton.yml ]; then
        echo "Assigning $HOST for record and playback in /usr/local/bigbluebutton/core/scripts/bigbluebutton.yml"
        change_yml_value /usr/local/bigbluebutton/core/scripts/bigbluebutton.yml playback_host $HOST
    fi

    if [ -f /usr/local/bigbluebutton/bbb-webhooks/config/default.yml ]; then
        echo "Assigning $HOST for webhooks in /usr/local/bigbluebutton/bbb-webhooks/config/default.yml"
        change_yml_value /usr/local/bigbluebutton/bbb-webhooks/config/default.yml serverDomain $HOST
    fi

    echo -n "Assigning $HOST for playback of recordings: "
    for metadata in $(find /var/bigbluebutton/published /var/bigbluebutton/unpublished -name metadata.xml); do
        echo -n "."
        # Ensure we update both types of URLs
        sed -i "/<link>/{s/http:\/\/\([^\"\/]*\)\/playback\/$type\([^<]\)/http:\/\/$HOST\/playback\/$type\2/g}" $metadata
        sed -i "/<link>/{s/https:\/\/\([^\"\/]*\)\/playback\/$type\([^<]\)/https:\/\/$HOST\/playback\/$type\2/g}" $metadata

        sed -i "/<link>/{s/http:\/\/\([^\"\/]*\)\/playback\/$type\([^<]\)/http:\/\/$HOST\/playback\/$type\2/g}" $metadata
        sed -i "/<link>/{s/https:\/\/\([^\"\/]*\)\/playback\/$type\([^<]\)/https:\/\/$HOST\/playback\/$type\2/g}" $metadata
        sed -i "/<link>/{s/http:\/\/\([^\"\/]*\)\/podcast\/$type\([^<]\)/http:\/\/$HOST\/podcast\/$type\2/g}" $metadata
        sed -i "/<link>/{s/https:\/\/\([^\"\/]*\)\/podcast\/$type\([^<]\)/https:\/\/$HOST\/podcast\/$type\2/g}" $metadata
        sed -i "/<link>/{s/http:\/\/\([^\"\/]*\)\/notes\/$type\([^<]\)/http:\/\/$HOST\/notes\/$type\2/g}" $metadata
        sed -i "/<link>/{s/https:\/\/\([^\"\/]*\)\/notes\/$type\([^<]\)/https:\/\/$HOST\/notes\/$type\2/g}" $metadata
        sed -i "/<link>/{s/http:\/\/\([^\"\/]*\)\/recording\/$type\([^<]\)/htts:\/\/$HOST\/recording\/$type\2/g}" $metadata
        sed -i "/<link>/{s/https:\/\/\([^\"\/]*\)\/recording\/$type\([^<]\)/https:\/\/$HOST\/recording\/$type\2/g}" $metadata

        #
        # Update thumbnail links
        #
        sed -i "s/<image width=\"\([0-9]*\)\" height=\"\([0-9]*\)\" alt=\"\([^\"]*\)\">\(http[s]*\):\/\/[^\/]*\/\(.*\)/<image width=\"\1\" height=\"\2\" alt=\"\3\">\4:\/\/$HOST\/\5/g" $metadata
    done
    echo

    #
    # Update HTML5 client
    #
    if [ -f $HTML5_CONFIG_OLD ]; then
        WS=$(cat $SERVLET_DIR/WEB-INF/classes/bigbluebutton.properties | grep -v '#' | sed -n '/^bigbluebutton.web.serverURL/{s/.*=//;p}' | sed 's/https/wss/g' | sed s'/http/ws/g')
        sed -i "s|\"wsUrl.*|\"wsUrl\": \"$WS/bbb-webrtc-sfu\",|g" $HTML5_CONFIG_OLD
    fi

    if [ -f $HTML5_CONFIG ]; then
        WS=$(cat $SERVLET_DIR/WEB-INF/classes/bigbluebutton.properties | grep -v '#' | sed -n '/^bigbluebutton.web.serverURL/{s/.*=//;p}' | sed 's/https/wss/g' | sed s'/http/ws/g')

        yq w -i $HTML5_CONFIG public.kurento.wsUrl "$WS/bbb-webrtc-sfu"
        yq w -i $HTML5_CONFIG public.note.url      "$PROTOCOL://$HOST/pad"
        chown meteor:meteor $HTML5_CONFIG

        #if [ -f $KURENTO_CONFIG ]; then
        #    yq w -i $KURENTO_CONFIG kurento[0].url "ws://$HOST:8888/kurento"
        #    chown bigbluebutton:bigbluebutton $KURENTO_CONFIG
        #fi
    fi

    #
    # Update ESL passwords in three configuration files
    #
    ESL_PASSWORD=$(cat /usr/share/bbb-fsesl-akka/conf/application.conf | grep password | head -n 1 | sed 's/.*="//g' | sed 's/"//g')
    if [ "$ESL_PASSWORD" == "ClueCon" ]; then
        ESL_PASSWORD=$(openssl rand -hex 8)
        sudo sed -i "s/ClueCon/$ESL_PASSWORD/g" /usr/share/bbb-fsesl-akka/conf/application.conf
    fi

    sudo yq w -i /usr/local/bigbluebutton/bbb-webrtc-sfu/config/default.yml freeswitch.esl_password "$ESL_PASSWORD"
    sudo xmlstarlet edit --inplace --update 'configuration/settings//param[@name="password"]/@value' --value $ESL_PASSWORD /opt/freeswitch/etc/freeswitch/autoload_configs/event_socket.conf.xml


    echo "Restarting the BigBlueButton $BIGBLUEBUTTON_RELEASE ..."
    stop_bigbluebutton
    update_gstreamer
    echo
    start_bigbluebutton

    exit 0
fi


if [ $RESTART ]; then
    need_root
    check_configuration

    echo "Restarting BigBlueButton $BIGBLUEBUTTON_RELEASE ..."

    stop_bigbluebutton
    update_gstreamer
    start_bigbluebutton
    check_state
fi

if [ $CLEAN ]; then
    need_root
    check_configuration

    echo "Restarting BigBlueButton $BIGBLUEBUTTON_RELEASE (and cleaning out all log files) ..."

    stop_bigbluebutton
    update_gstreamer

    #
    # Clean log files
    #

    echo " ... cleaning log files"
    rm -f /var/log/bigbluebutton/*.log

    rm -f /opt/freeswitch/var/log/freeswitch/*.log
    rm -f /opt/freeswitch/var/log/freeswitch/*.log.*

    #
    # Clean out the log files for record and playback
    #
    rm -f /var/log/bigbluebutton/bbb-rap-worker.log*
    rm -f /var/log/bigbluebutton/bbb-rap-resque.log*
    rm -f /var/log/bigbluebutton/archive.log*
    if [ -d /var/log/bigbluebutton/html5 ]; then
        rm -f /var/log/bigbluebutton/html5/*
    fi

    if [ -d /var/log/bigbluebutton/podcast ]; then
        rm -f /var/log/bigbluebutton/podcast/*
    fi

    if [ -d /var/log/bigbluebutton/presentation ]; then
        rm -f /var/log/bigbluebutton/presentation/*
    fi

    if [[ $SERVLET_LOGS ]]; then
        rm -rf $SERVLET_LOGS/*
    fi

    # Check if we are storing HTML5 logs in the server
    HTML5_SERVER_LOG=0
    if [[ -f /var/log/nginx/html5-client.log ]]; then
        HTML5_SERVER_LOG=1
    fi

    rm -rf /var/log/nginx/*

    # Revert HTML5 client logs to their original permissions
    if [ $HTML5_SERVER_LOG ]; then
        touch /var/log/nginx/html5-client.log
        chown www-data:adm /var/log/nginx/html5-client.log
        chmod 640 /var/log/nginx/html5-client.log
    fi

    #if [ $DISTRO == "ubuntu" ]; then
    #  mv /var/log/syslog /tmp/syslog.$$
    #  echo "" > /var/log/syslog
    #  chown syslog:adm /var/log/syslog
    #fi

    if [ -d /var/log/bbb-fsesl-akka ]; then
        rm -f /var/log/bbb-fsesl-akka/*
    fi

  if [ -d /var/log/bbb-apps-akka ]; then
        rm -f /var/log/bbb-apps-akka/*
    fi

    if [ -d /var/log/bbb-webrtc-sfu ]; then
        rm -f /var/log/bbb-webrtc-sfu/*
    fi

    if [ -d /var/log/redis ]; then
        rm -f /var/log/redis/*
    fi

    if [ -d /var/log/mongodb ]; then
        rm -f /var/log/mongodb/*
    fi

    if [ -d /var/log/kurento-media-server ]; then
        rm -f /var/log/kurento-media-server/*
    fi

    start_bigbluebutton
    check_state
fi

if [ $NETWORK ]; then
    netstat -ant | egrep ":1935|:80|:443\ " | egrep -v ":::|0.0.0.0" > /tmp/t_net
    REMOTE=$(cat /tmp/t_net | cut -c 45-68 | cut -d ":" -f1 | sort | uniq)

    if [ "$REMOTE" != "" ]; then
        echo -e "netstat\t\t\t80\t443\t1935"
        for IP in $REMOTE ; do
            PORT_1935=$(cat /tmp/t_net | grep :1935 | cut -c 45-68 | cut -d ":" -f1 | grep $IP | wc -l)
            PORT_80=$(cat /tmp/t_net | grep :80 | cut -c 45-68 | cut -d ":" -f1 | grep $IP | wc -l )
	    PORT_443=$(cat /tmp/t_net | grep :443 | cut -c 45-68 | cut -d ":" -f1 | grep $IP | wc -l )

            echo -e "$IP\t\t$PORT_80\t$PORT_443\t$PORT_1935"
        done
    fi
    rm /tmp/t_net
fi

if [ $WATCH ]; then
    need_root
    watch -n 2 "top -n 1 -b | head -n 5; echo; bbb-conf --network; bbb-conf --debug"
fi<|MERGE_RESOLUTION|>--- conflicted
+++ resolved
@@ -317,13 +317,6 @@
         BBB_LTI=bbb-lti
     fi
 
-<<<<<<< HEAD
-=======
-    if [ -f /usr/share/red5/red5-server.jar ]; then
-      BBB_RED5="red5"
-    fi
-
->>>>>>> 1be05f12
     if [ -d $TOMCAT_DIR ]; then
       TOMCAT_SERVICE=$TOMCAT_USER
     fi
@@ -794,17 +787,6 @@
             echo "#"
         fi
     fi
-<<<<<<< HEAD
-=======
-
-    if [ -f /usr/share/red5/red5-server.jar ]; then
-      if find /usr/share /var/lib/red5 -name "*bbb-common-message*" | sed 's/\([^_]*_\).*/\1/g' | sort | uniq -c | grep -v 1 > /dev/null; then echo
-        echo
-        echo "# Warning: detected multiple bbb-common-message in the same directory"
-        find /usr/share /var/lib/red5 -name "*bbb-common-message*" | sed 's/\([^_]*_\).*/\1/g' | sort | uniq -c | grep -v 1
-        echo
-      fi
-    fi
 
     CHECK_STUN=$(xmlstarlet sel -t -m '//X-PRE-PROCESS[@cmd="set" and starts-with(@data, "external_rtp_ip=")]' -v @data $FREESWITCH_VARS | sed 's/external_rtp_ip=stun://g')
     if [ "$CHECK_STUN" == "stun.freeswitch.org" ]; then
@@ -814,7 +796,7 @@
        echo "#     http://docs.bigbluebutton.org/2.2/troubleshooting.html#freeswitch-using-default-stun-server"
        echo "#"
        echo
-    fi  
+    fi
 
     if ! which ufw; then
        echo
@@ -825,7 +807,6 @@
        echo
     fi
 
->>>>>>> 1be05f12
 }
 
 update_gstreamer() {
