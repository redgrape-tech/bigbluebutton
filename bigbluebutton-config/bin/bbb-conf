--- conflicted
+++ resolved
@@ -46,10 +46,7 @@
 #   2012-04-27 FFD  Added sum of version numbers in --check
 #   2013-02-03 FFD  Updated for changes to parameters for 0.81 in bigbluebutton-sip.properties
 #   2013-11-07 FFD  Finished 0.81
-<<<<<<< HEAD
 #   2014-01-13 FFD  Working on updates for 0.9.0 
-=======
->>>>>>> a79e224f
 #   2014-03-10 GUG  Enable Webrtc
 
 #set -x
@@ -459,19 +456,13 @@
         fi
 
 	if [ "$1" = "--enablewebrtc" -o "$1" = "-enablewebrtc" ]; then
-<<<<<<< HEAD
 		need_root
-=======
->>>>>>> a79e224f
 		enable_webrtc
 		exit 0
         fi
 
 	if [ "$1" = "--disablewebrtc" -o "$1" = "-disablewebrtc" ]; then
-<<<<<<< HEAD
 		need_root
-=======
->>>>>>> a79e224f
 		disable_webrtc
 		exit 0
         fi
@@ -1214,18 +1205,15 @@
 	echo "                              Red5: $RED5_IP"
 	echo "                    webrtc enabled: $WEBRTC_ENABLED_CLIENT"
 
-<<<<<<< HEAD
 	WEBRTC_SOCKET=$(sudo cat /opt/freeswitch/conf/sip_profiles/external.xml | sed -n '/ws-binding/{s/.*value="://;s/".*//;p}')
 	echo
 	echo "/opt/freeswitch/conf/sip_profiles/external.xml (FreeSWITCH)"
 	echo "                    websocket port: $WEBRTC_SOCKET"	
-=======
 	WEBRTC_ENABLED=$(grep -i webrtc /var/www/bigbluebutton/client/conf/config.xml | cut -d '"' -f2)
 	echo "			  'webrtc enabled: $WEBRTC_ENABLED"	
 
 #        HOST=$(cat /var/www/bigbluebutton/client/conf/config.xml | sed -n '/recordingHost/{s/.*recordingHost="http:\/\///;s/"//;p}')
 #        echo "          host for bbb-web interface: $HOST"
->>>>>>> a79e224f
 
 	echo
 	echo "/etc/nginx/sites-available/bigbluebutton (nginx)"
