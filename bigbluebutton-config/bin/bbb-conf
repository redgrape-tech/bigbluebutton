--- conflicted
+++ resolved
@@ -298,38 +298,9 @@
 stop_bigbluebutton () {
     echo "Stopping BigBlueButton"
 
-<<<<<<< HEAD
-       systemctl stop red5 $TOMCAT_SERVICE nginx freeswitch $REDIS_SERVICE bbb-apps-akka $BBB_TRANSCODE_AKKA bbb-fsesl-akka bbb-rap-resque-worker.service bbb-record-core.timer $HTML5 $WEBHOOKS
-    else
-	/etc/init.d/monit stop
-
-	/etc/init.d/$RED5 stop
-	/etc/init.d/${SERVLET_CONTAINER} stop
-	/etc/init.d/nginx stop
-        
-	if [ -a $FREESWITCH_PID ]; then
-		$FREESWITCH_INIT_D stop
-	fi
-        
-	if [ -f /etc/init.d/bbb-office ]; then
-		/etc/init.d/bbb-office stop
-	fi
-
-	if [ -f /etc/init.d/bbb-record-core ]; then
-		/etc/init.d/bbb-record-core stop
-	fi
-
-        if [ -f /etc/init/bbb-apps-akka.conf ]; then
-                service bbb-apps-akka stop
-        fi
-        if [ -f /etc/init.d/bbb-apps-akka ]; then
-                /etc/init.d/bbb-apps-akka stop
-        fi
-=======
     if [ -f /usr/lib/systemd/system/bbb-html5.service ]; then
         HTML5="mongod bbb-html5 bbb-webrtc-sfu kurento-media-server"
     fi
->>>>>>> b1b49f8f
 
     if [ -f /usr/lib/systemd/system/bbb-webhooks.service ]; then
         WEBHOOKS=bbb-webhooks
@@ -359,7 +330,7 @@
       TOMCAT_SERVICE=$TOMCAT_USER
     fi
 
-    systemctl stop $BBB_RED5 $TOMCAT_SERVICE nginx freeswitch $REDIS_SERVICE bbb-apps-akka $BBB_TRANSCODE_AKKA bbb-fsesl-akka bbb-rap-archive-worker.service bbb-rap-process-worker.service bbb-rap-publish-worker.service bbb-rap-sanity-worker.service bbb-record-core.timer $HTML5 $WEBHOOKS $ETHERPAD $BBB_WEB $BBB_LTI
+    systemctl stop $BBB_RED5 $TOMCAT_SERVICE nginx freeswitch $REDIS_SERVICE bbb-apps-akka $BBB_TRANSCODE_AKKA bbb-fsesl-akka bbb-rap-resque-worker.service bbb-record-core.timer $HTML5 $WEBHOOKS $ETHERPAD $BBB_WEB $BBB_LTI
 }
 
 start_bigbluebutton () {
@@ -373,52 +344,11 @@
         echo
     fi
 
-<<<<<<< HEAD
-       systemctl start red5 $TOMCAT_SERVICE nginx freeswitch $REDIS_SERVICE bbb-apps-akka $BBB_TRANSCODE_AKKA bbb-fsesl-akka bbb-rap-resque-worker bbb-record-core.timer $HTML5 $WEBHOOKS
-    else
-	$FREESWITCH_INIT_D start
-	
-	FREESWITCH_ESL_IP=$(cat $FREESWITCH_EVENT_SOCKET | grep 'name="listen-ip"' | cut -d\" -f4  | awk '{print $1}')
-	check_no_value listen-ip $FREESWITCH_EVENT_SOCKET $FREESWITCH_ESL_IP
-
-	echo -n "Waiting for FreeSWITCH to start: "
-
-	if [[ ! -z $FREESWITCH_ESL_IP && $DISTRIB_ID != "centos" ]]; then
-		while ! nc -w 1 $FREESWITCH_ESL_IP 8021 > /dev/null; do
-			echo -n "."
-			sleep 1
-		done
-	fi
-	echo
-
-	/etc/init.d/nginx start
-	/etc/init.d/$RED5 start
-	/etc/init.d/${SERVLET_CONTAINER} start
-
-	# monit will start libreoffice and bbb-rap-worker
-	/etc/init.d/monit start
-	echo
-	echo "Note: monit will automatically start bbb-record-core and LibreOffice within 60 seconds."
-	echo
-
-	BBB_WEB=$(cat ${SERVLET_DIR}/bigbluebutton/WEB-INF/classes/bigbluebutton.properties | grep -v '#' | sed -n '/^bigbluebutton.web.serverURL/{s/.*\///;p}')
-	if [ -f /etc/init/bbb-html5.conf ]; then
-		echo -n "Waiting for Meteor (HTML5 server) to finish starting up (this may take a minute): "
-		start bbb-html5
-
-        	if ! wget -q -O - http://$BBB_WEB/html5client/check | grep running > /dev/null; then
-                    while ! wget -q -O - http://$BBB_WEB/html5client/check | grep running > /dev/null; do
-                        echo -n "."
-                        sleep 1
-                    done
-		fi
-=======
     if [ -f /opt/freeswitch/var/log/freeswitch/freeswitch.log ]; then
         if grep -q "Failure to connect to CORE_DB sofia_reg_external" /opt/freeswitch/var/log/freeswitch/freeswitch.log; then
             # See: http://docs.bigbluebutton.org/install/install.html#freeswitch-fails-to-bind-to-ipv4
             echo "Clearing the FreeSWITCH database."
             rm -rf /opt/freeswitch/var/lib/freeswitch/db/*
->>>>>>> b1b49f8f
         fi
     fi
 
@@ -457,7 +387,7 @@
     fi
 
 
-    systemctl start $BBB_RED5 $TOMCAT_SERVICE nginx freeswitch $REDIS_SERVICE bbb-apps-akka $BBB_TRANSCODE_AKKA bbb-fsesl-akka bbb-record-core.timer $HTML5 $WEBHOOKS $ETHERPAD $BBB_WEB $BBB_LTI
+    systemctl start $BBB_RED5 $TOMCAT_SERVICE nginx freeswitch $REDIS_SERVICE bbb-apps-akka $BBB_TRANSCODE_AKKA bbb-fsesl-akka bbb-rap-resque-worker bbb-record-core.timer $HTML5 $WEBHOOKS $ETHERPAD $BBB_WEB $BBB_LTI
 
     if [ -f /usr/lib/systemd/system/bbb-html5.service ]; then
         systemctl start mongod
@@ -2055,52 +1985,8 @@
 fi
 
 if [ $CLEAN ]; then
-<<<<<<< HEAD
-	need_root
-	check_configuration
-	
-	echo "Restarting BigBlueButton $BIGBLUEBUTTON_RELEASE (and cleaning out all log files) ..."
-
-	stop_bigbluebutton
-
-	#
-	# Clean log files
-	#
-
-	echo " ... cleaning log files"
-	rm -f /var/log/bigbluebutton/bbb-web.log*
-	rm -f /var/log/bigbluebutton/*.log
-
-	#
-	# Clean out the log files for record and playback
-	#
-	rm -f /var/log/bigbluebutton/bbb-rap-worker.log*
-	rm -f /var/log/bigbluebutton/bbb-rap-resque.log*
-	rm -f /var/log/bigbluebutton/archive.log*
-	if [ -d /var/log/bigbluebutton/slides ]; then
-		rm -f /var/log/bigbluebutton/slides/*
-	fi
-		
-	
-	if [ $RED5_DIR ]; then
-		rm -rf $RED5_DIR/log/*
-	fi
-
-	if [ $SERVLET_LOGS ]; then
-		rm -rf $SERVLET_LOGS/*
-	fi
-
-	rm -rf /var/log/nginx/*
-
-        #if [ $DISTRO == "ubuntu" ]; then
-	#  mv /var/log/syslog /tmp/syslog.$$
-	#  echo "" > /var/log/syslog
-	#  chown syslog:adm /var/log/syslog
-        #fi
-=======
     need_root
     check_configuration
->>>>>>> b1b49f8f
 
     echo "Restarting BigBlueButton $BIGBLUEBUTTON_RELEASE (and cleaning out all log files) ..."
 
@@ -2120,6 +2006,7 @@
     # Clean out the log files for record and playback
     #
     rm -f /var/log/bigbluebutton/bbb-rap-worker.log*
+    rm -f /var/log/bigbluebutton/bbb-rap-resque.log*
     rm -f /var/log/bigbluebutton/archive.log*
     if [ -d /var/log/bigbluebutton/html5 ]; then
         rm -f /var/log/bigbluebutton/html5/*
