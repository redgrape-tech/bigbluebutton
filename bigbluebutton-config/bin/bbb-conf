#!/bin/bash
#
# BlueButton open source conferencing system - http://www.bigbluebutton.org/   
#
# Copyright (c) 2012 BigBlueButton Inc. and by respective authors (see below).
#
# This program is free software; you can redistribute it and/or modify it under the
# terms of the GNU Lesser General Public License as published by the Free Software
# Foundation; either version 3.0 of the License, or (at your option) any later
# version.
#
# BigBlueButton is distributed in the hope that it will be useful, but WITHOUT ANY
# WARRANTY; without even the implied warranty of MERCHANTABILITY or FITNESS FOR A
# PARTICULAR PURPOSE. See the GNU Lesser General Public License for more details.
#
# You should have received a copy of the GNU Lesser General Public License along
# with BigBlueButton; if not, see <http://www.gnu.org/licenses/>.
#
# Author(s):
#       Fred Dixon <ffdixon@bigbluebutton.org>
#	Sebastian Schneider <seb.sschneider@gmail.com>
#	Ghazi Triki <ghazi.nocturne@gmail.com>
#
# Changelog:
#   2009-10-18 FFD  Inital Version   
#   2009-11-05 FFD  Updated for 0.62   
#   2009-12-09 FFD  Updated for 0.63   
#   2009-12-11 FFD  Added ability to switch conference servers   
#   2009-12-12 FFD  Added cleaning and watching of log files   
#   2010-01-05 FFD  Added zipping of log files   
#   2010-01-18 FFD  Added resetting of environment back to using packages   
#   2010-03-02 JRT  Added trunk checkout options / fixed bbb-apps instructions   
#   2010-04-02 FFD  Updated for 0.64   
#   2010-06-21 SEB  Cleaned up some code / Updated for 0.70
#   2010-06-25 SEB  Added ability to change the security secret
#   2010-06-30 SEB  Added some extra error checking
#   2010-07-06 SEB  Added more error checking and report messages
#   2010-09-15 FFD  Updates for 0.71-dev
#   2010-10-16 FFD  Updates for 0.71-beta
#   2010-11-06 FFD  Added logic to ensure red5 shuts down
#   2010-12-12 FFD  Fixed bug #778
#   2010-12-12 FFD  Added support for Intalio VM
#   2010-02-28 FFD  Fixed #834 
#   2011-06-26 FFD  Updates for 0.8
#   2012-01-14 FFD  Tsting the development environment for 0.8
#   2012-02-22 FFD  Updates to development environment
#   2012-04-27 FFD  Added sum of version numbers in --check
#   2013-02-03 FFD  Updated for changes to parameters for 0.81 in bigbluebutton-sip.properties
#   2013-11-07 FFD  Finished 0.81
#   2014-01-13 FFD  Working on updates for 0.9.0 
#   2014-03-10 GUG  Enable Webrtc
#   2015-03-12 FFD  Added start/stop of HTML5 server
#   2016-01-13 FFD  Updates for 1.0
#   2016-02-28 FFD  Updates to support HTTPS configuration
#   2016-05-28 FFD  Initial updates for 1.1-dev
#   2016-08-15 GTR  Archive more logs with zip option and show more applications with status
#   2016-10-17 GTR  Added redis to checked server components & added ownership check for video and freeswitch recording directories
#   2017-04-08 FFD  Cleanup for 1.1-beta

#set -x
#set -e

PATH=$PATH:/sbin

source /etc/bigbluebutton/bigbluebutton-release

#
# Figure out our environment
#

RED5_DIR=/usr/share/red5
RED5=red5

SERVLET_CONTAINER=tomcat7
SERVLET_DIR=/var/lib/$SERVLET_CONTAINER/webapps

FREESWITCH_VARS=/opt/freeswitch/conf/vars.xml
FREESWITCH_EXTERNAL=/opt/freeswitch/conf/sip_profiles/external.xml
FREESWITCH_PID=/opt/freeswitch/run/freeswitch.pid
FREESWITCH_EVENT_SOCKET=/opt/freeswitch/conf/autoload_configs/event_socket.conf.xml

if [ -f /etc/redhat-release ]; then
  DISTRIB_ID=centos
  SERVLET_LOGS=/usr/share/tomcat/logs
  FREESWITCH=freeswitch
  FREESWITCH_INIT_D="/etc/init.d/freeswitch"
  TOMCAT_USER=tomcat
  TOMCAT_SERVICE=tomcat
  REDIS_SERVICE=redis.service
else
  . /etc/lsb-release    # Get value for DISTRIB_ID
  SERVLET_LOGS=/var/lib/tomcat7/logs
  FREESWITCH=freeswitch
  FREESWITCH_INIT_D="/etc/init.d/freeswitch"
  TOMCAT_USER=tomcat7
  TOMCAT_SERVICE=tomcat7
  REDIS_SERVICE=redis-server.service

  FREESWITCH_VARS=/opt/freeswitch/etc/freeswitch/vars.xml
  FREESWITCH_EXTERNAL=/opt/freeswitch/etc/freeswitch/sip_profiles/external.xml
  FREESWITCH_PID=/opt/freeswitch/var/run/freeswitch/freeswitch.pid
  FREESWITCH_EVENT_SOCKET=/opt/freeswitch/etc/freeswitch/autoload_configs/event_socket.conf.xml
fi

if [ ! -f /usr/share/red5/webapps/bigbluebutton/WEB-INF/red5-web.xml ]; then
	echo "#"
	echo "# BigBlueButton does not appear to be installed.  Could not"
	echo "# locate:"
	echo "#"
	echo "# /usr/share/red5/webapps/bigbluebutton/WEB-INF/red5-web.xml"
	exit 1
fi

if [ ! -f /var/www/bigbluebutton/client/conf/config.xml ]; then
	echo "#"
	echo "# BigBlueButton does not appear to be installed.  Could not"
	echo "# locate:"
	echo "#"
	echo "# /var/www/bigbluebutton/client/conf/config.xml"
	exit 1
fi

if cat /var/www/bigbluebutton/client/conf/config.xml | grep "ChatModule" | grep -q https; then
	PROTOCOL_HTTP=https
	PROTOCOL_RTMP=rtmp
else
	PROTOCOL_HTTP=http
	PROTOCOL_RTMP=rtmp
fi

#
# We're going to give ^bigbluebutton.web.logoutURL a default value (if undefined) so bbb-conf does not give a warning
#
if [ -f $SERVLET_DIR/bigbluebutton/WEB-INF/classes/bigbluebutton.properties ]; then
	if cat $SERVLET_DIR/bigbluebutton/WEB-INF/classes/bigbluebutton.properties | grep -q ^bigbluebutton.web.logoutURL=$; then
		sudo sed -i s/^bigbluebutton.web.logoutURL=$/bigbluebutton.web.logoutURL=default/g $SERVLET_DIR/webapps/bigbluebutton/WEB-INF/classes/bigbluebutton.properties
	fi
fi

VOICE_CONFERENCE="bbb-voice-freeswitch.xml"

#
# Determine IP so it works on multilingual installations
#


if LANG=c ifconfig | grep -q 'venet0:0'; then
        # IP detection for OpenVZ environment
        echo "yes"
        IP=$(ifconfig | grep -v '127.0.0.1' | grep -E "[0-9]*\.[0-9]*\.[0-9]*\.[0-9]*" | tail -1 | cut -d: -f2 | awk '{ print $1}')
else
        # IP detection for et* and en* networks
IP=$(echo "$(LANG=c ifconfig  | awk -v RS="" '{gsub (/\n[ ]*inet /," ")}1' | grep ^et.* | grep addr: | head -n1 | sed 's/.*addr://g' | sed 's/ .*//g')$(LANG=c ifconfig  | awk -v RS="" '{gsub (/\n[ ]*inet /," ")}1' | grep ^en.* | grep addr: | head -n1 | sed 's/.*addr://g' | sed 's/ .*//g')$(LANG=c ifconfig  | awk -v RS="" '{gsub (/\n[ ]*inet /," ")}1' | grep ^wl.* | grep addr: | head -n1 | sed 's/.*addr://g' | sed 's/ .*//g')$(LANG=c ifconfig  | awk -v RS="" '{gsub (/\n[ ]*inet /," ")}1' | grep ^bo.* | grep addr: | head -n1 | sed 's/.*addr://g' | sed 's/ .*//g')$(LANG=c ifconfig  | awk -v RS="" '{gsub (/\n[ ]*inet /," ")}1' | grep ^em.* | grep addr: | head -n1 | sed 's/.*addr://g' | sed 's/ .*//g')$(LANG=c ifconfig  | awk -v RS="" '{gsub (/\n[ ]*inet /," ")}1' | grep ^p.p.* | grep addr: | head -n1 | sed 's/.*addr://g' | sed 's/ .*//g')"  | head -n1)
fi

if [ -z "$IP" ]; then
  if [ -f /etc/redhat-release ]; then
    IP=$(hostname -I | sed 's/ .*//g')
  fi
fi

#
# Calculate total memory on this server
#
MEM=`grep MemTotal /proc/meminfo | awk '{print $2}'`
MEM=$((MEM/1000))


#
# Check if the function has a value and, if not, print an error message
# $1 -- name of value
# $2 -- location of value
# $3 -- value to check
#
check_no_value() {
	if [ -z $3 ]; then
		echo "# Tried to check $1 in"
		echo "#    $2"
		echo "# but value is empty."
		exit 1
	fi
}

check_file() {
	if [ ! -f $1 ]; then
		echo "# File does not exist: $1"
	fi
}

print_header() {
	if [ ! $HEADER ]; then
		echo
		echo "** Potential problems described below **"
		HEADER=1
	fi
}

check_root() {
	if [ $EUID == 0 ]; then
		echo "This operation should not be run as root."
		echo 
		echo "If this operation needs to execute an operation as root, you'll be asked for"
		echo "your password to execute the operation using sudo."
		exit 1
	fi
}

need_root() {
	if [ $EUID != 0 ]; then
		echo "Need to be root to run this option"
		exit 1
	fi
}



usage() {
	echo "BigBlueButton Configuration Utility - Version $BIGBLUEBUTTON_RELEASE"
        echo
        echo "   bbb-conf [options]"
        echo
        echo "Configuration:"
        echo "   --version                        Display BigBlueButton version (packages)"
        echo "   --setip <IP/hostname>            Set IP/hostname for BigBlueButton"
        echo "   --setsecret <secret>             Change the shared secret in bigbluebutton.properties"
        echo
        echo "Monitoring:"
        echo "   --check                          Check configuration files and processes for problems"
        echo "   --debug                          Scan the log files for error messages"
        echo "   --watch                          Scan the log files for error messages every 2 seconds"
        echo "   --network                        View network connections on 80 and 1935 by IP address"
        echo "   --secret                         View the URL and shared secret for the server"
        echo "   --lti                            View the URL and secret for LTI (if installed)"
        echo
        echo "Administration:"
        echo "   --restart                        Restart BigBlueButton"
        echo "   --stop                           Stop BigBlueButton"
        echo "   --start                          Start BigBlueButton"
        echo "   --clean                          Restart and clean all log files"
        echo "   --status                         Display running status of components"
        echo "   --zip                            Zip up log files for reporting an error"

        echo
}

# utility function to make a copy of the conf file
check_and_backup () {
	# can we write to the configuration file?
	if [ ! -w $1 ]; then
		echo "Cannot write to $1!"
		exit 1
	fi

	# let's see if we need a copy
	if [ "$TO_BACKUP" = "Y" ]; then
		cp $1 $1.bak
		TO_BACKUP="N"
	fi
}

# 3 paramenter: the file, the variable name, the new value
change_var_value () {
	check_and_backup $1
	sed -i "s<^[[:blank:]#]*\(${2}\).*<\1=${3}<" $1
}

# same as change_var_value but with quotes
change_var_salt() {
	check_and_backup $1
	sed -i "s<^[[:blank:]#]*\(${2}\).*<\1="${3}"<" $1
}

# comment lines matching $2 ($1 is the file)
comment () {
	check_and_backup $1
	sed -i "s<^[[:blank:]]*\(${2}.*\)<#\1<" $1
}

change_yml_value () {
        sed -i "s<^[[:blank:]#]*\(${2}\):[ ].*<\1: ${3}<" $1
}

# comment lines matching $2 ($1 is the file)
uncomment () {
	check_and_backup $1
	sed -i "s<^[#[:blank:]]*\(${2}.*\)<\1<" $1
}

stop_bigbluebutton () {
    echo "Stopping BigBlueButton"
    if command -v systemctl >/dev/null; then
       if [ -f /usr/lib/systemd/system/bbb-html5.service ]; then
          HTML5="mongod bbb-html5 bbb-webrtc-sfu kurento-media-server"
       fi
       if [ -f /usr/lib/systemd/system/bbb-webhooks.service ]; then
          WEBHOOKS=bbb-webhooks
       fi
       if [ -f /usr/lib/systemd/system/bbb-transcode-akka.service ]; then
          BBB_TRANSCODE_AKKA=bbb-transcode-akka
       fi

       systemctl stop red5 $TOMCAT_SERVICE nginx freeswitch $REDIS_SERVICE bbb-apps-akka $BBB_TRANSCODE_AKKA bbb-fsesl-akka bbb-rap-archive-worker.service bbb-rap-process-worker.service bbb-rap-publish-worker.service bbb-rap-sanity-worker.service bbb-record-core.timer $HTML5 $WEBHOOKS
    else
	/etc/init.d/monit stop

	/etc/init.d/$RED5 stop
	/etc/init.d/${SERVLET_CONTAINER} stop
	/etc/init.d/nginx stop
        
	if [ -a $FREESWITCH_PID ]; then
		$FREESWITCH_INIT_D stop
	fi
        
	if [ -f /etc/init.d/bbb-office ]; then
		/etc/init.d/bbb-office stop
	fi

	if [ -f /etc/init.d/bbb-record-core ]; then
		/etc/init.d/bbb-record-core stop
	fi

        if [ -f /etc/init/bbb-apps-akka.conf ]; then
                service bbb-apps-akka stop
        fi
        if [ -f /etc/init.d/bbb-apps-akka ]; then
                /etc/init.d/bbb-apps-akka stop
        fi

        if [ -f /etc/init/bbb-fsesl-akka.conf ]; then
                service bbb-fsesl-akka stop
        fi
        if [ -f /etc/init.d/bbb-fsesl-akka ]; then
                /etc/init.d/bbb-fsesl-akka stop
        fi

        if [ -f /etc/init/bbb-transcode-akka.conf ]; then
                service bbb-transcode-akka stop
        fi
        if [ -f /etc/init.d/bbb-transcode-akka ]; then
                /etc/init.d/bbb-transcode-akka stop
        fi
   fi
}

start_bigbluebutton () {
    echo "Starting BigBlueButton"
    if command -v systemctl >/dev/null; then
       if [ -f /usr/lib/systemd/system/bbb-html5.service ]; then
          HTML5="mongod bbb-html5 bbb-webrtc-sfu kurento-media-server"
       fi
       if [ -f /usr/lib/systemd/system/bbb-webhooks.service ]; then
          WEBHOOKS=bbb-webhooks
       fi
       if [ -f /usr/lib/systemd/system/bbb-transcode-akka.service ]; then
          BBB_TRANSCODE_AKKA=bbb-transcode-akka
       fi

       systemctl start red5 $TOMCAT_SERVICE nginx freeswitch $REDIS_SERVICE bbb-apps-akka $BBB_TRANSCODE_AKKA bbb-fsesl-akka bbb-record-core.timer $HTML5 $WEBHOOKS
       if [ -f /usr/lib/systemd/system/bbb-html5.service ]; then
          systemctl start mongod
	  sleep 3
          systemctl start bbb-html5
       fi
    else
	$FREESWITCH_INIT_D start
	
	FREESWITCH_ESL_IP=$(cat $FREESWITCH_EVENT_SOCKET | grep 'name="listen-ip"' | cut -d\" -f4  | awk '{print $1}')
	check_no_value listen-ip $FREESWITCH_EVENT_SOCKET $FREESWITCH_ESL_IP

	echo -n "Waiting for FreeSWITCH to start: "

	if [[ ! -z $FREESWITCH_ESL_IP && $DISTRIB_ID != "centos" ]]; then
		while ! nc -w 1 $FREESWITCH_ESL_IP 8021 > /dev/null; do
			echo -n "."
			sleep 1
		done
	fi
	echo

	/etc/init.d/nginx start
	/etc/init.d/$RED5 start
	/etc/init.d/${SERVLET_CONTAINER} start

	# monit will start libreoffice and bbb-rap-worker
	/etc/init.d/monit start
	echo
	echo "Note: monit will automatically start bbb-record-core and LibreOffice within 60 seconds."
	echo

	BBB_WEB=$(cat ${SERVLET_DIR}/bigbluebutton/WEB-INF/classes/bigbluebutton.properties | grep -v '#' | sed -n '/^bigbluebutton.web.serverURL/{s/.*\///;p}')
	if [ -f /etc/init/bbb-html5.conf ]; then
		echo -n "Waiting for Meteor (HTML5 server) to finish starting up (this may take a minute): "
		start bbb-html5

        	if ! wget -q -O - http://$BBB_WEB/html5client/check | grep running > /dev/null; then
                    while ! wget -q -O - http://$BBB_WEB/html5client/check | grep running > /dev/null; do
                        echo -n "."
                        sleep 1
                    done
		fi
        fi

        if [ -f /etc/init/bbb-apps-akka.conf ]; then
                service bbb-apps-akka start
        fi
        if [ -f /etc/init.d/bbb-apps-akka ]; then
                /etc/init.d/bbb-apps-akka start
        fi

        if [ -f /etc/init/bbb-fsesl-akka.conf ]; then
                service bbb-fsesl-akka start
        fi
        if [ -f /etc/init.d/bbb-fsesl-akka ]; then
                /etc/init.d/bbb-fsesl-akka start
        fi

        if [ -f /etc/init/bbb-transcode-akka.conf ]; then
                service bbb-transcode-akka start
        fi
        if [ -f /etc/init.d/bbb-transcode-akka ]; then
                /etc/init.d/bbb-transcode-akka start
        fi


	#
	# At this point the red5 and servlet container applications are starting up.
	#
	echo -n "Waiting for BigBlueButton to finish starting up (this may take a minute): "

	NGINX_IP=$(cat /etc/nginx/sites-available/bigbluebutton | grep -v '#' | sed -n '/server_name/{s/.*server_name[ ]*//;s/;//;p}' | cut -d' ' -f1)
	check_no_value server_name /etc/nginx/sites-available/bigbluebutton $NGINX_IP

        #if ! wget http://$BBB_WEB/bigbluebutton/api -O - --quiet | grep -q SUCCESS; then
        #        echo "Startup unsuccessful: could not connect to http://$BBB_WEB/bigbluebutton/api"
        #        exit 1
	#fi
    fi

        #
        # Look for Starting up context to be recently added to the log files
        #
        COUNT=0
        while [ $COUNT -lt 20 ]; do
          let COUNT=COUNT+1
          if [ -f $RED5_DIR/log/sip.log ] && [ -f $RED5_DIR/log/bigbluebutton.log ] && [ -f $RED5_DIR/log/red5.log ] && [ -f $RED5_DIR/log/video.log ] && [ -f $RED5_DIR/log/screenshare-slf.log ]; then
            let COUNT=20
          else
            echo -n "."
            sleep 1
          fi
        done


	#
	# All the log files exist, now check for the text "Starting up context"
	#
	COUNT=0
	while [ $COUNT -lt 20 ]; do
	  let COUNT=COUNT+1
	  if [ -f $RED5_DIR/log/video.log ]; then
	    if ! cat $RED5_DIR/log/video.log | tail -n100 | grep -q "Starting up context"; then
	      echo -n "."
	      sleep 1
	    else
	      let COUNT=20
            fi
	  fi
	done

	echo
	BBB_APPS="sip video bigbluebutton screenshare-slf"
	for bbb_app in $BBB_APPS ; do
	        if [ -a $RED5_DIR/log/$bbb_app.log ]; then
	                if ! grep -q "Starting up context" $RED5_DIR/log/$bbb_app.log; then
	                        echo "#    $bbb_app may not have started properly"
	                fi
	        else
	                echo "#    $RED5_DIR/log/$bbb_app.log not found"
	        fi
	done

}

display_bigbluebutton_status () {
    if command -v systemctl >/dev/null; then
	units="red5 $TOMCAT_SERVICE nginx freeswitch $REDIS_SERVICE bbb-apps-akka bbb-transcode-akka bbb-fsesl-akka"

       if [ -f /usr/lib/systemd/system/bbb-html5.service ]; then
          units="$units mongod bbb-html5 bbb-webrtc-sfu kurento-media-server"
       fi

	for unit in $units; do
		echo "$unit: $(systemctl is-active $unit)"
	done 
    else
	/etc/init.d/nginx status
	/etc/init.d/$RED5 status
	/etc/init.d/${SERVLET_CONTAINER} status
    fi
}

#
# Depreciated -- WebRTC is always enabled by default
#
enable_webrtc(){
	# Set server ip address in FreeSWITCH
	sed -i "s@<X-PRE-PROCESS cmd=\"set\" data=\"local_ip_v4=.*\"/>@<X-PRE-PROCESS cmd=\"set\" data=\"local_ip_v4=$IP\"/>@g"  $FREESWITCH_VARS

	# Set server ip address in red5 sip app. For flash client.
	sed -i "s/bbb.sip.app.ip=.*/bbb.sip.app.ip=$IP/g" /usr/share/red5/webapps/sip/WEB-INF/bigbluebutton-sip.properties
	sed -i "s/freeswitch.ip=.*/freeswitch.ip=$IP/g" /usr/share/red5/webapps/sip/WEB-INF/bigbluebutton-sip.properties

	# Enable WebRTC in the client
	sed -i "s@useWebRTCIfAvailable=\".*\"@useWebRTCIfAvailable=\"true\"@g" /var/www/bigbluebutton/client/conf/config.xml

	# Enable port 5066 in FreeSWITCH
	sed -i 's/^.*<!--<param name="ws-binding"  value=":5066"\/>-->.*$/\t<param name="ws-binding"  value=":5066"\/>/g' $FREESWITCH_EXTERNAL

        PROTOCOL=$(cat /etc/bigbluebutton/nginx/sip.nginx |  sed -n '/proxy_pass/{s/.*proxy_pass [ ]*//;s/:.*//;p}')
        PORT=5066
        if [[ $PROTOCOL == "https" ]]; then
                PORT=7443
        fi
        sed -i "s/proxy_pass .*/proxy_pass $PROTOCOL:\/\/$IP:$PORT;/g" /etc/bigbluebutton/nginx/sip.nginx

	echo 
	echo "WebRTC audio enabled.  To apply settings to your server, do"
	echo 
	echo "   sudo bbb-conf --clean"
	echo 
}

disable_webrtc(){
	# Set 127.0.0.1 in FreeSWITCH
	sed -i "s@<X-PRE-PROCESS cmd=\"set\" data=\"local_ip_v4=.*\"/>@<X-PRE-PROCESS cmd=\"set\" data=\"local_ip_v4=127.0.0.1\"/>@g"  $FREESWITCH_VARS

	# Set 127.0.0.1 in red5 sip app. For flash client.
	sed -i "s/bbb.sip.app.ip=.*/bbb.sip.app.ip=127.0.0.1/g" /usr/share/red5/webapps/sip/WEB-INF/bigbluebutton-sip.properties
	sed -i "s/freeswitch.ip=.*/freeswitch.ip=127.0.0.1/g" /usr/share/red5/webapps/sip/WEB-INF/bigbluebutton-sip.properties

	# Disable WebRTC in the client
        sed -i "s@useWebRTCIfAvailable=\".*\"@useWebRTCIfAvailable=\"false\"@g" /var/www/bigbluebutton/client/conf/config.xml

	# Disable port 5066 in FreeSWITCH
	sed -i 's/^.*<param name="ws-binding"  value=":5066"\/>.*$/\t<!--<param name="ws-binding"  value=":5066"\/>-->/g' $FREESWITCH_EXTERNAL

        PROTOCOL=$(cat /etc/bigbluebutton/nginx/sip.nginx |  sed -n '/proxy_pass/{s/.*proxy_pass [ ]*//;s/:.*//;p}')
        sed -i "s/proxy_pass .*/proxy_pass $PROTOCOL:\/\/127.0.0.1:5066;/g" /etc/bigbluebutton/nginx/sip.nginx

	echo 
	echo "WebRTC audio disabled.  To apply settings to your server, do"
	echo 
	echo "   sudo bbb-conf --clean"
	echo 
}


if [ $# -eq 0 ]; then
	usage
	exit 1
fi

# Parse the parameters
while [ $# -gt 0 ]; do
	if [ "$1" = "-stop" -o "$1" = "--stop" ]; then
		need_root
		stop_bigbluebutton
		exit 0
	fi

	if [ "$1" = "-start" -o "$1" = "--start" ]; then
		need_root
		start_bigbluebutton
		exit 0
	fi

	if [ "$1" = "-check" -o "$1" = "--check" -o "$1" = "-c" ]; then
		CHECK=1
		shift;shift 
		continue
	fi

	if [ "$1" = "--version" -o "$1" = "-version" -o "$1" = "-v" ]; then
		VERSION=1
		shift
		continue
	fi		

	if [ "$1" = "--debug" -o "$1" = "-debug" -o "$1" = "-d" ]; then
		DEBUG=1
		shift
		continue
	fi

	if [ "$1" = "--clean" -o "$1" = "-clean" ]; then
		CLEAN=1
		shift
		continue
	fi

	if [ "$1" = "--watch" -o "$1" = "-watch" -o "$1" = "-w" ]; then
		WATCH=1
		shift
		continue
	fi

	if [ "$1" = "--network" -o "$1" = "-network" -o "$1" = "-n" ]; then
		NETWORK=1
		shift
		continue
	fi

	if [ "$1" = "--zip" -o "$1" = "-zip" -o "$1" = "-z" ]; then
		ZIP=1
		shift
		continue
	fi

	if [ "$1" = "--status" -o "$1" = "-status" ]; then
                display_bigbluebutton_status
		exit 0
        fi

	if [ "$1" = "--restart" -o "$1" = "-restart" ]; then
                RESTART=1
                shift
                continue
        fi

	#
	# all other parameters requires at least 1 argument
	#
	
	if [ "$1" = "-setip" -o "$1" = "--setip" ]; then
		HOST="${2}"
		if [ -z "$HOST" ]; then
			echo "HOST IP=$IP"
		fi

		if echo $HOST|grep -q ":"; then
			HOST=`echo ${2}|cut -d: -f1`
		fi
		shift; shift
		continue
	fi		
	
	if [ "$1" = "--salt" -o "$1" = "-salt" -o "$1" = "--setsalt" -o "$1" = "--secret" -o "$1" = "-secret"  -o "$1" = "--setsecret" ]; then
		SECRET="${2}"
		if [ -z "$SECRET" ]; then
			BBB_WEB_URL=$(cat ${SERVLET_DIR}/bigbluebutton/WEB-INF/classes/bigbluebutton.properties | grep -v '#' | sed -n '/^bigbluebutton.web.serverURL/{s/.*=//;p}')
			SECRET=$(cat ${SERVLET_DIR}/bigbluebutton/WEB-INF/classes/bigbluebutton.properties | grep -v '#' | grep securitySalt | cut -d= -f2);
			echo
			echo "       URL: $BBB_WEB_URL/bigbluebutton/"
			echo "    Secret: $SECRET"
			echo
			echo "      Link to the API-Mate:"
			echo "      http://mconf.github.io/api-mate/#server=$BBB_WEB_URL/bigbluebutton/&sharedSecret=$SECRET"
			echo
			exit 0
		fi
		shift; shift
		continue
	fi

	if [ "$1" = "--lti" -o "$1" = "-lti" ]; then
		if [ -z "$SECRET" ]; then
			if [ -f ${SERVLET_DIR}/lti/WEB-INF/classes/lti-config.properties ]; then
				LTI_URL='http://'$(cat ${SERVLET_DIR}/lti/WEB-INF/classes/lti-config.properties | grep -v '#' | sed -n '/^ltiEndPoint/{s/^.*=//;p}')'/lti/tool'
				CUSTOMER=$(cat ${SERVLET_DIR}/lti/WEB-INF/classes/lti-config.properties | grep -v '#' | sed -n '/^ltiConsumer/{s/^.*=//;s/:.*//p}')
				SECRET=$(cat ${SERVLET_DIR}/lti/WEB-INF/classes/lti-config.properties | grep -v '#' | sed -n '/^ltiConsumer/{s/^[^:]*://;p}')
				echo
				echo "       URL: $LTI_URL"
				echo "  Customer: $CUSTOMER"
				echo "    Secret: $SECRET"
				echo
				ICON_URL=$( echo $LTI_URL | sed 's/tool/images\/icon.ico/')
				echo "  Icon URL: $ICON_URL"
				echo
				echo
				exit 0
			fi
		fi
		shift; shift
		continue
	fi

	usage 
	exit 1
done


#
# Version 
#
if [ $VERSION ]; then
	echo 
	dpkg -l | grep bbb
	exit 0
fi


#
# Set Shared Secret
#

if [ $SECRET ]; then
	need_root
	change_var_salt ${SERVLET_DIR}/bigbluebutton/WEB-INF/classes/bigbluebutton.properties securitySalt $SECRET

        if [ -f /usr/local/bigbluebutton/bbb-webhooks/config_local.coffee ]; then
                sed -i "s|\(^[ \t]*config.bbb.sharedSecret[ =]*\).*|\1\"$SECRET\"|g" /usr/local/bigbluebutton/bbb-webhooks/config_local.coffee
        fi
        if [ -f /usr/local/bigbluebutton/bbb-webhooks/config_local.js ]; then
                sed -i "s|\(^[ \t]*config.bbb.sharedSecret[ =]*\).*|\1\"$SECRET\"|g" /usr/local/bigbluebutton/bbb-webhooks/config_local.js
        fi

	if [ -f /usr/local/bigbluebutton/bbb-webhooks/extra/post_catcher.js ]; then
		sed -i "s|\(^[ \t]*var shared_secret[ =]*\)[^;]*|\1\"$SECRET\"|g" /usr/local/bigbluebutton/bbb-webhooks/extra/post_catcher.js
	fi

        if [ -f /usr/share/bbb-apps-akka/conf/application.conf ]; then
                sed -i "s/sharedSecret[ ]*=[ ]*\"[^\"]*\"/sharedSecret=\"$SECRET\"/g" \
                        /usr/share/bbb-apps-akka/conf/application.conf
        fi

	echo "Changed BigBlueButton's shared secret to $SECRET"
	echo 
	echo "You must restart BigBlueButton for the changes to take effect"
	echo "   sudo bbb-conf --restart"
	echo
fi

#
# Setup samba
#

if [ $SAMBA ]; then
	check_root

        #
        # Instal Samba
        #
        if ! dpkg-query -s samba > /dev/null 2>&1; then
                sudo apt-get install -y --force-yes samba ant
        fi

        #
        # Add a share to samba
        #
        if ! grep -q $USER /etc/samba/smb.conf; then

                echo ";
; BigBlueButton: Share the development directory
[$USER]
   comment = BigBlueButton Development share
   path = /home/$USER
   browseable = yes
   read only = no
   create mask = 0755
   directory mask = 0775
   guest ok = yes
   force user = $USER
" | sudo tee -a /etc/samba/smb.conf > /dev/null 2>&1

                sudo /etc/init.d/smbd restart

        echo "
You can now access your development folder through:

        \\\\${IP}\\$USER

If you are running a development environment on Windows (such as using Eclipse or FlexBuilder),
you can map the above path to a drive letter.
"
        else
                echo "Already detected a definition for $USER in /etc/samba/smb.conf"
                echo "No changes were made to /etc/samba/smb.conf"
        fi
fi


check_configuration() {
	#
	# Check that freeswtich ESL matches the value in bigbluebutton.properties
	#
	if [ -f $FREESWITCH_EVENT_SOCKET ]; then 
		FREESWITCH_ESL_IP=$(cat $FREESWITCH_EVENT_SOCKET | grep 'name="listen-ip"' | cut -d\" -f4  | awk '{print $1}')
		check_no_value event_socket $FREESWITCH_EVENT_SOCKET $FREESWITCH_ESL_IP

		ESL_HOST=$(cat /usr/share/red5/webapps/bigbluebutton/WEB-INF/bigbluebutton.properties | grep -v '#' | grep esl.host | sed 's/freeswitch.esl.host=//g')
		check_no_value esl.host /usr/share/red5/webapps/bigbluebutton/WEB-INF/bigbluebutton.properties $ESL_HOST

                if [ "$FREESWITCH_ESL_IP" != "::" ]; then
                    if [ "$FREESWITCH_ESL_IP" != "$ESL_HOST" ]; then
			echo 
			echo "# The values for listen-ip in   "
			echo "#     $FREESWITCH_EVENT_SOCKET"
			echo "# do not match the settings for esl.host in"
			echo "#     /usr/share/red5/webapps/bigbluebutton/WEB-INF/bigbluebutton.properties"
			echo 
                    fi
		fi
	fi


	#
	# Check if BigBlueButto is defined in Nginx
	#
	if [ ! -L /etc/nginx/sites-enabled/bigbluebutton ]; then
        	echo "# Nginx: BigBlueButton appears to be disabled"
        	echo "         - no symbolic link in /etc/nginx/sites-enabled/bigbluebutton to /etc/nginx/sites-available/bigbluebutton "
	fi
	
	#
	# Look for properties with no values set
	#
	CONFIG_FILES="$RED5_DIR/webapps/bigbluebutton/WEB-INF/bigbluebutton.properties \
	${SERVLET_DIR}/bigbluebutton/WEB-INF/classes/bigbluebutton.properties \
	$RED5_DIR/webapps/sip/WEB-INF/bigbluebutton-sip.properties"

	for file in $CONFIG_FILES ; do
	 	if [ ! -f $file ]; then	
		 	echo "# Error: File not found: $file"
		else
                        if cat $file | grep -v redis.pass | grep -q "^[^=]*=[ ]*$"; then
        			echo "# The following properties in $file have no value:"
        			echo "#     $(grep '^[^=#]*=[ ]*$' $file | sed 's/=//g')"
			fi
		fi
	done

	#
	# Check that the supporting applications are installed
	#
	VARFolder=$(cat $SERVLET_DIR/bigbluebutton/WEB-INF/classes/bigbluebutton.properties | grep swfToolsDir | cut -d= -f2)
	files="pdf2swf jpeg2swf png2swf"
	for file in $package; do
		if [ ! -x $VARFolder/$file ]; then
			echo "# $file is not installed in $VARFolder"
		fi
	done

	VARFolder=$(cat $SERVLET_DIR/bigbluebutton/WEB-INF/classes/bigbluebutton.properties | grep imageMagickDir | cut -d= -f2)
	if [ ! -x $VARFolder/convert ]; then
			echo "# ImageMagick's convert is not installed in $VARFolder"
	fi

	#
	# Check if the IP resolves to a different host
	#
 	NGINX_IP=$(cat /etc/nginx/sites-available/bigbluebutton | grep -v '#' | sed -n '/server_name/{s/.*server_name[ ]*//;s/;//;p}' | cut -d' ' -f1)
 	check_no_value server_name /etc/nginx/sites-available/bigbluebutton $NGINX_IP
 
	if which host > /dev/null 2>&1; then	
		HOSTS=$(which host)
		if [ $HOSTS ]; then
			HOSTS=`$HOSTS $NGINX_IP | awk '{ print $4 }'`
		fi
	fi

	if [ "$IP" != "$NGINX_IP" ]; then
		if [ "$IP" != "$HOSTS" ]; then
			echo "# IP does not match:"
			echo "#                           IP from ifconfig: $IP"
			echo "#   /etc/nginx/sites-available/bigbluebutton: $NGINX_IP"
		fi
	fi


	if [ -f ${SERVLET_DIR}/demo/bbb_api_conf.jsp ]; then	
		#
		# Make sure the shared secret for the API matches the server
		#
		SECRET_PROPERTIES=$(cat ${SERVLET_DIR}/bigbluebutton/WEB-INF/classes/bigbluebutton.properties | grep -v '#' | tr -d '\r' | sed -n '/securitySalt/{s/.*=//;p}')
		SECRET_DEMO=$(cat ${SERVLET_DIR}/demo/bbb_api_conf.jsp | grep -v '^//' | tr -d '\r' | sed -n '/salt[ ]*=/{s/.*=[ ]*"//;s/".*//g;p}')

		if [ "$SECRET_PROPERTIES" != "$SECRET_DEMO" ]; then
			echo "# Warning: API Shared Secret mismatch: "
			echo "#  ${SERVLET_DIR}/bigbluebutton/WEB-INF/classes/bigbluebutton.properties  = $SECRET_PROPERTIES"
			echo "#  ${SERVLET_DIR}/demo/bbb_api_conf.jsp                                   = $SECRET_DEMO"
			echo 
		fi

		API_IP=$(cat ${SERVLET_DIR}/demo/bbb_api_conf.jsp | grep -v '^//' | sed -n '/String BigBlueButtonURL/{s/.*http[s]*:\/\///;s/\/.*//;p}' | tr -d '\015')
		if [ "$IP" != "$API_IP" ]; then
			echo "# Warning: API URL IPs do not match host:"
			echo "#"
			echo "#                                IP from ifconfig: $IP"
			echo "#  ${SERVLET_DIR}/demo/bbb_api_conf.jsp: $API_IP"
			echo
		fi
	fi

	BBB_SECRET=$(cat ${SERVLET_DIR}/bigbluebutton/WEB-INF/classes/bigbluebutton.properties | grep -v '#' | tr -d '\r' | sed -n '/securitySalt/{s/.*=//;p}')
	NGINX_IP=$(cat /etc/nginx/sites-available/bigbluebutton | grep -v '#' | sed -n '/server_name/{s/.*server_name[ ]*//;s/;//;p}' | cut -d' ' -f1)

        if [ -f /usr/lib/systemd/system/bbb-webhooks.service ]; then
                if [ -f /usr/local/bigbluebutton/bbb-webhooks/config_local.js ]; then
                  WEBHOOKS_SECRET=$(cat /usr/local/bigbluebutton/bbb-webhooks/config_local.js | grep '^[ \t]*config.bbb.sharedSecret[ =]*' | cut -d '"' -f2)
                  WEBHOOKS_CONF=/usr/local/bigbluebutton/bbb-webhooks/config_local.js
                fi
                if [ -f /usr/local/bigbluebutton/bbb-webhooks/config_local.coffee ]; then
                  WEBHOOKS_SECRET=$(cat /usr/local/bigbluebutton/bbb-webhooks/config_local.coffee | grep '^[ \t]*config.bbb.sharedSecret[ =]*' | cut -d '"' -f2)
                  WEBHOOKS_CONF=/usr/local/bigbluebutton/bbb-webhooks/config_local.coffee
                fi

                if [ "$BBB_SECRET" != "$WEBHOOKS_SECRET" ]; then
                        echo "# Warning: Webhooks API Shared Secret mismatch: "
                        echo "#  ${SERVLET_DIR}/bigbluebutton/WEB-INF/classes/bigbluebutton.properties = $BBB_SECRET"
                        echo "#  $WEBHOOKS_CONF                       = $WEBHOOKS_SECRET"
                        echo
                fi

                WEBHOOKS_PROXY_PORT=$(cat /etc/bigbluebutton/nginx/webhooks.nginx | grep -v '#' | grep '^[ \t]*proxy_pass[ \t]*' | sed 's|.*http[s]\?://[^:]*:\([^;]*\);.*|\1|g')
                WEBHOOKS_APP_PORT=$(cat $WEBHOOKS_CONF | grep config.server.port | sed "s/.*config.server.port[ =\"]*//g" | sed 's/[;\"]*//g')

                if [ "$WEBHOOKS_PROXY_PORT" != "$WEBHOOKS_APP_PORT" ]; then
                        echo "# Warning: Webhooks port mismatch: "
                        echo "#  /etc/bigbluebutton/nginx/webhooks.nginx                   = $WEBHOOKS_PROXY_PORT"
                        echo "#  $WEBHOOKS_CONF = $WEBHOOKS_APP_PORT"
                        echo
                fi
        fi


	if [ -f ${SERVLET_DIR}/lti/WEB-INF/classes/lti-config.properties ]; then
                LTI_SECRET=$(cat ${SERVLET_DIR}/lti/WEB-INF/classes/lti-config.properties | grep -v '#' | tr -d '\r' | sed -n '/^bigbluebuttonSalt/{s/.*=//;p}')
                BBB_SECRET=$(cat ${SERVLET_DIR}/bigbluebutton/WEB-INF/classes/bigbluebutton.properties | grep -v '#' | tr -d '\r' | sed -n '/securitySalt/{s/.*=//;p}')

		if [ "$LTI_SECRET" != "$BBB_SECRET" ]; then
			echo "# Warning: LTI shared secret mismatch:"
			echo "#  ${SERVLET_DIR}/lti/WEB-INF/classes/lti-config.properties                      = $LTI_SECRET"
			echo "#  ${SERVLET_DIR}/bigbluebutton/WEB-INF/classes/bigbluebutton.properties  = $BBB_SECRET"
			echo 
		fi
	fi

        PROTOCOL=$(cat /etc/bigbluebutton/nginx/sip.nginx |  sed -n '/proxy_pass/{s/.*proxy_pass [ ]*//;s/:.*//;p}')
        if [[ $PROTOCOL == "https" ]]; then
                if ! grep wss-binding $FREESWITCH_EXTERNAL > /dev/null; then
			echo "# Warning: Websockets is using HTTPS in /etc/bigbluebutton/nginx/sip.nginx"
			echo "# but no definition for wss-binding found in "
			echo "#"
			echo "#    $FREESWITCH_EXTERNAL"
			echo 
		fi
                if grep ws-binding $FREESWITCH_EXTERNAL > /dev/null; then
                        echo "# Warning: You have configured SSL, but FreeSWITCH is still listening"
                        echo "# on port 5066.  You should edit "
                        echo "#"
                        echo "#    $FREESWITCH_EXTERNAL"
                        echo "#"
                        echo "# and remove the line that contains ws-binding."
                        echo
                fi
	fi

	if [ $DISTRIB_ID != "centos" ]; then
          libreoffice_version=`dpkg-query -W --showformat='${Version}\n' libreoffice | sed 's/.*://g' | sed 's/\.[^\.]*$//g'`
		if [[ "$libreoffice_version" > 1.0 ]]; then
		    if [[ "$libreoffice_version" < 4.4 ]]; then
			echo "# Warning: Detected your running an older version of LibreOffice: $libreoffice_version"
			echo "#"
			echo "# Recommend updated to the latest version of LibreOffice 4.x (4.4 or later)"
			echo
		    fi
		fi
	fi

        if [ "$(ls -ld /var/bigbluebutton/screenshare | cut -d' ' -f3)" != "red5" ]; then
                echo "# Warning: Detected the directory"
                echo "#    /var/bigbluebutton/screenshare"
                echo "# is not owned by red5"
        fi
		
        if [ "$(ls -ld /usr/share/red5/webapps/video/streams | cut -d' ' -f3)" != "red5" ]; then
                echo "# Warning: Detected the directory"
                echo "#    /usr/share/red5/webapps/video/streams"
                echo "# is not owned by red5"
        fi
		
        if [ "$(ls -ld /var/freeswitch/meetings | cut -d' ' -f3)" != "freeswitch" ]; then
                echo "# Warning: Detected the directory"
                echo "#    /var/freeswitch/meetings"
                echo "# is not owned by freeswitch"
        fi

        if [ "$(ls -ld /var/bigbluebutton | cut -d' ' -f3)" != $TOMCAT_USER ]; then
                echo "# Warning: Detected the directory"
                echo "#    /var/bigbluebutton"
                echo "# is not owned by $TOMCAT_USER"
        fi

        if [ $PROTOCOL_HTTP == "https" ]; then
            if ! grep jnlpUrl /usr/share/red5/webapps/screenshare/WEB-INF/screenshare.properties | grep -q https; then
                echo "# Warning: Detected the value for jnlpUrl is not configured for HTTPS"
                echo "#    /usr/share/red5/webapps/screenshare/WEB-INF/screenshare.properties"
                echo "#"
            fi
        fi
}


check_state() {
	echo 
	print_header
	check_configuration

	#
	# Check for potential problems in the BigBlueButton configuration
	#

	RUNNING_APPS=""
	NOT_RUNNING_APPS=""

	if ! ps aux | grep -v grep | grep 'org.red5.server.Bootstrap' > /dev/null; then
		print_header
		NOT_RUNNING_APPS="${NOT_RUNNING_APPS} red5"
	else
		RUNNING_APPS="${RUNNING_APPS} red5"
	fi	

	if [ -a $FREESWITCH_PID ]; then
		if ! ps aux | grep -v grep | grep '[/]opt/freeswitch/bin/freeswitch' > /dev/null; then
			print_header
			NOT_RUNNING_APPS="${NOT_RUNNING_APPS} freeswitch"
		else
			RUNNING_APPS="${RUNNING_APPS} freeswitch"
		fi
	fi

	if ! ps aux | grep -v grep | grep '[/]usr/sbin/nginx' > /dev/null; then
		print_header
		NOT_RUNNING_APPS="${NOT_RUNNING_APPS} Nginx"
	else
		RUNNING_APPS="${RUNNING_APPS} Nginx"
	fi	

	if ! netstat -ant | grep '8080' > /dev/null; then
		print_header
		NOT_RUNNING_APPS="${NOT_RUNNING_APPS} ${SERVLET_CONTAINER} or grails"
	else 
		if ps aux |  ps -aef | grep -v grep | grep grails | grep run-app > /dev/null; then
			print_header
			RUNNING_APPS="${RUNNING_APPS} Grails"
        		echo "#   ${SERVLET_CONTAINER}: 	noticed you are running grails run-app instead of ${SERVLET_CONTAINER}"
		else
			RUNNING_APPS="${RUNNING_APPS} ${SERVLET_CONTAINER}"
		fi
	fi

	if ! netstat -ant | grep '8100' > /dev/null; then
                print_header
		NOT_RUNNING_APPS="${NOT_RUNNING_APPS} LibreOffice"
	else
		RUNNING_APPS="${RUNNING_APPS} LibreOffice"
        fi  

        if ! ps aux | grep -v grep | grep '[/]usr/[s]*bin/redis-server' > /dev/null; then
                print_header
                NOT_RUNNING_APPS="${NOT_RUNNING_APPS} redis-server"
        else
                RUNNING_APPS="${RUNNING_APPS} redis-server"
        fi

	if [ "$NOT_RUNNING_APPS" != "" ]; then
		echo "# Not running: ${NOT_RUNNING_APPS}"
	fi


	#
	# Check if running development environment
	#
	if ! grep /var/www/bigbluebutton /etc/bigbluebutton/nginx/client.nginx > /dev/null; then
		NEW_LOCATION=$(cat  /etc/bigbluebutton/nginx/client.nginx  | grep -v '#' | sed -n '/root/{s/[ \t]*root[ \t]*//;s/;//;p}' | head -n 1)
		echo "# Warning: nginx is not serving the client from /var/www/bigbluebutton/."
		echo "# Instead, it's being served from"
		echo "#"
		echo "#    $NEW_LOCATION"
		echo "#"
		echo "# (This is OK if you have setup a development environment.) "
		echo

		if [ ! -d $NEW_LOCATION ]; then
			echo "# Warning: The directory"
			echo "#"
			echo "#    $NEW_LOCATION"
			echo "#"
			echo "# does not exist.  The BigBlueButton client will not load."
			echo
		fi
	fi

	#
	# Check if running development environment
	#
	if ! grep 8080 /etc/bigbluebutton/nginx/web.nginx > /dev/null; then
		echo "# Warning: nginx is not serving BigBlueButton's web application"
		echo "# from port 8080"
		echo "#"
		echo "# (This is OK if you have setup a development environment.) "
		echo
	fi


	#
	# Check red5 applications
	#
	AVAIL_RED5_APPS=""
	UNAVAIL_RED5_APPS=""
	DIRECTORIES="bigbluebutton sip video screenshare"
	for dir in $DIRECTORIES ; do
		if [ ! -d $RED5_DIR/webapps/$dir ]; then
			UNAVAIL_RED5_APPS="${UNAVAIL_RED5_APPS} $dir"
		else
			AVAIL_RED5_APPS="${AVAIL_RED5_APPS} $dir"
		fi
	done

	if [ "$UNAVAIL_RED5_APPS" != "" ]; then
		echo "# Unavailable red5 apps ($RED5_DIR/webapps/): ${UNAVAIL_RED5_APPS}"
	fi


	#
	# Checking red5 apps log
	#

        # Give the files a chance to be created (in case we got started with a clean)
        COUNT=0
        while [ $COUNT -lt 20 ]; do
          let COUNT=COUNT+1
          if [ -f $RED5_DIR/log/sip.log ] && [ -f $RED5_DIR/log/bigbluebutton.log ] && [ -f $RED5_DIR/log/red5.log ] && [ -f $RED5_DIR/log/video.log ] && [ -f $RED5_DIR/log/screenshare-slf.log ]; then
            let COUNT=20
          else
            echo -n "."
            sleep 1
          fi
        done

	RED5_LOG_FILES="bigbluebutton red5 sip video screenshare-slf"
	AVAIL_RED5_LOG=""
	UNAVAIL_RED5_LOG=""
	for file in $RED5_LOG_FILES ; do
		if [ ! -f $RED5_DIR/log/$file.log ]; then
			UNAVAIL_RED5_LOG="${UNAVAIL_RED5_LOG} $file.log"
		else
			AVAIL_RED5_LOG="${AVAIL_RED5_LOG} $file.log"
		fi
	done

	if [ "$UNAVAIL_RED5_LOG" != "" ]; then
		echo "# Error: Red5 log files not found"
		echo
		echo "# Unavailable red5 logs ($RED5_DIR/log): $UNAVAIL_RED5_LOG"
		echo
	fi

	#
	# Check FreeSWITCH
	#

	if grep -q "Thread ended for mod_event_socket" /opt/freeswitch/var/log/freeswitch/freeswitch.log; then
		echo
		echo "# Error: Found text in freeswitch.log:"
		echo "#"
		echo "#    Thread ended for mod_event_socket"
		echo "#"
		echo "# FreeSWITCH may not be responding to requests on port 8021 (event socket layer)"
		echo "# and users may have errors joining audio."
		echo "#"
	fi

	#
	# Check FreeSWITCH
	#

	if ! echo "/quit" | /opt/freeswitch/bin/fs_cli - > /dev/null 2>&1; then
		echo
                echo "#"
                echo "# Error: Unable to connect to the FreeSWITCH Event Socket Layer on port 8021"
                echo "#"
	fi


	#
	# Check for required external commands
	#
	COMMANDS="ruby gem pdftocairo pdf2swf"
	for cmd in $COMMANDS ; do
		if ! which $cmd > /dev/null 2>&1; then
			echo "#    $cmd command not found"
		fi
	done

	#
	# Check if ffmpeg is installed, and whether it is a supported version
	#
	FFMPEG_VERSION=$(ffmpeg -version 2>/dev/null | grep ffmpeg | cut -d ' ' -f3 | sed 's/--.*//g' | tr -d '\n')
	case "$FFMPEG_VERSION" in
        4.0.*)
                # This is the current supported version; OK.
                ;;
        '')
                echo "# Warning: No ffmpeg version was found on the system"
                echo "#          Recording processing will not function"
                echo
                ;;
        *)
                echo "# Warning: The installed ffmpeg version '${FFMPEG_VERSION}' is not recommended."
                echo "# Recommend you update to the 4.0.x version of ffmpeg.  To upgrade, do the following"
                echo "#"
                echo "#        sudo apt-get install software-properties-common"
                echo "#        sudo add-apt-repository ppa:jonathonf/ffmpeg-4"
                echo "#        sudo apt-get update"
                echo "#        sudo apt-get dist-upgrade"
                echo "#"
                echo
                ;;
        esac


	if [ -f /usr/share/red5/log/sip.log ]; then
		#
		# Checking if voice app registered successfully
		#
        	if cat /usr/share/red5/log/sip.log | grep -q "Failed to register with Sip Server"; then
                	echo "# Warning: The voice application may not have registered with the sip server."
                	echo "#   Try running: "
                	echo "#"
                	echo "#      sudo bbb-conf --clean"
                	echo "#"
        		echo 
		fi

		#	
		# check if sip.log has warnings where the user is not registered.  
		#

		if cat /usr/share/red5/log/sip.log | tail -n1 | grep -q "Call request for default but not registered"; then
			echo "# Error: The voice app is not registered with SIP server. Audio might not be working correctly."
        		echo 
		fi
	else
		echo "# Error: The following log file was not found"
		echo "#   /usr/share/red5/log/sip.log "
        	echo 
        fi

	#
	# Check that the servlet container has started properly and has created log files
	#
	if [ -z "$(ls -A $SERVLET_LOGS)" ]; then
        	echo "#                     empty directory: $SERVLET_LOGS contains no logs"
	fi

	#
	# Check that bigbluebutton in red5 has started properly (less than 100 lines indicates that it
	# didn't start)
	# 
	if [ -f $RED5_DIR/log/bigbluebutton.log ]; then
		BBB_RED5_LOG=$(stat -c%s $RED5_DIR/log/bigbluebutton.log)
		if [ $BBB_RED5_LOG -lt 100 ]; then
        		echo "#       Log file too short (less than 100 lines): $RED5_DIR/log/bigbluebutton.log (red5)"
		fi
	else
		echo "#      No $RED5_DIR/log/bigbluebutton.log"
	fi

	#
	# Check if the user is running their own bbb-web
	#
	if grep -q 8888 /etc/bigbluebutton/nginx/web.nginx; then
		if ! netstat -ant | grep '8888' > /dev/null; then
			echo "# Warning: There is no application server listening to port 8888."
			echo 
		fi
	fi	


	#
	# Check if the local server can access the API.  This is a common problem when setting up BigBlueButton behind
	# a firewall
	#
        BBB_WEB=$(cat ${SERVLET_DIR}/bigbluebutton/WEB-INF/classes/bigbluebutton.properties | grep -v '#' | sed -n '/^bigbluebutton.web.serverURL/{s/.*\///;p}')
 	check_no_value server_name /etc/nginx/sites-available/bigbluebutton $BBB_WEB

        COUNT=0
        while [ $COUNT -lt 20 ]; do
          let COUNT=COUNT+1
	  timeout 1s wget $PROTOCOL_HTTP://$BBB_WEB/bigbluebutton/api -O - --quiet | grep -q SUCCESS
	  if [ $? -eq 0 ]; then
            let COUNT=30
          else
            echo -n "."
            sleep 1
          fi
        done
	echo

        if ! wget $PROTOCOL_HTTP://$BBB_WEB/bigbluebutton/api -O - --quiet | grep -q SUCCESS; then
                echo "# Error: Could not connect to the configured hostname/IP address"
                echo "#"
                echo "#    $PROTOCOL_HTTP://$BBB_WEB/"
                echo "#"
                echo "# If your BigBlueButton server is behind a firewall, see FAQ."
                echo
        fi

	#
	# Check that BigBlueButton can connect to port 1935
	#
	if [[ ! -z $NGINX_IP && $DISTRIB_ID != "centos" ]]; then
		if ! nc -w 3 $NGINX_IP 1935 > /dev/null; then
			echo "# Error: Unable to connect to port 1935 (RTMP) on $NGINX_IP"
			echo 
		fi
	fi


	BBB_SIP_APP_IP=$(cat /usr/share/red5/webapps/sip/WEB-INF/bigbluebutton-sip.properties | grep -v '#' | sed -n '/^bbb.sip.app.ip=/{s/.*=//;s/;//;p}')
	if [ $BBB_SIP_APP_IP != "127.0.0.1" ]; then
		if [ "$BBB_SIP_APP_IP" != $IP ]; then
			echo "# Warning: The setting of $BBB_SIP_APP_IP for bbb.sip.app.ip in"
			echo "#"
			echo "#    /usr/share/red5/webapps/sip/WEB-INF/bigbluebutton-sip.properties"
			echo "#"
			echo "# does not match the local IP address ($IP)."
			echo "# (This is OK if you've manually changed the values to an external "
			echo "# FreeSWITCH server.)"
			echo 
		fi

		SIP_IP=$(netstat -ant | grep 5060 | head -n1 | awk -F" " '{print $4}' | cut -d: -f1)
		if [ -z $SIP_IP ]; then
			echo "# Error: Could not detect FreeSWITCH listening on port 5060"
			echo 
		else
		    if [ "$BBB_SIP_APP_IP" != $SIP_IP ]; then
			echo "# Error: FreeSWITCH is listening on IP address $SIP_IP for SIP calls, but "
			echo "# The IP address ($BBB_SIP_APP_IP) set bbb.sip.app.ip."
			echo "#"
			echo 
		    fi
		fi
	fi

        SIP_NGINX_IP=$(cat /etc/bigbluebutton/nginx/sip.nginx |  grep -v '#' | sed -n '/proxy_pass/{s/.*proxy_pass http[s]*:\/\///;s/:.*//;p}')
        if [ "$SIP_NGINX_IP" != $IP ]; then
                echo "# Warning: The setting of $SIP_NGINX_IP for proxy_pass in"
                echo "#"
                echo "#    /etc/bigbluebutton/nginx/sip.nginx"
                echo "#"
                echo "# does not match the local IP address ($IP)."
                echo "# (This is OK if you've manually changed the values)"
                echo 
        fi

        VARS_IP=$(cat $FREESWITCH_VARS | sed -n '/"local_ip_v4/{s/.*local_ip_v4=//;s/".*//;p}')
        if [[ "$VARS_IP" != "127.0.0.1" ]] && [[ "$VARS_IP" != "auto" ]]; then
                if [ "$VARS_IP" != $IP ]; then
                        echo "# Warning: The setting of $VARS_IP for local_ip_v4 in"
                        echo "#"
                        echo "#    $FREESWITCH_VARS"
                        echo "#"
                        echo "# does not match the local IP address ($IP)."
                        echo "# (This is OK if you've manually changed the values)"
                        echo 
                fi
        fi

	if [ -d ${SERVLET_DIR}/lti ]; then
		if test ${SERVLET_DIR}/lti.war -nt ${SERVLET_DIR}/lti; then 
			echo "# Error: The updated lti.war did not deploy.  To manually deploy:"
			echo "#"
                        echo "#    sudo touch ${SERVLET_DIR}/lti.war"
			echo "#"
                        echo
		fi
	fi

	if [ -d ${SERVLET_DIR}/demo ]; then
		if test ${SERVLET_DIR}/demo.war -nt ${SERVLET_DIR}/demo; then 
			echo "# Error: The updated demo.war did not deploy.  To manually deploy:"
			echo "#"
                        echo "#    sudo touch ${SERVLET_DIR}/demo.war"
			echo "#"
                        echo
		fi
	fi

        if (( $MEM < 3940 )); then
		echo "# Warning: You are running BigBlueButton on a server with less than 4G of memory.  Your"
		echo "# performance may suffer."
                echo
	fi

	if [ -f ${SERVLET_DIR}/demo/demo1.jsp ]; then
                BBB_WEB_URL=$(cat ${SERVLET_DIR}/bigbluebutton/WEB-INF/classes/bigbluebutton.properties | grep -v '#' | sed -n '/^bigbluebutton.web.serverURL/{s/.*=//;p}')
		echo "# Warning: The API demos are installed and accessible from:"
		echo "#"
		echo "#    $BBB_WEB_URL/demo/demo1.jsp"
		echo "#"
		echo "# These API demos allow anyone to access your server without authentication"
		echo "# to create/manage meetings and recordings. They are for testing purposes only."
		echo "# If you are running a production system, remove them by running:"
		echo "#"
		echo "#    sudo apt-get purge bbb-demo"
		echo 
	fi

	if [ -f /var/www/bigbluebutton/check/conf/config.xml ]; then
		CHECK_HOST=$(cat /var/www/bigbluebutton/check/conf/config.xml  | grep "<uri>rtmp" | head -1 | sed  's/.*rtmp[s]*:\/\///g' | sed 's/\/.*//g' | tr -d '\015')
                BBB_WEB_URL=$(cat ${SERVLET_DIR}/bigbluebutton/WEB-INF/classes/bigbluebutton.properties | grep -v '#' | sed -n '/^bigbluebutton.web.serverURL/{s/.*=//;p}')
		echo "# Warning: The client self check is installed and accessible from:"
		echo "#"
		echo "#    $BBB_WEB_URL/check"
		echo "#"
		echo 

	fi

	if [ -f ${SERVLET_DIR}/lti/WEB-INF/classes/lti-config.properties ]; then
		LTI_URL='http://'$(cat ${SERVLET_DIR}/lti/WEB-INF/classes/lti-config.properties | grep -v '#' | sed -n '/^ltiEndPoint/{s/^.*=//;p}')'/lti/tool'
		echo "# Warning: The IMS Learning Tools Integration (LTI) is accessible from:"
		echo "#"
		echo "#    $LTI_URL"
		echo "#"
		echo "# To get the access parameters for LTI, run the command"
		echo "#"
		echo "#    bbb-conf --lti"
		echo 
	fi

	BBB_WEB=$(cat ${SERVLET_DIR}/bigbluebutton/WEB-INF/classes/bigbluebutton.properties | grep -v '#' | sed -n '/^bigbluebutton.web.serverURL/{s/.*=//;p}')
	DEFAULT_PDF=$(cat ${SERVLET_DIR}/bigbluebutton/WEB-INF/classes/bigbluebutton.properties | grep -v '#' | sed -n '/^beans.presentationService.defaultUploadedPresentation/{s/.*=//;p}')
	if echo $DEFAULT_PDF | grep -q "bigbluebutton.web.serverURL"; then
        	if ! echo "$BBB_WEB$(echo $DEFAULT_PDF | sed 's/${bigbluebutton.web.serverURL}//g')" | xargs wget -q -O /dev/null; then
			echo "# Error: Unable to reach default URL for presentation:"
			echo "#"
			echo "#    $BBB_WEB$(echo $DEFAULT_PDF | sed 's/${bigbluebutton.web.serverURL}//g')"
			echo "#"
                	echo "# Check value for beans.presentationService.defaultUploadedPresentation in"
                	echo "#   ${SERVLET_DIR}/bigbluebutton/WEB-INF/classes/bigbluebutton.properties"
        	fi
	else
        	if ! echo "$DEFAULT_PDF" | xargs wget -q -O /dev/null; then
			echo "# Error: Unable to reach default URL for presentation"
			echo "#"
			echo "#    $DEFAULT_PDF"
			echo "#"
                	echo "# Check value for beans.presentationService.defaultUploadedPresentation in"
                	echo "#   ${SERVLET_DIR}/bigbluebutton/WEB-INF/classes/bigbluebutton.properties"
        	fi
	fi

	if [ -f /var/run/red5.pid ]; then
          RED5_PID_PS=$(ps -u red5 | grep java | sed 's/^[ ]*//g' | cut -d" " -f1)
          RED5_PID_FILE=$(cat /var/run/red5.pid)
          if [[ "$RED5_PID_PS" != "$RED5_PID_FILE" ]]; then
            if [ "$(ps -aef | grep "su -p -s /bin/sh red5 " | wc --lines)" == "2" ]; then
                RED5_PID_PS=$(ps -aef | grep "su -p -s /bin/sh red5 " | head -n 1 | awk '{print $2}')
                if [[ "$RED5_PID_PS" != "$RED5_PID_FILE" ]]; then
                        echo "# Error: red5 process ID does not match value in PID file"
                        echo "#"
                        echo "#         pid from top: $RED5_PID_PS"
                        echo "#    /var/run/red5.pid: $RED5_PID_FILE"  
                        echo "#"
                fi
            else
                echo "# Error: red5 process ID does not match value in PID file"
                echo "#"
                echo "#         pid from top: $RED5_PID_PS"
                echo "#    /var/run/red5.pid: $RED5_PID_FILE"  
                echo "#"
            fi
          fi
        fi

	if [ "$(cat /usr/share/bbb-apps-akka/conf/application.conf | sed -n '/sharedSecret.*/{s/[^"]*"//;s/".*//;p}')" == "changeme" ]; then
	        BBB_WEB_IP=$(cat ${SERVLET_DIR}/bigbluebutton/WEB-INF/classes/bigbluebutton.properties | grep -v '#' | sed -n '/^bigbluebutton.web.serverURL/{s/.*\///;p}')
                echo "# Error: Detected that /usr/share/bbb-apps-akka/conf/application.conf has the default"
                echo "# configuration values.  To update, run"
                echo "#"
                echo "#    sudo bbb-conf --setip $BBB_WEB_IP"
                echo "#"
	fi

        if [ -z $(cat /usr/share/red5/webapps/screenshare/WEB-INF/screenshare.properties | tr -d '\r' | sed -n "/useH264[ ]*=[ ]*/{s/useH264[ ]*=[ ]*//;p}") ]; then
                echo "# Error: Detected there is no value set for useH264 in"
                echo "#"
                echo "#   /usr/share/red5/webapps/screenshare/WEB-INF/screenshare.properties"
                echo "#"
        fi

        if bbb-conf --status | grep -q inactive; then
                echo "# Error: Detected some processes have not started correctly"
                echo "#"
                echo "#   $(bbb-conf --status | grep inactive)"
                echo "#"
        fi

	exit 0
}


#
# Print out the status of the current setup and look for configuration issues
#
if [ $CHECK ]; then
	need_root
	
	echo 
        if [ $DISTRIB_ID == "centos" ]; then
          echo "BigBlueButton Server $BIGBLUEBUTTON_RELEASE ($(rpm -qa | grep bbb | grep -v bbb-demo | grep -v bbb-lti | grep -v bbb-redis | grep -v bbb-tomcat | grep -v freeswitch | sed 's/.*[0-9].[0-9].[0-9]-//g' | sed 's/\..*//g' | awk '{ sum+=$1} END {print sum}'))"
        else 
          echo "BigBlueButton Server $BIGBLUEBUTTON_RELEASE ($(dpkg -l | grep bbb | grep -v bbb-demo | grep -v bbb-lti | sed -n '/[0-9].[0-9].[0-9]-/{s/.*[0-9].[0-9].[0-9]-//;s/;//;p}' | awk '{ sum+=$1} END {print sum}'))"
	fi

	echo "                    Kernel version:" `uname -r`

        if [ $DISTRIB_ID == "centos" ]; then
                echo -n "                      Distribution: $(cat /etc/redhat-release)"
        else
                source /etc/lsb-release;
                echo -n "                      Distribution: $DISTRIB_DESCRIPTION "
        fi

	if [ `uname -m` == "x86_64" ]; then
		echo "(64-bit)"
	elif [ `uname -m` == "i686" ]; then
		echo "(32-bit)"
	fi

	echo "                            Memory: $MEM MB"

	echo
	echo "/var/www/bigbluebutton/client/conf/config.xml (bbb-client)"
	PORT_IP=$(cat /var/www/bigbluebutton/client/conf/config.xml | sed -n '/porttest /{s/.*host="//;s/".*//;p}')
	echo "  		Port test (tunnel): $PORT_IP"

	RED5_IP=$(cat /var/www/bigbluebutton/client/conf/config.xml | sed -n '/uri.*video/{s/.*rtmp[s]*:\/\///;s/\/.*//;p}')
	WEBRTC_ENABLED_CLIENT=$(grep -i useWebrtcIfAvailable /var/www/bigbluebutton/client/conf/config.xml | cut -d '"' -f2)
	echo "                              red5: $RED5_IP"
	echo "              useWebrtcIfAvailable: $WEBRTC_ENABLED_CLIENT"

        if grep -q ws-binding $FREESWITCH_EXTERNAL; then
          WEBRTC_SOCKET=$(sudo cat $FREESWITCH_EXTERNAL | sed -n '/ws-binding/{s/.*value="//;s/".*//;p}')
        fi
        if grep -q wss-binding $FREESWITCH_EXTERNAL; then
          WEBRTC_SOCKET=$(sudo cat $FREESWITCH_EXTERNAL | sed -n '/wss-binding/{s/.*value="//;s/".*//;p}')
        fi
	echo
	echo "$FREESWITCH_EXTERNAL (FreeSWITCH)"
	echo "                         websocket: $WEBRTC_SOCKET"	
	WEBRTC_ENABLED=$(grep -i useWebrtcIfAvailable /var/www/bigbluebutton/client/conf/config.xml | cut -d '"' -f2)
	echo "                    WebRTC enabled: $WEBRTC_ENABLED"	

	echo
	echo "/etc/nginx/sites-available/bigbluebutton (nginx)"
	NGINX_IP=$(cat /etc/nginx/sites-available/bigbluebutton | grep -v '#' | sed -n '/server_name/{s/.*server_name[ ]*//;s/;//;p}' | cut -d' ' -f1)
	echo "                       server name: $NGINX_IP"

        PORT=$(cat /etc/nginx/sites-available/bigbluebutton | grep -v '#' | sed -n '/listen/{s/.*listen[ ]*//;s/;//;p}' | grep -v ssl | tr --delete '\n' | sed 's/\[/, \[/g' | sed 's/0$/0\n/g')
        echo "                              port: $PORT"
        if cat /etc/nginx/sites-available/bigbluebutton | grep -v '#' | sed -n '/listen/{s/.*listen[ ]*//;s/;//;p}' | grep ssl > /dev/null; then
          echo "                              port: 443 ssl"
        fi

	BBB_CLIENT_DOC_ROOT=$(cat /etc/bigbluebutton/nginx/client.nginx | grep -v '#' | grep \/client -A 1 | head -n 2 | grep root | sed -n '{s/[ \t]*root[ ]*//;s/;//;p}')
	echo "                    bbb-client dir: $BBB_CLIENT_DOC_ROOT"

	BBB_WEB_IP=$(cat ${SERVLET_DIR}/bigbluebutton/WEB-INF/classes/bigbluebutton.properties | grep -v '#' | sed -n '/^bigbluebutton.web.serverURL/{s/.*\///;p}')
	echo
	echo "${SERVLET_DIR}/bigbluebutton/WEB-INF/classes/bigbluebutton.properties (bbb-web)"
	echo "                      bbb-web host: $BBB_WEB_IP"

	if [ -f ${SERVLET_DIR}/demo/bbb_api_conf.jsp ]; then
		BBB_WEB_URL=$(cat ${SERVLET_DIR}/bigbluebutton/WEB-INF/classes/bigbluebutton.properties | grep -v '#' | sed -n '/^bigbluebutton.web.serverURL/{s/.*\///;p}')
		echo
		echo "${SERVLET_DIR}/demo/bbb_api_conf.jsp (API demos)"
		echo "                               url: $BBB_WEB_URL"
	fi

#	if [ -f ${SERVLET_DIR}/lti/WEB-INF/classes/lti-config.properties ]; then
#		LTI_URL=$(cat ${SERVLET_DIR}/lti/WEB-INF/classes/lti-config.properties | grep -v '#' | sed -n '/^bigbluebuttonURL/{s/.*http[s]:\/\///;s/\/.*//;p}' | tr -d '\015')
#		echo
#		echo "${SERVLET_DIR}/lti/WEB-INF/classes/lti-config.properties (LTI integration)"
#		echo "                           api url: $LTI_URL"
#	fi

	if [ -f /var/www/bigbluebutton/check/conf/config.xml ]; then
		CHECK_URL=$(cat /var/www/bigbluebutton/check/conf/config.xml  | grep "<uri>rtmp" | head -1 | sed  's/.*rtmp[s]*:\/\///g' | sed 's/\/.*//g' | tr -d '\015')
		echo
		echo "/var/www/bigbluebutton/check/conf/config.xml (client check)"
		echo "                      client check: $CHECK_URL"
	fi

	CONFERENCING_MODULE="FreeSWITCH"

	echo
	echo "/usr/share/red5/webapps/bigbluebutton/WEB-INF/red5-web.xml (red5)"
	echo "                  voice conference: $CONFERENCING_MODULE"

	if [ -f /usr/local/bigbluebutton/core/scripts/bigbluebutton.yml ]; then
		PLAYBACK_IP=$(cat /usr/local/bigbluebutton/core/scripts/bigbluebutton.yml | grep -v '#' | sed -n '/^playback_host/{s/.*:[ ]*//;s/;//;p}' | tail -n 1)
		echo
		echo "/usr/local/bigbluebutton/core/scripts/bigbluebutton.yml (record and playback)"
		echo "                     playback host: $PLAYBACK_IP"
                echo "                            ffmpeg: $(ffmpeg -version 2>/dev/null | grep ffmpeg | cut -d ' ' -f3 | sed 's/--.*//g' | tr -d '\n')"
	fi

        if [ -f /usr/local/bigbluebutton/bbb-webrtc-sfu/config/default.yml ]; then
                KURENTO_URL=$(cat /usr/local/bigbluebutton/bbb-webrtc-sfu/config/default.yml | grep -v '#' | sed -n '/kurentoUrl/{s/[^:]*:[ ]*//;s/;//;p}' | tail -n 1)
                KURENTO_IP=$(cat /usr/local/bigbluebutton/bbb-webrtc-sfu/config/default.yml | grep -v '#' | sed -n '/kurentoIp/{s/[^:]*:[ ]*//;s/;//;p}' | tail -n 1)
                KURENTO_LOCAL_IP=$(cat /usr/local/bigbluebutton/bbb-webrtc-sfu/config/default.yml | grep -v '#' | sed -n '/localIpAddress/{s/[^:]*:[ ]*//;s/;//;p}' | tail -n 1)
                KURENTO_RECORD_SCREEN_SHARING=$(cat /usr/local/bigbluebutton/bbb-webrtc-sfu/config/default.yml | grep -v '#' | sed -n '/recordScreenSharing/{s/[^:]*:[ ]*//;s/;//;p}' | tail -n 1)
                KURENTO_RECORD_WEBCAMS=$(cat /usr/local/bigbluebutton/bbb-webrtc-sfu/config/default.yml | grep -v '#' | sed -n '/recordWebcams/{s/[^:]*:[ ]*//;s/;//;p}' | tail -n 1)
                echo
                echo "/usr/local/bigbluebutton/bbb-webrtc-sfu/config/default.yml (Kurento)"
                echo "                        kurentoUrl: $KURENTO_URL"
                echo "                         kurentoIp: $KURENTO_IP"
                echo "                    localIpAddress: $KURENTO_LOCAL_IP"
                echo "               recordScreenSharing: $KURENTO_RECORD_SCREEN_SHARING"
                echo "                     recordWebcams: $KURENTO_RECORD_WEBCAMS"
                echo "                              Node: $(node -v)"
                echo "                           mongoDB: $(/usr/bin/mongod --version | grep "db version" | sed 's/db version //g')"
        fi

	check_state
	echo

	exit 0
fi

#
# Check current setup
#
if [ $ZIP ]; then
	need_root

	LOG_FILE="$(date +'%Y%m%d')-$(date +%H)"
	#
	# Check log files
	#
	rm -f /tmp/$LOG_FILE.tar
	rm -f /tmp/$LOG_FILE.tar.gz
	rm -f /tmp/a

	touch /tmp/empty
	tar cf  /tmp/$LOG_FILE.tar /tmp/empty				> /dev/null 2>&1
	tar rfh /tmp/$LOG_FILE.tar $RED5_DIR/log			> /dev/null 2>&1
	tar rfh /tmp/$LOG_FILE.tar $SERVLET_LOGS			> /dev/null 2>&1
	tar rf  /tmp/$LOG_FILE.tar /var/log/bigbluebutton/*	> /dev/null 2>&1
	tar rf  /tmp/$LOG_FILE.tar /var/log/bbb-apps-akka	> /dev/null 2>&1
	tar rf  /tmp/$LOG_FILE.tar /var/log/bbb-transcode-akka	> /dev/null 2>&1
	tar rf  /tmp/$LOG_FILE.tar /var/log/bbb-fsesl-akka	> /dev/null 2>&1
	tar rf  /tmp/$LOG_FILE.tar /var/log/nginx/error.log	> /dev/null 2>&1
	if [ $DISTRIB_ID == "ubuntu" ]; then
		tar rf /tmp/$LOG_FILE.tar /var/log/syslog		> /dev/null 2>&1
	fi

	tar tf /tmp/$LOG_FILE.tar
	gzip /tmp/$LOG_FILE.tar
	mv /tmp/$LOG_FILE.tar.gz /root/$LOG_FILE.tar.gz
	echo
	echo "  Created: /root/$LOG_FILE.tar.gz"
	echo
fi

#
# Check current setup
#
if [ $DEBUG ]; then
	need_root
	#
	# Check log files
	#

	rm -rf /tmp/t
	grep --directories=skip ERROR /var/log/bigbluebutton/* > /tmp/t
	if [ -s /tmp/t ]; then
		echo "  -- ERRORS found in /var/log/bigbluebutton/* -- "
		cat /tmp/t
		echo
	fi

	rm -rf /tmp/t
	grep --directories=skip Exception /var/log/bigbluebutton/* | grep -v CacheExceptionHandlerFactory > /tmp/t
        if [ -s /tmp/t ]; then
                echo "  -- ERRORS found in /var/log/bigbluebutton/* -- "
                cat /tmp/t
                echo
        fi


	rm -rf /tmp/t
	grep --directories=skip ERROR $RED5_DIR/log/* > /tmp/t 
	if [ -s /tmp/t ]; then
		echo "   -- ERRORS found in $RED5_DIR/log/* -- "
		cat /tmp/t
 		echo
	fi


	rm -rf /tmp/t
	grep --directories=skip Exception $RED5_DIR/log/* > /tmp/t 
	if [ -s /tmp/t ]; then
		echo "   -- Exceptions found in $RED5_DIR/log/* -- "
		cat /tmp/t
		echo
	fi


	rm -rf /tmp/t
	sudo grep --directories=skip Exception $SERVLET_LOGS/* | grep -v CacheExceptionHandlerFactory > /tmp/t 
	if [ -s /tmp/t ]; then
		echo "   -- Exceptions found in $SERVLET_LOGS/ -- "
		cat /tmp/t
		echo
	fi

        rm -rf /tmp/t
        if [ -s /var/log/nginx/error.log ]; then
                cat /var/log/nginx/error.log | grep -v "/fcs/ident2" > /tmp/t
                if [ -s /tmp/t ]; then
                        echo "   -- Errors found in /var/log/nginx/error.log -- "
                        cat /tmp/t
                        echo
                fi
        fi

	if [ $DISTRIB_ID == "Ubuntu" ]; then
		rm -rf /tmp/t
		sudo grep --directories=skip -i exception /var/log/syslog > /tmp/t 
		if [ -s /tmp/t ]; then
			echo "   -- Errors found in /var/log/syslog -- "
			cat /tmp/t
			echo
		fi
	fi

	rm -rf /tmp/t
	if [ -d /var/log/bigbluebutton ]; then
		  sudo grep --directories=skip ERROR /var/log/bigbluebutton/* > /tmp/t 
		  if [ -s /tmp/t ]; then
			echo "   -- Errors found in /var/log/bigbluebutton -- "
			cat /tmp/t
			echo
		  fi
	fi

	rm -rf /tmp/t
	if [ -d /var/log/bigbluebutton ]; then
		  sudo grep --directories=skip -i exception /var/log/bigbluebutton/* > /tmp/t 
		  if [ -s /tmp/t ]; then
			echo "   -- Exceptions found in /var/log/bigbluebutton -- "
			cat /tmp/t
			echo
		  fi
	fi

	#
	# Additional checks for record and playback
	#

        if [ -f /usr/local/bigbluebutton/core/scripts/bigbluebutton.yml ]; then
		bbb-record --check
	fi

	exit 0
fi



# if asked to print the version that's all we do
if [ -n "$HOST" ]; then
	#
	# Just use the IP for port test in /var/www/bigbluebutton/client/conf/config.xml
	#
	echo "Assigning $HOST for testing for firewall in /var/www/bigbluebutton/client/conf/config.xml"
	sudo sed -i "s/porttest host=\(\"[^\"]*\"\)/porttest host=\"$PROTOCOL_RTMP:\/\/$HOST\"/g" /var/www/bigbluebutton/client/conf/config.xml

	echo "Assigning $HOST for rtmp:// in /var/www/bigbluebutton/client/conf/config.xml"
	sudo sed -i "s/rtmp[s]*:\/\/\([^\"\/]*\)\([\"\/]\)/$PROTOCOL_RTMP:\/\/$HOST\2/g" /var/www/bigbluebutton/client/conf/config.xml

	echo "Assigning $HOST for servername in /etc/nginx/sites-available/bigbluebutton"
	sudo sed -i "s/server_name  .*/server_name  $HOST;/g" /etc/nginx/sites-available/bigbluebutton

        #
        # Update configuration for BigBlueButton client (and perserve hostname for chromeExtensionLink if exists)
        #

        echo "Assigning $HOST for http[s]:// in /var/www/bigbluebutton/client/conf/config.xml"
<<<<<<< HEAD
        chromeExtensionLinkURL=$(cat /var/www/bigbluebutton/client/conf/config.xml | sed -n '/chromeExtensionLink/{s/.*https*:\/\///;s/\/.*//;p}')
        sudo sed -i "s/http[s]*:\/\/\([^\"\/]*\)\([\"\/]\)/$PROTOCOL_HTTP:\/\/$HOST\2/g"  \
		/var/www/bigbluebutton/client/conf/config.xml
        sudo sed -i "s/chromeExtensionLink=\"https:\/\/[^\/]*/chromeExtensionLink=\"https:\/\/$chromeExtensionLinkURL/g" \ 
		/var/www/bigbluebutton/client/conf/config.xml
=======
        sudo sed -i "s/http[s]*:\/\/\([^\"\/]*\)\([\"\/]\)/$PROTOCOL_HTTP:\/\/$HOST\2/g"  /var/www/bigbluebutton/client/conf/config.xml
        if ! echo "$chromeExtensionLinkURL" | grep -q '""'; then
          sudo sed -i "s/chromeExtensionLink=\"https:\/\/[^\/]*/chromeExtensionLink=\"https:\/\/$chromeExtensionLinkURL/g" \
                /var/www/bigbluebutton/client/conf/config.xml
        fi

>>>>>>> d80f3a57

        echo "Assigning $HOST for publishURI in /var/www/bigbluebutton/client/conf/config.xml"
        sudo sed -i "s/publishURI=\"[^\"]*\"/publishURI=\"$HOST\"/" /var/www/bigbluebutton/client/conf/config.xml

	#
	# Update configuration for BigBlueButton web app
	#
	echo "Assigning $HOST for web application URL in ${SERVLET_DIR}/bigbluebutton/WEB-INF/classes/bigbluebutton.properties"

	sudo sed -i "s/bigbluebutton.web.serverURL=http[s]*:\/\/.*/bigbluebutton.web.serverURL=$PROTOCOL_HTTP:\/\/$HOST/g" \
				${SERVLET_DIR}/bigbluebutton/WEB-INF/classes/bigbluebutton.properties

	sudo sed -i "s/screenshareRtmpServer=.*/screenshareRtmpServer=$HOST/g" \
				${SERVLET_DIR}/bigbluebutton/WEB-INF/classes/bigbluebutton.properties

	change_var_value /usr/share/red5/webapps/screenshare/WEB-INF/screenshare.properties streamBaseUrl rtmp://$HOST/screenshare
	change_var_value /usr/share/red5/webapps/screenshare/WEB-INF/screenshare.properties jnlpUrl $PROTOCOL_HTTP://$HOST/screenshare
	change_var_value /usr/share/red5/webapps/screenshare/WEB-INF/screenshare.properties jnlpFile $PROTOCOL_HTTP://$HOST/screenshare/screenshare.jnlp

	if ! grep -q server_names_hash_bucket_size /etc/nginx/nginx.conf; then
		sudo sed -i "s/gzip  on;/gzip  on;\n    server_names_hash_bucket_size  64;/g" /etc/nginx/nginx.conf
	fi

        #
        # Update bbb-apps-akka
        #
        echo "Assigning $HOST for web application URL in /usr/share/bbb-apps-akka/conf/application.conf"

        if [ -f /usr/share/bbb-apps-akka/conf/application.conf ]; then
                sed -i  "s/bbbWebAPI[ ]*=[ ]*\"[^\"]*\"/bbbWebAPI=\"${PROTOCOL_HTTP}:\/\/$HOST\/bigbluebutton\/api\"/g" \
                        /usr/share/bbb-apps-akka/conf/application.conf
                sed -i "s/bbbWebHost[ ]*=[ ]*\"[^\"]*\"/bbbWebHost=\"$HOST\"/g" \
                        /usr/share/bbb-apps-akka/conf/application.conf
                sed -i "s/deskshareip[ ]*=[ ]*\"[^\"]*\"/deskshareip=\"$HOST\"/g" \
                        /usr/share/bbb-apps-akka/conf/application.conf
                sed -i  "s/defaultPresentationURL[ ]*=[ ]*\"[^\"]*\"/defaultPresentationURL=\"${PROTOCOL_HTTP}:\/\/$HOST\/default.pdf\"/g" \
                        /usr/share/bbb-apps-akka/conf/application.conf
		# Fix to ensure application.conf has the latest shared secret
                SECRET=$(cat ${SERVLET_DIR}/bigbluebutton/WEB-INF/classes/bigbluebutton.properties | grep -v '#' | grep securitySalt | cut -d= -f2);
                sed -i "s/sharedSecret[ ]*=[ ]*\"[^\"]*\"/sharedSecret=\"$SECRET\"/g" \
                        /usr/share/bbb-apps-akka/conf/application.conf
        fi

	#
	# Update api demos
	#

	if [ -f ${SERVLET_DIR}/demo/bbb_api_conf.jsp ]; then
		echo "Assigning $HOST for api demos in ${SERVLET_DIR}/demo/bbb_api_conf.jsp"
		sudo sed -i "s/BigBlueButtonURL = \"http[s]*:\/\/\([^\"\/]*\)\([\"\/]\)/BigBlueButtonURL = \"$PROTOCOL_HTTP:\/\/$HOST\2/g" \
			${SERVLET_DIR}/demo/bbb_api_conf.jsp
	fi
	

	if [ -f ${SERVLET_DIR}/lti/WEB-INF/classes/lti-config.properties ]; then
		echo "Assigning $HOST for LTI integration in ${SERVLET_DIR}/lti/WEB-INF/classes/lti-config.properties"
		# We don't wat to guess on http/https as the lti endpoint may be a different BigBlueButton server
        	sed -i "s/bigbluebuttonURL=http:\/\/.*/bigbluebuttonURL=http:\/\/$HOST\/bigbluebutton/g" \
                	${SERVLET_DIR}/lti/WEB-INF/classes/lti-config.properties
        	sed -i "s/bigbluebuttonURL=https:\/\/.*/bigbluebuttonURL=https:\/\/$HOST\/bigbluebutton/g" \
                	${SERVLET_DIR}/lti/WEB-INF/classes/lti-config.properties
        	sed -i "s/ltiEndPoint=.*/ltiEndPoint=$HOST/g" \
                	${SERVLET_DIR}/lti/WEB-INF/classes/lti-config.properties
	fi


	if [ -f /usr/local/bigbluebutton/core/scripts/bigbluebutton.yml ]; then
		echo "Assigning $HOST for record and playback in /usr/local/bigbluebutton/core/scripts/bigbluebutton.yml"
		change_yml_value /usr/local/bigbluebutton/core/scripts/bigbluebutton.yml $redis_host playback_host $HOST
	fi

        echo -n "Assigning $HOST for playback of recordings: "
        for metadata in $(find /var/bigbluebutton/published -name metadata.xml); do
                echo -n "."
		# Ensure we update both types of URLs
                sed -i "/<link>/{s/http:\/\/\([^\"\/]*\)\/playback\/$type\([^<]\)/http:\/\/$HOST\/playback\/$type\2/g}" $metadata
                sed -i "/<link>/{s/https:\/\/\([^\"\/]*\)\/playback\/$type\([^<]\)/https:\/\/$HOST\/playback\/$type\2/g}" $metadata
        done

        for metadata in $(find /var/bigbluebutton/unpublished -name metadata.xml); do
                echo -n "."
		# Ensure we update both types of URLs
                sed -i "/<link>/{s/http:\/\/\([^\"\/]*\)\/playback\/$type\([^<]\)/http:\/\/$HOST\/playback\/$type\2/g}" $metadata
                sed -i "/<link>/{s/https:\/\/\([^\"\/]*\)\/playback\/$type\([^<]\)/https:\/\/$HOST\/playback\/$type\2/g}" $metadata
        done
	echo 

	if [ -f /var/www/bigbluebutton/check/conf/config.xml ]; then
		echo "Assigning $HOST for client self check to /var/www/bigbluebutton/check/conf/config.xml"
		sed -i "s/rtmp[s]*:\/\/\([^\"\/]*\)\//$PROTOCOL_RTMP:\/\/$HOST\//g" /var/www/bigbluebutton/check/conf/config.xml
		sed -i "s/rtmpt:\/\/\([^\"\/]*\)\//rtmpt:\/\/$HOST\//g" /var/www/bigbluebutton/check/conf/config.xml
	fi

        #
        # Update HTML5 client
        #
	if [ -f /usr/share/meteor/bundle/programs/server/assets/app/config/settings-production.json ]; then 
        	WS=$(cat $SERVLET_DIR/bigbluebutton/WEB-INF/classes/bigbluebutton.properties | grep -v '#' | sed -n '/^bigbluebutton.web.serverURL/{s/.*=//;p}' | sed 's/https/wss/g' | sed s'/http/ws/g')
        	sed -i "s|\"wsUrl.*|\"wsUrl\": \"$WS/bbb-webrtc-sfu\",|g" \
                	/usr/share/meteor/bundle/programs/server/assets/app/config/settings-production.json

		if [ -f /usr/local/bigbluebutton/bbb-webrtc-sfu/config/default.yml ]; then
		  change_yml_value /usr/local/bigbluebutton/bbb-webrtc-sfu/config/default.yml kurentoUrl "ws://$HOST:8888/kurento"
		fi
	fi

        #
        # Update thumbnail links
        #
        find /var/bigbluebutton/published -name metadata.xml -exec \
               sed -i "s/<image width=\"\([0-9]*\)\" height=\"\([0-9]*\)\" alt=\"\([^\"]*\)\">\(http[s]*\):\/\/[^\/]*\/\(.*\)/<image width=\"\1\" height=\"\2\" alt=\"\3\">\4:\/\/$HOST\/\5/g" \
                '{}' \;

	echo "Restarting the BigBlueButton $BIGBLUEBUTTON_RELEASE ..."
	stop_bigbluebutton
	echo
	start_bigbluebutton

	exit 0
fi


if [ $RESTART ]; then
	need_root
	check_configuration
	
	echo "Restarting BigBlueButton $BIGBLUEBUTTON_RELEASE ..."

	stop_bigbluebutton
	start_bigbluebutton
	check_state
fi

if [ $CLEAN ]; then
	need_root
	check_configuration
	
	echo "Restarting BigBlueButton $BIGBLUEBUTTON_RELEASE (and cleaning out all log files) ..."

	stop_bigbluebutton

	#
	# Clean log files
	#

	echo " ... cleaning log files"
	rm -f /var/log/bigbluebutton/bbb-web.log*
	rm -f /var/log/bigbluebutton/*.log

	rm -f /opt/freeswitch/var/log/freeswitch/*.log

	#
	# Clean out the log files for record and playback
	#
	rm -f /var/log/bigbluebutton/bbb-rap-worker.log*
	rm -f /var/log/bigbluebutton/archive.log*
	if [ -d /var/log/bigbluebutton/slides ]; then
		rm -f /var/log/bigbluebutton/slides/*
	fi
		
	
	if [ $RED5_DIR ]; then
		rm -rf $RED5_DIR/log/*
	fi

	if [ $SERVLET_LOGS ]; then
		rm -rf $SERVLET_LOGS/*
	fi

	rm -rf /var/log/nginx/*

        #if [ $DISTRO == "ubuntu" ]; then
	#  mv /var/log/syslog /tmp/syslog.$$
	#  echo "" > /var/log/syslog
	#  chown syslog:adm /var/log/syslog
        #fi

	if [ -d /var/log/bbb-fsesl-akka ]; then
		rm -f /var/log/bbb-fsesl-akka/*
        fi

	if [ -d /var/log/bbb-apps-akka ]; then
		rm -f /var/log/bbb-apps-akka/*
        fi

	if [ -d /var/log/bbb-transcode-akka ]; then
		rm -f /var/log/bbb-transcode-akka/*
	fi

	if [ -d /var/log/bbb-webrtc-sfu ]; then
		rm -f /var/log/bbb-webrtc-sfu/*
	fi

	start_bigbluebutton
	check_state
fi

if [ $NETWORK ]; then
	netstat -ant | egrep ":1935|:80\ " | egrep -v ":::|0.0.0.0" > /tmp/t_net
	REMOTE=$(cat /tmp/t_net | cut -c 45-68 | cut -d ":" -f1 | sort | uniq)

	if [ "$REMOTE" != "" ]; then
        	echo -e "netstat\t\t\t80\t1935"
        	for IP in $REMOTE ; do
			PORT_1935=$(cat /tmp/t_net | grep :1935 | cut -c 45-68 | cut -d ":" -f1 | grep $IP | wc -l)
			PORT_80=$(cat /tmp/t_net | grep :80 | cut -c 45-68 | cut -d ":" -f1 | grep $IP | wc -l )

           	echo -e "$IP\t\t$PORT_80\t$PORT_1935"
        	done
	fi
fi

if [ $WATCH ]; then
	need_root
	watch -n 2 "top -n 1 -b | head -n 5; echo; bbb-conf --network; bbb-conf --debug"
fi<|MERGE_RESOLUTION|>--- conflicted
+++ resolved
@@ -1792,20 +1792,12 @@
         #
 
         echo "Assigning $HOST for http[s]:// in /var/www/bigbluebutton/client/conf/config.xml"
-<<<<<<< HEAD
-        chromeExtensionLinkURL=$(cat /var/www/bigbluebutton/client/conf/config.xml | sed -n '/chromeExtensionLink/{s/.*https*:\/\///;s/\/.*//;p}')
-        sudo sed -i "s/http[s]*:\/\/\([^\"\/]*\)\([\"\/]\)/$PROTOCOL_HTTP:\/\/$HOST\2/g"  \
-		/var/www/bigbluebutton/client/conf/config.xml
-        sudo sed -i "s/chromeExtensionLink=\"https:\/\/[^\/]*/chromeExtensionLink=\"https:\/\/$chromeExtensionLinkURL/g" \ 
-		/var/www/bigbluebutton/client/conf/config.xml
-=======
         sudo sed -i "s/http[s]*:\/\/\([^\"\/]*\)\([\"\/]\)/$PROTOCOL_HTTP:\/\/$HOST\2/g"  /var/www/bigbluebutton/client/conf/config.xml
         if ! echo "$chromeExtensionLinkURL" | grep -q '""'; then
           sudo sed -i "s/chromeExtensionLink=\"https:\/\/[^\/]*/chromeExtensionLink=\"https:\/\/$chromeExtensionLinkURL/g" \
                 /var/www/bigbluebutton/client/conf/config.xml
         fi
 
->>>>>>> d80f3a57
 
         echo "Assigning $HOST for publishURI in /var/www/bigbluebutton/client/conf/config.xml"
         sudo sed -i "s/publishURI=\"[^\"]*\"/publishURI=\"$HOST\"/" /var/www/bigbluebutton/client/conf/config.xml
