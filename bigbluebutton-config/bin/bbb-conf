#!/bin/bash
#
# BlueButton open source conferencing system - http://www.bigbluebutton.org/
#
# Copyright (c) 2012 BigBlueButton Inc. and by respective authors (see below).
#
# This program is free software; you can redistribute it and/or modify it under the
# terms of the GNU Lesser General Public License as published by the Free Software
# Foundation; either version 3.0 of the License, or (at your option) any later
# version.
#
# BigBlueButton is distributed in the hope that it will be useful, but WITHOUT ANY
# WARRANTY; without even the implied warranty of MERCHANTABILITY or FITNESS FOR A
# PARTICULAR PURPOSE. See the GNU Lesser General Public License for more details.
#
# You should have received a copy of the GNU Lesser General Public License along
# with BigBlueButton; if not, see <http://www.gnu.org/licenses/>.
#
# Author(s):
#       Fred Dixon <ffdixon@bigbluebutton.org>
#	Sebastian Schneider <seb.sschneider@gmail.com>
#
# Changelog:
#   2009-10-18 FFD  Inital Version   
#   2009-11-05 FFD  Updated for 0.62   
#   2009-12-09 FFD  Updated for 0.63   
#   2009-12-11 FFD  Added ability to swtich conference servers   
#   2009-12-12 FFD  Added cleaning and watching of log files   
#   2010-01-05 FFD  Added zipping of log files   
#   2010-01-18 FFD  Added resetting of environment back to using packages   
#   2010-03-02 JRT  Added trunk checkout options / fixed bbb-apps instructions   
#   2010-04-02 FFD  Updated for 0.64   
#   2010-06-21 SEB  Cleaned up some code / Updated for 0.70
#   2010-06-25 SEB  Added ability to change the security salt
#   2010-06-30 SEB  Added some extra errorchecking
#   2010-07-06 SEB  Added more error checking and report messages
#   2010-09-15 FFD  Updates for 0.71-dev
#   2010-10-16 FFD  Updates for 0.71-beta
#   2010-11-06 FFD  Added logic to ensure red5 shuts down
#   2010-12-12 FFD  Fixed bug #778
#   2010-12-12 FFD  Added support for Intalio VM
#   2010-02-28 FFD  Fixed #834 
#   2011-06-26 FFD  Updates for 0.8
#   2012-01-14 FFD  Tsting the development environment for 0.8
#   2012-02-22 FFD  Updates to development environment
#   2012-04-27 FFD  Added sum of version numbers in --check
#   2013-02-03 FFD  Updated for changes to parameters for 0.81 in bigbluebutton-sip.properties
#   2013-11-07 FFD  Finished 0.81
#   2014-01-13 FFD  Working on updates for 0.9.0 
#   2014-03-10 GUG  Enable Webrtc
#   2015-03-12 FFD  Added start/stop of HTML5 server
#   2016-01-13 FFD  Updates for 1.0

#set -x
#set -e

PATH=$PATH:/sbin

FREESWITCH_INIT_D="/etc/init.d/bbb-freeswitch"
source /etc/bigbluebutton/bigbluebutton-release

#
# Figure out our environemtn
#

PLATFORM=ubuntu

RED5_DIR=/usr/share/red5

SERVLET_CONTAINER=tomcat7
SERVLET_LOGS=/var/lib/$SERVLET_CONTAINER/logs
SERVLET_DIR=/var/lib/$SERVLET_CONTAINER/webapps

if [ ! -f /usr/share/red5/webapps/bigbluebutton/WEB-INF/red5-web.xml ]; then
	echo "#"
	echo "# BigBlueButton does not appear to be installed.  Could not"
	echo "# locate:"
	echo "#"
	echo "# /usr/share/red5/webapps/bigbluebutton/WEB-INF/red5-web.xml"
	exit 1
fi

if [ ! -f /var/www/bigbluebutton/client/conf/config.xml ]; then
	echo "#"
	echo "# BigBlueButton does not appear to be installed.  Could not"
	echo "# locate:"
	echo "#"
	echo "# /usr/share/red5/webapps/bigbluebutton/WEB-INF/red5-web.xml"
	exit 1
fi

if cat /var/www/bigbluebutton/client/conf/config.xml | grep "ChatModule" | grep -q https; then
	PROTOCOL_HTTP=https
	PROTOCOL_RTMP=rtmp
else
	PROTOCOL_HTTP=http
	PROTOCOL_RTMP=rtmp
fi

#
# We're going to give ^bigbluebutton.web.logoutURL a default value so bbb-conf does not give a warning
#
if [ -f $SERVLET_DIR/bigbluebutton/WEB-INF/classes/bigbluebutton.properties ]; then
	if cat $SERVLET_DIR/bigbluebutton/WEB-INF/classes/bigbluebutton.properties | grep -q ^bigbluebutton.web.logoutURL=$; then
		sudo sed -i s/^bigbluebutton.web.logoutURL=$/bigbluebutton.web.logoutURL=default/g $SERVLET_DIR/webapps/bigbluebutton/WEB-INF/classes/bigbluebutton.properties
	fi
fi

VOICE_CONFERENCE="bbb-voice-freeswitch.xml"

#
# Determine IP so it works on multilingual installations
#

if [[ `sudo ifconfig` == *venet0:0* ]]; then
	# IP detection for OpenVZ environment
	IP=$(ifconfig | grep -v '127.0.0.1' | grep -E "[0-9]*\.[0-9]*\.[0-9]*\.[0-9]*" | tail -1 | cut -d: -f2 | awk '{ print $1}')
else
	# IP detection for regular environment
	IP=$(ifconfig | grep -v '127.0.0.1' | grep -E "[0-9]*\.[0-9]*\.[0-9]*\.[0-9]*" | head -1 | cut -d: -f2 | awk '{ print $1}')
fi

MEM=`free -m | grep Mem | awk '{ print $2}'`


#
# Check if the function has a value and, if not, print an error message
# $1 -- name of value
# $2 -- loctation of value
# $3 -- value to check
#
check_no_value() {
	if [ -z $3 ]; then
		echo "# Tried to check $1 in"
		echo "#    $2"
		echo "# but value is empty."
		exit 1
	fi
}

check_file() {
	if [ ! -f $1 ]; then
		echo "# File does not exist: $1"
	fi
}

print_header() {
	if [ ! $HEADER ]; then
		echo
		echo "** Potential problems described below **"
		HEADER=1
	fi
}

check_root() {
	if [ $EUID == 0 ]; then
		echo "This operation should not be run as root."
		echo 
		echo "If this operation needs to execute an operation as root, you'll be asked for"
		echo "your password to execute the operation using sudo."
		exit 1
	fi
}

need_root() {
	if [ $EUID != 0 ]; then
		echo "Need to be root to run this option"
		exit 1
	fi
}



usage() {
	echo "BigBlueButton Configuration Utility - Version $BIGBLUEBUTTON_RELEASE"
        echo
        echo "   bbb-conf [options]"
        echo
        echo "Configuration:"
        echo "   --version                        Display BigBlueButton version (packages)"
        echo "   --setip <host>                   Set IP/hostname for BigBlueButton"
	echo "   --setsecret <secret>             Change the shared secret in bigbluebutton.properties"
        echo
        echo "Monitoring:"
        echo "   --check                          Check configuration files and processes for problems"
        echo "   --debug                          Scan the log files for error messages"
        echo "   --watch                          Scan the log files for error messages every 2 seconds"
        echo "   --secret                         View the URL and shared secret for the server"
        echo "   --lti                            View the URL and secret for LTI (if installed)"
        echo
        echo "Administration:"
        echo "   --restart                        Restart BigBlueButton"
        echo "   --stop                           Stop BigBlueButton"
        echo "   --start                          Start BigBlueButton"
        echo "   --clean                          Restart and clean all log files"
        echo "   --zip                            Zip up log files for reporting an error"
        echo
        echo "Testing:"
        echo "   --enablewebrtc                   Enables WebRTC audio in the server"
        echo "   --disablewebrtc                  Disables WebRTC audio in the server"

        echo
}

# utility function to make a copy of the conf file
check_and_backup () {
	# can we write to the configuration file?
	if [ ! -w $1 ]; then
		echo "Cannot write to $1!"
		exit 1
	fi

	# let's see if we need a copy
	if [ "$TO_BACKUP" = "Y" ]; then
		cp $1 $1.bak
		TO_BACKUP="N"
	fi
}

# 3 paramenter: the file, the variable name, the new value
change_var_value () {
	check_and_backup $1
	sed -i "s<^[[:blank:]#]*\(${2}\).*<\1=\"${3}\"<" $1
}

change_var_ip () {
        check_and_backup $1
        sed -i "s<^[[:blank:]#]*\(${2}\).*<\1=${3}<" $1
}

# same as change_var_value but without quotes
change_var_salt() {
	check_and_backup $1
	sed -i "s<^[[:blank:]#]*\(${2}\).*<\1="${3}"<" $1
}

# comment lines matching $2 ($1 is the file)
comment () {
	check_and_backup $1
	sed -i "s<^[[:blank:]]*\(${2}.*\)<#\1<" $1
}

change_yml_value () {
        sed -i "s<^[[:blank:]#]*\(${2}\):[ ].*<\1: ${3}<" $1
}

# comment lines matching $2 ($1 is the file)
uncomment () {
	check_and_backup $1
	sed -i "s<^[#[:blank:]]*\(${2}.*\)<\1<" $1
}

stop_bigbluebutton () {
	/etc/init.d/monit stop

	if [ -f /etc/init/bbb-html5.conf ]; then
		stop bbb-html5
	fi

	/etc/init.d/bbb-red5 stop
	/etc/init.d/${SERVLET_CONTAINER} stop
	/etc/init.d/nginx stop
        
	if [ -a /opt/freeswitch/run/freeswitch.pid ]; then
		$FREESWITCH_INIT_D stop
	fi
        
	if [ -f /etc/init.d/bbb-office ]; then
		/etc/init.d/bbb-office stop
	fi

	if [ -f /etc/init.d/bbb-record-core ]; then
		/etc/init.d/bbb-record-core stop
	fi

	if [ -f /etc/init/bbb-apps-akka.conf ]; then
        	service bbb-apps-akka stop
	fi
	if [ -f /etc/init/bbb-fsesl-akka.conf ]; then
        	service bbb-fsesl-akka stop
	fi
}

start_bigbluebutton () {
	$FREESWITCH_INIT_D start
	
	FREESWITCH_ESL_IP=$(sudo cat /opt/freeswitch/conf/autoload_configs/event_socket.conf.xml | grep 'name="listen-ip"' | cut -d\" -f4  | awk '{print $1}')
	check_no_value listen-ip /opt/freeswitch/conf/autoload_configs/event_socket.conf.xml $FREESWITCH_ESL_IP

	echo -n "Waiting for FreeSWITCH to start: "

	if [ ! -z $FREESWITCH_ESL_IP ]; then
		while ! nc -z -w 1 $FREESWITCH_ESL_IP 8021; do
			echo -n "."
			sleep 1
		done
	fi
	echo

	/etc/init.d/nginx start
	/etc/init.d/bbb-red5 start
	/etc/init.d/${SERVLET_CONTAINER} start

	# monit will start libreoffice and bbb-rap-worker
	/etc/init.d/monit start
	echo
	echo "Note: monit will automatically start bbb-record-core and LibreOffice within 60 seconds."
	echo

	BBB_WEB=$(cat ${SERVLET_DIR}/bigbluebutton/WEB-INF/classes/bigbluebutton.properties | grep -v '#' | sed -n '/^bigbluebutton.web.serverURL/{s/.*\///;p}')
	if [ -f /etc/init/bbb-html5.conf ]; then
		echo -n "Waiting for Meteor (HTML5 server) to finish starting up (this may take a minute): "
		start bbb-html5

        	if ! wget -q -O - http://$BBB_WEB/html5client/check | grep running > /dev/null; then
                    while ! wget -q -O - http://$BBB_WEB/html5client/check | grep running > /dev/null; do
                        echo -n "."
                        sleep 1
                    done
		fi
        fi

	if [ -f /etc/init/bbb-apps-akka.conf ]; then
        	service bbb-apps-akka start
	fi
	if [ -f /etc/init/bbb-fsesl-akka.conf ]; then
        	service bbb-fsesl-akka start
	fi

	#
	# At this point the red5 and servlet container applications are starting up.
	#
	echo -n "Waiting for BigBlueButton to finish starting up (this may take a minute): "

	NGINX_IP=$(cat /etc/nginx/sites-available/bigbluebutton | grep -v '#' | sed -n '/server_name/{s/.*name[ ]*//;s/;//;p}' | cut -d' ' -f1)
	check_no_value server_name /etc/nginx/sites-available/bigbluebutton $NGINX_IP

        if ! nc -z -w 1 127.0.0.1 9123; then
                while ! nc -z -w 1 127.0.0.1 9123; do
                        echo -n "."
                        sleep 1
                done
        fi

	sleep 2

        if ! wget http://$BBB_WEB/bigbluebutton/api -O - --quiet | grep -q SUCCESS; then
                echo "Startup unsuccessful: could not connect to http://$BBB_WEB/bigbluebutton/api"
                exit 1
	fi

        echo " done"
}

display_bigbluebutton_status () {
	/etc/init.d/nginx status
	/etc/init.d/bbb-red5 status
	/etc/init.d/${SERVLET_CONTAINER} status
}

enable_webrtc(){
	# Set server ip address in FreeSWITCH
	sed -i "s@<X-PRE-PROCESS cmd=\"set\" data=\"local_ip_v4=.*\"/>@<X-PRE-PROCESS cmd=\"set\" data=\"local_ip_v4=$IP\"/>@g"  /opt/freeswitch/conf/vars.xml

	# Set server ip address in red5 sip app. For flash client.
	sed -i "s/bbb.sip.app.ip=.*/bbb.sip.app.ip=$IP/g" /usr/share/red5/webapps/sip/WEB-INF/bigbluebutton-sip.properties
	sed -i "s/freeswitch.ip=.*/freeswitch.ip=$IP/g" /usr/share/red5/webapps/sip/WEB-INF/bigbluebutton-sip.properties

	# Enable WebRTC in the client
	sed -i "s@useWebRTCIfAvailable=\".*\"@useWebRTCIfAvailable=\"true\"@g" /var/www/bigbluebutton/client/conf/config.xml

	# Enable port 5066 in FreeSWITCH
	sed -i 's/^.*<!--<param name="ws-binding"  value=":5066"\/>-->.*$/\t<param name="ws-binding"  value=":5066"\/>/g' /opt/freeswitch/conf/sip_profiles/external.xml
	sed -i 's/^.*<!--<param name="wss-binding"  value=":7443"\/>-->.*$/\t<param name="wss-binding"  value=":7443"\/>/g' /opt/freeswitch/conf/sip_profiles/external.xml

<<<<<<< HEAD
        sed -i "s/proxy_pass .*/proxy_pass http:\/\/$IP:5066;/g" /etc/bigbluebutton/nginx/sip.nginx
        sed -i "s/proxy_pass .*/proxy_pass https:\/\/$IP:7443;/g" /etc/bigbluebutton/nginx/sip-secure.nginx
=======
        PROTOCOL=$(cat /etc/bigbluebutton/nginx/sip.nginx |  sed -n '/proxy_pass/{s/.*proxy_pass [ ]*//;s/:.*//;p}')
        PORT=5066
        if [[ $PROTOCOL == "https" ]]; then
                PORT=7443
        fi
        sed -i "s/proxy_pass .*/proxy_pass $PROTOCOL:\/\/$IP:$PORT;/g" /etc/bigbluebutton/nginx/sip.nginx
>>>>>>> c3de0a9c

	echo 
	echo "WebRTC audio enabled.  To apply settings to your server, do"
	echo 
	echo "   sudo bbb-conf --clean"
	echo 
}

disable_webrtc(){
	# Set 127.0.0.1 in FreeSWITCH
	sed -i "s@<X-PRE-PROCESS cmd=\"set\" data=\"local_ip_v4=.*\"/>@<X-PRE-PROCESS cmd=\"set\" data=\"local_ip_v4=127.0.0.1\"/>@g"  /opt/freeswitch/conf/vars.xml

	# Set 127.0.0.1 in red5 sip app. For flash client.
	sed -i "s/bbb.sip.app.ip=.*/bbb.sip.app.ip=127.0.0.1/g" /usr/share/red5/webapps/sip/WEB-INF/bigbluebutton-sip.properties
	sed -i "s/freeswitch.ip=.*/freeswitch.ip=127.0.0.1/g" /usr/share/red5/webapps/sip/WEB-INF/bigbluebutton-sip.properties

	# Disable WebRTC in the client
        sed -i "s@useWebRTCIfAvailable=\".*\"@useWebRTCIfAvailable=\"false\"@g" /var/www/bigbluebutton/client/conf/config.xml

	# Disable port 5066 in FreeSWITCH
	sed -i 's/^.*<param name="ws-binding"  value=":5066"\/>.*$/\t<!--<param name="ws-binding"  value=":5066"\/>-->/g' /opt/freeswitch/conf/sip_profiles/external.xml
	sed -i 's/^.*<param name="wss-binding"  value=":7443"\/>.*$/\t<!--<param name="wss-binding"  value=":7443"\/>-->/g' /opt/freeswitch/conf/sip_profiles/external.xml

<<<<<<< HEAD
        sed -i "s/proxy_pass .*/proxy_pass http:\/\/127.0.0.1:5066;/g" /etc/bigbluebutton/nginx/sip.nginx
        sed -i "s/proxy_pass .*/proxy_pass http:\/\/127.0.0.1:7443;/g" /etc/bigbluebutton/nginx/sip-secure.nginx
=======
        PROTOCOL=$(cat /etc/bigbluebutton/nginx/sip.nginx |  sed -n '/proxy_pass/{s/.*proxy_pass [ ]*//;s/:.*//;p}')
        sed -i "s/proxy_pass .*/proxy_pass $PROTOCOL:\/\/127.0.0.1:5066;/g" /etc/bigbluebutton/nginx/sip.nginx
>>>>>>> c3de0a9c

	echo 
	echo "WebRTC audio disabled.  To apply settings to your server, do"
	echo 
	echo "   sudo bbb-conf --clean"
	echo 
}


if [ $# -eq 0 ]; then
	usage
	exit 1
fi

# Parse the parameters
while [ $# -gt 0 ]; do
	if [ "$1" = "-stop" -o "$1" = "--stop" ]; then
		stop_bigbluebutton
		exit 0
	fi

	if [ "$1" = "-start" -o "$1" = "--start" ]; then
		start_bigbluebutton
		exit 0
	fi

	if [ "$1" = "-check" -o "$1" = "--check" -o "$1" = "-c" ]; then
		CHECK=1
		shift;shift 
		continue
	fi

	if [ "$1" = "--setup-samba" -o "$1" = "-setup-samba" ]; then
		SAMBA=1
		shift
		continue
	fi		

	if [ "$1" = "--version" -o "$1" = "-version" -o "$1" = "-v" ]; then
		VERSION=1
		shift
		continue
	fi		

	if [ "$1" = "--debug" -o "$1" = "-debug" -o "$1" = "-d" ]; then
		DEBUG=1
		shift
		continue
	fi

	if [ "$1" = "--clean" -o "$1" = "-clean" ]; then
		CLEAN=1
		shift
		continue
	fi

	if [ "$1" = "--watch" -o "$1" = "-watch" -o "$1" = "-w" ]; then
		WATCH=1
		shift
		continue
	fi

	if [ "$1" = "--network" -o "$1" = "-network" -o "$1" = "-n" ]; then
		NETWORK=1
		shift
		continue
	fi

	if [ "$1" = "--zip" -o "$1" = "-zip" -o "$1" = "-z" ]; then
		ZIP=1
		shift
		continue
	fi

	if [ "$1" = "--restart" -o "$1" = "-restart" ]; then
                RESTART=1
                shift
                continue
        fi

	if [ "$1" = "--enablewebrtc" -o "$1" = "-enablewebrtc" ]; then
		need_root
		enable_webrtc
		exit 0
        fi

	if [ "$1" = "--disablewebrtc" -o "$1" = "-disablewebrtc" ]; then
		need_root
		disable_webrtc
		exit 0
        fi

	#
	# all other parameters requires at least 1 argument
	#
	
	if [ "$1" = "-setip" -o "$1" = "--setip" ]; then
		HOST="${2}"
		if [ -z "$HOST" ]; then
			echo "HOST IP=$IP"
		fi

		if echo $HOST|grep -q ":"; then
			HOST=`echo ${2}|cut -d: -f1`
		fi
		shift; shift
		continue
	fi		
	
	if [ "$1" = "--salt" -o "$1" = "-salt" -o "$1" = "--setsalt" ]; then
		SALT="${2}"
		if [ -z "$SALT" ]; then
			BBB_WEB=$(cat ${SERVLET_DIR}/bigbluebutton/WEB-INF/classes/bigbluebutton.properties | grep -v '#' | sed -n '/^bigbluebutton.web.serverURL/{s/.*\///;p}')
			SALT=$(cat ${SERVLET_DIR}/bigbluebutton/WEB-INF/classes/bigbluebutton.properties | grep -v '#' | grep securitySalt | cut -d= -f2);
			echo
			echo "       URL: http://$BBB_WEB/bigbluebutton/"
			echo "      Salt: $SALT"
			echo
			echo "      Link to the API-Mate:"
			echo "      http://mconf.github.io/api-mate/#server=http://$BBB_WEB/bigbluebutton/&sharedSecret=$SALT"
			echo
			exit 0
		fi
		shift; shift
		continue
	fi

	if [ "$1" = "--secret" -o "$1" = "-secret"  -o "$1" = "--setsecret" ]; then
		SALT="${2}"
		if [ -z "$SALT" ]; then
			BBB_WEB=$(cat ${SERVLET_DIR}/bigbluebutton/WEB-INF/classes/bigbluebutton.properties | grep -v '#' | sed -n '/^bigbluebutton.web.serverURL/{s/.*\///;p}')
			SALT=$(cat ${SERVLET_DIR}/bigbluebutton/WEB-INF/classes/bigbluebutton.properties | grep -v '#' | grep securitySalt | cut -d= -f2);
			echo
			echo "       URL: http://$BBB_WEB/bigbluebutton/"
			echo "    Secret: $SALT"
			echo
			exit 0
		fi
		shift; shift
		continue
	fi

	if [ "$1" = "--lti" -o "$1" = "-lti" ]; then
		if [ -z "$SALT" ]; then
			if [ -f ${SERVLET_DIR}/lti/WEB-INF/classes/lti.properties ]; then
				LTI_URL='http://'$(cat ${SERVLET_DIR}/lti/WEB-INF/classes/lti.properties | grep -v '#' | sed -n '/^ltiEndPoint/{s/^.*=//;p}')'/lti/tool'
				CUSTOMER=$(cat ${SERVLET_DIR}/lti/WEB-INF/classes/lti.properties | grep -v '#' | sed -n '/^ltiConsumer/{s/^.*=//;s/:.*//p}')
				SECRET=$(cat ${SERVLET_DIR}/lti/WEB-INF/classes/lti.properties | grep -v '#' | sed -n '/^ltiConsumer/{s/^[^:]*://;p}')
				echo
				echo "       URL: $LTI_URL"
				echo "  Customer: $CUSTOMER"
				echo "    Secret: $SECRET"
				echo
				ICON_URL=$( echo $LTI_URL | sed 's/tool/images\/icon.ico/')
				echo "  Icon URL: $ICON_URL"
				echo
				echo
				exit 0
			fi
		fi
		shift; shift
		continue
	fi

	usage 
	exit 1
done


#
# Version 
#
if [ $VERSION ]; then
	echo 
	dpkg -l | grep bbb
	exit 0
fi


#
# Set Security Salt
# - Legacy
#

if [ $SALT ]; then
	need_root
	change_var_salt ${SERVLET_DIR}/bigbluebutton/WEB-INF/classes/bigbluebutton.properties securitySalt $SALT

	if [ -f /usr/local/bigbluebutton/bbb-webhooks/config_local.coffee ]; then
		sed -i "s|\(^[ \t]*config.bbb.sharedSecret[ =]*\).*|\1\"$SALT\"|g" /usr/local/bigbluebutton/bbb-webhooks/config_local.coffee
	fi

	if [ -f /usr/local/bigbluebutton/bbb-webhooks/extra/post_catcher.js ]; then
		sed -i "s|\(^[ \t]*var shared_secret[ =]*\)[^;]*|\1\"$SALT\"|g" /usr/local/bigbluebutton/bbb-webhooks/extra/post_catcher.js
	fi

	change_var_salt ${SERVLET_DIR}/bigbluebutton/WEB-INF/classes/bigbluebutton.properties securitySalt $SALT
	echo "Changed BigBlueButton's shared secret to $SALT"
	echo
fi

#
# Setup samba
#

if [ $SAMBA ]; then
	check_root

        #
        # Instal Samba
        #
        if ! dpkg-query -s samba > /dev/null 2>&1; then
                sudo apt-get install -y --force-yes samba ant
        fi

        #
        # Add a share to samba
        #
        if ! grep -q $USER /etc/samba/smb.conf; then

                echo ";
; BigBlueButton: Share the development directory
[$USER]
   comment = BigBlueButton Development share
   path = /home/$USER
   browseable = yes
   read only = no
   create mask = 0755
   directory mask = 0775
   guest ok = yes
   force user = $USER
" | sudo tee -a /etc/samba/smb.conf > /dev/null 2>&1

                sudo /etc/init.d/smbd restart

        echo "
You can now access your development folder through:

        \\\\${IP}\\$USER

If you are running a development environment on Windows (such as using Eclipse or FlexBuilder),
you can map the above path to a drive letter.
"
        else
                echo "Already detected a definition for $USER in /etc/samba/smb.conf"
                echo "No changes were made to /etc/samba/smb.conf"
        fi
fi


check_configuration() {
	#
	# Check if we've got the voice conference servers properly installed and configured
	#
       if [ ! -d /opt/freeswitch/conf/jingle_profiles ]; then
		echo
		echo "# You have an older version of FreeSWITCH installed.  To upgrade"
		echo "# enter the following commands"
		echo "# "
		echo "#   sudo apt-get remove bbb-freeswitch"
		echo "#   sudo apt-get install bigbluebutton"
		echo "# "
		echo
	fi


	#
	# Check that freeswtich ESL matches the value in bigbluebutton.properties
	#
	if [ -f /opt/freeswitch/conf/autoload_configs/event_socket.conf.xml ]; then 
		FREESWITCH_ESL_IP=$(sudo cat /opt/freeswitch/conf/autoload_configs/event_socket.conf.xml | grep 'name="listen-ip"' | cut -d\" -f4  | awk '{print $1}')
		check_no_value event_socket /opt/freeswitch/conf/autoload_configs/event_socket.conf.xml $FREESWITCH_ESL_IP

		ESL_HOST=$(cat /usr/share/red5/webapps/bigbluebutton/WEB-INF/bigbluebutton.properties | grep -v '#' | grep esl.host | sed 's/freeswitch.esl.host=//g')
		check_no_value esl.host /usr/share/red5/webapps/bigbluebutton/WEB-INF/bigbluebutton.properties $ESL_HOST

		if [ "$FREESWITCH_ESL_IP" != "$ESL_HOST" ]; then
			echo 
			echo "# The values for listen-ip in   "
			echo "#     /opt/freeswitch/conf/autoload_configs/event_socket.conf.xml"
			echo "# do not match the settings for esl.host in"
			echo "#     /usr/share/red5/webapps/bigbluebutton/WEB-INF/bigbluebutton.properties"
			echo 
		fi
	fi


	#
	# Check if BigBlueButto is defined in Nginx
	#
	if [ ! -L /etc/nginx/sites-enabled/bigbluebutton ]; then
        	echo "# Nginx: BigBlueButton appears to be disabled"
        	echo "         - no symbolic link in /etc/nginx/sites-enabled/bigbluebutton to /etc/nginx/sites-available/bigbluebutton "
	fi
	
	#
	# Look for properties with no values set
	#
	CONFIG_FILES="$RED5_DIR/webapps/bigbluebutton/WEB-INF/bigbluebutton.properties \
	${SERVLET_DIR}/bigbluebutton/WEB-INF/classes/bigbluebutton.properties \
	$RED5_DIR/webapps/sip/WEB-INF/bigbluebutton-sip.properties"

	for file in $CONFIG_FILES ; do
	 	if [ ! -f $file ]; then	
		 	echo "# Error: File not found: $file"
		else
                        if cat $file | grep -v redis.pass | grep -q "^[^=]*=[ ]*$"; then
        			echo "# The following properties in $file have no value:"
        			echo "#     $(grep '^[^=#]*=[ ]*$' $file | sed 's/=//g')"
			fi
		fi
	done

	#
	# Check that the supporting applications are installed
	#
	VARFolder=$(cat $SERVLET_DIR/bigbluebutton/WEB-INF/classes/bigbluebutton.properties | grep swfToolsDir | cut -d= -f2)
	files="pdf2swf jpeg2swf png2swf"
	for file in $package; do
		if [ ! -x $VARFolder/$file ]; then
			echo "# $file is not installed in $VARFolder"
		fi
	done

	VARFolder=$(cat $SERVLET_DIR/bigbluebutton/WEB-INF/classes/bigbluebutton.properties | grep imageMagickDir | cut -d= -f2)
	if [ ! -x $VARFolder/convert ]; then
			echo "# ImageMagick's convert is not installed in $VARFolder"
	fi

	VARFolder=$(cat $SERVLET_DIR/bigbluebutton/WEB-INF/classes/bigbluebutton.properties | grep ghostScriptExec | cut -d= -f2)
	if [ ! -x $VARFolder ]; then
			echo "# Ghostscript is not installd in $VARFolder"
	fi

	#
	# Check if the IP resolves to a different host
	#
 	NGINX_IP=$(cat /etc/nginx/sites-available/bigbluebutton | grep -v '#' | sed -n '/server_name/{s/.*name[ ]*//;s/;//;p}' | cut -d' ' -f1)
 	check_no_value server_name /etc/nginx/sites-available/bigbluebutton $NGINX_IP
 	
	HOSTS=$(which host)
	if [ $HOSTS ]; then
		HOSTS=`$HOSTS $NGINX_IP | awk '{ print $4 }'`
	fi

	if [ "$IP" != "$NGINX_IP" ]; then
		if [ "$IP" != "$HOSTS" ]; then
			echo "# IP does not match:"
			echo "#                           IP from ifconfig: $IP"
			echo "#   /etc/nginx/sites-available/bigbluebutton: $NGINX_IP"
		fi
	fi


	if [ -f ${SERVLET_DIR}/demo/bbb_api_conf.jsp ]; then	
		#
		# Make sure the salt for the API matches the server
		#
		SALT_PROPERTIES=$(cat ${SERVLET_DIR}/bigbluebutton/WEB-INF/classes/bigbluebutton.properties | grep -v '#' | tr -d '\r' | sed -n '/securitySalt/{s/.*=//;p}')
		SALT_DEMO=$(cat ${SERVLET_DIR}/demo/bbb_api_conf.jsp | grep -v '^//' | tr -d '\r' | sed -n '/salt[ ]*=/{s/.*=[ ]*"//;s/".*//g;p}')

		if [ "$SALT_PROPERTIES" != "$SALT_DEMO" ]; then
			echo "# Warning: API Salt mismatch: "
			echo "#  ${SERVLET_DIR}/bigbluebutton/WEB-INF/classes/bigbluebutton.properties  = $SALT_PROPERTIES"
			echo "#  ${SERVLET_DIR}/demo/bbb_api_conf.jsp                                   = $SALT_DEMO"
			echo 
		fi

		API_IP=$(cat ${SERVLET_DIR}/demo/bbb_api_conf.jsp | grep -v '^//' | sed -n '/String BigBlueButtonURL/{s/.*http:\/\///;s/\/.*//;p}' | tr -d '\015')
		if [ "$IP" != "$API_IP" ]; then
			echo "# Warning: API URL IPs do not match host:"
			echo "#"
			echo "#                                IP from ifconfig: $IP"
			echo "#  ${SERVLET_DIR}/demo/bbb_api_conf.jsp: $API_IP"
			echo
		fi
	fi

	BBB_SALT=$(cat ${SERVLET_DIR}/bigbluebutton/WEB-INF/classes/bigbluebutton.properties | grep -v '#' | tr -d '\r' | sed -n '/securitySalt/{s/.*=//;p}')
	NGINX_IP=$(cat /etc/nginx/sites-available/bigbluebutton | grep -v '#' | sed -n '/server_name/{s/.*name[ ]*//;s/;//;p}' | cut -d' ' -f1)

	if [ -f /usr/local/bigbluebutton/bbb-webhooks/config_local.coffee ]; then
		WEBHOOKS_SALT=$(cat /usr/local/bigbluebutton/bbb-webhooks/config_local.coffee | grep '^[ \t]*config.bbb.sharedSecret[ =]*' | cut -d '"' -f2)
		
		if [ "$BBB_SALT" != "$WEBHOOKS_SALT" ]; then
			echo "# Warning: Webhooks API Salt mismatch: "
			echo "#  ${SERVLET_DIR}/bigbluebutton/WEB-INF/classes/bigbluebutton.properties = $BBB_SALT"
			echo "#  /usr/local/bigbluebutton/bbb-webhooks/config_local.coffee                       = $WEBHOOKS_SALT"
			echo
		fi
		
		WEBHOOKS_PROXY_PORT=$(cat /etc/bigbluebutton/nginx/webhooks.nginx | grep -v '#' | grep '^[ \t]*proxy_pass[ \t]*' | sed 's|.*http[s]\?://[^:]*:\([^;]*\);.*|\1|g')
		WEBHOOKS_APP_PORT=$(cat /usr/local/bigbluebutton/bbb-webhooks/config_local.coffee | grep '^[ \t]*config.server.port[ =]*' | cut -d '=' -f2 | xargs)

		if [ "$WEBHOOKS_PROXY_PORT" != "$WEBHOOKS_APP_PORT" ]; then
			echo "# Warning: Webhooks port mismatch: "
			echo "#  /etc/bigbluebutton/nginx/webhooks.nginx                   = $WEBHOOKS_PROXY_PORT"
			echo "#  /usr/local/bigbluebutton/bbb-webhooks/config_local.coffee = $WEBHOOKS_APP_PORT"
			echo
		fi
	fi

	if [ -f ${SERVLET_DIR}/lti/WEB-INF/classes/lti.properties ]; then
                LTI_SALT=$(cat ${SERVLET_DIR}/lti/WEB-INF/classes/lti.properties | grep -v '#' | tr -d '\r' | sed -n '/^bigbluebuttonSalt/{s/.*=//;p}')
                BBB_SALT=$(cat ${SERVLET_DIR}/bigbluebutton/WEB-INF/classes/bigbluebutton.properties | grep -v '#' | tr -d '\r' | sed -n '/securitySalt/{s/.*=//;p}')

		if [ "$LTI_SALT" != "$BBB_SALT" ]; then
			echo "# Warning: LTI shared secret (salt) mismatch:"
			echo "#  ${SERVLET_DIR}/lti/WEB-INF/classes/lti.properties                      = $LTI_SALT"
			echo "#  ${SERVLET_DIR}/bigbluebutton/WEB-INF/classes/bigbluebutton.properties  = $BBB_SALT"
			echo 
		fi
	fi

        PROTOCOL=$(cat /etc/bigbluebutton/nginx/sip.nginx |  sed -n '/proxy_pass/{s/.*proxy_pass [ ]*//;s/:.*//;p}')
        if [[ $PROTOCOL == "https" ]]; then
                if ! grep wss-binding /opt/freeswitch/conf/sip_profiles/external.xml > /dev/null; then
			echo "# Warning: Websockets is using HTTPS in /etc/bigbluebutton/nginx/sip.nginx"
			echo "# but no definition for wss-binding found in "
			echo "#"
			echo "#    /opt/freeswitch/conf/sip_profiles/external.xml"
			echo 
		fi
	fi

        libreoffice_version=`dpkg-query -W --showformat='${Version}\n' libreoffice | sed 's/.*://g' | sed 's/\.[^\.]*$//g'`
        if [[ "$libreoffice_version" > 1.0 ]]; then
            if [[ "$libreoffice_version" < 4.4 ]]; then
                echo "# Warning: Detected your running an older version of LibreOffice: $libreoffice_version"
                echo "#"
                echo "# Recommend updated to the latest version of LibreOffice 4.x (4.4 or later)"
                echo
            fi
        fi

}


check_state() {
	echo 
	print_header
	check_configuration

	#
	# Check for potential problems in the BigBlueButton configuration
	#

	RUNNING_APPS=""
	NOT_RUNNING_APPS=""

	if ! ps aux | grep -v grep | grep 'org.red5.server.Bootstrap' > /dev/null; then
		print_header
		NOT_RUNNING_APPS="${NOT_RUNNING_APPS} red5"
	else
		RUNNING_APPS="${RUNNING_APPS} red5"
	fi	

	if [ -a /opt/freeswitch/run/freeswitch.pid ]; then
		if ! ps aux | grep -v grep | grep '[/]opt/freeswitch/bin/freeswitch' > /dev/null; then
			print_header
			NOT_RUNNING_APPS="${NOT_RUNNING_APPS} freeswitch"
		else
			RUNNING_APPS="${RUNNING_APPS} freeswitch"
		fi
	fi

        if ! ps aux | grep -v grep | grep '[/]usr/lib/openoffice/program/soffice.bin' > /dev/null; then
                if ! ps aux | grep -v grep | grep '[/]usr/lib/libreoffice/program/soffice.bin' > /dev/null; then
                        print_header
                        NOT_RUNNING_APPS="${NOT_RUNNING_APPS} LibreOffice (check again in a minute as monit may not have started it yet)"
                fi
        else
                RUNNING_APPS="${RUNNING_APPS} OpenOffice"
        fi

	if ! ps aux | grep -v grep | grep '[/]usr/sbin/nginx' > /dev/null; then
		print_header
		NOT_RUNNING_APPS="${NOT_RUNNING_APPS} Nginx"
	else
		RUNNING_APPS="${RUNNING_APPS} Nginx"
	fi	

	if ! netstat -ant | grep '8080' > /dev/null; then
		print_header
		NOT_RUNNING_APPS="${NOT_RUNNING_APPS} ${SERVLET_CONTAINER} or grails"
	else 
		if ps aux |  ps -aef | grep -v grep | grep grails | grep run-app > /dev/null; then
			print_header
			RUNNING_APPS="${RUNNING_APPS} Grails"
        		echo "#   ${SERVLET_CONTAINER}: 	noticed you are running grails run-app instead of ${SERVLET_CONTAINER}"
		else
			RUNNING_APPS="${RUNNING_APPS} ${SERVLET_CONTAINER}"
		fi
	fi

	if ! netstat -ant | grep '8100' > /dev/null; then
                print_header
		NOT_RUNNING_APPS="${NOT_RUNNING_APPS} OpenOffice"
	else
		RUNNING_APPS="${RUNNING_APPS} OpenOffice"
        fi  

        if ! ps aux | grep -v grep | grep '[/]usr/bin/redis-server' > /dev/null; then
                print_header
                NOT_RUNNING_APPS="${NOT_RUNNING_APPS} redis-server"
        else
                RUNNING_APPS="${RUNNING_APPS} redis-server"
        fi

	if [ "$NOT_RUNNING_APPS" != "" ]; then
		echo "# Not Running: ${NOT_RUNNING_APPS}"
	fi


	#
	# Check if running development environment
	#
	if ! grep /var/www/bigbluebutton /etc/bigbluebutton/nginx/client.nginx > /dev/null; then
		NEW_LOCATION=$(cat  /etc/bigbluebutton/nginx/client.nginx  | grep -v '#' | sed -n '/root/{s/[ \t]*root[ \t]*//;s/;//;p}' | head -n 1)
		echo "# Warning: nginx is not serving the client from /var/www/bigbluebutton/."
		echo "# Instead, it's being served from"
		echo "#"
		echo "#    $NEW_LOCATION"
		echo "#"
		echo "# (This is OK if you have setup a development environment.) "
		echo

		if [ ! -d $NEW_LOCATION ]; then
			echo "# Warning: The directory"
			echo "#"
			echo "#    $NEW_LOCATION"
			echo "#"
			echo "# does not exist.  The BigBlueButton client will not load."
			echo
		fi
	fi

	#
	# Check if running development environment
	#
	if ! grep 8080 /etc/bigbluebutton/nginx/web.nginx > /dev/null; then
		echo "# Warning: nginx is not serving BigBlueButton's web application"
		echo "# from port 8080"
		echo "#"
		echo "# (This is OK if you have setup a development environment.) "
		echo
	fi


	#
	# Check red5 applictaions
	#
	AVAIL_RED5_APPS=""
	UNAVAIL_RED5_APPS=""
	DIRECTORIES="bigbluebutton sip video deskshare"
	for dir in $DIRECTORIES ; do
		if [ ! -d $RED5_DIR/webapps/$dir ]; then
			UNAVAIL_RED5_APPS="${UNAVAIL_RED5_APPS} $dir"
		else
			AVAIL_RED5_APPS="${AVAIL_RED5_APPS} $dir"
		fi
	done

	if [ "$UNAVAIL_RED5_APPS" != "" ]; then
		echo "# Unavailable Red5 apps ($RED5_DIR/webapps/): ${UNAVAIL_RED5_APPS}"
	fi


	#
	# Checking red5 apps log
	#
	RED5_LOG_FILES="bigbluebutton red5 sip video deskshare"
	AVAIL_RED5_LOG=""
	UNAVAIL_RED5_LOG=""
	for file in $RED5_LOG_FILES ; do
		if [ ! -f $RED5_DIR/log/$file.log ]; then
			UNAVAIL_RED5_LOG="${UNAVAIL_RED5_LOG} $file.log"
		else
			AVAIL_RED5_LOG="${AVAIL_RED5_LOG} $file.log"
		fi
	done

	if [ "$UNAVAIL_RED5_LOG" != "" ]; then
		echo "# Unavailable Red5 logs ($RED5_DIR/log): $UNAVAIL_RED5_LOG"
	fi


	#
	# Check if any of the red5 BigBlueButton applications did not start propery
	#
	BBB_APPS="sip video bigbluebutton deskshare"
	for bbb_app in $BBB_APPS ; do
		if [ -a $RED5_DIR/log/$bbb_app.log ]; then
			if cat $RED5_DIR/log/$bbb_app.log | tail -n1 | grep -q "Starting up context"; then
				echo "#    $bbb_app did not start properly"
			fi
		else
			echo "#    $RED5_DIR/log/$bbb_app.log not found"
		fi
	done

	#
	# Check for required external commands
	#
	COMMANDS="ruby gem ghostscript pdf2swf"
	for cmd in $COMMANDS ; do
		if ! which $cmd > /dev/null; then
			echo "#    $cmd command not found"
		fi
	done

	#
	# Check if ffmpeg is installed, and whether it is a supported version
	#
	FFMPEG_VERSION=$(ffmpeg -version 2>/dev/null | grep ffmpeg | cut -d ' ' -f3)
	case "$FFMPEG_VERSION" in
	2.3.*)
		# This is the current supported version; OK.
		;;
	'')
		echo "# Warning: No ffmpeg version was found on the system"
		echo "#          Recording processing will not function"
		echo
		;;
	*)
		echo "# Warning: The installed ffmpeg version '${FFMPEG_VERSION}' is not supported"
		echo "#          Recording processing may not function correctly"
		echo
		;;
	esac


	if [ -f /usr/share/red5/log/sip.log ]; then
		#
		# Checking if voice app registered successfully
		#
        	if cat /usr/share/red5/log/sip.log | grep -q "Failed to register with Sip Server"; then
                	echo "# Error: The voice application failed to register with the sip server."
                	echo "#   Try running: "
                	echo "#"
                	echo "#      sudo bbb-conf --clean"
                	echo "#"
        		echo 
		fi

		#	
		# check if sip.log has warnings where the user is not registered.  
		#

		if cat /usr/share/red5/log/sip.log | tail -n1 | grep -q "Call request for default but not registered"; then
			echo "# Error: The voice app is not registered with SIP server. Audio might not be working correctly."
        		echo 
		fi
	else
		echo "# Error: /usr/share/red5/log/sip.log"
        	echo 
        fi

	#
	# Check that the servlet container has started properly and has created log files
	#
	if [ -z "$(ls -A $SERVLET_LOGS)" ]; then
        	echo "#                     empty directory: $SERVLET_LOGS contains no logs"
	fi

	#
	# Check that bigbluebutton in red5 has started propertly (less than 100 lines indicates that it
	# didn't start)
	# 
	if [ -f $RED5_DIR/log/bigbluebutton.log ]; then
		BBB_RED5_LOG=$(stat -c%s $RED5_DIR/log/bigbluebutton.log)
		if [ $BBB_RED5_LOG -lt 100 ]; then
        		echo "#       bigbluebutton failed to start: $RED5_DIR/log/bigbluebutton.log (red5)"
		fi
	else
		echo "#      No $RED5_DIR/log/bigbluebutton.log"
	fi

	#
	# Check if the user is running their own bbb-web
	#
	if grep -q 8888 /etc/bigbluebutton/nginx/web.nginx; then
		if ! netstat -ant | grep '8888' > /dev/null; then
			echo "# Warning: There is no application server listening to port 8888."
			echo 
		fi
	fi	


	#
	# Check if the local server can access the API.  This is a common problem when setting up BigBlueButton behind
	# a firewall
	#
        BBB_WEB=$(cat ${SERVLET_DIR}/bigbluebutton/WEB-INF/classes/bigbluebutton.properties | grep -v '#' | sed -n '/^bigbluebutton.web.serverURL/{s/.*\///;p}')
 	check_no_value server_name /etc/nginx/sites-available/bigbluebutton $BBB_WEB
	if ! wget http://$BBB_WEB/bigbluebutton/api -O - --quiet | grep -q SUCCESS; then 
		echo "# Error: Could not connect to the configured hostname/IP address"
		echo "#"
		echo "#    http://$BBB_WEB/"
		echo "#"
		echo "# If your BigBlueButton server is behind a firewall, see FAQ."
		echo 
	fi

	#
	# Check that BigBlueButton can connect to port 80, 1935, and 9123
	#
	if [ ! -z $NGINX_IP ]; then
		if ! nc -z -w 3 $NGINX_IP 1935; then
			echo "# Error: Unable to connect to port 1935 (RTMP) on $NGINX_IP"
			echo 
		fi

		if ! nc -z -w 3 $NGINX_IP 9123; then
			echo "# Error: Unable to connect to port 9123 (desktop sharing) on $NGINX_IP"
			echo 
		fi
	fi


	BBB_SIP_APP_IP=$(cat /usr/share/red5/webapps/sip/WEB-INF/bigbluebutton-sip.properties | grep -v '#' | sed -n '/^bbb.sip.app.ip=/{s/.*=//;s/;//;p}')
	if [ $BBB_SIP_APP_IP != "127.0.0.1" ]; then
		if [ "$BBB_SIP_APP_IP" != $IP ]; then
			echo "# Warning: The setting of $BBB_SIP_APP_IP for bbb.sip.app.ip in"
			echo "#"
			echo "#    /usr/share/red5/webapps/sip/WEB-INF/bigbluebutton-sip.properties"
			echo "#"
			echo "# does not match the local IP address ($IP)."
			echo "# (This is OK if you've manually changed the values to an external "
			echo "# FreeSWITCH server.)"
			echo 
		fi

		SIP_IP=$(netstat -ant | grep 5060 | head -n1 | awk -F" " '{print $4}' | cut -d: -f1)
		if [ -z $SIP_IP ]; then
			echo "# Error: Could not detect FreeSWITCH listening on port 5060"
			echo 
		else
		    if [ "$BBB_SIP_APP_IP" != $SIP_IP ]; then
			echo "# Error: FreeSWITCH is listening on IP address $SIP_IP for SIP calls, but "
			echo "# The IP address ($BBB_SIP_APP_IP) set bbb.sip.app.ip."
			echo "#"
			echo 
		    fi
		fi
	fi

        SIP_NGINX_IP=$(cat /etc/bigbluebutton/nginx/sip.nginx |  grep -v '#' | sed -n '/proxy_pass/{s/.*proxy_pass http[s]*:\/\///;s/:.*//;p}')
        if [ "$SIP_NGINX_IP" != $IP ]; then
                echo "# Warning: The setting of $SIP_NGINX_IP for proxy_pass in"
                echo "#"
                echo "#    /etc/bigbluebutton/nginx/sip.nginx"
                echo "#"
                echo "# does not match the local IP address ($IP)."
                echo "# (This is OK if you've manually changed the values)"
                echo 
        fi

        VARS_IP=$(cat /opt/freeswitch/conf/vars.xml | sed -n '/"local_ip_v4/{s/.*local_ip_v4=//;s/".*//;p}')
        if [[ "$VARS_IP" != "127.0.0.1" ]] && [[ "$VARS_IP" != "auto" ]]; then
                if [ "$VARS_IP" != $IP ]; then
                        echo "# Warning: The setting of $VARS_IP for local_ip_v4 in"
                        echo "#"
                        echo "#    /opt/freeswitch/conf/vars.xml"
                        echo "#"
                        echo "# does not match the local IP address ($IP)."
                        echo "# (This is OK if you've manually changed the values)"
                        echo 
                fi
        fi

	if [ -d ${SERVLET_DIR}/lti ]; then
		if test ${SERVLET_DIR}/lti.war -nt ${SERVLET_DIR}/lti; then 
			echo "# Error: The updated lti.war did not deploy.  To manually deploy:"
			echo "#"
                        echo "#    sudo touch ${SERVLET_DIR}/lti.war"
			echo "#"
                        echo
		fi
	fi

	if [ -d ${SERVLET_DIR}/demo ]; then
		if test ${SERVLET_DIR}/demo.war -nt ${SERVLET_DIR}/demo; then 
			echo "# Error: The updated demo.war did not deploy.  To manually deploy:"
			echo "#"
                        echo "#    sudo touch ${SERVLET_DIR}/demo.war"
			echo "#"
                        echo
		fi
	fi

        if grep -q removeMeetingWhenEnded=false $SERVLET_DIR/bigbluebutton/WEB-INF/classes/bigbluebutton.properties; then
                echo "# Warning: In"
                echo "#"
                echo "#    $SERVLET_DIR/bigbluebutton/WEB-INF/classes/bigbluebutton.properties"
                echo "#"
                echo "# detected the setting"
                echo "#"
                echo "#    removeMeetingWhenEnded=false"
                echo "#"
                echo "# You should set this value to true.  It enables bbb-web to immediately purge a meeting from"
		echo "# memory when receiving an end API call.  Otherwise, users must wait about 2 minutes"
		echo "# request before creating a meeting with the same meetingID but with different parameters."
                echo
        fi

        if (( $MEM < 3940 )); then
		echo "# Warning: You are running BigBlueButton on a server with less than 4G of memory.  Your"
		echo "# performance may suffer."
                echo
	fi

	
	if [ -f ${SERVLET_DIR}/demo/demo1.jsp ]; then
		BBB_WEB=$(cat ${SERVLET_DIR}/bigbluebutton/WEB-INF/classes/bigbluebutton.properties | grep -v '#' | sed -n '/^bigbluebutton.web.serverURL/{s/.*\///;p}')
		echo "# Warning: The API demos are installed and accessible from:"
		echo "#"
		echo "#    http://$BBB_WEB/"
		echo "#"
		echo "# These API demos allow anyone to access your server without authentication"
		echo "# to create/manage meetings and recordings. They are for testing purposes only."
		echo "# If you are running a production system, remove them by running:"
		echo "#"
		echo "#    sudo apt-get purge bbb-demo"
		echo 
	fi

	if [ -f /var/www/bigbluebutton/check/conf/config.xml ]; then
		CHECK_HOST=$(cat /var/www/bigbluebutton/check/conf/config.xml  | grep "<uri>rtmp" | head -1 | sed  's/.*rtmp[s]*:\/\///g' | sed 's/\/.*//g' | tr -d '\015')
		echo "# Warning: The client self check is installed and accessible from:"
		echo "#"
		echo "#    http://$CHECK_HOST/check"
		echo "#"
		echo 

	fi

	if [ -f ${SERVLET_DIR}/lti/WEB-INF/classes/lti.properties ]; then
		LTI_URL='http://'$(cat ${SERVLET_DIR}/lti/WEB-INF/classes/lti.properties | grep -v '#' | sed -n '/^ltiEndPoint/{s/^.*=//;p}')'/lti/tool'
		echo "# Warning: The IMS Learning Tools Integration (LTI) is accessible from:"
		echo "#"
		echo "#    $LTI_URL"
		echo "#"
		echo "# To get the access parameters for LTI, run the command"
		echo "#"
		echo "#    bbb-conf --lti"
		echo 
	fi

	BBB_WEB=$(cat ${SERVLET_DIR}/bigbluebutton/WEB-INF/classes/bigbluebutton.properties | grep -v '#' | sed -n '/^bigbluebutton.web.serverURL/{s/.*=//;p}')
	DEFAULT_PDF=$(cat ${SERVLET_DIR}/bigbluebutton/WEB-INF/classes/bigbluebutton.properties | grep -v '#' | sed -n '/^beans.presentationService.defaultUploadedPresentation/{s/.*=//;p}')
	if echo $DEFAULT_PDF | grep -q "bigbluebutton.web.serverURL"; then
        	if ! echo "$BBB_WEB$(echo $DEFAULT_PDF | sed 's/${bigbluebutton.web.serverURL}//g')" | xargs wget -q -O /dev/null; then
			echo "# Error: Unable to reach default URL for presentation:"
			echo "#"
			echo "#    $BBB_WEB$(echo $DEFAULT_PDF | sed 's/${bigbluebutton.web.serverURL}//g')"
			echo "#"
                	echo "# Check value for beans.presentationService.defaultUploadedPresentation in"
                	echo "#   ${SERVLET_DIR}/bigbluebutton/WEB-INF/classes/bigbluebutton.properties"
        	fi
	else
        	if ! echo "$DEFAULT_PDF" | xargs wget -q -O /dev/null; then
			echo "# Error: Unable to reach default URL for presentation"
			echo "#"
			echo "#    $DEFAULT_PDF"
			echo "#"
                	echo "# Check value for beans.presentationService.defaultUploadedPresentation in"
                	echo "#   ${SERVLET_DIR}/bigbluebutton/WEB-INF/classes/bigbluebutton.properties"
        	fi
	fi

	RED5_PID_PS=$(ps -u red5 | grep java | sed 's/^[ ]*//g' | cut -d" " -f1)
	RED5_PID_FILE=$(cat /var/run/red5.pid)

	if [[ "$RED5_PID_PS" != "$RED5_PID_FILE" ]]; then
		echo "# Error: red5 process ID does not match value in PID file"
		echo "#"
		echo "#         pid from top: $RED5_PID_PS"
		echo "#    /var/run/red5.pid: $RED5_PID_FILE"  
		echo "#"
	fi

	exit 0
}


#
# Print out the status of the current setup and look for bugs.
#
if [ $CHECK ]; then
	need_root
	
	echo 
        echo "BigBlueButton Server $BIGBLUEBUTTON_RELEASE ($(dpkg -l | grep bbb  | sed -n '/[0-9].[0-9].[0-9]-1ubuntu/{s/.*ubuntu//;s/;//;p}' | awk '{ sum+=$1} END {print sum}'))"
	echo "                    Kernel version:" `uname -r`

	if [ -e /etc/lsb-release ]; then
		source /etc/lsb-release;
		echo -n "                      Distribution: $DISTRIB_DESCRIPTION "
	fi

	if [ `uname -m` == "x86_64" ]; then
		echo "(64-bit)"
	elif [ `uname -m` == "i686" ]; then
		echo "(32-bit)"
	fi

	echo "                            Memory: $MEM MB"

	echo
	echo "/var/www/bigbluebutton/client/conf/config.xml (bbb-client)"
	PORT_IP=$(cat /var/www/bigbluebutton/client/conf/config.xml | sed -n '/porttest /{s/.*host="//;s/".*//;p}')
	echo "  		Port test (tunnel): $PORT_IP"

	RED5_IP=$(cat /var/www/bigbluebutton/client/conf/config.xml | sed -n '/uri.*video/{s/.*rtmp[s]*:\/\///;s/\/.*//;p}')
	WEBRTC_ENABLED_CLIENT=$(grep -i useWebrtcIfAvailable /var/www/bigbluebutton/client/conf/config.xml | cut -d '"' -f2)
	echo "                              Red5: $RED5_IP"
	echo "              useWebrtcIfAvailable: $WEBRTC_ENABLED_CLIENT"

	WEBRTC_SOCKET=$(sudo cat /opt/freeswitch/conf/sip_profiles/external.xml | sed -n '/ws-binding/{s/.*value="://;s/".*//;p}')
	echo
	echo "/opt/freeswitch/conf/sip_profiles/external.xml (FreeSWITCH)"
	echo "                    websocket port: $WEBRTC_SOCKET"	
	WEBRTC_ENABLED=$(grep -i webrtc /var/www/bigbluebutton/client/conf/config.xml | cut -d '"' -f2)
	echo "                    WebRTC enabled: $WEBRTC_ENABLED"	

	echo
	echo "/etc/nginx/sites-available/bigbluebutton (nginx)"
	NGINX_IP=$(cat /etc/nginx/sites-available/bigbluebutton | grep -v '#' | sed -n '/server_name/{s/.*name[ ]*//;s/;//;p}' | cut -d' ' -f1)
	echo "                       server name: $NGINX_IP"

        PORT=$(cat /etc/nginx/sites-available/bigbluebutton | grep -v '#' | sed -n '/listen/{s/.*listen[ ]*//;s/;//;p}' | grep -v ssl)
        echo "                              port: $PORT"
        if cat /etc/nginx/sites-available/bigbluebutton | grep -v '#' | sed -n '/listen/{s/.*listen[ ]*//;s/;//;p}' | grep ssl > /dev/null; then
          echo "                              port: 443 ssl"
        fi

	BBB_CLIENT_DOC_ROOT=$(cat /etc/bigbluebutton/nginx/client.nginx | grep -v '#' | grep \/client -A 1 | head -n 2 | grep root | sed -n '{s/[ \t]*root[ ]*//;s/;//;p}')
	echo "                    bbb-client dir: $BBB_CLIENT_DOC_ROOT"

	BBB_WEB_IP=$(cat ${SERVLET_DIR}/bigbluebutton/WEB-INF/classes/bigbluebutton.properties | grep -v '#' | sed -n '/^bigbluebutton.web.serverURL/{s/.*\///;p}')
	echo
	echo "${SERVLET_DIR}/bigbluebutton/WEB-INF/classes/bigbluebutton.properties (bbb-web)"
	echo "                      bbb-web host: $BBB_WEB_IP"

	if [ -f ${SERVLET_DIR}/demo/bbb_api_conf.jsp ]; then
		API_IP=$(cat ${SERVLET_DIR}/demo/bbb_api_conf.jsp | grep -v '^//' | sed -n '/String BigBlueButtonURL/{s/.*http:\/\///;s/\/.*//;p}' | tr -d '\015')
		echo
		echo "${SERVLET_DIR}/demo/bbb_api_conf.jsp (API demos)"
		echo "                           api url: $API_IP"
	fi

	if [ -f ${SERVLET_DIR}/lti/WEB-INF/classes/lti.properties ]; then
		LTI_URL=$(cat ${SERVLET_DIR}/lti/WEB-INF/classes/lti.properties | grep -v '#' | sed -n '/^bigbluebuttonURL/{s/.*http:\/\///;s/\/.*//;p}' | tr -d '\015')
		echo
		echo "${SERVLET_DIR}/lti/WEB-INF/classes/lti.properties (LTI integration)"
		echo "                           api url: $LTI_URL"
	fi

	if [ -f /var/www/bigbluebutton/check/conf/config.xml ]; then
		CHECK_URL=$(cat /var/www/bigbluebutton/check/conf/config.xml  | grep "<uri>rtmp" | head -1 | sed  's/.*rtmp[s]*:\/\///g' | sed 's/\/.*//g' | tr -d '\015')
		echo
		echo "/var/www/bigbluebutton/check/conf/config.xml (client check)"
		echo "                      client check: $CHECK_URL"
	fi

	CONFERENCING_MODULE="FreeSWITCH"

	echo
	echo "/usr/share/red5/webapps/bigbluebutton/WEB-INF/red5-web.xml (red5)"
	echo "                  voice conference: $CONFERENCING_MODULE"

	CAPTURE_VIDEO="$(cat /usr/share/red5/webapps/video/WEB-INF/red5-web.xml | sed -n '/recordVideoStream/{s/^.*="//g;s/"\/>//g;p}')"
	echo "                     capture video: $CAPTURE_VIDEO"

	CAPTURE_DESKTOP="$(cat /usr/share/red5/webapps/deskshare/WEB-INF/red5-web.xml | grep -m 1 '<constructor-arg index="0" value'  | sed -n '/constructor-arg/{s/^.*="//g;s/"\/>//g;p}')"
	echo "                   capture desktop: $CAPTURE_DESKTOP"


	if [ -f /usr/local/bigbluebutton/core/scripts/bigbluebutton.yml ]; then
		PLAYBACK_IP=$(cat /usr/local/bigbluebutton/core/scripts/bigbluebutton.yml | grep -v '#' | sed -n '/^playback_host/{s/.*:[ ]*//;s/;//;p}' | tail -n 1)
		echo
		echo "/usr/local/bigbluebutton/core/scripts/bigbluebutton.yml (record and playback)"
		echo "                     playback host: $PLAYBACK_IP"
	fi

	check_state
	echo ""

	exit 0
fi

#
# Check current setup
#
if [ $ZIP ]; then
	need_root

	LOG_FILE="$(date +'%Y%m%d')-$(date +%H)"
	#
	# Check log files
	#
	rm -f /tmp/$LOG_FILE.tar
	rm -f /tmp/$LOG_FILE.tar.gz
	rm -f /tmp/a

	touch /tmp/empty
	tar cf /tmp/$LOG_FILE.tar /tmp/empty			> /dev/null 2>&1
	tar rf /tmp/$LOG_FILE.tar $RED5_DIR/log			> /dev/null 2>&1
	tar rf /tmp/$LOG_FILE.tar $SERVLET_LOGS			> /dev/null 2>&1
	tar rf /tmp/$LOG_FILE.tar /var/log/bigbluebutton/*	> /dev/null 2>&1
	tar rf /tmp/$LOG_FILE.tar /var/log/nginx/error.log	> /dev/null 2>&1
	tar rf /tmp/$LOG_FILE.tar /var/log/syslog		> /dev/null 2>&1

	tar tf /tmp/$LOG_FILE.tar
	gzip /tmp/$LOG_FILE.tar
	mv /tmp/$LOG_FILE.tar.gz /root/$LOG_FILE.tar.gz
	echo
	echo "  Created: /root/$LOG_FILE.tar.gz"
	echo
fi

#
# Check current setup
#
if [ $DEBUG ]; then
	need_root
	#
	# Check log files
	#

	rm -rf /tmp/t
	grep --directories=skip ERROR /var/log/bigbluebutton/* > /tmp/t
	if [ -s /tmp/t ]; then
		echo "  -- ERRORS found in /var/log/bigbluebutton/* -- "
		cat /tmp/t
		echo
	fi

	rm -rf /tmp/t
	grep --directories=skip Exception /var/log/bigbluebutton/* | grep -v CacheExceptionHandlerFactory > /tmp/t
        if [ -s /tmp/t ]; then
                echo "  -- ERRORS found in /var/log/bigbluebutton/* -- "
                cat /tmp/t
                echo
        fi


	rm -rf /tmp/t
	grep --directories=skip ERROR $RED5_DIR/log/* > /tmp/t 
	if [ -s /tmp/t ]; then
		echo "   -- ERRORS found in $RED5_DIR/log/* -- "
		cat /tmp/t
 		echo
	fi


	rm -rf /tmp/t
	grep --directories=skip Exception $RED5_DIR/log/* > /tmp/t 
	if [ -s /tmp/t ]; then
		echo "   -- Exceptions found in $RED5_DIR/log/* -- "
		cat /tmp/t
		echo
	fi


	rm -rf /tmp/t
	sudo grep --directories=skip Exception $SERVLET_LOGS/* | grep -v CacheExceptionHandlerFactory > /tmp/t 
	if [ -s /tmp/t ]; then
		echo "   -- Exceptions found in $SERVLET_LOGS/ -- "
		cat /tmp/t
		echo
	fi

        rm -rf /tmp/t
        if [ -s /var/log/nginx/error.log ]; then
                cat /var/log/nginx/error.log | grep -v "/fcs/ident2" > /tmp/t
                if [ -s /tmp/t ]; then
                        echo "   -- Errors found in /var/log/nginx/error.log -- "
                        cat /tmp/t
                        echo
                fi
        fi

	rm -rf /tmp/t
	sudo grep --directories=skip -i exception /var/log/syslog > /tmp/t 
	if [ -s /tmp/t ]; then
		echo "   -- Errors found in /var/log/syslog -- "
		cat /tmp/t
		echo
	fi

	rm -rf /tmp/t
	if [ -d /var/log/bigbluebutton ]; then
		  sudo grep --directories=skip ERROR /var/log/bigbluebutton/* > /tmp/t 
		  if [ -s /tmp/t ]; then
			echo "   -- Errors found in /var/log/bigbluebutton -- "
			cat /tmp/t
			echo
		  fi
	fi

	rm -rf /tmp/t
	if [ -d /var/log/bigbluebutton ]; then
		  sudo grep --directories=skip -i exception /var/log/bigbluebutton/* > /tmp/t 
		  if [ -s /tmp/t ]; then
			echo "   -- Exceptions found in /var/log/bigbluebutton -- "
			cat /tmp/t
			echo
		  fi
	fi

	#
	# Additional checks for record and playback
	#

	bbb-record --check

	exit 0
fi



# if asked to print the version that's all we do
if [ -n "$HOST" ]; then
	#
	# Just use the IP for port test in /var/www/bigbluebutton/client/conf/config.xml
	#
	echo "Assigning $HOST for testing for firewall in /var/www/bigbluebutton/client/conf/config.xml"
	sudo sed -i "s/porttest host=\(\"[^\"]*\"\)/porttest host=\"$HOST\"/g" /var/www/bigbluebutton/client/conf/config.xml

	echo "Assigning $HOST for rtmp:// in /var/www/bigbluebutton/client/conf/config.xml"
	sudo sed -i "s/rtmp[s]*:\/\/\([^\"\/]*\)\([\"\/]\)/$PROTOCOL_RTMP:\/\/$HOST\2/g" /var/www/bigbluebutton/client/conf/config.xml

	echo "Assigning $HOST for servername in /etc/nginx/sites-available/bigbluebutton"
	sudo sed -i "s/server_name  .*/server_name  $HOST;/g" /etc/nginx/sites-available/bigbluebutton

	#
	# Update configuration for BigBlueButton client
	#
	echo "Assigning $HOST for http:// in /var/www/bigbluebutton/client/conf/config.xml"
	sudo sed -i "s/http[s]*:\/\/\([^\"\/]*\)\([\"\/]\)/$PROTOCOL_HTTP:\/\/$HOST\2/g"  /var/www/bigbluebutton/client/conf/config.xml

        echo "Assigning $HOST for publishURI in /var/www/bigbluebutton/client/conf/config.xml"
        sudo sed -i "s/publishURI=\"[^\"]*\"/publishURI=\"$HOST\"/" /var/www/bigbluebutton/client/conf/config.xml

	#
	# Update configuration for BigBlueButton web app
	#
	echo "Assigning $HOST for web application URL in ${SERVLET_DIR}/bigbluebutton/WEB-INF/classes/bigbluebutton.properties"

	sudo sed -i "s/bigbluebutton.web.serverURL=http[s]*:\/\/.*/bigbluebutton.web.serverURL=$PROTOCOL_HTTP:\/\/$HOST/g" \
				${SERVLET_DIR}/bigbluebutton/WEB-INF/classes/bigbluebutton.properties

    # 3 paramenter: the file, the variable name, the new value
	# echo "Assigning $HOST for FreeSWITCH Event Socket Layer URL in ${SERVLET_DIR}/bigbluebutton/WEB-INF/classes/bigbluebutton.properties"
	# change_var_ip /usr/share/red5/webapps/bigbluebutton/WEB-INF/bigbluebutton.properties esl.host $HOST

	# cat ${SERVLET_DIR}/bigbluebutton/WEB-INF/classes/bigbluebutton.properties

	if ! grep -q server_names_hash_bucket_size /etc/nginx/nginx.conf; then
		sudo sed -i "s/gzip  on;/gzip  on;\n    server_names_hash_bucket_size  64;/g" /etc/nginx/nginx.conf
	fi

	#
	# Update api demos
	#

	if [ -f ${SERVLET_DIR}/demo/bbb_api_conf.jsp ]; then
		echo "Assigning $HOST for api demos in ${SERVLET_DIR}/demo/bbb_api_conf.jsp"
		sudo sed -i "s/BigBlueButtonURL = \"http[s]*:\/\/\([^\"\/]*\)\([\"\/]\)/BigBlueButtonURL = \"$PROTOCOL_HTTP:\/\/$HOST\2/g" \
			${SERVLET_DIR}/demo/bbb_api_conf.jsp
	fi
	

	if [ -f ${SERVLET_DIR}/lti/WEB-INF/classes/lti.properties ]; then
		echo "Assigning $HOST for LTI integration in ${SERVLET_DIR}/lti/WEB-INF/classes/lti.properties"
        	sed -i "s/bigbluebuttonURL=http:\/\/.*/bigbluebuttonURL=http:\/\/$HOST\/bigbluebutton/g" \
                	${SERVLET_DIR}/lti/WEB-INF/classes/lti.properties
        	sed -i "s/ltiEndPoint=.*/ltiEndPoint=$HOST/g" \
                	${SERVLET_DIR}/lti/WEB-INF/classes/lti.properties
	fi


	if [ -f /usr/local/bigbluebutton/core/scripts/bigbluebutton.yml ]; then
		echo "Assigning $HOST for record and playback in /usr/local/bigbluebutton/core/scripts/bigbluebutton.yml"
		change_yml_value /usr/local/bigbluebutton/core/scripts/bigbluebutton.yml $redis_host playback_host $HOST
	fi

        echo -n "Assigning $HOST for playback of recordings: "
        for metadata in $(find /var/bigbluebutton/published -name metadata.xml); do
                echo -n "."
                sed -i "/<link>/{s/http:\/\/\([^\"\/]*\)\/playback\/$type\([^<]\)/http:\/\/$HOST\/playback\/$type\2/g}" $metadata
        done

        for metadata in $(find /var/bigbluebutton/unpublished -name metadata.xml); do
                echo -n "."
                sed -i "/<link>/{s/http:\/\/\([^\"\/]*\)\/playback\/$type\([^<]\)/http:\/\/$HOST\/playback\/$type\2/g}" $metadata
        done
	echo 

	if [ -f /var/www/bigbluebutton/check/conf/config.xml ]; then
		echo "Assigning $HOST for client self check to /var/www/bigbluebutton/check/conf/config.xml"
		sed -i "s/rtmp[s]*:\/\/\([^\"\/]*\)\//$PROTOCOL_RTMP:\/\/$HOST\//g" /var/www/bigbluebutton/check/conf/config.xml
		sed -i "s/rtmpt:\/\/\([^\"\/]*\)\//rtmpt:\/\/$HOST\//g" /var/www/bigbluebutton/check/conf/config.xml
	fi

	echo "Restarting the bigbluebutton server ..."
	stop_bigbluebutton
	echo
	start_bigbluebutton

	exit 0
fi


if [ $RESTART ]; then
	need_root
	check_configuration
	
	echo "Restarting BigBlueButton ..."

	stop_bigbluebutton
	echo
	display_bigbluebutton_status
	echo
	start_bigbluebutton
	check_state
fi

if [ $CLEAN ]; then
	need_root
	check_configuration
	
	echo "Doing a restart of BigBlueButton and cleaning out all log files..."

	stop_bigbluebutton

	#
	# Clean log files
	#

	echo 
	echo "Cleaning Log Files ..."
	rm -f /var/log/bigbluebutton/bbb-web.log*
	rm -f /var/log/bigbluebutton/*.log

	#
	# Clean out the log files for record and playback
	#
	rm -f /var/log/bigbluebutton/bbb-rap-worker.log*
	rm -f /var/log/bigbluebutton/archive.log*
	if [ -d /var/log/bigbluebutton/slides ]; then
		rm -f /var/log/bigbluebutton/slides/*
	fi
		
	
	if [ $RED5_DIR ]; then
		rm -rf $RED5_DIR/log/*
	fi

	if [ $SERVLET_LOGS ]; then
		rm -rf $SERVLET_LOGS/*
	fi

	rm -rf /var/log/nginx/*
	mv /var/log/syslog /tmp/syslog.$$
	echo "" > /var/log/syslog
	chown syslog:adm /var/log/syslog

	if [ -d /var/log/bbb-fsesl-akka ]; then
		rm -f /var/log/bbb-fsesl-akka/*
  fi
	if [ -d /var/log/bbb-apps-akka ]; then
		rm -f /var/log/bbb-apps-akka/*
  fi

	display_bigbluebutton_status

	echo ""
	start_bigbluebutton
	check_state
fi

if [ $NETWORK ]; then
	netstat -ant | egrep ":1935|:9123|:80\ " | egrep -v ":::|0.0.0.0" > /tmp/t_net
	REMOTE=$(cat /tmp/t_net | cut -c 45-68 | cut -d ":" -f1 | sort | uniq)

	if [ "$REMOTE" != "" ]; then
        	echo -e "netstat\t\t\t80\t1935\t9123"
        	for IP in $REMOTE ; do
			PORT_1935=$(cat /tmp/t_net | grep :1935 | cut -c 45-68 | cut -d ":" -f1 | grep $IP | wc -l)
			PORT_9123=$(cat /tmp/t_net | grep :9123 | cut -c 45-68 | cut -d ":" -f1 | grep $IP | wc -l )
			PORT_80=$(cat /tmp/t_net | grep :80 | cut -c 45-68 | cut -d ":" -f1 | grep $IP | wc -l )

           	echo -e "$IP\t\t$PORT_80\t$PORT_1935\t$PORT_9123"
        	done
	fi
fi

if [ $WATCH ]; then
	need_root
	watch -n 2 "top -n 1 -b | head -n 5; echo; bbb-conf --network; bbb-conf --debug"
fi<|MERGE_RESOLUTION|>--- conflicted
+++ resolved
@@ -373,17 +373,8 @@
 	sed -i 's/^.*<!--<param name="ws-binding"  value=":5066"\/>-->.*$/\t<param name="ws-binding"  value=":5066"\/>/g' /opt/freeswitch/conf/sip_profiles/external.xml
 	sed -i 's/^.*<!--<param name="wss-binding"  value=":7443"\/>-->.*$/\t<param name="wss-binding"  value=":7443"\/>/g' /opt/freeswitch/conf/sip_profiles/external.xml
 
-<<<<<<< HEAD
         sed -i "s/proxy_pass .*/proxy_pass http:\/\/$IP:5066;/g" /etc/bigbluebutton/nginx/sip.nginx
         sed -i "s/proxy_pass .*/proxy_pass https:\/\/$IP:7443;/g" /etc/bigbluebutton/nginx/sip-secure.nginx
-=======
-        PROTOCOL=$(cat /etc/bigbluebutton/nginx/sip.nginx |  sed -n '/proxy_pass/{s/.*proxy_pass [ ]*//;s/:.*//;p}')
-        PORT=5066
-        if [[ $PROTOCOL == "https" ]]; then
-                PORT=7443
-        fi
-        sed -i "s/proxy_pass .*/proxy_pass $PROTOCOL:\/\/$IP:$PORT;/g" /etc/bigbluebutton/nginx/sip.nginx
->>>>>>> c3de0a9c
 
 	echo 
 	echo "WebRTC audio enabled.  To apply settings to your server, do"
@@ -407,13 +398,8 @@
 	sed -i 's/^.*<param name="ws-binding"  value=":5066"\/>.*$/\t<!--<param name="ws-binding"  value=":5066"\/>-->/g' /opt/freeswitch/conf/sip_profiles/external.xml
 	sed -i 's/^.*<param name="wss-binding"  value=":7443"\/>.*$/\t<!--<param name="wss-binding"  value=":7443"\/>-->/g' /opt/freeswitch/conf/sip_profiles/external.xml
 
-<<<<<<< HEAD
         sed -i "s/proxy_pass .*/proxy_pass http:\/\/127.0.0.1:5066;/g" /etc/bigbluebutton/nginx/sip.nginx
         sed -i "s/proxy_pass .*/proxy_pass http:\/\/127.0.0.1:7443;/g" /etc/bigbluebutton/nginx/sip-secure.nginx
-=======
-        PROTOCOL=$(cat /etc/bigbluebutton/nginx/sip.nginx |  sed -n '/proxy_pass/{s/.*proxy_pass [ ]*//;s/:.*//;p}')
-        sed -i "s/proxy_pass .*/proxy_pass $PROTOCOL:\/\/127.0.0.1:5066;/g" /etc/bigbluebutton/nginx/sip.nginx
->>>>>>> c3de0a9c
 
 	echo 
 	echo "WebRTC audio disabled.  To apply settings to your server, do"
@@ -828,16 +814,6 @@
 		fi
 	fi
 
-        PROTOCOL=$(cat /etc/bigbluebutton/nginx/sip.nginx |  sed -n '/proxy_pass/{s/.*proxy_pass [ ]*//;s/:.*//;p}')
-        if [[ $PROTOCOL == "https" ]]; then
-                if ! grep wss-binding /opt/freeswitch/conf/sip_profiles/external.xml > /dev/null; then
-			echo "# Warning: Websockets is using HTTPS in /etc/bigbluebutton/nginx/sip.nginx"
-			echo "# but no definition for wss-binding found in "
-			echo "#"
-			echo "#    /opt/freeswitch/conf/sip_profiles/external.xml"
-			echo 
-		fi
-	fi
 
         libreoffice_version=`dpkg-query -W --showformat='${Version}\n' libreoffice | sed 's/.*://g' | sed 's/\.[^\.]*$//g'`
         if [[ "$libreoffice_version" > 1.0 ]]; then
