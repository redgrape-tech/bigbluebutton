#!/bin/bash
#
# BlueButton open source conferencing system - https://www.bigbluebutton.org/
#
# Copyright (c) 2020 BigBlueButton Inc. and by respective authors (see below).
#
# This program is free software; you can redistribute it and/or modify it under the
# terms of the GNU Lesser General Public License as published by the Free Software
# Foundation; either version 3.0 of the License, or (at your option) any later
# version.
#
# BigBlueButton is distributed in the hope that it will be useful, but WITHOUT ANY
# WARRANTY; without even the implied warranty of MERCHANTABILITY or FITNESS FOR A
# PARTICULAR PURPOSE. See the GNU Lesser General Public License for more details.
#
# You should have received a copy of the GNU Lesser General Public License along
# with BigBlueButton; if not, see <https://www.gnu.org/licenses/>.
#
# Author(s):
#   Fred Dixon <ffdixon@bigbluebutton.org>
#   Sebastian Schneider <seb.sschneider@gmail.com>
#   Ghazi Triki <ghazi.nocturne@gmail.com>
#
# Changelog:
#   2009-10-18 FFD  Initial Version
#   2009-11-05 FFD  Updated for 0.62
#   2009-12-09 FFD  Updated for 0.63
#   2009-12-11 FFD  Added ability to switch conference servers
#   2009-12-12 FFD  Added cleaning and watching of log files
#   2010-01-05 FFD  Added zipping of log files
#   2010-01-18 FFD  Added resetting of environment back to using packages
#   2010-03-02 JRT  Added trunk checkout options / fixed bbb-apps instructions
#   2010-04-02 FFD  Updated for 0.64
#   2010-06-21 SEB  Cleaned up some code / Updated for 0.70
#   2010-06-25 SEB  Added ability to change the security secret
#   2010-06-30 SEB  Added some extra error checking
#   2010-07-06 SEB  Added more error checking and report messages
#   2010-09-15 FFD  Updates for 0.71-dev
#   2010-10-16 FFD  Updates for 0.71-beta
#   2010-11-06 FFD  Added logic to ensure red5 shuts down
#   2010-12-12 FFD  Fixed bug #778
#   2010-12-12 FFD  Added support for Intalio VM
#   2010-02-28 FFD  Fixed #834
#   2011-06-26 FFD  Updates for 0.8
#   2012-01-14 FFD  Testing the development environment for 0.8
#   2012-02-22 FFD  Updates to development environment
#   2012-04-27 FFD  Added sum of version numbers in --check
#   2013-02-03 FFD  Updated for changes to parameters for 0.81 in bigbluebutton-sip.properties
#   2013-11-07 FFD  Finished 0.81
#   2014-01-13 FFD  Working on updates for 0.9.0
#   2014-03-10 GUG  Enable WebRTC
#   2015-03-12 FFD  Added start/stop of HTML5 server
#   2016-01-13 FFD  Updates for 1.0
#   2016-02-28 FFD  Updates to support HTTPS configuration
#   2016-05-28 FFD  Initial updates for 1.1-dev
#   2016-08-15 GTR  Archive more logs with zip option and show more applications with status
#   2016-10-17 GTR  Added redis to checked server components & added ownership check for video and freeswitch recording directories
#   2017-04-08 FFD  Cleanup for 1.1-beta
#   2018-11-22 MNE  Dynamically detect if sudo is needed
#   2018-12-09 GTR  More logs cleanup
#   2019-02-08 GTR  Updates for 2.2 after extracting bbb-web to a standalone server application
#   2019-03-14 FFD  Refactoring and cleanup for 2.2
#   2019-05-14 FFD  Added more checks for configuration issues
#   2019-07-08 GTR  Set IP for all recording formats
#   2019-10-31 GTR  Set IP and shared secret for bbb-webhooks
#   2019-11-09 GTR  Keep HTML5 client logs permissions when cleaning logs
#   2020-05-20 NJH  Add port 443 to --Network and clean up tmp file.
#   2020-06-23 JFS  Remove defaultGuestPolicy warning for HTML5 client
#   2020-10-22 AGG  Removing Flash/Red5 related code (yay!)
#   2021-07-16 JFS  Add defaultMeetingLayout information

#set -x
#set -e

PATH=$PATH:/sbin

if [[ "$(id -u)" != "0" ]]; then
    if [[ -x "$(which sudo)" ]]; then
        SUDO="$(which sudo)"
    else
        echo "bbb-conf must be ran as root!" && exit 1
    fi
fi

if [[ ! -f /etc/bigbluebutton/bigbluebutton-release ]]; then
    echo
    echo "# BigBlueButton does not appear to be installed.  Could not"
    echo "# locate: /etc/bigbluebutton/bigbluebutton-release"
    echo
    exit 1
fi

# Load the content of the file as variables
source /etc/bigbluebutton/bigbluebutton-release

#
# Figure out our environment (Debian vs. CentOS)
#

if [ -f /etc/centos-release ] || [ -f /etc/system-release ]; then
    DISTRIB_ID=centos
    TOMCAT_USER=tomcat
    TOMCAT_DIR=/var/lib/$TOMCAT_USER
    SERVLET_LOGS=/usr/share/tomcat/logs
    REDIS_SERVICE=redis.service
else
    . /etc/lsb-release    # Get value for DISTRIB_ID
    if [ "$DISTRIB_CODENAME" == "focal" ]; then
      TOMCAT_USER=tomcat9
    fi
    TOMCAT_DIR=/var/lib/$TOMCAT_USER
    SERVLET_LOGS=$TOMCAT_DIR/logs
    REDIS_SERVICE=redis-server
fi

# Common to Ubuntu and CentOS
FREESWITCH_VARS=/opt/freeswitch/etc/freeswitch/vars.xml
FREESWITCH_EXTERNAL=/opt/freeswitch/etc/freeswitch/sip_profiles/external.xml
FREESWITCH_PID=/opt/freeswitch/var/run/freeswitch/freeswitch.pid
FREESWITCH_EVENT_SOCKET=/opt/freeswitch/etc/freeswitch/autoload_configs/event_socket.conf.xml

LTI_DIR=/usr/share/bbb-lti

if [ -f /usr/share/bbb-web/WEB-INF/classes/bigbluebutton.properties ]; then
    SERVLET_DIR=/usr/share/bbb-web
fi


get_properties_value() {
    key="$1"
    file="$2"
    if [[ -f $file ]]; then
        val=$(grep "^$key" "$file"| cut -d = -f 2-)
        echo "$val"
        return 0
    fi
    return 1
}
get_bbb_web_config_value() {
    key="$1"
    val="$(get_properties_value "$key" "$BBB_WEB_ETC_CONFIG")"
    if [[ -n $val ]]; then
        echo "$val"
        return 0
    fi
    val="$(get_properties_value "$key" "$BBB_WEB_CONFIG")"
    if [[ -n $val ]]; then
        echo "$val"
        return 0
    fi
    return 1
}

RECORD_CONFIG=/usr/local/bigbluebutton/core/scripts/bigbluebutton.yml

HTML5_DEFAULT_CONFIG=/usr/share/meteor/bundle/programs/server/assets/app/config/settings.yml
HTML5_ETC_CONFIG=/etc/bigbluebutton/bbb-html5.yml
if [ -f $HTML5_ETC_CONFIG ]; then
    HTML5_CONFIG=$(yq m -x $HTML5_DEFAULT_CONFIG $HTML5_ETC_CONFIG)
else
    HTML5_CONFIG=$(yq r $HTML5_DEFAULT_CONFIG)
fi

WEBRTC_SFU_DEFAULT_CONFIG=/usr/local/bigbluebutton/bbb-webrtc-sfu/config/default.yml
WEBRTC_SFU_ETC_CONFIG=/etc/bigbluebutton/bbb-webrtc-sfu/production.yml
if [ -f $WEBRTC_SFU_ETC_CONFIG ]; then
    # -a overwrite: merges arrays by replacement (yq 3.4+, like the override)
    WEBRTC_SFU_CONFIG=$(yq m -a overwrite -x $WEBRTC_SFU_DEFAULT_CONFIG $WEBRTC_SFU_ETC_CONFIG)
else
    WEBRTC_SFU_CONFIG=$(yq r $WEBRTC_SFU_DEFAULT_CONFIG)
fi

BBB_WEB_CONFIG="$SERVLET_DIR/WEB-INF/classes/bigbluebutton.properties"
BBB_WEB_ETC_CONFIG="/etc/bigbluebutton/bbb-web.properties"
NGINX_IP=$(cat /etc/nginx/sites-available/bigbluebutton | grep -v '#' | sed -n '/server_name/{s/.*server_name[ ]*//;s/;//;p}' | cut -d' ' -f1 | head -n 1)
SIP_CONFIG=/usr/share/bigbluebutton/nginx/sip.nginx
SIP_NGINX_IP=$(cat $SIP_CONFIG |  grep -v '#' | sed -n '/proxy_pass/{s/.*proxy_pass http[s]*:\/\///;s/:.*//;p}' | head -n 1)

NCPU=$(nproc --all)

BBB_USER=bigbluebutton

TURN=$SERVLET_DIR/WEB-INF/classes/spring/turn-stun-servers.xml
TURN_ETC_CONFIG=/etc/bigbluebutton/turn-stun-servers.xml
if [ -f "$TURN_ETC_CONFIG" ]; then
    TURN=$TURN_ETC_CONFIG
fi
STUN="$(xmlstarlet sel -N x="http://www.springframework.org/schema/beans" -t -m '_:beans/_:bean[@class="org.bigbluebutton.web.services.turn.StunTurnService"]/_:property[@name="stunServers"]/_:set/_:ref' -v @bean -nl $TURN)"

PROTOCOL=http
if [ -f $SERVLET_DIR/WEB-INF/classes/bigbluebutton.properties ]; then
    SERVER_URL=$(get_bbb_web_config_value bigbluebutton.web.serverURL | sed -n '{s/.*\///;p}')
    if get_bbb_web_config_value bigbluebutton.web.serverURL | grep -q https; then
        PROTOCOL=https
    fi
fi

#
# We're going to give ^bigbluebutton.web.logoutURL a default value (if undefined) so bbb-conf does not give a warning
#
if [ -f $SERVLET_DIR/WEB-INF/classes/bigbluebutton.properties ]; then
    if [ -z "$(get_bbb_web_config_value bigbluebutton.web.logoutURL)" ]; then
        echo "bigbluebutton.web.logoutURL=default" >> $BBB_WEB_ETC_CONFIG
    fi
fi

#
# Determine IP so it works on multilingual installations
#

### duplicated code: see deb-helper.sh and apply-lib.sh
if [ -e "/sys/class/net/venet0:0" ]; then
    # IP detection for OpenVZ environment
    _dev="venet0:0"
else
    _dev=$(awk '$2 == 00000000 { print $1 }' /proc/net/route | head -1)
fi
_ips=$(LANG=C ip -4 -br address show dev "$_dev" | awk '{ $1=$2=""; print $0 }')
_ips=${_ips/127.0.0.1\/8/}
read -r IP _ <<< "$_ips"
IP=${IP/\/*} # strip subnet provided by ip address
if [ -z "$IP" ]; then
  read -r IP _ <<< "$(hostname -I)"
fi

#
# Calculate total memory on this server
#
MEM=$(grep MemTotal /proc/meminfo | awk '{print $2}')
MEM=$((MEM/1000))

#
# Check if the function has a value and, if not, print an error message
# $1 -- name of value
# $2 -- location of value
# $3 -- value to check
#
check_no_value() {
    if [ -z $3 ]; then
        echo "# Tried to check $1 in"
        echo "#    $2"
        echo "# but value is empty."
        exit 1
    fi
}

check_file() {
    if [ ! -f $1 ]; then
        echo "# File does not exist: $1"
    fi
}

print_header() {
    if [ ! $HEADER ]; then
        echo
        echo "# Potential problems described below"
        HEADER=1
    fi
}

need_root() {
    if [ $EUID != 0 ]; then
        echo "Need to be root to run this option"
        exit 1
    fi
}



usage() {
    echo "BigBlueButton Configuration Utility - Version $BIGBLUEBUTTON_RELEASE"
    echo
    echo "   bbb-conf [options]"
    echo
    echo "Configuration:"
    echo "   --version                        Display BigBlueButton version (packages)"
    echo "   --setip <IP/hostname>            Set IP/hostname for BigBlueButton"
    echo "   --setsecret <secret>             Change the shared secret in bigbluebutton.properties"
    echo
    echo "Monitoring:"
    echo "   --check                          Check configuration files and processes for problems"
    echo "   --debug                          Scan the log files for error messages"
    echo "   --watch                          Scan the log files for error messages every 2 seconds"
    echo "   --network                        View network connections on 80, 443 and 1935 by IP address. 1935 is deprecated. You will need to modify bbb-conf if you have custom ports."
    echo "   --secret                         View the URL and shared secret for the server"
    echo "   --lti                            View the URL and secret for LTI (if installed)"
    echo
    echo "Administration:"
    echo "   --restart                        Restart BigBlueButton"
    echo "   --stop                           Stop BigBlueButton"
    echo "   --start                          Start BigBlueButton"
    echo "   --clean                          Restart and clean all log files"
    echo "   --status                         Display running status of components"
    echo "   --zip                            Zip up log files for reporting an error"
    echo
}

# utility function to make a copy of the conf file
check_and_backup () {
    # can we write to the configuration file?
    if [ ! -w $1 ]; then
        echo "Cannot write to $1!"
        exit 1
    fi

    # let's see if we need a copy
    if [ "$TO_BACKUP" = "Y" ]; then
        cp $1 $1.bak
        TO_BACKUP="N"
    fi
}

# 3 paramenter: the file, the variable name, the new value
change_var_value () {
    check_and_backup $1
    sed -i "s<^[[:blank:]#]*\(${2}\).*<\1=${3}<" $1
}

# same as change_var_value but with quotes
change_var_salt() {
    check_and_backup $1
    sed -i "s<^[[:blank:]#]*\(${2}\).*<\1="${3}"<" $1
}

# comment lines matching $2 ($1 is the file)
comment () {
    check_and_backup $1
    sed -i "s<^[[:blank:]]*\(${2}.*\)<#\1<" $1
}

change_yml_value () {
    sed -i "s<^\([[:blank:]#]*\)\(${2}\): .*<\1\2: ${3}<" $1
}


# comment lines matching $2 ($1 is the file)
uncomment () {
    check_and_backup $1
    sed -i "s<^[#[:blank:]]*\(${2}.*\)<\1<" $1
}

stop_bigbluebutton () {
    echo "Stopping BigBlueButton"

    if systemctl list-units --full -all | grep -q $TOMCAT_USER.service; then
      TOMCAT_SERVICE=$TOMCAT_USER
    fi

    systemctl stop $TOMCAT_SERVICE bigbluebutton.target
}

start_bigbluebutton () {
    #
    # Apply any local configuration options (if exists)
    #
    if [ -x /etc/bigbluebutton/bbb-conf/apply-config.sh ]; then
        echo
        echo "Applying updates in /etc/bigbluebutton/bbb-conf/apply-config.sh: "
        /etc/bigbluebutton/bbb-conf/apply-config.sh
        echo
    fi

    if [ -f /opt/freeswitch/var/log/freeswitch/freeswitch.log ]; then
        if grep -q "Failure to connect to CORE_DB sofia_reg_external" /opt/freeswitch/var/log/freeswitch/freeswitch.log; then
            # See: https://docs.bigbluebutton.org/install/install.html#freeswitch-fails-to-bind-to-ipv4
            echo "Clearing the FreeSWITCH database."
            rm -rf /opt/freeswitch/var/lib/freeswitch/db/*
        fi
    fi

    echo "Starting BigBlueButton"

    if systemctl list-units --full -all | grep -q $TOMCAT_USER.service; then
        TOMCAT_SERVICE=$TOMCAT_USER
    fi

<<<<<<< HEAD
    systemctl start $TOMCAT_SERVICE bigbluebutton.target
=======
    systemctl start $TOMCAT_SERVICE || {
        echo
        echo "# Warning: $TOMCAT_SERVICE could not be started. Please, check BBB-LTI or BBB-Demo."
        echo "#     Run the command:"
        echo "#       sudo journalctl -u $TOMCAT_SERVICE"
        echo "#     To better understand the ERROR"
    }

    systemctl start nginx freeswitch $REDIS_SERVICE bbb-apps-akka bbb-fsesl-akka bbb-rap-resque-worker bbb-rap-starter.service bbb-rap-caption-inbox.service $HTML5 $WEBHOOKS $ETHERPAD $PADS $BBB_WEB $BBB_LTI

    if [ -f /usr/lib/systemd/system/bbb-html5.service ]; then
        systemctl start mongod
        sleep 3
        systemctl start bbb-html5
    fi
>>>>>>> 1f6a1504
}

display_bigbluebutton_status () {
    units="nginx freeswitch $REDIS_SERVICE bbb-apps-akka bbb-fsesl-akka"

    if [ -d $TOMCAT_DIR ]; then
        units="$units $TOMCAT_USER"
    fi

    if [ -f /usr/lib/systemd/system/bbb-html5.service ]; then
        units="$units mongod bbb-html5 bbb-webrtc-sfu kurento-media-server"

        for i in `seq 8888 8890`; do
            # check if multi-kurento setup is configured
            if [ -f /usr/lib/systemd/system/kurento-media-server-${i}.service ]; then
                if systemctl is-enabled kurento-media-server-${i}.service > /dev/null; then
                    units="$units kurento-media-server-${i}"
                fi
            fi
        done

        source /usr/share/meteor/bundle/bbb-html5-with-roles.conf

        if [ -f /etc/bigbluebutton/bbb-html5-with-roles.conf ]; then
          source /etc/bigbluebutton/bbb-html5-with-roles.conf
        fi

        for ((i = 1 ; i <= $NUMBER_OF_BACKEND_NODEJS_PROCESSES; i++)); do
          units="$units bbb-html5-backend@$i"
        done

        for ((i = 1; i <= $NUMBER_OF_FRONTEND_NODEJS_PROCESSES; i++)); do
          units="$units bbb-html5-frontend@$i"
        done
    fi

    if [ -f /usr/share/etherpad-lite/settings.json ]; then
        units="$units etherpad"
    fi

    if [ -f /lib/systemd/system/bbb-web.service ]; then
        units="$units bbb-web"
    fi

    if [ -f /usr/lib/systemd/system/bbb-webhooks.service ]; then
        units="$units bbb-webhooks"
    fi

    if [ -f /lib/systemd/system/bbb-lti.service ]; then
        units="$units bbb-lti"
    fi

    if [ -f /usr/lib/systemd/system/bbb-pads.service ]; then
        units="$units bbb-pads"
    fi

    if systemctl list-units --full -all | grep -q $TOMCAT_USER.service; then
      TOMCAT_SERVICE=$TOMCAT_USER
    fi

    line='——————————————————————►'
    for unit in $units; do
        status=$(systemctl is-active "$unit")
        if [ "$status" = "active" ]; then
            printf "%s %s [✔ - $status]\n" $unit "${line:${#unit}}"
        else
            printf "%s %s [✘ - $status]\n" $unit "${line:${#unit}}"
        fi
    done
}

if [ $# -eq 0 ]; then
    usage
    exit 1
fi

# Parse the parameters
while [ $# -gt 0 ]; do
    if [ "$1" = "-stop" -o "$1" = "--stop" ]; then
        need_root
        stop_bigbluebutton
        exit 0
    fi

    if [ "$1" = "-start" -o "$1" = "--start" ]; then
        need_root
        start_bigbluebutton
        exit 0
    fi

    if [ "$1" = "-check" -o "$1" = "--check" -o "$1" = "-c" ]; then
        CHECK=1
        shift;shift
        continue
    fi

    if [ "$1" = "--version" -o "$1" = "-version" -o "$1" = "-v" ]; then
        VERSION=1
        shift
        continue
    fi

    if [ "$1" = "--debug" -o "$1" = "-debug" -o "$1" = "-d" ]; then
        DEBUG=1
        shift
        continue
    fi

    if [ "$1" = "--clean" -o "$1" = "-clean" ]; then
        CLEAN=1
        shift
        continue
    fi

    if [ "$1" = "--watch" -o "$1" = "-watch" -o "$1" = "-w" ]; then
        WATCH=1
        shift
        continue
    fi

    if [ "$1" = "--network" -o "$1" = "-network" -o "$1" = "-n" ]; then
        NETWORK=1
        shift
        continue
    fi

    if [ "$1" = "--zip" -o "$1" = "-zip" -o "$1" = "-z" ]; then
        ZIP=1
        shift
        continue
    fi

    if [ "$1" = "--status" -o "$1" = "-status" ]; then
        display_bigbluebutton_status
        exit 0
    fi

    if [ "$1" = "--restart" -o "$1" = "-restart" ]; then
        RESTART=1
        shift
        continue
    fi

    #
    # all other parameters requires at least 1 argument
    #

    if [ "$1" = "-setip" -o "$1" = "--setip" ]; then
        HOST="${2}"
        if [ -z "$HOST" ]; then
            echo "HOST IP=$IP"
        fi

        if echo $HOST|grep -q ":"; then
            HOST=$(echo ${2}|cut -d: -f1)
        fi
        shift; shift
        continue
    fi

    if [ "$1" = "--salt" -o "$1" = "-salt" -o "$1" = "--setsalt" -o "$1" = "--secret" -o "$1" = "-secret"  -o "$1" = "--setsecret" ]; then
        SECRET="${2}"
        if [ -z "$SECRET" ]; then
            BBB_WEB_URL=$(get_bbb_web_config_value bigbluebutton.web.serverURL)
            SECRET=$(get_bbb_web_config_value securitySalt)
            echo
            echo "    URL: $BBB_WEB_URL/bigbluebutton/"
            echo "    Secret: $SECRET"
            echo
            echo "    Link to the API-Mate:"
            echo "    https://mconf.github.io/api-mate/#server=$BBB_WEB_URL/bigbluebutton/&sharedSecret=$SECRET"
            echo
            exit 0
        fi
        shift; shift
        continue
    fi

    if [ "$1" = "--lti" -o "$1" = "-lti" ]; then
        if [ -z "$SECRET" ]; then
            if [ -f ${LTI_DIR}/WEB-INF/classes/lti-config.properties ]; then
                LTI_URL="${PROTOCOL}://"$(cat ${LTI_DIR}/WEB-INF/classes/lti-config.properties | grep -v '#' | sed -n '/^ltiEndPoint/{s/^.*=//;p}')'/lti/tool'
                CUSTOMER=$(cat ${LTI_DIR}/WEB-INF/classes/lti-config.properties | grep -v '#' | sed -n '/^ltiConsumer/{s/^.*=//;s/:.*//p}')
                SECRET=$(cat ${LTI_DIR}/WEB-INF/classes/lti-config.properties | grep -v '#' | sed -n '/^ltiConsumer/{s/^[^:]*://;p}')
                echo
                echo "       URL: $LTI_URL"
                echo "  Customer: $CUSTOMER"
                echo "    Secret: $SECRET"
                echo
                ICON_URL=$( echo $LTI_URL | sed 's/tool/images\/icon.ico/')
                echo "  Icon URL: $ICON_URL"
                echo
                echo
                exit 0
            fi
        fi
        shift; shift
        continue
    fi

    usage
    exit 1
done

print_bigbluebutton_version() {
    echo
    if [ $DISTRIB_ID == "centos" ]; then
        echo "BigBlueButton Server $BIGBLUEBUTTON_RELEASE ($(rpm -qa | grep bbb | grep -v bbb-demo | grep -v bbb-lti | grep -v bbb-redis | grep -v bbb-tomcat | grep -v freeswitch | sed 's/.*[0-9].[0-9].[0-9]-//g' | sed 's/\..*//g' | awk '{ sum+=$1} END {print sum}'))"
    else
        echo "BigBlueButton Server $BIGBLUEBUTTON_RELEASE ($(dpkg -l | grep bbb | grep -v bbb-demo | grep -v bbb-lti | sed -n '/[0-9].[0-9].[0-9]-/{s/.*[0-9].[0-9].[0-9]-//;s/;//;p}' | awk '{ sum+=$1} END {print sum}'))"
    fi
}


#
# Version
#
if [[ $VERSION ]]; then
    print_bigbluebutton_version
    echo
    dpkg -l | grep bbb
    exit 0
fi


#
# Set Shared Secret
#

if [[ $SECRET ]]; then
    need_root

    echo "Assigning secret in $BBB_WEB_ETC_CONFIG"
    if [ -f "$BBB_WEB_ETC_CONFIG" ] && grep "^securitySalt" "$BBB_WEB_ETC_CONFIG" > /dev/null ; then
        change_var_value "$BBB_WEB_ETC_CONFIG" securitySalt "$SECRET"
    else
        echo "securitySalt=$SECRET" >> "$BBB_WEB_ETC_CONFIG"
    fi

    if [ -f /usr/local/bigbluebutton/bbb-webhooks/config/default.yml ]; then
        change_yml_value /usr/local/bigbluebutton/bbb-webhooks/config/default.yml sharedSecret $SECRET
    fi

    if [ -f /usr/local/bigbluebutton/bbb-webhooks/extra/post_catcher.js ]; then
        sed -i "s|\(^[ \t]*var shared_secret[ =]*\)[^;]*|\1\"$SECRET\"|g" /usr/local/bigbluebutton/bbb-webhooks/extra/post_catcher.js
    fi

    if [ -f /etc/bigbluebutton/bbb-apps-akka.conf ]; then
        sed -i "s/sharedSecret[ ]*=[ ]*\"[^\"]*\"/sharedSecret=\"$SECRET\"/g" /etc/bigbluebutton/bbb-apps-akka.conf
    fi

    if [ -f ${LTI_DIR}/WEB-INF/classes/lti-config.properties ]; then
        sed -i "s/bigbluebuttonSalt=.*/bigbluebuttonSalt=$SECRET/g" ${LTI_DIR}/WEB-INF/classes/lti-config.properties
    fi

    echo
    echo "BigBlueButton's shared secret is now $SECRET"
    echo
    echo "You must restart BigBlueButton for the changes to take effect"
    echo
    echo "  $SUDO bbb-conf --restart"
    echo
    echo
fi

check_configuration() {
    #
    # Check that freeswtich ESL matches the value in bigbluebutton.properties
    #
    if [ -f $FREESWITCH_EVENT_SOCKET ]; then
        FREESWITCH_ESL_IP=$(cat $FREESWITCH_EVENT_SOCKET | grep 'name="listen-ip"' | cut -d\" -f4  | awk '{print $1}')
        check_no_value event_socket $FREESWITCH_EVENT_SOCKET $FREESWITCH_ESL_IP
    fi

    #
    # Check if BigBlueButton is defined in Nginx
    #
    if [ ! -L /etc/nginx/sites-enabled/bigbluebutton ]; then
        echo "# Nginx: BigBlueButton appears to be disabled"
        echo "         - no symbolic link in /etc/nginx/sites-enabled/bigbluebutton to /etc/nginx/sites-available/bigbluebutton "
    fi

    #
    # Look for properties with no values set
    #
    CONFIG_FILES="$SERVLET_DIR/WEB-INF/classes/bigbluebutton.properties"

    for file in $CONFIG_FILES ; do
        if [ ! -f $file ]; then
            echo "# Error: File not found: $file"
        else
            if cat $file | grep -v redis.pass | grep -v redisPassword  | grep -v ^# | grep -q "^[^=]*=[ ]*$"; then
                echo "# The following properties in $file have no value:"
                echo "#     $(grep '^[^=#]*=[ ]*$' $file | grep -v redis.pass | grep -v redisPassword | sed 's/=//g')"
            fi
        fi
    done

    VARFolder="$(get_bbb_web_config_value imageMagickDir)"
    if [ ! -x $VARFolder/convert ]; then
        echo "# ImageMagick's convert is not installed in $VARFolder"
    fi

    #
    # Check if the IP resolves to a different host
    #
    check_no_value server_name /etc/nginx/sites-available/bigbluebutton $NGINX_IP

    if which host > /dev/null 2>&1; then
        HOSTS=$(which host)
        if [ $HOSTS ]; then
            HOSTS=$($HOSTS $NGINX_IP | awk '{ print $4 }' | head -n 1)
        fi
    fi


    BBB_SECRET="$(get_bbb_web_config_value securitySalt)"

    if [ -f /var/lib/$TOMCAT_USER/webapps/demo/bbb_api_conf.jsp ]; then
        #
        # Make sure the shared secret for the API matches the server
        #
        SECRET_DEMO=$(cat ${TOMCAT_DIR}/webapps/demo/bbb_api_conf.jsp | grep -v '^//' | tr -d '\r' | sed -n '/salt[ ]*=/{s/.*=[ ]*"//;s/".*//g;p}')

        if [ "$BBB_SECRET" != "$SECRET_DEMO" ]; then
            echo "#"
            echo "# Warning: API Shared Secret mismatch: "
            echo "#"
            echo "#  $BBB_WEB_ETC_CONFIG = $BBB_SECRET"
            echo "#  /var/lib/$TOMCAT_USER/webapps/demo/bbb_api_conf.jsp               = $SECRET_DEMO"
            echo "#"
            echo "# You need to edit bbb_api_conf.jsp to have the same shared secret defined in bigbluebutton.properties"
            echo "#"
            echo
        fi

        if ! grep -q https ${TOMCAT_DIR}/webapps/demo/bbb_api_conf.jsp; then
            echo
            echo "# Warning: Did not detect https for API demos in "
            echo "#"
            echo "#    ${TOMCAT_DIR}/webapps/demo/bbb_api_conf.jsp"
            echo "#"
            echo
        fi
    fi

    if [ -f /usr/lib/systemd/system/bbb-webhooks.service ]; then
        WEBHOOKS_CONF=/usr/local/bigbluebutton/bbb-webhooks/config/default.yml
        WEBHOOKS_SECRET=$(yq r $WEBHOOKS_CONF bbb.sharedSecret)

        if [ "$BBB_SECRET" != "$WEBHOOKS_SECRET" ]; then
            echo "# Warning: Webhooks API Shared Secret mismatch: "
            echo "#  ${SERVLET_DIR}/WEB-INF/classes/bigbluebutton.properties = $BBB_SECRET"
            echo "#  $WEBHOOKS_CONF                       = $WEBHOOKS_SECRET"
            echo
        fi

        WEBHOOKS_PROXY_PORT=$(cat /usr/share/bigbluebutton/nginx/webhooks.nginx | grep -v '#' | grep '^[ \t]*proxy_pass[ \t]*' | sed 's|.*http[s]\?://[^:]*:\([^;]*\);.*|\1|g')
        WEBHOOKS_APP_PORT=$(yq r $WEBHOOKS_CONF server.port)

        if [ "$WEBHOOKS_PROXY_PORT" != "$WEBHOOKS_APP_PORT" ]; then
            echo "# Warning: Webhooks port mismatch: "
            echo "#  /usr/share/bigbluebutton/nginx/webhooks.nginx                   = $WEBHOOKS_PROXY_PORT"
            echo "#  $WEBHOOKS_CONF = $WEBHOOKS_APP_PORT"
            echo
        fi
    fi


    if [ -f ${LTI_DIR}/WEB-INF/classes/lti-config.properties ]; then
        LTI_SECRET=$(cat ${LTI_DIR}/WEB-INF/classes/lti-config.properties | grep -v '#' | tr -d '\r' | sed -n '/^bigbluebuttonSalt/{s/.*=//;p}')

        if [ "$LTI_SECRET" != "$BBB_SECRET" ]; then
            echo "# Warning: LTI shared secret mismatch:"
            echo "#  ${LTI_DIR}/WEB-INF/classes/lti-config.properties                      = $LTI_SECRET"
            echo "#  ${SERVLET_DIR}/WEB-INF/classes/bigbluebutton.properties  = $BBB_SECRET"
            echo
        fi
    fi

    SIP_PROTOCOL=$(cat /usr/share/bigbluebutton/nginx/sip.nginx | grep -v \# | sed -n '/proxy_pass/{s/.*proxy_pass [ ]*//;s/:.*//;p}' | head -n 1)
    if [[ $SIP_PROTOCOL == "https" ]]; then
        if ! grep wss-binding $FREESWITCH_EXTERNAL > /dev/null; then
            echo "# Warning: Websockets is using HTTPS in /usr/share/bigbluebutton/nginx/sip.nginx"
            echo "# but no definition for wss-binding found in "
            echo "#"
            echo "#    $FREESWITCH_EXTERNAL"
            echo
        fi
    fi

    if [ "$(ls -ld /var/freeswitch/meetings | cut -d' ' -f3)" != "freeswitch" ]; then
        echo "# Warning: Detected the directory"
        echo "#    /var/freeswitch/meetings"
        echo "# is not owned by freeswitch"
    fi

    if [ "$(ls -ld /var/bigbluebutton | cut -d' ' -f3)" != $BBB_USER ]; then
        echo "# Warning: Detected the directory"
        echo "#    /var/bigbluebutton"
        echo "# is not owned by $BBB_USER"
    fi

    if [ -n "$HTML5_CONFIG" ]; then
        SVG_IMAGES_REQUIRED=$(cat $BBB_WEB_CONFIG | grep -v '#' | sed -n '/^svgImagesRequired/{s/.*=//;p}')
        if [ "$SVG_IMAGES_REQUIRED" != "true" ]; then
            echo
            echo "# Warning: You have the HTML5 client installed but in"
            echo "#"
            echo "#    $BBB_WEB_CONFIG"
            echo "#"
            echo "# the setting for svgImagesRequired is false. To fix, run the commnad"
            echo "#"
            echo "# sed -i 's/^svgImagesRequired=.*/svgImagesRequired=true/' $BBB_WEB_CONFIG "
            echo "#"
        fi
    fi

    CHECK_STUN=$(xmlstarlet sel -t -m '//X-PRE-PROCESS[@cmd="set" and starts-with(@data, "external_rtp_ip=")]' -v @data $FREESWITCH_VARS | sed 's/external_rtp_ip=stun://g')
    if [ "$CHECK_STUN" == "stun.freeswitch.org" ]; then
       echo
       echo "# Warning: Detected FreeSWITCH is using default stun.freeswitch.org server.  See"
       echo "#"
       echo "#     https://docs.bigbluebutton.org/2.2/troubleshooting.html#freeswitch-using-default-stun-server"
       echo "#"
       echo
    fi

    if ! which ufw > /dev/null 2>&1; then
       echo
       echo "# Warning: No firewall detected.  Recommend using setting up a firewall for your server"
       echo "#"
       echo "#     https://docs.bigbluebutton.org/admin/customize.html#setup-a-firewall"
       echo "#"
       echo
    fi

}

check_state() {
    echo
    print_header
    check_configuration

    #
    # Check for potential problems in the BigBlueButton configuration
    #

    RUNNING_APPS=""
    NOT_RUNNING_APPS=""

    if [[ -a $FREESWITCH_PID ]]; then
        if ! ps aux | grep -v grep | grep '[/]opt/freeswitch/bin/freeswitch' > /dev/null; then
            print_header
            NOT_RUNNING_APPS="${NOT_RUNNING_APPS} freeswitch"
        else
            RUNNING_APPS="${RUNNING_APPS} freeswitch"
        fi
    fi

    if ! ps aux | grep -v grep | grep '[/]usr/sbin/nginx' > /dev/null; then
        print_header
        NOT_RUNNING_APPS="${NOT_RUNNING_APPS} Nginx"
    else
        RUNNING_APPS="${RUNNING_APPS} Nginx"
    fi

    if ! ss -ant | grep '8090' > /dev/null; then
        print_header
        NOT_RUNNING_APPS="${NOT_RUNNING_APPS} ${TOMCAT_USER} or grails"
    else
        if ps aux |  ps -aef | grep -v grep | grep grails | grep run-app > /dev/null; then
        print_header
        RUNNING_APPS="${RUNNING_APPS} Grails"
        echo "#   ${TOMCAT_USER}:      noticed you are running grails run-app instead of ${TOMCAT_USER}"
        else
            RUNNING_APPS="${RUNNING_APPS} ${TOMCAT_USER}"
        fi
    fi

    if ! ps aux | grep -v grep | grep '[/]usr/[s]*bin/redis-server' > /dev/null; then
        print_header
        NOT_RUNNING_APPS="${NOT_RUNNING_APPS} redis-server"
    else
        RUNNING_APPS="${RUNNING_APPS} redis-server"
    fi

    if [ "$NOT_RUNNING_APPS" != "" ]; then
        echo "# Not running: ${NOT_RUNNING_APPS}"
    fi


    #
    # Check if running development environment
    #
    if ! grep 8090 /usr/share/bigbluebutton/nginx/web.nginx > /dev/null; then
        echo "# Warning: nginx is not serving BigBlueButton's web application"
        echo "# from port 8090"
        echo "#"
        echo "# (This is OK if you have setup a development environment.) "
        echo
    fi


    #
    # Check FreeSWITCH
    #
    if grep -q "Thread ended for mod_event_socket" /opt/freeswitch/var/log/freeswitch/freeswitch.log; then
        echo
        echo "# Error: Found text in freeswitch.log:"
        echo "#"
        echo "#    Thread ended for mod_event_socket"
        echo "#"
        echo "# FreeSWITCH may not be responding to requests on port 8021 (event socket layer)"
        echo "# and users may have errors joining audio."
        echo "#"
    fi

    #
    # Check FreeSWITCH
    #

    ESL_PASSWORD=$(xmlstarlet sel -t -m 'configuration/settings/param[@name="password"]' -v @value /opt/freeswitch/etc/freeswitch/autoload_configs/event_socket.conf.xml)
    if ! echo "/quit" | /opt/freeswitch/bin/fs_cli -p $ESL_PASSWORD - > /dev/null 2>&1; then
        echo
        echo "#"
        echo "# Error: Unable to connect to the FreeSWITCH Event Socket Layer on port 8021"
        echo "#"
    fi

    #
    # Check for required external commands
    #
    COMMANDS="ruby gem pdftocairo"
    for cmd in $COMMANDS ; do
        if ! which $cmd > /dev/null 2>&1; then
            echo "#    $cmd command not found"
        fi
    done

    #
    # Check if ffmpeg is installed, and whether it is a supported version
    #
    FFMPEG_VERSION=$(ffmpeg -version 2>/dev/null | grep ffmpeg | cut -d ' ' -f3 | sed 's/--.*//g' | tr -d '\n')
    case "$FFMPEG_VERSION" in
        4.*.*)
            # This is the current supported version; OK.
            ;;
        '')
            echo "# Warning: No ffmpeg version was found on the system"
            echo "#          Recording processing will not function"
            echo
            ;;
        *)
            echo "# Warning: The installed ffmpeg version '${FFMPEG_VERSION}' is not recommended."
            echo "# Recommend you update to the 4.0.x version of ffmpeg.  To upgrade, do the following"
            echo "#"
            echo "#       $SUDO apt-get install software-properties-common"
            echo "#       $SUDO add-apt-repository ppa:jonathonf/ffmpeg-4"
            echo "#       $SUDO apt-get update"
            echo "#       $SUDO apt-get dist-upgrade"
            echo "#"
            echo
            ;;
    esac


    #
    # Check that the servlet container has started properly and has created log files
    #
    if [ -d $TOMCAT_DIR ]; then
      if [ -z "$(ls -A $SERVLET_LOGS)" ]; then
        echo "#                     empty directory: $SERVLET_LOGS contains no logs"
      fi
    fi

    #
    # Check if the user is running their own bbb-web
    #
    if grep -q 8888 /usr/share/bigbluebutton/nginx/web.nginx; then
        if ! ss -ant | grep '8888' > /dev/null; then
            echo "# Warning: There is no application server listening to port 8888."
            echo
        fi
    fi


    #
    # Check if the local server can access the API.  This is a common problem when setting up BigBlueButton behind
    # a firewall
    #
    BBB_WEB="$(get_bbb_web_config_value bigbluebutton.web.serverURL|sed -n '{s/.*\///;p}')"
    check_no_value server_name /etc/nginx/sites-available/bigbluebutton $BBB_WEB

    COUNT=0
    while [ $COUNT -lt 80 ]; do
        let COUNT=COUNT+1
        timeout 1s curl -sS $PROTOCOL://$BBB_WEB/bigbluebutton/api | grep -q SUCCESS
        if [ $? -eq 0 ]; then
            let COUNT=80
        else
            echo -n "."
            sleep 1
        fi
    done
    echo

    if ! curl -sS $PROTOCOL://$BBB_WEB/bigbluebutton/api | grep -q SUCCESS; then
        echo "# Error: Could not connect to the configured hostname/IP address"
        echo "#"
        echo "#    $PROTOCOL://$BBB_WEB/"
        echo "#"
        echo "# If your BigBlueButton server is behind a firewall, see FAQ."
        echo
    fi

    VARS_IP=$(cat $FREESWITCH_VARS | sed -n '/"local_ip_v4/{s/.*local_ip_v4=//;s/".*//;p}')
    if [[ "$VARS_IP" != "127.0.0.1" ]] && [[ "$VARS_IP" != "auto" ]]; then
        if [ "$VARS_IP" != $IP ]; then
            echo "# Warning: The setting of $VARS_IP for local_ip_v4 in"
            echo "#"
            echo "#    $FREESWITCH_VARS"
            echo "#"
            echo "# does not match the local IP address ($IP)."
            echo "# (This is OK if you've manually changed the values)"
            echo
        fi
    fi

    if [ -d ${TOMCAT_DIR}/webapps/demo ]; then
        if test ${TOMCAT_DIR}/webapps/demo.war -nt ${TOMCAT_DIR}/webapps/demo; then
            echo "# Error: The updated demo.war did not deploy.  To manually deploy:"
            echo "#"
            echo "#   $SUDO touch ${SERVLET_DIR}/demo.war"
            echo "#"
            echo
        fi
    fi

    if (( $MEM < 3940 )); then
        echo "# Warning: You are running BigBlueButton on a server with less than 4G of memory.  Your"
        echo "# performance may suffer."
        echo
    fi

    BBB_WEB="$(get_bbb_web_config_value bigbluebutton.web.serverURL)"
    if [ -f ${TOMCAT_DIR}/webapps/demo/demo1.jsp ]; then
        echo "# Warning: The API demos are installed and accessible from:"
        echo "#"
        echo "#    $BBB_WEB"
        echo "#"
        echo "# and"
        echo "#"
        echo "#    $BBB_WEB/demo/demo1.jsp"
        echo "#"
        echo "# These API demos allow anyone to access your server without authentication"
        echo "# to create/manage meetings and recordings. They are for testing purposes only."
        echo "# If you are running a production system, remove them by running:"
        echo "#"
        echo "#   $SUDO apt-get purge bbb-demo"
        echo
    fi

    if [ -f ${LTI_DIR}/WEB-INF/classes/lti-config.properties ]; then
        LTI_URL="${PROTOCOL}://"$(cat ${LTI_DIR}/WEB-INF/classes/lti-config.properties | grep -v '#' | sed -n '/^ltiEndPoint/{s/^.*=//;p}')'/lti/tool'
        echo "# Warning: The IMS Learning Tools Integration (LTI) is accessible from:"
        echo "#"
        echo "#    $LTI_URL"
        echo "#"
        echo "# To get the access parameters for LTI, run the command"
        echo "#"
        echo "#    bbb-conf --lti"
        echo
    fi

    DEFAULT_PDF="$(get_bbb_web_config_value beans.presentationService.defaultUploadedPresentation)"
    if echo $DEFAULT_PDF | grep -q "bigbluebutton.web.serverURL"; then
        if ! echo "$BBB_WEB$(echo $DEFAULT_PDF | sed 's/${bigbluebutton.web.serverURL}//g')" | xargs curl -sS >/dev/null; then
            echo "# Error: Unable to reach default URL for presentation:"
            echo "#"
            echo "#    $BBB_WEB$(echo $DEFAULT_PDF | sed 's/${bigbluebutton.web.serverURL}//g')"
            echo "#"
            echo "# Check value for beans.presentationService.defaultUploadedPresentation in"
            echo "#   $BBB_WEB_CONFIG and $BBB_WEB_ETC_CONFIG"
        fi
    else
        if ! echo "$DEFAULT_PDF" | xargs curl -sS >/dev/null; then
            echo "# Error: Unable to reach default URL for presentation"
            echo "#"
            echo "#    $DEFAULT_PDF"
            echo "#"
            echo "# Check value for beans.presentationService.defaultUploadedPresentation in"
            echo "#   $BBB_WEB_CONFIG and $BBB_WEB_ETC_CONFIG"
        fi
    fi

    if [ "$(cat /etc/bigbluebutton/bbb-apps-akka.conf | sed -n '/sharedSecret.*/{s/[^"]*"//;s/".*//;p}')" == "changeme" ]; then
        BBB_WEB_IP="$(get_bbb_web_config_value bigbluebutton.web.serverURL|sed -n '{s/.*\///;p}')"
        echo "# Error: Detected that /etc/bigbluebutton/bbb-apps-akka.conf has the default"
        echo "# configuration values.  To update, run"
        echo "#"
        echo "#   $SUDO bbb-conf --setip $BBB_WEB_IP"
        echo "#"
    fi

    if bbb-conf --status | grep -q inactive; then

        if bbb-conf --status | grep -q tomcat9; then
            echo "# Warning: $TOMCAT_SERVICE is not started correctly"
            echo "#"
            echo "#   $(bbb-conf --status | grep inactive | grep $TOMCAT_SERVICE)"
            echo "#"
        fi
        if bbb-conf --status | grep inactive | grep -vq tomcat9; then
            echo "# Error: Detected some processes have not started correctly"
            echo "#"
            echo "#   $(bbb-conf --status | grep inactive | grep -v $TOMCAT_SERVICE)"
            echo "#"
        fi
    fi

    if systemctl status freeswitch | grep -q SETSCHEDULER; then
        echo "# Error: FreeSWITCH failed to start with SETSCHEDULER error, see"
        echo "#"
        echo "#   https://docs.bigbluebutton.org/2.2/troubleshooting.html#freeswitch-fails-to-start-with-a-setscheduler-error"
        echo "#"
    fi

    NCPU=$(nproc --all)
    if [ "$NCPU" -lt "4" ]; then
        echo "# Warning: found only $NCPU cores, whereas this server should have (at least) 4 CPU cores"
        echo "# to run BigBlueButton in production."
        echo "#"
        echo "#   https://docs.bigbluebutton.org/install/install.html#minimum-server-requirements"
        echo "#"
    fi

    if [ "$(echo "$HTML5_CONFIG" | yq r - public.media.sipjsHackViaWs)" != "true" ]; then
      if [ "$PROTOCOL" == "https" ]; then
        if ! cat $SIP_CONFIG |  grep -v '#' | grep proxy_pass | head -n 1 | grep -q https; then
          echo "# Warning: You have this server defined for https, but in"
          echo "#"
          echo "#   $SIP_CONFIG"
          echo "#"
          echo "#  did not find the use of https in definition for proxy_pass"
          echo "#"
          echo "#    $(cat $SIP_CONFIG |  grep -v '#' | grep proxy_pass | head -n 1)"
          echo "#"
        fi

      if [ "$SIP_NGINX_IP" != $IP ]; then
        if [ "$SIP_NGINX_IP" != "\$freeswitch_addr" ]; then
          echo "# Warning: The setting of $SIP_NGINX_IP for proxy_pass in"
          echo "#"
          echo "#    /usr/share/bigbluebutton/nginx/sip.nginx"
          echo "#"
          echo "# does not match the local IP address ($IP)."
          echo "# (This is OK if you've manually changed the values)"
          echo
        fi
      fi

        if ! cat $SIP_CONFIG |  grep -v '#' | grep proxy_pass | head -n 1 | grep -q 7443; then
          echo
          echo "# Warning: You have this server defined for https, but in"
          echo "#"
          echo "#   $SIP_CONFIG"
          echo "#"
          echo "#  did not find the use of port 7443 in definition for proxy_pass"
          echo "#"
          echo "#    $(cat $SIP_CONFIG |  grep -v '#' | grep proxy_pass | head -n 1)"
          echo "#"
        fi
      fi
    fi

    CHECK="$(get_bbb_web_config_value securitySalt|sha1sum |cut -d' ' -f1)"
    if [ "$CHECK" == "55b727b294158a877212570c3c0524c2b902a62c" ]; then
      echo
      echo "#"
      echo "# Warning: Detected you have the default shared secret.  You MUST change your shared"
      echo "# secret NOW for BigBlueButton to finish starting up. Do either"
      echo "#"
      echo "#   sudo bbb-conf --setsecret <secret>"
      echo "#"
      echo "# or, to have openssl generate a strong secret for you (recommended)"
      echo "#"
      echo "#   sudo bbb-conf --setsecret \$(openssl rand -base64 32 | sed 's/=//g' | sed 's/+//g' | sed 's/\///g')"
      echo "#"
      echo "# Be sure to update any integrations with the new shared secret."
      echo "#"
      systemctl stop bbb-web
      exit 1
    fi

    if ! systemctl show-environment | grep LANG= | grep -q UTF-8; then
      echo
      echo "#"
      echo "# Warning: Detected that systemctl does not define a UTF-8 language."
      echo "#"
      echo "# To temporarily correct, run the command "
      echo "#"
      echo "#   sudo systemctl set-environment LANG=en_US.UTF-8"
      echo "#"
      echo "# See https://docs.bigbluebutton.org/2.2/install.html#pre-installation-checks"
      echo "#"
    fi

    if [ "$(stat -c "%U %G" /var/bigbluebutton)" != "bigbluebutton bigbluebutton" ]; then
      echo
      echo "#"
      echo "# Warning: The directory"
      echo "#"
      echo "#  /var/bigbluebutton"
      echo "#"
      echo "# is not owned by bigbluebutton:bigbluebutton.  To fix, run the command"
      echo "#"
      echo "#   sudo chown -R bigbluebutton:bigbluebutton /var/bigbluebutton"
      echo "#"
    fi

    FREESWITCH_SIP=$(ss -anlt4 | grep :5066 | grep -v tcp6 | grep LISTEN | sed 's/ [ ]*/ /g' | cut -d' ' -f4 | sed 's/:5066//g')
    WEBRTC_SFU_SIP_IP=$(echo "$WEBRTC_SFU_CONFIG" | yq r - freeswitch.sip_ip)

    if [ ! -z "$FREESWITCH_SIP" ]; then
      if [ "$FREESWITCH_SIP" != "$WEBRTC_SFU_SIP_IP" ]; then
        echo
        echo "#"
        echo "# bbb-webrtc-sfu will try to connect to $WEBRTC_SFU_SIP_IP but FreeSWITCH is listening on $FREESWITCH_SIP for port 5066"
        echo "#"
        echo "# To fix, run the commands"
        echo "#"
        echo "# sudo yq w -i /usr/local/bigbluebutton/bbb-webrtc-sfu/config/default.yml freeswitch.sip_ip $FREESWITCH_SIP"
        echo "# sudo chown bigbluebutton:bigbluebutton /usr/local/bigbluebutton/bbb-webrtc-sfu/config/default.yml"
        echo "#"
      fi
    fi

    if [ ! -z "$STUN" ]; then
      for i in $STUN; do
        STUN_SERVER="$(xmlstarlet sel -N x="http://www.springframework.org/schema/beans" -t -m "_:beans/_:bean[@id=\"$i\"]/_:constructor-arg[@index=\"0\"]" -v @value $TURN | sed 's/stun://g')"
        if echo $STUN_SERVER | grep -q ':'; then
          STUN_SERVER="$(echo $STUN_SERVER | sed 's/:.*//g') $(echo $STUN_SERVER | sed 's/.*://g')"
        else
          STUN_SERVER="$STUN_SERVER 3478"
        fi

        if which stunclient > /dev/null 2>&1; then
          if stunclient --mode full --localport 30000 $STUN_SERVER | grep -q "fail\|Unable\ to\ resolve"; then
            echo
            echo "#"
            echo "# Warning: Failed to verify STUN server at $STUN_SERVER with command"
            echo "#"
            echo "#    stunclient --mode full --localport 30000 $STUN_SERVER"
            echo "#"
          fi
        fi
      done
    fi

    BBB_LOG="/var/log/bigbluebutton"
    if [ "$(stat -c "%U %G" $BBB_LOG)" != "bigbluebutton bigbluebutton" ]; then
      echo
      echo "#"
      echo "# Warning: The directory"
      echo "#"
      echo "#  $BBB_LOG"
      echo "#"
      echo "# is not owned by bigbluebutton:bigbluebutton.  To fix, run the command"
      echo "#"
      echo "#   sudo chown bigbluebutton:bigbluebutton $BBB_LOG"
      echo "#"
    fi

    BBB_LOG_FILES="$BBB_LOG/bbb-rap-worker.log $BBB_LOG/bbb-web.log $BBB_LOG/post_publish.log  $BBB_LOG/sanity.log"
    for log_file in $BBB_LOG_FILES; do
      if [ -f "$log_file" ] && [ "$(stat -c "%U %G" $log_file)" != "bigbluebutton bigbluebutton" ]; then
        echo
        echo "#"
        echo "# Warning: The file"
        echo "#"
        echo "#  $log_file"
        echo "#"
        echo "# is not owned by bigbluebutton:bigbluebutton.  To fix, run the command"
        echo "#"
        echo "#   sudo chown bigbluebutton:bigbluebutton $log_file"
        echo "#"
      fi
    done

    if [ -d /var/lib/gems/2.5.0/cache ]; then
      for gem_file in /var/lib/gems/2.5.0/cache/*; do
        if [ ! -s $gem_file ]; then
          echo "#"
          echo "# Warning: Found a zero byte size gem file"
          echo "#"
          echo "#  $gem_file"
          echo "#"
        fi
      done
    fi

		if journalctl -u bbb-rap-* | grep -q 'Nil'; then
			echo
			echo "#"
			echo "# Warning: found 'Nil' message in recording processing logs.  Possible GEM errors"
			echo "#"
			echo "#  https://github.com/bigbluebutton/bigbluebutton/issues/14287"
			echo "#"
		fi


    exit 0
}


#
# Print out the status of the current setup and look for configuration issues
#
if [ $CHECK ]; then
    need_root

    print_bigbluebutton_version

    echo "                    Kernel version:" $(uname -r)

    if [ $DISTRIB_ID == "centos" ]; then
        echo -n "                      Distribution: $(cat /etc/centos-release)"
    else
        source /etc/lsb-release
        echo -n "                      Distribution: $DISTRIB_DESCRIPTION "
    fi

    if [ $(uname -m) == "x86_64" ]; then
        echo "(64-bit)"
    elif [ $(uname -m) == "i686" ]; then
        echo "(32-bit)"
    fi

    echo "                            Memory: $MEM MB"
    echo "                         CPU cores: $NCPU"

    echo
    echo "$BBB_WEB_ETC_CONFIG (override for bbb-web)"
    echo "$BBB_WEB_CONFIG (bbb-web)"
    echo "       bigbluebutton.web.serverURL: $(get_bbb_web_config_value bigbluebutton.web.serverURL)"
    echo "                defaultGuestPolicy: $(get_bbb_web_config_value defaultGuestPolicy)"
    echo "                 svgImagesRequired: $(get_bbb_web_config_value svgImagesRequired)"
    echo "              defaultMeetingLayout: $(get_bbb_web_config_value defaultMeetingLayout)"

    echo
    echo "/etc/nginx/sites-available/bigbluebutton (nginx)"
    echo "                       server_name: $NGINX_IP"

    PORT=$(cat /etc/nginx/sites-available/bigbluebutton | grep -v '#' | sed -n '/listen/{s/.*listen[ ]*//;s/;//;p}' | grep -v ssl | tr --delete '\n' | sed 's/\[/, \[/g' | sed 's/0$/0\n/g')
    echo "                              port: $PORT"
    if cat /etc/nginx/sites-available/bigbluebutton | grep -v '#' | sed -n '/listen/{s/.*listen[ ]*//;s/;//;p}' | grep ssl > /dev/null; then
        echo "                              port: 443 ssl"
    fi

    echo
    echo "$FREESWITCH_VARS (FreeSWITCH)"
    echo "                       local_ip_v4: $(xmlstarlet sel -t -m '//X-PRE-PROCESS[@cmd="set" and starts-with(@data, "local_ip_v4=")]' -v @data $FREESWITCH_VARS | sed 's/local_ip_v4=//g')"
    echo "                   external_rtp_ip: $(xmlstarlet sel -t -m '//X-PRE-PROCESS[@cmd="set" and starts-with(@data, "external_rtp_ip=")]' -v @data $FREESWITCH_VARS | sed 's/external_rtp_ip=//g')"
    echo "                   external_sip_ip: $(xmlstarlet sel -t -m '//X-PRE-PROCESS[@cmd="set" and starts-with(@data, "external_sip_ip=")]' -v @data $FREESWITCH_VARS | sed 's/external_sip_ip=//g')"

    echo
    echo "$FREESWITCH_EXTERNAL (FreeSWITCH)"
    echo "                        ext-rtp-ip: $(xmlstarlet sel -t -m 'profile/settings/param[@name="ext-rtp-ip"]' -v @value $FREESWITCH_EXTERNAL)"
    echo "                        ext-sip-ip: $(xmlstarlet sel -t -m 'profile/settings/param[@name="ext-sip-ip"]' -v @value $FREESWITCH_EXTERNAL)"
    echo "                        ws-binding: $(xmlstarlet sel -t -m 'profile/settings/param[@name="ws-binding"]' -v @value $FREESWITCH_EXTERNAL)"
    echo "                       wss-binding: $(xmlstarlet sel -t -m 'profile/settings/param[@name="wss-binding"]' -v @value $FREESWITCH_EXTERNAL)"


#     if [ -f ${LTI_DIR}/WEB-INF/classes/lti-config.properties ]; then
#          LTI_URL=$(cat ${LTI_DIR}/WEB-INF/classes/lti-config.properties | grep -v '#' | sed -n '/^bigbluebuttonURL/{s/.*http[s]:\/\///;s/\/.*//;p}' | tr -d '\015')
#          echo
#          echo "${LTI_DIR}/WEB-INF/classes/lti-config.properties (LTI integration)"
#          echo "                           api url: $LTI_URL"
#     fi

    if [ -f $RECORD_CONFIG ]; then
        echo
        echo "$RECORD_CONFIG (record and playback)"
        echo "                     playback_host: $(yq r $RECORD_CONFIG playback_host)"
        echo "                 playback_protocol: $(yq r $RECORD_CONFIG playback_protocol)"
        echo "                            ffmpeg: $(ffmpeg -version 2>/dev/null | grep ffmpeg | cut -d ' ' -f3 | sed 's/--.*//g' | tr -d '\n')"
    fi

    if [ -f $SIP_CONFIG ]; then
        echo
        echo "$SIP_CONFIG (sip.nginx)"
        echo "                        proxy_pass: $SIP_NGINX_IP"
        echo "                          protocol: $(cat /usr/share/bigbluebutton/nginx/sip.nginx | grep -v \# | sed -n '/proxy_pass/{s/.*proxy_pass [ ]*//;s/:.*//;p}' | head -n 1)"
    fi

    if [ -n "$WEBRTC_SFU_CONFIG" ]; then
        MEDIASOUP_WEBRTC_IPS=$(echo "$WEBRTC_SFU_CONFIG" | yq r --printMode v - mediasoup.webrtc.listenIps.*.announcedIp)
        echo
        echo "/usr/local/bigbluebutton/bbb-webrtc-sfu/config/default.yml (bbb-webrtc-sfu)"
        echo "/etc/bigbluebutton/bbb-webrtc-sfu/production.yml (bbb-webrtc-sfu - override)"
        echo "    mediasoup.webrtc.*.announcedIp: $(echo "$MEDIASOUP_WEBRTC_IPS" | awk -v ORS=", " '{ print $1 }' | sed 's/, $//')"
        echo "  mediasoup.plainRtp.*.announcedIp: $(echo "$WEBRTC_SFU_CONFIG" | yq r --printMode v - mediasoup.plainRtp.*.announcedIp)"
        echo "                        kurento.ip: $(echo "$WEBRTC_SFU_CONFIG" | yq r - kurento[0].ip)"
        echo "                       kurento.url: $(echo "$WEBRTC_SFU_CONFIG" | yq r - kurento[0].url)"
        echo "                 freeswitch.sip_ip: $(echo "$WEBRTC_SFU_CONFIG" | yq r - freeswitch.sip_ip)"
        echo "               recordScreenSharing: $(echo "$WEBRTC_SFU_CONFIG" | yq r - recordScreenSharing)"
        echo "                     recordWebcams: $(echo "$WEBRTC_SFU_CONFIG" | yq r - recordWebcams)"
        echo "                  codec_video_main: $(echo "$WEBRTC_SFU_CONFIG" | yq r - conference-media-specs.codec_video_main)"
        echo "               codec_video_content: $(echo "$WEBRTC_SFU_CONFIG" | yq r - conference-media-specs.codec_video_content)"
    fi

     if [ -n "$HTML5_CONFIG" ]; then
        echo
        echo "/usr/share/meteor/bundle/programs/server/assets/app/config/settings.yml (HTML5 client)"
        echo "/etc/bigbluebutton/bbb-html5.yml (HTML5 client config override)"
        echo "                             build: $(echo "$HTML5_CONFIG" | yq r - public.app.html5ClientBuild)"
        echo "                        kurentoUrl: $(echo "$HTML5_CONFIG" | yq r - public.kurento.wsUrl)"
        echo "            defaultFullAudioBridge: $(echo "$HTML5_CONFIG" | yq r - public.media.audio.defaultFullAudioBridge)"
        echo "           defaultListenOnlyBridge: $(echo "$HTML5_CONFIG" | yq r - public.media.audio.defaultListenOnlyBridge)"
        echo "                    sipjsHackViaWs: $(echo "$HTML5_CONFIG" | yq r - public.media.sipjsHackViaWs)"
     fi

     if [ ! -z "$STUN" ]; then
       for i in $STUN; do
         echo
         echo "$TURN (STUN Server)"
         echo "                              stun: $(xmlstarlet sel -N x="http://www.springframework.org/schema/beans" -t -m "_:beans/_:bean[@id=\"$i\"]/_:constructor-arg[@index=\"0\"]" -v @value $TURN | sed 's/stun://g')"
       done
     fi

     check_state
     echo

     exit 0
fi

#
# Zip log files
#
if [ $ZIP ]; then
    need_root

    LOG_FILE="$(date +'%Y%m%d')-$(date +%H).tar"
    TMP_LOG_FILE="/tmp/$LOG_FILE"
    #
    # Check log files
    #
    rm -f "$LOG_FILE.gz"
    rm -f /tmp/a

    touch /tmp/empty
    tar cf  $TMP_LOG_FILE /tmp/empty               > /dev/null 2>&1
    tar rfh $TMP_LOG_FILE $SERVLET_LOGS            > /dev/null 2>&1
    tar rf  $TMP_LOG_FILE /var/log/bigbluebutton/* > /dev/null 2>&1
    tar rf  $TMP_LOG_FILE /var/log/bbb-apps-akka   > /dev/null 2>&1
    tar rf  $TMP_LOG_FILE /var/log/bbb-fsesl-akka         > /dev/null 2>&1
    tar rf  $TMP_LOG_FILE /var/log/bbb-webrtc-sfu         > /dev/null 2>&1
    tar rf  $TMP_LOG_FILE /var/log/kurento-media-server > /dev/null 2>&1
    tar rf  $TMP_LOG_FILE /var/log/mongodb              > /dev/null 2>&1
    tar rf  $TMP_LOG_FILE /var/log/redis                > /dev/null 2>&1
    tar rf  $TMP_LOG_FILE /var/log/nginx/error.log*     > /dev/null 2>&1
    tar rf  $TMP_LOG_FILE /var/log/nginx/bigbluebutton.access.log*    > /dev/null 2>&1
    tar rfh $TMP_LOG_FILE /opt/freeswitch/var/log/freeswitch/         > /dev/null 2>&1

    if [ -f /var/log/nginx/html5-client.log ]; then
        tar rf $TMP_LOG_FILE /var/log/nginx/html5-client.log* > /dev/null 2>&1
    fi

    if [ -f /var/log/syslog ]; then
        tar rf $TMP_LOG_FILE /var/log/syslog* > /dev/null 2>&1
    fi

    tar tf $TMP_LOG_FILE
    gzip $TMP_LOG_FILE
    $SUDO mv $TMP_LOG_FILE.gz /root/$LOG_FILE.gz
    echo
    echo "  Created: /root/$LOG_FILE.gz"
    echo
fi

#
# Check current setup
#
if [ $DEBUG ]; then
    need_root
    #
    # Check log files
    #

    rm -rf /tmp/t
    grep --directories=skip ERROR /var/log/bigbluebutton/* > /tmp/t
    if [ -s /tmp/t ]; then
        echo "  -- ERRORS found in /var/log/bigbluebutton/* -- "
        cat /tmp/t
        echo
    fi

    rm -rf /tmp/t
    grep --directories=skip Exception /var/log/bigbluebutton/* | grep -v CacheExceptionHandlerFactory > /tmp/t
    if [ -s /tmp/t ]; then
        echo "  -- ERRORS found in /var/log/bigbluebutton/* -- "
        cat /tmp/t
        echo
    fi

    if [ -d $SERVLET_LOGS ]; then
      rm -rf /tmp/t
      $SUDO grep --directories=skip Exception $SERVLET_LOGS/* | grep -v CacheExceptionHandlerFactory > /tmp/t
      if [ -s /tmp/t ]; then
        echo "   -- Exceptions found in $SERVLET_LOGS/ -- "
        cat /tmp/t
        echo
      fi
    fi

    rm -rf /tmp/t
    if [ -s /var/log/nginx/error.log ]; then
        cat /var/log/nginx/error.log | grep -v "/fcs/ident2" > /tmp/t
        if [ -s /tmp/t ]; then
            echo "   -- Errors found in /var/log/nginx/error.log -- "
            cat /tmp/t
            echo
        fi
    fi

    if [ $DISTRIB_ID == "Ubuntu" ]; then
        rm -rf /tmp/t
        $SUDO grep --directories=skip -i exception /var/log/syslog > /tmp/t
        if [ -s /tmp/t ]; then
            echo "   -- Errors found in /var/log/syslog -- "
            cat /tmp/t
            echo
        fi
    fi

    rm -rf /tmp/t
    if [ -d /var/log/bigbluebutton ]; then
        $SUDO grep --directories=skip ERROR /var/log/bigbluebutton/* > /tmp/t
        if [ -s /tmp/t ]; then
            echo "   -- Errors found in /var/log/bigbluebutton -- "
            cat /tmp/t
            echo
        fi
    fi

    rm -rf /tmp/t
    if [ -d /var/log/bigbluebutton ]; then
        $SUDO grep --directories=skip -i exception /var/log/bigbluebutton/* > /tmp/t
        if [ -s /tmp/t ]; then
            echo "   -- Exceptions found in /var/log/bigbluebutton -- "
            cat /tmp/t
            echo
        fi
    fi

    #
    # Additional checks for record and playback
    #

    if [ -f /usr/local/bigbluebutton/core/scripts/bigbluebutton.yml ]; then
        bbb-record --check
    fi

    exit 0
fi



# if asked to print the version that's all we do
if [ -n "$HOST" ]; then
    need_root

    #
    # Update configuration for BigBlueButton web app
    #
    echo "Assigning $HOST for web application URL in $BBB_WEB_ETC_CONFIG"
    if [ -f "$BBB_WEB_ETC_CONFIG" ] && grep "bigbluebutton.web.serverURL" "$BBB_WEB_ETC_CONFIG" > /dev/null ; then
        change_var_value "$BBB_WEB_ETC_CONFIG" bigbluebutton.web.serverURL "$PROTOCOL://$HOST"
    else
        echo "bigbluebutton.web.serverURL=$PROTOCOL://$HOST" >> "$BBB_WEB_ETC_CONFIG"
    fi

    # Populate /etc/bigbluebutton/bbb-web.properites with the shared secret
    if ! grep -q "^securitySalt" "$BBB_WEB_ETC_CONFIG"; then
        echo "securitySalt=$(get_bbb_web_config_value securitySalt)" >> "$BBB_WEB_ETC_CONFIG"
    fi


    if ! grep -q server_names_hash_bucket_size /etc/nginx/nginx.conf; then
        $SUDO sed -i "s/gzip  on;/gzip  on;\n    server_names_hash_bucket_size  64;/g" /etc/nginx/nginx.conf
    fi

    #
    # Update bbb-apps-akka
    #
    echo "Assigning $HOST for web application URL in /etc/bigbluebutton/bbb-apps-akka.conf"

    if [ -f /etc/bigbluebutton/bbb-apps-akka.conf ]; then
        sed -i  "s/bbbWebAPI[ ]*=[ ]*\"[^\"]*\"/bbbWebAPI=\"${PROTOCOL}:\/\/$HOST\/bigbluebutton\/api\"/g" \
                /etc/bigbluebutton/bbb-apps-akka.conf
        # Fix to ensure bbb-apps-akka.conf has the latest shared secret
        SECRET=$(get_bbb_web_config_value securitySalt)
        sed -i "s/sharedSecret[ ]*=[ ]*\"[^\"]*\"/sharedSecret=\"$SECRET\"/g" \
                /etc/bigbluebutton/bbb-apps-akka.conf
    fi

    #
    # Update api demos
    #
    if [ -f ${TOMCAT_DIR}/webapps/demo/bbb_api_conf.jsp ]; then
      echo "there is bbb-demo installed"
      BBB_WEB_URL=$(get_bbb_web_config_value bigbluebutton.web.serverURL)
      SECRET=$(get_bbb_web_config_value securitySalt)

      echo "Assigning $BBB_WEB_URL for api demos in ${TOMCAT_DIR}/webapps/demo/bbb_api_conf.jsp"
      $SUDO echo -n "<%" > ${TOMCAT_DIR}/webapps/demo/bbb_api_conf.jsp
      $SUDO echo "!
// This is the security salt that must match the value set in the BigBlueButton server
String salt = \"$SECRET\";

// This is the URL for the BigBlueButton server
String BigBlueButtonURL = \"$BBB_WEB_URL/bigbluebutton/\";
%>" >> ${TOMCAT_DIR}/webapps/demo/bbb_api_conf.jsp
    fi

    if [ -f ${LTI_DIR}/WEB-INF/classes/lti-config.properties ]; then
        echo "Assigning $HOST for LTI integration in ${LTI_DIR}/WEB-INF/classes/lti-config.properties"
        # We don't wat to guess on http/https as the lti endpoint may be a different BigBlueButton server
        sed -i "s/bigbluebuttonURL=http:\/\/.*/bigbluebuttonURL=http:\/\/$HOST\/bigbluebutton/g" \
                ${LTI_DIR}/WEB-INF/classes/lti-config.properties
        sed -i "s/bigbluebuttonURL=https:\/\/.*/bigbluebuttonURL=https:\/\/$HOST\/bigbluebutton/g" \
                ${LTI_DIR}/WEB-INF/classes/lti-config.properties
        sed -i "s/ltiEndPoint=.*/ltiEndPoint=$HOST/g" \
                ${LTI_DIR}/WEB-INF/classes/lti-config.properties
    fi


    if [ -f /usr/local/bigbluebutton/core/scripts/bigbluebutton.yml ]; then
        echo "Assigning $HOST for record and playback in /usr/local/bigbluebutton/core/scripts/bigbluebutton.yml"
        change_yml_value /usr/local/bigbluebutton/core/scripts/bigbluebutton.yml playback_host $HOST
    fi

    if [ -f /usr/local/bigbluebutton/bbb-webhooks/config/default.yml ]; then
        echo "Assigning $HOST for webhooks in /usr/local/bigbluebutton/bbb-webhooks/config/default.yml"
        change_yml_value /usr/local/bigbluebutton/bbb-webhooks/config/default.yml serverDomain $HOST
    fi

    echo -n "Assigning $HOST for playback of recordings: "
    for metadata in $(find /var/bigbluebutton/published /var/bigbluebutton/unpublished -name metadata.xml); do
        echo -n "."
        # Ensure we update both types of URLs
        xmlstarlet edit --inplace --update '//link[starts-with(normalize-space(), "https://")]' --expr "concat(\"https://\", \"$HOST/\", substring-after(substring-after(., \"https://\"),\"/\"))" $metadata
        xmlstarlet edit --inplace --update '//link[starts-with(normalize-space(), "http://")]' --expr "concat(\"http://\", \"$HOST/\", substring-after(substring-after(., \"http://\"),\"/\"))" $metadata

        #
        # Update thumbnail links
        #
        xmlstarlet edit --inplace --update '//images/image[starts-with(normalize-space(), "https://")]' --expr "concat(\"https://\", \"$HOST/\", substring-after(substring-after(., \"https://\"),\"/\"))" $metadata
        xmlstarlet edit --inplace --update '//images/image[starts-with(normalize-space(), "http://")]' --expr "concat(\"http://\", \"$HOST/\", substring-after(substring-after(., \"http://\"),\"/\"))" $metadata
    done
    echo

    #
    # Update HTML5 client
    #
    if [ -f $HTML5_DEFAULT_CONFIG ]; then
        yq w -i $HTML5_DEFAULT_CONFIG public.kurento.wsUrl "wss://$HOST/bbb-webrtc-sfu"
        yq w -i $HTML5_DEFAULT_CONFIG public.pads.url      "$PROTOCOL://$HOST/pad"
        chown meteor:meteor $HTML5_DEFAULT_CONFIG
    fi

    #
    # Update ESL passwords in three configuration files
    #
    ESL_PASSWORD=$(cat /etc/bigbluebutton/bbb-fsesl-akka.conf | grep password | head -n 1 | sed 's/.*="//g' | sed 's/"//g')
    if [ "$ESL_PASSWORD" == "ClueCon" ]; then
        ESL_PASSWORD=$(openssl rand -hex 8)
        sudo sed -i "s/ClueCon/$ESL_PASSWORD/g" /etc/bigbluebutton/bbb-fsesl-akka.conf
    fi

    sudo yq w -i /usr/local/bigbluebutton/bbb-webrtc-sfu/config/default.yml freeswitch.esl_password "$ESL_PASSWORD"
    sudo xmlstarlet edit --inplace --update 'configuration/settings//param[@name="password"]/@value' --value $ESL_PASSWORD /opt/freeswitch/etc/freeswitch/autoload_configs/event_socket.conf.xml


    echo "Restarting the BigBlueButton $BIGBLUEBUTTON_RELEASE ..."
    stop_bigbluebutton
    start_bigbluebutton

    exit 0
fi


if [ $RESTART ]; then
    need_root
    check_configuration

    echo "Restarting BigBlueButton $BIGBLUEBUTTON_RELEASE ..."

    stop_bigbluebutton
    start_bigbluebutton
    check_state
fi

if [ $CLEAN ]; then
    need_root
    check_configuration

    echo "Restarting BigBlueButton $BIGBLUEBUTTON_RELEASE (and cleaning out all log files) ..."

    stop_bigbluebutton

    #
    # Clean log files
    #

    echo " ... cleaning log files"
    rm -f /var/log/bigbluebutton/*.log

    rm -f /opt/freeswitch/var/log/freeswitch/*.log
    rm -f /opt/freeswitch/var/log/freeswitch/*.log.*

    #
    # Clean out the log files for record and playback
    #
    rm -f /var/log/bigbluebutton/bbb-rap-worker.log*
    rm -f /var/log/bigbluebutton/bbb-rap-resque.log*
    rm -f /var/log/bigbluebutton/archive.log*
    if [ -d /var/log/bigbluebutton/html5 ]; then
        rm -f /var/log/bigbluebutton/html5/*
    fi

    if [ -d /var/log/bigbluebutton/podcast ]; then
        rm -f /var/log/bigbluebutton/podcast/*
    fi

    if [ -d /var/log/bigbluebutton/presentation ]; then
        rm -f /var/log/bigbluebutton/presentation/*
    fi

    if [[ $SERVLET_LOGS ]]; then
        rm -rf $SERVLET_LOGS/*
    fi

    # Check if we are storing HTML5 logs in the server
    HTML5_SERVER_LOG=0
    if [[ -f /var/log/nginx/html5-client.log ]]; then
        HTML5_SERVER_LOG=1
    fi

    rm -rf /var/log/nginx/*

    # Revert HTML5 client logs to their original permissions
    if [ $HTML5_SERVER_LOG ]; then
        touch /var/log/nginx/html5-client.log
        chown www-data:adm /var/log/nginx/html5-client.log
        chmod 640 /var/log/nginx/html5-client.log
    fi

    if [ -d /var/log/bbb-fsesl-akka ]; then
        rm -f /var/log/bbb-fsesl-akka/*
    fi

  if [ -d /var/log/bbb-apps-akka ]; then
        rm -f /var/log/bbb-apps-akka/*
    fi

    if [ -d /var/log/bbb-webrtc-sfu ]; then
        rm -f /var/log/bbb-webrtc-sfu/*
    fi

    if [ -d /var/log/redis ]; then
        rm -f /var/log/redis/*
    fi

    if [ -d /var/log/mongodb ]; then
        rm -f /var/log/mongodb/*
    fi

    if [ -d /var/log/kurento-media-server ]; then
        rm -f /var/log/kurento-media-server/*
    fi

    start_bigbluebutton
    check_state
fi

if [ $NETWORK ]; then
    ss -ant | egrep ":80|:443\ " | egrep -v ":::|0.0.0.0" > /tmp/t_net
    REMOTE=$(cat /tmp/t_net | cut -c 45-68 | cut -d ":" -f1 | sort | uniq)

    if [ "$REMOTE" != "" ]; then
        echo -e "ss\t\t\t80\t443"
        for IP in $REMOTE ; do
            PORT_80=$(cat /tmp/t_net | grep :80 | cut -c 45-68 | cut -d ":" -f1 | grep $IP | wc -l )
            PORT_443=$(cat /tmp/t_net | grep :443 | cut -c 45-68 | cut -d ":" -f1 | grep $IP | wc -l )

            echo -e "$IP\t\t$PORT_80\t$PORT_443"
        done
    fi
    rm /tmp/t_net
fi

if [ $WATCH ]; then
    need_root
    watch -n 2 "top -n 1 -b | head -n 5; echo; bbb-conf --network; bbb-conf --debug"
fi<|MERGE_RESOLUTION|>--- conflicted
+++ resolved
@@ -374,9 +374,6 @@
         TOMCAT_SERVICE=$TOMCAT_USER
     fi
 
-<<<<<<< HEAD
-    systemctl start $TOMCAT_SERVICE bigbluebutton.target
-=======
     systemctl start $TOMCAT_SERVICE || {
         echo
         echo "# Warning: $TOMCAT_SERVICE could not be started. Please, check BBB-LTI or BBB-Demo."
@@ -385,14 +382,13 @@
         echo "#     To better understand the ERROR"
     }
 
-    systemctl start nginx freeswitch $REDIS_SERVICE bbb-apps-akka bbb-fsesl-akka bbb-rap-resque-worker bbb-rap-starter.service bbb-rap-caption-inbox.service $HTML5 $WEBHOOKS $ETHERPAD $PADS $BBB_WEB $BBB_LTI
+    systemctl start bigbluebutton.target
 
     if [ -f /usr/lib/systemd/system/bbb-html5.service ]; then
         systemctl start mongod
         sleep 3
         systemctl start bbb-html5
     fi
->>>>>>> 1f6a1504
 }
 
 display_bigbluebutton_status () {
