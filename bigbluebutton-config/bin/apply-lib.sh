# This is a library of functions for 
#
#  /etc/bigbluebutton/bbb-conf/apply-config.sh
#
# which (if exists) will be run by `bbb-conf --setip` and `bbb-conf --restart` before restarting
# BigBlueButton.
#
<<<<<<< HEAD
# The purpose of apply-config.sh is to make it easy for you apply defaults to BigBlueButton server that get applied after
# each package update (since the last step in doing an upate is to run `bbb-conf --setip`.
=======
# The purpose of apply-config.sh is to make it easy to apply your configuration changes to a BigBlueButton server 
# before BigBlueButton starts
>>>>>>> 12d60077
#


if LANG=c ifconfig | grep -q 'venet0:0'; then
  # IP detection for OpenVZ environment
  IP=$(ifconfig | grep -v '127.0.0.1' | grep -E "[0-9]*\.[0-9]*\.[0-9]*\.[0-9]*" | tail -1 | cut -d: -f2 | awk '{ print $1}')
else
  IP=$(hostname -I | sed 's/ .*//g')
fi

if [ -f /usr/share/bbb-web/WEB-INF/classes/bigbluebutton.properties ]; then
  SERVLET_DIR=/usr/share/bbb-web
else
  SERVLET_DIR=/var/lib/tomcat7/webapps/bigbluebutton
fi

PROTOCOL=http
if [ -f $SERVLET_DIR/WEB-INF/classes/bigbluebutton.properties ]; then
  SERVER_URL=$(cat $SERVLET_DIR/WEB-INF/classes/bigbluebutton.properties | sed -n '/^bigbluebutton.web.serverURL/{s/.*\///;p}')
  if cat $SERVLET_DIR/WEB-INF/classes/bigbluebutton.properties | grep bigbluebutton.web.serverURL | grep -q https; then
    PROTOCOL=https
  fi
fi

HOST=$(cat $SERVLET_DIR/WEB-INF/classes/bigbluebutton.properties | grep -v '#' | sed -n '/^bigbluebutton.web.serverURL/{s/.*\///;p}')

HTML5_CONFIG=/usr/share/meteor/bundle/programs/server/assets/app/config/settings.yml
BBB_WEB_CONFIG=$SERVLET_DIR/WEB-INF/classes/bigbluebutton.properties


#
# Enable Looging of the HTML5 client for debugging
#
enableHTML5ClientLog() {
  echo "  - Enable HTML5 client log to /var/log/nginx/html5-client.log"

  yq w -i $HTML5_CONFIG public.clientLog.external.enabled true
  yq w -i $HTML5_CONFIG public.clientLog.external.url     "$PROTOCOL://$HOST/html5log"
  yq w -i $HTML5_CONFIG public.app.askForFeedbackOnLogout true
  chown meteor:meteor $HTML5_CONFIG

  cat > /etc/bigbluebutton/nginx/html5-client-log.nginx << HERE
location /html5log {
        access_log /var/log/nginx/html5-client.log postdata;
        echo_read_request_body;
}
HERE

  cat > /etc/nginx/conf.d/html5-client-log.conf << HERE
log_format postdata '\$remote_addr [\$time_iso8601] \$request_body';
HERE

  # We need nginx-full to enable postdata log_format
  if ! dpkg -l | grep -q nginx-full; then
    apt-get install -y nginx-full
  fi

  touch /var/log/nginx/html5-client.log
  chown bigbluebutton:bigbluebutton /var/log/nginx/html5-client.log

  #
  # You can monitor the live HTML5 client logs with the command
  #
  #   tail -f /var/log/nginx/html5-client.log | sed -u 's/\\x22/"/g' | sed -u 's/\\x5C//g'
}


<<<<<<< HEAD
# Enable firewall rules to lock down access to server
=======
  sed -i 's/^attendeesJoinViaHTML5Client=.*/attendeesJoinViaHTML5Client=true/'   /usr/share/bbb-web/WEB-INF/classes/bigbluebutton.properties
  sed -i 's/^moderatorsJoinViaHTML5Client=.*/moderatorsJoinViaHTML5Client=true/' /usr/share/bbb-web/WEB-INF/classes/bigbluebutton.properties
}


enableHTML5CameraQualityThresholds() {
  echo "  - Enable HTML5 cameraQualityThresholds"
  yq w -i $HTML5_CONFIG public.kurento.cameraQualityThresholds.enabled true
}

enableHTML5WebcamPagination() {
  echo "  - Enable HTML5 webcam pagination"
  yq w -i $HTML5_CONFIG public.kurento.pagination.enabled true
}


#
# Enable firewall rules to open only 
>>>>>>> 12d60077
#
enableUFWRules() {
  echo "  - Enable Firewall and opening 22/tcp, 80/tcp, 443/tcp and 16384:32768/udp"

  if ! which ufw > /dev/null; then
    apt-get install -y ufw
  fi

  ufw allow OpenSSH
  ufw allow "Nginx Full"
  ufw allow 16384:32768/udp
  ufw --force enable
}


<<<<<<< HEAD
=======
enableMultipleKurentos() {
  echo "  - Configuring three Kurento Media Servers: one for listen only, webcam, and screeshare"

  # Step 1.  Setup shared certificate between FreeSWITCH and Kurento

  HOSTNAME=$(cat /etc/nginx/sites-available/bigbluebutton | grep -v '#' | sed -n '/server_name/{s/.*server_name[ ]*//;s/;//;p}' | cut -d' ' -f1 | head -n 1)
  openssl req -x509 -new -nodes -newkey rsa:2048 -sha256 -days 3650 -subj "/C=BR/ST=Ottawa/O=BigBlueButton Inc./OU=Live/CN=$HOSTNAME" -keyout /tmp/dtls-srtp-key.pem -out /tmp/dtls-srtp-cert.pem
  cat /tmp/dtls-srtp-key.pem /tmp/dtls-srtp-cert.pem > /etc/kurento/dtls-srtp.pem
  cat /tmp/dtls-srtp-key.pem /tmp/dtls-srtp-cert.pem > /opt/freeswitch/etc/freeswitch/tls/dtls-srtp.pem

  sed -i 's/;pemCertificateRSA=.*/pemCertificateRSA=\/etc\/kurento\/dtls-srtp.pem/g' /etc/kurento/modules/kurento/WebRtcEndpoint.conf.ini

  # Step 2.  Setup systemd unit files to launch three separate instances of Kurento

  for i in `seq 8888 8890`; do

    cat > /usr/lib/systemd/system/kurento-media-server-${i}.service << HERE
  # /usr/lib/systemd/system/kurento-media-server-#{i}.service
  [Unit]
  Description=Kurento Media Server daemon (${i})
  After=network.target
  PartOf=kurento-media-server.service
  After=kurento-media-server.service

  [Service]
  UMask=0002
  Environment=KURENTO_LOGS_PATH=/var/log/kurento-media-server
  Environment=KURENTO_CONF_FILE=/etc/kurento/kurento-${i}.conf.json
  User=kurento
  Group=kurento
  LimitNOFILE=1000000
  ExecStartPre=-/bin/rm -f /var/kurento/.cache/gstreamer-1.5/registry.x86_64.bin
  ExecStart=/usr/bin/kurento-media-server --gst-debug-level=3 --gst-debug="3,Kurento*:4,kms*:4,KurentoWebSocketTransport:5"
  Type=simple
  PIDFile=/var/run/kurento-media-server-${i}.pid
  Restart=always

  [Install]
  WantedBy=kurento-media-server.service

HERE

    # Make a new configuration file each instance of Kurento that binds to a different port
    cp /etc/kurento/kurento.conf.json /etc/kurento/kurento-${i}.conf.json
    sed -i "s/8888/${i}/g" /etc/kurento/kurento-${i}.conf.json

  done

  # Step 3. Override the main kurento-media-server unit to start/stop the three Kurento instances

  cat > /etc/systemd/system/kurento-media-server.service << HERE
  [Unit]
  Description=Kurento Media Server

  [Service]
  Type=oneshot
  ExecStart=/bin/true
  RemainAfterExit=yes

  [Install]
  WantedBy=multi-user.target
HERE

  systemctl daemon-reload

  for i in `seq 8888 8890`; do
    systemctl enable kurento-media-server-${i}.service
  done


  # Step 4.  Modify bbb-webrtc-sfu config to use the three Kurento servers

  KURENTO_CONFIG=/usr/local/bigbluebutton/bbb-webrtc-sfu/config/default.yml

  MEDIA_TYPE=(main audio content)
  IP=$(yq r /usr/local/bigbluebutton/bbb-webrtc-sfu/config/default.yml kurento[0].ip)

  for i in `seq 0 2`; do
    yq w -i $KURENTO_CONFIG "kurento[$i].ip" $IP
    yq w -i $KURENTO_CONFIG "kurento[$i].url" "ws://127.0.0.1:$(($i + 8888))/kurento"
    yq w -i $KURENTO_CONFIG "kurento[$i].mediaType" "${MEDIA_TYPE[$i]}"
    yq w -i $KURENTO_CONFIG "kurento[$i].ipClassMappings.local" ""
    yq w -i $KURENTO_CONFIG "kurento[$i].ipClassMappings.private" ""
    yq w -i $KURENTO_CONFIG "kurento[$i].ipClassMappings.public" ""
    yq w -i $KURENTO_CONFIG "kurento[$i].options.failAfter" 5
    yq w -i $KURENTO_CONFIG "kurento[$i].options.request_timeout" 30000
    yq w -i $KURENTO_CONFIG "kurento[$i].options.response_timeout" 30000
  done

  yq w -i $KURENTO_CONFIG balancing-strategy MEDIA_TYPE
}

disableMultipleKurentos() {
  echo "  - Configuring a single Kurento Media Server for listen only, webcam, and screeshare"
  systemctl stop kurento-media-server.service

  for i in `seq 8888 8890`; do
    systemctl disable kurento-media-server-${i}.service
  done

  # Remove the overrride (restoring the original kurento-media-server.service unit file)
  rm -f /etc/systemd/system/kurento-media-server.service
  systemctl daemon-reload

  # Restore bbb-webrtc-sfu configuration to use a single instance of Kurento
  KURENTO_CONFIG=/usr/local/bigbluebutton/bbb-webrtc-sfu/config/default.yml
  yq d -i $KURENTO_CONFIG kurento[1]
  yq d -i $KURENTO_CONFIG kurento[1]

  yq w -i $KURENTO_CONFIG "kurento[0].url" "ws://127.0.0.1:8888/kurento"
  yq w -i $KURENTO_CONFIG "kurento[0].mediaType" ""

  yq w -i $KURENTO_CONFIG balancing-strategy ROUND_ROBIN
}



>>>>>>> 12d60077
notCalled() {
#
# This function is not called.

# Instead, it gives you the ability to copy the following text and paste it into the shell to create a starting point for
# apply-config.sh.
#
# By creating apply-config.sh manually, it will not be overwritten by any package updates.  You can call functions in this
# library for commong BigBlueButton configuration tasks.

## Start Copying HEre
  cat > /etc/bigbluebutton/bbb-conf/apply-config.sh << HERE
#!/bin/bash

# Pull in the helper functions for configuring BigBlueButton
source /etc/bigbluebutton/bbb-conf/apply-lib.sh

# Available configuration options

#enableHTML5ClientLog
#enableUFWRules

#enableHTML5CameraQualityThresholds
#enableHTML5WebcamPagination

HERE
chmod +x /etc/bigbluebutton/bbb-conf/apply-config.sh
## Stop Copying HERE
}
<|MERGE_RESOLUTION|>--- conflicted
+++ resolved
@@ -5,13 +5,8 @@
 # which (if exists) will be run by `bbb-conf --setip` and `bbb-conf --restart` before restarting
 # BigBlueButton.
 #
-<<<<<<< HEAD
-# The purpose of apply-config.sh is to make it easy for you apply defaults to BigBlueButton server that get applied after
-# each package update (since the last step in doing an upate is to run `bbb-conf --setip`.
-=======
 # The purpose of apply-config.sh is to make it easy to apply your configuration changes to a BigBlueButton server 
 # before BigBlueButton starts
->>>>>>> 12d60077
 #
 
 
@@ -79,14 +74,6 @@
 }
 
 
-<<<<<<< HEAD
-# Enable firewall rules to lock down access to server
-=======
-  sed -i 's/^attendeesJoinViaHTML5Client=.*/attendeesJoinViaHTML5Client=true/'   /usr/share/bbb-web/WEB-INF/classes/bigbluebutton.properties
-  sed -i 's/^moderatorsJoinViaHTML5Client=.*/moderatorsJoinViaHTML5Client=true/' /usr/share/bbb-web/WEB-INF/classes/bigbluebutton.properties
-}
-
-
 enableHTML5CameraQualityThresholds() {
   echo "  - Enable HTML5 cameraQualityThresholds"
   yq w -i $HTML5_CONFIG public.kurento.cameraQualityThresholds.enabled true
@@ -100,7 +87,6 @@
 
 #
 # Enable firewall rules to open only 
->>>>>>> 12d60077
 #
 enableUFWRules() {
   echo "  - Enable Firewall and opening 22/tcp, 80/tcp, 443/tcp and 16384:32768/udp"
@@ -116,8 +102,6 @@
 }
 
 
-<<<<<<< HEAD
-=======
 enableMultipleKurentos() {
   echo "  - Configuring three Kurento Media Servers: one for listen only, webcam, and screeshare"
 
@@ -235,7 +219,6 @@
 
 
 
->>>>>>> 12d60077
 notCalled() {
 #
 # This function is not called.
