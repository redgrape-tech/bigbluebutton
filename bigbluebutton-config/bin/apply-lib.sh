# This is a library of functions for 
#
#  /etc/bigbluebutton/bbb-conf/apply-config.sh
#
# which (if exists) will be run by `bbb-conf --setip` and `bbb-conf --restart` before restarting
# BigBlueButton.
#
# The purpose of apply-config.sh is to make it easy to apply your configuration changes to a BigBlueButton server 
# before BigBlueButton starts
#


if LANG=c ifconfig | grep -q 'venet0:0'; then
  # IP detection for OpenVZ environment
  IP=$(ifconfig | grep -v '127.0.0.1' | grep -E "[0-9]*\.[0-9]*\.[0-9]*\.[0-9]*" | tail -1 | cut -d: -f2 | awk '{ print $1}')
else
  IP=$(hostname -I | sed 's/ .*//g')
fi

if [ -f /usr/share/bbb-web/WEB-INF/classes/bigbluebutton.properties ]; then
  SERVLET_DIR=/usr/share/bbb-web
else
  SERVLET_DIR=/var/lib/tomcat7/webapps/bigbluebutton
fi

PROTOCOL=http
if [ -f $SERVLET_DIR/WEB-INF/classes/bigbluebutton.properties ]; then
  SERVER_URL=$(cat $SERVLET_DIR/WEB-INF/classes/bigbluebutton.properties | sed -n '/^bigbluebutton.web.serverURL/{s/.*\///;p}')
  if cat $SERVLET_DIR/WEB-INF/classes/bigbluebutton.properties | grep bigbluebutton.web.serverURL | grep -q https; then
    PROTOCOL=https
  fi
fi

HOST=$(cat $SERVLET_DIR/WEB-INF/classes/bigbluebutton.properties | grep -v '#' | sed -n '/^bigbluebutton.web.serverURL/{s/.*\///;p}')

HTML5_CONFIG=/usr/share/meteor/bundle/programs/server/assets/app/config/settings.yml
BBB_WEB_CONFIG=$SERVLET_DIR/WEB-INF/classes/bigbluebutton.properties


#
# Enable Looging of the HTML5 client for debugging
#
enableHTML5ClientLog() {
  echo "  - Enable HTML5 client log to /var/log/nginx/html5-client.log"

  yq w -i $HTML5_CONFIG public.clientLog.external.enabled true
  yq w -i $HTML5_CONFIG public.clientLog.external.url     "$PROTOCOL://$HOST/html5log"
  yq w -i $HTML5_CONFIG public.app.askForFeedbackOnLogout true
  chown meteor:meteor $HTML5_CONFIG

  cat > /etc/bigbluebutton/nginx/html5-client-log.nginx << HERE
location /html5log {
        access_log /var/log/nginx/html5-client.log postdata;
        echo_read_request_body;
}
HERE

  cat > /etc/nginx/conf.d/html5-client-log.conf << HERE
log_format postdata '\$remote_addr [\$time_iso8601] \$request_body';
HERE

  # We need nginx-full to enable postdata log_format
  if ! dpkg -l | grep -q nginx-full; then
    apt-get install -y nginx-full
  fi

  touch /var/log/nginx/html5-client.log
  chown bigbluebutton:bigbluebutton /var/log/nginx/html5-client.log

  #
  # You can monitor the live HTML5 client logs with the command
  #
  #   tail -f /var/log/nginx/html5-client.log | sed -u 's/\\x22/"/g' | sed -u 's/\\x5C//g'
}


enableHTML5CameraQualityThresholds() {
  echo "  - Enable HTML5 cameraQualityThresholds"
  yq w -i $HTML5_CONFIG public.kurento.cameraQualityThresholds.enabled true
}

enableHTML5WebcamPagination() {
  echo "  - Enable HTML5 webcam pagination"
  yq w -i $HTML5_CONFIG public.kurento.pagination.enabled true
}


#
# Enable firewall rules to open only 
#
enableUFWRules() {
  echo "  - Enable Firewall and opening 22/tcp, 80/tcp, 443/tcp and 16384:32768/udp"

  if ! which ufw > /dev/null; then
    apt-get install -y ufw
  fi

  ufw allow OpenSSH
  ufw allow "Nginx Full"
  ufw allow 16384:32768/udp
  ufw --force enable
}


enableMultipleKurentos() {
  echo "  - Configuring three Kurento Media Servers (listen only, webcam, and screeshare)"

  # Step 1.  Setup shared certificate between FreeSWITCH and Kurento

  HOSTNAME=$(cat /etc/nginx/sites-available/bigbluebutton | grep -v '#' | sed -n '/server_name/{s/.*server_name[ ]*//;s/;//;p}' | cut -d' ' -f1 | head -n 1)
  openssl req -x509 -new -nodes -newkey rsa:4096 -sha256 -days 3650 -subj "/C=BR/ST=Ottawa/O=BigBlueButton Inc./OU=Live/CN=$HOSTNAME" -keyout /tmp/dtls-srtp-key.pem -out /tmp/dtls-srtp-cert.pem
  cat /tmp/dtls-srtp-key.pem /tmp/dtls-srtp-cert.pem > /etc/kurento/dtls-srtp.pem
  cat /tmp/dtls-srtp-key.pem /tmp/dtls-srtp-cert.pem > /opt/freeswitch/etc/freeswitch/tls/dtls-srtp.pem

  sed -i 's/;pemCertificateRSA=.*/pemCertificateRSA=\/etc\/kurento\/dtls-srtp.pem/g' /etc/kurento/modules/kurento/WebRtcEndpoint.conf.ini

  # Step 2.  Setup systemd unit files to launch three separate instances of Kurento

  for i in `seq 8888 8890`; do

    cat > /usr/lib/systemd/system/kurento-media-server-${i}.service << HERE
# /usr/lib/systemd/system/kurento-media-server-#{i}.service
[Unit]
Description=Kurento Media Server daemon (${i})
After=network.target
PartOf=kurento-media-server.service
After=kurento-media-server.service

[Service]
UMask=0002
Environment=KURENTO_LOGS_PATH=/var/log/kurento-media-server
Environment=KURENTO_CONF_FILE=/etc/kurento/kurento-${i}.conf.json
User=kurento
Group=kurento
LimitNOFILE=1000000
ExecStartPre=-/bin/rm -f /var/kurento/.cache/gstreamer-1.5/registry.x86_64.bin
ExecStart=/usr/bin/kurento-media-server --gst-debug-level=3 --gst-debug="3,Kurento*:4,kms*:4,KurentoWebSocketTransport:5"
Type=simple
PIDFile=/var/run/kurento-media-server-${i}.pid
Restart=always

[Install]
WantedBy=kurento-media-server.service
HERE

    # Make a new configuration file each instance of Kurento that binds to a different port
    cp /etc/kurento/kurento.conf.json /etc/kurento/kurento-${i}.conf.json
    sed -i "s/8888/${i}/g" /etc/kurento/kurento-${i}.conf.json
  done

  # Step 3. Override the main kurento-media-server unit to start/stop the three Kurento instances

  cat > /etc/systemd/system/kurento-media-server.service << HERE
[Unit]
Description=Kurento Media Server

[Service]
Type=oneshot
ExecStart=/bin/true
RemainAfterExit=yes

[Install]
WantedBy=multi-user.target
HERE

  # Step 4. Extend bbb-webrtc-sfu unit to wait for all three KMS servers to start

  mkdir -p /etc/systemd/system/bbb-webrtc-sfu.service.d
  cat > /etc/systemd/system/bbb-webrtc-sfu.service.d/override.conf << HERE
[Unit]
After=syslog.target network.target freeswitch.service kurento-media-server-8888.service kurento-media-server-8889.service kurento-media-server-8890.service
HERE

  systemctl daemon-reload

  for i in `seq 8888 8890`; do
    systemctl enable kurento-media-server-${i}.service
  done


  # Step 5.  Modify bbb-webrtc-sfu config to use the three Kurento servers

  KURENTO_CONFIG=/usr/local/bigbluebutton/bbb-webrtc-sfu/config/default.yml

  MEDIA_TYPE=(main audio content)
  IP=$(yq r /usr/local/bigbluebutton/bbb-webrtc-sfu/config/default.yml kurento[0].ip)

  for i in `seq 0 2`; do
    yq w -i $KURENTO_CONFIG "kurento[$i].ip" $IP
    yq w -i $KURENTO_CONFIG "kurento[$i].url" "ws://127.0.0.1:$(($i + 8888))/kurento"
    yq w -i $KURENTO_CONFIG "kurento[$i].mediaType" "${MEDIA_TYPE[$i]}"
    yq w -i $KURENTO_CONFIG "kurento[$i].ipClassMappings.local" ""
    yq w -i $KURENTO_CONFIG "kurento[$i].ipClassMappings.private" ""
    yq w -i $KURENTO_CONFIG "kurento[$i].ipClassMappings.public" ""
    yq w -i $KURENTO_CONFIG "kurento[$i].options.failAfter" 5
    yq w -i $KURENTO_CONFIG "kurento[$i].options.request_timeout" 30000
    yq w -i $KURENTO_CONFIG "kurento[$i].options.response_timeout" 30000
  done

  yq w -i $KURENTO_CONFIG balancing-strategy MEDIA_TYPE
}

disableMultipleKurentos() {
  echo "  - Configuring a single Kurento Media Server for listen only, webcam, and screenshare"
  systemctl stop kurento-media-server.service

  for i in `seq 8888 8890`; do
    systemctl disable kurento-media-server-${i}.service
  done

  # Remove the overrride (restoring the original kurento-media-server.service unit file)
  rm -f /etc/systemd/system/kurento-media-server.service
  rm -f /etc/systemd/system/bbb-webrtc-sfu.service.d/override.conf

  systemctl daemon-reload

  # Restore bbb-webrtc-sfu configuration to use a single instance of Kurento
  KURENTO_CONFIG=/usr/local/bigbluebutton/bbb-webrtc-sfu/config/default.yml
  yq d -i $KURENTO_CONFIG kurento[1]
  yq d -i $KURENTO_CONFIG kurento[1]

  yq w -i $KURENTO_CONFIG "kurento[0].url" "ws://127.0.0.1:8888/kurento"
  yq w -i $KURENTO_CONFIG "kurento[0].mediaType" ""

  yq w -i $KURENTO_CONFIG balancing-strategy ROUND_ROBIN
}

setNumberOfHTML5Processes() {
  HTML5_RESTRICTIONS_FILE=/usr/share/meteor/bundle/bbb-html5.conf
  NUMBER_OF_PROCESSES=`echo $1 | bc`

  source $HTML5_RESTRICTIONS_FILE

  echo "setNumberOfHTML5Processes with number of processes in the range ($INSTANCE_MIN to $INSTANCE_MAX)"
  echo "setNumberOfHTML5Processes with NUMBER_OF_PROCESSES=$NUMBER_OF_PROCESSES"

  sed -i -e "s|DESIRED_INSTANCE_COUNT=.*$|DESIRED_INSTANCE_COUNT=$NUMBER_OF_PROCESSES|g" $HTML5_RESTRICTIONS_FILE

  systemctl restart bbb-html5
}


notCalled() {
#
# This function is not called.

# Instead, it gives you the ability to copy the following text and paste it into the shell to create a starting point for
# apply-config.sh.
#
# By creating apply-config.sh manually, it will not be overwritten by any package updates.  You can call functions in this
# library for commong BigBlueButton configuration tasks.

## Start Copying HEre
  cat > /etc/bigbluebutton/bbb-conf/apply-config.sh << HERE
#!/bin/bash

# Pull in the helper functions for configuring BigBlueButton
source /etc/bigbluebutton/bbb-conf/apply-lib.sh

# Available configuration options

#enableHTML5ClientLog
#enableUFWRules

#enableHTML5CameraQualityThresholds
#enableHTML5WebcamPagination

#enableMultipleKurentos

<<<<<<< HEAD
#setNumberOfHTML5Processes 2

=======
# Shorten the FreeSWITCH "you have been muted" and "you have been unmuted" prompts
# cp -r /etc/bigbluebutton/bbb-conf/sounds /opt/freeswitch/share/freeswitch
>>>>>>> 1880c0b5

HERE
chmod +x /etc/bigbluebutton/bbb-conf/apply-config.sh
## Stop Copying HERE
}
<|MERGE_RESOLUTION|>--- conflicted
+++ resolved
@@ -267,13 +267,10 @@
 
 #enableMultipleKurentos
 
-<<<<<<< HEAD
 #setNumberOfHTML5Processes 2
 
-=======
 # Shorten the FreeSWITCH "you have been muted" and "you have been unmuted" prompts
 # cp -r /etc/bigbluebutton/bbb-conf/sounds /opt/freeswitch/share/freeswitch
->>>>>>> 1880c0b5
 
 HERE
 chmod +x /etc/bigbluebutton/bbb-conf/apply-config.sh
