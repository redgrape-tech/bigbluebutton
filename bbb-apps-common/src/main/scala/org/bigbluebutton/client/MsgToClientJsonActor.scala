package org.bigbluebutton.client

import akka.actor.{Actor, ActorLogging, Props}
import org.bigbluebutton.client.bus._
import org.bigbluebutton.common2.util.JsonUtil
import org.bigbluebutton.red5.client.messaging._


object MsgToClientJsonActor {
  def props(msgToClientGW: MsgToClientGW): Props =
    Props(classOf[MsgToClientJsonActor], msgToClientGW)
}

class MsgToClientJsonActor(msgToClientGW: MsgToClientGW) extends Actor with ActorLogging {

  def receive = {
    case msg: BroadcastMsgToMeeting => handleBroadcastMsg(msg)
    case msg: DirectMsgToClient => handleDirectMsg(msg)
    case msg: DisconnectClientMsg => handleDisconnectClientMsg(msg)
    case msg: DisconnectAllMeetingClientsMsg => handleDisconnectAllMeetingClientsMsg(msg)
  }


  def handleBroadcastMsg(msg: BroadcastMsgToMeeting): Unit = {
    val meetingId = msg.meetingId
    val msgName = msg.data.envelope.name
    val json = JsonUtil.toJson(msg.data.core)

    val broadcast = new BroadcastToMeetingMsg(meetingId, msgName, json)
    msgToClientGW.broadcastToMeeting(broadcast)
  }

  def handleDirectMsg(msg: DirectMsgToClient): Unit = {
    val meetingId = msg.meetingId
    val connId = msg.connId
    val msgName = msg.data.envelope.name
    val json = JsonUtil.toJson(msg.data.core)

    val direct = new DirectToClientMsg(meetingId, connId, msgName, json)
    msgToClientGW.directToClient(direct)
  }

  def handleDisconnectClientMsg(msg: DisconnectClientMsg): Unit = {
    val meetingId = msg.meetingId
    val connId = msg.connId

    msgToClientGW.systemMessage(new CloseConnectionMsg(meetingId, connId))
  }

<<<<<<< HEAD
  def handleDisconnectAllMeetingClientsMsg(msg: DisconnectAllMeetingClientsMsg): Unit = {
    println("Received DisconnectAllMeetingClientsMsg " + msg)
=======
  def hsndleDisconnectAllMeetingClientsMsg(msg: DisconnectAllMeetingClientsMsg): Unit = {
>>>>>>> 795381d2
    val meetingId = msg.meetingId

    msgToClientGW.systemMessage(new CloseMeetingAllConnectionsMsg(meetingId))
  }
}
<|MERGE_RESOLUTION|>--- conflicted
+++ resolved
@@ -1,60 +1,55 @@
-package org.bigbluebutton.client
-
-import akka.actor.{Actor, ActorLogging, Props}
-import org.bigbluebutton.client.bus._
-import org.bigbluebutton.common2.util.JsonUtil
-import org.bigbluebutton.red5.client.messaging._
-
-
-object MsgToClientJsonActor {
-  def props(msgToClientGW: MsgToClientGW): Props =
-    Props(classOf[MsgToClientJsonActor], msgToClientGW)
-}
-
-class MsgToClientJsonActor(msgToClientGW: MsgToClientGW) extends Actor with ActorLogging {
-
-  def receive = {
-    case msg: BroadcastMsgToMeeting => handleBroadcastMsg(msg)
-    case msg: DirectMsgToClient => handleDirectMsg(msg)
-    case msg: DisconnectClientMsg => handleDisconnectClientMsg(msg)
-    case msg: DisconnectAllMeetingClientsMsg => handleDisconnectAllMeetingClientsMsg(msg)
-  }
-
-
-  def handleBroadcastMsg(msg: BroadcastMsgToMeeting): Unit = {
-    val meetingId = msg.meetingId
-    val msgName = msg.data.envelope.name
-    val json = JsonUtil.toJson(msg.data.core)
-
-    val broadcast = new BroadcastToMeetingMsg(meetingId, msgName, json)
-    msgToClientGW.broadcastToMeeting(broadcast)
-  }
-
-  def handleDirectMsg(msg: DirectMsgToClient): Unit = {
-    val meetingId = msg.meetingId
-    val connId = msg.connId
-    val msgName = msg.data.envelope.name
-    val json = JsonUtil.toJson(msg.data.core)
-
-    val direct = new DirectToClientMsg(meetingId, connId, msgName, json)
-    msgToClientGW.directToClient(direct)
-  }
-
-  def handleDisconnectClientMsg(msg: DisconnectClientMsg): Unit = {
-    val meetingId = msg.meetingId
-    val connId = msg.connId
-
-    msgToClientGW.systemMessage(new CloseConnectionMsg(meetingId, connId))
-  }
-
-<<<<<<< HEAD
-  def handleDisconnectAllMeetingClientsMsg(msg: DisconnectAllMeetingClientsMsg): Unit = {
-    println("Received DisconnectAllMeetingClientsMsg " + msg)
-=======
-  def hsndleDisconnectAllMeetingClientsMsg(msg: DisconnectAllMeetingClientsMsg): Unit = {
->>>>>>> 795381d2
-    val meetingId = msg.meetingId
-
-    msgToClientGW.systemMessage(new CloseMeetingAllConnectionsMsg(meetingId))
-  }
-}
+package org.bigbluebutton.client
+
+import akka.actor.{Actor, ActorLogging, Props}
+import org.bigbluebutton.client.bus._
+import org.bigbluebutton.common2.util.JsonUtil
+import org.bigbluebutton.red5.client.messaging._
+
+
+object MsgToClientJsonActor {
+  def props(msgToClientGW: MsgToClientGW): Props =
+    Props(classOf[MsgToClientJsonActor], msgToClientGW)
+}
+
+class MsgToClientJsonActor(msgToClientGW: MsgToClientGW) extends Actor with ActorLogging {
+
+  def receive = {
+    case msg: BroadcastMsgToMeeting => handleBroadcastMsg(msg)
+    case msg: DirectMsgToClient => handleDirectMsg(msg)
+    case msg: DisconnectClientMsg => handleDisconnectClientMsg(msg)
+    case msg: DisconnectAllMeetingClientsMsg => handleDisconnectAllMeetingClientsMsg(msg)
+  }
+
+
+  def handleBroadcastMsg(msg: BroadcastMsgToMeeting): Unit = {
+    val meetingId = msg.meetingId
+    val msgName = msg.data.envelope.name
+    val json = JsonUtil.toJson(msg.data.core)
+
+    val broadcast = new BroadcastToMeetingMsg(meetingId, msgName, json)
+    msgToClientGW.broadcastToMeeting(broadcast)
+  }
+
+  def handleDirectMsg(msg: DirectMsgToClient): Unit = {
+    val meetingId = msg.meetingId
+    val connId = msg.connId
+    val msgName = msg.data.envelope.name
+    val json = JsonUtil.toJson(msg.data.core)
+
+    val direct = new DirectToClientMsg(meetingId, connId, msgName, json)
+    msgToClientGW.directToClient(direct)
+  }
+
+  def handleDisconnectClientMsg(msg: DisconnectClientMsg): Unit = {
+    val meetingId = msg.meetingId
+    val connId = msg.connId
+
+    msgToClientGW.systemMessage(new CloseConnectionMsg(meetingId, connId))
+  }
+
+  def handleDisconnectAllMeetingClientsMsg(msg: DisconnectAllMeetingClientsMsg): Unit = {
+    val meetingId = msg.meetingId
+
+    msgToClientGW.systemMessage(new CloseMeetingAllConnectionsMsg(meetingId))
+  }
+}