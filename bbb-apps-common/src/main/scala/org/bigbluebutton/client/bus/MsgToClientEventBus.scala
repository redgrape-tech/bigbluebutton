package org.bigbluebutton.client.bus

import akka.actor.ActorRef
import akka.event.{EventBus, LookupClassification}
import org.bigbluebutton.common2.msgs.BbbCommonEnvJsNodeMsg

sealed trait ToConnectionMsg
case class BroadcastMsgToMeeting(meetingId: String, data: BbbCommonEnvJsNodeMsg) extends ToConnectionMsg
case class DirectMsgToClient(meetingId: String, connId: String, data: BbbCommonEnvJsNodeMsg) extends ToConnectionMsg
<<<<<<< HEAD
case class SystemMsgToClient(meetingId: String, userId: String, data: BbbCommonEnvJsNodeMsg) extends ToConnectionMsg
=======
case class DisconnectClientMsg(meetingId: String, connId: String) extends ToConnectionMsg
case class DisconnectAllMeetingClientsMsg(meetingId: String) extends ToConnectionMsg
>>>>>>> 0cdda4f8

case class MsgToClientBusMsg(val topic: String, payload: ToConnectionMsg)

class MsgToClientEventBus extends EventBus with LookupClassification {
  type Event = MsgToClientBusMsg
  type Classifier = String
  type Subscriber = ActorRef

  // is used for extracting the classifier from the incoming events
  override protected def classify(event: Event): Classifier = event.topic

  // will be invoked for each event for all subscribers which registered themselves
  // for the event’s classifier
  override protected def publish(event: Event, subscriber: Subscriber): Unit = {
    subscriber ! event.payload
  }

  // must define a full order over the subscribers, expressed as expected from
  // `java.lang.Comparable.compare`
  override protected def compareSubscribers(a: Subscriber, b: Subscriber): Int =
  a.compareTo(b)

  // determines the initial size of the index data structure
  // used internally (i.e. the expected number of different classifiers)
  override protected def mapSize: Int = 128

}
<|MERGE_RESOLUTION|>--- conflicted
+++ resolved
@@ -1,42 +1,38 @@
-package org.bigbluebutton.client.bus
-
-import akka.actor.ActorRef
-import akka.event.{EventBus, LookupClassification}
-import org.bigbluebutton.common2.msgs.BbbCommonEnvJsNodeMsg
-
-sealed trait ToConnectionMsg
-case class BroadcastMsgToMeeting(meetingId: String, data: BbbCommonEnvJsNodeMsg) extends ToConnectionMsg
-case class DirectMsgToClient(meetingId: String, connId: String, data: BbbCommonEnvJsNodeMsg) extends ToConnectionMsg
-<<<<<<< HEAD
-case class SystemMsgToClient(meetingId: String, userId: String, data: BbbCommonEnvJsNodeMsg) extends ToConnectionMsg
-=======
-case class DisconnectClientMsg(meetingId: String, connId: String) extends ToConnectionMsg
-case class DisconnectAllMeetingClientsMsg(meetingId: String) extends ToConnectionMsg
->>>>>>> 0cdda4f8
-
-case class MsgToClientBusMsg(val topic: String, payload: ToConnectionMsg)
-
-class MsgToClientEventBus extends EventBus with LookupClassification {
-  type Event = MsgToClientBusMsg
-  type Classifier = String
-  type Subscriber = ActorRef
-
-  // is used for extracting the classifier from the incoming events
-  override protected def classify(event: Event): Classifier = event.topic
-
-  // will be invoked for each event for all subscribers which registered themselves
-  // for the event’s classifier
-  override protected def publish(event: Event, subscriber: Subscriber): Unit = {
-    subscriber ! event.payload
-  }
-
-  // must define a full order over the subscribers, expressed as expected from
-  // `java.lang.Comparable.compare`
-  override protected def compareSubscribers(a: Subscriber, b: Subscriber): Int =
-  a.compareTo(b)
-
-  // determines the initial size of the index data structure
-  // used internally (i.e. the expected number of different classifiers)
-  override protected def mapSize: Int = 128
-
-}
+package org.bigbluebutton.client.bus
+
+import akka.actor.ActorRef
+import akka.event.{EventBus, LookupClassification}
+import org.bigbluebutton.common2.msgs.BbbCommonEnvJsNodeMsg
+
+sealed trait ToConnectionMsg
+case class BroadcastMsgToMeeting(meetingId: String, data: BbbCommonEnvJsNodeMsg) extends ToConnectionMsg
+case class DirectMsgToClient(meetingId: String, connId: String, data: BbbCommonEnvJsNodeMsg) extends ToConnectionMsg
+case class DisconnectClientMsg(meetingId: String, connId: String) extends ToConnectionMsg
+case class DisconnectAllMeetingClientsMsg(meetingId: String) extends ToConnectionMsg
+
+case class MsgToClientBusMsg(val topic: String, payload: ToConnectionMsg)
+
+class MsgToClientEventBus extends EventBus with LookupClassification {
+  type Event = MsgToClientBusMsg
+  type Classifier = String
+  type Subscriber = ActorRef
+
+  // is used for extracting the classifier from the incoming events
+  override protected def classify(event: Event): Classifier = event.topic
+
+  // will be invoked for each event for all subscribers which registered themselves
+  // for the event’s classifier
+  override protected def publish(event: Event, subscriber: Subscriber): Unit = {
+    subscriber ! event.payload
+  }
+
+  // must define a full order over the subscribers, expressed as expected from
+  // `java.lang.Comparable.compare`
+  override protected def compareSubscribers(a: Subscriber, b: Subscriber): Int =
+  a.compareTo(b)
+
+  // determines the initial size of the index data structure
+  // used internally (i.e. the expected number of different classifiers)
+  override protected def mapSize: Int = 128
+
+}