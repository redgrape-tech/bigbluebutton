/**
 * BigBlueButton open source conferencing system - http://www.bigbluebutton.org/
 * 
 * Copyright (c) 2016 BigBlueButton Inc. and by respective authors (see below).
 *
 * This program is free software; you can redistribute it and/or modify it under the
 * terms of the GNU Lesser General Public License as published by the Free Software
 * Foundation; either version 3.0 of the License, or (at your option) any later
 * version.
 * 
 * BigBlueButton is distributed in the hope that it will be useful, but WITHOUT ANY
 * WARRANTY; without even the implied warranty of MERCHANTABILITY or FITNESS FOR A
 * PARTICULAR PURPOSE. See the GNU Lesser General Public License for more details.
 *
 * You should have received a copy of the GNU Lesser General Public License along
 * with BigBlueButton; if not, see <http://www.gnu.org/licenses/>.
 *
 */
package org.bigbluebutton.app.screenshare.server.sessions

import org.bigbluebutton.app.screenshare.StreamInfo
import org.bigbluebutton.app.screenshare.server.sessions.Session.StopSession
import akka.actor.{Actor, ActorLogging, ActorSystem, Props}
import scala.collection.mutable.HashMap
<<<<<<< HEAD
import org.bigbluebutton.app.screenshare.events.{IEventsMessageBus, IsScreenSharingResponse, RecordChapterBreakMessage, ScreenShareRequestTokenFailedResponse}
=======
import org.bigbluebutton.app.screenshare.events.{IEventsMessageBus, IsScreenSharingResponse, ScreenShareRequestTokenFailedResponse, UnauthorizedBroadcastStreamEvent}
>>>>>>> 91ab6829
import org.bigbluebutton.app.screenshare.server.sessions.messages._

object ScreenshareManager {
  def props(system: ActorSystem, bus: IEventsMessageBus): Props =
  Props(classOf[ScreenshareManager], system, bus)
}

class ScreenshareManager(val aSystem: ActorSystem, val bus: IEventsMessageBus)
                                extends Actor with ActorLogging {
  log.info("Creating a new ScreenshareManager")

  private val screenshares = new HashMap[String, ActiveScreenshare]
  val actorSystem = aSystem //TODO remove

  def receive = {
    case msg: RestartShareRequestMessage    => handleRestartShareRequestMessage(msg)
    case msg: PauseShareRequestMessage    => handlePauseShareRequestMessage(msg)
    case msg: RequestShareTokenMessage    => handleRequestShareTokenMessage(msg)
    case msg: StartShareRequestMessage    => handleStartShareRequestMessage(msg)
    case msg: StopShareRequestMessage     => handleStopShareRequestMessage(msg)
    case msg: StreamStartedMessage        => handleStreamStartedMessage(msg)
    case msg: StreamStoppedMessage        => handleStreamStoppedMessage(msg)
    case msg: SharingStartedMessage       => handleSharingStartedMessage(msg)
    case msg: SharingStoppedMessage       => handleSharingStoppedMessage(msg)
    case msg: IsStreamRecorded            => handleIsStreamRecorded(msg)
    case msg: GetSharingStatus            => handleGetSharingStatus(msg)
    case msg: IsScreenSharing             => handleIsScreenSharing(msg)
    case msg: ScreenShareInfoRequest      => handleScreenShareInfoRequest(msg)
    case msg: UpdateShareStatus           => handleUpdateShareStatus(msg)
    case msg: UserDisconnected            => handleUserDisconnected(msg)
    case msg: UserConnected               => handleUserConnected(msg)
    case msg: MeetingEnded             => handleMeetingHasEnded(msg)
    case msg: MeetingCreated              => handleMeetingCreated(msg)
    case msg: ClientPongMessage           => handleClientPongMessage(msg)
<<<<<<< HEAD
    case msg: RecordingChapterBreak       => handleRecordingChapterBreak(msg)
=======
    case msg: AuthorizeBroadcastStreamMessage => handleAuthorizeBroadcastStreamMessage(msg)
>>>>>>> 91ab6829

    case msg: Any => log.warning("Unknown message " + msg)
  }

  private def handleRecordingChapterBreak(msg: RecordingChapterBreak): Unit = {
    bus.send(new RecordChapterBreakMessage(msg.meetingId, msg.timestamp))
  }

  private def handleClientPongMessage(msg: ClientPongMessage) {
    if (log.isDebugEnabled) {
      log.debug("Received ClientPongMessage message for meeting=[" + msg.meetingId + "]")
    }

    screenshares.get(msg.meetingId) foreach { screenshare =>
      screenshare.actorRef ! msg
    }
  }

  private def handleUserDisconnected(msg: UserDisconnected) {
    if (log.isDebugEnabled) {
      log.debug("Received UserDisconnected message for meeting=[" + msg.meetingId + "]")
    }

    screenshares.get(msg.meetingId) foreach { screenshare =>
      screenshare.actorRef ! msg
    }
  }

  private def handleUserConnected(msg: UserConnected) {
    if (log.isDebugEnabled) {
      log.debug("Received UserConnected message for meeting=[" + msg.meetingId + "]")
    }
    screenshares.get(msg.meetingId) foreach { screenshare =>
      screenshare.actorRef ! msg
    }
  }

  private def handleIsStreamRecorded(msg: IsStreamRecorded) {
    if (log.isDebugEnabled) {
      log.debug("Received IsStreamRecorded message for meeting=[" + msg.meetingId + "]")
    }
    screenshares.get(msg.meetingId) foreach { screenshare =>
      screenshare.actorRef forward msg
    }
  }

  private def handleIsScreenSharing(msg: IsScreenSharing) {
    if (log.isDebugEnabled) {
      log.debug("Received IsScreenSharing message for meeting=[" + msg.meetingId + "]")
    }

    if (screenshares.get(msg.meetingId).isEmpty) {
      val info = new StreamInfo(false, "none", 0, 0, "none", "none")
      bus.send(new IsScreenSharingResponse(msg.meetingId, msg.userId, info))
    } else {
      screenshares.get(msg.meetingId) foreach { screenshare =>
        screenshare.actorRef forward msg
      }
    }
  }

  private def handleMeetingHasEnded(msg: MeetingEnded) {
    log.info("Removing meeting [" + msg.meetingId + "]")

    screenshares.get(msg.meetingId) foreach { screenshare =>
      screenshare.actorRef forward msg
    }

    screenshares -= msg.meetingId
  }

  private def handleMeetingCreated(msg: MeetingCreated) {
    log.info("Creating meeting [" + msg.meetingId + "]")

    screenshares.get(msg.meetingId) match {
      case None => {
        if (log.isDebugEnabled) {
          log.debug("Creating screenshare=[" + msg.meetingId + "]")
        }
        val activeScreenshare = ActiveScreenshare(this, bus, msg.meetingId, msg.record)
        screenshares += msg.meetingId -> activeScreenshare

      }
      case Some(screenshare) => {
        if (log.isDebugEnabled) {
          log.debug("Screenshare already exists. screenshare=[" + msg.meetingId + "]")
        }
      }
    }
  }

  private def handleScreenShareInfoRequest(msg: ScreenShareInfoRequest) {
    if (log.isDebugEnabled) {
      log.debug("Received ScreenShareInfoRequest message for meetingId=[" + msg.meetingId + "]")
    }

    screenshares.get(msg.meetingId) foreach { screenshare =>
      screenshare.actorRef forward msg
    }
  }

  private def handleUpdateShareStatus(msg: UpdateShareStatus) {
    if (log.isDebugEnabled) {
      log.debug("Received update share message for meeting=[" + msg.streamId + "]")
    }
    screenshares.get(msg.meetingId) foreach { screenshare =>
      screenshare.actorRef ! msg
    }
  }

  private def handleSharingStoppedMessage(msg: SharingStoppedMessage) {
    if (log.isDebugEnabled) {
      log.debug("Received sharing stopped message for meeting=[" + msg.streamId + "]")
    }
    screenshares.get(msg.meetingId) foreach { screenshare =>
      screenshare.actorRef ! msg
    }
  }

  private def handleSharingStartedMessage(msg: SharingStartedMessage) {
    if (log.isDebugEnabled) {
      log.debug("Received sharing started message for meeting=[" + msg.streamId + "]")
    }
    screenshares.get(msg.meetingId) foreach { screenshare =>
      screenshare.actorRef ! msg
    }
  }

  private def handleGetSharingStatus(msg: GetSharingStatus) {
    screenshares.get(msg.meetingId) foreach { s =>
      s.actorRef forward msg
    }
  }

  private def handleStreamStoppedMessage(msg: StreamStoppedMessage) {
    if (log.isDebugEnabled) {
      log.debug("Received stream stopped message for meeting=[" + msg.streamId + "]")
    }
    screenshares.get(msg.meetingId) foreach { screenshare =>
      screenshare.actorRef ! msg
    }
  }

  private def handleStreamStartedMessage(msg: StreamStartedMessage) {
    if (log.isDebugEnabled) {
      log.debug("Received stream started message for meeting=[" + msg.meetingId + "]")
    }
    screenshares.get(msg.meetingId) foreach { screenshare =>
      screenshare.actorRef ! msg
    }
  }

  private def handleAuthorizeBroadcastStreamMessage(msg: AuthorizeBroadcastStreamMessage): Unit = {
		if (log.isDebugEnabled) {
			log.debug("handleAuthorizeBroadcastStreamMessage meetingId=" + msg.meetingId +
			" streamId=" + msg.streamId + " connId=" + msg.connId + " scope=" + msg.scope)
		}

		screenshares.get(msg.meetingId) match {
			case Some(ss) =>
				ss.actorRef forward msg
			case None =>
				bus.send(new UnauthorizedBroadcastStreamEvent(msg.meetingId, msg.streamId, msg.connId, msg.scope))
		}
  }

  private def handleStopShareRequestMessage(msg: StopShareRequestMessage) {
    if (log.isDebugEnabled) {
      log.debug("Received stop share request message for meeting=[" + msg.meetingId + "]")
    }
    screenshares.get(msg.meetingId) foreach { screenshare =>
      screenshare.actorRef ! msg
    }
  }

  private def handleRestartShareRequestMessage(msg: RestartShareRequestMessage) {
    if (log.isDebugEnabled) {
      log.debug("Received restart share request message for meeting=[" + msg.meetingId + "]")
    }
    screenshares.get(msg.meetingId) foreach { screenshare =>
      screenshare.actorRef ! msg
    }
  }

  private def handlePauseShareRequestMessage(msg: PauseShareRequestMessage) {
    if (log.isDebugEnabled) {
      log.debug("Received pause share request message for meeting=[" + msg.meetingId + "]")
    }
    screenshares.get(msg.meetingId) foreach { screenshare =>
      screenshare.actorRef ! msg
    }
  }

  private def handleRequestShareTokenMessage(msg: RequestShareTokenMessage): Unit = {
    if (log.isDebugEnabled) {
      log.debug("Received request share token message for meeting=[" + msg.meetingId + "]")
    }
    screenshares.get(msg.meetingId) match {
      case None =>
        if (log.isDebugEnabled) {
          log.warning("Requesting to share on non-existing meeting with id=[" + msg.meetingId + "]")
        }
        bus.send(new ScreenShareRequestTokenFailedResponse(msg.meetingId, msg.userId, "UNKNOWN_MEETING"))

      case Some(screenshare) =>
        if (log.isDebugEnabled) {
          log.debug("Request token screenshare=[" + msg.meetingId + "]")
        }

        screenshare.actorRef forward msg

    }
  }

  private def handleStartShareRequestMessage(msg: StartShareRequestMessage): Unit = {
    if (log.isDebugEnabled) {
      log.debug("Received start share request message for meeting=[" + msg.meetingId + "]")
    }
    screenshares.get(msg.meetingId) match {
      case None =>
        if (log.isDebugEnabled) {
          log.warning("Requesting to share on non-existing meeting with id=[" + msg.meetingId + "]")
        }
        bus.send(new ScreenShareRequestTokenFailedResponse(msg.meetingId, msg.userId, "UNKNOWN_MEETING"))

      case Some(screenshare) =>
        if (log.isDebugEnabled) {
          log.debug("Request to start screenshare=[" + msg.meetingId + "]")
        }

        screenshare.actorRef forward msg

    }
  }

  private def removeSession(meetingId: String): Unit = {
    log.debug("SessionManager: Removing session " + meetingId)
    screenshares.get(meetingId) foreach { s =>
      s.actorRef ! StopSession
      val old:Int = screenshares.size
      screenshares -= meetingId
      log.debug("RemoveSession: Session length [%d,%d]", old, screenshares.size)
    }
  }

}
<|MERGE_RESOLUTION|>--- conflicted
+++ resolved
@@ -21,12 +21,9 @@
 import org.bigbluebutton.app.screenshare.StreamInfo
 import org.bigbluebutton.app.screenshare.server.sessions.Session.StopSession
 import akka.actor.{Actor, ActorLogging, ActorSystem, Props}
+
 import scala.collection.mutable.HashMap
-<<<<<<< HEAD
-import org.bigbluebutton.app.screenshare.events.{IEventsMessageBus, IsScreenSharingResponse, RecordChapterBreakMessage, ScreenShareRequestTokenFailedResponse}
-=======
-import org.bigbluebutton.app.screenshare.events.{IEventsMessageBus, IsScreenSharingResponse, ScreenShareRequestTokenFailedResponse, UnauthorizedBroadcastStreamEvent}
->>>>>>> 91ab6829
+import org.bigbluebutton.app.screenshare.events._
 import org.bigbluebutton.app.screenshare.server.sessions.messages._
 
 object ScreenshareManager {
@@ -61,11 +58,8 @@
     case msg: MeetingEnded             => handleMeetingHasEnded(msg)
     case msg: MeetingCreated              => handleMeetingCreated(msg)
     case msg: ClientPongMessage           => handleClientPongMessage(msg)
-<<<<<<< HEAD
     case msg: RecordingChapterBreak       => handleRecordingChapterBreak(msg)
-=======
     case msg: AuthorizeBroadcastStreamMessage => handleAuthorizeBroadcastStreamMessage(msg)
->>>>>>> 91ab6829
 
     case msg: Any => log.warning("Unknown message " + msg)
   }
