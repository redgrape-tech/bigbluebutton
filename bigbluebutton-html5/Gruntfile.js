--- conflicted
+++ resolved
@@ -56,16 +56,11 @@
     },
 
     shell: {
-<<<<<<< HEAD
-      start_meteor: {
-        command: 'JASMINE_SERVER_UNIT=0 JASMINE_SERVER_INTEGRATION=0 JASMINE_CLIENT_INTEGRATION=0 JASMINE_BROWSER=PhantomJS JASMINE_MIRROR_PORT=3000 ROOT_URL=http://127.0.0.1/html5client meteor',
-=======
       start_meteor_development: {
         command: METEOR_DEV_COMMAND,
       },
       start_meteor_production: {
         command: METEOR_DEV_COMMAND,
->>>>>>> b24c5b46
       },
     },
 
