<!DOCTYPE html>
<html>

<head>
  <title>BigBlueButton - Guest Lobby</title>
  <meta charset="UTF-8">
  <style>
    /* vietnamese */
    @font-face {
      font-family: 'Source Sans Pro';
      font-style: normal;
      font-weight: 300;
      src: local('Source Sans Pro Light'), local('SourceSansPro-Light'),
          url('fonts/SourceSansPro/SourceSansPro-Light.woff') format('woff');
      unicode-range: U+0102-0103, U+1EA0-1EF9, U+20AB;
    }
    /* latin-ext */
    @font-face {
      font-family: 'Source Sans Pro';
      font-style: normal;
      font-weight: 300;
      src: local('Source Sans Pro Light'), local('SourceSansPro-Light'),
          url('fonts/SourceSansPro/SourceSansPro-Light.woff') format('woff');
      unicode-range: U+0100-024F, U+1E00-1EFF, U+20A0-20AB, U+20AD-20CF, U+2C60-2C7F, U+A720-A7FF;
    }
    /* latin */
    @font-face {
      font-family: 'Source Sans Pro';
      font-style: normal;
      font-weight: 300;
      src: local('Source Sans Pro Light'), local('SourceSansPro-Light'),
          url('fonts/SourceSansPro/SourceSansPro-Light.woff') format('woff');
      unicode-range: U+0000-00FF, U+0131, U+0152-0153, U+02C6, U+02DA, U+02DC, U+2000-206F, U+2074, U+20AC, U+2212, U+2215, U+E0FF, U+EFFD, U+F000;
    }

    :root {
      --enableAnimation: 1;
    }

    body {
      display: flex;
      justify-content: center;
      align-items: center;
      background: #06172A;
      height: 100vh;
      margin: 0;
    }

    #content {
      text-align: center;
      color: white;
      font-weight: bold;
      font-size: 24px;
      font-family: 'Source Sans Pro', arial, sans-serif;
    }

    #content h1 {
      font-size: 2rem;
    }

    .spinner {
      margin: 20px auto;
      font-size: 0px;
    }

    .spinner .bounce1 {
      animation-delay: -0.32s;
    }

    .spinner .bounce2 {
      animation-delay: -0.16s;
    }

    .spinner>div {
      width: 18px;
      height: 18px;
      margin: 0 5px;
      background-color: rgb(255, 255, 255);
      display: inline-block;
      border-radius: 100%;
      animation: sk-bouncedelay calc(var(--enableAnimation) * 1.4s) infinite ease-in-out both;
    }

    #positionInWaitingQueue {
      align-items: center;
      text-align: center;
    }

    @-webkit-keyframes sk-bouncedelay {

      0%,
      80%,
      100% {
        -webkit-transform: scale(0)
      }

      40% {
        -webkit-transform: scale(1.0)
      }
    }

    @keyframes sk-bouncedelay {

      0%,
      80%,
      100% {
        -webkit-transform: scale(0);
        transform: scale(0);
      }

      40% {
        -webkit-transform: scale(1.0);
        transform: scale(1.0);
      }
    }
  </style>

  <script type="text/javascript">
    let messages = {};

    function _(message) {
      return messages[message];
    }

    const REDIRECT_TIMEOUT = 15000;
    const MESSAGE_TIMEOUT = 3000;

    function updateMessage(message) {
      document.querySelector('#content > p').innerHTML = message;
    }

    let lobbyMessage = '';
    function updateLobbyMessage(message) {
      if (message !== lobbyMessage) {
        lobbyMessage = message;
        if (lobbyMessage.length !== 0) {
          updateMessage(lobbyMessage);
        } else {
          updateMessage(_('app.guest.guestWait'));
        }
      }
    }

    function updatePositionOnPage(message, currentPosition) {
      document.querySelector('#positionInWaitingQueue > p').innerHTML = message + currentPosition;
    }

    function stopUpdatingWaitingPosition() {
      document.querySelector('#positionInWaitingQueue > p').innerHTML = '';
    }

    let positionInWaitingQueue = '';
    function updatePositionInWaitingQueue(newPositionInWaitingQueue) {
      if (positionInWaitingQueue !== newPositionInWaitingQueue) {
        positionInWaitingQueue = newPositionInWaitingQueue;
        if (positionInWaitingQueue === '1') {
          updatePositionOnPage(_('app.guest.firstPositionInWaitingQueue'), '');
        } else {
          updatePositionOnPage(_('app.guest.positionInWaitingQueue'), positionInWaitingQueue);
        }
      }
    }

    function getSearchParam(name) {
      const params = new URLSearchParams(window.location.search);

      if (params && params.has(name)) {
        const param = params.get(name);

        return param;
      }

      return null;
    }

    async function fetchLocalizedMessages() {
      const DEFAULT_LANGUAGE = 'en';
      const LOCALES_ENDPOINT = '/html5client/locale';
      const url = new URL(`${window.location.origin}${LOCALES_ENDPOINT}`);
      const overrideLocale = getSearchParam('locale');

      url.search = overrideLocale
        ? `locale=${overrideLocale}`
        : `locale=${navigator.language}&init=true`;
      
      document.getElementsByTagName('html')[0].lang = overrideLocale || navigator.language;

      const localesPath = 'locales';

      fetch(url)
        .then((response) => {
          if (!response.ok) {
            return false;
          }
          return response.json();
        })
        .then(({ normalizedLocale, regionDefaultLocale }) => {
          const fetchFallbackMessages = new Promise((resolve, reject) => {
            fetch(`${localesPath}/${DEFAULT_LANGUAGE}.json`)
              .then((response) => {
                if (!response.ok) {
                  return reject();
                }
                return resolve(response.json());
              });
          });

          const fetchRegionMessages = new Promise((resolve) => {
            if (!regionDefaultLocale) {
              return resolve(false);
            }
            fetch(`${localesPath}/${regionDefaultLocale}.json`)
              .then((response) => {
                if (!response.ok) {
                  return resolve(false);
                }
                return response.json()
                  .then((jsonResponse) => resolve(jsonResponse))
                  .catch(() => {
                    resolve(false);
                  });
              });
          });

          const fetchSpecificMessages = new Promise((resolve) => {
            if (!normalizedLocale || normalizedLocale === DEFAULT_LANGUAGE || normalizedLocale === regionDefaultLocale) {
              return resolve(false);
            }
            fetch(`${localesPath}/${normalizedLocale}.json`)
              .then((response) => {
                if (!response.ok) {
                  return resolve(false);
                }
                return response.json()
                  .then((jsonResponse) => resolve(jsonResponse))
                  .catch(() => {
                    resolve(false);
                  });
              });
          });

          Promise.all([fetchFallbackMessages, fetchRegionMessages, fetchSpecificMessages])
            .then((values) => {
              let mergedMessages = Object.assign({}, values[0]);

              if (!values[1] && !values[2]) {
                normalizedLocale = DEFAULT_LANGUAGE;
              } else {
                if (values[1]) {
                  mergedMessages = Object.assign(mergedMessages, values[1]);
                }
                if (values[2]) {
                  mergedMessages = Object.assign(mergedMessages, values[2]);
                }
              }

              messages = mergedMessages;

              window.document.title = _('app.guest.windowTitle');
              document.querySelector('#heading').innerHTML = _('app.guest.windowTitle');
              updateMessage(_('app.guest.guestWait'));
              enableAnimation();
              try {
<<<<<<< HEAD
                const ATTEMPT_EVERY_MS = 5000;
=======
                const ATTEMPT_EVERY_MS = 10 * 1000; // 10 seconds
>>>>>>> 5877ad68

                const sessionToken = getSearchParam('sessionToken');

                if (!sessionToken) {
                  disableAnimation()
                  updateMessage(_('app.guest.noSessionToken'));
                  return;
                }

                pollGuestStatus(sessionToken, ATTEMPT_EVERY_MS);
              } catch (e) {
                disableAnimation();
                console.error(e);
                updateMessage(_('app.guest.errorSeeConsole'));
              }


            })
            .catch((e) => {
              console.error(e);
            });
        });
    }

    function fetchGuestWait(sessionToken) {
      const GUEST_WAIT_ENDPOINT = '/bigbluebutton/api/guestWait';
      const url = new URL(`${window.location.origin}${GUEST_WAIT_ENDPOINT}`);
      url.search = `sessionToken=${sessionToken}&redirect=false`;
      return fetch(url, { method: 'get' });
    };

    function redirect(message, url) {
      disableAnimation();
      updateMessage(message);
      setTimeout(() => {
        window.location = url;
      }, REDIRECT_TIMEOUT);
    };

    function pollGuestStatus(token, everyMs) {

      setTimeout(function () {
        fetchGuestWait(token)
          .then(async (resp) => await resp.json())
          .then((data) => {
            const code = data.response.returncode;

            if (code === 'FAILED') {
              stopUpdatingWaitingPosition();
              return redirect(_('app.guest.' + data.response.messageKey), data.response.url);
            }

            const status = data.response.guestStatus;

            if (status === 'DENY') {
              stopUpdatingWaitingPosition();
              return redirect(_('app.guest.' + data.response.messageKey), data.response.url);
            }

            if (status === 'ALLOW') {
              updateLobbyMessage(_('app.guest.allow'));
              stopUpdatingWaitingPosition();
              // Timeout is required by accessibility to allow viewing of the message for a minimum of 3 seconds
              // before redirecting.
              setTimeout(() => {
                disableAnimation();
                window.location = data.response.url;
              }, MESSAGE_TIMEOUT);
              return;
            }
            updatePositionInWaitingQueue(data.response.positionInWaitingQueue);
            updateLobbyMessage(data.response.lobbyMessage);

            return pollGuestStatus(token, everyMs);
          });
      }, everyMs);
    };

    function enableAnimation() {
      document.documentElement.style.setProperty('--enableAnimation', 1);
    }

    function disableAnimation() {
      document.documentElement.style.setProperty('--enableAnimation', 0);
    }

    window.onload = function () {
      fetchLocalizedMessages();
    };
  </script>
</head>

<body>
  <div id="content">
    <h1 id="heading">BigBlueButton - Guest Lobby</h1>
    <div class="spinner">
      <div class="bounce1"></div>
      <div class="bounce2"></div>
      <div class="bounce3"></div>
    </div>
    <p aria-live="polite">Please wait for a moderator to approve you joining the meeting.</p>
    <div id="positionInWaitingQueue">
      <p aria-live="polite">Calculating position in waiting queue</p>
    </div>
  </div>
</body>

</html><|MERGE_RESOLUTION|>--- conflicted
+++ resolved
@@ -261,11 +261,7 @@
               updateMessage(_('app.guest.guestWait'));
               enableAnimation();
               try {
-<<<<<<< HEAD
-                const ATTEMPT_EVERY_MS = 5000;
-=======
                 const ATTEMPT_EVERY_MS = 10 * 1000; // 10 seconds
->>>>>>> 5877ad68
 
                 const sessionToken = getSearchParam('sessionToken');
 
