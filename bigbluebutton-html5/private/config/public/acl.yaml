acl:
  viewer:
    subscriptions:
      - 'users'
      - 'cursor'
      - 'screenshare'
      - 'meetings'
      - 'polls'
      - 'chat'
      - 'presentations'
      - 'annotations'
      - 'slides'
      - 'captions'
      - 'breakouts'
      - 'voiceUsers'
    methods:
      - 'listenOnlyToggle'
      - 'userLogout'
      - 'setEmojiStatus'
      - 'publishVote'
      - 'sendChat'
  moderator:
    methods:
      - 'assignPresenter'
      - 'kickUser'
      - 'muteUser'
      - 'unmuteUser'
<<<<<<< HEAD
      - 'endMeeting'
=======
      - 'clearPublicChatHistory'
>>>>>>> 9c50aa42
  presenter:
    methods:
      - 'assignPresenter'
      - 'switchSlide'<|MERGE_RESOLUTION|>--- conflicted
+++ resolved
@@ -25,11 +25,8 @@
       - 'kickUser'
       - 'muteUser'
       - 'unmuteUser'
-<<<<<<< HEAD
       - 'endMeeting'
-=======
       - 'clearPublicChatHistory'
->>>>>>> 9c50aa42
   presenter:
     methods:
       - 'assignPresenter'
