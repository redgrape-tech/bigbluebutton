acl:
  viewer:
    subscriptions:
      - 'users'
      - 'cursor'
      - 'screenshare'
      - 'meetings'
      - 'polls'
      - 'chat'
      - 'presentations'
      - 'annotations'
      - 'slides'
      - 'captions'
      - 'breakouts'
      - 'voiceUsers'
      - 'whiteboard-multi-user'
    methods:
      - 'listenOnlyToggle'
      - 'userLogout'
      - 'setEmojiStatus'
      - 'toggleSelfVoice'
      - 'publishVote'
      - 'sendChat'
  moderator:
    methods:
      - 'assignPresenter'
      - 'kickUser'
      - 'muteUser'
      - 'unmuteUser'
      - 'endMeeting'
      - 'toggleVoice'
      - 'clearPublicChatHistory'
  presenter:
    methods:
      - 'assignPresenter'
      - 'switchSlide'
<<<<<<< HEAD
      - 'modifyWhiteboardAccess'
      - 'undoAnnotation'
      - 'clearWhiteboard'
      - 'moveCursor'
      - 'sendAnnotation'
=======
      - 'removePresentation'
      - 'sharePresentation'
>>>>>>> 76ff1b25
<|MERGE_RESOLUTION|>--- conflicted
+++ resolved
@@ -34,13 +34,10 @@
     methods:
       - 'assignPresenter'
       - 'switchSlide'
-<<<<<<< HEAD
       - 'modifyWhiteboardAccess'
       - 'undoAnnotation'
       - 'clearWhiteboard'
       - 'moveCursor'
       - 'sendAnnotation'
-=======
       - 'removePresentation'
-      - 'sharePresentation'
->>>>>>> 76ff1b25
+      - 'sharePresentation'