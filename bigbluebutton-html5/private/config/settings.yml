--- conflicted
+++ resolved
@@ -156,20 +156,17 @@
       - setPresentation
       - zoomSlide
       - requestPresentationUploadToken
-<<<<<<< HEAD
+      - transferUser
+      - createBreakoutRoom
       - startPoll
       - stopPoll
       - publishPoll
-  poll:
-    max_custom: 5
-=======
-      - transferUser
-      - createBreakoutRoom
   breakout:
     rooms:
       min: 2
       max: 8
->>>>>>> 0ce0845c
+  poll:
+    max_custom: 5
   chat:
     min_message_length: 1
     max_message_length: 5000
