public:
  app:
    mobileFontSize: 16px
    desktopFontSize: 14px
    audioChatNotification: false
    showParticipantsOnLogin: true
    autoJoin: true
    listenOnlyMode: true
    forceListenOnly: false
    skipCheck: false
    clientTitle: BigBlueButton
    appName: BigBlueButton HTML5 Client
    bbbServerVersion: 2.2-dev
    copyright: "©2019 BigBlueButton Inc."
    html5ClientBuild: HTML5_CLIENT_VERSION
    helpLink: https://bigbluebutton.org/html5/
    lockOnJoin: true
    cdn: ""
    basename: "/html5client"
    askForFeedbackOnLogout: false
    allowUserLookup: false
<<<<<<< HEAD
    enableNetworkInformation: false
    enableLimitOfViewersInWebcam: false
    viewersInWebcam: 8
=======
    ipv4FallbackDomain: ""
>>>>>>> e9289301
    defaultSettings:
      application:
        animations: true
        chatAudioAlerts: false
        chatPushAlerts: false
        fallbackLocale: en
      audio:
        inputDeviceId: undefined
        outputDeviceId: undefined
      dataSaving:
        viewParticipantsWebcams: true
        viewScreenshare: true
      participants:
        muteAll: false
        lockAll: false
        microphone: false
        publicChat: false
        privateChat: false
        layout: false
    shortcuts:
      openOptions:
        accesskey: O
        descId: openOptions
      toggleUserList:
        accesskey: U
        descId: toggleUserList
      toggleMute:
        accesskey: M
        descId: toggleMute
      joinAudio:
        accesskey: J
        descId: joinAudio
      leaveAudio:
        accesskey: L
        descId: leaveAudio
      togglePublicChat:
        accesskey: P
        descId: togglePublicChat
      hidePrivateChat:
        accesskey: H
        descId: hidePrivateChat
      closePrivateChat:
        accesskey: G
        descId: closePrivateChat
      openActions:
        accesskey: A
        descId: openActions
      openStatus:
        accesskey: S
        descId: openStatus
    branding:
      displayBrandingArea: false
    allowHTML5Moderator: true
    httpsConnection: false
    connectionTimeout: 60000
    showHelpButton: true
    enableExternalVideo: true
    effectiveConnection:
      - critical
      - danger
      - warning
  networkMonitoring:
    enableNetworkMonitoring: false
    packetLostThreshold: 10
  kurento:
    wsUrl: HOST
    chromeDefaultExtensionKey: akgoaoikmbmhcopjgakkcepdgdgkjfbc
    chromeDefaultExtensionLink: https://chrome.google.com/webstore/detail/bigbluebutton-screenshare/akgoaoikmbmhcopjgakkcepdgdgkjfbc
    chromeExtensionKey: KEY
    chromeExtensionLink: LINK
    chromeScreenshareSources:
    - window
    - screen
    firefoxScreenshareSource: window
    cameraProfiles:
      - id: low
        name: Low quality
        default: false
        constraints:
          width:
            max: 160
          height:
            max: 120
        bitrate: 100
      - id: medium
        name: Medium quality
        default: true
        constraints:
          width:
            max: 320
          height:
            max: 240
        bitrate: 200
      - id: high
        name: High quality
        default: false
        constraints:
          width:
            max: 640
          height:
            max: 480
        bitrate: 500
      - id: hd
        name: High definition
        default: false
        constraints:
          width:
            max: 1280
          height:
            max: 960
        bitrate: 800
    enableScreensharing: true
    enableVideo: true
    enableVideoStats: false
    enableVideoMenu: true
    enableListenOnly: true
    autoShareWebcam: false
  allowOutsideCommands:
    toggleRecording: false
    toggleSelfVoice: false
  poll:
    max_custom: 5
  captions:
    enabled: false
    backgroundColor: "#000000"
    fontColor: "#FFFFFF"
    fontFamily: Calibri
    fontSize: 24px
    takeOwnership: true
    lines: 2
    time: 5000
  chat:
    min_message_length: 1
    max_message_length: 5000
    grouping_messages_window: 10000
    type_system: SYSTEM_MESSAGE
    type_public: PUBLIC_ACCESS
    type_private: PRIVATE_ACCESS
    system_userid: SYSTEM_MESSAGE
    system_username: SYSTEM_MESSAGE
    public_id: public
    public_group_id: MAIN-PUBLIC-GROUP-CHAT
    public_userid: public_chat_userid
    public_username: public_chat_username
    storage_key: UNREAD_CHATS
    system_messages_keys:
      chat_clear: PUBLIC_CHAT_CLEAR
  note:
    enabled: false
    url: ETHERPAD_HOST
    config:
      showLineNumbers: false
      showChat: false
      noColors: true
      showControls: true
      rtl: false
  layout:
    autoSwapLayout: false
    hidePresentation: false
  media:
    stunTurnServersFetchAddress: "/bigbluebutton/api/stuns"
    mediaTag: "#remote-media"
    callTransferTimeout: 5000
    callHangupTimeout: 2000
    callHangupMaximumRetries: 10
    echoTestNumber: '9196'
  presentation:
    defaultPresentationFile: default.pdf
    uploadEndpoint: "/bigbluebutton/presentation/upload"
    uploadSizeMin: 0
    uploadSizeMax: 50000000
    uploadValidMimeTypes:
    - extension: .pdf
      mime: application/pdf
    - extension: .doc
      mime: application/msword
    - extension: .docx
      mime: application/vnd.openxmlformats-officedocument.wordprocessingml.document
    - extension: .xls
      mime: application/vnd.ms-excel
    - extension: .xlsx
      mime: application/vnd.openxmlformats-officedocument.spreadsheetml.sheet
    - extension: .ppt
      mime: application/vnd.ms-powerpoint
    - extension: .pptx
      mime: application/vnd.openxmlformats-officedocument.presentationml.presentation
    - extension: .txt
      mime: text/plain
    - extension: .rtf
      mime: application/rtf
    - extension: .odt
      mime: application/vnd.oasis.opendocument.text
    - extension: .ods
      mime: application/vnd.oasis.opendocument.spreadsheet
    - extension: .odp
      mime: application/vnd.oasis.opendocument.presentation
    - extension: .odg
      mime: application/vnd.oasis.opendocument.graphics
    - extension: .odc
      mime: application/vnd.oasis.opendocument.chart
    - extension: .odi
      mime: application/vnd.oasis.opendocument.image
    - extension: .jpg
      mime: image/jpeg
    - extension: .png
      mime: image/png
  user:
    role_moderator: MODERATOR
    role_viewer: VIEWER
    role_presenter: PRESENTER
  whiteboard:
    annotations:
      status:
        start: DRAW_START
        update: DRAW_UPDATE
        end: DRAW_END
    toolbar:
      multiUserPenOnly: false
      colors:
      - label: black
        value: "#000000"
      - label: white
        value: "#ffffff"
      - label: red
        value: "#ff0000"
      - label: orange
        value: "#ff8800"
      - label: eletricLime
        value: "#ccff00"
      - label: Lime
        value: "#00ff00"
      - label: Cyan
        value: "#00ffff"
      - label: dodgerBlue
        value: "#0088ff"
      - label: blue
        value: "#0000ff"
      - label: violet
        value: "#8800ff"
      - label: magenta
        value: "#ff00ff"
      - label: silver
        value: "#c0c0c0"
      thickness:
      - value: 14
      - value: 12
      - value: 10
      - value: 8
      - value: 6
      - value: 4
      - value: 2
      - value: 1
      font_sizes:
      - value: 36
      - value: 32
      - value: 28
      - value: 24
      - value: 20
      - value: 16
      tools:
      - icon: text_tool
        value: text
      - icon: line_tool
        value: line
      - icon: circle_tool
        value: ellipse
      - icon: triangle_tool
        value: triangle
      - icon: rectangle_tool
        value: rectangle
      - icon: pen_tool
        value: pencil
      - icon: hand
        value: hand
      presenterTools:
      - text
      - line
      - ellipse
      - triangle
      - rectangle
      - pencil
      - hand
      multiUserTools:
      - text
      - line
      - ellipse
      - triangle
      - rectangle
      - pencil
      - hand
  clientLog:
    server: { enabled: true, level: info }
    console: { enabled: true, level: debug }
    external: { enabled: false, level: info, url: https://LOG_HOST/html5Log, method: POST, throttleInterval: 400 }
private:
  app:
    host: 127.0.0.1
    port: 3000
    localesUrl: /locales
    pencilChunkLength: 100
    loadSlidesFromHttpAlways: false
  etherpad:
    apikey: ETHERPAD_APIKEY
    version: 1.2.13
    host: 127.0.0.1
    port: 9001
  redis:
    host: 127.0.0.1
    port: '6379'
    timeout: 5000
    password: null
    debug: false
    channels:
      toAkkaApps: to-akka-apps-redis-channel
      toThirdParty: to-third-party-redis-channel
    subscribeTo:
    - to-html5-redis-channel
    - from-akka-apps-*
    - from-third-party-redis-channel
    - from-etherpad-redis-channel
    async:
    - from-akka-apps-wb-redis-channel
    ignored:
    - CheckAlivePongSysMsg
    - DoLatencyTracerMsg
  serverLog:
    level: info
  minBrowserVersions:
    - browser: chrome
      version: 59
    - browser: firefox
      version: 52
    - browser: firefoxMobile
      version: 52
    - browser: edge
      version: 17
    - browser: ie
      version: Infinity
    - browser: mobileSafari
      version: [11, 1]
    - browser: opera
      version: 46
    - browser: safari
      version: [11, 1]
    - browser: electron
      version: [0, 36]<|MERGE_RESOLUTION|>--- conflicted
+++ resolved
@@ -19,13 +19,10 @@
     basename: "/html5client"
     askForFeedbackOnLogout: false
     allowUserLookup: false
-<<<<<<< HEAD
     enableNetworkInformation: false
     enableLimitOfViewersInWebcam: false
     viewersInWebcam: 8
-=======
     ipv4FallbackDomain: ""
->>>>>>> e9289301
     defaultSettings:
       application:
         animations: true
