--- conflicted
+++ resolved
@@ -35,14 +35,11 @@
       duration: 4000
     remainingTimeThreshold: 30
     remainingTimeAlertThreshold: 1
-<<<<<<< HEAD
     enableDebugWindow: true
-=======
     # Warning: increasing the limit of breakout rooms per meeting
     # can generate excessive overhead to the server. We recommend
     # this value to be kept under 12.
     breakoutRoomLimit: 8
->>>>>>> f60ec758
     defaultSettings:
       application:
         animations: true
