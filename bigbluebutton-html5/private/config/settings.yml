--- conflicted
+++ resolved
@@ -19,11 +19,7 @@
     basename: "/html5client"
     askForFeedbackOnLogout: false
     allowUserLookup: false
-<<<<<<< HEAD
-=======
-    enableNetworkInformation: false
     ipv4FallbackDomain: ""
->>>>>>> 2c617fed
     defaultSettings:
       application:
         animations: true
