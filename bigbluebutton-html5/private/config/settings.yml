public:
  app:
    mobileFont: 16
    desktopFont: 14
    audioChatNotification: false
    autoJoin: true
    listenOnlyMode: true
    forceListenOnly: false
    skipCheck: false
    clientTitle: BigBlueButton
    appName: BigBlueButton HTML5 Client
    bbbServerVersion: 2.0-rc
    copyright: "©2018 BigBlueButton Inc."
    html5ClientBuild: HTML5_CLIENT_VERSION
    lockOnJoin: true
    basename: "/html5client"
    askForFeedbackOnLogout: false
    defaultSettings:
      application:
        chatAudioAlerts: false
        chatPushAlerts: false
        fontSize: 16px
        fallbackLocale: en
      audio:
        inputDeviceId: undefined
        outputDeviceId: undefined
      dataSaving:
        viewParticipantsWebcams: true
        viewScreenshare: true
      cc:
        backgroundColor: "#FFFFFF"
        fontColor: "#000000"
        enabled: false
        fontFamily: Calibri
        fontSize: 16px
        takeOwnership: false
      participants:
        muteAll: false
        lockAll: false
        microphone: false
        publicChat: false
        privateChat: false
        layout: false
    shortcuts:
      openOptions:
        accesskey: O
        descId: openOptions
      toggleUserList:
        accesskey: U
        descId: toggleUserList
      toggleMute:
        accesskey: M
        descId: toggleMute
      joinAudio:
        accesskey: J
        descId: joinAudio
      leaveAudio:
        accesskey: L
        descId: leaveAudio
      togglePublicChat:
        accesskey: P
        descId: togglePublicChat
      hidePrivateChat:
        accesskey: H
        descId: hidePrivateChat
      closePrivateChat:
        accesskey: G
        descId: closePrivateChat
      openActions:
        accesskey: A
        descId: openActions
      openStatus:
        accesskey: S
        descId: openStatus
    branding:
      displayBrandingArea: false
    allowHTML5Moderator: true
    allowModeratorToUnmuteAudio: true
    httpsConnection: false
    connectionTimeout: 60000
    showHelpButton: true
  kurento:
    wsUrl: HOST
    chromeDefaultExtensionKey: akgoaoikmbmhcopjgakkcepdgdgkjfbc
    chromeDefaultExtensionLink: https://chrome.google.com/webstore/detail/bigbluebutton-screenshare/akgoaoikmbmhcopjgakkcepdgdgkjfbc
    chromeExtensionKey: KEY
    chromeExtensionLink: LINK
    chromeScreenshareSources:
    - window
    - screen
    firefoxScreenshareSource: window
    cameraConstraints:
      width:
        max: 640
      height:
        max: 480
    enableScreensharing: false
    enableVideo: false
    enableVideoStats: false
    enableListenOnly: false
    autoShareWebcam: false
<<<<<<< HEAD
  breakout:
    rooms:
      min: 2
      max: 8
  poll:
=======
  acl:
    viewer:
      subscriptions:
      - users
      - cursor
      - screenshare
      - meetings
      - polls
      - chat
      - presentations
      - annotations
      - slides
      - captions
      - breakouts
      - voiceUsers
      - whiteboard-multi-user
      - presentation-pods
      - group-chat
      - group-chat-msg
      - users-settings
      methods:
      - listenOnlyToggle
      - userLogout
      - setEmojiStatus
      - toggleSelfVoice
      - publishVote
      - sendChat
      - createGroupChat
      - destroyGroupChat
      - sendGroupChatMsg
      - requestJoinURL
    moderator:
      methods:
      - assignPresenter
      - removeUser
      - muteUser
      - unmuteUser
      - endMeeting
      - toggleVoice
      - clearPublicChatHistory
      - changeRole
      - ejectUserFromVoice
      - toggleRecording
      - endAllBreakouts
      - transferUser
      - createBreakoutRoom
    presenter:
      methods:
      - switchSlide
      - modifyWhiteboardAccess
      - undoAnnotation
      - clearWhiteboard
      - moveCursor
      - sendAnnotation
      - removePresentation
      - setPresentation
      - zoomSlide
      - requestPresentationUploadToken
      - startPoll
      - stopPoll
      - publishPoll
  poll:	
>>>>>>> 10e9cb9c
    max_custom: 5
  chat:
    min_message_length: 1
    max_message_length: 5000
    grouping_messages_window: 10000
    type_system: SYSTEM_MESSAGE
    type_public: PUBLIC_ACCESS
    type_private: PRIVATE_ACCESS
    system_userid: SYSTEM_MESSAGE
    system_username: SYSTEM_MESSAGE
    public_id: public
    public_group_id: MAIN-PUBLIC-GROUP-CHAT
    public_userid: public_chat_userid
    public_username: public_chat_username
    storage_key: UNREAD_CHATS
    system_messages_keys:
      chat_clear: PUBLIC_CHAT_CLEAR
  layout:
    autoSwapLayout: false
    hidePresentation: false
  media:
    WebRTCHangupRetryInterval: 2000
    vertoServerAddress: HOST
    freeswitchProfilePassword: '1234'
    vertoPort: '8082'
    useSIPAudio: true
    stunTurnServersFetchAddress: "/bigbluebutton/api/stuns"
    mediaTag: "#remote-media"
    callTransferTimeout: 5000
    callHangupTimeout: 2000
    callHangupMaximumRetries: 10
    echoTestNumber: '9196'
  presentation:
    defaultPresentationFile: default.pdf
    uploadEndpoint: "/bigbluebutton/presentation/upload"
    uploadSizeMin: 0
    uploadSizeMax: 50000000
    uploadValidMimeTypes:
    - application/vnd.ms-excel
    - application/vnd.openxmlformats-officedocument.spreadsheetml.sheet
    - application/msword
    - application/vnd.openxmlformats-officedocument.wordprocessingml.document
    - application/vnd.ms-powerpoint
    - application/vnd.openxmlformats-officedocument.presentationml.presentation
    - application/vnd.oasis.opendocument.text
    - application/rtf
    - text/plain
    - application/vnd.oasis.opendocument.spreadsheet
    - application/vnd.oasis.opendocument.presentation
    - application/vnd.oasis.opendocument.text
    - application/vnd.oasis.opendocument.graphics
    - application/vnd.oasis.opendocument.chart
    - application/vnd.oasis.opendocument.image
    - application/pdf
    - image/jpeg
    - image/png
  user:
    role_moderator: MODERATOR
    role_viewer: VIEWER
    role_presenter: PRESENTER
  whiteboard:
    annotations:
      status:
        start: DRAW_START
        update: DRAW_UPDATE
        end: DRAW_END
    toolbar:
      multiUserPenOnly: false
      colors:
      - label: black
        value: "#000000"
      - label: white
        value: "#ffffff"
      - label: red
        value: "#ff0000"
      - label: orange
        value: "#ff8800"
      - label: eletricLime
        value: "#ccff00"
      - label: Lime
        value: "#00ff00"
      - label: Cyan
        value: "#00ffff"
      - label: dodgerBlue
        value: "#0088ff"
      - label: blue
        value: "#0000ff"
      - label: violet
        value: "#8800ff"
      - label: magenta
        value: "#ff00ff"
      - label: silver
        value: "#c0c0c0"
      thickness:
      - value: 14
      - value: 12
      - value: 10
      - value: 8
      - value: 6
      - value: 4
      - value: 2
      - value: 1
      font_sizes:
      - value: 36
      - value: 32
      - value: 28
      - value: 24
      - value: 20
      - value: 16
      tools:
      - icon: text_tool
        value: text
      - icon: line_tool
        value: line
      - icon: circle_tool
        value: ellipse
      - icon: triangle_tool
        value: triangle
      - icon: rectangle_tool
        value: rectangle
      - icon: pen_tool
        value: pencil
      - icon: hand
        value: hand
      presenterTools:
      - text
      - line
      - ellipse
      - triangle
      - rectangle
      - pencil
      - hand
      multiUserTools:
      - text
      - line
      - ellipse
      - triangle
      - rectangle
      - pencil
      - hand
  clientLog:
    server:
      enabled: true
      level: info
    console:
      enabled: false
      level: debug
    external:
      enabled: false
      level: info
      url: https://LOG_HOST/html5Log
      method: POST
private:
  app:
    captionsChunkLength: 1000
    pencilChunkLength: 100
  redis:
    host: 127.0.0.1
    post: '6379'
    timeout: 5000
    debug: true
    channels:
      toAkkaApps: to-akka-apps-redis-channel
    subscribeTo:
    - to-html5-redis-channel
    - from-akka-apps-*
    async:
    - from-akka-apps-wb-redis-channel
    ignored:
    - CheckAlivePongSysMsg
    - DoLatencyTracerMsg
  serverLog:
    level: info<|MERGE_RESOLUTION|>--- conflicted
+++ resolved
@@ -99,76 +99,7 @@
     enableVideoStats: false
     enableListenOnly: false
     autoShareWebcam: false
-<<<<<<< HEAD
-  breakout:
-    rooms:
-      min: 2
-      max: 8
   poll:
-=======
-  acl:
-    viewer:
-      subscriptions:
-      - users
-      - cursor
-      - screenshare
-      - meetings
-      - polls
-      - chat
-      - presentations
-      - annotations
-      - slides
-      - captions
-      - breakouts
-      - voiceUsers
-      - whiteboard-multi-user
-      - presentation-pods
-      - group-chat
-      - group-chat-msg
-      - users-settings
-      methods:
-      - listenOnlyToggle
-      - userLogout
-      - setEmojiStatus
-      - toggleSelfVoice
-      - publishVote
-      - sendChat
-      - createGroupChat
-      - destroyGroupChat
-      - sendGroupChatMsg
-      - requestJoinURL
-    moderator:
-      methods:
-      - assignPresenter
-      - removeUser
-      - muteUser
-      - unmuteUser
-      - endMeeting
-      - toggleVoice
-      - clearPublicChatHistory
-      - changeRole
-      - ejectUserFromVoice
-      - toggleRecording
-      - endAllBreakouts
-      - transferUser
-      - createBreakoutRoom
-    presenter:
-      methods:
-      - switchSlide
-      - modifyWhiteboardAccess
-      - undoAnnotation
-      - clearWhiteboard
-      - moveCursor
-      - sendAnnotation
-      - removePresentation
-      - setPresentation
-      - zoomSlide
-      - requestPresentationUploadToken
-      - startPoll
-      - stopPoll
-      - publishPoll
-  poll:	
->>>>>>> 10e9cb9c
     max_custom: 5
   chat:
     min_message_length: 1
