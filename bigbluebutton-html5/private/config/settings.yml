public:
  app:
    mobileFontSize: 16px
    desktopFontSize: 14px
    audioChatNotification: false
    autoJoin: true
    listenOnlyMode: true
    forceListenOnly: false
    skipCheck: false
    clientTitle: BigBlueButton
    appName: BigBlueButton HTML5 Client
    bbbServerVersion: 2.3-dev
    copyright: "©2020 BigBlueButton Inc."
    html5ClientBuild: HTML5_CLIENT_VERSION
    helpLink: https://bigbluebutton.org/html5/
    lockOnJoin: true
    cdn: ""
    basename: "/html5client"
    askForFeedbackOnLogout: false
    allowUserLookup: false
    enableNetworkInformation: false
    enableLimitOfViewersInWebcam: false
    enableMultipleCameras: true
    enableTalkingIndicator: true
    mirrorOwnWebcam: false
    viewersInWebcam: 8
    ipv4FallbackDomain: ""
    allowLogout: true
    allowFullscreen: true
    preloadNextSlides: 2
    mutedAlert:
      enabled: true
      interval: 200
      threshold: -50
      duration: 4000
    remainingTimeThreshold: 30
    remainingTimeAlertThreshold: 1
    # Warning: increasing the limit of breakout rooms per meeting
    # can generate excessive overhead to the server. We recommend
    # this value to be kept under 12.
    breakoutRoomLimit: 8
    defaultSettings:
      application:
        animations: true
        chatAudioAlerts: false
        chatPushAlerts: false
        userJoinAudioAlerts: false
        userJoinPushAlerts: false
        raiseHandAudioAlerts: true
        raiseHandPushAlerts: true
        fallbackLocale: en
        overrideLocale: null
      audio:
        inputDeviceId: undefined
        outputDeviceId: undefined
      dataSaving:
        viewParticipantsWebcams: true
        viewScreenshare: true
    shortcuts:
      openOptions:
        accesskey: O
        descId: openOptions
      toggleUserList:
        accesskey: U
        descId: toggleUserList
      toggleMute:
        accesskey: M
        descId: toggleMute
      joinAudio:
        accesskey: J
        descId: joinAudio
      leaveAudio:
        accesskey: L
        descId: leaveAudio
      togglePublicChat:
        accesskey: P
        descId: togglePublicChat
      hidePrivateChat:
        accesskey: H
        descId: hidePrivateChat
      closePrivateChat:
        accesskey: G
        descId: closePrivateChat
      openActions:
        accesskey: A
        descId: openActions
    branding:
      displayBrandingArea: true
    connectionTimeout: 60000
    showHelpButton: true
    effectiveConnection:
      - critical
      - danger
      - warning
  externalVideoPlayer:
    enabled: true
  networkMonitoring:
    enableNetworkMonitoring: false
    packetLostThreshold: 10
  kurento:
    wsUrl: HOST
    # Valid for video-provider. Time (ms) before its WS connection times out
    # and tries to reconnect.
    wsConnectionTimeout: 4000
    cameraTimeouts:
      # Base camera timeout: used as the camera *sharing* timeout and
      # as the minimum camera subscribe reconnection timeout
      baseTimeout: 15000
      # Max timeout: used as the max camera subscribe reconnection timeout. Each
      # subscribe reattempt increases the reconnection timer up to this
      maxTimeout: 60000
    chromeDefaultExtensionKey: akgoaoikmbmhcopjgakkcepdgdgkjfbc
    chromeDefaultExtensionLink: https://chrome.google.com/webstore/detail/bigbluebutton-screenshare/akgoaoikmbmhcopjgakkcepdgdgkjfbc
    chromeExtensionKey: KEY
    chromeExtensionLink: LINK
    screenshare:
      constraints:
        video:
          frameRate:
            ideal: 5
            max: 10
          width:
            max: 2560
          height:
            max: 1600
        audio: false
      chromeScreenshareSources:
        - window
        - screen
      firefoxScreenshareSource: window
    # cameraProfiles is an array of:
    # - id: profile identifier
    #   name: human-readable profile name
    #   bitrate
    #   hidden: whether this profile will be hidden in the video preview dropdown
    #   constraints: a video media constraints dictionary (without the video key)
    cameraProfiles:
      # id: unique identifier of the profile
      # name: name of the profile visible to users
      # default: if this is the default profile which is pre-selected
      # bitrate: the average bitrate for used for a webcam stream
      # constraints:
      #   # Optional constraints put on the requested video a browser MAY honor
      #   # For a detailed list on possible values see:
      #   # https://developer.mozilla.org/en-US/docs/Web/API/MediaTrackConstraints
      #   # Examples:
      #   width: requested width of the camera stream
      #   frameRate: requested framerate
      - id: low-u30
        name: low-u30
        bitrate: 30
        hidden: true
        constraints:
          frameRate: 3
      - id: low-u25
        name: low-u25
        bitrate: 40
        hidden: true
        constraints:
          frameRate: 3
      - id: low-u20
        name: low-u20
        bitrate: 50
        hidden: true
        constraints:
          frameRate: 5
      - id: low-u15
        name: low-u15
        bitrate: 70
        hidden: true
        constraints:
          frameRate: 8
      - id: low-u12
        name: low-u12
        bitrate: 90
        hidden: true
        constraints:
          frameRate: 10
      - id: low-u8
        name: low-u8
        bitrate: 100
        hidden: true
        constraints:
          frameRate: 10
      - id: low
        name: Low
        default: false
        bitrate: 100
      - id: medium
        name: Medium
        default: true
        bitrate: 200
      - id: high
        name: High
        default: false
        bitrate: 500
        constraints:
          width: 1280
          frameRate: 15
      - id: hd
        name: High definition
        default: false
        bitrate: 800
        constraints:
          width: 1280
          frameRate: 30
    enableScreensharing: true
    enableVideo: true
    enableVideoMenu: true
    enableListenOnly: true
    autoShareWebcam: false
    skipVideoPreview: false
    # Entry `thresholds` is an array of:
    # - threshold: minimum number of cameras being shared for profile to applied
    #   profile: a camera profile id from the cameraProfiles configuration array
    #            that will be applied to all cameras when threshold is hit
    cameraQualityThresholds:
      enabled: false
      thresholds:
        - threshold: 8
          profile: low-u8
        - threshold: 12
          profile: low-u12
        - threshold: 15
          profile: low-u15
        - threshold: 20
          profile: low-u20
        - threshold: 25
          profile: low-u25
        - threshold: 30
          profile: low-u30
    pagination:
      # whether to globally enable or disable pagination.
      enabled: false
      # how long (in ms) the negotiation will be debounced after a page change.
      pageChangeDebounceTime: 2500
      # video page sizes for DESKTOP endpoints. It stands for the number of SUBSCRIBER streams.
      # PUBLISHERS aren't accounted for .
      # A page size of 0 (zero) means that the page size is unlimited (disabled).
      desktopPageSizes:
        moderator: 0
        viewer: 5
      # video page sizes for MOBILE endpoints
      mobilePageSizes:
        moderator: 2
        viewer: 2
  pingPong:
    clearUsersInSeconds: 180
    pongTimeInSeconds: 15
  allowOutsideCommands:
    toggleRecording: false
    toggleSelfVoice: false
  poll:
    enabled: true
    max_custom: 5
  captions:
    enabled: true
    enableDictation: false
    backgroundColor: "#000000"
    fontColor: "#FFFFFF"
    fontFamily: Calibri
    fontSize: 24px
    takeOwnership: true
    lines: 2
    time: 5000
  chat:
    enabled: true
    startClosed: false
    min_message_length: 1
    max_message_length: 5000
    grouping_messages_window: 10000
    type_system: SYSTEM_MESSAGE
    type_public: PUBLIC_ACCESS
    type_private: PRIVATE_ACCESS
    system_userid: SYSTEM_MESSAGE
    system_username: SYSTEM_MESSAGE
    public_id: public
    public_group_id: MAIN-PUBLIC-GROUP-CHAT
    public_userid: public_chat_userid
    public_username: public_chat_username
    storage_key: UNREAD_CHATS
    system_messages_keys:
      chat_clear: PUBLIC_CHAT_CLEAR
    typingIndicator:
      enabled: true
  note:
    enabled: false
    url: ETHERPAD_HOST
    config:
      showLineNumbers: false
      showChat: false
      noColors: true
      showControls: true
      rtl: false
  layout:
    autoSwapLayout: false
    hidePresentation: false
    webcamsDefaultPlacement: "top"
  media:
    stunTurnServersFetchAddress: "/bigbluebutton/api/stuns"
    cacheStunTurnServers: true
    fallbackStunServer:  ''
    mediaTag: "#remote-media"
    callTransferTimeout: 5000
    callHangupTimeout: 2000
    callHangupMaximumRetries: 10
    echoTestNumber: 'echo'
    relayOnlyOnReconnect: false
    listenOnlyCallTimeout: 15000
  stats:
    enabled: true
    interval: 2000
    length: 5
    log: false
    jitter:
      - 10
      - 20
      - 30
    loss:
      - 0.05
      - 0.1
      - 0.2
    level:
      - warning
      - danger
      - critical
    help: STATS_HELP_URL
  presentation:
    allowDownloadable: true
    defaultPresentationFile: default.pdf
    panZoomThrottle: 32
    restoreOnUpdate: false
    uploadEndpoint: "/bigbluebutton/presentation/upload"
    uploadSizeMin: 0
    uploadSizeMax: 50000000
    uploadValidMimeTypes:
    - extension: .pdf
      mime: application/pdf
    - extension: .doc
      mime: application/msword
    - extension: .docx
      mime: application/vnd.openxmlformats-officedocument.wordprocessingml.document
    - extension: .xls
      mime: application/vnd.ms-excel
    - extension: .xlsx
      mime: application/vnd.openxmlformats-officedocument.spreadsheetml.sheet
    - extension: .ppt
      mime: application/vnd.ms-powerpoint
    - extension: .pptx
      mime: application/vnd.openxmlformats-officedocument.presentationml.presentation
    - extension: .txt
      mime: text/plain
    - extension: .rtf
      mime: application/rtf
    - extension: .odt
      mime: application/vnd.oasis.opendocument.text
    - extension: .ods
      mime: application/vnd.oasis.opendocument.spreadsheet
    - extension: .odp
      mime: application/vnd.oasis.opendocument.presentation
    - extension: .odg
      mime: application/vnd.oasis.opendocument.graphics
    - extension: .odc
      mime: application/vnd.oasis.opendocument.chart
    - extension: .odi
      mime: application/vnd.oasis.opendocument.image
    - extension: .jpg
      mime: image/jpeg
    - extension: .jpeg
      mime: image/jpeg
    - extension: .png
      mime: image/png
  user:
    role_moderator: MODERATOR
    role_viewer: VIEWER
  whiteboard:
    annotations:
      status:
        start: DRAW_START
        update: DRAW_UPDATE
        end: DRAW_END
    toolbar:
      multiUserPenOnly: false
      colors:
      - label: black
        value: "#000000"
      - label: white
        value: "#ffffff"
      - label: red
        value: "#ff0000"
      - label: orange
        value: "#ff8800"
      - label: eletricLime
        value: "#ccff00"
      - label: Lime
        value: "#00ff00"
      - label: Cyan
        value: "#00ffff"
      - label: dodgerBlue
        value: "#0088ff"
      - label: blue
        value: "#0000ff"
      - label: violet
        value: "#8800ff"
      - label: magenta
        value: "#ff00ff"
      - label: silver
        value: "#c0c0c0"
      thickness:
      - value: 14
      - value: 12
      - value: 10
      - value: 8
      - value: 6
      - value: 4
      - value: 2
      - value: 1
      font_sizes:
      - value: 36
      - value: 32
      - value: 28
      - value: 24
      - value: 20
      - value: 16
      tools:
      - icon: text_tool
        value: text
      - icon: line_tool
        value: line
      - icon: circle_tool
        value: ellipse
      - icon: triangle_tool
        value: triangle
      - icon: rectangle_tool
        value: rectangle
      - icon: pen_tool
        value: pencil
      - icon: hand
        value: hand
      presenterTools:
      - text
      - line
      - ellipse
      - triangle
      - rectangle
      - pencil
      - hand
      multiUserTools:
      - text
      - line
      - ellipse
      - triangle
      - rectangle
      - pencil
      - hand
  clientLog:
    server:
      enabled: true
      level: info
    console:
      enabled: true
      level: debug
    external:
      enabled: false
      level: info
      url: https://LOG_HOST/html5Log
      method: POST
      throttleInterval: 400
      flushOnClose: true
      logTag: ""
private:
  app:
    host: 127.0.0.1
    port: 3000
    localesUrl: /locales
    pencilChunkLength: 100
    loadSlidesFromHttpAlways: false
  etherpad:
    apikey: ETHERPAD_APIKEY
    version: 1.2.13
    host: 127.0.0.1
    port: 9001
  redis:
    host: 127.0.0.1
    port: '6379'
    timeout: 5000
    password: null
    debug: false
    channels:
      toAkkaApps: to-akka-apps-redis-channel
      toThirdParty: to-third-party-redis-channel
    subscribeTo:
    - to-html5-redis-channel
    - from-akka-apps-*
    - from-third-party-redis-channel
    - from-etherpad-redis-channel
    async:
    - from-akka-apps-wb-redis-channel
    ignored:
    - CheckAlivePongSysMsg
    - DoLatencyTracerMsg
  serverLog:
    level: info
    streamerLog: false
  memoryMonitoring:
    stat:
      enabled: false
    leak:
      enabled: false
    heapdump:
      enabled: false
  minBrowserVersions:
    - browser: chrome
      version: 72
    - browser: chromeMobileIOS
      version: Infinity
    - browser: firefox
      version: 63
    - browser: firefoxMobile
      version: 68
    - browser: edge
      version: 79
    - browser: ie
      version: Infinity
    - browser: safari
      version: [12, 1]
    - browser: mobileSafari
      version: [12, 1]
    - browser: opera
      version: 50
    - browser: electron
      version: [0, 36]
    - browser: YandexBrowser
<<<<<<< HEAD
      version: 19
=======
      version: 19
>>>>>>> 12d60077
<|MERGE_RESOLUTION|>--- conflicted
+++ resolved
@@ -531,8 +531,4 @@
     - browser: electron
       version: [0, 36]
     - browser: YandexBrowser
-<<<<<<< HEAD
       version: 19
-=======
-      version: 19
->>>>>>> 12d60077
