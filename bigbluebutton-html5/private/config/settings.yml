public:
  app:
    mobileFontSize: 16px
    desktopFontSize: 14px
    audioChatNotification: false
    showParticipantsOnLogin: true
    autoJoin: true
    listenOnlyMode: true
    forceListenOnly: false
    skipCheck: false
    clientTitle: BigBlueButton
    appName: BigBlueButton HTML5 Client
    bbbServerVersion: 2.2-dev
    copyright: "©2019 BigBlueButton Inc."
    html5ClientBuild: HTML5_CLIENT_VERSION
    helpLink: https://bigbluebutton.org/html5/
    lockOnJoin: true
    basename: "/html5client"
    askForFeedbackOnLogout: false
    defaultSettings:
      application:
        animations: true
        chatAudioAlerts: false
        chatPushAlerts: false
        fallbackLocale: en
      audio:
        inputDeviceId: undefined
        outputDeviceId: undefined
      dataSaving:
        viewParticipantsWebcams: true
        viewScreenshare: true
      cc:
        backgroundColor: "#FFFFFF"
        fontColor: "#000000"
        enabled: false
        fontFamily: Calibri
        fontSize: 16px
        takeOwnership: false
      participants:
        muteAll: false
        lockAll: false
        microphone: false
        publicChat: false
        privateChat: false
        layout: false
    shortcuts:
      openOptions:
        accesskey: O
        descId: openOptions
      toggleUserList:
        accesskey: U
        descId: toggleUserList
      toggleMute:
        accesskey: M
        descId: toggleMute
      joinAudio:
        accesskey: J
        descId: joinAudio
      leaveAudio:
        accesskey: L
        descId: leaveAudio
      togglePublicChat:
        accesskey: P
        descId: togglePublicChat
      hidePrivateChat:
        accesskey: H
        descId: hidePrivateChat
      closePrivateChat:
        accesskey: G
        descId: closePrivateChat
      openActions:
        accesskey: A
        descId: openActions
      openStatus:
        accesskey: S
        descId: openStatus
    branding:
      displayBrandingArea: false
    allowHTML5Moderator: true
    httpsConnection: false
    connectionTimeout: 60000
    showHelpButton: true
    enableExternalVideo: true
  kurento:
    wsUrl: HOST
    chromeDefaultExtensionKey: akgoaoikmbmhcopjgakkcepdgdgkjfbc
    chromeDefaultExtensionLink: https://chrome.google.com/webstore/detail/bigbluebutton-screenshare/akgoaoikmbmhcopjgakkcepdgdgkjfbc
    chromeExtensionKey: KEY
    chromeExtensionLink: LINK
    chromeScreenshareSources:
    - window
    - screen
    firefoxScreenshareSource: window
    cameraConstraints:
      width:
        max: 320
      height:
        max: 240
<<<<<<< HEAD
    enableScreensharing: false
=======
    enableScreensharing: true
>>>>>>> 2aa5faf7
    enableVideo: true
    enableVideoStats: false
    enableVideoMenu: true
    enableListenOnly: true
    autoShareWebcam: false
  allowOutsideCommands:
    toggleRecording: false
    toggleSelfVoice: false
  poll:
    max_custom: 5
  chat:
    min_message_length: 1
    max_message_length: 5000
    grouping_messages_window: 10000
    type_system: SYSTEM_MESSAGE
    type_public: PUBLIC_ACCESS
    type_private: PRIVATE_ACCESS
    system_userid: SYSTEM_MESSAGE
    system_username: SYSTEM_MESSAGE
    public_id: public
    public_group_id: MAIN-PUBLIC-GROUP-CHAT
    public_userid: public_chat_userid
    public_username: public_chat_username
    storage_key: UNREAD_CHATS
    system_messages_keys:
      chat_clear: PUBLIC_CHAT_CLEAR
  note:
    enabled: false
    url: ETHERPAD_HOST
    config:
      showLineNumbers: false
      showChat: false
      noColors: true
      showControls: true
      rtl: false
  layout:
    autoSwapLayout: false
    hidePresentation: false
  media:
    stunTurnServersFetchAddress: "/bigbluebutton/api/stuns"
    mediaTag: "#remote-media"
    callTransferTimeout: 5000
    callHangupTimeout: 2000
    callHangupMaximumRetries: 10
    echoTestNumber: '9196'
  presentation:
    defaultPresentationFile: default.pdf
    uploadEndpoint: "/bigbluebutton/presentation/upload"
    uploadSizeMin: 0
    uploadSizeMax: 50000000
    uploadValidMimeTypes:
    - extension: .pdf
      mime: application/pdf
    - extension: .doc
      mime: application/msword
    - extension: .docx
      mime: application/vnd.openxmlformats-officedocument.wordprocessingml.document
    - extension: .xls
      mime: application/vnd.ms-excel
    - extension: .xlsx
      mime: application/vnd.openxmlformats-officedocument.spreadsheetml.sheet
    - extension: .ppt
      mime: application/vnd.ms-powerpoint
    - extension: .pptx
      mime: application/vnd.openxmlformats-officedocument.presentationml.presentation
    - extension: .txt
      mime: text/plain
    - extension: .rtf
      mime: application/rtf
    - extension: .odt
      mime: application/vnd.oasis.opendocument.text
    - extension: .ods
      mime: application/vnd.oasis.opendocument.spreadsheet
    - extension: .odp
      mime: application/vnd.oasis.opendocument.presentation
    - extension: .odg
      mime: application/vnd.oasis.opendocument.graphics
    - extension: .odc
      mime: application/vnd.oasis.opendocument.chart
    - extension: .odi
      mime: application/vnd.oasis.opendocument.image
    - extension: .jpg
      mime: image/jpeg
    - extension: .png
      mime: image/png
  user:
    role_moderator: MODERATOR
    role_viewer: VIEWER
    role_presenter: PRESENTER
  whiteboard:
    annotations:
      status:
        start: DRAW_START
        update: DRAW_UPDATE
        end: DRAW_END
    toolbar:
      multiUserPenOnly: false
      colors:
      - label: black
        value: "#000000"
      - label: white
        value: "#ffffff"
      - label: red
        value: "#ff0000"
      - label: orange
        value: "#ff8800"
      - label: eletricLime
        value: "#ccff00"
      - label: Lime
        value: "#00ff00"
      - label: Cyan
        value: "#00ffff"
      - label: dodgerBlue
        value: "#0088ff"
      - label: blue
        value: "#0000ff"
      - label: violet
        value: "#8800ff"
      - label: magenta
        value: "#ff00ff"
      - label: silver
        value: "#c0c0c0"
      thickness:
      - value: 14
      - value: 12
      - value: 10
      - value: 8
      - value: 6
      - value: 4
      - value: 2
      - value: 1
      font_sizes:
      - value: 36
      - value: 32
      - value: 28
      - value: 24
      - value: 20
      - value: 16
      tools:
      - icon: text_tool
        value: text
      - icon: line_tool
        value: line
      - icon: circle_tool
        value: ellipse
      - icon: triangle_tool
        value: triangle
      - icon: rectangle_tool
        value: rectangle
      - icon: pen_tool
        value: pencil
      - icon: hand
        value: hand
      presenterTools:
      - text
      - line
      - ellipse
      - triangle
      - rectangle
      - pencil
      - hand
      multiUserTools:
      - text
      - line
      - ellipse
      - triangle
      - rectangle
      - pencil
      - hand
  clientLog:
    server: { enabled: true, level: info }
    console: { enabled: true, level: debug }
    external: { enabled: false, level: info, url: https://LOG_HOST/html5Log, method: POST, throttleInterval: 400 }
private:
  app:
    captionsChunkLength: 1000
    pencilChunkLength: 100
  redis:
    host: 127.0.0.1
    post: '6379'
    timeout: 5000
    debug: false
    channels:
      toAkkaApps: to-akka-apps-redis-channel
    subscribeTo:
    - to-html5-redis-channel
    - from-akka-apps-*
    async:
    - from-akka-apps-wb-redis-channel
    ignored:
    - CheckAlivePongSysMsg
    - DoLatencyTracerMsg
  serverLog:
    level: info<|MERGE_RESOLUTION|>--- conflicted
+++ resolved
@@ -96,11 +96,7 @@
         max: 320
       height:
         max: 240
-<<<<<<< HEAD
-    enableScreensharing: false
-=======
     enableScreensharing: true
->>>>>>> 2aa5faf7
     enableVideo: true
     enableVideoStats: false
     enableVideoMenu: true
