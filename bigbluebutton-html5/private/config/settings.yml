public:
  app:
    mobileFontSize: 16px
    desktopFontSize: 14px
    audioChatNotification: false
    # Shows the audio modal when user joins the room. The audio modal prompts
    # user to select an option ("Microphone" and/or "Listen only") for joining
    # audio
    autoJoin: true
    # Disables the listen only option in audio modal.
    listenOnlyMode: true
    forceListenOnly: false
    # Skips the echo test when connecting with microphone.
    skipCheck: false
    # Skips the echo test when connecting with microphone right after user
    # joins the room the first time. Subsequent joins to microphone won't
    # have echo test skipped, for example if user leaves and joins the mic
    # again or reloading page and joining mic again.
    # This setting won't have effect if skipCheck = true
    skipCheckOnJoin: false
    #
    # Allow users to change microphone/speaker dynamically
    # The device is changed immediately, without the need to rejoin
    # audio. Default value is true
    # Firefox users: if no output devices is shown, you may set the flag
    # "media.setsinkid.enabled" to make it work properly
    # enableDynamicAudioDeviceSelection: true
    #
    clientTitle: BigBlueButton
    appName: BigBlueButton HTML5 Client
    bbbServerVersion: HTML5_FULL_BBB_VERSION
    displayBbbServerVersion: true
    copyright: '©2022 BigBlueButton Inc.'
    html5ClientBuild: HTML5_CLIENT_VERSION
    helpLink: https://bigbluebutton.org/html5/
    lockOnJoin: true
    cdn: ''
    basename: '/html5client'
    # the base location of the BBB API. If you use a cluster setup with a load
    # balancer which hides the individual nodes, then this should be
    # https://bbb-host/bigbluebutton
    # If you run a traditional setup of multiple nodes behind scalelite and the
    # users see the hostnames of the individual nodes, you can leave this at the
    # default setting
    bbbWebBase: '/bigbluebutton'
    # If you run a cluster setup with a load balancer which hides the individual
    # nodes, then this should be set to https://bbb-host/learning-analytics-dashboard
    learningDashboardBase: '/learning-analytics-dashboard'
    # Use https URL of CSS file. Example: https://docs.bigbluebutton.org/admin/customize.html#examples
    customStyleUrl: null
    darkTheme:
      enabled: true
    askForFeedbackOnLogout: false
    # the default logoutUrl matches window.location.origin i.e. bigbluebutton.org for demo.bigbluebutton.org
    # in some cases we want only custom logoutUrl to be used when provided on meeting create. Default value: true
    allowDefaultLogoutUrl: true
    allowUserLookup: false
    dynamicGuestPolicy: true
    enableGuestLobbyMessage: true
    enableLimitOfViewersInWebcam: false
    enableMultipleCameras: true
    # Allow users to open webcam video modal/preview when video is already
    # active. This also allows to change virtual backgrounds without
    # restarting webcam.
    enableWebcamSelectorButton: true
    enableTalkingIndicator: true
    mirrorOwnWebcam: false
    viewersInWebcam: 8
    ipv4FallbackDomain: ''
    allowLogout: true
    allowFullscreen: true
    preloadNextSlides: 2
    warnAboutUnsavedContentOnMeetingEnd: false
    mutedAlert:
      enabled: true
      interval: 200
      threshold: -50
      duration: 4000
    remainingTimeThreshold: 30
    remainingTimeAlertThreshold: 1
    enableDebugWindow: true
    # Warning: increasing the limit of breakout rooms per meeting
    # can generate excessive overhead to the server. We recommend
    # this value to be kept under 16.
    breakouts:
      breakoutRoomLimit: 16
      sendInvitationToIncludedModerators: false
    # https://github.com/bigbluebutton/bigbluebutton/pull/10826
    customHeartbeat: false
    showAllAvailableLocales: true
    # Show "Audio Filters for Microphone" option in settings menu.
    # When set to true, users are able to enable/disable microphone constraints,
    # otherwise default values for 'microphoneConstraints' option
    # are used.
    # For more info, see 'microphoneConstraints' option in this config.
    # If not set, default value is true.
    showAudioFilters: true
    raiseHandActionButton:
      enabled: true
    # If enabled, before joining microphone the client will perform a trickle
    # ICE against Kurento and use the information about successfull
    # candidate-pairs to filter out local candidates in SIP.js's SDP.
    # Try enabling this setting in scenarios where the listenonly mode works,
    # but microphone doesn't (for example, when using VPN).
    # For compatibility check "Browser compatbility" section in:
    # https://developer.mozilla.org/en-US/docs/Web/API/RTCDtlsTransport/iceTransport
    # This is an EXPERIMENTAL setting and the default value is false
    # experimentalUseKmsTrickleIceForMicrophone: false
    #
    # Shows stats about download and upload rates, audio jitter, lost packets
    # and turn information
    enableNetworkStats: true
    # Enable the button to allow users to copy network stats to clipboard
    enableCopyNetworkStatsButton: true
    defaultSettings:
      application:
        animations: true
        chatAudioAlerts: false
        chatPushAlerts: false
        userJoinAudioAlerts: false
        userJoinPushAlerts: false
        userLeaveAudioAlerts: false
        userLeavePushAlerts: false
        raiseHandAudioAlerts: true
        raiseHandPushAlerts: true
        guestWaitingAudioAlerts: true
        guestWaitingPushAlerts: true
        paginationEnabled: true
<<<<<<< HEAD
        darkTheme: false
        pushLayoutToEveryone: false
=======
        # Default Meeting Layout
        # Valid values are CUSTOM_LAYOUT, SMART_LAYOUT, PRESENTATION_FOCUS, VIDEO_FOCUS
        defaultLayout: SMART_LAYOUT
>>>>>>> 4621c3ff
        # fallbackLocale: if the locale the client is loaded in does not have a
        # translation a string, it will use the translation from the locale
        # specified in fallbackLocale. Note that fallbackLocale should be a
        # 100% translated locale for best user experience
        fallbackLocale: en
        # overrideLocale (default is null): if set (for example to 'de') will
        # force all clients to display the German translations of the strings.
        # Users can individually set their preferred locale through Settings,
        # but on first page load overrideLocale will trump the browser's
        # preferred locale
        overrideLocale: null
        #Audio constraints for microphone. Use this to control browser's
        #filters, such as AGC (Auto Gain Control) , Echo Cancellation,
        #Noise Supression, etc.
        #For more deails, see:
        # https://developer.mozilla.org/en-US/docs/Web/API/MediaTrackConstraints
        #Currently, google chrome sets {ideal: true} for autoGainControl,
        #echoCancellation and noiseSuppression, if not set.
        #The accepted value for each constraint is an object of type
        #https://developer.mozilla.org/en-US/docs/Web/API/ConstrainBoolean
        #These values are used as initial constraints for every new participant,
        #and can be changed by user in: Settings > Application > Microphone
        #Audio Filters.
        # microphoneConstraints:
        #   autoGainControl:
        #     ideal: true
        #   echoCancellation:
        #     ideal: true
        #   noiseSuppression:
        #     ideal: true
      audio:
        inputDeviceId: undefined
        outputDeviceId: undefined
      dataSaving:
        viewParticipantsWebcams: true
        viewScreenshare: true
    shortcuts:
      openOptions:
        accesskey: O
        descId: openOptions
      toggleUserList:
        accesskey: U
        descId: toggleUserList
      toggleMute:
        accesskey: M
        descId: toggleMute
      joinAudio:
        accesskey: J
        descId: joinAudio
      leaveAudio:
        accesskey: L
        descId: leaveAudio
      togglePublicChat:
        accesskey: P
        descId: togglePublicChat
      hidePrivateChat:
        accesskey: H
        descId: hidePrivateChat
      closePrivateChat:
        accesskey: G
        descId: closePrivateChat
      raiseHand:
        accesskey: R
        descId: raiseHand
      openActions:
        accesskey: A
        descId: openActions
      openDebugWindow:
        accesskey: K
        descId: openDebugWindow
    branding:
      displayBrandingArea: true
    connectionTimeout: 60000
    showHelpButton: true
    effectiveConnection:
      - critical
      - danger
      - warning
  externalVideoPlayer:
    enabled: true
  kurento:
    wsUrl: HOST
    # Valid for video-provider. Time (ms) before its WS connection times out
    # and tries to reconnect.
    wsConnectionTimeout: 4000
    # Time in milis to wait for the browser to return a gUM call (used in video-preview)
    gUMTimeout: 20000
    # Experiment(al). Controls whether ICE candidates should be signaled.
    # Applies to webcams, listen only and screen sharing. True is "stable behavior".
    signalCandidates: true
    # Forces relay usage only on Firefox. Applies to listen only, webcams and screenshare.
    forceRelayOnFirefox: false
    cameraTimeouts:
      # Base camera timeout: used as the camera *sharing* timeout and
      # as the minimum camera subscribe reconnection timeout
      baseTimeout: 30000
      # Max timeout: used as the max camera subscribe reconnection timeout. Each
      # subscribe reattempt increases the reconnection timer up to this
      maxTimeout: 60000
    screenshare:
      # Whether volume control should be allowed if screen sharing has audio
      enableVolumeControl: true
      # Experimental. True is the canonical behavior. Flip to false to reverse
      # the negotiation flow for subscribers.
      subscriberOffering: false
      # Experimental. Server wide configuration to choose which bbb-webrtc-sfu
      # media server adapter should be used for screen sharing.
      # Default is undefined, which means the default setting in bbb-webrtc-sfu
      # prevails (screenshareMediaServer).
      #mediaServer: Kurento
      bitrate: 1500
      mediaTimeouts:
        maxConnectionAttempts: 2
        # Base screen media timeout (send|recv)
        baseTimeout: 30000
        # Max timeout: used as the max camera subscribe reconnection timeout. Each
        # subscribe reattempt increases the reconnection timer up to this
        maxTimeout: 60000
        timeoutIncreaseFactor: 1.5
      constraints:
        video:
          frameRate:
            ideal: 5
            max: 10
          width:
            max: 2560
          height:
            max: 1600
        audio: true
    # cameraProfiles is an array of:
    # - id: profile identifier
    #   name: human-readable profile name
    #   bitrate
    #   hidden: whether this profile will be hidden in the video preview dropdown
    #   constraints: a video media constraints dictionary (without the video key)
    cameraProfiles:
      # id: unique identifier of the profile
      # name: name of the profile visible to users
      # default: if this is the default profile which is pre-selected
      # bitrate: the average bitrate for used for a webcam stream
      # constraints:
      #   # Optional constraints put on the requested video a browser MAY honor
      #   # For a detailed list on possible values see:
      #   # https://developer.mozilla.org/en-US/docs/Web/API/MediaTrackConstraints
      #   # Examples:
      #   width: requested width of the camera stream
      #   frameRate: requested framerate
      - id: low-u30
        name: low-u30
        bitrate: 30
        hidden: true
      - id: low-u25
        name: low-u25
        bitrate: 40
        hidden: true
      - id: low-u20
        name: low-u20
        bitrate: 50
        hidden: true
      - id: low-u15
        name: low-u15
        bitrate: 70
        hidden: true
      - id: low-u12
        name: low-u12
        bitrate: 90
        hidden: true
      - id: low-u8
        name: low-u8
        bitrate: 100
        hidden: true
      - id: low
        name: Low
        default: false
        bitrate: 100
      - id: medium
        name: Medium
        default: true
        bitrate: 200
      - id: high
        name: High
        default: false
        bitrate: 500
        constraints:
          width: 1280
          height: 720
          frameRate: 15
      - id: hd
        name: High definition
        default: false
        bitrate: 800
        constraints:
          width: 1280
          height: 720
          frameRate: 30
    enableScreensharing: true
    enableVideo: true
    enableVideoMenu: true
    enableVideoPin: true
    enableListenOnly: true
    # Experimental. Server wide configuration to choose which bbb-webrtc-sfu
    # media server adapter should be used for listen only.
    # Default is undefined, which means the default setting in bbb-webrtc-sfu
    # prevails (listenOnlyMediaServer).
    #listenOnlyMediaServer: Kurento
    # Experimental. Server wide configuration to choose which bbb-webrtc-sfu
    # media server adapter should be used for webcams.
    # Default is undefined, which means the default setting in bbb-webrtc-sfu
    # prevails (videoMediaServer).
    #videoMediaServer: Kurento
    autoShareWebcam: false
    skipVideoPreview: false
    skipVideoPreviewOnFirstJoin: false
    # cameraSortingModes.paginationSorting: sorting mode to be applied when pagination is active
    # cameraSortingModes.defaultSorting: sorting mode when pagination is not active (full mesh)
    # Current implemented modes are:
    # 'LOCAL_ALPHABETICAL' | 'VOICE_ACTIVITY_LOCAL' | 'LOCAL_VOICE_ACTIVITY' | 'LOCAL_PRESENTER_ALPHABETICAL'
    # The algorithm names are self-explanatory.
    cameraSortingModes:
      defaultSorting: LOCAL_ALPHABETICAL
      paginationSorting: VOICE_ACTIVITY_LOCAL
    # Entry `thresholds` is an array of:
    # - threshold: minimum number of cameras being shared for profile to applied
    #   profile: a camera profile id from the cameraProfiles configuration array
    #            that will be applied to all cameras when threshold is hit
    cameraQualityThresholds:
      enabled: true
      # applyConstraints: whether profile constraints should be applied on profile changes
      applyConstraints: false
      # privilegedStreams: whether cameras should revert to their original profile on
      # certain actions (eg floor changes, pin)
      privilegedStreams: true
      debounceTime: 2500
      thresholds:
        - threshold: 8
          profile: low-u8
        - threshold: 12
          profile: low-u12
        - threshold: 15
          profile: low-u15
        - threshold: 20
          profile: low-u20
        - threshold: 25
          profile: low-u25
        - threshold: 30
          profile: low-u30
    pagination:
      # WARNING: the pagination.enabled setting has moved to
      # public.app.defaultSettings.application.paginationEnabled
      # paginationToggleEnabled: show a pagination toggle in settings for the
      # user to enable/disable it
      paginationToggleEnabled: true
      # how long (in ms) the negotiation will be debounced after a page change.
      pageChangeDebounceTime: 2500
      # video page sizes for DESKTOP endpoints. It stands for the number of SUBSCRIBER streams.
      # PUBLISHERS aren't accounted for .
      # A page size of 0 (zero) means that the page size is unlimited (disabled).
      desktopPageSizes:
        moderator: 0
        viewer: 5
      # video page sizes for MOBILE endpoints
      mobilePageSizes:
        moderator: 2
        viewer: 2
    paginationThresholds:
      enabled: false
      thresholds:
        - users: 30
          desktopPageSizes:
            moderator: 25
            viewer: 25
        - users: 40
          desktopPageSizes:
            moderator: 20
            viewer: 20
        - users: 50
          desktopPageSizes:
            moderator: 16
            viewer: 16
        - users: 60
          desktopPageSizes:
            moderator: 14
            viewer: 12
        - users: 70
          desktopPageSizes:
            moderator: 12
            viewer: 10
        - users: 80
          desktopPageSizes:
            moderator: 10
            viewer: 8
        - users: 90
          desktopPageSizes:
            moderator: 8
            viewer: 6
        - users: 100
          desktopPageSizes:
            moderator: 6
            viewer: 4
  syncUsersWithConnectionManager:
    enabled: false
    syncInterval: 60000
  poll:
    enabled: true
    maxCustom: 5
    allowDragAndDropFile: false
    maxTypedAnswerLength: 45
    chatMessage: true
  captions:
    enabled: true
    id: captions
    dictation: false
    background: '#000000'
    font:
      color: '#ffffff'
      family: Calibri
      size: 24px
    lines: 2
    time: 5000
  chat:
    enabled: true
    itemsPerPage: 100
    timeBetweenFetchs: 1000
    enableSaveAndCopyPublicChat: true
    bufferChatInsertsMs: 0
    startClosed: false
    min_message_length: 1
    max_message_length: 5000
    grouping_messages_window: 10000
    type_system: SYSTEM_MESSAGE
    type_public: PUBLIC_ACCESS
    type_private: PRIVATE_ACCESS
    system_userid: SYSTEM_MESSAGE
    system_username: SYSTEM_MESSAGE
    public_id: public
    public_group_id: MAIN-PUBLIC-GROUP-CHAT
    public_userid: public_chat_userid
    public_username: public_chat_username
    storage_key: UNREAD_CHATS
    system_messages_keys:
      chat_clear: PUBLIC_CHAT_CLEAR
      chat_poll_result: PUBLIC_CHAT_POLL_RESULT
    typingIndicator:
      enabled: true
    moderatorChatEmphasized: true
  notes:
    enabled: true
    id: notes
  layout:
    hidePresentation: false
    showParticipantsOnLogin: true
    showPushLayoutButton: true
    showPushLayoutToggle: true
  pads:
    url: ETHERPAD_HOST
    cookie:
      path: /
      sameSite: None
      secure: true
  media:
    audio:
      #
      #
      # Default bridge to be used by full audio mechanism.
      # This is the bridge's name as contained in 'bridges' array
      defaultFullAudioBridge: sipjs
      #
      #
      # Server wide configuration to choose which bbb-webrtc-sfu
      # media server adapter should be used for fullaudio.
      # Default is undefined, which means the default setting in bbb-webrtc-sfu
      # prevails (fullAudioMediaServer).
      # fullAudioMediaServer: Kurento
      #
      #
      # Default bridge to be used by listen only mechanism.
      defaultListenOnlyBridge: kurento
      #
      #
      # Bridge array, here's where we list our bridges.
      # To add new bridges, simply add the corresponding .js file in
      # /imports/api/audio/client/bridge/ and add it to this list.
      #
      # Each bridge in this list, must have a name and path attribute.
      # The name is the desired name/string you can set for your bridge, while
      # the path specifies the file path, relative to
      # '/imports/api/audio/client' dir.
      #
      bridges:
        #
        # The name of the bridge
        - name: sipjs
          #
          # The bridge file path , relative to /imports/api/audio/client
          path: 'bridge/sip'
        - name: kurento
          path: 'bridge/kurento'
        - name: fullaudio
          path: 'bridge/FullAudioBridge'
    stunTurnServersFetchAddress: '/bigbluebutton/api/stuns'
    cacheStunTurnServers: true
    fallbackStunServer: ''
    # Forces relay usage on all browsers, environments and media modules.
    # If true, supersedes public.kurento.forceRelayOnFirefox
    forceRelay: false
    mediaTag: '#remote-media'
    callTransferTimeout: 5000
    callHangupTimeout: 2000
    callHangupMaximumRetries: 10
    echoTestNumber: 'echo'
    listenOnlyCallTimeout: 25000
    # Experimental. True is the canonical behavior. Flip to false to reverse
    # the negotiation flow for LO subscribers.
    listenOnlyOffering: false
    #Timeout (ms) for gathering ICE candidates. When this timeout expires
    #the SDP is sent to the server with the candidates the browser gathered
    #so far. Increasing this value might help avoiding 1004 error when
    #user activates microphone.
    iceGatheringTimeout: 5000
    # Timeout (ms) for connecting to the audio's signaling websocket.
    audioConnectionTimeout: 5000
    # Delay (ms) between each reconnection attempt of the audio's signaling
    # websocket.
    audioReconnectionDelay: 5000
    # Number of reconnection attempts of the signaling websocket, before
    # showing to the user there's an audio error.
    audioReconnectionAttempts: 3
    sipjsHackViaWs: false
    # the fqdn of this host.
    # If you run a traditional setup of multiple nodes behind scalelite and the users see the hostnames of the
    # individual nodes, you can leave this at the default setting
    sip_ws_host: ''
    # Mute/umute toggle throttle time
    toggleMuteThrottleTime: 300
    #Websocket keepAlive interval (seconds). You may set this to prevent
    #websocket disconnection in some environments. When set, BBB will send
    #'\r\n\r\n' string through SIP.js's websocket. If not set, default value
    #is 0.
    websocketKeepAliveInterval: 30
    #Debounce time (seconds) for sending SIP.js's websocket keep alive message.
    #If not set, default value is 10.
    websocketKeepAliveDebounce: 10
    #Trace sip/audio messages in browser. If not set, default value is false.
    traceSip: false
    # SDP semantics: plan-b|unified-plan
    sdpSemantics: 'unified-plan'
  stats:
    enabled: true
    interval: 10000
    timeout: 30000
    log: true
    notification:
      warning: false
      error: true
    jitter:
      - 10
      - 20
      - 30
    loss:
      - 0.05
      - 0.1
      - 0.2
    rtt:
      - 500
      - 1000
      - 2000
    level:
      - warning
      - danger
      - critical
    help: STATS_HELP_URL
  presentation:
    allowDownloadable: true
    panZoomThrottle: 32
    restoreOnUpdate: false
    oldMinimizeButton: false
    uploadEndpoint: '/bigbluebutton/presentation/upload'
    fileUploadConstraintsHint: false
    # mirroredFromBBBCore are values controlled in bbb-web properties file. We include a copy here for notification purposes
    mirroredFromBBBCore:
      uploadSizeMax: 30000000
      uploadPagesMax: 200
    uploadValidMimeTypes:
      - extension: .pdf
        mime: application/pdf
      - extension: .doc
        mime: application/msword
      - extension: .docx
        mime: application/vnd.openxmlformats-officedocument.wordprocessingml.document
      - extension: .xls
        mime: application/vnd.ms-excel
      - extension: .xlsx
        mime: application/vnd.openxmlformats-officedocument.spreadsheetml.sheet
      - extension: .ppt
        mime: application/vnd.ms-powerpoint
      - extension: .pptx
        mime: application/vnd.openxmlformats-officedocument.presentationml.presentation
      - extension: .txt
        mime: text/plain
      - extension: .rtf
        mime: application/rtf
      - extension: .odt
        mime: application/vnd.oasis.opendocument.text
      - extension: .ods
        mime: application/vnd.oasis.opendocument.spreadsheet
      - extension: .odp
        mime: application/vnd.oasis.opendocument.presentation
      - extension: .odg
        mime: application/vnd.oasis.opendocument.graphics
      - extension: .odc
        mime: application/vnd.oasis.opendocument.chart
      - extension: .odi
        mime: application/vnd.oasis.opendocument.image
      - extension: .jpg
        mime: image/jpeg
      - extension: .jpeg
        mime: image/jpeg
      - extension: .png
        mime: image/png
  selectRandomUser:
    enabled: true
    countdown: false
  user:
    role_moderator: MODERATOR
    role_viewer: VIEWER
    label:
      moderator: false
      mobile: true
      guest: true
      sharingWebcam: true
  whiteboard:
    annotationsQueueProcessInterval: 60
    cursorInterval: 150
    annotations:
      status:
        start: DRAW_START
        update: DRAW_UPDATE
        end: DRAW_END
    toolbar:
      multiUserPenOnly: false
      colors:
        - label: black
          value: '#000000'
        - label: white
          value: '#ffffff'
        - label: red
          value: '#ff0000'
        - label: orange
          value: '#ff8800'
        - label: eletricLime
          value: '#ccff00'
        - label: Lime
          value: '#00ff00'
        - label: Cyan
          value: '#00ffff'
        - label: dodgerBlue
          value: '#0088ff'
        - label: blue
          value: '#0000ff'
        - label: violet
          value: '#8800ff'
        - label: magenta
          value: '#ff00ff'
        - label: silver
          value: '#c0c0c0'
      thickness:
        - value: 14
        - value: 12
        - value: 10
        - value: 8
        - value: 6
        - value: 4
        - value: 2
        - value: 1
      font_sizes:
        - value: 36
        - value: 32
        - value: 28
        - value: 24
        - value: 20
        - value: 16
      tools:
        - icon: text_tool
          value: text
        - icon: line_tool
          value: line
        - icon: circle_tool
          value: ellipse
        - icon: triangle_tool
          value: triangle
        - icon: rectangle_tool
          value: rectangle
        - icon: pen_tool
          value: pencil
        - icon: hand
          value: hand
      presenterTools:
        - text
        - line
        - ellipse
        - triangle
        - rectangle
        - pencil
        - hand
      multiUserTools:
        - text
        - line
        - ellipse
        - triangle
        - rectangle
        - pencil
  clientLog:
    server:
      enabled: false
      level: info
    console:
      enabled: true
      level: debug
    external:
      enabled: false
      level: info
      url: https://LOG_HOST/html5Log
      method: POST
      throttleInterval: 400
      flushOnClose: true
      logTag: ''
  virtualBackgrounds:
    enabled: true
    storedOnBBB: true
    showThumbnails: true
    imagesPath: /resources/images/virtual-backgrounds/
    thumbnailsPath: /resources/images/virtual-backgrounds/thumbnails/
    fileNames:
      - home.jpg
      - coffeeshop.jpg
      - board.jpg
private:
  analytics:
    includeChat: true
  app:
    host: 127.0.0.1
    localesUrl: /locale-list
    pencilChunkLength: 100
    loadSlidesFromHttpAlways: false
  redis:
    host: 127.0.0.1
    port: '6379'
    timeout: 5000
    password: null
    debug: false
    metrics:
      queueMetrics: false
      metricsDumpIntervalMs: 60000
      metricsFolderPath: METRICS_FOLDER
      removeMeetingOnEnd: true
    channels:
      toAkkaApps: to-akka-apps-redis-channel
      toThirdParty: to-third-party-redis-channel
    subscribeTo:
      - to-html5-redis-channel
      - from-akka-apps-[^f]*
      - from-third-party-redis-channel
    async:
      - from-akka-apps-wb-redis-channel
    ignored:
      - CheckAlivePongSysMsg
      - DoLatencyTracerMsg
  serverLog:
    level: info
    streamerLog: false
  minBrowserVersions:
    - browser: chrome
      version: 72
    - browser: chromeMobileIOS
      version: 94
    - browser: firefox
      version: 68
    - browser: firefoxMobile
      version: 68
    - browser: edge
      version: 79
    - browser: ie
      version: Infinity
    - browser: safari
      version: [12, 1]
    - browser: mobileSafari
      version: [12, 1]
    - browser: opera
      version: 50
    - browser: electron
      version: [0, 36]
    - browser: SamsungInternet
      version: 10
    - browser: YandexBrowser
      version: 19
  # Direct Prometheus instrumentation.
  # EXPERIMENTAL, so disabled by default.
  prometheus:
    enabled: false
    # Metrics endpoint path
    path: '/metrics'
    # Whether default metrics for Node.js processes should be exported
    collectDefaultMetrics: false
    # Whether redis metrics should be exported
    collectRedisMetrics: false<|MERGE_RESOLUTION|>--- conflicted
+++ resolved
@@ -126,14 +126,7 @@
         guestWaitingAudioAlerts: true
         guestWaitingPushAlerts: true
         paginationEnabled: true
-<<<<<<< HEAD
         darkTheme: false
-        pushLayoutToEveryone: false
-=======
-        # Default Meeting Layout
-        # Valid values are CUSTOM_LAYOUT, SMART_LAYOUT, PRESENTATION_FOCUS, VIDEO_FOCUS
-        defaultLayout: SMART_LAYOUT
->>>>>>> 4621c3ff
         # fallbackLocale: if the locale the client is loaded in does not have a
         # translation a string, it will use the translation from the locale
         # specified in fallbackLocale. Note that fallbackLocale should be a
