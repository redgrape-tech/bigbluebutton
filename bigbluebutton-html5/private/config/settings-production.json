{
  "public": {

    "app": {
      "mobileFont": 16,
      "desktopFont": 14,
      "audioChatNotification": false,
      "autoJoin": true,
      "listenOnlyMode": true,
      "forceListenOnly": false,
      "skipCheck": false,
      "clientTitle": "BigBlueButton",
      "appName": "BigBlueButton HTML5 Client",
      "bbbServerVersion": "2.0-rc",
      "copyright": "©2018 BigBlueButton Inc.",
      "html5ClientBuild": "HTML5_CLIENT_VERSION",
      "lockOnJoin": true,
      "basename": "/html5client",
      "askForFeedbackOnLogout": false,
      "defaultSettings": {
        "application": {
          "chatAudioNotifications": false,
          "chatPushNotifications": true,
          "fontSize": "16px",
          "fallbackLocale": "en"
        },
        "audio": {
          "inputDeviceId": "undefined",
          "outputDeviceId": "undefined"
        },
        "dataSaving": {
          "viewParticipantsWebcams": true,
          "viewScreenshare": true
        },
        "cc": {
          "backgroundColor": "#FFFFFF",
          "fontColor": "#000000",
          "enabled": false,
          "fontFamily": "Calibri",
          "fontSize": "16px",
          "takeOwnership": false
        },
        "participants": {
          "muteAll": false,
          "lockAll": false,
          "microphone": false,
          "publicChat": false,
          "privateChat": false,
          "layout": false
        }
      },
      "shortcuts": {
        "openOptions": {"accesskey": "O", "descId": "openOptions"},
        "toggleUserList": {"accesskey": "U", "descId": "toggleUserList"},
        "toggleMute": {"accesskey": "M", "descId": "toggleMute"},
        "joinAudio": {"accesskey": "J", "descId": "joinAudio"},
        "leaveAudio": {"accesskey": "L", "descId": "leaveAudio"},
        "togglePublicChat": {"accesskey": "P", "descId": "togglePublicChat"},
        "hidePrivateChat": {"accesskey": "H", "descId": "hidePrivateChat"},
        "closePrivateChat": {"accesskey": "G", "descId": "closePrivateChat"},
        "openActions": {"accesskey": "A", "descId": "openActions"},
        "openStatus": {"accesskey": "S", "descId": "openStatus"}
      },
      "branding": {
        "displayBrandingArea": false
      },
      "allowHTML5Moderator": true,
      "allowModeratorToUnmuteAudio": true,
      "httpsConnection": true,
      "connectionTimeout": 10000
    },

    "kurento": {
      "wsUrl": "HOST",
      "chromeDefaultExtensionKey": "akgoaoikmbmhcopjgakkcepdgdgkjfbc",
      "chromeDefaultExtensionLink": "https://chrome.google.com/webstore/detail/bigbluebutton-screenshare/akgoaoikmbmhcopjgakkcepdgdgkjfbc",
      "chromeExtensionKey": "KEY",
      "chromeExtensionLink": "LINK",
      "enableScreensharing": false,
      "enableVideo": false,
<<<<<<< HEAD
      "enableListenOnly": false
=======
      "enableVideoStats": false
>>>>>>> 224fec5f
    },

    "acl": {
      "viewer": {
        "subscriptions": [
          "users",
          "cursor",
          "screenshare",
          "meetings",
          "polls",
          "chat",
          "presentations",
          "annotations",
          "slides",
          "captions",
          "breakouts",
          "voiceUsers",
          "whiteboard-multi-user"
        ],
        "methods": [
          "listenOnlyToggle",
          "userLogout",
          "setEmojiStatus",
          "toggleSelfVoice",
          "publishVote",
          "sendChat"
        ]
      },
      "moderator": {
        "methods": [
          "assignPresenter",
          "removeUser",
          "muteUser",
          "unmuteUser",
          "endMeeting",
          "toggleVoice",
          "clearPublicChatHistory",
          "changeRole",
          "ejectUserFromVoice",
          "toggleRecording"
        ]
      },
      "presenter": {
        "methods": [
          "assignPresenter",
          "switchSlide",
          "modifyWhiteboardAccess",
          "undoAnnotation",
          "clearWhiteboard",
          "moveCursor",
          "sendAnnotation",
          "removePresentation",
          "setPresentation"
        ]
      }
    },

    "chat": {
      "min_message_length": 1,
      "max_message_length": 5000,
      "grouping_messages_window": 10000,
      "type_system": "SYSTEM_MESSAGE",
      "type_public": "PUBLIC_CHAT",
      "type_private": "PRIVATE_CHAT",
      "system_userid": "SYSTEM_MESSAGE",
      "system_username": "SYSTEM_MESSAGE",
      "public_id": "public",
      "public_userid": "public_chat_userid",
      "public_username": "public_chat_username",
      "storage_key": "UNREAD_CHATS",
      "path_route": "users/chat/",
      "system_messages_keys": {
        "chat_clear": "PUBLIC_CHAT_CLEAR"
      }
    },

    "media": {
      "WebRTCHangupRetryInterval": 2000,
      "vertoServerAddress": "HOST",
      "freeswitchProfilePassword": "1234",
      "vertoPort": "8082",
      "useSIPAudio": true,
      "stunTurnServersFetchAddress": "/bigbluebutton/api/stuns",
      "mediaTag": "#remote-media",
      "callTransferTimeout": 5000,
      "callHangupTimeout": 2000,
      "callHangupMaximumRetries": 10,
      "echoTestNumber": "9196"
    },

    "presentation": {
      "defaultPresentationFile": "default.pdf",
      "uploadEndpoint": "/bigbluebutton/presentation/upload",
      "uploadSizeMin": 0,
      "uploadSizeMax": 50000000,
      "uploadValidMimeTypes": [
        "application/vnd.ms-excel",
        "application/vnd.openxmlformats-officedocument.spreadsheetml.sheet",
        "application/msword",
        "application/vnd.openxmlformats-officedocument.wordprocessingml.document",
        "application/vnd.ms-powerpoint",
        "application/vnd.openxmlformats-officedocument.presentationml.presentation",
        "application/vnd.oasis.opendocument.text",
        "application/rtf",
        "text/plain",
        "application/vnd.oasis.opendocument.spreadsheet",
        "application/vnd.oasis.opendocument.presentation",
        "application/vnd.oasis.opendocument.text",
        "application/vnd.oasis.opendocument.graphics",
        "application/vnd.oasis.opendocument.chart",
        "application/vnd.oasis.opendocument.image",
        "application/pdf",
        "image/jpeg",
        "image/png"
      ]
    },

    "user": {
      "role_moderator": "MODERATOR",
      "role_viewer": "VIEWER",
      "role_presenter": "PRESENTER"
    },

    "whiteboard": {
      "annotations": {
        "status": {
          "start": "DRAW_START",
          "update": "DRAW_UPDATE",
          "end": "DRAW_END"
        }
      },
      "toolbar": {
        "colors": [
          {
            "label": "black",
            "value": "#000000"
          },
          {
            "label": "white",
            "value": "#ffffff"
          },
          {
            "label": "red",
            "value": "#ff0000"
          },
          {
            "label": "orange",
            "value": "#ff8800"
          },
          {
            "label": "eletricLime",
            "value": "#ccff00"
          },
          {
            "label": "Lime",
            "value": "#00ff00"
          },
          {
            "label": "Cyan",
            "value": "#00ffff"
          },
          {
            "label": "dodgerBlue",
            "value": "#0088ff"
          },
          {
            "label": "blue",
            "value": "#0000ff"
          },
          {
            "label": "violet",
            "value": "#8800ff"
          },
          {
            "label": "magenta",
            "value": "#ff00ff"
          },
          {
            "label": "silver",
            "value": "#c0c0c0"
          }
        ],
        "thickness": [
          {
            "value": 14
          },
          {
            "value": 12
          },
          {
            "value": 10
          },
          {
            "value": 8
          },
          {
            "value": 6
          },
          {
            "value": 4
          },
          {
            "value": 2
          }
        ],
        "font_sizes": [
          {
            "value": 36
          },
          {
            "value": 32
          },
          {
            "value": 28
          },
          {
            "value": 24
          },
          {
            "value": 20
          },
          {
            "value": 16
          }
        ],
        "tools": [
          {
            "icon": "text_tool",
            "value": "text"
          },
          {
            "icon": "line_tool",
            "value": "line"
          },
          {
            "icon": "circle_tool",
            "value": "ellipse"
          },
          {
            "icon": "triangle_tool",
            "value": "triangle"
          },
          {
            "icon": "rectangle_tool",
            "value": "rectangle"
          },
          {
            "icon": "pen_tool",
            "value": "pencil"
          },
          {
            "icon": "pointer",
            "value": "pointer"
          }
        ]
      }
    }
  },

  "private": {

    "app": {
      "captionsChunkLength": 1000,
      "pencilChunkLength": 100
    },

    "redis": {
      "host": "127.0.0.1",
      "post": "6379",
      "timeout": 5000,
      "debug": true,
      "channels": {
        "toAkkaApps": "to-akka-apps-redis-channel"
      },
      "subscribeTo": [
        "to-html5-redis-channel",
        "from-akka-apps-*"
      ],
      "async": [
        "from-akka-apps-wb-redis-channel"
      ],
      "ignored": [
        "CheckAlivePongSysMsg",
        "DoLatencyTracerMsg"
      ]
    },

    "log": {
      "level": "info"
    }
  }
}<|MERGE_RESOLUTION|>--- conflicted
+++ resolved
@@ -78,11 +78,8 @@
       "chromeExtensionLink": "LINK",
       "enableScreensharing": false,
       "enableVideo": false,
-<<<<<<< HEAD
+      "enableVideoStats": false,
       "enableListenOnly": false
-=======
-      "enableVideoStats": false
->>>>>>> 224fec5f
     },
 
     "acl": {
