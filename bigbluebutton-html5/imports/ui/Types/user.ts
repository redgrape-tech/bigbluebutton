export interface Cameras {
  streamId: string;
}

export interface PresPagesWritable {
  isCurrentPage: boolean;
  changedModeOn: number;
  meetingId: string;
  pageId: string;
  presentationId: string;
  userId: string;
}

export interface LastBreakoutRoom {
    breakoutRoomId: string;
    isDefaultName: boolean;
    sequence: number;
    shortName: string;
    currentlyInRoom: boolean;
    meetingId: string;
    userId: string;
}

export interface Voice {
  joined: boolean;
  listenOnly: boolean;
  talking: boolean;
  muted: boolean;
  voiceUserId: string;
  callerName: string;
  callerNum: string;
  callingWith: string;
  color: string;
  endTime: number;
  floor: boolean;
  lastFloorTime: string
  lastSpeakChangedAt: number;
  meetingId: string;
  spoke: boolean;
  startTime: number;
}

export interface CustomParameter {
  parameter: string;
  value: string;
}

export interface Reaction {
  reactionEmoji: string;
}

<<<<<<< HEAD
export interface BreakoutRooms {
  currentRoomJoined: boolean;
  assignedAt: string;
  breakoutRoomId: string;
  currentRoomIsOnline: boolean | null;
  currentRoomPriority: number;
  currentRoomRegisteredAt: string | null; 
  durationInSeconds: number;
  endedAt: string | null;
  freeJoin: boolean;
  inviteDismissedAt: string | null;
  isDefaultName: boolean;
  joinURL: string;
  lastRoomIsOnline: boolean;
  lastRoomJoinedAt: string;
  lastRoomJoinedId: string;
  name: string;
  sendInvitationToModerators: boolean;
  sequence: number;
  shortName: string;
  showInvitation: boolean;
  startedAt: string;
=======
export interface UserClientSettings {
  userClientSettingsJson: string;
>>>>>>> 49379a46
}

export interface User {
  authToken: string;
  userId: string;
  extId: string;
  name: string;
  nameSortable: string;
  banned: boolean;
  isModerator: boolean;
  clientType: string;
  disconnected: boolean;
  isOnline: boolean;
  isRunningEchoTest: boolean;
  echoTestRunningAt: number;
  ejectReason: string;
  ejectReasonCode: string;
  ejected: boolean;
  enforceLayout: boolean;
  role: string;
  color: string;
  avatar: string;
  emoji: string;
  presenter?: boolean;
  pinned?: boolean;
  guest?: boolean;
  guestStatus: string;
  joinErrorCode: string;
  joinErrorMessage: string;
  joined: boolean;
  loggedOut: boolean;
  mobile?: boolean;
  whiteboardAccess?: boolean;
  isDialIn: boolean;
  voice?: Partial<Voice>;
  locked: boolean;
  registeredAt: number;
  registeredOn: string;
  hasDrawPermissionOnCurrentPage: boolean;
  lastBreakoutRoom?: LastBreakoutRoom;
  cameras: Array<Cameras>;
  presPagesWritable: Array<PresPagesWritable>;
  speechLocale: string;
  authed: boolean;
  size: number;
  away: boolean;
  raiseHand: boolean;
  reaction: Reaction;
<<<<<<< HEAD
  breakoutRooms: BreakoutRooms;
=======
  customParameters: Array<CustomParameter>;
  userClientSettings: UserClientSettings;
>>>>>>> 49379a46
}<|MERGE_RESOLUTION|>--- conflicted
+++ resolved
@@ -49,7 +49,6 @@
   reactionEmoji: string;
 }
 
-<<<<<<< HEAD
 export interface BreakoutRooms {
   currentRoomJoined: boolean;
   assignedAt: string;
@@ -72,10 +71,9 @@
   shortName: string;
   showInvitation: boolean;
   startedAt: string;
-=======
+}
 export interface UserClientSettings {
   userClientSettingsJson: string;
->>>>>>> 49379a46
 }
 
 export interface User {
@@ -124,10 +122,7 @@
   away: boolean;
   raiseHand: boolean;
   reaction: Reaction;
-<<<<<<< HEAD
   breakoutRooms: BreakoutRooms;
-=======
   customParameters: Array<CustomParameter>;
   userClientSettings: UserClientSettings;
->>>>>>> 49379a46
 }