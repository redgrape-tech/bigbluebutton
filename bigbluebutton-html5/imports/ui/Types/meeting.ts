--- conflicted
+++ resolved
@@ -85,22 +85,12 @@
 }
 
 export interface ComponentsFlags {
-<<<<<<< HEAD
-  hasPoll: boolean;
-  audioTranscriptionCaption: string[] | null;
-  hasBreakoutRoom: boolean;
-  hasExternalVideo: boolean;
-  hasScreenshare: boolean;
-  hasTimer: boolean;
-  typedCaption: string[] | null;
-=======
   hasCaption: boolean;
   hasBreakoutRoom: boolean;
   hasExternalVideo: boolean;
   hasPoll: boolean;
   hasScreenshare: boolean;
   hasTimer: boolean;
->>>>>>> be8f4572
 }
 
 export interface Meeting {
