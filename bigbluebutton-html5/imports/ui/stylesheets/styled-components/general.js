--- conflicted
+++ resolved
@@ -12,14 +12,11 @@
 
 const whiteboardToolbarPadding = '.5rem';
 const minModalHeight = '20rem';
-<<<<<<< HEAD
 const descriptionMargin = '3.5rem';
-=======
 const navbarHeight = '3.9375rem';
 const barsPadding = '0.8rem'; // so user-list and chat title is aligned with the presentation title
 const pollHeaderOffset = '-0.875rem';
 const toastContentWidth = '98%';
->>>>>>> 9a1bbc13
 
 export {
   borderSizeSmall,
@@ -35,12 +32,9 @@
   jumboPaddingY,
   whiteboardToolbarPadding,
   minModalHeight,
-<<<<<<< HEAD
   descriptionMargin,
-=======
   navbarHeight,
   barsPadding,
   pollHeaderOffset,
   toastContentWidth,
->>>>>>> 9a1bbc13
 };