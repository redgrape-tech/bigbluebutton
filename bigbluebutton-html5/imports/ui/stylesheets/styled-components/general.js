--- conflicted
+++ resolved
@@ -17,14 +17,10 @@
 const barsPadding = '0.8rem'; // so user-list and chat title is aligned with the presentation title
 const pollHeaderOffset = '-0.875rem';
 const toastContentWidth = '98%';
-<<<<<<< HEAD
 const modalMargin = '3rem';
-const titlePositionLeft = '2.2rem';
-=======
 const titlePositionLeft = '2.2rem';
 const userIndicatorsOffset = '-5px';
 const indicatorPadding = '.45rem'; // used to center presenter indicator icon in Chrome / Firefox / Edge
->>>>>>> 2602a252
 
 export {
   borderSizeSmall,
@@ -45,12 +41,8 @@
   barsPadding,
   pollHeaderOffset,
   toastContentWidth,
-<<<<<<< HEAD
   modalMargin,
-  titlePositionLeft,
-=======
   titlePositionLeft,
   userIndicatorsOffset,
   indicatorPadding,
->>>>>>> 2602a252
 };