const colorWhite = '#FFF';
const colorOffWhite = '#F3F6F9';

const colorGray = '#4E5A66';
const colorGrayDark = '#06172A';
const colorGrayLight = '#8B9AA8';
const colorGrayLighter = '#A7B3BD';

const colorBlueLight = '#54a1f3';
const colorBlueLighter = '#92BCEA';

const colorTransparent = '#ff000000';

const colorPrimary = '#0F70D7';
const colorDanger = '#DF2721';

const colorBackground = colorGrayDark;
const userListBg = colorOffWhite;
const userListText = colorGray;
const unreadMessagesBg = colorDanger;
const colorGrayLabel = colorGray;

const listItemBgHover = '#DCE4ED';
const itemFocusBorder = colorBlueLighter;

const btnDefaultColor = colorGray;

const toolbarButtonColor = btnDefaultColor;

export {
  colorWhite,
  colorOffWhite,
  colorGray,
  colorGrayDark,
  colorGrayLight,
  colorGrayLighter,
<<<<<<< HEAD
  colorTransparent,
=======
  colorBlueLight,
  colorBlueLighter,
>>>>>>> 6c1c4743
  colorPrimary,
  colorDanger,
  colorBackground,
  userListBg,
  userListText,
  unreadMessagesBg,
  colorGrayLabel,
  listItemBgHover,
  itemFocusBorder,
  btnDefaultColor,
  toolbarButtonColor,
};<|MERGE_RESOLUTION|>--- conflicted
+++ resolved
@@ -34,12 +34,9 @@
   colorGrayDark,
   colorGrayLight,
   colorGrayLighter,
-<<<<<<< HEAD
   colorTransparent,
-=======
   colorBlueLight,
   colorBlueLighter,
->>>>>>> 6c1c4743
   colorPrimary,
   colorDanger,
   colorBackground,
