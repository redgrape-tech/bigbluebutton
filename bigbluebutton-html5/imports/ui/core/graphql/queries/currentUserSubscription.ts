import { gql } from '@apollo/client';

<<<<<<< HEAD
export const CURRENT_USER_SUBSCRIPTION = gql`
=======
const CURRENT_USER_SUBSCRIPTION = gql`
>>>>>>> 5209958c
subscription userCurrentSubscription {
  user_current {
    authed
    avatar
    banned
    cameras {
    streamId
  }
  clientType
  color
  customParameters {
    parameter
    value
  }
  disconnected
  away
  raiseHand
  emoji
  extId
  guest
  guestStatus {
    guestStatus
  }
  hasDrawPermissionOnCurrentPage
  isDialIn
  isModerator
  joined
  lastBreakoutRoom {
      breakoutRoomId
      currentlyInRoom
      isDefaultName
      sequence
      shortName
    }
    localSettings {
      settingsJson
    }
    locked
    loggedOut
    mobile
    name
    pinned
    presenter
    registeredOn
    role
    userId
    speechLocale
    voice {
      joined
      muted
      spoke
      talking
      listenOnly
    }
  }
}
`;
<<<<<<< HEAD

=======
>>>>>>> 5209958c
export default CURRENT_USER_SUBSCRIPTION;<|MERGE_RESOLUTION|>--- conflicted
+++ resolved
@@ -1,10 +1,6 @@
 import { gql } from '@apollo/client';
 
-<<<<<<< HEAD
 export const CURRENT_USER_SUBSCRIPTION = gql`
-=======
-const CURRENT_USER_SUBSCRIPTION = gql`
->>>>>>> 5209958c
 subscription userCurrentSubscription {
   user_current {
     authed
@@ -62,8 +58,4 @@
   }
 }
 `;
-<<<<<<< HEAD
-
-=======
->>>>>>> 5209958c
 export default CURRENT_USER_SUBSCRIPTION;