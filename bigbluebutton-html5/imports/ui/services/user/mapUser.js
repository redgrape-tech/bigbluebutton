--- conflicted
+++ resolved
@@ -31,11 +31,8 @@
     isOnline: user.connectionStatus === 'online',
     clientType: user.clientType,
     loginTime: user.loginTime,
-<<<<<<< HEAD
     effectiveConnectionType: user.effectiveConnectionType,
-=======
     externalUserId: user.extId,
->>>>>>> 35a23426
   };
 
   mappedUser.isLocked = user.locked && !(mappedUser.isPresenter || mappedUser.isModerator);
