--- conflicted
+++ resolved
@@ -174,12 +174,9 @@
     const bridge  = USE_KURENTO? this.listenOnlyBridge : this.bridge;
 
     this.isHangingUp = true;
-<<<<<<< HEAD
+    this.isEchoTest = false;
+
     return bridge.exitAudio();
-=======
-    this.isEchoTest = false;
-    return this.bridge.exitAudio();
->>>>>>> 1e1e605d
   }
 
   transferCall() {
