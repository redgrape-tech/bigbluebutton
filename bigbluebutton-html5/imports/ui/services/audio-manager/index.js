--- conflicted
+++ resolved
@@ -338,12 +338,8 @@
       window.parent.postMessage({ response: 'joinedAudio' }, '*');
       this.notify(this.intl.formatMessage(this.messages.info.JOINED_AUDIO));
       logger.info({ logCode: 'audio_joined' }, 'Audio Joined');
-<<<<<<< HEAD
       if (STATS.enabled) this.monitor();
-=======
       this.audioEventHandler({ name: 'started' });
-      if (ENABLE_NETWORK_MONITORING) this.monitor();
->>>>>>> d5e7f5cf
     }
   }
 
