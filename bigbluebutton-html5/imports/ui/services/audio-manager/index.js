--- conflicted
+++ resolved
@@ -136,11 +136,7 @@
     this.isEchoTest = false;
     const { name } = browser();
     // The kurento bridge isn't a full audio bridge yet, so we have to differ it
-<<<<<<< HEAD
-    const bridge  = this.useKurento? this.listenOnlyBridge : this.bridge;
-=======
     const bridge = USE_KURENTO ? this.listenOnlyBridge : this.bridge;
->>>>>>> 0ce0845c
 
     const callOptions = {
       isListenOnly: true,
