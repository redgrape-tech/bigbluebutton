import { Tracker } from 'meteor/tracker';
import KurentoBridge from '/imports/api/audio/client/bridge/kurento';
import Auth from '/imports/ui/services/auth';
import VoiceUsers from '/imports/api/voice-users';
import SIPBridge from '/imports/api/audio/client/bridge/sip';
import logger from '/imports/startup/client/logger';
import { notify } from '/imports/ui/services/notification';
import playAndRetry from '/imports/utils/mediaElementPlayRetry';
import iosWebviewAudioPolyfills from '/imports/utils/ios-webview-audio-polyfills';
import { tryGenerateIceCandidates } from '/imports/utils/safari-webrtc';
import { monitorAudioConnection } from '/imports/utils/stats';
import AudioErrors from './error-codes';

<<<<<<< HEAD
const STATS = Meteor.settings.public.stats;
=======
const ENABLE_NETWORK_MONITORING = Meteor.settings.public.networkMonitoring.enableNetworkMonitoring;

>>>>>>> 9d438a52
const MEDIA = Meteor.settings.public.media;
const MEDIA_TAG = MEDIA.mediaTag;
const ECHO_TEST_NUMBER = MEDIA.echoTestNumber;
const MAX_LISTEN_ONLY_RETRIES = 1;
const LISTEN_ONLY_CALL_TIMEOUT_MS = MEDIA.listenOnlyCallTimeout || 15000;

const CALL_STATES = {
  STARTED: 'started',
  ENDED: 'ended',
  FAILED: 'failed',
  RECONNECTING: 'reconnecting',
  AUTOPLAY_BLOCKED: 'autoplayBlocked',
};

class AudioManager {
  constructor() {
    this._inputDevice = {
      value: 'default',
      tracker: new Tracker.Dependency(),
    };

    this.defineProperties({
      isMuted: false,
      isConnected: false,
      isConnecting: false,
      isHangingUp: false,
      isListenOnly: false,
      isEchoTest: false,
      isTalking: false,
      isWaitingPermissions: false,
      error: null,
      outputDeviceId: null,
      muteHandle: null,
      autoplayBlocked: false,
    });

    this.useKurento = Meteor.settings.public.kurento.enableListenOnly;
    this.failedMediaElements = [];
    this.handlePlayElementFailed = this.handlePlayElementFailed.bind(this);
    this.monitor = this.monitor.bind(this);
  }

  init(userData) {
    this.bridge = new SIPBridge(userData); // no alternative as of 2019-03-08
    if (this.useKurento) {
      this.listenOnlyBridge = new KurentoBridge(userData);
    }
    this.userData = userData;
    this.initialized = true;
  }

  setAudioMessages(messages, intl) {
    this.messages = messages;
    this.intl = intl;
  }

  defineProperties(obj) {
    Object.keys(obj).forEach((key) => {
      const privateKey = `_${key}`;
      this[privateKey] = {
        value: obj[key],
        tracker: new Tracker.Dependency(),
      };

      Object.defineProperty(this, key, {
        set: (value) => {
          this[privateKey].value = value;
          this[privateKey].tracker.changed();
        },
        get: () => {
          this[privateKey].tracker.depend();
          return this[privateKey].value;
        },
      });
    });
  }

  askDevicesPermissions() {
    // Check to see if the stream has already been retrieved becasue then we don't need to
    // request. This is a fix for an issue with the input device selector.
    if (this.inputStream) {
      return Promise.resolve();
    }

    // Only change the isWaitingPermissions for the case where the user didnt allowed it yet
    const permTimeout = setTimeout(() => {
      if (!this.devicesInitialized) { this.isWaitingPermissions = true; }
    }, 100);

    this.isWaitingPermissions = false;
    this.devicesInitialized = false;

    return Promise.all([
      this.setDefaultInputDevice(),
      this.setDefaultOutputDevice(),
    ]).then(() => {
      this.devicesInitialized = true;
      this.isWaitingPermissions = false;
    }).catch((err) => {
      clearTimeout(permTimeout);
      this.isConnecting = false;
      this.isWaitingPermissions = false;
      throw err;
    });
  }

  joinMicrophone() {
    this.isListenOnly = false;
    this.isEchoTest = false;

    return this.askDevicesPermissions()
      .then(this.onAudioJoining.bind(this))
      .then(() => {
        const callOptions = {
          isListenOnly: false,
          extension: null,
          inputStream: this.inputStream,
        };
        return this.bridge.joinAudio(callOptions, this.callStateCallback.bind(this));
      });
  }

  joinEchoTest() {
    this.isListenOnly = false;
    this.isEchoTest = true;

    return this.askDevicesPermissions()
      .then(this.onAudioJoining.bind(this))
      .then(() => {
        const callOptions = {
          isListenOnly: false,
          extension: ECHO_TEST_NUMBER,
          inputStream: this.inputStream,
        };
        logger.info({ logCode: 'audiomanager_join_echotest', extraInfo: { logType: 'user_action' } }, 'User requested to join audio conference with mic');
        return this.bridge.joinAudio(callOptions, this.callStateCallback.bind(this));
      });
  }

  async joinListenOnly(r = 0) {
    let retries = r;
    this.isListenOnly = true;
    this.isEchoTest = false;

    // The kurento bridge isn't a full audio bridge yet, so we have to differ it
    const bridge = this.useKurento ? this.listenOnlyBridge : this.bridge;

    const callOptions = {
      isListenOnly: true,
      extension: null,
      inputStream: this.createListenOnlyStream(),
    };

    // WebRTC restrictions may need a capture device permission to release
    // useful ICE candidates on recvonly/no-gUM peers
    try {
      await tryGenerateIceCandidates();
    } catch (error) {
      logger.error({
        logCode: 'listenonly_no_valid_candidate_gum_failure',
        extraInfo: {
          errorName: error.name,
          errorMessage: error.message,
        },
      }, `Forced gUM to release additional ICE candidates failed due to ${error.name}.`);
    }

    // Call polyfills for webrtc client if navigator is "iOS Webview"
    const userAgent = window.navigator.userAgent.toLocaleLowerCase();
    if ((userAgent.indexOf('iphone') > -1 || userAgent.indexOf('ipad') > -1)
       && userAgent.indexOf('safari') === -1) {
      iosWebviewAudioPolyfills();
    }

    // We need this until we upgrade to SIP 9x. See #4690
    const listenOnlyCallTimeoutErr = this.useKurento ? 'KURENTO_CALL_TIMEOUT' : 'SIP_CALL_TIMEOUT';

    const iceGatheringTimeout = new Promise((resolve, reject) => {
      setTimeout(reject, LISTEN_ONLY_CALL_TIMEOUT_MS, listenOnlyCallTimeoutErr);
    });

    const exitKurentoAudio = () => {
      if (this.useKurento) {
        window.kurentoExitAudio();
        const audio = document.querySelector(MEDIA_TAG);
        audio.muted = false;
      }
    };

    const handleListenOnlyError = (err) => {
      if (iceGatheringTimeout) {
        clearTimeout(iceGatheringTimeout);
      }

      const errorReason = (typeof err === 'string' ? err : undefined) || err.errorReason || err.errorMessage;
      const bridgeInUse = (this.useKurento ? 'Kurento' : 'SIP');

      logger.error({
        logCode: 'audiomanager_listenonly_error',
        extraInfo: {
          errorReason,
          audioBridge: bridgeInUse,
          retries,
        },
      }, `Listen only error - ${err} - bridge: ${bridgeInUse}`);
    };

    logger.info({ logCode: 'audiomanager_join_listenonly', extraInfo: { logType: 'user_action' } }, 'user requested to connect to audio conference as listen only');

    window.addEventListener('audioPlayFailed', this.handlePlayElementFailed);

    return this.onAudioJoining()
      .then(() => Promise.race([
        bridge.joinAudio(callOptions, this.callStateCallback.bind(this)),
        iceGatheringTimeout,
      ]))
      .catch(async (err) => {
        handleListenOnlyError(err);

        if (retries < MAX_LISTEN_ONLY_RETRIES) {
          // Fallback to SIP.js listen only in case of failure
          if (this.useKurento) {
            exitKurentoAudio();

            this.useKurento = false;

            const errorReason = (typeof err === 'string' ? err : undefined) || err.errorReason || err.errorMessage;

            logger.info({
              logCode: 'audiomanager_listenonly_fallback',
              extraInfo: {
                logType: 'fallback',
                errorReason,
              },
            }, `Falling back to FreeSWITCH listenOnly - cause: ${errorReason}`);
          }

          retries += 1;
          this.joinListenOnly(retries);
        }

        return null;
      });
  }

  onAudioJoining() {
    this.isConnecting = true;
    this.isMuted = false;
    this.error = false;

    return Promise.resolve();
  }

  exitAudio() {
    if (!this.isConnected) return Promise.resolve();

    const bridge = (this.useKurento && this.isListenOnly) ? this.listenOnlyBridge : this.bridge;

    this.isHangingUp = true;

    return bridge.exitAudio();
  }

  transferCall() {
    this.onTransferStart();
    return this.bridge.transferCall(this.onAudioJoin.bind(this));
  }

  onAudioJoin() {
    this.isConnecting = false;
    this.isConnected = true;

    // listen to the VoiceUsers changes and update the flag
    if (!this.muteHandle) {
      const query = VoiceUsers.find({ intId: Auth.userID }, { fields: { muted: 1, talking: 1 } });
      this.muteHandle = query.observeChanges({
        changed: (id, fields) => {
          if (fields.muted !== undefined && fields.muted !== this.isMuted) {
            this.isMuted = fields.muted;
            const muteState = this.isMuted ? 'selfMuted' : 'selfUnmuted';
            window.parent.postMessage({ response: muteState }, '*');
          }

          if (fields.talking !== undefined && fields.talking !== this.isTalking) {
            this.isTalking = fields.talking;
          }

          if (this.isMuted) {
            this.isTalking = false;
          }
        },
      });
    }

    if (!this.isEchoTest) {
      window.parent.postMessage({ response: 'joinedAudio' }, '*');
      this.notify(this.intl.formatMessage(this.messages.info.JOINED_AUDIO));
      logger.info({ logCode: 'audio_joined' }, 'Audio Joined');
<<<<<<< HEAD
      if (STATS.enabled) this.monitor();
=======
      if (ENABLE_NETWORK_MONITORING) this.monitor();
>>>>>>> 9d438a52
    }
  }

  onTransferStart() {
    this.isEchoTest = false;
    this.isConnecting = true;
  }

  onAudioExit() {
    this.isConnected = false;
    this.isConnecting = false;
    this.isHangingUp = false;
    this.autoplayBlocked = false;
    this.failedMediaElements = [];

    if (this.inputStream) {
      window.defaultInputStream.forEach(track => track.stop());
      this.inputStream.getTracks().forEach(track => track.stop());
      this.inputDevice = { id: 'default' };
    }

    if (!this.error && !this.isEchoTest) {
      this.notify(this.intl.formatMessage(this.messages.info.LEFT_AUDIO), false, 'audio_off');
    }
    if (!this.isEchoTest) {
      this.playHangUpSound();
    }

    window.parent.postMessage({ response: 'notInAudio' }, '*');
    window.removeEventListener('audioPlayFailed', this.handlePlayElementFailed);
  }

  callStateCallback(response) {
    return new Promise((resolve) => {
      const {
        STARTED,
        ENDED,
        FAILED,
        RECONNECTING,
        AUTOPLAY_BLOCKED,
      } = CALL_STATES;

      const {
        status,
        error,
        bridgeError,
        silenceNotifications,
      } = response;

      if (status === STARTED) {
        this.onAudioJoin();
        resolve(STARTED);
      } else if (status === ENDED) {
        logger.info({ logCode: 'audio_ended' }, 'Audio ended without issue');
        this.onAudioExit();
      } else if (status === FAILED) {
        const errorKey = this.messages.error[error] || this.messages.error.GENERIC_ERROR;
        const errorMsg = this.intl.formatMessage(errorKey, { 0: bridgeError });
        this.error = !!error;
        logger.error({
          logCode: 'audio_failure',
          extraInfo: {
            errorCode: error,
            cause: bridgeError,
          },
        }, `Audio error - errorCode=${error}, cause=${bridgeError}`);
        if (silenceNotifications !== true) {
          this.notify(errorMsg, true);
          this.exitAudio();
          this.onAudioExit();
        }
      } else if (status === RECONNECTING) {
        logger.info({ logCode: 'audio_reconnecting' }, 'Attempting to reconnect audio');
        this.notify(this.intl.formatMessage(this.messages.info.RECONNECTING_AUDIO), true);
        this.playHangUpSound();
      } else if (status === AUTOPLAY_BLOCKED) {
        this.autoplayBlocked = true;
        this.onAudioJoin();
        resolve(AUTOPLAY_BLOCKED);
      }
    });
  }

  createListenOnlyStream() {
    if (this.listenOnlyAudioContext) {
      this.listenOnlyAudioContext.close();
    }

    const { AudioContext, webkitAudioContext } = window;

    this.listenOnlyAudioContext = AudioContext
      ? new AudioContext()
      : new webkitAudioContext();

    const dest = this.listenOnlyAudioContext.createMediaStreamDestination();

    const audio = document.querySelector(MEDIA_TAG);

    // Play bogus silent audio to try to circumvent autoplay policy on Safari
    audio.src = 'resources/sounds/silence.mp3';

    audio.play().catch((e) => {
      logger.warn({
        logCode: 'audiomanager_error_test_audio',
        extraInfo: { error: e },
      }, 'Error on playing test audio');
    });

    return dest.stream;
  }

  isUsingAudio() {
    return this.isConnected || this.isConnecting
      || this.isHangingUp || this.isEchoTest;
  }

  setDefaultInputDevice() {
    return this.changeInputDevice();
  }

  setDefaultOutputDevice() {
    return this.changeOutputDevice('default');
  }

  changeInputDevice(deviceId) {
    const handleChangeInputDeviceSuccess = (inputDevice) => {
      this.inputDevice = inputDevice;
      return Promise.resolve(inputDevice);
    };

    const handleChangeInputDeviceError = (error) => {
      logger.error({
        logCode: 'audiomanager_error_getting_device',
        extraInfo: {
          errorName: error.name,
          errorMessage: error.message,
        },
      }, `Error getting microphone - {${error.name}: ${error.message}}`);

      const { MIC_ERROR } = AudioErrors;
      const disabledSysSetting = error.message.includes('Permission denied by system');
      const isMac = navigator.platform.indexOf('Mac') !== -1;

      let code = MIC_ERROR.NO_PERMISSION;
      if (isMac && disabledSysSetting) code = MIC_ERROR.MAC_OS_BLOCK;

      return Promise.reject({
        type: 'MEDIA_ERROR',
        message: this.messages.error.MEDIA_ERROR,
        code,
      });
    };

    if (!deviceId) {
      return this.bridge.setDefaultInputDevice()
        .then(handleChangeInputDeviceSuccess)
        .catch(handleChangeInputDeviceError);
    }

    return this.bridge.changeInputDevice(deviceId)
      .then(handleChangeInputDeviceSuccess)
      .catch(handleChangeInputDeviceError);
  }

  async changeOutputDevice(deviceId) {
    this.outputDeviceId = await this.bridge.changeOutputDevice(deviceId);
  }

  set inputDevice(value) {
    this._inputDevice.value = value;
    this._inputDevice.tracker.changed();
  }

  get inputStream() {
    this._inputDevice.tracker.depend();
    return this._inputDevice.value.stream;
  }

  get inputDeviceId() {
    this._inputDevice.tracker.depend();
    return this._inputDevice.value.id;
  }

  set userData(value) {
    this._userData = value;
  }

  get userData() {
    return this._userData;
  }

  playHangUpSound() {
    this.alert = new Audio(`${Meteor.settings.public.app.cdn + Meteor.settings.public.app.basename}/resources/sounds/LeftCall.mp3`);
    this.alert.play();
  }

  notify(message, error = false, icon = 'unmute') {
    const audioIcon = this.isListenOnly ? 'listen' : icon;

    notify(
      message,
      error ? 'error' : 'info',
      audioIcon,
    );
  }

  monitor() {
    const bridge = (this.useKurento && this.isListenOnly) ? this.listenOnlyBridge : this.bridge;
    const peer = bridge.getPeerConnection();
    monitorAudioConnection(peer);
  }

  handleAllowAutoplay() {
    window.removeEventListener('audioPlayFailed', this.handlePlayElementFailed);

    logger.info({
      logCode: 'audiomanager_autoplay_allowed',
    }, 'Listen only autoplay allowed by the user');

    while (this.failedMediaElements.length) {
      const mediaElement = this.failedMediaElements.shift();
      if (mediaElement) {
        playAndRetry(mediaElement).then((played) => {
          if (!played) {
            logger.error({
              logCode: 'audiomanager_autoplay_handling_failed',
            }, 'Listen only autoplay handling failed to play media');
          } else {
            // logCode is listenonly_* to make it consistent with the other tag play log
            logger.info({
              logCode: 'listenonly_media_play_success',
            }, 'Listen only media played successfully');
          }
        });
      }
    }
    this.autoplayBlocked = false;
  }

  handlePlayElementFailed(e) {
    const { mediaElement } = e.detail;

    e.stopPropagation();
    this.failedMediaElements.push(mediaElement);
    if (!this.autoplayBlocked) {
      logger.info({
        logCode: 'audiomanager_autoplay_prompt',
      }, 'Prompting user for action to play listen only media');
      this.autoplayBlocked = true;
    }
  }
}

const audioManager = new AudioManager();
export default audioManager;<|MERGE_RESOLUTION|>--- conflicted
+++ resolved
@@ -11,12 +11,7 @@
 import { monitorAudioConnection } from '/imports/utils/stats';
 import AudioErrors from './error-codes';
 
-<<<<<<< HEAD
 const STATS = Meteor.settings.public.stats;
-=======
-const ENABLE_NETWORK_MONITORING = Meteor.settings.public.networkMonitoring.enableNetworkMonitoring;
-
->>>>>>> 9d438a52
 const MEDIA = Meteor.settings.public.media;
 const MEDIA_TAG = MEDIA.mediaTag;
 const ECHO_TEST_NUMBER = MEDIA.echoTestNumber;
@@ -315,11 +310,7 @@
       window.parent.postMessage({ response: 'joinedAudio' }, '*');
       this.notify(this.intl.formatMessage(this.messages.info.JOINED_AUDIO));
       logger.info({ logCode: 'audio_joined' }, 'Audio Joined');
-<<<<<<< HEAD
       if (STATS.enabled) this.monitor();
-=======
-      if (ENABLE_NETWORK_MONITORING) this.monitor();
->>>>>>> 9d438a52
     }
   }
 
