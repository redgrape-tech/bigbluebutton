import { Tracker } from 'meteor/tracker';
import KurentoBridge from '/imports/api/audio/client/bridge/kurento';

import Auth from '/imports/ui/services/auth';
import VoiceUsers from '/imports/api/voice-users';
import SIPBridge from '/imports/api/audio/client/bridge/sip';
import logger from '/imports/startup/client/logger';
import { notify } from '/imports/ui/services/notification';
import playAndRetry from '/imports/utils/mediaElementPlayRetry';
import iosWebviewAudioPolyfills from '/imports/utils/ios-webview-audio-polyfills';
import { monitorAudioConnection } from '/imports/utils/stats';
import AudioErrors from './error-codes';
import {Meteor} from "meteor/meteor";
import browserInfo from '/imports/utils/browserInfo';
import getFromMeetingSettings from '/imports/ui/services/meeting-settings';

const STATS = Meteor.settings.public.stats;
const MEDIA = Meteor.settings.public.media;
const MEDIA_TAG = MEDIA.mediaTag;
const ECHO_TEST_NUMBER = MEDIA.echoTestNumber;
const MAX_LISTEN_ONLY_RETRIES = 1;
const LISTEN_ONLY_CALL_TIMEOUT_MS = MEDIA.listenOnlyCallTimeout || 25000;
const DEFAULT_INPUT_DEVICE_ID = 'default';
const DEFAULT_OUTPUT_DEVICE_ID = 'default';
const EXPERIMENTAL_USE_KMS_TRICKLE_ICE_FOR_MICROPHONE = Meteor.settings
  .public.app.experimentalUseKmsTrickleIceForMicrophone;

const DEFAULT_AUDIO_BRIDGES_PATH = '/imports/api/audio/client/';
const CALL_STATES = {
  STARTED: 'started',
  ENDED: 'ended',
  FAILED: 'failed',
  RECONNECTING: 'reconnecting',
  AUTOPLAY_BLOCKED: 'autoplayBlocked',
};

const BREAKOUT_AUDIO_TRANSFER_STATES = {
  CONNECTED: 'connected',
  DISCONNECTED: 'disconnected',
  RETURNING: 'returning',
};

/**
 * Audio status to be filtered in getStats()
 */
const FILTER_AUDIO_STATS = [
  'outbound-rtp',
  'inbound-rtp',
  'candidate-pair',
  'local-candidate',
  'transport',
];

class AudioManager {
  constructor() {
    this._inputDevice = {
      value: DEFAULT_INPUT_DEVICE_ID,
      tracker: new Tracker.Dependency(),
    };

    this._breakoutAudioTransferStatus = {
      status: BREAKOUT_AUDIO_TRANSFER_STATES.DISCONNECTED,
      breakoutMeetingId: null,
    };

    this.defineProperties({
      isMuted: false,
      isConnected: false,
      isConnecting: false,
      isHangingUp: false,
      isListenOnly: false,
      isEchoTest: false,
      isTalking: false,
      isWaitingPermissions: false,
      error: null,
      muteHandle: null,
      autoplayBlocked: false,
      isReconnecting: false,
    });

    this.useKurento = Meteor.settings.public.kurento.enableListenOnly;
    this.failedMediaElements = [];
    this.handlePlayElementFailed = this.handlePlayElementFailed.bind(this);
    this.monitor = this.monitor.bind(this);

    this._inputStream = null;
    this._inputStreamTracker = new Tracker.Dependency();

    this.BREAKOUT_AUDIO_TRANSFER_STATES = BREAKOUT_AUDIO_TRANSFER_STATES;
  }

<<<<<<< HEAD
  init(userData, audioEventHandler) {
    this.loadBridges(userData);
=======
  async init(userData, audioEventHandler) {
>>>>>>> 07cfcd37
    this.userData = userData;
    this.initialized = true;
    this.audioEventHandler = audioEventHandler;
    await this.loadBridges(userData);
  }

  /**
   * Load audio bridges modules to be used the manager.
   *
   * Bridges can be configured in settings.yml file.
   * @param {Object} userData The Object representing user data to be passed to
   *                      the bridge.
   */
  async loadBridges(userData) {
    let FullAudioBridge = SIPBridge;
    let ListenOnlyBridge = KurentoBridge;

    if (MEDIA.audio) {
      const {
        bridges,
        defaultFullAudioBridge,
        defaultListenOnlyBridge,
      } = MEDIA.audio;

      const _fullAudioBridge = getFromMeetingSettings(
        'fullaudio-bridge',
        defaultFullAudioBridge,
      );

      this.bridges = {};

      await Promise.all(Object.values(bridges).map(async (bridge) => {
        // eslint-disable-next-line import/no-dynamic-require, global-require
        this.bridges[bridge.name] = (await import(DEFAULT_AUDIO_BRIDGES_PATH
          + bridge.path) || {}).default;
      }));

      if (_fullAudioBridge && (this.bridges[_fullAudioBridge])) {
        FullAudioBridge = this.bridges[_fullAudioBridge];
      }

      if (defaultListenOnlyBridge && (this.bridges[defaultListenOnlyBridge])) {
        ListenOnlyBridge = this.bridges[defaultListenOnlyBridge];
      }
    }

    this.bridge = new FullAudioBridge(userData);
    if (this.useKurento) {
      this.listenOnlyBridge = new ListenOnlyBridge(userData);
    }
  }

  /**
   * Load audio bridges modules to be used the manager.
   *
   * Bridges can be configured in settings.yml file.
   * @param {Object} userData The Object representing user data to be passed to
   *                      the bridge.
   */
  async loadBridges(userData) {
    let FullAudioBridge = SIPBridge;
    let ListenOnlyBridge = KurentoBridge;

    if (MEDIA.audio) {
      const {
        bridges,
        defaultFullAudioBridge,
        defaultListenOnlyBridge,
      } = MEDIA.audio;

      this.bridges = {};

      await Promise.all(Object.values(bridges).map(async (bridge) => {
        // eslint-disable-next-line import/no-dynamic-require, global-require
        this.bridges[bridge.name] = (await import(DEFAULT_AUDIO_BRIDGES_PATH
          + bridge.path) || {}).default;
      }));

      if (defaultFullAudioBridge && (this.bridges[defaultFullAudioBridge])) {
        FullAudioBridge = this.bridges[defaultFullAudioBridge];
      }

      if (defaultListenOnlyBridge && (this.bridges[defaultListenOnlyBridge])) {
        ListenOnlyBridge = this.bridges[defaultListenOnlyBridge];
      }
    }

    this.bridge = new FullAudioBridge(userData);
    if (this.useKurento) {
      this.listenOnlyBridge = new ListenOnlyBridge(userData);
    }
  }

  setAudioMessages(messages, intl) {
    this.messages = messages;
    this.intl = intl;
  }

  defineProperties(obj) {
    Object.keys(obj).forEach((key) => {
      const privateKey = `_${key}`;
      this[privateKey] = {
        value: obj[key],
        tracker: new Tracker.Dependency(),
      };

      Object.defineProperty(this, key, {
        set: (value) => {
          this[privateKey].value = value;
          this[privateKey].tracker.changed();
        },
        get: () => {
          this[privateKey].tracker.depend();
          return this[privateKey].value;
        },
      });
    });
  }

  async trickleIce() {
    const { isFirefox, isIe, isSafari } = browserInfo;

    if (!this.listenOnlyBridge
      || isFirefox
      || isIe
      || isSafari) return [];

    if (this.validIceCandidates && this.validIceCandidates.length) {
      logger.info({ logCode: 'audiomanager_trickle_ice_reuse_candidate' },
        'Reusing trickle-ice information before activating microphone');
      return this.validIceCandidates;
    }

    logger.info({ logCode: 'audiomanager_trickle_ice_get_local_candidate' },
      'Performing trickle-ice before activating microphone');
    this.validIceCandidates = await this.listenOnlyBridge.trickleIce() || [];
    return this.validIceCandidates;
  }

  joinMicrophone() {
    this.audioJoinStartTime = new Date();
    this.logAudioJoinTime = false;
    this.isListenOnly = false;
    this.isEchoTest = false;

    return this.onAudioJoining.bind(this)()
      .then(() => {
        const callOptions = {
          isListenOnly: false,
          extension: null,
          inputStream: this.inputStream,
        };
        return this.joinAudio(callOptions, this.callStateCallback.bind(this));
      });
  }

  joinEchoTest() {
    this.audioJoinStartTime = new Date();
    this.logAudioJoinTime = false;
    this.isListenOnly = false;
    this.isEchoTest = true;

    return this.onAudioJoining.bind(this)()
      .then(async () => {
        let validIceCandidates = [];
        if (EXPERIMENTAL_USE_KMS_TRICKLE_ICE_FOR_MICROPHONE) {
          validIceCandidates = await this.trickleIce();
        }

        const callOptions = {
          isListenOnly: false,
          extension: ECHO_TEST_NUMBER,
          inputStream: this.inputStream,
          validIceCandidates,
        };
        logger.info({ logCode: 'audiomanager_join_echotest', extraInfo: { logType: 'user_action' } }, 'User requested to join audio conference with mic');
        return this.joinAudio(callOptions, this.callStateCallback.bind(this));
      });
  }

  joinAudio(callOptions, callStateCallback) {
    return this.bridge.joinAudio(callOptions,
      callStateCallback.bind(this)).catch((error) => {
      const { name } = error;

      if (!name) {
        throw error;
      }

      switch (name) {
        case 'NotAllowedError':
          logger.error({
            logCode: 'audiomanager_error_getting_device',
            extraInfo: {
              errorName: error.name,
              errorMessage: error.message,
            },
          }, `Error getting microphone - {${error.name}: ${error.message}}`);
          break;
        case 'NotFoundError':
          logger.error({
            logCode: 'audiomanager_error_device_not_found',
            extraInfo: {
              errorName: error.name,
              errorMessage: error.message,
            },
          }, `Error getting microphone - {${error.name}: ${error.message}}`);
          break;

        default:
          break;
      }

      this.isConnecting = false;
      this.isWaitingPermissions = false;

      throw {
        type: 'MEDIA_ERROR',
      };
    });
  }

  async joinListenOnly(r = 0) {
    this.audioJoinStartTime = new Date();
    this.logAudioJoinTime = false;
    let retries = r;
    this.isListenOnly = true;
    this.isEchoTest = false;

    // The kurento bridge isn't a full audio bridge yet, so we have to differ it
    const bridge = this.useKurento ? this.listenOnlyBridge : this.bridge;

    const callOptions = {
      isListenOnly: true,
      extension: null,
    };

    // Call polyfills for webrtc client if navigator is "iOS Webview"
    const userAgent = window.navigator.userAgent.toLocaleLowerCase();
    if ((userAgent.indexOf('iphone') > -1 || userAgent.indexOf('ipad') > -1)
       && userAgent.indexOf('safari') === -1) {
      iosWebviewAudioPolyfills();
    }

    // We need this until we upgrade to SIP 9x. See #4690
    const listenOnlyCallTimeoutErr = this.useKurento ? 'KURENTO_CALL_TIMEOUT' : 'SIP_CALL_TIMEOUT';

    const iceGatheringTimeout = new Promise((resolve, reject) => {
      setTimeout(reject, LISTEN_ONLY_CALL_TIMEOUT_MS, listenOnlyCallTimeoutErr);
    });

    const exitKurentoAudio = () => {
      if (this.useKurento) {
        bridge.exitAudio();
        const audio = document.querySelector(MEDIA_TAG);
        audio.muted = false;
      }
    };

    const handleListenOnlyError = (err) => {
      if (iceGatheringTimeout) {
        clearTimeout(iceGatheringTimeout);
      }

      const errorReason = (typeof err === 'string' ? err : undefined) || err.errorReason || err.errorMessage;
      const bridgeInUse = (this.useKurento ? 'Kurento' : 'SIP');

      logger.error({
        logCode: 'audiomanager_listenonly_error',
        extraInfo: {
          errorReason,
          audioBridge: bridgeInUse,
          retries,
        },
      }, `Listen only error - ${errorReason} - bridge: ${bridgeInUse}`);
    };

    logger.info({ logCode: 'audiomanager_join_listenonly', extraInfo: { logType: 'user_action' } }, 'user requested to connect to audio conference as listen only');

    window.addEventListener('audioPlayFailed', this.handlePlayElementFailed);

    return this.onAudioJoining()
      .then(() => Promise.race([
        bridge.joinAudio(callOptions, this.callStateCallback.bind(this)),
        iceGatheringTimeout,
      ]))
      .catch(async (err) => {
        handleListenOnlyError(err);

        if (retries < MAX_LISTEN_ONLY_RETRIES) {
          // Fallback to SIP.js listen only in case of failure
          if (this.useKurento) {
            exitKurentoAudio();

            this.useKurento = false;

            const errorReason = (typeof err === 'string' ? err : undefined) || err.errorReason || err.errorMessage;

            logger.info({
              logCode: 'audiomanager_listenonly_fallback',
              extraInfo: {
                logType: 'fallback',
                errorReason,
              },
            }, `Falling back to FreeSWITCH listenOnly - cause: ${errorReason}`);
          }

          retries += 1;
          this.joinListenOnly(retries);
        }

        return null;
      });
  }

  onAudioJoining() {
    this.isConnecting = true;
    this.isMuted = false;
    this.error = false;

    return Promise.resolve();
  }

  exitAudio() {
    if (!this.isConnected) return Promise.resolve();

    const bridge = (this.useKurento && this.isListenOnly) ? this.listenOnlyBridge : this.bridge;

    this.isHangingUp = true;

    return bridge.exitAudio();
  }

  forceExitAudio() {
    this.isConnected = false;
    this.isConnecting = false;
    this.isHangingUp = false;

    if (this.inputStream) {
      this.inputStream.getTracks().forEach((track) => track.stop());
      this.inputStream = null;
      this.inputDevice = { id: 'default' };
    }

    window.parent.postMessage({ response: 'notInAudio' }, '*');
    window.removeEventListener('audioPlayFailed', this.handlePlayElementFailed);

    const bridge = (this.useKurento && this.isListenOnly) ? this.listenOnlyBridge : this.bridge;
    return bridge.exitAudio();
  }

  transferCall() {
    this.onTransferStart();
    return this.bridge.transferCall(this.onAudioJoin.bind(this));
  }

  onVoiceUserChanges(fields) {
    if (fields.muted !== undefined && fields.muted !== this.isMuted) {
      let muteState;
      this.isMuted = fields.muted;

      if (this.isMuted) {
        muteState = 'selfMuted';
        this.mute();
      } else {
        muteState = 'selfUnmuted';
        this.unmute();
      }
    }

    if (fields.talking !== undefined && fields.talking !== this.isTalking) {
      this.isTalking = fields.talking;
    }

    if (this.isMuted) {
      this.isTalking = false;
    }
  }

  onAudioJoin() {
    this.isConnecting = false;
    this.isConnected = true;

    // listen to the VoiceUsers changes and update the flag
    if (!this.muteHandle) {
      const query = VoiceUsers.find({ intId: Auth.userID }, { fields: { muted: 1, talking: 1 } });
      this.muteHandle = query.observeChanges({
        added: (id, fields) => this.onVoiceUserChanges(fields),
        changed: (id, fields) => this.onVoiceUserChanges(fields),
      });
    }
    const secondsToActivateAudio = (new Date() - this.audioJoinStartTime) / 1000;

    if (!this.logAudioJoinTime) {
      this.logAudioJoinTime = true;
      logger.info({
        logCode: 'audio_mic_join_time',
        extraInfo: {
          secondsToActivateAudio,
        },
      }, `Time needed to connect audio (seconds): ${secondsToActivateAudio}`);
    }

    if (!this.isEchoTest) {
      this.notify(this.intl.formatMessage(this.messages.info.JOINED_AUDIO));
      logger.info({ logCode: 'audio_joined' }, 'Audio Joined');
      this.inputStream = (this.bridge ? this.bridge.inputStream : null);
      if (STATS.enabled) this.monitor();
      this.audioEventHandler({
        name: 'started',
        isListenOnly: this.isListenOnly,
      });
    }
    Session.set('audioModalIsOpen', false);
  }

  onTransferStart() {
    this.isEchoTest = false;
    this.isConnecting = true;
  }

  onAudioExit() {
    this.isConnected = false;
    this.isConnecting = false;
    this.isHangingUp = false;
    this.autoplayBlocked = false;
    this.failedMediaElements = [];

    if (this.inputStream) {
      this.inputStream.getTracks().forEach((track) => track.stop());
      this.inputStream = null;
      this.inputDevice = { id: 'default' };
    }

    if (!this.error && !this.isEchoTest) {
      this.notify(
        this.intl.formatMessage(this.messages.info.LEFT_AUDIO),
        false,
        'no_audio'
      );
    }
    if (!this.isEchoTest) {
      this.playHangUpSound();
    }

    window.removeEventListener('audioPlayFailed', this.handlePlayElementFailed);
  }

  callStateCallback(response) {
    return new Promise((resolve) => {
      const {
        STARTED,
        ENDED,
        FAILED,
        RECONNECTING,
        AUTOPLAY_BLOCKED,
      } = CALL_STATES;

      const {
        status,
        error,
        bridgeError,
        silenceNotifications,
        bridge,
      } = response;

      if (status === STARTED) {
        this.isReconnecting = false;
        this.onAudioJoin();
        resolve(STARTED);
      } else if (status === ENDED) {
        this.isReconnecting = false;
        this.setBreakoutAudioTransferStatus({
          breakoutMeetingId: '',
          status: BREAKOUT_AUDIO_TRANSFER_STATES.DISCONNECTED,
        });
        logger.info({ logCode: 'audio_ended' }, 'Audio ended without issue');
        this.onAudioExit();
      } else if (status === FAILED) {
        this.isReconnecting = false;
        this.setBreakoutAudioTransferStatus({
          breakoutMeetingId: '',
          status: BREAKOUT_AUDIO_TRANSFER_STATES.DISCONNECTED,
        })
        const errorKey = this.messages.error[error] || this.messages.error.GENERIC_ERROR;
        const errorMsg = this.intl.formatMessage(errorKey, { 0: bridgeError });
        this.error = !!error;
        logger.error({
          logCode: 'audio_failure',
          extraInfo: {
            errorCode: error,
            cause: bridgeError,
            bridge,
          },
        }, `Audio error - errorCode=${error}, cause=${bridgeError}`);
        if (silenceNotifications !== true) {
          this.notify(errorMsg, true);
          this.exitAudio();
          this.onAudioExit();
        }
      } else if (status === RECONNECTING) {
        this.isReconnecting = true;
        this.setBreakoutAudioTransferStatus({
          breakoutMeetingId: '',
          status: BREAKOUT_AUDIO_TRANSFER_STATES.DISCONNECTED,
        })
        logger.info({ logCode: 'audio_reconnecting' }, 'Attempting to reconnect audio');
        this.notify(this.intl.formatMessage(this.messages.info.RECONNECTING_AUDIO), true);
        this.playHangUpSound();
      } else if (status === AUTOPLAY_BLOCKED) {
        this.setBreakoutAudioTransferStatus({
          breakoutMeetingId: '',
          status: BREAKOUT_AUDIO_TRANSFER_STATES.DISCONNECTED,
        })
        this.isReconnecting = false;
        this.autoplayBlocked = true;
        this.onAudioJoin();
        resolve(AUTOPLAY_BLOCKED);
      }
    });
  }

  isUsingAudio() {
    return this.isConnected || this.isConnecting
      || this.isHangingUp || this.isEchoTest;
  }

  setDefaultInputDevice() {
    return this.changeInputDevice();
  }

  setDefaultOutputDevice() {
    return this.changeOutputDevice('default');
  }

  changeInputDevice(deviceId) {
    if (!deviceId) {
      return Promise.resolve();
    }

    const handleChangeInputDeviceSuccess = (inputDeviceId) => {
      this.inputDevice.id = inputDeviceId;
      return Promise.resolve(inputDeviceId);
    };

    const handleChangeInputDeviceError = (error) => {
      logger.error({
        logCode: 'audiomanager_error_getting_device',
        extraInfo: {
          errorName: error.name,
          errorMessage: error.message,
        },
      }, `Error getting microphone - {${error.name}: ${error.message}}`);

      const { MIC_ERROR } = AudioErrors;
      const disabledSysSetting = error.message.includes('Permission denied by system');
      const isMac = navigator.platform.indexOf('Mac') !== -1;

      let code = MIC_ERROR.NO_PERMISSION;
      if (isMac && disabledSysSetting) code = MIC_ERROR.MAC_OS_BLOCK;

      return Promise.reject({
        type: 'MEDIA_ERROR',
        message: this.messages.error.MEDIA_ERROR,
        code,
      });
    };

    return this.bridge.changeInputDeviceId(deviceId)
      .then(handleChangeInputDeviceSuccess)
      .catch(handleChangeInputDeviceError);
  }

  liveChangeInputDevice(deviceId) {
    // we force stream to be null, so MutedAlert will deallocate it and
    // a new one will be created for the new stream
    this.inputStream = null;
    this.bridge.liveChangeInputDevice(deviceId).then((stream) => {
      this.setSenderTrackEnabled(!this.isMuted);
      this.inputStream = stream;
    });
  }

  async changeOutputDevice(deviceId, isLive) {
    await this
      .bridge
      .changeOutputDevice(deviceId || DEFAULT_OUTPUT_DEVICE_ID, isLive);
  }

  set inputDevice(value) {
    this._inputDevice.value = value;
    this._inputDevice.tracker.changed();
  }

  get inputStream() {
    this._inputStreamTracker.depend();
    return this._inputStream;
  }

  set inputStream(stream) {
    // We store reactive information about input stream
    // because mutedalert component needs to track when it changes
    // and then update hark with the new value for inputStream
    if (this._inputStream !== stream) {
      this._inputStreamTracker.changed();
    }

    this._inputStream = stream;
  }

  get inputDevice() {
    return this._inputDevice;
  }

  get inputDeviceId() {
    return (this.bridge && this.bridge.inputDeviceId)
      ? this.bridge.inputDeviceId : DEFAULT_INPUT_DEVICE_ID;
  }

  get outputDeviceId() {
    return (this.bridge && this.bridge.outputDeviceId)
      ? this.bridge.outputDeviceId : DEFAULT_OUTPUT_DEVICE_ID;
  }

  /**
   * Sets the current status for breakout audio transfer
   * @param {Object} newStatus                  The status Object to be set for
   *                                            audio transfer.
   * @param {string} newStatus.breakoutMeetingId The meeting id of the current
   *                                            breakout audio transfer.
   * @param {string} newStatus.status           The status of the current audio
   *                                            transfer. Valid values are
   *                                            'connected', 'disconnected' and
   *                                            'returning'.
   */
  setBreakoutAudioTransferStatus(newStatus) {
    const currentStatus = this._breakoutAudioTransferStatus;
    const { breakoutMeetingId, status } = newStatus;

    if (typeof breakoutMeetingId === 'string') {
      currentStatus.breakoutMeetingId = breakoutMeetingId;
    }

    if (typeof status === 'string') {
      currentStatus.status = status;

      if (this.bridge && !this.isListenOnly) {
        if (status !== BREAKOUT_AUDIO_TRANSFER_STATES.CONNECTED) {
          this.bridge.ignoreCallState = false;
        } else {
          this.bridge.ignoreCallState = true;
        }
      }
    }
  }

  getBreakoutAudioTransferStatus() {
    return this._breakoutAudioTransferStatus;
  }

  set userData(value) {
    this._userData = value;
  }

  get userData() {
    return this._userData;
  }

  playHangUpSound() {
    this.playAlertSound(`${Meteor.settings.public.app.cdn
      + Meteor.settings.public.app.basename + Meteor.settings.public.app.instanceId}`
      + '/resources/sounds/LeftCall.mp3');
  }

  notify(message, error = false, icon = 'unmute') {
    const audioIcon = this.isListenOnly ? 'listen' : icon;

    notify(
      message,
      error ? 'error' : 'info',
      audioIcon,
    );
  }

  monitor() {
    const bridge = (this.useKurento && this.isListenOnly) ? this.listenOnlyBridge : this.bridge;
    const peer = bridge.getPeerConnection();
    monitorAudioConnection(peer);
  }

  handleAllowAutoplay() {
    window.removeEventListener('audioPlayFailed', this.handlePlayElementFailed);

    logger.info({
      logCode: 'audiomanager_autoplay_allowed',
    }, 'Listen only autoplay allowed by the user');

    while (this.failedMediaElements.length) {
      const mediaElement = this.failedMediaElements.shift();
      if (mediaElement) {
        playAndRetry(mediaElement).then((played) => {
          if (!played) {
            logger.error({
              logCode: 'audiomanager_autoplay_handling_failed',
            }, 'Listen only autoplay handling failed to play media');
          } else {
            // logCode is listenonly_* to make it consistent with the other tag play log
            logger.info({
              logCode: 'listenonly_media_play_success',
            }, 'Listen only media played successfully');
          }
        });
      }
    }
    this.autoplayBlocked = false;
  }

  handlePlayElementFailed(e) {
    const { mediaElement } = e.detail;

    e.stopPropagation();
    this.failedMediaElements.push(mediaElement);
    if (!this.autoplayBlocked) {
      logger.info({
        logCode: 'audiomanager_autoplay_prompt',
      }, 'Prompting user for action to play listen only media');
      this.autoplayBlocked = true;
    }
  }

  setSenderTrackEnabled(shouldEnable) {
    // If the bridge is set to listen only mode, nothing to do here. This method
    // is solely for muting outbound tracks.
    if (this.isListenOnly) return;

    // Bridge -> SIP.js bridge, the only full audio capable one right now
    const peer = this.bridge.getPeerConnection();

    if (!peer) {
      return;
    }

    peer.getSenders().forEach(sender => {
      const { track } = sender;
      if (track && track.kind === 'audio') {
        track.enabled = shouldEnable;
      }
    });
  }

  mute() {
    this.setSenderTrackEnabled(false);
  }

  unmute() {
    this.setSenderTrackEnabled(true);
  }

  playAlertSound(url) {
    if (!url || !this.bridge) {
      return Promise.resolve();
    }

    const audioAlert = new Audio(url);

    audioAlert.addEventListener('ended', () => { audioAlert.src = null; });


    const { outputDeviceId } = this.bridge;

    if (outputDeviceId && (typeof audioAlert.setSinkId === 'function')) {
      return audioAlert
        .setSinkId(outputDeviceId)
        .then(() => audioAlert.play());
    }

    return audioAlert.play();
  }

  async updateAudioConstraints(constraints) {
    await this.bridge.updateAudioConstraints(constraints);
  }

  /**
   * Helper for retrieving the current bridge being used by audio.
   * @returns An Object representing the current bridge.
   */
  getCurrentBridge() {
    return this.isListenOnly ? this.listenOnlyBridge : this.bridge;
  }

  /**
   * Get the info about candidate-pair that is being used by the current peer.
   * For firefox, or any other browser that doesn't support iceTransport
   * property of RTCDtlsTransport, we retrieve the selected local candidate
   * by looking into stats returned from getStats() api. For other browsers,
   * we should use getSelectedCandidatePairFromPeer instead, because it has
   * relatedAddress and relatedPort information about local candidate.
   *
   * @param {Object} stats object returned by getStats() api
   * @returns An Object of type RTCIceCandidatePairStats containing information
   *          about the candidate-pair being used by the peer.
   *
   * For firefox, we can use the 'selected' flag to find the candidate pair
   * being used, while in chrome we can retrieved the selected pair
   * by looking for the corresponding transport of the active peer.
   * For more information see:
   * https://www.w3.org/TR/webrtc-stats/#dom-rtcicecandidatepairstats
   * and
   * https://developer.mozilla.org/en-US/docs/Web/API/RTCIceCandidatePairStats/selected#value
   */
  static getSelectedCandidatePairFromStats(stats) {
    if (!stats || typeof stats !== 'object') return null;

    const transport = Object.values(stats).find((stat) => stat.type
      === 'transport') || {};

    return Object.values(stats).find((stat) => stat.type === 'candidate-pair'
      && stat.nominated && (stat.selected
        || stat.id === transport.selectedCandidatePairId));
  }

  /**
   * Get the info about candidate-pair that is being used by the current peer.
   * This function's return value (RTCIceCandidatePair object ) is different
   * from getSelectedCandidatePairFromStats (RTCIceCandidatePairStats object).
   * The information returned here contains the relatedAddress and relatedPort
   * fields (only for candidates that are derived from another candidate, for
   * host candidates, these fields are null). These field can be helpful for
   * debugging network issues. For all the browsers that support iceTransport
   * field of RTCDtlsTransport, we use this function as default to retrieve
   * information about current selected-pair. For other browsers we retrieve it
   * from getSelectedCandidatePairFromStats
   *
   * @returns {Object} An RTCIceCandidatePair represented the selected
   *                   candidate-pair of the active peer.
   *
   * For more info see:
   * https://www.w3.org/TR/webrtc/#dom-rtcicecandidatepair
   * and
   * https://developer.mozilla.org/en-US/docs/Web/API/RTCIceCandidatePair
   * and
   * https://developer.mozilla.org/en-US/docs/Web/API/RTCDtlsTransport
   */
  getSelectedCandidatePairFromPeer() {
    const bridge = this.getCurrentBridge();

    if (!bridge) return null;

    const peer = bridge.getPeerConnection();

    if (!peer) return null;

    let selectedPair = null;

    const receivers = peer.getReceivers();
    if (receivers && receivers[0] && receivers[0].transport
        && receivers[0].transport.iceTransport
        && receivers[0].transport.iceTransport) {
      selectedPair = receivers[0].transport.iceTransport
        .getSelectedCandidatePair();
    }

    return selectedPair;
  }

  /**
   * Gets the selected local-candidate information. For browsers that support
   * iceTransport property (see getSelectedCandidatePairFromPeer) we get this
   * info from peer, otherwise we retrieve this information from getStats() api
   *
   * @param {Object} [stats] The status object returned from getStats() api
   * @returns {Object} An Object containing the information about the
   *                   local-candidate. For browsers that support iceTransport
   *                   property, the object's type is RCIceCandidate. A
   *                   RTCIceCandidateStats is returned, otherwise.
   *
   * For more info see:
   * https://www.w3.org/TR/webrtc/#dom-rtcicecandidate
   * and
   * https://www.w3.org/TR/webrtc-stats/#dom-rtcicecandidatestats
   *
   */
  getSelectedLocalCandidate(stats) {
    let selectedPair = this.getSelectedCandidatePairFromPeer();

    if (selectedPair) return selectedPair.local;

    if (!stats) return null;

    selectedPair = AudioManager.getSelectedCandidatePairFromStats(stats);

    if (selectedPair) return stats[selectedPair.localCandidateId];

    return null;
  }

  /**
   * Gets the information about private/public ip address from peer
   * stats. The information retrieved from selected pair from the current
   * RTCIceTransport and returned in a new Object with format:
   * {
   *   address: String,
   *   relatedAddress: String,
   *   port: Number,
   *   relatedPort: Number,
   *   candidateType: String,
   *   selectedLocalCandidate: Object,
   * }
   *
   * If users isn't behind NAT, relatedAddress and relatedPort may be null.
   *
   * @returns An Object containing the information about private/public IP
   *          addresses and ports.
   *
   * For more information see:
   * https://www.w3.org/TR/webrtc-stats/#dom-rtcicecandidatepairstats
   * and
   * https://www.w3.org/TR/webrtc-stats/#dom-rtcicecandidatestats
   * and
   * https://www.w3.org/TR/webrtc/#rtcicecandidatetype-enum
   */
  async getInternalExternalIpAddresses(stats) {
    let transports = {};

    if (stats) {
      const selectedLocalCandidate = this.getSelectedLocalCandidate(stats);

      if (!selectedLocalCandidate) return transports;

      const candidateType = selectedLocalCandidate.candidateType
        || selectedLocalCandidate.type;

      transports = {
        isUsingTurn: (candidateType === 'relay'),
        address: selectedLocalCandidate.address,
        relatedAddress: selectedLocalCandidate.relatedAddress,
        port: selectedLocalCandidate.port,
        relatedPort: selectedLocalCandidate.relatedPort,
        candidateType,
        selectedLocalCandidate,
      };
    }

    return transports;
  }

  /**
   * Get stats about active audio peer.
   * We filter the status based on FILTER_AUDIO_STATS constant.
   * We also append to the returned object the information about peer's
   * transport. This transport information is retrieved by
   * getInternalExternalIpAddressesFromPeer().
   *
   * @returns An Object containing the status about the active audio peer.
   *
   * For more information see:
   * https://developer.mozilla.org/en-US/docs/Web/API/RTCPeerConnection/getStats
   * and
   * https://developer.mozilla.org/en-US/docs/Web/API/RTCStatsReport
   */
  async getStats() {
    const bridge = this.getCurrentBridge();

    if (!bridge) return null;

    const peer = bridge.getPeerConnection();

    if (!peer) return null;

    const peerStats = await peer.getStats();

    const audioStats = {};

    peerStats.forEach((stat) => {
      if (FILTER_AUDIO_STATS.includes(stat.type)) {
        audioStats[stat.id] = stat;
      }
    });

    const transportStats = await this
      .getInternalExternalIpAddresses(audioStats);

    return { transportStats, ...audioStats };
  }
}

const audioManager = new AudioManager();
export default audioManager;<|MERGE_RESOLUTION|>--- conflicted
+++ resolved
@@ -10,7 +10,7 @@
 import iosWebviewAudioPolyfills from '/imports/utils/ios-webview-audio-polyfills';
 import { monitorAudioConnection } from '/imports/utils/stats';
 import AudioErrors from './error-codes';
-import {Meteor} from "meteor/meteor";
+import { Meteor } from 'meteor/meteor';
 import browserInfo from '/imports/utils/browserInfo';
 import getFromMeetingSettings from '/imports/ui/services/meeting-settings';
 
@@ -22,8 +22,8 @@
 const LISTEN_ONLY_CALL_TIMEOUT_MS = MEDIA.listenOnlyCallTimeout || 25000;
 const DEFAULT_INPUT_DEVICE_ID = 'default';
 const DEFAULT_OUTPUT_DEVICE_ID = 'default';
-const EXPERIMENTAL_USE_KMS_TRICKLE_ICE_FOR_MICROPHONE = Meteor.settings
-  .public.app.experimentalUseKmsTrickleIceForMicrophone;
+const EXPERIMENTAL_USE_KMS_TRICKLE_ICE_FOR_MICROPHONE =
+  Meteor.settings.public.app.experimentalUseKmsTrickleIceForMicrophone;
 
 const DEFAULT_AUDIO_BRIDGES_PATH = '/imports/api/audio/client/';
 const CALL_STATES = {
@@ -89,12 +89,8 @@
     this.BREAKOUT_AUDIO_TRANSFER_STATES = BREAKOUT_AUDIO_TRANSFER_STATES;
   }
 
-<<<<<<< HEAD
-  init(userData, audioEventHandler) {
+  async init(userData, audioEventHandler) {
     this.loadBridges(userData);
-=======
-  async init(userData, audioEventHandler) {
->>>>>>> 07cfcd37
     this.userData = userData;
     this.initialized = true;
     this.audioEventHandler = audioEventHandler;
@@ -113,30 +109,30 @@
     let ListenOnlyBridge = KurentoBridge;
 
     if (MEDIA.audio) {
-      const {
-        bridges,
-        defaultFullAudioBridge,
-        defaultListenOnlyBridge,
-      } = MEDIA.audio;
+      const { bridges, defaultFullAudioBridge, defaultListenOnlyBridge } =
+        MEDIA.audio;
 
       const _fullAudioBridge = getFromMeetingSettings(
         'fullaudio-bridge',
-        defaultFullAudioBridge,
+        defaultFullAudioBridge
       );
 
       this.bridges = {};
 
-      await Promise.all(Object.values(bridges).map(async (bridge) => {
-        // eslint-disable-next-line import/no-dynamic-require, global-require
-        this.bridges[bridge.name] = (await import(DEFAULT_AUDIO_BRIDGES_PATH
-          + bridge.path) || {}).default;
-      }));
-
-      if (_fullAudioBridge && (this.bridges[_fullAudioBridge])) {
+      await Promise.all(
+        Object.values(bridges).map(async (bridge) => {
+          // eslint-disable-next-line import/no-dynamic-require, global-require
+          this.bridges[bridge.name] = (
+            (await import(DEFAULT_AUDIO_BRIDGES_PATH + bridge.path)) || {}
+          ).default;
+        })
+      );
+
+      if (_fullAudioBridge && this.bridges[_fullAudioBridge]) {
         FullAudioBridge = this.bridges[_fullAudioBridge];
       }
 
-      if (defaultListenOnlyBridge && (this.bridges[defaultListenOnlyBridge])) {
+      if (defaultListenOnlyBridge && this.bridges[defaultListenOnlyBridge]) {
         ListenOnlyBridge = this.bridges[defaultListenOnlyBridge];
       }
     }
@@ -159,25 +155,25 @@
     let ListenOnlyBridge = KurentoBridge;
 
     if (MEDIA.audio) {
-      const {
-        bridges,
-        defaultFullAudioBridge,
-        defaultListenOnlyBridge,
-      } = MEDIA.audio;
+      const { bridges, defaultFullAudioBridge, defaultListenOnlyBridge } =
+        MEDIA.audio;
 
       this.bridges = {};
 
-      await Promise.all(Object.values(bridges).map(async (bridge) => {
-        // eslint-disable-next-line import/no-dynamic-require, global-require
-        this.bridges[bridge.name] = (await import(DEFAULT_AUDIO_BRIDGES_PATH
-          + bridge.path) || {}).default;
-      }));
-
-      if (defaultFullAudioBridge && (this.bridges[defaultFullAudioBridge])) {
+      await Promise.all(
+        Object.values(bridges).map(async (bridge) => {
+          // eslint-disable-next-line import/no-dynamic-require, global-require
+          this.bridges[bridge.name] = (
+            (await import(DEFAULT_AUDIO_BRIDGES_PATH + bridge.path)) || {}
+          ).default;
+        })
+      );
+
+      if (defaultFullAudioBridge && this.bridges[defaultFullAudioBridge]) {
         FullAudioBridge = this.bridges[defaultFullAudioBridge];
       }
 
-      if (defaultListenOnlyBridge && (this.bridges[defaultListenOnlyBridge])) {
+      if (defaultListenOnlyBridge && this.bridges[defaultListenOnlyBridge]) {
         ListenOnlyBridge = this.bridges[defaultListenOnlyBridge];
       }
     }
@@ -217,20 +213,21 @@
   async trickleIce() {
     const { isFirefox, isIe, isSafari } = browserInfo;
 
-    if (!this.listenOnlyBridge
-      || isFirefox
-      || isIe
-      || isSafari) return [];
+    if (!this.listenOnlyBridge || isFirefox || isIe || isSafari) return [];
 
     if (this.validIceCandidates && this.validIceCandidates.length) {
-      logger.info({ logCode: 'audiomanager_trickle_ice_reuse_candidate' },
-        'Reusing trickle-ice information before activating microphone');
+      logger.info(
+        { logCode: 'audiomanager_trickle_ice_reuse_candidate' },
+        'Reusing trickle-ice information before activating microphone'
+      );
       return this.validIceCandidates;
     }
 
-    logger.info({ logCode: 'audiomanager_trickle_ice_get_local_candidate' },
-      'Performing trickle-ice before activating microphone');
-    this.validIceCandidates = await this.listenOnlyBridge.trickleIce() || [];
+    logger.info(
+      { logCode: 'audiomanager_trickle_ice_get_local_candidate' },
+      'Performing trickle-ice before activating microphone'
+    );
+    this.validIceCandidates = (await this.listenOnlyBridge.trickleIce()) || [];
     return this.validIceCandidates;
   }
 
@@ -240,7 +237,8 @@
     this.isListenOnly = false;
     this.isEchoTest = false;
 
-    return this.onAudioJoining.bind(this)()
+    return this.onAudioJoining
+      .bind(this)()
       .then(() => {
         const callOptions = {
           isListenOnly: false,
@@ -257,7 +255,8 @@
     this.isListenOnly = false;
     this.isEchoTest = true;
 
-    return this.onAudioJoining.bind(this)()
+    return this.onAudioJoining
+      .bind(this)()
       .then(async () => {
         let validIceCandidates = [];
         if (EXPERIMENTAL_USE_KMS_TRICKLE_ICE_FOR_MICROPHONE) {
@@ -270,51 +269,64 @@
           inputStream: this.inputStream,
           validIceCandidates,
         };
-        logger.info({ logCode: 'audiomanager_join_echotest', extraInfo: { logType: 'user_action' } }, 'User requested to join audio conference with mic');
+        logger.info(
+          {
+            logCode: 'audiomanager_join_echotest',
+            extraInfo: { logType: 'user_action' },
+          },
+          'User requested to join audio conference with mic'
+        );
         return this.joinAudio(callOptions, this.callStateCallback.bind(this));
       });
   }
 
   joinAudio(callOptions, callStateCallback) {
-    return this.bridge.joinAudio(callOptions,
-      callStateCallback.bind(this)).catch((error) => {
-      const { name } = error;
-
-      if (!name) {
-        throw error;
-      }
-
-      switch (name) {
-        case 'NotAllowedError':
-          logger.error({
-            logCode: 'audiomanager_error_getting_device',
-            extraInfo: {
-              errorName: error.name,
-              errorMessage: error.message,
-            },
-          }, `Error getting microphone - {${error.name}: ${error.message}}`);
-          break;
-        case 'NotFoundError':
-          logger.error({
-            logCode: 'audiomanager_error_device_not_found',
-            extraInfo: {
-              errorName: error.name,
-              errorMessage: error.message,
-            },
-          }, `Error getting microphone - {${error.name}: ${error.message}}`);
-          break;
-
-        default:
-          break;
-      }
-
-      this.isConnecting = false;
-      this.isWaitingPermissions = false;
-
-      throw {
-        type: 'MEDIA_ERROR',
-      };
-    });
+    return this.bridge
+      .joinAudio(callOptions, callStateCallback.bind(this))
+      .catch((error) => {
+        const { name } = error;
+
+        if (!name) {
+          throw error;
+        }
+
+        switch (name) {
+          case 'NotAllowedError':
+            logger.error(
+              {
+                logCode: 'audiomanager_error_getting_device',
+                extraInfo: {
+                  errorName: error.name,
+                  errorMessage: error.message,
+                },
+              },
+              `Error getting microphone - {${error.name}: ${error.message}}`
+            );
+            break;
+          case 'NotFoundError':
+            logger.error(
+              {
+                logCode: 'audiomanager_error_device_not_found',
+                extraInfo: {
+                  errorName: error.name,
+                  errorMessage: error.message,
+                },
+              },
+              `Error getting microphone - {${error.name}: ${error.message}}`
+            );
+            break;
+
+          default:
+            break;
+        }
+
+        this.isConnecting = false;
+        this.isWaitingPermissions = false;
+
+        throw {
+          type: 'MEDIA_ERROR',
+        };
+      });
   }
 
   async joinListenOnly(r = 0) {
@@ -334,13 +346,17 @@
 
     // Call polyfills for webrtc client if navigator is "iOS Webview"
     const userAgent = window.navigator.userAgent.toLocaleLowerCase();
-    if ((userAgent.indexOf('iphone') > -1 || userAgent.indexOf('ipad') > -1)
-       && userAgent.indexOf('safari') === -1) {
+    if (
+      (userAgent.indexOf('iphone') > -1 || userAgent.indexOf('ipad') > -1) &&
+      userAgent.indexOf('safari') === -1
+    ) {
       iosWebviewAudioPolyfills();
     }
 
     // We need this until we upgrade to SIP 9x. See #4690
-    const listenOnlyCallTimeoutErr = this.useKurento ? 'KURENTO_CALL_TIMEOUT' : 'SIP_CALL_TIMEOUT';
+    const listenOnlyCallTimeoutErr = this.useKurento
+      ? 'KURENTO_CALL_TIMEOUT'
+      : 'SIP_CALL_TIMEOUT';
 
     const iceGatheringTimeout = new Promise((resolve, reject) => {
       setTimeout(reject, LISTEN_ONLY_CALL_TIMEOUT_MS, listenOnlyCallTimeoutErr);
@@ -359,28 +375,42 @@
         clearTimeout(iceGatheringTimeout);
       }
 
-      const errorReason = (typeof err === 'string' ? err : undefined) || err.errorReason || err.errorMessage;
-      const bridgeInUse = (this.useKurento ? 'Kurento' : 'SIP');
-
-      logger.error({
-        logCode: 'audiomanager_listenonly_error',
-        extraInfo: {
-          errorReason,
-          audioBridge: bridgeInUse,
-          retries,
+      const errorReason =
+        (typeof err === 'string' ? err : undefined) ||
+        err.errorReason ||
+        err.errorMessage;
+      const bridgeInUse = this.useKurento ? 'Kurento' : 'SIP';
+
+      logger.error(
+        {
+          logCode: 'audiomanager_listenonly_error',
+          extraInfo: {
+            errorReason,
+            audioBridge: bridgeInUse,
+            retries,
+          },
         },
-      }, `Listen only error - ${errorReason} - bridge: ${bridgeInUse}`);
+        `Listen only error - ${errorReason} - bridge: ${bridgeInUse}`
+      );
     };
 
-    logger.info({ logCode: 'audiomanager_join_listenonly', extraInfo: { logType: 'user_action' } }, 'user requested to connect to audio conference as listen only');
+    logger.info(
+      {
+        logCode: 'audiomanager_join_listenonly',
+        extraInfo: { logType: 'user_action' },
+      },
+      'user requested to connect to audio conference as listen only'
+    );
 
     window.addEventListener('audioPlayFailed', this.handlePlayElementFailed);
 
     return this.onAudioJoining()
-      .then(() => Promise.race([
-        bridge.joinAudio(callOptions, this.callStateCallback.bind(this)),
-        iceGatheringTimeout,
-      ]))
+      .then(() =>
+        Promise.race([
+          bridge.joinAudio(callOptions, this.callStateCallback.bind(this)),
+          iceGatheringTimeout,
+        ])
+      )
       .catch(async (err) => {
         handleListenOnlyError(err);
 
@@ -391,15 +421,21 @@
 
             this.useKurento = false;
 
-            const errorReason = (typeof err === 'string' ? err : undefined) || err.errorReason || err.errorMessage;
-
-            logger.info({
-              logCode: 'audiomanager_listenonly_fallback',
-              extraInfo: {
-                logType: 'fallback',
-                errorReason,
+            const errorReason =
+              (typeof err === 'string' ? err : undefined) ||
+              err.errorReason ||
+              err.errorMessage;
+
+            logger.info(
+              {
+                logCode: 'audiomanager_listenonly_fallback',
+                extraInfo: {
+                  logType: 'fallback',
+                  errorReason,
+                },
               },
-            }, `Falling back to FreeSWITCH listenOnly - cause: ${errorReason}`);
+              `Falling back to FreeSWITCH listenOnly - cause: ${errorReason}`
+            );
           }
 
           retries += 1;
@@ -421,7 +457,10 @@
   exitAudio() {
     if (!this.isConnected) return Promise.resolve();
 
-    const bridge = (this.useKurento && this.isListenOnly) ? this.listenOnlyBridge : this.bridge;
+    const bridge =
+      this.useKurento && this.isListenOnly
+        ? this.listenOnlyBridge
+        : this.bridge;
 
     this.isHangingUp = true;
 
@@ -442,7 +481,10 @@
     window.parent.postMessage({ response: 'notInAudio' }, '*');
     window.removeEventListener('audioPlayFailed', this.handlePlayElementFailed);
 
-    const bridge = (this.useKurento && this.isListenOnly) ? this.listenOnlyBridge : this.bridge;
+    const bridge =
+      this.useKurento && this.isListenOnly
+        ? this.listenOnlyBridge
+        : this.bridge;
     return bridge.exitAudio();
   }
 
@@ -480,28 +522,35 @@
 
     // listen to the VoiceUsers changes and update the flag
     if (!this.muteHandle) {
-      const query = VoiceUsers.find({ intId: Auth.userID }, { fields: { muted: 1, talking: 1 } });
+      const query = VoiceUsers.find(
+        { intId: Auth.userID },
+        { fields: { muted: 1, talking: 1 } }
+      );
       this.muteHandle = query.observeChanges({
         added: (id, fields) => this.onVoiceUserChanges(fields),
         changed: (id, fields) => this.onVoiceUserChanges(fields),
       });
     }
-    const secondsToActivateAudio = (new Date() - this.audioJoinStartTime) / 1000;
+    const secondsToActivateAudio =
+      (new Date() - this.audioJoinStartTime) / 1000;
 
     if (!this.logAudioJoinTime) {
       this.logAudioJoinTime = true;
-      logger.info({
-        logCode: 'audio_mic_join_time',
-        extraInfo: {
-          secondsToActivateAudio,
+      logger.info(
+        {
+          logCode: 'audio_mic_join_time',
+          extraInfo: {
+            secondsToActivateAudio,
+          },
         },
-      }, `Time needed to connect audio (seconds): ${secondsToActivateAudio}`);
+        `Time needed to connect audio (seconds): ${secondsToActivateAudio}`
+      );
     }
 
     if (!this.isEchoTest) {
       this.notify(this.intl.formatMessage(this.messages.info.JOINED_AUDIO));
       logger.info({ logCode: 'audio_joined' }, 'Audio Joined');
-      this.inputStream = (this.bridge ? this.bridge.inputStream : null);
+      this.inputStream = this.bridge ? this.bridge.inputStream : null;
       if (STATS.enabled) this.monitor();
       this.audioEventHandler({
         name: 'started',
@@ -545,21 +594,11 @@
 
   callStateCallback(response) {
     return new Promise((resolve) => {
-      const {
-        STARTED,
-        ENDED,
-        FAILED,
-        RECONNECTING,
-        AUTOPLAY_BLOCKED,
-      } = CALL_STATES;
-
-      const {
-        status,
-        error,
-        bridgeError,
-        silenceNotifications,
-        bridge,
-      } = response;
+      const { STARTED, ENDED, FAILED, RECONNECTING, AUTOPLAY_BLOCKED } =
+        CALL_STATES;
+
+      const { status, error, bridgeError, silenceNotifications, bridge } =
+        response;
 
       if (status === STARTED) {
         this.isReconnecting = false;
@@ -578,18 +617,22 @@
         this.setBreakoutAudioTransferStatus({
           breakoutMeetingId: '',
           status: BREAKOUT_AUDIO_TRANSFER_STATES.DISCONNECTED,
-        })
-        const errorKey = this.messages.error[error] || this.messages.error.GENERIC_ERROR;
+        });
+        const errorKey =
+          this.messages.error[error] || this.messages.error.GENERIC_ERROR;
         const errorMsg = this.intl.formatMessage(errorKey, { 0: bridgeError });
         this.error = !!error;
-        logger.error({
-          logCode: 'audio_failure',
-          extraInfo: {
-            errorCode: error,
-            cause: bridgeError,
-            bridge,
+        logger.error(
+          {
+            logCode: 'audio_failure',
+            extraInfo: {
+              errorCode: error,
+              cause: bridgeError,
+              bridge,
+            },
           },
-        }, `Audio error - errorCode=${error}, cause=${bridgeError}`);
+          `Audio error - errorCode=${error}, cause=${bridgeError}`
+        );
         if (silenceNotifications !== true) {
           this.notify(errorMsg, true);
           this.exitAudio();
@@ -600,15 +643,21 @@
         this.setBreakoutAudioTransferStatus({
           breakoutMeetingId: '',
           status: BREAKOUT_AUDIO_TRANSFER_STATES.DISCONNECTED,
-        })
-        logger.info({ logCode: 'audio_reconnecting' }, 'Attempting to reconnect audio');
-        this.notify(this.intl.formatMessage(this.messages.info.RECONNECTING_AUDIO), true);
+        });
+        logger.info(
+          { logCode: 'audio_reconnecting' },
+          'Attempting to reconnect audio'
+        );
+        this.notify(
+          this.intl.formatMessage(this.messages.info.RECONNECTING_AUDIO),
+          true
+        );
         this.playHangUpSound();
       } else if (status === AUTOPLAY_BLOCKED) {
         this.setBreakoutAudioTransferStatus({
           breakoutMeetingId: '',
           status: BREAKOUT_AUDIO_TRANSFER_STATES.DISCONNECTED,
-        })
+        });
         this.isReconnecting = false;
         this.autoplayBlocked = true;
         this.onAudioJoin();
@@ -618,8 +667,12 @@
   }
 
   isUsingAudio() {
-    return this.isConnected || this.isConnecting
-      || this.isHangingUp || this.isEchoTest;
+    return (
+      this.isConnected ||
+      this.isConnecting ||
+      this.isHangingUp ||
+      this.isEchoTest
+    );
   }
 
   setDefaultInputDevice() {
@@ -641,16 +694,21 @@
     };
 
     const handleChangeInputDeviceError = (error) => {
-      logger.error({
-        logCode: 'audiomanager_error_getting_device',
-        extraInfo: {
-          errorName: error.name,
-          errorMessage: error.message,
+      logger.error(
+        {
+          logCode: 'audiomanager_error_getting_device',
+          extraInfo: {
+            errorName: error.name,
+            errorMessage: error.message,
+          },
         },
-      }, `Error getting microphone - {${error.name}: ${error.message}}`);
+        `Error getting microphone - {${error.name}: ${error.message}}`
+      );
 
       const { MIC_ERROR } = AudioErrors;
-      const disabledSysSetting = error.message.includes('Permission denied by system');
+      const disabledSysSetting = error.message.includes(
+        'Permission denied by system'
+      );
       const isMac = navigator.platform.indexOf('Mac') !== -1;
 
       let code = MIC_ERROR.NO_PERMISSION;
@@ -663,7 +721,8 @@
       });
     };
 
-    return this.bridge.changeInputDeviceId(deviceId)
+    return this.bridge
+      .changeInputDeviceId(deviceId)
       .then(handleChangeInputDeviceSuccess)
       .catch(handleChangeInputDeviceError);
   }
@@ -679,9 +738,10 @@
   }
 
   async changeOutputDevice(deviceId, isLive) {
-    await this
-      .bridge
-      .changeOutputDevice(deviceId || DEFAULT_OUTPUT_DEVICE_ID, isLive);
+    await this.bridge.changeOutputDevice(
+      deviceId || DEFAULT_OUTPUT_DEVICE_ID,
+      isLive
+    );
   }
 
   set inputDevice(value) {
@@ -710,13 +770,15 @@
   }
 
   get inputDeviceId() {
-    return (this.bridge && this.bridge.inputDeviceId)
-      ? this.bridge.inputDeviceId : DEFAULT_INPUT_DEVICE_ID;
+    return this.bridge && this.bridge.inputDeviceId
+      ? this.bridge.inputDeviceId
+      : DEFAULT_INPUT_DEVICE_ID;
   }
 
   get outputDeviceId() {
-    return (this.bridge && this.bridge.outputDeviceId)
-      ? this.bridge.outputDeviceId : DEFAULT_OUTPUT_DEVICE_ID;
+    return this.bridge && this.bridge.outputDeviceId
+      ? this.bridge.outputDeviceId
+      : DEFAULT_OUTPUT_DEVICE_ID;
   }
 
   /**
@@ -764,23 +826,26 @@
   }
 
   playHangUpSound() {
-    this.playAlertSound(`${Meteor.settings.public.app.cdn
-      + Meteor.settings.public.app.basename + Meteor.settings.public.app.instanceId}`
-      + '/resources/sounds/LeftCall.mp3');
+    this.playAlertSound(
+      `${
+        Meteor.settings.public.app.cdn +
+        Meteor.settings.public.app.basename +
+        Meteor.settings.public.app.instanceId
+      }` + '/resources/sounds/LeftCall.mp3'
+    );
   }
 
   notify(message, error = false, icon = 'unmute') {
     const audioIcon = this.isListenOnly ? 'listen' : icon;
 
-    notify(
-      message,
-      error ? 'error' : 'info',
-      audioIcon,
-    );
+    notify(message, error ? 'error' : 'info', audioIcon);
   }
 
   monitor() {
-    const bridge = (this.useKurento && this.isListenOnly) ? this.listenOnlyBridge : this.bridge;
+    const bridge =
+      this.useKurento && this.isListenOnly
+        ? this.listenOnlyBridge
+        : this.bridge;
     const peer = bridge.getPeerConnection();
     monitorAudioConnection(peer);
   }
@@ -788,23 +853,32 @@
   handleAllowAutoplay() {
     window.removeEventListener('audioPlayFailed', this.handlePlayElementFailed);
 
-    logger.info({
-      logCode: 'audiomanager_autoplay_allowed',
-    }, 'Listen only autoplay allowed by the user');
+    logger.info(
+      {
+        logCode: 'audiomanager_autoplay_allowed',
+      },
+      'Listen only autoplay allowed by the user'
+    );
 
     while (this.failedMediaElements.length) {
       const mediaElement = this.failedMediaElements.shift();
       if (mediaElement) {
         playAndRetry(mediaElement).then((played) => {
           if (!played) {
-            logger.error({
-              logCode: 'audiomanager_autoplay_handling_failed',
-            }, 'Listen only autoplay handling failed to play media');
+            logger.error(
+              {
+                logCode: 'audiomanager_autoplay_handling_failed',
+              },
+              'Listen only autoplay handling failed to play media'
+            );
           } else {
             // logCode is listenonly_* to make it consistent with the other tag play log
-            logger.info({
-              logCode: 'listenonly_media_play_success',
-            }, 'Listen only media played successfully');
+            logger.info(
+              {
+                logCode: 'listenonly_media_play_success',
+              },
+              'Listen only media played successfully'
+            );
           }
         });
       }
@@ -818,9 +892,12 @@
     e.stopPropagation();
     this.failedMediaElements.push(mediaElement);
     if (!this.autoplayBlocked) {
-      logger.info({
-        logCode: 'audiomanager_autoplay_prompt',
-      }, 'Prompting user for action to play listen only media');
+      logger.info(
+        {
+          logCode: 'audiomanager_autoplay_prompt',
+        },
+        'Prompting user for action to play listen only media'
+      );
       this.autoplayBlocked = true;
     }
   }
@@ -837,7 +914,7 @@
       return;
     }
 
-    peer.getSenders().forEach(sender => {
+    peer.getSenders().forEach((sender) => {
       const { track } = sender;
       if (track && track.kind === 'audio') {
         track.enabled = shouldEnable;
@@ -860,15 +937,14 @@
 
     const audioAlert = new Audio(url);
 
-    audioAlert.addEventListener('ended', () => { audioAlert.src = null; });
-
+    audioAlert.addEventListener('ended', () => {
+      audioAlert.src = null;
+    });
 
     const { outputDeviceId } = this.bridge;
 
-    if (outputDeviceId && (typeof audioAlert.setSinkId === 'function')) {
-      return audioAlert
-        .setSinkId(outputDeviceId)
-        .then(() => audioAlert.play());
+    if (outputDeviceId && typeof audioAlert.setSinkId === 'function') {
+      return audioAlert.setSinkId(outputDeviceId).then(() => audioAlert.play());
     }
 
     return audioAlert.play();
@@ -909,12 +985,15 @@
   static getSelectedCandidatePairFromStats(stats) {
     if (!stats || typeof stats !== 'object') return null;
 
-    const transport = Object.values(stats).find((stat) => stat.type
-      === 'transport') || {};
-
-    return Object.values(stats).find((stat) => stat.type === 'candidate-pair'
-      && stat.nominated && (stat.selected
-        || stat.id === transport.selectedCandidatePairId));
+    const transport =
+      Object.values(stats).find((stat) => stat.type === 'transport') || {};
+
+    return Object.values(stats).find(
+      (stat) =>
+        stat.type === 'candidate-pair' &&
+        stat.nominated &&
+        (stat.selected || stat.id === transport.selectedCandidatePairId)
+    );
   }
 
   /**
@@ -951,11 +1030,15 @@
     let selectedPair = null;
 
     const receivers = peer.getReceivers();
-    if (receivers && receivers[0] && receivers[0].transport
-        && receivers[0].transport.iceTransport
-        && receivers[0].transport.iceTransport) {
-      selectedPair = receivers[0].transport.iceTransport
-        .getSelectedCandidatePair();
+    if (
+      receivers &&
+      receivers[0] &&
+      receivers[0].transport &&
+      receivers[0].transport.iceTransport &&
+      receivers[0].transport.iceTransport
+    ) {
+      selectedPair =
+        receivers[0].transport.iceTransport.getSelectedCandidatePair();
     }
 
     return selectedPair;
@@ -1025,11 +1108,11 @@
 
       if (!selectedLocalCandidate) return transports;
 
-      const candidateType = selectedLocalCandidate.candidateType
-        || selectedLocalCandidate.type;
+      const candidateType =
+        selectedLocalCandidate.candidateType || selectedLocalCandidate.type;
 
       transports = {
-        isUsingTurn: (candidateType === 'relay'),
+        isUsingTurn: candidateType === 'relay',
         address: selectedLocalCandidate.address,
         relatedAddress: selectedLocalCandidate.relatedAddress,
         port: selectedLocalCandidate.port,
@@ -1075,8 +1158,9 @@
       }
     });
 
-    const transportStats = await this
-      .getInternalExternalIpAddresses(audioStats);
+    const transportStats = await this.getInternalExternalIpAddresses(
+      audioStats
+    );
 
     return { transportStats, ...audioStats };
   }
