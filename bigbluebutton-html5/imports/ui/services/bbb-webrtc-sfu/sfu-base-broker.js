import logger from '/imports/startup/client/logger';
import { notifyStreamStateChange } from '/imports/ui/services/bbb-webrtc-sfu/stream-state-service';
import { SFU_BROKER_ERRORS } from '/imports/ui/services/bbb-webrtc-sfu/broker-base-errors';

const PING_INTERVAL_MS = 15000;

class BaseBroker {
  static assembleError(code, reason) {
    const message = reason || SFU_BROKER_ERRORS[code];
    const error = new Error(message);
    error.errorCode = code;
    // Duplicating key-vals because we can't settle on an error pattern... - prlanzarin
    error.errorCause = error.message;
    error.errorMessage = error.message;

    return error;
  }

  constructor(sfuComponent, wsUrl) {
    this.wsUrl = wsUrl;
    this.sfuComponent = sfuComponent;
    this.ws = null;
    this.webRtcPeer = null;
    this.pingInterval = null;
    this.started = false;
    this.signallingTransportOpen = false;
    this.logCodePrefix = `${this.sfuComponent}_broker`;

    this.onbeforeunload = this.onbeforeunload.bind(this);
    window.addEventListener('beforeunload', this.onbeforeunload);
  }

  set started(val) {
    this._started = val;
  }

  get started() {
    return this._started;
  }

  onbeforeunload() {
    return this.stop();
  }

  onstart() {
    // To be implemented by inheritors
  }

  onerror(error) {
    // To be implemented by inheritors
  }

  onended() {
    // To be implemented by inheritors
  }

<<<<<<< HEAD
  openWSConnection() {
=======
  handleSFUError (sfuResponse) {
    // To be implemented by inheritors
  }

  sendLocalDescription (localDescription) {
    // To be implemented by inheritors
  }

  openWSConnection () {
>>>>>>> f64429cb
    return new Promise((resolve, reject) => {
      this.ws = new WebSocket(this.wsUrl);

      this.ws.onmessage = this.onWSMessage.bind(this);

      this.ws.onclose = () => {
        // 1301: "WEBSOCKET_DISCONNECTED",
        this.onerror(BaseBroker.assembleError(1301));
      };

      this.ws.onerror = (error) => {
        logger.error({
          logCode: `${this.logCodePrefix}_websocket_error`,
          extraInfo: {
            errorMessage: error.name || error.message || 'Unknown error',
            sfuComponent: this.sfuComponent,
          },
        }, 'WebSocket connection to SFU failed');

        if (this.signallingTransportOpen) {
          // 1301: "WEBSOCKET_DISCONNECTED", transport was already open
          this.onerror(BaseBroker.assembleError(1301));
        } else {
          // 1302: "WEBSOCKET_CONNECTION_FAILED", transport errored before establishment
          const normalized1302 = BaseBroker.assembleError(1302);
          this.onerror(normalized1302);
          return reject(normalized1302);
        }
      };

      this.ws.onopen = () => {
        this.pingInterval = setInterval(this.ping.bind(this), PING_INTERVAL_MS);
        this.signallingTransportOpen = true;
        return resolve();
      };
    });
  }

  sendMessage(message) {
    const jsonMessage = JSON.stringify(message);
    this.ws.send(jsonMessage);
  }

  ping() {
    this.sendMessage({ id: 'ping' });
  }

<<<<<<< HEAD
  processAnswer(message) {
    const {
      response, sdpAnswer, role, connectionId,
    } = message;
=======
  _handleRemoteDescriptionProcessing (error, localDescription = null) {
    if (error) {
      logger.error({
        logCode: `${this.logCodePrefix}_processanswer_error`,
        extraInfo: {
          errorMessage: error.name || error.message || 'Unknown error',
          sfuComponent: this.sfuComponent,
        }
      }, `Error processing SDP answer from SFU for ${this.sfuComponent}`);
      // 1305: "PEER_NEGOTIATION_FAILED",
      return this.onerror(BaseBroker.assembleError(1305));
    }

    // There is a new local description; send it back to the server
    if (localDescription) this.sendLocalDescription(localDescription);

    // Mark the peer as negotiated and flush the ICE queue
    this.webRtcPeer.negotiated = true;
    this.processIceQueue();
  }

  _validateStartResponse (sfuResponse) {
    const { response, role } = sfuResponse;
>>>>>>> f64429cb

    if (response !== 'accepted') {
      this.handleSFUError(sfuResponse);
      return false;
    }

    logger.debug({
      logCode: `${this.logCodePrefix}_start_success`,
      extraInfo: {
        role,
        sfuComponent: this.sfuComponent,
      },
    }, `Start request accepted for ${this.sfuComponent}`);

<<<<<<< HEAD
    this.webRtcPeer.processAnswer(sdpAnswer, (error) => {
      if (error) {
        logger.error({
          logCode: `${this.logCodePrefix}_processanswer_error`,
          extraInfo: {
            errorMessage: error.name || error.message || 'Unknown error',
            sfuConnectionId: connectionId,
            role,
            sfuComponent: this.sfuComponent,
          },
        }, `Error processing SDP answer from SFU for ${this.sfuComponent}`);
        // 1305: "PEER_NEGOTIATION_FAILED",
        return this.onerror(BaseBroker.assembleError(1305));
      }
=======
    return true;
  }
>>>>>>> f64429cb

  processOffer (sfuResponse) {
    if (this._validateStartResponse(sfuResponse)) {
      this.webRtcPeer.processOffer(
        sfuResponse.sdpAnswer,
        this._handleRemoteDescriptionProcessing.bind(this)
      );
    }
  }

  processAnswer (sfuResponse) {
    if (this._validateStartResponse(sfuResponse)) {
      this.webRtcPeer.processAnswer(
        sfuResponse.sdpAnswer,
        this._handleRemoteDescriptionProcessing.bind(this)
      );
    }
  }

  addIceServers(options) {
    if (this.iceServers && this.iceServers.length > 0) {
      options.configuration = {};
      options.configuration.iceServers = this.iceServers;
    }

    return options;
  }

  handleConnectionStateChange(eventIdentifier) {
    if (this.webRtcPeer) {
      const { peerConnection } = this.webRtcPeer;
      const connectionState = peerConnection.connectionState;
      if (eventIdentifier) {
        notifyStreamStateChange(eventIdentifier, connectionState);
      }

      if (connectionState === 'failed' || connectionState === 'closed') {
        this.webRtcPeer.peerConnection.onconnectionstatechange = null;
        // 1307: "ICE_STATE_FAILED",
        const error = BaseBroker.assembleError(1307);
        this.onerror(error);
      }
    }
  }

  addIceCandidate(candidate) {
    this.webRtcPeer.addIceCandidate(candidate, (error) => {
      if (error) {
        // Just log the error. We can't be sure if a candidate failure on add is
        // fatal or not, so that's why we have a timeout set up for negotiations and
        // listeners for ICE state transitioning to failures, so we won't act on it here
        logger.error({
          logCode: `${this.logCodePrefix}_addicecandidate_error`,
          extraInfo: {
            errorMessage: error.name || error.message || 'Unknown error',
            errorCode: error.code || 'Unknown code',
            sfuComponent: this.sfuComponent,
            started: this.started,
          },
        }, 'Adding ICE candidate failed');
      }
    });
  }

  processIceQueue() {
    const peer = this.webRtcPeer;
    while (peer.iceQueue.length) {
      const candidate = peer.iceQueue.shift();
      this.addIceCandidate(candidate);
    }
  }

  handleIceCandidate(candidate) {
    const peer = this.webRtcPeer;

    if (peer.negotiated) {
      this.addIceCandidate(candidate);
    } else {
      // ICE candidates are queued until a SDP answer has been processed.
      // This was done due to a long term iOS/Safari quirk where it'd (as of 2018)
      // fail if candidates were added before the offer/answer cycle was completed.
      // IT STILL HAPPENS - prlanzarin sept 2019
      // still happens - prlanzarin sept 2020
      peer.iceQueue.push(candidate);
    }
  }

  disposePeer() {
    if (this.webRtcPeer) {
      this.webRtcPeer.dispose();
      this.webRtcPeer = null;
    }
  }

  stop() {
    this.onstart = function () {};
    this.onerror = function () {};
    window.removeEventListener('beforeunload', this.onbeforeunload);

    if (this.webRtcPeer) {
      this.webRtcPeer.peerConnection.onconnectionstatechange = null;
    }

    if (this.ws !== null) {
      this.ws.onclose = function () {};
      this.ws.close();
    }

    if (this.pingInterval) {
      clearInterval(this.pingInterval);
    }

    this.disposePeer();
    this.started = false;

    logger.debug({
      logCode: `${this.logCodePrefix}_stop`,
      extraInfo: { sfuComponent: this.sfuComponent },
    }, `Stopped broker session for ${this.sfuComponent}`);

    this.onended();
    this.onended = function () {};
  }
}

export default BaseBroker;<|MERGE_RESOLUTION|>--- conflicted
+++ resolved
@@ -54,9 +54,6 @@
     // To be implemented by inheritors
   }
 
-<<<<<<< HEAD
-  openWSConnection() {
-=======
   handleSFUError (sfuResponse) {
     // To be implemented by inheritors
   }
@@ -66,7 +63,6 @@
   }
 
   openWSConnection () {
->>>>>>> f64429cb
     return new Promise((resolve, reject) => {
       this.ws = new WebSocket(this.wsUrl);
 
@@ -114,12 +110,6 @@
     this.sendMessage({ id: 'ping' });
   }
 
-<<<<<<< HEAD
-  processAnswer(message) {
-    const {
-      response, sdpAnswer, role, connectionId,
-    } = message;
-=======
   _handleRemoteDescriptionProcessing (error, localDescription = null) {
     if (error) {
       logger.error({
@@ -143,7 +133,6 @@
 
   _validateStartResponse (sfuResponse) {
     const { response, role } = sfuResponse;
->>>>>>> f64429cb
 
     if (response !== 'accepted') {
       this.handleSFUError(sfuResponse);
@@ -158,25 +147,8 @@
       },
     }, `Start request accepted for ${this.sfuComponent}`);
 
-<<<<<<< HEAD
-    this.webRtcPeer.processAnswer(sdpAnswer, (error) => {
-      if (error) {
-        logger.error({
-          logCode: `${this.logCodePrefix}_processanswer_error`,
-          extraInfo: {
-            errorMessage: error.name || error.message || 'Unknown error',
-            sfuConnectionId: connectionId,
-            role,
-            sfuComponent: this.sfuComponent,
-          },
-        }, `Error processing SDP answer from SFU for ${this.sfuComponent}`);
-        // 1305: "PEER_NEGOTIATION_FAILED",
-        return this.onerror(BaseBroker.assembleError(1305));
-      }
-=======
     return true;
   }
->>>>>>> f64429cb
 
   processOffer (sfuResponse) {
     if (this._validateStartResponse(sfuResponse)) {
