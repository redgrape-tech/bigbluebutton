--- conflicted
+++ resolved
@@ -85,11 +85,14 @@
 }
 
 export function isTimerFeatureEnabled() {
-<<<<<<< HEAD
   return getDisabledFeatures().indexOf('timer') === -1 && Meteor.settings.public.timer.enabled;
-=======
-  return getDisabledFeatures().indexOf('timer') === -1;
->>>>>>> cdfb5b22
+}
+
+export function isCameraAsContentEnabled() {
+  return (
+    getDisabledFeatures().indexOf('cameraAsContent') === -1 &&
+    Meteor.settings.public.app.enableCameraAsContent
+  );
 }
 
 export function isCameraAsContentEnabled() {
