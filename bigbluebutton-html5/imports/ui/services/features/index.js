--- conflicted
+++ resolved
@@ -76,11 +76,10 @@
   return getDisabledFeatures().indexOf('presentation') === -1;
 }
 
-<<<<<<< HEAD
+export function isReactionsEnabled() {
+  return getDisabledFeatures().indexOf('reactions') === -1;
+}
+
 export function disabledFeaturesTimer() {
   return getDisabledFeatures().indexOf('timer') === -1;
-=======
-export function isReactionsEnabled() {
-  return getDisabledFeatures().indexOf('reactions') === -1;
->>>>>>> 4948731f
 }