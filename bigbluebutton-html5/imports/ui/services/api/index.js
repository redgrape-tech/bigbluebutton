--- conflicted
+++ resolved
@@ -83,11 +83,7 @@
 export default API;
 
 export {
-<<<<<<< HEAD
   makeCall,
   call,
   logClient,
-=======
-  makeCall, call, logClient
->>>>>>> 74c2219f
 };