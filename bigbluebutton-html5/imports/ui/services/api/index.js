--- conflicted
+++ resolved
@@ -42,20 +42,12 @@
 }
 
 export function log(type = 'error', message, ...args) {
-<<<<<<< HEAD
-  const credentials = Auth.credentials;
-=======
   const { credentials } = Auth;
->>>>>>> 090906e9
   const userInfo = window.navigator;
   const clientInfo = {
     language: userInfo.language,
     userAgent: userInfo.userAgent,
-<<<<<<< HEAD
-    screenSize: { width: screen.width, height: screen.height },
-=======
     screenSize: { width: window.screen.width, height: window.screen.height },
->>>>>>> 090906e9
     windowSize: { width: window.innerWidth, height: window.innerHeight },
     bbbVersion: Meteor.settings.public.app.bbbServerVersion,
     location: window.location.href,
