--- conflicted
+++ resolved
@@ -41,20 +41,8 @@
   });
 }
 
-<<<<<<< HEAD
 export function log(type = 'error', message, ...args) {
   const credentials = Auth.credentials;
-=======
-/**
- * Log the error to the client and to the server.
- *
- * @example
- * @code{ logClient({error:"Error caused by blabla"}) }
- */
-function logClient(...arggs) {
-  const credentials = Auth.credentials;
-  const args = Array.prototype.slice.call(arggs, 0);
->>>>>>> 25da1672
   const userInfo = window.navigator;
   const clientInfo = {
     language: userInfo.language,
