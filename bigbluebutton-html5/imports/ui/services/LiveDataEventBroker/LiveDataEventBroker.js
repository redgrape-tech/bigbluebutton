/*
This class allows other parts of the code to get called when an event (insert/update/delete) occurs in a server-side published cursor.

In implementation time it was created for the publisher ( meteor live data hooks ) notify the listener ( LocalCollectionSynchronizer ) about the events.

*/
class CollectionEventsBroker {
  static getKey(msg, updates) {
    // the msg.msg has the collection event,
    // see the collection hooks event object for more information
    return `/${msg.collection}/${msg.msg}/`;
    // TODO: also process the updates object
  }

  constructor() {
    this.callbacks = {};
  }

  addListener(collection, event, callback) {
    try {
      const index = CollectionEventsBroker.getKey({ collection, msg: event });
      const TheresCallback = this.callbacks[index];
      if (TheresCallback) {
<<<<<<< HEAD
        throw new Error(`There is already an associated callback for this event ${index}`);
=======
        console.log('There is already an associated callback for this event');
        return true;
>>>>>>> 5ddf556a
      }
      this.callbacks[index] = callback;
      return true;
    } catch (err) {
      console.error(err);
      return false;
    }
  }

  dispatchEvent(msg, updates) {
    try {
      const msgIndex = CollectionEventsBroker.getKey(msg, updates);
      const { fields } = msg;
      const callback = this.callbacks[msgIndex];
      if (callback) {
        callback({ ...fields, referenceId: msg.id });
      }
    } catch (error) {
      console.error('Error:', error);
    }
    // TODO: also process the updates object
  }
}

const collectionEventsBroker = new CollectionEventsBroker();

export const liveDataEventBrokerInitializer = () => {
  Meteor.connection._processOneDataMessage = function (msg, updates) {
    try {
      const messageType = msg.msg;
      let col = null;
      if (msg.collection && msg.collection.indexOf('stream-cursor') === -1) {
        col = Meteor.connection._stores[msg.collection]?._getCollection();
      }
      collectionEventsBroker.dispatchEvent(msg, updates);
      // msg is one of ['added', 'changed', 'removed', 'ready', 'updated']
      if (messageType === 'added') {
        if (!col || !col.onAdded || col.onAdded(msg, updates)) {
          this._process_added(msg, updates);
        }
      } else if (messageType === 'changed') {
        if (!col || !col.onChanged || col.onChanged(msg, updates)) {
          this._process_changed(msg, updates);
        }
      } else if (messageType === 'removed') {
        if (!col || !col.onRemoved || col.onRemoved(msg, updates)) {
          this._process_removed(msg, updates);
        }
      } else if (messageType === 'ready') {
        if (!col || !col.onReady || col.onReady(msg, updates)) {
          this._process_ready(msg, updates);
        }
      } else if (messageType === 'updated') {
        if (!col || !col.onUpdated || col.onUpdated(msg, updates)) {
          this._process_updated(msg, updates);
        }
      } else if (messageType === 'nosub') {
        // ignore this
      } else {
        Meteor._debug('discarding unknown livedata data message type', msg);
      }
    } catch (err) {
      console.error('Error when calling hooks', err);
    }
  };
};

export default collectionEventsBroker;<|MERGE_RESOLUTION|>--- conflicted
+++ resolved
@@ -21,12 +21,8 @@
       const index = CollectionEventsBroker.getKey({ collection, msg: event });
       const TheresCallback = this.callbacks[index];
       if (TheresCallback) {
-<<<<<<< HEAD
-        throw new Error(`There is already an associated callback for this event ${index}`);
-=======
         console.log('There is already an associated callback for this event');
         return true;
->>>>>>> 5ddf556a
       }
       this.callbacks[index] = callback;
       return true;
