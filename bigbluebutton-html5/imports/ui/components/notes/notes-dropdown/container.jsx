--- conflicted
+++ resolved
@@ -6,11 +6,8 @@
   PROCESSED_PRESENTATIONS_SUBSCRIPTION,
 } from '/imports/ui/components/whiteboard/queries';
 import useCurrentUser from '/imports/ui/core/hooks/useCurrentUser';
-<<<<<<< HEAD
 import { PRESENTATION_SET_CURRENT, PRESENTATION_REMOVE } from '../../presentation/mutations';
-=======
 import { EXTERNAL_VIDEO_STOP } from '../../external-video-player/mutations';
->>>>>>> aee87dd0
 
 const NotesDropdownContainer = ({ ...props }) => {
   const { data: currentUserData } = useCurrentUser((user) => ({
@@ -22,9 +19,9 @@
   const { data: presentationData } = useSubscription(PROCESSED_PRESENTATIONS_SUBSCRIPTION);
   const presentations = presentationData?.pres_presentation || [];
 
-<<<<<<< HEAD
   const [presentationSetCurrent] = useMutation(PRESENTATION_SET_CURRENT);
   const [presentationRemove] = useMutation(PRESENTATION_REMOVE);
+  const [stopExternalVideoShare] = useMutation(EXTERNAL_VIDEO_STOP);
 
   const setPresentation = (presentationId) => {
     presentationSetCurrent({ variables: { presentationId } });
@@ -35,30 +32,18 @@
   };
 
   return (
-    <NotesDropdown {
-=======
-  const [stopExternalVideoShare] = useMutation(EXTERNAL_VIDEO_STOP);
-
-  return (
     <NotesDropdown
       {
->>>>>>> aee87dd0
       ...{
         amIPresenter,
         isRTL,
         presentations,
-<<<<<<< HEAD
         setPresentation,
         removePresentation,
-        ...props,
-      }
-    }
-=======
         stopExternalVideoShare,
         ...props,
       }
       }
->>>>>>> aee87dd0
     />
   );
 };
