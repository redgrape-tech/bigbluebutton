--- conflicted
+++ resolved
@@ -43,29 +43,6 @@
 
   return (
     <Styled.Notes data-test="notes" isChrome={isChrome}>
-<<<<<<< HEAD
-      <Styled.Header>
-        <Styled.Title data-test="notesTitle">
-          <Styled.HideButton
-            onClick={() => {
-              layoutContextDispatch({
-                type: ACTIONS.SET_SIDEBAR_CONTENT_IS_OPEN,
-                value: false,
-              });
-              layoutContextDispatch({
-                type: ACTIONS.SET_SIDEBAR_CONTENT_PANEL,
-                value: PANELS.NONE,
-              });
-            }}
-            data-test="hideNotesLabel"
-            aria-label={intl.formatMessage(intlMessages.hide)}
-            label={intl.formatMessage(intlMessages.title)}
-            icon={isRTL ? 'right_arrow' : 'left_arrow'}
-          />
-        </Styled.Title>
-        <ConverterButtonContainer />
-      </Styled.Header>
-=======
       <Header
         leftButtonProps={{
           onClick: () => {
@@ -82,8 +59,10 @@
           'aria-label': intl.formatMessage(intlMessages.hide),
           label: intl.formatMessage(intlMessages.title),
         }}
+        customRightButton={
+          <ConverterButtonContainer />
+        }
       />
->>>>>>> 933c8380
       <PadContainer
         externalId={Service.ID}
         hasPermission={hasPermission}
