--- conflicted
+++ resolved
@@ -114,12 +114,7 @@
       |
       <Styled.WaitingUsersButton
         key={`userbtn-deny-${userId}`}
-<<<<<<< HEAD
-        className={styles.button}
         color="danger"
-=======
-        color="primary"
->>>>>>> 45f5e7ac
         size="lg"
         ghost
         label={intl.formatMessage(intlMessages.deny)}
@@ -213,13 +208,8 @@
     return cb();
   };
 
-<<<<<<< HEAD
   const renderButton = (message, { key, color, policy, action }) => (
-    <Button
-=======
-  const renderButton = (message, { key, policy, action }) => (
     <Styled.CustomButton
->>>>>>> 45f5e7ac
       key={key}
       color={color}
       label={message}
