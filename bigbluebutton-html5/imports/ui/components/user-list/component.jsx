import React, { Component } from 'react';
import { injectIntl } from 'react-intl';
import PropTypes from 'prop-types';
import { withRouter } from 'react-router';
import injectWbResizeEvent from '/imports/ui/components/presentation/resize-wrapper/component';
import { styles } from './styles';
import CustomLogo from './custom-logo/component';
import UserContent from './user-list-content/component';

const propTypes = {
  openChats: PropTypes.arrayOf(String).isRequired,
  users: PropTypes.arrayOf(Object).isRequired,
  compact: PropTypes.bool,
  intl: PropTypes.shape({
    formatMessage: PropTypes.func.isRequired,
  }).isRequired,
  currentUser: PropTypes.shape({}).isRequired,
  meeting: PropTypes.shape({}),
  isBreakoutRoom: PropTypes.bool,
  getAvailableActions: PropTypes.func.isRequired,
  normalizeEmojiName: PropTypes.func.isRequired,
  isMeetingLocked: PropTypes.func.isRequired,
  isPublicChat: PropTypes.func.isRequired,
  setEmojiStatus: PropTypes.func.isRequired,
  assignPresenter: PropTypes.func.isRequired,
  removeUser: PropTypes.func.isRequired,
  toggleVoice: PropTypes.func.isRequired,
  changeRole: PropTypes.func.isRequired,
  roving: PropTypes.func.isRequired,
  getGroupChatPrivate: PropTypes.func.isRequired,
};
const SHOW_BRANDING = Meteor.settings.public.app.branding.displayBrandingArea;
const defaultProps = {
  compact: false,
  isBreakoutRoom: false,
  // This one is kinda tricky, meteor takes sometime to fetch the data and passing down
  // So the first time its create, the meeting comes as null, sending an error to the client.
  meeting: {},
};

class UserList extends Component {
  constructor(props) {
    super(props);
  }

  render() {
    const {
      intl,
      openChats,
      users,
      compact,
      currentUser,
      isBreakoutRoom,
      setEmojiStatus,
      assignPresenter,
      removeUser,
      toggleVoice,
      changeRole,
      meeting,
      getAvailableActions,
      normalizeEmojiName,
      isMeetingLocked,
      isPublicChat,
      roving,
      CustomLogoUrl,
<<<<<<< HEAD
      getGroupChatPrivate,
=======
      handleEmojiChange,
      getEmojiList,
      getEmoji,
>>>>>>> ffe95aa8
    } = this.props;

    return (
      <div className={styles.userList}>
        {
          SHOW_BRANDING
          && !this.props.compact
          && CustomLogoUrl
          ? <CustomLogo CustomLogoUrl={CustomLogoUrl} /> : null
        }
        {<UserContent
          {...{
          intl,
          openChats,
          users,
          compact,
          currentUser,
          isBreakoutRoom,
          setEmojiStatus,
          assignPresenter,
          removeUser,
          toggleVoice,
          changeRole,
          meeting,
          getAvailableActions,
          normalizeEmojiName,
          isMeetingLocked,
          isPublicChat,
          roving,
<<<<<<< HEAD
          getGroupChatPrivate,
=======
          handleEmojiChange,
          getEmojiList,
          getEmoji,
>>>>>>> ffe95aa8
        }
      }
        />}
      </div>
    );
  }
}

UserList.propTypes = propTypes;
UserList.defaultProps = defaultProps;

export default withRouter(injectWbResizeEvent(injectIntl(UserList)));<|MERGE_RESOLUTION|>--- conflicted
+++ resolved
@@ -63,13 +63,10 @@
       isPublicChat,
       roving,
       CustomLogoUrl,
-<<<<<<< HEAD
       getGroupChatPrivate,
-=======
       handleEmojiChange,
       getEmojiList,
       getEmoji,
->>>>>>> ffe95aa8
     } = this.props;
 
     return (
@@ -99,13 +96,10 @@
           isMeetingLocked,
           isPublicChat,
           roving,
-<<<<<<< HEAD
           getGroupChatPrivate,
-=======
           handleEmojiChange,
           getEmojiList,
           getEmoji,
->>>>>>> ffe95aa8
         }
       }
         />}
