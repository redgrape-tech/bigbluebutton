import React, { Component } from 'react';
import PropTypes from 'prop-types';
import { withRouter } from 'react-router';
import CSSTransitionGroup from 'react-transition-group/CSSTransitionGroup';
import styles from './styles.scss';
import cx from 'classnames';
import { defineMessages, injectIntl } from 'react-intl';
import UserListItem from './user-list-item/component.jsx';
import ChatListItem from './chat-list-item/component.jsx';
import KEY_CODES from '/imports/utils/keyCodes';

const propTypes = {
  openChats: PropTypes.array.isRequired,
  users: PropTypes.array.isRequired,
};

const defaultProps = {
};

const listTransition = {
  enter: styles.enter,
  enterActive: styles.enterActive,
  appear: styles.appear,
  appearActive: styles.appearActive,
  leave: styles.leave,
  leaveActive: styles.leaveActive,
};

class UserList extends Component {
  constructor(props) {
    super(props);
    this.state = {
      compact: this.props.compact,
    };

    this.rovingIndex = this.rovingIndex.bind(this);
    this.focusList = this.focusList.bind(this);
    this.focusedItemIndex = -1;
  }

  focusList(list) {
    document.activeElement.tabIndex = -1;
    this.focusedItemIndex = -1;
    list.tabIndex = 0;
    list.focus();
  }

  rovingIndex(event, listType) {
    const { users, openChats } = this.props;
    
    let active = document.activeElement;
    let list;
    let items;
    let numberOfItems;
    
    const focusElement = () => {
      active.tabIndex = -1;
      items.childNodes[this.focusedItemIndex].tabIndex = 0;
      items.childNodes[this.focusedItemIndex].focus();
    }
    
    switch (listType) {
      case 'users':
        list = this._usersList;
        items = this._userItems;
        numberOfItems = users.length;
        break;
      case 'messages':
        list = this._msgsList;
        items = this._msgItems;
        numberOfItems = openChats.length;
        break;
    }

    if (event.keyCode === KEY_CODES.ESCAPE
      || this.focusedItemIndex < 0
      || this.focusedItemIndex > numberOfItems) {
        this.focusList(list);
    }

    if ([KEY_CODES.ARROW_RIGHT, KEY_CODES.ARROW_SPACE].includes(event.keyCode)) {
      active.firstChild.click();
    }

    if (event.keyCode === KEY_CODES.ARROW_DOWN) {
      this.focusedItemIndex += 1;

      if (this.focusedItemIndex == numberOfItems) {
        this.focusedItemIndex = 0;
      }
      focusElement();
    }

    if (event.keyCode === KEY_CODES.ARROW_UP) {
      this.focusedItemIndex -= 1;

      if (this.focusedItemIndex < 0) {
        this.focusedItemIndex = numberOfItems - 1;
      }

      focusElement();
    }
  }

  componentDidMount() {
    if (!this.state.compact) {
      this._msgsList.addEventListener('keydown',
        event=>this.rovingIndex(event, "messages"));

      this._usersList.addEventListener('keydown',
        event=>this.rovingIndex(event, "users"));
    }
  }

<<<<<<< HEAD
  componentWillUnmount() {
    this._msgsList.removeEventListener('keypress', (event) => {}, false);

    this._usersList.removeEventListener('keypress', (event) => {}, false);
  }

  componentDidMount() {
    //to let the whiteboard know that the presentation area's size has changed
    window.dispatchEvent(new Event('resize'));
  }

  componentWillUnmount() {
    //to let the whiteboard know that the presentation area's size has changed
    window.dispatchEvent(new Event('resize'));
  }

=======
>>>>>>> a43a2c8e
  render() {
    return (
      <div className={styles.userList}>
        {this.renderHeader()}
        {this.renderContent()}
      </div>
    );
  }

  renderHeader() {
    const { intl } = this.props;

    return (
      <div className={styles.header}>
        {
          !this.state.compact ?
            <div className={styles.headerTitle} role="banner">
              {intl.formatMessage(intlMessages.participantsTitle)}
            </div> : null
        }
      </div>
    );
  }

  renderContent() {
    return (
      <div className={styles.content}>
        {this.renderMessages()}
        {this.renderParticipants()}
      </div>
    );
  }

  renderMessages() {
    const {
      openChats,
      openChat,
      intl,
    } = this.props;

    return (
      <div className={styles.messages}>
        {
          !this.state.compact ?
            <div className={styles.smallTitle} role="banner">
              {intl.formatMessage(intlMessages.messagesTitle)}
            </div> : <hr className={styles.separator} />
        }
        <div
          tabIndex={0}
          className={styles.scrollableList}
          ref={(ref) => { this._msgsList = ref; }}
        >
          <CSSTransitionGroup
            transitionName={listTransition}
            transitionAppear={true}
            transitionEnter={true}
            transitionLeave={false}
            transitionAppearTimeout={0}
            transitionEnterTimeout={0}
            transitionLeaveTimeout={0}
            component="div"
            className={cx(styles.chatsList, styles.scrollableList)}
          >
            <div ref={(ref) => { this._msgItems = ref; }}>
              {openChats.map(chat => (
                <ChatListItem
                  compact={this.state.compact}
                  key={chat.id}
                  openChat={openChat}
                  chat={chat}
                  tabIndex={-1}
                />
              ))}
            </div>
          </CSSTransitionGroup>
        </div>
      </div>
    );
  }

  renderParticipants() {
    const {
      users,
      currentUser,
      isBreakoutRoom,
      intl,
      makeCall,
      meeting,
    } = this.props;

    const userActions = {
      openChat: {
        label: intl.formatMessage(intlMessages.ChatLabel),
        handler: (router, user) => router.push(`/users/chat/${user.id}`),
        icon: 'chat',
      },
      clearStatus: {
        label: intl.formatMessage(intlMessages.ClearStatusLabel),
        handler: user => makeCall('setEmojiStatus', user.id, 'none'),
        icon: 'clear_status',
      },
      setPresenter: {
        label: intl.formatMessage(intlMessages.MakePresenterLabel),
        handler: user => makeCall('assignPresenter', user.id),
        icon: 'presentation',
      },
      kick: {
        label: intl.formatMessage(intlMessages.KickUserLabel),
        handler: user => makeCall('kickUser', user.id),
        icon: 'circle_close',
      },
      mute: {
        label: intl.formatMessage(intlMessages.MuteUserAudioLabel),
        handler: user => makeCall('muteUser', user.id),
        icon: 'audio_off',
      },
      unmute: {
        label: intl.formatMessage(intlMessages.UnmuteUserAudioLabel),
        handler: user => makeCall('unmuteUser', user.id),
        icon: 'audio_on',
      },
    };

    return (
      <div className={styles.participants}>
        {
          !this.state.compact ?
            <div className={styles.smallTitle} role="banner">
              {intl.formatMessage(intlMessages.usersTitle)}
            &nbsp;({users.length})
          </div> : <hr className={styles.separator} />
        }
        <div
          className={styles.scrollableList}
          tabIndex={0}
          ref={(ref) => { this._usersList = ref; }}
        >
          <CSSTransitionGroup
            transitionName={listTransition}
            transitionAppear={true}
            transitionEnter={true}
            transitionLeave={true}
            transitionAppearTimeout={0}
            transitionEnterTimeout={0}
            transitionLeaveTimeout={0}
            component="div"
            className={cx(styles.participantsList, styles.scrollableList)}
          >
            <div ref={(ref) => { this._userItems = ref; }}>
              {
                users.map(user => (
                  <UserListItem
                    compact={this.state.compact}
                    key={user.id}
                    isBreakoutRoom={isBreakoutRoom}
                    user={user}
                    currentUser={currentUser}
                    userActions={userActions}
                    meeting={meeting}
                  />
                ))
              }
            </div>
          </CSSTransitionGroup>
        </div>
      </div>
    );
  }
}

const intlMessages = defineMessages({
  usersTitle: {
    id: 'app.userlist.usersTitle',
    description: 'Title for the Header',
  },
  messagesTitle: {
    id: 'app.userlist.messagesTitle',
    description: 'Title for the messages list',
  },
  participantsTitle: {
    id: 'app.userlist.participantsTitle',
    description: 'Title for the Users list',
  },
  ChatLabel: {
    id: 'app.userlist.menu.chat.label',
    description: 'Save the changes and close the settings menu',
  },
  ClearStatusLabel: {
    id: 'app.userlist.menu.clearStatus.label',
    description: 'Clear the emoji status of this user',
  },
  MakePresenterLabel: {
    id: 'app.userlist.menu.makePresenter.label',
    description: 'Set this user to be the presenter in this meeting',
  },
  KickUserLabel: {
    id: 'app.userlist.menu.kickUser.label',
    description: 'Forcefully remove this user from the meeting',
  },
  MuteUserAudioLabel: {
    id: 'app.userlist.menu.muteUserAudio.label',
    description: 'Forcefully mute this user',
  },
  UnmuteUserAudioLabel: {
    id: 'app.userlist.menu.unmuteUserAudio.label',
    description: 'Forcefully unmute this user',
  },
});

UserList.propTypes = propTypes;
export default withRouter(injectIntl(UserList));<|MERGE_RESOLUTION|>--- conflicted
+++ resolved
@@ -47,18 +47,18 @@
 
   rovingIndex(event, listType) {
     const { users, openChats } = this.props;
-    
-    let active = document.activeElement;
+
+    const active = document.activeElement;
     let list;
     let items;
     let numberOfItems;
-    
+
     const focusElement = () => {
       active.tabIndex = -1;
       items.childNodes[this.focusedItemIndex].tabIndex = 0;
       items.childNodes[this.focusedItemIndex].focus();
-    }
-    
+    };
+
     switch (listType) {
       case 'users':
         list = this._usersList;
@@ -75,7 +75,7 @@
     if (event.keyCode === KEY_CODES.ESCAPE
       || this.focusedItemIndex < 0
       || this.focusedItemIndex > numberOfItems) {
-        this.focusList(list);
+      this.focusList(list);
     }
 
     if ([KEY_CODES.ARROW_RIGHT, KEY_CODES.ARROW_SPACE].includes(event.keyCode)) {
@@ -105,32 +105,21 @@
   componentDidMount() {
     if (!this.state.compact) {
       this._msgsList.addEventListener('keydown',
-        event=>this.rovingIndex(event, "messages"));
+        event => this.rovingIndex(event, 'messages'));
 
       this._usersList.addEventListener('keydown',
-        event=>this.rovingIndex(event, "users"));
-    }
-  }
-
-<<<<<<< HEAD
+        event => this.rovingIndex(event, 'users'));
+    }
+
+    // to let the whiteboard know that the presentation area's size has changed
+    window.dispatchEvent(new Event('resize'));
+  }
+
   componentWillUnmount() {
-    this._msgsList.removeEventListener('keypress', (event) => {}, false);
-
-    this._usersList.removeEventListener('keypress', (event) => {}, false);
-  }
-
-  componentDidMount() {
-    //to let the whiteboard know that the presentation area's size has changed
+    // to let the whiteboard know that the presentation area's size has changed
     window.dispatchEvent(new Event('resize'));
   }
 
-  componentWillUnmount() {
-    //to let the whiteboard know that the presentation area's size has changed
-    window.dispatchEvent(new Event('resize'));
-  }
-
-=======
->>>>>>> a43a2c8e
   render() {
     return (
       <div className={styles.userList}>
@@ -186,8 +175,8 @@
         >
           <CSSTransitionGroup
             transitionName={listTransition}
-            transitionAppear={true}
-            transitionEnter={true}
+            transitionAppear
+            transitionEnter
             transitionLeave={false}
             transitionAppearTimeout={0}
             transitionEnterTimeout={0}
@@ -271,9 +260,9 @@
         >
           <CSSTransitionGroup
             transitionName={listTransition}
-            transitionAppear={true}
-            transitionEnter={true}
-            transitionLeave={true}
+            transitionAppear
+            transitionEnter
+            transitionLeave
             transitionAppearTimeout={0}
             transitionEnterTimeout={0}
             transitionLeaveTimeout={0}
