import React, { Component } from 'react';
import PropTypes from 'prop-types';
import { withRouter } from 'react-router';
import CSSTransitionGroup from 'react-transition-group/CSSTransitionGroup';
import styles from './styles.scss';
import cx from 'classnames';
import { defineMessages, injectIntl } from 'react-intl';
import UserListItem from './user-list-item/component.jsx';
import ChatListItem from './chat-list-item/component.jsx';
import KEY_CODES from '/imports/utils/keyCodes';

const propTypes = {
  openChats: PropTypes.array.isRequired,
  users: PropTypes.array.isRequired,
};

const defaultProps = {
};

const listTransition = {
  enter: styles.enter,
  enterActive: styles.enterActive,
  appear: styles.appear,
  appearActive: styles.appearActive,
  leave: styles.leave,
  leaveActive: styles.leaveActive,
};

class UserList extends Component {
  constructor(props) {
    super(props);
    this.state = {
      compact: this.props.compact,
    };

    this.rovingIndex = this.rovingIndex.bind(this);
    this.focusList = this.focusList.bind(this);
    this.focusListItem = this.focusListItem.bind(this);
    this.counter = -1;
  }

  focusList(activeElement, list) {
    activeElement.tabIndex = -1;
    this.counter = 0;
    list.tabIndex = 0;
    list.focus();
  }

  focusListItem(active, direction, element, count) {
    function select() {
      element.tabIndex = 0;
      element.focus();
    }

    active.tabIndex = -1;

    switch (direction) {
      case 'down':
        element.childNodes[this.counter].tabIndex = 0;
        element.childNodes[this.counter].focus();
        this.counter++;
        break;
      case 'up':
        this.counter--;
        element.childNodes[this.counter].tabIndex = 0;
        element.childNodes[this.counter].focus();
        break;
      case 'upLoopUp':
      case 'upLoopDown':
        this.counter = count - 1;
        select();
        break;
      case 'downLoopDown':
        this.counter = -1;
        select();
        break;
      case 'downLoopUp':
        this.counter = 1;
        select();
        break;
    }
  }

  rovingIndex(...Args) {
    const { users, openChats } = this.props;

    const active = document.activeElement;
    let list;
    let items;
    let count;

    switch (Args[1]) {
      case 'users':
        list = this._usersList;
        items = this._userItems;
        count = users.length;
        break;
      case 'messages':
        list = this._msgsList;
        items = this._msgItems;
        count = openChats.length;
        break;
    }

    if (Args[0].keyCode === KEY_CODES.ESCAPE
      || this.counter === -1
      || this.counter > count) {
      this.focusList(active, list);
    }

    if (Args[0].keyCode === KEY_CODES.ENTER
        || Args[0].keyCode === KEY_CODES.ARROW_RIGHT
        || Args[0].keyCode === KEY_CODES.ARROW_LEFT) {
      active.firstChild.click();
    }

    if (Args[0].keyCode === KEY_CODES.ARROW_DOWN) {
      if (this.counter < count) {
        this.focusListItem(active, 'down', items);
      } else if (this.counter === count) {
        this.focusListItem(active, 'downLoopDown', list);
      } else if (this.counter === 0) {
        this.focusListItem(active, 'downLoopUp', list);
      }
    }

    if (Args[0].keyCode === KEY_CODES.ARROW_UP) {
      if (this.counter < count && this.counter !== 0) {
        this.focusListItem(active, 'up', items);
      } else if (this.counter === 0) {
        this.focusListItem(active, 'upLoopUp', list, count);
      } else if (this.counter === count) {
        this.focusListItem(active, 'upLoopDown', list, count);
      }
    }
  }

  componentDidMount() {
    const _this = this;

    if (!this.state.compact) {
      this._msgsList.addEventListener('keypress', function (event) {
        _this.rovingIndex.call(this, event, 'messages');
      });

      this._usersList.addEventListener('keypress', function (event) {
        _this.rovingIndex.call(this, event, 'users');
      });
    }
  }

  componentWillUnmount() {
    this._msgsList.removeEventListener('keypress', (event) => {}, false);

    this._usersList.removeEventListener('keypress', (event) => {}, false);
  }

  render() {
    return (
      <div className={styles.userList}>
        {this.renderHeader()}
        {this.renderContent()}
      </div>
    );
  }

  renderHeader() {
    const { intl } = this.props;

    return (
      <div className={styles.header}>
        {
          !this.state.compact ?
            <div className={styles.headerTitle} role="banner">
              {intl.formatMessage(intlMessages.participantsTitle)}
            </div> : null
        }
      </div>
    );
  }

  renderContent() {
    return (
      <div className={styles.content}>
        {this.renderMessages()}
        {this.renderParticipants()}
      </div>
    );
  }

  renderMessages() {
    const {
      openChats,
      openChat,
      intl,
    } = this.props;

    return (
      <div className={styles.messages}>
        {
          !this.state.compact ?
            <div className={styles.smallTitle} role="banner">
              {intl.formatMessage(intlMessages.messagesTitle)}
            </div> : <hr className={styles.separator} />
        }
        <div
          tabIndex={0}
          className={styles.scrollableList}
<<<<<<< HEAD
          ref={r => this._msgsList = r}
        >
          <ReactCSSTransitionGroup
=======
          ref={(r) => this._msgsList = r}>
          <CSSTransitionGroup
>>>>>>> d229762e
            transitionName={listTransition}
            transitionAppear
            transitionEnter
            transitionLeave={false}
            transitionAppearTimeout={0}
            transitionEnterTimeout={0}
            transitionLeaveTimeout={0}
            component="div"
            className={cx(styles.chatsList, styles.scrollableList)}
          >
            <div ref={r => this._msgItems = r}>
              {openChats.map(chat => (
                <ChatListItem
                  compact={this.state.compact}
                  key={chat.id}
                  openChat={openChat}
                  chat={chat}
                  tabIndex={-1}
                />
              ))}
            </div>
          </CSSTransitionGroup>
        </div>
      </div>
    );
  }

  renderParticipants() {
    const {
      users,
      currentUser,
      isBreakoutRoom,
      intl,
      makeCall,
      meeting,
    } = this.props;

    const userActions = {
      openChat: {
        label: intl.formatMessage(intlMessages.ChatLabel),
        handler: (router, user) => router.push(`/users/chat/${user.id}`),
        icon: 'chat',
      },
      clearStatus: {
        label: intl.formatMessage(intlMessages.ClearStatusLabel),
        handler: user => makeCall('setEmojiStatus', user.id, 'none'),
        icon: 'clear_status',
      },
      setPresenter: {
        label: intl.formatMessage(intlMessages.MakePresenterLabel),
        handler: user => makeCall('assignPresenter', user.id),
        icon: 'presentation',
      },
      kick: {
        label: intl.formatMessage(intlMessages.KickUserLabel),
        handler: user => makeCall('kickUser', user.id),
        icon: 'circle_close',
      },
      mute: {
        label: intl.formatMessage(intlMessages.MuteUserAudioLabel),
        handler: user => makeCall('muteUser', user.id),
        icon: 'audio_off',
      },
      unmute: {
        label: intl.formatMessage(intlMessages.UnmuteUserAudioLabel),
        handler: user => makeCall('unmuteUser', user.id),
        icon: 'audio_on',
      },
    };

    return (
      <div className={styles.participants}>
        {
          !this.state.compact ?
            <div className={styles.smallTitle} role="banner">
              {intl.formatMessage(intlMessages.usersTitle)}
            &nbsp;({users.length})
          </div> : <hr className={styles.separator} />
        }
        <div
          className={styles.scrollableList}
          tabIndex={0}
<<<<<<< HEAD
          ref={r => this._usersList = r}
        >
          <ReactCSSTransitionGroup
=======
          ref={(r) => this._usersList = r}>
          <CSSTransitionGroup
>>>>>>> d229762e
            transitionName={listTransition}
            transitionAppear
            transitionEnter
            transitionLeave
            transitionAppearTimeout={0}
            transitionEnterTimeout={0}
            transitionLeaveTimeout={0}
            component="div"
            className={cx(styles.participantsList, styles.scrollableList)}
          >
            <div ref={r => this._userItems = r}>
              {
                users.map(user => (
                  <UserListItem
                    compact={this.state.compact}
                    key={user.id}
                    isBreakoutRoom={isBreakoutRoom}
                    user={user}
                    currentUser={currentUser}
                    userActions={userActions}
                    meeting={meeting}
                  />))
              }
            </div>
          </CSSTransitionGroup>
        </div>
      </div>
    );
  }
}

const intlMessages = defineMessages({
  usersTitle: {
    id: 'app.userlist.usersTitle',
    description: 'Title for the Header',
  },
  messagesTitle: {
    id: 'app.userlist.messagesTitle',
    description: 'Title for the messages list',
  },
  participantsTitle: {
    id: 'app.userlist.participantsTitle',
    description: 'Title for the Users list',
  },
  ChatLabel: {
    id: 'app.userlist.menu.chat.label',
    description: 'Save the changes and close the settings menu',
  },
  ClearStatusLabel: {
    id: 'app.userlist.menu.clearStatus.label',
    description: 'Clear the emoji status of this user',
  },
  MakePresenterLabel: {
    id: 'app.userlist.menu.makePresenter.label',
    description: 'Set this user to be the presenter in this meeting',
  },
  KickUserLabel: {
    id: 'app.userlist.menu.kickUser.label',
    description: 'Forcefully remove this user from the meeting',
  },
  MuteUserAudioLabel: {
    id: 'app.userlist.menu.muteUserAudio.label',
    description: 'Forcefully mute this user',
  },
  UnmuteUserAudioLabel: {
    id: 'app.userlist.menu.unmuteUserAudio.label',
    description: 'Forcefully unmute this user',
  },
});

UserList.propTypes = propTypes;
export default withRouter(injectIntl(UserList));<|MERGE_RESOLUTION|>--- conflicted
+++ resolved
@@ -206,14 +206,9 @@
         <div
           tabIndex={0}
           className={styles.scrollableList}
-<<<<<<< HEAD
           ref={r => this._msgsList = r}
         >
-          <ReactCSSTransitionGroup
-=======
-          ref={(r) => this._msgsList = r}>
           <CSSTransitionGroup
->>>>>>> d229762e
             transitionName={listTransition}
             transitionAppear
             transitionEnter
@@ -296,14 +291,9 @@
         <div
           className={styles.scrollableList}
           tabIndex={0}
-<<<<<<< HEAD
           ref={r => this._usersList = r}
         >
-          <ReactCSSTransitionGroup
-=======
-          ref={(r) => this._usersList = r}>
           <CSSTransitionGroup
->>>>>>> d229762e
             transitionName={listTransition}
             transitionAppear
             transitionEnter
