--- conflicted
+++ resolved
@@ -48,11 +48,7 @@
   rovingIndex(event, listType) {
     const { users, openChats } = this.props;
 
-<<<<<<< HEAD
-    const active = document.activeElement;
-=======
     let active = document.activeElement;
->>>>>>> 1bafb292
     let list;
     let items;
     let numberOfItems;
@@ -61,11 +57,7 @@
       active.tabIndex = -1;
       items.childNodes[this.focusedItemIndex].tabIndex = 0;
       items.childNodes[this.focusedItemIndex].focus();
-<<<<<<< HEAD
     };
-=======
-    }
->>>>>>> 1bafb292
 
     switch (listType) {
       case 'users':
@@ -113,17 +105,10 @@
   componentDidMount() {
     if (!this.state.compact) {
       this._msgsList.addEventListener('keydown',
-<<<<<<< HEAD
         event => this.rovingIndex(event, 'messages'));
 
       this._usersList.addEventListener('keydown',
         event => this.rovingIndex(event, 'users'));
-=======
-        event => this.rovingIndex(event, "messages"));
-
-      this._usersList.addEventListener('keydown',
-        event => this.rovingIndex(event, "users"));
->>>>>>> 1bafb292
     }
 
     // to let the whiteboard know that the presentation area's size has changed
