--- conflicted
+++ resolved
@@ -78,13 +78,7 @@
         this.focusList(list);
     }
 
-<<<<<<< HEAD
-    if (Args[0].keyCode === KEY_CODES.ENTER
-      || Args[0].keyCode === KEY_CODES.ARROW_RIGHT
-      || Args[0].keyCode === KEY_CODES.ARROW_LEFT) {
-=======
     if ([KEY_CODES.ARROW_RIGHT, KEY_CODES.ARROW_SPACE].includes(event.keyCode)) {
->>>>>>> a43a2c8e
       active.firstChild.click();
     }
 
@@ -118,14 +112,6 @@
     }
   }
 
-<<<<<<< HEAD
-  componentWillUnmount() {
-    this._msgsList.removeEventListener('keypress', (event) => {}, false);
-    this._usersList.removeEventListener('keypress', (event) => {}, false);
-  }
-
-=======
->>>>>>> a43a2c8e
   render() {
     return (
       <div className={styles.userList}>
