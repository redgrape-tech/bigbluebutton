--- conflicted
+++ resolved
@@ -2,22 +2,11 @@
 import { injectIntl } from 'react-intl';
 import PropTypes from 'prop-types';
 import { withRouter } from 'react-router';
-<<<<<<< HEAD
-import CSSTransitionGroup from 'react-transition-group/CSSTransitionGroup';
-import cx from 'classnames';
 
-import KEY_CODES from '/imports/utils/keyCodes';
-
-import styles from './styles.scss';
-
-import UserListItem from './user-list-item/component';
-import ChatListItem from './chat-list-item/component';
-=======
 import injectWbResizeEvent from '/imports/ui/components/presentation/resize-wrapper/component';
 import styles from './styles';
 import UserListHeader from './user-list-header/component';
 import UserContent from './user-list-content/component';
->>>>>>> edf569f4
 
 const propTypes = {
   openChats: PropTypes.arrayOf(String).isRequired,
@@ -56,258 +45,19 @@
     };
 
     this.handleToggleCompactView = this.handleToggleCompactView.bind(this);
-<<<<<<< HEAD
-
-    this.rovingIndex = this.rovingIndex.bind(this);
-    this.focusList = this.focusList.bind(this);
-    this.focusedItemIndex = -1;
-  }
-
-  componentDidMount() {
-    if (!this.state.compact) {
-      this._msgsList.addEventListener('keydown',
-        event => this.rovingIndex(event, 'messages'));
-
-      this._usersList.addEventListener('keydown',
-        event => this.rovingIndex(event, 'users'));
-    }
-
-    // to let the whiteboard know that the presentation area's size has changed
-    window.dispatchEvent(new Event('resize'));
-  }
-
-  componentWillUnmount() {
-    // to let the whiteboard know that the presentation area's size has changed
-    window.dispatchEvent(new Event('resize'));
-  }
-
-  focusList(list) {
-    document.activeElement.tabIndex = -1;
-    this.focusedItemIndex = -1;
-    list.tabIndex = 0;
-    list.focus();
-  }
-
-  rovingIndex(event, listType) {
-    const { users, openChats } = this.props;
-
-    const active = document.activeElement;
-    let list;
-    let items;
-    let numberOfItems;
-
-    const focusElement = () => {
-      active.tabIndex = -1;
-      items.childNodes[this.focusedItemIndex].tabIndex = 0;
-      items.childNodes[this.focusedItemIndex].focus();
-    };
-
-    switch (listType) {
-      case 'users':
-        list = this._usersList;
-        items = this._userItems;
-        numberOfItems = users.length;
-        break;
-      case 'messages':
-        list = this._msgsList;
-        items = this._msgItems;
-        numberOfItems = openChats.length;
-        break;
-      default: break;
-    }
-
-    if (event.keyCode === KEY_CODES.ESCAPE
-      || this.focusedItemIndex < 0
-      || this.focusedItemIndex > numberOfItems) {
-      this.focusList(list);
-    }
-
-    if ([KEY_CODES.ARROW_RIGHT, KEY_CODES.ARROW_SPACE].includes(event.keyCode)) {
-      active.firstChild.click();
-    }
-
-    if (event.keyCode === KEY_CODES.ARROW_DOWN) {
-      this.focusedItemIndex += 1;
-
-      if (this.focusedItemIndex === numberOfItems) {
-        this.focusedItemIndex = 0;
-      }
-      focusElement();
-    }
-
-    if (event.keyCode === KEY_CODES.ARROW_UP) {
-      this.focusedItemIndex -= 1;
-
-      if (this.focusedItemIndex < 0) {
-        this.focusedItemIndex = numberOfItems - 1;
-      }
-
-      focusElement();
-    }
-=======
->>>>>>> edf569f4
   }
 
   handleToggleCompactView() {
     this.setState({ compact: !this.state.compact });
   }
 
-<<<<<<< HEAD
-  renderMessages() {
-    const {
-      openChats,
-      openChat,
-      intl,
-    } = this.props;
-
-    return (
-      <div className={styles.messages}>
-        {
-          !this.state.compact ?
-            <div className={styles.smallTitle} role="banner">
-              {intl.formatMessage(intlMessages.messagesTitle)}
-            </div> : <hr className={styles.separator} />
-        }
-        <div
-          role="section"
-          tabIndex={0}
-          className={styles.scrollableList}
-          ref={(ref) => { this._msgsList = ref; }}
-        >
-          <CSSTransitionGroup
-            transitionName={listTransition}
-            transitionAppear
-            transitionEnter
-            transitionLeave={false}
-            transitionAppearTimeout={0}
-            transitionEnterTimeout={0}
-            transitionLeaveTimeout={0}
-            component="div"
-            className={cx(styles.chatsList, styles.scrollableList)}
-          >
-            <div ref={(ref) => { this._msgItems = ref; }}>
-              {openChats.map(chat => (
-                <ChatListItem
-                  compact={this.state.compact}
-                  key={chat.id}
-                  openChat={openChat}
-                  chat={chat}
-                  tabIndex={-1}
-                />
-              ))}
-            </div>
-          </CSSTransitionGroup>
-        </div>
-      </div>
-    );
-  }
-
-  renderParticipants() {
-    const {
-      users,
-      currentUser,
-      isBreakoutRoom,
-      intl,
-      makeCall,
-      meeting,
-      isMeetingLocked,
-    } = this.props;
-
-    const userActions = {
-      openChat: {
-        label: intl.formatMessage(intlMessages.ChatLabel),
-        handler: (router, user) => router.push(`/users/chat/${user.id}`),
-        icon: 'chat',
-      },
-      clearStatus: {
-        label: intl.formatMessage(intlMessages.ClearStatusLabel),
-        handler: user => makeCall('setEmojiStatus', user.id, 'none'),
-        icon: 'clear_status',
-      },
-      setPresenter: {
-        label: intl.formatMessage(intlMessages.MakePresenterLabel),
-        handler: user => makeCall('assignPresenter', user.id),
-        icon: 'presentation',
-      },
-      kick: {
-        label: intl.formatMessage(intlMessages.KickUserLabel),
-        handler: user => makeCall('kickUser', user.id),
-        icon: 'circle_close',
-      },
-      mute: {
-        label: intl.formatMessage(intlMessages.MuteUserAudioLabel),
-        handler: user => makeCall('toggleVoice', user.id),
-        icon: 'audio_off',
-      },
-      unmute: {
-        label: intl.formatMessage(intlMessages.UnmuteUserAudioLabel),
-        handler: user => makeCall('toggleVoice', user.id),
-        icon: 'audio_on',
-      },
-    };
-
-    return (
-      <div className={styles.participants}>
-        {
-          !this.state.compact ?
-            <div className={styles.smallTitle} role="banner">
-              {intl.formatMessage(intlMessages.usersTitle)}
-              &nbsp;({users.length})
-          </div> : <hr className={styles.separator} />
-        }
-        <div
-          className={styles.scrollableList}
-          tabIndex={0}
-          ref={(ref) => { this._usersList = ref; }}
-        >
-          <CSSTransitionGroup
-            transitionName={listTransition}
-            transitionAppear
-            transitionEnter
-            transitionLeave
-            transitionAppearTimeout={0}
-            transitionEnterTimeout={0}
-            transitionLeaveTimeout={0}
-            component="div"
-            className={cx(styles.participantsList, styles.scrollableList)}
-          >
-            <div ref={(ref) => { this._userItems = ref; }}>
-              {
-                users.map(user => (
-                  <UserListItem
-                    compact={this.state.compact}
-                    key={user.id}
-                    isBreakoutRoom={isBreakoutRoom}
-                    user={user}
-                    currentUser={currentUser}
-                    userActions={userActions}
-                    meeting={meeting}
-                    isMeetingLocked={isMeetingLocked}
-                  />
-                ))
-              }
-            </div>
-          </CSSTransitionGroup>
-        </div>
-      </div>
-    );
-  }
-
   render() {
     return (
       <div className={styles.userList}>
-        <div className={styles.content}>
-          {this.renderMessages()}
-          {this.renderParticipants()}
-        </div>
-=======
-  render() {
-    return (
-      <div className={styles.userList}>
-        <UserListHeader
+        {/* <UserListHeader
           intl={this.props.intl}
           compact={this.state.compact}
-        />
+        /> */}
         {<UserContent
           intl={this.props.intl}
           openChats={this.props.openChats}
@@ -326,7 +76,6 @@
           isMeetingLocked={this.props.isMeetingLocked}
           isPublicChat={this.props.isPublicChat}
         />}
->>>>>>> edf569f4
       </div>
     );
   }
