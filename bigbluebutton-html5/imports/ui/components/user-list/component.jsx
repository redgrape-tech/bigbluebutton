import React, { PureComponent } from 'react';
import { injectIntl } from 'react-intl';
import PropTypes from 'prop-types';
import injectWbResizeEvent from '/imports/ui/components/presentation/resize-wrapper/component';
import { styles } from './styles';
import CustomLogo from './custom-logo/component';
import UserContentContainer from './user-list-content/container';

const propTypes = {
  activeChats: PropTypes.arrayOf(String).isRequired,
  compact: PropTypes.bool,
  intl: PropTypes.shape({
    formatMessage: PropTypes.func.isRequired,
  }).isRequired,
  currentUser: PropTypes.shape({}).isRequired,
  CustomLogoUrl: PropTypes.string.isRequired,
  handleEmojiChange: PropTypes.func.isRequired,
  getUsersId: PropTypes.func.isRequired,
  isBreakoutRoom: PropTypes.bool,
  getAvailableActions: PropTypes.func.isRequired,
  normalizeEmojiName: PropTypes.func.isRequired,
  isMeetingLocked: PropTypes.func.isRequired,
  isPublicChat: PropTypes.func.isRequired,
  setEmojiStatus: PropTypes.func.isRequired,
  assignPresenter: PropTypes.func.isRequired,
  removeUser: PropTypes.func.isRequired,
  toggleVoice: PropTypes.func.isRequired,
  muteAllUsers: PropTypes.func.isRequired,
  muteAllExceptPresenter: PropTypes.func.isRequired,
  changeRole: PropTypes.func.isRequired,
  roving: PropTypes.func.isRequired,
  getGroupChatPrivate: PropTypes.func.isRequired,
  showBranding: PropTypes.bool.isRequired,
};

const defaultProps = {
  compact: false,
  isBreakoutRoom: false,
};

class UserList extends PureComponent {
  render() {
    const {
      intl,
      activeChats,
      compact,
      currentUser,
      isBreakoutRoom,
      setEmojiStatus,
      assignPresenter,
      removeUser,
      toggleVoice,
      muteAllUsers,
      muteAllExceptPresenter,
      changeRole,
      getAvailableActions,
      normalizeEmojiName,
      isMeetingLocked,
      isPublicChat,
      roving,
      CustomLogoUrl,
      getGroupChatPrivate,
      handleEmojiChange,
      getEmojiList,
      getEmoji,
      showBranding,
      hasBreakoutRoom,
      getUsersId,
      hasPrivateChatBetweenUsers,
    } = this.props;

    return (
      <div className={styles.userList}>
        {
          showBranding
<<<<<<< HEAD
            && !compact
            && CustomLogoUrl
=======
          && !this.props.compact
          && CustomLogoUrl
>>>>>>> 831bb77d
            ? <CustomLogo CustomLogoUrl={CustomLogoUrl} /> : null
        }
        {<UserContentContainer
          {...{
            intl,
<<<<<<< HEAD
            activeChats,
=======
            openChats,
>>>>>>> 831bb77d
            compact,
            currentUser,
            isBreakoutRoom,
            setEmojiStatus,
            assignPresenter,
            removeUser,
            toggleVoice,
            muteAllUsers,
            muteAllExceptPresenter,
            changeRole,
            getAvailableActions,
            normalizeEmojiName,
            isMeetingLocked,
            isPublicChat,
            roving,
            getGroupChatPrivate,
            handleEmojiChange,
            getEmojiList,
            getEmoji,
            hasBreakoutRoom,
            getUsersId,
<<<<<<< HEAD
          }
          }
=======
            hasPrivateChatBetweenUsers,
          }
      }
>>>>>>> 831bb77d
        />}
      </div>
    );
  }
}

UserList.propTypes = propTypes;
UserList.defaultProps = defaultProps;

export default injectWbResizeEvent(injectIntl(UserList));<|MERGE_RESOLUTION|>--- conflicted
+++ resolved
@@ -73,23 +73,14 @@
       <div className={styles.userList}>
         {
           showBranding
-<<<<<<< HEAD
             && !compact
             && CustomLogoUrl
-=======
-          && !this.props.compact
-          && CustomLogoUrl
->>>>>>> 831bb77d
             ? <CustomLogo CustomLogoUrl={CustomLogoUrl} /> : null
         }
         {<UserContentContainer
           {...{
             intl,
-<<<<<<< HEAD
             activeChats,
-=======
-            openChats,
->>>>>>> 831bb77d
             compact,
             currentUser,
             isBreakoutRoom,
@@ -111,14 +102,9 @@
             getEmoji,
             hasBreakoutRoom,
             getUsersId,
-<<<<<<< HEAD
+            hasPrivateChatBetweenUsers,
           }
           }
-=======
-            hasPrivateChatBetweenUsers,
-          }
-      }
->>>>>>> 831bb77d
         />}
       </div>
     );
