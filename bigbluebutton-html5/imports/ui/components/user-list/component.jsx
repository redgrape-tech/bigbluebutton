--- conflicted
+++ resolved
@@ -77,14 +77,7 @@
         {
           !this.state.compact ?
           <h3 className={styles.smallTitle}>
-<<<<<<< HEAD
-            <FormattedMessage
-              id="app.userlist.messagesTitle"
-              description="Title for the messages list"
-            />
-=======
             {intl.formatMessage(intlMessages.messagesTitle)}
->>>>>>> 8e9605bc
           </h3> : <hr className={styles.separator}></hr>
         }
         <div className={styles.scrollableList}>
@@ -126,14 +119,7 @@
         {
           !this.state.compact ?
           <h3 className={styles.smallTitle}>
-<<<<<<< HEAD
-            <FormattedMessage
-              id="app.userlist.usersTitle"
-              description="Title for the Users list"
-            />
-=======
             {intl.formatMessage(intlMessages.usersTitle)}
->>>>>>> 8e9605bc
             &nbsp;({users.length})
           </h3> : <hr className={styles.separator}></hr>
         }
