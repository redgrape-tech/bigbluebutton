@import "/imports/ui/stylesheets/variables/_all";
@import "/imports/ui/stylesheets/mixins/_scrollable";
@import "/imports/ui/stylesheets/mixins/_indicators";

/* Variables
 * ==========
 */

// TODO: would be better to have those variables scoped and not global
:root {
  --unread-messages-bg: var(--color-danger);
  --user-list-text: var(--color-gray);
  --user-list-bg: var(--color-off-white);

  --user-thumbnail-border: var(--color-gray-light);
  --user-thumbnail-text: var(--user-thumbnail-border);

  --voice-user-bg: var(--color-success);
  --voice-user-text: var(--color-white);

  --moderator-text: var(--color-white);
  --moderator-bg: var(--color-primary);

  --sub-name-color: var(--color-gray-light);

  --user-icons-color: var(--color-gray-light);
  --user-icons-color-hover: var(--color-gray);

  --list-item-bg-hover: #dce4ed;
  --item-focus-border: var(--color-blue-lighter);
}

/* classes for extending
 * ==========
 */
%flex-column {
  display: flex;
  flex-flow: column;
}

%no-margin {
  margin: 0;
}

%list-item {
  display: flex;
  flex-flow: row;
  border-top-left-radius: 5px;
  border-bottom-left-radius: 5px;
  cursor: pointer;

<<<<<<< HEAD
=======
  :global(.animationsEnabled) & {
    transition: all .3s;
  }

>>>>>>> ccadbfbf
  &:first-child {
    margin-top: 0;
  }

  &:hover {
    @include highContrastOutline();
    background-color: var(--list-item-bg-hover);
  }

  &:active,
  &:focus {
    @include highContrastOutline();
    outline-style: solid;
    background-color: var(--list-item-bg-hover);
    box-shadow: inset 0 0 0 var(--border-size) var(--item-focus-border), inset 1px 0 0 1px var(--item-focus-border);
  }
}

/* Styling
 * ==========
 */

.userList {
  @extend %flex-column;
  justify-content: flex-start;
  background-color: var(--user-list-bg);
  color: var(--user-list-text);
  height: 100vh;
  padding-top: var(--md-padding-x);
}

.lists {
  @extend %flex-column;
  @extend %no-margin;
  padding: 0;
  padding-top: var(--border-size);
  outline: none;
}

.participantsList {
  padding-left: var(--border-size);
  padding-bottom: var(--border-size);
}

.participantsList,
.chatsList {
  @extend .lists;
  overflow-x: hidden;
  flex-shrink: 1;
}

.participants,
.messages {
  flex-grow: 0;
  display: flex;
  flex-flow: column;
  flex-shrink: 0;
}

.messages {
  max-height: 30vh;
}

.participants {
  flex-basis: 31rem;
  flex-grow: 1;
  flex-shrink: 1;
  overflow-x: hidden;
  overflow-y: auto;
  margin-top: (var(--lg-padding-x) / 2);
}

.smallTitle {
  font-size: 0.85rem;
  font-weight: 600;
  text-transform: uppercase;
  padding: 0 var(--sm-padding-x);
  margin: 0 0 (var(--lg-padding-x) / 2) 0;
  color: var(--color-gray-light);
}

.userListColumn {
  @extend %flex-column;
  min-height: 0;
}

.enter,
.appear {
  opacity: 0.01;
}

.enterActive,
.appearActive {
  opacity: 1;
  
  :global(.animationsEnabled) & {
    transition: all 600ms;
  }
}

.leave {
  opacity: 1;
}

.leaveActive {
  opacity: 0;

  :global(.animationsEnabled) & {
    transition: all 600ms;
  }
}<|MERGE_RESOLUTION|>--- conflicted
+++ resolved
@@ -49,13 +49,6 @@
   border-bottom-left-radius: 5px;
   cursor: pointer;
 
-<<<<<<< HEAD
-=======
-  :global(.animationsEnabled) & {
-    transition: all .3s;
-  }
-
->>>>>>> ccadbfbf
   &:first-child {
     margin-top: 0;
   }
