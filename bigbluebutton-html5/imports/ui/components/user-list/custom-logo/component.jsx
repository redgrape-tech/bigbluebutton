import React from 'react';
import Styled from './styles';

const CustomLogo = props => (
  <div>
<<<<<<< HEAD
    <Styled.Branding>
=======
    <div className={styles.branding} data-test="brandingArea">
>>>>>>> b7d40b11
      <img src={props.CustomLogoUrl} alt="custom branding logo" />
    </Styled.Branding>
    <Styled.Separator />
  </div>
);

export default CustomLogo;<|MERGE_RESOLUTION|>--- conflicted
+++ resolved
@@ -3,11 +3,7 @@
 
 const CustomLogo = props => (
   <div>
-<<<<<<< HEAD
-    <Styled.Branding>
-=======
-    <div className={styles.branding} data-test="brandingArea">
->>>>>>> b7d40b11
+    <Styled.Branding data-test="brandingArea">
       <img src={props.CustomLogoUrl} alt="custom branding logo" />
     </Styled.Branding>
     <Styled.Separator />
