import React, { Component } from 'react';
import PropTypes from 'prop-types';
import UserAvatar from '/imports/ui/components/user-avatar/component';
import Icon from '/imports/ui/components/icon/component';
import { findDOMNode } from 'react-dom';
import { withRouter } from 'react-router';
import { defineMessages, injectIntl } from 'react-intl';
import cx from 'classnames';
import _ from 'lodash';
import Dropdown from '/imports/ui/components/dropdown/component';
import DropdownTrigger from '/imports/ui/components/dropdown/trigger/component';
import DropdownContent from '/imports/ui/components/dropdown/content/component';
import DropdownList from '/imports/ui/components/dropdown/list/component';
import DropdownListItem from '/imports/ui/components/dropdown/list/item/component';
import DropdownListSeparator from '/imports/ui/components/dropdown/list/separator/component';
import DropdownListTitle from '/imports/ui/components/dropdown/list/title/component';
import styles from './styles.scss';


const propTypes = {
  user: PropTypes.shape({
    name: PropTypes.string.isRequired,
    isPresenter: PropTypes.bool.isRequired,
    isVoiceUser: PropTypes.bool.isRequired,
    isModerator: PropTypes.bool.isRequired,
    image: PropTypes.string,
  }).isRequired,

  currentUser: PropTypes.shape({
    id: PropTypes.string.isRequired,
  }).isRequired,

  userActions: PropTypes.shape(),
};

const defaultProps = {
  shouldShowActions: false,
};

const messages = defineMessages({
  presenter: {
    id: 'app.userlist.presenter',
    description: 'Text for identifying presenter user',
  },
  you: {
    id: 'app.userlist.you',
    description: 'Text for identifying your user',
  },
  locked: {
    id: 'app.userlist.locked',
    description: 'Text for identifying locked user',
  },
  menuTitleContext: {
    id: 'app.userlist.menuTitleContext',
    description: 'adds context to userListItem menu title',
  },
  userAriaLabel: {
    id: 'app.userlist.userAriaLabel',
    description: 'aria label for each user in the userlist',
  },
});

class UserListItem extends Component {

  constructor(props) {
    super(props);

    this.state = {
      isActionsOpen: false,
      dropdownOffset: 0,
      dropdownDirection: 'top',
      dropdownVisible: false,
    };

    this.handleScroll = this.handleScroll.bind(this);
    this.onActionsShow = this.onActionsShow.bind(this);
    this.onActionsHide = this.onActionsHide.bind(this);
    this.getDropdownMenuParent = this.getDropdownMenuParent.bind(this);
  }

  componentDidUpdate() {
    this.checkDropdownDirection();
  }

  onActionsShow() {
    const dropdown = findDOMNode(this.dropdown);
    const scrollContainer = dropdown.parentElement.parentElement;
    const dropdownTrigger = dropdown.children[0];

    this.setState({
      isActionsOpen: true,
      dropdownVisible: false,
      dropdownOffset: dropdownTrigger.offsetTop - scrollContainer.scrollTop,
      dropdownDirection: 'top',
    });

    scrollContainer.addEventListener('scroll', this.handleScroll, false);
  }

  getAvailableActions() {
    const {
      currentUser,
      user,
      userActions,
      router,
      isBreakoutRoom,
    } = this.props;

    const {
      openChat,
      clearStatus,
      setPresenter,
      kick,
      mute,
      unmute,
    } = userActions;

    const hasAuthority = currentUser.isModerator || user.isCurrent;
    const allowedToChatPrivately = !user.isCurrent;
    const allowedToMuteAudio = hasAuthority && user.isVoiceUser && user.isMuted;
    const allowedToUnmuteAudio = hasAuthority && user.isVoiceUser && !user.isMuted;
    const allowedToResetStatus = hasAuthority && user.emoji.status !== 'none';

    // if currentUser is a moderator, allow kicking other users
    const allowedToKick = currentUser.isModerator && !user.isCurrent && !isBreakoutRoom;

    const allowedToSetPresenter = currentUser.isModerator && !user.isPresenter;

    return _.compact([
      (allowedToChatPrivately ? this.renderUserAction(openChat, router, user) : null),
      (allowedToMuteAudio ? this.renderUserAction(unmute, user) : null),
      (allowedToUnmuteAudio ? this.renderUserAction(mute, user) : null),
      (allowedToResetStatus ? this.renderUserAction(clearStatus, user) : null),
      (allowedToSetPresenter ? this.renderUserAction(setPresenter, user) : null),
      (allowedToKick ? this.renderUserAction(kick, user) : null),
    ]);
  }

  onActionsHide() {
    this.setState({
      isActionsOpen: false,
      dropdownVisible: false,
    });

    findDOMNode(this).parentElement.removeEventListener('scroll', this.handleScroll, false);
  }

  getDropdownMenuParent() {
    return findDOMNode(this.dropdown);
  }

  /**
   * Return true if the content fit on the screen, false otherwise.
   *
   * @param {number} contentOffSetTop
   * @param {number} contentOffsetHeight
   * @return True if the content fit on the screen, false otherwise.
   */
  checkIfDropdownIsVisible(contentOffSetTop, contentOffsetHeight) {
    return (contentOffSetTop + contentOffsetHeight) < window.innerHeight;
  }

  /**
   * Check if the dropdown is visible, if so, check if should be draw on top or bottom direction.
   */
  checkDropdownDirection() {
    if (this.isDropdownActivedByUser()) {
      const dropdown = findDOMNode(this.dropdown);
      const dropdownTrigger = dropdown.children[0];
      const dropdownContent = dropdown.children[1];

      const scrollContainer = dropdown.parentElement.parentElement;

      const nextState = {
        dropdownVisible: true,
      };

      const isDropdownVisible =
        this.checkIfDropdownIsVisible(dropdownContent.offsetTop, dropdownContent.offsetHeight);

      if (!isDropdownVisible) {
        const offsetPageTop =
          ((dropdownTrigger.offsetTop + dropdownTrigger.offsetHeight) - scrollContainer.scrollTop);

        nextState.dropdownOffset = window.innerHeight - offsetPageTop;
        nextState.dropdownDirection = 'bottom';
      }

      this.setState(nextState);
    }
  }

  /**
  * Check if the dropdown is visible and is opened by the user
  *
  * @return True if is visible and opened by the user.
  */
  isDropdownActivedByUser() {
    const { isActionsOpen, dropdownVisible } = this.state;
    const list = findDOMNode(this.list);

    if (isActionsOpen && dropdownVisible) {
      for (let i = 0; i < list.children.length; i++) {
        if (list.children[i].getAttribute('role') === 'menuitem') {
          list.children[i].focus();
          break;
        }
      }
    }

    return isActionsOpen && !dropdownVisible;
  }

  handleScroll() {
    this.setState({
      isActionsOpen: false,
    });
  }

<<<<<<< HEAD
=======
  render() {
    const {
      compact,
    } = this.props;

    const userItemContentsStyle = {};
    userItemContentsStyle[styles.userItemContentsCompact] = compact;
    userItemContentsStyle[styles.active] = this.state.isActionsOpen;

    const {
      user,
      intl,
    } = this.props;

    let you = (user.isCurrent) ? intl.formatMessage(messages.you) : '';

    const presenter = (user.isPresenter)
      ? intl.formatMessage(messages.presenter)
      : '';

    const userAriaLabel = intl.formatMessage(messages.userAriaLabel,
        { 0: user.name,
          1: presenter,
          2: you,
          3: user.emoji.status });
      
    let actions = this.getAvailableActions();
    let contents = (
      <div
        className={cx(styles.userListItem, userItemContentsStyle)}
        aria-label={userAriaLabel}
      >
        <div className={styles.userItemContents} aria-hidden="true">
          <UserAvatar user={user} />
          {this.renderUserName()}
          {this.renderUserIcons()}
        </div>
      </div>
    );

    if (!actions.length) {
      return contents;
    }

    const { dropdownOffset, dropdownDirection, dropdownVisible, } = this.state;

    return (
      <Dropdown
        ref={(ref) => { this.dropdown = ref; }}
        isOpen={this.state.isActionsOpen}
        onShow={this.onActionsShow}
        onHide={this.onActionsHide}
        className={styles.dropdown}
        autoFocus={false}
        aria-haspopup="true"
        aria-live="polite"
        aria-relevant="additions"
        aria-label={userAriaLabel}>
        <DropdownTrigger>
          {contents}
        </DropdownTrigger>
        <DropdownContent
          style={{
            visibility: dropdownVisible ? 'visible' : 'hidden',
            [dropdownDirection]: `${dropdownOffset}px`,
          }}
          className={styles.dropdownContent}
          placement={`right ${dropdownDirection}`}
        >

          <DropdownList 
            ref={(ref) => { this.list = ref; }} 
            getDropdownMenuParent={this.getDropdownMenuParent}
            onActionsHide={this.onActionsHide}>
            {
              [
                (<DropdownListTitle
                  description={intl.formatMessage(messages.menuTitleContext)}
                  key={_.uniqueId('dropdown-list-title')}
                >
                  {user.name}
                </DropdownListTitle>),
                (<DropdownListSeparator key={_.uniqueId('action-separator')} />),
              ].concat(actions)
            }
          </DropdownList>
        </DropdownContent>
      </Dropdown>
    );
  }
>>>>>>> d2d6e1d0

  renderUserContents() {
    const {
      user,
      intl,
    } = this.props;

    const actions = this.getAvailableActions();
    const contents = (
      <div className={styles.userItemContents}>
        <UserAvatar user={user} />
        {this.renderUserName()}
        {this.renderUserIcons()}
      </div>
    );

    if (!actions.length) {
      return contents;
    }

    const { dropdownOffset, dropdownDirection, dropdownVisible } = this.state;

    return (
      <Dropdown
        ref={(ref) => { this.dropdown = ref; }}
        isOpen={this.state.isActionsOpen}
        onShow={this.onActionsShow}
        onHide={this.onActionsHide}
        className={styles.dropdown}
        autoFocus={false}
      >
        <DropdownTrigger>
          {contents}
        </DropdownTrigger>
        <DropdownContent
          style={{
            visibility: dropdownVisible ? 'visible' : 'hidden',
            [dropdownDirection]: `${dropdownOffset}px`,
          }}
          className={styles.dropdownContent}
          placement={`right ${dropdownDirection}`}
        >

          <DropdownList>
            {
              [
                (<DropdownListTitle
                  description={intl.formatMessage(messages.menuTitleContext)}
                  key={_.uniqueId('dropdown-list-title')}
                >
                  {user.name}
                </DropdownListTitle>),
                (<DropdownListSeparator key={_.uniqueId('action-separator')} />),
              ].concat(actions)
            }
          </DropdownList>
        </DropdownContent>
      </Dropdown>
    );
  }

  renderUserName() {
    const {
      user,
      intl,
      compact,
    } = this.props;

    if (compact) {
      return null;
    }

    let userNameSub = [];

    if (user.isPresenter) {
      userNameSub.push(intl.formatMessage(messages.presenter));
    }

    if (user.isCurrent) {
      userNameSub.push(`(${intl.formatMessage(messages.you)})`);
    }

    userNameSub = userNameSub.join(' ');

    // FIX ME
    /* const { disablePrivateChat,
            disableCam,
            disableMic,
            disablePublicChat } = meeting.roomLockSettings;*/

    const disablePrivateChat = false;
    const disableCam = false;
    const disableMic = false;
    const disablePublicChat = false; // = meeting.roomLockSettings;

    return (
      <div className={styles.userName}>
        <span className={styles.userNameMain}>
          {user.name}
        </span>
        <span className={styles.userNameSub}>
          {userNameSub}
          {(user.isLocked) ?
            <span> {(user.isCurrent ? ' | ' : null)}
              <Icon iconName="lock" />
              {intl.formatMessage(messages.locked)}
            </span> : null}
        </span>
      </div>
    );
  }

  renderUserIcons() {
    const {
      user,
      compact,
    } = this.props;

    if (compact) {
      return null;
    }

    let audioChatIcon = null;

    if (user.isListenOnly) {
      audioChatIcon = 'listen';
    }

    if (user.isVoiceUser) {
      audioChatIcon = !user.isMuted ? 'unmute' : 'mute';
    }

    const audioIconClassnames = {};

    audioIconClassnames[styles.userIconsContainer] = true;
    audioIconClassnames[styles.userIconGlowing] = user.isTalking;

    if (!audioChatIcon && !user.isSharingWebcam) {
      // Prevent rendering the markup when there is no icon to show
      return null;
    }

    return (
      <div className={styles.userIcons}>
        {
          user.isSharingWebcam ?
            <span className={styles.userIconsContainer}>
              <Icon iconName="video" />
            </span>
            : null
        }
        {
          audioChatIcon ?
            <span className={cx(audioIconClassnames)}>
              <Icon iconName={audioChatIcon} />
            </span>
            : null
        }
      </div>
    );
  }

  renderUserAction(action, ...parameters) {
    const userAction = (
      <DropdownListItem
        key={_.uniqueId('action-item-')}
        icon={action.icon}
        label={action.label}
        defaultMessage={action.label}
        onClick={action.handler.bind(this, ...parameters)}
        placeInTabOrder
      />
    );

    return userAction;
  }

  render() {
    const {
      compact,
    } = this.props;

    const userItemContentsStyle = {};
    userItemContentsStyle[styles.userItemContentsCompact] = compact;
    userItemContentsStyle[styles.active] = this.state.isActionsOpen;

    const {
      user,
      intl,
    } = this.props;

    const you = (user.isCurrent) ? intl.formatMessage(messages.you) : '';

    const presenter = (user.isPresenter)
      ? intl.formatMessage(messages.presenter)
      : '';

    const userAriaLabel = intl.formatMessage(messages.userAriaLabel,
      {
        0: user.name,
        1: presenter,
        2: you,
        3: user.emoji.status,
      });

    const actions = this.getAvailableActions();
    const contents = (
      <div
        className={cx(styles.userListItem, userItemContentsStyle)}
        aria-label={userAriaLabel}
      >
        <div className={styles.userItemContents} aria-hidden="true">
          <UserAvatar user={user} />
          {this.renderUserName()}
          {this.renderUserIcons()}
        </div>
      </div>
    );

    if (!actions.length) {
      return contents;
    }

    const { dropdownOffset, dropdownDirection, dropdownVisible } = this.state;

    return (
      <Dropdown
        ref={(ref) => { this.dropdown = ref; }}
        isOpen={this.state.isActionsOpen}
        onShow={this.onActionsShow}
        onHide={this.onActionsHide}
        className={styles.dropdown}
        autoFocus={false}
        aria-haspopup="true"
        aria-live="assertive"
        aria-relevant="additions"
      >
        <DropdownTrigger>
          {contents}
        </DropdownTrigger>
        <DropdownContent
          style={{
            visibility: dropdownVisible ? 'visible' : 'hidden',
            [dropdownDirection]: `${dropdownOffset}px`,
          }}
          className={styles.dropdownContent}
          placement={`right ${dropdownDirection}`}
        >

          <DropdownList
            ref={(ref) => { this.list = ref; }}
            getDropdownMenuParent={this.getDropdownMenuParent}
            onActionsHide={this.onActionsHide}
          >
            {
              [
                (<DropdownListTitle
                  description={intl.formatMessage(messages.menuTitleContext)}
                  key={_.uniqueId('dropdown-list-title')}
                >
                  {user.name}
                </DropdownListTitle>),
                (<DropdownListSeparator key={_.uniqueId('action-separator')} />),
              ].concat(actions)
            }
          </DropdownList>
        </DropdownContent>
      </Dropdown>
    );
  }
}

UserListItem.propTypes = propTypes;
UserListItem.defaultProps = defaultProps;

export default withRouter(injectIntl(UserListItem));<|MERGE_RESOLUTION|>--- conflicted
+++ resolved
@@ -216,100 +216,6 @@
       isActionsOpen: false,
     });
   }
-
-<<<<<<< HEAD
-=======
-  render() {
-    const {
-      compact,
-    } = this.props;
-
-    const userItemContentsStyle = {};
-    userItemContentsStyle[styles.userItemContentsCompact] = compact;
-    userItemContentsStyle[styles.active] = this.state.isActionsOpen;
-
-    const {
-      user,
-      intl,
-    } = this.props;
-
-    let you = (user.isCurrent) ? intl.formatMessage(messages.you) : '';
-
-    const presenter = (user.isPresenter)
-      ? intl.formatMessage(messages.presenter)
-      : '';
-
-    const userAriaLabel = intl.formatMessage(messages.userAriaLabel,
-        { 0: user.name,
-          1: presenter,
-          2: you,
-          3: user.emoji.status });
-      
-    let actions = this.getAvailableActions();
-    let contents = (
-      <div
-        className={cx(styles.userListItem, userItemContentsStyle)}
-        aria-label={userAriaLabel}
-      >
-        <div className={styles.userItemContents} aria-hidden="true">
-          <UserAvatar user={user} />
-          {this.renderUserName()}
-          {this.renderUserIcons()}
-        </div>
-      </div>
-    );
-
-    if (!actions.length) {
-      return contents;
-    }
-
-    const { dropdownOffset, dropdownDirection, dropdownVisible, } = this.state;
-
-    return (
-      <Dropdown
-        ref={(ref) => { this.dropdown = ref; }}
-        isOpen={this.state.isActionsOpen}
-        onShow={this.onActionsShow}
-        onHide={this.onActionsHide}
-        className={styles.dropdown}
-        autoFocus={false}
-        aria-haspopup="true"
-        aria-live="polite"
-        aria-relevant="additions"
-        aria-label={userAriaLabel}>
-        <DropdownTrigger>
-          {contents}
-        </DropdownTrigger>
-        <DropdownContent
-          style={{
-            visibility: dropdownVisible ? 'visible' : 'hidden',
-            [dropdownDirection]: `${dropdownOffset}px`,
-          }}
-          className={styles.dropdownContent}
-          placement={`right ${dropdownDirection}`}
-        >
-
-          <DropdownList 
-            ref={(ref) => { this.list = ref; }} 
-            getDropdownMenuParent={this.getDropdownMenuParent}
-            onActionsHide={this.onActionsHide}>
-            {
-              [
-                (<DropdownListTitle
-                  description={intl.formatMessage(messages.menuTitleContext)}
-                  key={_.uniqueId('dropdown-list-title')}
-                >
-                  {user.name}
-                </DropdownListTitle>),
-                (<DropdownListSeparator key={_.uniqueId('action-separator')} />),
-              ].concat(actions)
-            }
-          </DropdownList>
-        </DropdownContent>
-      </Dropdown>
-    );
-  }
->>>>>>> d2d6e1d0
 
   renderUserContents() {
     const {
