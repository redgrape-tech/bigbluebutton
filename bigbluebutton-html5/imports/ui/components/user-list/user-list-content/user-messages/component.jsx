--- conflicted
+++ resolved
@@ -120,23 +120,8 @@
           className={styles.scrollableList}
           ref={(ref) => { this._msgsList = ref; }}
         >
-<<<<<<< HEAD
-          <CSSTransitionGroup
-            transitionName={listTransition}
-            transitionAppear
-            transitionEnter
-            transitionLeave={false}
-            transitionAppearTimeout={0}
-            transitionEnterTimeout={0}
-            transitionLeaveTimeout={0}
-            component="div"
-            className={cx(styles.chatsList)}
-          >
-            <div ref={(ref) => { this._msgItems = ref; }} className={styles.list}>
-=======
           <div ref={(ref) => { this._msgItems = ref; }}>
             <TransitionGroup>
->>>>>>> 76f21f79
               {openChats.map(chat => (
                 <CSSTransition
                   classNames={listTransition}
