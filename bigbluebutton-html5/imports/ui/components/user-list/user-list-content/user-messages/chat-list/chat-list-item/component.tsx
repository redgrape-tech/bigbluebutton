--- conflicted
+++ resolved
@@ -115,42 +115,23 @@
 
   return (
     <Styled.ChatListItem
-<<<<<<< HEAD
       data-test="chatButton"
       role="button"
       aria-expanded={isCurrentChat}
       active={isCurrentChat}
       tabIndex={-1}
-      accessKey={isPublicGroupChat(chat) ? TOGGLE_CHAT_PUB_AK : null}
+      accessKey={isPublicGroupChat(chat) ? TOGGLE_CHAT_PUB_AK : undefined}
       onClick={handleClickToggleChat}
       id="chat-toggle-button"
-      aria-label={isPublicGroupChat(chat) ? intl.formatMessage(intlMessages.titlePublic) : chat.participant.name}
-      onKeyDown={(e: KeyboardEvent) => {
+      aria-label={isPublicGroupChat(chat) ? intl.formatMessage(intlMessages.titlePublic)
+        : chat.participant?.name}
+      onKeyDown={(e) => {
         if (e.key === 'Enter') {
           e.preventDefault();
           e.stopPropagation();
         }
       }}
     >
-=======
-  data-test="chatButton"
-  role="button"
-  aria-expanded={isCurrentChat}
-  active={isCurrentChat}
-  tabIndex={0}
-  accessKey={isPublicGroupChat(chat) ? TOGGLE_CHAT_PUB_AK : undefined}
-  onClick={handleClickToggleChat}
-  id="chat-toggle-button"
-  aria-label={isPublicGroupChat(chat) ? intl.formatMessage(intlMessages.titlePublic)
-    : chat.participant?.name}
-  onKeyDown={(e) => {
-    if (e.key === 'Enter') {
-      e.preventDefault();
-      e.stopPropagation();
-    }
-  }}
->
->>>>>>> cd922c2c
       <Styled.ChatListItemLink>
         <Styled.ChatIcon>
           {isPublicGroupChat(chat)
