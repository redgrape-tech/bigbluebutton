/* eslint-disable jsx-a11y/no-access-key */
import React, { useEffect } from 'react';
import { layoutSelect, layoutSelectInput, layoutDispatch } from '/imports/ui/components/layout/context';
import { ACTIONS, PANELS } from '/imports/ui/components/layout/enums';
import { defineMessages, useIntl } from 'react-intl';
import Styled from './styles';
import Icon from '/imports/ui/components/common/icon/component';
import { Input, Layout } from '/imports/ui/components/layout/layoutTypes';
import { useShortcut } from '../../../../../../core/hooks/useShortcut'
import { Chat } from '/imports/ui/Types/chat';

const intlMessages = defineMessages({
  titlePublic: {
    id: 'app.chat.titlePublic',
    description: 'title for public chat',
  },
  unreadPlural: {
    id: 'app.userList.chatListItem.unreadPlural',
    description: 'singular aria label for new message',
  },
  unreadSingular: {
    id: 'app.userList.chatListItem.unreadSingular',
    description: 'plural aria label for new messages',
  },
});

interface ChatListItemProps {
  chat: Chat,
}
// @ts-ignore - temporary, while meteor exists in the project
const CHAT_CONFIG = Meteor.settings.public.chat;
// @ts-ignore - temporary, while meteor exists in the project
const ROLE_MODERATOR = Meteor.settings.public.user.role_moderator;

const PUBLIC_GROUP_CHAT_ID = CHAT_CONFIG.public_group_id;

const isPublicGroupChat = (chat: Chat) => chat.chatId === PUBLIC_GROUP_CHAT_ID;

const ChatListItem = (props: ChatListItemProps) => {
  const sidebarContent = layoutSelectInput((i: Input) => i.sidebarContent);
  const idChatOpen = layoutSelect((i: Layout) => i.idChatOpen);
  const layoutContextDispatch = layoutDispatch();

  const { sidebarContentPanel } = sidebarContent;
  const sidebarContentIsOpen = sidebarContent.isOpen;

  const TOGGLE_CHAT_PUB_AK: string = useShortcut('togglePublicChat');
  const {
    chat,
  } = props;

  const countUnreadMessages = chat.totalUnread || 0;

  const intl = useIntl();

  const chatPanelOpen = sidebarContentIsOpen && sidebarContentPanel === PANELS.CHAT;

  const isCurrentChat = chat.chatId === idChatOpen && chatPanelOpen;

  useEffect(() => {
    if (chat.chatId !== PUBLIC_GROUP_CHAT_ID && chat.chatId === idChatOpen) {
      layoutContextDispatch({
        type: ACTIONS.SET_ID_CHAT_OPEN,
        value: chat.chatId,
      });
    }
  }, [idChatOpen, sidebarContentIsOpen, sidebarContentPanel, chat]);

  const handleClickToggleChat = () => {
    // Verify if chat panel is open

    if (sidebarContentIsOpen && sidebarContentPanel === PANELS.CHAT) {
      if (idChatOpen === chat.chatId) {
        layoutContextDispatch({
          type: ACTIONS.SET_SIDEBAR_CONTENT_IS_OPEN,
          value: false,
        });
        layoutContextDispatch({
          type: ACTIONS.SET_SIDEBAR_CONTENT_PANEL,
          value: PANELS.NONE,
        });
        layoutContextDispatch({
          type: ACTIONS.SET_ID_CHAT_OPEN,
          value: '',
        });
      } else {
        layoutContextDispatch({
          type: ACTIONS.SET_ID_CHAT_OPEN,
          value: chat.chatId,
        });
      }
    } else {
      layoutContextDispatch({
        type: ACTIONS.SET_SIDEBAR_CONTENT_IS_OPEN,
        value: true,
      });
      layoutContextDispatch({
        type: ACTIONS.SET_SIDEBAR_CONTENT_PANEL,
        value: PANELS.CHAT,
      });
      layoutContextDispatch({
        type: ACTIONS.SET_ID_CHAT_OPEN,
        value: chat.chatId,
      });
    }
  };

  const localizedChatName = isPublicGroupChat(chat)
    ? intl.formatMessage(intlMessages.titlePublic)
    : chat.participant?.name;

  const arialabel = `${localizedChatName} ${countUnreadMessages > 1
    ? intl.formatMessage(intlMessages.unreadPlural, { 0: countUnreadMessages })
    : intl.formatMessage(intlMessages.unreadSingular)}`;

  return (
    <Styled.ChatListItem
      data-test="chatButton"
      role="button"
      aria-expanded={isCurrentChat}
      active={isCurrentChat}
<<<<<<< HEAD
      tabIndex={-1}
=======
      tabIndex={0}
>>>>>>> 0d933511
      accessKey={isPublicGroupChat(chat) ? TOGGLE_CHAT_PUB_AK : undefined}
      onClick={handleClickToggleChat}
      id="chat-toggle-button"
      aria-label={isPublicGroupChat(chat) ? intl.formatMessage(intlMessages.titlePublic)
        : chat.participant?.name}
      onKeyDown={(e) => {
        if (e.key === 'Enter') {
          e.preventDefault();
          e.stopPropagation();
        }
      }}
    >
      <Styled.ChatListItemLink>
        <Styled.ChatIcon>
          {isPublicGroupChat(chat)
            ? (
              <Styled.ChatThumbnail>
                <Icon iconName="group_chat" className={undefined} prependIconName={undefined} rotate={undefined} />
              </Styled.ChatThumbnail>
            ) : (
              <Styled.UserAvatar
                moderator={chat.participant?.role === ROLE_MODERATOR}
                avatar={chat.participant!.avatar}
                color={chat.participant!.color}
              >
                {chat.participant?.name.toLowerCase().slice(0, 2)}
              </Styled.UserAvatar>
            )}
        </Styled.ChatIcon>
        <Styled.ChatName>
          <Styled.ChatNameMain active={false}>
            {isPublicGroupChat(chat)
              ? intl.formatMessage(intlMessages.titlePublic) : chat.participant?.name}
          </Styled.ChatNameMain>
        </Styled.ChatName>
        {(countUnreadMessages > 0)
          ? (
            <Styled.UnreadMessages aria-label={arialabel}>
              <Styled.UnreadMessagesText aria-hidden="true">
                {countUnreadMessages}
              </Styled.UnreadMessagesText>
            </Styled.UnreadMessages>
          )
          : null}
      </Styled.ChatListItemLink>
    </Styled.ChatListItem>
  );
};

export default ChatListItem;<|MERGE_RESOLUTION|>--- conflicted
+++ resolved
@@ -119,11 +119,7 @@
       role="button"
       aria-expanded={isCurrentChat}
       active={isCurrentChat}
-<<<<<<< HEAD
       tabIndex={-1}
-=======
-      tabIndex={0}
->>>>>>> 0d933511
       accessKey={isPublicGroupChat(chat) ? TOGGLE_CHAT_PUB_AK : undefined}
       onClick={handleClickToggleChat}
       id="chat-toggle-button"
