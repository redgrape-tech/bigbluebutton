import React from 'react';
import { TransitionGroup, CSSTransition } from 'react-transition-group';
import Styled from './styles';
import { defineMessages, useIntl } from 'react-intl';
import ChatListItem from './chat-list-item/component'
import useChat from '/imports/ui/core/hooks/useChat';
import { Chat } from '/imports/ui/Types/chat';
import Service from '/imports/ui/components/user-list/service';
import { findDOMNode } from 'react-dom';

const intlMessages = defineMessages({
  messagesTitle: {
    id: 'app.userList.messagesTitle',
    description: 'Title for the messages list',
  },
});

interface ChatListProps {
<<<<<<< HEAD
  chats: Partial<Chat>[],
}

const getActiveChats = (chats: Partial<Chat>[]) => {
  return chats.map((chat) => (
    <CSSTransition
      classNames={"transition"}
      appear
      enter
      exit={false}
      timeout={0}
      component="div"
      key={chat.chatId}
    >
      <Styled.ListTransition >
        <ChatListItem
          chat={chat}
        />
      </Styled.ListTransition>
    </CSSTransition>
  ));
}
=======
    chats: Chat[],
}

const getActiveChats = (chats: Chat[]) => chats.map((chat) => (
  <CSSTransition
    classNames="transition"
    appear
    enter
    exit={false}
    timeout={0}
    component="div"
    key={chat.chatId}
  >
    <Styled.ListTransition>
      <ChatListItem
        chat={chat}
      />
    </Styled.ListTransition>
  </CSSTransition>
));
>>>>>>> 0d933511

const ChatList: React.FC<ChatListProps> = ({ chats }) => {
  const messageListRef = React.useRef<HTMLDivElement>();
  const messageItemsRef = React.useRef<HTMLDivElement>();
  const [selectedChat, setSelectedChat] = React.useState(null);
  const { roving } = Service;

  React.useEffect(() => {
    messageListRef.current?.addEventListener(
      'keydown',
      rove,
      true,
    );

    return () => {
      messageListRef.current?.removeEventListener(
        'keydown',
        rove,
        true,
      );
    };
  }, [messageListRef]);

  React.useEffect(() => {
    const firstChild = selectedChat?.firstChild;
    if (firstChild) firstChild.focus();
  }, [selectedChat]);

  const rove = (event: KeyboardEvent) => {
    const msgItemsRef = findDOMNode(messageItemsRef.current);
    roving(event, setSelectedChat, msgItemsRef, selectedChat);
    event.stopPropagation();
  }

  const intl = useIntl();
  return (
    <Styled.Messages>
      <Styled.Container>
        <Styled.MessagesTitle data-test="messageTitle">
          {intl.formatMessage(intlMessages.messagesTitle)}
        </Styled.MessagesTitle>
      </Styled.Container>
      <Styled.ScrollableList
        role="tabpanel"
        tabIndex={0}
        ref={messageListRef}
      >
        <Styled.List>
          <TransitionGroup ref={messageItemsRef}>
            {getActiveChats(chats) ?? null}
          </TransitionGroup>
        </Styled.List>
      </Styled.ScrollableList>
    </Styled.Messages>)
};

const ChatListContainer: React.FC = () => {
<<<<<<< HEAD
  const chats = useChat((chat) => { return chat; }) as Partial<Chat>[];
=======
  const chats = useChat((chat) => chat) as Chat[];
>>>>>>> 0d933511
  return (
    <ChatList chats={chats} />
  );
};

export default ChatListContainer;<|MERGE_RESOLUTION|>--- conflicted
+++ resolved
@@ -16,30 +16,6 @@
 });
 
 interface ChatListProps {
-<<<<<<< HEAD
-  chats: Partial<Chat>[],
-}
-
-const getActiveChats = (chats: Partial<Chat>[]) => {
-  return chats.map((chat) => (
-    <CSSTransition
-      classNames={"transition"}
-      appear
-      enter
-      exit={false}
-      timeout={0}
-      component="div"
-      key={chat.chatId}
-    >
-      <Styled.ListTransition >
-        <ChatListItem
-          chat={chat}
-        />
-      </Styled.ListTransition>
-    </CSSTransition>
-  ));
-}
-=======
     chats: Chat[],
 }
 
@@ -60,7 +36,6 @@
     </Styled.ListTransition>
   </CSSTransition>
 ));
->>>>>>> 0d933511
 
 const ChatList: React.FC<ChatListProps> = ({ chats }) => {
   const messageListRef = React.useRef<HTMLDivElement>();
@@ -118,11 +93,7 @@
 };
 
 const ChatListContainer: React.FC = () => {
-<<<<<<< HEAD
-  const chats = useChat((chat) => { return chat; }) as Partial<Chat>[];
-=======
   const chats = useChat((chat) => chat) as Chat[];
->>>>>>> 0d933511
   return (
     <ChatList chats={chats} />
   );
