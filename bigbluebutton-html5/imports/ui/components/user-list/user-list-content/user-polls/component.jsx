import React from 'react';
import PropTypes from 'prop-types';
import { defineMessages, injectIntl } from 'react-intl';
import Icon from '/imports/ui/components/icon/component';
import { styles } from '/imports/ui/components/user-list/user-list-content/styles';
import { ACTIONS, PANELS } from '../../../layout/enums';

const intlMessages = defineMessages({
  pollLabel: {
    id: 'app.poll.pollPaneTitle',
    description: 'label for user-list poll button',
  },
});

<<<<<<< HEAD
class UserPolls extends PureComponent {
  render() {
    const handleClickTogglePoll = () => {
      Session.set(
        'openPanel',
        Session.get('openPanel') === 'poll'
          ? 'userlist'
          : 'poll',
      );
      window.dispatchEvent(new Event('panelChanged'));
    };
=======
const UserPolls = ({
  intl,
  isPresenter,
  pollIsOpen,
  forcePollOpen,
  sidebarContentPanel,
  layoutContextDispatch,
}) => {
  if (!isPresenter) return null;
  if (!pollIsOpen && !forcePollOpen) return null;
>>>>>>> f64429cb

  const handleClickTogglePoll = () => {
    layoutContextDispatch({
      type: ACTIONS.SET_SIDEBAR_CONTENT_IS_OPEN,
      value: sidebarContentPanel !== PANELS.POLL,
    });
    layoutContextDispatch({
      type: ACTIONS.SET_SIDEBAR_CONTENT_PANEL,
      value: sidebarContentPanel === PANELS.POLL
        ? PANELS.NONE
        : PANELS.POLL,
    });
  };

  return (
    <div className={styles.messages}>
      <div className={styles.container}>
        <h2 className={styles.smallTitle}>
          {intl.formatMessage(intlMessages.pollLabel)}
        </h2>
      </div>
      <div className={styles.list}>
        <div className={styles.scrollableList}>
          <div
            role="button"
            tabIndex={0}
            className={styles.listItem}
            data-test="pollMenuButton"
            onClick={handleClickTogglePoll}
            onKeyPress={() => {}}
          >
            <Icon iconName="polling" />
            <span>{intl.formatMessage(intlMessages.pollLabel)}</span>
          </div>
        </div>
      </div>
    </div>
  );
};

export default injectIntl(UserPolls);

UserPolls.propTypes = {
  intl: PropTypes.shape({
    formatMessage: PropTypes.func.isRequired,
  }).isRequired,
  isPresenter: PropTypes.bool.isRequired,
  pollIsOpen: PropTypes.bool.isRequired,
  forcePollOpen: PropTypes.bool.isRequired,
};<|MERGE_RESOLUTION|>--- conflicted
+++ resolved
@@ -12,19 +12,6 @@
   },
 });
 
-<<<<<<< HEAD
-class UserPolls extends PureComponent {
-  render() {
-    const handleClickTogglePoll = () => {
-      Session.set(
-        'openPanel',
-        Session.get('openPanel') === 'poll'
-          ? 'userlist'
-          : 'poll',
-      );
-      window.dispatchEvent(new Event('panelChanged'));
-    };
-=======
 const UserPolls = ({
   intl,
   isPresenter,
@@ -35,7 +22,6 @@
 }) => {
   if (!isPresenter) return null;
   if (!pollIsOpen && !forcePollOpen) return null;
->>>>>>> f64429cb
 
   const handleClickTogglePoll = () => {
     layoutContextDispatch({
