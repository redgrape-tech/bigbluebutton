--- conflicted
+++ resolved
@@ -5,24 +5,18 @@
 import Storage from '/imports/ui/services/storage/session';
 import UserContent from './component';
 import GuestUsers from '/imports/api/guest-users/';
-<<<<<<< HEAD
-=======
 import { layoutSelectInput, layoutDispatch } from '../../layout/context';
->>>>>>> f64429cb
 import { UsersContext } from '/imports/ui/components/components-data/users-context/context';
 
 const CLOSED_CHAT_LIST_KEY = 'closedChatList';
 const STARTED_CHAT_LIST_KEY = 'startedChatList';
 
 const UserContentContainer = (props) => {
-<<<<<<< HEAD
-=======
   const sidebarContent = layoutSelectInput((i) => i.sidebarContent);
   const layoutContextDispatch = layoutDispatch();
 
   const { sidebarContentPanel } = sidebarContent;
 
->>>>>>> f64429cb
   const usingUsersContext = useContext(UsersContext);
   const { users } = usingUsersContext;
   const currentUser = {
@@ -31,9 +25,6 @@
     locked: users[Auth.meetingID][Auth.userID].locked,
     role: users[Auth.meetingID][Auth.userID].role,
   };
-<<<<<<< HEAD
-  return (<UserContent {...props} currentUser={currentUser} />);
-=======
   return (
     <UserContent
       {...{
@@ -44,17 +35,13 @@
       currentUser={currentUser}
     />
   );
->>>>>>> f64429cb
 };
 
 export default withTracker(() => ({
   pollIsOpen: Session.equals('isPollOpen', true),
   forcePollOpen: Session.equals('forcePollOpen', true),
   currentClosedChats: Storage.getItem(CLOSED_CHAT_LIST_KEY) || [],
-<<<<<<< HEAD
-=======
   startedChats: Session.get(STARTED_CHAT_LIST_KEY) || [],
->>>>>>> f64429cb
   pendingUsers: GuestUsers.find({
     meetingId: Auth.meetingID,
     approved: false,
