import React, { PureComponent } from 'react';
import PropTypes from 'prop-types';
import Styled from './styles';
import UserParticipantsContainer from './user-participants/container';
import UserMessagesContainer from './user-messages/container';
import UserNotesContainer from './user-notes/container';
import UserCaptionsContainer from './user-captions/container';
import WaitingUsersContainer from './waiting-users/container';
import UserPollsContainer from './user-polls/container';
import BreakoutRoomContainer from './breakout-room/container';

const propTypes = {
  currentUser: PropTypes.shape({}).isRequired,
};

const CHAT_ENABLED = Meteor.settings.public.chat.enabled;
const ROLE_MODERATOR = Meteor.settings.public.user.role_moderator;

class UserContent extends PureComponent {
  render() {
    const {
      currentUser,
      pendingUsers,
      isWaitingRoomEnabled,
      isGuestLobbyMessageEnabled,
      compact,
    } = this.props;

    const showWaitingRoom = (isGuestLobbyMessageEnabled && isWaitingRoomEnabled)
      || pendingUsers.length > 0;

    return (
      <Styled.Content data-test="userListContent">
<<<<<<< HEAD
        {CHAT_ENABLED ? <UserMessages /> : null}
        {currentUser.role === ROLE_MODERATOR ? <UserCaptionsContainer /> : null}
        <UserNotesContainer />
=======
        {CHAT_ENABLED
          ? (
            <UserMessagesContainer
              {...{
                isPublicChat,
                compact,
                intl,
                roving,
                currentClosedChats,
                startedChats,
              }}
            />
          ) : null}
        {currentUser.role === ROLE_MODERATOR
          ? (
            <UserCaptionsContainer
              {...{
                intl,
              }}
            />
          ) : null}
        <UserNotesContainer
          {...{
            intl,
          }}
        />
>>>>>>> 8bffc545
        {showWaitingRoom && currentUser.role === ROLE_MODERATOR
          ? (
            <WaitingUsersContainer {...{ pendingUsers }} />
          ) : null}
        <UserPollsContainer isPresenter={currentUser.presenter} />
        <BreakoutRoomContainer />
        <UserParticipantsContainer compact={compact}/>
      </Styled.Content>
    );
  }
}

UserContent.propTypes = propTypes;

export default UserContent;<|MERGE_RESOLUTION|>--- conflicted
+++ resolved
@@ -31,38 +31,9 @@
 
     return (
       <Styled.Content data-test="userListContent">
-<<<<<<< HEAD
-        {CHAT_ENABLED ? <UserMessages /> : null}
+        {CHAT_ENABLED ? <UserMessagesContainer /> : null}
         {currentUser.role === ROLE_MODERATOR ? <UserCaptionsContainer /> : null}
         <UserNotesContainer />
-=======
-        {CHAT_ENABLED
-          ? (
-            <UserMessagesContainer
-              {...{
-                isPublicChat,
-                compact,
-                intl,
-                roving,
-                currentClosedChats,
-                startedChats,
-              }}
-            />
-          ) : null}
-        {currentUser.role === ROLE_MODERATOR
-          ? (
-            <UserCaptionsContainer
-              {...{
-                intl,
-              }}
-            />
-          ) : null}
-        <UserNotesContainer
-          {...{
-            intl,
-          }}
-        />
->>>>>>> 8bffc545
         {showWaitingRoom && currentUser.role === ROLE_MODERATOR
           ? (
             <WaitingUsersContainer {...{ pendingUsers }} />
