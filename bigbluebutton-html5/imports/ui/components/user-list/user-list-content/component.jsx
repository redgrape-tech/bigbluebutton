--- conflicted
+++ resolved
@@ -58,6 +58,7 @@
       getEmoji,
       isPublicChat,
       openChats,
+      getGroupChatPrivate,
     } = this.props;
 
     return (
@@ -76,24 +77,6 @@
           }}
         />
         <UserParticipants
-<<<<<<< HEAD
-          users={this.props.users}
-          compact={this.props.compact}
-          intl={this.props.intl}
-          currentUser={this.props.currentUser}
-          meeting={this.props.meeting}
-          isBreakoutRoom={this.props.isBreakoutRoom}
-          setEmojiStatus={this.props.setEmojiStatus}
-          assignPresenter={this.props.assignPresenter}
-          removeUser={this.props.removeUser}
-          toggleVoice={this.props.toggleVoice}
-          changeRole={this.props.changeRole}
-          getAvailableActions={this.props.getAvailableActions}
-          normalizeEmojiName={this.props.normalizeEmojiName}
-          isMeetingLocked={this.props.isMeetingLocked}
-          roving={this.props.roving}
-          getGroupChatPrivate={this.props.getGroupChatPrivate}
-=======
           {...{
             users,
             compact,
@@ -113,8 +96,8 @@
             handleEmojiChange,
             getEmojiList,
             getEmoji,
+            getGroupChatPrivate,
           }}
->>>>>>> ffe95aa8
         />
       </div>
     );
