import React, { PureComponent } from 'react';
import PropTypes from 'prop-types';
import { styles } from './styles';
import UserParticipantsContainer from './user-participants/container';
import UserMessages from './user-messages/container';
import UserNotesContainer from './user-notes/container';
import UserCaptionsContainer from './user-captions/container';
import WaitingUsers from './waiting-users/component';
import UserPolls from './user-polls/component';
import BreakoutRoomItem from './breakout-room/component';

const propTypes = {
  compact: PropTypes.bool,
  intl: PropTypes.shape({
    formatMessage: PropTypes.func.isRequired,
  }).isRequired,
  currentUser: PropTypes.shape({}).isRequired,
  isPublicChat: PropTypes.func.isRequired,
  setEmojiStatus: PropTypes.func.isRequired,
  clearAllEmojiStatus: PropTypes.func.isRequired,
  roving: PropTypes.func.isRequired,
  pollIsOpen: PropTypes.bool.isRequired,
  forcePollOpen: PropTypes.bool.isRequired,
  requestUserInformation: PropTypes.func.isRequired,
};

const defaultProps = {
  compact: false,
};
const CHAT_ENABLED = Meteor.settings.public.chat.enabled;
const ROLE_MODERATOR = Meteor.settings.public.user.role_moderator;

class UserContent extends PureComponent {
  render() {
    const {
      compact,
      intl,
      currentUser,
      setEmojiStatus,
      clearAllEmojiStatus,
      roving,
      isPublicChat,
      pollIsOpen,
      forcePollOpen,
      hasBreakoutRoom,
      pendingUsers,
      requestUserInformation,
      currentClosedChats,
      sidebarContentPanel,
      layoutContextDispatch,
      startedChats,
    } = this.props;

    return (
      <div
        data-test="userListContent"
        className={styles.content}
      >
        {CHAT_ENABLED
          ? (
            <UserMessages
              {...{
                isPublicChat,
                compact,
                intl,
                roving,
                currentClosedChats,
<<<<<<< HEAD
=======
                startedChats,
>>>>>>> f64429cb
              }}
            />
          ) : null}
        {currentUser.role === ROLE_MODERATOR
          ? (
            <UserCaptionsContainer
              {...{
                intl,
              }}
            />
          ) : null}
        <UserNotesContainer
          {...{
            intl,
          }}
        />
        {pendingUsers.length > 0 && currentUser.role === ROLE_MODERATOR
          ? (
            <WaitingUsers
              {...{
                intl,
                pendingUsers,
                sidebarContentPanel,
                layoutContextDispatch,
              }}
            />
          ) : null}
        <UserPolls
          isPresenter={currentUser.presenter}
          {...{
            pollIsOpen,
            forcePollOpen,
            sidebarContentPanel,
            layoutContextDispatch,
          }}
        />
        <BreakoutRoomItem
          isPresenter={currentUser.presenter}
          {...{
            hasBreakoutRoom,
            sidebarContentPanel,
            layoutContextDispatch,
          }}
        />
        <UserParticipantsContainer
          {...{
            compact,
            intl,
            currentUser,
            setEmojiStatus,
            clearAllEmojiStatus,
            roving,
            requestUserInformation,
          }}
        />
      </div>
    );
  }
}

UserContent.propTypes = propTypes;
UserContent.defaultProps = defaultProps;

export default UserContent;<|MERGE_RESOLUTION|>--- conflicted
+++ resolved
@@ -65,10 +65,7 @@
                 intl,
                 roving,
                 currentClosedChats,
-<<<<<<< HEAD
-=======
                 startedChats,
->>>>>>> f64429cb
               }}
             />
           ) : null}
