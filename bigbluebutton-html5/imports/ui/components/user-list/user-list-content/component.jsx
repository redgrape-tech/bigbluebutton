import React, { PureComponent } from 'react';
import PropTypes from 'prop-types';
import { styles } from './styles';
import UserParticipantsContainer from './user-participants/container';
import UserMessages from './user-messages/container';
import UserNotesContainer from './user-notes/container';
import UserCaptionsContainer from './user-captions/container';
import WaitingUsers from './waiting-users/component';
import UserPolls from './user-polls/component';
import BreakoutRoomItem from './breakout-room/component';

const propTypes = {
  compact: PropTypes.bool,
  intl: PropTypes.shape({
    formatMessage: PropTypes.func.isRequired,
  }).isRequired,
  currentUser: PropTypes.shape({}).isRequired,
  isPublicChat: PropTypes.func.isRequired,
  setEmojiStatus: PropTypes.func.isRequired,
  clearAllEmojiStatus: PropTypes.func.isRequired,
  roving: PropTypes.func.isRequired,
  pollIsOpen: PropTypes.bool.isRequired,
  forcePollOpen: PropTypes.bool.isRequired,
  requestUserInformation: PropTypes.func.isRequired,
};

const defaultProps = {
  compact: false,
};
const CHAT_ENABLED = Meteor.settings.public.chat.enabled;
const ROLE_MODERATOR = Meteor.settings.public.user.role_moderator;

class UserContent extends PureComponent {
  render() {
    const {
      compact,
      intl,
      currentUser,
      setEmojiStatus,
      clearAllEmojiStatus,
      roving,
      isPublicChat,
      pollIsOpen,
      forcePollOpen,
      hasBreakoutRoom,
      pendingUsers,
      requestUserInformation,
      currentClosedChats,
<<<<<<< HEAD
      sidebarContentPanel,
      newLayoutContextDispatch,
=======
      startedChats,
>>>>>>> eadd2d09
    } = this.props;

    return (
      <div
        data-test="userListContent"
        className={styles.content}
      >
        {CHAT_ENABLED
          ? (<UserMessages
            {...{
              isPublicChat,
              compact,
              intl,
              roving,
              currentClosedChats,
              startedChats,
            }}
          />
          ) : null
        }
        {currentUser.role === ROLE_MODERATOR
          ? (
            <UserCaptionsContainer
              {...{
                intl,
              }}
            />
          ) : null
        }
        <UserNotesContainer
          {...{
            intl,
          }}
        />
        {pendingUsers.length > 0 && currentUser.role === ROLE_MODERATOR
          ? (
            <WaitingUsers
              {...{
                intl,
                pendingUsers,
                sidebarContentPanel,
                newLayoutContextDispatch,
              }}
            />
          ) : null
        }
        <UserPolls
          isPresenter={currentUser.presenter}
          {...{
            pollIsOpen,
            forcePollOpen,
            sidebarContentPanel,
            newLayoutContextDispatch,
          }}
        />
        <BreakoutRoomItem
          isPresenter={currentUser.presenter}
          {...{
            hasBreakoutRoom,
            sidebarContentPanel,
            newLayoutContextDispatch,
          }}
        />
        <UserParticipantsContainer
          {...{
            compact,
            intl,
            currentUser,
            setEmojiStatus,
            clearAllEmojiStatus,
            roving,
            requestUserInformation,
          }}
        />
      </div>
    );
  }
}

UserContent.propTypes = propTypes;
UserContent.defaultProps = defaultProps;

export default UserContent;<|MERGE_RESOLUTION|>--- conflicted
+++ resolved
@@ -46,12 +46,9 @@
       pendingUsers,
       requestUserInformation,
       currentClosedChats,
-<<<<<<< HEAD
       sidebarContentPanel,
       newLayoutContextDispatch,
-=======
       startedChats,
->>>>>>> eadd2d09
     } = this.props;
 
     return (
@@ -60,18 +57,18 @@
         className={styles.content}
       >
         {CHAT_ENABLED
-          ? (<UserMessages
-            {...{
-              isPublicChat,
-              compact,
-              intl,
-              roving,
-              currentClosedChats,
-              startedChats,
-            }}
-          />
-          ) : null
-        }
+          ? (
+            <UserMessages
+              {...{
+                isPublicChat,
+                compact,
+                intl,
+                roving,
+                currentClosedChats,
+                startedChats,
+              }}
+            />
+          ) : null}
         {currentUser.role === ROLE_MODERATOR
           ? (
             <UserCaptionsContainer
@@ -79,8 +76,7 @@
                 intl,
               }}
             />
-          ) : null
-        }
+          ) : null}
         <UserNotesContainer
           {...{
             intl,
@@ -96,8 +92,7 @@
                 newLayoutContextDispatch,
               }}
             />
-          ) : null
-        }
+          ) : null}
         <UserPolls
           isPresenter={currentUser.presenter}
           {...{
