--- conflicted
+++ resolved
@@ -82,14 +82,10 @@
             roving,
           }}
         />
-<<<<<<< HEAD
-
-=======
         {
           showPoll || keepPollOpen ?
             <UserPolls /> : null
         }
->>>>>>> ec5af5b8
         <UserParticipants
           {...{
             users,
