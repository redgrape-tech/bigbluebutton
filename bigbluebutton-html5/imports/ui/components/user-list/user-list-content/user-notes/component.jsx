--- conflicted
+++ resolved
@@ -58,19 +58,11 @@
     const { sidebarContentPanel, revs } = this.props;
     const { unread } = this.state;
 
-<<<<<<< HEAD
-    if (!isPanelOpened && !unread) {
-      if (prevProps.revs !== revs) this.setUnread(true);
-    }
-
-    if (isPanelOpened && unread) {
-=======
     if (sidebarContentPanel !== PANELS.SHARED_NOTES && !unread) {
       if (prevProps.revs !== revs) this.setUnread(true);
     }
 
     if (sidebarContentPanel === PANELS.SHARED_NOTES && unread) {
->>>>>>> f64429cb
       this.setUnread(false);
     }
   }
@@ -106,11 +98,7 @@
         role="button"
         tabIndex={0}
         className={styles.listItem}
-<<<<<<< HEAD
-        onClick={NoteService.toggleNotePanel}
-=======
         onClick={() => NoteService.toggleNotePanel(sidebarContentPanel, layoutContextDispatch)}
->>>>>>> f64429cb
         onKeyPress={() => { }}
       >
         <Icon iconName="copy" />
