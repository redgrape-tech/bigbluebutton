import React, { Component } from 'react';
import PropTypes from 'prop-types';
import { defineMessages, injectIntl } from 'react-intl';
import Icon from '/imports/ui/components/icon/component';
import NotesService from '/imports/ui/components/notes/service';
import Styled from './styles';
import { PANELS } from '/imports/ui/components/layout/enums';

const propTypes = {
  intl: PropTypes.shape({
    formatMessage: PropTypes.func.isRequired,
  }).isRequired,
  rev: PropTypes.number.isRequired,
};

const intlMessages = defineMessages({
  title: {
    id: 'app.userList.notesTitle',
    description: 'Title for the notes list',
  },
  sharedNotes: {
    id: 'app.notes.title',
    description: 'Title for the shared notes',
  },
  unreadContent: {
    id: 'app.userList.notesListItem.unreadContent',
    description: 'Aria label for notes unread content',
  },
  locked: {
    id: 'app.notes.locked',
    description: '',
  },
  byModerator: {
    id: 'app.userList.byModerator',
    description: '',
  },
});

class UserNotes extends Component {
  constructor(props) {
    super(props);

    this.state = {
      unread: false,
    };
    this.setUnread = this.setUnread.bind(this);
  }

  componentDidMount() {
    const {
      rev,
    } = this.props;

    const lastRev = NotesService.getLastRev();

    if (rev !== 0 && rev > lastRev) this.setUnread(true);
  }

  componentDidUpdate(prevProps) {
    const { sidebarContentPanel, rev } = this.props;
    const { unread } = this.state;

    if (sidebarContentPanel !== PANELS.SHARED_NOTES && !unread) {
      if (prevProps.rev !== rev) this.setUnread(true);
    }

    if (sidebarContentPanel === PANELS.SHARED_NOTES && unread) {
      this.setUnread(false);
    }
  }

  setUnread(unread) {
    this.setState({ unread });
  }

  renderNotes() {
    const {
      intl,
      disableNotes,
      sidebarContentPanel,
      layoutContextDispatch,
    } = this.props;
    const { unread } = this.state;

    let notification = null;
    if (unread) {
      notification = (
        <Styled.UnreadMessages aria-label={intl.formatMessage(intlMessages.unreadContent)}>
          <Styled.UnreadMessagesText aria-hidden="true">
            ···
          </Styled.UnreadMessagesText>
        </Styled.UnreadMessages>
      );
    }

    return (
      <Styled.ListItem
        aria-label={intl.formatMessage(intlMessages.sharedNotes)}
        aria-describedby="lockedNotes"
        role="button"
        tabIndex={0}
        onClick={() => NotesService.toggleNotesPanel(sidebarContentPanel, layoutContextDispatch)}
        onKeyPress={() => { }}
      >
        <Icon iconName="copy" />
        <div aria-hidden>
          <Styled.NotesTitle data-test="sharedNotes">
            {intl.formatMessage(intlMessages.sharedNotes)}
          </Styled.NotesTitle>
          {disableNotes
            ? (
              <Styled.NotesLock>
                <Icon iconName="lock" />
                <span id="lockedNotes">{`${intl.formatMessage(intlMessages.locked)} ${intl.formatMessage(intlMessages.byModerator)}`}</span>
              </Styled.NotesLock>
            ) : null}
        </div>
        {notification}
      </Styled.ListItem>
    );
  }

  render() {
    const { intl } = this.props;

    if (!NotesService.isEnabled()) return null;

    return (
<<<<<<< HEAD
      <Styled.Messages>
        <Styled.Container>
          <Styled.SmallTitle>
=======
      <div className={styles.messages}>
        <div className={styles.container}>
          <h2 className={styles.smallTitle} data-test="notesTitle">
>>>>>>> b7d40b11
            {intl.formatMessage(intlMessages.title)}
          </Styled.SmallTitle>
        </Styled.Container>
        <Styled.ScrollableList>
          <Styled.List>
            {this.renderNotes()}
          </Styled.List>
        </Styled.ScrollableList>
      </Styled.Messages>
    );
  }
}

UserNotes.propTypes = propTypes;

export default injectIntl(UserNotes);<|MERGE_RESOLUTION|>--- conflicted
+++ resolved
@@ -126,15 +126,9 @@
     if (!NotesService.isEnabled()) return null;
 
     return (
-<<<<<<< HEAD
       <Styled.Messages>
         <Styled.Container>
-          <Styled.SmallTitle>
-=======
-      <div className={styles.messages}>
-        <div className={styles.container}>
-          <h2 className={styles.smallTitle} data-test="notesTitle">
->>>>>>> b7d40b11
+          <Styled.SmallTitle data-test="notesTitle">
             {intl.formatMessage(intlMessages.title)}
           </Styled.SmallTitle>
         </Styled.Container>
