--- conflicted
+++ resolved
@@ -5,16 +5,12 @@
 import UserNotes from './component';
 import { layoutSelectInput, layoutDispatch } from '../../../layout/context';
 
-<<<<<<< HEAD
-const UserNotesContainer = (props) => <UserNotes {...props} />;
-=======
 const UserNotesContainer = (props) => {
   const sidebarContent = layoutSelectInput((i) => i.sidebarContent);
   const { sidebarContentPanel } = sidebarContent;
   const layoutContextDispatch = layoutDispatch();
   return <UserNotes {...{ layoutContextDispatch, sidebarContentPanel, ...props }} />;
 };
->>>>>>> f64429cb
 
 export default lockContextContainer(withTracker(({ userLocks }) => {
   const shouldDisableNote = userLocks.userNote;
