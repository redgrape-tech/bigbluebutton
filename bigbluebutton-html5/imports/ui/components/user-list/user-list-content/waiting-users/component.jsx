--- conflicted
+++ resolved
@@ -22,48 +22,6 @@
   },
 });
 
-<<<<<<< HEAD
-class WaitingUsers extends PureComponent {
-  static toggleWaitingPanel() {
-    Session.set(
-      'openPanel',
-      Session.get('openPanel') === 'waitingUsersPanel'
-        ? 'userlist'
-        : 'waitingUsersPanel',
-    );
-
-    window.dispatchEvent(new Event('panelChanged'));
-  }
-
-  render() {
-    const {
-      intl,
-      pendingUsers,
-    } = this.props;
-
-    return (
-      <div className={styles.messages}>
-        <div className={styles.container}>
-          <h2 className={styles.smallTitle}>
-            {intl.formatMessage(intlMessages.waitingUsersTitle)}
-          </h2>
-        </div>
-        <div className={styles.scrollableList}>
-          <div className={styles.list}>
-            <div
-              role="button"
-              tabIndex={0}
-              className={styles.listItem}
-              data-test="waitingUsersBtn"
-              onClick={WaitingUsers.toggleWaitingPanel}
-            >
-              <Icon iconName="user" />
-              <span>{intl.formatMessage(intlMessages.title)}</span>
-              <div className={styles.unreadMessages}>
-                <div className={styles.unreadMessagesText}>
-                  {pendingUsers.length}
-                </div>
-=======
 const WaitingUsers = ({
   intl,
   pendingUsers,
@@ -104,7 +62,6 @@
             <div className={styles.unreadMessages}>
               <div className={styles.unreadMessagesText}>
                 {pendingUsers.length}
->>>>>>> f64429cb
               </div>
             </div>
           </div>
