import React, { Component } from 'react';
import PropTypes from 'prop-types';
import { injectIntl } from 'react-intl';
import UserDropdown from './user-dropdown/component';

const propTypes = {
  user: PropTypes.shape({
    name: PropTypes.string.isRequired,
    isPresenter: PropTypes.bool.isRequired,
    isVoiceUser: PropTypes.bool.isRequired,
    isModerator: PropTypes.bool.isRequired,
    image: PropTypes.string,
  }).isRequired,

  currentUser: PropTypes.shape({
    id: PropTypes.string.isRequired,
  }).isRequired,

  compact: PropTypes.bool.isRequired,
  intl: PropTypes.shape({
    formatMessage: PropTypes.func.isRequired,
  }).isRequired,
  isBreakoutRoom: PropTypes.bool,
  getAvailableActions: PropTypes.func.isRequired,
  meeting: PropTypes.shape({}).isRequired,
  isMeetingLocked: PropTypes.func.isRequired,
  normalizeEmojiName: PropTypes.func.isRequired,
  getScrollContainerRef: PropTypes.func.isRequired,
};

const defaultProps = {
  isBreakoutRoom: false,
};

class UserListItem extends Component {
  render() {
    const {
      assignPresenter,
      compact,
      currentUser,
      changeRole,
      getAvailableActions,
      getEmoji,
      getEmojiList,
      getGroupChatPrivate,
      getScrollContainerRef,
      handleEmojiChange,
      intl,
      isBreakoutRoom,
      isMeetingLocked,
      meeting,
      normalizeEmojiName,
      removeUser,
<<<<<<< HEAD
      router,
=======
>>>>>>> ec5af5b8
      setEmojiStatus,
      toggleVoice,
      user,
    } = this.props;

    const contents = (<UserDropdown
      {...{
        assignPresenter,
        compact,
        currentUser,
        changeRole,
        getAvailableActions,
        getEmoji,
        getEmojiList,
        getGroupChatPrivate,
        getScrollContainerRef,
        handleEmojiChange,
        intl,
        isBreakoutRoom,
        isMeetingLocked,
        meeting,
        normalizeEmojiName,
        removeUser,
<<<<<<< HEAD
        router,
=======
>>>>>>> ec5af5b8
        setEmojiStatus,
        toggleVoice,
        user,
      }}
    />);

    return contents;
  }
}

UserListItem.propTypes = propTypes;
UserListItem.defaultProps = defaultProps;

export default injectIntl(UserListItem);<|MERGE_RESOLUTION|>--- conflicted
+++ resolved
@@ -51,10 +51,6 @@
       meeting,
       normalizeEmojiName,
       removeUser,
-<<<<<<< HEAD
-      router,
-=======
->>>>>>> ec5af5b8
       setEmojiStatus,
       toggleVoice,
       user,
@@ -78,10 +74,6 @@
         meeting,
         normalizeEmojiName,
         removeUser,
-<<<<<<< HEAD
-        router,
-=======
->>>>>>> ec5af5b8
         setEmojiStatus,
         toggleVoice,
         user,
