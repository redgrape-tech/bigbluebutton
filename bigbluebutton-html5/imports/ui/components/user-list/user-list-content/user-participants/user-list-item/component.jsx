import React, { PureComponent } from 'react';
import PropTypes from 'prop-types';
import { injectIntl } from 'react-intl';
import UserDropdown from './user-dropdown/component';

const propTypes = {
  compact: PropTypes.bool.isRequired,
  intl: PropTypes.shape({
    formatMessage: PropTypes.func.isRequired,
  }).isRequired,
  getAvailableActions: PropTypes.func.isRequired,
  isThisMeetingLocked: PropTypes.bool.isRequired,
  normalizeEmojiName: PropTypes.func.isRequired,
  getScrollContainerRef: PropTypes.func.isRequired,
  toggleUserLock: PropTypes.func.isRequired,
  isMeteorConnected: PropTypes.bool.isRequired,
};

class UserListItem extends PureComponent {
  render() {
    const {
      user,
      assignPresenter,
      compact,
      currentUser,
      changeRole,
      getAvailableActions,
      getEmoji,
      getEmojiList,
      getGroupChatPrivate,
      getScrollContainerRef,
      intl,
      isThisMeetingLocked,
      lockSettingsProps,
      normalizeEmojiName,
      removeUser,
      setEmojiStatus,
      toggleVoice,
      hasPrivateChatBetweenUsers,
      toggleUserLock,
      requestUserInformation,
      userInBreakout,
      breakoutSequence,
      meetingIsBreakout,
      isMeteorConnected,
      isMe,
      voiceUser,
<<<<<<< HEAD
      scrollArea,
=======
      notify,
      raiseHandAudioAlert,
      raiseHandPushAlert,
>>>>>>> 5eced7f3
    } = this.props;

    const contents = (
      <UserDropdown
        {...{
          assignPresenter,
          compact,
          changeRole,
          currentUser,
          getAvailableActions,
          getEmoji,
          getEmojiList,
          getGroupChatPrivate,
          getScrollContainerRef,
          intl,
          isThisMeetingLocked,
          lockSettingsProps,
          normalizeEmojiName,
          removeUser,
          setEmojiStatus,
          toggleVoice,
          user,
          hasPrivateChatBetweenUsers,
          toggleUserLock,
          requestUserInformation,
          userInBreakout,
          breakoutSequence,
          meetingIsBreakout,
          isMeteorConnected,
          isMe,
          voiceUser,
<<<<<<< HEAD
          scrollArea,
=======
          notify,
          raiseHandAudioAlert,
          raiseHandPushAlert,
>>>>>>> 5eced7f3
        }}
      />
    );

    return contents;
  }
}

UserListItem.propTypes = propTypes;

export default injectIntl(UserListItem);<|MERGE_RESOLUTION|>--- conflicted
+++ resolved
@@ -45,13 +45,10 @@
       isMeteorConnected,
       isMe,
       voiceUser,
-<<<<<<< HEAD
       scrollArea,
-=======
       notify,
       raiseHandAudioAlert,
       raiseHandPushAlert,
->>>>>>> 5eced7f3
     } = this.props;
 
     const contents = (
@@ -83,13 +80,10 @@
           isMeteorConnected,
           isMe,
           voiceUser,
-<<<<<<< HEAD
           scrollArea,
-=======
           notify,
           raiseHandAudioAlert,
           raiseHandPushAlert,
->>>>>>> 5eced7f3
         }}
       />
     );
