--- conflicted
+++ resolved
@@ -51,12 +51,9 @@
       meeting,
       normalizeEmojiName,
       removeUser,
-<<<<<<< HEAD
-      router,
       setEmojiStatus,
       toggleVoice,
       user,
-=======
       toggleVoice,
       changeRole,
       setEmojiStatus,
@@ -66,7 +63,6 @@
       handleEmojiChange,
       getEmojiList,
       getEmoji,
->>>>>>> 1b9a73a3
     } = this.props;
 
     const contents = (<UserDropdown
@@ -87,12 +83,9 @@
         meeting,
         normalizeEmojiName,
         removeUser,
-<<<<<<< HEAD
-        router,
         setEmojiStatus,
         toggleVoice,
         user,
-=======
         toggleVoice,
         changeRole,
         setEmojiStatus,
@@ -102,7 +95,6 @@
         handleEmojiChange,
         getEmojiList,
         getEmoji,
->>>>>>> 1b9a73a3
       }}
     />);
 
