--- conflicted
+++ resolved
@@ -235,13 +235,10 @@
         'openChat',
         intl.formatMessage(messages.ChatLabel),
         () => {
-<<<<<<< HEAD
           getGroupChatPrivate(currentUser, user);
-          this.onActionsHide(router.push(`/users/chat/${user.id}`));
-=======
+          //this.onActionsHide(router.push(`/users/chat/${user.id}`));
           Session.set('idChatOpen', user.id);
           Session.set('isChatOpen', true);
->>>>>>> 1b9a73a3
         },
         'chat',
       ));
