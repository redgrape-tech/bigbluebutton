--- conflicted
+++ resolved
@@ -510,11 +510,7 @@
     return (
       <Dropdown
         ref={(ref) => { this.dropdown = ref; }}
-<<<<<<< HEAD
         keepOpen={isActionsOpen || showNestedOptions}
-=======
-        isOpen={isActionsOpen}
->>>>>>> 8fa557a0
         onShow={this.onActionsShow}
         onHide={this.onActionsHide}
         className={userItemContentsStyle}
