import React, { PureComponent } from 'react';
import { defineMessages } from 'react-intl';
import _ from 'lodash';
import { Session } from 'meteor/session';
import PropTypes from 'prop-types';
import { findDOMNode } from 'react-dom';
import cx from 'classnames';
import UserAvatar from '/imports/ui/components/user-avatar/component';
import Icon from '/imports/ui/components/icon/component';
import lockContextContainer from '/imports/ui/components/lock-viewers/context/container';
import { withModalMounter } from '/imports/ui/components/modal/service';
import RemoveUserModal from '/imports/ui/components/modal/remove-user/component';
import BBBMenu from '/imports/ui/components/menu/component';
import { styles } from './styles';
import UserName from '../user-name/component';
import { PANELS, ACTIONS } from '../../../../../layout/enums';
import WhiteboardService from '/imports/ui/components/whiteboard/service';

const messages = defineMessages({
  presenter: {
    id: 'app.userList.presenter',
    description: 'Text for identifying presenter user',
  },
  you: {
    id: 'app.userList.you',
    description: 'Text for identifying your user',
  },
  locked: {
    id: 'app.userList.locked',
    description: 'Text for identifying locked user',
  },
  menuTitleContext: {
    id: 'app.userList.menuTitleContext',
    description: 'adds context to userListItem menu title',
  },
  userAriaLabel: {
    id: 'app.userList.userAriaLabel',
    description: 'aria label for each user in the userlist',
  },
  statusTriggerLabel: {
    id: 'app.actionsBar.emojiMenu.statusTriggerLabel',
    description: 'label for option to show emoji menu',
  },
  backTriggerLabel: {
    id: 'app.audio.backLabel',
    description: 'label for option to hide emoji menu',
  },
  StartPrivateChat: {
    id: 'app.userList.menu.chat.label',
    description: 'label for option to start a new private chat',
  },
  ClearStatusLabel: {
    id: 'app.userList.menu.clearStatus.label',
    description: 'Clear the emoji status of this user',
  },
  takePresenterLabel: {
    id: 'app.actionsBar.actionsDropdown.takePresenter',
    description: 'Set this user to be the presenter in this meeting',
  },
  makePresenterLabel: {
    id: 'app.userList.menu.makePresenter.label',
    description: 'label to make another user presenter',
  },
  giveWhiteboardAccess: {
    id: 'app.userList.menu.giveWhiteboardAccess.label',
    description: 'label to give user whiteboard access',
  },
  removeWhiteboardAccess: {
    id: 'app.userList.menu.removeWhiteboardAccess.label',
    description: 'label to remove user whiteboard access',
  },
  RemoveUserLabel: {
    id: 'app.userList.menu.removeUser.label',
    description: 'Forcefully remove this user from the meeting',
  },
  MuteUserAudioLabel: {
    id: 'app.userList.menu.muteUserAudio.label',
    description: 'Forcefully mute this user',
  },
  UnmuteUserAudioLabel: {
    id: 'app.userList.menu.unmuteUserAudio.label',
    description: 'Forcefully unmute this user',
  },
  PromoteUserLabel: {
    id: 'app.userList.menu.promoteUser.label',
    description: 'Forcefully promote this viewer to a moderator',
  },
  DemoteUserLabel: {
    id: 'app.userList.menu.demoteUser.label',
    description: 'Forcefully demote this moderator to a viewer',
  },
  UnlockUserLabel: {
    id: 'app.userList.menu.unlockUser.label',
    description: 'Unlock individual user',
  },
  LockUserLabel: {
    id: 'app.userList.menu.lockUser.label',
    description: 'Lock a unlocked user',
  },
  DirectoryLookupLabel: {
    id: 'app.userList.menu.directoryLookup.label',
    description: 'Directory lookup',
  },
  yesLabel: {
    id: 'app.endMeeting.yesLabel',
    description: 'confirm button label',
  },
  noLabel: {
    id: 'app.endMeeting.noLabel',
    description: 'cancel confirm button label',
  },
  removeConfirmTitle: {
    id: 'app.userList.menu.removeConfirmation.label',
    description: 'title for remove user confirmation modal',
  },
  removeConfirmDesc: {
    id: 'app.userlist.menu.removeConfirmation.desc',
    description: 'description for remove user confirmation',
  },
});

const propTypes = {
  compact: PropTypes.bool.isRequired,
  user: PropTypes.shape({}).isRequired,
  intl: PropTypes.shape({
    formatMessage: PropTypes.func.isRequired,
  }).isRequired,
  normalizeEmojiName: PropTypes.func.isRequired,
  isThisMeetingLocked: PropTypes.bool.isRequired,
  getScrollContainerRef: PropTypes.func.isRequired,
  toggleUserLock: PropTypes.func.isRequired,
};
const CHAT_ENABLED = Meteor.settings.public.chat.enabled;
const ROLE_MODERATOR = Meteor.settings.public.user.role_moderator;

class UserDropdown extends PureComponent {
  /**
   * Return true if the content fit on the screen, false otherwise.
   *
   * @param {number} contentOffSetTop
   * @param {number} contentOffsetHeight
   * @return True if the content fit on the screen, false otherwise.
   */
  static checkIfDropdownIsVisible(contentOffSetTop, contentOffsetHeight) {
    return (contentOffSetTop + contentOffsetHeight) < window.innerHeight;
  }

  constructor(props) {
    super(props);

    this.state = {
      isActionsOpen: false,
      dropdownVisible: false,
      showNestedOptions: false,
      selected: false,
    };

    this.handleScroll = this.handleScroll.bind(this);
    this.onActionsShow = this.onActionsShow.bind(this);
    this.onActionsHide = this.onActionsHide.bind(this);
    this.getDropdownMenuParent = this.getDropdownMenuParent.bind(this);
    this.renderUserAvatar = this.renderUserAvatar.bind(this);
    this.resetMenuState = this.resetMenuState.bind(this);

    this.title = _.uniqueId('dropdown-title-');
    this.seperator = _.uniqueId('action-separator-');
  }

  handleScroll() {
    this.setState({
      isActionsOpen: false,
      showNestedOptions: false,
    });
  }

  handleClose() {
    this.setState({ selected: null });
  }

  onActionsShow() {
    Session.set('dropdownOpen', true);
    const { getScrollContainerRef } = this.props;
    const dropdown = this.getDropdownMenuParent();
    const scrollContainer = getScrollContainerRef();

    if (dropdown && scrollContainer) {
      // eslint-disable-next-line react/no-find-dom-node
      const list = findDOMNode(this.list);
      const children = [].slice.call(list.children);
      children.find((child) => child.getAttribute('role') === 'menuitem').focus();

      this.setState({
        isActionsOpen: true,
        dropdownVisible: false,
      });

      scrollContainer.addEventListener('scroll', this.handleScroll, false);
    }
  }

  onActionsHide(callback) {
    const { getScrollContainerRef } = this.props;

    this.setState({
      isActionsOpen: false,
      dropdownVisible: false,
      showNestedOptions: false,
    });

    const scrollContainer = getScrollContainerRef();
    scrollContainer.removeEventListener('scroll', this.handleScroll, false);

    if (callback) {
      return callback;
    }

    return Session.set('dropdownOpen', false);
  }

  getUsersActions() {
    const {
      intl,
      currentUser,
      user,
      voiceUser,
      getAvailableActions,
      getGroupChatPrivate,
      getEmojiList,
      setEmojiStatus,
      assignPresenter,
      removeUser,
      toggleVoice,
      changeRole,
      lockSettingsProps,
      hasPrivateChatBetweenUsers,
      toggleUserLock,
      requestUserInformation,
      isMeteorConnected,
      userLocks,
      isMe,
      meetingIsBreakout,
      mountModal,
      usersProp,
      layoutContextDispatch,
    } = this.props;
    const { showNestedOptions } = this.state;
    const { clientType } = user;
    const isDialInUser = clientType === 'dial-in-user';

    const amIPresenter = currentUser.presenter;
    const amIModerator = currentUser.role === ROLE_MODERATOR;
    const actionPermissions = getAvailableActions(
      amIModerator, meetingIsBreakout, user, voiceUser, usersProp, amIPresenter,
    );
    const actions = [];

    const {
      allowedToChatPrivately,
      allowedToMuteAudio,
      allowedToUnmuteAudio,
      allowedToResetStatus,
      allowedToRemove,
      allowedToSetPresenter,
      allowedToPromote,
      allowedToDemote,
      allowedToChangeStatus,
      allowedToChangeUserLockStatus,
      allowedToChangeWhiteboardAccess,
    } = actionPermissions;

    const { disablePrivateChat } = lockSettingsProps;

    const enablePrivateChat = currentUser.role === ROLE_MODERATOR
      ? allowedToChatPrivately
      : allowedToChatPrivately
      && (!(currentUser.locked && disablePrivateChat)
        || hasPrivateChatBetweenUsers(currentUser.userId, user.userId)
        || user.role === ROLE_MODERATOR) && isMeteorConnected;

    const { allowUserLookup } = Meteor.settings.public.app;

    if (showNestedOptions && isMeteorConnected) {
      if (allowedToChangeStatus) {
        actions.push({
          key: 'back',
          label: intl.formatMessage(messages.backTriggerLabel),
          onClick: () => this.setState({ showNestedOptions: false }),
          icon: 'left_arrow',
          divider: true,
        });
      }

      const statuses = Object.keys(getEmojiList);
<<<<<<< HEAD
      statuses.map((status) => actions.push(this.makeDropdownItem(
        status,
        intl.formatMessage({ id: `app.actionsBar.emojiMenu.${status}Label` }),
        () => { setEmojiStatus(user.userId, status); this.resetMenuState(); },
        getEmojiList[status],
      )));
=======
>>>>>>> f64429cb

      statuses.forEach((s) => {
        actions.push({
          key: s,
          label: intl.formatMessage({ id: `app.actionsBar.emojiMenu.${s}Label` }),
          onClick: () => {
            setEmojiStatus(user.userId, s);
            this.resetMenuState();
            this.handleClose();
          },
          icon: getEmojiList[s],
        });
      });
      return actions;
    }

    if (allowedToChangeStatus && isMeteorConnected) {
      actions.push({
        key: 'setstatus',
        label: intl.formatMessage(messages.statusTriggerLabel),
        onClick: () => this.setState({ showNestedOptions: true }),
        icon: 'user',
        iconRight: 'right_arrow',
      });
    }

    const showChatOption = CHAT_ENABLED
      && enablePrivateChat
      && !isDialInUser
      && !meetingIsBreakout
      && isMeteorConnected;

    if (showChatOption) {
      actions.push({
        key: 'activeChat',
        label: intl.formatMessage(messages.StartPrivateChat),
        onClick: () => {
          this.handleClose();
          getGroupChatPrivate(currentUser.userId, user);
          layoutContextDispatch({
            type: ACTIONS.SET_SIDEBAR_CONTENT_IS_OPEN,
            value: true,
          });
          layoutContextDispatch({
            type: ACTIONS.SET_SIDEBAR_CONTENT_PANEL,
            value: PANELS.CHAT,
          });
          layoutContextDispatch({
            type: ACTIONS.SET_ID_CHAT_OPEN,
            value: user.userId,
          });
        },
        icon: 'chat',
      });
    }

    if (allowedToResetStatus && user.emoji !== 'none' && isMeteorConnected) {
      actions.push({
        key: 'clearStatus',
        label: intl.formatMessage(messages.ClearStatusLabel),
        onClick: () => {
          this.onActionsHide(setEmojiStatus(user.userId, 'none'));
          this.handleClose();
        },
        icon: 'clear_status',
      });
    }

    if (allowedToMuteAudio && isMeteorConnected && !meetingIsBreakout) {
      actions.push({
        key: 'mute',
        label: intl.formatMessage(messages.MuteUserAudioLabel),
        onClick: () => {
          this.onActionsHide(toggleVoice(user.userId));
          this.handleClose();
        },
        icon: 'mute',
      });
    }

    if (allowedToUnmuteAudio && !userLocks.userMic && isMeteorConnected && !meetingIsBreakout) {
      actions.push({
        key: 'unmute',
        label: intl.formatMessage(messages.UnmuteUserAudioLabel),
        onClick: () => {
          this.onActionsHide(toggleVoice(user.userId));
          this.handleClose();
        },
        icon: 'unmute',
      });
    }

    if (allowedToChangeWhiteboardAccess && !user.presenter && isMeteorConnected && !isDialInUser) {
      const label = user.whiteboardAccess
        ? intl.formatMessage(messages.removeWhiteboardAccess)
        : intl.formatMessage(messages.giveWhiteboardAccess);

      actions.push({
        key: 'changeWhiteboardAccess',
        label,
        onClick: () => {
          WhiteboardService.changeWhiteboardAccess(user.userId, !user.whiteboardAccess);
          this.handleClose();
        },
        icon: 'pen_tool',
      });
    }

    if (allowedToSetPresenter && isMeteorConnected && !isDialInUser) {
      actions.push({
        key: 'setPresenter',
        label: isMe(user.userId)
          ? intl.formatMessage(messages.takePresenterLabel)
          : intl.formatMessage(messages.makePresenterLabel),
        onClick: () => {
          this.onActionsHide(assignPresenter(user.userId));
          this.handleClose();
        },
        icon: 'presentation',
      });
    }

    if (allowedToPromote && isMeteorConnected) {
      actions.push({
        key: 'promote',
        label: intl.formatMessage(messages.PromoteUserLabel),
        onClick: () => {
          this.onActionsHide(changeRole(user.userId, 'MODERATOR'));
          this.handleClose();
        },
        icon: 'promote',
      });
    }

    if (allowedToDemote && isMeteorConnected) {
      actions.push({
        key: 'demote',
        label: intl.formatMessage(messages.DemoteUserLabel),
        onClick: () => {
          this.onActionsHide(changeRole(user.userId, 'VIEWER'));
          this.handleClose();
        },
        icon: 'user',
      });
    }

    if (allowedToChangeUserLockStatus && isMeteorConnected) {
      const userLocked = user.locked && user.role !== ROLE_MODERATOR;

      actions.push({
        key: 'unlockUser',
        label: userLocked ? intl.formatMessage(messages.UnlockUserLabel, { 0: user.name })
          : intl.formatMessage(messages.LockUserLabel, { 0: user.name }),
        onClick: () => {
          this.onActionsHide(toggleUserLock(user.userId, !userLocked));
          this.handleClose();
        },
        icon: userLocked ? 'unlock' : 'lock',
      });
    }

    if (allowUserLookup && isMeteorConnected) {
      actions.push({
        key: 'directoryLookup',
        label: intl.formatMessage(messages.DirectoryLookupLabel),
        onClick: () => {
          this.onActionsHide(requestUserInformation(user.extId));
          this.handleClose();
        },
        icon: 'user',
      });
    }

    if (allowedToRemove && isMeteorConnected) {
      actions.push({
        key: 'remove',
        label: intl.formatMessage(messages.RemoveUserLabel, { 0: user.name }),
        onClick: () => {
          this.onActionsHide(mountModal(
            <RemoveUserModal
              intl={intl}
              user={user}
              onConfirm={removeUser}
            />,
          ));

          this.handleClose();
        },
        icon: 'circle_close',
      });
    }

    return actions;
  }

  getDropdownMenuParent() {
    // eslint-disable-next-line react/no-find-dom-node
    return findDOMNode(this.dropdown);
  }

  resetMenuState() {
    return this.setState({
      isActionsOpen: false,
      dropdownVisible: false,
      showNestedOptions: false,
<<<<<<< HEAD
    });
  }

  handleScroll() {
    this.setState({
      isActionsOpen: false,
      showNestedOptions: false,
=======
      selected: false,
>>>>>>> f64429cb
    });
  }

  /**
   * Check if the dropdown is visible, if so, check if should be draw on top or bottom direction.
   */
  checkDropdownDirection() {
    if (this.isDropdownActivedByUser()) {
      const nextState = {
        dropdownVisible: true,
      };

      this.setState(nextState);
    }
  }

  /**
  * Check if the dropdown is visible and is opened by the user
  *
  * @return True if is visible and opened by the user
  */
  isDropdownActivedByUser() {
    const { isActionsOpen, dropdownVisible } = this.state;

    return isActionsOpen && !dropdownVisible;
  }

  renderUserAvatar() {
    const {
      normalizeEmojiName,
      user,
      userInBreakout,
      breakoutSequence,
      meetingIsBreakout,
      voiceUser,
    } = this.props;

    const { clientType } = user;
    const isVoiceOnly = clientType === 'dial-in-user';

    const iconUser = user.emoji !== 'none'
      ? (<Icon iconName={normalizeEmojiName(user.emoji)} />)
      : user.name.toLowerCase().slice(0, 2);

    const iconVoiceOnlyUser = (<Icon iconName="audio_on" />);
    const userIcon = isVoiceOnly ? iconVoiceOnlyUser : iconUser;

    return (
      <UserAvatar
        moderator={user.role === ROLE_MODERATOR}
        presenter={user.presenter}
        talking={voiceUser.isTalking}
        muted={voiceUser.isMuted}
        listenOnly={voiceUser.isListenOnly}
        voice={voiceUser.isVoiceUser}
        noVoice={!voiceUser.isVoiceUser}
        color={user.color}
        whiteboardAccess={user.whiteboardAccess}
        emoji={user.emoji !== 'none'}
        avatar={user.avatar}
      >
        {
<<<<<<< HEAD
        userInBreakout
        && !meetingIsBreakout
          ? breakoutSequence : userIcon
}
=======
          userInBreakout
            && !meetingIsBreakout
            ? breakoutSequence : userIcon
        }
>>>>>>> f64429cb
      </UserAvatar>
    );
  }

  render() {
    const {
      compact,
      user,
      intl,
      isThisMeetingLocked,
      isMe,
      isRTL,
    } = this.props;

    const {
      isActionsOpen,
<<<<<<< HEAD
      dropdownVisible,
      dropdownDirection,
      showNestedOptions,
=======
      selected,
>>>>>>> f64429cb
    } = this.state;

    const actions = this.getUsersActions();

    const userItemContentsStyle = {};

    userItemContentsStyle[styles.selected] = selected === true;
    userItemContentsStyle[styles.dropdown] = true;
    userItemContentsStyle[styles.userListItem] = !isActionsOpen;
    userItemContentsStyle[styles.usertListItemWithMenu] = isActionsOpen;

    const you = isMe(user.userId) ? intl.formatMessage(messages.you) : '';

    const presenter = (user.presenter)
      ? intl.formatMessage(messages.presenter)
      : '';

    const userAriaLabel = intl.formatMessage(
      messages.userAriaLabel,
      {
        0: user.name,
        1: presenter,
        2: you,
        3: user.emoji,
      },
    );

    const contents = (
      <div
        data-test={isMe(user.userId) ? 'userListItemCurrent' : 'userListItem'}
        className={!actions.length ? styles.noActionsListItem : null}
        style={{ direction: isRTL ? 'rtl' : 'ltr', width: '100%' }}
      >
        <div className={styles.userItemContents}>
          <div className={styles.userAvatar}>
            {this.renderUserAvatar()}
          </div>
          <UserName
            {...{
              user,
              compact,
              intl,
              isThisMeetingLocked,
              userAriaLabel,
              isActionsOpen,
              isMe,
            }}
          />
<<<<<<< HEAD
          <UserIcons
            {...{
              user,
              amIModerator: currentUser.role === ROLE_MODERATOR,
            }}
          />
=======
>>>>>>> f64429cb
        </div>
      </div>
    );

    if (!actions.length) return contents;

    return (
<<<<<<< HEAD
      <Dropdown
        ref={(ref) => { this.dropdown = ref; }}
        keepOpen={isActionsOpen || showNestedOptions}
        onShow={this.onActionsShow}
        onHide={this.onActionsHide}
        className={userItemContentsStyle}
        autoFocus={false}
        aria-haspopup="true"
        aria-live="assertive"
        aria-label={userAriaLabel}
        aria-relevant="additions"
        placement={placement}
        getContent={(dropdownContent) => this.dropdownContent = dropdownContent}
        tethered
      >
        <DropdownTrigger>
          {contents}
        </DropdownTrigger>
        <DropdownContent
          style={{
            visibility: dropdownVisible ? 'visible' : 'hidden',
          }}
          className={styles.dropdownContent}
          placement={placement}
        >
          <DropdownList
            ref={(ref) => { this.list = ref; }}
            getDropdownMenuParent={this.getDropdownMenuParent}
            onActionsHide={this.onActionsHide}
          >
            {actions}
          </DropdownList>
        </DropdownContent>
      </Dropdown>
=======
      <BBBMenu
        trigger={
          (
            <div
              tabIndex={-1}
              onClick={() => this.setState({ selected: true })}
              className={cx(userItemContentsStyle)}
              aria-controls="default-dropdown-menu"
              aria-haspopup="true"
              style={{ width: '100%', marginLeft: '.5rem' }}
              onKeyPress={() => {}}
              role="button"
            >
              {contents}
            </div>
          )
        }
        actions={actions}
        selectedEmoji={user.emoji}
        onCloseCallback={() => this.setState({ selected: false, showNestedOptions: false })}
      />
>>>>>>> f64429cb
    );
  }
}

UserDropdown.propTypes = propTypes;
export default withModalMounter(lockContextContainer(UserDropdown));<|MERGE_RESOLUTION|>--- conflicted
+++ resolved
@@ -291,15 +291,6 @@
       }
 
       const statuses = Object.keys(getEmojiList);
-<<<<<<< HEAD
-      statuses.map((status) => actions.push(this.makeDropdownItem(
-        status,
-        intl.formatMessage({ id: `app.actionsBar.emojiMenu.${status}Label` }),
-        () => { setEmojiStatus(user.userId, status); this.resetMenuState(); },
-        getEmojiList[status],
-      )));
-=======
->>>>>>> f64429cb
 
       statuses.forEach((s) => {
         actions.push({
@@ -505,17 +496,7 @@
       isActionsOpen: false,
       dropdownVisible: false,
       showNestedOptions: false,
-<<<<<<< HEAD
-    });
-  }
-
-  handleScroll() {
-    this.setState({
-      isActionsOpen: false,
-      showNestedOptions: false,
-=======
       selected: false,
->>>>>>> f64429cb
     });
   }
 
@@ -578,17 +559,10 @@
         avatar={user.avatar}
       >
         {
-<<<<<<< HEAD
-        userInBreakout
-        && !meetingIsBreakout
-          ? breakoutSequence : userIcon
-}
-=======
           userInBreakout
             && !meetingIsBreakout
             ? breakoutSequence : userIcon
         }
->>>>>>> f64429cb
       </UserAvatar>
     );
   }
@@ -605,13 +579,7 @@
 
     const {
       isActionsOpen,
-<<<<<<< HEAD
-      dropdownVisible,
-      dropdownDirection,
-      showNestedOptions,
-=======
       selected,
->>>>>>> f64429cb
     } = this.state;
 
     const actions = this.getUsersActions();
@@ -660,15 +628,6 @@
               isMe,
             }}
           />
-<<<<<<< HEAD
-          <UserIcons
-            {...{
-              user,
-              amIModerator: currentUser.role === ROLE_MODERATOR,
-            }}
-          />
-=======
->>>>>>> f64429cb
         </div>
       </div>
     );
@@ -676,42 +635,6 @@
     if (!actions.length) return contents;
 
     return (
-<<<<<<< HEAD
-      <Dropdown
-        ref={(ref) => { this.dropdown = ref; }}
-        keepOpen={isActionsOpen || showNestedOptions}
-        onShow={this.onActionsShow}
-        onHide={this.onActionsHide}
-        className={userItemContentsStyle}
-        autoFocus={false}
-        aria-haspopup="true"
-        aria-live="assertive"
-        aria-label={userAriaLabel}
-        aria-relevant="additions"
-        placement={placement}
-        getContent={(dropdownContent) => this.dropdownContent = dropdownContent}
-        tethered
-      >
-        <DropdownTrigger>
-          {contents}
-        </DropdownTrigger>
-        <DropdownContent
-          style={{
-            visibility: dropdownVisible ? 'visible' : 'hidden',
-          }}
-          className={styles.dropdownContent}
-          placement={placement}
-        >
-          <DropdownList
-            ref={(ref) => { this.list = ref; }}
-            getDropdownMenuParent={this.getDropdownMenuParent}
-            onActionsHide={this.onActionsHide}
-          >
-            {actions}
-          </DropdownList>
-        </DropdownContent>
-      </Dropdown>
-=======
       <BBBMenu
         trigger={
           (
@@ -733,7 +656,6 @@
         selectedEmoji={user.emoji}
         onCloseCallback={() => this.setState({ selected: false, showNestedOptions: false })}
       />
->>>>>>> f64429cb
     );
   }
 }
