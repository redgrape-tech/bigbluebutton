import React, { PureComponent } from 'react';
import { defineMessages } from 'react-intl';
import PropTypes from 'prop-types';
import { findDOMNode } from 'react-dom';
import UserAvatar from '/imports/ui/components/user-avatar/component';
import Icon from '/imports/ui/components/icon/component';
import DropdownTrigger from '/imports/ui/components/dropdown/trigger/component';
import DropdownContent from '/imports/ui/components/dropdown/content/component';
import DropdownList from '/imports/ui/components/dropdown/list/component';
import DropdownListItem from '/imports/ui/components/dropdown/list/item/component';
import DropdownListSeparator from '/imports/ui/components/dropdown/list/separator/component';
import Dropdown from '/imports/ui/components/dropdown/component';
import lockContextContainer from '/imports/ui/components/lock-viewers/context/container';
import { withModalMounter } from '/imports/ui/components/modal/service';
import RemoveUserModal from '/imports/ui/components/modal/remove-user/component';
import _ from 'lodash';
import { Session } from 'meteor/session';
import { styles } from './styles';
import UserName from '../user-name/component';
import UserIcons from '../user-icons/component';
import Service from '../../../../service';

const messages = defineMessages({
  presenter: {
    id: 'app.userList.presenter',
    description: 'Text for identifying presenter user',
  },
  you: {
    id: 'app.userList.you',
    description: 'Text for identifying your user',
  },
  locked: {
    id: 'app.userList.locked',
    description: 'Text for identifying locked user',
  },
  menuTitleContext: {
    id: 'app.userList.menuTitleContext',
    description: 'adds context to userListItem menu title',
  },
  userAriaLabel: {
    id: 'app.userList.userAriaLabel',
    description: 'aria label for each user in the userlist',
  },
  statusTriggerLabel: {
    id: 'app.actionsBar.emojiMenu.statusTriggerLabel',
    description: 'label for option to show emoji menu',
  },
  backTriggerLabel: {
    id: 'app.audio.backLabel',
    description: 'label for option to hide emoji menu',
  },
  StartPrivateChat: {
    id: 'app.userList.menu.chat.label',
    description: 'label for option to start a new private chat',
  },
  ClearStatusLabel: {
    id: 'app.userList.menu.clearStatus.label',
    description: 'Clear the emoji status of this user',
  },
  takePresenterLabel: {
    id: 'app.actionsBar.actionsDropdown.takePresenter',
    description: 'Set this user to be the presenter in this meeting',
  },
  makePresenterLabel: {
    id: 'app.userList.menu.makePresenter.label',
    description: 'label to make another user presenter',
  },
  giveWBAccess: {
    id: 'app.userList.menu.giveWBAccess.label',
    description: 'label to give user whiteboard access',
  },
  removeWBAccess: {
    id: 'app.userList.menu.removeWBAccess.label',
    description: 'label to remove user whiteboard access',
  },
  RemoveUserLabel: {
    id: 'app.userList.menu.removeUser.label',
    description: 'Forcefully remove this user from the meeting',
  },
  MuteUserAudioLabel: {
    id: 'app.userList.menu.muteUserAudio.label',
    description: 'Forcefully mute this user',
  },
  UnmuteUserAudioLabel: {
    id: 'app.userList.menu.unmuteUserAudio.label',
    description: 'Forcefully unmute this user',
  },
  PromoteUserLabel: {
    id: 'app.userList.menu.promoteUser.label',
    description: 'Forcefully promote this viewer to a moderator',
  },
  DemoteUserLabel: {
    id: 'app.userList.menu.demoteUser.label',
    description: 'Forcefully demote this moderator to a viewer',
  },
  UnlockUserLabel: {
    id: 'app.userList.menu.unlockUser.label',
    description: 'Unlock individual user',
  },
  LockUserLabel: {
    id: 'app.userList.menu.lockUser.label',
    description: 'Lock a unlocked user',
  },
  DirectoryLookupLabel: {
    id: 'app.userList.menu.directoryLookup.label',
    description: 'Directory lookup',
  },
  yesLabel: {
    id: 'app.endMeeting.yesLabel',
    description: 'confirm button label',
  },
  noLabel: {
    id: 'app.endMeeting.noLabel',
    description: 'cancel confirm button label',
  },
  removeConfirmTitle: {
    id: 'app.userList.menu.removeConfirmation.label',
    description: 'title for remove user confirmation modal',
  },
  removeConfirmDesc: {
    id: 'app.userlist.menu.removeConfirmation.desc',
    description: 'description for remove user confirmation',
  },
});

const propTypes = {
  compact: PropTypes.bool.isRequired,
  user: PropTypes.shape({}).isRequired,
  intl: PropTypes.shape({
    formatMessage: PropTypes.func.isRequired,
  }).isRequired,
  normalizeEmojiName: PropTypes.func.isRequired,
  isThisMeetingLocked: PropTypes.bool.isRequired,
  getScrollContainerRef: PropTypes.func.isRequired,
  toggleUserLock: PropTypes.func.isRequired,
};
const CHAT_ENABLED = Meteor.settings.public.chat.enabled;
const ROLE_MODERATOR = Meteor.settings.public.user.role_moderator;

class UserDropdown extends PureComponent {
  /**
   * Return true if the content fit on the screen, false otherwise.
   *
   * @param {number} contentOffSetTop
   * @param {number} contentOffsetHeight
   * @return True if the content fit on the screen, false otherwise.
   */
  static checkIfDropdownIsVisible(contentOffSetTop, contentOffsetHeight) {
    return (contentOffSetTop + contentOffsetHeight) < window.innerHeight;
  }

  constructor(props) {
    super(props);

    this.state = {
      isActionsOpen: false,
      dropdownOffset: 0,
      dropdownDirection: 'top',
      dropdownVisible: false,
      showNestedOptions: false,
    };

    this.handleScroll = this.handleScroll.bind(this);
    this.onActionsShow = this.onActionsShow.bind(this);
    this.onActionsHide = this.onActionsHide.bind(this);
    this.getDropdownMenuParent = this.getDropdownMenuParent.bind(this);
    this.renderUserAvatar = this.renderUserAvatar.bind(this);
    this.resetMenuState = this.resetMenuState.bind(this);
    this.makeDropdownItem = this.makeDropdownItem.bind(this);

    this.title = _.uniqueId('dropdown-title-');
    this.seperator = _.uniqueId('action-separator-');
  }

  componentDidUpdate() {
    this.checkDropdownDirection();
  }

  onActionsShow() {
    Session.set('dropdownOpen', true);
    const { getScrollContainerRef } = this.props;
    const dropdown = this.getDropdownMenuParent();
    const scrollContainer = getScrollContainerRef();

    if (dropdown && scrollContainer) {
      const dropdownTrigger = dropdown.children[0];
      const list = findDOMNode(this.list);
      const children = [].slice.call(list.children);
      children.find(child => child.getAttribute('role') === 'menuitem').focus();

      this.setState({
        isActionsOpen: true,
        dropdownVisible: false,
        dropdownOffset: dropdownTrigger.offsetTop - scrollContainer.scrollTop,
        dropdownDirection: 'top',
      });

      scrollContainer.addEventListener('scroll', this.handleScroll, false);
    }
  }

  onActionsHide(callback) {
    const { getScrollContainerRef } = this.props;

    this.setState({
      isActionsOpen: false,
      dropdownVisible: false,
      showNestedOptions: false,
    });

    const scrollContainer = getScrollContainerRef();
    scrollContainer.removeEventListener('scroll', this.handleScroll, false);

    if (callback) {
      return callback;
    }

    return Session.set('dropdownOpen', false);
  }

  getUsersActions() {
    const {
      intl,
      currentUser,
      user,
      voiceUser,
      getAvailableActions,
      getGroupChatPrivate,
      getEmojiList,
      setEmojiStatus,
      assignPresenter,
      removeUser,
      toggleVoice,
      changeRole,
      lockSettingsProps,
      hasPrivateChatBetweenUsers,
      toggleUserLock,
      requestUserInformation,
      isMeteorConnected,
      userLocks,
      isMe,
      meetingIsBreakout,
      mountModal,
<<<<<<< HEAD
      changeWhiteboardMode,
=======
      usersProp,
>>>>>>> 6c5a0de1
    } = this.props;
    const { showNestedOptions } = this.state;

    const amIModerator = currentUser.role === ROLE_MODERATOR;
    const actionPermissions = getAvailableActions(amIModerator, meetingIsBreakout, user, voiceUser, usersProp);
    const actions = [];

    const {
      allowedToChatPrivately,
      allowedToMuteAudio,
      allowedToUnmuteAudio,
      allowedToResetStatus,
      allowedToRemove,
      allowedToSetPresenter,
      allowedToPromote,
      allowedToDemote,
      allowedToChangeStatus,
      allowedToChangeUserLockStatus,
    } = actionPermissions;

    const { disablePrivateChat } = lockSettingsProps;

    const enablePrivateChat = currentUser.role === ROLE_MODERATOR
      ? allowedToChatPrivately
      : allowedToChatPrivately
      && (!(currentUser.locked && disablePrivateChat)
        || hasPrivateChatBetweenUsers(currentUser.userId, user.userId)
        || user.role === ROLE_MODERATOR) && isMeteorConnected;

    const { allowUserLookup } = Meteor.settings.public.app;

    if (showNestedOptions && isMeteorConnected) {
      if (allowedToChangeStatus) {
        actions.push(this.makeDropdownItem(
          'back',
          intl.formatMessage(messages.backTriggerLabel),
          () => this.setState(
            {
              showNestedOptions: false,
              isActionsOpen: true,
            }, Session.set('dropdownOpen', true),
          ),
          'left_arrow',
        ));
      }

      actions.push(<DropdownListSeparator key={_.uniqueId('list-separator-')} />);

      const statuses = Object.keys(getEmojiList);
      statuses.map(status => actions.push(this.makeDropdownItem(
        status,
        intl.formatMessage({ id: `app.actionsBar.emojiMenu.${status}Label` }),
        () => { setEmojiStatus(user.userId, status); this.resetMenuState(); },
        getEmojiList[status],
      )));

      return actions;
    }

    if (allowedToChangeStatus && isMeteorConnected) {
      actions.push(this.makeDropdownItem(
        'setstatus',
        intl.formatMessage(messages.statusTriggerLabel),
        () => this.setState(
          {
            showNestedOptions: true,
            isActionsOpen: true,
          }, () => {
            Session.set('dropdownOpen', true);
            Service.focusFirstDropDownItem();
          },
        ),
        'user',
        'right_arrow',
      ));
    }

    const showChatOption = CHAT_ENABLED
      && enablePrivateChat
      && user.clientType !== 'dial-in-user'
      && !meetingIsBreakout
      && isMeteorConnected;

    if (showChatOption) {
      actions.push(this.makeDropdownItem(
        'activeChat',
        intl.formatMessage(messages.StartPrivateChat),
        () => {
          getGroupChatPrivate(currentUser.userId, user);
          Session.set('openPanel', 'chat');
          Session.set('idChatOpen', user.userId);
        },
        'chat',
      ));
    }

    if (allowedToResetStatus && user.emoji !== 'none' && isMeteorConnected) {
      actions.push(this.makeDropdownItem(
        'clearStatus',
        intl.formatMessage(messages.ClearStatusLabel),
        () => this.onActionsHide(setEmojiStatus(user.userId, 'none')),
        'clear_status',
      ));
    }

    if (allowedToMuteAudio && isMeteorConnected && !meetingIsBreakout) {
      actions.push(this.makeDropdownItem(
        'mute',
        intl.formatMessage(messages.MuteUserAudioLabel),
        () => this.onActionsHide(toggleVoice(user.userId)),
        'mute',
      ));
    }

    if (allowedToUnmuteAudio && !userLocks.userMic && isMeteorConnected && !meetingIsBreakout) {
      actions.push(this.makeDropdownItem(
        'unmute',
        intl.formatMessage(messages.UnmuteUserAudioLabel),
        () => this.onActionsHide(toggleVoice(user.userId)),
        'unmute',
      ));
    }

    if (allowedToRemove && !user.presenter && isMeteorConnected) {
      let label = intl.formatMessage(messages.giveWBAccess);

      if (user.whiteboardAccess) {
        label = intl.formatMessage(messages.removeWBAccess);
      }

      actions.push(this.makeDropdownItem(
        'giveIndividualAccess',
        label,
        () => changeWhiteboardMode(!user.whiteboardAccess, user.userId),
        'pen_tool',
      ));
    }

    if (allowedToSetPresenter && isMeteorConnected) {
      actions.push(this.makeDropdownItem(
        'setPresenter',
        isMe(user.userId)
          ? intl.formatMessage(messages.takePresenterLabel)
          : intl.formatMessage(messages.makePresenterLabel),
        () => { this.onActionsHide(assignPresenter(user.userId)); },
        'presentation',
      ));
    }

    if (allowedToPromote && isMeteorConnected) {
      actions.push(this.makeDropdownItem(
        'promote',
        intl.formatMessage(messages.PromoteUserLabel),
        () => this.onActionsHide(changeRole(user.userId, 'MODERATOR')),
        'promote',
      ));
    }

    if (allowedToDemote && isMeteorConnected) {
      actions.push(this.makeDropdownItem(
        'demote',
        intl.formatMessage(messages.DemoteUserLabel),
        () => this.onActionsHide(changeRole(user.userId, 'VIEWER')),
        'user',
      ));
    }

    if (allowedToChangeUserLockStatus && isMeteorConnected) {
      const userLocked = user.locked && user.role !== ROLE_MODERATOR;
      actions.push(this.makeDropdownItem(
        'unlockUser',
        userLocked ? intl.formatMessage(messages.UnlockUserLabel, { 0: user.name })
          : intl.formatMessage(messages.LockUserLabel, { 0: user.name }),
        () => this.onActionsHide(toggleUserLock(user.userId, !userLocked)),
        userLocked ? 'unlock' : 'lock',
      ));
    }

    if (allowUserLookup && isMeteorConnected) {
      actions.push(this.makeDropdownItem(
        'directoryLookup',
        intl.formatMessage(messages.DirectoryLookupLabel),
        () => this.onActionsHide(requestUserInformation(user.extId)),
        'user',
      ));
    }

    if (allowedToRemove && isMeteorConnected) {
      actions.push(this.makeDropdownItem(
        'remove',
        intl.formatMessage(messages.RemoveUserLabel, { 0: user.name }),
        () => this.onActionsHide(mountModal(
          <RemoveUserModal
            intl={intl}
            user={user}
            onConfirm={removeUser}
          />,
        )),
        'circle_close',
      ));
    }

    return actions;
  }

  getDropdownMenuParent() {
    return findDOMNode(this.dropdown);
  }

  makeDropdownItem(key, label, onClick, icon = null, iconRight = null) {
    const { getEmoji } = this.props;
    return (
      <DropdownListItem
        {...{
          key,
          label,
          onClick,
          icon,
          iconRight,
        }}
        className={key === getEmoji ? styles.emojiSelected : null}
        data-test={key}
      />
    );
  }

  resetMenuState() {
    return this.setState({
      isActionsOpen: false,
      dropdownOffset: 0,
      dropdownDirection: 'top',
      dropdownVisible: false,
      showNestedOptions: false,
    });
  }


  handleScroll() {
    this.setState({
      isActionsOpen: false,
      showNestedOptions: false,
    });
  }

  /**
   * Check if the dropdown is visible, if so, check if should be draw on top or bottom direction.
   */
  checkDropdownDirection() {
    const { scrollArea } = this.props;
    if (this.isDropdownActivedByUser()) {
      const dropdown = this.getDropdownMenuParent();
      const dropdownTrigger = dropdown.children[0];
      const nextState = {
        dropdownVisible: true,
      };
      const dropdownContent = findDOMNode(this.dropdownContent);
      const dropdownBoundaries = dropdownContent.getBoundingClientRect();

      const isDropdownVisible = UserDropdown.checkIfDropdownIsVisible(
        dropdownBoundaries.y,
        dropdownBoundaries.height,
      );

      if (!isDropdownVisible && scrollArea) {
        const { offsetTop, offsetHeight } = dropdownTrigger;
        const offsetPageTop = (offsetTop + offsetHeight) - scrollArea.scrollTop;

        nextState.dropdownOffset = window.innerHeight - offsetPageTop;
        nextState.dropdownDirection = 'bottom';
      }

      this.setState(nextState);
    }
  }

  /**
  * Check if the dropdown is visible and is opened by the user
  *
  * @return True if is visible and opened by the user
  */
  isDropdownActivedByUser() {
    const { isActionsOpen, dropdownVisible } = this.state;

    return isActionsOpen && !dropdownVisible;
  }

  renderUserAvatar() {
    const {
      normalizeEmojiName,
      user,
      userInBreakout,
      breakoutSequence,
      meetingIsBreakout,
      voiceUser,
    } = this.props;

    const { clientType } = user;
    const isVoiceOnly = clientType === 'dial-in-user';

    const iconUser = user.emoji !== 'none'
      ? (<Icon iconName={normalizeEmojiName(user.emoji)} />)
      : user.name.toLowerCase().slice(0, 2);

    const iconVoiceOnlyUser = (<Icon iconName="audio_on" />);
    const userIcon = isVoiceOnly ? iconVoiceOnlyUser : iconUser;

    return (
      <UserAvatar
        moderator={user.role === ROLE_MODERATOR}
        presenter={user.presenter}
        talking={voiceUser.isTalking}
        muted={voiceUser.isMuted}
        listenOnly={voiceUser.isListenOnly}
        voice={voiceUser.isVoiceUser}
        noVoice={!voiceUser.isVoiceUser}
        color={user.color}
        whiteboardAccess={user.whiteboardAccess}
        emoji={user.emoji !== 'none'}
        avatar={user.avatar}
      >
        {
        userInBreakout
        && !meetingIsBreakout
          ? breakoutSequence : userIcon}
      </UserAvatar>
    );
  }

  render() {
    const {
      compact,
      currentUser,
      user,
      intl,
      isThisMeetingLocked,
      isMe,
    } = this.props;

    const {
      isActionsOpen,
      dropdownVisible,
      dropdownDirection,
      dropdownOffset,
      showNestedOptions,
    } = this.state;

    const actions = this.getUsersActions();

    const userItemContentsStyle = {};

    userItemContentsStyle[styles.dropdown] = true;
    userItemContentsStyle[styles.userListItem] = !isActionsOpen;
    userItemContentsStyle[styles.usertListItemWithMenu] = isActionsOpen;

    const you = isMe(user.userId) ? intl.formatMessage(messages.you) : '';

    const presenter = (user.presenter)
      ? intl.formatMessage(messages.presenter)
      : '';

    const userAriaLabel = intl.formatMessage(
      messages.userAriaLabel,
      {
        0: user.name,
        1: presenter,
        2: you,
        3: user.emoji,
      },
    );

    const contents = (
      <div
        data-test={isMe(user.userId) ? 'userListItemCurrent' : 'userListItem'}
        className={!actions.length ? styles.userListItem : null}
        style={{ direction: document.documentElement.dir }}
      >
        <div className={styles.userItemContents}>
          <div className={styles.userAvatar}>
            {this.renderUserAvatar()}
          </div>
          {<UserName
            {...{
              user,
              compact,
              intl,
              isThisMeetingLocked,
              userAriaLabel,
              isActionsOpen,
              isMe,
            }}
          />}
          {<UserIcons
            {...{
              user,
              amIModerator: currentUser.role === ROLE_MODERATOR,
            }}
          />}
        </div>
      </div>
    );

    if (!actions.length) return contents;
    const placement = `right ${dropdownDirection}`;
    return (
      <Dropdown
        ref={(ref) => { this.dropdown = ref; }}
        keepOpen={isActionsOpen || showNestedOptions}
        onShow={this.onActionsShow}
        onHide={this.onActionsHide}
        className={userItemContentsStyle}
        autoFocus={false}
        aria-haspopup="true"
        aria-live="assertive"
        aria-label={userAriaLabel}
        aria-relevant="additions"
        placement={placement}
        getContent={dropdownContent => this.dropdownContent = dropdownContent}
        tethered
      >
        <DropdownTrigger>
          {contents}
        </DropdownTrigger>
        <DropdownContent
          style={{
            visibility: dropdownVisible ? 'visible' : 'hidden',
          }}
          className={styles.dropdownContent}
          placement={placement}
        >
          <DropdownList
            ref={(ref) => { this.list = ref; }}
            getDropdownMenuParent={this.getDropdownMenuParent}
            onActionsHide={this.onActionsHide}
          >
            {actions}
          </DropdownList>
        </DropdownContent>
      </Dropdown>
    );
  }
}

UserDropdown.propTypes = propTypes;
export default withModalMounter(lockContextContainer(UserDropdown));<|MERGE_RESOLUTION|>--- conflicted
+++ resolved
@@ -241,11 +241,8 @@
       isMe,
       meetingIsBreakout,
       mountModal,
-<<<<<<< HEAD
       changeWhiteboardMode,
-=======
       usersProp,
->>>>>>> 6c5a0de1
     } = this.props;
     const { showNestedOptions } = this.state;
 
