import React, { Component } from 'react';
import { defineMessages } from 'react-intl';
import PropTypes from 'prop-types';
import Styled from './styles';
import _ from 'lodash';
import { findDOMNode } from 'react-dom';
import {
  AutoSizer,
  CellMeasurer,
  CellMeasurerCache,
} from 'react-virtualized';
import UserListItemContainer from './user-list-item/container';
import UserOptionsContainer from './user-options/container';
import Settings from '/imports/ui/services/settings';
import { injectIntl } from 'react-intl';

const propTypes = {
  compact: PropTypes.bool,
  intl: PropTypes.shape({
    formatMessage: PropTypes.func.isRequired,
  }).isRequired,
  currentUser: PropTypes.shape({}).isRequired,
  users: PropTypes.arrayOf(PropTypes.shape({})).isRequired,
  setEmojiStatus: PropTypes.func.isRequired,
  clearAllEmojiStatus: PropTypes.func.isRequired,
  roving: PropTypes.func.isRequired,
  requestUserInformation: PropTypes.func.isRequired,
};

const defaultProps = {
  compact: false,
};

const intlMessages = defineMessages({
  usersTitle: {
    id: 'app.userList.usersTitle',
    description: 'Title for the Header',
  },
});

const ROLE_MODERATOR = Meteor.settings.public.user.role_moderator;

class UserParticipants extends Component {
  constructor() {
    super();

    this.cache = new CellMeasurerCache({
      fixedWidth: true,
      keyMapper: () => 1,
    });

    this.state = {
      selectedUser: null,
      isOpen: false,
      scrollArea: false,
    };

    this.userRefs = [];

    this.getScrollContainerRef = this.getScrollContainerRef.bind(this);
    this.rove = this.rove.bind(this);
    this.changeState = this.changeState.bind(this);
    this.rowRenderer = this.rowRenderer.bind(this);
    this.handleClickSelectedUser = this.handleClickSelectedUser.bind(this);
    this.selectEl = this.selectEl.bind(this);
  }

  componentDidMount() {
    document.getElementById('user-list-virtualized-scroll')?.getElementsByTagName('div')[0]?.firstElementChild?.setAttribute('aria-label', 'Users list');

    const { compact } = this.props;
    if (!compact) {
      this.refScrollContainer.addEventListener(
        'keydown',
        this.rove,
      );

      this.refScrollContainer.addEventListener(
        'click',
        this.handleClickSelectedUser,
      );
    }
  }

  shouldComponentUpdate(nextProps, nextState) {
    const isPropsEqual = _.isEqual(this.props, nextProps);
    const isStateEqual = _.isEqual(this.state, nextState);
    return !isPropsEqual || !isStateEqual;
  }

  selectEl(el) {
    if (!el) return null;
    if (el.getAttribute('tabindex')) return el?.focus();
    this.selectEl(el?.firstChild);
  }

  componentDidUpdate(prevProps, prevState) {
    const { selectedUser } = this.state;

    if (selectedUser) {
      const { firstChild } = selectedUser;
      if (!firstChild.isEqualNode(document.activeElement)) {
        this.selectEl(selectedUser);
      }
    }
  }

  componentWillUnmount() {
    this.refScrollContainer.removeEventListener('keydown', this.rove);
    this.refScrollContainer.removeEventListener('click', this.handleClickSelectedUser);
  }

  getScrollContainerRef() {
    return this.refScrollContainer;
  }

  rowRenderer({
    index,
    parent,
    style,
    key,
  }) {
    const {
      compact,
      setEmojiStatus,
      users,
      requestUserInformation,
      currentUser,
      meetingIsBreakout,
    } = this.props;
    const { scrollArea } = this.state;
    const user = users[index];
    const isRTL = Settings.application.isRTL;

    return (
      <CellMeasurer
        key={key}
        cache={this.cache}
        columnIndex={0}
        parent={parent}
        rowIndex={index}
      >
        <span
          style={style}
          key={key}
          id={`user-${user.userId}`}
        >
          <UserListItemContainer
            {...{
              compact,
              setEmojiStatus,
              requestUserInformation,
              currentUser,
              meetingIsBreakout,
              scrollArea,
              isRTL,
            }}
            user={user}
            getScrollContainerRef={this.getScrollContainerRef}
          />
        </span>
      </CellMeasurer>
    );
  }

  handleClickSelectedUser(event) {
    let selectedUser = null;
    if (event.path) {
      selectedUser = event.path.find(p => p.className && p.className.includes('participantsList'));
    }
    this.setState({ selectedUser });
  }

  rove(event) {
    const { roving } = this.props;
    const { selectedUser, scrollArea } = this.state;
    const usersItemsRef = findDOMNode(scrollArea.firstChild);
    roving(event, this.changeState, usersItemsRef, selectedUser);
  }

  changeState(ref) {
    this.setState({ selectedUser: ref });
  }

  render() {
    const {
      intl,
      users,
      compact,
      clearAllEmojiStatus,
      currentUser,
      meetingIsBreakout,
    } = this.props;
    const { isOpen, scrollArea } = this.state;

    return (
<<<<<<< HEAD
      <div className={styles.userListColumn} data-test="userList">
=======
      <Styled.UserListColumn>
>>>>>>> 0ba4c1c8
        {
          !compact
            ? (
              <Styled.Container>
                <Styled.SmallTitle>
                  {intl.formatMessage(intlMessages.usersTitle)}
                  &nbsp;(
                  {users.length}
                  )
                </Styled.SmallTitle>
                {currentUser.role === ROLE_MODERATOR
                  ? (
                    <UserOptionsContainer {...{
                      users,
                      clearAllEmojiStatus,
                      meetingIsBreakout,
                    }}
                    />
                  ) : null
                }

              </Styled.Container>
            )
            : <Styled.Separator />
        }
        <Styled.VirtualizedScrollableList
          id={'user-list-virtualized-scroll'}
          aria-label="Users list"
          role="region"
          tabIndex={0}
          ref={(ref) => {
            this.refScrollContainer = ref;
          }}
        >
          <span id="participants-destination" />
          <AutoSizer>
            {({ height, width }) => (
              <Styled.VirtualizedList
                {...{
                  isOpen,
                  users,
                }}
                ref={(ref) => {
                  if (ref !== null) {
                    this.listRef = ref;
                  }

                  if (ref !== null && !scrollArea) {
                    this.setState({ scrollArea: findDOMNode(ref) });
                  }
                }}
                rowHeight={this.cache.rowHeight}
                rowRenderer={this.rowRenderer}
                rowCount={users.length}
                height={height - 1}
                width={width - 1}
                overscanRowCount={30}
                deferredMeasurementCache={this.cache}
                tabIndex={-1}
              />
            )}
          </AutoSizer>
        </Styled.VirtualizedScrollableList>
      </Styled.UserListColumn>
    );
  }
}

UserParticipants.propTypes = propTypes;
UserParticipants.defaultProps = defaultProps;

export default injectIntl(UserParticipants);<|MERGE_RESOLUTION|>--- conflicted
+++ resolved
@@ -194,11 +194,7 @@
     const { isOpen, scrollArea } = this.state;
 
     return (
-<<<<<<< HEAD
-      <div className={styles.userListColumn} data-test="userList">
-=======
       <Styled.UserListColumn>
->>>>>>> 0ba4c1c8
         {
           !compact
             ? (
