import React, { Component } from 'react';
import { TransitionGroup, CSSTransition } from 'react-transition-group';
import { defineMessages } from 'react-intl';
import PropTypes from 'prop-types';
import cx from 'classnames';
import { styles } from '/imports/ui/components/user-list/user-list-content/styles';
import UserListItem from './user-list-item/component';

const propTypes = {
  users: PropTypes.arrayOf(Object).isRequired,
  compact: PropTypes.bool,
  intl: PropTypes.shape({
    formatMessage: PropTypes.func.isRequired,
  }).isRequired,
  currentUser: PropTypes.shape({}).isRequired,
  meeting: PropTypes.shape({}),
  isBreakoutRoom: PropTypes.bool,
  setEmojiStatus: PropTypes.func.isRequired,
  assignPresenter: PropTypes.func.isRequired,
  removeUser: PropTypes.func.isRequired,
  toggleVoice: PropTypes.func.isRequired,
  changeRole: PropTypes.func.isRequired,
  getAvailableActions: PropTypes.func.isRequired,
  normalizeEmojiName: PropTypes.func.isRequired,
  isMeetingLocked: PropTypes.func.isRequired,
  roving: PropTypes.func.isRequired,
};

const defaultProps = {
  compact: false,
  isBreakoutRoom: false,
  // This one is kinda tricky, meteor takes sometime to fetch the data and passing down
  // So the first time its create, the meeting comes as null, sending an error to the client.
  meeting: {},
};

const listTransition = {
  enter: styles.enter,
  enterActive: styles.enterActive,
  appear: styles.appear,
  appearActive: styles.appearActive,
  leave: styles.leave,
  leaveActive: styles.leaveActive,
};

const intlMessages = defineMessages({
  usersTitle: {
    id: 'app.userList.usersTitle',
    description: 'Title for the Header',
  },
});

class UserParticipants extends Component {
  constructor() {
    super();

    this.state = {
      index: -1,
    };

    this.userRefs = [];
    this.selectedIndex = -1;

    this.getScrollContainerRef = this.getScrollContainerRef.bind(this);
    this.focusUserItem = this.focusUserItem.bind(this);
    this.changeState = this.changeState.bind(this);
    this.getUsers = this.getUsers.bind(this);
  }

  componentDidMount() {
    if (!this.props.compact) {
      this.refScrollContainer.addEventListener(
        'keydown',
        event => this.props.roving(
          event,
          this.props.users.length,
          this.changeState,
        ),
      );
    }
  }

  componentDidUpdate(prevProps, prevState) {
    if (this.state.index === -1) {
      return;
    }

    if (this.state.index !== prevState.index) {
      this.focusUserItem(this.state.index);
    }
  }

  getScrollContainerRef() {
    return this.refScrollContainer;
  }

  getUsers() {
    const {
      compact,
      isBreakoutRoom,
      currentUser,
      meeting,
      getAvailableActions,
      normalizeEmojiName,
      isMeetingLocked,
      users,
      changeRole,
      assignPresenter,
      setEmojiStatus,
      removeUser,
      toggleVoice,
<<<<<<< HEAD
      getGroupChatPrivate,
    } = this.props;

    const userActions =
    {
      openChat: {
        label: () => intl.formatMessage(intlMessages.ChatLabel),
        handler: (router, user) => {
          getGroupChatPrivate(currentUser, user);
          router.push(`/users/chat/${user.id}`);
        },
        icon: 'chat',
      },
      clearStatus: {
        label: () => intl.formatMessage(intlMessages.ClearStatusLabel),
        handler: user => setEmojiStatus(user.id, 'none'),
        icon: 'clear_status',
      },
      setPresenter: {
        label: () => intl.formatMessage(intlMessages.MakePresenterLabel),
        handler: user => assignPresenter(user.id),
        icon: 'presentation',
      },
      remove: {
        label: user => intl.formatMessage(intlMessages.RemoveUserLabel, { 0: user.name }),
        handler: user => removeUser(user.id),
        icon: 'circle_close',
      },
      mute: {
        label: () => intl.formatMessage(intlMessages.MuteUserAudioLabel),
        handler: user => toggleVoice(user.id),
        icon: 'mute',
      },
      unmute: {
        label: () => intl.formatMessage(intlMessages.UnmuteUserAudioLabel),
        handler: user => toggleVoice(user.id),
        icon: 'unmute',
      },
      promote: {
        label: () => intl.formatMessage(intlMessages.PromoteUserLabel),
        handler: user => changeRole(user.id, 'MODERATOR'),
        icon: 'promote',
      },
      demote: {
        label: () => intl.formatMessage(intlMessages.DemoteUserLabel),
        handler: user => changeRole(user.id, 'VIEWER'),
        icon: 'user',
      },
    };

=======
      handleEmojiChange,
      getEmojiList,
      getEmoji,
    } = this.props;

>>>>>>> ffe95aa8
    let index = -1;

    return users.map(user => (
      <CSSTransition
        classNames={listTransition}
        appear
        enter
        exit
        timeout={0}
        component="div"
        className={cx(styles.participantsList)}
        key={user.id}
      >
        <div ref={(node) => { this.userRefs[index += 1] = node; }}>
          <UserListItem
            {...{
              user,
              currentUser,
              compact,
              isBreakoutRoom,
              meeting,
              getAvailableActions,
              normalizeEmojiName,
              isMeetingLocked,
              handleEmojiChange,
              getEmojiList,
              getEmoji,
              setEmojiStatus,
              assignPresenter,
              removeUser,
              toggleVoice,
              changeRole,
            }}
            getScrollContainerRef={this.getScrollContainerRef}
          />
        </div>
      </CSSTransition>
    ));
  }

  focusUserItem(index) {
    if (!this.userRefs[index]) return;

    this.userRefs[index].firstChild.focus();
  }

  changeState(newIndex) {
    this.setState({ index: newIndex });
  }

  render() {
    const {
      users,
      intl,
      compact,
    } = this.props;

    return (
      <div className={styles.participants}>
        {
          !compact ?
            <h2 className={styles.smallTitle}>
              {intl.formatMessage(intlMessages.usersTitle)}
              &nbsp;({users.length})
            </h2> : <hr className={styles.separator} />
        }
        <div
          className={styles.scrollableList}
          role="list"
          tabIndex={0}
          ref={(ref) => { this.refScrollContainer = ref; }}
        >
          <div className={styles.list}>
            <TransitionGroup ref={(ref) => { this.refScrollItems = ref; }}>
              { this.getUsers() }
            </TransitionGroup>
            <div className={styles.footer} />
          </div>
        </div>
      </div>
    );
  }
}

UserParticipants.propTypes = propTypes;
UserParticipants.defaultProps = defaultProps;

export default UserParticipants;<|MERGE_RESOLUTION|>--- conflicted
+++ resolved
@@ -109,64 +109,12 @@
       setEmojiStatus,
       removeUser,
       toggleVoice,
-<<<<<<< HEAD
-      getGroupChatPrivate,
-    } = this.props;
-
-    const userActions =
-    {
-      openChat: {
-        label: () => intl.formatMessage(intlMessages.ChatLabel),
-        handler: (router, user) => {
-          getGroupChatPrivate(currentUser, user);
-          router.push(`/users/chat/${user.id}`);
-        },
-        icon: 'chat',
-      },
-      clearStatus: {
-        label: () => intl.formatMessage(intlMessages.ClearStatusLabel),
-        handler: user => setEmojiStatus(user.id, 'none'),
-        icon: 'clear_status',
-      },
-      setPresenter: {
-        label: () => intl.formatMessage(intlMessages.MakePresenterLabel),
-        handler: user => assignPresenter(user.id),
-        icon: 'presentation',
-      },
-      remove: {
-        label: user => intl.formatMessage(intlMessages.RemoveUserLabel, { 0: user.name }),
-        handler: user => removeUser(user.id),
-        icon: 'circle_close',
-      },
-      mute: {
-        label: () => intl.formatMessage(intlMessages.MuteUserAudioLabel),
-        handler: user => toggleVoice(user.id),
-        icon: 'mute',
-      },
-      unmute: {
-        label: () => intl.formatMessage(intlMessages.UnmuteUserAudioLabel),
-        handler: user => toggleVoice(user.id),
-        icon: 'unmute',
-      },
-      promote: {
-        label: () => intl.formatMessage(intlMessages.PromoteUserLabel),
-        handler: user => changeRole(user.id, 'MODERATOR'),
-        icon: 'promote',
-      },
-      demote: {
-        label: () => intl.formatMessage(intlMessages.DemoteUserLabel),
-        handler: user => changeRole(user.id, 'VIEWER'),
-        icon: 'user',
-      },
-    };
-
-=======
-      handleEmojiChange,
+      getGroupChatPrivate, //// TODO check if this is used
+      handleEmojiChange, //// TODO add to props validation
       getEmojiList,
       getEmoji,
     } = this.props;
 
->>>>>>> ffe95aa8
     let index = -1;
 
     return users.map(user => (
