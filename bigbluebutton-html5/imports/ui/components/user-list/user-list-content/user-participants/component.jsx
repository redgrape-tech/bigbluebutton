import React, { Component } from 'react';
import { defineMessages } from 'react-intl';
import PropTypes from 'prop-types';
import Styled from './styles';
import _ from 'lodash';
import { findDOMNode } from 'react-dom';
import {
  AutoSizer,
  CellMeasurer,
  CellMeasurerCache,
} from 'react-virtualized';
import UserListItemContainer from './user-list-item/container';
import UserOptionsContainer from './user-options/container';
import Settings from '/imports/ui/services/settings';
import { injectIntl } from 'react-intl';

const propTypes = {
  compact: PropTypes.bool,
  intl: PropTypes.shape({
    formatMessage: PropTypes.func.isRequired,
  }).isRequired,
  currentUser: PropTypes.shape({}).isRequired,
  users: PropTypes.arrayOf(PropTypes.shape({})).isRequired,
  setEmojiStatus: PropTypes.func.isRequired,
  clearAllEmojiStatus: PropTypes.func.isRequired,
  roving: PropTypes.func.isRequired,
  requestUserInformation: PropTypes.func.isRequired,
};

const defaultProps = {
  compact: false,
};

const intlMessages = defineMessages({
  usersTitle: {
    id: 'app.userList.usersTitle',
    description: 'Title for the Header',
  },
});

const ROLE_MODERATOR = Meteor.settings.public.user.role_moderator;

class UserParticipants extends Component {
  constructor() {
    super();

    this.cache = new CellMeasurerCache({
      fixedWidth: true,
      keyMapper: () => 1,
    });

    this.state = {
      selectedUser: null,
      isOpen: false,
      scrollArea: false,
    };

    this.userRefs = [];

    this.getScrollContainerRef = this.getScrollContainerRef.bind(this);
    this.rove = this.rove.bind(this);
    this.changeState = this.changeState.bind(this);
    this.rowRenderer = this.rowRenderer.bind(this);
    this.handleClickSelectedUser = this.handleClickSelectedUser.bind(this);
    this.selectEl = this.selectEl.bind(this);
  }

  componentDidMount() {
    document.getElementById('user-list-virtualized-scroll')?.getElementsByTagName('div')[0]?.firstElementChild?.setAttribute('aria-label', 'Users list');

    const { compact } = this.props;
    if (!compact) {
      this.refScrollContainer.addEventListener(
        'keydown',
        this.rove,
      );

      this.refScrollContainer.addEventListener(
        'click',
        this.handleClickSelectedUser,
      );
    }
  }

  shouldComponentUpdate(nextProps, nextState) {
    const isPropsEqual = _.isEqual(this.props, nextProps);
    const isStateEqual = _.isEqual(this.state, nextState);
    return !isPropsEqual || !isStateEqual;
  }

  selectEl(el) {
    if (!el) return null;
    if (el.getAttribute('tabindex')) return el?.focus();
    this.selectEl(el?.firstChild);
  }

  componentDidUpdate(prevProps, prevState) {
    const { selectedUser } = this.state;

    if (selectedUser) {
      const { firstChild } = selectedUser;
      if (!firstChild.isEqualNode(document.activeElement)) {
        this.selectEl(selectedUser);
      }
    }
  }

  componentWillUnmount() {
    this.refScrollContainer.removeEventListener('keydown', this.rove);
    this.refScrollContainer.removeEventListener('click', this.handleClickSelectedUser);
  }

  getScrollContainerRef() {
    return this.refScrollContainer;
  }

  rowRenderer({
    index,
    parent,
    style,
    key,
  }) {
    const {
      compact,
      setEmojiStatus,
      users,
      requestUserInformation,
      currentUser,
      meetingIsBreakout,
    } = this.props;
    const { scrollArea } = this.state;
    const user = users[index];
    const isRTL = Settings.application.isRTL;

    return (
      <CellMeasurer
        key={key}
        cache={this.cache}
        columnIndex={0}
        parent={parent}
        rowIndex={index}
      >
        <span
          style={style}
          key={key}
          id={`user-${user.userId}`}
        >
          <UserListItemContainer
            {...{
              compact,
              setEmojiStatus,
              requestUserInformation,
              currentUser,
              meetingIsBreakout,
              scrollArea,
              isRTL,
            }}
            user={user}
            getScrollContainerRef={this.getScrollContainerRef}
          />
        </span>
      </CellMeasurer>
    );
  }

  handleClickSelectedUser(event) {
    let selectedUser = null;
    if (event.path) {
      selectedUser = event.path.find(p => p.className && p.className.includes('participantsList'));
    }
    this.setState({ selectedUser });
  }

  rove(event) {
    const { roving } = this.props;
    const { selectedUser, scrollArea } = this.state;
    const usersItemsRef = findDOMNode(scrollArea.firstChild);
    roving(event, this.changeState, usersItemsRef, selectedUser);
  }

  changeState(ref) {
    this.setState({ selectedUser: ref });
  }

  render() {
    const {
      intl,
      users,
      compact,
      clearAllEmojiStatus,
      currentUser,
      meetingIsBreakout,
    } = this.props;
    const { isOpen, scrollArea } = this.state;

    return (
<<<<<<< HEAD
      <Styled.UserListColumn>
=======
      <div className={styles.userListColumn} data-test="userList">
>>>>>>> b7d40b11
        {
          !compact
            ? (
              <Styled.Container>
                <Styled.SmallTitle>
                  {intl.formatMessage(intlMessages.usersTitle)}
                  &nbsp;(
                  {users.length}
                  )
                </Styled.SmallTitle>
                {currentUser.role === ROLE_MODERATOR
                  ? (
                    <UserOptionsContainer {...{
                      users,
                      clearAllEmojiStatus,
                      meetingIsBreakout,
                    }}
                    />
                  ) : null
                }

              </Styled.Container>
            )
            : <Styled.Separator />
        }
        <Styled.VirtualizedScrollableList
          id={'user-list-virtualized-scroll'}
          aria-label="Users list"
          role="region"
          tabIndex={0}
          ref={(ref) => {
            this.refScrollContainer = ref;
          }}
        >
          <span id="participants-destination" />
          <AutoSizer>
            {({ height, width }) => (
              <Styled.VirtualizedList
                {...{
                  isOpen,
                  users,
                }}
                ref={(ref) => {
                  if (ref !== null) {
                    this.listRef = ref;
                  }

                  if (ref !== null && !scrollArea) {
                    this.setState({ scrollArea: findDOMNode(ref) });
                  }
                }}
                rowHeight={this.cache.rowHeight}
                rowRenderer={this.rowRenderer}
                rowCount={users.length}
                height={height - 1}
                width={width - 1}
                overscanRowCount={30}
                deferredMeasurementCache={this.cache}
                tabIndex={-1}
              />
            )}
          </AutoSizer>
        </Styled.VirtualizedScrollableList>
      </Styled.UserListColumn>
    );
  }
}

UserParticipants.propTypes = propTypes;
UserParticipants.defaultProps = defaultProps;

export default injectIntl(UserParticipants);<|MERGE_RESOLUTION|>--- conflicted
+++ resolved
@@ -194,11 +194,7 @@
     const { isOpen, scrollArea } = this.state;
 
     return (
-<<<<<<< HEAD
-      <Styled.UserListColumn>
-=======
-      <div className={styles.userListColumn} data-test="userList">
->>>>>>> b7d40b11
+      <Styled.UserListColumn data-test="userList">
         {
           !compact
             ? (
