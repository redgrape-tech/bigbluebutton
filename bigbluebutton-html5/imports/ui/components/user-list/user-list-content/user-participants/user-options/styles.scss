--- conflicted
+++ resolved
@@ -1,55 +1,43 @@
-@import "/imports/ui/stylesheets/variables/_all";
-
-:root{
-<<<<<<< HEAD
-  --icon-offset-left: -.44em;
-  --icon-offset-top: -.38em;
-  --square-side-length: 1.56rem;
-  --dropdown-offset-top: 4.8rem;
-=======
-  --icon-offset-left: -.5em;
-  --icon-offset-top: -.4em;
-  --dropdown-offset-top: 4.5rem;
->>>>>>> 216cebe6
-  --dropdown-offset-right: -0.2rem;
-}
-
-.dropdown {
-  position: static;
-}
-
-.dropdownContent {
-  top: var(--dropdown-offset-top);
-  margin-right: var(--dropdown-offset-right);
-}
-
-.optionsButton{
-  display: block;
-  margin-right: var(--sm-padding-y);
-
-  span:first-child {
-<<<<<<< HEAD
-    width: var(--square-side-length);
-    height: var(--square-side-length);
-=======
-    width: var(--jumbo-padding-y);
-    height: var(--jumbo-padding-y);
->>>>>>> 216cebe6
-  }
-
-  i {
-    top: var(--icon-offset-top);
-    left: var(--icon-offset-left);
-    color: var(--color-gray-dark) !important;
-    background-color: transparent !important;
-  }
-
-  &:hover,
-  &:focus {
-    > span:first-child {
-      background-color: transparent !important;
-    }
-  }
-
-}
-
+@import "/imports/ui/stylesheets/variables/_all";
+
+:root{
+  --icon-offset-left: -.5em;
+  --icon-offset-top: -.4em;
+  --dropdown-offset-top: 4.5rem;
+  --dropdown-offset-right: -0.2rem;
+}
+
+.dropdown {
+  position: static;
+}
+
+.dropdownContent {
+  top: var(--dropdown-offset-top);
+  margin-right: var(--dropdown-offset-right);
+}
+
+.optionsButton{
+  display: block;
+  margin-right: var(--sm-padding-y);
+
+  span:first-child {
+    width: var(--jumbo-padding-y);
+    height: var(--jumbo-padding-y);
+  }
+
+  i {
+    top: var(--icon-offset-top);
+    left: var(--icon-offset-left);
+    color: var(--color-gray-dark) !important;
+    background-color: transparent !important;
+  }
+
+  &:hover,
+  &:focus {
+    > span:first-child {
+      background-color: transparent !important;
+    }
+  }
+
+}
+