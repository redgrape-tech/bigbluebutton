import { withTracker } from 'meteor/react-meteor-data';
import PropTypes from 'prop-types';
import Auth from '/imports/ui/services/auth';
import Service from '/imports/ui/components/actions-bar/service';
import userListService from '/imports/ui/components/user-list/service';
import UserOptions from './component';

const propTypes = {
  users: PropTypes.arrayOf(Object).isRequired,
  muteAllUsers: PropTypes.func.isRequired,
  muteAllExceptPresenter: PropTypes.func.isRequired,
  setEmojiStatus: PropTypes.func.isRequired,
  meeting: PropTypes.shape({}).isRequired,
  currentUser: PropTypes.shape({
    isModerator: PropTypes.bool.isRequired,
  }).isRequired,
};

const UserOptionsContainer = withTracker((props) => {
  const {
    meeting,
    users,
    setEmojiStatus,
    muteAllExceptPresenter,
    muteAllUsers,
  } = props;

  return {
    toggleMuteAllUsers: () => muteAllUsers(Auth.userID),
    toggleMuteAllUsersExceptPresenter: () => muteAllExceptPresenter(Auth.userID),
    toggleStatus: () => users.forEach(id => setEmojiStatus(id, 'none')),
    isMeetingMuted: meeting.voiceProp.muteOnStart,
    isUserPresenter: Service.isUserPresenter(),
    isUserModerator: Service.isUserModerator(),
    meetingIsBreakout: Service.meetingIsBreakout(),
    getUsersNotAssigned: Service.getUsersNotAssigned,
    hasBreakoutRoom: Service.hasBreakoutRoom(),
<<<<<<< HEAD
    isBreakoutEnabled: Service.isBreakoutEnabled(),
    isBreakoutRecordable: Service.isBreakoutRecordable(),
    meetingName: Service.meetingName(),
=======
>>>>>>> 7ff310f4
    users: Service.users(),
    userListService,
  };
})(UserOptions);

UserOptionsContainer.propTypes = propTypes;

export default UserOptionsContainer;<|MERGE_RESOLUTION|>--- conflicted
+++ resolved
@@ -35,12 +35,8 @@
     meetingIsBreakout: Service.meetingIsBreakout(),
     getUsersNotAssigned: Service.getUsersNotAssigned,
     hasBreakoutRoom: Service.hasBreakoutRoom(),
-<<<<<<< HEAD
     isBreakoutEnabled: Service.isBreakoutEnabled(),
     isBreakoutRecordable: Service.isBreakoutRecordable(),
-    meetingName: Service.meetingName(),
-=======
->>>>>>> 7ff310f4
     users: Service.users(),
     userListService,
   };
