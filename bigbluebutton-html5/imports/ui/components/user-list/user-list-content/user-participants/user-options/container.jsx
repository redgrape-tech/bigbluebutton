import React, { Component } from 'react';
import PropTypes from 'prop-types';
import logger from '/imports/startup/client/logger';
import Auth from '/imports/ui/services/auth';
import mapUser from '/imports/ui/services/user/mapUser';
import Users from '/imports/api/users/';
import Meetings from '/imports/api/meetings';
import UserOptions from './component';


const propTypes = {
  users: PropTypes.arrayOf(Object).isRequired,
  muteAllUsers: PropTypes.func.isRequired,
  muteAllExceptPresenter: PropTypes.func.isRequired,
  setEmojiStatus: PropTypes.func.isRequired,
};

export default class UserOptionsContainer extends Component {
  constructor(props) {
    super(props);
    const meetingId = Auth.meetingID;
    const meeting = Meetings.findOne({ meetingId });

    this.state = {
      meetingMuted: meeting.voiceProp.muteOnStart,
    };

    this.muteMeeting = this.muteMeeting.bind(this);
    this.muteAllUsersExceptPresenter = this.muteAllUsersExceptPresenter.bind(this);
    this.handleLockView = this.handleLockView.bind(this);
    this.handleClearStatus = this.handleClearStatus.bind(this);
  }

  muteMeeting() {
    const { muteAllUsers } = this.props;
    const currentUser = Users.findOne({ userId: Auth.userID });

    muteAllUsers(currentUser.userId);
  }

  muteAllUsersExceptPresenter() {
    const { muteAllExceptPresenter } = this.props;
    const currentUser = Users.findOne({ userId: Auth.userID });

    muteAllExceptPresenter(currentUser.userId);
  }

  handleLockView() {
<<<<<<< HEAD
    
=======
    // Temporary lock method, will be changed in future PR
>>>>>>> a97a1ece
    logger.info('handleLockView function');
  }

  handleClearStatus() {
    const { users, setEmojiStatus } = this.props;

    users.forEach((user) => {
      if (user.emoji.status !== 'none') {
        setEmojiStatus(user.id, 'none');
      }
    });
  }

  render() {
    const currentUser = Users.findOne({ userId: Auth.userID });
    const currentUserIsModerator = mapUser(currentUser).isModerator;
    const meetingId = Auth.meetingID;
    const meeting = Meetings.findOne({ meetingId });
    this.state.meetingMuted = meeting.voiceProp.muteOnStart;

    return (
      currentUserIsModerator ?
        <UserOptions
          toggleMuteAllUsers={this.muteMeeting}
          toggleMuteAllUsersExceptPresenter={this.muteAllUsersExceptPresenter}
          toggleLockView={this.handleLockView}
          toggleStatus={this.handleClearStatus}
          isMeetingMuted={this.state.meetingMuted}
        /> : null
    );
  }
}

UserOptionsContainer.propTypes = propTypes;<|MERGE_RESOLUTION|>--- conflicted
+++ resolved
@@ -46,11 +46,7 @@
   }
 
   handleLockView() {
-<<<<<<< HEAD
     
-=======
-    // Temporary lock method, will be changed in future PR
->>>>>>> a97a1ece
     logger.info('handleLockView function');
   }
 
