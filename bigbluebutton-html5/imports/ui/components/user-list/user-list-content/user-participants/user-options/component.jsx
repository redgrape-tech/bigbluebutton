import React, { PureComponent } from 'react';
import PropTypes from 'prop-types';
import { defineMessages, injectIntl } from 'react-intl';
import _ from 'lodash';
import { withModalMounter } from '/imports/ui/components/modal/service';
import Button from '/imports/ui/components/button/component';
import Dropdown from '/imports/ui/components/dropdown/component';
import DropdownTrigger from '/imports/ui/components/dropdown/trigger/component';
import DropdownContent from '/imports/ui/components/dropdown/content/component';
import DropdownList from '/imports/ui/components/dropdown/list/component';
import DropdownListItem from '/imports/ui/components/dropdown/list/item/component';
import LockViewersContainer from '/imports/ui/components/lock-viewers/container';
import BreakoutRoom from '/imports/ui/components/actions-bar/create-breakout-room/container';
import CaptionsService from '/imports/ui/components/captions/service';
import CaptionsWriterMenu from '/imports/ui/components/captions/writer-menu/container';
import DropdownListSeparator from '/imports/ui/components/dropdown/list/separator/component';
import { styles } from './styles';

const propTypes = {
  intl: PropTypes.shape({
    formatMessage: PropTypes.func.isRequired,
  }).isRequired,
  isMeetingMuted: PropTypes.bool.isRequired,
  toggleMuteAllUsers: PropTypes.func.isRequired,
  toggleMuteAllUsersExceptPresenter: PropTypes.func.isRequired,
  toggleStatus: PropTypes.func.isRequired,
  mountModal: PropTypes.func.isRequired,
  users: PropTypes.arrayOf(Object).isRequired,
  meetingIsBreakout: PropTypes.bool.isRequired,
  hasBreakoutRoom: PropTypes.bool.isRequired,
  isBreakoutEnabled: PropTypes.bool.isRequired,
  isBreakoutRecordable: PropTypes.bool.isRequired,
};

const intlMessages = defineMessages({
  optionsLabel: {
    id: 'app.userList.userOptions.manageUsersLabel',
    description: 'Manage user label',
  },
  clearAllLabel: {
    id: 'app.userList.userOptions.clearAllLabel',
    description: 'Clear all label',
  },
  clearAllDesc: {
    id: 'app.userList.userOptions.clearAllDesc',
    description: 'Clear all description',
  },
  muteAllLabel: {
    id: 'app.userList.userOptions.muteAllLabel',
    description: 'Mute all label',
  },
  muteAllDesc: {
    id: 'app.userList.userOptions.muteAllDesc',
    description: 'Mute all description',
  },
  unmuteAllLabel: {
    id: 'app.userList.userOptions.unmuteAllLabel',
    description: 'Unmute all label',
  },
  unmuteAllDesc: {
    id: 'app.userList.userOptions.unmuteAllDesc',
    description: 'Unmute all desc',
  },
  lockViewersLabel: {
    id: 'app.userList.userOptions.lockViewersLabel',
    description: 'Lock viewers label',
  },
  lockViewersDesc: {
    id: 'app.userList.userOptions.lockViewersDesc',
    description: 'Lock viewers description',
  },
  muteAllExceptPresenterLabel: {
    id: 'app.userList.userOptions.muteAllExceptPresenterLabel',
    description: 'Mute all except presenter label',
  },
  muteAllExceptPresenterDesc: {
    id: 'app.userList.userOptions.muteAllExceptPresenterDesc',
    description: 'Mute all except presenter description',
  },
  createBreakoutRoom: {
    id: 'app.actionsBar.actionsDropdown.createBreakoutRoom',
    description: 'Create breakout room option',
  },
  createBreakoutRoomDesc: {
    id: 'app.actionsBar.actionsDropdown.createBreakoutRoomDesc',
    description: 'Description of create breakout room option',
  },
  invitationItem: {
    id: 'app.invitation.title',
    description: 'invitation to breakout title',
  },
  saveUserNames: {
    id: 'app.actionsBar.actionsDropdown.saveUserNames',
    description: 'Save user name feature description',
  },
  captionsLabel: {
    id: 'app.actionsBar.actionsDropdown.captionsLabel',
    description: 'Captions menu toggle label',
  },
  captionsDesc: {
    id: 'app.actionsBar.actionsDropdown.captionsDesc',
    description: 'Captions menu toggle description',
  },
});

class UserOptions extends PureComponent {
  constructor(props) {
    super(props);

    this.state = {
      isUserOptionsOpen: false,
    };

    this.clearStatusId = _.uniqueId('list-item-');
    this.muteId = _.uniqueId('list-item-');
    this.muteAllId = _.uniqueId('list-item-');
    this.lockId = _.uniqueId('list-item-');
    this.createBreakoutId = _.uniqueId('list-item-');
    this.saveUsersNameId = _.uniqueId('list-item-');
    this.captionsId = _.uniqueId('list-item-');

    this.onActionsShow = this.onActionsShow.bind(this);
    this.onActionsHide = this.onActionsHide.bind(this);
    this.handleCreateBreakoutRoomClick = this.handleCreateBreakoutRoomClick.bind(this);
    this.handleCaptionsClick = this.handleCaptionsClick.bind(this);
    this.onCreateBreakouts = this.onCreateBreakouts.bind(this);
    this.onInvitationUsers = this.onInvitationUsers.bind(this);
    this.renderMenuItems = this.renderMenuItems.bind(this);
    this.onSaveUserNames = this.onSaveUserNames.bind(this);
  }

  onSaveUserNames() {
    const link = document.createElement('a');
    const mimeType = 'text/plain';
    const { userListService } = this.props;
    const userNamesObj = userListService.getUsers();
    const userNameListString = Object.keys(userNamesObj)
      .map(key => userNamesObj[key].name, []).join('\r\n');
    link.setAttribute('download', `save-users-list-${Date.now()}.txt`);
    link.setAttribute(
      'href',
      `data: ${mimeType} ;charset=utf-16,${encodeURIComponent(userNameListString)}`,
    );
    link.dispatchEvent(new MouseEvent('click', { bubbles: true, cancelable: true, view: window }));
  }

  onActionsShow() {
    this.setState({
      isUserOptionsOpen: true,
    });
  }

  onActionsHide() {
    this.setState({
      isUserOptionsOpen: false,
    });
  }

  onCreateBreakouts() {
    return this.handleCreateBreakoutRoomClick(false);
  }

  onInvitationUsers() {
    return this.handleCreateBreakoutRoomClick(true);
  }

  handleCreateBreakoutRoomClick(isInvitation) {
    const {
      mountModal,
      isBreakoutRecordable,
    } = this.props;

    return mountModal(
      <BreakoutRoom
        {...{
          isBreakoutRecordable,
          isInvitation,
        }}
      />,
    );
  }

  handleCaptionsClick() {
    const { mountModal } = this.props;
    mountModal(<CaptionsWriterMenu />);
  }

  renderMenuItems() {
    const {
      intl,
      isMeetingMuted,
      mountModal,
      toggleStatus,
      toggleMuteAllUsers,
      toggleMuteAllUsersExceptPresenter,
      meetingIsBreakout,
      hasBreakoutRoom,
      isBreakoutEnabled,
      getUsersNotAssigned,
      isUserModerator,
      users,
      meteorIsConnected,
    } = this.props;

    const canCreateBreakout = isUserModerator
      && !meetingIsBreakout
      && !hasBreakoutRoom
      && isBreakoutEnabled;

    const canInviteUsers = isUserModerator
      && !meetingIsBreakout
      && hasBreakoutRoom
      && getUsersNotAssigned(users).length;

    this.menuItems = _.compact([
      (meteorIsConnected ? (
        <DropdownListItem
          key={this.clearStatusId}
          icon="clear_status"
          label={intl.formatMessage(intlMessages.clearAllLabel)}
          description={intl.formatMessage(intlMessages.clearAllDesc)}
          onClick={toggleStatus}
        />) : null
      ),
      (meteorIsConnected ? (
        <DropdownListItem
          key={this.muteAllId}
          icon={isMeetingMuted ? 'unmute' : 'mute'}
          label={intl.formatMessage(intlMessages[isMeetingMuted ? 'unmuteAllLabel' : 'muteAllLabel'])}
          description={intl.formatMessage(intlMessages[isMeetingMuted ? 'unmuteAllDesc' : 'muteAllDesc'])}
          onClick={toggleMuteAllUsers}
        />) : null
      ),
      (!isMeetingMuted && meteorIsConnected ? (
        <DropdownListItem
          key={this.muteId}
          icon="mute"
          label={intl.formatMessage(intlMessages.muteAllExceptPresenterLabel)}
          description={intl.formatMessage(intlMessages.muteAllExceptPresenterDesc)}
          onClick={toggleMuteAllUsersExceptPresenter}
        />) : null
      ),
<<<<<<< HEAD
      (meteorIsConnected ? (
        <DropdownListItem
          key={this.lockId}
          icon="lock"
          label={intl.formatMessage(intlMessages.lockViewersLabel)}
          description={intl.formatMessage(intlMessages.lockViewersDesc)}
          onClick={() => mountModal(<LockViewersContainer />)}
        />) : null
      ),
      (canCreateBreakout && meteorIsConnected ? (
        <DropdownListItem
          key={this.createBreakoutId}
          icon="rooms"
          label={intl.formatMessage(intlMessages.createBreakoutRoom)}
          description={intl.formatMessage(intlMessages.createBreakoutRoomDesc)}
          onClick={this.onCreateBreakouts}
        />) : null
      ),
      (canInviteUsers && meteorIsConnected ? (
        <DropdownListItem
          icon="rooms"
          label={intl.formatMessage(intlMessages.invitationItem)}
          key={this.createBreakoutId}
          onClick={this.onInvitationUsers}
        />) : null
      ),
      (isUserModerator
        ? (
          <DropdownListItem
            icon="download"
            label={intl.formatMessage(intlMessages.saveUserNames)}
            key={this.saveUsersNameId}
            onClick={this.onSaveUserNames}
          />)
        : null
      ),
=======
      (isUserModerator
        ? (
          <DropdownListItem
            icon="download"
            label={intl.formatMessage(intlMessages.saveUserNames)}
            key={this.saveUsersNameId}
            onClick={this.onSaveUserNames}
          />
        )
        : null),
      (<DropdownListItem
        key={this.lockId}
        icon="lock"
        label={intl.formatMessage(intlMessages.lockViewersLabel)}
        description={intl.formatMessage(intlMessages.lockViewersDesc)}
        onClick={() => mountModal(<LockViewersContainer />)}
      />),
      (<DropdownListSeparator key={_.uniqueId('list-separator-')} />),
      (canCreateBreakout
        ? (
          <DropdownListItem
            key={this.createBreakoutId}
            icon="rooms"
            label={intl.formatMessage(intlMessages.createBreakoutRoom)}
            description={intl.formatMessage(intlMessages.createBreakoutRoomDesc)}
            onClick={this.onCreateBreakouts}
          />
        ) : null
      ),
      (canInviteUsers
        ? (
          <DropdownListItem
            icon="rooms"
            label={intl.formatMessage(intlMessages.invitationItem)}
            key={this.createBreakoutId}
            onClick={this.onInvitationUsers}
          />
        )
        : null),
      (isUserModerator && CaptionsService.isCaptionsEnabled()
        ? (
          <DropdownListItem
            icon="closed_caption"
            label={intl.formatMessage(intlMessages.captionsLabel)}
            description={intl.formatMessage(intlMessages.captionsDesc)}
            key={this.captionsId}
            onClick={this.handleCaptionsClick}
          />
        )
        : null),
>>>>>>> 36268623
    ]);

    return this.menuItems;
  }

  render() {
    const { isUserOptionsOpen } = this.state;
    const { intl } = this.props;

    return (
      <Dropdown
        ref={(ref) => { this.dropdown = ref; }}
        autoFocus={false}
        isOpen={isUserOptionsOpen}
        onShow={this.onActionsShow}
        onHide={this.onActionsHide}
        className={styles.dropdown}
      >
        <DropdownTrigger tabIndex={0}>
          <Button
            label={intl.formatMessage(intlMessages.optionsLabel)}
            icon="settings"
            ghost
            color="primary"
            hideLabel
            className={styles.optionsButton}
            size="sm"
            onClick={() => null}
          />
        </DropdownTrigger>
        <DropdownContent
          className={styles.dropdownContent}
          placement="right top"
        >
          <DropdownList>
            {
              this.renderMenuItems()
            }
          </DropdownList>
        </DropdownContent>
      </Dropdown>
    );
  }
}

UserOptions.propTypes = propTypes;
export default withModalMounter(injectIntl(UserOptions));<|MERGE_RESOLUTION|>--- conflicted
+++ resolved
@@ -240,33 +240,6 @@
           onClick={toggleMuteAllUsersExceptPresenter}
         />) : null
       ),
-<<<<<<< HEAD
-      (meteorIsConnected ? (
-        <DropdownListItem
-          key={this.lockId}
-          icon="lock"
-          label={intl.formatMessage(intlMessages.lockViewersLabel)}
-          description={intl.formatMessage(intlMessages.lockViewersDesc)}
-          onClick={() => mountModal(<LockViewersContainer />)}
-        />) : null
-      ),
-      (canCreateBreakout && meteorIsConnected ? (
-        <DropdownListItem
-          key={this.createBreakoutId}
-          icon="rooms"
-          label={intl.formatMessage(intlMessages.createBreakoutRoom)}
-          description={intl.formatMessage(intlMessages.createBreakoutRoomDesc)}
-          onClick={this.onCreateBreakouts}
-        />) : null
-      ),
-      (canInviteUsers && meteorIsConnected ? (
-        <DropdownListItem
-          icon="rooms"
-          label={intl.formatMessage(intlMessages.invitationItem)}
-          key={this.createBreakoutId}
-          onClick={this.onInvitationUsers}
-        />) : null
-      ),
       (isUserModerator
         ? (
           <DropdownListItem
@@ -277,47 +250,34 @@
           />)
         : null
       ),
-=======
-      (isUserModerator
-        ? (
-          <DropdownListItem
-            icon="download"
-            label={intl.formatMessage(intlMessages.saveUserNames)}
-            key={this.saveUsersNameId}
-            onClick={this.onSaveUserNames}
-          />
-        )
-        : null),
-      (<DropdownListItem
-        key={this.lockId}
-        icon="lock"
-        label={intl.formatMessage(intlMessages.lockViewersLabel)}
-        description={intl.formatMessage(intlMessages.lockViewersDesc)}
-        onClick={() => mountModal(<LockViewersContainer />)}
-      />),
+      (meteorIsConnected ? (
+        <DropdownListItem
+          key={this.lockId}
+          icon="lock"
+          label={intl.formatMessage(intlMessages.lockViewersLabel)}
+          description={intl.formatMessage(intlMessages.lockViewersDesc)}
+          onClick={() => mountModal(<LockViewersContainer />)}
+        />) : null
+      ),
       (<DropdownListSeparator key={_.uniqueId('list-separator-')} />),
-      (canCreateBreakout
-        ? (
-          <DropdownListItem
-            key={this.createBreakoutId}
-            icon="rooms"
-            label={intl.formatMessage(intlMessages.createBreakoutRoom)}
-            description={intl.formatMessage(intlMessages.createBreakoutRoomDesc)}
-            onClick={this.onCreateBreakouts}
-          />
-        ) : null
-      ),
-      (canInviteUsers
-        ? (
-          <DropdownListItem
-            icon="rooms"
-            label={intl.formatMessage(intlMessages.invitationItem)}
-            key={this.createBreakoutId}
-            onClick={this.onInvitationUsers}
-          />
-        )
-        : null),
-      (isUserModerator && CaptionsService.isCaptionsEnabled()
+      (canCreateBreakout && meteorIsConnected ? (
+        <DropdownListItem
+          key={this.createBreakoutId}
+          icon="rooms"
+          label={intl.formatMessage(intlMessages.createBreakoutRoom)}
+          description={intl.formatMessage(intlMessages.createBreakoutRoomDesc)}
+          onClick={this.onCreateBreakouts}
+        />) : null
+      ),
+      (canInviteUsers && meteorIsConnected ? (
+        <DropdownListItem
+          icon="rooms"
+          label={intl.formatMessage(intlMessages.invitationItem)}
+          key={this.createBreakoutId}
+          onClick={this.onInvitationUsers}
+        />) : null
+      ),
+      (isUserModerator && CaptionsService.isCaptionsEnabled() && meteorIsConnected
         ? (
           <DropdownListItem
             icon="closed_caption"
@@ -328,7 +288,6 @@
           />
         )
         : null),
->>>>>>> 36268623
     ]);
 
     return this.menuItems;
