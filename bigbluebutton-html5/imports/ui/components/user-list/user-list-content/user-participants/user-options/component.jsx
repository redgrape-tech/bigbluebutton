import React, { PureComponent } from 'react';
import PropTypes from 'prop-types';
import { defineMessages, injectIntl } from 'react-intl';
import _ from 'lodash';
import { withModalMounter } from '/imports/ui/components/modal/service';
import Button from '/imports/ui/components/button/component';
import LockViewersContainer from '/imports/ui/components/lock-viewers/container';
import GuestPolicyContainer from '/imports/ui/components/waiting-users/guest-policy/container';
import BreakoutRoom from '/imports/ui/components/actions-bar/create-breakout-room/container';
import CaptionsService from '/imports/ui/components/captions/service';
import CaptionsWriterMenu from '/imports/ui/components/captions/writer-menu/container';
import BBBMenu from '/imports/ui/components/menu/component';
import { styles } from './styles';
import { getUserNamesLink } from '/imports/ui/components/user-list/service';
import Settings from '/imports/ui/services/settings';

const propTypes = {
  intl: PropTypes.shape({
    formatMessage: PropTypes.func.isRequired,
  }).isRequired,
  isMeetingMuted: PropTypes.bool.isRequired,
  toggleMuteAllUsers: PropTypes.func.isRequired,
  toggleMuteAllUsersExceptPresenter: PropTypes.func.isRequired,
  toggleStatus: PropTypes.func.isRequired,
  mountModal: PropTypes.func.isRequired,
  users: PropTypes.arrayOf(Object).isRequired,
  guestPolicy: PropTypes.string.isRequired,
  meetingIsBreakout: PropTypes.bool.isRequired,
  hasBreakoutRoom: PropTypes.bool.isRequired,
  isBreakoutEnabled: PropTypes.bool.isRequired,
  isBreakoutRecordable: PropTypes.bool.isRequired,
  dynamicGuestPolicy: PropTypes.bool.isRequired,
};

const intlMessages = defineMessages({
  optionsLabel: {
    id: 'app.userList.userOptions.manageUsersLabel',
    description: 'Manage user label',
  },
  clearAllLabel: {
    id: 'app.userList.userOptions.clearAllLabel',
    description: 'Clear all label',
  },
  clearAllDesc: {
    id: 'app.userList.userOptions.clearAllDesc',
    description: 'Clear all description',
  },
  muteAllLabel: {
    id: 'app.userList.userOptions.muteAllLabel',
    description: 'Mute all label',
  },
  muteAllDesc: {
    id: 'app.userList.userOptions.muteAllDesc',
    description: 'Mute all description',
  },
  unmuteAllLabel: {
    id: 'app.userList.userOptions.unmuteAllLabel',
    description: 'Unmute all label',
  },
  unmuteAllDesc: {
    id: 'app.userList.userOptions.unmuteAllDesc',
    description: 'Unmute all desc',
  },
  lockViewersLabel: {
    id: 'app.userList.userOptions.lockViewersLabel',
    description: 'Lock viewers label',
  },
  lockViewersDesc: {
    id: 'app.userList.userOptions.lockViewersDesc',
    description: 'Lock viewers description',
  },
  guestPolicyLabel: {
    id: 'app.userList.userOptions.guestPolicyLabel',
    description: 'Guest policy label',
  },
  guestPolicyDesc: {
    id: 'app.userList.userOptions.guestPolicyDesc',
    description: 'Guest policy description',
  },
  muteAllExceptPresenterLabel: {
    id: 'app.userList.userOptions.muteAllExceptPresenterLabel',
    description: 'Mute all except presenter label',
  },
  muteAllExceptPresenterDesc: {
    id: 'app.userList.userOptions.muteAllExceptPresenterDesc',
    description: 'Mute all except presenter description',
  },
  createBreakoutRoom: {
    id: 'app.actionsBar.actionsDropdown.createBreakoutRoom',
    description: 'Create breakout room option',
  },
  createBreakoutRoomDesc: {
    id: 'app.actionsBar.actionsDropdown.createBreakoutRoomDesc',
    description: 'Description of create breakout room option',
  },
  learningDashboardLabel: {
    id: 'app.learning-dashboard.label',
    description: 'Activity Report label',
  },
  learningDashboardDesc: {
    id: 'app.learning-dashboard.description',
    description: 'Activity Report description',
  },
  invitationItem: {
    id: 'app.invitation.title',
    description: 'invitation to breakout title',
  },
  saveUserNames: {
    id: 'app.actionsBar.actionsDropdown.saveUserNames',
    description: 'Save user name feature description',
  },
  captionsLabel: {
    id: 'app.actionsBar.actionsDropdown.captionsLabel',
    description: 'Captions menu toggle label',
  },
  captionsDesc: {
    id: 'app.actionsBar.actionsDropdown.captionsDesc',
    description: 'Captions menu toggle description',
  },
  savedNamesListTitle: {
    id: 'app.userList.userOptions.savedNames.title',
    description: '',
  },
  sortedFirstNameHeading: {
    id: 'app.userList.userOptions.sortedFirstName.heading',
    description: '',
  },
  sortedLastNameHeading: {
    id: 'app.userList.userOptions.sortedLastName.heading',
    description: '',
  },
});

class UserOptions extends PureComponent {
  constructor(props) {
    super(props);

    this.clearStatusId = _.uniqueId('list-item-');
    this.muteId = _.uniqueId('list-item-');
    this.muteAllId = _.uniqueId('list-item-');
    this.lockId = _.uniqueId('list-item-');
    this.guestPolicyId = _.uniqueId('list-item-');
    this.createBreakoutId = _.uniqueId('list-item-');
    this.learningDashboardId = _.uniqueId('list-item-');
    this.saveUsersNameId = _.uniqueId('list-item-');
    this.captionsId = _.uniqueId('list-item-');

    this.handleCreateBreakoutRoomClick = this.handleCreateBreakoutRoomClick.bind(this);
    this.handleCaptionsClick = this.handleCaptionsClick.bind(this);
    this.onCreateBreakouts = this.onCreateBreakouts.bind(this);
    this.onInvitationUsers = this.onInvitationUsers.bind(this);
    this.renderMenuItems = this.renderMenuItems.bind(this);
    this.onSaveUserNames = this.onSaveUserNames.bind(this);
  }

  onSaveUserNames() {
    const { intl, meetingName } = this.props;
    const lang = Settings.application.locale;
    const date = new Date();

    const dateString = lang ? date.toLocaleDateString(lang) : date.toLocaleDateString();
    const timeString = lang ? date.toLocaleTimeString(lang) : date.toLocaleTimeString();

    getUserNamesLink(
      intl.formatMessage(intlMessages.savedNamesListTitle,
        {
          0: meetingName,
          1: `${dateString}:${timeString}`,
        }),
      intl.formatMessage(intlMessages.sortedFirstNameHeading),
      intl.formatMessage(intlMessages.sortedLastNameHeading),
    ).dispatchEvent(new MouseEvent('click',
      { bubbles: true, cancelable: true, view: window }));
  }

  onCreateBreakouts() {
    return this.handleCreateBreakoutRoomClick(false);
  }

  onInvitationUsers() {
    return this.handleCreateBreakoutRoomClick(true);
  }

  handleCreateBreakoutRoomClick(isInvitation) {
    const {
      mountModal,
      isBreakoutRecordable,
    } = this.props;

    return mountModal(
      <BreakoutRoom
        {...{
          isBreakoutRecordable,
          isInvitation,
        }}
      />,
    );
  }

  handleCaptionsClick() {
    const { mountModal } = this.props;
    mountModal(<CaptionsWriterMenu />);
  }

  renderMenuItems() {
    const {
      intl,
      isMeetingMuted,
      mountModal,
      toggleStatus,
      toggleMuteAllUsers,
      toggleMuteAllUsersExceptPresenter,
      meetingIsBreakout,
      hasBreakoutRoom,
      isBreakoutEnabled,
      getUsersNotAssigned,
      learningDashboardAccessToken,
      openLearningDashboardUrl,
      amIModerator,
      users,
      isMeteorConnected,
      dynamicGuestPolicy,
    } = this.props;

    const canCreateBreakout = amIModerator
      && !meetingIsBreakout
      && !hasBreakoutRoom
      && isBreakoutEnabled;

    const canInviteUsers = amIModerator
      && !meetingIsBreakout
      && hasBreakoutRoom
      && getUsersNotAssigned(users).length;

<<<<<<< HEAD
    this.menuItems = _.compact([
      (isMeteorConnected ? (
        <DropdownListItem
          key={this.clearStatusId}
          icon="clear_status"
          label={intl.formatMessage(intlMessages.clearAllLabel)}
          description={intl.formatMessage(intlMessages.clearAllDesc)}
          onClick={toggleStatus}
        />
      ) : null
      ),
      (!meetingIsBreakout && isMeteorConnected ? (
        <DropdownListItem
          key={this.muteAllId}
          icon={isMeetingMuted ? 'unmute' : 'mute'}
          label={intl.formatMessage(intlMessages[isMeetingMuted ? 'unmuteAllLabel' : 'muteAllLabel'])}
          description={intl.formatMessage(intlMessages[isMeetingMuted ? 'unmuteAllDesc' : 'muteAllDesc'])}
          onClick={toggleMuteAllUsers}
        />
      ) : null
      ),
      (!meetingIsBreakout && !isMeetingMuted && isMeteorConnected ? (
        <DropdownListItem
          key={this.muteId}
          icon="mute"
          label={intl.formatMessage(intlMessages.muteAllExceptPresenterLabel)}
          description={intl.formatMessage(intlMessages.muteAllExceptPresenterDesc)}
          onClick={toggleMuteAllUsersExceptPresenter}
        />
      ) : null
      ),
      (amIModerator
        ? (
          <DropdownListItem
            icon="download"
            label={intl.formatMessage(intlMessages.saveUserNames)}
            key={this.saveUsersNameId}
            onClick={this.onSaveUserNames}
          />
        )
        : null
      ),
      (!meetingIsBreakout && isMeteorConnected ? (
        <DropdownListItem
          key={this.lockId}
          icon="lock"
          label={intl.formatMessage(intlMessages.lockViewersLabel)}
          description={intl.formatMessage(intlMessages.lockViewersDesc)}
          onClick={() => mountModal(<LockViewersContainer />)}
        />
      ) : null
      ),
      (!meetingIsBreakout && isMeteorConnected ? (
        <DropdownListItem
          key={this.guestPolicyId}
          icon="user"
          label={intl.formatMessage(intlMessages.guestPolicyLabel)}
          data-test="guestPolicyLabel"
          description={intl.formatMessage(intlMessages.guestPolicyDesc)}
          onClick={() => mountModal(<GuestPolicyContainer />)}
        />
      ) : null
      ),
      (isMeteorConnected ? <DropdownListSeparator key={_.uniqueId('list-separator-')} /> : null),
      (canCreateBreakout && isMeteorConnected ? (
        <DropdownListItem
          data-test="createBreakoutRooms"
          key={this.createBreakoutId}
          icon="rooms"
          label={intl.formatMessage(intlMessages.createBreakoutRoom)}
          description={intl.formatMessage(intlMessages.createBreakoutRoomDesc)}
          onClick={this.onCreateBreakouts}
        />
      ) : null
      ),
      (canInviteUsers && isMeteorConnected ? (
        <DropdownListItem
          data-test="inviteBreakoutRooms"
          icon="rooms"
          label={intl.formatMessage(intlMessages.invitationItem)}
          key={this.createBreakoutId}
          onClick={this.onInvitationUsers}
        />
      ) : null
      ),
      (amIModerator && CaptionsService.isCaptionsEnabled() && isMeteorConnected
        ? (
          <DropdownListItem
            icon="closed_caption"
            label={intl.formatMessage(intlMessages.captionsLabel)}
            description={intl.formatMessage(intlMessages.captionsDesc)}
            key={this.captionsId}
            onClick={this.handleCaptionsClick}
          />
        )
        : null),
    ]);
=======
    const { locale } = intl;

    this.menuItems = [];

    if (isMeteorConnected) {
      if (!meetingIsBreakout) {
        this.menuItems.push({
          key: this.muteAllId,
          label: intl.formatMessage(intlMessages[isMeetingMuted ? 'unmuteAllLabel' : 'muteAllLabel']),
          // description: intl.formatMessage(intlMessages[isMeetingMuted ? 'unmuteAllDesc' : 'muteAllDesc']),
          onClick: toggleMuteAllUsers,
          icon: isMeetingMuted ? 'unmute' : 'mute',
        });

        if (!isMeetingMuted) {
          this.menuItems.push({
            key: this.muteId,
            label: intl.formatMessage(intlMessages.muteAllExceptPresenterLabel),
            // description: intl.formatMessage(intlMessages.muteAllExceptPresenterDesc),
            onClick: toggleMuteAllUsersExceptPresenter,
            icon: 'mute',
          });
        }

        this.menuItems.push({
          key: this.lockId,
          label: intl.formatMessage(intlMessages.lockViewersLabel),
          // description: intl.formatMessage(intlMessages.lockViewersDesc),
          onClick: () => mountModal(<LockViewersContainer />),
          icon: 'lock',
        });

        if (dynamicGuestPolicy) {
          this.menuItems.push({
            key: this.guestPolicyId,
            icon: 'user',
            label: intl.formatMessage(intlMessages.guestPolicyLabel),
            // description: intl.formatMessage(intlMessages.guestPolicyDesc),
            onClick: () => mountModal(<GuestPolicyContainer />),
            dataTest: 'guestPolicyLabel',
          });
        }
      }

      if (amIModerator) {
        this.menuItems.push({
          key: this.saveUsersNameId,
          label: intl.formatMessage(intlMessages.saveUserNames),
          // description: ,
          onClick: this.onSaveUserNames,
          icon: 'download',
        });

        if (learningDashboardAccessToken != null) {
          this.menuItems.push({
            icon: 'multi_whiteboard',
            iconRight: 'popout_window',
            label: intl.formatMessage(intlMessages.learningDashboardLabel),
            description: intl.formatMessage(intlMessages.learningDashboardDesc),
            key: this.learningDashboardId,
            onClick: () => { openLearningDashboardUrl(locale); },
          });
        }
      }

      this.menuItems.push({
        key: this.clearStatusId,
        label: intl.formatMessage(intlMessages.clearAllLabel),
        // description: intl.formatMessage(intlMessages.clearAllDesc),
        onClick: toggleStatus,
        icon: 'clear_status',
        divider: true,
      });

      if (canCreateBreakout) {
        this.menuItems.push({
          key: this.createBreakoutId,
          icon: 'rooms',
          label: intl.formatMessage(intlMessages.createBreakoutRoom),
          // description: intl.formatMessage(intlMessages.createBreakoutRoomDesc),
          onClick: this.onCreateBreakouts,
          dataTest: 'createBreakoutRooms',
        });
      }

      if (canInviteUsers) {
        this.menuItems.push({
          icon: 'rooms',
          label: intl.formatMessage(intlMessages.invitationItem),
          key: this.createBreakoutId,
          onClick: this.onInvitationUsers,
        });
      }

      if (amIModerator && CaptionsService.isCaptionsEnabled()) {
        this.menuItems.push({
          icon: 'closed_caption',
          label: intl.formatMessage(intlMessages.captionsLabel),
          // description: intl.formatMessage(intlMessages.captionsDesc),
          key: this.captionsId,
          onClick: this.handleCaptionsClick,
          dataTest: 'inviteBreakoutRooms',
        });
      }
    }
>>>>>>> f64429cb

    return this.menuItems;
  }

  render() {
    const { intl } = this.props;

    return (
      <BBBMenu
        trigger={(
          <Button
            label={intl.formatMessage(intlMessages.optionsLabel)}
            data-test="manageUsers"
            icon="settings"
            ghost
            color="primary"
            hideLabel
            className={styles.optionsButton}
            size="sm"
            onClick={() => null}
          />
        )}
        actions={this.renderMenuItems()}
      />
    );
  }
}

UserOptions.propTypes = propTypes;
export default withModalMounter(injectIntl(UserOptions));<|MERGE_RESOLUTION|>--- conflicted
+++ resolved
@@ -232,105 +232,6 @@
       && hasBreakoutRoom
       && getUsersNotAssigned(users).length;
 
-<<<<<<< HEAD
-    this.menuItems = _.compact([
-      (isMeteorConnected ? (
-        <DropdownListItem
-          key={this.clearStatusId}
-          icon="clear_status"
-          label={intl.formatMessage(intlMessages.clearAllLabel)}
-          description={intl.formatMessage(intlMessages.clearAllDesc)}
-          onClick={toggleStatus}
-        />
-      ) : null
-      ),
-      (!meetingIsBreakout && isMeteorConnected ? (
-        <DropdownListItem
-          key={this.muteAllId}
-          icon={isMeetingMuted ? 'unmute' : 'mute'}
-          label={intl.formatMessage(intlMessages[isMeetingMuted ? 'unmuteAllLabel' : 'muteAllLabel'])}
-          description={intl.formatMessage(intlMessages[isMeetingMuted ? 'unmuteAllDesc' : 'muteAllDesc'])}
-          onClick={toggleMuteAllUsers}
-        />
-      ) : null
-      ),
-      (!meetingIsBreakout && !isMeetingMuted && isMeteorConnected ? (
-        <DropdownListItem
-          key={this.muteId}
-          icon="mute"
-          label={intl.formatMessage(intlMessages.muteAllExceptPresenterLabel)}
-          description={intl.formatMessage(intlMessages.muteAllExceptPresenterDesc)}
-          onClick={toggleMuteAllUsersExceptPresenter}
-        />
-      ) : null
-      ),
-      (amIModerator
-        ? (
-          <DropdownListItem
-            icon="download"
-            label={intl.formatMessage(intlMessages.saveUserNames)}
-            key={this.saveUsersNameId}
-            onClick={this.onSaveUserNames}
-          />
-        )
-        : null
-      ),
-      (!meetingIsBreakout && isMeteorConnected ? (
-        <DropdownListItem
-          key={this.lockId}
-          icon="lock"
-          label={intl.formatMessage(intlMessages.lockViewersLabel)}
-          description={intl.formatMessage(intlMessages.lockViewersDesc)}
-          onClick={() => mountModal(<LockViewersContainer />)}
-        />
-      ) : null
-      ),
-      (!meetingIsBreakout && isMeteorConnected ? (
-        <DropdownListItem
-          key={this.guestPolicyId}
-          icon="user"
-          label={intl.formatMessage(intlMessages.guestPolicyLabel)}
-          data-test="guestPolicyLabel"
-          description={intl.formatMessage(intlMessages.guestPolicyDesc)}
-          onClick={() => mountModal(<GuestPolicyContainer />)}
-        />
-      ) : null
-      ),
-      (isMeteorConnected ? <DropdownListSeparator key={_.uniqueId('list-separator-')} /> : null),
-      (canCreateBreakout && isMeteorConnected ? (
-        <DropdownListItem
-          data-test="createBreakoutRooms"
-          key={this.createBreakoutId}
-          icon="rooms"
-          label={intl.formatMessage(intlMessages.createBreakoutRoom)}
-          description={intl.formatMessage(intlMessages.createBreakoutRoomDesc)}
-          onClick={this.onCreateBreakouts}
-        />
-      ) : null
-      ),
-      (canInviteUsers && isMeteorConnected ? (
-        <DropdownListItem
-          data-test="inviteBreakoutRooms"
-          icon="rooms"
-          label={intl.formatMessage(intlMessages.invitationItem)}
-          key={this.createBreakoutId}
-          onClick={this.onInvitationUsers}
-        />
-      ) : null
-      ),
-      (amIModerator && CaptionsService.isCaptionsEnabled() && isMeteorConnected
-        ? (
-          <DropdownListItem
-            icon="closed_caption"
-            label={intl.formatMessage(intlMessages.captionsLabel)}
-            description={intl.formatMessage(intlMessages.captionsDesc)}
-            key={this.captionsId}
-            onClick={this.handleCaptionsClick}
-          />
-        )
-        : null),
-    ]);
-=======
     const { locale } = intl;
 
     this.menuItems = [];
@@ -436,7 +337,6 @@
         });
       }
     }
->>>>>>> f64429cb
 
     return this.menuItems;
   }
