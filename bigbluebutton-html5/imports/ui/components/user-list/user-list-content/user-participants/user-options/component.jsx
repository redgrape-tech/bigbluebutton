import React, { PureComponent } from 'react';
import PropTypes from 'prop-types';
import { defineMessages, injectIntl } from 'react-intl';
import _ from 'lodash';
import { withModalMounter } from '/imports/ui/components/common/modal/service';
import LockViewersContainer from '/imports/ui/components/lock-viewers/container';
import GuestPolicyContainer from '/imports/ui/components/waiting-users/guest-policy/container';
import BreakoutRoom from '/imports/ui/components/actions-bar/create-breakout-room/container';
import CaptionsService from '/imports/ui/components/captions/service';
import CaptionsWriterMenu from '/imports/ui/components/captions/writer-menu/container';
import BBBMenu from '/imports/ui/components/common/menu/component';
import Styled from './styles';
import { getUserNamesLink } from '/imports/ui/components/user-list/service';
import Settings from '/imports/ui/services/settings';
import { isBreakoutRoomsEnabled, isLearningDashboardEnabled } from '/imports/ui/services/features';

const propTypes = {
  intl: PropTypes.shape({
    formatMessage: PropTypes.func.isRequired,
  }).isRequired,
  isMeetingMuted: PropTypes.bool.isRequired,
  toggleMuteAllUsers: PropTypes.func.isRequired,
  toggleMuteAllUsersExceptPresenter: PropTypes.func.isRequired,
  toggleStatus: PropTypes.func.isRequired,
  mountModal: PropTypes.func.isRequired,
  users: PropTypes.arrayOf(Object).isRequired,
  guestPolicy: PropTypes.string.isRequired,
  meetingIsBreakout: PropTypes.bool.isRequired,
  hasBreakoutRoom: PropTypes.bool.isRequired,
  isBreakoutRecordable: PropTypes.bool.isRequired,
  dynamicGuestPolicy: PropTypes.bool.isRequired,
};

const intlMessages = defineMessages({
  optionsLabel: {
    id: 'app.userList.userOptions.manageUsersLabel',
    description: 'Manage user label',
  },
  clearAllLabel: {
    id: 'app.userList.userOptions.clearAllLabel',
    description: 'Clear all label',
  },
  clearAllDesc: {
    id: 'app.userList.userOptions.clearAllDesc',
    description: 'Clear all description',
  },
  muteAllLabel: {
    id: 'app.userList.userOptions.muteAllLabel',
    description: 'Mute all label',
  },
  muteAllDesc: {
    id: 'app.userList.userOptions.muteAllDesc',
    description: 'Mute all description',
  },
  unmuteAllLabel: {
    id: 'app.userList.userOptions.unmuteAllLabel',
    description: 'Unmute all label',
  },
  unmuteAllDesc: {
    id: 'app.userList.userOptions.unmuteAllDesc',
    description: 'Unmute all desc',
  },
  lockViewersLabel: {
    id: 'app.userList.userOptions.lockViewersLabel',
    description: 'Lock viewers label',
  },
  lockViewersDesc: {
    id: 'app.userList.userOptions.lockViewersDesc',
    description: 'Lock viewers description',
  },
  guestPolicyLabel: {
    id: 'app.userList.userOptions.guestPolicyLabel',
    description: 'Guest policy label',
  },
  guestPolicyDesc: {
    id: 'app.userList.userOptions.guestPolicyDesc',
    description: 'Guest policy description',
  },
  muteAllExceptPresenterLabel: {
    id: 'app.userList.userOptions.muteAllExceptPresenterLabel',
    description: 'Mute all except presenter label',
  },
  muteAllExceptPresenterDesc: {
    id: 'app.userList.userOptions.muteAllExceptPresenterDesc',
    description: 'Mute all except presenter description',
  },
  createBreakoutRoom: {
    id: 'app.actionsBar.actionsDropdown.createBreakoutRoom',
    description: 'Create breakout room option',
  },
  createBreakoutRoomDesc: {
    id: 'app.actionsBar.actionsDropdown.createBreakoutRoomDesc',
    description: 'Description of create breakout room option',
  },
  learningDashboardLabel: {
    id: 'app.learning-dashboard.label',
    description: 'Activity Report label',
  },
  learningDashboardDesc: {
    id: 'app.learning-dashboard.description',
    description: 'Activity Report description',
  },
  invitationItem: {
    id: 'app.invitation.title',
    description: 'invitation to breakout title',
  },
  saveUserNames: {
    id: 'app.actionsBar.actionsDropdown.saveUserNames',
    description: 'Save user name feature description',
  },
  captionsLabel: {
    id: 'app.actionsBar.actionsDropdown.captionsLabel',
    description: 'Captions menu toggle label',
  },
  captionsDesc: {
    id: 'app.actionsBar.actionsDropdown.captionsDesc',
    description: 'Captions menu toggle description',
  },
  savedNamesListTitle: {
    id: 'app.userList.userOptions.savedNames.title',
    description: '',
  },
  sortedFirstNameHeading: {
    id: 'app.userList.userOptions.sortedFirstName.heading',
    description: '',
  },
  sortedLastNameHeading: {
    id: 'app.userList.userOptions.sortedLastName.heading',
    description: '',
  },
});

class UserOptions extends PureComponent {
  constructor(props) {
    super(props);

    this.clearStatusId = _.uniqueId('list-item-');
    this.muteId = _.uniqueId('list-item-');
    this.muteAllId = _.uniqueId('list-item-');
    this.lockId = _.uniqueId('list-item-');
    this.guestPolicyId = _.uniqueId('list-item-');
    this.createBreakoutId = _.uniqueId('list-item-');
    this.learningDashboardId = _.uniqueId('list-item-');
    this.saveUsersNameId = _.uniqueId('list-item-');
    this.captionsId = _.uniqueId('list-item-');

    this.handleCreateBreakoutRoomClick = this.handleCreateBreakoutRoomClick.bind(this);
    this.handleCaptionsClick = this.handleCaptionsClick.bind(this);
    this.onCreateBreakouts = this.onCreateBreakouts.bind(this);
    this.onInvitationUsers = this.onInvitationUsers.bind(this);
    this.renderMenuItems = this.renderMenuItems.bind(this);
    this.onSaveUserNames = this.onSaveUserNames.bind(this);
  }

  onSaveUserNames() {
    const { intl, meetingName } = this.props;
    const lang = Settings.application.locale;
    const date = new Date();

    const dateString = lang ? date.toLocaleDateString(lang) : date.toLocaleDateString();
    const timeString = lang ? date.toLocaleTimeString(lang) : date.toLocaleTimeString();

    getUserNamesLink(
      intl.formatMessage(intlMessages.savedNamesListTitle,
        {
          0: meetingName,
          1: `${dateString}:${timeString}`,
        }),
      intl.formatMessage(intlMessages.sortedFirstNameHeading),
      intl.formatMessage(intlMessages.sortedLastNameHeading),
    ).dispatchEvent(new MouseEvent('click',
      { bubbles: true, cancelable: true, view: window }));
  }

  onCreateBreakouts() {
    return this.handleCreateBreakoutRoomClick(false);
  }

  onInvitationUsers() {
    return this.handleCreateBreakoutRoomClick(true);
  }

  handleCreateBreakoutRoomClick(isInvitation) {
    const {
      mountModal,
      isBreakoutRecordable,
    } = this.props;

    return mountModal(
      <BreakoutRoom
        {...{
          isBreakoutRecordable,
          isInvitation,
        }}
      />,
    );
  }

  handleCaptionsClick() {
    const { mountModal } = this.props;
    mountModal(<CaptionsWriterMenu />);
  }

  renderMenuItems() {
    const {
      intl,
      isMeetingMuted,
      mountModal,
      toggleStatus,
      toggleMuteAllUsers,
      toggleMuteAllUsersExceptPresenter,
      meetingIsBreakout,
      hasBreakoutRoom,
<<<<<<< HEAD
      isBreakoutEnabled,
      getUsersNotJoined,
=======
      getUsersNotAssigned,
>>>>>>> 351b7126
      openLearningDashboardUrl,
      amIModerator,
      users,
      isMeteorConnected,
      dynamicGuestPolicy,
    } = this.props;

    const canCreateBreakout = amIModerator
      && !meetingIsBreakout
      && !hasBreakoutRoom
      && isBreakoutRoomsEnabled();

    const canInviteUsers = amIModerator
      && !meetingIsBreakout
      && hasBreakoutRoom
      && getUsersNotJoined(users).length;

    const { locale } = intl;

    this.menuItems = [];

    if (isMeteorConnected) {
      if (!meetingIsBreakout) {
        this.menuItems.push({
          key: this.muteAllId,
          label: intl.formatMessage(intlMessages[isMeetingMuted ? 'unmuteAllLabel' : 'muteAllLabel']),
          // description: intl.formatMessage(intlMessages[isMeetingMuted ? 'unmuteAllDesc' : 'muteAllDesc']),
          onClick: toggleMuteAllUsers,
          icon: isMeetingMuted ? 'unmute' : 'mute',
        });

        if (!isMeetingMuted) {
          this.menuItems.push({
            key: this.muteId,
            label: intl.formatMessage(intlMessages.muteAllExceptPresenterLabel),
            // description: intl.formatMessage(intlMessages.muteAllExceptPresenterDesc),
            onClick: toggleMuteAllUsersExceptPresenter,
            icon: 'mute',
          });
        }

        this.menuItems.push({
          key: this.lockId,
          label: intl.formatMessage(intlMessages.lockViewersLabel),
          // description: intl.formatMessage(intlMessages.lockViewersDesc),
          onClick: () => mountModal(<LockViewersContainer />),
          icon: 'lock',
          dataTest: 'lockViewersButton',
        });

        if (dynamicGuestPolicy) {
          this.menuItems.push({
            key: this.guestPolicyId,
            icon: 'user',
            label: intl.formatMessage(intlMessages.guestPolicyLabel),
            // description: intl.formatMessage(intlMessages.guestPolicyDesc),
            onClick: () => mountModal(<GuestPolicyContainer />),
            dataTest: 'guestPolicyLabel',
          });
        }
      }

      if (amIModerator) {
        this.menuItems.push({
          key: this.saveUsersNameId,
          label: intl.formatMessage(intlMessages.saveUserNames),
          // description: ,
          onClick: this.onSaveUserNames,
          icon: 'download',
        });
      }

      this.menuItems.push({
        key: this.clearStatusId,
        label: intl.formatMessage(intlMessages.clearAllLabel),
        // description: intl.formatMessage(intlMessages.clearAllDesc),
        onClick: toggleStatus,
        icon: 'clear_status',
        divider: true,
      });

      if (canCreateBreakout) {
        this.menuItems.push({
          key: this.createBreakoutId,
          icon: 'rooms',
          label: intl.formatMessage(intlMessages.createBreakoutRoom),
          // description: intl.formatMessage(intlMessages.createBreakoutRoomDesc),
          onClick: this.onCreateBreakouts,
          dataTest: 'createBreakoutRooms',
        });
      }

      if (canInviteUsers) {
        this.menuItems.push({
          icon: 'rooms',
          dataTest: 'inviteBreakoutRooms',
          label: intl.formatMessage(intlMessages.invitationItem),
          key: this.createBreakoutId,
          onClick: this.onInvitationUsers,
        });
      }

      if (amIModerator && CaptionsService.isCaptionsEnabled()) {
        this.menuItems.push({
          icon: 'closed_caption',
          label: intl.formatMessage(intlMessages.captionsLabel),
          // description: intl.formatMessage(intlMessages.captionsDesc),
          key: this.captionsId,
          onClick: this.handleCaptionsClick,
        });
      }
      if (amIModerator) {
        if (isLearningDashboardEnabled()) {
          this.menuItems.push({
            icon: 'multi_whiteboard',
            iconRight: 'popout_window',
            label: intl.formatMessage(intlMessages.learningDashboardLabel),
            description: intl.formatMessage(intlMessages.learningDashboardDesc),
            key: this.learningDashboardId,
            onClick: () => { openLearningDashboardUrl(locale); },
            dividerTop: true,
          });
        }
      }
    }

    return this.menuItems;
  }

  render() {
    const { intl } = this.props;

    return (
      <BBBMenu
        trigger={(
          <Styled.OptionsButton
            label={intl.formatMessage(intlMessages.optionsLabel)}
            data-test="manageUsers"
            icon="settings"
            ghost
            color="primary"
            hideLabel
            size="sm"
            onClick={() => null}
          />
        )}
        actions={this.renderMenuItems()}
      />
    );
  }
}

UserOptions.propTypes = propTypes;
export default withModalMounter(injectIntl(UserOptions));<|MERGE_RESOLUTION|>--- conflicted
+++ resolved
@@ -211,12 +211,7 @@
       toggleMuteAllUsersExceptPresenter,
       meetingIsBreakout,
       hasBreakoutRoom,
-<<<<<<< HEAD
-      isBreakoutEnabled,
       getUsersNotJoined,
-=======
-      getUsersNotAssigned,
->>>>>>> 351b7126
       openLearningDashboardUrl,
       amIModerator,
       users,
