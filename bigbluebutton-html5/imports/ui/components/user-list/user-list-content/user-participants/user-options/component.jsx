--- conflicted
+++ resolved
@@ -154,27 +154,14 @@
   handleCreateBreakoutRoomClick(isInvitation) {
     const {
       mountModal,
-<<<<<<< HEAD
-      meetingName,
-      users,
-      getUsersNotAssigned,
-      getBreakouts,
-      sendInvitation,
       isBreakoutRecordable,
-=======
->>>>>>> 7ff310f4
     } = this.props;
 
     return mountModal(
       <BreakoutRoom
         {...{
+          isBreakoutRecordable,
           isInvitation,
-<<<<<<< HEAD
-          getBreakouts,
-          sendInvitation,
-          isBreakoutRecordable,
-=======
->>>>>>> 7ff310f4
         }}
       />,
     );
