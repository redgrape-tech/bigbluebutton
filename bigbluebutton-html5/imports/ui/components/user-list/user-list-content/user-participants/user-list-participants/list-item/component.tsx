/* eslint-disable @typescript-eslint/ban-ts-comment */
import React from 'react';
import Styled from './styles';
import browserInfo from '/imports/utils/browserInfo';
import { defineMessages, useIntl } from 'react-intl';
import Icon from '/imports/ui/components/common/icon/icon-ts/component';
import { User } from '/imports/ui/Types/user';
import TooltipContainer from '/imports/ui/components/common/tooltip/container';
import Auth from '/imports/ui/services/auth';
import { LockSettings } from '/imports/ui/Types/meeting';
import { uniqueId } from '/imports/utils/string-utils';
import { Emoji } from 'emoji-mart';
import normalizeEmojiName from './service';
import { convertRemToPixels } from '/imports/utils/dom-utils';
import { isReactionsEnabled } from '/imports/ui/services/features';

const messages = defineMessages({
  moderator: {
    id: 'app.userList.moderator',
    description: 'Text for identifying moderator user',
  },
  mobile: {
    id: 'app.userList.mobile',
    description: 'Text for identifying mobile user',
  },
  guest: {
    id: 'app.userList.guest',
    description: 'Text for identifying guest user',
  },
  sharingWebcam: {
    id: 'app.userList.sharingWebcam',
    description: 'Text for identifying who is sharing webcam',
  },
  locked: {
    id: 'app.userList.locked',
    description: 'Text for identifying locked user',
  },
  breakoutRoom: {
    id: 'app.createBreakoutRoom.room',
    description: 'breakout room',
  },
  you: {
    id: 'app.userList.you',
    description: 'Text for identifying your user',
  },
});

// @ts-ignore - temporary, while meteor exists in the project
const ROLE_MODERATOR = Meteor.settings.public.user.role_moderator;
// @ts-ignore - temporary, while meteor exists in the project
const LABEL = Meteor.settings.public.user.label;

const { isChrome, isFirefox, isEdge } = browserInfo;

interface UserListItemProps {
  user: User;
  lockSettings: LockSettings;
}

const UserListItem: React.FC<UserListItemProps> = ({ user, lockSettings }) => {
  const intl = useIntl();
  const voiceUser = user.voice;
  const subs = [
    (user.role === ROLE_MODERATOR && LABEL.moderator) && intl.formatMessage(messages.moderator),
    (user.guest && LABEL.guest) && intl.formatMessage(messages.guest),
    (user.mobile && LABEL.mobile) && intl.formatMessage(messages.mobile),
    (user.locked && lockSettings.hasActiveLockSetting && !user.isModerator) && (
      <span key={uniqueId('lock-')}>
        <Icon iconName="lock" />
        &nbsp;
        {intl.formatMessage(messages.locked)}
      </span>
    ),
    user.lastBreakoutRoom?.currentlyInRoom && (
      <span key={uniqueId('breakout-')}>
        <Icon iconName="rooms" />
        &nbsp;
        {user.lastBreakoutRoom?.shortName
          ? intl.formatMessage(messages.breakoutRoom, { 0: user.lastBreakoutRoom?.sequence })
          : user.lastBreakoutRoom?.shortName}
      </span>
    ),
    (user.cameras.length > 0 && LABEL.sharingWebcam) && (
      <span key={uniqueId('breakout-')}>
        {user.pinned === true
          ? <Icon iconName="pin-video_on" />
          : <Icon iconName="video" />}
        &nbsp;
        {intl.formatMessage(messages.sharingWebcam)}
      </span>
    ),
  ].filter(Boolean);

  const reactionsEnabled = isReactionsEnabled();

  const userAvatarFiltered = user.avatar;

  const getIconUser = () => {
    const emojiSize = convertRemToPixels(1.3);

    if (user.raiseHand === true) {
      return reactionsEnabled
        ? <Emoji key="hand" emoji="hand" native size={emojiSize} />
        : <Icon iconName={normalizeEmojiName('raiseHand')} />;
    } if (user.away === true) {
      return reactionsEnabled
        ? <Emoji key="away" emoji="clock7" native size={emojiSize} />
        : <Icon iconName={normalizeEmojiName('away')} />;
    } if (user.emoji !== 'none' && user.emoji !== 'notAway') {
      return <Icon iconName={normalizeEmojiName(user.emoji)} />;
    } if (user.name) {
      return user.name.toLowerCase().slice(0, 2);
    } return '??';
  };

  const iconUser = getIconUser();

  const avatarContent = user.lastBreakoutRoom?.currentlyInRoom ? user.lastBreakoutRoom?.sequence : iconUser;

  return (
<<<<<<< HEAD
    <Styled.UserItemContents data-test={(user.userId === Auth.userID) ? 'userListItemCurrent' : 'userListItem'}>
=======
    <Styled.UserItemContents data-test="user">
>>>>>>> 80e0b8c4
      <Styled.Avatar
        data-test={user.role === ROLE_MODERATOR ? 'moderatorAvatar' : 'viewerAvatar'}
        data-test-presenter={user.presenter ? '' : undefined}
        data-test-avatar='userAvatar'
        moderator={user.role === ROLE_MODERATOR}
        presenter={user.presenter}
        talking={voiceUser?.talking}
        muted={voiceUser?.muted}
        listenOnly={voiceUser?.listenOnly}
        voice={voiceUser?.joined}
        noVoice={!voiceUser?.joined}
        color={user.color}
        whiteboardAccess={user?.presPagesWritable?.length > 0}
        animations
        emoji={user.emoji !== 'none'}
        avatar={userAvatarFiltered}
        isChrome={isChrome}
        isFirefox={isFirefox}
        isEdge={isEdge}
      >
        {avatarContent}
      </Styled.Avatar>
      <Styled.UserNameContainer>
        <Styled.UserName>
          <TooltipContainer title={user.name}>
            <span>{user.name}</span>
          </TooltipContainer>
          &nbsp;
          {(user.userId === Auth.userID) ? `(${intl.formatMessage(messages.you)})` : ''}
        </Styled.UserName>
        <Styled.UserNameSub data-test={user.mobile ? 'mobileUser' : undefined}>
          {subs.length ? subs.reduce((prev, curr) => [prev, ' | ', curr]) : null}
        </Styled.UserNameSub>
      </Styled.UserNameContainer>
    </Styled.UserItemContents>
  );
};

export default UserListItem;<|MERGE_RESOLUTION|>--- conflicted
+++ resolved
@@ -118,11 +118,7 @@
   const avatarContent = user.lastBreakoutRoom?.currentlyInRoom ? user.lastBreakoutRoom?.sequence : iconUser;
 
   return (
-<<<<<<< HEAD
     <Styled.UserItemContents data-test={(user.userId === Auth.userID) ? 'userListItemCurrent' : 'userListItem'}>
-=======
-    <Styled.UserItemContents data-test="user">
->>>>>>> 80e0b8c4
       <Styled.Avatar
         data-test={user.role === ROLE_MODERATOR ? 'moderatorAvatar' : 'viewerAvatar'}
         data-test-presenter={user.presenter ? '' : undefined}
