--- conflicted
+++ resolved
@@ -7,11 +7,8 @@
 import {
   SET_AWAY,
   SET_ROLE,
-<<<<<<< HEAD
   USER_EJECT_CAMERAS,
-=======
   CHAT_CREATE_WITH_USER,
->>>>>>> e3043872
 } from './mutations';
 import {
   SET_CAMERA_PINNED,
