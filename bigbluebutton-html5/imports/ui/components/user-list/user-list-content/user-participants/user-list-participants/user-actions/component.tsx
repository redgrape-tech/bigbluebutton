--- conflicted
+++ resolved
@@ -347,11 +347,7 @@
         ? intl.formatMessage(messages.removeWhiteboardAccess)
         : intl.formatMessage(messages.giveWhiteboardAccess),
       onClick: () => {
-<<<<<<< HEAD
-        changeWhiteboardAccess(pageId, user.userId, user.presPagesWritable.length > 0);
-=======
-        changeWhiteboardAccess(user.userId, hasWhiteboardAccess);
->>>>>>> e917d912
+        changeWhiteboardAccess(pageId, user.userId, hasWhiteboardAccess);
         setSelected(false);
       },
       icon: 'pen_tool',
