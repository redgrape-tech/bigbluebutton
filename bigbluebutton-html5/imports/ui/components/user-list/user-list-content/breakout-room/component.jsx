--- conflicted
+++ resolved
@@ -26,22 +26,6 @@
 }) => {
   if (hasBreakoutRoom) {
     return (
-<<<<<<< HEAD
-      <div>
-        <h2 className={styles.smallTitle}>
-          {intl.formatMessage(intlMessages.breakoutTitle).toUpperCase()}
-        </h2>
-        <div
-          role="button"
-          tabIndex={0}
-          onClick={toggleBreakoutPanel}
-          data-test="breakoutRoomsItem"
-          className={styles.BreakoutRoomsItem}
-          aria-label={intl.formatMessage(intlMessages.breakoutTitle)}
-        >
-          <div className={styles.BreakoutRoomsContents} aria-hidden>
-            <div className={styles.BreakoutRoomsIcon}>
-=======
       <div className={styles.messages}>
         <div className={styles.container}>
           <h2 className={styles.smallTitle}>
@@ -54,10 +38,10 @@
               role="button"
               tabIndex={0}
               onClick={toggleBreakoutPanel}
+              data-test="breakoutRoomsItem"
               className={styles.listItem}
               aria-label={intl.formatMessage(intlMessages.breakoutTitle)}
             >
->>>>>>> 96e8f59a
               <Icon iconName="rooms" />
               <span aria-hidden>{intl.formatMessage(intlMessages.breakoutTitle)}</span>
             </div>
