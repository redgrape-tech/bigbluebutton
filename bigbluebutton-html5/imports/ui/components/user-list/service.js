--- conflicted
+++ resolved
@@ -192,12 +192,7 @@
     sort = sortChatsByName(a, b);
   }
 
-<<<<<<< HEAD
-  sort = sortByRecentActivity(a, b);
-  return sort;
-=======
   return sortByRecentActivity(a, b);
->>>>>>> f23490cc
 };
 
 const userFindSorting = {
