--- conflicted
+++ resolved
@@ -20,12 +20,9 @@
 import { notify } from '/imports/ui/services/notification';
 import { FormattedMessage } from 'react-intl';
 import { getDateString } from '/imports/utils/string-utils';
-<<<<<<< HEAD
-import { indexOf, without } from '/imports/utils/array-utils';
+import { indexOf } from '/imports/utils/array-utils';
 import { isEmpty, throttle } from 'radash';
-=======
 import ChatService from '/imports/ui/components/chat/service';
->>>>>>> cd1d8624
 
 const CHAT_CONFIG = Meteor.settings.public.chat;
 const PUBLIC_CHAT_ID = CHAT_CONFIG.public_id;
@@ -659,15 +656,10 @@
     }
 
     const currentClosedChats = Storage.getItem(CLOSED_CHAT_LIST_KEY);
-<<<<<<< HEAD
-    if (indexOf(currentClosedChats, chat.chatId) > -1) {
-      Storage.setItem(CLOSED_CHAT_LIST_KEY, without(currentClosedChats, chat.chatId));
-=======
 
     if (ChatService.isChatClosed(chat.chatId)) {
       const closedChats = currentClosedChats.filter(closedChat => closedChat.chatId !== chat.chatId);
       Storage.setItem(CLOSED_CHAT_LIST_KEY,closedChats);
->>>>>>> cd1d8624
     }
   }
 };
