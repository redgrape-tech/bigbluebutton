import Users from '/imports/api/users';
import Chat from '/imports/api/chat';
import Auth from '/imports/ui/services/auth';
import UnreadMessages from '/imports/ui/services/unread-messages';

import { callServer } from '/imports/ui/services/api';

const ROLE_MODERATOR = 'MODERATOR';
const EMOJI_STATUSES = ['raiseHand', 'happy', 'smile', 'neutral', 'sad', 'confused', 'away'];
const PRIVATE_CHAT_TYPE = 'PRIVATE_CHAT';

/* TODO: Same map is done in the chat/service we should share this someway */

const mapUser = user => ({
  id: user.userid,
  name: user.name,
  emoji: {
    status: user.emoji_status,
    changedAt: user.set_emoji_time,
  },
  isPresenter: user.presenter,
  isModerator: user.role === ROLE_MODERATOR,
  isCurrent: user.userid === Auth.userID,
  isVoiceUser: user.voiceUser.joined,
  isMuted: user.voiceUser.muted,
  isListenOnly: user.listenOnly,
  isSharingWebcam: user.webcam_stream.length,
  isPhoneUser: user.phone_user,
});

const mapOpenChats = chat => {
  let currentUserId = Auth.userID;
  return chat.message.from_userid !== Auth.userID
                                    ? chat.message.from_userid
                                    : chat.message.to_userid;
};

const sortUsersByName = (a, b) => {
  if (a.name.toLowerCase() < b.name.toLowerCase()) {
    return -1;
  } else if (a.name.toLowerCase() > b.name.toLowerCase()) {
    return 1;
  } else if (a.id.toLowerCase() > b.id.toLowerCase()) {
    return -1;
  } else if (a.id.toLowerCase() < b.id.toLowerCase()) {
    return 1;
  }

  return 0;
};

const sortUsersByEmoji = (a, b) => {
  if ((EMOJI_STATUSES.indexOf(a.emoji.status) > -1)
    && (EMOJI_STATUSES.indexOf(b.emoji.status) > -1)) {
    if (a.emoji.changedAt < b.emoji.changedAt) {
      return -1;
    } else if (a.emoji.changedAt > b.emoji.changedAt) {
      return 1;
    }

    return sortUsersByName(a, b);
  } else if (EMOJI_STATUSES.indexOf(a.emoji.status) > -1) {
    return -1;
  } else if (EMOJI_STATUSES.indexOf(b.emoji.status) > -1) {
    return 1;
  }

  return 0;
};

const sortUsersByModerator = (a, b) => {
  if (a.isModerator && b.isModerator) {
    return sortUsersByName(a, b);
  } else if (a.isModerator) {
    return -1;
  } else if (b.isModerator) {
    return 1;
  }

  return 0;
};

const sortUsersByPhoneUser = (a, b) => {
  if (!a.isPhoneUser && !b.isPhoneUser) {
    return sortUsersByName(a, b);
  } else if (!a.isPhoneUser) {
    return -1;
  } else if (!b.isPhoneUser) {
    return 1;
  }

  return 0;
};

const sortUsers = (a, b) => {
  let sort = sortUsersByEmoji(a, b);

  if (sort === 0) {
    sort = sortUsersByModerator(a, b);
  }

  if (sort === 0) {
    sort = sortUsersByPhoneUser(a, b);
  }

  if (sort === 0) {
    sort = sortUsersByName(a, b);
  }

  return sort;
};

const sortChatsByName = (a, b) => {
  if (a.name.toLowerCase() < b.name.toLowerCase()) {
    return -1;
  } else if (a.name.toLowerCase() > b.name.toLowerCase()) {
    return 1;
  } else if (a.id.toLowerCase() > b.id.toLowerCase()) {
    return -1;
  } else if (a.id.toLowerCase() < b.id.toLowerCase()) {
    return 1;
  }

  return 0;
};

const sortChatsByIcon = (a, b) => {
  if (a.icon && b.icon) {
    return sortChatsByName(a, b);
  } else if (a.icon) {
    return -1;
  } else if (b.icon) {
    return 1;
  }

  return 0;
};

const sortChats = (a, b) => {
  let sort = sortChatsByIcon(a, b);

  if (sort === 0) {
    sort = sortChatsByName(a, b);
  }

  return sort;
};

const userFindSorting = {
  'user.set_emoji_time': 1,
  'user.role': 1,
  'user.phone_user': 1,
  'user._sort_name': 1,
  'user.userid': 1,
};

const getUsers = () => {
  let users = Users
  .find({}, userFindSorting)
  .fetch();

  return users
    .map(u => u.user)
    .map(mapUser)
    .sort(sortUsers);
};

const getOpenChats = chatID => {
  window.Users = Users;

  let openChats = Chat
  .find({ 'message.chat_type': PRIVATE_CHAT_TYPE })
  .fetch()
  .map(mapOpenChats);

  let currentUserId = Auth.userID;
  if (chatID) {
    openChats.push(chatID);
  }

  openChats = _.uniq(openChats);

  openChats = Users
  .find({ 'user.userid': { $in: openChats } })
  .map(u => u.user)
  .map(mapUser)
  .map(op => {
    op.unreadCounter = UnreadMessages.count(op.id);
    return op;
  });

  openChats.push({
    id: 'public',
    name: 'Public Chat',
    icon: 'group-chat',
    unreadCounter: UnreadMessages.count('public_chat_userid'),
  });

  return openChats
  .sort(sortChats);
};

getCurrentUser = () => {
<<<<<<< HEAD
  let currentUserId = Auth.userID;
=======
  let currentUserId = auth.getUser();
  let currentUser = Users.findOne({ 'user.userid': currentUserId });
>>>>>>> 51ccf1dd

  return (currentUser) ? mapUser(currentUser.user) : null;
};

const userActions = {
  openChat: {
    label: 'Chat',
    handler: (router, user) => router.push(`/users/chat/${user.id}`),
    icon: 'chat',
  },
  clearStatus: {
    label: 'Clear Status',
    handler: user => console.log('missing clear status', user),
    icon: 'clear-status',
  },
  setPresenter: {
    label: 'Make Presenter',
    handler: user => callServer('setUserPresenter', user.userid, user.name),
    icon: 'presentation',
  },
  promote: {
    label: 'Promote',
    handler: user => console.log('missing promote', user),
    icon: 'promote',
  },
  kick: {
    label: 'Kick User',
    handler: user => callServer('kickUser', user.userid),
    icon: 'kick-user',
  },
};

export default {
  getUsers,
  getOpenChats,
  getCurrentUser,
  userActions,
};<|MERGE_RESOLUTION|>--- conflicted
+++ resolved
@@ -201,12 +201,8 @@
 };
 
 getCurrentUser = () => {
-<<<<<<< HEAD
   let currentUserId = Auth.userID;
-=======
-  let currentUserId = auth.getUser();
   let currentUser = Users.findOne({ 'user.userid': currentUserId });
->>>>>>> 51ccf1dd
 
   return (currentUser) ? mapUser(currentUser.user) : null;
 };
