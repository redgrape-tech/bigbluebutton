import Users from '/imports/api/users';
import Chat from '/imports/api/chat';
import Auth from '/imports/ui/services/auth';
import UnreadMessages from '/imports/ui/services/unread-messages';
import Storage from '/imports/ui/services/storage/session';
import { EMOJI_STATUSES } from '/imports/utils/statuses.js';

import { callServer } from '/imports/ui/services/api';
import _ from 'underscore';

const CHAT_CONFIG = Meteor.settings.public.chat;
const USER_CONFIG = Meteor.settings.public.user;
const ROLE_MODERATOR = USER_CONFIG.role_moderator;
const PRIVATE_CHAT_TYPE = CHAT_CONFIG.type_private;

// session for closed chat list
const CLOSED_CHAT_LIST_KEY = 'closedChatList';

/* TODO: Same map is done in the chat/service we should share this someway */

const mapUser = user => ({
  id: user.userid,
  name: user.name,
  emoji: {
    status: user.emoji_status,
    changedAt: user.set_emoji_time,
  },
  isPresenter: user.presenter,
  isModerator: user.role === ROLE_MODERATOR,
  isCurrent: user.userid === Auth.userID,
  isVoiceUser: user.voiceUser.joined,
  isMuted: user.voiceUser.muted,
  isTalking: user.voiceUser.talking,
  isListenOnly: user.listenOnly,
  isSharingWebcam: user.webcam_stream.length,
  isPhoneUser: user.phone_user,
  isLoggedOut: !user ? true : false,
});

const mapOpenChats = chat => {
  let currentUserId = Auth.userID;
  return chat.message.from_userid !== Auth.userID
                                    ? chat.message.from_userid
                                    : chat.message.to_userid;
};

const sortUsersByName = (a, b) => {
  if (a.name.toLowerCase() < b.name.toLowerCase()) {
    return -1;
  } else if (a.name.toLowerCase() > b.name.toLowerCase()) {
    return 1;
  } else if (a.id.toLowerCase() > b.id.toLowerCase()) {
    return -1;
  } else if (a.id.toLowerCase() < b.id.toLowerCase()) {
    return 1;
  }

  return 0;
};

const sortUsersByEmoji = (a, b) => {
  if ((EMOJI_STATUSES.indexOf(a.emoji.status) > -1)
    && (EMOJI_STATUSES.indexOf(b.emoji.status) > -1)) {
    if (a.emoji.changedAt < b.emoji.changedAt) {
      return -1;
    } else if (a.emoji.changedAt > b.emoji.changedAt) {
      return 1;
    }

    return sortUsersByName(a, b);
  } else if (EMOJI_STATUSES.indexOf(a.emoji.status) > -1) {
    return -1;
  } else if (EMOJI_STATUSES.indexOf(b.emoji.status) > -1) {
    return 1;
  }

  return 0;
};

const sortUsersByModerator = (a, b) => {
  if (a.isModerator && b.isModerator) {
    return sortUsersByEmoji(a, b);
  } else if (a.isModerator) {
    return -1;
  } else if (b.isModerator) {
    return 1;
  }

  return 0;
};

const sortUsersByPhoneUser = (a, b) => {
  if (!a.isPhoneUser && !b.isPhoneUser) {
    return sortUsersByName(a, b);
  } else if (!a.isPhoneUser) {
    return -1;
  } else if (!b.isPhoneUser) {
    return 1;
  }

  return 0;
};

const sortUsers = (a, b) => {
  let sort = sortUsersByModerator(a, b);

  if (sort === 0) {
    sort = sortUsersByEmoji(a, b);
  }

  if (sort === 0) {
    sort = sortUsersByPhoneUser(a, b);
  }

  if (sort === 0) {
    sort = sortUsersByName(a, b);
  }

  return sort;
};

const sortChatsByName = (a, b) => {
  if (a.name.toLowerCase() < b.name.toLowerCase()) {
    return -1;
  } else if (a.name.toLowerCase() > b.name.toLowerCase()) {
    return 1;
  } else if (a.id.toLowerCase() > b.id.toLowerCase()) {
    return -1;
  } else if (a.id.toLowerCase() < b.id.toLowerCase()) {
    return 1;
  }

  return 0;
};

const sortChatsByIcon = (a, b) => {
  if (a.icon && b.icon) {
    return sortChatsByName(a, b);
  } else if (a.icon) {
    return -1;
  } else if (b.icon) {
    return 1;
  }

  return 0;
};

const sortChats = (a, b) => {
  let sort = sortChatsByIcon(a, b);

  if (sort === 0) {
    sort = sortChatsByName(a, b);
  }

  return sort;
};

const userFindSorting = {
  'user.set_emoji_time': 1,
  'user.role': 1,
  'user.phone_user': 1,
  'user._sort_name': 1,
  'user.userid': 1,
};

const getUsers = () => {
  let users = Users
  .find({}, userFindSorting)
  .fetch();

  return users
  .map(u => u.user)
  .map(mapUser)
  .sort(sortUsers);
};

const getOpenChats = chatID => {
<<<<<<< HEAD

  window.Users = Users;

=======
>>>>>>> 5575d324
  let openChats = Chat
  .find({ 'message.chat_type': PRIVATE_CHAT_TYPE })
  .fetch()
  .map(mapOpenChats);

  let currentUserId = Auth.userID;

  if (chatID) {
    openChats.push(chatID);
  }

  openChats = _.uniq(openChats);

  openChats = Users
  .find({ 'user.userid': { $in: openChats } })
  .map(u => u.user)
  .map(mapUser)
  .map(op => {
    op.unreadCounter = UnreadMessages.count(op.id);
    return op;
  });

  let currentClosedChats = Storage.getItem(CLOSED_CHAT_LIST_KEY) || [];
  let filteredChatList = [];

  openChats.forEach((op) => {

    // When a new private chat message is received, ensure the conversation view is restored.
    if (op.unreadCounter > 0) {
      if (_.contains(currentClosedChats, op.id)) {
        Storage.setItem(CLOSED_CHAT_LIST_KEY, _.without(currentClosedChats, op.id));
      }
    }

    // Compare openChats with session and push it into filteredChatList
    // if one of the openChat is not in session.
    // It will pass to openChats.
    if (!_.contains(currentClosedChats, op.id)) {
      filteredChatList.push(op);
    }
  });

  openChats = filteredChatList;

  openChats.push({
    id: 'public',
    name: 'Public Chat',
    icon: 'group_chat',
    unreadCounter: UnreadMessages.count('public_chat_userid'),
  });

  return openChats
  .sort(sortChats);
};

getCurrentUser = () => {
  let currentUserId = Auth.userID;
  let currentUser = Users.findOne({ 'user.userid': currentUserId });

  return (currentUser) ? mapUser(currentUser.user) : null;
};

const userActions = {
  openChat: {
    label: 'Chat',
    handler: (router, user) => router.push(`/users/chat/${user.id}`),
    icon: 'chat',
  },
  clearStatus: {
    label: 'Clear Status',
    handler: user => callServer('setEmojiStatus', user.id, 'none'),
    icon: 'clear_status',
  },
  setPresenter: {
    label: 'Make Presenter',
    handler: user => callServer('assignPresenter', user.id),
    icon: 'presentation',
  },
  kick: {
    label: 'Kick User',
    handler: user => callServer('kickUser', user.id),
    icon: 'circle_close',
  },
  mute: {
    label: 'Mute Audio',
    handler: user=> callServer('muteUser', user.id),
    icon: 'audio_off',
  },
  unmute: {
    label: 'Unmute Audio',
    handler: user=> callServer('unmuteUser', user.id),
    icon: 'audio_on',
  },
};

export default {
  getUsers,
  getOpenChats,
  getCurrentUser,
  userActions,
};<|MERGE_RESOLUTION|>--- conflicted
+++ resolved
@@ -175,12 +175,7 @@
 };
 
 const getOpenChats = chatID => {
-<<<<<<< HEAD
-
-  window.Users = Users;
-
-=======
->>>>>>> 5575d324
+
   let openChats = Chat
   .find({ 'message.chat_type': PRIVATE_CHAT_TYPE })
   .fetch()
