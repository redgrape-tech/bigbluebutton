import Users from '/imports/api/users';
import VoiceUsers from '/imports/api/voice-users';
import GroupChat from '/imports/api/group-chat';
import { GroupChatMsg } from '/imports/api/group-chat-msg';
import Breakouts from '/imports/api/breakouts/';
import Meetings from '/imports/api/meetings';
import Auth from '/imports/ui/services/auth';
import UnreadMessages from '/imports/ui/services/unread-messages';
import Storage from '/imports/ui/services/storage/session';
import { EMOJI_STATUSES } from '/imports/utils/statuses';
import { makeCall } from '/imports/ui/services/api';
import _ from 'lodash';
import KEY_CODES from '/imports/utils/keyCodes';
import AudioService from '/imports/ui/components/audio/service';
import logger from '/imports/startup/client/logger';

const CHAT_CONFIG = Meteor.settings.public.chat;
const PUBLIC_GROUP_CHAT_ID = CHAT_CONFIG.public_group_id;
const ROLE_MODERATOR = Meteor.settings.public.user.role_moderator;
const ROLE_VIEWER = Meteor.settings.public.user.role_viewer;

const DIAL_IN_CLIENT_TYPE = 'dial-in-user';

// session for closed chat list
const CLOSED_CHAT_LIST_KEY = 'closedChatList';

const mapActiveChats = (chat) => {
  const currentUserId = Auth.userID;

  if (chat.sender !== currentUserId) {
    return chat.sender;
  }

  const { chatId } = chat;

  const userId = GroupChat.findOne({ chatId }).users.filter(user => user !== currentUserId);

  return userId[0];
};

const CUSTOM_LOGO_URL_KEY = 'CustomLogoUrl';

export const setCustomLogoUrl = path => Storage.setItem(CUSTOM_LOGO_URL_KEY, path);

export const setModeratorOnlyMessage = msg => Storage.setItem('ModeratorOnlyMessage', msg);

const getCustomLogoUrl = () => Storage.getItem(CUSTOM_LOGO_URL_KEY);

const sortUsersByName = (a, b) => {
  const aName = a.name.toLowerCase();
  const bName = b.name.toLowerCase();

  if (aName < bName) {
    return -1;
  } if (aName > bName) {
    return 1;
  } if (a.userId > b.userId) {
    return -1;
  } if (a.userId < b.userId) {
    return 1;
  }

  return 0;
};

const sortUsersByEmoji = (a, b) => {
  if (a.emoji && b.emoji && (a.emoji !== 'none' && b.emoji !== 'none')) {
    if (a.emojiTime < b.emojiTime) {
      return -1;
    } if (a.emojiTime > b.emojiTime) {
      return 1;
    }
  } if (a.emoji && a.emoji !== 'none') {
    return -1;
  } if (b.emoji && b.emoji !== 'none') {
    return 1;
  }
  return 0;
};

const sortUsersByModerator = (a, b) => {
  if (a.role === ROLE_MODERATOR && b.role === ROLE_MODERATOR) {
    return 0;
  } if (a.role === ROLE_MODERATOR) {
    return -1;
  } if (b.role === ROLE_MODERATOR) {
    return 1;
  }

  return 0;
};

const sortUsersByPhoneUser = (a, b) => {
  if (!a.clientType === DIAL_IN_CLIENT_TYPE && !b.clientType === DIAL_IN_CLIENT_TYPE) {
    return 0;
  } if (!a.clientType === DIAL_IN_CLIENT_TYPE) {
    return -1;
  } if (!b.clientType === DIAL_IN_CLIENT_TYPE) {
    return 1;
  }

  return 0;
};

// current user's name is always on top
const sortUsersByCurrent = (a, b) => {
  if (a.userId === Auth.userID) {
    return -1;
  } if (b.userId === Auth.userID) {
    return 1;
  }

  return 0;
};

const sortUsers = (a, b) => {
  let sort = sortUsersByCurrent(a, b);

  if (sort === 0) {
    sort = sortUsersByModerator(a, b);
  }

  if (sort === 0) {
    sort = sortUsersByEmoji(a, b);
  }

  if (sort === 0) {
    sort = sortUsersByPhoneUser(a, b);
  }

  if (sort === 0) {
    sort = sortUsersByName(a, b);
  }

  return sort;
};

const sortChatsByName = (a, b) => {
  if (a.name.toLowerCase() < b.name.toLowerCase()) {
    return -1;
  } if (a.name.toLowerCase() > b.name.toLowerCase()) {
    return 1;
  } if (a.userId.toLowerCase() > b.userId.toLowerCase()) {
    return -1;
  } if (a.userId.toLowerCase() < b.userId.toLowerCase()) {
    return 1;
  }

  return 0;
};

const sortChatsByIcon = (a, b) => {
  if (a.icon && b.icon) {
    return sortChatsByName(a, b);
  } if (a.icon) {
    return -1;
  } if (b.icon) {
    return 1;
  }

  return 0;
};

const sortByRecentActivity = (a, b) => {
  const _a = a.lastActivity;
  const _b = b.lastActivity;
  if (a.userId === 'public') return -1;
  if (!_b || _a > _b) return -1;
  if (!_a || _a < _b) return 1;
  return 0;
};

const isPublicChat = chat => (
  chat.userId === 'public'
);

const sortChats = (a, b) => {
  let sort = sortChatsByIcon(a, b);

  if (sort === 0) {
    sort = sortChatsByName(a, b);
  }

  return sort = sortByRecentActivity(a, b);
};

const userFindSorting = {
  emojiTime: 1,
  role: 1,
  phoneUser: 1,
  sortName: 1,
  userId: 1,
};

const getUsers = () => {
  let users = Users
    .find({
      meetingId: Auth.meetingID,
      connectionStatus: 'online',
    }, userFindSorting)
    .fetch();

  const currentUser = Users.findOne({ userId: Auth.userID }, { fields: { role: 1, locked: 1 } });
  if (currentUser && currentUser.role === ROLE_VIEWER && currentUser.locked) {
    const meeting = Meetings.findOne({ meetingId: Auth.meetingID },
      { fields: { 'lockSettingsProps.hideUserList': 1 } });
    if (meeting && meeting.lockSettingsProps && meeting.lockSettingsProps.hideUserList) {
      const moderatorOrCurrentUser = u => u.role === ROLE_MODERATOR || u.userId === Auth.userID;
      users = users.filter(moderatorOrCurrentUser);
    }
  }

  return users.sort(sortUsers);
};

const hasBreakoutRoom = () => Breakouts.find({ parentMeetingId: Auth.meetingID },
  { fields: {} }).count() > 0;

const isMe = userId => userId === Auth.userID;

const getActiveChats = (chatID) => {
  const privateChat = GroupChat
    .find({ users: { $all: [Auth.userID] } })
    .fetch()
    .map(chat => chat.chatId);

  const filter = {
    chatId: { $ne: PUBLIC_GROUP_CHAT_ID },
  };

  if (privateChat) {
    filter.chatId = { $in: privateChat };
  }

  let activeChats = GroupChatMsg
    .find(filter)
    .fetch();

  const idsWithTimeStamp = {};

  activeChats.map((chat) => {
    idsWithTimeStamp[`${chat.sender}`] = chat.timestamp;
  });

  activeChats = activeChats.map(mapActiveChats);

  if (chatID) {
    activeChats.push(chatID);
  }

  activeChats = _.uniq(_.compact(activeChats));

  activeChats = Users
    .find({ userId: { $in: activeChats } })
    .map((op) => {
      const activeChat = op;
      activeChat.unreadCounter = UnreadMessages.count(op.userId);
      activeChat.name = op.name;
      activeChat.isModerator = op.role === ROLE_MODERATOR;
      activeChat.lastActivity = idsWithTimeStamp[`${op.userId}`];
      return activeChat;
    });

  const currentClosedChats = Storage.getItem(CLOSED_CHAT_LIST_KEY) || [];
  const filteredChatList = [];

  activeChats.forEach((op) => {
    // When a new private chat message is received, ensure the conversation view is restored.
    if (op.unreadCounter > 0) {
      if (_.indexOf(currentClosedChats, op.userId) > -1) {
        Storage.setItem(CLOSED_CHAT_LIST_KEY, _.without(currentClosedChats, op.userId));
      }
    }

    // Compare activeChats with session and push it into filteredChatList
    // if one of the activeChat is not in session.
    // It will pass to activeChats.
    if (_.indexOf(currentClosedChats, op.userId) < 0) {
      filteredChatList.push(op);
    }
  });

  activeChats = filteredChatList;

  activeChats.push({
    userId: 'public',
    name: 'Public Chat',
    icon: 'group_chat',
    unreadCounter: UnreadMessages.count(PUBLIC_GROUP_CHAT_ID),
  });

  return activeChats
    .sort(sortChats);
};

const isVoiceOnlyUser = userId => userId.toString().startsWith('v_');

const isMeetingLocked = (id) => {
  const meeting = Meetings.findOne({ meetingId: id }, { fields: { lockSettingsProps: 1 } });
  let isLocked = false;

  if (meeting.lockSettingsProps !== undefined) {
    const lockSettings = meeting.lockSettingsProps;

    if (lockSettings.disableCam
      || lockSettings.disableMic
      || lockSettings.disablePrivateChat
      || lockSettings.disablePublicChat) {
      isLocked = true;
    }
  }

  return isLocked;
};

const areUsersUnmutable = () => {
  const meeting = Meetings.findOne({ meetingId: Auth.meetingID },
    { fields: { 'usersProp.allowModsToUnmuteUsers': 1 } });
  if (meeting.usersProp) {
    return meeting.usersProp.allowModsToUnmuteUsers;
  }
  return false;
};

const curatedVoiceUser = (intId) => {
  const voiceUser = VoiceUsers.findOne({ intId });
  return {
    isVoiceUser: voiceUser ? voiceUser.joined : false,
    isMuted: voiceUser ? voiceUser.muted && !voiceUser.listenOnly : false,
    isTalking: voiceUser ? voiceUser.talking && !voiceUser.muted : false,
    isListenOnly: voiceUser ? voiceUser.listenOnly : false,
  };
};

const getAvailableActions = (amIModerator, isBreakoutRoom, subjectUser, subjectVoiceUser) => {
  const isDialInUser = isVoiceOnlyUser(subjectUser.userId) || subjectUser.phone_user;
  const amISubjectUser = isMe(subjectUser.userId);
  const isSubjectUserModerator = subjectUser.role === ROLE_MODERATOR;

  const hasAuthority = amIModerator || amISubjectUser;
  const allowedToChatPrivately = !amISubjectUser && !isDialInUser;
  const allowedToMuteAudio = hasAuthority
    && subjectVoiceUser.isVoiceUser
    && !subjectVoiceUser.isMuted
    && !subjectVoiceUser.isListenOnly;

  const allowedToUnmuteAudio = hasAuthority
    && subjectVoiceUser.isVoiceUser
    && !subjectVoiceUser.isListenOnly
    && subjectVoiceUser.isMuted
    && (amISubjectUser || areUsersUnmutable());

  const allowedToResetStatus = hasAuthority
    && subjectUser.emoji !== EMOJI_STATUSES.none
    && !isDialInUser;

  // if currentUser is a moderator, allow removing other users
  const allowedToRemove = amIModerator
    && !amISubjectUser
    && !isBreakoutRoom;

  const allowedToSetPresenter = amIModerator
    && !subjectUser.presenter
    && !isDialInUser;

  const allowedToPromote = amIModerator
    && !amISubjectUser
    && !isSubjectUserModerator
    && !isDialInUser
    && !isBreakoutRoom;

  const allowedToDemote = amIModerator
    && !amISubjectUser
    && isSubjectUserModerator
    && !isDialInUser
    && !isBreakoutRoom;

  const allowedToChangeStatus = amISubjectUser;

  const allowedToChangeUserLockStatus = amIModerator
    && !isSubjectUserModerator
    && isMeetingLocked(Auth.meetingID);

  return {
    allowedToChatPrivately,
    allowedToMuteAudio,
    allowedToUnmuteAudio,
    allowedToResetStatus,
    allowedToRemove,
    allowedToSetPresenter,
    allowedToPromote,
    allowedToDemote,
    allowedToChangeStatus,
    allowedToChangeUserLockStatus,
  };
};

const normalizeEmojiName = emoji => (
  emoji in EMOJI_STATUSES ? EMOJI_STATUSES[emoji] : emoji
);

const setEmojiStatus = (userId, emoji) => {
  const statusAvailable = (Object.keys(EMOJI_STATUSES).includes(emoji));

  return statusAvailable
    ? makeCall('setEmojiStatus', Auth.userID, emoji)
    : makeCall('setEmojiStatus', userId, 'none');
};

const assignPresenter = (userId) => { makeCall('assignPresenter', userId); };

const removeUser = (userId, banUser) => {
  if (isVoiceOnlyUser(userId)) {
    makeCall('ejectUserFromVoice', userId);
  } else {
    makeCall('removeUser', userId, banUser);
  }
};

const toggleVoice = (userId) => {
  if (userId === Auth.userID) {
    AudioService.toggleMuteMicrophone();
  } else {
    makeCall('toggleVoice', userId);
    logger.info({
      logCode: 'usermenu_option_mute_toggle_audio',
      extraInfo: { logType: 'moderator_action', userId },
    }, 'moderator muted user microphone');
  }
};

const muteAllUsers = (userId) => { makeCall('muteAllUsers', userId); };

const muteAllExceptPresenter = (userId) => { makeCall('muteAllExceptPresenter', userId); };

const changeRole = (userId, role) => { makeCall('changeRole', userId, role); };

const focusFirstDropDownItem = () => {
  const dropdownContent = document.querySelector('div[data-test="dropdownContent"][style="visibility: visible;"]');
  if (!dropdownContent) return;
  const list = dropdownContent.getElementsByTagName('li');
  list[0].focus();
};

const roving = (...args) => {
  const [
    event,
    changeState,
    elementsList,
    element,
  ] = args;

  this.selectedElement = element;
  const numberOfChilds = elementsList.childElementCount;
  const menuOpen = Session.get('dropdownOpen') || false;

  if (menuOpen) {
    const menuChildren = document.activeElement.getElementsByTagName('li');

    if ([KEY_CODES.ESCAPE, KEY_CODES.ARROW_LEFT].includes(event.keyCode)) {
      Session.set('dropdownOpen', false);
      document.activeElement.click();
    }

    if ([KEY_CODES.ARROW_UP].includes(event.keyCode)) {
      menuChildren[menuChildren.length - 1].focus();
    }

    if ([KEY_CODES.ARROW_DOWN].includes(event.keyCode)) {
      for (let i = 0; i < menuChildren.length; i += 1) {
        if (menuChildren[i].hasAttribute('tabIndex')) {
          menuChildren[i].focus();
          break;
        }
      }
    }

    return;
  }

  if ([KEY_CODES.ESCAPE, KEY_CODES.TAB].includes(event.keyCode)) {
    Session.set('dropdownOpen', false);
    document.activeElement.blur();
    changeState(null);
  }

  if (event.keyCode === KEY_CODES.ARROW_DOWN) {
    const firstElement = elementsList.firstChild;
    let elRef = element && numberOfChilds > 1 ? element.nextSibling : firstElement;

    elRef = elRef || firstElement;
    changeState(elRef);
  }

  if (event.keyCode === KEY_CODES.ARROW_UP) {
    const lastElement = elementsList.lastChild;
    let elRef = element ? element.previousSibling : lastElement;
    elRef = elRef || lastElement;
    changeState(elRef);
  }

  if ([KEY_CODES.ARROW_RIGHT, KEY_CODES.SPACE, KEY_CODES.ENTER].includes(event.keyCode)) {
    const tether = document.activeElement.firstChild;
    const dropdownTrigger = tether.firstChild;
    dropdownTrigger.click();
    focusFirstDropDownItem();
  }
};

const hasPrivateChatBetweenUsers = (senderId, receiverId) => GroupChat
  .findOne({ users: { $all: [receiverId, senderId] } });

const getGroupChatPrivate = (senderUserId, receiver) => {
  if (!hasPrivateChatBetweenUsers(senderUserId, receiver.userId)) {
    makeCall('createGroupChat', receiver);
  }
};

const toggleUserLock = (userId, lockStatus) => {
  makeCall('toggleUserLock', userId, lockStatus);
};

const requestUserInformation = (userId) => {
  makeCall('requestUserInformation', userId);
};

const sortUsersByFirstName = (a, b) => {
  const aName = a.firstName.toLowerCase();
  const bName = b.firstName.toLowerCase();
  if (aName < bName) return -1;
  if (aName > bName) return 1;
  return 0;
};

const sortUsersByLastName = (a, b) => {
  if (a.lastName && !b.lastName) return -1;
  if (!a.lastName && b.lastName) return 1;

  const aName = a.lastName.toLowerCase();
  const bName = b.lastName.toLowerCase();

  if (aName < bName) return -1;
  if (aName > bName) return 1;
  return 0;
};

const isUserPresenter = (userId) => {
  const user = Users.findOne({ userId },
    { fields: { presenter: 1 } });
  return user ? user.presenter : false;
};

export const getUserNamesLink = (docTitle, fnSortedLabel, lnSortedLabel) => {
  const mimeType = 'text/plain';
  const userNamesObj = getUsers()
    .map((u) => {
      const name = u.sortName.split(' ');
      return ({
        firstName: name[0],
        middleNames: name.length > 2 ? name.slice(1, name.length - 1) : null,
        lastName: name.length > 1 ? name[name.length - 1] : null,
      });
    });

  const getUsernameString = (user) => {
    const { firstName, middleNames, lastName } = user;
    return `${firstName || ''} ${middleNames && middleNames.length > 0 ? middleNames.join(' ') : ''} ${lastName || ''}`;
  };

  const namesByFirstName = userNamesObj.sort(sortUsersByFirstName)
    .map(u => getUsernameString(u)).join('\r\n');

  const namesByLastName = userNamesObj.sort(sortUsersByLastName)
    .map(u => getUsernameString(u)).join('\r\n');

  const namesListsString = `${docTitle}\r\n\r\n${fnSortedLabel}\r\n${namesByFirstName}
    \r\n\r\n${lnSortedLabel}\r\n${namesByLastName}`.replace(/ {2}/g, ' ');

  const link = document.createElement('a');
  const meeting = Meetings.findOne({ meetingId: Auth.meetingID },
    { fields: { 'meetingProp.name': 1 } });
  const date = new Date();
  const time = `${date.getHours()}-${date.getMinutes()}`;
  const dateString = `${date.getFullYear()}-${date.getMonth() + 1}-${date.getDate()}_${time}`;
  link.setAttribute('download', `bbb-${meeting.meetingProp.name}[users-list]_${dateString}.txt`);
  link.setAttribute(
    'href',
    `data: ${mimeType} ;charset=utf-16,${encodeURIComponent(namesListsString)}`,
  );
  return link;
};

export default {
  sortUsersByName,
  sortUsers,
  setEmojiStatus,
  assignPresenter,
  removeUser,
  toggleVoice,
  muteAllUsers,
  muteAllExceptPresenter,
  changeRole,
  getUsers,
  getActiveChats,
  getAvailableActions,
  curatedVoiceUser,
  normalizeEmojiName,
  isMeetingLocked,
  isPublicChat,
  roving,
  getCustomLogoUrl,
  getGroupChatPrivate,
  hasBreakoutRoom,
  getEmojiList: () => EMOJI_STATUSES,
  getEmoji: () => Users.findOne({ userId: Auth.userID }, { fields: { emoji: 1 } }).emoji,
  hasPrivateChatBetweenUsers,
  toggleUserLock,
  requestUserInformation,
<<<<<<< HEAD
  focusFirstDropDownItem,
=======
  isUserPresenter,
>>>>>>> 12d60077
};<|MERGE_RESOLUTION|>--- conflicted
+++ resolved
@@ -616,9 +616,6 @@
   hasPrivateChatBetweenUsers,
   toggleUserLock,
   requestUserInformation,
-<<<<<<< HEAD
   focusFirstDropDownItem,
-=======
   isUserPresenter,
->>>>>>> 12d60077
 };