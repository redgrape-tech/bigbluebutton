import React, { Component } from 'react';
import styles from './styles.scss';
import { Link } from 'react-router';
import UserListItem from './UserListItem';
import ChatListItem from './ChatListItem';

export default class UserList extends Component {
  render() {
    return (
<<<<<<< HEAD
      <div>
        <ul>
          <li><b>USER-LIST</b></li>
          <li>
            <Link to="/users/chat">Open Public chat</Link>
          </li>
          <li>
            <Link to={`/users/chat/${'fred-dixon'}`}>Open Private Chat With Fred</Link>
          </li>
          <li>
            <Link to={`/users/chat/${'tiago-jacobs'}`}>Open Private Chat With Tiago</Link>
          </li>
        </ul>
=======
      <div className={styles.userList}>
        <div className={styles.header}>
          <h2>Participants</h2>
        </div>

        <div className={styles.messages}>
          <h3 className={styles.smallTitle}>Messages</h3>
          <ul>
            <ChatListItem />
          </ul>
        </div>
        <div className={styles.participants}>
          <h3 className={styles.smallTitle}>Participants <small>({this.props.users.length})</small></h3>
          <ul className={styles.list}>
            {this.props.users.map(user => <UserListItem accessibilityLabel={'Status abc'}  accessible={true} key={user.id} user={user}/>)}
          </ul>
        </div>
>>>>>>> 94772125
      </div>
    );
  }
}<|MERGE_RESOLUTION|>--- conflicted
+++ resolved
@@ -7,21 +7,6 @@
 export default class UserList extends Component {
   render() {
     return (
-<<<<<<< HEAD
-      <div>
-        <ul>
-          <li><b>USER-LIST</b></li>
-          <li>
-            <Link to="/users/chat">Open Public chat</Link>
-          </li>
-          <li>
-            <Link to={`/users/chat/${'fred-dixon'}`}>Open Private Chat With Fred</Link>
-          </li>
-          <li>
-            <Link to={`/users/chat/${'tiago-jacobs'}`}>Open Private Chat With Tiago</Link>
-          </li>
-        </ul>
-=======
       <div className={styles.userList}>
         <div className={styles.header}>
           <h2>Participants</h2>
@@ -39,7 +24,6 @@
             {this.props.users.map(user => <UserListItem accessibilityLabel={'Status abc'}  accessible={true} key={user.id} user={user}/>)}
           </ul>
         </div>
->>>>>>> 94772125
       </div>
     );
   }
