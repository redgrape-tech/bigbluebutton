import React from 'react';
import { createContainer } from 'meteor/react-meteor-data';
import { meetingIsBreakout } from '/imports/ui/components/app/service';
<<<<<<< HEAD
import { makeCall } from '/imports/ui/services/api';
=======
>>>>>>> 7c5683c8
import Meetings from '/imports/api/2.0/meetings';
import Service from './service';
import UserList from './component';

const UserListContainer = (props) => {
  const {
    users,
    currentUser,
    openChats,
    openChat,
    userActions,
    isBreakoutRoom,
    children,
    meeting,
<<<<<<< HEAD
    isMeetingLocked,
=======
    getAvailableActions,
    normalizeEmojiName,
    isMeetingLocked,
    isPublicChat,
    setEmojiStatus,
    assignPresenter,
    kickUser,
    toggleVoice,
    changeRole,
>>>>>>> 7c5683c8
    } = props;

  return (
    <UserList
      users={users}
      meeting={meeting}
      currentUser={currentUser}
      openChats={openChats}
      openChat={openChat}
      isBreakoutRoom={isBreakoutRoom}
      setEmojiStatus={setEmojiStatus}
      assignPresenter={assignPresenter}
      kickUser={kickUser}
      toggleVoice={toggleVoice}
      changeRole={changeRole}
      userActions={userActions}
<<<<<<< HEAD
      isMeetingLocked={isMeetingLocked}
=======
      getAvailableActions={getAvailableActions}
      normalizeEmojiName={normalizeEmojiName}
      isMeetingLocked={isMeetingLocked}
      isPublicChat={isPublicChat}
>>>>>>> 7c5683c8
    >
      {children}
    </UserList>
  );
};

export default createContainer(({ params }) => ({
  users: Service.getUsers(),
  meeting: Meetings.findOne({}),
  currentUser: Service.getCurrentUser(),
  openChats: Service.getOpenChats(params.chatID),
  openChat: params.chatID,
  userActions: Service.userActions,
  isBreakoutRoom: meetingIsBreakout(),
<<<<<<< HEAD
  isMeetingLocked: Service.isMeetingLocked,
=======
  getAvailableActions: Service.getAvailableActions,
  normalizeEmojiName: Service.normalizeEmojiName,
  isMeetingLocked: Service.isMeetingLocked,
  isPublicChat: Service.isPublicChat,
  setEmojiStatus: Service.setEmojiStatus,
  assignPresenter: Service.assignPresenter,
  kickUser: Service.kickUser,
  toggleVoice: Service.toggleVoice,
  changeRole: Service.changeRole,
>>>>>>> 7c5683c8
}), UserListContainer);<|MERGE_RESOLUTION|>--- conflicted
+++ resolved
@@ -1,10 +1,6 @@
 import React from 'react';
 import { createContainer } from 'meteor/react-meteor-data';
 import { meetingIsBreakout } from '/imports/ui/components/app/service';
-<<<<<<< HEAD
-import { makeCall } from '/imports/ui/services/api';
-=======
->>>>>>> 7c5683c8
 import Meetings from '/imports/api/2.0/meetings';
 import Service from './service';
 import UserList from './component';
@@ -19,9 +15,6 @@
     isBreakoutRoom,
     children,
     meeting,
-<<<<<<< HEAD
-    isMeetingLocked,
-=======
     getAvailableActions,
     normalizeEmojiName,
     isMeetingLocked,
@@ -31,7 +24,6 @@
     kickUser,
     toggleVoice,
     changeRole,
->>>>>>> 7c5683c8
     } = props;
 
   return (
@@ -48,14 +40,10 @@
       toggleVoice={toggleVoice}
       changeRole={changeRole}
       userActions={userActions}
-<<<<<<< HEAD
-      isMeetingLocked={isMeetingLocked}
-=======
       getAvailableActions={getAvailableActions}
       normalizeEmojiName={normalizeEmojiName}
       isMeetingLocked={isMeetingLocked}
       isPublicChat={isPublicChat}
->>>>>>> 7c5683c8
     >
       {children}
     </UserList>
@@ -70,9 +58,6 @@
   openChat: params.chatID,
   userActions: Service.userActions,
   isBreakoutRoom: meetingIsBreakout(),
-<<<<<<< HEAD
-  isMeetingLocked: Service.isMeetingLocked,
-=======
   getAvailableActions: Service.getAvailableActions,
   normalizeEmojiName: Service.normalizeEmojiName,
   isMeetingLocked: Service.isMeetingLocked,
@@ -82,5 +67,4 @@
   kickUser: Service.kickUser,
   toggleVoice: Service.toggleVoice,
   changeRole: Service.changeRole,
->>>>>>> 7c5683c8
 }), UserListContainer);