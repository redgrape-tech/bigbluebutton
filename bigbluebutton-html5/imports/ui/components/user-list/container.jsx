--- conflicted
+++ resolved
@@ -47,11 +47,8 @@
   roving: Service.roving,
   CustomLogoUrl: Service.getCustomLogoUrl(),
   compact,
-<<<<<<< HEAD
   getGroupChatPrivate: Service.getGroupChatPrivate,
-=======
   handleEmojiChange: Service.setEmojiStatus,
   getEmojiList: Service.getEmojiList(),
   getEmoji: Service.getEmoji(),
->>>>>>> ffe95aa8
 }))(UserListContainer);