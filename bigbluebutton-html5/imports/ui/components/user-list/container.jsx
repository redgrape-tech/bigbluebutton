--- conflicted
+++ resolved
@@ -8,11 +8,6 @@
 
 const propTypes = {
   activeChats: PropTypes.arrayOf(String).isRequired,
-<<<<<<< HEAD
-  currentUser: PropTypes.shape({}).isRequired,
-=======
-  getUsersId: PropTypes.func.isRequired,
->>>>>>> 98bf6ed9
   isBreakoutRoom: PropTypes.bool.isRequired,
   getAvailableActions: PropTypes.func.isRequired,
   normalizeEmojiName: PropTypes.func.isRequired,
@@ -37,11 +32,6 @@
 
 export default withTracker(({ chatID, compact }) => ({
   hasBreakoutRoom: Service.hasBreakoutRoom(),
-<<<<<<< HEAD
-  currentUser: Service.getCurrentUser(),
-=======
-  getUsersId: Service.getUsersId,
->>>>>>> 98bf6ed9
   activeChats: Service.getActiveChats(chatID),
   isBreakoutRoom: meetingIsBreakout(),
   getAvailableActions: Service.getAvailableActions,
