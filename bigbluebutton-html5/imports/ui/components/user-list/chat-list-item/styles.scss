--- conflicted
+++ resolved
@@ -6,12 +6,8 @@
   cursor: pointer;
   padding: 0;
   text-decoration: none;
-<<<<<<< HEAD
-  color: $color-gray-dark;
-  background-color: $color-off-white;
-=======
   color: var(--color-gray-dark);
->>>>>>> 3d2e1069
+  background-color: var(--color-off-white);
 }
 
 .chatListItemLink {
