--- conflicted
+++ resolved
@@ -10,15 +10,12 @@
 const intlMessages = defineMessages({
   titlePublic: {
     id: 'app.chat.titlePublic',
-<<<<<<< HEAD
-=======
   },
   unreadPlural: {
     id: 'app.userlist.chatlistitem.unreadPlural',
   },
   unreadSingular: {
     id: 'app.userlist.chatlistitem.unreadSingular',
->>>>>>> fe998aac
   },
 });
 
