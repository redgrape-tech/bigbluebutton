import React from 'react';
import PropTypes from 'prop-types';
import { withRouter, Link } from 'react-router';
import cx from 'classnames';
import { defineMessages, injectIntl } from 'react-intl';
import styles from './styles';
import ChatAvatar from './chat-avatar/component';
import ChatIcon from './chat-icon/component';
import ChatUnreadCounter from './chat-unread-messages/component';

const intlMessages = defineMessages({
  titlePublic: {
    id: 'app.chat.titlePublic',
    description: 'title for public chat',
  },
  unreadPlural: {
    id: 'app.userList.chatListItem.unreadPlural',
    description: 'singular aria label for new message',
  },
  unreadSingular: {
    id: 'app.userList.chatListItem.unreadSingular',
    description: 'plural aria label for new messages',
  },
});

const CHAT_CONFIG = Meteor.settings.public.chat;
const PRIVATE_CHAT_PATH = CHAT_CONFIG.path_route;
const CLOSED_CHAT_PATH = 'users/';

const propTypes = {
  chat: PropTypes.shape({
    id: PropTypes.string.isRequired,
    name: PropTypes.string.isRequired,
    unreadCounter: PropTypes.number.isRequired,
  }).isRequired,
  openChat: PropTypes.string,
  compact: PropTypes.bool.isRequired,
  intl: PropTypes.shape({
    formatMessage: PropTypes.func.isRequired,
  }).isRequired,
  tabIndex: PropTypes.number.isRequired,
  isPublicChat: PropTypes.func.isRequired,
};

const defaultProps = {
  openChat: '',
};

const ChatListItem = (props) => {
  const {
    chat,
    openChat,
    compact,
    intl,
    tabIndex,
    isPublicChat,
<<<<<<< HEAD
=======
    location,
>>>>>>> c9a5ded2
  } = props;

  let linkPath = [PRIVATE_CHAT_PATH, chat.id].join('');
  linkPath = location.pathname.includes(linkPath) ? CLOSED_CHAT_PATH : linkPath;
  const isCurrentChat = chat.id === openChat;
  const linkClasses = {};
  linkClasses[styles.active] = isCurrentChat;

  return (
    <Link
      to={linkPath}
      className={cx(styles.chatListItem, linkClasses)}
      role="button"
      aria-expanded={isCurrentChat}
      tabIndex={tabIndex}
    >
      <div className={styles.chatListItemLink}>
        <div className={styles.chatIcon}>
          {chat.icon ?
            <ChatIcon icon={chat.icon} />
            :
            <ChatAvatar
              isModerator={chat.isModerator}
              color={chat.color}
              name={chat.name.toLowerCase().slice(0, 2)}
            />}
        </div>
        <div className={styles.chatName}>
          {!compact ?
            <span className={styles.chatNameMain}>
              {isPublicChat(chat) ? intl.formatMessage(intlMessages.titlePublic) : chat.name}
            </span> : null}
        </div>
        {(chat.unreadCounter > 0) ?
          <ChatUnreadCounter
            counter={chat.unreadCounter}
          />
          : null}
      </div>
    </Link>
  );
};

ChatListItem.propTypes = propTypes;
ChatListItem.defaultProps = defaultProps;

export default withRouter(injectIntl(ChatListItem));<|MERGE_RESOLUTION|>--- conflicted
+++ resolved
@@ -54,10 +54,7 @@
     intl,
     tabIndex,
     isPublicChat,
-<<<<<<< HEAD
-=======
     location,
->>>>>>> c9a5ded2
   } = props;
 
   let linkPath = [PRIVATE_CHAT_PATH, chat.id].join('');
