--- conflicted
+++ resolved
@@ -26,29 +26,16 @@
     let fakeUnreadCount = Math.round(Math.random() * 33);
 
     return (
-<<<<<<< HEAD
       <li {...this.props}>
-          <Link to={linkPath} className={styles.chatListItem}>
-            {chat.icon ? this.renderChatIcon() : this.renderChatAvatar()}
-            <div className={styles.chatName}>
-              <h3 className={styles.chatNameMain}>{chat.name}</h3>
-            </div>
-            <div className={styles.unreadMessages}>
-              <p className={styles.unreadMessagesText}>{fakeUnreadCount}</p>
-            </div>
-          </Link>
-=======
-      <li tabIndex='0' className={styles.chatListItem} {...this.props}>
-        <div className={styles.chatThumbnail}>
-          <i className="icon-bbb-group-chat"></i>
-        </div>
-        <div className={styles.chatName}>
-          <h3 className={styles.chatNameMain}>Public Chat</h3>
-        </div>
-        <div className={styles.unreadMessages}>
-          <p className={styles.unreadMessagesText}>{Math.round(Math.random() * 33)}</p>
-        </div>
->>>>>>> 0d8d4048
+        <Link to={linkPath} className={styles.chatListItem}>
+          {chat.icon ? this.renderChatIcon() : this.renderChatAvatar()}
+          <div className={styles.chatName}>
+            <h3 className={styles.chatNameMain}>{chat.name}</h3>
+          </div>
+          <div className={styles.unreadMessages}>
+            <p className={styles.unreadMessagesText}>{fakeUnreadCount}</p>
+          </div>
+        </Link>
       </li>
     );
   }
