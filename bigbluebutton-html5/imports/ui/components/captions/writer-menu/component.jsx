import React, { PureComponent } from 'react';
import { Session } from 'meteor/session';
import { defineMessages, injectIntl } from 'react-intl';
import { withModalMounter } from '/imports/ui/components/modal/service';
import PropTypes from 'prop-types';
import Modal from '/imports/ui/components/modal/simple/component';
import Button from '/imports/ui/components/button/component';
import LocalesDropdown from '/imports/ui/components/locales-dropdown/component';
import { styles } from './styles';
import { PANELS, ACTIONS } from '../../layout/enums';

const intlMessages = defineMessages({
  closeLabel: {
    id: 'app.captions.menu.closeLabel',
    description: 'Label for closing captions menu',
  },
  title: {
    id: 'app.captions.menu.title',
    description: 'Title for the closed captions menu',
  },
  subtitle: {
    id: 'app.captions.menu.subtitle',
    description: 'Subtitle for the closed captions writer menu',
  },
  start: {
    id: 'app.captions.menu.start',
    description: 'Write closed captions',
  },
  ariaStart: {
    id: 'app.captions.menu.ariaStart',
    description: 'aria label for start captions button',
  },
  ariaStartDesc: {
    id: 'app.captions.menu.ariaStartDesc',
    description: 'aria description for start captions button',
  },
  select: {
    id: 'app.captions.menu.select',
    description: 'Select closed captions available language',
  },
  ariaSelect: {
    id: 'app.captions.menu.ariaSelect',
    description: 'Aria label for captions language selector',
  },
});

const propTypes = {
  takeOwnership: PropTypes.func.isRequired,
  allLocales: PropTypes.arrayOf(PropTypes.object).isRequired,
  closeModal: PropTypes.func.isRequired,
  intl: PropTypes.shape({
    formatMessage: PropTypes.func.isRequired,
  }).isRequired,
};

class WriterMenu extends PureComponent {
  constructor(props) {
    super(props);
    const { allLocales, intl } = this.props;

    const candidate = allLocales.filter(
      (l) => l.locale.substring(0, 2) === intl.locale.substring(0, 2),
    );

    this.state = {
      locale: candidate && candidate[0] ? candidate[0].locale : null,
    };

    this.handleChange = this.handleChange.bind(this);
    this.handleStart = this.handleStart.bind(this);
  }

  componentWillUnmount() {
    const { closeModal } = this.props;

    closeModal();
  }

  handleChange(event) {
    this.setState({ locale: event.target.value });
  }

  handleStart() {
    const { closeModal, takeOwnership, layoutContextDispatch } = this.props;
    const { locale } = this.state;

    takeOwnership(locale);
    Session.set('captionsLocale', locale);
<<<<<<< HEAD
    Session.set('openPanel', 'captions');
    window.dispatchEvent(new Event('panelChanged'));
=======

    layoutContextDispatch({
      type: ACTIONS.SET_SIDEBAR_CONTENT_IS_OPEN,
      value: true,
    });
    layoutContextDispatch({
      type: ACTIONS.SET_SIDEBAR_CONTENT_PANEL,
      value: PANELS.CAPTIONS,
    });
>>>>>>> f64429cb

    closeModal();
  }

  render() {
    const {
      intl,
      allLocales,
      closeModal,
    } = this.props;

    const { locale } = this.state;

    return (
      <Modal
        overlayClassName={styles.overlay}
        className={styles.modal}
        onRequestClose={closeModal}
        hideBorder
        contentLabel={intl.formatMessage(intlMessages.title)}
      >
        <header className={styles.header}>
          <h3 className={styles.title}>
            {intl.formatMessage(intlMessages.title)}
          </h3>
        </header>
        <div className={styles.content}>
          <span>
            {intl.formatMessage(intlMessages.subtitle)}
          </span>
          {/* eslint-disable-next-line jsx-a11y/label-has-associated-control */}
          <label
            aria-hidden
            htmlFor="captionsLangSelector"
            aria-label={intl.formatMessage(intlMessages.ariaSelect)}
          />

          <LocalesDropdown
            allLocales={allLocales}
            handleChange={this.handleChange}
            value={locale}
            elementId="captionsLangSelector"
            elementClass={styles.select}
            selectMessage={intl.formatMessage(intlMessages.select)}
          />

          <Button
            className={styles.startBtn}
            label={intl.formatMessage(intlMessages.start)}
            aria-label={intl.formatMessage(intlMessages.ariaStart)}
            aria-describedby="descriptionStart"
            onClick={this.handleStart}
            disabled={locale == null}
          />
          <div id="descriptionStart" hidden>{intl.formatMessage(intlMessages.ariaStartDesc)}</div>
        </div>
      </Modal>
    );
  }
}

WriterMenu.propTypes = propTypes;

export default injectIntl(withModalMounter(WriterMenu));<|MERGE_RESOLUTION|>--- conflicted
+++ resolved
@@ -86,10 +86,6 @@
 
     takeOwnership(locale);
     Session.set('captionsLocale', locale);
-<<<<<<< HEAD
-    Session.set('openPanel', 'captions');
-    window.dispatchEvent(new Event('panelChanged'));
-=======
 
     layoutContextDispatch({
       type: ACTIONS.SET_SIDEBAR_CONTENT_IS_OPEN,
@@ -99,7 +95,6 @@
       type: ACTIONS.SET_SIDEBAR_CONTENT_PANEL,
       value: PANELS.CAPTIONS,
     });
->>>>>>> f64429cb
 
     closeModal();
   }
