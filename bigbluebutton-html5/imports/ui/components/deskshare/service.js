--- conflicted
+++ resolved
@@ -1,13 +1,8 @@
 import Deskshare from '/imports/api/deskshare';
-<<<<<<< HEAD
 import VertoBridge from '/imports/api/audio/client/bridge/verto';
 import Auth from '/imports/ui/services/auth';
 
 const vertoBridge = new VertoBridge();
-=======
-import {vertoWatchVideo} from '/imports/api/verto';
-import Auth from '/imports/ui/services/auth';
->>>>>>> 36d7358c
 
 // when the meeting information has been updated check to see if it was
 // desksharing. If it has changed either trigger a call to receive video
@@ -23,24 +18,16 @@
 
 // if remote deskshare has been ended disconnect and hide the video stream
 function presenterDeskshareHasEnded() {
-<<<<<<< HEAD
-  // vertoBridge.exitVoiceCall();
-=======
   // references a functiion in the global namespace inside verto_extension.js
   // that we load dynamically
-  vertoExitVideo();
->>>>>>> 36d7358c
+  vertoBridge.vertoExitVideo();
 };
 
 // if remote deskshare has been started connect and display the video stream
 function presenterDeskshareHasStarted() {
-<<<<<<< HEAD
-  vertoBridge.vertoWatchVideo();
-=======
   // references a functiion in the global namespace inside verto_extension.js
   // that we load dynamically
-  vertoWatchVideo();
->>>>>>> 36d7358c
+  vertoBridge.vertoWatchVideo();
 };
 
 export {
