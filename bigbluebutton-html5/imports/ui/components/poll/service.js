import { makeCall } from '/imports/ui/services/api';
import Users from '/imports/api/users';
import Auth from '/imports/ui/services/auth';
import Polls from '/imports/api/polls';

// 'YN' = Yes,No
// 'TF' = True,False
// 'A-2' = A,B
// 'A-3' = A,B,C
// 'A-4' = A,B,C,D
// 'A-5' = A,B,C,D,E
const pollTypes = ['YN', 'TF', 'A-2', 'A-3', 'A-4', 'A-5', 'custom'];

const pollAnswerIds = {
  true: {
    id: 'app.poll.answer.true',
    description: 'label for poll answer True',
  },
  false: {
    id: 'app.poll.answer.false',
    description: 'label for poll answer False',
  },
  yes: {
    id: 'app.poll.answer.yes',
    description: 'label for poll answer Yes',
  },
  no: {
    id: 'app.poll.answer.no',
    description: 'label for poll answer No',
  },
  a: {
    id: 'app.poll.answer.a',
    description: 'label for poll answer A',
  },
  b: {
    id: 'app.poll.answer.b',
    description: 'label for poll answer B',
  },
  c: {
    id: 'app.poll.answer.c',
    description: 'label for poll answer C',
  },
  d: {
    id: 'app.poll.answer.d',
    description: 'label for poll answer D',
  },
  e: {
    id: 'app.poll.answer.e',
    description: 'label for poll answer E',
  },
};

const CHAT_CONFIG = Meteor.settings.public.chat;
const PUBLIC_GROUP_CHAT_ID = CHAT_CONFIG.public_group_id;
const PUBLIC_CHAT_SYSTEM_ID = CHAT_CONFIG.system_userid;

const sendGroupMessage = (message) => {
  const payload = {
    color: '0',
    correlationId: `${PUBLIC_CHAT_SYSTEM_ID}-${Date.now()}`,
    sender: {
      id: Auth.userID,
      name: '',
    },
    message,
  };

  return makeCall('sendGroupChatMsg', PUBLIC_GROUP_CHAT_ID, payload);
};

export default {
  amIPresenter: () => Users.findOne(
    { userId: Auth.userID },
    { fields: { presenter: 1 } },
  ).presenter,
  pollTypes,
<<<<<<< HEAD
=======
  stopPoll: () => makeCall('stopPoll', Auth.userID),
>>>>>>> 9bdaf396
  currentPoll: () => Polls.findOne({ meetingId: Auth.meetingID }),
  pollAnswerIds,
  sendGroupMessage,
};<|MERGE_RESOLUTION|>--- conflicted
+++ resolved
@@ -74,10 +74,6 @@
     { fields: { presenter: 1 } },
   ).presenter,
   pollTypes,
-<<<<<<< HEAD
-=======
-  stopPoll: () => makeCall('stopPoll', Auth.userID),
->>>>>>> 9bdaf396
   currentPoll: () => Polls.findOne({ meetingId: Auth.meetingID }),
   pollAnswerIds,
   sendGroupMessage,
