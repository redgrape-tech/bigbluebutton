@import "/imports/ui/stylesheets/mixins/focus";
@import "/imports/ui/stylesheets/mixins/_indicators";
@import "/imports/ui/stylesheets/variables/placeholders";

:root {
    --poll-column-amount: 2;
    --poll-blue: #1A73D4;
    --poll-header-offset: -0.875rem;
    --poll-addItem-width: 6rem;
    --poll-input-height: 2.5rem;
}

.closeBtn {
    font-size: var(--font-size-base);
    position: relative;
	> i {
        color: var(--color-text);
	}
}

.btn {
    margin-top: var(--sm-padding-y);
    margin-bottom: var(--sm-padding-y);
}

.hideBtn {
    position: relative;
    background-color: var(--color-white);
    display: block;
    margin: var(--border-size-large);
    margin-bottom: var(--border-size);
    padding-left: 0;
    padding-right: inherit;

    [dir="rtl"] & {
      padding-left: inherit;
      padding-right: 0;
    }

    > i {
        color: var(--color-gray-dark);
        font-size: smaller;

        [dir="rtl"] & {
            -webkit-transform: scale(-1, 1);
            -moz-transform: scale(-1, 1);
            -ms-transform: scale(-1, 1);
            -o-transform: scale(-1, 1);
            transform: scale(-1, 1);
        }
    }

    &:hover {
        background-color: var(--color-white);
    }
  }

.customInputWrapper {
  width: 100%;
  margin-top: var(--md-padding-y);

  > Button {
    width: 100%;
    margin-top: var(--sm-padding-y);
    margin-bottom: var(--sm-padding-y);
  }
}

.pollInput {
  > input {
    width: 100%;
    margin-top: var(--sm-padding-y);
    margin-bottom: var(--sm-padding-y);
  }

  > input::placeholder {
    color: var(--color-text);
    opacity: 1; /* Firefox */
  }
}

.header {
    position: relative;
    top: var(--poll-header-offset);
    display: flex;
    flex-direction: row;
    align-items: center;
    justify-content: space-between;
    margin-bottom: var(--md-padding-y);
}

.instructions {
    margin-bottom: var(--lg-padding-x);
    color: var(--color-text);
}

.grid {
    display: grid;
    grid-template-columns: repeat(var(--poll-column-amount), 1fr);

    > pollBtn:nth-child(odd) {
        grid-column: 1;
    }

    > pollBtn:nth-child(even) {
        grid-column: var(--poll-column-amount);
    }
}

.pollBtn:nth-child(even) {
    margin-right: inherit;
    margin-left: var(--sm-padding-y);

    [dir="rtl"] & {
        margin-right: var(--sm-padding-y);
        margin-left: inherit;
    }
}

.pollBtn:nth-child(odd) {
    margin-right: 1rem;
    margin-left: inherit;

    [dir="rtl"] & {
        margin-right: inherit;
        margin-left: var(--sm-padding-y);
    }
}

.pollBtn:hover {
    box-shadow: 0 0 0 1px var(--poll-blue);
    background-color: var(--color-white);
    color: var(--poll-blue);

    > span {
        color: var(--poll-blue);
        opacity: 1;
    }
}

.pollBtn {
    margin-top: var(--sm-padding-y);
    margin-bottom: var(--sm-padding-y);
    background-color: var(--color-white);
    box-shadow: 0 0 0 1px var(--color-gray);
    color: var(--color-gray);

    > span {
        color: var(--color-gray);
    }

    > span:hover {
        color: var(--poll-blue);
        opacity: 1;
    }
}

.pollBtn:active {
    &:focus {
        box-shadow: 0 0 0 1px var(--poll-blue);
    }

    background-color: var(--color-white);
    box-shadow: 0 0 0 1px var(--poll-blue);

    > span {
        color: var(--poll-blue);
    }
}

.pollBtn:focus {
    background-color: var(--color-white);
    box-shadow: 0 0 0 1px var(--poll-blue);

    > span {
        color: var(--poll-blue);
    }
}

.inputError {
    color: var(--color-danger);
    font-size: var(--font-size-small);
}

.inputError,
.errorSpacer {
    position: relative;
    height: 1.25rem;
}

.input {
    @include inputFocus(var(--color-blue-light));

    &:hover,
    &:focus {
        @extend %highContrastOutline;
    }

    &:focus {
        outline-style: solid !important;
    }

    margin: 0;
    color: var(--color-text);
    background: var(--color-white);
    font-size: var(--font-size-small);
    border: 1px solid var(--color-gray-lighter);
    border-radius: var(--border-radius);
}

.noSlidePanelContainer {
    color: var(--color-gray-drak);
    text-align: center;
}

<<<<<<< HEAD
.checkbox {
    display: inline-block;
    margin-right: var(--poll-sm-margin);
=======
.responseType {
    display: flex;
    justify-content: space-between;
    position: relative;
    width: 100%;
    height: var(--poll-input-height);
    margin-bottom: var(--lg-padding-x);

    button {
        position: relative;
        width: 47%;
    }
}

.fullWidth {
    width: 100%;
}

.pollQuestion {
    resize: none;
}

.pollOption {
    margin-right: 1rem;

    [dir="rtl"] & {
        margin-right: 0;
        margin-left: 1rem;
    }
}

.pollQuestion,
.pollOption {
    @include inputFocus(var(--color-blue-light));

    width: 100%;
    color: var(--color-text);
    -webkit-appearance: none;
    padding: calc(var(--sm-padding-y) * 2) calc(var(--sm-padding-x) * 1);
    border-radius: var(--border-radius);
    font-size: var(--font-size-base);
    border: 1px solid var(--color-gray-lighter);
    box-shadow: 0 0 0 1px var(--color-gray-lighter);
}

.exampleTitle {
    background-color: var(--color-gray-lightest);
    height: var(--sm-padding-x);
    border-radius:  var(--border-radius);
    width: 75%;
}

.exampleResponse {
    border: var(--color-gray-light) solid 1px;
    border-radius:  var(--border-radius);
    padding: 1rem;
    margin-top: 1rem;

    .responseInput {
        border: var(--color-gray-light) solid 1px;
        border-radius: var(--border-radius);
        margin-top: 1rem;
        height: var(--poll-input-height);
        padding-top: var(--sm-padding-x);
        padding-left: var(--sm-padding-x);
        position: relative;
    }
}

.rInput {
    background-color: var(--color-gray-lightest);
    height: var(--lg-padding-y);
    border-radius: var(--border-radius);
    width: 75%;  
}

.addItemBtn {
    top: 1px;
    position: relative;
    display: block;
    width: var(--poll-addItem-width);
    padding-left: var(--md-padding-y);
    padding-right: var(--md-padding-y);
    font-size: var(--font-size-base);

    &:hover {
        span {
            opacity: 1;
        }
    }
}

.startPollBtn {
    position: relative;
    width: 100%;
    height: var(--poll-input-height);
    margin-top: 1rem;
    font-size: var(--font-size-base);

    &:hover {
        span {
            opacity: 1;
        }
    }
}

.pBtn {
    border: solid var(--color-gray-light) 1px;
    height: var(--poll-input-height);
    font-size: var(--font-size-base);
    span {
        &:hover {
            opacity: 1;
        }
    }
}

.deleteBtn {
    font-size: var(--font-size-base);
    position: relative;
    i {
        font-size: 150%;
    }
}

.yna {
    width: 100%;
    margin-bottom: 1rem;
}

.selectedBtn {
    background-color: var(--poll-blue);
    color: var(--color-white);
    font-size: var(--font-size-base);

    &:hover,
    &:focus,
    &:active {
        background-color: var(--poll-blue) !important;
        box-shadow: none !important;
        color: var(--color-white) !important;
    }
>>>>>>> 7625910e
}<|MERGE_RESOLUTION|>--- conflicted
+++ resolved
@@ -213,11 +213,13 @@
     text-align: center;
 }
 
-<<<<<<< HEAD
 .checkbox {
     display: inline-block;
     margin-right: var(--poll-sm-margin);
-=======
+    margin-bottom: var(--poll-md-margin);
+}
+
+
 .responseType {
     display: flex;
     justify-content: space-between;
@@ -291,7 +293,7 @@
     background-color: var(--color-gray-lightest);
     height: var(--lg-padding-y);
     border-radius: var(--border-radius);
-    width: 75%;  
+    width: 75%;
 }
 
 .addItemBtn {
@@ -360,5 +362,4 @@
         box-shadow: none !important;
         color: var(--color-white) !important;
     }
->>>>>>> 7625910e
 }