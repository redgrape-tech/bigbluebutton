--- conflicted
+++ resolved
@@ -197,23 +197,6 @@
               onClick={() => {
                 Session.set('pollInitiated', false);
                 Service.publishPoll();
-<<<<<<< HEAD
-                const { answers, numResponders } = currentPoll;
-                let responded = 0;
-                let resultString = 'bbb-published-poll-\n';
-                answers.map((item) => {
-                  responded += item.numVotes;
-                  return item;
-                }).forEach((item) => {
-                  const numResponded = numResponders || responded;
-                  const pct = Math.round(item.numVotes / numResponded * 100);
-                  const pctFotmatted = `${Number.isNaN(pct) ? 0 : pct}%`;
-                  resultString += `${item.key}: ${item.numVotes || 0} | ${pctFotmatted}\n`;
-                });
-
-                sendGroupMessage(resultString);
-=======
->>>>>>> 7625910e
                 stopPoll();
               }}
               label={intl.formatMessage(intlMessages.publishLabel)}
