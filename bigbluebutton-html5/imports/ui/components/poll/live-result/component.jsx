--- conflicted
+++ resolved
@@ -203,7 +203,6 @@
         </div>
         {currentPoll && currentPoll.answers.length > 0
           ? (
-<<<<<<< HEAD
             <div className={styles.buttonsActions}>
               <Button
                 disabled={!isMeteorConnected}
@@ -213,7 +212,7 @@
                   stopPoll();
                 }}
                 label={intl.formatMessage(intlMessages.publishLabel)}
-                data-test="publishLabel"
+                data-test="publishPollingLabel"
                 color="primary"
                 className={styles.publishBtn}
               />
@@ -229,20 +228,6 @@
                 className={styles.cancelBtn}
               />
             </div>
-=======
-            <Button
-              disabled={!isMeteorConnected}
-              onClick={() => {
-                Session.set('pollInitiated', false);
-                Service.publishPoll();
-                stopPoll();
-              }}
-              label={intl.formatMessage(intlMessages.publishLabel)}
-              data-test="publishPollingLabel"
-              color="primary"
-              className={styles.btn}
-            />
->>>>>>> c834a5bd
           ) : (
             <Button
               disabled={!isMeteorConnected}
