import React, { Component } from 'react';
import PropTypes from 'prop-types';
import _ from 'lodash';
import { defineMessages, injectIntl } from 'react-intl';
import { Session } from 'meteor/session';
import Checkbox from '/imports/ui/components/common/checkbox/component';
import DraggableTextArea from '/imports/ui/components/poll/dragAndDrop/component';
import LiveResult from '/imports/ui/components/poll/live-result/component';
import Styled from './styles';
<<<<<<< HEAD
import Toggle from '/imports/ui/components/common/switch/component';
import { alertScreenReader } from '/imports/utils/dom-utils';
import { PANELS, ACTIONS } from '/imports/ui/components/layout/enums';
import { withModalMounter } from '/imports/ui/components/common/modal/service';
=======
import { PANELS, ACTIONS } from '../layout/enums';
import DragAndDrop from './dragAndDrop/component';
import { addNewAlert } from '../screenreader-alert/service';
import Header from '/imports/ui/components/common/control-header/component';
>>>>>>> 933c8380

const intlMessages = defineMessages({
  pollPaneTitle: {
    id: 'app.poll.pollPaneTitle',
    description: 'heading label for the poll menu',
  },
  closeLabel: {
    id: 'app.poll.closeLabel',
    description: 'label for poll pane close button',
  },
  hidePollDesc: {
    id: 'app.poll.hidePollDesc',
    description: 'aria label description for hide poll button',
  },
  quickPollInstruction: {
    id: 'app.poll.quickPollInstruction',
    description: 'instructions for using pre configured polls',
  },
  activePollInstruction: {
    id: 'app.poll.activePollInstruction',
    description: 'instructions displayed when a poll is active',
  },
  dragDropPollInstruction: {
    id: 'app.poll.dragDropPollInstruction',
    description: 'instructions for upload poll options via drag and drop',
  },
  ariaInputCount: {
    id: 'app.poll.ariaInputCount',
    description: 'aria label for custom poll input field',
  },
  customPlaceholder: {
    id: 'app.poll.customPlaceholder',
    description: 'custom poll input field placeholder text',
  },
  noPresentationSelected: {
    id: 'app.poll.noPresentationSelected',
    description: 'no presentation label',
  },
  clickHereToSelect: {
    id: 'app.poll.clickHereToSelect',
    description: 'open uploader modal button label',
  },
  questionErr: {
    id: 'app.poll.questionErr',
    description: 'question text area error label',
  },
  questionAndOptionsPlaceholder: {
    id: 'app.poll.questionAndoptions.label',
    description: 'poll input questions and options label',
  },
  customInputToggleLabel: {
    id: 'app.poll.customInput.label',
    description: 'poll custom input toogle button label',
  },
  customInputInstructionsLabel: {
    id: 'app.poll.customInputInstructions.label',
    description: 'poll custom input instructions label',
  },
  maxOptionsWarning: {
    id: 'app.poll.maxOptionsWarning.label',
    description: 'poll max options error',
  },
  optionErr: {
    id: 'app.poll.optionErr',
    description: 'poll input error label',
  },
  tf: {
    id: 'app.poll.tf',
    description: 'label for true / false poll',
  },
  a4: {
    id: 'app.poll.a4',
    description: 'label for A / B / C / D poll',
  },
  delete: {
    id: 'app.poll.optionDelete.label',
    description: '',
  },
  questionLabel: {
    id: 'app.poll.question.label',
    description: '',
  },
  optionalQuestionLabel: {
    id: 'app.poll.optionalQuestion.label',
    description: '',
  },
  userResponse: {
    id: 'app.poll.userResponse.label',
    description: '',
  },
  responseChoices: {
    id: 'app.poll.responseChoices.label',
    description: '',
  },
  typedResponseDesc: {
    id: 'app.poll.typedResponse.desc',
    description: '',
  },
  responseTypesLabel: {
    id: 'app.poll.responseTypes.label',
    description: '',
  },
  addOptionLabel: {
    id: 'app.poll.addItem.label',
    description: '',
  },
  startPollLabel: {
    id: 'app.poll.start.label',
    description: '',
  },
  secretPollLabel: {
    id: 'app.poll.secretPoll.label',
    description: '',
  },
  isSecretPollLabel: {
    id: 'app.poll.secretPoll.isSecretLabel',
    description: '',
  },
  true: {
    id: 'app.poll.answer.true',
    description: '',
  },
  false: {
    id: 'app.poll.answer.false',
    description: '',
  },
  a: {
    id: 'app.poll.answer.a',
    description: '',
  },
  b: {
    id: 'app.poll.answer.b',
    description: '',
  },
  c: {
    id: 'app.poll.answer.c',
    description: '',
  },
  d: {
    id: 'app.poll.answer.d',
    description: '',
  },
  e: {
    id: 'app.poll.answer.e',
    description: '',
  },
  yna: {
    id: 'app.poll.yna',
    description: '',
  },
  yes: {
    id: 'app.poll.y',
    description: '',
  },
  no: {
    id: 'app.poll.n',
    description: '',
  },
  abstention: {
    id: 'app.poll.abstention',
    description: '',
  },
  enableMultipleResponseLabel: {
    id: 'app.poll.enableMultipleResponseLabel',
    description: 'label for checkbox to enable multiple choice',
  },
  startPollDesc: {
    id: 'app.poll.startPollDesc',
    description: '',
  },
  showRespDesc: {
    id: 'app.poll.showRespDesc',
    description: '',
  },
  addRespDesc: {
    id: 'app.poll.addRespDesc',
    description: '',
  },
  deleteRespDesc: {
    id: 'app.poll.deleteRespDesc',
    description: '',
  },
  on: {
    id: 'app.switch.onLabel',
    description: 'label for toggle switch on state',
  },
  off: {
    id: 'app.switch.offLabel',
    description: 'label for toggle switch off state',
  },
  removePollOpt: {
    id: 'app.poll.removePollOpt',
    description: 'screen reader alert for removed poll option',
  },
  emptyPollOpt: {
    id: 'app.poll.emptyPollOpt',
    description: 'screen reader for blank poll option',
  },
  pollingQuestion: {
    id: 'app.polling.pollQuestionTitle',
    description: 'polling question header',
  }
});

const POLL_SETTINGS = Meteor.settings.public.poll;

const ALLOW_CUSTOM_INPUT = POLL_SETTINGS.allowCustomResponseInput;
const MAX_CUSTOM_FIELDS = POLL_SETTINGS.maxCustom;
const MAX_INPUT_CHARS = POLL_SETTINGS.maxTypedAnswerLength;
const MIN_OPTIONS_LENGTH = 2;
const QUESTION_MAX_INPUT_CHARS = 1200;
const POLL_OPTIONS_PLACEHOLDERS = [
  { val: intlMessages.a },
  { val: intlMessages.b },
  { val: intlMessages.c },
  { val: intlMessages.d },
  { val: intlMessages.e },
];

class Poll extends Component {
  constructor(props) {
    super(props);

    this.state = {
      isPolling: false,
      question: '',
      questionAndOptions: '',
      optList: [],
      error: null,
      isMultipleResponse: false,
      secretPoll: false,
      customInput: false,
      warning: null,
      isPasting: false,
      type: null,
    };

    this.handleBackClick = this.handleBackClick.bind(this);
    this.handleAddOption = this.handleAddOption.bind(this);
    this.handleRemoveOption = this.handleRemoveOption.bind(this);
    this.handleTextareaChange = this.handleTextareaChange.bind(this);
    this.handleInputChange = this.handleInputChange.bind(this);
    this.toggleIsMultipleResponse = this.toggleIsMultipleResponse.bind(this);
    this.displayToggleStatus = this.displayToggleStatus.bind(this);
    this.displayAutoOptionToggleStatus = this.displayAutoOptionToggleStatus.bind(this);
    this.setQuestionAndOptions = this.setQuestionAndOptions.bind(this);
  }

  componentDidMount() {
    const { props } = this.hideBtn;
    const { className } = props;
    const hideBtn = document.getElementsByClassName(`${className}`);
  
    if (hideBtn[0]) hideBtn[0].focus();
  }

  componentDidUpdate() {
    const { amIPresenter, layoutContextDispatch, sidebarContentPanel } = this.props;

    if (Session.equals('resetPollPanel', true)) {
      this.handleBackClick();
    }

    if (!amIPresenter && sidebarContentPanel === PANELS.POLL) {
      layoutContextDispatch({
        type: ACTIONS.SET_SIDEBAR_CONTENT_IS_OPEN,
        value: false,
      });
      layoutContextDispatch({
        type: ACTIONS.SET_SIDEBAR_CONTENT_PANEL,
        value: PANELS.NONE,
      });
    }
  }

  componentWillUnmount() {
    Session.set('secretPoll', false);
  }

  handleBackClick() {
    const { stopPoll } = this.props;

    this.setState({
      isPolling: false,
      error: null,
    }, () => {
      stopPoll();
      Session.set('resetPollPanel', false);
      document.activeElement.blur();
    });
  }

  /**
   * 
   * @param {Event} e
   * @param {Number} index
   */
  handleInputChange(e, index) {
    const { optList, type, error, questionAndOptions } = this.state;
    const { pollTypes, validateInput } = this.props;
    const list = [...optList];
    const validatedVal = validateInput(e.target.value).replace(/\s{2,}/g, ' ');
    const charsRemovedCount = e.target.value.length - validatedVal.length;
    const clearError = validatedVal.length > 0 && type !== pollTypes.Response;
    const input = e.target;
    const caretStart = e.target.selectionStart;
    const caretEnd = e.target.selectionEnd;
    let questionAndOptionsList = [];
    list[index] = { val: validatedVal };

    if (questionAndOptions.length > 0) {
      questionAndOptionsList = questionAndOptions.split('\n');
      questionAndOptionsList[index + 1] = validatedVal;
    }

    this.setState({
      optList: list,
      questionAndOptions: questionAndOptionsList.length > 0
        ? questionAndOptionsList.join('\n') : '',
      error: clearError ? null : error,
    }, () => {
      input.focus();
      input.selectionStart = caretStart - charsRemovedCount;
      input.selectionEnd = caretEnd - charsRemovedCount;
    });
  }

  /**
   * 
   * @param {Event} e
   * @returns {void}
   */
  handleTextareaChange(e) {
    const { type, error, customInput } = this.state;
    const { pollTypes, validateInput } = this.props;
    const validatedInput = validateInput(e.target.value);
    const clearError = validatedInput.length > 0 && type === pollTypes.Response;

    if (!customInput) {
      this.setState({
        question: validatedInput,
        error: clearError ? null : error,
      });
    } else {
      this.setQuestionAndOptions(validatedInput);
    }
  }

  /**
   * 
   * @param {String} input Validated string containing question and options.
   * @returns {void}
   */
  setQuestionAndOptions(input) {
    const { intl, pollTypes, getSplittedQuestionAndOptions } = this.props;
    const { warning, optList, isPasting, type, error } = this.state;
    const { splittedQuestion, optionsList } = getSplittedQuestionAndOptions(input);
    const optionsListLength = optionsList.length;
    let maxOptionsWarning = warning;
    const clearWarning = maxOptionsWarning && optionsListLength <= MAX_CUSTOM_FIELDS;
    const clearError = input.length > 0 && type === pollTypes.Response;

    if (optionsListLength > MAX_CUSTOM_FIELDS  && optList[MAX_CUSTOM_FIELDS] === undefined) {
      this.setState({ warning: intl.formatMessage(intlMessages.maxOptionsWarning) });
      if (!isPasting) return null;
      maxOptionsWarning = intl.formatMessage(intlMessages.maxOptionsWarning);
      this.setState({ isPasting: false });
    }

    this.setState({
      questionAndOptions: input,
      optList: optionsList,
      question: splittedQuestion,
      error: clearError ? null : error,
      warning: clearWarning ? null : maxOptionsWarning,
    });
  }

  handlePollValuesText(text) {
    const { validateInput } = this.props;
    if (text && text.length > 0) {
      const validatedInput = validateInput(text);
      this.setQuestionAndOptions(validatedInput);
    }
  }

  /**
   * 
   * @param {Number} index 
   */
  handleRemoveOption(index) {
    const { intl } = this.props;
    const { optList, questionAndOptions, customInput, warning } = this.state;
    const list = [...optList];
    const removed = list[index];
    let questionAndOptionsList = [];
    let clearWarning = false;

    list.splice(index, 1);
<<<<<<< HEAD

    // If customInput then removing text from input field.
    if (customInput) {
      questionAndOptionsList = questionAndOptions.split('\n');
      delete questionAndOptionsList[index + 1];
      questionAndOptionsList = questionAndOptionsList.filter((val) => val !== undefined);
      clearWarning = warning && list.length <= MAX_CUSTOM_FIELDS;
    }

    this.setState({
      optList: list,
      questionAndOptions: questionAndOptionsList.length > 0
        ? questionAndOptionsList.join('\n')
        : [],
      warning: clearWarning ? null : warning,
    }, () => {
      alertScreenReader(`${intl.formatMessage(intlMessages.removePollOpt,
=======
    this.setState({ optList: list }, () => {
      addNewAlert(`${intl.formatMessage(intlMessages.removePollOpt,
>>>>>>> 933c8380
        { 0: removed.val || intl.formatMessage(intlMessages.emptyPollOpt) })}`);
    });
  }

  handleAddOption() {
    const { optList } = this.state;
    this.setState({ optList: [...optList, { val: '' }] });
  }

  handleToggle() {
    const { secretPoll } = this.state;
    const toggledValue = !secretPoll;
    Session.set('secretPoll', toggledValue);
    this.setState({ secretPoll: toggledValue });
  }

  handleAutoOptionToogle() {
    const { customInput, questionAndOptions, question } = this.state;
    const { intl, removeEmptyLineSpaces, getSplittedQuestionAndOptions } = this.props;
    const toggledValue = !customInput;

    if (customInput === true && toggledValue === false) {
      const questionAndOptionsList = removeEmptyLineSpaces(questionAndOptions);
      this.setState({
        question: questionAndOptionsList.join('\n'),
        customInput: toggledValue,
        optList: [],
        type: null,
      });
    } else {
      const inputList = removeEmptyLineSpaces(question);
      const { splittedQuestion, optionsList } = getSplittedQuestionAndOptions(inputList);
      const clearWarning = optionsList.length > MAX_CUSTOM_FIELDS
        ? intl.formatMessage(intlMessages.maxOptionsWarning) : null;
      this.handlePollLetterOptions();
      this.setState({
        questionAndOptions: inputList.join('\n'),
        optList: optionsList,
        customInput: toggledValue,
        question: splittedQuestion,
        warning: clearWarning,
      });
    }
  }

  handlePollLetterOptions() {
    const { pollTypes } = this.props;
    const { optList } = this.state;

    if (optList.length === 0) {
      this.setState({
        type: pollTypes.Letter,
        optList: [
          { val: '' },
          { val: '' },
          { val: '' },
          { val: '' },
        ],
      });
    }
  }

  toggleIsMultipleResponse() {
    const { isMultipleResponse } = this.state;
    return this.setState({ isMultipleResponse: !isMultipleResponse });
  }

  /**
   * 
   * @param {Boolean} status 
   * @returns 
   */
  displayToggleStatus(status) {
    const { intl } = this.props;

    return (
      <Styled.ToggleLabel>
        {status
          ? intl.formatMessage(intlMessages.on)
          : intl.formatMessage(intlMessages.off)}
      </Styled.ToggleLabel>
    );
  }

  displayAutoOptionToggleStatus(status) {
    const { intl } = this.props;

    return (
      <Styled.ToggleLabel>
        {status
          ? intl.formatMessage(intlMessages.on)
          : intl.formatMessage(intlMessages.off)}
      </Styled.ToggleLabel>
    );
  }

  renderInputs() {
    const { intl, pollTypes } = this.props;
    const { optList, type, error } = this.state;
    let hasVal = false;
    return optList.slice(0, MAX_CUSTOM_FIELDS).map((o, i) => {
      const pollOptionKey = `poll-option-${i}`;
      if (o.val && o.val.length > 0) hasVal = true;
      return (
        <span key={pollOptionKey}>
          <Styled.OptionWrapper>
            <Styled.PollOptionInput
              type="text"
              value={o.val}
              placeholder={
                `${i < MAX_CUSTOM_FIELDS ? `${intl.formatMessage(POLL_OPTIONS_PLACEHOLDERS[i].val)}. ` : ''}
                ${intl.formatMessage(intlMessages.customPlaceholder)}`
              }
              data-test="pollOptionItem"
              onChange={(e) => this.handleInputChange(e, i)}
              maxLength={MAX_INPUT_CHARS}
            />
            {optList.length > MIN_OPTIONS_LENGTH && (
              <Styled.DeletePollOptionButton
                label={intl.formatMessage(intlMessages.delete)}
                aria-describedby={`option-${i}`}
                icon="delete"
                data-test="deletePollOption"
                hideLabel
                circle
                color="default"
                onClick={() => {
                  this.handleRemoveOption(i);
                }}
              />
            )}
            <span className="sr-only" id={`option-${i}`}>
              {intl.formatMessage(
                intlMessages.deleteRespDesc,
                { 0: o.val || intl.formatMessage(intlMessages.emptyPollOpt) },
              )}
            </span>
          </Styled.OptionWrapper>
          {!hasVal && type !== pollTypes.Response && error ? (
            <Styled.InputError>{error}</Styled.InputError>
          ) : (
            <Styled.ErrorSpacer>&nbsp;</Styled.ErrorSpacer>
          )}
        </span>
      );
    });
  }

  renderActivePollOptions() {
    const {
      intl,
      isMeteorConnected,
      stopPoll,
      currentPoll,
      pollAnswerIds,
      usernames,
      isDefaultPoll,
    } = this.props;

    return (
      <div>
        <Styled.Instructions>
          {intl.formatMessage(intlMessages.activePollInstruction)}
        </Styled.Instructions>
        <LiveResult
          {...{
            isMeteorConnected,
            stopPoll,
            currentPoll,
            pollAnswerIds,
            usernames,
            isDefaultPoll,
          }}
          handleBackClick={this.handleBackClick}
        />
      </div>
    );
  }

  renderStartPollButton() {
    const {
      startPoll, startCustomPoll, intl, pollTypes, checkPollType,
    } = this.props;
    const {
      type, secretPoll, optList, isMultipleResponse, question,
    } = this.state;
    return (
      <Styled.StartPollBtn
        data-test="startPoll"
        label={intl.formatMessage(intlMessages.startPollLabel)}
        color="primary"
        onClick={() => {
          const optionsList = optList.slice(0, MAX_CUSTOM_FIELDS);
          let hasVal = false;
          optionsList.forEach((o) => {
            if (o.val.trim().length > 0) hasVal = true;
          });

          let err = null;
          if (type === pollTypes.Response && question.length === 0) {
            err = intl.formatMessage(intlMessages.questionErr);
          }
          if (!hasVal && type !== pollTypes.Response) {
            err = intl.formatMessage(intlMessages.optionErr);
          }
          if (err) return this.setState({ error: err });

          return this.setState({ isPolling: true }, () => {
            const verifiedPollType = checkPollType(
              type,
              optionsList,
              intl.formatMessage(intlMessages.yes),
              intl.formatMessage(intlMessages.no),
              intl.formatMessage(intlMessages.abstention),
              intl.formatMessage(intlMessages.true),
              intl.formatMessage(intlMessages.false),
            );
            const verifiedOptions = optionsList.map((o) => {
              if (o.val.trim().length > 0) return o.val;
              return null;
            });
            if (verifiedPollType === pollTypes.Custom) {
              startCustomPoll(
                verifiedPollType,
                secretPoll,
                question,
                isMultipleResponse,
                _.compact(verifiedOptions),
              );
            } else {
              startPoll(verifiedPollType, secretPoll, question, isMultipleResponse);
            }
          });
        }}
      />
    );
  }

  renderResponseArea() {
    const { intl, pollTypes, isDefaultPoll } = this.props;
    const { type, secretPoll, optList, isMultipleResponse } = this.state;
    const defaultPoll = isDefaultPoll(type);
    if (defaultPoll || type === pollTypes.Response) return (
      <Styled.ResponseArea>
        {defaultPoll && (
          <div>
            <Styled.PollCheckbox>
              <Checkbox
                onChange={this.toggleIsMultipleResponse}
                checked={isMultipleResponse}
                ariaLabelledBy="multipleResponseCheckboxLabel"
              />
            </Styled.PollCheckbox>
            <Styled.InstructionsLabel id="multipleResponseCheckboxLabel">
              {intl.formatMessage(intlMessages.enableMultipleResponseLabel)}
            </Styled.InstructionsLabel>
          </div>
        )}
        {defaultPoll && this.renderInputs()}
        {defaultPoll && (
          <Styled.AddItemButton
            data-test="addPollItem"
            label={intl.formatMessage(intlMessages.addOptionLabel)}
            aria-describedby="add-item-button"
            color="default"
            icon="add"
            disabled={optList.length >= MAX_CUSTOM_FIELDS}
            onClick={() => this.handleAddOption()}
          />
        )}
        <Styled.Row>
          <Styled.Col aria-hidden="true">
            <Styled.SectionHeading>
              {intl.formatMessage(intlMessages.secretPollLabel)}
            </Styled.SectionHeading>
          </Styled.Col>
          <Styled.Col>
            {/* eslint-disable-next-line jsx-a11y/label-has-associated-control */}
            <Styled.Toggle>
              {this.displayToggleStatus(secretPoll)}
              <Toggle
                icons={false}
                defaultChecked={secretPoll}
                onChange={() => this.handleToggle()}
                ariaLabel={intl.formatMessage(intlMessages.secretPollLabel)}
                showToggleLabel={false}
                data-test="anonymousPollBtn"
              />
            </Styled.Toggle>
          </Styled.Col>
        </Styled.Row>
        {secretPoll && (
          <Styled.PollParagraph>
            {intl.formatMessage(intlMessages.isSecretPollLabel)}
          </Styled.PollParagraph>
        )}
        {this.renderStartPollButton()}
      </Styled.ResponseArea>
    );
    return null;
  }

  renderCustomInputRow() {
    const { intl } = this.props;
    const { customInput } = this.state;
    return (
      <>
        <Styled.CustomInputRow>
          <Styled.Col aria-hidden="true">
            <Styled.SectionHeading>
              {intl.formatMessage(intlMessages.customInputToggleLabel)}
            </Styled.SectionHeading>
          </Styled.Col>
          <Styled.Col>
            <Styled.Toggle>
              {this.displayAutoOptionToggleStatus(customInput)}
              <Toggle
                icons={false}
                defaultChecked={customInput}
                onChange={() => this.handleAutoOptionToogle()}
                ariaLabel={intl.formatMessage(intlMessages.customInputToggleLabel)}
                showToggleLabel={false}
                data-test="autoOptioningPollBtn"
              />
            </Styled.Toggle>
          </Styled.Col>
        </Styled.CustomInputRow>
        {customInput && (
          <Styled.PollParagraph>
            {intl.formatMessage(intlMessages.customInputInstructionsLabel)}
          </Styled.PollParagraph>
        )}
      </>
    );
  }

  renderPollQuestionArea() {
    const { intl, pollTypes } = this.props;
    const {
      type, optList, questionAndOptions, error,
      question, customInput, warning,
    } = this.state;
    const hasOptionError = (customInput && optList.length === 0 && error);
    const hasWarning = (customInput && warning);
    const hasQuestionError = (type === pollTypes.Response
      && questionAndOptions.length === 0 && error);
    const questionsAndOptionsPlaceholder = intlMessages.questionAndOptionsPlaceholder;
    const questionPlaceholder = (type === pollTypes.Response)
      ? intlMessages.questionLabel
      : intlMessages.optionalQuestionLabel;
    return (
      <div>
        <Styled.PollQuestionArea
          hasError={hasQuestionError || hasOptionError}
          data-test="pollQuestionArea"
          value={customInput ? questionAndOptions : question}
          onChange={(e) => this.handleTextareaChange(e)}
          onPaste={() => this.setState({ isPasting: true })}
          onKeyPress={(event) => {
            if (event.key === 'Enter' && customInput) {
              this.handlePollLetterOptions();
            }
          }}
          rows="5"
          cols="35"
          maxLength={QUESTION_MAX_INPUT_CHARS}
          aria-label={intl.formatMessage(customInput ? questionsAndOptionsPlaceholder
            : questionPlaceholder)}
          placeholder={intl.formatMessage(customInput ? questionsAndOptionsPlaceholder
            : questionPlaceholder)}
          {...{ MAX_INPUT_CHARS }}
          handlePollValuesText={(e) => this.handlePollValuesText(e)}
          as={customInput ? DraggableTextArea : 'textarea'}
        />
        {hasQuestionError || hasOptionError ? (
          <Styled.InputError>{error}</Styled.InputError>
        ) : (
          <Styled.ErrorSpacer>&nbsp;</Styled.ErrorSpacer>
        )}
        {hasWarning ? (
          <Styled.Warning>{warning}</Styled.Warning>
        ) : (
          <Styled.ErrorSpacer>&nbsp;</Styled.ErrorSpacer>
        )}
      </div>
    );
  }

  renderResponseTypes() {
    const { intl, pollTypes, smallSidebar } = this.props;
    const { type, customInput } = this.state;
    if (!customInput) return (
      <div data-test="responseTypes">
        <Styled.SectionHeading>
          {intl.formatMessage(intlMessages.responseTypesLabel)}
        </Styled.SectionHeading>
        <Styled.ResponseType>
          <Styled.PollConfigButton
            selected={type === pollTypes.TrueFalse}
            small={!smallSidebar}
            label={intl.formatMessage(intlMessages.tf)}
            aria-describedby="poll-config-button"
            color="default"
            onClick={() => {
              this.setState({
                type: pollTypes.TrueFalse,
                optList: [
                  { val: intl.formatMessage(intlMessages.true) },
                  { val: intl.formatMessage(intlMessages.false) },
                ],
              });
            }}
          />
          <Styled.PollConfigButton
            selected={type === pollTypes.Letter}
            small={!smallSidebar}
            label={intl.formatMessage(intlMessages.a4)}
            aria-describedby="poll-config-button"
            data-test="pollLetterAlternatives"
            color="default"
            onClick={() => {
              if (!customInput) {
                this.setState({
                  type: pollTypes.Letter,
                  optList: [
                    { val: intl.formatMessage(intlMessages.a) },
                    { val: intl.formatMessage(intlMessages.b) },
                    { val: intl.formatMessage(intlMessages.c) },
                    { val: intl.formatMessage(intlMessages.d) },
                  ],
                });
              }
            }}
          />
          <Styled.PollConfigButton
            selected={type === pollTypes.YesNoAbstention}
            small={false}
            full
            label={intl.formatMessage(intlMessages.yna)}
            aria-describedby="poll-config-button"
            data-test="pollYesNoAbstentionBtn"
            color="default"
            onClick={() => {
              this.setState({
                type: pollTypes.YesNoAbstention,
                optList: [
                  { val: intl.formatMessage(intlMessages.yes) },
                  { val: intl.formatMessage(intlMessages.no) },
                  { val: intl.formatMessage(intlMessages.abstention) },
                ],
              });
            }}
          />
          <Styled.PollConfigButton
            selected={type === pollTypes.Response}
            small={false}
            full
            label={intl.formatMessage(intlMessages.userResponse)}
            aria-describedby="poll-config-button"
            data-test="userResponseBtn"
            color="default"
            onClick={() => { this.setState({ type: pollTypes.Response }); }}
          />
        </Styled.ResponseType>
      </div>
    );
    return null;
  }

  renderResponseChoices() {
    const { intl, pollTypes } = this.props;
    const { type, questionAndOptions, question, customInput } = this.state;
    if ((!customInput && type) || (questionAndOptions && customInput)) return (
      <div data-test="responseChoices">
        {customInput && questionAndOptions && (
          <Styled.Question>
            <Styled.SectionHeading>
              {intl.formatMessage(intlMessages.pollingQuestion)}
            </Styled.SectionHeading>
            <Styled.PollParagraph>
              <span>{question}</span>
            </Styled.PollParagraph>
          </Styled.Question>
        )}
        <Styled.SectionHeading>
          {intl.formatMessage(intlMessages.responseChoices)}
        </Styled.SectionHeading>
        {type === pollTypes.Response && (
          <Styled.PollParagraph>
            <span>{intl.formatMessage(intlMessages.typedResponseDesc)}</span>
          </Styled.PollParagraph>
        )}
        {this.renderResponseArea()}
      </div>
    );
    return null;
  }

  renderPollOptions() {
    return (
      <div>
        {ALLOW_CUSTOM_INPUT && this.renderCustomInputRow()}
        {this.renderPollQuestionArea()}
        {this.renderResponseTypes()}
        {this.renderResponseChoices()}
      </div>
    );
  }

  renderNoSlidePanel() {
    const { intl } = this.props;
    return (
      <Styled.NoSlidePanelContainer>
        <Styled.SectionHeading>
          {intl.formatMessage(intlMessages.noPresentationSelected)}
        </Styled.SectionHeading>
        <Styled.PollButton
          label={intl.formatMessage(intlMessages.clickHereToSelect)}
          color="primary"
          onClick={() => Session.set('showUploadPresentationView', true)}
        />
      </Styled.NoSlidePanelContainer>
    );
  }

  renderPollPanel() {
    const { isPolling } = this.state;
    const {
      currentPoll,
      currentSlide,
    } = this.props;

    if (!currentSlide) return this.renderNoSlidePanel();
    if (isPolling || currentPoll) {
      return this.renderActivePollOptions();
    }

    return this.renderPollOptions();
  }

  render() {
    const {
      intl,
      stopPoll,
      currentPoll,
      layoutContextDispatch,
    } = this.props;

    return (
      <div>
        <Header
          leftButtonProps={{
            'aria-label': intl.formatMessage(intlMessages.hidePollDesc),
            'data-test': "hidePollDesc",
            label: intl.formatMessage(intlMessages.pollPaneTitle),
            onClick: () => {
              layoutContextDispatch({
                type: ACTIONS.SET_SIDEBAR_CONTENT_IS_OPEN,
                value: false,
              });
              layoutContextDispatch({
                type: ACTIONS.SET_SIDEBAR_CONTENT_PANEL,
                value: PANELS.NONE,
              });
            },
            ref: (node) => { this.hideBtn = node; },
          }}
          rightButtonProps={{
            'aria-label': `${intl.formatMessage(intlMessages.closeLabel)} ${intl.formatMessage(intlMessages.pollPaneTitle)}`,
            'data-test': "closePolling",
            icon: "close",
            label: intl.formatMessage(intlMessages.closeLabel),
            onClick: () => {
              if (currentPoll) stopPoll();
              layoutContextDispatch({
                type: ACTIONS.SET_SIDEBAR_CONTENT_IS_OPEN,
                value: false,
              });
              layoutContextDispatch({
                type: ACTIONS.SET_SIDEBAR_CONTENT_PANEL,
                value: PANELS.NONE,
              });
              Session.set('forcePollOpen', false);
              Session.set('pollInitiated', false);
            },
          }}
        />
        {this.renderPollPanel()}
        <span className="sr-only" id="poll-config-button">{intl.formatMessage(intlMessages.showRespDesc)}</span>
        <span className="sr-only" id="add-item-button">{intl.formatMessage(intlMessages.addRespDesc)}</span>
        <span className="sr-only" id="start-poll-button">{intl.formatMessage(intlMessages.startPollDesc)}</span>
      </div>
    );
  }
}

export default withModalMounter(injectIntl(Poll));

Poll.propTypes = {
  intl: PropTypes.shape({
    formatMessage: PropTypes.func.isRequired,
  }).isRequired,
  amIPresenter: PropTypes.bool.isRequired,
  pollTypes: PropTypes.instanceOf(Object).isRequired,
  startPoll: PropTypes.func.isRequired,
  startCustomPoll: PropTypes.func.isRequired,
  stopPoll: PropTypes.func.isRequired,
};<|MERGE_RESOLUTION|>--- conflicted
+++ resolved
@@ -7,17 +7,11 @@
 import DraggableTextArea from '/imports/ui/components/poll/dragAndDrop/component';
 import LiveResult from '/imports/ui/components/poll/live-result/component';
 import Styled from './styles';
-<<<<<<< HEAD
 import Toggle from '/imports/ui/components/common/switch/component';
-import { alertScreenReader } from '/imports/utils/dom-utils';
-import { PANELS, ACTIONS } from '/imports/ui/components/layout/enums';
 import { withModalMounter } from '/imports/ui/components/common/modal/service';
-=======
 import { PANELS, ACTIONS } from '../layout/enums';
-import DragAndDrop from './dragAndDrop/component';
 import { addNewAlert } from '../screenreader-alert/service';
 import Header from '/imports/ui/components/common/control-header/component';
->>>>>>> 933c8380
 
 const intlMessages = defineMessages({
   pollPaneTitle: {
@@ -417,7 +411,6 @@
     let clearWarning = false;
 
     list.splice(index, 1);
-<<<<<<< HEAD
 
     // If customInput then removing text from input field.
     if (customInput) {
@@ -434,11 +427,7 @@
         : [],
       warning: clearWarning ? null : warning,
     }, () => {
-      alertScreenReader(`${intl.formatMessage(intlMessages.removePollOpt,
-=======
-    this.setState({ optList: list }, () => {
       addNewAlert(`${intl.formatMessage(intlMessages.removePollOpt,
->>>>>>> 933c8380
         { 0: removed.val || intl.formatMessage(intlMessages.emptyPollOpt) })}`);
     });
   }
