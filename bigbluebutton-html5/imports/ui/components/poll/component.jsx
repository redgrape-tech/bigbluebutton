--- conflicted
+++ resolved
@@ -655,12 +655,8 @@
   intl: PropTypes.shape({
     formatMessage: PropTypes.func.isRequired,
   }).isRequired,
-<<<<<<< HEAD
-  pollTypes: PropTypes.instanceOf(Array).isRequired,
-=======
   amIPresenter: PropTypes.bool.isRequired,
   pollTypes: PropTypes.instanceOf(Object).isRequired,
->>>>>>> 8b8d3026
   startPoll: PropTypes.func.isRequired,
   startCustomPoll: PropTypes.func.isRequired,
   stopPoll: PropTypes.func.isRequired,
