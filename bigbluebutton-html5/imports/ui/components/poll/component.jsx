--- conflicted
+++ resolved
@@ -594,13 +594,13 @@
                   </div>
                 )
               }
-<<<<<<< HEAD
                 {
                   (defaultPoll || type === pollTypes.Response)
                     && (
                     <div style={{
                       display: 'flex',
                       flexFlow: 'wrap',
+                      flexDirection: 'column',
                     }}
                     >
                       {defaultPoll
@@ -620,20 +620,6 @@
                       {defaultPoll && this.renderInputs()}
                       {defaultPoll
                         && (
-=======
-              {
-                (defaultPoll || type === pollTypes.Response)
-                && (
-                  <div style={{
-                    display: 'flex',
-                    flexFlow: 'wrap',
-                    flexDirection: 'column',
-                  }}
-                  >
-                    {defaultPoll && this.renderInputs()}
-                    {defaultPoll
-                      && (
->>>>>>> 9649483c
                         <Button
                           className={styles.addItemBtn}
                           data-test="addItem"
