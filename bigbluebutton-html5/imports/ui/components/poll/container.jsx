import React, { useContext } from 'react';
import { makeCall } from '/imports/ui/services/api';
import { withTracker } from 'meteor/react-meteor-data';
import Presentations from '/imports/api/presentations';
import PresentationService from '/imports/ui/components/presentation/service';
import Poll from '/imports/ui/components/poll/component';
import { Session } from 'meteor/session';
import Service from './service';
import Auth from '/imports/ui/services/auth';
import { UsersContext } from '../components-data/users-context/context';
import { NLayoutContext } from '../layout/context/context';

const CHAT_CONFIG = Meteor.settings.public.chat;
const PUBLIC_CHAT_KEY = CHAT_CONFIG.public_id;

const PollContainer = ({ ...props }) => {
  const newLayoutContext = useContext(NLayoutContext);
  const { newLayoutContextDispatch } = newLayoutContext;
  const usingUsersContext = useContext(UsersContext);
  const { users } = usingUsersContext;

  const usernames = {};

  Object.values(users[Auth.meetingID]).forEach((user) => {
    usernames[user.userId] = { userId: user.userId, name: user.name };
  });

  return <Poll {...{ newLayoutContextDispatch, ...props }} usernames={usernames} />;
};

export default withTracker(() => {
  Meteor.subscribe('current-poll');

  const currentPresentation = Presentations.findOne({
    current: true,
  }, { fields: { podId: 1 } }) || {};

  const currentSlide = PresentationService.getCurrentSlide(currentPresentation.podId);

  const pollId = currentSlide ? currentSlide.id : PUBLIC_CHAT_KEY;

<<<<<<< HEAD
  const startPoll = (type, secretPoll, question = '') => makeCall('startPoll', type, pollId, secretPoll, question);

  const startCustomPoll = (type, secretPoll, question = '', answers) => makeCall('startPoll', type, pollId, secretPoll, question, answers);
=======
  const pollTypes = Service.pollTypes;

  const startPoll = (type, question = '') => makeCall('startPoll', pollTypes, type, pollId, question);

  const startCustomPoll = (type, question = '', answers) => makeCall('startPoll', pollTypes, type, pollId, question, answers);
>>>>>>> cc5cdfd6

  const stopPoll = () => makeCall('stopPoll');

  return {
    currentSlide,
    amIPresenter: Service.amIPresenter(),
    pollTypes: Service.pollTypes,
    startPoll,
    startCustomPoll,
    stopPoll,
    publishPoll: Service.publishPoll,
    currentPoll: Service.currentPoll(),
    isDefaultPoll: Service.isDefaultPoll,
    checkPollType: Service.checkPollType,
    resetPollPanel: Session.get('resetPollPanel') || false,
    pollAnswerIds: Service.pollAnswerIds,
    isMeteorConnected: Meteor.status().connected,
  };
})(PollContainer);<|MERGE_RESOLUTION|>--- conflicted
+++ resolved
@@ -39,17 +39,11 @@
 
   const pollId = currentSlide ? currentSlide.id : PUBLIC_CHAT_KEY;
 
-<<<<<<< HEAD
-  const startPoll = (type, secretPoll, question = '') => makeCall('startPoll', type, pollId, secretPoll, question);
-
-  const startCustomPoll = (type, secretPoll, question = '', answers) => makeCall('startPoll', type, pollId, secretPoll, question, answers);
-=======
   const pollTypes = Service.pollTypes;
 
-  const startPoll = (type, question = '') => makeCall('startPoll', pollTypes, type, pollId, question);
+  const startPoll = (type, secretPoll, question = '') => makeCall('startPoll', pollTypes, type, pollId, secretPoll, question);
 
-  const startCustomPoll = (type, question = '', answers) => makeCall('startPoll', pollTypes, type, pollId, question, answers);
->>>>>>> cc5cdfd6
+  const startCustomPoll = (type, secretPoll, question = '', answers) => makeCall('startPoll', pollTypes, type, pollId, secretPoll, question, answers);
 
   const stopPoll = () => makeCall('stopPoll');
 
