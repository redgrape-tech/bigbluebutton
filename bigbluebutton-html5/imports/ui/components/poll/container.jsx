--- conflicted
+++ resolved
@@ -22,15 +22,9 @@
 
   const pollId = currentSlide ? currentSlide.id : PUBLIC_CHAT_KEY;
 
-<<<<<<< HEAD
-  const startPoll = (type, isMultipleResponse) => makeCall('startPoll', type, pollId, isMultipleResponse);
+  const startPoll = (type, question = '', isMultipleResponse) => makeCall('startPoll', type, pollId, question, isMultipleResponse);
 
-  const startCustomPoll = (type, isMultipleResponse, answers) => makeCall('startPoll', type, pollId, isMultipleResponse, answers);
-=======
-  const startPoll = (type, question = '') => makeCall('startPoll', type, pollId, question);
-
-  const startCustomPoll = (type, question = '', answers) => makeCall('startPoll', type, pollId, question, answers);
->>>>>>> 7625910e
+  const startCustomPoll = (type, question = '', answers, isMultipleResponse) => makeCall('startPoll', type, pollId, question, isMultipleResponse, answers);
 
   const stopPoll = () => makeCall('stopPoll');
 
