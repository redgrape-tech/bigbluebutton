<<<<<<< HEAD
import React from 'react';
import Button from '/imports/ui/components/button/component';
import styles from '../settings/styles.scss';
import { defineMessages, injectIntl } from 'react-intl';

class AudioTest extends React.Component {
  constructor(props) {
    super(props);
  }

  render() {
    const {
      intl,
    } = this.props;

    return (
        <Button className={styles.testAudioBtn}
          label={intl.formatMessage(intlMessages.playSoundLabel)}
          icon={'audio'}
          size={'md'}
          color={'primary'}
          onClick={this.props.handlePlayAudioSample}
        />
    );
  }
};

const intlMessages = defineMessages({
  playSoundLabel: {
    id: 'app.audio.playSoundLabel',
  },
});

export default injectIntl(AudioTest);
=======
import React from 'react';
import Button from '/imports/ui/components/button/component';
import styles from '../settings/styles.scss';
import { defineMessages, injectIntl } from 'react-intl';

class AudioTest extends React.Component {
  constructor(props) {
    super(props);
  }

  render() {
    const {
      intl,
    } = this.props;

    return (
      <Button className={styles.testAudioBtn}
        label={intl.formatMessage(intlMessages.playSoundLabel)}
        icon={'unmute'}
        size={'md'}
        color={'primary'}
        ghost={true}
        onClick={this.props.handlePlayAudioSample}
      />
    );
  }
};

const intlMessages = defineMessages({
  playSoundLabel: {
    id: 'app.audio.playSoundLabel',
  },
});

export default injectIntl(AudioTest);
>>>>>>> 997037c1
<|MERGE_RESOLUTION|>--- conflicted
+++ resolved
@@ -1,4 +1,3 @@
-<<<<<<< HEAD
 import React from 'react';
 import Button from '/imports/ui/components/button/component';
 import styles from '../settings/styles.scss';
@@ -6,67 +5,30 @@
 
 class AudioTest extends React.Component {
   constructor(props) {
-    super(props);
-  }
-
-  render() {
-    const {
-      intl,
-    } = this.props;
-
-    return (
-        <Button className={styles.testAudioBtn}
-          label={intl.formatMessage(intlMessages.playSoundLabel)}
-          icon={'audio'}
-          size={'md'}
-          color={'primary'}
-          onClick={this.props.handlePlayAudioSample}
-        />
-    );
-  }
-};
-
-const intlMessages = defineMessages({
-  playSoundLabel: {
-    id: 'app.audio.playSoundLabel',
-  },
-});
-
-export default injectIntl(AudioTest);
-=======
-import React from 'react';
-import Button from '/imports/ui/components/button/component';
-import styles from '../settings/styles.scss';
-import { defineMessages, injectIntl } from 'react-intl';
-
-class AudioTest extends React.Component {
-  constructor(props) {
-    super(props);
-  }
-
-  render() {
-    const {
-      intl,
-    } = this.props;
-
-    return (
-      <Button className={styles.testAudioBtn}
-        label={intl.formatMessage(intlMessages.playSoundLabel)}
-        icon={'unmute'}
-        size={'md'}
-        color={'primary'}
-        ghost={true}
-        onClick={this.props.handlePlayAudioSample}
-      />
-    );
-  }
-};
-
-const intlMessages = defineMessages({
-  playSoundLabel: {
-    id: 'app.audio.playSoundLabel',
-  },
-});
-
-export default injectIntl(AudioTest);
->>>>>>> 997037c1
+    super(props);
+  }
+
+  render() {
+    const {
+      intl,
+    } = this.props;
+
+    return (
+        <Button className={styles.testAudioBtn}
+          label={intl.formatMessage(intlMessages.playSoundLabel)}
+          icon={'audio'}
+          size={'md'}
+          color={'primary'}
+          onClick={this.props.handlePlayAudioSample}
+        />
+    );
+  }
+};
+
+const intlMessages = defineMessages({
+  playSoundLabel: {
+    id: 'app.audio.playSoundLabel',
+  },
+});
+
+export default injectIntl(AudioTest);