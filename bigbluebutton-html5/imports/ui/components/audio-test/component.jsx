--- conflicted
+++ resolved
@@ -1,45 +1,34 @@
-import React from 'react';
-import Button from '/imports/ui/components/button/component';
-import styles from '../settings/styles.scss';
-import { defineMessages, injectIntl } from 'react-intl';
-
-class AudioTest extends React.Component {
-  constructor(props) {
-    super(props);
-  }
-
-  render() {
-    const {
-      intl,
-    } = this.props;
-
-    return (
-<<<<<<< HEAD
-        <Button className={styles.testAudioBtn}
-          label={'Play sound'}
-          icon={'audio'}
-          size={'md'}
-          color={'primary'}
-          onClick={this.props.handlePlayAudioSample}
-        />
-=======
-      <Button className={styles.testAudioBtn}
-        label={intl.formatMessage(intlMessages.playSoundLabel)}
-        icon={'audio'}
-        size={'md'}
-        color={'primary'}
-        ghost={true}
-        onClick={this.props.handlePlayAudioSample}
-      />
->>>>>>> 2c7ec923
-    );
-  }
-};
-
-const intlMessages = defineMessages({
-  playSoundLabel: {
-    id: 'app.audio.playSoundLabel',
-  },
-});
-
-export default injectIntl(AudioTest);
+import React from 'react';
+import Button from '/imports/ui/components/button/component';
+import styles from '../settings/styles.scss';
+import { defineMessages, injectIntl } from 'react-intl';
+
+class AudioTest extends React.Component {
+  constructor(props) {
+    super(props);
+  }
+
+  render() {
+    const {
+      intl,
+    } = this.props;
+
+    return (
+        <Button className={styles.testAudioBtn}
+          label={'Play sound'}
+          icon={'audio'}
+          size={'md'}
+          color={'primary'}
+          onClick={this.props.handlePlayAudioSample}
+        />
+    );
+  }
+};
+
+const intlMessages = defineMessages({
+  playSoundLabel: {
+    id: 'app.audio.playSoundLabel',
+  },
+});
+
+export default injectIntl(AudioTest);