--- conflicted
+++ resolved
@@ -25,18 +25,10 @@
 
     this.state = {
       current: {
-<<<<<<< HEAD
-        video,
-        application,
-        cc,
-        participants,
-=======
-        audio: _.clone(audio),
         video: _.clone(video),
         application: _.clone(application),
         cc: _.clone(cc),
         participants: _.clone(participants),
->>>>>>> d45263ca
       },
       saved: {
         video: _.clone(video),
