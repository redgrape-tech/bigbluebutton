import React from 'react';
import Icon from '/imports/ui/components/icon/component';
import Button from '/imports/ui/components/button/component';
import Modal from '/imports/ui/components/modal/component';
import AudioMenu from './submenus/audio/component';
import VideoMenu from './submenus/video/component';
import ApplicationMenu from './submenus/application/component';
import UsersMenu from './submenus/users/component';
import ClosedCaptionsMenu from './submenus/closed-captions/component';
import classNames from 'classnames';
import ReactDOM from 'react-dom';
import styles from './styles.scss';

export default class Settings extends React.Component {
  constructor(props) {
    super(props);
    this.submenus = [];
    this.state = { activeSubmenu: 0, focusSubmenu: 0 };
  }

<<<<<<< HEAD
  componentWillMount() {
    /* activeSubmenu represents the submenu in the submenus array to be displayed to the user,
     * initialized to 0
     */
    this.setState({ activeSubmenu: 0 });
    /* focusSubmenu represents the submenu in the submenus array which currently has focus,
     * initialized to 0
     */
    this.setState({ focusSubmenu: 0 });
    this.submenus.push({ componentName: AudioMenu, tabIndex: 3,
      props: { title: 'Audio', prependIconName: 'icon-', icon: 'bbb-audio', }, });
    this.submenus.push({ componentName: VideoMenu, tabIndex: 4,
      props: { title: 'Video', prependIconName: 'icon-', icon: 'bbb-video', }, });
    this.submenus.push({ componentName: ApplicationMenu, tabIndex: 5,
      props: { title: 'Application', prependIconName: 'icon-', icon: 'bbb-application', }, });
    this.submenus.push({ componentName: UsersMenu, tabIndex: 6,
      props: { title: 'Participants', prependIconName: 'icon-', icon: 'bbb-user', }, });
    this.submenus.push({ componentName: ClosedCaptionsMenu, tabIndex: 7,
      props: { title: 'Closed Captions', prependIconName: 'icon-', icon: 'bbb-user', }, });
=======
  renderSettingOptions() {
    const { isPresenter, role } = this.props;
    
    this.submenus = [];
    this.submenus.push(
      { componentName: AudioMenu, tabIndex: 3,
        props: { title: 'Audio', prependIconName: 'icon-', icon: 'bbb-audio', }, },
      { componentName: VideoMenu, tabIndex: 4,
        props: { title: 'Video', prependIconName: 'icon-', icon: 'bbb-video', }, },
      { componentName: ApplicationMenu, tabIndex: 5,
        props: { title: 'Application', prependIconName: 'icon-', icon: 'bbb-application', }, });

    if (isPresenter || role === 'MODERATOR') {
      this.submenus.push(
        { componentName: UsersMenu, tabIndex: 6,
          props: { title: 'Participants', prependIconName: 'icon-', icon: 'bbb-user', }, });
    }

    return (
      <div className={styles.full} role='presentation'>
        <div className={styles.settingsMenuLeft}>
          <ul className={styles.settingsSubmenu} role='menu'>
            {this.submenus.map((value, index) => (
              <li key={index} ref={'submenu' + index} role='menuitem' tabIndex={value.tabIndex}
                onClick={this.handleClickSubmenu.bind(this, index)}
                onKeyDown={this.handleKeyDown.bind(this)}
                onFocus={this.handleFocus.bind(this, index)}
                className={classNames(styles.settingsSubmenuItem,
                  index == this.state.activeSubmenu ? styles.settingsSubmenuItemActive : null)}>
                <Icon key={index} prependIconName={value.props.prependIconName}
                  iconName={value.props.icon} title={value.props.title}/>
                <span className={styles.settingsSubmenuItemText}>{value.props.title}</span>
              </li>
            ))}
          </ul>
        </div>
        <div className={styles.settingsMenuRight} role='presentation'>
          {this.renderMenu()}
        </div>
      </div>
    );
>>>>>>> e8eeb990
  }

  renderMenu() {
    let curr = this.state.activeSubmenu === undefined ? 0 : this.state.activeSubmenu;

    if (!this.submenus[curr]) {
      curr = (this.state.activeSubmenu - 1);
    }

    let props = {
      title: this.submenus[curr].props.title,
      prependIconName: this.submenus[curr].props.prependIconName,
      icon: this.submenus[curr].props.icon,
    };

    const Submenu = this.submenus[curr].componentName;
    return <Submenu {...props}/>;
  }

  /* When an option in the menu is clicked, set the activeSubmenu and focusSubmenu
   * to the value of index. If clicked out of bounds set to 0 or end of submenus array accordingly.
   *
   * activeSubmenu: the submenu to be displayed to the user
   * focusSubmenu: the submenu to set focus to
   */
  handleClickSubmenu(i) {
    if (i <= 0) {
      this.setState({ activeSubmenu: 0, focusSubmenu: 0, });
      return;
    }

    if (i >= this.submenus.length) {
      this.setState({ activeSubmenu: this.submenus.length - 1,
        focusSubmenu: this.submenus.length - 1, });
      return;
    } else {
      this.setState({ activeSubmenu: i, focusSubmenu: i, });
    }
  }

  /* calls the focus method on an object in the submenu */
  setFocus() {
    ReactDOM.findDOMNode(this.refs[`submenu${this.state.focusSubmenu}`]).focus();
  }

  /* Checks for key presses within the submenu list. Key behaviour varies.
   *
   * Tab: changes focus to next submenu or element outside of menu
   * Shift+Tab: changes focus to previous submenu or element outside of menu
   * Up Arrow: changes focus to previous submenu, can cycle through menu
   * Down Arrow: changes focus to next submenu, can cycle through menu
   * Spacebar: selects submenu in focus and sets as active
   * Enter: selects submenu in focus and sets as active
   */
  handleKeyDown(event) {
    // tab
    if (event.keyCode === 9) {
      let newIndex = 0;
      if (this.state.focusSubmenu >= this.submenus.length - 1) {
        newIndex = this.submenus.length - 1;
      } else {
        newIndex = this.state.focusSubmenu + 1;
      }

      this.setState({ focusSubmenu: newIndex });
      return;
    }

    // shift+tab
    if (event.shiftKey && event.keyCode === 9) {
      let newIndex = 0;
      if (this.state.focusSubmenu <= 0) {
        newIndex = 0;
      } else {
        newIndex = this.state.focusSubmenu - 1;
      }

      this.setState({ focusSubmenu: newIndex });
      return;
    }

    // up arrow
    if (event.keyCode === 38) {
      if (this.state.focusSubmenu <= 0) {
        this.setState({ focusSubmenu: this.submenus.length - 1 }, function () {
          this.setFocus();
        });
      } else {
        this.setState({ focusSubmenu: this.state.focusSubmenu - 1 }, function () {
          this.setFocus();
        });
      }

      return;
    }

    // down arrow
    if (event.keyCode === 40) {
      if (this.state.focusSubmenu >= this.submenus.length - 1) {
        this.setState({ focusSubmenu: 0 }, function () {
          this.setFocus();
        });
      } else {
        this.setState({ focusSubmenu: this.state.focusSubmenu + 1 }, function () {
          this.setFocus();
        });
      }

      return;
    }

    // spacebar or enter
    if (event.keyCode === 32 || event.keyCode === 13) {
      this.setState({ activeSubmenu: this.state.focusSubmenu });
      return;
    }
  }

  /* Keeps the focusSubmenu variable at the correct value when
   * tabbing or shift-tabbing out of the submenu array
   */
  handleFocus(index) {
    this.setState({ focusSubmenu: index });
  }

  render() {
    return (
      <Modal
        title="Settings"
        confirm={{
          callback: (() => {
            this.setState({ activeSubmenu: 0, focusSubmenu: 0 });
            console.log('SHOULD APPLY SETTINGS CHANGES');
          }),
          label: 'Done',
          description: 'Saves the changes and close the settings menu',
        }}
        dismiss={{
          callback: (() => {
            this.setState({ activeSubmenu: 0, focusSubmenu: 0 });
            console.log('SHOULD DISCART SETTINGS CHANGES');
          }),
          label: 'Cancel',
          description: 'Discart the changes and close the settings menu',
        }}>
          {this.renderSettingOptions()}
      </Modal>
    );
  }
};

Settings.defaultProps = { title: 'Settings' };<|MERGE_RESOLUTION|>--- conflicted
+++ resolved
@@ -18,27 +18,6 @@
     this.state = { activeSubmenu: 0, focusSubmenu: 0 };
   }
 
-<<<<<<< HEAD
-  componentWillMount() {
-    /* activeSubmenu represents the submenu in the submenus array to be displayed to the user,
-     * initialized to 0
-     */
-    this.setState({ activeSubmenu: 0 });
-    /* focusSubmenu represents the submenu in the submenus array which currently has focus,
-     * initialized to 0
-     */
-    this.setState({ focusSubmenu: 0 });
-    this.submenus.push({ componentName: AudioMenu, tabIndex: 3,
-      props: { title: 'Audio', prependIconName: 'icon-', icon: 'bbb-audio', }, });
-    this.submenus.push({ componentName: VideoMenu, tabIndex: 4,
-      props: { title: 'Video', prependIconName: 'icon-', icon: 'bbb-video', }, });
-    this.submenus.push({ componentName: ApplicationMenu, tabIndex: 5,
-      props: { title: 'Application', prependIconName: 'icon-', icon: 'bbb-application', }, });
-    this.submenus.push({ componentName: UsersMenu, tabIndex: 6,
-      props: { title: 'Participants', prependIconName: 'icon-', icon: 'bbb-user', }, });
-    this.submenus.push({ componentName: ClosedCaptionsMenu, tabIndex: 7,
-      props: { title: 'Closed Captions', prependIconName: 'icon-', icon: 'bbb-user', }, });
-=======
   renderSettingOptions() {
     const { isPresenter, role } = this.props;
     
@@ -49,7 +28,9 @@
       { componentName: VideoMenu, tabIndex: 4,
         props: { title: 'Video', prependIconName: 'icon-', icon: 'bbb-video', }, },
       { componentName: ApplicationMenu, tabIndex: 5,
-        props: { title: 'Application', prependIconName: 'icon-', icon: 'bbb-application', }, });
+        props: { title: 'Application', prependIconName: 'icon-', icon: 'bbb-application', }, },
+      { componentName: ClosedCaptionsMenu, tabIndex: 7,
+        props: { title: 'Closed Captions', prependIconName: 'icon-', icon: 'bbb-user', }, });
 
     if (isPresenter || role === 'MODERATOR') {
       this.submenus.push(
@@ -80,7 +61,6 @@
         </div>
       </div>
     );
->>>>>>> e8eeb990
   }
 
   renderMenu() {
