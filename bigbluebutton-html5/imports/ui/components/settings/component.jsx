import React, { Component } from 'react';
import Modal from '/imports/ui/components/modal/component';
import { Tab, Tabs, TabList, TabPanel } from 'react-tabs';
import { defineMessages, injectIntl } from 'react-intl';
import ClosedCaptions from '/imports/ui/components/settings/submenus/closed-captions/component';
import Application from '/imports/ui/components/settings/submenus/application/container';
import Participants from '/imports/ui/components/settings/submenus/participants/component';
import Video from '/imports/ui/components/settings/submenus/video/component';
import _ from 'lodash';

import Icon from '../icon/component';
import styles from './styles';

const intlMessages = defineMessages({
  appTabLabel: {
    id: 'app.settings.applicationTab.label',
    description: 'label for application tab',
  },
  audioTabLabel: {
    id: 'app.settings.audioTab.label',
    description: 'label for audio tab',
  },
  videoTabLabel: {
    id: 'app.settings.videoTab.label',
    description: 'label for video tab',
  },
  closecaptionTabLabel: {
    id: 'app.settings.closedcaptionTab.label',
    description: 'label for closed-captions tab',
  },
  usersTabLabel: {
    id: 'app.settings.usersTab.label',
    description: 'label for participants tab',
  },
});

const propTypes = {
};

class Settings extends Component {
  constructor(props) {
    super(props);

    const video = props.video;
    const application = props.application;
    const cc = props.cc;
    const participants = props.participants;

    this.state = {
      current: {
        video: _.clone(video),
        application: _.clone(application),
        cc: _.clone(cc),
        participants: _.clone(participants),
      },
      saved: {
        video: _.clone(video),
        application: _.clone(application),
        cc: _.clone(cc),
        participants: _.clone(participants),
      },
      selectedTab: 0,
    };

    this.updateSettings = props.updateSettings;
    this.handleUpdateSettings = this.handleUpdateSettings.bind(this);
    this.handleSelectTab = this.handleSelectTab.bind(this);
  }

  setHtmlFontSize(size) {
    document.getElementsByTagName('html')[0].style.fontSize = size;
  };

  render() {
    return (
      <Modal
        title="Settings"
        confirm={{
          callback: (() => {
            this.updateSettings(this.state.current);
          }),
          label: 'Save',
          description: 'Saves the changes and close the settings menu',
        }}
        dismiss={{
          callback: (() => {

            this.setHtmlFontSize(this.state.saved.application.fontSize);
          }),
          label: 'Cancel',
          description: 'Discart the changes and close the settings menu',
        }}>
          {this.renderModalContent()}
      </Modal>
    );
  }

  handleUpdateSettings(key, newSettings) {
    let settings = this.state;
    settings.current[key] = newSettings;
    this.setState(settings);
  }

  handleSelectTab(tab) {
    this.setState({
      selectedTab: tab,
    });
  }

  renderModalContent() {
    const {
      isModerator,
      intl,
    } = this.props;

    return (
      <Tabs
        className={styles.tabs}
        onSelect={this.handleSelectTab}
        selectedIndex={this.state.selectedTab}
        role="presentation"
      >
        <TabList className={styles.tabList}>
          <Tab className={styles.tabSelector} aria-labelledby="appTab">
            <Icon iconName='application' className={styles.icon}/>
            <span id="appTab">{intl.formatMessage(intlMessages.appTabLabel)}</span>
          </Tab>
<<<<<<< HEAD
          <Tab className={styles.tabSelector}>
=======
          <Tab className={styles.tabSelector} aria-labelledby="audioTab">
            <Icon iconName='unmute' className={styles.icon}/>
            <span id="audioTab">{intl.formatMessage(intlMessages.audioTabLabel)}</span>
          </Tab>
          <Tab className={styles.tabSelector} aria-labelledby="videoTab">
>>>>>>> a5c78684
            <Icon iconName='video' className={styles.icon}/>
            <span id="videoTab">{intl.formatMessage(intlMessages.videoTabLabel)}</span>
          </Tab>
          <Tab className={styles.tabSelector} aria-labelledby="ccTab">
            <Icon iconName='user' className={styles.icon}/>
            <span id="ccTab">{intl.formatMessage(intlMessages.closecaptionTabLabel)}</span>
          </Tab>
          { isModerator ?
            <Tab className={styles.tabSelector} aria-labelledby="usersTab">
              <Icon iconName='user' className={styles.icon}/>
              <span id="usersTab">{intl.formatMessage(intlMessages.usersTabLabel)}</span>
            </Tab>
            : null }
        </TabList>
        <TabPanel className={styles.tabPanel}>
          <Application
            handleUpdateSettings={this.handleUpdateSettings}
            settings={this.state.current.application}
            />
        </TabPanel>
        <TabPanel className={styles.tabPanel}>
          <Video
            handleUpdateSettings={this.handleUpdateSettings}
            settings={this.state.current.video}
            />
        </TabPanel>
        <TabPanel className={styles.tabPanel}>
          <ClosedCaptions
            settings={this.state.current.cc}
            handleUpdateSettings={this.handleUpdateSettings}
            locales={this.props.locales}/>
        </TabPanel>
        { isModerator ?
          <TabPanel className={styles.tabPanel}>
            <Participants
              settings={this.state.current.participants}
              handleUpdateSettings={this.handleUpdateSettings}/>
          </TabPanel>
          : null }
      </Tabs>
    );
  }
}

Settings.propTypes = propTypes;
export default injectIntl(Settings);<|MERGE_RESOLUTION|>--- conflicted
+++ resolved
@@ -125,15 +125,7 @@
             <Icon iconName='application' className={styles.icon}/>
             <span id="appTab">{intl.formatMessage(intlMessages.appTabLabel)}</span>
           </Tab>
-<<<<<<< HEAD
-          <Tab className={styles.tabSelector}>
-=======
-          <Tab className={styles.tabSelector} aria-labelledby="audioTab">
-            <Icon iconName='unmute' className={styles.icon}/>
-            <span id="audioTab">{intl.formatMessage(intlMessages.audioTabLabel)}</span>
-          </Tab>
           <Tab className={styles.tabSelector} aria-labelledby="videoTab">
->>>>>>> a5c78684
             <Icon iconName='video' className={styles.icon}/>
             <span id="videoTab">{intl.formatMessage(intlMessages.videoTabLabel)}</span>
           </Tab>
