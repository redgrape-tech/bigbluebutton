--- conflicted
+++ resolved
@@ -17,31 +17,9 @@
     id: 'app.submenu.application.animationsLabel',
     description: 'animations label',
   },
-<<<<<<< HEAD
   audioFilterLabel: {
     id: 'app.submenu.application.audioFilterLabel',
     description: 'audio filters label',
-=======
-  audioAlertLabel: {
-    id: 'app.submenu.application.audioAlertLabel',
-    description: 'audio notification label',
-  },
-  audioFilterLabel: {
-    id: 'app.submenu.application.audioFilterLabel',
-    description: 'audio filters label',
-  },
-  pushAlertLabel: {
-    id: 'app.submenu.application.pushAlertLabel',
-    description: 'push notifiation label',
-  },
-  userJoinAudioAlertLabel: {
-    id: 'app.submenu.application.userJoinAudioAlertLabel',
-    description: 'audio notification when a user joins',
-  },
-  userJoinPushAlertLabel: {
-    id: 'app.submenu.application.userJoinPushAlertLabel',
-    description: 'push notification when a user joins',
->>>>>>> b2c70241
   },
   fontSizeControlLabel: {
     id: 'app.submenu.application.fontSizeControlLabel',
