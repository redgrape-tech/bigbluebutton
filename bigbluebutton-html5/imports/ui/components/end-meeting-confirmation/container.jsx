import React from 'react';
import { withTracker } from 'meteor/react-meteor-data';
import { withModalMounter } from '/imports/ui/components/modal/service';
import { makeCall } from '/imports/ui/services/api';
import EndMeetingComponent from './component';
<<<<<<< HEAD
import Service from './service';
=======
import logger from '/imports/startup/client/logger';
>>>>>>> af76a56b

const EndMeetingContainer = props => <EndMeetingComponent {...props} />;

export default withModalMounter(withTracker(({ mountModal }) => ({
  closeModal: () => {
    mountModal(null);
  },

  endMeeting: () => {
    logger.warn({
      logCode: 'moderator_forcing_end_meeting',
      extraInfo: { logType: 'user_action' },
    }, 'this user clicked on EndMeeting and confirmed, removing everybody from the meeting');
    makeCall('endMeeting');
    mountModal(null);
  },

  users: Service.getUsers(),
}))(EndMeetingContainer));<|MERGE_RESOLUTION|>--- conflicted
+++ resolved
@@ -3,11 +3,8 @@
 import { withModalMounter } from '/imports/ui/components/modal/service';
 import { makeCall } from '/imports/ui/services/api';
 import EndMeetingComponent from './component';
-<<<<<<< HEAD
 import Service from './service';
-=======
 import logger from '/imports/startup/client/logger';
->>>>>>> af76a56b
 
 const EndMeetingContainer = props => <EndMeetingComponent {...props} />;
 
