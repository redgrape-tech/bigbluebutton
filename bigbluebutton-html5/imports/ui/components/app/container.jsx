import React, { useEffect, useRef } from 'react';
import { withTracker } from 'meteor/react-meteor-data';
import Auth from '/imports/ui/services/auth';
import Users from '/imports/api/users';
import Meetings, { LayoutMeetings } from '/imports/api/meetings';
import AudioCaptionsLiveContainer from '/imports/ui/components/audio/captions/live/container';
import AudioCaptionsService from '/imports/ui/components/audio/captions/service';
import { notify } from '/imports/ui/services/notification';
import CaptionsContainer from '/imports/ui/components/captions/live/container';
import CaptionsService from '/imports/ui/components/captions/service';
import getFromUserSettings from '/imports/ui/services/users-settings';
import deviceInfo from '/imports/utils/deviceInfo';
import UserInfos from '/imports/api/users-infos';
import Settings from '/imports/ui/services/settings';
import MediaService from '/imports/ui/components/media/service';
import LayoutService from '/imports/ui/components/layout/service';
import { isPresentationEnabled } from '/imports/ui/services/features';
import {
  layoutSelect,
  layoutSelectInput,
  layoutSelectOutput,
  layoutDispatch,
} from '../layout/context';
import { isEqual } from 'radash';

const ROLE_MODERATOR = Meteor.settings.public.user.role_moderator;

import {
  getFontSize,
  getBreakoutRooms,
  validIOSVersion,
} from './service';

import App from './component';

const CUSTOM_STYLE_URL = Meteor.settings.public.app.customStyleUrl;

const endMeeting = (code, ejectedReason) => {
  Session.set('codeError', code);
  Session.set('errorMessageDescription', ejectedReason);
  Session.set('isMeetingEnded', true);
};

const AppContainer = (props) => {
  function usePrevious(value) {
    const ref = useRef();
    useEffect(() => {
      ref.current = value;
    });
    return ref.current;
  }

  const layoutType = useRef(null);

  const {
    actionsbar,
    selectedLayout,
    pushLayout,
    pushLayoutMeeting,
    currentUserId,
    shouldShowPresentation: propsShouldShowPresentation,
    presentationRestoreOnUpdate,
    isPresenter,
    randomlySelectedUser,
    isModalOpen,
    meetingLayout,
    meetingLayoutUpdatedAt,
    meetingPresentationIsOpen,
    isMeetingLayoutResizing,
    meetingLayoutCameraPosition,
    meetingLayoutFocusedCamera,
    meetingLayoutVideoRate,
    ...otherProps
  } = props;

  const sidebarContent = layoutSelectInput((i) => i.sidebarContent);
  const sidebarNavigation = layoutSelectInput((i) => i.sidebarNavigation);
  const actionsBarStyle = layoutSelectOutput((i) => i.actionBar);
  const captionsStyle = layoutSelectOutput((i) => i.captions);
  const cameraDock = layoutSelectOutput((i) => i.cameraDock);
  const cameraDockInput = layoutSelectInput((i) => i.cameraDock);
  const presentation = layoutSelectInput((i) => i.presentation);
  const deviceType = layoutSelect((i) => i.deviceType);
  const layoutContextDispatch = layoutDispatch();

  const { sidebarContentPanel, isOpen: sidebarContentIsOpen } = sidebarContent;
  const { sidebarNavPanel, isOpen: sidebarNavigationIsOpen } = sidebarNavigation;
  const { isOpen } = presentation;
  const presentationIsOpen = isOpen;

  const shouldShowPresentation = (propsShouldShowPresentation
    && (presentationIsOpen || presentationRestoreOnUpdate)) && isPresentationEnabled();

  const { focusedId } = cameraDock;

  if(
    layoutContextDispatch 
    &&  (typeof meetingLayout != "undefined")
    && (layoutType.current != meetingLayout)
    ) {
      layoutType.current = meetingLayout;
      MediaService.setPresentationIsOpen(layoutContextDispatch, true);
  }

  const horizontalPosition = cameraDock.position === 'contentLeft' || cameraDock.position === 'contentRight';
  // this is not exactly right yet
  let presentationVideoRate;
  if (horizontalPosition) {
    presentationVideoRate = cameraDock.width / window.innerWidth;
  } else {
    presentationVideoRate = cameraDock.height / window.innerHeight;
  }
  presentationVideoRate = parseFloat(presentationVideoRate.toFixed(2));

  const prevRandomUser = usePrevious(randomlySelectedUser);

  const mountRandomUserModal = !isPresenter
  && !isEqual(prevRandomUser, randomlySelectedUser)
  && randomlySelectedUser.length > 0
  && !isModalOpen;

  const setPushLayout = () => {
    LayoutService.setPushLayout(pushLayout);
  }

  const setMeetingLayout = () => {
    const { isResizing } = cameraDockInput;
    LayoutService.setMeetingLayout({
      layout: selectedLayout,
      presentationIsOpen,
      isResizing,
      cameraPosition: cameraDock.position,
      focusedCamera: focusedId,
      presentationVideoRate,
      pushLayout,
    });
  };

  useEffect(() => {
    MediaService.buildLayoutWhenPresentationAreaIsDisabled(layoutContextDispatch)});
  
  return currentUserId
    ? (
      <App
        {...{
          actionsBarStyle,
          captionsStyle,
          currentUserId,
          setPushLayout,
          setMeetingLayout,
          meetingLayout,
          selectedLayout,
          pushLayout,
          pushLayoutMeeting,
          meetingLayoutUpdatedAt,
          presentationIsOpen,
          cameraPosition: cameraDock.position,
          focusedCamera: focusedId,
          presentationVideoRate,
          cameraWidth: cameraDock.width,
          cameraHeight: cameraDock.height,
          cameraIsResizing: cameraDockInput.isResizing,
          meetingPresentationIsOpen,
          isMeetingLayoutResizing,
          meetingLayoutCameraPosition,
          meetingLayoutFocusedCamera,
          meetingLayoutVideoRate,
          horizontalPosition,
          deviceType,
          layoutContextDispatch,
          sidebarNavPanel,
          sidebarNavigationIsOpen,
          sidebarContentPanel,
          sidebarContentIsOpen,
          shouldShowPresentation,
          mountRandomUserModal,
          isPresenter,
          numCameras: cameraDockInput.numCameras,
        }}
        {...otherProps}
      />
    )
    : null;
};

const currentUserEmoji = (currentUser) => (currentUser
  ? {
    status: currentUser.emoji,
    changedAt: currentUser.emojiTime,
  }
  : {
    status: 'none',
    changedAt: null,
  }
);

<<<<<<< HEAD
export default injectIntl(withTracker(({ intl, baseControls }) => {
=======
export default withModalMounter(withTracker(() => {
>>>>>>> 3f062541
  Users.find({ userId: Auth.userID, meetingId: Auth.meetingID }).observe({
    removed(userData) {
      // wait 3secs (before endMeeting), client will try to authenticate again
      const delayForReconnection = userData.ejected ? 0 : 3000;
      setTimeout(() => {
        const queryCurrentUser = Users.find({ userId: Auth.userID, meetingId: Auth.meetingID });
        if (queryCurrentUser.count() === 0) {
          if (userData.ejected) {
            endMeeting('403', userData.ejectedReason);
          } else {
            // Either authentication process hasn't finished yet or user did authenticate but Users
            // collection is unsynchronized. In both cases user may be able to rejoin.
            const description = Auth.isAuthenticating || Auth.loggedIn
              ? 'able_to_rejoin_user_disconnected_reason'
              : null;
            endMeeting('503', description);
          }
        }
      }, delayForReconnection);
    },
  });

  const currentUser = Users.findOne(
    { userId: Auth.userID },
    {
      fields:
      {
        approved: 1, emoji: 1, userId: 1, presenter: 1, role: 1,
      },
    },
  );

  const currentMeeting = Meetings.findOne({ meetingId: Auth.meetingID },
    {
      fields: {
        randomlySelectedUser: 1,
        layout: 1,
      },
    });
  const {
    randomlySelectedUser,
  } = currentMeeting;

  const meetingLayoutObj = LayoutMeetings.findOne({ meetingId: Auth.meetingID }) || {};
  const {
    layout: meetingLayout,
    pushLayout: pushLayoutMeeting,
    layoutUpdatedAt: meetingLayoutUpdatedAt,
    presentationIsOpen: meetingPresentationIsOpen,
    isResizing: isMeetingLayoutResizing,
    cameraPosition: meetingLayoutCameraPosition,
    focusedCamera: meetingLayoutFocusedCamera,
    presentationVideoRate: meetingLayoutVideoRate,
  } = meetingLayoutObj;

  const UserInfo = UserInfos.find({
    meetingId: Auth.meetingID,
    requesterUserId: Auth.userID,
  }).fetch();

  const AppSettings = Settings.application;
  const { selectedLayout, pushLayout } = AppSettings;
  const { viewScreenshare } = Settings.dataSaving;
  const shouldShowSharedNotes = MediaService.shouldShowSharedNotes();
  const shouldShowExternalVideo = MediaService.shouldShowExternalVideo();
  const shouldShowScreenshare = MediaService.shouldShowScreenshare()
    && (viewScreenshare || currentUser?.presenter);
  let customStyleUrl = getFromUserSettings('bbb_custom_style_url', false);

  if (!customStyleUrl && CUSTOM_STYLE_URL) {
    customStyleUrl = CUSTOM_STYLE_URL;
  }

  const LAYOUT_CONFIG = Meteor.settings.public.layout;

  const isPresenter = currentUser?.presenter;

  return {
    captions: CaptionsService.isCaptionsActive() ? <CaptionsContainer /> : null,
    audioCaptions: AudioCaptionsService.getAudioCaptions() ? <AudioCaptionsLiveContainer /> : null,
    fontSize: getFontSize(),
    hasBreakoutRooms: getBreakoutRooms().length > 0,
    customStyle: getFromUserSettings('bbb_custom_style', false),
    customStyleUrl,
    UserInfo,
    notify,
    validIOSVersion,
    isPhone: deviceInfo.isPhone,
    isRTL: document.documentElement.getAttribute('dir') === 'rtl',
    currentUserEmoji: currentUserEmoji(currentUser),
    randomlySelectedUser,
    currentUserId: currentUser?.userId,
    isPresenter,
    isModerator: currentUser?.role === ROLE_MODERATOR,
    meetingLayout,
    meetingLayoutUpdatedAt,
    meetingPresentationIsOpen,
    isMeetingLayoutResizing,
    meetingLayoutCameraPosition,
    meetingLayoutFocusedCamera,
    meetingLayoutVideoRate,
    selectedLayout,
    pushLayout,
    pushLayoutMeeting,
    audioAlertEnabled: AppSettings.chatAudioAlerts,
    pushAlertEnabled: AppSettings.chatPushAlerts,
    darkTheme: AppSettings.darkTheme,
    shouldShowScreenshare,
    shouldShowPresentation: !shouldShowScreenshare && !shouldShowExternalVideo && !shouldShowSharedNotes,
    shouldShowExternalVideo,
    shouldShowSharedNotes,
    isLargeFont: Session.get('isLargeFont'),
    presentationRestoreOnUpdate: getFromUserSettings(
      'bbb_force_restore_presentation_on_new_events',
      Meteor.settings.public.presentation.restoreOnUpdate,
    ),
    hidePresentationOnJoin: getFromUserSettings('bbb_hide_presentation_on_join', LAYOUT_CONFIG.hidePresentationOnJoin),
    hideActionsBar: getFromUserSettings('bbb_hide_actions_bar', false),
    ignorePollNotifications: Session.get('ignorePollNotifications'),
  };
})(AppContainer));<|MERGE_RESOLUTION|>--- conflicted
+++ resolved
@@ -194,11 +194,7 @@
   }
 );
 
-<<<<<<< HEAD
-export default injectIntl(withTracker(({ intl, baseControls }) => {
-=======
-export default withModalMounter(withTracker(() => {
->>>>>>> 3f062541
+export default withTracker(() => {
   Users.find({ userId: Auth.userID, meetingId: Auth.meetingID }).observe({
     removed(userData) {
       // wait 3secs (before endMeeting), client will try to authenticate again
@@ -319,4 +315,4 @@
     hideActionsBar: getFromUserSettings('bbb_hide_actions_bar', false),
     ignorePollNotifications: Session.get('ignorePollNotifications'),
   };
-})(AppContainer));+})(AppContainer);