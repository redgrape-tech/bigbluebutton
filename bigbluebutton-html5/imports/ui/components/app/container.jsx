--- conflicted
+++ resolved
@@ -72,11 +72,8 @@
   );
 };
 
-<<<<<<< HEAD
-export default withRouter(injectIntl(withModalMounter(createContainer(({ router, intl, baseControls }) => {
-=======
+
 export default withRouter(injectIntl(withModalMounter(withTracker(({ router, intl, baseControls }) => {
->>>>>>> 9ff881f1
   const currentUser = Users.findOne({ userId: Auth.userID });
   const isMeetingBreakout = meetingIsBreakout();
 
