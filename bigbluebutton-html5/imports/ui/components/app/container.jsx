import React, { useContext } from 'react';
import { withTracker } from 'meteor/react-meteor-data';
import { defineMessages, injectIntl } from 'react-intl';
import PropTypes from 'prop-types';
import Auth from '/imports/ui/services/auth';
import AuthTokenValidation from '/imports/api/auth-token-validation';
import Users from '/imports/api/users';
import Meetings from '/imports/api/meetings';
import { notify } from '/imports/ui/services/notification';
import CaptionsContainer from '/imports/ui/components/captions/container';
import CaptionsService from '/imports/ui/components/captions/service';
import getFromUserSettings from '/imports/ui/services/users-settings';
import deviceInfo from '/imports/utils/deviceInfo';
import UserInfos from '/imports/api/users-infos';
import { NLayoutContext } from '../layout/context/context';
import Settings from '/imports/ui/services/settings';
import MediaService from '/imports/ui/components/media/service';

import {
  getFontSize,
  getBreakoutRooms,
  validIOSVersion,
} from './service';

import { withModalMounter } from '../modal/service';

import App from './component';
import ActionsBarContainer from '../actions-bar/container';
import MediaContainer from '../media/container';

const propTypes = {
  actionsbar: PropTypes.node,
  media: PropTypes.node,
};

const defaultProps = {
  actionsbar: <ActionsBarContainer />,
  media: <MediaContainer />,
};

const intlMessages = defineMessages({
  waitingApprovalMessage: {
    id: 'app.guest.waiting',
    description: 'Message while a guest is waiting to be approved',
  },
});

const endMeeting = (code) => {
  Session.set('codeError', code);
  Session.set('isMeetingEnded', true);
};

const AppContainer = (props) => {
  const newLayoutContext = useContext(NLayoutContext);
  const { newLayoutContextState, newLayoutContextDispatch } = newLayoutContext;

  const {
    actionsbar,
    media,
    ...otherProps
  } = props;
  const {
    input,
    output,
    layoutType,
    deviceType,
  } = newLayoutContextState;
  const { sidebarContent, sidebarNavigation } = input;
  const { actionBar: actionsBarStyle } = output;
  const { sidebarNavPanel } = sidebarNavigation;
  const { sidebarContentPanel } = sidebarContent;
  const sidebarNavigationIsOpen = sidebarNavigation.isOpen;
  const sidebarContentIsOpen = sidebarContent.isOpen;

  return (
    <App
      {...{
        actionsbar,
        actionsBarStyle,
        media,
        layoutType,
        deviceType,
        newLayoutContextDispatch,
        sidebarNavPanel,
        sidebarNavigationIsOpen,
        sidebarContentPanel,
        sidebarContentIsOpen,
      }}
      {...otherProps}
    />
  );
};

const currentUserEmoji = (currentUser) => (currentUser
  ? {
    status: currentUser.emoji,
    changedAt: currentUser.emojiTime,
  }
  : {
    status: 'none',
    changedAt: null,
  }
);

export default injectIntl(withModalMounter(withTracker(({ intl, baseControls }) => {
  const authTokenValidation = AuthTokenValidation.findOne({}, { sort: { updatedAt: -1 } });

  if (authTokenValidation.connectionId !== Meteor.connection._lastSessionId) {
    endMeeting('403');
  }

  Users.find({ userId: Auth.userID, meetingId: Auth.meetingID }).observe({
    removed() {
      endMeeting('403');
    },
  });

  const currentUser = Users.findOne(
    { userId: Auth.userID },
    {
      fields:
      {
        approved: 1, emoji: 1, userId: 1, presenter: 1,
      },
    },
  );
  const currentMeeting = Meetings.findOne({ meetingId: Auth.meetingID },
    { fields: { publishedPoll: 1, voiceProp: 1, randomlySelectedUser: 1 } });
  const { publishedPoll, voiceProp, randomlySelectedUser } = currentMeeting;

  if (!currentUser.approved) {
    baseControls.updateLoadingState(intl.formatMessage(intlMessages.waitingApprovalMessage));
  }

  const UserInfo = UserInfos.find({
    meetingId: Auth.meetingID,
    requesterUserId: Auth.userID,
  }).fetch();

  const layoutManagerLoaded = Session.get('layoutManagerLoaded');
  const AppSettings = Settings.application;
  const { viewScreenshare } = Settings.dataSaving;
  const shouldShowScreenshare = MediaService.shouldShowScreenshare()
    && (viewScreenshare || MediaService.isUserPresenter());
  const shouldShowExternalVideo = MediaService.shouldShowExternalVideo();

  return {
    captions: CaptionsService.isCaptionsActive() ? <CaptionsContainer /> : null,
    fontSize: getFontSize(),
    hasBreakoutRooms: getBreakoutRooms().length > 0,
    customStyle: getFromUserSettings('bbb_custom_style', false),
    customStyleUrl: getFromUserSettings('bbb_custom_style_url', false),
    UserInfo,
    notify,
    validIOSVersion,
    isPhone: deviceInfo.isPhone,
    isRTL: document.documentElement.getAttribute('dir') === 'rtl',
    meetingMuted: voiceProp.muteOnStart,
    currentUserEmoji: currentUserEmoji(currentUser),
    hasPublishedPoll: publishedPoll,
    layoutManagerLoaded,
    randomlySelectedUser,
    currentUserId: currentUser.userId,
    isPresenter: currentUser.presenter,
    audioAlertEnabled: AppSettings.chatAudioAlerts,
    pushAlertEnabled: AppSettings.chatPushAlerts,
    shouldShowScreenshare,
<<<<<<< HEAD
    shouldShowPresentation: !shouldShowScreenshare && !shouldShowExternalVideo,
    shouldShowExternalVideo
=======
    shouldShowPresentation: !shouldShowScreenshare,
    isLargeFont: Session.get('isLargeFont')
>>>>>>> cc5cdfd6
  };
})(AppContainer)));

AppContainer.defaultProps = defaultProps;
AppContainer.propTypes = propTypes;<|MERGE_RESOLUTION|>--- conflicted
+++ resolved
@@ -165,13 +165,9 @@
     audioAlertEnabled: AppSettings.chatAudioAlerts,
     pushAlertEnabled: AppSettings.chatPushAlerts,
     shouldShowScreenshare,
-<<<<<<< HEAD
     shouldShowPresentation: !shouldShowScreenshare && !shouldShowExternalVideo,
-    shouldShowExternalVideo
-=======
-    shouldShowPresentation: !shouldShowScreenshare,
+    shouldShowExternalVideo,
     isLargeFont: Session.get('isLargeFont')
->>>>>>> cc5cdfd6
   };
 })(AppContainer)));
 
