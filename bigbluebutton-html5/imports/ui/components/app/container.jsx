import React, { useContext } from 'react';
import { withTracker } from 'meteor/react-meteor-data';
import { defineMessages, injectIntl } from 'react-intl';
import PropTypes from 'prop-types';
import Auth from '/imports/ui/services/auth';
import AuthTokenValidation from '/imports/api/auth-token-validation';
import Users from '/imports/api/users';
import Meetings from '/imports/api/meetings';
import { notify } from '/imports/ui/services/notification';
import CaptionsContainer from '/imports/ui/components/captions/container';
import CaptionsService from '/imports/ui/components/captions/service';
import getFromUserSettings from '/imports/ui/services/users-settings';
import deviceInfo from '/imports/utils/deviceInfo';
import UserInfos from '/imports/api/users-infos';
import { NLayoutContext } from '../layout/context/context';
import Settings from '/imports/ui/services/settings';
import MediaService from '/imports/ui/components/media/service';

import {
  getFontSize,
  getBreakoutRooms,
  validIOSVersion,
} from './service';

import { withModalMounter } from '../modal/service';

import App from './component';
import ActionsBarContainer from '../actions-bar/container';
import MediaContainer from '../media/container';

const propTypes = {
  actionsbar: PropTypes.node,
  media: PropTypes.node,
  meetingLayout: PropTypes.string.isRequired,
};

const defaultProps = {
  actionsbar: <ActionsBarContainer />,
  media: <MediaContainer />,
};

const intlMessages = defineMessages({
  waitingApprovalMessage: {
    id: 'app.guest.waiting',
    description: 'Message while a guest is waiting to be approved',
  },
});

const endMeeting = (code) => {
  Session.set('codeError', code);
  Session.set('isMeetingEnded', true);
};

const AppContainer = (props) => {
  const newLayoutContext = useContext(NLayoutContext);
  const { newLayoutContextState, newLayoutContextDispatch } = newLayoutContext;

  const {
    actionsbar,
    media,
    meetingLayout,
    settingsLayout,
    pushLayoutToEveryone,
    ...otherProps
  } = props;
  const {
    input,
    output,
    layoutType,
    layoutLoaded,
    deviceType,
  } = newLayoutContextState;
  const { sidebarContent, sidebarNavigation } = input;
  const { actionBar: actionsBarStyle } = output;
  const { sidebarNavPanel } = sidebarNavigation;
  const { sidebarContentPanel } = sidebarContent;
  const sidebarNavigationIsOpen = sidebarNavigation.isOpen;
  const sidebarContentIsOpen = sidebarContent.isOpen;

  return (
    <App
      {...{
        actionsbar,
        actionsBarStyle,
        media,
        layoutType,
        layoutLoaded,
        meetingLayout,
        settingsLayout,
        pushLayoutToEveryone,
        deviceType,
        newLayoutContextDispatch,
        sidebarNavPanel,
        sidebarNavigationIsOpen,
        sidebarContentPanel,
        sidebarContentIsOpen,
      }}
      {...otherProps}
    />
  );
};

const currentUserEmoji = (currentUser) => (currentUser
  ? {
    status: currentUser.emoji,
    changedAt: currentUser.emojiTime,
  }
  : {
    status: 'none',
    changedAt: null,
  }
);

export default injectIntl(withModalMounter(withTracker(({ intl, baseControls }) => {
  const authTokenValidation = AuthTokenValidation.findOne({}, { sort: { updatedAt: -1 } });

  if (authTokenValidation.connectionId !== Meteor.connection._lastSessionId) {
    endMeeting('403');
  }

  Users.find({ userId: Auth.userID, meetingId: Auth.meetingID }).observe({
    removed() {
      endMeeting('403');
    },
  });

  const currentUser = Users.findOne(
    { userId: Auth.userID },
    {
      fields:
      {
        approved: 1, emoji: 1, userId: 1, presenter: 1,
      },
    },
  );
  const currentMeeting = Meetings.findOne({ meetingId: Auth.meetingID },
<<<<<<< HEAD
    {
      fields: {
        publishedPoll: 1,
        voiceProp: 1,
        randomlySelectedUser: 1,
        layoutManager: 1,
        layout: 1,
      },
    });
  const {
    publishedPoll,
    voiceProp,
    randomlySelectedUser,
    layoutManager,
    layout,
  } = currentMeeting;
=======
    { fields: { publishedPoll: 1, voiceProp: 1, randomlySelectedUser: 1, layout: 1 } });
  const { publishedPoll, voiceProp, randomlySelectedUser, layout } = currentMeeting;
>>>>>>> 0e9f0b04

  if (!currentUser.approved) {
    baseControls.updateLoadingState(intl.formatMessage(intlMessages.waitingApprovalMessage));
  }

  const UserInfo = UserInfos.find({
    meetingId: Auth.meetingID,
    requesterUserId: Auth.userID,
  }).fetch();

  const layoutManagerLoaded = Session.get('layoutManagerLoaded');
  const AppSettings = Settings.application;
  const { viewScreenshare } = Settings.dataSaving;
  const shouldShowScreenshare = MediaService.shouldShowScreenshare()
    && (viewScreenshare || MediaService.isUserPresenter());
  const shouldShowExternalVideo = MediaService.shouldShowExternalVideo();

  return {
    captions: CaptionsService.isCaptionsActive() ? <CaptionsContainer /> : null,
    fontSize: getFontSize(),
    hasBreakoutRooms: getBreakoutRooms().length > 0,
    customStyle: getFromUserSettings('bbb_custom_style', false),
    customStyleUrl: getFromUserSettings('bbb_custom_style_url', false),
    UserInfo,
    notify,
    validIOSVersion,
    isPhone: deviceInfo.isPhone,
    isRTL: document.documentElement.getAttribute('dir') === 'rtl',
    meetingMuted: voiceProp.muteOnStart,
    currentUserEmoji: currentUserEmoji(currentUser),
    hasPublishedPoll: publishedPoll,
    layoutManagerLoaded,
    randomlySelectedUser,
    currentUserId: currentUser.userId,
    isPresenter: currentUser.presenter,
    meetingLayout: layout,
    settingsLayout: AppSettings.selectedLayout,
    pushLayoutToEveryone: AppSettings.pushLayoutToEveryone,
    audioAlertEnabled: AppSettings.chatAudioAlerts,
    pushAlertEnabled: AppSettings.chatPushAlerts,
    shouldShowScreenshare,
    shouldShowPresentation: !shouldShowScreenshare && !shouldShowExternalVideo,
    shouldShowExternalVideo,
    isLargeFont: Session.get('isLargeFont'),
  };
})(AppContainer)));

AppContainer.defaultProps = defaultProps;
AppContainer.propTypes = propTypes;<|MERGE_RESOLUTION|>--- conflicted
+++ resolved
@@ -134,13 +134,11 @@
     },
   );
   const currentMeeting = Meetings.findOne({ meetingId: Auth.meetingID },
-<<<<<<< HEAD
     {
       fields: {
         publishedPoll: 1,
         voiceProp: 1,
         randomlySelectedUser: 1,
-        layoutManager: 1,
         layout: 1,
       },
     });
@@ -148,13 +146,8 @@
     publishedPoll,
     voiceProp,
     randomlySelectedUser,
-    layoutManager,
     layout,
   } = currentMeeting;
-=======
-    { fields: { publishedPoll: 1, voiceProp: 1, randomlySelectedUser: 1, layout: 1 } });
-  const { publishedPoll, voiceProp, randomlySelectedUser, layout } = currentMeeting;
->>>>>>> 0e9f0b04
 
   if (!currentUser.approved) {
     baseControls.updateLoadingState(intl.formatMessage(intlMessages.waitingApprovalMessage));
