import React, { useEffect, useRef, useState } from 'react';
import { withTracker } from 'meteor/react-meteor-data';
import Auth from '/imports/ui/services/auth';
import Users from '/imports/api/users';
import Meetings, { LayoutMeetings } from '/imports/api/meetings';
import AudioCaptionsLiveContainer from '/imports/ui/components/audio/audio-graphql/audio-captions/live/component';
import AudioCaptionsService from '/imports/ui/components/audio/captions/service';
import { notify } from '/imports/ui/services/notification';
import CaptionsContainer from '/imports/ui/components/captions/live/container';
import CaptionsService from '/imports/ui/components/captions/service';
import getFromUserSettings from '/imports/ui/services/users-settings';
import deviceInfo from '/imports/utils/deviceInfo';
import UserInfos from '/imports/api/users-infos';
import Settings from '/imports/ui/services/settings';
import MediaService from '/imports/ui/components/media/service';
import { isPresentationEnabled, isExternalVideoEnabled } from '/imports/ui/services/features';
import {
  layoutSelect,
  layoutSelectInput,
  layoutSelectOutput,
  layoutDispatch,
} from '../layout/context';
import { isEqual } from 'radash';
import useCurrentUser from '/imports/ui/core/hooks/useCurrentUser';
import useMeeting from '/imports/ui/core/hooks/useMeeting';
import { LAYOUT_TYPE } from '/imports/ui/components/layout/enums';
import { useMutation } from '@apollo/client';
import { SET_MOBILE_FLAG } from '/imports/ui/core/graphql/mutations/userMutations';
import { SET_SYNC_WITH_PRESENTER_LAYOUT, SET_LAYOUT_PROPS } from './mutations';

import {
  getFontSize,
  getBreakoutRooms,
} from './service';

import App from './component';
import useToggleVoice from '../audio/audio-graphql/hooks/useToggleVoice';
import useUserChangedLocalSettings from '../../services/settings/hooks/useUserChangedLocalSettings';

const CUSTOM_STYLE_URL = window.meetingClientSettings.public.app.customStyleUrl;

const endMeeting = (code, ejectedReason) => {
  Session.set('codeError', code);
  Session.set('errorMessageDescription', ejectedReason);
  Session.set('isMeetingEnded', true);
};

const AppContainer = (props) => {
  function usePrevious(value) {
    const ref = useRef();
    useEffect(() => {
      ref.current = value;
    });
    return ref.current;
  }

  const layoutType = useRef(null);

  const {
    actionsbar,
    selectedLayout,
    pushLayout,
    pushLayoutMeeting,
    currentUserId,
    shouldShowScreenshare: propsShouldShowScreenshare,
    shouldShowSharedNotes,
    presentationRestoreOnUpdate,
    isModalOpen,
    meetingLayout,
    meetingLayoutUpdatedAt,
    meetingPresentationIsOpen,
    isMeetingLayoutResizing,
    meetingLayoutCameraPosition,
    meetingLayoutFocusedCamera,
    meetingLayoutVideoRate,
    isSharedNotesPinned,
    viewScreenshare,
    ...otherProps
  } = props;

  const sidebarContent = layoutSelectInput((i) => i.sidebarContent);
  const genericComponent = layoutSelectInput((i) => i.genericComponent);
  const sidebarNavigation = layoutSelectInput((i) => i.sidebarNavigation);
  const actionsBarStyle = layoutSelectOutput((i) => i.actionBar);
  const captionsStyle = layoutSelectOutput((i) => i.captions);
  const cameraDock = layoutSelectOutput((i) => i.cameraDock);
  const cameraDockInput = layoutSelectInput((i) => i.cameraDock);
  const presentation = layoutSelectInput((i) => i.presentation);
  const deviceType = layoutSelect((i) => i.deviceType);
  const layoutContextDispatch = layoutDispatch();

  const [setMobileFlag] = useMutation(SET_MOBILE_FLAG);
  const [setSyncWithPresenterLayout] = useMutation(SET_SYNC_WITH_PRESENTER_LAYOUT);
  const [setMeetingLayoutProps] = useMutation(SET_LAYOUT_PROPS);
  const toggleVoice = useToggleVoice();
  const setLocalSettings = useUserChangedLocalSettings();

  const setMobileUser = (mobile) => {
    setMobileFlag({
      variables: {
        mobile,
      },
    });
  };

  const { data: currentUserData } = useCurrentUser((user) => ({
    enforceLayout: user.enforceLayout,
    isModerator: user.isModerator,
    presenter: user.presenter,
  }));

  const isModerator = currentUserData?.isModerator;
  const isPresenter = currentUserData?.presenter;

  const { sidebarContentPanel, isOpen: sidebarContentIsOpen } = sidebarContent;
  const { sidebarNavPanel, isOpen: sidebarNavigationIsOpen } = sidebarNavigation;
  const { isOpen } = presentation;
  const presentationIsOpen = isOpen;

  const { focusedId } = cameraDock;

  useEffect(() => {
    if (
      layoutContextDispatch
      && (typeof meetingLayout !== 'undefined')
      && (layoutType.current !== meetingLayout)
      && isSharedNotesPinned
    ) {
      layoutType.current = meetingLayout;
      MediaService.setPresentationIsOpen(layoutContextDispatch, true);
    }
  }, [meetingLayout, layoutContextDispatch, layoutType]);

  const horizontalPosition = cameraDock.position === 'contentLeft' || cameraDock.position === 'contentRight';
  // this is not exactly right yet
  let presentationVideoRate;
  if (horizontalPosition) {
    presentationVideoRate = cameraDock.width / window.innerWidth;
  } else {
    presentationVideoRate = cameraDock.height / window.innerHeight;
  }
  presentationVideoRate = parseFloat(presentationVideoRate.toFixed(2));

  const setPushLayout = () => {
    setSyncWithPresenterLayout({
      variables: {
        syncWithPresenterLayout: pushLayout,
      },
    });
  };

  const setMeetingLayout = () => {
    const { isResizing } = cameraDockInput;

    setMeetingLayoutProps({
      variables: {
        layout: selectedLayout,
        syncWithPresenterLayout: pushLayout,
        presentationIsOpen,
        isResizing,
        cameraPosition: cameraDock.position,
        focusedCamera: focusedId,
        presentationVideoRate,
      },
    });
  };

  const { data: currentMeeting } = useMeeting((m) => ({
    externalVideo: m.externalVideo,
  }));

  const isSharingVideo = !!currentMeeting?.externalVideo?.externalVideoUrl;

  useEffect(() => {
    MediaService.buildLayoutWhenPresentationAreaIsDisabled(layoutContextDispatch, isSharingVideo);
  });

  const shouldShowExternalVideo = isExternalVideoEnabled() && isSharingVideo;

  const shouldShowGenericComponent = !!genericComponent.genericComponentId;

  const validateEnforceLayout = (currentUser) => {
    const layoutTypes = Object.values(LAYOUT_TYPE);
    const enforceLayout = currentUser?.enforceLayout;
    return enforceLayout && layoutTypes.includes(enforceLayout) ? enforceLayout : null;
  };

  const shouldShowScreenshare = propsShouldShowScreenshare
    && (viewScreenshare || isPresenter);
  const shouldShowPresentation = (!shouldShowScreenshare && !shouldShowSharedNotes
    && !shouldShowExternalVideo && !shouldShowGenericComponent
    && (presentationIsOpen || presentationRestoreOnUpdate)) && isPresentationEnabled();
  return currentUserId
    ? (
      <App
        {...{
          actionsBarStyle,
          captionsStyle,
          currentUserId,
          setPushLayout,
          setMeetingLayout,
          meetingLayout,
          selectedLayout,
          pushLayout,
          pushLayoutMeeting,
          meetingLayoutUpdatedAt,
          presentationIsOpen,
          cameraPosition: cameraDock.position,
          focusedCamera: focusedId,
          presentationVideoRate,
          cameraWidth: cameraDock.width,
          cameraHeight: cameraDock.height,
          cameraIsResizing: cameraDockInput.isResizing,
          meetingPresentationIsOpen,
          isMeetingLayoutResizing,
          meetingLayoutCameraPosition,
          meetingLayoutFocusedCamera,
          meetingLayoutVideoRate,
          horizontalPosition,
          deviceType,
          layoutContextDispatch,
          sidebarNavPanel,
          sidebarNavigationIsOpen,
          sidebarContentPanel,
          sidebarContentIsOpen,
          shouldShowExternalVideo,
          isPresenter,
          numCameras: cameraDockInput.numCameras,
          enforceLayout: validateEnforceLayout(currentUserData),
          isModerator,
          shouldShowScreenshare,
          shouldShowSharedNotes,
          shouldShowPresentation,
          setMobileUser,
          toggleVoice,
          setLocalSettings,
          genericComponentId: genericComponent.genericComponentId,
        }}
        {...otherProps}
      />
    )
    : null;
};

const currentUserEmoji = (currentUser) => (currentUser
  ? {
    status: currentUser.emoji,
    changedAt: currentUser.emojiTime,
  }
  : {
    status: 'none',
    changedAt: null,
  }
);

export default withTracker(() => {
  Users.find({ userId: Auth.userID, }).observe({
    removed(userData) {
      // wait 3secs (before endMeeting), client will try to authenticate again
      const delayForReconnection = userData.ejected ? 0 : 3000;
      setTimeout(() => {
        const queryCurrentUser = Users.find({ userId: Auth.userID, meetingId: Auth.meetingID });
        if (queryCurrentUser.count() === 0) {
          if (userData.ejected) {
            endMeeting('403', userData.ejectedReason);
          } else {
            // Either authentication process hasn't finished yet or user did authenticate but Users
            // collection is unsynchronized. In both cases user may be able to rejoin.
            const description = Auth.isAuthenticating || Auth.loggedIn
              ? 'able_to_rejoin_user_disconnected_reason'
              : null;
            endMeeting('503', description);
          }
        }
      }, delayForReconnection);
    },
  });

  const currentUser = Users.findOne(
    { userId: Auth.userID },
    {
      fields:
      {
        approved: 1, emoji: 1, raiseHand: 1, away: 1, userId: 1, role: 1,
      },
    },
  );

<<<<<<< HEAD
  const meetingLayoutObj = LayoutMeetings.findOne({ meetingId: Auth.meetingID }) || {};
=======
  const currentMeeting = Meetings.findOne({ meetingId: Auth.meetingID },
    {
      fields: {
        randomlySelectedUser: 1,
        layout: 1,
      },
    });
  const {
    randomlySelectedUser,
  } = currentMeeting;

  const meetingLayoutObj = Meetings
    .findOne({ meetingId: Auth.meetingID }) || {};

  const { layout } = meetingLayoutObj;

>>>>>>> df278dfd
  const {
    currentLayoutType: meetingLayout,
    propagateLayout: pushLayoutMeeting,
    cameraDockIsResizing: isMeetingLayoutResizing,
    cameraDockPlacement: meetingLayoutCameraPosition,
    presentationVideoRate: meetingLayoutVideoRate,
    cameraWithFocus: meetingLayoutFocusedCamera,
  } = layout;

  const meetingLayoutUpdatedAt = new Date(layout.updatedAt).getTime();

  const meetingPresentationIsOpen = !layout.presentationMinimized;

  const UserInfo = UserInfos.find({
    meetingId: Auth.meetingID,
    requesterUserId: Auth.userID,
  }).fetch();

  const AppSettings = Settings.application;
  const { selectedLayout, pushLayout } = AppSettings;
  const { viewScreenshare } = Settings.dataSaving;
  const shouldShowSharedNotes = MediaService.shouldShowSharedNotes();
  const shouldShowScreenshare = MediaService.shouldShowScreenshare();
  let customStyleUrl = getFromUserSettings('bbb_custom_style_url', false);

  if (!customStyleUrl && CUSTOM_STYLE_URL) {
    customStyleUrl = CUSTOM_STYLE_URL;
  }

  const LAYOUT_CONFIG = window.meetingClientSettings.public.layout;

  return {
    captions: CaptionsService.isCaptionsActive() ? <CaptionsContainer /> : null,
    audioCaptions: AudioCaptionsService.getAudioCaptions() ? <AudioCaptionsLiveContainer /> : null,
    fontSize: getFontSize(),
    hasBreakoutRooms: getBreakoutRooms().length > 0,
    customStyle: getFromUserSettings('bbb_custom_style', false),
    customStyleUrl,
    UserInfo,
    notify,
    isPhone: deviceInfo.isPhone,
    isRTL: document.documentElement.getAttribute('dir') === 'rtl',
    currentUserEmoji: currentUserEmoji(currentUser),
    currentUserAway: currentUser.away,
    currentUserRaiseHand: currentUser.raiseHand,
    currentUserId: currentUser?.userId,
    meetingLayout,
    meetingLayoutUpdatedAt,
    meetingPresentationIsOpen,
    isMeetingLayoutResizing,
    meetingLayoutCameraPosition,
    meetingLayoutFocusedCamera,
    meetingLayoutVideoRate,
    selectedLayout,
    pushLayout,
    pushLayoutMeeting,
    audioAlertEnabled: AppSettings.chatAudioAlerts,
    pushAlertEnabled: AppSettings.chatPushAlerts,
    darkTheme: AppSettings.darkTheme,
    shouldShowScreenshare,
    viewScreenshare,
    shouldShowSharedNotes,
    isLargeFont: Session.get('isLargeFont'),
    presentationRestoreOnUpdate: getFromUserSettings(
      'bbb_force_restore_presentation_on_new_events',
      window.meetingClientSettings.public.presentation.restoreOnUpdate,
    ),
    hidePresentationOnJoin: getFromUserSettings('bbb_hide_presentation_on_join', LAYOUT_CONFIG.hidePresentationOnJoin),
    hideActionsBar: getFromUserSettings('bbb_hide_actions_bar', false),
    hideNavBar: getFromUserSettings('bbb_hide_nav_bar', false),
    ignorePollNotifications: Session.get('ignorePollNotifications'),
    isSharedNotesPinned: MediaService.shouldShowSharedNotes(),
  };
})(AppContainer);<|MERGE_RESOLUTION|>--- conflicted
+++ resolved
@@ -286,9 +286,7 @@
     },
   );
 
-<<<<<<< HEAD
-  const meetingLayoutObj = LayoutMeetings.findOne({ meetingId: Auth.meetingID }) || {};
-=======
+
   const currentMeeting = Meetings.findOne({ meetingId: Auth.meetingID },
     {
       fields: {
@@ -305,7 +303,6 @@
 
   const { layout } = meetingLayoutObj;
 
->>>>>>> df278dfd
   const {
     currentLayoutType: meetingLayout,
     propagateLayout: pushLayoutMeeting,
