--- conflicted
+++ resolved
@@ -100,31 +100,6 @@
     baseControls.updateLoadingState(intl.formatMessage(intlMessages.waitingApprovalMessage));
   }
 
-<<<<<<< HEAD
-=======
-  // Check if user is removed out of the session
-  Users.find({ userId: Auth.userID }, { fields: { connectionId: 1, ejected: 1 } }).observeChanges({
-    changed(id, fields) {
-      const hasNewConnection = 'connectionId' in fields && (fields.connectionId !== Meteor.connection._lastSessionId);
-
-      if (hasNewConnection) {
-        logger.info({
-          logCode: 'user_connection_id_changed',
-          extraInfo: {
-            currentConnectionId: fields.connectionId,
-            previousConnectionId: Meteor.connection._lastSessionId,
-          },
-        }, 'User connectionId changed ');
-        endMeeting('401');
-      }
-
-      if (fields.ejected) {
-        endMeeting('403');
-      }
-    },
-  });
-
->>>>>>> ee5ad177
   const UserInfo = UserInfos.find({
     meetingId: Auth.meetingID,
     requesterUserId: Auth.userID,
