import React, { Component, PropTypes, cloneElement } from 'react';
import { createContainer } from 'meteor/react-meteor-data';
import { withRouter } from 'react-router';
import { defineMessages, injectIntl } from 'react-intl';

import {
<<<<<<< HEAD
=======
  getModal,
>>>>>>> ab9c0851
  getFontSize,
  getCaptionsStatus,
} from './service';

import { setDefaultSettings } from '../settings/service';
import { withModalMounter } from '../modal/service';

import Auth from '/imports/ui/services/auth';
import Users from '/imports/api/users';
import Breakouts from '/imports/api/breakouts';

import App from './component';
import NavBarContainer from '../nav-bar/container';
import ActionsBarContainer from '../actions-bar/container';
import MediaContainer from '../media/container';
import AudioModalContainer from '../audio/audio-modal/container';
import ClosedCaptionsContainer from '/imports/ui/components/closed-captions/container';

const defaultProps = {
  navbar: <NavBarContainer />,
  actionsbar: <ActionsBarContainer />,
  media: <MediaContainer />,
};

const intlMessages = defineMessages({
  kickedMessage: {
    id: 'app.error.kicked',
    description: 'Message when the user is kicked out of the meeting',
    defaultMessage: 'You have been kicked out of the meeting',
  },
});

class AppContainer extends Component {
  render() {
    // inject location on the navbar container
    let navbarWithLocation = cloneElement(this.props.navbar, { location: this.props.location });

    return (
      <App {...this.props} navbar={navbarWithLocation}>
        {this.props.children}
      </App>
    );
  }
};

<<<<<<< HEAD
export default withRouter(injectIntl(withModalMounter(createContainer((
  { router, intl, mountModal, baseControls }) => {
    // Check if user is kicked out of the session
    Users.find({ userId: Auth.userID }).observeChanges({
      removed() {
        Auth.clearCredentials()
          .then(() => {
            router.push('/error/403');
            baseControls.updateErrorState(
              intl.formatMessage(intlMessages.kickedMessage),
            );
          });
      },
    });

    // Close the widow when the current breakout room ends
    Breakouts.find({ breakoutMeetingId: Auth.meetingID }).observeChanges({
      removed(old) {
        Auth.clearCredentials().then(window.close);
      },
    });

    const APP_CONFIG = Meteor.settings.public.app;
=======
const init = () => {
  // TODO
};

export default withRouter(injectIntl(createContainer(({ router, intl, baseControls }) => {
  // Check if user is kicked out of the session
  Users.find({ userId: Auth.userID }).observeChanges({
    changed(id, fields) {
      if (fields.user && fields.user.kicked) {
        Auth.clearCredentials()
          .then(() => {
            router.push('/error/403');
            baseControls.updateErrorState(
              intl.formatMessage(intlMessages.kickedMessage),
            );
          });
      }
    },
  });
>>>>>>> ab9c0851

    const init = () => {
      setDefaultSettings();
      if (APP_CONFIG.autoJoinAudio) {
        mountModal(<AudioModalContainer />);
      }
    };

    return {
      init,
      sidebar: getCaptionsStatus() ? <ClosedCaptionsContainer /> : null,
      fontSize: getFontSize(),
    };
  }, AppContainer))));

AppContainer.defaultProps = defaultProps;<|MERGE_RESOLUTION|>--- conflicted
+++ resolved
@@ -4,10 +4,6 @@
 import { defineMessages, injectIntl } from 'react-intl';
 
 import {
-<<<<<<< HEAD
-=======
-  getModal,
->>>>>>> ab9c0851
   getFontSize,
   getCaptionsStatus,
 } from './service';
@@ -53,19 +49,20 @@
   }
 };
 
-<<<<<<< HEAD
 export default withRouter(injectIntl(withModalMounter(createContainer((
   { router, intl, mountModal, baseControls }) => {
     // Check if user is kicked out of the session
     Users.find({ userId: Auth.userID }).observeChanges({
-      removed() {
-        Auth.clearCredentials()
-          .then(() => {
-            router.push('/error/403');
-            baseControls.updateErrorState(
-              intl.formatMessage(intlMessages.kickedMessage),
-            );
-          });
+      changed(id, fields) {
+        if (fields.user && fields.user.kicked) {
+          Auth.clearCredentials()
+            .then(() => {
+              router.push('/error/403');
+              baseControls.updateErrorState(
+                intl.formatMessage(intlMessages.kickedMessage),
+              );
+            });
+        }
       },
     });
 
@@ -77,27 +74,6 @@
     });
 
     const APP_CONFIG = Meteor.settings.public.app;
-=======
-const init = () => {
-  // TODO
-};
-
-export default withRouter(injectIntl(createContainer(({ router, intl, baseControls }) => {
-  // Check if user is kicked out of the session
-  Users.find({ userId: Auth.userID }).observeChanges({
-    changed(id, fields) {
-      if (fields.user && fields.user.kicked) {
-        Auth.clearCredentials()
-          .then(() => {
-            router.push('/error/403');
-            baseControls.updateErrorState(
-              intl.formatMessage(intlMessages.kickedMessage),
-            );
-          });
-      }
-    },
-  });
->>>>>>> ab9c0851
 
     const init = () => {
       setDefaultSettings();
