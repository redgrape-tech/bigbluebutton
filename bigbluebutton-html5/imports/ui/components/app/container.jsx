import React, { useEffect, useRef } from 'react';
import { withTracker } from 'meteor/react-meteor-data';
import { defineMessages, injectIntl } from 'react-intl';
import PropTypes from 'prop-types';
import Auth from '/imports/ui/services/auth';
import Users from '/imports/api/users';
import Meetings, { LayoutMeetings } from '/imports/api/meetings';
import { notify } from '/imports/ui/services/notification';
import CaptionsContainer from '/imports/ui/components/captions/live/container';
import CaptionsService from '/imports/ui/components/captions/service';
import getFromUserSettings from '/imports/ui/services/users-settings';
import deviceInfo from '/imports/utils/deviceInfo';
import UserInfos from '/imports/api/users-infos';
import Settings from '/imports/ui/services/settings';
import MediaService from '/imports/ui/components/media/service';
import LayoutService from '/imports/ui/components/layout/service';
import _ from 'lodash';
import {
  layoutSelect,
  layoutSelectInput,
  layoutSelectOutput,
  layoutDispatch,
} from '../layout/context';

import {
  getFontSize,
  getBreakoutRooms,
  validIOSVersion,
} from './service';

import { withModalMounter, getModal } from '/imports/ui/components/common/modal/service';

import App from './component';

const CUSTOM_STYLE_URL = Meteor.settings.public.app.customStyleUrl;

const intlMessages = defineMessages({
  waitingApprovalMessage: {
    id: 'app.guest.waiting',
    description: 'Message while a guest is waiting to be approved',
  },
});

const endMeeting = (code) => {
  Session.set('codeError', code);
  Session.set('isMeetingEnded', true);
};

const AppContainer = (props) => {
  function usePrevious(value) {
    const ref = useRef();
    useEffect(() => {
      ref.current = value;
    });
    return ref.current;
  }

  const {
    actionsbar,
    meetingLayout,
    meetingLayoutUpdatedAt,
    selectedLayout,
    pushLayout,
    pushLayoutMeeting,
    currentUserId,
    shouldShowPresentation: propsShouldShowPresentation,
    presentationRestoreOnUpdate,
    isPresenter,
    randomlySelectedUser,
    isModalOpen,
    presentationIsOpen: layoutPresOpen,
    isResizing: layoutIsResizing,
    cameraPosition: layoutCamPosition,
    focusedCamera: layoutFocusedCam,
    presentationVideoRate: layoutRate,
    ...otherProps
  } = props;

  const sidebarContent = layoutSelectInput((i) => i.sidebarContent);
  const sidebarNavigation = layoutSelectInput((i) => i.sidebarNavigation);
  const actionsBarStyle = layoutSelectOutput((i) => i.actionBar);
  const captionsStyle = layoutSelectOutput((i) => i.captions);
  const cameraDock = layoutSelectOutput((i) => i.cameraDock);
  const cameraDockInput = layoutSelectInput((i) => i.cameraDock);
  const presentation = layoutSelectInput((i) => i.presentation);
  const layoutType = layoutSelect((i) => i.layoutType);
  const deviceType = layoutSelect((i) => i.deviceType);
  const layoutContextDispatch = layoutDispatch();

  const { sidebarContentPanel, isOpen: sidebarContentIsOpen } = sidebarContent;
  const { sidebarNavPanel, isOpen: sidebarNavigationIsOpen } = sidebarNavigation;
  const { isOpen: presentationIsOpen } = presentation;
  const shouldShowPresentation = propsShouldShowPresentation
    && (presentationIsOpen || presentationRestoreOnUpdate);

  const { focusedId } = cameraDock;

  const horizontalPosition = cameraDock.position === 'contentLeft' || cameraDock.position === 'contentRight';
  // this is not exactly right yet
  let presentationVideoRate;
  if (horizontalPosition) {
    presentationVideoRate = cameraDock.width / window.innerWidth;
  } else {
    presentationVideoRate = cameraDock.height / window.innerHeight;
  }
  presentationVideoRate = presentationVideoRate.toFixed(2);

  const prevRandomUser = usePrevious(randomlySelectedUser);

  const mountRandomUserModal = !isPresenter
  && !_.isEqual(prevRandomUser, randomlySelectedUser)
  && randomlySelectedUser.length > 0
  && !isModalOpen;

  const setMeetingLayout = () => {
    const { isResizing } = cameraDockInput;
    LayoutService.setMeetingLayout({
      layout: selectedLayout,
      presentationIsOpen,
      isResizing,
      cameraPosition: cameraDock.position,
      focusedCamera: focusedId,
      presentationVideoRate,
      pushLayout,
    });
  };

  return currentUserId
    ? (
      <App
        {...{
          actionsBarStyle,
          captionsStyle,
          currentUserId,
          setMeetingLayout,
          meetingLayout,
          selectedLayout,
          pushLayout,
          pushLayoutMeeting,
          meetingLayoutUpdatedAt,
          presentationIsOpen,
          cameraPosition: cameraDock.position,
          focusedCamera: focusedId,
          presentationVideoRate,
          cameraWidth: cameraDock.width,
          cameraHeight: cameraDock.height,
          cameraIsResizing: cameraDockInput.isResizing,
          layoutPresOpen,
          layoutIsResizing,
          layoutCamPosition,
          layoutFocusedCam,
          layoutRate,
          horizontalPosition,
          deviceType,
          layoutContextDispatch,
          sidebarNavPanel,
          sidebarNavigationIsOpen,
          sidebarContentPanel,
          sidebarContentIsOpen,
          shouldShowPresentation,
          mountRandomUserModal,
          isPresenter,
        }}
        {...otherProps}
      />
    )
    : null;
};

const currentUserEmoji = (currentUser) => (currentUser
  ? {
    status: currentUser.emoji,
    changedAt: currentUser.emojiTime,
  }
  : {
    status: 'none',
    changedAt: null,
  }
);

export default injectIntl(withModalMounter(withTracker(({ intl, baseControls }) => {
  Users.find({ userId: Auth.userID, meetingId: Auth.meetingID }).observe({
    removed() {
      endMeeting('403');
    },
  });

  const currentUser = Users.findOne(
    { userId: Auth.userID },
    {
      fields:
      {
        approved: 1, emoji: 1, userId: 1, presenter: 1,
      },
    },
  );

  const currentMeeting = Meetings.findOne({ meetingId: Auth.meetingID },
    {
      fields: {
        randomlySelectedUser: 1,
        layout: 1,
      },
    });
  const {
    randomlySelectedUser,
  } = currentMeeting;

  const meetingLayout = LayoutMeetings.findOne({ meetingId: Auth.meetingID }) || {};
  const { layout, pushLayout: pushLayoutMeeting, layoutUpdatedAt, presentationIsOpen, isResizing, cameraPosition, focusedCamera, presentationVideoRate } = meetingLayout;

  if (currentUser && !currentUser.approved) {
    baseControls.updateLoadingState(intl.formatMessage(intlMessages.waitingApprovalMessage));
  }

  const UserInfo = UserInfos.find({
    meetingId: Auth.meetingID,
    requesterUserId: Auth.userID,
  }).fetch();

  const AppSettings = Settings.application;
  const { selectedLayout, pushLayout } = AppSettings;
  const { viewScreenshare } = Settings.dataSaving;
  const shouldShowExternalVideo = MediaService.shouldShowExternalVideo();
  const shouldShowScreenshare = MediaService.shouldShowScreenshare()
    && (viewScreenshare || currentUser?.presenter);
  let customStyleUrl = getFromUserSettings('bbb_custom_style_url', false);

  if (!customStyleUrl && CUSTOM_STYLE_URL) {
    customStyleUrl = CUSTOM_STYLE_URL;
  }

  const LAYOUT_CONFIG = Meteor.settings.public.layout;

  const isPresenter = currentUser?.presenter;

  return {
    captions: CaptionsService.isCaptionsActive() ? <CaptionsContainer /> : null,
    fontSize: getFontSize(),
    hasBreakoutRooms: getBreakoutRooms().length > 0,
    customStyle: getFromUserSettings('bbb_custom_style', false),
    customStyleUrl,
    UserInfo,
    notify,
    validIOSVersion,
    isPhone: deviceInfo.isPhone,
    isRTL: document.documentElement.getAttribute('dir') === 'rtl',
    currentUserEmoji: currentUserEmoji(currentUser),
    randomlySelectedUser,
    currentUserId: currentUser?.userId,
<<<<<<< HEAD
    isPresenter: currentUser?.presenter,
=======
    isPresenter,
>>>>>>> 4621c3ff
    meetingLayout: layout,
    meetingLayoutUpdatedAt: layoutUpdatedAt,
    presentationIsOpen,
    isResizing,
    cameraPosition,
    focusedCamera,
    presentationVideoRate,
    selectedLayout,
    pushLayout,
    pushLayoutMeeting,
    audioAlertEnabled: AppSettings.chatAudioAlerts,
    pushAlertEnabled: AppSettings.chatPushAlerts,
    darkTheme: AppSettings.darkTheme,
    shouldShowScreenshare,
    shouldShowPresentation: !shouldShowScreenshare && !shouldShowExternalVideo,
    shouldShowExternalVideo,
    isLargeFont: Session.get('isLargeFont'),
    presentationRestoreOnUpdate: getFromUserSettings(
      'bbb_force_restore_presentation_on_new_events',
      Meteor.settings.public.presentation.restoreOnUpdate,
    ),
<<<<<<< HEAD
    hidePresentation: getFromUserSettings('bbb_hide_presentation', LAYOUT_CONFIG.hidePresentation),
    autoSwapLayout: getFromUserSettings('bbb_auto_swap_layout', LAYOUT_CONFIG.autoSwapLayout),
=======
>>>>>>> 4621c3ff
    hideActionsBar: getFromUserSettings('bbb_hide_actions_bar', false),
    isModalOpen: !!getModal(),
  };
})(AppContainer)));<|MERGE_RESOLUTION|>--- conflicted
+++ resolved
@@ -248,11 +248,7 @@
     currentUserEmoji: currentUserEmoji(currentUser),
     randomlySelectedUser,
     currentUserId: currentUser?.userId,
-<<<<<<< HEAD
-    isPresenter: currentUser?.presenter,
-=======
     isPresenter,
->>>>>>> 4621c3ff
     meetingLayout: layout,
     meetingLayoutUpdatedAt: layoutUpdatedAt,
     presentationIsOpen,
@@ -274,11 +270,7 @@
       'bbb_force_restore_presentation_on_new_events',
       Meteor.settings.public.presentation.restoreOnUpdate,
     ),
-<<<<<<< HEAD
     hidePresentation: getFromUserSettings('bbb_hide_presentation', LAYOUT_CONFIG.hidePresentation),
-    autoSwapLayout: getFromUserSettings('bbb_auto_swap_layout', LAYOUT_CONFIG.autoSwapLayout),
-=======
->>>>>>> 4621c3ff
     hideActionsBar: getFromUserSettings('bbb_hide_actions_bar', false),
     isModalOpen: !!getModal(),
   };
