--- conflicted
+++ resolved
@@ -58,13 +58,10 @@
   const {
     actionsbar,
     media,
-<<<<<<< HEAD
     meetingLayout,
     settingsLayout,
     pushLayoutToEveryone,
-=======
     currentUserId,
->>>>>>> 18ff46aa
     ...otherProps
   } = props;
   const {
@@ -83,10 +80,10 @@
 
   return currentUserId ?
     <App
-<<<<<<< HEAD
       {...{
         actionsbar,
         actionsBarStyle,
+        currentUserId,
         media,
         layoutType,
         layoutLoaded,
@@ -100,12 +97,6 @@
         sidebarContentPanel,
         sidebarContentIsOpen,
       }}
-=======
-      navbar={navbar}
-      actionsbar={actionsbar}
-      media={media}
-      currentUserId={currentUserId}
->>>>>>> 18ff46aa
       {...otherProps}
     />
     : null
@@ -192,9 +183,8 @@
     hasPublishedPoll: publishedPoll,
     layoutManagerLoaded,
     randomlySelectedUser,
-<<<<<<< HEAD
-    currentUserId: currentUser.userId,
-    isPresenter: currentUser.presenter,
+    currentUserId: currentUser?.userId,
+    isPresenter: currentUser?.presenter,
     meetingLayout: layout,
     settingsLayout: AppSettings.selectedLayout,
     pushLayoutToEveryone: AppSettings.pushLayoutToEveryone,
@@ -204,11 +194,6 @@
     shouldShowPresentation: !shouldShowScreenshare && !shouldShowExternalVideo,
     shouldShowExternalVideo,
     isLargeFont: Session.get('isLargeFont'),
-=======
-    currentUserId: currentUser?.userId,
-    isPresenter: currentUser?.presenter,
-    isLargeFont: Session.get('isLargeFont')
->>>>>>> 18ff46aa
   };
 })(AppContainer)));
 
