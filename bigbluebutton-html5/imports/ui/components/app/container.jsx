import React from 'react';
import { withTracker } from 'meteor/react-meteor-data';
import { defineMessages, injectIntl } from 'react-intl';
import PropTypes from 'prop-types';
import Auth from '/imports/ui/services/auth';
import AuthTokenValidation from '/imports/api/auth-token-validation';
import Users from '/imports/api/users';
import Meetings from '/imports/api/meetings';
import { notify } from '/imports/ui/services/notification';
import CaptionsContainer from '/imports/ui/components/captions/container';
import CaptionsService from '/imports/ui/components/captions/service';
import getFromUserSettings from '/imports/ui/services/users-settings';
import deviceInfo from '/imports/utils/deviceInfo';
import UserInfos from '/imports/api/users-infos';
import Settings from '/imports/ui/services/settings';
import MediaService from '/imports/ui/components/media/service';
import { 
  layoutSelect, 
  layoutSelectInput, 
  layoutSelectOutput, 
  layoutDispatch 
} from '../layout/context';

import {
  getFontSize,
  getBreakoutRooms,
  validIOSVersion,
} from './service';

import { withModalMounter } from '../modal/service';

import App from './component';
import ActionsBarContainer from '../actions-bar/container';

const CUSTOM_STYLE_URL = Meteor.settings.public.app.customStyleUrl;

const propTypes = {
  actionsbar: PropTypes.node,
  meetingLayout: PropTypes.string.isRequired,
};

const defaultProps = {
  actionsbar: <ActionsBarContainer />,
};

const intlMessages = defineMessages({
  waitingApprovalMessage: {
    id: 'app.guest.waiting',
    description: 'Message while a guest is waiting to be approved',
  },
});

const endMeeting = (code) => {
  Session.set('codeError', code);
  Session.set('isMeetingEnded', true);
};

const AppContainer = (props) => {
  const {
    actionsbar,
    meetingLayout,
    settingsLayout,
    pushLayoutToEveryone,
    currentUserId,
    shouldShowPresentation: propsShouldShowPresentation,
    ...otherProps
  } = props;
<<<<<<< HEAD

  const sidebarContent = layoutSelectInput((i) => i.sidebarContent);
  const sidebarNavigation = layoutSelectInput((i) => i.sidebarNavigation);
  const actionsBarStyle = layoutSelectOutput((i) => i.actionBar);
  const captionsStyle = layoutSelectOutput((i) => i.captions);
  const layoutType = layoutSelect((i) => i.layoutType);
  const deviceType = layoutSelect((i) => i.deviceType);
  const layoutContextDispatch = layoutDispatch();

=======
  const {
    input,
    output,
    layoutType,
    deviceType,
  } = layoutContextState;
  const { sidebarContent, sidebarNavigation, presentation } = input;
  const { actionBar: actionsBarStyle, captions: captionsStyle } = output;
  const { sidebarNavPanel } = sidebarNavigation;
>>>>>>> d7df8dd0
  const { sidebarContentPanel } = sidebarContent;
  const { sidebarNavPanel } = sidebarNavigation;

  const sidebarNavigationIsOpen = sidebarNavigation.isOpen;
  const sidebarContentIsOpen = sidebarContent.isOpen;
  const presentationIsOpen = presentation.isOpen;
  const shouldShowPresentation = propsShouldShowPresentation && presentationIsOpen;

  return currentUserId
    ? (
      <App
        {...{
          actionsbar,
          actionsBarStyle,
          captionsStyle,
          currentUserId,
          layoutType,
          meetingLayout,
          settingsLayout,
          pushLayoutToEveryone,
          deviceType,
          layoutContextDispatch,
          sidebarNavPanel,
          sidebarNavigationIsOpen,
          sidebarContentPanel,
          sidebarContentIsOpen,
          shouldShowPresentation,
        }}
        {...otherProps}
      />
    )
    : null;
};

const currentUserEmoji = (currentUser) => (currentUser
  ? {
    status: currentUser.emoji,
    changedAt: currentUser.emojiTime,
  }
  : {
    status: 'none',
    changedAt: null,
  }
);

export default injectIntl(withModalMounter(withTracker(({ intl, baseControls }) => {
  const authTokenValidation = AuthTokenValidation.findOne({}, { sort: { updatedAt: -1 } });

  if (authTokenValidation.connectionId !== Meteor.connection._lastSessionId) {
    endMeeting('403');
  }

  Users.find({ userId: Auth.userID, meetingId: Auth.meetingID }).observe({
    removed() {
      endMeeting('403');
    },
  });

  const currentUser = Users.findOne(
    { userId: Auth.userID },
    {
      fields:
      {
        approved: 1, emoji: 1, userId: 1, presenter: 1,
      },
    },
  );
  const currentMeeting = Meetings.findOne({ meetingId: Auth.meetingID },
    {
      fields: {
        publishedPoll: 1,
        voiceProp: 1,
        randomlySelectedUser: 1,
        layout: 1,
      },
    });
  const {
    publishedPoll,
    voiceProp,
    randomlySelectedUser,
    layout,
  } = currentMeeting;

  if (currentUser && !currentUser.approved) {
    baseControls.updateLoadingState(intl.formatMessage(intlMessages.waitingApprovalMessage));
  }

  const UserInfo = UserInfos.find({
    meetingId: Auth.meetingID,
    requesterUserId: Auth.userID,
  }).fetch();

  const AppSettings = Settings.application;
  const { viewScreenshare } = Settings.dataSaving;
  const shouldShowExternalVideo = MediaService.shouldShowExternalVideo();
  const shouldShowScreenshare = MediaService.shouldShowScreenshare()
    && (viewScreenshare || MediaService.isUserPresenter()) && !shouldShowExternalVideo;
  let customStyleUrl = getFromUserSettings('bbb_custom_style_url', false);

  if (!customStyleUrl && CUSTOM_STYLE_URL) {
    customStyleUrl = CUSTOM_STYLE_URL;
  }

  return {
    captions: CaptionsService.isCaptionsActive() ? <CaptionsContainer /> : null,
    fontSize: getFontSize(),
    hasBreakoutRooms: getBreakoutRooms().length > 0,
    customStyle: getFromUserSettings('bbb_custom_style', false),
    customStyleUrl,
    UserInfo,
    notify,
    validIOSVersion,
    isPhone: deviceInfo.isPhone,
    isRTL: document.documentElement.getAttribute('dir') === 'rtl',
    meetingMuted: voiceProp.muteOnStart,
    currentUserEmoji: currentUserEmoji(currentUser),
    hasPublishedPoll: publishedPoll,
    randomlySelectedUser,
    currentUserId: currentUser?.userId,
    isPresenter: currentUser?.presenter,
    meetingLayout: layout,
    settingsLayout: AppSettings.selectedLayout,
    pushLayoutToEveryone: AppSettings.pushLayoutToEveryone,
    audioAlertEnabled: AppSettings.chatAudioAlerts,
    pushAlertEnabled: AppSettings.chatPushAlerts,
    shouldShowScreenshare,
    shouldShowPresentation: !shouldShowScreenshare && !shouldShowExternalVideo,
    shouldShowExternalVideo,
    isLargeFont: Session.get('isLargeFont'),
  };
})(AppContainer)));

AppContainer.defaultProps = defaultProps;
AppContainer.propTypes = propTypes;<|MERGE_RESOLUTION|>--- conflicted
+++ resolved
@@ -65,33 +65,19 @@
     shouldShowPresentation: propsShouldShowPresentation,
     ...otherProps
   } = props;
-<<<<<<< HEAD
 
   const sidebarContent = layoutSelectInput((i) => i.sidebarContent);
   const sidebarNavigation = layoutSelectInput((i) => i.sidebarNavigation);
   const actionsBarStyle = layoutSelectOutput((i) => i.actionBar);
   const captionsStyle = layoutSelectOutput((i) => i.captions);
+  const presentation = layoutSelectInput((i) => i.presentation);
   const layoutType = layoutSelect((i) => i.layoutType);
   const deviceType = layoutSelect((i) => i.deviceType);
   const layoutContextDispatch = layoutDispatch();
 
-=======
-  const {
-    input,
-    output,
-    layoutType,
-    deviceType,
-  } = layoutContextState;
-  const { sidebarContent, sidebarNavigation, presentation } = input;
-  const { actionBar: actionsBarStyle, captions: captionsStyle } = output;
-  const { sidebarNavPanel } = sidebarNavigation;
->>>>>>> d7df8dd0
-  const { sidebarContentPanel } = sidebarContent;
-  const { sidebarNavPanel } = sidebarNavigation;
-
-  const sidebarNavigationIsOpen = sidebarNavigation.isOpen;
-  const sidebarContentIsOpen = sidebarContent.isOpen;
-  const presentationIsOpen = presentation.isOpen;
+  const { sidebarContentPanel, isOpen: sidebarContentIsOpen } = sidebarContent;
+  const { sidebarNavPanel, isOpen: sidebarNavigationIsOpen } = sidebarNavigation;
+  const { isOpen: presentationIsOpen } = presentation;
   const shouldShowPresentation = propsShouldShowPresentation && presentationIsOpen;
 
   return currentUserId
