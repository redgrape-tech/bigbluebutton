import React from 'react';
import { withTracker } from 'meteor/react-meteor-data';
import { defineMessages, injectIntl } from 'react-intl';
import PropTypes from 'prop-types';
import Auth from '/imports/ui/services/auth';
import Users from '/imports/api/users';
import Breakouts from '/imports/api/breakouts';
import Meetings from '/imports/api/meetings';
import logger from '/imports/startup/client/logger';

import ClosedCaptionsContainer from '/imports/ui/components/closed-captions/container';
import getFromUserSettings from '/imports/ui/services/users-settings';

import {
  getFontSize,
  getCaptionsStatus,
  meetingIsBreakout,
} from './service';

import { withModalMounter } from '../modal/service';

import App from './component';
import NavBarContainer from '../nav-bar/container';
import ActionsBarContainer from '../actions-bar/container';
import MediaContainer from '../media/container';

const propTypes = {
  navbar: PropTypes.node,
  actionsbar: PropTypes.node,
  media: PropTypes.node,
};

const defaultProps = {
  navbar: <NavBarContainer />,
  actionsbar: <ActionsBarContainer />,
  media: <MediaContainer />,
};

const intlMessages = defineMessages({
  waitingApprovalMessage: {
    id: 'app.guest.waiting',
    description: 'Message while a guest is waiting to be approved',
  },
});

const endMeeting = (code) => {
  Session.set('codeError', code);
  Session.set('isMeetingEnded', true);
};

const AppContainer = (props) => {
  const {
    navbar,
    actionsbar,
    media,
    ...otherProps
  } = props;

  return (
    <App
      navbar={navbar}
      actionsbar={actionsbar}
      media={media}
      {...otherProps}
    />
  );
};


export default injectIntl(withModalMounter(withTracker(({ intl, baseControls }) => {
  const currentUser = Users.findOne({ userId: Auth.userID });
  const isMeetingBreakout = meetingIsBreakout();

  if (!currentUser.approved) {
    baseControls.updateLoadingState(intl.formatMessage(intlMessages.waitingApprovalMessage));
  }

  logger.info('User joined meeting and subscribed to data successfully');

  // Check if user is removed out of the session
  Users.find({ userId: Auth.userID }).observeChanges({
    changed(id, fields) {
      const hasNewConnection = 'connectionId' in fields && (fields.connectionId !== Meteor.connection._lastSessionId);

      if (fields.ejected || hasNewConnection) {
        endMeeting('403');
      }
    },
  });

  // forcefully log out when the meeting ends
  Meetings.find({ meetingId: Auth.meetingID }).observeChanges({
    removed() {
      if (isMeetingBreakout) {
        Auth.clearCredentials().then(window.close);
      } else {
        endMeeting('410');
      }
    },
  });

  // Close the window when the current breakout room ends
  Breakouts.find({ breakoutId: Auth.meetingID }).observeChanges({
    removed() {
      Auth.clearCredentials().then(window.close);
    },
  });

  return {
    closedCaption: getCaptionsStatus() ? <ClosedCaptionsContainer /> : null,
    fontSize: getFontSize(),
<<<<<<< HEAD
    userListIsOpen: Boolean(Session.get('isUserListOpen')),
    chatIsOpen: Boolean(Session.get('isChatOpen') && Session.get('isUserListOpen')),
    pollIsOpen: Boolean(Session.get('isPollOpen') && Session.get('isUserListOpen')),
=======
    userlistIsOpen: window.location.pathname.includes('users'),
    chatIsOpen: window.location.pathname.includes('chat'),
    customStyle: getFromUserSettings('customStyle', false),
    customStyleUrl: getFromUserSettings('customStyleUrl', false),
>>>>>>> 41cfdaaf
  };
})(AppContainer)));

AppContainer.defaultProps = defaultProps;
AppContainer.propTypes = propTypes;<|MERGE_RESOLUTION|>--- conflicted
+++ resolved
@@ -109,16 +109,11 @@
   return {
     closedCaption: getCaptionsStatus() ? <ClosedCaptionsContainer /> : null,
     fontSize: getFontSize(),
-<<<<<<< HEAD
     userListIsOpen: Boolean(Session.get('isUserListOpen')),
     chatIsOpen: Boolean(Session.get('isChatOpen') && Session.get('isUserListOpen')),
     pollIsOpen: Boolean(Session.get('isPollOpen') && Session.get('isUserListOpen')),
-=======
-    userlistIsOpen: window.location.pathname.includes('users'),
-    chatIsOpen: window.location.pathname.includes('chat'),
     customStyle: getFromUserSettings('customStyle', false),
     customStyleUrl: getFromUserSettings('customStyleUrl', false),
->>>>>>> 41cfdaaf
   };
 })(AppContainer)));
 
