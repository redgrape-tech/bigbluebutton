--- conflicted
+++ resolved
@@ -46,16 +46,6 @@
   }
 };
 
-const init = () => {
-<<<<<<< HEAD
-  setDefaultSettings();
-=======
-  if (APP_CONFIG.autoJoinAudio) {
-    showModal(<AudioModalContainer />);
-  }
->>>>>>> d45263ca
-};
-
 export default withRouter(injectIntl(createContainer(({ router, intl, baseControls }) => {
   // Check if user is kicked out of the session
   Users.find({ userId: Auth.userID }).observeChanges({
