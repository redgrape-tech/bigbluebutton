--- conflicted
+++ resolved
@@ -9,10 +9,7 @@
 import CaptionsContainer from '/imports/ui/components/captions/container';
 import CaptionsService from '/imports/ui/components/captions/service';
 import getFromUserSettings from '/imports/ui/services/users-settings';
-<<<<<<< HEAD
 import deviceInfo from '/imports/utils/deviceInfo';
-=======
->>>>>>> 0b71172e
 import UserInfos from '/imports/api/users-infos';
 
 import {
@@ -103,11 +100,8 @@
     UserInfo,
     notify,
     validIOSVersion,
-<<<<<<< HEAD
     isPhone: deviceInfo.type().isPhone,
-=======
     hasPublishedPoll: Meetings.findOne({ meetingId: Auth.meetingID }).publishedPoll,
->>>>>>> 0b71172e
   };
 })(AppContainer)));
 
