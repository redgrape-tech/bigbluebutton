import React, { useContext } from 'react';
import { withTracker } from 'meteor/react-meteor-data';
import { defineMessages, injectIntl } from 'react-intl';
import PropTypes from 'prop-types';
import Auth from '/imports/ui/services/auth';
import AuthTokenValidation from '/imports/api/auth-token-validation';
import Users from '/imports/api/users';
import Meetings from '/imports/api/meetings';
import { notify } from '/imports/ui/services/notification';
import CaptionsContainer from '/imports/ui/components/captions/container';
import CaptionsService from '/imports/ui/components/captions/service';
import getFromUserSettings from '/imports/ui/services/users-settings';
import deviceInfo from '/imports/utils/deviceInfo';
import UserInfos from '/imports/api/users-infos';
import LayoutContext from '../layout/context';
import Settings from '/imports/ui/services/settings';
import MediaService from '/imports/ui/components/media/service';

import {
  getFontSize,
  getBreakoutRooms,
  validIOSVersion,
} from './service';

import { withModalMounter } from '../modal/service';

import App from './component';
import ActionsBarContainer from '../actions-bar/container';

const CUSTOM_STYLE_URL = Meteor.settings.public.app.customStyleUrl;

const propTypes = {
  actionsbar: PropTypes.node,
  meetingLayout: PropTypes.string.isRequired,
};

const defaultProps = {
  actionsbar: <ActionsBarContainer />,
};

const intlMessages = defineMessages({
  waitingApprovalMessage: {
    id: 'app.guest.waiting',
    description: 'Message while a guest is waiting to be approved',
  },
});

const endMeeting = (code) => {
  Session.set('codeError', code);
  Session.set('isMeetingEnded', true);
};

const AppContainer = (props) => {
  const layoutContext = useContext(LayoutContext);
  const { layoutContextState, layoutContextDispatch } = layoutContext;

  const {
    actionsbar,
    meetingLayout,
    settingsLayout,
    pushLayoutToEveryone,
    currentUserId,
    ...otherProps
  } = props;
<<<<<<< HEAD
  const {
    input,
    output,
    layoutType,
    deviceType,
  } = layoutContextState;
  const { sidebarContent, sidebarNavigation } = input;
  const { actionBar: actionsBarStyle } = output;
  const { sidebarNavPanel } = sidebarNavigation;
  const { sidebarContentPanel } = sidebarContent;
  const sidebarNavigationIsOpen = sidebarNavigation.isOpen;
  const sidebarContentIsOpen = sidebarContent.isOpen;
=======
>>>>>>> 76ca5d08

  return currentUserId
    ? (
      <App
<<<<<<< HEAD
        {...{
          actionsbar,
          actionsBarStyle,
          currentUserId,
          layoutType,
          meetingLayout,
          settingsLayout,
          pushLayoutToEveryone,
          deviceType,
          layoutContextDispatch,
          sidebarNavPanel,
          sidebarNavigationIsOpen,
          sidebarContentPanel,
          sidebarContentIsOpen,
        }}
=======
        navbar={navbar}
        actionsbar={actionsbar}
        media={media}
        currentUserId={currentUserId}
>>>>>>> 76ca5d08
        {...otherProps}
      />
    )
    : null;
};

<<<<<<< HEAD
const currentUserEmoji = (currentUser) => (currentUser
  ? {
    status: currentUser.emoji,
    changedAt: currentUser.emojiTime,
  }
  : {
    status: 'none',
    changedAt: null,
  }
);
=======
const currentUserEmoji = (currentUser) => (currentUser ? {
  status: currentUser.emoji,
  changedAt: currentUser.emojiTime,
} : {
  status: 'none',
  changedAt: null,
});
>>>>>>> 76ca5d08

export default injectIntl(withModalMounter(withTracker(({ intl, baseControls }) => {
  const authTokenValidation = AuthTokenValidation.findOne({}, { sort: { updatedAt: -1 } });

  if (authTokenValidation.connectionId !== Meteor.connection._lastSessionId) {
    endMeeting('403');
  }

  Users.find({ userId: Auth.userID, meetingId: Auth.meetingID }).observe({
    removed() {
      endMeeting('403');
    },
  });

<<<<<<< HEAD
  const currentUser = Users.findOne(
    { userId: Auth.userID },
    {
      fields:
      {
        approved: 1, emoji: 1, userId: 1, presenter: 1,
      },
    },
  );
=======
  const currentUser = Users.findOne({ userId: Auth.userID }, {
    fields: {
      approved: 1, emoji: 1, userId: 1, presenter: 1,
    },
  });
>>>>>>> 76ca5d08
  const currentMeeting = Meetings.findOne({ meetingId: Auth.meetingID },
    {
      fields: {
        publishedPoll: 1,
        voiceProp: 1,
        randomlySelectedUser: 1,
        layout: 1,
      },
    });
  const {
    publishedPoll,
    voiceProp,
    randomlySelectedUser,
    layout,
  } = currentMeeting;

  if (currentUser && !currentUser.approved) {
    baseControls.updateLoadingState(intl.formatMessage(intlMessages.waitingApprovalMessage));
  }

  const UserInfo = UserInfos.find({
    meetingId: Auth.meetingID,
    requesterUserId: Auth.userID,
  }).fetch();

<<<<<<< HEAD
  const AppSettings = Settings.application;
  const { viewScreenshare } = Settings.dataSaving;
  const shouldShowExternalVideo = MediaService.shouldShowExternalVideo();
  const shouldShowScreenshare = MediaService.shouldShowScreenshare()
    && (viewScreenshare || MediaService.isUserPresenter()) && !shouldShowExternalVideo;
=======
  let customStyleUrl = getFromUserSettings('bbb_custom_style_url', false);

  if (!customStyleUrl && CUSTOM_STYLE_URL) {
    customStyleUrl = CUSTOM_STYLE_URL;
  }
>>>>>>> 76ca5d08

  return {
    captions: CaptionsService.isCaptionsActive() ? <CaptionsContainer /> : null,
    fontSize: getFontSize(),
    hasBreakoutRooms: getBreakoutRooms().length > 0,
    customStyle: getFromUserSettings('bbb_custom_style', false),
<<<<<<< HEAD
    customStyleUrl: getFromUserSettings('bbb_custom_style_url', false),
=======
    customStyleUrl,
    openPanel: Session.get('openPanel'),
>>>>>>> 76ca5d08
    UserInfo,
    notify,
    validIOSVersion,
    isPhone: deviceInfo.isPhone,
    isRTL: document.documentElement.getAttribute('dir') === 'rtl',
    meetingMuted: voiceProp.muteOnStart,
    currentUserEmoji: currentUserEmoji(currentUser),
    hasPublishedPoll: publishedPoll,
    randomlySelectedUser,
    currentUserId: currentUser?.userId,
    isPresenter: currentUser?.presenter,
<<<<<<< HEAD
    meetingLayout: layout,
    settingsLayout: AppSettings.selectedLayout,
    pushLayoutToEveryone: AppSettings.pushLayoutToEveryone,
    audioAlertEnabled: AppSettings.chatAudioAlerts,
    pushAlertEnabled: AppSettings.chatPushAlerts,
    shouldShowScreenshare,
    shouldShowPresentation: !shouldShowScreenshare && !shouldShowExternalVideo,
    shouldShowExternalVideo,
=======
>>>>>>> 76ca5d08
    isLargeFont: Session.get('isLargeFont'),
  };
})(AppContainer)));

AppContainer.defaultProps = defaultProps;
AppContainer.propTypes = propTypes;<|MERGE_RESOLUTION|>--- conflicted
+++ resolved
@@ -62,7 +62,6 @@
     currentUserId,
     ...otherProps
   } = props;
-<<<<<<< HEAD
   const {
     input,
     output,
@@ -75,13 +74,10 @@
   const { sidebarContentPanel } = sidebarContent;
   const sidebarNavigationIsOpen = sidebarNavigation.isOpen;
   const sidebarContentIsOpen = sidebarContent.isOpen;
-=======
->>>>>>> 76ca5d08
 
   return currentUserId
     ? (
       <App
-<<<<<<< HEAD
         {...{
           actionsbar,
           actionsBarStyle,
@@ -97,19 +93,12 @@
           sidebarContentPanel,
           sidebarContentIsOpen,
         }}
-=======
-        navbar={navbar}
-        actionsbar={actionsbar}
-        media={media}
-        currentUserId={currentUserId}
->>>>>>> 76ca5d08
         {...otherProps}
       />
     )
     : null;
 };
 
-<<<<<<< HEAD
 const currentUserEmoji = (currentUser) => (currentUser
   ? {
     status: currentUser.emoji,
@@ -120,15 +109,6 @@
     changedAt: null,
   }
 );
-=======
-const currentUserEmoji = (currentUser) => (currentUser ? {
-  status: currentUser.emoji,
-  changedAt: currentUser.emojiTime,
-} : {
-  status: 'none',
-  changedAt: null,
-});
->>>>>>> 76ca5d08
 
 export default injectIntl(withModalMounter(withTracker(({ intl, baseControls }) => {
   const authTokenValidation = AuthTokenValidation.findOne({}, { sort: { updatedAt: -1 } });
@@ -143,7 +123,6 @@
     },
   });
 
-<<<<<<< HEAD
   const currentUser = Users.findOne(
     { userId: Auth.userID },
     {
@@ -153,13 +132,6 @@
       },
     },
   );
-=======
-  const currentUser = Users.findOne({ userId: Auth.userID }, {
-    fields: {
-      approved: 1, emoji: 1, userId: 1, presenter: 1,
-    },
-  });
->>>>>>> 76ca5d08
   const currentMeeting = Meetings.findOne({ meetingId: Auth.meetingID },
     {
       fields: {
@@ -185,31 +157,23 @@
     requesterUserId: Auth.userID,
   }).fetch();
 
-<<<<<<< HEAD
   const AppSettings = Settings.application;
   const { viewScreenshare } = Settings.dataSaving;
   const shouldShowExternalVideo = MediaService.shouldShowExternalVideo();
   const shouldShowScreenshare = MediaService.shouldShowScreenshare()
     && (viewScreenshare || MediaService.isUserPresenter()) && !shouldShowExternalVideo;
-=======
   let customStyleUrl = getFromUserSettings('bbb_custom_style_url', false);
 
   if (!customStyleUrl && CUSTOM_STYLE_URL) {
     customStyleUrl = CUSTOM_STYLE_URL;
   }
->>>>>>> 76ca5d08
 
   return {
     captions: CaptionsService.isCaptionsActive() ? <CaptionsContainer /> : null,
     fontSize: getFontSize(),
     hasBreakoutRooms: getBreakoutRooms().length > 0,
     customStyle: getFromUserSettings('bbb_custom_style', false),
-<<<<<<< HEAD
-    customStyleUrl: getFromUserSettings('bbb_custom_style_url', false),
-=======
     customStyleUrl,
-    openPanel: Session.get('openPanel'),
->>>>>>> 76ca5d08
     UserInfo,
     notify,
     validIOSVersion,
@@ -221,7 +185,6 @@
     randomlySelectedUser,
     currentUserId: currentUser?.userId,
     isPresenter: currentUser?.presenter,
-<<<<<<< HEAD
     meetingLayout: layout,
     settingsLayout: AppSettings.selectedLayout,
     pushLayoutToEveryone: AppSettings.pushLayoutToEveryone,
@@ -230,8 +193,6 @@
     shouldShowScreenshare,
     shouldShowPresentation: !shouldShowScreenshare && !shouldShowExternalVideo,
     shouldShowExternalVideo,
-=======
->>>>>>> 76ca5d08
     isLargeFont: Session.get('isLargeFont'),
   };
 })(AppContainer)));
