--- conflicted
+++ resolved
@@ -103,14 +103,10 @@
     UserInfo,
     notify,
     validIOSVersion,
-<<<<<<< HEAD
     isPhone: deviceInfo.type().isPhone,
-    hasPublishedPoll: Meetings.findOne({ meetingId: Auth.meetingID }).publishedPoll,
-=======
     meetingMuted: voiceProp.muteOnStart,
     currentUserEmoji: mapUser(currentUser).emoji,
     hasPublishedPoll: publishedPoll,
->>>>>>> 89d37295
   };
 })(AppContainer)));
 
