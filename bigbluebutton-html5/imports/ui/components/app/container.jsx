--- conflicted
+++ resolved
@@ -161,14 +161,11 @@
     randomlySelectedUser,
     currentUserId: currentUser.userId,
     isPresenter: currentUser.presenter,
-<<<<<<< HEAD
     audioAlertEnabled: AppSettings.chatAudioAlerts,
     pushAlertEnabled: AppSettings.chatPushAlerts,
     shouldShowScreenshare,
     shouldShowPresentation: !shouldShowScreenshare,
-=======
     isLargeFont: Session.get('isLargeFont')
->>>>>>> ecb95749
   };
 })(AppContainer)));
 
