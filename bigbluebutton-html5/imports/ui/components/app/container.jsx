import React from 'react';
import { withTracker } from 'meteor/react-meteor-data';
import { defineMessages, injectIntl } from 'react-intl';
import PropTypes from 'prop-types';
import Auth from '/imports/ui/services/auth';
import AuthTokenValidation from '/imports/api/auth-token-validation';
import Users from '/imports/api/users';
import Meetings from '/imports/api/meetings';
import { notify } from '/imports/ui/services/notification';
import CaptionsContainer from '/imports/ui/components/captions/container';
import CaptionsService from '/imports/ui/components/captions/service';
import getFromUserSettings from '/imports/ui/services/users-settings';
import deviceInfo from '/imports/utils/deviceInfo';
import UserInfos from '/imports/api/users-infos';
<<<<<<< HEAD
import { startBandwidthMonitoring, updateNavigatorConnection } from '/imports/ui/services/network-information/index';
=======
import Settings from '/imports/ui/services/settings';
import MediaService from '/imports/ui/components/media/service';
import { 
  layoutSelect, 
  layoutSelectInput, 
  layoutSelectOutput, 
  layoutDispatch 
} from '../layout/context';
>>>>>>> f64429cb

import {
  getFontSize,
  getBreakoutRooms,
  validIOSVersion,
} from './service';

import { withModalMounter } from '../modal/service';

import App from './component';
import ActionsBarContainer from '../actions-bar/container';

const CUSTOM_STYLE_URL = Meteor.settings.public.app.customStyleUrl;

const propTypes = {
  actionsbar: PropTypes.node,
  meetingLayout: PropTypes.string.isRequired,
};

const defaultProps = {
  actionsbar: <ActionsBarContainer />,
};

const intlMessages = defineMessages({
  waitingApprovalMessage: {
    id: 'app.guest.waiting',
    description: 'Message while a guest is waiting to be approved',
  },
});

const endMeeting = (code) => {
  Session.set('codeError', code);
  Session.set('isMeetingEnded', true);
};

const AppContainer = (props) => {
  const {
    actionsbar,
    meetingLayout,
    settingsLayout,
    pushLayoutToEveryone,
    currentUserId,
    shouldShowPresentation: propsShouldShowPresentation,
    ...otherProps
  } = props;

  const sidebarContent = layoutSelectInput((i) => i.sidebarContent);
  const sidebarNavigation = layoutSelectInput((i) => i.sidebarNavigation);
  const actionsBarStyle = layoutSelectOutput((i) => i.actionBar);
  const captionsStyle = layoutSelectOutput((i) => i.captions);
  const presentation = layoutSelectInput((i) => i.presentation);
  const layoutType = layoutSelect((i) => i.layoutType);
  const deviceType = layoutSelect((i) => i.deviceType);
  const layoutContextDispatch = layoutDispatch();

  const { sidebarContentPanel, isOpen: sidebarContentIsOpen } = sidebarContent;
  const { sidebarNavPanel, isOpen: sidebarNavigationIsOpen } = sidebarNavigation;
  const { isOpen: presentationIsOpen } = presentation;
  const shouldShowPresentation = propsShouldShowPresentation && presentationIsOpen;

  return currentUserId
    ? (
      <App
        {...{
          actionsbar,
          actionsBarStyle,
          captionsStyle,
          currentUserId,
          layoutType,
          meetingLayout,
          settingsLayout,
          pushLayoutToEveryone,
          deviceType,
          layoutContextDispatch,
          sidebarNavPanel,
          sidebarNavigationIsOpen,
          sidebarContentPanel,
          sidebarContentIsOpen,
          shouldShowPresentation,
        }}
        {...otherProps}
      />
    )
    : null;
};

<<<<<<< HEAD
const currentUserEmoji = (currentUser) => (currentUser ? {
  status: currentUser.emoji,
  changedAt: currentUser.emojiTime,
} : {
  status: 'none',
  changedAt: null,
});
=======
const currentUserEmoji = (currentUser) => (currentUser
  ? {
    status: currentUser.emoji,
    changedAt: currentUser.emojiTime,
  }
  : {
    status: 'none',
    changedAt: null,
  }
);
>>>>>>> f64429cb

export default injectIntl(withModalMounter(withTracker(({ intl, baseControls }) => {
  const authTokenValidation = AuthTokenValidation.findOne({}, { sort: { updatedAt: -1 } });

  if (authTokenValidation.connectionId !== Meteor.connection._lastSessionId) {
    endMeeting('403');
  }

  Users.find({ userId: Auth.userID, meetingId: Auth.meetingID }).observe({
    removed() {
      endMeeting('403');
    },
  });

<<<<<<< HEAD
  const currentUser = Users.findOne({ userId: Auth.userID }, {
    fields: {
      approved: 1, emoji: 1, userId: 1, presenter: 1,
    },
  });
=======
  const currentUser = Users.findOne(
    { userId: Auth.userID },
    {
      fields:
      {
        approved: 1, emoji: 1, userId: 1, presenter: 1,
      },
    },
  );
>>>>>>> f64429cb
  const currentMeeting = Meetings.findOne({ meetingId: Auth.meetingID },
    {
      fields: {
        publishedPoll: 1,
        voiceProp: 1,
        randomlySelectedUser: 1,
        layout: 1,
      },
    });
  const {
    publishedPoll,
    voiceProp,
    randomlySelectedUser,
    layout,
  } = currentMeeting;

  if (currentUser && !currentUser.approved) {
    baseControls.updateLoadingState(intl.formatMessage(intlMessages.waitingApprovalMessage));
  }

  const UserInfo = UserInfos.find({
    meetingId: Auth.meetingID,
    requesterUserId: Auth.userID,
  }).fetch();

  const AppSettings = Settings.application;
  const { viewScreenshare } = Settings.dataSaving;
  const shouldShowExternalVideo = MediaService.shouldShowExternalVideo();
  const shouldShowScreenshare = MediaService.shouldShowScreenshare()
    && (viewScreenshare || MediaService.isUserPresenter()) && !shouldShowExternalVideo;
  let customStyleUrl = getFromUserSettings('bbb_custom_style_url', false);

  if (!customStyleUrl && CUSTOM_STYLE_URL) {
    customStyleUrl = CUSTOM_STYLE_URL;
  }

  return {
    captions: CaptionsService.isCaptionsActive() ? <CaptionsContainer /> : null,
    fontSize: getFontSize(),
    hasBreakoutRooms: getBreakoutRooms().length > 0,
    customStyle: getFromUserSettings('bbb_custom_style', false),
    customStyleUrl,
    UserInfo,
    notify,
    validIOSVersion,
    isPhone: deviceInfo.isPhone,
    isRTL: document.documentElement.getAttribute('dir') === 'rtl',
    meetingMuted: voiceProp.muteOnStart,
    currentUserEmoji: currentUserEmoji(currentUser),
    hasPublishedPoll: publishedPoll,
    randomlySelectedUser,
<<<<<<< HEAD
    currentUserId: currentUser.userId,
    isPresenter: currentUser.presenter,
=======
    currentUserId: currentUser?.userId,
    isPresenter: currentUser?.presenter,
    meetingLayout: layout,
    settingsLayout: AppSettings.selectedLayout,
    pushLayoutToEveryone: AppSettings.pushLayoutToEveryone,
    audioAlertEnabled: AppSettings.chatAudioAlerts,
    pushAlertEnabled: AppSettings.chatPushAlerts,
    shouldShowScreenshare,
    shouldShowPresentation: !shouldShowScreenshare && !shouldShowExternalVideo,
    shouldShowExternalVideo,
    isLargeFont: Session.get('isLargeFont'),
>>>>>>> f64429cb
  };
})(AppContainer)));

AppContainer.defaultProps = defaultProps;
AppContainer.propTypes = propTypes;<|MERGE_RESOLUTION|>--- conflicted
+++ resolved
@@ -12,9 +12,6 @@
 import getFromUserSettings from '/imports/ui/services/users-settings';
 import deviceInfo from '/imports/utils/deviceInfo';
 import UserInfos from '/imports/api/users-infos';
-<<<<<<< HEAD
-import { startBandwidthMonitoring, updateNavigatorConnection } from '/imports/ui/services/network-information/index';
-=======
 import Settings from '/imports/ui/services/settings';
 import MediaService from '/imports/ui/components/media/service';
 import { 
@@ -23,7 +20,6 @@
   layoutSelectOutput, 
   layoutDispatch 
 } from '../layout/context';
->>>>>>> f64429cb
 
 import {
   getFontSize,
@@ -110,15 +106,6 @@
     : null;
 };
 
-<<<<<<< HEAD
-const currentUserEmoji = (currentUser) => (currentUser ? {
-  status: currentUser.emoji,
-  changedAt: currentUser.emojiTime,
-} : {
-  status: 'none',
-  changedAt: null,
-});
-=======
 const currentUserEmoji = (currentUser) => (currentUser
   ? {
     status: currentUser.emoji,
@@ -129,7 +116,6 @@
     changedAt: null,
   }
 );
->>>>>>> f64429cb
 
 export default injectIntl(withModalMounter(withTracker(({ intl, baseControls }) => {
   const authTokenValidation = AuthTokenValidation.findOne({}, { sort: { updatedAt: -1 } });
@@ -144,13 +130,6 @@
     },
   });
 
-<<<<<<< HEAD
-  const currentUser = Users.findOne({ userId: Auth.userID }, {
-    fields: {
-      approved: 1, emoji: 1, userId: 1, presenter: 1,
-    },
-  });
-=======
   const currentUser = Users.findOne(
     { userId: Auth.userID },
     {
@@ -160,7 +139,6 @@
       },
     },
   );
->>>>>>> f64429cb
   const currentMeeting = Meetings.findOne({ meetingId: Auth.meetingID },
     {
       fields: {
@@ -212,10 +190,6 @@
     currentUserEmoji: currentUserEmoji(currentUser),
     hasPublishedPoll: publishedPoll,
     randomlySelectedUser,
-<<<<<<< HEAD
-    currentUserId: currentUser.userId,
-    isPresenter: currentUser.presenter,
-=======
     currentUserId: currentUser?.userId,
     isPresenter: currentUser?.presenter,
     meetingLayout: layout,
@@ -227,7 +201,6 @@
     shouldShowPresentation: !shouldShowScreenshare && !shouldShowExternalVideo,
     shouldShowExternalVideo,
     isLargeFont: Session.get('isLargeFont'),
->>>>>>> f64429cb
   };
 })(AppContainer)));
 
