--- conflicted
+++ resolved
@@ -76,11 +76,7 @@
     wasKicked: wasUserKicked(),
     isLoading: getLoading(),
     modal: getModal(),
-<<<<<<< HEAD
-    hasUnreadMessages: checkUnreadMessages(),
-=======
     getCaptionsStatus,
->>>>>>> ab127962
     redirectToLogoutUrl,
   };
 }, AppContainer);
