--- conflicted
+++ resolved
@@ -1,11 +1,7 @@
 import React, { Component, PropTypes } from 'react';
 import { createContainer } from 'meteor/react-meteor-data';
 import App from './component';
-<<<<<<< HEAD
 import { subscribeForData, pollExists } from './service';
-
-=======
->>>>>>> 107e49ca
 import NavBarContainer from '../nav-bar/container';
 import ActionsBarContainer from '../actions-bar/container';
 import MediaContainer from '../media/container';
@@ -32,9 +28,6 @@
   }
 }
 
-AppContainer.defaultProps = defaultProps;
-
-<<<<<<< HEAD
 const actionControlsToShow = () => {
   if (pollExists()) {
     return <PollingContainer />;
@@ -67,11 +60,8 @@
 
   return {
     isLoading: getLoading(),
-    actionsbar: actionControlsToShow()
+    actionsbar: <ActionsBarContainer />
   };
-=======
-export default createContainer(() => {
-  const data = { actionsbar: <ActionsBarContainer /> };
-  return data;
->>>>>>> 107e49ca
-}, AppContainer);+}, AppContainer);
+
+AppContainer.defaultProps = defaultProps;