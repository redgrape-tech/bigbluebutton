--- conflicted
+++ resolved
@@ -108,14 +108,9 @@
   return {
     closedCaption: getCaptionsStatus() ? <ClosedCaptionsContainer /> : null,
     fontSize: getFontSize(),
-<<<<<<< HEAD
     userListIsOpen: Boolean(Session.get('isUserListOpen')),
     chatIsOpen: Boolean(Session.get('isChatOpen') && Session.get('isUserListOpen')),
     pollIsOpen: Boolean(Session.get('isPollOpen') && Session.get('isUserListOpen')),
-=======
-    userListIsOpen: Session.get('isUserListOpen'),
-    chatIsOpen: Session.get('isChatOpen') && Session.get('isUserListOpen'),
->>>>>>> 35d92c3e
   };
 })(AppContainer)));
 
