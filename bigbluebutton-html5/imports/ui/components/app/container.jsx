import React, { useEffect, useRef, useState } from 'react';
import { withTracker } from 'meteor/react-meteor-data';
import Auth from '/imports/ui/services/auth';
import Users from '/imports/api/users';
import Meetings, { LayoutMeetings } from '/imports/api/meetings';
import AudioCaptionsLiveContainer from '/imports/ui/components/audio/captions/live/container';
import AudioCaptionsService from '/imports/ui/components/audio/captions/service';
import { notify } from '/imports/ui/services/notification';
import CaptionsContainer from '/imports/ui/components/captions/live/container';
import CaptionsService from '/imports/ui/components/captions/service';
import getFromUserSettings from '/imports/ui/services/users-settings';
import deviceInfo from '/imports/utils/deviceInfo';
import UserInfos from '/imports/api/users-infos';
import Settings from '/imports/ui/services/settings';
import MediaService from '/imports/ui/components/media/service';
import { isPresentationEnabled, isExternalVideoEnabled } from '/imports/ui/services/features';
import {
  layoutSelect,
  layoutSelectInput,
  layoutSelectOutput,
  layoutDispatch,
} from '../layout/context';
import { isEqual } from 'radash';
import useCurrentUser from '/imports/ui/core/hooks/useCurrentUser';
import useMeeting from '/imports/ui/core/hooks/useMeeting';
import { LAYOUT_TYPE } from '/imports/ui/components/layout/enums';
import { useMutation, useSubscription } from '@apollo/client';
import { SET_MOBILE_FLAG } from '/imports/ui/core/graphql/mutations/userMutations';
import { SET_SYNC_WITH_PRESENTER_LAYOUT, SET_LAYOUT_PROPS } from './mutations';

import {
  getFontSize,
  getBreakoutRooms,
} from './service';

import App from './component';
import { PINNED_PAD_SUBSCRIPTION } from '../notes/notes-graphql/queries';

const CUSTOM_STYLE_URL = Meteor.settings.public.app.customStyleUrl;
const NOTES_CONFIG = Meteor.settings.public.notes;

const endMeeting = (code, ejectedReason) => {
  Session.set('codeError', code);
  Session.set('errorMessageDescription', ejectedReason);
  Session.set('isMeetingEnded', true);
};

const AppContainer = (props) => {
  function usePrevious(value) {
    const ref = useRef();
    useEffect(() => {
      ref.current = value;
    });
    return ref.current;
  }

  const layoutType = useRef(null);

  const {
    actionsbar,
    selectedLayout,
    pushLayout,
    pushLayoutMeeting,
    currentUserId,
    shouldShowScreenshare: propsShouldShowScreenshare,
    presentationRestoreOnUpdate,
    randomlySelectedUser,
    isModalOpen,
    meetingLayout,
    meetingLayoutUpdatedAt,
    meetingPresentationIsOpen,
    isMeetingLayoutResizing,
    meetingLayoutCameraPosition,
    meetingLayoutFocusedCamera,
    meetingLayoutVideoRate,
    isSharedNotesPinned,
    viewScreenshare,
    ...otherProps
  } = props;

  const sidebarContent = layoutSelectInput((i) => i.sidebarContent);
  const sidebarNavigation = layoutSelectInput((i) => i.sidebarNavigation);
  const actionsBarStyle = layoutSelectOutput((i) => i.actionBar);
  const captionsStyle = layoutSelectOutput((i) => i.captions);
  const cameraDock = layoutSelectOutput((i) => i.cameraDock);
  const cameraDockInput = layoutSelectInput((i) => i.cameraDock);
  const presentation = layoutSelectInput((i) => i.presentation);
  const deviceType = layoutSelect((i) => i.deviceType);
  const layoutContextDispatch = layoutDispatch();

  const [setMobileFlag] = useMutation(SET_MOBILE_FLAG);
<<<<<<< HEAD
  const { data: pinnedPadData } = useSubscription(PINNED_PAD_SUBSCRIPTION);
  const shouldShowSharedNotes = !!pinnedPadData
    && pinnedPadData.sharedNotes[0]?.sharedNotesExtId === NOTES_CONFIG.id;
=======
  const [setSyncWithPresenterLayout] = useMutation(SET_SYNC_WITH_PRESENTER_LAYOUT);
  const [setMeetingLayoutProps] = useMutation(SET_LAYOUT_PROPS);
>>>>>>> 6d12508f

  const setMobileUser = (mobile) => {
    setMobileFlag({
      variables: {
        mobile,
      },
    });
  };

  const { data: currentUserData } = useCurrentUser((user) => ({
    enforceLayout: user.enforceLayout,
    isModerator: user.isModerator,
    presenter: user.presenter,
  }));

  const isModerator = currentUserData?.isModerator;
  const isPresenter = currentUserData?.presenter;

  const { sidebarContentPanel, isOpen: sidebarContentIsOpen } = sidebarContent;
  const { sidebarNavPanel, isOpen: sidebarNavigationIsOpen } = sidebarNavigation;
  const { isOpen } = presentation;
  const presentationIsOpen = isOpen;

  const { focusedId } = cameraDock;

  useEffect(() => {
    if (
      layoutContextDispatch
      && (typeof meetingLayout !== 'undefined')
      && (layoutType.current !== meetingLayout)
      && isSharedNotesPinned
    ) {
      layoutType.current = meetingLayout;
      MediaService.setPresentationIsOpen(layoutContextDispatch, true);
    }
  }, [meetingLayout, layoutContextDispatch, layoutType]);

  const horizontalPosition = cameraDock.position === 'contentLeft' || cameraDock.position === 'contentRight';
  // this is not exactly right yet
  let presentationVideoRate;
  if (horizontalPosition) {
    presentationVideoRate = cameraDock.width / window.innerWidth;
  } else {
    presentationVideoRate = cameraDock.height / window.innerHeight;
  }
  presentationVideoRate = parseFloat(presentationVideoRate.toFixed(2));

  const prevRandomUser = usePrevious(randomlySelectedUser);

  const [mountRandomUserModal, setMountRandomUserModal] = useState(false);

  useEffect(() => {
    setMountRandomUserModal(!isPresenter
      && !isEqual(prevRandomUser, randomlySelectedUser)
      && randomlySelectedUser.length > 0
      && !isModalOpen);
  }, [isPresenter, prevRandomUser, randomlySelectedUser, isModalOpen]);

  const setPushLayout = () => {
    setSyncWithPresenterLayout({
      variables: {
        syncWithPresenterLayout: pushLayout,
      },
    });
  };

  const setMeetingLayout = () => {
    const { isResizing } = cameraDockInput;

    setMeetingLayoutProps({
      variables: {
        layout: selectedLayout,
        syncWithPresenterLayout: pushLayout,
        presentationIsOpen,
        isResizing,
        cameraPosition: cameraDock.position,
        focusedCamera: focusedId,
        presentationVideoRate,
      },
    });
  };

  const { data: currentMeeting } = useMeeting((m) => ({
    externalVideo: m.externalVideo,
  }));

  const isSharingVideo = !!currentMeeting?.externalVideo?.externalVideoUrl;

  useEffect(() => {
    MediaService.buildLayoutWhenPresentationAreaIsDisabled(layoutContextDispatch, isSharingVideo);
  });

  const shouldShowExternalVideo = isExternalVideoEnabled() && isSharingVideo;

  const validateEnforceLayout = (currentUser) => {
    const layoutTypes = Object.values(LAYOUT_TYPE);
    const enforceLayout = currentUser?.enforceLayout;
    return enforceLayout && layoutTypes.includes(enforceLayout) ? enforceLayout : null;
  };

  const shouldShowScreenshare = propsShouldShowScreenshare && (viewScreenshare || isPresenter);
  const shouldShowPresentation = (!shouldShowScreenshare && !shouldShowSharedNotes && !shouldShowExternalVideo
    && (presentationIsOpen || presentationRestoreOnUpdate)) && isPresentationEnabled();

  return currentUserId
    ? (
      <App
        {...{
          actionsBarStyle,
          captionsStyle,
          currentUserId,
          setPushLayout,
          setMeetingLayout,
          meetingLayout,
          selectedLayout,
          pushLayout,
          pushLayoutMeeting,
          meetingLayoutUpdatedAt,
          presentationIsOpen,
          cameraPosition: cameraDock.position,
          focusedCamera: focusedId,
          presentationVideoRate,
          cameraWidth: cameraDock.width,
          cameraHeight: cameraDock.height,
          cameraIsResizing: cameraDockInput.isResizing,
          meetingPresentationIsOpen,
          isMeetingLayoutResizing,
          meetingLayoutCameraPosition,
          meetingLayoutFocusedCamera,
          meetingLayoutVideoRate,
          horizontalPosition,
          deviceType,
          layoutContextDispatch,
          sidebarNavPanel,
          sidebarNavigationIsOpen,
          sidebarContentPanel,
          sidebarContentIsOpen,
          shouldShowExternalVideo,
          mountRandomUserModal,
          setMountRandomUserModal,
          isPresenter,
          numCameras: cameraDockInput.numCameras,
          enforceLayout: validateEnforceLayout(currentUserData),
          isModerator,
          shouldShowScreenshare,
          shouldShowSharedNotes,
          shouldShowPresentation,
          setMobileUser,
        }}
        {...otherProps}
      />
    )
    : null;
};

const currentUserEmoji = (currentUser) => (currentUser
  ? {
    status: currentUser.emoji,
    changedAt: currentUser.emojiTime,
  }
  : {
    status: 'none',
    changedAt: null,
  }
);

export default withTracker(() => {
  Users.find({ userId: Auth.userID, meetingId: Auth.meetingID }).observe({
    removed(userData) {
      // wait 3secs (before endMeeting), client will try to authenticate again
      const delayForReconnection = userData.ejected ? 0 : 3000;
      setTimeout(() => {
        const queryCurrentUser = Users.find({ userId: Auth.userID, meetingId: Auth.meetingID });
        if (queryCurrentUser.count() === 0) {
          if (userData.ejected) {
            endMeeting('403', userData.ejectedReason);
          } else {
            // Either authentication process hasn't finished yet or user did authenticate but Users
            // collection is unsynchronized. In both cases user may be able to rejoin.
            const description = Auth.isAuthenticating || Auth.loggedIn
              ? 'able_to_rejoin_user_disconnected_reason'
              : null;
            endMeeting('503', description);
          }
        }
      }, delayForReconnection);
    },
  });

  const currentUser = Users.findOne(
    { userId: Auth.userID },
    {
      fields:
      {
        approved: 1, emoji: 1, raiseHand: 1, away: 1, userId: 1, role: 1,
      },
    },
  );

  const currentMeeting = Meetings.findOne({ meetingId: Auth.meetingID },
    {
      fields: {
        randomlySelectedUser: 1,
        layout: 1,
      },
    });
  const {
    randomlySelectedUser,
  } = currentMeeting;

  const meetingLayoutObj = LayoutMeetings.findOne({ meetingId: Auth.meetingID }) || {};
  const {
    layout: meetingLayout,
    pushLayout: pushLayoutMeeting,
    layoutUpdatedAt: meetingLayoutUpdatedAt,
    presentationIsOpen: meetingPresentationIsOpen,
    isResizing: isMeetingLayoutResizing,
    cameraPosition: meetingLayoutCameraPosition,
    focusedCamera: meetingLayoutFocusedCamera,
    presentationVideoRate: meetingLayoutVideoRate,
  } = meetingLayoutObj;

  const UserInfo = UserInfos.find({
    meetingId: Auth.meetingID,
    requesterUserId: Auth.userID,
  }).fetch();

  const AppSettings = Settings.application;
  const { selectedLayout, pushLayout } = AppSettings;
  const { viewScreenshare } = Settings.dataSaving;
  const shouldShowScreenshare = MediaService.shouldShowScreenshare();
  let customStyleUrl = getFromUserSettings('bbb_custom_style_url', false);

  if (!customStyleUrl && CUSTOM_STYLE_URL) {
    customStyleUrl = CUSTOM_STYLE_URL;
  }

  const LAYOUT_CONFIG = Meteor.settings.public.layout;

  return {
    captions: CaptionsService.isCaptionsActive() ? <CaptionsContainer /> : null,
    audioCaptions: AudioCaptionsService.getAudioCaptions() ? <AudioCaptionsLiveContainer /> : null,
    fontSize: getFontSize(),
    hasBreakoutRooms: getBreakoutRooms().length > 0,
    customStyle: getFromUserSettings('bbb_custom_style', false),
    customStyleUrl,
    UserInfo,
    notify,
    isPhone: deviceInfo.isPhone,
    isRTL: document.documentElement.getAttribute('dir') === 'rtl',
    currentUserEmoji: currentUserEmoji(currentUser),
    currentUserAway: currentUser.away,
    currentUserRaiseHand: currentUser.raiseHand,
    randomlySelectedUser,
    currentUserId: currentUser?.userId,
    meetingLayout,
    meetingLayoutUpdatedAt,
    meetingPresentationIsOpen,
    isMeetingLayoutResizing,
    meetingLayoutCameraPosition,
    meetingLayoutFocusedCamera,
    meetingLayoutVideoRate,
    selectedLayout,
    pushLayout,
    pushLayoutMeeting,
    audioAlertEnabled: AppSettings.chatAudioAlerts,
    pushAlertEnabled: AppSettings.chatPushAlerts,
    darkTheme: AppSettings.darkTheme,
    shouldShowScreenshare,
    viewScreenshare,
    isLargeFont: Session.get('isLargeFont'),
    presentationRestoreOnUpdate: getFromUserSettings(
      'bbb_force_restore_presentation_on_new_events',
      Meteor.settings.public.presentation.restoreOnUpdate,
    ),
    hidePresentationOnJoin: getFromUserSettings('bbb_hide_presentation_on_join', LAYOUT_CONFIG.hidePresentationOnJoin),
    hideActionsBar: getFromUserSettings('bbb_hide_actions_bar', false),
    hideNavBar: getFromUserSettings('bbb_hide_nav_bar', false),
    ignorePollNotifications: Session.get('ignorePollNotifications'),
    isSharedNotesPinned: MediaService.shouldShowSharedNotes(),
  };
})(AppContainer);<|MERGE_RESOLUTION|>--- conflicted
+++ resolved
@@ -89,14 +89,12 @@
   const layoutContextDispatch = layoutDispatch();
 
   const [setMobileFlag] = useMutation(SET_MOBILE_FLAG);
-<<<<<<< HEAD
+  const [setSyncWithPresenterLayout] = useMutation(SET_SYNC_WITH_PRESENTER_LAYOUT);
+  const [setMeetingLayoutProps] = useMutation(SET_LAYOUT_PROPS);
+ 
   const { data: pinnedPadData } = useSubscription(PINNED_PAD_SUBSCRIPTION);
   const shouldShowSharedNotes = !!pinnedPadData
     && pinnedPadData.sharedNotes[0]?.sharedNotesExtId === NOTES_CONFIG.id;
-=======
-  const [setSyncWithPresenterLayout] = useMutation(SET_SYNC_WITH_PRESENTER_LAYOUT);
-  const [setMeetingLayoutProps] = useMutation(SET_LAYOUT_PROPS);
->>>>>>> 6d12508f
 
   const setMobileUser = (mobile) => {
     setMobileFlag({
