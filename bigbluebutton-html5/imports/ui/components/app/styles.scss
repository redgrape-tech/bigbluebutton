@import "/imports/ui/stylesheets/variables/_all";

<<<<<<< HEAD
$navbar-height: 63px; // TODO: Change to NavBar real height
$actionsbar-height: 75px; // TODO: Change to ActionsBar real height
$bars-padding: $lg-padding-x - .45rem; // -.45 so user-list and chat title is aligned with the presentation title
$userlist-handle-width: 5px; // 5px so user-list and chat resize handle render as the same size
$poll-pane-min-width: 20em;
=======
:root {
  --navbar-height: 63px; // TODO: Change to NavBar real height
  --actionsbar-height: 75px; // TODO: Change to ActionsBar real height
  --bars-padding: calc(var(--lg-padding-x) - .45rem); // -.45 so user-list and chat title is aligned with the presentation title
  --userlist-handle-width: 5px; // 5px so user-list and chat resize handle render as the same size
}
>>>>>>> 41cfdaaf

.main {
  position: fixed;
  height: 100%;
  width: 100%;
  display: flex;
  flex-direction: column;
}

.navbar {
  position: relative;
  text-align: center;

  font-size: 1.5rem;
  padding: var(--bars-padding);
}

.wrapper {
  position: relative;
  display: flex;
  flex: 1;
  flex-direction: column;
  overflow: hidden;

  @include mq($medium-up) {
    flex-direction: row;
  }
}

%full-page {
  position: absolute;
  display: flex;
  flex-direction: column;
  overflow-y: auto;
  overflow-x: hidden;

  @include mq($small-only) {
    top: 0;
    right: 0;
    bottom: 0;
    left: 0;
  }

  @include mq($medium-up) {
    position: relative;
  }
}

.content {
  @extend %full-page;
  order: 3;

  &:before,
  &:after {
    content: '';
    position: absolute;
    display: block;
    width: 100%;
    height: 50%;
    opacity: 0;
    transition: opacity .3s;
    pointer-events: none;
  }

  &:before {
    top: 0;
    background: linear-gradient(to bottom, rgba(0, 0, 0, .45) -20%, transparent 20%);
  }

  &:after {
    bottom: 0;
    background: linear-gradient(to top, rgba(0, 0, 0, .45) -20%, transparent 20%);
  }

  &:hover,
  &:active {
    &:before,
    &:after {
      opacity: 1;
    }
  }

  @include mq($medium-up) {
    flex: 5;
    order: 2;
  }
}


.userList {
  @extend %full-page;
  @extend %text-elipsis;

  z-index: 2;
  overflow: visible;  
  order: 1;

  @include mq($small-only) {
    top: var(--navbar-height);
  }

  @include mq($medium-up) {
    flex: 0 15vw;
    order: 1;
  }

  @include mq($xlarge-up) {
    flex-basis: 10vw;
  }
}

.userlistPad {
  background-color: var(--color-off-white);
  width: var(--userlist-handle-width);
}

.compact {
  flex-basis: 4.6rem;
}

.chat,
.poll {
  @extend %full-page;

  order: 2;
  height: 100%;
  @include mq($small-only) {
    z-index: 3;
    height: auto;
    top: var(--navbar-height);
    overflow: visible;
  }

  @include mq($medium-up) {
    flex: 0 25vw;
    order: 1;
  }

  @include mq($xlarge-up) {
    flex-basis: 20vw;
  }
}

.poll {
  background-color: $color-white;
  min-width: $poll-pane-min-width;
  padding: 1rem;
}

.sidebar {
  @extend %full-page;
  z-index: 4;

  @include mq($medium-up) {
    flex: 0 15vw;
    order: 2;
  }
}

.media {
  @extend %full-page;
  flex: 1 100%;
  order: 2;
  flex-direction: row;
  position: relative;

  @include mq($portrait) {
    flex-direction: column;
  }
}

.closedCaptionBox {
  position: relative;
  flex-basis: 15vw;
  order: 2;

  @include mq($portrait) {
    min-height: 35%;
  }
}

.closedCaptions {
  order: 3;
  flex-basis: 20%;
  max-width: 20%;
}

.actionsbar {
  flex: 1;
  padding: var(--bars-padding);
  position: relative;
  order: 3;
}<|MERGE_RESOLUTION|>--- conflicted
+++ resolved
@@ -1,19 +1,13 @@
 @import "/imports/ui/stylesheets/variables/_all";
 
-<<<<<<< HEAD
-$navbar-height: 63px; // TODO: Change to NavBar real height
-$actionsbar-height: 75px; // TODO: Change to ActionsBar real height
-$bars-padding: $lg-padding-x - .45rem; // -.45 so user-list and chat title is aligned with the presentation title
-$userlist-handle-width: 5px; // 5px so user-list and chat resize handle render as the same size
 $poll-pane-min-width: 20em;
-=======
+
 :root {
   --navbar-height: 63px; // TODO: Change to NavBar real height
   --actionsbar-height: 75px; // TODO: Change to ActionsBar real height
   --bars-padding: calc(var(--lg-padding-x) - .45rem); // -.45 so user-list and chat title is aligned with the presentation title
   --userlist-handle-width: 5px; // 5px so user-list and chat resize handle render as the same size
 }
->>>>>>> 41cfdaaf
 
 .main {
   position: fixed;
@@ -158,7 +152,7 @@
 }
 
 .poll {
-  background-color: $color-white;
+  background-color: var(--color-white);
   min-width: $poll-pane-min-width;
   padding: 1rem;
 }
