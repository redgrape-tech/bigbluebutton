@import "/imports/ui/stylesheets/variables/_all";

$navbar-height: 65px; // TODO: Change to NavBar real height
$actionsbar-height: 75px; // TODO: Change to ActionsBar real height
$bars-padding: $lg-padding-x - .45rem; // -.45 so user-list and chat title is aligned with the presentation title

.main {
  position: relative;
  height: 100%;
  display: flex;
  flex-direction: column;
}

.navbar {
  position: relative;
  text-align: center;
  z-index: 10;

  font-size: 1.5rem;
  padding: $bars-padding;
}

.wrapper {
  position: relative;
  display: flex;
  flex: 1;
  flex-direction: column;
  overflow: hidden;

  @include mq($medium-up) {
    flex-direction: row;
  }
}

%full-page {
  position: absolute;
  display: flex;
  flex-direction: column;
  overflow-y: auto;
  overflow-x: hidden;

  @include mq($small-only) {
    top: 0;
    right: 0;
    bottom: 0;
    left: 0;
  }

  @include mq($medium-up) {
    position: relative;
  }
}

.content {
  @extend %full-page;
  order: 3;

  &:before,
  &:after {
    content: '';
    position: absolute;
    display: block;
    width: 100%;
    height: 50%;
    opacity: 0;
    transition: opacity .3s;
    pointer-events: none;
  }

  &:before {
    top: 0;
    background: linear-gradient(to bottom, rgba(0, 0, 0, .45) -20%, transparent 20%);
  }

  &:after {
    bottom: 0;
    background: linear-gradient(to top, rgba(0, 0, 0, .45) -20%, transparent 20%);
  }

  &:hover,
  &:active {
    &:before,
    &:after {
      opacity: 1;
    }
  }

  @include mq($medium-up) {
    flex: 5;
    order: 2;
  }
}

.userList {
  @extend %full-page;
  @extend %text-elipsis;

  z-index: 2;
  overflow: visible;

  order: 1;

  @include mq($small-only) {
    padding-top: $navbar-height;
  }

  @include mq($medium-up) {
    flex: 0 15vw;
    order: 1;
  }

  @include mq($xlarge-up) {
    flex-basis: 10vw;
  }
}

.compact {
  flex-basis: 4.6rem;
}

.chat {
  @extend %full-page;

  order: 2;

  @include mq($small-only) {
    z-index: 3;
    padding-top: $navbar-height;
  }

  @include mq($medium-up) {
    flex: 0 25vw;
    order: 1;
  }

  @include mq($xlarge-up) {
    flex-basis: 20vw;
  }
}

.sidebar {
  @extend %full-page;
  z-index: 4;

  @include mq($medium-up) {
    flex: 0 15vw;
    order: 2;
  }
}

.media {
  @extend %full-page;
  flex: 1 100%;
  order: 2;

<<<<<<< HEAD
  @include mq($small-only) {
    margin-top: $navbar-height;
    margin-bottom: $actionsbar-height;
=======
  flex-direction: row;
  position: relative;

  @include mq($portrait) {
    flex-direction: column;
>>>>>>> d8e8fb99
  }
}

.closedCaptionBox {
  position: relative;
  flex-basis: 15vw;
  order: 2;

  @include mq($portrait) {
    min-height: 35%;
  }
}

.closedCaptions {
  order: 3;
  flex-basis: 20%;
  max-width: 20%;
}

.actionsbar {
  flex: 1;
  padding: $bars-padding;
  position: relative;
  order: 3;
}<|MERGE_RESOLUTION|>--- conflicted
+++ resolved
@@ -152,18 +152,11 @@
   @extend %full-page;
   flex: 1 100%;
   order: 2;
-
-<<<<<<< HEAD
-  @include mq($small-only) {
-    margin-top: $navbar-height;
-    margin-bottom: $actionsbar-height;
-=======
   flex-direction: row;
   position: relative;
 
   @include mq($portrait) {
     flex-direction: column;
->>>>>>> d8e8fb99
   }
 }
 
