import SettingsService from '/imports/ui/components/settings/service';

let currentModal = {
  component: null,
  tracker: new Tracker.Dependency,
};
<<<<<<< HEAD
=======

function subscribeToCollections(cb) {
  subscribeFor('users')
    .then(() => {
      observeUserKick();
      return Promise.all(subscribeForData())
        .then(() => {
          observeBreakoutEnd();
          if (cb) {
            return cb();
          }
        });
    })
    .catch(redirectToLogoutUrl);
};

function redirectToLogoutUrl(reason) {
  console.error(reason);
  console.log('Redirecting user to the logoutURL...');
  document.location.href = Auth.logoutURL;
}

let wasKicked = false;
const wasKickedDep = new Tracker.Dependency;

function observeUserKick() {
  Users.find().observe({
    removed(old) {
      if (old.userId === Auth.userID) {
        Auth.clearCredentials(() => {
          wasKicked = true;
          wasKickedDep.changed();
        });
      }
    },
  });
}

function observeBreakoutEnd() {
  Breakouts.find().observe({
    removed(old) {
      if (old.breakoutMeetingId === Auth.meetingID) {
        // The breakout room expired. Closing the browser tab to return to the main room
        window.close();
      }
    },
  });
}

function meetingIsBreakout() {
  const breakouts = Breakouts.find().fetch();
  return (breakouts && breakouts.some(b => b.breakoutMeetingId === Auth.meetingID));
}

function wasUserKicked() {
  wasKickedDep.depend();
  return wasKicked;
}

let modal = null;
>>>>>>> 59d6f12f
const modalDep = new Tracker.Dependency;

const getModal = () => {
  currentModal.tracker.depend();
  return currentModal.component;
};

const showModal = (component) => {
  if (currentModal.component !== component) {
    currentModal.component = component;
    currentModal.tracker.changed();
  }
};

const clearModal = () => {
  showModal(null);
};

const getCaptionsStatus = () => {
  const settings = SettingsService.getSettingsFor('cc');
  return settings ? settings.closedCaptions : false;
};

const getFontSize = () => {
  const settings = SettingsService.getSettingsFor('application');
  return settings ? settings.fontSize : '16px';
};

export {
  getModal,
  showModal,
  clearModal,
  getCaptionsStatus,
  getFontSize,
  meetingIsBreakout,
};<|MERGE_RESOLUTION|>--- conflicted
+++ resolved
@@ -4,70 +4,6 @@
   component: null,
   tracker: new Tracker.Dependency,
 };
-<<<<<<< HEAD
-=======
-
-function subscribeToCollections(cb) {
-  subscribeFor('users')
-    .then(() => {
-      observeUserKick();
-      return Promise.all(subscribeForData())
-        .then(() => {
-          observeBreakoutEnd();
-          if (cb) {
-            return cb();
-          }
-        });
-    })
-    .catch(redirectToLogoutUrl);
-};
-
-function redirectToLogoutUrl(reason) {
-  console.error(reason);
-  console.log('Redirecting user to the logoutURL...');
-  document.location.href = Auth.logoutURL;
-}
-
-let wasKicked = false;
-const wasKickedDep = new Tracker.Dependency;
-
-function observeUserKick() {
-  Users.find().observe({
-    removed(old) {
-      if (old.userId === Auth.userID) {
-        Auth.clearCredentials(() => {
-          wasKicked = true;
-          wasKickedDep.changed();
-        });
-      }
-    },
-  });
-}
-
-function observeBreakoutEnd() {
-  Breakouts.find().observe({
-    removed(old) {
-      if (old.breakoutMeetingId === Auth.meetingID) {
-        // The breakout room expired. Closing the browser tab to return to the main room
-        window.close();
-      }
-    },
-  });
-}
-
-function meetingIsBreakout() {
-  const breakouts = Breakouts.find().fetch();
-  return (breakouts && breakouts.some(b => b.breakoutMeetingId === Auth.meetingID));
-}
-
-function wasUserKicked() {
-  wasKickedDep.depend();
-  return wasKicked;
-}
-
-let modal = null;
->>>>>>> 59d6f12f
-const modalDep = new Tracker.Dependency;
 
 const getModal = () => {
   currentModal.tracker.depend();
