
import React, { Component, PropTypes } from 'react';
import { FormattedMessage } from 'react-intl';

import KickedScreen from '../kicked-screen/component';

import NotificationsBarContainer from '../notifications-bar/container';
import AudioNotificationContainer from '../audio-notification/container';

import LocalStorage from '/imports/ui/services/storage/local.js';
import { showModal } from '/imports/ui/components/app/service';

import Button from '../button/component';
import styles from './styles';
import cx from 'classnames';

const propTypes = {
  init: PropTypes.func.isRequired,
  navbar: PropTypes.element,
  sidebar: PropTypes.element,
  sidebarRight: PropTypes.element,
  media: PropTypes.element,
  actionsbar: PropTypes.element,
  captions: PropTypes.element,
  modal: PropTypes.element,
  unreadMessageCount: PropTypes.array,
  openChats: PropTypes.array,
};

export default class App extends Component {
  constructor(props) {
    super(props);

    this.state = {
      compactUserList: false, //TODO: Change this on userlist resize (?)
    };

<<<<<<< HEAD
    props.init.call(this);
=======
    this.setDefaultSettings = props.setDefaultSettings;
  }

  setHtmlFontSize(size) {
    document.getElementsByTagName('html')[0].style.fontSize = size;
  };

  componentDidMount() {
    this.setDefaultSettings();
    this.setHtmlFontSize(this.props.fontSize);
>>>>>>> 1da494ee
  }

  renderNavBar() {
    const { navbar } = this.props;

    if (navbar) {
      return (
        <header className={styles.navbar}>
          {navbar}
        </header>
      );
    }

    return false;
  }

  renderSidebar() {
    const { sidebar } = this.props;

    if (sidebar) {
      return (
        <aside className={styles.sidebar}>
          {sidebar}
        </aside>
      );
    }

    return false;
  }

  renderUserList() {
    let { userList } = this.props;
    const { compactUserList } = this.state;

    let userListStyle = {};
    userListStyle[styles.compact] = compactUserList;
    if (userList) {
      userList = React.cloneElement(userList, {
        compact: compactUserList,
      });

      return (
        <nav className={cx(styles.userList, userListStyle)}>
          {userList}
        </nav>
      );
    }

    return false;
  }

  renderChat() {
    const { chat } = this.props;

    if (chat) {
      return (
        <section className={styles.chat} role="log">
          {chat}
        </section>
      );
    }

    return false;
  }

  renderMedia() {
    const { media } = this.props;

    if (media) {
      return (
        <section className={styles.media}>
          {media}
        </section>
      );
    }

    return false;
  }

  renderClosedCaptions() {
    const { captions } = this.props;
    if (captions && this.props.getCaptionsStatus()) {
      return (
        <section className={styles.closedCaptions}>
          {captions}
        </section>
      );
    }
  }

  renderActionsBar() {
    const { actionsbar } = this.props;

    if (actionsbar) {
      return (
        <section className={styles.actionsbar}>
          {actionsbar}
        </section>
      );
    }

    return false;
  }

  renderAudioElement() {
    return (
      <audio id="remote-media" autoPlay="autoplay"></audio>
    );
  }

  renderModal() {
    const { modal } = this.props;

    if (modal) {
      return (<div>{modal}</div>);
    }

    return false;
  }

  playSoundForUnreadMessages() {
    const snd = new Audio('/html5client/resources/sounds/notify.mp3');
    snd.play();
  }

  componentDidUpdate(prevProps) {

    let { unreadMessageCount, openChats, openChat } = this.props;

    unreadMessageCount.forEach((chat, i) => {
      // When starting the new chat, if prevProps is undefined or null, it is assigned 0.
      if (!prevProps.unreadMessageCount[i]) {
        prevProps.unreadMessageCount[i] = 0;
      }

      // compare openChats(chatID) to chatID of currently opened chat room
      if (openChats[i] !== openChat) {
        let shouldPlaySound = this.props.applicationSettings.chatAudioNotifications;

        if (shouldPlaySound && chat > prevProps.unreadMessageCount[i]) {
          this.playSoundForUnreadMessages();
        }
      }
    });
  }

  render() {
    if (this.props.wasKicked) {
      return (
        <KickedScreen>
          <FormattedMessage
            id="app.kickMessage"
            description="Message when the user is kicked out of the meeting"
            defaultMessage="You have been kicked out of the meeting"
          />
          <br/><br/>
          <Button
            label={'OK'}
            onClick={this.props.redirectToLogoutUrl}/>
        </KickedScreen>
      );
    }

    return (
      <main className={styles.main}>
        <AudioNotificationContainer />
        <NotificationsBarContainer />
        <section className={styles.wrapper}>
          {this.renderUserList()}
          {this.renderChat()}
          <div className={styles.content}>
            {this.renderNavBar()}
            {this.renderMedia()}
            {this.renderActionsBar()}
          </div>
          {this.renderSidebar()}
          {this.renderClosedCaptions()}
        </section>
        {this.renderAudioElement()}
        {this.renderModal()}
      </main>
    );
  }
}

App.propTypes = propTypes;<|MERGE_RESOLUTION|>--- conflicted
+++ resolved
@@ -35,9 +35,8 @@
       compactUserList: false, //TODO: Change this on userlist resize (?)
     };
 
-<<<<<<< HEAD
     props.init.call(this);
-=======
+
     this.setDefaultSettings = props.setDefaultSettings;
   }
 
@@ -48,7 +47,6 @@
   componentDidMount() {
     this.setDefaultSettings();
     this.setHtmlFontSize(this.props.fontSize);
->>>>>>> 1da494ee
   }
 
   renderNavBar() {
