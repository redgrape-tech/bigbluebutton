--- conflicted
+++ resolved
@@ -45,16 +45,11 @@
 import { registerTitleView } from '/imports/utils/dom-utils';
 import Notifications from '../notifications/container';
 import GlobalStyles from '/imports/ui/stylesheets/styled-components/globalStyles';
-<<<<<<< HEAD
 import ActionsBarContainer from '../actions-bar/container';
 import PushLayoutEngine from '../layout/push-layout/pushLayoutEngine';
 import AudioService from '/imports/ui/components/audio/service';
 import NotesContainer from '/imports/ui/components/notes/container';
 import DEFAULT_VALUES from '../layout/defaultValues';
-=======
-import MediaService from '/imports/ui/components/media/service';
-import { toast } from 'react-toastify';
->>>>>>> 1fda8774
 
 const MOBILE_MEDIA = 'only screen and (max-width: 40em)';
 const APP_CONFIG = Meteor.settings.public.app;
@@ -134,8 +129,6 @@
 };
 
 const isLayeredView = window.matchMedia(`(max-width: ${SMALL_VIEWPORT_BREAKPOINT}px)`);
-
-let publishedPollToast = null;
 
 class App extends Component {
   constructor(props) {
@@ -230,15 +223,12 @@
       mountModal,
       deviceType,
       mountRandomUserModal,
-<<<<<<< HEAD
       selectedLayout,
       sidebarContentIsOpen,
       layoutContextDispatch,
       numCameras,
       presentationIsOpen,
-=======
       ignorePollNotifications,
->>>>>>> 1fda8774
     } = this.props;
 
     this.renderDarkMode();
@@ -270,7 +260,6 @@
           : 'user',
       );
     }
-<<<<<<< HEAD
 
     if (deviceType === null || prevProps.deviceType !== deviceType) this.throttledDeviceType();
 
@@ -297,38 +286,6 @@
         });
       }, 0);
     }
-=======
-    if (!prevProps.meetingMuted && meetingMuted) {
-      notify(
-        intl.formatMessage(intlMessages.meetingMuteOn), 'info', 'mute',
-      );
-    }
-    if (prevProps.meetingMuted && !meetingMuted) {
-      notify(
-        intl.formatMessage(intlMessages.meetingMuteOff), 'info', 'unmute',
-      );
-    }
-    if (!prevProps.hasPublishedPoll && hasPublishedPoll && !ignorePollNotifications) {
-      const id = notify(
-        intl.formatMessage(intlMessages.pollPublishedLabel), 'info', 'polling',
-      );
-      if (id) publishedPollToast = id;
-    }
-    if (prevProps.currentUserRole === VIEWER && currentUserRole === MODERATOR) {
-      notify(
-        intl.formatMessage(intlMessages.promotedLabel), 'info', 'user',
-      );
-    }
-    if (prevProps.currentUserRole === MODERATOR && currentUserRole === VIEWER) {
-      notify(
-        intl.formatMessage(intlMessages.demotedLabel), 'info', 'user',
-      );
-    }
-
-    if (deviceType === null || prevProps.deviceType !== deviceType) this.throttledDeviceType();
-
-    if (ignorePollNotifications && publishedPollToast) toast.dismiss(publishedPollToast);
->>>>>>> 1fda8774
   }
 
   componentWillUnmount() {
