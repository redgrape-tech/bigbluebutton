import React, { Component } from 'react';
import PropTypes from 'prop-types';
import { throttle } from 'lodash';
import { defineMessages, injectIntl } from 'react-intl';
import Modal from 'react-modal';
import browserInfo from '/imports/utils/browserInfo';
import deviceInfo from '/imports/utils/deviceInfo';
import PanelManager from '/imports/ui/components/panel-manager/component';
import PollingContainer from '/imports/ui/components/polling/container';
import logger from '/imports/startup/client/logger';
import ActivityCheckContainer from '/imports/ui/components/activity-check/container';
import UserInfoContainer from '/imports/ui/components/user-info/container';
import BreakoutRoomInvitation from '/imports/ui/components/breakout-room/invitation/container';
import { Meteor } from 'meteor/meteor';
import ToastContainer from '../toast/container';
import ModalContainer from '../modal/container';
import NotificationsBarContainer from '../notifications-bar/container';
import AudioContainer from '../audio/container';
import ChatAlertContainer from '../chat/alert/container';
import BannerBarContainer from '/imports/ui/components/banner-bar/container';
import WaitingNotifierContainer from '/imports/ui/components/waiting-users/alert/container';
import LockNotifier from '/imports/ui/components/lock-viewers/notify/container';
import StatusNotifier from '/imports/ui/components/status-notifier/container';
import MediaService from '/imports/ui/components/media/service';
import ManyWebcamsNotifier from '/imports/ui/components/video-provider/many-users-notify/container';
import UploaderContainer from '/imports/ui/components/presentation/presentation-uploader/container';
import RandomUserSelectContainer from '/imports/ui/components/modal/random-user/container';
import { withDraggableContext } from '../media/webcam-draggable-overlay/context';
import NewWebcamContainer from '../webcam/container';
import PresentationAreaContainer from '../presentation/presentation-area/container';
import ScreenshareContainer from '../screenshare/container';
import ExternalVideoContainer from '../external-video-player/container';
import { styles } from './styles';
import {
  LAYOUT_TYPE, DEVICE_TYPE, ACTIONS,
} from '../layout/enums';
import {
  isMobile, isTablet, isTabletPortrait, isTabletLandscape, isDesktop,
} from '../layout/utils';
import CustomLayout from '../layout/layout-manager/customLayout';
import SmartLayout from '../layout/layout-manager/smartLayout';
import PresentationFocusLayout from '../layout/layout-manager/presentationFocusLayout';
import VideoFocusLayout from '../layout/layout-manager/videoFocusLayout';
import NavBarContainer from '../nav-bar/container';
import SidebarNavigationContainer from '../sidebar-navigation/container';
import SidebarContentContainer from '../sidebar-content/container';
import { makeCall } from '/imports/ui/services/api';
import ConnectionStatusService from '/imports/ui/components/connection-status/service';
import { NAVBAR_HEIGHT, LARGE_NAVBAR_HEIGHT } from '/imports/ui/components/layout/layout-manager/component';
import Settings from '/imports/ui/services/settings';
import LayoutService from '/imports/ui/components/layout/service';

const MOBILE_MEDIA = 'only screen and (max-width: 40em)';
const APP_CONFIG = Meteor.settings.public.app;
const DESKTOP_FONT_SIZE = APP_CONFIG.desktopFontSize;
const MOBILE_FONT_SIZE = APP_CONFIG.mobileFontSize;
const OVERRIDE_LOCALE = APP_CONFIG.defaultSettings.application.overrideLocale;

const intlMessages = defineMessages({
  userListLabel: {
    id: 'app.userList.label',
    description: 'Aria-label for Userlist Nav',
  },
  chatLabel: {
    id: 'app.chat.label',
    description: 'Aria-label for Chat Section',
  },
  mediaLabel: {
    id: 'app.media.label',
    description: 'Aria-label for Media Section',
  },
  actionsBarLabel: {
    id: 'app.actionsBar.label',
    description: 'Aria-label for ActionsBar Section',
  },
  iOSWarning: {
    id: 'app.iOSWarning.label',
    description: 'message indicating to upgrade ios version',
  },
  clearedEmoji: {
    id: 'app.toast.clearedEmoji.label',
    description: 'message for cleared emoji status',
  },
  setEmoji: {
    id: 'app.toast.setEmoji.label',
    description: 'message when a user emoji has been set',
  },
  raisedHand: {
    id: 'app.toast.setEmoji.raiseHand',
    description: 'toast message for raised hand notification',
  },
  loweredHand: {
    id: 'app.toast.setEmoji.lowerHand',
    description: 'toast message for lowered hand notification',
  },
  meetingMuteOn: {
    id: 'app.toast.meetingMuteOn.label',
    description: 'message used when meeting has been muted',
  },
  meetingMuteOff: {
    id: 'app.toast.meetingMuteOff.label',
    description: 'message used when meeting has been unmuted',
  },
  pollPublishedLabel: {
    id: 'app.whiteboard.annotations.poll',
    description: 'message displayed when a poll is published',
  },
});

const propTypes = {
  navbar: PropTypes.element,
  sidebar: PropTypes.element,
  media: PropTypes.element,
  actionsbar: PropTypes.element,
  captions: PropTypes.element,
  locale: PropTypes.string,
};

const defaultProps = {
  navbar: null,
  sidebar: null,
  media: null,
  actionsbar: null,
  captions: null,
  locale: OVERRIDE_LOCALE || navigator.language,
};

const LAYERED_BREAKPOINT = 640;
const isLayeredView = window.matchMedia(`(max-width: ${LAYERED_BREAKPOINT}px)`);

class App extends Component {
  static renderWebcamsContainer() {
    return <NewWebcamContainer />;
  }

  constructor(props) {
    super(props);
    this.state = {
      enableResize: !window.matchMedia(MOBILE_MEDIA).matches,
    };

    this.handleWindowResize = throttle(this.handleWindowResize).bind(this);
    this.shouldAriaHide = this.shouldAriaHide.bind(this);
    this.renderMedia = withDraggableContext(this.renderMedia.bind(this));
    this.renderWebcamsContainer = withDraggableContext(App.renderWebcamsContainer.bind(this));

    this.throttledDeviceType = throttle(() => this.setDeviceType(),
      50, { trailing: true, leading: true }).bind(this);
  }

  componentDidMount() {
    const {
      locale,
      notify,
      intl,
      validIOSVersion,
      newLayoutContextDispatch,
    } = this.props;
    const { browserName } = browserInfo;
    const { osName } = deviceInfo;

    MediaService.setSwapLayout();
    Modal.setAppElement('#app');

    const fontSize = isMobile() ? MOBILE_FONT_SIZE : DESKTOP_FONT_SIZE;
    document.getElementsByTagName('html')[0].lang = locale;
    document.getElementsByTagName('html')[0].style.fontSize = fontSize;

    newLayoutContextDispatch({
      type: ACTIONS.SET_FONT_SIZE,
      value: parseInt(fontSize.slice(0, -2)),
    });

    const body = document.getElementsByTagName('body')[0];

    if (browserName) {
      body.classList.add(`browser-${browserName.split(' ').pop()
        .toLowerCase()}`);
    }

    body.classList.add(`os-${osName.split(' ').shift().toLowerCase()}`);

    if (!validIOSVersion()) {
      notify(
        intl.formatMessage(intlMessages.iOSWarning), 'error', 'warning',
      );
    }

    this.handleWindowResize();
    window.addEventListener('resize', this.handleWindowResize, false);
    window.ondragover = (e) => { e.preventDefault(); };
    window.ondrop = (e) => { e.preventDefault(); };

    if (isMobile()) makeCall('setMobileUser');

    ConnectionStatusService.startRoundTripTime();

    logger.info({ logCode: 'app_component_componentdidmount' }, 'Client loaded successfully');
  }

  componentDidUpdate(prevProps) {
    const {
      meetingMuted,
      notify,
      currentUserEmoji,
      intl,
      hasPublishedPoll,
      randomlySelectedUser,
      mountModal,
      deviceType,
      isPresenter,
      meetingLayout,
      settingsLayout,
      layoutType,
      layoutLoaded,
      pushLayoutToEveryone,
      newLayoutContextDispatch,
    } = this.props;


    if (meetingLayout !== prevProps.meetingLayout) {
      newLayoutContextDispatch({
        type: ACTIONS.SET_LAYOUT_TYPE,
        value: meetingLayout,
      });

      Settings.application.selectedLayout = meetingLayout;
      Settings.save();
    }

    const newLayoutManager = settingsLayout === 'legacy' ? 'legacy' : 'new';

    if (settingsLayout !== prevProps.settingsLayout ||
      settingsLayout !== layoutType ||
      newLayoutManager !== layoutLoaded
    ) {
      Session.set('layoutManagerLoaded', newLayoutManager);

      newLayoutContextDispatch({
        type: ACTIONS.SET_LAYOUT_LOADED,
        value: newLayoutManager,
      });

      newLayoutContextDispatch({
        type: ACTIONS.SET_LAYOUT_TYPE,
        value: settingsLayout,
      });

      if (pushLayoutToEveryone) {
        LayoutService.setMeetingLayout(settingsLayout);
      }
    }

    if (!isPresenter && randomlySelectedUser.length > 0) mountModal(<RandomUserSelectContainer />);

    if (prevProps.currentUserEmoji.status !== currentUserEmoji.status) {
      const formattedEmojiStatus = intl.formatMessage({ id: `app.actionsBar.emojiMenu.${currentUserEmoji.status}Label` })
        || currentUserEmoji.status;

      const raisedHand = currentUserEmoji.status === 'raiseHand';

      let statusLabel = '';
      if (currentUserEmoji.status === 'none') {
        statusLabel = prevProps.currentUserEmoji.status === 'raiseHand'
          ? intl.formatMessage(intlMessages.loweredHand)
          : intl.formatMessage(intlMessages.clearedEmoji);
      } else {
        statusLabel = raisedHand
          ? intl.formatMessage(intlMessages.raisedHand)
          : intl.formatMessage(intlMessages.setEmoji, ({ 0: formattedEmojiStatus }));
      }

      notify(
        statusLabel,
        'info',
        currentUserEmoji.status === 'none'
          ? 'clear_status'
          : 'user',
      );
    }
    if (!prevProps.meetingMuted && meetingMuted) {
      notify(
        intl.formatMessage(intlMessages.meetingMuteOn), 'info', 'mute',
      );
    }
    if (prevProps.meetingMuted && !meetingMuted) {
      notify(
        intl.formatMessage(intlMessages.meetingMuteOff), 'info', 'unmute',
      );
    }
    if (!prevProps.hasPublishedPoll && hasPublishedPoll) {
      notify(
        intl.formatMessage(intlMessages.pollPublishedLabel), 'info', 'polling',
      );
    }

    if (deviceType === null || prevProps.deviceType !== deviceType) this.throttledDeviceType();
  }

  componentWillUnmount() {
    window.removeEventListener('resize', this.handleWindowResize, false);
    ConnectionStatusService.stopRoundTripTime();
  }

  handleWindowResize() {
    const { enableResize } = this.state;
    const shouldEnableResize = !window.matchMedia(MOBILE_MEDIA).matches;
    if (enableResize === shouldEnableResize) return;

    this.setState({ enableResize: shouldEnableResize });
    this.throttledDeviceType();
  }

  setDeviceType() {
    const { deviceType, newLayoutContextDispatch } = this.props;
    let newDeviceType = null;
    if (isMobile()) newDeviceType = DEVICE_TYPE.MOBILE;
    if (isTablet()) newDeviceType = DEVICE_TYPE.TABLET;
    if (isTabletPortrait()) newDeviceType = DEVICE_TYPE.TABLET_PORTRAIT;
    if (isTabletLandscape()) newDeviceType = DEVICE_TYPE.TABLET_LANDSCAPE;
    if (isDesktop()) newDeviceType = DEVICE_TYPE.DESKTOP;

    if (newDeviceType !== deviceType) {
      newLayoutContextDispatch({
        type: ACTIONS.SET_DEVICE_TYPE,
        value: newDeviceType,
      });
    }
  }

  shouldAriaHide() {
    const { sidebarNavigationIsOpen, sidebarContentIsOpen, isPhone } = this.props;
    return sidebarNavigationIsOpen
      && sidebarContentIsOpen
      && (isPhone || isLayeredView.matches);
  }

  renderPanel() {
    const { enableResize } = this.state;
    const {
      sidebarNavPanel,
      sidebarNavigationIsOpen,
      sidebarContentPanel,
      sidebarContentIsOpen,
      isRTL,
    } = this.props;

    return (
      <PanelManager
        {...{
          sidebarNavPanel,
          sidebarNavigationIsOpen,
          sidebarContentPanel,
          sidebarContentIsOpen,
          enableResize,
          isRTL,
        }}
        shouldAriaHide={this.shouldAriaHide}
      />
    );
  }

  renderNavBar() {
    const { navbar, isLargeFont } = this.props;

    if (!navbar) return null;

    const realNavbarHeight = isLargeFont ? LARGE_NAVBAR_HEIGHT : NAVBAR_HEIGHT;

    return (
      <header
        className={styles.navbar}
        style={{
          height: realNavbarHeight,
        }}
      >
        {navbar}
      </header>
    );
  }

  renderSidebar() {
    const { sidebar } = this.props;

    if (!sidebar) return null;

    return (
      <aside className={styles.sidebar}>
        {sidebar}
      </aside>
    );
  }

  renderCaptions() {
    const { captions } = this.props;

    if (!captions) return null;

    return (
      <div className={styles.captionsWrapper}>
        {captions}
      </div>
    );
  }

  renderMedia() {
    const {
      media,
      intl,
    } = this.props;

    if (!media) return null;

    return (
      <section
        className={styles.media}
        aria-label={intl.formatMessage(intlMessages.mediaLabel)}
        aria-hidden={this.shouldAriaHide()}
      >
        {media}
        {this.renderCaptions()}
      </section>
    );
  }

  renderActionsBar() {
    const {
      actionsbar,
      intl,
      layoutManagerLoaded,
      actionsBarStyle,
    } = this.props;

    if (!actionsbar) return null;

    return (
      <section
        className={styles.actionsbar}
        aria-label={intl.formatMessage(intlMessages.actionsBarLabel)}
        aria-hidden={this.shouldAriaHide()}
        style={
          layoutManagerLoaded === 'new'
            ? {
              position: 'absolute',
              top: actionsBarStyle.top,
              left: actionsBarStyle.left,
              height: actionsBarStyle.height,
              width: actionsBarStyle.width,
            }
            : {
              position: 'relative',
            }
        }
      >
        {actionsbar}
      </section>
    );
  }

  renderActivityCheck() {
    const { User } = this.props;

    const { inactivityCheck, responseDelay } = User;

    return (inactivityCheck ? (
      <ActivityCheckContainer
        inactivityCheck={inactivityCheck}
        responseDelay={responseDelay}
      />
    ) : null);
  }

  renderUserInformation() {
    const { UserInfo, User } = this.props;

    return (UserInfo.length > 0 ? (
      <UserInfoContainer
        UserInfo={UserInfo}
        requesterUserId={User.userId}
        meetingId={User.meetingId}
      />
    ) : null);
  }

  renderLayoutManager() {
    const { layoutType } = this.props;
    switch (layoutType) {
      case LAYOUT_TYPE.CUSTOM_LAYOUT:
        return <CustomLayout />;
      case LAYOUT_TYPE.SMART_LAYOUT:
        return <SmartLayout />;
      case LAYOUT_TYPE.PRESENTATION_FOCUS:
        return <PresentationFocusLayout />;
      case LAYOUT_TYPE.VIDEO_FOCUS:
        return <VideoFocusLayout />;
      default:
        return <CustomLayout />;
    }
  }

  render() {
    const {
      customStyle,
      customStyleUrl,
      layoutManagerLoaded,
      sidebarNavigationIsOpen,
      sidebarContentIsOpen,
      audioAlertEnabled,
      pushAlertEnabled,
      shouldShowPresentation,
      shouldShowScreenshare,
      shouldShowExternalVideo,
      isPresenter,
    } = this.props;

    return (
      <>
        {this.renderLayoutManager()}
        {(layoutManagerLoaded === 'legacy' || layoutManagerLoaded === 'both')
          && (
            <main
              className={styles.main}
              style={{
                width: layoutManagerLoaded !== 'both' ? '100%' : '50%',
                height: layoutManagerLoaded !== 'both' ? '100%' : '50%',
              }}
            >
              {this.renderActivityCheck()}
              {this.renderUserInformation()}
              <BannerBarContainer />
              <NotificationsBarContainer />
              <section className={styles.wrapper}>
                <div className={
                  sidebarNavigationIsOpen
                    && sidebarContentIsOpen
                    ? styles.content
                    : styles.noPanelContent
                }
                >
                  <NavBarContainer main="legacy" />
                  {this.renderMedia()}
                  {this.renderActionsBar()}
                </div>
                {this.renderPanel()}
              </section>
              <UploaderContainer />
              <BreakoutRoomInvitation />
              <PollingContainer />
              <ModalContainer />
              <AudioContainer />
              <ToastContainer rtl />
              {(audioAlertEnabled || pushAlertEnabled)
                && (
                  <ChatAlertContainer
                    audioAlertEnabled={audioAlertEnabled}
                    pushAlertEnabled={pushAlertEnabled}
                  />
                )}
              <WaitingNotifierContainer />
              <LockNotifier />
              <StatusNotifier status="raiseHand" />
              <ManyWebcamsNotifier />
              {customStyleUrl ? <link rel="stylesheet" type="text/css" href={customStyleUrl} /> : null}
              {customStyle ? <link rel="stylesheet" type="text/css" href={`data:text/css;charset=UTF-8,${encodeURIComponent(customStyle)}`} /> : null}
            </main>
          )}
        {(layoutManagerLoaded === 'new' || layoutManagerLoaded === 'both')
          && (
            <>
              <div
                id="newLayout"
                className={styles.newLayout}
                style={{
                  width: layoutManagerLoaded !== 'both' ? '100%' : '50%',
                  height: layoutManagerLoaded !== 'both' ? '100%' : '50%',
                }}
              >
<<<<<<< HEAD
                <BannerBarContainer />
                <NotificationsBarContainer />
=======
                {this.renderActivityCheck()}
                {this.renderUserInformation()}
>>>>>>> 073708d4
                <NavBarContainer main="new" />
                <SidebarNavigationContainer />
                <SidebarContentContainer />
                {this.renderWebcamsContainer()}
                {shouldShowPresentation ? <PresentationAreaContainer /> : null}
                {shouldShowScreenshare ? <ScreenshareContainer /> : null}
                {shouldShowExternalVideo ? <ExternalVideoContainer isPresenter={isPresenter} /> : null}
                <UploaderContainer />
                <BreakoutRoomInvitation />
                <AudioContainer />
                <ToastContainer rtl />
                {(audioAlertEnabled || pushAlertEnabled)
                  && (
                    <ChatAlertContainer
                      audioAlertEnabled={audioAlertEnabled}
                      pushAlertEnabled={pushAlertEnabled}
                    />
                  )}
                <WaitingNotifierContainer />
                <LockNotifier />
                <StatusNotifier status="raiseHand" />
                <ManyWebcamsNotifier />
                <PollingContainer />
                <ModalContainer />
                {this.renderActionsBar()}
                {customStyleUrl ? <link rel="stylesheet" type="text/css" href={customStyleUrl} /> : null}
                {customStyle ? <link rel="stylesheet" type="text/css" href={`data:text/css;charset=UTF-8,${encodeURIComponent(customStyle)}`} /> : null}
              </div>
            </>
          )}
      </>
    );
  }
}

App.propTypes = propTypes;
App.defaultProps = defaultProps;

export default injectIntl(App);<|MERGE_RESOLUTION|>--- conflicted
+++ resolved
@@ -575,13 +575,10 @@
                   height: layoutManagerLoaded !== 'both' ? '100%' : '50%',
                 }}
               >
-<<<<<<< HEAD
+                {this.renderActivityCheck()}
+                {this.renderUserInformation()}
                 <BannerBarContainer />
                 <NotificationsBarContainer />
-=======
-                {this.renderActivityCheck()}
-                {this.renderUserInformation()}
->>>>>>> 073708d4
                 <NavBarContainer main="new" />
                 <SidebarNavigationContainer />
                 <SidebarContentContainer />
