--- conflicted
+++ resolved
@@ -191,20 +191,7 @@
         maxWidth={USERLIST_MAX_WIDTH_PX}
         ref={(node) => { this.resizableUserList = node; }}
         className={styles.resizableUserList}
-<<<<<<< HEAD
-        enable={{ 
-          top: false,
-          right: true,
-          bottom: false,
-          left: false,
-          topRight: false,
-          bottomRight: false,
-          bottomLeft: false,
-          topLeft: false,
-        }}
-=======
         enable={resizableEnableOptions}
->>>>>>> 103f9406
         onResize={(e, direction, ref) => {
           const { compactUserList } = this.state;
           const shouldBeCompact = ref.clientWidth <= USERLIST_COMPACT_WIDTH;
@@ -258,30 +245,12 @@
 
     return (
       <Resizable
-<<<<<<< HEAD
-        defaultSize={{ width: '22.5%' }}
-        minWidth="15%"
-        maxWidth="30%"
-        ref={(node) => { this.resizableChat = node; }}
-        className={styles.resizableChat}
-        enable={{
-          top: false,
-          right: true,
-          bottom: false,
-          left: false,
-          topRight: false,
-          bottomRight: false,
-          bottomLeft: false,
-          topLeft: false,
-        }}
-=======
         defaultSize={{ width: CHAT_DEFAULT_WIDTH }}
         minWidth={CHAT_MIN_WIDTH_PX}
         maxWidth={CHAT_MAX_WIDTH_PX}
         ref={(node) => { this.resizableChat = node; }}
         className={styles.resizableChat}
         enable={resizableEnableOptions}
->>>>>>> 103f9406
       >
         {this.renderChat()}
       </Resizable>
