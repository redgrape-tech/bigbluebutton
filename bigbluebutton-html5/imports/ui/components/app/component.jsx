--- conflicted
+++ resolved
@@ -18,12 +18,9 @@
 import BannerBarContainer from '/imports/ui/components/banner-bar/container';
 import WaitingNotifierContainer from '/imports/ui/components/waiting-users/alert/container';
 import LockNotifier from '/imports/ui/components/lock-viewers/notify/container';
-<<<<<<< HEAD
 import PingPongContainer from '/imports/ui/components/ping-pong/container';
 
-=======
 import ManyWebcamsNotifier from '/imports/ui/components/video-provider/many-users-notify/container';
->>>>>>> bd046353
 import { styles } from './styles';
 
 const MOBILE_MEDIA = 'only screen and (max-width: 40em)';
@@ -347,11 +344,8 @@
         <ChatAlertContainer />
         <WaitingNotifierContainer />
         <LockNotifier />
-<<<<<<< HEAD
         <PingPongContainer />
-=======
         <ManyWebcamsNotifier />
->>>>>>> bd046353
         {customStyleUrl ? <link rel="stylesheet" type="text/css" href={customStyleUrl} /> : null}
         {customStyle ? <link rel="stylesheet" type="text/css" href={`data:text/css;charset=UTF-8,${encodeURIComponent(customStyle)}`} /> : null}
       </main>
