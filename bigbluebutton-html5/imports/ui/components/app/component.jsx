import React, { Component } from 'react';
import PropTypes from 'prop-types';
import { throttle } from 'lodash';
import { defineMessages, injectIntl } from 'react-intl';
import Modal from 'react-modal';
import browserInfo from '/imports/utils/browserInfo';
import deviceInfo from '/imports/utils/deviceInfo';
import PollingContainer from '/imports/ui/components/polling/container';
import logger from '/imports/startup/client/logger';
import ActivityCheckContainer from '/imports/ui/components/activity-check/container';
import UserInfoContainer from '/imports/ui/components/user-info/container';
import BreakoutRoomInvitation from '/imports/ui/components/breakout-room/invitation/container';
import { Meteor } from 'meteor/meteor';
import ToastContainer from '/imports/ui/components/common/toast/container';
import PadsSessionsContainer from '/imports/ui/components/pads/sessions/container';
import ModalContainer from '/imports/ui/components/common/modal/container';
import NotificationsBarContainer from '../notifications-bar/container';
import AudioContainer from '../audio/container';
import ChatAlertContainer from '../chat/alert/container';
import BannerBarContainer from '/imports/ui/components/banner-bar/container';
import StatusNotifier from '/imports/ui/components/status-notifier/container';
import ManyWebcamsNotifier from '/imports/ui/components/video-provider/many-users-notify/container';
import UploaderContainer from '/imports/ui/components/presentation/presentation-uploader/container';
import CaptionsSpeechContainer from '/imports/ui/components/captions/speech/container';
import RandomUserSelectContainer from '/imports/ui/components/common/modal/random-user/container';
import NewWebcamContainer from '../webcam/container';
import PresentationAreaContainer from '../presentation/presentation-area/container';
import ScreenshareContainer from '../screenshare/container';
import ExternalVideoContainer from '../external-video-player/container';
import Styled from './styles';
import { LAYOUT_TYPE, DEVICE_TYPE, ACTIONS, SMALL_VIEWPORT_BREAKPOINT } from '../layout/enums';
import {
  isMobile, isTablet, isTabletPortrait, isTabletLandscape, isDesktop,
} from '../layout/utils';
import LayoutEngine from '../layout/layout-manager/layoutEngine';
import getFromUserSettings from '/imports/ui/services/users-settings';
import NavBarContainer from '../nav-bar/container';
import SidebarNavigationContainer from '../sidebar-navigation/container';
import SidebarContentContainer from '../sidebar-content/container';
import { makeCall } from '/imports/ui/services/api';
import ConnectionStatusService from '/imports/ui/components/connection-status/service';
import DarkReader from 'darkreader';
import Settings from '/imports/ui/services/settings';
import { registerTitleView } from '/imports/utils/dom-utils';
import Notifications from '../notifications/container';
import GlobalStyles from '/imports/ui/stylesheets/styled-components/globalStyles';

import MediaService from '/imports/ui/components/media/service';

import ActionsBarContainer from '../actions-bar/container';

const MOBILE_MEDIA = 'only screen and (max-width: 40em)';
const APP_CONFIG = Meteor.settings.public.app;
const DESKTOP_FONT_SIZE = APP_CONFIG.desktopFontSize;
const MOBILE_FONT_SIZE = APP_CONFIG.mobileFontSize;
const OVERRIDE_LOCALE = APP_CONFIG.defaultSettings.application.overrideLocale;
const HIDE_PRESENTATION = Meteor.settings.public.layout.hidePresentation;

const equalDouble = (n1, n2) => {
  const precision = 0.01;

  return Math.abs(n1 - n2) <= precision;
};

const intlMessages = defineMessages({
  userListLabel: {
    id: 'app.userList.label',
    description: 'Aria-label for Userlist Nav',
  },
  chatLabel: {
    id: 'app.chat.label',
    description: 'Aria-label for Chat Section',
  },
  actionsBarLabel: {
    id: 'app.actionsBar.label',
    description: 'Aria-label for ActionsBar Section',
  },
  iOSWarning: {
    id: 'app.iOSWarning.label',
    description: 'message indicating to upgrade ios version',
  },
  clearedEmoji: {
    id: 'app.toast.clearedEmoji.label',
    description: 'message for cleared emoji status',
  },
  setEmoji: {
    id: 'app.toast.setEmoji.label',
    description: 'message when a user emoji has been set',
  },
  raisedHand: {
    id: 'app.toast.setEmoji.raiseHand',
    description: 'toast message for raised hand notification',
  },
  loweredHand: {
    id: 'app.toast.setEmoji.lowerHand',
    description: 'toast message for lowered hand notification',
  },
  meetingMuteOn: {
    id: 'app.toast.meetingMuteOn.label',
    description: 'message used when meeting has been muted',
  },
  meetingMuteOff: {
    id: 'app.toast.meetingMuteOff.label',
    description: 'message used when meeting has been unmuted',
  },
  pollPublishedLabel: {
    id: 'app.whiteboard.annotations.poll',
    description: 'message displayed when a poll is published',
  },
  defaultViewLabel: {
    id: 'app.title.defaultViewLabel',
    description: 'view name apended to document title',
  },
  promotedLabel: {
    id: 'app.toast.promotedLabel',
    description: 'notification message when promoted',
  },
  demotedLabel: {
    id: 'app.toast.demotedLabel',
    description: 'notification message when demoted',
  },
});

const propTypes = {
  actionsbar: PropTypes.element,
  captions: PropTypes.element,
  locale: PropTypes.string,
  darkTheme: PropTypes.bool.isRequired,
};

const defaultProps = {
  actionsbar: null,
  captions: null,
  locale: OVERRIDE_LOCALE || navigator.language,
};

const isLayeredView = window.matchMedia(`(max-width: ${SMALL_VIEWPORT_BREAKPOINT}px)`);

class App extends Component {
  constructor(props) {
    super(props);
    this.state = {
      enableResize: !window.matchMedia(MOBILE_MEDIA).matches,
    };

    this.handleWindowResize = throttle(this.handleWindowResize).bind(this);
    this.shouldAriaHide = this.shouldAriaHide.bind(this);

    this.throttledDeviceType = throttle(() => this.setDeviceType(),
      50, { trailing: true, leading: true }).bind(this);
  }

  componentDidMount() {
    const {
      locale,
      notify,
      intl,
      validIOSVersion,
      layoutContextDispatch,
      meetingLayout,
      settingsLayout,
      focusedCamera,
      presentationVideoRate,
      cameraWidth,
      cameraHeight,
      cameraPosition,
      presentationIsOpen,
      layoutPresOpen,
      layoutCamPosition,
      layoutFocusedCam,
      layoutRate,
      horizontalPosition,
      isRTL,
<<<<<<< HEAD
=======
      hidePresentation,
      autoSwapLayout,
      shouldShowScreenshare,
      shouldShowExternalVideo,
>>>>>>> 3ce6dbf9
    } = this.props;
    const { browserName } = browserInfo;
    const { osName } = deviceInfo;

    registerTitleView(intl.formatMessage(intlMessages.defaultViewLabel));

    layoutContextDispatch({
      type: ACTIONS.SET_IS_RTL,
      value: isRTL,
    });

<<<<<<< HEAD
=======
    const presentationOpen = !(autoSwapLayout || hidePresentation)
      || shouldShowExternalVideo || shouldShowScreenshare;

    layoutContextDispatch({
      type: ACTIONS.SET_PRESENTATION_IS_OPEN,
      value: presentationOpen,
    });

>>>>>>> 3ce6dbf9
    Modal.setAppElement('#app');

    const fontSize = isMobile() ? MOBILE_FONT_SIZE : DESKTOP_FONT_SIZE;
    document.getElementsByTagName('html')[0].lang = locale;
    document.getElementsByTagName('html')[0].style.fontSize = fontSize;

    layoutContextDispatch({
      type: ACTIONS.SET_FONT_SIZE,
      value: parseInt(fontSize.slice(0, -2), 10),
    });

    const userLayout = LAYOUT_TYPE[getFromUserSettings('bbb_change_layout', false)];
    Settings.application.selectedLayout = settingsLayout
      || userLayout
      || meetingLayout;

    let selectedLayout = Settings.application.selectedLayout;
    if (isMobile()) {
      selectedLayout = selectedLayout === 'custom' ? 'smart' : selectedLayout;
      Settings.application.selectedLayout = selectedLayout;
    }
    Settings.save();

    const initialPresentation = !getFromUserSettings('bbb_hide_presentation', HIDE_PRESENTATION || !layoutPresOpen);
    MediaService.setPresentationIsOpen(layoutContextDispatch, initialPresentation);

    if (selectedLayout === 'custom') {
      setTimeout(() => {

        layoutContextDispatch({
          type: ACTIONS.SET_FOCUSED_CAMERA_ID,
          value: layoutFocusedCam,
        });

        layoutContextDispatch({
          type: ACTIONS.SET_CAMERA_DOCK_POSITION,
          value: layoutCamPosition,
        });

        if (!equalDouble(layoutRate, 0)) {
          let w, h;
          if (horizontalPosition) {
            w = window.innerWidth * layoutRate;
            h = cameraHeight;
          } else {
            w = cameraWidth;
            h = window.innerHeight * layoutRate;
          }

          layoutContextDispatch({
            type: ACTIONS.SET_CAMERA_DOCK_SIZE,
            value: {
              width: w,
              height: h,
              browserWidth: window.innerWidth,
              browserHeight: window.innerHeight,
            }
          });
        }
      }, 0);
    }

    const body = document.getElementsByTagName('body')[0];

    if (browserName) {
      body.classList.add(`browser-${browserName.split(' ').pop()
        .toLowerCase()}`);
    }

    body.classList.add(`os-${osName.split(' ').shift().toLowerCase()}`);

    body.classList.add(`lang-${locale.split('-')[0]}`);

    if (!validIOSVersion()) {
      notify(
        intl.formatMessage(intlMessages.iOSWarning), 'error', 'warning',
      );
    }

    this.handleWindowResize();
    window.addEventListener('resize', this.handleWindowResize, false);
    window.addEventListener('localeChanged', () => {
      layoutContextDispatch({
        type: ACTIONS.SET_IS_RTL,
        value: Settings.application.isRTL,
      });
    });
    window.ondragover = (e) => { e.preventDefault(); };
    window.ondrop = (e) => { e.preventDefault(); };

    if (deviceInfo.isMobile) makeCall('setMobileUser');

    ConnectionStatusService.startRoundTripTime();

    logger.info({ logCode: 'app_component_componentdidmount' }, 'Client loaded successfully');
  }

  componentDidUpdate(prevProps) {
    const {
      notify,
      currentUserEmoji,
      intl,
      mountModal,
      deviceType,
      meetingLayout,
      meetingLayoutUpdatedAt,
      presentationIsOpen,
      focusedCamera,
      cameraPosition,
      presentationVideoRate,
      cameraWidth,
      cameraHeight,
      cameraIsResizing,
      isPresenter,
      layoutPresOpen,
      layoutIsResizing,
      layoutCamPosition,
      layoutFocusedCam,
      layoutRate,
      horizontalPosition,
      selectedLayout, // layout name
      pushLayout, // is layout pushed
      pushLayoutMeeting,
      layoutContextDispatch,
      mountRandomUserModal,
      setMeetingLayout,
    } = this.props;

    this.renderDarkMode();

    if (meetingLayout !== prevProps.meetingLayout
      || meetingLayoutUpdatedAt !== prevProps.meetingLayoutUpdatedAt) {

      let contextLayout = meetingLayout;
      if (isMobile()) {
        contextLayout = meetingLayout === 'custom' ? 'smart' : meetingLayout;
      }

      layoutContextDispatch({
        type: ACTIONS.SET_LAYOUT_TYPE,
        value: contextLayout,
      });

      Settings.application.selectedLayout = contextLayout;
      Settings.save();
    }

    if (selectedLayout !== prevProps.selectedLayout) {
      layoutContextDispatch({
        type: ACTIONS.SET_LAYOUT_TYPE,
        value: selectedLayout,
      });

      Settings.application.selectedLayout = selectedLayout;
      Settings.save();
    }

    if (meetingLayout !== prevProps.meetingLayout
      || meetingLayoutUpdatedAt !== prevProps.meetingLayoutUpdatedAt) {

      let contextLayout = meetingLayout;
      if (isMobile()) {
        contextLayout = meetingLayout === 'custom' ? 'smart' : meetingLayout;
      }

      layoutContextDispatch({
        type: ACTIONS.SET_LAYOUT_TYPE,
        value: contextLayout,
      });

      Settings.application.selectedLayout = contextLayout;
      Settings.save();
    }

    if (pushLayoutMeeting !== prevProps.pushLayoutMeeting) {
      Settings.application.pushLayout = pushLayoutMeeting;
    }

    if (meetingLayout === "custom" && !isPresenter) {

      if (layoutFocusedCam !== prevProps.layoutFocusedCam
	|| meetingLayoutUpdatedAt !== prevProps.meetingLayoutUpdatedAt) {

	layoutContextDispatch({
	  type: ACTIONS.SET_FOCUSED_CAMERA_ID,
	  value: layoutFocusedCam,
	});
      }

      if (layoutCamPosition !== prevProps.layoutCamPosition
	|| meetingLayoutUpdatedAt !== prevProps.meetingLayoutUpdatedAt) {

	layoutContextDispatch({
	  type: ACTIONS.SET_CAMERA_DOCK_POSITION,
	  value: layoutCamPosition,
	});
      }

      if (!equalDouble(layoutRate, prevProps.layoutRate)
	|| meetingLayoutUpdatedAt !== prevProps.meetingLayoutUpdatedAt) {

	let w, h;
        if (horizontalPosition) {
	  w = window.innerWidth * layoutRate;
	  h = cameraHeight;
	} else {
	  w = cameraWidth;
	  h = window.innerHeight * layoutRate;
	}

        if (layoutIsResizing !== prevProps.layoutIsResizing) {
          layoutContextDispatch({
            type: ACTIONS.SET_CAMERA_DOCK_IS_RESIZING,
            value: layoutIsResizing,
          });
        }

        layoutContextDispatch({
	  type: ACTIONS.SET_CAMERA_DOCK_SIZE,
	  value: {
	    width: w,
	    height: h,
	    browserWidth: window.innerWidth,
	    browserHeight: window.innerHeight,
	  }
	});
      }

      if (layoutPresOpen !== prevProps.layoutPresOpen
	|| meetingLayoutUpdatedAt !== prevProps.meetingLayoutUpdatedAt) {

	layoutContextDispatch({
	  type: ACTIONS.SET_PRESENTATION_IS_OPEN,
	  value: layoutPresOpen,
	});
      }
    }

    const layoutChanged = presentationIsOpen !== prevProps.presentationIsOpen
      || cameraIsResizing !== prevProps.cameraIsResizing
      || cameraPosition !== prevProps.cameraPosition
      || focusedCamera !== prevProps.focusedCamera
      || !equalDouble(presentationVideoRate, prevProps.presentationVideoRate);

    if (isPresenter && ((pushLayout && selectedLayout === 'custom' && layoutChanged) // change layout sizes / states
      || (!pushLayout && prevProps.pushLayout))) { // special case where we set pushLayout to false in all viewers
      setMeetingLayout();
    }

    if (mountRandomUserModal) mountModal(<RandomUserSelectContainer />);

    if (prevProps.currentUserEmoji.status !== currentUserEmoji.status) {
      const formattedEmojiStatus = intl.formatMessage({ id: `app.actionsBar.emojiMenu.${currentUserEmoji.status}Label` })
        || currentUserEmoji.status;

      const raisedHand = currentUserEmoji.status === 'raiseHand';

      let statusLabel = '';
      if (currentUserEmoji.status === 'none') {
        statusLabel = prevProps.currentUserEmoji.status === 'raiseHand'
          ? intl.formatMessage(intlMessages.loweredHand)
          : intl.formatMessage(intlMessages.clearedEmoji);
      } else {
        statusLabel = raisedHand
          ? intl.formatMessage(intlMessages.raisedHand)
          : intl.formatMessage(intlMessages.setEmoji, ({ 0: formattedEmojiStatus }));
      }

      notify(
        statusLabel,
        'info',
        currentUserEmoji.status === 'none'
          ? 'clear_status'
          : 'user',
      );
    }

    if (deviceType === null || prevProps.deviceType !== deviceType) this.throttledDeviceType();
  }

  componentWillUnmount() {
    window.removeEventListener('resize', this.handleWindowResize, false);
    ConnectionStatusService.stopRoundTripTime();
  }

  handleWindowResize() {
    const { enableResize } = this.state;
    const shouldEnableResize = !window.matchMedia(MOBILE_MEDIA).matches;
    if (enableResize === shouldEnableResize) return;

    this.setState({ enableResize: shouldEnableResize });
    this.throttledDeviceType();
  }

  setDeviceType() {
    const { deviceType, layoutContextDispatch } = this.props;
    let newDeviceType = null;
    if (isMobile()) newDeviceType = DEVICE_TYPE.MOBILE;
    if (isTablet()) newDeviceType = DEVICE_TYPE.TABLET;
    if (isTabletPortrait()) newDeviceType = DEVICE_TYPE.TABLET_PORTRAIT;
    if (isTabletLandscape()) newDeviceType = DEVICE_TYPE.TABLET_LANDSCAPE;
    if (isDesktop()) newDeviceType = DEVICE_TYPE.DESKTOP;

    if (newDeviceType !== deviceType) {
      layoutContextDispatch({
        type: ACTIONS.SET_DEVICE_TYPE,
        value: newDeviceType,
      });
    }
  }

  shouldAriaHide() {
    const { sidebarNavigationIsOpen, sidebarContentIsOpen, isPhone } = this.props;
    return sidebarNavigationIsOpen
      && sidebarContentIsOpen
      && (isPhone || isLayeredView.matches);
  }

  renderCaptions() {
    const {
      captions,
      captionsStyle,
    } = this.props;

    if (!captions) return null;

    return (
      <Styled.CaptionsWrapper
        role="region"
        style={
          {
            position: 'absolute',
            left: captionsStyle.left,
            right: captionsStyle.right,
            maxWidth: captionsStyle.maxWidth,
          }
        }
      >
        {captions}
      </Styled.CaptionsWrapper>
    );
  }

  renderActionsBar() {
    const {
      intl,
      actionsBarStyle,
      hideActionsBar,
      setMeetingLayout,
      presentationIsOpen,
    } = this.props;

    if (hideActionsBar) return null;

    return (
      <Styled.ActionsBar
        id="ActionsBar"
        role="region"
        aria-label={intl.formatMessage(intlMessages.actionsBarLabel)}
        aria-hidden={this.shouldAriaHide()}
        style={
          {
            position: 'absolute',
            top: actionsBarStyle.top,
            left: actionsBarStyle.left,
            height: actionsBarStyle.height,
            width: actionsBarStyle.width,
            padding: actionsBarStyle.padding,
          }
        }
      >
        <ActionsBarContainer
          setMeetingLayout={setMeetingLayout}
          presentationIsOpen={presentationIsOpen}
	/>
      </Styled.ActionsBar>
    );
  }

  renderActivityCheck() {
    const { User } = this.props;

    const { inactivityCheck, responseDelay } = User;

    return (inactivityCheck ? (
      <ActivityCheckContainer
        inactivityCheck={inactivityCheck}
        responseDelay={responseDelay}
      />
    ) : null);
  }

  renderUserInformation() {
    const { UserInfo, User } = this.props;

    return (UserInfo.length > 0 ? (
      <UserInfoContainer
        UserInfo={UserInfo}
        requesterUserId={User.userId}
        meetingId={User.meetingId}
      />
    ) : null);
  }

  renderDarkMode() {
    const { darkTheme } = this.props;

    return darkTheme
      ? DarkReader.enable(
        { brightness: 100, contrast: 90 },
        { invert: [Styled.DtfInvert], ignoreInlineStyle: [Styled.DtfCss] },
      )
      : DarkReader.disable();
  }

  render() {
    const {
      customStyle,
      customStyleUrl,
      audioAlertEnabled,
      pushAlertEnabled,
      shouldShowPresentation,
      shouldShowScreenshare,
      shouldShowExternalVideo,
      isPresenter,
      selectedLayout,
      meetingLayout,
      presentationIsOpen,
    } = this.props;

    return (
      <>
        <Notifications />
        <LayoutEngine layoutType={selectedLayout} />
        <GlobalStyles />
        <Styled.Layout
          id="layout"
          style={{
            width: '100%',
            height: '100%',
          }}
        >
          {this.renderActivityCheck()}
          {this.renderUserInformation()}
          <BannerBarContainer />
          <NotificationsBarContainer />
          <SidebarNavigationContainer />
          <SidebarContentContainer />
          <NavBarContainer main="new" />
          <NewWebcamContainer isLayoutSwapped={!presentationIsOpen} />
          {shouldShowPresentation ? <PresentationAreaContainer presentationIsOpen={presentationIsOpen} /> : null}
          {shouldShowScreenshare ? <ScreenshareContainer isLayoutSwapped={!presentationIsOpen} /> : null}
          {
            shouldShowExternalVideo
              ? <ExternalVideoContainer isLayoutSwapped={!presentationIsOpen} isPresenter={isPresenter} />
              : null
          }
          {this.renderCaptions()}
          <UploaderContainer />
          <CaptionsSpeechContainer />
          <BreakoutRoomInvitation />
          <AudioContainer />
          <ToastContainer rtl />
          {(audioAlertEnabled || pushAlertEnabled)
            && (
              <ChatAlertContainer
                audioAlertEnabled={audioAlertEnabled}
                pushAlertEnabled={pushAlertEnabled}
              />
            )}
          <StatusNotifier status="raiseHand" />
          <ManyWebcamsNotifier />
          <PollingContainer />
          <ModalContainer />
          <PadsSessionsContainer />
          {this.renderActionsBar()}
          {customStyleUrl ? <link rel="stylesheet" type="text/css" href={customStyleUrl} /> : null}
          {customStyle ? <link rel="stylesheet" type="text/css" href={`data:text/css;charset=UTF-8,${encodeURIComponent(customStyle)}`} /> : null}
        </Styled.Layout>
      </>
    );
  }
}

App.propTypes = propTypes;
App.defaultProps = defaultProps;

export default injectIntl(App);<|MERGE_RESOLUTION|>--- conflicted
+++ resolved
@@ -171,13 +171,8 @@
       layoutRate,
       horizontalPosition,
       isRTL,
-<<<<<<< HEAD
-=======
-      hidePresentation,
-      autoSwapLayout,
       shouldShowScreenshare,
       shouldShowExternalVideo,
->>>>>>> 3ce6dbf9
     } = this.props;
     const { browserName } = browserInfo;
     const { osName } = deviceInfo;
@@ -189,17 +184,6 @@
       value: isRTL,
     });
 
-<<<<<<< HEAD
-=======
-    const presentationOpen = !(autoSwapLayout || hidePresentation)
-      || shouldShowExternalVideo || shouldShowScreenshare;
-
-    layoutContextDispatch({
-      type: ACTIONS.SET_PRESENTATION_IS_OPEN,
-      value: presentationOpen,
-    });
-
->>>>>>> 3ce6dbf9
     Modal.setAppElement('#app');
 
     const fontSize = isMobile() ? MOBILE_FONT_SIZE : DESKTOP_FONT_SIZE;
@@ -223,7 +207,7 @@
     }
     Settings.save();
 
-    const initialPresentation = !getFromUserSettings('bbb_hide_presentation', HIDE_PRESENTATION || !layoutPresOpen);
+    const initialPresentation = !getFromUserSettings('bbb_hide_presentation', HIDE_PRESENTATION || !layoutPresOpen) || shouldShowScreenshare || shouldShowExternalVideo;
     MediaService.setPresentationIsOpen(layoutContextDispatch, initialPresentation);
 
     if (selectedLayout === 'custom') {
