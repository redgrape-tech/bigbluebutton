--- conflicted
+++ resolved
@@ -108,15 +108,6 @@
   }
 
   renderPoll() {
-<<<<<<< HEAD
-    const { poll } = this.props;
-
-    if (!poll) return null;
-
-    return (
-      <div className={styles.poll}>
-        {poll}
-=======
     const { pollIsOpen } = this.props;
 
     if (!pollIsOpen) return null;
@@ -124,7 +115,6 @@
     return (
       <div className={styles.poll}>
         <PollContainer />
->>>>>>> ec5af5b8
       </div>
     );
   }
