--- conflicted
+++ resolved
@@ -1,11 +1,6 @@
 import React, { Component, PropTypes } from 'react';
-import { FormattedMessage } from 'react-intl';
-<<<<<<< HEAD
+import { defineMessages, injectIntl } from 'react-intl';
 
-=======
-import _ from 'lodash';
-import { defineMessages, injectIntl } from 'react-intl';
->>>>>>> d45263ca
 import NotificationsBarContainer from '../notifications-bar/container';
 import AudioNotificationContainer from '../audio/audio-notification/container';
 import AudioContainer from '../audio/container';
