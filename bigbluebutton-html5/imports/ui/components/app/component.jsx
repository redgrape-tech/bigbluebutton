--- conflicted
+++ resolved
@@ -368,13 +368,8 @@
     if (!captions) return null;
 
     return (
-<<<<<<< HEAD
       <Styled.CaptionsWrapper
-=======
-      <div
         role="region"
-        className={styles.captionsWrapper}
->>>>>>> 9f9a7249
         style={
           {
             position: 'absolute',
@@ -400,13 +395,8 @@
     if (!actionsbar || hideActionsBar) return null;
 
     return (
-<<<<<<< HEAD
       <Styled.ActionsBar
-=======
-      <section
         role="region"
-        className={styles.actionsbar}
->>>>>>> 9f9a7249
         aria-label={intl.formatMessage(intlMessages.actionsBarLabel)}
         aria-hidden={this.shouldAriaHide()}
         style={
