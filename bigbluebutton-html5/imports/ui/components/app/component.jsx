--- conflicted
+++ resolved
@@ -15,10 +15,7 @@
 import { styles } from './styles';
 import UserListContainer from '../user-list/container';
 import ChatContainer from '../chat/container';
-<<<<<<< HEAD
 import PollContainer from '/imports/ui/components/poll/container';
-=======
->>>>>>> c80e379d
 
 const MOBILE_MEDIA = 'only screen and (max-width: 40em)';
 const USERLIST_COMPACT_WIDTH = 50;
@@ -51,10 +48,7 @@
   closedCaption: PropTypes.element,
   userListIsOpen: PropTypes.bool.isRequired,
   chatIsOpen: PropTypes.bool.isRequired,
-<<<<<<< HEAD
   pollIsOpen: PropTypes.bool.isRequired,
-=======
->>>>>>> c80e379d
   locale: PropTypes.string,
   intl: intlShape.isRequired,
 };
@@ -320,13 +314,8 @@
 
   render() {
     const {
-<<<<<<< HEAD
-      params, userListIsOpen, customStyle, customStyleUrl,
-=======
       userListIsOpen, customStyle, customStyleUrl,
->>>>>>> c80e379d
     } = this.props;
-
     const { enableResize } = this.state;
 
     return (
@@ -348,11 +337,7 @@
         <ModalContainer />
         <AudioContainer />
         <ToastContainer />
-<<<<<<< HEAD
-        <ChatAlertContainer currentChatID={params} />
-=======
         <ChatAlertContainer />
->>>>>>> c80e379d
         { customStyleUrl ? <link rel="stylesheet" type="text/css" href={customStyleUrl} /> : null }
         { customStyle ? <link rel="stylesheet" type="text/css" href={`data:text/css;charset=UTF-8,${encodeURIComponent(customStyle)}`} /> : null }
       </main>
