--- conflicted
+++ resolved
@@ -1,11 +1,8 @@
 import React, { Component, PropTypes } from 'react';
+import { defineMessages, injectIntl } from 'react-intl';
 import _ from 'lodash';
-<<<<<<< HEAD
 
 import ModalContainer from '../modal/container';
-=======
-import { defineMessages, injectIntl } from 'react-intl';
->>>>>>> a5c78684
 import NotificationsBarContainer from '../notifications-bar/container';
 import AudioNotificationContainer from '../audio-notification/container';
 import ChatNotificationContainer from '../chat/notification/container';
@@ -21,15 +18,15 @@
   },
   chatLabel: {
     id: 'app.chat.Label',
-    description: 'Aria-label for Chat Section'
+    description: 'Aria-label for Chat Section',
   },
   mediaLabel: {
     id: 'app.media.Label',
-    description: 'Aria-label for Media Section'
+    description: 'Aria-label for Media Section',
   },
   actionsbarLabel: {
     id: 'app.actionsBar.Label',
-    description: 'Aria-label for ActionsBar Section'
+    description: 'Aria-label for ActionsBar Section',
   },
 });
 
