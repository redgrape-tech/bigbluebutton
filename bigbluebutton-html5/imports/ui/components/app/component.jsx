--- conflicted
+++ resolved
@@ -630,16 +630,12 @@
           <Styled.TextMeasure id="text-measure" />
           <ExternalVideoContainer />
           {shouldShowPresentation ? <PresentationContainer setPresentationFitToWidth={this.setPresentationFitToWidth} fitToWidth={presentationFitToWidth} darkTheme={darkTheme} presentationIsOpen={presentationIsOpen} layoutType={selectedLayout} /> : null}
-<<<<<<< HEAD
-          {shouldShowScreenshare ? <ScreenshareContainer isLayoutSwapped={!presentationIsOpen} /> : null}
-=======
           {shouldShowScreenshare ? <ScreenshareContainer isLayoutSwapped={!presentationIsOpen} isPresenter={isPresenter} /> : null}
           {
             shouldShowExternalVideo
               ? <ExternalVideoPlayerContainer isLayoutSwapped={!presentationIsOpen} isPresenter={isPresenter} />
               : null
           }
->>>>>>> a6045656
           {shouldShowSharedNotes
             ? (
               <NotesContainer
