--- conflicted
+++ resolved
@@ -494,12 +494,8 @@
     return (
       <>
         <Notifications />
-<<<<<<< HEAD
-        <LayoutEngine layoutType={selectedLayout} />
         {this.mountPushLayoutEngine()}
-=======
         {selectedLayout ? <LayoutEngine layoutType={selectedLayout} /> : null}
->>>>>>> 2a062b25
         <GlobalStyles />
         <Styled.Layout
           id="layout"
