
import React, { Component, PropTypes } from 'react';
import { FormattedMessage } from 'react-intl';

import LoadingScreen from '../loading-screen/component';
import KickedScreen from '../kicked-screen/component';

import NotificationsBarContainer from '../notifications-bar/container';

import Button from '../button/component';
import styles from './styles';
import cx from 'classnames';

import ChatService from '../chat/service';

const propTypes = {
  navbar: PropTypes.element,
  sidebar: PropTypes.element,
  sidebarRight: PropTypes.element,
  media: PropTypes.element,
  actionsbar: PropTypes.element,
  captions: PropTypes.element,
  modal: PropTypes.element,
  unreadMessageCount: PropTypes.array,
  openChats: PropTypes.array,
};

export default class App extends Component {
  constructor(props) {
    super(props);
    this.state = {
      compactUserList: false, //TODO: Change this on userlist resize (?)
    };
  }

  renderNavBar() {
    const { navbar } = this.props;

    if (navbar) {
      return (
        <header className={styles.navbar}>
          {navbar}
        </header>
      );
    }

    return false;
  }

  renderSidebar() {
    const { sidebar } = this.props;

    if (sidebar) {
      return (
        <aside className={styles.sidebar}>
          {sidebar}
        </aside>
      );
    }

    return false;
  }

  renderUserList() {
    let { userList } = this.props;
    const { compactUserList } = this.state;

    let userListStyle = {};
    userListStyle[styles.compact] = compactUserList;
    if (userList) {
      userList = React.cloneElement(userList, {
        compact: compactUserList,
      });

      return (
        <nav className={cx(styles.userList, userListStyle)}>
          {userList}
        </nav>
      );
    }

    return false;
  }

  renderChat() {
    const { chat } = this.props;

    if (chat) {
      return (
        <section className={styles.chat} role="log">
          {chat}
        </section>
      );
    }

    return false;
  }

  renderMedia() {
    const { media } = this.props;

    if (media) {
      return (
        <section className={styles.media}>
          {media}
        </section>
      );
    }

    return false;
  }

  renderClosedCaptions() {
    const { captions } = this.props;

    if (captions && this.props.getCaptionsStatus()) {
      return (
        <section className={styles.closedCaptions}>
          {captions}
        </section>
      );
    }
  }

  renderActionsBar() {
    const { actionsbar } = this.props;

    if (actionsbar) {
      return (
        <section className={styles.actionsbar}>
          {actionsbar}
        </section>
      );
    }

    return false;
  }

  renderAudioElement() {
    return (
      <audio id="remote-media" autoPlay="autoplay"></audio>
    );
  }

  renderModal() {
    const { modal } = this.props;

    if (modal) {
      return (<div>{modal}</div>);
    }

    return false;
  }

  playSoundForUnreadMessages() {
    const snd = new Audio('/html5client/resources/sounds/notify.mp3');
    snd.play();
  }

  componentDidUpdate(prevProps) {

    let { unreadMessageCount, openChats, openChat } = this.props;
<<<<<<< HEAD
    
=======

>>>>>>> b6b354ca
    unreadMessageCount.forEach((chat, i) => {
      // When starting the new chat, if prevProps is undefined or null, it is assigned 0.
      if (!prevProps.unreadMessageCount[i]) {
        prevProps.unreadMessageCount[i] = 0;
      }

      // compare openChats(chatID) to chatID of currently opened chat room
      if (openChats[i] !== openChat) {
        if (chat > prevProps.unreadMessageCount[i]) {
          this.playSoundForUnreadMessages();
        }
      }
    });
  }

  render() {
    if (this.props.wasKicked) {
      return (
        <KickedScreen>
          <FormattedMessage
            id="app.kickMessage"
            description="Message when the user is kicked out of the meeting"
            defaultMessage="You have been kicked out of the meeting"
          />
          <br/><br/>
          <Button
            label={'OK'}
            onClick={this.props.redirectToLogoutUrl}/>
        </KickedScreen>
      );
    }

    if (this.props.isLoading) {
      return <LoadingScreen/>;
    }

    return (
      <main className={styles.main}>
        <NotificationsBarContainer />
        <section className={styles.wrapper}>
          {this.renderUserList()}
          {this.renderChat()}
          <div className={styles.content}>
            {this.renderNavBar()}
            {this.renderMedia()}
            {this.renderClosedCaptions()}
            {this.renderActionsBar()}
          </div>
          {this.renderSidebar()}
        </section>
        {this.renderAudioElement()}
        {this.renderModal()}
      </main>
    );
  }
}

App.propTypes = propTypes;<|MERGE_RESOLUTION|>--- conflicted
+++ resolved
@@ -160,11 +160,7 @@
   componentDidUpdate(prevProps) {
 
     let { unreadMessageCount, openChats, openChat } = this.props;
-<<<<<<< HEAD
-    
-=======
-
->>>>>>> b6b354ca
+
     unreadMessageCount.forEach((chat, i) => {
       // When starting the new chat, if prevProps is undefined or null, it is assigned 0.
       if (!prevProps.unreadMessageCount[i]) {
