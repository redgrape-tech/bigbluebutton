--- conflicted
+++ resolved
@@ -229,11 +229,8 @@
     return (
       <main className={styles.main}>
         {this.renderActivityCheck()}
-<<<<<<< HEAD
         {this.renderUserInformation()}
-=======
         <BannerBarContainer />
->>>>>>> 1b2ee2e0
         <NotificationsBarContainer />
         <section className={styles.wrapper}>
           <div className={openPanel ? styles.content : styles.noPanelContent}>
