--- conflicted
+++ resolved
@@ -45,10 +45,7 @@
 import SidebarContentContainer from '../sidebar-content/container';
 import { makeCall } from '/imports/ui/services/api';
 import ConnectionStatusService from '/imports/ui/components/connection-status/service';
-<<<<<<< HEAD
-=======
 import { NAVBAR_HEIGHT, LARGE_NAVBAR_HEIGHT } from '/imports/ui/components/layout/layout-manager/component';
->>>>>>> ecb95749
 
 const MOBILE_MEDIA = 'only screen and (max-width: 40em)';
 const APP_CONFIG = Meteor.settings.public.app;
@@ -308,8 +305,6 @@
     );
   }
 
-<<<<<<< HEAD
-=======
   renderNavBar() {
     const { navbar, isLargeFont } = this.props;
 
@@ -341,7 +336,6 @@
     );
   }
 
->>>>>>> ecb95749
   renderCaptions() {
     const { captions } = this.props;
 
