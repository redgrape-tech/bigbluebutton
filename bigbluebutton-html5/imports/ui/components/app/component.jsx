import React, { Component, PropTypes } from 'react';
import { defineMessages, injectIntl } from 'react-intl';
<<<<<<< HEAD
import _ from 'lodash';

import ModalContainer from '../modal/container';
=======

>>>>>>> ab9c0851
import NotificationsBarContainer from '../notifications-bar/container';
import AudioNotificationContainer from '../audio/audio-notification/container';
import AudioContainer from '../audio/container';
import ChatNotificationContainer from '../chat/notification/container';

import styles from './styles';
import cx from 'classnames';

const intlMessages = defineMessages({
  userListLabel: {
    id: 'app.userlist.Label',
    description: 'Aria-label for Userlist Nav',
  },
  chatLabel: {
    id: 'app.chat.Label',
    description: 'Aria-label for Chat Section',
  },
  mediaLabel: {
    id: 'app.media.Label',
    description: 'Aria-label for Media Section',
  },
  actionsbarLabel: {
    id: 'app.actionsBar.Label',
    description: 'Aria-label for ActionsBar Section',
  },
});

const propTypes = {
  init: PropTypes.func.isRequired,
  fontSize: PropTypes.string,
  navbar: PropTypes.element,
  sidebar: PropTypes.element,
  media: PropTypes.element,
  actionsbar: PropTypes.element,
};

const defaultProps = {
  fontSize: '16px',
};

class App extends Component {
  constructor(props) {
    super(props);

    this.state = {
      compactUserList: false, //TODO: Change this on userlist resize (?)
    };

    props.init.call(this);
  }

  componentDidMount() {
    document.getElementsByTagName('html')[0].style.fontSize = this.props.fontSize;
  }

  renderNavBar() {
    const { navbar } = this.props;

    if (!navbar) return null;

    return (
      <header className={styles.navbar}>
        {navbar}
      </header>
    );
  }

  renderSidebar() {
    const { sidebar } = this.props;

    if (!sidebar) return null;

    return (
      <aside className={styles.sidebar}>
        {sidebar}
      </aside>
    );
  }

  renderUserList() {
    let { userList, intl } = this.props;
    const { compactUserList } = this.state;

    if (!userList) return;

    let userListStyle = {};
    userListStyle[styles.compact] = compactUserList;
    userList = React.cloneElement(userList, {
      compact: compactUserList,
    });

    return (
      <nav
        className={cx(styles.userList, userListStyle)}
        aria-label={intl.formatMessage(intlMessages.userListLabel)}>
          {userList}
      </nav>
    );
  }

  renderChat() {
    const { chat, intl } = this.props;

    if (!chat) return null;

    return (
      <section
        className={styles.chat}
        role="region"
        aria-label={intl.formatMessage(intlMessages.chatLabel)}>
          {chat}
      </section>
    );
  }

  renderMedia() {
    const { media, intl } = this.props;

    if (!media) return null;

    return (
      <section
        className={styles.media}
        role="region"
        aria-label={intl.formatMessage(intlMessages.mediaLabel)}>
          {media}
      </section>
    );
  }

  renderActionsBar() {
    const { actionsbar, intl } = this.props;

    if (!actionsbar) return null;

    return (
      <section
        className={styles.actionsbar}
        role="region"
        aria-label={intl.formatMessage(intlMessages.actionsbarLabel)}>
          {actionsbar}
      </section>
    );
  }

  render() {
    const { modal, params } = this.props;

    return (
      <main className={styles.main}>
        <AudioNotificationContainer />
        <NotificationsBarContainer />
        <section className={styles.wrapper}>
          {this.renderUserList()}
          {this.renderChat()}
          <div className={styles.content}>
            {this.renderNavBar()}
            {this.renderMedia()}
            {this.renderActionsBar()}
          </div>
          {this.renderSidebar()}
        </section>
<<<<<<< HEAD
        <ModalContainer />
        <audio id="remote-media" autoPlay="autoplay"></audio>
=======
        {modal}
        <AudioContainer />
>>>>>>> ab9c0851
        <ChatNotificationContainer currentChatID={params.chatID} />
      </main>
    );
  }
}

App.propTypes = propTypes;
App.defaultProps = defaultProps;
export default injectIntl(App);<|MERGE_RESOLUTION|>--- conflicted
+++ resolved
@@ -1,12 +1,10 @@
 import React, { Component, PropTypes } from 'react';
 import { defineMessages, injectIntl } from 'react-intl';
-<<<<<<< HEAD
+
 import _ from 'lodash';
 
 import ModalContainer from '../modal/container';
-=======
 
->>>>>>> ab9c0851
 import NotificationsBarContainer from '../notifications-bar/container';
 import AudioNotificationContainer from '../audio/audio-notification/container';
 import AudioContainer from '../audio/container';
@@ -169,13 +167,8 @@
           </div>
           {this.renderSidebar()}
         </section>
-<<<<<<< HEAD
         <ModalContainer />
-        <audio id="remote-media" autoPlay="autoplay"></audio>
-=======
-        {modal}
         <AudioContainer />
->>>>>>> ab9c0851
         <ChatNotificationContainer currentChatID={params.chatID} />
       </main>
     );
