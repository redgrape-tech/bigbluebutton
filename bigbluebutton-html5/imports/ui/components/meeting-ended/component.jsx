import React, { PureComponent } from 'react';
import PropTypes from 'prop-types';
import { defineMessages, injectIntl } from 'react-intl';
import { Meteor } from 'meteor/meteor';
import Auth from '/imports/ui/services/auth';
import Button from '/imports/ui/components/button/component';
import allowRedirectToLogoutURL from './service';
import getFromUserSettings from '/imports/ui/services/users-settings';
import logoutRouteHandler from '/imports/utils/logoutRouteHandler';
import Rating from './rating/component';
import { styles } from './styles';
import logger from '/imports/startup/client/logger';
import Users from '/imports/api/users';
import AudioManager from '/imports/ui/services/audio-manager';
import { meetingIsBreakout } from '/imports/ui/components/app/service';

const intlMessage = defineMessages({
  410: {
    id: 'app.meeting.ended',
    description: 'message when meeting is ended',
  },
  403: {
    id: 'app.error.removed',
    description: 'Message to display when user is removed from the conference',
  },
  430: {
    id: 'app.error.meeting.ended',
    description: 'user logged conference',
  },
  'acl-not-allowed': {
    id: 'app.error.removed',
    description: 'Message to display when user is removed from the conference',
  },
  messageEnded: {
    id: 'app.meeting.endedMessage',
    description: 'message saying to go back to home screen',
  },
  buttonOkay: {
    id: 'app.meeting.endNotification.ok.label',
    description: 'label okay for button',
  },
  title: {
    id: 'app.feedback.title',
    description: 'title for feedback screen',
  },
  subtitle: {
    id: 'app.feedback.subtitle',
    description: 'subtitle for feedback screen',
  },
  textarea: {
    id: 'app.feedback.textarea',
    description: 'placeholder for textarea',
  },
  confirmDesc: {
    id: 'app.leaveConfirmation.confirmDesc',
    description: 'adds context to confim option',
  },
  sendLabel: {
    id: 'app.feedback.sendFeedback',
    description: 'send feedback button label',
  },
  sendDesc: {
    id: 'app.feedback.sendFeedbackDesc',
    description: 'adds context to send feedback option',
  },
  duplicate_user_in_meeting_eject_reason: {
    id: 'app.meeting.logout.duplicateUserEjectReason',
    description: 'message for duplicate users',
  },
  not_enough_permission_eject_reason: {
    id: 'app.meeting.logout.permissionEjectReason',
    description: 'message for whom was kicked by doing something without permission',
  },
  user_requested_eject_reason: {
    id: 'app.meeting.logout.ejectedFromMeeting',
    description: 'message when the user is removed by someone',
  },
  validate_token_failed_eject_reason: {
    id: 'app.meeting.logout.validateTokenFailedEjectReason',
    description: 'invalid auth token',
  },
  user_inactivity_eject_reason: {
    id: 'app.meeting.logout.userInactivityEjectReason',
    description: 'message for whom was kicked by inactivity',
  },
});

const propTypes = {
  intl: PropTypes.shape({
    formatMessage: PropTypes.func.isRequired,
  }).isRequired,
  code: PropTypes.string.isRequired,
  reason: PropTypes.string.isRequired,
};

class MeetingEnded extends PureComponent {
  static getComment() {
    const textarea = document.getElementById('feedbackComment');
    const comment = textarea.value;
    return comment;
  }

  constructor(props) {
    super(props);
    this.state = {
      selected: 0,
      dispatched: false,
    };

    const user = Users.findOne({ userId: Auth.userID });
    if (user) {
      this.localUserRole = user.role;
    }

    this.setSelectedStar = this.setSelectedStar.bind(this);
    this.confirmRedirect = this.confirmRedirect.bind(this);
    this.sendFeedback = this.sendFeedback.bind(this);
    this.shouldShowFeedback = this.shouldShowFeedback.bind(this);

    AudioManager.exitAudio();
    Meteor.disconnect();
  }

  setSelectedStar(starNumber) {
    this.setState({
      selected: starNumber,
    });
  }

  shouldShowFeedback() {
    const { dispatched } = this.state;
    return getFromUserSettings('bbb_ask_for_feedback_on_logout', Meteor.settings.public.app.askForFeedbackOnLogout) && !dispatched;
  }

  confirmRedirect() {
    const {
      selected,
    } = this.state;

    if (selected <= 0) {
      if (meetingIsBreakout()) window.close();
      if (allowRedirectToLogoutURL()) logoutRouteHandler();
    }
  }

  sendFeedback() {
    const {
      selected,
    } = this.state;

    const { fullname } = Auth.credentials;

    const message = {
      rating: selected,
      userId: Auth.userID,
      userName: fullname,
      authToken: Auth.token,
      meetingId: Auth.meetingID,
      comment: MeetingEnded.getComment(),
      userRole: this.localUserRole,
    };
    const url = '/html5client/feedback';
    const options = {
      method: 'POST',
      body: JSON.stringify(message),
      headers: {
        'Content-Type': 'application/json',
      },
    };

    // client logger
    logger.info({ logCode: 'feedback_functionality', extraInfo: { feedback: message } }, 'Feedback component');

    this.setState({
      dispatched: true,
    });

    if (allowRedirectToLogoutURL()) {
      const FEEDBACK_WAIT_TIME = 500;
      setTimeout(() => {
        fetch(url, options)
          .then(() => {
            logoutRouteHandler();
          })
          .catch(() => {
            logoutRouteHandler();
          });
      }, FEEDBACK_WAIT_TIME);
    }
  }

<<<<<<< HEAD
  render() {
    const { code, intl, reason } = this.props;
    const { selected } = this.state;

    const noRating = selected <= 0;

    logger.info({ logCode: 'meeting_ended_code', extraInfo: { endedCode: code, reason } }, 'Meeting ended component');
=======
  renderNoFeedback() {
    const { intl, code } = this.props;

    logger.info({ logCode: 'meeting_ended_code', extraInfo: { endedCode: code } }, 'Meeting ended component, no feedback configured');

    return (
      <div className={styles.parent}>
        <div className={styles.modal}>
          <div className={styles.content}>
            <h1 className={styles.title} data-test="meetingEndedModalTitle">
              {
                intl.formatMessage(intlMessage[code] || intlMessage[430])
              }
            </h1>
            {!allowRedirectToLogoutURL() ? null : (
              <div>
                <div className={styles.text}>
                  {intl.formatMessage(intlMessage.messageEnded)}
                </div>

                <Button
                  color="primary"
                  onClick={this.confirmRedirect}
                  className={styles.button}
                  label={intl.formatMessage(intlMessage.buttonOkay)}
                  description={intl.formatMessage(intlMessage.confirmDesc)}
                />
              </div>

            )}
          </div>
        </div>
      </div>
    );
  }

  renderFeedback() {
    const { intl, code } = this.props;
    const {
      selected,
      dispatched,
    } = this.state;

    const noRating = selected <= 0;

    logger.info({ logCode: 'meeting_ended_code', extraInfo: { endedCode: code } }, 'Meeting ended component, feedback allowed');
>>>>>>> 70eb028d

    return (
      <div className={styles.parent}>
        <div className={styles.modal} data-test="meetingEndedModal">
          <div className={styles.content}>
            <h1 className={styles.title}>
              {
                intl.formatMessage(intlMessage[reason] || intlMessage[430])
              }
            </h1>
            <div className={styles.text}>
              {this.shouldShowFeedback()
                ? intl.formatMessage(intlMessage.subtitle)
                : intl.formatMessage(intlMessage.messageEnded)}
            </div>
<<<<<<< HEAD
            {this.shouldShowFeedback ? (
              <div data-test="rating">
=======

            {this.shouldShowFeedback() ? (
              <div>
>>>>>>> 70eb028d
                <Rating
                  total="5"
                  onRate={this.setSelectedStar}
                />
                {!noRating ? (
                  <textarea
                    rows="5"
                    id="feedbackComment"
                    className={styles.textarea}
                    placeholder={intl.formatMessage(intlMessage.textarea)}
                    aria-describedby="textareaDesc"
                  />
                ) : null}
              </div>
            ) : null }
            {noRating && allowRedirectToLogoutURL() ? (
              <Button
                color="primary"
                onClick={this.confirmRedirect}
                className={styles.button}
                label={intl.formatMessage(intlMessage.buttonOkay)}
                description={intl.formatMessage(intlMessage.confirmDesc)}
              />
            ) : null}

            {!noRating && !dispatched ? (
              <Button
                color="primary"
                onClick={this.sendFeedback}
                className={styles.button}
                label={intl.formatMessage(intlMessage.sendLabel)}
                description={intl.formatMessage(intlMessage.sendDesc)}
              />
            ) : null}
          </div>
        </div>
      </div>
    );
  }

  render() {
    if (this.shouldShowFeedback()) return this.renderFeedback();
    return this.renderNoFeedback();
  }
}

MeetingEnded.propTypes = propTypes;

export default injectIntl(MeetingEnded);<|MERGE_RESOLUTION|>--- conflicted
+++ resolved
@@ -189,19 +189,10 @@
     }
   }
 
-<<<<<<< HEAD
-  render() {
-    const { code, intl, reason } = this.props;
-    const { selected } = this.state;
-
-    const noRating = selected <= 0;
-
-    logger.info({ logCode: 'meeting_ended_code', extraInfo: { endedCode: code, reason } }, 'Meeting ended component');
-=======
   renderNoFeedback() {
-    const { intl, code } = this.props;
-
-    logger.info({ logCode: 'meeting_ended_code', extraInfo: { endedCode: code } }, 'Meeting ended component, no feedback configured');
+    const { intl, code, reason } = this.props;
+
+    logger.info({ logCode: 'meeting_ended_code', extraInfo: { endedCode: code, reason } }, 'Meeting ended component, no feedback configured');
 
     return (
       <div className={styles.parent}>
@@ -235,7 +226,7 @@
   }
 
   renderFeedback() {
-    const { intl, code } = this.props;
+    const { intl, code, reason } = this.props;
     const {
       selected,
       dispatched,
@@ -243,8 +234,7 @@
 
     const noRating = selected <= 0;
 
-    logger.info({ logCode: 'meeting_ended_code', extraInfo: { endedCode: code } }, 'Meeting ended component, feedback allowed');
->>>>>>> 70eb028d
+    logger.info({ logCode: 'meeting_ended_code', extraInfo: { endedCode: code, reason } }, 'Meeting ended component, feedback allowed');
 
     return (
       <div className={styles.parent}>
@@ -260,14 +250,9 @@
                 ? intl.formatMessage(intlMessage.subtitle)
                 : intl.formatMessage(intlMessage.messageEnded)}
             </div>
-<<<<<<< HEAD
-            {this.shouldShowFeedback ? (
+
+            {this.shouldShowFeedback() ? (
               <div data-test="rating">
-=======
-
-            {this.shouldShowFeedback() ? (
-              <div>
->>>>>>> 70eb028d
                 <Rating
                   total="5"
                   onRate={this.setSelectedStar}
