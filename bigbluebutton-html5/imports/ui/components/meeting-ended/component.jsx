import React, { PureComponent } from 'react';
import PropTypes from 'prop-types';
import { defineMessages, injectIntl } from 'react-intl';
import { Meteor } from 'meteor/meteor';
import Auth from '/imports/ui/services/auth';
import LearningDashboardService from '../learning-dashboard/service';
import allowRedirectToLogoutURL from './service';
import getFromUserSettings from '/imports/ui/services/users-settings';
import logoutRouteHandler from '/imports/utils/logoutRouteHandler';
import Rating from './rating/component';
import Styled from './styles';
import logger from '/imports/startup/client/logger';
import Users from '/imports/api/users';
import Meetings from '/imports/api/meetings';
import AudioManager from '/imports/ui/services/audio-manager';
import { meetingIsBreakout } from '/imports/ui/components/app/service';
import { isLearningDashboardEnabled } from '/imports/ui/services/features';
import Storage from '/imports/ui/services/storage/session';

const intlMessage = defineMessages({
  410: {
    id: 'app.meeting.ended',
    description: 'message when meeting is ended',
  },
  403: {
    id: 'app.error.removed',
    description: 'Message to display when user is removed from the conference',
  },
  430: {
    id: 'app.error.meeting.ended',
    description: 'user logged conference',
  },
  'acl-not-allowed': {
    id: 'app.error.removed',
    description: 'Message to display when user is removed from the conference',
  },
  messageEnded: {
    id: 'app.meeting.endedMessage',
    description: 'message saying to go back to home screen',
  },
  messageEndedByUser: {
    id: 'app.meeting.endedByUserMessage',
    description: 'message informing who ended the meeting',
  },
  messageEndedByNoModeratorSingular: {
    id: 'app.meeting.endedByNoModeratorMessageSingular',
    description: 'message informing that the meeting was ended due to no moderator present (singular)',
  },
  messageEndedByNoModeratorPlural: {
    id: 'app.meeting.endedByNoModeratorMessagePlural',
    description: 'message informing that the meeting was ended due to no moderator present (plural)',
  },
  buttonOkay: {
    id: 'app.meeting.endNotification.ok.label',
    description: 'label okay for button',
  },
  title: {
    id: 'app.feedback.title',
    description: 'title for feedback screen',
  },
  subtitle: {
    id: 'app.feedback.subtitle',
    description: 'subtitle for feedback screen',
  },
  textarea: {
    id: 'app.feedback.textarea',
    description: 'placeholder for textarea',
  },
  confirmDesc: {
    id: 'app.leaveConfirmation.confirmDesc',
    description: 'adds context to confim option',
  },
  sendLabel: {
    id: 'app.feedback.sendFeedback',
    description: 'send feedback button label',
  },
  sendDesc: {
    id: 'app.feedback.sendFeedbackDesc',
    description: 'adds context to send feedback option',
  },
  duplicate_user_in_meeting_eject_reason: {
    id: 'app.meeting.logout.duplicateUserEjectReason',
    description: 'message for duplicate users',
  },
  not_enough_permission_eject_reason: {
    id: 'app.meeting.logout.permissionEjectReason',
    description: 'message for whom was kicked by doing something without permission',
  },
  user_requested_eject_reason: {
    id: 'app.meeting.logout.ejectedFromMeeting',
    description: 'message when the user is removed by someone',
  },
  validate_token_failed_eject_reason: {
    id: 'app.meeting.logout.validateTokenFailedEjectReason',
    description: 'invalid auth token',
  },
  user_inactivity_eject_reason: {
    id: 'app.meeting.logout.userInactivityEjectReason',
    description: 'message for whom was kicked by inactivity',
  },
  open_activity_report_btn: {
    id: 'app.learning-dashboard.clickHereToOpen',
    description: 'description of link to open activity report',
  },
});

const propTypes = {
  intl: PropTypes.shape({
    formatMessage: PropTypes.func.isRequired,
  }).isRequired,
  code: PropTypes.string.isRequired,
  ejectedReason: PropTypes.string,
  endedReason: PropTypes.string,
};

const defaultProps = {
  ejectedReason: null,
  endedReason: null,
};

class MeetingEnded extends PureComponent {
  static getComment() {
    const textarea = document.getElementById('feedbackComment');
    const comment = textarea.value;
    return comment;
  }

  constructor(props) {
    super(props);
    this.state = {
      selected: 0,
      dispatched: false,
    };

    const user = Users.findOne({ userId: Auth.userID });
    if (user) {
      this.localUserRole = user.role;
    }

    const meeting = Meetings.findOne({ id: user.meetingID });
    if (meeting) {
      this.endWhenNoModeratorMinutes = meeting.durationProps.endWhenNoModeratorDelayInMinutes;

      const endedBy = Users.findOne({
        userId: meeting.meetingEndedBy,
      }, { fields: { name: 1 } });

      if (endedBy) {
        this.meetingEndedBy = endedBy.name;
      }
    }

    this.setSelectedStar = this.setSelectedStar.bind(this);
    this.confirmRedirect = this.confirmRedirect.bind(this);
    this.sendFeedback = this.sendFeedback.bind(this);
    this.shouldShowFeedback = this.shouldShowFeedback.bind(this);
    this.getEndingMessage = this.getEndingMessage.bind(this);

    AudioManager.exitAudio();
    Storage.removeItem('getEchoTest');
    Storage.removeItem('isFirstJoin');
    Meteor.disconnect();
  }

  setSelectedStar(starNumber) {
    this.setState({
      selected: starNumber,
    });
  }

  shouldShowFeedback() {
    const { dispatched } = this.state;
    return getFromUserSettings('bbb_ask_for_feedback_on_logout', Meteor.settings.public.app.askForFeedbackOnLogout) && !dispatched;
  }

  confirmRedirect() {
    if (meetingIsBreakout()) window.close();
    if (allowRedirectToLogoutURL()) logoutRouteHandler();
  }

  getEndingMessage() {
    const { intl, code, endedReason } = this.props;

    if (endedReason && endedReason === 'ENDED_DUE_TO_NO_MODERATOR') {
      return this.endWhenNoModeratorMinutes === 1
        ? intl.formatMessage(intlMessage.messageEndedByNoModeratorSingular)
        : intl.formatMessage(intlMessage.messageEndedByNoModeratorPlural, { 0: this.endWhenNoModeratorMinutes });
    }

    if (this.meetingEndedBy) {
      return intl.formatMessage(intlMessage.messageEndedByUser, { 0: this.meetingEndedBy });
    }

    if (intlMessage[code]) {
      return intl.formatMessage(intlMessage[code]);
    }

    return intl.formatMessage(intlMessage[430]);
  }

  sendFeedback() {
    const {
      selected,
    } = this.state;

    const { fullname } = Auth.credentials;

    const message = {
      rating: selected,
      userId: Auth.userID,
      userName: fullname,
      authToken: Auth.token,
      meetingId: Auth.meetingID,
      comment: MeetingEnded.getComment(),
      userRole: this.localUserRole,
    };
    const url = './feedback';
    const options = {
      method: 'POST',
      body: JSON.stringify(message),
      headers: {
        'Content-Type': 'application/json',
      },
    };

    // client logger
    logger.info({ logCode: 'feedback_functionality', extraInfo: { feedback: message } }, 'Feedback component');

    this.setState({
      dispatched: true,
    });

    fetch(url, options).then(() => {
      if (this.localUserRole === 'VIEWER') {
        const REDIRECT_WAIT_TIME = 5000;
        setTimeout(() => {
          logoutRouteHandler();
        }, REDIRECT_WAIT_TIME);
      }
    }).catch((e) => {
      logger.warn({
        logCode: 'user_feedback_not_sent_error',
        extraInfo: {
          errorName: e.name,
          errorMessage: e.message,
        },
      }, `Unable to send feedback: ${e.message}`);
    });
  }

  renderNoFeedback() {
    const { intl, code, ejectedReason } = this.props;

    const { locale } = intl;

    const logMessage = ejectedReason === 'user_requested_eject_reason' ? 'User removed from the meeting' : 'Meeting ended component, no feedback configured';
    logger.info({ logCode: 'meeting_ended_code', extraInfo: { endedCode: code, reason: ejectedReason } }, logMessage);

    return (
      <Styled.Parent>
        <Styled.Modal>
          <Styled.Content>
            <Styled.Title data-test="meetingEndedModalTitle">
              {this.getEndingMessage()}
            </Styled.Title>
            {!allowRedirectToLogoutURL() ? null : (
              <div>
                {
                  LearningDashboardService.isModerator()
                  && isLearningDashboardEnabled() === true
                  // Always set cookie in case Dashboard is already opened
                  && LearningDashboardService.setLearningDashboardCookie() === true
                    ? (
                      <Styled.Text>
                        <Styled.MeetingEndedButton
                          icon="multi_whiteboard"
                          color="default"
                          onClick={() => LearningDashboardService.openLearningDashboardUrl(locale)}
                          label={intl.formatMessage(intlMessage.open_activity_report_btn)}
                          description={intl.formatMessage(intlMessage.open_activity_report_btn)}
                        />
                      </Styled.Text>
                    ) : null
                }
                <Styled.Text>
                  {intl.formatMessage(intlMessage.messageEnded)}
                </Styled.Text>

                <Styled.MeetingEndedButton
                  color="primary"
                  onClick={this.confirmRedirect}
                  label={intl.formatMessage(intlMessage.buttonOkay)}
                  description={intl.formatMessage(intlMessage.confirmDesc)}
                />
              </div>
            )}
          </Styled.Content>
        </Styled.Modal>
      </Styled.Parent>
    );
  }

  renderFeedback() {
    const { intl, code, ejectedReason } = this.props;
    const {
      selected,
    } = this.state;

    const noRating = selected <= 0;

    const logMessage = ejectedReason === 'user_requested_eject_reason' ? 'User removed from the meeting' : 'Meeting ended component, feedback allowed';
    logger.info({ logCode: 'meeting_ended_code', extraInfo: { endedCode: code, reason: ejectedReason } }, logMessage);

    return (
      <Styled.Parent>
        <Styled.Modal data-test="meetingEndedModal">
          <Styled.Content>
            <Styled.Title>
              {this.getEndingMessage()}
            </Styled.Title>
            <Styled.Text>
              {this.shouldShowFeedback()
                ? intl.formatMessage(intlMessage.subtitle)
                : intl.formatMessage(intlMessage.messageEnded)}
            </Styled.Text>

            {this.shouldShowFeedback() ? (
              <div data-test="rating">
                <Rating
                  total="5"
                  onRate={this.setSelectedStar}
                />
                {!noRating ? (
                  <Styled.TextArea
                    rows="5"
                    id="feedbackComment"
                    placeholder={intl.formatMessage(intlMessage.textarea)}
                    aria-describedby="textareaDesc"
                  />
                ) : null}
              </div>
            ) : null}
<<<<<<< HEAD
            {noRating && allowRedirectToLogoutURL() ? (
              <Styled.MeetingEndedButton
                color="primary"
                onClick={this.confirmRedirect}
=======
            {noRating ? (
              <Button
                color="primary"
                onClick={() => this.setState({ dispatched: true })}
                className={styles.button}
>>>>>>> 72f1b66e
                label={intl.formatMessage(intlMessage.buttonOkay)}
                description={intl.formatMessage(intlMessage.confirmDesc)}
              />
            ) : null}

<<<<<<< HEAD
            {!noRating && !dispatched ? (
              <Styled.MeetingEndedButton
=======
            {!noRating ? (
              <Button
>>>>>>> 72f1b66e
                color="primary"
                onClick={this.sendFeedback}
                label={intl.formatMessage(intlMessage.sendLabel)}
                description={intl.formatMessage(intlMessage.sendDesc)}
              />
            ) : null}
          </Styled.Content>
        </Styled.Modal>
      </Styled.Parent>
    );
  }

  render() {
    if (this.shouldShowFeedback()) return this.renderFeedback();
    return this.renderNoFeedback();
  }
}

MeetingEnded.propTypes = propTypes;
MeetingEnded.defaultProps = defaultProps;

export default injectIntl(MeetingEnded);<|MERGE_RESOLUTION|>--- conflicted
+++ resolved
@@ -340,30 +340,16 @@
                 ) : null}
               </div>
             ) : null}
-<<<<<<< HEAD
-            {noRating && allowRedirectToLogoutURL() ? (
+            {noRating ? (
               <Styled.MeetingEndedButton
                 color="primary"
-                onClick={this.confirmRedirect}
-=======
-            {noRating ? (
-              <Button
-                color="primary"
                 onClick={() => this.setState({ dispatched: true })}
-                className={styles.button}
->>>>>>> 72f1b66e
                 label={intl.formatMessage(intlMessage.buttonOkay)}
                 description={intl.formatMessage(intlMessage.confirmDesc)}
               />
             ) : null}
-
-<<<<<<< HEAD
-            {!noRating && !dispatched ? (
+            {!noRating ? (
               <Styled.MeetingEndedButton
-=======
-            {!noRating ? (
-              <Button
->>>>>>> 72f1b66e
                 color="primary"
                 onClick={this.sendFeedback}
                 label={intl.formatMessage(intlMessage.sendLabel)}
