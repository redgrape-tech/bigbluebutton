import styled from 'styled-components';
import Icon from '/imports/ui/components/common/icon/component';
import {
  btnSpacing,
  borderRadius,
  borderSizeSmall,
  borderSize,
  borderSizeLarge,
  smPaddingY,
  smPaddingX,
  mdPaddingY,
  mdPaddingX,
  lgPaddingY,
  lgPaddingX,
  jumboPaddingY,
  jumboPaddingX,
} from '/imports/ui/stylesheets/styled-components/general';
import {
  fontSizeSmall,
  fontSizeBase,
  fontSizeLarge,
  btnFontWeight,
} from '/imports/ui/stylesheets/styled-components/typography';
import {
  btnDefaultColor,
  btnDefaultBg,
  btnDefaultGhostColor,
  btnDefaultGhostBg,
  btnDefaultGhostActiveBg,
  btnDefaultGhostBorder,
  btnPrimaryBorder,
  btnPrimaryColor,
  btnPrimaryBg,
  btnPrimaryHoverBg,
  btnPrimaryActiveBg,
  btnSuccessBorder,
  btnSuccessColor,
  btnSuccessBg,
  btnWarningBorder,
  btnWarningColor,
  btnWarningBg,
  btnDangerBorder,
  btnDangerColor,
  btnDangerBg,
  btnDarkBorder,
  btnDarkColor,
  btnDarkBg,
  btnOfflineBorder,
  btnOfflineColor,
  btnOfflineBg,
  btnMutedBorder,
  btnMutedColor,
  btnMutedBg,
<<<<<<< HEAD
  colorWhite,
=======
>>>>>>> 11a659e5
  colorGray,
} from '/imports/ui/stylesheets/styled-components/palette';
import BaseButton from './base/component';

const ButtonIcon = styled(Icon)`
  width: 1em;
  height: 1em;
  text-align: center;

  &:before {
    width: 1em;
    height: 1em;
  }

  .buttonWrapper & {
    font-size: 125%;
  }

  & + span {
    margin: 0 0 0 ${btnSpacing};

    [dir="rtl"] & {
      margin: 0 ${btnSpacing} 0 0;
    }
  }
`;

const EmojiButtonSibling = styled.span`
  position: absolute;
  width: 100%;
  height: 100%;
  top: 0;
  left: 0;
  z-index: 0;
`;

const ButtonLabel = styled.span`
  & + i,
  & + button {
    margin: 0 0 0 ${btnSpacing};

    [dir="rtl"] & {
      margin: 0 ${btnSpacing} 0 0;
    }
  }
  &:hover,
  .buttonWrapper:hover & {
    opacity: .5;
  }

  ${({ hideLabel }) => hideLabel && `
    font-size: 0;
    height: 0;
    width: 0;
    margin: 0 !important;
    padding: 0 !important;
    overflow: hidden;
    display: none !important;
  `}
`;

const ButtonWrapper = styled(BaseButton)`
  border: none;
  overflow: visible !important;
  display: inline-block;
  cursor: pointer;

  &:focus,
  &:hover {
    outline: transparent;
    outline-style: dotted;
    outline-width: ${borderSize};
  }

  &:focus {
    outline-style: solid;
  }

  &:-moz-focusring {
    outline-color: transparent;
    outline-offset: ${borderRadius};
  }

  &:active {
    &:focus {
      span:first-of-type::before {
        border-radius: 50%;
        outline: transparent;
        outline-width: ${borderSize};
        outline-style: solid;
      }
    }
  }

  line-height: 1.5;
  text-align: center;
  white-space: nowrap;
  vertical-align: middle;
  background: none;
  padding: 0 !important;

  &[aria-disabled="true"] > span {
    cursor: not-allowed;
    opacity: .65;
    box-shadow: none;
  }

  & > span {
    display: block;
    text-align: center;
    white-space: nowrap;
    border: ${borderSizeSmall} solid transparent;
  }

  ${({ size }) => size === 'sm' && `
    font-size: calc(${fontSizeSmall} * .85);
    padding: ${smPaddingY} ${smPaddingX};

    & > span {
      border: ${borderSizeLarge} solid transparent;
    }

    & > label {
      display: inline-block;
      margin: 0 0 0 ${btnSpacing};

      [dir="rtl"] & {
        margin:0 ${btnSpacing} 0 0;
      }
    }
  `}

  ${({ size }) => size === 'md' && `
    font-size: calc(${fontSizeBase} * .85);
    padding: ${mdPaddingY} ${mdPaddingX};

    & > span {
      border: ${borderSizeLarge} solid transparent;
    }
  `}

  ${({ size }) => size === 'lg' && `
    font-size: ${fontSizeBase};
    padding: ${lgPaddingY} ${lgPaddingX};
  `}

  ${({ size }) => size === 'jumbo' && `
    font-size: 3rem;
    padding: ${jumboPaddingY} ${jumboPaddingX};
  `}

  ${({ size, circle, color }) => size === 'lg' && circle && color === 'primary' && `
    &:focus:not([aria-disabled="true"]){
      & > span{
        color: ${btnPrimaryColor};
        background-color: ${btnPrimaryBg};
        background-clip: padding-box;
        box-shadow: 0 0 0 ${borderSize} ${btnPrimaryBorder};
      }
    }

    &:hover{
      & > span{
        filter: brightness(90%);
        color: ${btnPrimaryColor};
        background-color: ${btnPrimaryHoverBg} !important;
      }
    }

    &:active:focus{
      & > span{
        filter: brightness(85%);
        color: ${btnPrimaryColor};
        background-color: ${btnPrimaryActiveBg};
      }
    }

    &:active{
      & > span{
        filter: brightness(85%);
        color: ${btnPrimaryColor};
        background-color: ${btnPrimaryActiveBg};
      }
    }
  `}

  ${({
    size, circle, ghost, color,
  }) => size === 'lg' && circle && ghost && color === 'default' && `
    & > span{
      color: ${btnDefaultGhostColor};
    }

    &:focus:not([aria-disabled="true"]){
      & > span{
        background-color: ${btnDefaultGhostBg} !important;
        background-clip: padding-box;
        box-shadow: 0 0 0 ${borderSize} ${btnDefaultGhostBorder};
        border-color: transparent !important;
      }
    }

    &:hover{
      & > span{
        filter: brightness(85%);
        background-color: ${btnDefaultGhostBg} !important;
      }
    }

    &:active:focus{
      & > span{
        filter: brightness(85%);
        background-color: ${btnDefaultGhostActiveBg} !important;
      }
    }

    &:active{
      & > span{
        filter: brightness(85%);
        background-color: ${btnDefaultGhostActiveBg};
      }
    }
  `}

  ${({ ghost }) => ghost && `
    & > span{
      background-image: none;
      background-color: transparent;
    }
  `}
`;

const ButtonSpan = styled.span`
  border: none;
  overflow: visible;
  display: inline-block;
  border-radius: ${borderSize};
  font-weight: ${btnFontWeight};
  line-height: 1;
  text-align: center;
  white-space: nowrap;
  vertical-align: middle;
  cursor: pointer;
  user-select: none;

  &:-moz-focusring {
    outline: none;
  }

  &:hover,
  &:focus {
    outline: transparent;
    outline-style: dotted;
    outline-width: ${borderSize};
    text-decoration: none;
  }

  &:active,
  &:focus {
    outline: transparent;
    outline-width: ${borderSize};
    outline-style: solid;
  }

  &:active {
    background-image: none;
  }

  &[aria-disabled="true"] {
    cursor: not-allowed;
    opacity: .65;
    box-shadow: none;
  }

  &,
  &:active {
    &:focus {
      span:first-of-type::before {
        border-radius: ${borderSize};
      }
    }
  }

  ${({ size }) => size === 'sm' && `
    font-size: calc(${fontSizeSmall} * .85);
    padding: ${smPaddingY} ${smPaddingX};
  `}

  ${({ size }) => size === 'md' && `
    font-size: calc(${fontSizeBase} * .85);
    padding: ${mdPaddingY} ${mdPaddingX};
  `}

  ${({ size }) => size === 'lg' && `
    height: 3rem;
    width: 3rem;
    display: flex !important;
    align-items: center;
    justify-content: center;
  `}

  ${({ size }) => size === 'jumbo' && `
    font-size: 3rem;
    padding: ${jumboPaddingY} ${jumboPaddingX};
  `}

  ${({ size, color }) => size === 'md' && color === 'light' && `
    color: ${colorGray};
    
    &:focus,
    .buttonWrapper:focus:not([aria-disabled="true"]) & {
      color: ${colorGray};
      box-shadow: 0 0 0 1px #CDD6E0 !important;
      background-color: #DCE4EC !important;
    }
    
    &:hover {
      color: hsl(210, 13%, 20%) !important;
      background-color: #DCE4EC !important;
    }

    &:active {
      color: hsl(210, 13%, 20%) !important;
      background-color: hsl(210, 30%, 80%) !important;
    }

    &:focus:hover {
      color: hsl(210, 13%, 20%) !important;
      box-shadow: 0 0 0 1px #CDD6E0 !important;
      background-color: #DCE4EC !important;
    }

    &:focus:active {
      color: hsl(210, 13%, 20%) !important;
      box-shadow: 0 0 0 1px #CDD6E0 !important;
      background-color: hsl(210, 30%, 80%) !important;
    }
  `}

  ${({ size, color }) => size === 'md' && color === 'dark' && `
    color: ${colorWhite};
    background: transparent;
    
    &:focus,
    .buttonWrapper:focus:not([aria-disabled="true"]) & {
      color: ${colorWhite};
      box-shadow: 0 0 0 1px ${btnDefaultGhostBorder} !important;
      background-color: ${btnDefaultGhostBg} !important;
    }
    
    &:hover {
      color: hsl(0, 0%, 85%) !important;
      background-color: ${btnDefaultGhostBg} !important;
    }

    &:active {
      color: hsl(0, 0%, 85%) !important;
      background-color: ${btnDefaultGhostActiveBg} !important;
    }

    &:focus:hover {
      color: hsl(0, 0%, 85%) !important;
      box-shadow: 0 0 0 1px ${btnDefaultGhostBorder} !important;
      background-color: ${btnDefaultGhostBg} !important;
    }

    &:focus:active {
      color: hsl(0, 0%, 85%) !important;
      box-shadow: 0 0 0 1px ${btnDefaultGhostBorder} !important;
      background-color: ${btnDefaultGhostActiveBg} !important;
    }
  `}

  ${({ color, ghost }) => color === 'default' && !ghost && `
    color: ${btnDefaultColor};
    background-color: ${btnDefaultBg};
    border: ${borderSizeLarge} solid transparent;

    &:focus,
    .buttonWrapper:focus:not([aria-disabled="true"]) & {
      color: ${btnDefaultColor};
      background-color: ${btnDefaultBg};
      background-clip: padding-box;
      box-shadow: 0 0 0 ${borderSize} ${btnPrimaryBg};
    }

    &:hover & {
      color: ${btnDefaultBg};
    }
  `}

  ${({ color }) => color === 'primary' && `
    color: ${btnPrimaryColor};
    background-color: ${btnPrimaryBg};
    border: ${borderSizeLarge} solid transparent;

    &:focus,
    .buttonWrapper:focus:not([aria-disabled="true"]) & {
      color: ${btnPrimaryColor};
      background-color: ${btnPrimaryBg};
      background-clip: padding-box;
      box-shadow: 0 0 0 ${borderSize} ${btnPrimaryBg};
    }
    &:hover,
    .buttonWrapper:hover & {
      color: ${btnPrimaryColor};
    }
  
  `}

  ${({ color }) => color === 'success' && `
    color: ${btnSuccessColor};
    background-color: ${btnSuccessBg};
    border: ${borderSizeLarge} solid transparent;

    &:focus,
    .buttonWrapper:focus:not([aria-disabled="true"]) & {
      color: ${btnSuccessColor};
      background-color: ${btnSuccessBg};
      background-clip: padding-box;
      box-shadow: 0 0 0 ${borderSize} ${btnSuccessBorder};
    }

    &:hover,
    .buttonWrapper:hover & {
      color: ${btnSuccessColor};
    }
  `}

  ${({ color }) => color === 'warning' && `
    color: ${btnWarningColor};
    background-color: ${btnWarningBg};
    border: ${borderSizeLarge} solid transparent;

    &:focus,
    .buttonWrapper:focus:not([aria-disabled="true"]) & {
      color: ${btnWarningColor};
      background-color: ${btnWarningBg};
      background-clip: padding-box;
      box-shadow: 0 0 0 ${borderSize} ${btnWarningBorder};
    }

    &:hover,
    .buttonWrapper:hover & {
      color: ${btnWarningColor};
    }
  `}

  ${({ color }) => color === 'danger' && `
    color: ${btnDangerColor};
    background-color: ${btnDangerBg};
    border: ${borderSizeLarge} solid transparent;

    &:focus,
    .buttonWrapper:focus:not([aria-disabled="true"]) & {
      color: ${btnDangerColor};
      background-color: ${btnDangerBg};
      background-clip: padding-box;
      box-shadow: 0 0 0 ${borderSize} ${btnDangerBorder};
    }

    &:hover,
    .buttonWrapper:hover & {
      color: ${btnDangerColor};
    }
  `}

  ${({ color }) => color === 'dark' && `
    color: ${btnDarkColor};
    background-color: ${btnDarkBg};
    border: ${borderSizeLarge} solid transparent;

    &:focus {
      color: ${btnDarkColor};
      background-color: ${btnDarkBg};
      background-clip: padding-box;
      box-shadow: 0 0 0 ${borderSize} ${btnDarkBorder};
    }

    &:hover,
    .buttonWrapper:hover & {
      color: ${btnDarkColor};
    }
  `}

  ${({ color }) => color === 'offline' && `
    color: ${btnOfflineColor};
    background-color: ${btnOfflineBg};
    border: ${borderSizeLarge} solid transparent;

    &:focus,
    .buttonWrapper:focus:not([aria-disabled="true"]) & {
      color: ${btnOfflineColor};
      background-color: ${btnOfflineBg};
      background-clip: padding-box;
      box-shadow: 0 0 0 ${borderSize} ${btnOfflineBorder};
    }

    &:hover,
    .buttonWrapper:hover & {
      color: ${btnOfflineColor};
    }
  `}

  ${({ color }) => color === 'muted' && `
    color: ${btnMutedColor};
    background-color: ${btnMutedBg};
    border: ${borderSizeLarge} solid transparent;

    &:focus,
    .buttonWrapper:focus:not([aria-disabled="true"]) & {
      color: ${btnMutedColor};
      background-color: ${btnMutedBg};
      background-clip: padding-box;
      box-shadow: 0 0 0 ${borderSize} ${btnMutedBorder};
    }

    &:hover,
    .buttonWrapper:hover & {
      color: ${btnMutedColor};
    }
  `}

  ${({ ghost, color, size }) => ghost && color === 'default' && size !== 'lg' && `
    color: ${btnDefaultBg};
    background-image: none;
    background-color: transparent;
    border: ${borderSizeLarge} solid transparent;
    &:focus,
    .buttonWrapper:focus & {
      color: ${btnDefaultBg};
      background-color: ${btnDefaultColor};
      background-clip: padding-box;
      box-shadow: 0 0 0 ${borderSizeLarge} ${btnDefaultBg} !important;
    }
    &:hover,
    .buttonWrapper:hover & {
      color: ${btnDefaultBg};
      background-color: ${btnDefaultColor};
    }
  `}

  ${({ ghost, color }) => ghost && color === 'primary' && `
    color: ${btnPrimaryBg};

    &:focus,
    .buttonWrapper:focus & {
      color: ${btnPrimaryBg};
      background-color: ${btnPrimaryColor};
      background-clip: padding-box;
      box-shadow: 0 0 0 ${borderSizeLarge} ${btnPrimaryBg};
    }

    &:hover,
    .buttonWrapper:hover & {
      color: ${btnPrimaryBg};
      background-color: ${btnPrimaryColor};
    }
  `}

  ${({ ghost, color }) => ghost && color === 'success' && `
    color: ${btnSuccessBg};

    &:focus,
    .buttonWrapper:focus & {
      color: ${btnSuccessBg};
      background-color: ${btnSuccessColor};
      background-clip: padding-box;
      box-shadow: 0 0 0 ${borderSizeLarge} ${btnSuccessBg};
    }

    &:hover,
    .buttonWrapper:hover & {
      color: ${btnSuccessBg};
      background-color: ${btnSuccessColor};
    }
  `}

  ${({ ghost, color }) => ghost && color === 'warning' && `
    color: ${btnWarningBg};

    &:focus,
    .buttonWrapper:focus & {
      color: ${btnWarningBg};
      background-color: ${btnWarningColor};
      background-clip: padding-box;
      box-shadow: 0 0 0 ${borderSizeLarge} ${btnWarningBg};
    }

    &:hover,
    .buttonWrapper:hover & {
      color: ${btnWarningBg};
      background-color: ${btnWarningColor};
    }
  `}

  ${({ ghost, color }) => ghost && color === 'danger' && `
    color: ${btnDangerBg};

    &:focus,
    .buttonWrapper:focus & {
      color: ${btnDangerBg};
      background-color: ${btnDangerColor};
      background-clip: padding-box;
      box-shadow: 0 0 0 ${borderSizeLarge} ${btnDangerBg};
    }

    &:hover,
    .buttonWrapper:hover & {
      color: ${btnDangerBg};
      background-color: ${btnDangerColor};
    }
  `}

  ${({ ghost, color }) => ghost && color === 'dark' && `
    color: ${btnDarkBg};

    &:focus,
    .buttonWrapper:focus & {
      color: ${btnDarkBg};
      background-color: ${btnDarkColor};
      background-clip: padding-box;
      box-shadow: 0 0 0 ${borderSizeLarge} ${btnDarkBg};
    }

    &:hover,
    .buttonWrapper:hover & {
      color: ${btnDarkBg};
      background-color: ${btnDarkColor};
    }
  `}

  ${({ ghost, color }) => ghost && color === 'offline' && `
    color: ${btnOfflineBg};

    &:focus,
    .buttonWrapper:focus & {
      color: ${btnOfflineBg};
      background-color: ${btnOfflineColor};
      background-clip: padding-box;
      box-shadow: 0 0 0 ${borderSizeLarge} ${btnOfflineBg};
    }

    &:hover,
    .buttonWrapper:hover & {
      color: ${btnOfflineBg};
      background-color: ${btnOfflineColor};
    }
  `}

  ${({ ghost, color }) => ghost && color === 'muted' && `
    color: ${btnMutedBg};

    &:focus,
    .buttonWrapper:focus & {
      color: ${btnMutedBg};
      background-color: ${btnMutedColor};
      background-clip: padding-box;
      box-shadow: 0 0 0 ${borderSizeLarge} ${btnMutedBg};
    }

    &:hover,
    .buttonWrapper:hover & {
      color: ${btnMutedBg};
      background-color: ${btnMutedColor};
    }
  `}

  ${({ circle }) => circle && `
    border-radius: 50%;
  `}

  ${({ circle, size }) => circle && size === 'sm' && `
    padding: calc(${smPaddingX} / 2);
  `}

  ${({ circle, size }) => circle && size === 'md' && `
    padding: calc(${mdPaddingX} / 2);
  `}

  ${({ circle, size }) => circle && size === 'lg' && `
    padding: calc(${lgPaddingX} / 2);
  `}

  ${({ circle, size }) => circle && size === 'jumbo' && `
    padding: calc(${jumboPaddingX} / 2);
  `}

  ${({ block }) => block && `
    display: block;
    width: 100%;
  `}
`;

const Button = styled(BaseButton)`
  border: ${borderSizeLarge} solid transparent;
  border: none;
  overflow: visible;
  display: inline-block;
  border-radius: ${borderSize};
  font-weight: ${btnFontWeight};
  line-height: 1;
  text-align: center;
  white-space: nowrap;
  vertical-align: middle;
  cursor: pointer;
  user-select: none;

  &:-moz-focusring {
    outline: none;
  }

  &:hover,
  &:focus {
    outline: transparent;
    outline-style: dotted;
    outline-width: ${borderSize};
    text-decoration: none;
  }

  &:active,
  &:focus {
    outline: transparent;
    outline-width: ${borderSize};
    outline-style: solid;
  }

  &:active {
    background-image: none;
  }

  &[aria-disabled="true"] {
    cursor: not-allowed;
    opacity: .65;
    box-shadow: none;
  }

  &,
  &:active {
    &:focus {
      span:first-of-type::before {
        border-radius: ${borderSize};
      }
    }
  }

  ${({ size }) => size === 'sm' && `
    font-size: calc(${fontSizeSmall} * .85);
    padding: ${smPaddingY} ${smPaddingX};
  `}

  ${({ size }) => size === 'md' && `
    font-size: calc(${fontSizeBase} * .85);
    padding: ${mdPaddingY} ${mdPaddingX};
  `}

  ${({ size }) => size === 'lg' && `
    font-size: calc(${fontSizeLarge} * .85);
    padding: ${lgPaddingY} ${lgPaddingX};
  `}

  ${({ size }) => size === 'jumbo' && `
    font-size: 3rem;
    padding: ${jumboPaddingY} ${jumboPaddingX};
  `}

  ${({ color }) => color === 'default' && `
    color: ${btnDefaultColor};
    background-color: ${btnDefaultBg};

    &:focus,
    .buttonWrapper:focus:not([aria-disabled="true"]) & {
      color: ${btnDefaultColor};
      background-color: ${btnDefaultBg};
      background-clip: padding-box;
      box-shadow: 0 0 0 ${borderSize} ${btnPrimaryBg};
    }

    &:hover,
    .buttonWrapper:hover & {
      color: ${btnDefaultColor};
    }
  `}

  ${({ color }) => color === 'primary' && `
    color: ${btnPrimaryColor};
    background-color: ${btnPrimaryBg};
    border: ${borderSizeLarge} solid transparent !important;

    &:focus:not([aria-disabled="true"]){
      color: ${btnPrimaryColor};
      background-color: ${btnPrimaryBg};
      background-clip: padding-box;
      box-shadow: 0 0 0 ${borderSize} ${btnPrimaryBorder};
    }

    &:hover{
      filter: brightness(90%);
      color: ${btnPrimaryColor};
      background-color: ${btnPrimaryHoverBg} !important;
    }

    &:active:focus{
      filter: brightness(85%);
      color: ${btnPrimaryColor};
      background-color: ${btnPrimaryActiveBg};
    }

    &:active{
      filter: brightness(85%);
      color: ${btnPrimaryColor};
      background-color: ${btnPrimaryActiveBg} !important;
    }
  `}

  ${({ color }) => color === 'success' && `
    color: ${btnSuccessColor};
    background-color: ${btnSuccessBg};

    &:focus,
    .buttonWrapper:focus:not([aria-disabled="true"]) & {
      color: ${btnSuccessColor};
      background-color: ${btnSuccessBg};
      background-clip: padding-box;
      box-shadow: 0 0 0 ${borderSize} ${btnSuccessBorder};
    }

    &:hover,
    .buttonWrapper:hover & {
      color: ${btnSuccessColor};
    }
  `}

  ${({ color }) => color === 'warning' && `
    color: ${btnWarningColor};
    background-color: ${btnWarningBg};

    &:focus,
    .buttonWrapper:focus:not([aria-disabled="true"]) & {
      color: ${btnWarningColor};
      background-color: ${btnWarningBg};
      background-clip: padding-box;
      box-shadow: 0 0 0 ${borderSize} ${btnWarningBorder};
    }

    &:hover,
    .buttonWrapper:hover & {
      color: ${btnWarningColor};
    }
  `}

  ${({ color }) => color === 'danger' && `
    color: ${btnDangerColor};
    background-color: ${btnDangerBg};

    &:focus,
    .buttonWrapper:focus:not([aria-disabled="true"]) & {
      color: ${btnDangerColor};
      background-color: ${btnDangerBg};
      background-clip: padding-box;
      box-shadow: 0 0 0 ${borderSize} ${btnDangerBorder};
    }

    &:hover,
    .buttonWrapper:hover & {
      color: ${btnDangerColor};
    }
  `}

  ${({ color }) => color === 'dark' && `
    color: ${btnDarkColor};
    background-color: ${btnDarkBg};

    &:focus,
    .buttonWrapper:focus:not([aria-disabled="true"]) & {
      color: ${btnDarkColor};
      background-color: ${btnDarkBg};
      background-clip: padding-box;
      box-shadow: 0 0 0 ${borderSize} ${btnDarkBorder};
    }

    &:hover,
    .buttonWrapper:hover & {
      color: ${btnDarkColor};
    }
  `}

  ${({ color }) => color === 'offline' && `
    color: ${btnOfflineColor};
    background-color: ${btnOfflineBg};

    &:focus,
    .buttonWrapper:focus:not([aria-disabled="true"]) & {
      color: ${btnOfflineColor};
      background-color: ${btnOfflineBg};
      background-clip: padding-box;
      box-shadow: 0 0 0 ${borderSize} ${btnOfflineBorder};
    }

    &:hover,
    .buttonWrapper:hover & {
      color: ${btnOfflineColor};
    }
  `}

  ${({ color }) => color === 'muted' && `
    color: ${btnMutedColor};
    background-color: ${btnMutedBg};

    &:focus,
    .buttonWrapper:focus:not([aria-disabled="true"]) & {
      color: ${btnMutedColor};
      background-color: ${btnMutedBg};
      background-clip: padding-box;
      box-shadow: 0 0 0 ${borderSize} ${btnMutedBorder};
    }

    &:hover,
    .buttonWrapper:hover & {
      color: ${btnMutedColor};
    }
  `}

  ${({ color }) => color === 'secondary' && `
    background: transparent;
    color: ${colorGray};
    border: 3px solid transparent;
    border-radius: 4px;
  

    &:focus {
      background: hsl(210, 30%, 95%);
      box-shadow: 0 0 0 ${borderSize} hsl(211, 87%, 80%);
    }

    &:hover {
      background: hsl(210, 30%, 95%);
      color: hsl(210, 13%, 35%);
    }

    &:active {
      background: hsl(210, 30%, 89%);
      color: hsl(210, 13%, 30%);
    }

    &:hover {
      &:focus {
        background: hsl(210, 30%, 95%);
        color: hsl(210, 13%, 30%);
        box-shadow: 0 0 0 ${borderSize} hsl(211, 87%, 80%);
      }
    }

    &:focus {
      &:active {
        background: hsl(210, 30%, 89%);
        color: hsl(210, 13%, 30%);
        box-shadow: 0 0 0 ${borderSize} hsl(211, 87%, 80%);
      }
    }
  `}

  ${({ ghost, color }) => ghost && color === 'default' && `
    color: ${btnDefaultBg};
    background-image: none;
    background-color: transparent;

    &:focus,
    .buttonWrapper:focus & {
      color: ${btnDefaultBg};
      background-color: ${btnDefaultColor};
      background-clip: padding-box;
      box-shadow: 0 0 0 ${borderSizeLarge} ${btnDefaultBg};
    }

    &:hover,
    .buttonWrapper:hover & {
      color: ${btnDefaultBg};
      background-color: ${btnDefaultColor};
    }
  `}

  ${({ ghost, color }) => ghost && color === 'primary' && `
    color: ${btnPrimaryBg};
    background-image: none;
    background-color: transparent;

    &:focus,
    .buttonWrapper:focus & {
      color: ${btnPrimaryBg};
      background-color: ${btnPrimaryColor};
      background-clip: padding-box;
      box-shadow: 0 0 0 ${borderSizeLarge} ${btnPrimaryBg};
    }

    &:hover,
    .buttonWrapper:hover & {
      color: ${btnPrimaryBg};
      background-color: ${btnPrimaryColor};
    }
  `}

  ${({ ghost, color }) => ghost && color === 'success' && `
    color: ${btnSuccessBg};
    background-image: none;
    background-color: transparent;

    &:focus,
    .buttonWrapper:focus & {
      color: ${btnSuccessBg};
      background-color: ${btnSuccessColor};
      background-clip: padding-box;
      box-shadow: 0 0 0 ${borderSizeLarge} ${btnSuccessBg};
    }

    &:hover,
    .buttonWrapper:hover & {
      color: ${btnSuccessBg};
      background-color: ${btnSuccessColor};
    }
  `}

  ${({ ghost, color }) => ghost && color === 'warning' && `
    color: ${btnWarningBg};
    background-image: none;
    background-color: transparent;

    &:focus,
    .buttonWrapper:focus & {
      color: ${btnWarningBg};
      background-color: ${btnWarningColor};
      background-clip: padding-box;
      box-shadow: 0 0 0 ${borderSizeLarge} ${btnWarningBg};
    }

    &:hover,
    .buttonWrapper:hover & {
      color: ${btnWarningBg};
      background-color: ${btnWarningColor};
    }
  `}

  ${({ ghost, color }) => ghost && color === 'danger' && `
    color: ${btnDangerBg};
    background-image: none;
    background-color: transparent;

    &:focus,
    .buttonWrapper:focus & {
      color: ${btnDangerBg};
      background-color: ${btnDangerColor};
      background-clip: padding-box;
      box-shadow: 0 0 0 ${borderSizeLarge} ${btnDangerBg};
    }

    &:hover,
    .buttonWrapper:hover & {
      color: ${btnDangerBg};
      background-color: ${btnDangerColor};
    }
  `}

  ${({ ghost, color }) => ghost && color === 'dark' && `
    color: ${btnDarkBg};
    background-image: none;
    background-color: transparent;

    &:focus,
    .buttonWrapper:focus & {
      color: ${btnDarkBg};
      background-color: ${btnDarkColor};
      background-clip: padding-box;
      box-shadow: 0 0 0 ${borderSizeLarge} ${btnDarkBg};
    }

    &:hover,
    .buttonWrapper:hover & {
      color: ${btnDarkBg};
      background-color: ${btnDarkColor};
    }
  `}

  ${({ ghost, color }) => ghost && color === 'offline' && `
    color: ${btnOfflineBg};
    background-image: none;
    background-color: transparent;

    &:focus,
    .buttonWrapper:focus & {
      color: ${btnOfflineBg};
      background-color: ${btnOfflineColor};
      background-clip: padding-box;
      box-shadow: 0 0 0 ${borderSizeLarge} ${btnOfflineBg};
    }

    &:hover,
    .buttonWrapper:hover & {
      color: ${btnOfflineBg};
      background-color: ${btnOfflineColor};
    }
  `}

  ${({ ghost, color }) => ghost && color === 'muted' && `
    color: ${btnMutedBg};
    background-image: none;
    background-color: transparent;

    &:focus,
    .buttonWrapper:focus & {
      color: ${btnMutedBg};
      background-color: ${btnMutedColor};
      background-clip: padding-box;
      box-shadow: 0 0 0 ${borderSizeLarge} ${btnMutedBg};
    }

    &:hover,
    .buttonWrapper:hover & {
      color: ${btnMutedBg};
      background-color: ${btnMutedColor};
    }
  `}

  ${({ circle }) => circle && `
    border-radius: 50%;
  `}

  ${({ circle, size }) => circle && size === 'sm' && `
    padding: calc(${smPaddingX} / 2);
  `}

  ${({ circle, size }) => circle && size === 'md' && `
    padding: calc(${mdPaddingX} / 2);
  `}

  ${({ circle, size }) => circle && size === 'lg' && `
    padding: calc(${lgPaddingX} / 2);
  `}

  ${({ circle, size }) => circle && size === 'jumbo' && `
    padding: calc(${jumboPaddingX} / 2);
  `}

  ${({ block }) => block && `
    display: block;
    width: 100%;
  `}

  ${({ iconRight }) => iconRight && `
    display: flex;
    flex-direction: row-reverse;
  `}
`;

export default {
  ButtonIcon,
  EmojiButtonSibling,
  ButtonLabel,
  ButtonWrapper,
  ButtonSpan,
  Button,
};<|MERGE_RESOLUTION|>--- conflicted
+++ resolved
@@ -51,10 +51,7 @@
   btnMutedBorder,
   btnMutedColor,
   btnMutedBg,
-<<<<<<< HEAD
   colorWhite,
-=======
->>>>>>> 11a659e5
   colorGray,
 } from '/imports/ui/stylesheets/styled-components/palette';
 import BaseButton from './base/component';
