import React, { Component } from 'react';
import PropTypes from 'prop-types';
import { defineMessages, injectIntl } from 'react-intl';
<<<<<<< HEAD
=======
import FocusTrap from 'focus-trap-react';
import { withModalState } from '../base/component';
>>>>>>> 4fb84cb7
import Styled from './styles';

const intlMessages = defineMessages({
  modalClose: {
    id: 'app.modal.close',
    description: 'Close',
  },
  modalCloseDescription: {
    id: 'app.modal.close.description',
    description: 'Disregards changes and closes the modal',
  },
});

const propTypes = {
  title: PropTypes.string,
  dismiss: PropTypes.shape({
    callback: PropTypes.func,
  }),
  headerPosition: PropTypes.string,
  shouldCloseOnOverlayClick: PropTypes.bool,
  shouldShowCloseButton: PropTypes.bool,
  overlayClassName: PropTypes.string,
  modalisOpen: PropTypes.bool,
};

const defaultProps = {
  title: '',
  dismiss: {
    callback: null,
  },
  shouldCloseOnOverlayClick: true,
  shouldShowCloseButton: true,
  overlayClassName: 'modalOverlay',
  headerPosition: 'inner',
  modalisOpen: false,
};

class ModalSimple extends Component {
  constructor(props) {
    super(props);
    this.modalRef = React.createRef();
    this.handleDismiss = this.handleDismiss.bind(this);
    this.handleRequestClose = this.handleRequestClose.bind(this);
    this.handleOutsideClick = this.handleOutsideClick.bind(this);
  }

  componentDidMount() {
    document.addEventListener('mousedown', this.handleOutsideClick, false);
  }

  componentWillUnmount() {
    document.removeEventListener('mousedown', this.handleOutsideClick, false);
  }

  handleDismiss() {
    const { modalHide, dismiss } = this.props;
    if (!dismiss || !modalHide) return;
    modalHide(dismiss.callback);
  }

  handleRequestClose(event) {
    const { onRequestClose } = this.props;
    const closeModal = onRequestClose || this.handleDismiss;

    closeModal();

    if (event && event.type === 'click') {
      setTimeout(() => {
        if (document.activeElement) {
          document.activeElement.blur();
        }
      }, 0);
    }
  }

  handleOutsideClick(e) {
    const { modalisOpen } = this.props;
    if (this.modalRef.current && !this.modalRef.current.contains(e.target) && modalisOpen) {
      this.handleRequestClose(e);
    }
  }

  render() {
    const {
      id,
      intl,
      title,
      hideBorder,
      dismiss,
      className,
      modalisOpen,
      onRequestClose,
      shouldShowCloseButton,
      contentLabel,
      headerPosition,
      'data-test': dataTest,
      children,
      ...otherProps
    } = this.props;

    return (
      <Styled.SimpleModal
        id={id || 'simpleModal'}
        isOpen={modalisOpen}
        className={className}
        onRequestClose={this.handleRequestClose}
        contentLabel={title || contentLabel}
        dataTest={dataTest}
        {...otherProps}
      >
        <FocusTrap active={modalisOpen} focusTrapOptions={{ initialFocus: false }}>
          <div ref={this.modalRef}>
            <Styled.Header
              hideBorder={hideBorder}
              headerPosition={headerPosition}
              shouldShowCloseButton={shouldShowCloseButton}
              modalDismissDescription={intl.formatMessage(intlMessages.modalCloseDescription)}
              closeButtonProps={{
                label: intl.formatMessage(intlMessages.modalClose),
                'aria-label': `${intl.formatMessage(intlMessages.modalClose)} ${title || contentLabel}`,
                onClick: this.handleRequestClose,
              }}
            >
              {title || ''}
            </Styled.Header>
            <Styled.Content>
              {children}
            </Styled.Content>
          </div>
        </FocusTrap>
      </Styled.SimpleModal>
    );
  }
}

ModalSimple.propTypes = propTypes;
ModalSimple.defaultProps = defaultProps;

export default injectIntl(ModalSimple);<|MERGE_RESOLUTION|>--- conflicted
+++ resolved
@@ -1,11 +1,7 @@
 import React, { Component } from 'react';
 import PropTypes from 'prop-types';
 import { defineMessages, injectIntl } from 'react-intl';
-<<<<<<< HEAD
-=======
 import FocusTrap from 'focus-trap-react';
-import { withModalState } from '../base/component';
->>>>>>> 4fb84cb7
 import Styled from './styles';
 
 const intlMessages = defineMessages({
