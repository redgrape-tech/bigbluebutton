--- conflicted
+++ resolved
@@ -1,258 +1,254 @@
-import React from "react";
-import PropTypes from "prop-types";
-import { defineMessages, injectIntl } from "react-intl";
-
-import Menu from "@mui/material/Menu";
-import { Divider } from "@mui/material";
-import Icon from "/imports/ui/components/common/icon/component";
-import { SMALL_VIEWPORT_BREAKPOINT } from '/imports/ui/components/layout/enums';
-import KEY_CODES from '/imports/utils/keyCodes';
-
-import Styled from './styles';
-
-const intlMessages = defineMessages({
-  close: {
-    id: 'app.dropdown.close',
-    description: 'Close button label',
-  },
-  active: {
-    id: 'app.dropdown.list.item.activeLabel',
-    description: 'active item label',
-  },
-});
-
-class BBBMenu extends React.Component {
-  constructor(props) {
-    super(props);
-    this.state = {
-      anchorEl: null,
-    };
-
-    this.optsToMerge = {};
-    this.autoFocus = false;
-
-    this.handleKeyDown = this.handleKeyDown.bind(this);
-    this.handleClick = this.handleClick.bind(this);
-    this.handleClose = this.handleClose.bind(this);
-  }
-
-  componentDidUpdate() {
-    const { anchorEl } = this.state;
-    const { open } = this.props;
-    if (open === false && anchorEl) {
-      this.setState({ anchorEl: null });
-    } else if (open === true && !anchorEl) {
-      this.setState({ anchorEl: this.anchorElRef });
-    }
-  }
-
-  handleKeyDown(event) {
-    const { anchorEl } = this.state;
-    const isMenuOpen = Boolean(anchorEl);
-
-
-    if ([KEY_CODES.ESCAPE, KEY_CODES.TAB].includes(event.which)) {
-      this.handleClose();
-      return;
-    }
-
-    if (isMenuOpen && [KEY_CODES.ARROW_UP, KEY_CODES.ARROW_DOWN].includes(event.which)) {
-      event.preventDefault();
-      event.stopPropagation();
-      const menuItems = Array.from(document.querySelectorAll('[data-key^="menuItem-"]'));
-      if (menuItems.length === 0) return;
-
-      const focusedIndex = menuItems.findIndex(item => item === document.activeElement);
-      const nextIndex = event.which === KEY_CODES.ARROW_UP ? focusedIndex - 1 : focusedIndex + 1;
-      let indexToFocus = 0;
-      if (nextIndex < 0) {
-        indexToFocus = menuItems.length - 1;
-      } else if (nextIndex >= menuItems.length) {
-        indexToFocus = 0;
-      } else {
-        indexToFocus = nextIndex;
-      }
-
-      menuItems[indexToFocus].focus();
-    }
-  };
-
-  handleClick(event) {
-    this.setState({ anchorEl: event.currentTarget });
-  };
-
-  handleClose(event) {
-    const { onCloseCallback } = this.props;
-    this.setState({ anchorEl: null }, onCloseCallback());
-
-    if (event) {
-      event.persist();
-
-      if (event.type === 'click') {
-        setTimeout(() => {
-          document.activeElement.blur();
-        }, 0);
-      }
-    }
-  };
-
-  makeMenuItems() {
-    const { actions, selectedEmoji, intl } = this.props;
-
-    return actions?.map(a => {
-      const { dataTest, label, onClick, key, disabled, accessKey, description, selected } = a;
-      const emojiSelected = key?.toLowerCase()?.includes(selectedEmoji?.toLowerCase());
-
-      let customStyles = {
-        paddingLeft: '16px',
-        paddingRight: '16px',
-        paddingTop: '12px',
-        paddingBottom: '12px',
-        marginLeft: '0px',
-        marginRight: '0px',
-      };
-
-      if (a.customStyles) {
-        customStyles = { ...customStyles, ...a.customStyles };
-      }
-
-      return [
-        a.dividerTop && <Divider disabled />,
-        <Styled.BBBMenuItem
-          emoji={emojiSelected ? 'yes' : 'no'}
-          key={label}
-          data-test={dataTest}
-          data-key={`menuItem-${dataTest}`}
-          disableRipple={true}
-          disableGutters={true}
-          disabled={disabled}
-          style={customStyles}
-          onClick={(event) => {
-            onClick();
-            const close = !key?.includes('setstatus') && !key?.includes('back');
-            // prevent menu close for sub menu actions
-            if (close) this.handleClose(event);
-            event.stopPropagation();
-          }}>
-          <Styled.MenuItemWrapper>
-            {a.icon ? <Icon iconName={a.icon} key="icon" /> : null}
-            <Styled.Option aria-describedby={`${key}-option-desc`}>{label}</Styled.Option>
-            {description && <div className="sr-only" id={`${key}-option-desc`}>{`${description}${selected ? ` - ${intl.formatMessage(intlMessages.active)}` : ''}`}</div>}
-            {a.iconRight ? <Styled.IconRight iconName={a.iconRight} key="iconRight" /> : null}
-          </Styled.MenuItemWrapper>
-        </Styled.BBBMenuItem>,
-        a.divider && <Divider disabled />
-      ];
-    });
-  }
-
-  render() {
-    const { anchorEl } = this.state;
-<<<<<<< HEAD
-    const { accessKey, trigger, intl, customStyles, renderOtherComponents, dataTest, opts } = this.props;
-=======
-    const { trigger, intl, customStyles, dataTest, opts, accessKey, open } = this.props;
->>>>>>> c47f2692
-    const actionsItems = this.makeMenuItems();
-
-    let menuStyles = { zIndex: 9999 };
-
-    if (customStyles) {
-      menuStyles = { ...menuStyles, ...customStyles };
-    }
-
-    return (
-      <>
-        <div
-          onClick={(e) => {
-            e.persist();
-            const firefoxInputSource = !([1, 5].includes(e.nativeEvent.mozInputSource)); // 1 = mouse, 5 = touch (firefox only)
-            const chromeInputSource = !(['mouse', 'touch'].includes(e.nativeEvent.pointerType));
-
-            this.optsToMerge.autoFocus = firefoxInputSource && chromeInputSource;
-            this.handleClick(e);
-          }}
-          onKeyPress={(e) => {
-            e.persist();
-            if (e.which !== KEY_CODES.ENTER) return null;
-            this.handleClick(e);
-          }}
-          accessKey={accessKey}
-          ref={(ref) => this.anchorElRef = ref}
-          role="button"
-          tabIndex={-1}
-        >
-          {trigger}
-        </div>
-
-        <Menu
-          {...opts}
-          {...this.optsToMerge}
-          anchorEl={anchorEl}
-          open={Boolean(anchorEl)}
-          onClose={this.handleClose}
-          style={menuStyles}
-          data-test={dataTest}
-          onKeyDownCapture={this.handleKeyDown}
-        >
-          {actionsItems}
-          {renderOtherComponents}
-          {anchorEl && window.innerWidth < SMALL_VIEWPORT_BREAKPOINT &&
-            <Styled.CloseButton
-              label={intl.formatMessage(intlMessages.close)}
-              size="lg"
-              color="default"
-              onClick={this.handleClose}
-            />
-          }
-        </Menu>
-      </>
-    );
-  }
-}
-
-BBBMenu.defaultProps = {
-  opts: {
-    id: "default-dropdown-menu",
-    autoFocus: false,
-    keepMounted: true,
-    transitionDuration: 0,
-    elevation: 3,
-    getcontentanchorel: null,
-    fullwidth: "true",
-    anchorOrigin: { vertical: 'top', horizontal: 'right' },
-    transformorigin: { vertical: 'top', horizontal: 'right' },
-  },
-  onCloseCallback: () => { },
-  dataTest: '',
-};
-
-BBBMenu.propTypes = {
-  intl: PropTypes.shape({
-    formatMessage: PropTypes.func.isRequired,
-  }).isRequired,
-
-  trigger: PropTypes.element.isRequired,
-
-  actions: PropTypes.arrayOf(PropTypes.shape({
-    key: PropTypes.string.isRequired,
-    label: PropTypes.string.isRequired,
-    onClick: PropTypes.func,
-    icon: PropTypes.string,
-    iconRight: PropTypes.string,
-    disabled: PropTypes.bool,
-    divider: PropTypes.bool,
-    dividerTop: PropTypes.bool,
-    accessKey: PropTypes.string,
-    dataTest: PropTypes.string,
-  })).isRequired,
-
-  onCloseCallback: PropTypes.func,
-  dataTest: PropTypes.string,
-  open: PropTypes.bool,
-  customStyles: PropTypes.object,
-  opts: PropTypes.object,
-  accessKey: PropTypes.string,
-};
-
-export default injectIntl(BBBMenu);
+import React from "react";
+import PropTypes from "prop-types";
+import { defineMessages, injectIntl } from "react-intl";
+
+import Menu from "@mui/material/Menu";
+import { Divider } from "@mui/material";
+import Icon from "/imports/ui/components/common/icon/component";
+import { SMALL_VIEWPORT_BREAKPOINT } from '/imports/ui/components/layout/enums';
+import KEY_CODES from '/imports/utils/keyCodes';
+
+import Styled from './styles';
+
+const intlMessages = defineMessages({
+  close: {
+    id: 'app.dropdown.close',
+    description: 'Close button label',
+  },
+  active: {
+    id: 'app.dropdown.list.item.activeLabel',
+    description: 'active item label',
+  },
+});
+
+class BBBMenu extends React.Component {
+  constructor(props) {
+    super(props);
+    this.state = {
+      anchorEl: null,
+    };
+
+    this.optsToMerge = {};
+    this.autoFocus = false;
+
+    this.handleKeyDown = this.handleKeyDown.bind(this);
+    this.handleClick = this.handleClick.bind(this);
+    this.handleClose = this.handleClose.bind(this);
+  }
+
+  componentDidUpdate() {
+    const { anchorEl } = this.state;
+    const { open } = this.props;
+    if (open === false && anchorEl) {
+      this.setState({ anchorEl: null });
+    } else if (open === true && !anchorEl) {
+      this.setState({ anchorEl: this.anchorElRef });
+    }
+  }
+
+  handleKeyDown(event) {
+    const { anchorEl } = this.state;
+    const isMenuOpen = Boolean(anchorEl);
+
+
+    if ([KEY_CODES.ESCAPE, KEY_CODES.TAB].includes(event.which)) {
+      this.handleClose();
+      return;
+    }
+
+    if (isMenuOpen && [KEY_CODES.ARROW_UP, KEY_CODES.ARROW_DOWN].includes(event.which)) {
+      event.preventDefault();
+      event.stopPropagation();
+      const menuItems = Array.from(document.querySelectorAll('[data-key^="menuItem-"]'));
+      if (menuItems.length === 0) return;
+
+      const focusedIndex = menuItems.findIndex(item => item === document.activeElement);
+      const nextIndex = event.which === KEY_CODES.ARROW_UP ? focusedIndex - 1 : focusedIndex + 1;
+      let indexToFocus = 0;
+      if (nextIndex < 0) {
+        indexToFocus = menuItems.length - 1;
+      } else if (nextIndex >= menuItems.length) {
+        indexToFocus = 0;
+      } else {
+        indexToFocus = nextIndex;
+      }
+
+      menuItems[indexToFocus].focus();
+    }
+  };
+
+  handleClick(event) {
+    this.setState({ anchorEl: event.currentTarget });
+  };
+
+  handleClose(event) {
+    const { onCloseCallback } = this.props;
+    this.setState({ anchorEl: null }, onCloseCallback());
+
+    if (event) {
+      event.persist();
+
+      if (event.type === 'click') {
+        setTimeout(() => {
+          document.activeElement.blur();
+        }, 0);
+      }
+    }
+  };
+
+  makeMenuItems() {
+    const { actions, selectedEmoji, intl } = this.props;
+
+    return actions?.map(a => {
+      const { dataTest, label, onClick, key, disabled, accessKey, description, selected } = a;
+      const emojiSelected = key?.toLowerCase()?.includes(selectedEmoji?.toLowerCase());
+
+      let customStyles = {
+        paddingLeft: '16px',
+        paddingRight: '16px',
+        paddingTop: '12px',
+        paddingBottom: '12px',
+        marginLeft: '0px',
+        marginRight: '0px',
+      };
+
+      if (a.customStyles) {
+        customStyles = { ...customStyles, ...a.customStyles };
+      }
+
+      return [
+        a.dividerTop && <Divider disabled />,
+        <Styled.BBBMenuItem
+          emoji={emojiSelected ? 'yes' : 'no'}
+          key={label}
+          data-test={dataTest}
+          data-key={`menuItem-${dataTest}`}
+          disableRipple={true}
+          disableGutters={true}
+          disabled={disabled}
+          style={customStyles}
+          onClick={(event) => {
+            onClick();
+            const close = !key?.includes('setstatus') && !key?.includes('back');
+            // prevent menu close for sub menu actions
+            if (close) this.handleClose(event);
+            event.stopPropagation();
+          }}>
+          <Styled.MenuItemWrapper>
+            {a.icon ? <Icon iconName={a.icon} key="icon" /> : null}
+            <Styled.Option aria-describedby={`${key}-option-desc`}>{label}</Styled.Option>
+            {description && <div className="sr-only" id={`${key}-option-desc`}>{`${description}${selected ? ` - ${intl.formatMessage(intlMessages.active)}` : ''}`}</div>}
+            {a.iconRight ? <Styled.IconRight iconName={a.iconRight} key="iconRight" /> : null}
+          </Styled.MenuItemWrapper>
+        </Styled.BBBMenuItem>,
+        a.divider && <Divider disabled />
+      ];
+    });
+  }
+
+  render() {
+    const { anchorEl } = this.state;
+    const { trigger, intl, customStyles, dataTest, opts, accessKey, open, renderOtherComponents } = this.props;
+    const actionsItems = this.makeMenuItems();
+
+    let menuStyles = { zIndex: 9999 };
+
+    if (customStyles) {
+      menuStyles = { ...menuStyles, ...customStyles };
+    }
+
+    return (
+      <>
+        <div
+          onClick={(e) => {
+            e.persist();
+            const firefoxInputSource = !([1, 5].includes(e.nativeEvent.mozInputSource)); // 1 = mouse, 5 = touch (firefox only)
+            const chromeInputSource = !(['mouse', 'touch'].includes(e.nativeEvent.pointerType));
+
+            this.optsToMerge.autoFocus = firefoxInputSource && chromeInputSource;
+            this.handleClick(e);
+          }}
+          onKeyPress={(e) => {
+            e.persist();
+            if (e.which !== KEY_CODES.ENTER) return null;
+            this.handleClick(e);
+          }}
+          accessKey={accessKey}
+          ref={(ref) => this.anchorElRef = ref}
+          role="button"
+          tabIndex={-1}
+        >
+          {trigger}
+        </div>
+
+        <Menu
+          {...opts}
+          {...this.optsToMerge}
+          anchorEl={anchorEl}
+          open={Boolean(anchorEl)}
+          onClose={this.handleClose}
+          style={menuStyles}
+          data-test={dataTest}
+          onKeyDownCapture={this.handleKeyDown}
+        >
+          {actionsItems}
+          {renderOtherComponents}
+          {anchorEl && window.innerWidth < SMALL_VIEWPORT_BREAKPOINT &&
+            <Styled.CloseButton
+              label={intl.formatMessage(intlMessages.close)}
+              size="lg"
+              color="default"
+              onClick={this.handleClose}
+            />
+          }
+        </Menu>
+      </>
+    );
+  }
+}
+
+BBBMenu.defaultProps = {
+  opts: {
+    id: "default-dropdown-menu",
+    autoFocus: false,
+    keepMounted: true,
+    transitionDuration: 0,
+    elevation: 3,
+    getcontentanchorel: null,
+    fullwidth: "true",
+    anchorOrigin: { vertical: 'top', horizontal: 'right' },
+    transformorigin: { vertical: 'top', horizontal: 'right' },
+  },
+  onCloseCallback: () => { },
+  dataTest: '',
+};
+
+BBBMenu.propTypes = {
+  intl: PropTypes.shape({
+    formatMessage: PropTypes.func.isRequired,
+  }).isRequired,
+
+  trigger: PropTypes.element.isRequired,
+
+  actions: PropTypes.arrayOf(PropTypes.shape({
+    key: PropTypes.string.isRequired,
+    label: PropTypes.string.isRequired,
+    onClick: PropTypes.func,
+    icon: PropTypes.string,
+    iconRight: PropTypes.string,
+    disabled: PropTypes.bool,
+    divider: PropTypes.bool,
+    dividerTop: PropTypes.bool,
+    accessKey: PropTypes.string,
+    dataTest: PropTypes.string,
+  })).isRequired,
+
+  onCloseCallback: PropTypes.func,
+  dataTest: PropTypes.string,
+  open: PropTypes.bool,
+  customStyles: PropTypes.object,
+  opts: PropTypes.object,
+  accessKey: PropTypes.string,
+};
+
+export default injectIntl(BBBMenu);