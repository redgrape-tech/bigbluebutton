--- conflicted
+++ resolved
@@ -19,19 +19,11 @@
 
 const PresentationContainer = ({ presentationPodIds, mountPresentation, ...props }) => {
   const fullscreenElementId = 'Presentation';
-<<<<<<< HEAD
-  const newLayoutContext = useContext(NLayoutContext);
-  const { newLayoutContextState, newLayoutContextDispatch } = newLayoutContext;
-  const { output, layoutLoaded, layoutType, fullscreen, deviceType } = newLayoutContextState;
-=======
   const layoutContext = useContext(LayoutContext);
   const { layoutContextState, layoutContextDispatch } = layoutContext;
-  const {
-    input, output, layoutType, fullscreen,
-  } = layoutContextState;
+  const { input, output, layoutType, fullscreen, deviceType } = layoutContextState;
   const { cameraDock } = input;
   const { numCameras } = cameraDock;
->>>>>>> 2f5ff80a
   const { presentation } = output;
   const { element } = fullscreen;
   const fullscreenContext = (element === fullscreenElementId);
