import React, { useContext } from 'react';
import { withTracker } from 'meteor/react-meteor-data';
import { notify } from '/imports/ui/services/notification';
import PresentationService from './service';
import { Slides } from '/imports/api/slides';
import Presentation from '/imports/ui/components/presentation/component';
import PresentationToolbarService from './presentation-toolbar/service';
import { UsersContext } from '../components-data/users-context/context';
import Auth from '/imports/ui/services/auth';
import Meetings from '/imports/api/meetings';
import getFromUserSettings from '/imports/ui/services/users-settings';
import {
  layoutSelect,
  layoutSelectInput,
  layoutSelectOutput,
  layoutDispatch,
} from '../layout/context';
import lockContextContainer from "/imports/ui/components/lock-viewers/context/container";
import WhiteboardService from '/imports/ui/components/whiteboard/service';
import { DEVICE_TYPE } from '../layout/enums';

const PresentationContainer = ({ presentationIsOpen, presentationPodIds, mountPresentation, ...props }) => {

  const cameraDock = layoutSelectInput((i) => i.cameraDock);
  const presentation = layoutSelectOutput((i) => i.presentation);
  const layoutType = layoutSelect((i) => i.layoutType);
  const fullscreen = layoutSelect((i) => i.fullscreen);
  const deviceType = layoutSelect((i) => i.deviceType);
  const layoutContextDispatch = layoutDispatch();

  const { numCameras } = cameraDock;
  const { element } = fullscreen;
  const fullscreenElementId = 'Presentation';
  const fullscreenContext = (element === fullscreenElementId);

  const isIphone = !!(navigator.userAgent.match(/iPhone/i));

  const usingUsersContext = useContext(UsersContext);
  const { users } = usingUsersContext;
  const currentUser = users[Auth.meetingID][Auth.userID];
  const userIsPresenter = currentUser.presenter;

  return (
    <Presentation
      {
      ...{
        layoutContextDispatch,
        numCameras,
        ...props,
        userIsPresenter,
        presentationBounds: presentation,
        layoutType,
        fullscreenContext,
        fullscreenElementId,
        isMobile: deviceType === DEVICE_TYPE.MOBILE,
        isIphone,
        presentationIsOpen,
      }
      }
    />
  );
};

const APP_CONFIG = Meteor.settings.public.app;
const PRELOAD_NEXT_SLIDE = APP_CONFIG.preloadNextSlides;
const fetchedpresentation = {};

export default lockContextContainer( 
  withTracker(({ podId, presentationIsOpen, userLocks }) => {
  const currentSlide = PresentationService.getCurrentSlide(podId);
  const presentationIsDownloadable = PresentationService.isPresentationDownloadable(podId);
  const isViewersCursorLocked = userLocks?.hideViewersCursor;

  let slidePosition;
  if (currentSlide) {
    const {
      presentationId,
      id: slideId,
    } = currentSlide;
    slidePosition = PresentationService.getSlidePosition(podId, presentationId, slideId);
    if (PRELOAD_NEXT_SLIDE && !fetchedpresentation[presentationId]) {
      fetchedpresentation[presentationId] = {
        canFetch: true,
        fetchedSlide: {},
      };
    }
    const currentSlideNum = currentSlide.num;
    const presentation = fetchedpresentation[presentationId];

    if (PRELOAD_NEXT_SLIDE
      && !presentation.fetchedSlide[currentSlide.num + PRELOAD_NEXT_SLIDE]
      && presentation.canFetch) {
      const slidesToFetch = Slides.find({
        podId,
        presentationId,
        num: {
          $in: Array(PRELOAD_NEXT_SLIDE).fill(1).map((v, idx) => currentSlideNum + (idx + 1)),
        },
      }).fetch();

      const promiseImageGet = slidesToFetch
        .filter((s) => !fetchedpresentation[presentationId].fetchedSlide[s.num])
        .map(async (slide) => {
          if (presentation.canFetch) presentation.canFetch = false;
          const image = await fetch(slide.imageUri);
          if (image.ok) {
            presentation.fetchedSlide[slide.num] = true;
          }
        });
      Promise.all(promiseImageGet).then(() => {
        presentation.canFetch = true;
      });
    }
  }

  return {
    currentSlide,
    slidePosition,
    downloadPresentationUri: PresentationService.downloadPresentationUri(podId),
    multiUser: (WhiteboardService.hasMultiUserAccess(currentSlide && currentSlide.id, Auth.userID) || WhiteboardService.isMultiUserActive(currentSlide?.id))
      && presentationIsOpen,
    presentationIsDownloadable,
    mountPresentation: !!currentSlide,
    currentPresentation: PresentationService.getCurrentPresentation(podId),
    notify,
    zoomSlide: PresentationToolbarService.zoomSlide,
    podId,
    publishedPoll: Meetings.findOne({ meetingId: Auth.meetingID }, {
      fields: {
        publishedPoll: 1,
      },
    }).publishedPoll,
    restoreOnUpdate: getFromUserSettings(
      'bbb_force_restore_presentation_on_new_events',
      Meteor.settings.public.presentation.restoreOnUpdate,
    ),
<<<<<<< HEAD
    addWhiteboardGlobalAccess: WhiteboardService.addGlobalAccess,
    removeWhiteboardGlobalAccess: WhiteboardService.removeGlobalAccess,
    multiUserSize: WhiteboardService.getMultiUserSize(currentSlide?.id),
    isViewersCursorLocked,
=======
    clearFakeAnnotations: WhiteboardService.clearFakeAnnotations,
>>>>>>> e6bfd5ac
  };
})(PresentationContainer));<|MERGE_RESOLUTION|>--- conflicted
+++ resolved
@@ -134,13 +134,10 @@
       'bbb_force_restore_presentation_on_new_events',
       Meteor.settings.public.presentation.restoreOnUpdate,
     ),
-<<<<<<< HEAD
     addWhiteboardGlobalAccess: WhiteboardService.addGlobalAccess,
     removeWhiteboardGlobalAccess: WhiteboardService.removeGlobalAccess,
     multiUserSize: WhiteboardService.getMultiUserSize(currentSlide?.id),
     isViewersCursorLocked,
-=======
     clearFakeAnnotations: WhiteboardService.clearFakeAnnotations,
->>>>>>> e6bfd5ac
   };
 })(PresentationContainer));