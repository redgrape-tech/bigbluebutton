--- conflicted
+++ resolved
@@ -8,26 +8,8 @@
   <PresentationArea {...props} />
 );
 
-<<<<<<< HEAD
-export default withTracker((params) => {
-  const { podId } = params;
-  const currentSlide = PresentationAreaService.getCurrentSlide(podId);
-  const userIsPresenter = PresentationAreaService.isPresenter(podId);
-  const multiUser = currentSlide ?
-    PresentationAreaService.getMultiUserStatus(currentSlide.id) :
-    false;
-
-  const data = {
-    currentSlide,
-    userIsPresenter,
-    multiUser,
-  };
-  return data;
-})(PresentationAreaContainer);
-=======
-export default withTracker(() => ({
-  currentSlide: PresentationAreaService.getCurrentSlide(),
-  userIsPresenter: PresentationAreaService.isPresenter() && !getSwapLayout(),
-  multiUser: PresentationAreaService.getMultiUserStatus() && !getSwapLayout(),
-}))(PresentationAreaContainer);
->>>>>>> aef2fe57
+export default withTracker(({ podId }) => ({
+  currentSlide: PresentationAreaService.getCurrentSlide(podId),
+  userIsPresenter: PresentationAreaService.isPresenter(podId) && !getSwapLayout(),
+  multiUser: PresentationAreaService.getMultiUserStatus(podId) && !getSwapLayout(),
+}))(PresentationAreaContainer);