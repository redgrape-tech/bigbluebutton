import React from 'react';
import { withTracker } from 'meteor/react-meteor-data';
import { getSwapLayout } from '/imports/ui/components/media/service';
import PresentationAreaService from './service';
import PresentationArea from './component';

const PresentationAreaContainer = ({ presentationPodIds, ...props }) => (
  <PresentationArea {...props} />
);

export default withTracker(({ podId }) => {
  const currentSlide = PresentationAreaService.getCurrentSlide(podId);
  const presentationIsDownloadable = PresentationAreaService.isPresentationDownloadable(podId);
  return {
    currentSlide,
    downloadPresentationUri: PresentationAreaService.downloadPresentationUri(podId),
    userIsPresenter: PresentationAreaService.isPresenter(podId) && !getSwapLayout(),
<<<<<<< HEAD
    multiUser: PresentationAreaService
      .getMultiUserStatus(currentSlide && currentSlide.id) && !getSwapLayout(),
    isFullscreen: PresentationAreaService.isFullscreen(),
=======
    multiUser: PresentationAreaService.getMultiUserStatus(currentSlide && currentSlide.id)
      && !getSwapLayout(),
    presentationIsDownloadable,
>>>>>>> c33245c8
  };
})(PresentationAreaContainer);<|MERGE_RESOLUTION|>--- conflicted
+++ resolved
@@ -15,14 +15,10 @@
     currentSlide,
     downloadPresentationUri: PresentationAreaService.downloadPresentationUri(podId),
     userIsPresenter: PresentationAreaService.isPresenter(podId) && !getSwapLayout(),
-<<<<<<< HEAD
     multiUser: PresentationAreaService
-      .getMultiUserStatus(currentSlide && currentSlide.id) && !getSwapLayout(),
+      .getMultiUserStatus(currentSlide && currentSlide.id)
+      && !getSwapLayout(),
     isFullscreen: PresentationAreaService.isFullscreen(),
-=======
-    multiUser: PresentationAreaService.getMultiUserStatus(currentSlide && currentSlide.id)
-      && !getSwapLayout(),
     presentationIsDownloadable,
->>>>>>> c33245c8
   };
 })(PresentationAreaContainer);