import React, { useState, useEffect, useRef } from 'react';
import PropTypes from 'prop-types';
import { defineMessages, injectIntl } from 'react-intl';
import { toPng } from 'html-to-image';
import { toast } from 'react-toastify';
import logger from '/imports/startup/client/logger';
import Styled from './styles';
import BBBMenu from '/imports/ui/components/common/menu/component';
import TooltipContainer from '/imports/ui/components/common/tooltip/container';
import { ACTIONS } from '/imports/ui/components/layout/enums';
import browserInfo from '/imports/utils/browserInfo';

const intlMessages = defineMessages({
  downloading: {
    id: 'app.presentation.options.downloading',
    description: 'Downloading label',
    defaultMessage: 'Downloading...',
  },
  downloaded: {
    id: 'app.presentation.options.downloaded',
    description: 'Downloaded label',
    defaultMessage: 'Current presentation was downloaded',
  },
  downloadFailed: {
    id: 'app.presentation.options.downloadFailed',
    description: 'Downloaded failed label',
    defaultMessage: 'Could not download current presentation',
  },
  fullscreenLabel: {
    id: 'app.presentation.options.fullscreen',
    description: 'Fullscreen label',
    defaultMessage: 'Fullscreen',
  },
  exitFullscreenLabel: {
    id: 'app.presentation.options.exitFullscreen',
    description: 'Exit fullscreen label',
    defaultMessage: 'Exit fullscreen',
  },
  minimizePresentationLabel: {
    id: 'app.presentation.options.minimize',
    description: 'Minimize presentation label',
    defaultMessage: 'Minimize',
  },
  optionsLabel: {
    id: 'app.navBar.settingsDropdown.optionsLabel',
    description: 'Options button label',
    defaultMessage: 'Options',
  },
  snapshotLabel: {
    id: 'app.presentation.options.snapshot',
    description: 'Snapshot of current slide label',
    defaultMessage: 'Snapshot of current slide',
  },
  whiteboardLabel: {
    id: 'app.shortcut-help.whiteboard',
    description: 'used for aria whiteboard options button label',
    defaultMessage: 'Whiteboard',
  },
});

const propTypes = {
  intl: PropTypes.shape({
    formatMessage: PropTypes.func.isRequired,
  }).isRequired,
  handleToggleFullscreen: PropTypes.func.isRequired,
  isFullscreen: PropTypes.bool,
  elementName: PropTypes.string,
  fullscreenRef: PropTypes.instanceOf(Element),
  meetingName: PropTypes.string,
  isIphone: PropTypes.bool,
  elementId: PropTypes.string,
  elementGroup: PropTypes.string,
  currentElement: PropTypes.string,
  currentGroup: PropTypes.string,
  layoutContextDispatch: PropTypes.func.isRequired,
  isRTL: PropTypes.bool,
  tldrawAPI: PropTypes.shape({
    copySvg: PropTypes.func.isRequired,
    getShapes: PropTypes.func.isRequired,
    currentPageId: PropTypes.string.isRequired,
  }),
};

const defaultProps = {
  isIphone: false,
  isFullscreen: false,
  isRTL: false,
  elementName: '',
  meetingName: '',
  fullscreenRef: null,
  elementId: '',
  elementGroup: '',
  currentElement: '',
  currentGroup: '',
  tldrawAPI: null,
};

const PresentationMenu = (props) => {
  const {
    intl,
    isFullscreen,
    elementId,
    elementName,
    elementGroup,
    currentElement,
    currentGroup,
    fullscreenRef,
    tldrawAPI,
    handleToggleFullscreen,
    layoutContextDispatch,
    meetingName,
    isIphone,
    isRTL,
  } = props;

  const [state, setState] = useState({
    hasError: false,
    loading: false,
  });

  const [isDropdownOpen, setIsDropdownOpen] = useState(false);
  const toastId = useRef(null);
  const dropdownRef = useRef(null);

  const formattedLabel = (fullscreen) => (fullscreen
    ? intl.formatMessage(intlMessages.exitFullscreenLabel)
    : intl.formatMessage(intlMessages.fullscreenLabel)
  );

  function renderToastContent() {
    const { loading, hasError } = state;

    let icon = loading ? 'blank' : 'check';
    if (hasError) icon = 'circle_close';

    return (
      <Styled.Line>
        <Styled.ToastText>
          <span>
            {loading && !hasError && intl.formatMessage(intlMessages.downloading)}
            {!loading && !hasError && intl.formatMessage(intlMessages.downloaded)}
            {!loading && hasError && intl.formatMessage(intlMessages.downloadFailed)}
          </span>
        </Styled.ToastText>
        <Styled.StatusIcon>
          <Styled.ToastIcon
            done={!loading && !hasError}
            error={hasError}
            loading={loading}
            iconName={icon}
          />
        </Styled.StatusIcon>
      </Styled.Line>
    );
  }

  function getAvailableOptions() {
    const menuItems = [];

    if (!isIphone) {
      menuItems.push(
        {
          key: 'list-item-fullscreen',
          dataTest: 'presentationFullscreen',
          label: formattedLabel(isFullscreen),
          icon: isFullscreen ? 'exit_fullscreen' : 'fullscreen',
          onClick: () => {
            handleToggleFullscreen(fullscreenRef);
            const newElement = (elementId === currentElement) ? '' : elementId;
            const newGroup = (elementGroup === currentGroup) ? '' : elementGroup;

            layoutContextDispatch({
              type: ACTIONS.SET_FULLSCREEN_ELEMENT,
              value: {
                element: newElement,
                group: newGroup,
              },
            });
          },
        },
      );
    }

    const { isSafari } = browserInfo;

    if (!isSafari) {
      menuItems.push(
        {
          key: 'list-item-screenshot',
          label: intl.formatMessage(intlMessages.snapshotLabel),
<<<<<<< HEAD
          dataTest: "presentationSnapshot",
=======
          dataTest: 'presentationSnapshot',
>>>>>>> b20aff73
          icon: 'video',
          onClick: async () => {
            setState({
              loading: true,
              hasError: false,
            });

            toastId.current = toast.info(renderToastContent(), {
              hideProgressBar: true,
              autoClose: false,
              newestOnTop: true,
              closeOnClick: true,
              onClose: () => {
                toastId.current = null;
              },
            });

            try {
              const { copySvg, getShapes, currentPageId } = tldrawAPI;
              const svgString = await copySvg(getShapes(currentPageId).map((shape) => shape.id));
              const container = document.createElement('div');
              container.innerHTML = svgString;
              const svgElem = container.firstChild;
              const width = svgElem?.width?.baseVal?.value ?? window.screen.width;
              const height = svgElem?.height?.baseVal?.value ?? window.screen.height;

              const data = await toPng(svgElem, { width, height, backgroundColor: '#FFF' });

              const anchor = document.createElement('a');
              anchor.href = data;
              anchor.setAttribute(
                'download',
                `${elementName}_${meetingName}_${new Date().toISOString()}.png`,
              );
              anchor.click();

              setState({
                loading: false,
                hasError: false,
              });
            } catch (e) {
              setState({
                loading: false,
                hasError: true,
              });

              logger.warn({
                logCode: 'presentation_snapshot_error',
                extraInfo: e,
              });
            }
          },
        },
      );
    }

    return menuItems;
  }

  useEffect(() => {
    if (toastId.current) {
      toast.update(toastId.current, {
        render: renderToastContent(),
        hideProgressBar: state.loading,
        autoClose: state.loading ? false : 3000,
        newestOnTop: true,
        closeOnClick: true,
        onClose: () => {
          toastId.current = null;
        },
      });
    }

    if (dropdownRef.current) {
      document.activeElement.blur();
      dropdownRef.current.focus();
    }
  });

  const options = getAvailableOptions();

  if (options.length === 0) {
    const undoCtrls = document.getElementById('TD-Styles')?.nextSibling;
    if (undoCtrls?.style) {
      undoCtrls.style = 'padding:0px';
    }
    const styleTool = document.getElementById('TD-Styles')?.parentNode;
    if (styleTool?.style) {
<<<<<<< HEAD
      styleTool.style = "right:0px";
    }
    return null
  };
=======
      styleTool.style = 'right:0px';
    }
    return null;
  }
>>>>>>> b20aff73

  return (
    <Styled.Right>
      <BBBMenu
        trigger={(
          <TooltipContainer title={intl.formatMessage(intlMessages.optionsLabel)}>
            <Styled.DropdownButton
              state={isDropdownOpen ? 'open' : 'closed'}
              aria-label={`${intl.formatMessage(intlMessages.whiteboardLabel)} ${intl.formatMessage(intlMessages.optionsLabel)}`}
              data-test="whiteboardOptionsButton"
              onClick={() => {
                setIsDropdownOpen((isOpen) => !isOpen);
              }}
            >
              <Styled.ButtonIcon iconName="more" />
            </Styled.DropdownButton>
          </TooltipContainer>
        )}
        opts={{
          id: 'presentation-dropdown-menu',
          keepMounted: true,
          transitionDuration: 0,
          elevation: 3,
          getContentAnchorEl: null,
          fullwidth: 'true',
          anchorOrigin: { vertical: 'bottom', horizontal: isRTL ? 'right' : 'left' },
          transformOrigin: { vertical: 'top', horizontal: isRTL ? 'right' : 'left' },
          container: fullscreenRef,
        }}
        actions={options}
      />
    </Styled.Right>
  );
};

PresentationMenu.propTypes = propTypes;
PresentationMenu.defaultProps = defaultProps;

export default injectIntl(PresentationMenu);<|MERGE_RESOLUTION|>--- conflicted
+++ resolved
@@ -188,11 +188,7 @@
         {
           key: 'list-item-screenshot',
           label: intl.formatMessage(intlMessages.snapshotLabel),
-<<<<<<< HEAD
-          dataTest: "presentationSnapshot",
-=======
           dataTest: 'presentationSnapshot',
->>>>>>> b20aff73
           icon: 'video',
           onClick: async () => {
             setState({
@@ -281,17 +277,10 @@
     }
     const styleTool = document.getElementById('TD-Styles')?.parentNode;
     if (styleTool?.style) {
-<<<<<<< HEAD
-      styleTool.style = "right:0px";
-    }
-    return null
-  };
-=======
       styleTool.style = 'right:0px';
     }
     return null;
   }
->>>>>>> b20aff73
 
   return (
     <Styled.Right>
