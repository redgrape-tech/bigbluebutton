--- conflicted
+++ resolved
@@ -28,10 +28,6 @@
 
   return {
     presentations: currentPresentations,
-<<<<<<< HEAD
-    defaultFileName: PRESENTATION_CONFIG.defaultPresentationFile,
-=======
->>>>>>> f64429cb
     fileValidMimeTypes: PRESENTATION_CONFIG.uploadValidMimeTypes,
     handleSave: (presentations) => Service.persistPresentationChanges(
       currentPresentations,
