import React, { Component } from 'react';
import PropTypes from 'prop-types';
import { intlShape, injectIntl, defineMessages } from 'react-intl';
import cx from 'classnames';
import Button from '/imports/ui/components/button/component';
import Checkbox from '/imports/ui/components/checkbox/component';
import Icon from '/imports/ui/components/icon/component';
import Dropzone from 'react-dropzone';
import update from 'immutability-helper';
import logger from '/imports/startup/client/logger';
import { notify } from '/imports/ui/services/notification';
import { toast } from 'react-toastify';
import browser from 'browser-detect';
import _ from 'lodash';
import { styles } from './styles';

const BROWSER_RESULTS = browser();
const isMobileBrowser = (BROWSER_RESULTS ? BROWSER_RESULTS.mobile : false)
  || (BROWSER_RESULTS && BROWSER_RESULTS.os
    ? BROWSER_RESULTS.os.includes('Android') // mobile flag doesn't always work
    : false);

const propTypes = {
  intl: intlShape.isRequired,
  defaultFileName: PropTypes.string.isRequired,
  fileSizeMin: PropTypes.number.isRequired,
  fileSizeMax: PropTypes.number.isRequired,
  handleSave: PropTypes.func.isRequired,
  dispatchTogglePresentationDownloadable: PropTypes.func.isRequired,
  fileValidMimeTypes: PropTypes.arrayOf(PropTypes.object).isRequired,
  presentations: PropTypes.arrayOf(PropTypes.shape({
    id: PropTypes.string.isRequired,
    filename: PropTypes.string.isRequired,
    isCurrent: PropTypes.bool.isRequired,
    conversion: PropTypes.object,
    upload: PropTypes.object,
  })).isRequired,
  isOpen: PropTypes.bool.isRequired,
};

const defaultProps = {
};

const intlMessages = defineMessages({
  current: {
    id: 'app.presentationUploder.currentBadge',
  },
  title: {
    id: 'app.presentationUploder.title',
    description: 'title of the modal',
  },
  message: {
    id: 'app.presentationUploder.message',
    description: 'message warning the types of files accepted',
  },
  uploadLabel: {
    id: 'app.presentationUploder.uploadLabel',
    description: 'confirm label when presentations are to be uploaded',
  },
  confirmLabel: {
    id: 'app.presentationUploder.confirmLabel',
    description: 'confirm label when no presentations are to be uploaded',
  },
  confirmDesc: {
    id: 'app.presentationUploder.confirmDesc',
    description: 'description of the confirm',
  },
  dismissLabel: {
    id: 'app.presentationUploder.dismissLabel',
    description: 'used in the button that close modal',
  },
  dismissDesc: {
    id: 'app.presentationUploder.dismissDesc',
    description: 'description of the dismiss',
  },
  dropzoneLabel: {
    id: 'app.presentationUploder.dropzoneLabel',
    description: 'message warning where drop files for upload',
  },
  dropzoneImagesLabel: {
    id: 'app.presentationUploder.dropzoneImagesLabel',
    description: 'message warning where drop images for upload',
  },
  browseFilesLabel: {
    id: 'app.presentationUploder.browseFilesLabel',
    description: 'message use on the file browser',
  },
  browseImagesLabel: {
    id: 'app.presentationUploder.browseImagesLabel',
    description: 'message use on the image browser',
  },
  fileToUpload: {
    id: 'app.presentationUploder.fileToUpload',
    description: 'message used in the file selected for upload',
  },
  rejectedError: {
    id: 'app.presentationUploder.rejectedError',
    description: 'some files rejected, please check the file mime types',
  },
  uploadProcess: {
    id: 'app.presentationUploder.upload.progress',
    description: 'message that indicates the percentage of the upload',
  },
  413: {
    id: 'app.presentationUploder.upload.413',
    description: 'error that file exceed the size limit',
  },
  408: {
    id: 'app.presentationUploder.upload.408',
    description: 'error for token request timeout',
  },
  404: {
    id: 'app.presentationUploder.upload.404',
    description: 'error not found',
  },
  401: {
    id: 'app.presentationUploder.upload.401',
    description: 'error for failed upload token request.',
  },
  conversionProcessingSlides: {
    id: 'app.presentationUploder.conversion.conversionProcessingSlides',
    description: 'indicates how many slides were converted',
  },
  genericError: {
    id: 'app.presentationUploder.genericError',
    description: 'generic error while uploading/converting',
  },
  genericConversionStatus: {
    id: 'app.presentationUploder.conversion.genericConversionStatus',
    description: 'indicates that file is being converted',
  },
  TIMEOUT: {
    id: 'app.presentationUploder.conversion.timeout',
  },
  GENERATING_THUMBNAIL: {
    id: 'app.presentationUploder.conversion.generatingThumbnail',
    description: 'indicatess that it is generating thumbnails',
  },
  GENERATING_SVGIMAGES: {
    id: 'app.presentationUploder.conversion.generatingSvg',
    description: 'warns that it is generating svg images',
  },
  GENERATED_SLIDE: {
    id: 'app.presentationUploder.conversion.generatedSlides',
    description: 'warns that were slides generated',
  },
  PAGE_COUNT_EXCEEDED: {
    id: 'app.presentationUploder.conversion.pageCountExceeded',
    description: 'warns the user that the conversion failed because of the page count',
  },
  PDF_HAS_BIG_PAGE: {
    id: 'app.presentationUploder.conversion.pdfHasBigPage',
    description: 'warns the user that the conversion failed because of the pdf page siz that exceeds the allowed limit',
  },
  isDownloadable: {
    id: 'app.presentationUploder.isDownloadableLabel',
    description: 'presentation is available for downloading by all viewers',
  },
  isNotDownloadable: {
    id: 'app.presentationUploder.isNotDownloadableLabel',
    description: 'presentation is not available for downloading the viewers',
  },
  removePresentation: {
    id: 'app.presentationUploder.removePresentationLabel',
    description: 'select to delete this presentation',
  },
  setAsCurrentPresentation: {
    id: 'app.presentationUploder.setAsCurrentPresentation',
    description: 'set this presentation to be the current one',
  },
  status: {
    id: 'app.presentationUploder.tableHeading.status',
    description: 'aria label status table heading',
  },
  options: {
    id: 'app.presentationUploder.tableHeading.options',
    description: 'aria label for options table heading',
  },
  filename: {
    id: 'app.presentationUploder.tableHeading.filename',
    description: 'aria label for file name table heading',
  },
  uploading: {
    id: 'app.presentationUploder.uploading',
    description: 'uploading label for toast notification',
  },
  uploadStatus: {
    id: 'app.presentationUploder.uploadStatus',
    description: 'upload status for toast notification',
  },
  completed: {
    id: 'app.presentationUploder.completed',
    description: 'uploads complete label for toast notification',
  },
  item: {
    id: 'app.presentationUploder.item',
    description: 'single item label',
  },
  itemPlural: {
    id: 'app.presentationUploder.itemPlural',
    description: 'plural item label',
  },
  clearErrors: {
    id: 'app.presentationUploder.clearErrors',
    description: 'button label for clearing upload errors',
  },
  clearErrorsDesc: {
    id: 'app.presentationUploder.clearErrorsDesc',
    description: 'aria description for button clearing upload error',
  },
});

class PresentationUploader extends Component {
  constructor(props) {
    super(props);

    this.state = {
      presentations: [],
      disableActions: false,
      toUploadCount: 0,
    };

    this.toastId = null;
    this.hasError = null;

    // handlers
    this.handleFiledrop = this.handleFiledrop.bind(this);
    this.handleConfirm = this.handleConfirm.bind(this);
    this.handleDismiss = this.handleDismiss.bind(this);
    this.handleRemove = this.handleRemove.bind(this);
    this.handleCurrentChange = this.handleCurrentChange.bind(this);
    this.handleDismissToast = this.handleDismissToast.bind(this);
    this.handleToggleDownloadable = this.handleToggleDownloadable.bind(this);
    // renders
    this.renderDropzone = this.renderDropzone.bind(this);
    this.renderPicDropzone = this.renderPicDropzone.bind(this);
    this.renderPresentationList = this.renderPresentationList.bind(this);
    this.renderPresentationItem = this.renderPresentationItem.bind(this);
    this.renderPresentationItemStatus = this.renderPresentationItemStatus.bind(this);
    this.renderToastList = this.renderToastList.bind(this);
    this.renderToastItem = this.renderToastItem.bind(this);
    // utilities
    this.deepMergeUpdateFileKey = this.deepMergeUpdateFileKey.bind(this);
    this.updateFileKey = this.updateFileKey.bind(this);
    this.isDefault = this.isDefault.bind(this);
  }

  componentDidUpdate(prevProps) {
    const { selectedToBeNextCurrent, isOpen, presentations: propPresentations } = this.props;
    const { presentations } = this.state;

    // cleared local presetation state errors and set to presentations available on the server
    if (presentations.length === 0 && propPresentations.length > 1) {
      return this.setState({ presentations: propPresentations });
    }

    // Only presentation available is the default coming from the server.
    // set as selectedToBeNextCurrentOnConfirm once upload / coversion complete
    if (presentations.length === 0 && propPresentations.length === 1) {
      if (propPresentations[0].upload.done && propPresentations[0].conversion.done) {
        return this.setState({
          presentations: propPresentations,
        }, Session.set('selectedToBeNextCurrent', propPresentations[0].id));
      }
    }

    if (presentations.length > 0) {
      const selected = propPresentations.filter(p => p.isCurrent);
      if (selected.length > 0) Session.set('selectedToBeNextCurrent', selected[0].id);
    }

    if (this.toastId) {
      if (!prevProps.isOpen && isOpen) {
        this.handleDismissToast(this.toastId);
      }

      toast.update(this.toastId, {
        render: this.renderToastList(),
      });
    }
  }

  isDefault(presentation) {
    const { defaultFileName } = this.props;
    return presentation.filename === defaultFileName
      && !presentation.id.includes(defaultFileName);
  }

  handleDismissToast() {
    return toast.dismiss(this.toastId);
  }

  handleFiledrop(files, files2) {
    const { fileValidMimeTypes, intl } = this.props;
    const { toUploadCount } = this.state;
    const validMimes = fileValidMimeTypes.map(fileValid => fileValid.mime);
    const validExtentions = fileValidMimeTypes.map(fileValid => fileValid.extension);
    const [accepted, rejected] = _.partition(files
      .concat(files2), f => (
      validMimes.includes(f.type) || validExtentions.includes(`.${f.name.split('.').pop()}`)
    ));

    const presentationsToUpload = accepted.map((file) => {
      const id = _.uniqueId(file.name);

      return {
        file,
        isDownloadable: false, // by default new presentations are set not to be downloadable
        id,
        filename: file.name,
        isCurrent: false,
        conversion: { done: false, error: false },
        upload: { done: false, error: false, progress: 0 },
        onProgress: (event) => {
          if (!event.lengthComputable) {
            this.deepMergeUpdateFileKey(id, 'upload', {
              progress: 100,
              done: true,
            });

            return;
          }

          this.deepMergeUpdateFileKey(id, 'upload', {
            progress: (event.loaded / event.total) * 100,
            done: event.loaded === event.total,
          });
        },
        onConversion: (conversion) => {
          this.deepMergeUpdateFileKey(id, 'conversion', conversion);
        },
        onUpload: (upload) => {
          this.deepMergeUpdateFileKey(id, 'upload', upload);
        },
        onDone: (newId) => {
          this.updateFileKey(id, 'id', newId);
        },
      };
    });

    this.setState(({ presentations }) => ({
      presentations: presentations.concat(presentationsToUpload),
      toUploadCount: (toUploadCount + presentationsToUpload.length),
    }), () => {
      // after the state is set (files have been dropped),
      // make the first of the new presentations current
      if (presentationsToUpload && presentationsToUpload.length) {
        this.handleCurrentChange(presentationsToUpload[0].id);
      }
    });

    if (rejected.length > 0) {
      notify(intl.formatMessage(intlMessages.rejectedError), 'error');
    }
  }

  renderToastItem(item) {
    const isUploading = !item.upload.done && item.upload.progress > 0;
    const isConverting = !item.conversion.done && item.upload.done;
    const hasError = item.conversion.error || item.upload.error;
    const isProcessing = (isUploading || isConverting) && !hasError;

    const {
      intl, selectedToBeNextCurrent,
    } = this.props;

    const itemClassName = {
      [styles.done]: !isProcessing && !hasError,
      [styles.err]: hasError,
      [styles.loading]: isProcessing,
    };

    const statusInfoStyle = {
      [styles.textErr]: hasError,
      [styles.textInfo]: !hasError,
    };

    let icon = isProcessing ? 'blank' : 'check';
    if (hasError) icon = 'circle_close';

    return (
      <div
        key={item.id}
        className={styles.uploadRow}
        onClick={() => {
          if (hasError || isProcessing) Session.set('showUploadPresentationView', true);
        }}
      >
        <div className={styles.fileLine}>
          <span className={styles.fileIcon}>
            <Icon iconName="file" />
          </span>
          <span className={styles.toastFileName}>
            <span>{item.filename}</span>
          </span>
          <span className={styles.statusIcon}>
            <Icon iconName={icon} className={cx(itemClassName)} />
          </span>
        </div>
        <div className={styles.statusInfo}>
          <span className={cx(statusInfoStyle)}>{this.renderPresentationItemStatus(item)}</span>
        </div>
      </div>
    );
  }

  handleToggleDownloadable(item) {
    const { dispatchTogglePresentationDownloadable } = this.props;
    const { presentations } = this.state;

    const oldDownloadableState = item.isDownloadable;

    const outOfDatePresentationIndex = presentations.findIndex(p => p.id === item.id);
    const commands = {};
    commands[outOfDatePresentationIndex] = {
      $apply: (presentation) => {
        const p = presentation;
        p.isDownloadable = !oldDownloadableState;
        return p;
      },
    };
    const presentationsUpdated = update(presentations, commands);

    this.setState({
      presentations: presentationsUpdated,
    });

    // If the presentation has not be uploaded yet, adjusting the state suffices
    // otherwise set previously uploaded presentation to [not] be downloadable
    if (item.upload.done) {
      dispatchTogglePresentationDownloadable(item, !oldDownloadableState);
    }
  }

  updateFileKey(id, key, value, operation = '$set') {
    this.setState(({ presentations }) => {
      const fileIndex = presentations.findIndex(f => f.id === id);

      return fileIndex === -1 ? false : {
        presentations: update(presentations, {
          [fileIndex]: {
            $apply: file => update(file, {
              [key]: {
                [operation]: value,
              },
            }),
          },
        }),
      };
    });
  }

  handleDismiss() {
    const { presentations } = this.state;
    const { presentations: propPresentations } = this.props;
    const ids = new Set(propPresentations.map(d => d.ID));
    const merged = [
      ...propPresentations,
      ...presentations.filter(d => !ids.has(d.ID)),
    ];
    this.setState(
      { presentations: merged },
      Session.set('showUploadPresentationView', false),
    );
  }

  handleConfirm(hasNewUpload) {
    const {
      handleSave, selectedToBeNextCurrent,
    } = this.props;
    const { disableActions, presentations } = this.state;
    const presentationsToSave = presentations;

    this.setState({ disableActions: true });

    if (hasNewUpload) {
      this.toastId = toast.info(this.renderToastList(), {
        hideProgressBar: true,
        autoClose: false,
        newestOnTop: true,
        closeOnClick: true,
        onClose: () => {
          this.toastId = null;
        },
      });
    }

    if (this.toastId) Session.set('UploadPresentationToastId', this.toastId);

    if (!disableActions) {
      Session.set('showUploadPresentationView', false);
      return handleSave(presentationsToSave)
        .then(() => {
          const hasError = presentations.some(p => p.upload.error || p.conversion.error);
          if (!hasError) {
            this.setState({
              disableActions: false,
              toUploadCount: 0,
            });
            return;
          }
          // if there's error we don't want to close the modal
          this.setState({
            disableActions: true,
            // preventClosing: true,
          }, () => {
            // if the selected current has error we revert back to the old one
            const newCurrent = presentations.find(p => p.isCurrent);
            if (newCurrent.upload.error || newCurrent.conversion.error) {
              this.handleCurrentChange(selectedToBeNextCurrent);
            }
          });
        })
        .catch((error) => {
          logger.error({
            logCode: 'presentationuploader_component_save_error',
            extraInfo: { error },
          }, 'Presentation uploader catch error on confirm');
        });
    }

    Session.set('showUploadPresentationView', false);
    return null;
  }

  deepMergeUpdateFileKey(id, key, value) {
    const applyValue = toUpdate => update(toUpdate, { $merge: value });
    this.updateFileKey(id, key, applyValue, '$apply');
  }

  handleCurrentChange(id) {
    const { presentations, disableActions } = this.state;

    if (disableActions) return;

    const currentIndex = presentations.findIndex(p => p.isCurrent);
    const newCurrentIndex = presentations.findIndex(p => p.id === id);
    const commands = {};

    // we can end up without a current presentation
    if (currentIndex !== -1) {
      commands[currentIndex] = {
        $apply: (presentation) => {
          const p = presentation;
          p.isCurrent = false;
          return p;
        },
      };
    }

    commands[newCurrentIndex] = {
      $apply: (presentation) => {
        const p = presentation;
        p.isCurrent = true;
        return p;
      },
    };

    const presentationsUpdated = update(presentations, commands);
    this.setState({ presentations: presentationsUpdated });
  }

  handleRemove(item, withErr = false) {
    if (withErr) {
      const { presentations } = this.props;
      this.hasError = false;
      return this.setState({
        presentations,
        disableActions: false,
      });
    }

    const { presentations } = this.state;
    const toRemoveIndex = presentations.indexOf(item);
    return this.setState({
      presentations: update(presentations, {
        $splice: [[toRemoveIndex, 1]],
      }),
    }, () => {
      const { presentations: updatedPresentations, oldCurrentId } = this.state;
      const currentIndex = updatedPresentations.findIndex(p => p.isCurrent);
      const actualCurrentIndex = updatedPresentations.findIndex(p => p.id === oldCurrentId);

      if (currentIndex === -1 && updatedPresentations.length > 0) {
        const commands = {};
        const newCurrentIndex = actualCurrentIndex === -1 ? 0 : actualCurrentIndex;
        commands[newCurrentIndex] = {
          $apply: (presentation) => {
            const p = presentation;
            p.isCurrent = true;
            return p;
          },
        };

        const updatedCurrent = update(updatedPresentations, commands);
        this.setState({ presentations: updatedCurrent });
      }
    });
  }

  renderPresentationList() {
    const { presentations } = this.state;
    const { intl } = this.props;

    const presentationsSorted = presentations
      .sort((a, b) => a.uploadTimestamp - b.uploadTimestamp);

    return (
      <div className={styles.fileList}>
        <table className={styles.table}>
          <thead>
            <tr>
              <th className={styles.visuallyHidden} colSpan={3}>
                {intl.formatMessage(intlMessages.filename)}
              </th>
              <th className={styles.visuallyHidden}>{intl.formatMessage(intlMessages.status)}</th>
              <th className={styles.visuallyHidden}>{intl.formatMessage(intlMessages.options)}</th>
            </tr>
          </thead>
          <tbody>
            {presentationsSorted.map(item => this.renderPresentationItem(item))}
          </tbody>
        </table>
      </div>
    );
  }

  renderToastList() {
    const { presentations, toUploadCount } = this.state;

    if (toUploadCount === 0) {
      return this.handleDismissToast(this.toastId);
    }

    const { intl } = this.props;
    let converted = 0;

    let presentationsSorted = presentations
      .filter(p => (p.upload.progress || p.conversion.status) && p.file)
      .sort((a, b) => a.uploadTimestamp - b.uploadTimestamp)
      .sort((a, b) => a.conversion.done - b.conversion.done);

    presentationsSorted = presentationsSorted
      .splice(0, toUploadCount)
      .map((p) => {
        if (p.conversion.done) converted += 1;
        return p;
      });

    let toastHeading = '';
    const itemLabel = presentationsSorted.length > 1
      ? intl.formatMessage(intlMessages.itemPlural)
      : intl.formatMessage(intlMessages.item);

    if (converted === 0) {
      toastHeading = intl.formatMessage(intlMessages.uploading, {
        0: presentationsSorted.length,
        1: itemLabel,
      });
    }

    if (converted > 0 && converted !== presentationsSorted.length) {
      toastHeading = intl.formatMessage(intlMessages.uploadStatus, {
        0: converted,
        1: presentationsSorted.length,
      });
    }

    if (converted === presentationsSorted.length) {
      toastHeading = intl.formatMessage(intlMessages.completed, {
        0: converted,
      });
    }

    return (
      <div className={styles.toastWrapper}>
        <div className={styles.uploadToastHeader}>
          <Icon className={styles.uploadIcon} iconName="upload" />
          <span className={styles.uploadToastTitle}>{toastHeading}</span>
        </div>
        <div className={styles.innerToast}>
          <div>
            <div>
              {presentationsSorted.map(item => this.renderToastItem(item))}
            </div>
          </div>
        </div>
      </div>
    );
  }

  renderPresentationItem(item) {
    const { disableActions, hasError: stateError } = this.state;
    const {
      intl, selectedToBeNextCurrent,
    } = this.props;

    const isActualCurrent = selectedToBeNextCurrent ? item.id === selectedToBeNextCurrent : item.isCurrent;
    const isUploading = !item.upload.done && item.upload.progress > 0;
    const isConverting = !item.conversion.done && item.upload.done;
    const hasError = item.conversion.error || item.upload.error;
    const isProcessing = (isUploading || isConverting) && !hasError;

    if (!stateError && hasError) {
      this.hasError = true;
    }

    const itemClassName = {
      [styles.tableItemNew]: item.id.indexOf(item.filename) !== -1,
      [styles.tableItemUploading]: isUploading,
      [styles.tableItemConverting]: isConverting,
      [styles.tableItemError]: hasError,
      [styles.tableItemAnimated]: isProcessing,
    };

    const hideRemove = this.isDefault(item);
    const formattedDownloadableLabel = item.isDownloadable
      ? intl.formatMessage(intlMessages.isDownloadable)
      : intl.formatMessage(intlMessages.isNotDownloadable);

    const formattedDownloadableAriaLabel = `${formattedDownloadableLabel} ${item.filename}`;

    const isDownloadableStyle = item.isDownloadable
      ? cx(styles.itemAction, styles.itemActionRemove, styles.checked)
      : cx(styles.itemAction, styles.itemActionRemove);

    return (
      <tr
        key={item.id}
        className={cx(itemClassName)}
      >
        <td className={styles.tableItemIcon}>
          <Icon iconName="file" />
        </td>
        {
          isActualCurrent
            ? (
              <th className={styles.tableItemCurrent}>
                <span className={styles.currentLabel}>
                  {intl.formatMessage(intlMessages.current)}
                </span>
              </th>
            )
            : null
        }
        <th className={styles.tableItemName} colSpan={!isActualCurrent ? 2 : 0}>
          <span>{item.filename}</span>
        </th>
        <td className={styles.tableItemStatus} colSpan={hasError ? 2 : 0}>
          {this.renderPresentationItemStatus(item)}
        </td>
        {hasError ? null : (
          <td className={styles.tableItemActions}>
            <Button
              disabled={disableActions}
              className={isDownloadableStyle}
              label={formattedDownloadableLabel}
              aria-label={formattedDownloadableAriaLabel}
              hideLabel
              size="sm"
              icon={item.isDownloadable ? 'download' : 'download-off'}
              onClick={() => this.handleToggleDownloadable(item)}
            />
            <Checkbox
              ariaLabel={`${intl.formatMessage(intlMessages.setAsCurrentPresentation)} ${item.filename}`}
              checked={item.isCurrent}
              className={styles.itemAction}
              keyValue={item.id}
              onChange={() => this.handleCurrentChange(item.id)}
              disabled={disableActions}
            />
            {hideRemove ? null : (
              <Button
                disabled={disableActions}
                className={cx(styles.itemAction, styles.itemActionRemove)}
                label={intl.formatMessage(intlMessages.removePresentation)}
                aria-label={`${intl.formatMessage(intlMessages.removePresentation)} ${item.filename}`}
                size="sm"
                icon="delete"
                hideLabel
                onClick={() => this.handleRemove(item)}
              />
            )}
          </td>
        )}
      </tr>
    );
  }

  renderDropzone() {
    const {
      intl,
      fileSizeMin,
      fileSizeMax,
      fileValidMimeTypes,
    } = this.props;

    const { disableActions } = this.state;

    if (disableActions && !this.hasError) return null;

    return this.hasError ? (
      <div>
        <Button
          color="danger"
          onClick={() => this.handleRemove(null, true)}
          label={intl.formatMessage(intlMessages.clearErrors)}
          aria-describedby="clearErrorDesc"
        />
        <div id="clearErrorDesc" style={{ display: 'none' }}>
          {intl.formatMessage(intlMessages.clearErrorsDesc)}
        </div>
      </div>
    ) : (
      // Until the Dropzone package has fixed the mime type hover validation, the rejectClassName
      // prop is being remove to prevent the error styles from being applied to valid file types.
      // Error handling is being done in the onDrop prop.
      <Dropzone
        multiple
        className={styles.dropzone}
        activeClassName={styles.dropzoneActive}
        accept={fileValidMimeTypes.map(fileValid => fileValid.extension)}
        minSize={fileSizeMin}
        maxSize={fileSizeMax}
        disablepreview="true"
        onDrop={this.handleFiledrop}
      >
        <Icon className={styles.dropzoneIcon} iconName="upload" />
        <p className={styles.dropzoneMessage}>
          {intl.formatMessage(intlMessages.dropzoneLabel)}
          &nbsp;
          <span className={styles.dropzoneLink}>
            {intl.formatMessage(intlMessages.browseFilesLabel)}
          </span>
        </p>
      </Dropzone>
    );
  }

  renderPicDropzone() {
    const {
      intl,
      fileSizeMin,
      fileSizeMax,
    } = this.props;

    const { disableActions } = this.state;

    if (disableActions && !this.hasError) return null;

    return this.hasError ? (
      <div>
        <Button
          color="danger"
          onClick={() => this.handleRemove(null, true)}
          label={intl.formatMessage(intlMessages.clearErrors)}
          aria-describedby="clearErrorDesc"
        />
        <div id="clearErrorDesc" style={{ display: 'none' }}>
          {intl.formatMessage(intlMessages.clearErrorsDesc)}
        </div>
      </div>
    ) : (
      <Dropzone
        multiple
        className={styles.dropzone}
        activeClassName={styles.dropzoneActive}
        rejectClassName={styles.dropzoneReject}
        accept="image/*"
        minSize={fileSizeMin}
        maxSize={fileSizeMax}
<<<<<<< HEAD
        disablePreview
=======
        disablepreview="true"
        data-test="fileUploadDropZone"
>>>>>>> c32fd0f7
        onDrop={this.handleFiledrop}
      >
        <Icon className={styles.dropzoneIcon} iconName="upload" />
        <p className={styles.dropzoneMessage}>
          {intl.formatMessage(intlMessages.dropzoneImagesLabel)}
          &nbsp;
          <span className={styles.dropzoneLink}>
            {intl.formatMessage(intlMessages.browseImagesLabel)}
          </span>
        </p>
      </Dropzone>
    );
  }

  renderPresentationItemStatus(item) {
    const { intl } = this.props;
    if (!item.upload.done && item.upload.progress === 0) {
      return intl.formatMessage(intlMessages.fileToUpload);
    }

    if (!item.upload.done && !item.upload.error) {
      return intl.formatMessage(intlMessages.uploadProcess, {
        0: Math.floor(item.upload.progress).toString(),
      });
    }

    if (item.upload.done && item.upload.error) {
      const errorMessage = intlMessages[item.upload.status] || intlMessages.genericError;
      return intl.formatMessage(errorMessage);
    }

    if (!item.conversion.done && item.conversion.error) {
      const errorMessage = intlMessages[item.conversion.status] || intlMessages.genericConversionStatus;
      return intl.formatMessage(errorMessage);
    }

    if (!item.conversion.done && !item.conversion.error) {
      if (item.conversion.pagesCompleted < item.conversion.numPages) {
        return intl.formatMessage(intlMessages.conversionProcessingSlides, {
          0: item.conversion.pagesCompleted,
          1: item.conversion.numPages,
        });
      }

      const conversionStatusMessage = intlMessages[item.conversion.status]
        || intlMessages.genericConversionStatus;
      return intl.formatMessage(conversionStatusMessage);
    }

    return null;
  }

  render() {
    const {
      isOpen, isPresenter, intl,
    } = this.props;
    if (!isPresenter) return null;
    const { presentations, disableActions } = this.state;

    let hasNewUpload = false;

    presentations.map((item) => {
      if (item.id.indexOf(item.filename) !== -1 && item.upload.progress === 0) hasNewUpload = true;
    });

    return isOpen ? (
      <div className={styles.modal}>
        <div
          className={styles.modalInner}
        >
          <div className={styles.modalHeader}>
            <h1>Presentation</h1>
            <div className={styles.actionWrapper}>
              <Button
                className={styles.dismiss}
                color="default"
                onClick={this.handleDismiss}
                label={intl.formatMessage(intlMessages.dismissLabel)}
                aria-describedby={intl.formatMessage(intlMessages.dismissDesc)}
              />
              <Button
                className={styles.confirm}
                color="primary"
                onClick={() => this.handleConfirm(hasNewUpload)}
                disabled={disableActions}
                label={hasNewUpload
                  ? intl.formatMessage(intlMessages.uploadLabel)
                  : intl.formatMessage(intlMessages.confirmLabel)
                }
              />
            </div>
          </div>

          <div className={styles.modalHint}>
            {`${intl.formatMessage(intlMessages.message)}`}
          </div>
          {this.renderPresentationList()}
          {isMobileBrowser ? this.renderPicDropzone() : null}
          {this.renderDropzone()}
        </div>
      </div>
    ) : null;
  }
}

PresentationUploader.propTypes = propTypes;
PresentationUploader.defaultProps = defaultProps;

export default injectIntl(PresentationUploader);<|MERGE_RESOLUTION|>--- conflicted
+++ resolved
@@ -869,12 +869,8 @@
         accept="image/*"
         minSize={fileSizeMin}
         maxSize={fileSizeMax}
-<<<<<<< HEAD
-        disablePreview
-=======
         disablepreview="true"
         data-test="fileUploadDropZone"
->>>>>>> c32fd0f7
         onDrop={this.handleFiledrop}
       >
         <Icon className={styles.dropzoneIcon} iconName="upload" />
