--- conflicted
+++ resolved
@@ -20,10 +20,6 @@
 
 const propTypes = {
   intl: PropTypes.object.isRequired,
-<<<<<<< HEAD
-  defaultFileName: PropTypes.string.isRequired,
-=======
->>>>>>> f64429cb
   handleSave: PropTypes.func.isRequired,
   dispatchTogglePresentationDownloadable: PropTypes.func.isRequired,
   fileValidMimeTypes: PropTypes.arrayOf(PropTypes.object).isRequired,
@@ -260,11 +256,7 @@
   }
 
   componentDidUpdate(prevProps) {
-<<<<<<< HEAD
-    const { isOpen, presentations: propPresentations } = this.props;
-=======
     const { isOpen, presentations: propPresentations, intl } = this.props;
->>>>>>> f64429cb
     const { presentations } = this.state;
 
     if (!isOpen && prevProps.isOpen) {
@@ -338,13 +330,8 @@
     const validExtentions = fileValidMimeTypes.map((fileValid) => fileValid.extension);
     const [accepted, rejected] = _.partition(files
       .concat(files2), (f) => (
-<<<<<<< HEAD
-      validMimes.includes(f.type) || validExtentions.includes(`.${f.name.split('.').pop()}`)
-    ));
-=======
         validMimes.includes(f.type) || validExtentions.includes(`.${f.name.split('.').pop()}`)
       ));
->>>>>>> f64429cb
 
     const presentationsToUpload = accepted.map((file) => {
       const id = _.uniqueId(file.name);
@@ -409,17 +396,6 @@
         disableActions: false,
       });
     }
-<<<<<<< HEAD
-
-    const { presentations } = this.state;
-    const toRemoveIndex = presentations.indexOf(item);
-    return this.setState({
-      presentations: update(presentations, {
-        $splice: [[toRemoveIndex, 1]],
-      }),
-    }, () => {
-      const { presentations: updatedPresentations, oldCurrentId } = this.state;
-=======
 
     const { presentations } = this.state;
     const toRemoveIndex = presentations.indexOf(item);
@@ -431,15 +407,10 @@
       const { presentations: updatedPresentations, oldCurrentId } = this.state;
       const commands = {};
 
->>>>>>> f64429cb
       const currentIndex = updatedPresentations.findIndex((p) => p.isCurrent);
       const actualCurrentIndex = updatedPresentations.findIndex((p) => p.id === oldCurrentId);
 
       if (currentIndex === -1 && updatedPresentations.length > 0) {
-<<<<<<< HEAD
-        const commands = {};
-=======
->>>>>>> f64429cb
         const newCurrentIndex = actualCurrentIndex === -1 ? 0 : actualCurrentIndex;
         commands[newCurrentIndex] = {
           $apply: (presentation) => {
@@ -448,17 +419,10 @@
             return p;
           },
         };
-<<<<<<< HEAD
-
-        const updatedCurrent = update(updatedPresentations, commands);
-        this.setState({ presentations: updatedCurrent });
-      }
-=======
       }
 
       const updatedCurrent = update(updatedPresentations, commands);
       this.setState({ presentations: updatedCurrent });
->>>>>>> f64429cb
     });
   }
 
@@ -587,10 +551,6 @@
   }
 
   handleToggleDownloadable(item) {
-<<<<<<< HEAD
-    const { dispatchTogglePresentationDownloadable } = this.props;
-=======
->>>>>>> f64429cb
     const { presentations } = this.state;
 
     const oldDownloadableState = item.isDownloadable;
@@ -609,15 +569,6 @@
     this.setState({
       presentations: presentationsUpdated,
     });
-<<<<<<< HEAD
-
-    // If the presentation has not be uploaded yet, adjusting the state suffices
-    // otherwise set previously uploaded presentation to [not] be downloadable
-    if (item.upload.done) {
-      dispatchTogglePresentationDownloadable(item, !oldDownloadableState);
-    }
-=======
->>>>>>> f64429cb
   }
 
   updateFileKey(id, key, value, operation = '$set') {
