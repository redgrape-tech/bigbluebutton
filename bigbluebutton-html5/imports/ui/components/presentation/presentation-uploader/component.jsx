import React, { Component } from 'react';
import PropTypes from 'prop-types';
import { defineMessages, injectIntl } from 'react-intl';
import { ToastController } from './service';
import { TAB } from '/imports/utils/keyCodes';
import deviceInfo from '/imports/utils/deviceInfo';
import Button from '/imports/ui/components/common/button/component';
import Icon from '/imports/ui/components/common/icon/component';
import update from 'immutability-helper';
import logger from '/imports/startup/client/logger';
import { notify } from '/imports/ui/services/notification';
import { toast } from 'react-toastify';
import _ from 'lodash';
import { registerTitleView, unregisterTitleView } from '/imports/utils/dom-utils';
import Styled from './styles';
import Settings from '/imports/ui/services/settings';
import Checkbox from '/imports/ui/components/common/checkbox/component';

const { isMobile } = deviceInfo;

const propTypes = {
  intl: PropTypes.object.isRequired,
  fileUploadConstraintsHint: PropTypes.bool.isRequired,
  fileSizeMax: PropTypes.number.isRequired,
  filePagesMax: PropTypes.number.isRequired,
  handleSave: PropTypes.func.isRequired,
  dispatchTogglePresentationDownloadable: PropTypes.func.isRequired,
  fileValidMimeTypes: PropTypes.arrayOf(PropTypes.object).isRequired,
  presentations: PropTypes.arrayOf(PropTypes.shape({
    id: PropTypes.string.isRequired,
    filename: PropTypes.string.isRequired,
    isCurrent: PropTypes.bool.isRequired,
    conversion: PropTypes.object,
    upload: PropTypes.object,
  })).isRequired,
  isOpen: PropTypes.bool.isRequired,
};

const defaultProps = {
};

const intlMessages = defineMessages({
  current: {
    id: 'app.presentationUploder.currentBadge',
  },
  title: {
    id: 'app.presentationUploder.title',
    description: 'title of the modal',
  },
  message: {
    id: 'app.presentationUploder.message',
    description: 'message warning the types of files accepted',
  },
  uploadLabel: {
    id: 'app.presentationUploder.uploadLabel',
    description: 'confirm label when presentations are to be uploaded',
  },
  confirmLabel: {
    id: 'app.presentationUploder.confirmLabel',
    description: 'confirm label when no presentations are to be uploaded',
  },
  confirmDesc: {
    id: 'app.presentationUploder.confirmDesc',
    description: 'description of the confirm',
  },
  dismissLabel: {
    id: 'app.presentationUploder.dismissLabel',
    description: 'used in the button that close modal',
  },
  dismissDesc: {
    id: 'app.presentationUploder.dismissDesc',
    description: 'description of the dismiss',
  },
  dropzoneLabel: {
    id: 'app.presentationUploder.dropzoneLabel',
    description: 'message warning where drop files for upload',
  },
  dropzoneImagesLabel: {
    id: 'app.presentationUploder.dropzoneImagesLabel',
    description: 'message warning where drop images for upload',
  },
  browseFilesLabel: {
    id: 'app.presentationUploder.browseFilesLabel',
    description: 'message use on the file browser',
  },
  browseImagesLabel: {
    id: 'app.presentationUploder.browseImagesLabel',
    description: 'message use on the image browser',
  },
  fileToUpload: {
    id: 'app.presentationUploder.fileToUpload',
    description: 'message used in the file selected for upload',
  },
  extraHint: {
    id: 'app.presentationUploder.extraHint',
    description: 'message used to indicate upload file max sizes',
  },
  rejectedError: {
    id: 'app.presentationUploder.rejectedError',
    description: 'some files rejected, please check the file mime types',
  },
  badConnectionError: {
    id: 'app.presentationUploder.connectionClosedError',
    description: 'message indicating that the connection was closed',
  },
  uploadProcess: {
    id: 'app.presentationUploder.upload.progress',
    description: 'message that indicates the percentage of the upload',
  },
  413: {
    id: 'app.presentationUploder.upload.413',
    description: 'error that file exceed the size limit',
  },
  408: {
    id: 'app.presentationUploder.upload.408',
    description: 'error for token request timeout',
  },
  404: {
    id: 'app.presentationUploder.upload.404',
    description: 'error not found',
  },
  401: {
    id: 'app.presentationUploder.upload.401',
    description: 'error for failed upload token request.',
  },
  conversionProcessingSlides: {
    id: 'app.presentationUploder.conversion.conversionProcessingSlides',
    description: 'indicates how many slides were converted',
  },
  genericError: {
    id: 'app.presentationUploder.genericError',
    description: 'generic error while uploading/converting',
  },
  genericConversionStatus: {
    id: 'app.presentationUploder.conversion.genericConversionStatus',
    description: 'indicates that file is being converted',
  },
  TIMEOUT: {
    id: 'app.presentationUploder.conversion.timeout',
  },
  GENERATING_THUMBNAIL: {
    id: 'app.presentationUploder.conversion.generatingThumbnail',
    description: 'indicatess that it is generating thumbnails',
  },
  GENERATING_SVGIMAGES: {
    id: 'app.presentationUploder.conversion.generatingSvg',
    description: 'warns that it is generating svg images',
  },
  GENERATED_SLIDE: {
    id: 'app.presentationUploder.conversion.generatedSlides',
    description: 'warns that were slides generated',
  },
  PAGE_COUNT_EXCEEDED: {
    id: 'app.presentationUploder.conversion.pageCountExceeded',
    description: 'warns the user that the conversion failed because of the page count',
  },
  PDF_HAS_BIG_PAGE: {
    id: 'app.presentationUploder.conversion.pdfHasBigPage',
    description: 'warns the user that the conversion failed because of the pdf page siz that exceeds the allowed limit',
  },
  OFFICE_DOC_CONVERSION_INVALID: {
    id: 'app.presentationUploder.conversion.officeDocConversionInvalid',
    description: '',
  },
  OFFICE_DOC_CONVERSION_FAILED: {
    id: 'app.presentationUploder.conversion.officeDocConversionFailed',
    description: 'warns the user that the conversion failed because of wrong office file',
  },
  UNSUPPORTED_DOCUMENT: {
    id: 'app.presentationUploder.conversion.unsupportedDocument',
    description: 'warns the user that the file extension is not supported',
  },
  removePresentation: {
    id: 'app.presentationUploder.removePresentationLabel',
    description: 'select to delete this presentation',
  },
  setAsCurrentPresentation: {
    id: 'app.presentationUploder.setAsCurrentPresentation',
    description: 'set this presentation to be the current one',
  },
  status: {
    id: 'app.presentationUploder.tableHeading.status',
    description: 'aria label status table heading',
  },
  options: {
    id: 'app.presentationUploder.tableHeading.options',
    description: 'aria label for options table heading',
  },
  filename: {
    id: 'app.presentationUploder.tableHeading.filename',
    description: 'aria label for file name table heading',
  },
  uploading: {
    id: 'app.presentationUploder.uploading',
    description: 'uploading label for toast notification',
  },
  uploadStatus: {
    id: 'app.presentationUploder.uploadStatus',
    description: 'upload status for toast notification',
  },
  completed: {
    id: 'app.presentationUploder.completed',
    description: 'uploads complete label for toast notification',
  },
  item: {
    id: 'app.presentationUploder.item',
    description: 'single item label',
  },
  itemPlural: {
    id: 'app.presentationUploder.itemPlural',
    description: 'plural item label',
  },
  clearErrors: {
    id: 'app.presentationUploder.clearErrors',
    description: 'button label for clearing upload errors',
  },
  clearErrorsDesc: {
    id: 'app.presentationUploder.clearErrorsDesc',
    description: 'aria description for button clearing upload error',
  },
  uploadViewTitle: {
    id: 'app.presentationUploder.uploadViewTitle',
    description: 'view name apended to document title',
  },
  exportHint: {
    id: 'app.presentationUploader.exportHint',
    description: 'message to indicate the export presentation option',
  },
  exportToastHeader: {
    id: 'app.presentationUploader.exportToastHeader',
    description: 'exporting toast header',
  },
  exportToastHeaderPlural: {
    id: 'app.presentationUploader.exportToastHeaderPlural',
    description: 'exporting toast header in plural',
  },
  export: {
    id: 'app.presentationUploader.export',
    description: 'send presentation to chat',
  },
  exporting: {
    id: 'app.presentationUploader.exporting',
    description: 'presentation is being sent to chat',
  },
  currentLabel: {
    id: 'app.presentationUploader.currentPresentationLabel',
    description: 'current presentation label',
  },
  downloadLabel: {
    id: 'app.presentation.downloadLabel',
    description: 'download label',
  },
  sending: {
    id: 'app.presentationUploader.sending',
    description: 'sending label',
  },
  sent: {
    id: 'app.presentationUploader.sent',
    description: 'sent label',
  },
  exportingTimeout: {
    id: 'app.presentationUploader.exportingTimeout',
    description: 'exporting timeout label',
  },
});

const EXPORT_STATUSES = {
  RUNNING: 'RUNNING',
  TIMEOUT: 'TIMEOUT',
  EXPORTED: 'EXPORTED',
};

class PresentationUploader extends Component {
  constructor(props) {
    super(props);

    this.state = {
      presentations: [],
      disableActions: false,
      toUploadCount: 0,
      presExporting: new Set(),
    };

    this.toastId = null;
    this.hasError = null;
    this.exportToastId = null;

    // handlers
    this.handleFiledrop = this.handleFiledrop.bind(this);
    this.handleConfirm = this.handleConfirm.bind(this);
    this.handleDismiss = this.handleDismiss.bind(this);
    this.handleRemove = this.handleRemove.bind(this);
    this.handleCurrentChange = this.handleCurrentChange.bind(this);
<<<<<<< HEAD
    // this.handleDismissToast = this.handleDismissToast.bind(this);
    this.handleToggleDownloadable = this.handleToggleDownloadable.bind(this);
=======
    this.handleDismissToast = this.handleDismissToast.bind(this);
    this.handleSendToChat = this.handleSendToChat.bind(this);
>>>>>>> 99565276
    // renders
    this.renderDropzone = this.renderDropzone.bind(this);
    this.renderPicDropzone = this.renderPicDropzone.bind(this);
    this.renderPresentationList = this.renderPresentationList.bind(this);
    this.renderPresentationItem = this.renderPresentationItem.bind(this);
<<<<<<< HEAD
    // this.renderPresentationItemStatus = this.renderPresentationItemStatus.bind(this);
    // this.renderToastList = this.renderToastList.bind(this);
    // this.renderToastItem = this.renderToastItem.bind(this);
=======
    this.renderPresentationItemStatus = this.renderPresentationItemStatus.bind(this);
    this.renderToastList = this.renderToastList.bind(this);
    this.renderToastItem = this.renderToastItem.bind(this);
    this.renderExportToast = this.renderExportToast.bind(this);
    this.renderToastExportItem = this.renderToastExportItem.bind(this);
    this.renderExportationStatus = this.renderExportationStatus.bind(this);
>>>>>>> 99565276
    // utilities
    this.deepMergeUpdateFileKey = this.deepMergeUpdateFileKey.bind(this);
    this.updateFileKey = this.updateFileKey.bind(this);
    this.getPresentationsToShow = this.getPresentationsToShow.bind(this);
  }

  componentDidUpdate(prevProps) {
    const { isOpen, presentations: propPresentations, intl } = this.props;
    const { presentations } = this.state;
    const { presentations: prevPropPresentations } = prevProps;

    let shouldUpdateState = isOpen && !prevProps.isOpen;
    const presState = Object.values({
      ...propPresentations,
      ...presentations,
    });
    const presStateMapped = presState.map((presentation) => {
      propPresentations.forEach((propPres) => {
        if (propPres.id === presentation.id) {
          const prevPropPres = prevPropPresentations.find((pres) => pres.id === propPres.id);
          if (propPres.isCurrent !== prevPropPres?.isCurrent) {
            presentation.isCurrent = propPres.isCurrent;
            shouldUpdateState = true;
          }
        }
      });
      return presentation;
    });

    if (shouldUpdateState) {
      this.setState({
        presentations: presStateMapped,
      });
    }

    if (!isOpen && prevProps.isOpen) {
      unregisterTitleView();
    }

    // Updates presentation list when chat modal opens to avoid missing presentations
    if (isOpen && !prevProps.isOpen) {
      registerTitleView(intl.formatMessage(intlMessages.uploadViewTitle));
      const  focusableElements =
        'button, [href], input, select, textarea, [tabindex]:not([tabindex="-1"])';
      const modal = document.getElementById('upload-modal');
      const firstFocusableElement = modal?.querySelectorAll(focusableElements)[0];
      const focusableContent = modal?.querySelectorAll(focusableElements);
      const lastFocusableElement = focusableContent[focusableContent.length - 1];
      
      firstFocusableElement.focus();
  
      modal.addEventListener('keydown', function(e) {
        let tab = e.key === 'Tab' || e.keyCode === TAB;
        if (!tab) return;
        if (e.shiftKey) {
          if (document.activeElement === firstFocusableElement) {
            lastFocusableElement.focus();
            e.preventDefault();
          }
        } else {
          if (document.activeElement === lastFocusableElement) {
            firstFocusableElement.focus();
            e.preventDefault();
          }
        }
      });
    }

    if (presentations.length > 0) {
      const selected = propPresentations.filter((p) => p.isCurrent);
      if (selected.length > 0) Session.set('selectedToBeNextCurrent', selected[0].id);
    }

    const toastId = Session.get("presentationUploaderToastId");

<<<<<<< HEAD
    // if (toastId) {
    //   if (!prevProps.isOpen && isOpen) {
    //     this.props.handleDismissToast(toastId);
    //   }

    //   toast.update(toastId, {
    //     render: this.props.renderToastList(this.state.presentations, this.state.toUploadCount, intl),
    //   });
    // }
=======
      toast.update(this.toastId, {
        render: this.renderToastList(),
      });
    }

    if (this.exportToastId) {
      if (!prevProps.isOpen && isOpen) {
        this.handleDismissToast(this.exportToastId);
      }

      toast.update(this.exportToastId, {
        render: this.renderExportToast(),
      });
    }
>>>>>>> 99565276
  }

  componentWillUnmount() {
    Session.set('showUploadPresentationView', false);
  }

  // handleDismissToast(toastId) {
  //   return toast.dismiss(toastId);
  // }

  handleFiledrop(files, files2) {
    const { fileValidMimeTypes, intl } = this.props;
    const { toUploadCount } = this.state;
    const validMimes = fileValidMimeTypes.map((fileValid) => fileValid.mime);
    const validExtentions = fileValidMimeTypes.map((fileValid) => fileValid.extension);
    const [accepted, rejected] = _.partition(files
      .concat(files2), (f) => (
        validMimes.includes(f.type) || validExtentions.includes(`.${f.name.split('.').pop()}`)
      ));

    const presentationsToUpload = accepted.map((file) => {
      const id = _.uniqueId(file.name);

      return {
        file,
        isDownloadable: false, // by default new presentations are set not to be downloadable
        isRemovable: true,
        id,
        filename: file.name,
        isCurrent: false,
        conversion: { done: false, error: false },
        upload: { done: false, error: false, progress: 0 },
        exportation: { isRunning: false, error: false },
        onProgress: (event) => {
          if (!event.lengthComputable) {
            this.deepMergeUpdateFileKey(id, 'upload', {
              progress: 100,
              done: true,
            });

            return;
          }

          this.deepMergeUpdateFileKey(id, 'upload', {
            progress: (event.loaded / event.total) * 100,
            done: event.loaded === event.total,
          });
        },
        onConversion: (conversion) => {
          this.deepMergeUpdateFileKey(id, 'conversion', conversion);
        },
        onUpload: (upload) => {
          this.deepMergeUpdateFileKey(id, 'upload', upload);
        },
        onDone: (newId) => {
          this.updateFileKey(id, 'id', newId);
        },
      };
    });

    this.setState(({ presentations }) => ({
      presentations: presentations.concat(presentationsToUpload),
      toUploadCount: (toUploadCount + presentationsToUpload.length),
    }), () => {
      // after the state is set (files have been dropped),
      // make the first of the new presentations current
      if (presentationsToUpload && presentationsToUpload.length) {
        this.handleCurrentChange(presentationsToUpload[0].id);
      }
    });

    if (rejected.length > 0) {
      notify(intl.formatMessage(intlMessages.rejectedError), 'error');
    }
  }

  handleRemove(item, withErr = false) {
    if (withErr) {
      const { presentations } = this.props;
      this.hasError = false;
      return this.setState({
        presentations,
        disableActions: false,
      });
    }

    const { presentations } = this.state;
    const toRemoveIndex = presentations.indexOf(item);
    return this.setState({
      presentations: update(presentations, {
        $splice: [[toRemoveIndex, 1]],
      }),
    }, () => {
      const { presentations: updatedPresentations, oldCurrentId } = this.state;
      const commands = {};

      const currentIndex = updatedPresentations.findIndex((p) => p.isCurrent);
      const actualCurrentIndex = updatedPresentations.findIndex((p) => p.id === oldCurrentId);

      if (currentIndex === -1 && updatedPresentations.length > 0) {
        const newCurrentIndex = actualCurrentIndex === -1 ? 0 : actualCurrentIndex;
        commands[newCurrentIndex] = {
          $apply: (presentation) => {
            const p = presentation;
            p.isCurrent = true;
            return p;
          },
        };
      }

      const updatedCurrent = update(updatedPresentations, commands);
      this.setState({ presentations: updatedCurrent });
    });
  }

  handleCurrentChange(id) {
    const { presentations, disableActions } = this.state;

    if (disableActions) return;

    const currentIndex = presentations.findIndex((p) => p.isCurrent);
    const newCurrentIndex = presentations.findIndex((p) => p.id === id);
    const commands = {};

    // we can end up without a current presentation
    if (currentIndex !== -1) {
      commands[currentIndex] = {
        $apply: (presentation) => {
          const p = presentation;
          p.isCurrent = false;
          return p;
        },
      };
    }

    commands[newCurrentIndex] = {
      $apply: (presentation) => {
        const p = presentation;
        p.isCurrent = true;
        return p;
      },
    };

    const presentationsUpdated = update(presentations, commands);
    this.setState({ presentations: presentationsUpdated });
  }

  deepMergeUpdateFileKey(id, key, value) {
    const applyValue = (toUpdate) => update(toUpdate, { $merge: value });
    this.updateFileKey(id, key, applyValue, '$apply');
  }

  handleConfirm(hasNewUpload) {
    const {
      handleSave,
      selectedToBeNextCurrent,
      presentations: propPresentations,
      dispatchTogglePresentationDownloadable,
    } = this.props;
    const { disableActions, presentations } = this.state;
    const presentationsToSave = presentations;

    this.setState({ disableActions: true });

    presentations.forEach(item => {
      if (item.upload.done) {
        const didDownloadableStateChange = propPresentations.some(
          (p) => p.id === item.id && p.isDownloadable !== item.isDownloadable
        );
        if (didDownloadableStateChange) {
          dispatchTogglePresentationDownloadable(item, item.isDownloadable);
        }
      }
    });

    // if (hasNewUpload) {
    //   this.toastId = toast.info(this.renderToastList(), {
    //     hideProgressBar: true,
    //     autoClose: false,
    //     newestOnTop: true,
    //     closeOnClick: true,
    //     onClose: () => {
    //       this.toastId = null;
    //     },
    //   });
    // }

    if (!disableActions) {
      Session.set('showUploadPresentationView', false);
      return handleSave(presentationsToSave, this.state.toUploadCount, this.props.intl)
        .then(() => {
          const hasError = presentations.some((p) => p.upload.error || p.conversion.error);
          if (!hasError) {
            this.setState({
              disableActions: false,
              toUploadCount: 0,
            });
            return;
          }
          // if there's error we don't want to close the modal
          this.setState({
            disableActions: true,
            // preventClosing: true,
          }, () => {
            // if the selected current has error we revert back to the old one
            const newCurrent = presentations.find((p) => p.isCurrent);
            if (newCurrent.upload.error || newCurrent.conversion.error) {
              this.handleCurrentChange(selectedToBeNextCurrent);
            }
          });
        })
        .catch((error) => {
          logger.error({
            logCode: 'presentationuploader_component_save_error',
            extraInfo: { error },
          }, 'Presentation uploader catch error on confirm');
        });
    }

    Session.set('showUploadPresentationView', false);
    return null;
  }

  handleDismiss() {
    const { presentations } = this.state;
    const { presentations: propPresentations } = this.props;
    const ids = new Set(propPresentations.map((d) => d.ID));
    const merged = [
      ...presentations.filter((d) => !ids.has(d.ID)),
      ...propPresentations,
    ];
    this.setState(
      { presentations: merged },
      Session.set('showUploadPresentationView', false),
    );
  }

  getPresentationsToShow() {
    const { presentations, presExporting } = this.state;

    return Array.from(presExporting)
      .map((id) => presentations.find((p) => p.id === id))
      .filter((p) => p);
  }

  handleSendToChat(item) {
    const { exportPresentationToChat } = this.props;

    const observer = (exportation) => {
      this.deepMergeUpdateFileKey(item.id, 'exportation', exportation);

      if (exportation.status === EXPORT_STATUSES.RUNNING) {
        this.setState((prevState) => {
          prevState.presExporting.add(item.id);
          return {
            presExporting: prevState.presExporting,
          };
        }, () => {
          if (this.exportToastId) {
            toast.update(this.exportToastId, {
              render: this.renderExportToast(),
            });
          } else {
            this.exportToastId = toast.info(this.renderExportToast(), {
              hideProgressBar: true,
              autoClose: false,
              newestOnTop: true,
              closeOnClick: true,
              onClose: () => {
                this.exportToastId = null;

                const presToShow = this.getPresentationsToShow();
                const isAnyRunning = presToShow.some(
                  (p) => p.exportation.status === EXPORT_STATUSES.RUNNING
                );

                if (!isAnyRunning) {
                  this.setState({ presExporting: new Set() });
                }
              },
            });
          }
        });
      }
    };

    exportPresentationToChat(item.id, observer);

    Session.set('showUploadPresentationView', false);
  }

  updateFileKey(id, key, value, operation = '$set') {
    this.setState(({ presentations }) => {
      const fileIndex = presentations.findIndex((f) => f.id === id);

      return fileIndex === -1 ? false : {
        presentations: update(presentations, {
          [fileIndex]: {
            $apply: (file) => update(file, {
              [key]: {
                [operation]: value,
              },
            }),
          },
        }),
      };
    });
  }

  // renderToastItem(item) {
  //   const isUploading = !item.upload.done && item.upload.progress > 0;
  //   const isConverting = !item.conversion.done && item.upload.done;
  //   const hasError = item.conversion.error || item.upload.error;
  //   const isProcessing = (isUploading || isConverting) && !hasError;

  //   let icon = isProcessing ? 'blank' : 'check';
  //   if (hasError) icon = 'circle_close';

  //   return (
  //     <Styled.UploadRow
  //       key={item.id}
  //       onClick={() => {
  //         if (hasError || isProcessing) Session.set('showUploadPresentationView', true);
  //       }}
  //     >
  //       <Styled.FileLine>
  //         <span>
  //           <Icon iconName="file" />
  //         </span>
  //         <Styled.ToastFileName>
  //           <span>{item.filename}</span>
  //         </Styled.ToastFileName>
  //         <Styled.StatusIcon>
  //           <Styled.ToastItemIcon
  //             done={!isProcessing && !hasError}
  //             error={hasError}
  //             loading={isProcessing}
  //             iconName={icon}
  //           />
  //         </Styled.StatusIcon>
  //       </Styled.FileLine>
  //       <Styled.StatusInfo>
  //         <Styled.StatusInfoSpan data-test="presentationStatusInfo" styles={hasError ? 'error' : 'info'}>
  //           {this.renderPresentationItemStatus(item)}
  //         </Styled.StatusInfoSpan>
  //       </Styled.StatusInfo>
  //     </Styled.UploadRow>
  //   );
  // }

  renderExtraHint() {
    const {
      intl,
      fileSizeMax,
      filePagesMax,
    } = this.props;

    const options = {
      0: fileSizeMax/1000000,
      1: filePagesMax,
    };

    return (
      <Styled.ExtraHint>
        {intl.formatMessage(intlMessages.extraHint, options)}
      </Styled.ExtraHint>
    );
  }

  renderPresentationList() {
    const { presentations } = this.state;
    const { intl } = this.props;

    let presentationsSorted = presentations;

    try {
      presentationsSorted = presentations
        .sort((a, b) => a.uploadTimestamp - b.uploadTimestamp)
        .sort((a, b) => a.filename.localeCompare(b.filename))
        .sort((a, b) => b.upload.progress - a.upload.progress)
        .sort((a, b) => b.conversion.done - a.conversion.done)
        .sort((a, b) => {
          const aUploadNotTriggeredYet = !a.upload.done && a.upload.progress === 0;
          const bUploadNotTriggeredYet = !b.upload.done && b.upload.progress === 0;
          return bUploadNotTriggeredYet - aUploadNotTriggeredYet;
        });
    } catch (error) {
      logger.error({
        logCode: 'presentationuploader_component_render_error',
        extraInfo: { error },
      }, 'Presentation uploader catch error on render presentation list');
    }

    return (
      <Styled.FileList>
        <Styled.Table>
          <thead>
            <tr>
              <Styled.VisuallyHidden>
                {intl.formatMessage(intlMessages.setAsCurrentPresentation)}
              </Styled.VisuallyHidden>
              <Styled.VisuallyHidden colSpan={2}>
                {intl.formatMessage(intlMessages.filename)}
              </Styled.VisuallyHidden>
              <Styled.VisuallyHidden>
                {intl.formatMessage(intlMessages.status)}
              </Styled.VisuallyHidden>
              <Styled.VisuallyHidden>
                {intl.formatMessage(intlMessages.options)}
              </Styled.VisuallyHidden>
            </tr>
            <Styled.Head>
              <th colSpan={4}>{intl.formatMessage(intlMessages.currentLabel)}</th>
              <th>{intl.formatMessage(intlMessages.downloadLabel)}</th>
            </Styled.Head>
          </thead>
          <tbody>
            {presentationsSorted.map((item) => this.renderPresentationItem(item))}
          </tbody>
        </Styled.Table>
      </Styled.FileList>
    );
  }

  // renderToastList() {
  //   const { presentations, toUploadCount } = this.state;

  //   if (toUploadCount === 0) {
  //     return this.handleDismissToast(this.toastId);
  //   }

  //   const { intl } = this.props;
  //   let converted = 0;

  //   let presentationsSorted = presentations
  //     .filter((p) => (p.upload.progress || p.conversion.status) && p.file)
  //     .sort((a, b) => a.uploadTimestamp - b.uploadTimestamp)
  //     .sort((a, b) => a.conversion.done - b.conversion.done);

  //   presentationsSorted = presentationsSorted
  //     .splice(0, toUploadCount)
  //     .map((p) => {
  //       if (p.conversion.done) converted += 1;
  //       return p;
  //     });

  //   let toastHeading = '';
  //   const itemLabel = presentationsSorted.length > 1
  //     ? intl.formatMessage(intlMessages.itemPlural)
  //     : intl.formatMessage(intlMessages.item);

  //   if (converted === 0) {
  //     toastHeading = intl.formatMessage(intlMessages.uploading, {
  //       0: presentationsSorted.length,
  //       1: itemLabel,
  //     });
  //   }

  //   if (converted > 0 && converted !== presentationsSorted.length) {
  //     toastHeading = intl.formatMessage(intlMessages.uploadStatus, {
  //       0: converted,
  //       1: presentationsSorted.length,
  //     });
  //   }

  //   if (converted === presentationsSorted.length) {
  //     toastHeading = intl.formatMessage(intlMessages.completed, {
  //       0: converted,
  //     });
  //   }

  //   return (
  //     <Styled.ToastWrapper>
  //       <Styled.UploadToastHeader>
  //         <Styled.UploadIcon iconName="upload" />
  //         <Styled.UploadToastTitle>{toastHeading}</Styled.UploadToastTitle>
  //       </Styled.UploadToastHeader>
  //       <Styled.InnerToast>
  //         <div>
  //           <div>
  //             {presentationsSorted.map((item) => this.renderToastItem(item))}
  //           </div>
  //         </div>
  //       </Styled.InnerToast>
  //     </Styled.ToastWrapper>
  //   );
  // }

  renderExportToast() {
    const { intl } = this.props;
    const { presExporting } = this.state;

    const presToShow = this.getPresentationsToShow();

    const isAllExported = presToShow.every(
      (p) => p.exportation.status === EXPORT_STATUSES.EXPORTED
    );
    const shouldDismiss = isAllExported && this.exportToastId;

    if (shouldDismiss) {
      this.handleDismissToast(this.exportToastId);

      if (presExporting.size) {
        this.setState({ presExporting: new Set() });
      }

      return;
    }

    const presToShowSorted = [
      ...presToShow.filter((p) => p.exportation.status === EXPORT_STATUSES.RUNNING),
      ...presToShow.filter((p) => p.exportation.status === EXPORT_STATUSES.TIMEOUT),
      ...presToShow.filter((p) => p.exportation.status === EXPORT_STATUSES.EXPORTED),
    ];

    const headerLabelId = presToShowSorted.length === 1
      ? 'exportToastHeader'
      : 'exportToastHeaderPlural';

    return (
      <Styled.ToastWrapper>
        <Styled.UploadToastHeader>
          <Styled.UploadIcon iconName="download" />
          <Styled.UploadToastTitle>
            {intl.formatMessage(intlMessages[headerLabelId], { 0: presToShowSorted.length })}
          </Styled.UploadToastTitle>
        </Styled.UploadToastHeader>
        <Styled.InnerToast>
          <div>
            <div>
              {presToShowSorted.map((item) => this.renderToastExportItem(item))}
            </div>
          </div>
        </Styled.InnerToast>
      </Styled.ToastWrapper>
    );
  }

  renderToastExportItem(item) {
    const { status } = item.exportation;
    const loading = status === EXPORT_STATUSES.RUNNING;
    const done = status === EXPORT_STATUSES.EXPORTED;
    let icon;

    switch (status) {
      case EXPORT_STATUSES.RUNNING:
        icon = 'blank'
        break;
      case EXPORT_STATUSES.EXPORTED:
        icon = 'check'
        break;
      case EXPORT_STATUSES.TIMEOUT:
        icon = 'warning'
        break;
      default:
        break;
    }

    return (
      <Styled.UploadRow>
        <Styled.FileLine>
          <span>
            <Icon iconName="file" />
          </span>
          <Styled.ToastFileName>
            <span>{item.filename}</span>
          </Styled.ToastFileName>
          <Styled.StatusIcon>
            <Styled.ToastItemIcon
              loading={loading}
              done={done}
              iconName={icon}
              color="#0F70D7"
            />
          </Styled.StatusIcon>
        </Styled.FileLine>
        <Styled.StatusInfo>
          <Styled.StatusInfoSpan>
            {this.renderExportationStatus(item)}
          </Styled.StatusInfoSpan>
        </Styled.StatusInfo>
      </Styled.UploadRow>
    );
  }

  renderExportationStatus(item) {
    const { intl } = this.props;

    switch (item.exportation.status) {
      case EXPORT_STATUSES.RUNNING:
        return intl.formatMessage(intlMessages.sending);
      case EXPORT_STATUSES.TIMEOUT:
        return intl.formatMessage(intlMessages.exportingTimeout);
      case EXPORT_STATUSES.EXPORTED:
        return intl.formatMessage(intlMessages.sent);
      default:
        return '';
    }
  }

  renderPresentationItem(item) {
    const { disableActions } = this.state;
    const {
      intl,
      selectedToBeNextCurrent,
      allowDownloadable
    } = this.props;

    const isActualCurrent = selectedToBeNextCurrent ? item.id === selectedToBeNextCurrent : item.isCurrent;
    const isUploading = !item.upload.done && item.upload.progress > 0;
    const isConverting = !item.conversion.done && item.upload.done;
    const hasError = item.conversion.error || item.upload.error;
    const isProcessing = (isUploading || isConverting) && !hasError;

    if (hasError) {
      this.hasError = true;
    }

    const { animations } = Settings.application;

    const { isRemovable, exportation: { status } } = item;

    const isExporting = status === 'RUNNING';

    const shouldDisableExportButton = isExporting
      || !item.conversion.done
      || hasError
      || disableActions;

    const formattedDownloadLabel = isExporting
      ? intl.formatMessage(intlMessages.exporting)
      : intl.formatMessage(intlMessages.export);

    const formattedDownloadAriaLabel = `${formattedDownloadLabel} ${item.filename}`;

    return (
      <Styled.PresentationItem
        key={item.id}
        isNew={item.id.indexOf(item.filename) !== -1}
        uploading={isUploading}
        converting={isConverting}
        error={hasError}
        animated={isProcessing}
        animations={animations}
      >
        <Styled.SetCurrentAction>
          <Checkbox
            animations={animations}
            ariaLabel={`${intl.formatMessage(intlMessages.setAsCurrentPresentation)} ${item.filename}`}
            checked={item.isCurrent}
            keyValue={item.id}
            onChange={() => this.handleCurrentChange(item.id)}
            disabled={disableActions || hasError}
          />
        </Styled.SetCurrentAction>
        <Styled.TableItemName colSpan={!isActualCurrent ? 2 : 0}>
          <span>{item.filename}</span>
        </Styled.TableItemName>
        {
          isActualCurrent
            ? (
              <Styled.TableItemCurrent>
                <Styled.CurrentLabel>
                  {intl.formatMessage(intlMessages.current)}
                </Styled.CurrentLabel>
              </Styled.TableItemCurrent>
            )
            : null
        }
        <Styled.TableItemStatus colSpan={hasError ? 2 : 0}>
          {this.props.renderPresentationItemStatus(item, intl)}
        </Styled.TableItemStatus>
        {hasError ? null : (
          <Styled.TableItemActions notDownloadable={!allowDownloadable}>
            {allowDownloadable ? (
              <Styled.DownloadButton
                disabled={shouldDisableExportButton}
                label={intl.formatMessage(intlMessages.export)}
                data-test="exportPresentationToPublicChat"
                aria-label={formattedDownloadAriaLabel}
                size="sm"
                color="primary"
                onClick={() => this.handleSendToChat(item)}
                animations={animations}
              />
            ) : null}
            {isRemovable ? (
              <Styled.RemoveButton
                disabled={disableActions}
                label={intl.formatMessage(intlMessages.removePresentation)}
                data-test="removePresentation"
                aria-label={`${intl.formatMessage(intlMessages.removePresentation)} ${item.filename}`}
                size="sm"
                icon="delete"
                hideLabel
                onClick={() => this.handleRemove(item)}
                animations={animations}
              />
              ) : null
            }
          </Styled.TableItemActions>
        )}
      </Styled.PresentationItem>
    );
  }

  renderDropzone() {
    const {
      intl,
      fileValidMimeTypes,
    } = this.props;

    const { disableActions } = this.state;

    if (disableActions && !this.hasError) return null;

    return this.hasError ? (
      <div>
        <Button
          color="danger"
          onClick={() => this.handleRemove(null, true)}
          label={intl.formatMessage(intlMessages.clearErrors)}
          aria-describedby="clearErrorDesc"
        />
        <div id="clearErrorDesc" style={{ display: 'none' }}>
          {intl.formatMessage(intlMessages.clearErrorsDesc)}
        </div>
      </div>
    ) : (
      // Until the Dropzone package has fixed the mime type hover validation, the rejectClassName
      // prop is being remove to prevent the error styles from being applied to valid file types.
      // Error handling is being done in the onDrop prop.
      <Styled.UploaderDropzone
        multiple
        activeClassName={"dropzoneActive"}
        accept={fileValidMimeTypes.map((fileValid) => fileValid.extension)}
        disablepreview="true"
        onDrop={this.handleFiledrop}
      >
        <Styled.DropzoneIcon iconName="upload" />
        <Styled.DropzoneMessage>
          {intl.formatMessage(intlMessages.dropzoneLabel)}
          &nbsp;
          <Styled.DropzoneLink>
            {intl.formatMessage(intlMessages.browseFilesLabel)}
          </Styled.DropzoneLink>
        </Styled.DropzoneMessage>
      </Styled.UploaderDropzone>
    );
  }

  renderPicDropzone() {
    const {
      intl,
    } = this.props;

    const { disableActions } = this.state;

    if (disableActions && !this.hasError) return null;

    return this.hasError ? (
      <div>
        <Button
          color="danger"
          onClick={() => this.handleRemove(null, true)}
          label={intl.formatMessage(intlMessages.clearErrors)}
          aria-describedby="clearErrorDesc"
        />
        <div id="clearErrorDesc" style={{ display: 'none' }}>
          {intl.formatMessage(intlMessages.clearErrorsDesc)}
        </div>
      </div>
    ) : (
      <Styled.UploaderDropzone
        multiple
        accept="image/*"
        disablepreview="true"
        data-test="fileUploadDropZone"
        onDrop={this.handleFiledrop}
      >
        <Styled.DropzoneIcon iconName="upload" />
        <Styled.DropzoneMessage>
          {intl.formatMessage(intlMessages.dropzoneImagesLabel)}
          &nbsp;
          <Styled.DropzoneLink>
            {intl.formatMessage(intlMessages.browseImagesLabel)}
          </Styled.DropzoneLink>
        </Styled.DropzoneMessage>
      </Styled.UploaderDropzone>
    );
  }

  // renderPresentationItemStatus(item) {
  //   const { intl } = this.props;
  //   if (!item.upload.done && item.upload.progress === 0) {
  //     return intl.formatMessage(intlMessages.fileToUpload);
  //   }

  //   if (!item.upload.done && !item.upload.error) {
  //     return intl.formatMessage(intlMessages.uploadProcess, {
  //       0: Math.floor(item.upload.progress).toString(),
  //     });
  //   }

  //   const constraint = {};

  //   if (item.upload.done && item.upload.error) {
  //     if (item.conversion.status === 'FILE_TOO_LARGE') {
  //       constraint['0'] = ((item.conversion.maxFileSize) / 1000 / 1000).toFixed(2);
  //     }

  //     if (item.upload.progress < 100) {
  //       const errorMessage = intlMessages.badConnectionError;
  //       return intl.formatMessage(errorMessage);
  //     }

  //     const errorMessage = intlMessages[item.upload.status] || intlMessages.genericError;
  //     return intl.formatMessage(errorMessage, constraint);
  //   }

  //   if (!item.conversion.done && item.conversion.error) {
  //     const errorMessage = intlMessages[item.conversion.status] || intlMessages.genericConversionStatus;

  //     switch (item.conversion.status) {
  //       case 'PAGE_COUNT_EXCEEDED':
  //         constraint['0'] = item.conversion.maxNumberPages;
  //         break;
  //       case 'PDF_HAS_BIG_PAGE':
  //         constraint['0'] = (item.conversion.bigPageSize / 1000 / 1000).toFixed(2);
  //         break;
  //       default:
  //         break;
  //     }

  //     return intl.formatMessage(errorMessage, constraint);
  //   }

  //   if (!item.conversion.done && !item.conversion.error) {
  //     if (item.conversion.pagesCompleted < item.conversion.numPages) {
  //       return intl.formatMessage(intlMessages.conversionProcessingSlides, {
  //         0: item.conversion.pagesCompleted,
  //         1: item.conversion.numPages,
  //       });
  //     }

  //     const conversionStatusMessage = intlMessages[item.conversion.status]
  //       || intlMessages.genericConversionStatus;
  //     return intl.formatMessage(conversionStatusMessage);
  //   }

  //   return null;
  // }

  render() {
    const {
      isOpen,
      isPresenter,
      intl,
      fileUploadConstraintsHint,
    } = this.props;
    if (!isPresenter) return null;
    const { presentations, disableActions } = this.state;

    let hasNewUpload = false;

    presentations.forEach((item) => {
      if (item.id.indexOf(item.filename) !== -1 && item.upload.progress === 0) hasNewUpload = true;
    });

<<<<<<< HEAD
    return (<>
      <ToastController intl = {intl} />
      {isOpen ? (
        <Styled.UploaderModal id="upload-modal">
          <Styled.ModalInner>
            <Styled.ModalHeader>
              <h1>{intl.formatMessage(intlMessages.title)}</h1>
              <Styled.ActionWrapper>
                <Styled.DismissButton
                  color="secondary"
                  onClick={this.handleDismiss}
                  label={intl.formatMessage(intlMessages.dismissLabel)}
                  aria-describedby={intl.formatMessage(intlMessages.dismissDesc)}
                />
                <Styled.ConfirmButton
                  data-test="confirmManagePresentation"
                  color="primary"
                  onClick={() => this.handleConfirm(hasNewUpload)}
                  disabled={disableActions}
                  label={hasNewUpload
                    ? intl.formatMessage(intlMessages.uploadLabel)
                    : intl.formatMessage(intlMessages.confirmLabel)}
                />
              </Styled.ActionWrapper>
            </Styled.ModalHeader>

            <Styled.ModalHint>
              {`${intl.formatMessage(intlMessages.message)}`}
              {fileUploadConstraintsHint ? this.renderExtraHint() : null}
            </Styled.ModalHint>
            {this.renderPresentationList()}
            {isMobile ? this.renderPicDropzone() : null}
            {this.renderDropzone()}
          </Styled.ModalInner>
        </Styled.UploaderModal>
      ) : null
    }</>)
=======
    return isOpen ? (
      <Styled.UploaderModal id="upload-modal">
        <Styled.ModalInner>
          <Styled.ModalHeader>
            <h1>{intl.formatMessage(intlMessages.title)}</h1>
            <Styled.ActionWrapper>
              <Styled.DismissButton
                color="secondary"
                onClick={this.handleDismiss}
                label={intl.formatMessage(intlMessages.dismissLabel)}
                aria-describedby={intl.formatMessage(intlMessages.dismissDesc)}
              />
              <Styled.ConfirmButton
                data-test="confirmManagePresentation"
                color="primary"
                onClick={() => this.handleConfirm(hasNewUpload)}
                disabled={disableActions}
                label={hasNewUpload
                  ? intl.formatMessage(intlMessages.uploadLabel)
                  : intl.formatMessage(intlMessages.confirmLabel)}
              />
            </Styled.ActionWrapper>
          </Styled.ModalHeader>

          <Styled.ModalHint>
            {`${intl.formatMessage(intlMessages.message)}`}
            {fileUploadConstraintsHint ? this.renderExtraHint() : null}
          </Styled.ModalHint>
          {this.renderPresentationList()}
          <Styled.ExportHint>
            {intl.formatMessage(intlMessages.exportHint)}
          </Styled.ExportHint>
          {isMobile ? this.renderPicDropzone() : null}
          {this.renderDropzone()}
        </Styled.ModalInner>
      </Styled.UploaderModal>
    ) : null;
>>>>>>> 99565276
  }
}

PresentationUploader.propTypes = propTypes;
PresentationUploader.defaultProps = defaultProps;

export default injectIntl(PresentationUploader);<|MERGE_RESOLUTION|>--- conflicted
+++ resolved
@@ -170,6 +170,14 @@
     id: 'app.presentationUploder.conversion.unsupportedDocument',
     description: 'warns the user that the file extension is not supported',
   },
+  isDownloadable: {
+    id: 'app.presentationUploder.isDownloadableLabel',
+    description: 'presentation is available for downloading by all viewers',
+  },
+  isNotDownloadable: {
+    id: 'app.presentationUploder.isNotDownloadableLabel',
+    description: 'presentation is not available for downloading the viewers',
+  },
   removePresentation: {
     id: 'app.presentationUploder.removePresentationLabel',
     description: 'select to delete this presentation',
@@ -291,30 +299,20 @@
     this.handleDismiss = this.handleDismiss.bind(this);
     this.handleRemove = this.handleRemove.bind(this);
     this.handleCurrentChange = this.handleCurrentChange.bind(this);
-<<<<<<< HEAD
+    this.handleSendToChat = this.handleSendToChat.bind(this);
     // this.handleDismissToast = this.handleDismissToast.bind(this);
-    this.handleToggleDownloadable = this.handleToggleDownloadable.bind(this);
-=======
-    this.handleDismissToast = this.handleDismissToast.bind(this);
-    this.handleSendToChat = this.handleSendToChat.bind(this);
->>>>>>> 99565276
+    // this.handleToggleDownloadable = this.handleToggleDownloadable.bind(this);
     // renders
     this.renderDropzone = this.renderDropzone.bind(this);
     this.renderPicDropzone = this.renderPicDropzone.bind(this);
     this.renderPresentationList = this.renderPresentationList.bind(this);
     this.renderPresentationItem = this.renderPresentationItem.bind(this);
-<<<<<<< HEAD
-    // this.renderPresentationItemStatus = this.renderPresentationItemStatus.bind(this);
-    // this.renderToastList = this.renderToastList.bind(this);
-    // this.renderToastItem = this.renderToastItem.bind(this);
-=======
-    this.renderPresentationItemStatus = this.renderPresentationItemStatus.bind(this);
-    this.renderToastList = this.renderToastList.bind(this);
-    this.renderToastItem = this.renderToastItem.bind(this);
+//     this.renderPresentationItemStatus = this.renderPresentationItemStatus.bind(this);
+//     this.renderToastList = this.renderToastList.bind(this);
+//     this.renderToastItem = this.renderToastItem.bind(this);
     this.renderExportToast = this.renderExportToast.bind(this);
     this.renderToastExportItem = this.renderToastExportItem.bind(this);
     this.renderExportationStatus = this.renderExportationStatus.bind(this);
->>>>>>> 99565276
     // utilities
     this.deepMergeUpdateFileKey = this.deepMergeUpdateFileKey.bind(this);
     this.updateFileKey = this.updateFileKey.bind(this);
@@ -389,33 +387,21 @@
     }
 
     const toastId = Session.get("presentationUploaderToastId");
-
-<<<<<<< HEAD
-    // if (toastId) {
-    //   if (!prevProps.isOpen && isOpen) {
-    //     this.props.handleDismissToast(toastId);
-    //   }
-
-    //   toast.update(toastId, {
-    //     render: this.props.renderToastList(this.state.presentations, this.state.toUploadCount, intl),
-    //   });
-    // }
-=======
-      toast.update(this.toastId, {
-        render: this.renderToastList(),
-      });
-    }
-
-    if (this.exportToastId) {
-      if (!prevProps.isOpen && isOpen) {
-        this.handleDismissToast(this.exportToastId);
-      }
-
-      toast.update(this.exportToastId, {
-        render: this.renderExportToast(),
-      });
-    }
->>>>>>> 99565276
+//
+//       toast.update(this.toastId, {
+//         render: this.renderToastList(),
+//       });
+//     }
+
+//     if (this.exportToastId) {
+//       if (!prevProps.isOpen && isOpen) {
+//         this.handleDismissToast(this.exportToastId);
+//       }
+//
+//       toast.update(this.exportToastId, {
+//         render: this.renderExportToast(),
+//       });
+//     }
   }
 
   componentWillUnmount() {
@@ -1285,7 +1271,6 @@
       if (item.id.indexOf(item.filename) !== -1 && item.upload.progress === 0) hasNewUpload = true;
     });
 
-<<<<<<< HEAD
     return (<>
       <ToastController intl = {intl} />
       {isOpen ? (
@@ -1317,51 +1302,15 @@
               {fileUploadConstraintsHint ? this.renderExtraHint() : null}
             </Styled.ModalHint>
             {this.renderPresentationList()}
+            <Styled.ExportHint>
+              {intl.formatMessage(intlMessages.exportHint)}
+            </Styled.ExportHint>
             {isMobile ? this.renderPicDropzone() : null}
             {this.renderDropzone()}
           </Styled.ModalInner>
         </Styled.UploaderModal>
       ) : null
     }</>)
-=======
-    return isOpen ? (
-      <Styled.UploaderModal id="upload-modal">
-        <Styled.ModalInner>
-          <Styled.ModalHeader>
-            <h1>{intl.formatMessage(intlMessages.title)}</h1>
-            <Styled.ActionWrapper>
-              <Styled.DismissButton
-                color="secondary"
-                onClick={this.handleDismiss}
-                label={intl.formatMessage(intlMessages.dismissLabel)}
-                aria-describedby={intl.formatMessage(intlMessages.dismissDesc)}
-              />
-              <Styled.ConfirmButton
-                data-test="confirmManagePresentation"
-                color="primary"
-                onClick={() => this.handleConfirm(hasNewUpload)}
-                disabled={disableActions}
-                label={hasNewUpload
-                  ? intl.formatMessage(intlMessages.uploadLabel)
-                  : intl.formatMessage(intlMessages.confirmLabel)}
-              />
-            </Styled.ActionWrapper>
-          </Styled.ModalHeader>
-
-          <Styled.ModalHint>
-            {`${intl.formatMessage(intlMessages.message)}`}
-            {fileUploadConstraintsHint ? this.renderExtraHint() : null}
-          </Styled.ModalHint>
-          {this.renderPresentationList()}
-          <Styled.ExportHint>
-            {intl.formatMessage(intlMessages.exportHint)}
-          </Styled.ExportHint>
-          {isMobile ? this.renderPicDropzone() : null}
-          {this.renderDropzone()}
-        </Styled.ModalInner>
-      </Styled.UploaderModal>
-    ) : null;
->>>>>>> 99565276
   }
 }
 
