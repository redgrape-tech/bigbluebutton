import React, { PureComponent } from 'react';
import PropTypes from 'prop-types';
import { intlShape } from 'react-intl';
import cx from 'classnames';
import Button from '/imports/ui/components/button/component';
import Checkbox from '/imports/ui/components/checkbox/component';
import Icon from '/imports/ui/components/icon/component';
import Dropzone from 'react-dropzone';
import update from 'immutability-helper';
import logger from '/imports/startup/client/logger';
import { notify } from '/imports/ui/services/notification';
import { toast } from 'react-toastify';
import browser from 'browser-detect';
import { styles } from './styles';

const BROWSER_RESULTS = browser();
const isMobileBrowser = (BROWSER_RESULTS ? BROWSER_RESULTS.mobile : false)
  || (BROWSER_RESULTS && BROWSER_RESULTS.os
    ? BROWSER_RESULTS.os.includes('Android') // mobile flag doesn't always work
    : false);

const handleDismiss = () => Session.set('uploadReq', false);

const propTypes = {
  intl: intlShape.isRequired,
  defaultFileName: PropTypes.string.isRequired,
  fileSizeMin: PropTypes.number.isRequired,
  fileSizeMax: PropTypes.number.isRequired,
  handleSave: PropTypes.func.isRequired,
  dispatchTogglePresentationDownloadable: PropTypes.func.isRequired,
  fileValidMimeTypes: PropTypes.arrayOf(PropTypes.object).isRequired,
  presentations: PropTypes.arrayOf(PropTypes.shape({
    id: PropTypes.string.isRequired,
    filename: PropTypes.string.isRequired,
    isCurrent: PropTypes.bool.isRequired,
    conversion: PropTypes.object,
    upload: PropTypes.object,
  })).isRequired,
  isOpen: PropTypes.bool.isRequired,
};

const defaultProps = {
};

<<<<<<< HEAD
class Uploader extends PureComponent {
=======
const intlMessages = defineMessages({
  current: {
    id: 'app.presentationUploder.currentBadge',
  },
  title: {
    id: 'app.presentationUploder.title',
    description: 'title of the modal',
  },
  message: {
    id: 'app.presentationUploder.message',
    description: 'message warning the types of files accepted',
  },
  uploadLabel: {
    id: 'app.presentationUploder.uploadLabel',
    description: 'confirm label when presentations are to be uploaded',
  },
  confirmLabel: {
    id: 'app.presentationUploder.confirmLabel',
    description: 'confirm label when no presentations are to be uploaded',
  },
  confirmDesc: {
    id: 'app.presentationUploder.confirmDesc',
    description: 'description of the confirm',
  },
  dismissLabel: {
    id: 'app.presentationUploder.dismissLabel',
    description: 'used in the button that close modal',
  },
  dismissDesc: {
    id: 'app.presentationUploder.dismissDesc',
    description: 'description of the dismiss',
  },
  dropzoneLabel: {
    id: 'app.presentationUploder.dropzoneLabel',
    description: 'message warning where drop files for upload',
  },
  dropzoneImagesLabel: {
    id: 'app.presentationUploder.dropzoneImagesLabel',
    description: 'message warning where drop images for upload',
  },
  browseFilesLabel: {
    id: 'app.presentationUploder.browseFilesLabel',
    description: 'message use on the file browser',
  },
  browseImagesLabel: {
    id: 'app.presentationUploder.browseImagesLabel',
    description: 'message use on the image browser',
  },
  fileToUpload: {
    id: 'app.presentationUploder.fileToUpload',
    description: 'message used in the file selected for upload',
  },
  rejectedError: {
    id: 'app.presentationUploder.rejectedError',
    description: 'some files rejected, please check the file mime types',
  },
  uploadProcess: {
    id: 'app.presentationUploder.upload.progress',
    description: 'message that indicates the percentage of the upload',
  },
  413: {
    id: 'app.presentationUploder.upload.413',
    description: 'error that file exceed the size limit',
  },
  conversionProcessingSlides: {
    id: 'app.presentationUploder.conversion.conversionProcessingSlides',
    description: 'indicates how many slides were converted',
  },
  genericConversionStatus: {
    id: 'app.presentationUploder.conversion.genericConversionStatus',
    description: 'indicates that file is being converted',
  },
  TIMEOUT: {
    id: 'app.presentationUploder.conversion.timeout',
  },
  GENERATING_THUMBNAIL: {
    id: 'app.presentationUploder.conversion.generatingThumbnail',
    description: 'indicatess that it is generating thumbnails',
  },
  GENERATING_SVGIMAGES: {
    id: 'app.presentationUploder.conversion.generatingSvg',
    description: 'warns that it is generating svg images',
  },
  GENERATED_SLIDE: {
    id: 'app.presentationUploder.conversion.generatedSlides',
    description: 'warns that were slides generated',
  },
  PAGE_COUNT_EXCEEDED: {
    id: 'app.presentationUploder.conversion.pageCountExceeded',
    description: 'warns the user that the conversion failed because of the page count',
  },
  PAGE_COUNT_FAILED: {
    id: 'app.presentationUploder.conversion.pageCountFailed',
    description: '',
  },
  PDF_HAS_BIG_PAGE: {
    id: 'app.presentationUploder.conversion.pdfHasBigPage',
    description: 'warns the user that the conversion failed because of the pdf page siz that exceeds the allowed limit',
  },
  OFFICE_DOC_CONVERSION_INVALID: {
    id: 'app.presentationUploder.conversion.officeDocConversionInvalid',
    description: '',
  },
  OFFICE_DOC_CONVERSION_FAILED: {
    id: 'app.presentationUploder.conversion.officeDocConversionFailed',
    description: '',
  },
  isDownloadable: {
    id: 'app.presentationUploder.isDownloadableLabel',
    description: 'presentation is available for downloading by all viewers',
  },
  isNotDownloadable: {
    id: 'app.presentationUploder.isNotDownloadableLabel',
    description: 'presentation is not available for downloading the viewers',
  },
  removePresentation: {
    id: 'app.presentationUploder.removePresentationLabel',
    description: 'select to delete this presentation',
  },
  setAsCurrentPresentation: {
    id: 'app.presentationUploder.setAsCurrentPresentation',
    description: 'set this presentation to be the current one',
  },
  status: {
    id: 'app.presentationUploder.tableHeading.status',
    description: 'aria label status table heading',
  },
  options: {
    id: 'app.presentationUploder.tableHeading.options',
    description: 'aria label for options table heading',
  },
  filename: {
    id: 'app.presentationUploder.tableHeading.filename',
    description: 'aria label for file name table heading',
  },
});

const BROWSER_RESULTS = browser();
const isMobileBrowser = (BROWSER_RESULTS ? BROWSER_RESULTS.mobile : false)
  || (BROWSER_RESULTS && BROWSER_RESULTS.os
    ? BROWSER_RESULTS.os.includes('Android') // mobile flag doesn't always work
    : false);

class PresentationUploader extends Component {
>>>>>>> 41f19a2c
  constructor(props) {
    super(props);

    this.state = {
      presentations: [],
      disableActions: false,
    };

    this.toastId = null;

    // handlers
    this.handleFiledrop = this.handleFiledrop.bind(this);
    this.handleConfirm = this.handleConfirm.bind(this);
    this.handleRemove = this.handleRemove.bind(this);
    this.handleCurrentChange = this.handleCurrentChange.bind(this);
    this.handleDismissToast = this.handleDismissToast.bind(this);
    this.handleToggleDownloadable = this.handleToggleDownloadable.bind(this);
    // renders
    this.renderDropzone = this.renderDropzone.bind(this);
    this.renderPicDropzone = this.renderPicDropzone.bind(this);
    this.renderPresentationList = this.renderPresentationList.bind(this);
    this.renderPresentationItem = this.renderPresentationItem.bind(this);
    this.renderPresentationItemStatus = this.renderPresentationItemStatus.bind(this);
    this.renderToastList = this.renderToastList.bind(this);
    this.renderToastItem = this.renderToastItem.bind(this);
    // utilities
    this.deepMergeUpdateFileKey = this.deepMergeUpdateFileKey.bind(this);
    this.updateFileKey = this.updateFileKey.bind(this);
    this.isDefault = this.isDefault.bind(this);
  }

  componentDidUpdate(prevProps) {
    const { currentPresID, isOpen } = this.props;
    const { presentations } = this.state;

    if (!currentPresID && presentations.length > 0) {
      presentations.map((p) => {
        if (p.isCurrent) {
          Session.set('currentPresID', p.id);
        }
      });
    }

    if (this.toastId) {
      if (!prevProps.isOpen && isOpen) {
        this.handleDismissToast(this.toastId);
      }

      toast.update(this.toastId, {
        render: this.renderToastList(),
      });
    }
  }

  isDefault(presentation) {
    const { defaultFileName } = this.props;
    return presentation.filename === defaultFileName
      && !presentation.id.includes(defaultFileName);
  }

<<<<<<< HEAD
  handleDismissToast() {
    return toast.dismiss(this.toastId);
=======
  handleConfirm() {
    const { mountModal, handleSave } = this.props;
    const { disableActions, presentations, oldCurrentId } = this.state;
    const presentationsToSave = presentations
      .filter(p => !p.upload.error && !p.conversion.error);

    this.setState({
      disableActions: true,
      preventClosing: true,
      presentations: presentationsToSave,
    });

    if (!disableActions) {
      return handleSave(presentationsToSave)
        .then(() => {
          const hasError = presentations.some(p => p.upload.error || p.conversion.error);
          if (!hasError) {
            this.setState({
              disableActions: false,
              preventClosing: false,
            });

            mountModal(null);
            return;
          }

          // if there's error we don't want to close the modal
          this.setState({
            disableActions: false,
            preventClosing: true,
          }, () => {
            // if the selected current has error we revert back to the old one
            const newCurrent = presentations.find(p => p.isCurrent);
            if (newCurrent.upload.error || newCurrent.conversion.error) {
              this.handleCurrentChange(oldCurrentId);
            }
          });
        })
        .catch((error) => {
          logger.error({
            logCode: 'presentationuploader_component_save_error',
            extraInfo: { error },
          }, 'Presentation uploader catch error on confirm');

          this.setState({
            disableActions: false,
            preventClosing: true,
          });
        });
    }
    return null;
  }

  handleDismiss() {
    const { mountModal } = this.props;

    return new Promise((resolve) => {
      mountModal(null);

      this.setState({
        preventClosing: false,
        disableActions: false,
      }, resolve);
    });
>>>>>>> 41f19a2c
  }

  handleFiledrop(files, files2) {
    const { fileValidMimeTypes, intl, intlMessages } = this.props;
    const validMimes = fileValidMimeTypes.map(fileValid => fileValid.mime);
    const validExtentions = fileValidMimeTypes.map(fileValid => fileValid.extension);
    const [accepted, rejected] = _.partition(files
      .concat(files2), f => (
      validMimes.includes(f.type) || validExtentions.includes(`.${f.name.split('.').pop()}`)
    ));

    const presentationsToUpload = accepted.map((file) => {
      const id = _.uniqueId(file.name);

      return {
        file,
        isDownloadable: false, // by default new presentations are set not to be downloadable
        id,
        filename: file.name,
        isCurrent: false,
        conversion: { done: false, error: false },
        upload: { done: false, error: false, progress: 0 },
        onProgress: (event) => {
          if (!event.lengthComputable) {
            this.deepMergeUpdateFileKey(id, 'upload', {
              progress: 100,
              done: true,
            });

            return;
          }

          this.deepMergeUpdateFileKey(id, 'upload', {
            progress: (event.loaded / event.total) * 100,
            done: event.loaded === event.total,
          });
        },
        onConversion: (conversion) => {
          this.deepMergeUpdateFileKey(id, 'conversion', conversion);
        },
        onUpload: (upload) => {
          this.deepMergeUpdateFileKey(id, 'upload', upload);
        },
        onDone: (newId) => {
          this.updateFileKey(id, 'id', newId);
        },
      };
    });

    this.setState(({ presentations }) => ({
      presentations: presentations.concat(presentationsToUpload),
      dropCount: presentationsToUpload.length,
    }), () => {
      // after the state is set (files have been dropped),
      // make the first of the new presentations current
      if (presentationsToUpload && presentationsToUpload.length) {
        this.handleCurrentChange(presentationsToUpload[0].id);
      }
    });

    if (rejected.length > 0) {
      notify(intl.formatMessage(intlMessages.rejectedError), 'error');
    }
  }

  renderToastItem(item) {
    const isUploading = !item.upload.done && item.upload.progress > 0;
    const isConverting = !item.conversion.done && item.upload.done;
    const hasError = item.conversion.error || item.upload.error;
    const isProcessing = (isUploading || isConverting) && !hasError;

    const itemClassName = {
      [styles.done]: !isProcessing && !hasError,
      [styles.err]: hasError,
      [styles.loading]: isProcessing,
    };

    const statusInfoStyle = {
      [styles.textErr]: hasError,
      [styles.textInfo]: !hasError,
    };

    let icon = isProcessing ? 'blank' : 'check';
    if (hasError) icon = 'circle_close';

    return (
      <div key={item.id} className={styles.uploadRow}>
        <div className={styles.fileLine}>
          <span className={styles.fileIcon}>
            <Icon iconName="file" />
          </span>
          <span className={styles.toastFileName}>
            <span>{item.filename}</span>
          </span>
          <span className={styles.statusIcon}>
            <Icon iconName={icon} className={cx(itemClassName)} />
          </span>
        </div>
        <div className={styles.statusInfo}>
          <span className={cx(statusInfoStyle)}>{this.renderPresentationItemStatus(item)}</span>
        </div>
      </div>
    );
  }

  handleToggleDownloadable(item) {
    const { dispatchTogglePresentationDownloadable } = this.props;
    const { presentations } = this.state;

    const oldDownloadableState = item.isDownloadable;

    const outOfDatePresentationIndex = presentations.findIndex(p => p.id === item.id);
    const commands = {};
    commands[outOfDatePresentationIndex] = {
      $apply: (presentation) => {
        const p = presentation;
        p.isDownloadable = !oldDownloadableState;
        return p;
      },
    };
    const presentationsUpdated = update(presentations, commands);

    this.setState({
      presentations: presentationsUpdated,
    });

    // If the presentation has not be uploaded yet, adjusting the state suffices
    // otherwise set previously uploaded presentation to [not] be downloadable
    if (item.upload.done) {
      dispatchTogglePresentationDownloadable(item, !oldDownloadableState);
    }
  }

  updateFileKey(id, key, value, operation = '$set') {
    this.setState(({ presentations }) => {
      const fileIndex = presentations.findIndex(f => f.id === id);

      return fileIndex === -1 ? false : {
        presentations: update(presentations, {
          [fileIndex]: {
            $apply: file => update(file, {
              [key]: {
                [operation]: value,
              },
            }),
          },
        }),
      };
    });
  }

  handleConfirm(hasNewUpload) {
    const {
      intl, handleSave, intlMessages, currentPresID,
    } = this.props;
    const { disableActions, presentations } = this.state;
    const presentationsToSave = presentations;

    this.setState({ disableActions: true });

    if (hasNewUpload) {
      this.toastId = toast.info(this.renderToastList(), {
        hideProgressBar: true,
        autoClose: false,
        newestOnTop: true,
        onClose: () => {
          this.toastId = null;
        },
      });
    }

    if (!disableActions) {
      Session.set('uploadReq', false);
      return handleSave(presentationsToSave)
        .then(() => {
          const hasError = presentations.some(p => p.upload.error || p.conversion.error);
          if (!hasError) {
            this.setState({
              disableActions: false,
            });
            return;
          }
          // if there's error we don't want to close the modal
          this.setState({
            disableActions: true,
            // preventClosing: true,
          }, () => {
            // if the selected current has error we revert back to the old one
            const newCurrent = presentations.find(p => p.isCurrent);
            if (newCurrent.upload.error || newCurrent.conversion.error) {
              this.handleCurrentChange(currentPresID);
            }
          });
        })
        .catch((error) => {
          notify(intl.formatMessage(intlMessages.genericError), 'error');
          logger.error({
            logCode: 'presentationuploader_component_save_error',
            extraInfo: { error },
          }, 'Presentation uploader catch error on confirm');
        });
    }

    Session.set('uploadReq', false);
    return null;
  }

  deepMergeUpdateFileKey(id, key, value) {
    const applyValue = toUpdate => update(toUpdate, { $merge: value });
    this.updateFileKey(id, key, applyValue, '$apply');
  }

  handleCurrentChange(id) {
    const { presentations, disableActions } = this.state;

    if (disableActions) return;

    const currentIndex = presentations.findIndex(p => p.isCurrent);
    const newCurrentIndex = presentations.findIndex(p => p.id === id);

    const commands = {};

    // we can end up without a current presentation
    if (currentIndex !== -1) {
      commands[currentIndex] = {
        $apply: (presentation) => {
          const p = presentation;
          p.isCurrent = false;
          return p;
        },
      };
    }

    commands[newCurrentIndex] = {
      $apply: (presentation) => {
        const p = presentation;
        p.isCurrent = true;
        return p;
      },
    };

    const presentationsUpdated = update(presentations, commands);

    this.setState({
      presentations: presentationsUpdated,
      currentIdChange: id,
    });
  }

  handleRemove(item, withErr = false) {
    if (withErr) {
      const { presentations } = this.props;
      return this.setState({
        presentations,
        hasError: false,
        disableActions: false,
      });
    }

    const { presentations } = this.state;
    const toRemoveIndex = presentations.indexOf(item);
    return this.setState({
      presentations: update(presentations, {
        $splice: [[toRemoveIndex, 1]],
      }),
    });
  }

  renderPresentationList() {
    const { presentations } = this.state;
    const { intl, intlMessages, presentations: propPresentations } = this.props;

    if (presentations.length === 0 && propPresentations.length === 1) {
      if (propPresentations[0].upload.done && propPresentations[0].conversion.done) {
        return this.setState({
          presentations: propPresentations,
        }, Session.set('currentPresID', propPresentations[0].id));
      }
    }

    if (presentations.length === 0 && propPresentations.length > 1) {
      return this.setState({ presentations: propPresentations });
    }

    const presentationsSorted = presentations
      .sort((a, b) => a.uploadTimestamp - b.uploadTimestamp);

    return (
      <div className={styles.fileList}>
        <table className={styles.table}>
          <thead>
            <tr>
              <th className={styles.visuallyHidden} colSpan={3}>
                {intl.formatMessage(intlMessages.filename)}
              </th>
              <th className={styles.visuallyHidden}>{intl.formatMessage(intlMessages.status)}</th>
              <th className={styles.visuallyHidden}>{intl.formatMessage(intlMessages.options)}</th>
            </tr>
          </thead>
          <tbody>
            {presentationsSorted.map(item => this.renderPresentationItem(item))}
          </tbody>
        </table>
      </div>
    );
  }

<<<<<<< HEAD
  renderToastList() {
    const { presentations, dropCount } = this.state;
    const { intl, intlMessages } = this.props;
    let converted = 0;
=======
  renderPresentationItemStatus(item) {
    const { intl } = this.props;

    if (!item.upload.done && item.upload.progress === 0) {
      return intl.formatMessage(intlMessages.fileToUpload);
    }
>>>>>>> 41f19a2c

    let presentationsSorted = presentations
      .filter(p => (p.upload.progress || p.conversion.status) && p.file)
      .sort((a, b) => a.uploadTimestamp - b.uploadTimestamp)
      .sort((a, b) => a.conversion.done - b.conversion.done);

    presentationsSorted = presentationsSorted
      .splice(0, dropCount)
      .map((p) => {
        if (p.conversion.done) converted += 1;
        return p;
      });

<<<<<<< HEAD
    let toastHeading = '';
    const itemLabel = presentationsSorted.length > 1
      ? intl.formatMessage(intlMessages.itemPlural)
      : intl.formatMessage(intlMessages.item);

    if (converted === 0) {
      toastHeading = intl.formatMessage(intlMessages.uploading, {
        0: presentationsSorted.length,
        1: itemLabel,
      });
=======
    if (item.upload.done && item.upload.error) {
      return intl.formatMessage(intlMessages[item.upload.status]);
    }

    if (!item.conversion.done && item.conversion.error) {
      return intl.formatMessage(intlMessages[item.conversion.status]);
>>>>>>> 41f19a2c
    }

    if (converted > 0 && converted !== presentationsSorted.length) {
      toastHeading = intl.formatMessage(intlMessages.uploadStatus, {
        0: converted,
        1: presentationsSorted.length,
      });
    }

    if (converted === presentationsSorted.length) {
      toastHeading = intl.formatMessage(intlMessages.completed, {
        0: converted,
      });
    }

    return (
      <div className={styles.toastWrapper}>
        <div className={styles.uploadToastHeader}>
          <Icon className={styles.uploadIcon} iconName="upload" />
          <span className={styles.uploadToastTitle}>{toastHeading}</span>
        </div>
        <div className={styles.innerToast}>
          <div>
            <div>
              {presentationsSorted.map(item => this.renderToastItem(item))}
            </div>
          </div>
        </div>
      </div>
    );
  }

  renderPresentationItem(item) {
    const { disableActions, hasError: stateError } = this.state;
    const {
      intl, intlMessages, currentPresID,
    } = this.props;

    const isActualCurrent = currentPresID ? item.id === currentPresID : item.isCurrent;
    const isUploading = !item.upload.done && item.upload.progress > 0;
    const isConverting = !item.conversion.done && item.upload.done;
    const hasError = item.conversion.error || item.upload.error;
    const isProcessing = (isUploading || isConverting) && !hasError;

    if (!stateError && hasError) {
      this.setState({ hasError: true });
    }

    const itemClassName = {
      [styles.tableItemNew]: item.id.indexOf(item.filename) !== -1,
      [styles.tableItemUploading]: isUploading,
      [styles.tableItemConverting]: isConverting,
      [styles.tableItemError]: hasError,
      [styles.tableItemAnimated]: isProcessing,
    };

    const hideRemove = this.isDefault(item);
    const formattedDownloadableLabel = item.isDownloadable
      ? intl.formatMessage(intlMessages.isDownloadable)
      : intl.formatMessage(intlMessages.isNotDownloadable);

    const formattedDownloadableAriaLabel = `${formattedDownloadableLabel} ${item.filename}`;

    const isDownloadableStyle = item.isDownloadable
      ? cx(styles.itemAction, styles.itemActionRemove, styles.checked)
      : cx(styles.itemAction, styles.itemActionRemove);

    return (
      <tr
        key={item.id}
        className={cx(itemClassName)}
      >
        <td className={styles.tableItemIcon}>
          <Icon iconName="file" />
        </td>
        {
          isActualCurrent
            ? (
              <th className={styles.tableItemCurrent}>
                <span className={styles.currentLabel}>
                  {intl.formatMessage(intlMessages.current)}
                </span>
              </th>
            )
            : null
        }
        <th className={styles.tableItemName} colSpan={!isActualCurrent ? 2 : 0}>
          <span>{item.filename}</span>
        </th>
        <td className={styles.tableItemStatus} colSpan={hasError ? 2 : 0}>
          {this.renderPresentationItemStatus(item)}
        </td>
        {hasError ? null : (
          <td className={styles.tableItemActions}>
            <Button
              disabled={disableActions}
              className={isDownloadableStyle}
              label={formattedDownloadableLabel}
              aria-label={formattedDownloadableAriaLabel}
              hideLabel
              size="sm"
              icon={item.isDownloadable ? 'download' : 'download-off'}
              onClick={() => this.handleToggleDownloadable(item)}
            />
            <Checkbox
              ariaLabel={`${intl.formatMessage(intlMessages.setAsCurrentPresentation)} ${item.filename}`}
              checked={item.isCurrent}
              className={styles.itemAction}
              keyValue={item.id}
              onChange={() => this.handleCurrentChange(item.id)}
              disabled={disableActions}
            />
            {hideRemove ? null : (
              <Button
                disabled={disableActions}
                className={cx(styles.itemAction, styles.itemActionRemove)}
                label={intl.formatMessage(intlMessages.removePresentation)}
                aria-label={`${intl.formatMessage(intlMessages.removePresentation)} ${item.filename}`}
                size="sm"
                icon="delete"
                hideLabel
                onClick={() => this.handleRemove(item)}
              />
            )}
          </td>
        )}
      </tr>
    );
  }

  renderDropzone() {
    const {
      intl,
      intlMessages,
      fileSizeMin,
      fileSizeMax,
      fileValidMimeTypes,
    } = this.props;

    const { disableActions, hasError } = this.state;

    if (disableActions && !hasError) return null;

    return hasError ? (
      <div>
        <Button
          color="danger"
          onClick={() => this.handleRemove(null, true)}
          label={intl.formatMessage(intlMessages.clearErrors)}
          aria-describedby="clearErrorDesc"
        />
        <div id="clearErrorDesc" style={{ display: 'none' }}>
          {intl.formatMessage(intlMessages.clearErrorsDesc)}
        </div>
      </div>
    ) : (
      // Until the Dropzone package has fixed the mime type hover validation, the rejectClassName
      // prop is being remove to prevent the error styles from being applied to valid file types.
      // Error handling is being done in the onDrop prop.
      <Dropzone
        multiple
        className={styles.dropzone}
        activeClassName={styles.dropzoneActive}
        accept={fileValidMimeTypes.map(fileValid => fileValid.extension)}
        minSize={fileSizeMin}
        maxSize={fileSizeMax}
        disablepreview="true"
        onDrop={this.handleFiledrop}
      >
        <Icon className={styles.dropzoneIcon} iconName="upload" />
        <p className={styles.dropzoneMessage}>
          {intl.formatMessage(intlMessages.dropzoneLabel)}
          &nbsp;
          <span className={styles.dropzoneLink}>
            {intl.formatMessage(intlMessages.browseFilesLabel)}
          </span>
        </p>
      </Dropzone>
    );
  }

  renderPicDropzone() {
    const {
      intl,
      intlMessages,
      fileSizeMin,
      fileSizeMax,
    } = this.props;

    const { disableActions, hasError } = this.state;

    if (disableActions && !hasError) return null;

    return hasError ? (
      <div>
        <Button
          color="danger"
          onClick={() => this.handleRemove(null, true)}
          label={intl.formatMessage(intlMessages.clearErrors)}
          aria-describedby="clearErrorDesc"
        />
        <div id="clearErrorDesc" style={{ display: 'none' }}>
          {intl.formatMessage(intlMessages.clearErrorsDesc)}
        </div>
      </div>
    ) : (
      <Dropzone
        multiple
        className={styles.dropzone}
        activeClassName={styles.dropzoneActive}
        rejectClassName={styles.dropzoneReject}
        accept="image/*"
        minSize={fileSizeMin}
        maxSize={fileSizeMax}
        disablePreview
        onDrop={this.handleFiledrop}
      >
        <Icon className={styles.dropzoneIcon} iconName="upload" />
        <p className={styles.dropzoneMessage}>
          {intl.formatMessage(intlMessages.dropzoneImagesLabel)}
          &nbsp;
          <span className={styles.dropzoneLink}>
            {intl.formatMessage(intlMessages.browseImagesLabel)}
          </span>
        </p>
      </Dropzone>
    );
  }

  renderPresentationItemStatus(item) {
    const { intl, intlMessages } = this.props;
    if (!item.upload.done && item.upload.progress === 0) {
      return intl.formatMessage(intlMessages.fileToUpload);
    }

    if (!item.upload.done && !item.upload.error) {
      return intl.formatMessage(intlMessages.uploadProcess, {
        0: Math.floor(item.upload.progress).toString(),
      });
    }

    if (item.upload.done && item.upload.error) {
      const errorMessage = intlMessages[item.upload.status] || intlMessages.genericError;
      return intl.formatMessage(errorMessage);
    }

    if (!item.conversion.done && item.conversion.error) {
      const errorMessage = intlMessages[item.conversion.status] || intlMessages.genericError;
      return intl.formatMessage(errorMessage);
    }

    if (!item.conversion.done && !item.conversion.error) {
      if (item.conversion.pagesCompleted < item.conversion.numPages) {
        return intl.formatMessage(intlMessages.conversionProcessingSlides, {
          0: item.conversion.pagesCompleted,
          1: item.conversion.numPages,
        });
      }

      const conversionStatusMessage = intlMessages[item.conversion.status]
        || intlMessages.genericConversionStatus;
      return intl.formatMessage(conversionStatusMessage);
    }

    return null;
  }

  render() {
    const {
      isOpen, intl, intlMessages, amIPresenter,
    } = this.props;
    if (!amIPresenter) return null;
    const { presentations, disableActions } = this.state;

    let hasNewUpload = false;

    presentations.map((item) => {
      if (item.id.indexOf(item.filename) !== -1 && item.upload.progress === 0) hasNewUpload = true;
    });

    return isOpen ? (
      <div className={styles.modal}>
        <div
          className={styles.modalInner}
        >
          <div className={styles.modalHeader}>
            <h1>Presentation</h1>
            <div className={styles.actionWrapper}>
              <Button
                className={styles.dismiss}
                color="default"
                onClick={handleDismiss}
                label={intl.formatMessage(intlMessages.dismissLabel)}
                aria-describedby={intl.formatMessage(intlMessages.dismissDesc)}
              />
              <Button
                className={styles.confirm}
                color="primary"
                onClick={() => this.handleConfirm(hasNewUpload)}
                disabled={disableActions}
                label={hasNewUpload
                  ? intl.formatMessage(intlMessages.uploadLabel)
                  : intl.formatMessage(intlMessages.confirmLabel)
                }
              />
            </div>
          </div>

          <div className={styles.modalHint}>
            {`${intl.formatMessage(intlMessages.message)}`}
          </div>
          {this.renderPresentationList()}
          {isMobileBrowser ? this.renderPicDropzone() : null}
          {this.renderDropzone()}
        </div>
      </div>
    ) : null;
  }
}

Uploader.propTypes = propTypes;
Uploader.defaultProps = defaultProps;

export default Uploader;<|MERGE_RESOLUTION|>--- conflicted
+++ resolved
@@ -11,6 +11,7 @@
 import { notify } from '/imports/ui/services/notification';
 import { toast } from 'react-toastify';
 import browser from 'browser-detect';
+import _ from 'lodash';
 import { styles } from './styles';
 
 const BROWSER_RESULTS = browser();
@@ -42,154 +43,7 @@
 const defaultProps = {
 };
 
-<<<<<<< HEAD
-class Uploader extends PureComponent {
-=======
-const intlMessages = defineMessages({
-  current: {
-    id: 'app.presentationUploder.currentBadge',
-  },
-  title: {
-    id: 'app.presentationUploder.title',
-    description: 'title of the modal',
-  },
-  message: {
-    id: 'app.presentationUploder.message',
-    description: 'message warning the types of files accepted',
-  },
-  uploadLabel: {
-    id: 'app.presentationUploder.uploadLabel',
-    description: 'confirm label when presentations are to be uploaded',
-  },
-  confirmLabel: {
-    id: 'app.presentationUploder.confirmLabel',
-    description: 'confirm label when no presentations are to be uploaded',
-  },
-  confirmDesc: {
-    id: 'app.presentationUploder.confirmDesc',
-    description: 'description of the confirm',
-  },
-  dismissLabel: {
-    id: 'app.presentationUploder.dismissLabel',
-    description: 'used in the button that close modal',
-  },
-  dismissDesc: {
-    id: 'app.presentationUploder.dismissDesc',
-    description: 'description of the dismiss',
-  },
-  dropzoneLabel: {
-    id: 'app.presentationUploder.dropzoneLabel',
-    description: 'message warning where drop files for upload',
-  },
-  dropzoneImagesLabel: {
-    id: 'app.presentationUploder.dropzoneImagesLabel',
-    description: 'message warning where drop images for upload',
-  },
-  browseFilesLabel: {
-    id: 'app.presentationUploder.browseFilesLabel',
-    description: 'message use on the file browser',
-  },
-  browseImagesLabel: {
-    id: 'app.presentationUploder.browseImagesLabel',
-    description: 'message use on the image browser',
-  },
-  fileToUpload: {
-    id: 'app.presentationUploder.fileToUpload',
-    description: 'message used in the file selected for upload',
-  },
-  rejectedError: {
-    id: 'app.presentationUploder.rejectedError',
-    description: 'some files rejected, please check the file mime types',
-  },
-  uploadProcess: {
-    id: 'app.presentationUploder.upload.progress',
-    description: 'message that indicates the percentage of the upload',
-  },
-  413: {
-    id: 'app.presentationUploder.upload.413',
-    description: 'error that file exceed the size limit',
-  },
-  conversionProcessingSlides: {
-    id: 'app.presentationUploder.conversion.conversionProcessingSlides',
-    description: 'indicates how many slides were converted',
-  },
-  genericConversionStatus: {
-    id: 'app.presentationUploder.conversion.genericConversionStatus',
-    description: 'indicates that file is being converted',
-  },
-  TIMEOUT: {
-    id: 'app.presentationUploder.conversion.timeout',
-  },
-  GENERATING_THUMBNAIL: {
-    id: 'app.presentationUploder.conversion.generatingThumbnail',
-    description: 'indicatess that it is generating thumbnails',
-  },
-  GENERATING_SVGIMAGES: {
-    id: 'app.presentationUploder.conversion.generatingSvg',
-    description: 'warns that it is generating svg images',
-  },
-  GENERATED_SLIDE: {
-    id: 'app.presentationUploder.conversion.generatedSlides',
-    description: 'warns that were slides generated',
-  },
-  PAGE_COUNT_EXCEEDED: {
-    id: 'app.presentationUploder.conversion.pageCountExceeded',
-    description: 'warns the user that the conversion failed because of the page count',
-  },
-  PAGE_COUNT_FAILED: {
-    id: 'app.presentationUploder.conversion.pageCountFailed',
-    description: '',
-  },
-  PDF_HAS_BIG_PAGE: {
-    id: 'app.presentationUploder.conversion.pdfHasBigPage',
-    description: 'warns the user that the conversion failed because of the pdf page siz that exceeds the allowed limit',
-  },
-  OFFICE_DOC_CONVERSION_INVALID: {
-    id: 'app.presentationUploder.conversion.officeDocConversionInvalid',
-    description: '',
-  },
-  OFFICE_DOC_CONVERSION_FAILED: {
-    id: 'app.presentationUploder.conversion.officeDocConversionFailed',
-    description: '',
-  },
-  isDownloadable: {
-    id: 'app.presentationUploder.isDownloadableLabel',
-    description: 'presentation is available for downloading by all viewers',
-  },
-  isNotDownloadable: {
-    id: 'app.presentationUploder.isNotDownloadableLabel',
-    description: 'presentation is not available for downloading the viewers',
-  },
-  removePresentation: {
-    id: 'app.presentationUploder.removePresentationLabel',
-    description: 'select to delete this presentation',
-  },
-  setAsCurrentPresentation: {
-    id: 'app.presentationUploder.setAsCurrentPresentation',
-    description: 'set this presentation to be the current one',
-  },
-  status: {
-    id: 'app.presentationUploder.tableHeading.status',
-    description: 'aria label status table heading',
-  },
-  options: {
-    id: 'app.presentationUploder.tableHeading.options',
-    description: 'aria label for options table heading',
-  },
-  filename: {
-    id: 'app.presentationUploder.tableHeading.filename',
-    description: 'aria label for file name table heading',
-  },
-});
-
-const BROWSER_RESULTS = browser();
-const isMobileBrowser = (BROWSER_RESULTS ? BROWSER_RESULTS.mobile : false)
-  || (BROWSER_RESULTS && BROWSER_RESULTS.os
-    ? BROWSER_RESULTS.os.includes('Android') // mobile flag doesn't always work
-    : false);
-
-class PresentationUploader extends Component {
->>>>>>> 41f19a2c
+class PresentationUploader  extends PureComponent {
   constructor(props) {
     super(props);
 
@@ -250,75 +104,8 @@
       && !presentation.id.includes(defaultFileName);
   }
 
-<<<<<<< HEAD
   handleDismissToast() {
     return toast.dismiss(this.toastId);
-=======
-  handleConfirm() {
-    const { mountModal, handleSave } = this.props;
-    const { disableActions, presentations, oldCurrentId } = this.state;
-    const presentationsToSave = presentations
-      .filter(p => !p.upload.error && !p.conversion.error);
-
-    this.setState({
-      disableActions: true,
-      preventClosing: true,
-      presentations: presentationsToSave,
-    });
-
-    if (!disableActions) {
-      return handleSave(presentationsToSave)
-        .then(() => {
-          const hasError = presentations.some(p => p.upload.error || p.conversion.error);
-          if (!hasError) {
-            this.setState({
-              disableActions: false,
-              preventClosing: false,
-            });
-
-            mountModal(null);
-            return;
-          }
-
-          // if there's error we don't want to close the modal
-          this.setState({
-            disableActions: false,
-            preventClosing: true,
-          }, () => {
-            // if the selected current has error we revert back to the old one
-            const newCurrent = presentations.find(p => p.isCurrent);
-            if (newCurrent.upload.error || newCurrent.conversion.error) {
-              this.handleCurrentChange(oldCurrentId);
-            }
-          });
-        })
-        .catch((error) => {
-          logger.error({
-            logCode: 'presentationuploader_component_save_error',
-            extraInfo: { error },
-          }, 'Presentation uploader catch error on confirm');
-
-          this.setState({
-            disableActions: false,
-            preventClosing: true,
-          });
-        });
-    }
-    return null;
-  }
-
-  handleDismiss() {
-    const { mountModal } = this.props;
-
-    return new Promise((resolve) => {
-      mountModal(null);
-
-      this.setState({
-        preventClosing: false,
-        disableActions: false,
-      }, resolve);
-    });
->>>>>>> 41f19a2c
   }
 
   handleFiledrop(files, files2) {
@@ -626,19 +413,10 @@
     );
   }
 
-<<<<<<< HEAD
   renderToastList() {
     const { presentations, dropCount } = this.state;
     const { intl, intlMessages } = this.props;
     let converted = 0;
-=======
-  renderPresentationItemStatus(item) {
-    const { intl } = this.props;
-
-    if (!item.upload.done && item.upload.progress === 0) {
-      return intl.formatMessage(intlMessages.fileToUpload);
-    }
->>>>>>> 41f19a2c
 
     let presentationsSorted = presentations
       .filter(p => (p.upload.progress || p.conversion.status) && p.file)
@@ -652,7 +430,6 @@
         return p;
       });
 
-<<<<<<< HEAD
     let toastHeading = '';
     const itemLabel = presentationsSorted.length > 1
       ? intl.formatMessage(intlMessages.itemPlural)
@@ -663,14 +440,6 @@
         0: presentationsSorted.length,
         1: itemLabel,
       });
-=======
-    if (item.upload.done && item.upload.error) {
-      return intl.formatMessage(intlMessages[item.upload.status]);
-    }
-
-    if (!item.conversion.done && item.conversion.error) {
-      return intl.formatMessage(intlMessages[item.conversion.status]);
->>>>>>> 41f19a2c
     }
 
     if (converted > 0 && converted !== presentationsSorted.length) {
@@ -991,7 +760,7 @@
   }
 }
 
-Uploader.propTypes = propTypes;
-Uploader.defaultProps = defaultProps;
-
-export default Uploader;+PresentationUploader .propTypes = propTypes;
+PresentationUploader .defaultProps = defaultProps;
+
+export default PresentationUploader ;