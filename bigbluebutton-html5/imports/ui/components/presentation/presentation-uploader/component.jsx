--- conflicted
+++ resolved
@@ -301,16 +301,6 @@
         }
       });
 
-<<<<<<< HEAD
-      if (!_.isEqual(prevProps.presentations, propPresentations) || presentations.length === 0) {
-        this.setState({
-          presentations: Object.values({
-            ...presentations,
-            ...propPresentations,
-          }),
-        });
-      }
-=======
       const presState = Object.values({
         ...propPresentations,
         ...presentations,
@@ -328,7 +318,6 @@
         presentations: presStateMapped,
       })
       
->>>>>>> bc823b84
     }
 
     if (presentations.length > 0) {
@@ -877,7 +866,6 @@
               keyValue={item.id}
               onChange={() => this.handleCurrentChange(item.id)}
               disabled={disableActions}
-              animations={animations}
               />
             </Styled.ItemAction>
             {isRemovable ? (
