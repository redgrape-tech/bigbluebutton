--- conflicted
+++ resolved
@@ -1146,74 +1146,6 @@
     );
   }
 
-<<<<<<< HEAD
-=======
-  renderPresentationItemStatus(item) {
-    const { intl, fileSizeMax } = this.props;
-    if (!item.upload.done && item.upload.progress === 0) {
-      return intl.formatMessage(intlMessages.fileToUpload);
-    }
-
-    if (!item.upload.done && !item.upload.error) {
-      return intl.formatMessage(intlMessages.uploadProcess, {
-        0: Math.floor(item.upload.progress).toString(),
-      });
-    }
-
-    const constraint = {};
-
-    if (item.upload.done && item.upload.error) {
-      if (item.conversion.status === 'FILE_TOO_LARGE' || item.upload.status === 413) {
-        constraint['0'] = (fileSizeMax / 1000 / 1000).toFixed(2);
-      } else {
-        if (item.upload.progress < 100) {
-          const errorMessage = intlMessages.badConnectionError;
-          return intl.formatMessage(errorMessage);
-        }
-      }
-
-      const errorMessage = intlMessages[item.upload.status] || intlMessages.genericError;
-      return intl.formatMessage(errorMessage, constraint);
-    }
-
-    if (!item.conversion.done && item.conversion.error) {
-      const errorMessage = intlMessages[item.conversion.status] || intlMessages.genericConversionStatus;
-
-      switch (item.conversion.status) {
-        case 'CONVERSION_TIMEOUT': 
-          constraint['0'] = item.conversion.numberPageError;
-          constraint['1'] = item.conversion.maxNumberOfAttempts;
-          break;
-        case 'PAGE_COUNT_EXCEEDED':
-          constraint['0'] = item.conversion.maxNumberPages;
-          break;
-        case 'PDF_HAS_BIG_PAGE':
-          constraint['0'] = (item.conversion.bigPageSize / 1000 / 1000).toFixed(2);
-          break;
-        default:
-          break;
-      }
-
-      return intl.formatMessage(errorMessage, constraint);
-    }
-
-    if (!item.conversion.done && !item.conversion.error) {
-      if (item.conversion.pagesCompleted < item.conversion.numPages) {
-        return intl.formatMessage(intlMessages.conversionProcessingSlides, {
-          0: item.conversion.pagesCompleted,
-          1: item.conversion.numPages,
-        });
-      }
-
-      const conversionStatusMessage = intlMessages[item.conversion.status]
-        || intlMessages.genericConversionStatus;
-      return intl.formatMessage(conversionStatusMessage);
-    }
-
-    return null;
-  }
-
->>>>>>> 2dae1774
   render() {
     const {
       isOpen,
