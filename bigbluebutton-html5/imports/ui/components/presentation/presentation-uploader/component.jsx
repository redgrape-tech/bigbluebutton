import React, { Component } from 'react';
import PropTypes from 'prop-types';
import { defineMessages, injectIntl } from 'react-intl';
import { TAB } from '/imports/utils/keyCodes';
import deviceInfo from '/imports/utils/deviceInfo';
import Button from '/imports/ui/components/common/button/component';
import Icon from '/imports/ui/components/common/icon/component';
import update from 'immutability-helper';
import logger from '/imports/startup/client/logger';
import { notify } from '/imports/ui/services/notification';
import { toast } from 'react-toastify';
import _ from 'lodash';
import { registerTitleView, unregisterTitleView } from '/imports/utils/dom-utils';
import Styled from './styles';
import Settings from '/imports/ui/services/settings';
import Checkbox from '/imports/ui/components/common/checkbox/component';

const { isMobile } = deviceInfo;

const propTypes = {
  intl: PropTypes.object.isRequired,
  fileUploadConstraintsHint: PropTypes.bool.isRequired,
  fileSizeMax: PropTypes.number.isRequired,
  filePagesMax: PropTypes.number.isRequired,
  handleSave: PropTypes.func.isRequired,
  dispatchTogglePresentationDownloadable: PropTypes.func.isRequired,
  fileValidMimeTypes: PropTypes.arrayOf(PropTypes.object).isRequired,
  presentations: PropTypes.arrayOf(PropTypes.shape({
    id: PropTypes.string.isRequired,
    filename: PropTypes.string.isRequired,
    isCurrent: PropTypes.bool.isRequired,
    conversion: PropTypes.object,
    upload: PropTypes.object,
  })).isRequired,
  isOpen: PropTypes.bool.isRequired,
};

const defaultProps = {
};

const intlMessages = defineMessages({
  current: {
    id: 'app.presentationUploder.currentBadge',
  },
  title: {
    id: 'app.presentationUploder.title',
    description: 'title of the modal',
  },
  message: {
    id: 'app.presentationUploder.message',
    description: 'message warning the types of files accepted',
  },
  uploadLabel: {
    id: 'app.presentationUploder.uploadLabel',
    description: 'confirm label when presentations are to be uploaded',
  },
  confirmLabel: {
    id: 'app.presentationUploder.confirmLabel',
    description: 'confirm label when no presentations are to be uploaded',
  },
  confirmDesc: {
    id: 'app.presentationUploder.confirmDesc',
    description: 'description of the confirm',
  },
  dismissLabel: {
    id: 'app.presentationUploder.dismissLabel',
    description: 'used in the button that close modal',
  },
  dismissDesc: {
    id: 'app.presentationUploder.dismissDesc',
    description: 'description of the dismiss',
  },
  dropzoneLabel: {
    id: 'app.presentationUploder.dropzoneLabel',
    description: 'message warning where drop files for upload',
  },
  dropzoneImagesLabel: {
    id: 'app.presentationUploder.dropzoneImagesLabel',
    description: 'message warning where drop images for upload',
  },
  browseFilesLabel: {
    id: 'app.presentationUploder.browseFilesLabel',
    description: 'message use on the file browser',
  },
  browseImagesLabel: {
    id: 'app.presentationUploder.browseImagesLabel',
    description: 'message use on the image browser',
  },
  fileToUpload: {
    id: 'app.presentationUploder.fileToUpload',
    description: 'message used in the file selected for upload',
  },
  extraHint: {
    id: 'app.presentationUploder.extraHint',
    description: 'message used to indicate upload file max sizes',
  },
  rejectedError: {
    id: 'app.presentationUploder.rejectedError',
    description: 'some files rejected, please check the file mime types',
  },
  badConnectionError: {
    id: 'app.presentationUploder.connectionClosedError',
    description: 'message indicating that the connection was closed',
  },
  uploadProcess: {
    id: 'app.presentationUploder.upload.progress',
    description: 'message that indicates the percentage of the upload',
  },
  413: {
    id: 'app.presentationUploder.upload.413',
    description: 'error that file exceed the size limit',
  },
  408: {
    id: 'app.presentationUploder.upload.408',
    description: 'error for token request timeout',
  },
  404: {
    id: 'app.presentationUploder.upload.404',
    description: 'error not found',
  },
  401: {
    id: 'app.presentationUploder.upload.401',
    description: 'error for failed upload token request.',
  },
  conversionProcessingSlides: {
    id: 'app.presentationUploder.conversion.conversionProcessingSlides',
    description: 'indicates how many slides were converted',
  },
  genericError: {
    id: 'app.presentationUploder.genericError',
    description: 'generic error while uploading/converting',
  },
  genericConversionStatus: {
    id: 'app.presentationUploder.conversion.genericConversionStatus',
    description: 'indicates that file is being converted',
  },
  TIMEOUT: {
    id: 'app.presentationUploder.conversion.timeout',
  },
  GENERATING_THUMBNAIL: {
    id: 'app.presentationUploder.conversion.generatingThumbnail',
    description: 'indicatess that it is generating thumbnails',
  },
  GENERATING_SVGIMAGES: {
    id: 'app.presentationUploder.conversion.generatingSvg',
    description: 'warns that it is generating svg images',
  },
  GENERATED_SLIDE: {
    id: 'app.presentationUploder.conversion.generatedSlides',
    description: 'warns that were slides generated',
  },
  PAGE_COUNT_EXCEEDED: {
    id: 'app.presentationUploder.conversion.pageCountExceeded',
    description: 'warns the user that the conversion failed because of the page count',
  },
  PDF_HAS_BIG_PAGE: {
    id: 'app.presentationUploder.conversion.pdfHasBigPage',
    description: 'warns the user that the conversion failed because of the pdf page siz that exceeds the allowed limit',
  },
  OFFICE_DOC_CONVERSION_INVALID: {
    id: 'app.presentationUploder.conversion.officeDocConversionInvalid',
    description: '',
  },
  OFFICE_DOC_CONVERSION_FAILED: {
    id: 'app.presentationUploder.conversion.officeDocConversionFailed',
    description: 'warns the user that the conversion failed because of wrong office file',
  },
  UNSUPPORTED_DOCUMENT: {
    id: 'app.presentationUploder.conversion.unsupportedDocument',
    description: 'warns the user that the file extension is not supported',
  },
  isDownloadable: {
    id: 'app.presentationUploder.isDownloadableLabel',
    description: 'presentation is available for downloading by all viewers',
  },
  isNotDownloadable: {
    id: 'app.presentationUploder.isNotDownloadableLabel',
    description: 'presentation is not available for downloading the viewers',
  },
  removePresentation: {
    id: 'app.presentationUploder.removePresentationLabel',
    description: 'select to delete this presentation',
  },
  setAsCurrentPresentation: {
    id: 'app.presentationUploder.setAsCurrentPresentation',
    description: 'set this presentation to be the current one',
  },
  status: {
    id: 'app.presentationUploder.tableHeading.status',
    description: 'aria label status table heading',
  },
  options: {
    id: 'app.presentationUploder.tableHeading.options',
    description: 'aria label for options table heading',
  },
  filename: {
    id: 'app.presentationUploder.tableHeading.filename',
    description: 'aria label for file name table heading',
  },
  uploading: {
    id: 'app.presentationUploder.uploading',
    description: 'uploading label for toast notification',
  },
  uploadStatus: {
    id: 'app.presentationUploder.uploadStatus',
    description: 'upload status for toast notification',
  },
  completed: {
    id: 'app.presentationUploder.completed',
    description: 'uploads complete label for toast notification',
  },
  item: {
    id: 'app.presentationUploder.item',
    description: 'single item label',
  },
  itemPlural: {
    id: 'app.presentationUploder.itemPlural',
    description: 'plural item label',
  },
  clearErrors: {
    id: 'app.presentationUploder.clearErrors',
    description: 'button label for clearing upload errors',
  },
  clearErrorsDesc: {
    id: 'app.presentationUploder.clearErrorsDesc',
    description: 'aria description for button clearing upload error',
  },
  uploadViewTitle: {
    id: 'app.presentationUploder.uploadViewTitle',
    description: 'view name apended to document title',
  }
});

class PresentationUploader extends Component {
  constructor(props) {
    super(props);

    this.state = {
      presentations: [],
      disableActions: false,
      toUploadCount: 0,
    };

    this.toastId = null;
    this.hasError = null;

    // handlers
    this.handleFiledrop = this.handleFiledrop.bind(this);
    this.handleConfirm = this.handleConfirm.bind(this);
    this.handleDismiss = this.handleDismiss.bind(this);
    this.handleRemove = this.handleRemove.bind(this);
    this.handleCurrentChange = this.handleCurrentChange.bind(this);
    this.handleDismissToast = this.handleDismissToast.bind(this);
    this.handleToggleDownloadable = this.handleToggleDownloadable.bind(this);
    // renders
    this.renderDropzone = this.renderDropzone.bind(this);
    this.renderPicDropzone = this.renderPicDropzone.bind(this);
    this.renderPresentationList = this.renderPresentationList.bind(this);
    this.renderPresentationItem = this.renderPresentationItem.bind(this);
    this.renderPresentationItemStatus = this.renderPresentationItemStatus.bind(this);
    this.renderToastList = this.renderToastList.bind(this);
    this.renderToastItem = this.renderToastItem.bind(this);
    // utilities
    this.deepMergeUpdateFileKey = this.deepMergeUpdateFileKey.bind(this);
    this.updateFileKey = this.updateFileKey.bind(this);
  }

  componentDidUpdate(prevProps) {
    const { isOpen, presentations: propPresentations, intl } = this.props;
    const { presentations } = this.state;

    if (!isOpen && prevProps.isOpen) {
      unregisterTitleView();
    }

    // Updates presentation list when chat modal opens to avoid missing presentations
    if (isOpen && !prevProps.isOpen) {
      registerTitleView(intl.formatMessage(intlMessages.uploadViewTitle));
      const  focusableElements =
        'button, [href], input, select, textarea, [tabindex]:not([tabindex="-1"])';
      const modal = document.getElementById('upload-modal');
      const firstFocusableElement = modal?.querySelectorAll(focusableElements)[0];
      const focusableContent = modal?.querySelectorAll(focusableElements);
      const lastFocusableElement = focusableContent[focusableContent.length - 1];
      
      firstFocusableElement.focus();
  
      modal.addEventListener('keydown', function(e) {
        let tab = e.key === 'Tab' || e.keyCode === TAB;
        if (!tab) return;
        if (e.shiftKey) {
          if (document.activeElement === firstFocusableElement) {
            lastFocusableElement.focus();
            e.preventDefault();
          }
        } else {
          if (document.activeElement === lastFocusableElement) {
            firstFocusableElement.focus();
            e.preventDefault();
          }
        }
      });

      this.setState({
        presentations: Object.values({
          ...presentations,
          ...propPresentations,
        }),
      });
    }

    if (presentations.length > 0) {
      const selected = propPresentations.filter((p) => p.isCurrent);
      if (selected.length > 0) Session.set('selectedToBeNextCurrent', selected[0].id);
    }

    if (this.toastId) {
      if (!prevProps.isOpen && isOpen) {
        this.handleDismissToast(this.toastId);
      }

      toast.update(this.toastId, {
        render: this.renderToastList(),
      });
    }
  }

  componentWillUnmount() {
    Session.set('showUploadPresentationView', false);
  }

  handleDismissToast() {
    return toast.dismiss(this.toastId);
  }

  handleFiledrop(files, files2) {
    const { fileValidMimeTypes, intl } = this.props;
    const { toUploadCount } = this.state;
    const validMimes = fileValidMimeTypes.map((fileValid) => fileValid.mime);
    const validExtentions = fileValidMimeTypes.map((fileValid) => fileValid.extension);
    const [accepted, rejected] = _.partition(files
      .concat(files2), (f) => (
        validMimes.includes(f.type) || validExtentions.includes(`.${f.name.split('.').pop()}`)
      ));

    const presentationsToUpload = accepted.map((file) => {
      const id = _.uniqueId(file.name);

      return {
        file,
        isDownloadable: false, // by default new presentations are set not to be downloadable
        isRemovable: true,
        id,
        filename: file.name,
        isCurrent: false,
        conversion: { done: false, error: false },
        upload: { done: false, error: false, progress: 0 },
        onProgress: (event) => {
          if (!event.lengthComputable) {
            this.deepMergeUpdateFileKey(id, 'upload', {
              progress: 100,
              done: true,
            });

            return;
          }

          this.deepMergeUpdateFileKey(id, 'upload', {
            progress: (event.loaded / event.total) * 100,
            done: event.loaded === event.total,
          });
        },
        onConversion: (conversion) => {
          this.deepMergeUpdateFileKey(id, 'conversion', conversion);
        },
        onUpload: (upload) => {
          this.deepMergeUpdateFileKey(id, 'upload', upload);
        },
        onDone: (newId) => {
          this.updateFileKey(id, 'id', newId);
        },
      };
    });

    this.setState(({ presentations }) => ({
      presentations: presentations.concat(presentationsToUpload),
      toUploadCount: (toUploadCount + presentationsToUpload.length),
    }), () => {
      // after the state is set (files have been dropped),
      // make the first of the new presentations current
      if (presentationsToUpload && presentationsToUpload.length) {
        this.handleCurrentChange(presentationsToUpload[0].id);
      }
    });

    if (rejected.length > 0) {
      notify(intl.formatMessage(intlMessages.rejectedError), 'error');
    }
  }

  handleRemove(item, withErr = false) {
    if (withErr) {
      const { presentations } = this.props;
      this.hasError = false;
      return this.setState({
        presentations,
        disableActions: false,
      });
    }

    const { presentations } = this.state;
    const toRemoveIndex = presentations.indexOf(item);
    return this.setState({
      presentations: update(presentations, {
        $splice: [[toRemoveIndex, 1]],
      }),
    }, () => {
      const { presentations: updatedPresentations, oldCurrentId } = this.state;
      const commands = {};

      const currentIndex = updatedPresentations.findIndex((p) => p.isCurrent);
      const actualCurrentIndex = updatedPresentations.findIndex((p) => p.id === oldCurrentId);

      if (currentIndex === -1 && updatedPresentations.length > 0) {
        const newCurrentIndex = actualCurrentIndex === -1 ? 0 : actualCurrentIndex;
        commands[newCurrentIndex] = {
          $apply: (presentation) => {
            const p = presentation;
            p.isCurrent = true;
            return p;
          },
        };
      }

      const updatedCurrent = update(updatedPresentations, commands);
      this.setState({ presentations: updatedCurrent });
    });
  }

  handleCurrentChange(id) {
    const { presentations, disableActions } = this.state;

    if (disableActions) return;

    const currentIndex = presentations.findIndex((p) => p.isCurrent);
    const newCurrentIndex = presentations.findIndex((p) => p.id === id);
    const commands = {};

    // we can end up without a current presentation
    if (currentIndex !== -1) {
      commands[currentIndex] = {
        $apply: (presentation) => {
          const p = presentation;
          p.isCurrent = false;
          return p;
        },
      };
    }

    commands[newCurrentIndex] = {
      $apply: (presentation) => {
        const p = presentation;
        p.isCurrent = true;
        return p;
      },
    };

    const presentationsUpdated = update(presentations, commands);
    this.setState({ presentations: presentationsUpdated });
  }

  deepMergeUpdateFileKey(id, key, value) {
    const applyValue = (toUpdate) => update(toUpdate, { $merge: value });
    this.updateFileKey(id, key, applyValue, '$apply');
  }

  handleConfirm(hasNewUpload) {
    const {
      handleSave,
      selectedToBeNextCurrent,
      presentations: propPresentations,
      dispatchTogglePresentationDownloadable,
    } = this.props;
    const { disableActions, presentations } = this.state;
    const presentationsToSave = presentations;

    this.setState({ disableActions: true });

    presentations.forEach(item => {
      if (item.upload.done) {
        const didDownloadableStateChange = propPresentations.some(
          (p) => p.id === item.id && p.isDownloadable !== item.isDownloadable
        );
        if (didDownloadableStateChange) {
          dispatchTogglePresentationDownloadable(item, item.isDownloadable);
        }
      }
    });

    if (hasNewUpload) {
      this.toastId = toast.info(this.renderToastList(), {
        hideProgressBar: true,
        autoClose: false,
        newestOnTop: true,
        closeOnClick: true,
        onClose: () => {
          this.toastId = null;
        },
      });
    }

    if (this.toastId) Session.set('UploadPresentationToastId', this.toastId);

    if (!disableActions) {
      Session.set('showUploadPresentationView', false);
      return handleSave(presentationsToSave)
        .then(() => {
          const hasError = presentations.some((p) => p.upload.error || p.conversion.error);
          if (!hasError) {
            this.setState({
              disableActions: false,
              toUploadCount: 0,
            });
            return;
          }
          // if there's error we don't want to close the modal
          this.setState({
            disableActions: true,
            // preventClosing: true,
          }, () => {
            // if the selected current has error we revert back to the old one
            const newCurrent = presentations.find((p) => p.isCurrent);
            if (newCurrent.upload.error || newCurrent.conversion.error) {
              this.handleCurrentChange(selectedToBeNextCurrent);
            }
          });
        })
        .catch((error) => {
          logger.error({
            logCode: 'presentationuploader_component_save_error',
            extraInfo: { error },
          }, 'Presentation uploader catch error on confirm');
        });
    }

    Session.set('showUploadPresentationView', false);
    return null;
  }

  handleDismiss() {
    const { presentations } = this.state;
    const { presentations: propPresentations } = this.props;
    const ids = new Set(propPresentations.map((d) => d.ID));
    const merged = [
      ...propPresentations,
      ...presentations.filter((d) => !ids.has(d.ID)),
    ];
    this.setState(
      { presentations: merged },
      Session.set('showUploadPresentationView', false),
    );
  }

  handleToggleDownloadable(item) {
    const { presentations } = this.state;

    const oldDownloadableState = item.isDownloadable;

    const outOfDatePresentationIndex = presentations.findIndex((p) => p.id === item.id);
    const commands = {};
    commands[outOfDatePresentationIndex] = {
      $apply: (presentation) => {
        const p = presentation;
        p.isDownloadable = !oldDownloadableState;
        return p;
      },
    };
    const presentationsUpdated = update(presentations, commands);

    this.setState({
      presentations: presentationsUpdated,
    });
  }

  updateFileKey(id, key, value, operation = '$set') {
    this.setState(({ presentations }) => {
      const fileIndex = presentations.findIndex((f) => f.id === id);

      return fileIndex === -1 ? false : {
        presentations: update(presentations, {
          [fileIndex]: {
            $apply: (file) => update(file, {
              [key]: {
                [operation]: value,
              },
            }),
          },
        }),
      };
    });
  }

  renderToastItem(item) {
    const isUploading = !item.upload.done && item.upload.progress > 0;
    const isConverting = !item.conversion.done && item.upload.done;
    const hasError = item.conversion.error || item.upload.error;
    const isProcessing = (isUploading || isConverting) && !hasError;

    let icon = isProcessing ? 'blank' : 'check';
    if (hasError) icon = 'circle_close';

    return (
      <Styled.UploadRow
        key={item.id}
        onClick={() => {
          if (hasError || isProcessing) Session.set('showUploadPresentationView', true);
        }}
      >
<<<<<<< HEAD
        <Styled.FileLine>
          <Styled.FileIcon>
=======
        <div className={styles.fileLine}>
          <span>
>>>>>>> 778db8a4
            <Icon iconName="file" />
          </Styled.FileIcon>
          <Styled.ToastFileName>
            <span>{item.filename}</span>
          </Styled.ToastFileName>
          <Styled.StatusIcon>
            <Styled.ToastItemIcon
              done={!isProcessing && !hasError}
              error={hasError}
              loading={isProcessing}
              iconName={icon}
            />
          </Styled.StatusIcon>
        </Styled.FileLine>
        <Styled.StatusInfo>
          <Styled.StatusInfoSpan styles={hasError ? 'error' : 'info'}>
            {this.renderPresentationItemStatus(item)}
          </Styled.StatusInfoSpan>
        </Styled.StatusInfo>
      </Styled.UploadRow>
    );
  }

  renderExtraHint() {
    const {
      intl,
      fileSizeMax,
      filePagesMax,
    } = this.props;

    const options = {
      0: fileSizeMax/1000000,
      1: filePagesMax,
    };

    return (
      <Styled.ExtraHint>
        {intl.formatMessage(intlMessages.extraHint, options)}
      </Styled.ExtraHint>
    );
  }

  renderPresentationList() {
    const { presentations } = this.state;
    const { intl } = this.props;

    let presentationsSorted = presentations;

    try {
      presentationsSorted = presentations
        .sort((a, b) => a.uploadTimestamp - b.uploadTimestamp)
        .sort((a, b) => a.filename.localeCompare(b.filename))
        .sort((a, b) => b.upload.progress - a.upload.progress)
        .sort((a, b) => b.conversion.done - a.conversion.done)
        .sort((a, b) => {
          const aUploadNotTriggeredYet = !a.upload.done && a.upload.progress === 0;
          const bUploadNotTriggeredYet = !b.upload.done && b.upload.progress === 0;
          return bUploadNotTriggeredYet - aUploadNotTriggeredYet;
        });
    } catch (error) {
      logger.error({
        logCode: 'presentationuploader_component_render_error',
        extraInfo: { error },
      }, 'Presentation uploader catch error on render presentation list');
    }

    return (
      <Styled.FileList>
        <Styled.Table>
          <thead>
            <tr>
              <Styled.VisuallyHidden colSpan={3}>
                {intl.formatMessage(intlMessages.filename)}
              </Styled.VisuallyHidden>
              <Styled.VisuallyHidden>
                {intl.formatMessage(intlMessages.status)}
              </Styled.VisuallyHidden>
              <Styled.VisuallyHidden>
                {intl.formatMessage(intlMessages.options)}
              </Styled.VisuallyHidden>
            </tr>
          </thead>
          <tbody>
            {presentationsSorted.map((item) => this.renderPresentationItem(item))}
          </tbody>
        </Styled.Table>
      </Styled.FileList>
    );
  }

  renderToastList() {
    const { presentations, toUploadCount } = this.state;

    if (toUploadCount === 0) {
      return this.handleDismissToast(this.toastId);
    }

    const { intl } = this.props;
    let converted = 0;

    let presentationsSorted = presentations
      .filter((p) => (p.upload.progress || p.conversion.status) && p.file)
      .sort((a, b) => a.uploadTimestamp - b.uploadTimestamp)
      .sort((a, b) => a.conversion.done - b.conversion.done);

    presentationsSorted = presentationsSorted
      .splice(0, toUploadCount)
      .map((p) => {
        if (p.conversion.done) converted += 1;
        return p;
      });

    let toastHeading = '';
    const itemLabel = presentationsSorted.length > 1
      ? intl.formatMessage(intlMessages.itemPlural)
      : intl.formatMessage(intlMessages.item);

    if (converted === 0) {
      toastHeading = intl.formatMessage(intlMessages.uploading, {
        0: presentationsSorted.length,
        1: itemLabel,
      });
    }

    if (converted > 0 && converted !== presentationsSorted.length) {
      toastHeading = intl.formatMessage(intlMessages.uploadStatus, {
        0: converted,
        1: presentationsSorted.length,
      });
    }

    if (converted === presentationsSorted.length) {
      toastHeading = intl.formatMessage(intlMessages.completed, {
        0: converted,
      });
    }

    return (
      <Styled.ToastWrapper>
        <Styled.UploadToastHeader>
          <Styled.UploadIcon iconName="upload" />
          <Styled.UploadToastTitle>{toastHeading}</Styled.UploadToastTitle>
        </Styled.UploadToastHeader>
        <Styled.InnerToast>
          <div>
            <div>
              {presentationsSorted.map((item) => this.renderToastItem(item))}
            </div>
          </div>
        </Styled.InnerToast>
      </Styled.ToastWrapper>
    );
  }

  renderPresentationItem(item) {
    const { disableActions } = this.state;
    const {
      intl,
      selectedToBeNextCurrent,
      allowDownloadable
    } = this.props;

    const isActualCurrent = selectedToBeNextCurrent ? item.id === selectedToBeNextCurrent : item.isCurrent;
    const isUploading = !item.upload.done && item.upload.progress > 0;
    const isConverting = !item.conversion.done && item.upload.done;
    const hasError = item.conversion.error || item.upload.error;
    const isProcessing = (isUploading || isConverting) && !hasError;

    if (hasError) {
      this.hasError = true;
    }

    const formattedDownloadableLabel = !item.isDownloadable
      ? intl.formatMessage(intlMessages.isDownloadable)
      : intl.formatMessage(intlMessages.isNotDownloadable);

    const formattedDownloadableAriaLabel = `${formattedDownloadableLabel} ${item.filename}`;

    const { animations } = Settings.application;

    const { isRemovable } = item; 

    return (
      <Styled.PresentationItem
        key={item.id}
        isNew={item.id.indexOf(item.filename) !== -1}
        uploading={isUploading}
        converting={isConverting}
        error={hasError}
        animated={isProcessing}
        animations={animations}
      >
        <Styled.TableItemIcon>
          <Icon iconName="file" />
        </Styled.TableItemIcon>
        {
          isActualCurrent
            ? (
              <Styled.TableItemCurrent>
                <Styled.CurrentLabel>
                  {intl.formatMessage(intlMessages.current)}
                </Styled.CurrentLabel>
              </Styled.TableItemCurrent>
            )
            : null
        }
        <Styled.TableItemName colSpan={!isActualCurrent ? 2 : 0}>
          <span>{item.filename}</span>
        </Styled.TableItemName>
        <Styled.TableItemStatus colSpan={hasError ? 2 : 0}>
          {this.renderPresentationItemStatus(item)}
        </Styled.TableItemStatus>
        {hasError ? null : (
          <Styled.TableItemActions notDownloadable={!allowDownloadable}>
            {allowDownloadable ? (
              <Styled.DownloadButton
                disabled={disableActions}
                isDownloadable={item.isDownloadable}
                label={formattedDownloadableLabel}
                data-test={item.isDownloadable ? 'disallowPresentationDownload' : 'allowPresentationDownload'}
                aria-label={formattedDownloadableAriaLabel}
                hideLabel
                size="sm"
                icon={item.isDownloadable ? 'download' : 'download-off'}
                onClick={() => this.handleToggleDownloadable(item)}
                animations={animations}
              />
              ) : null
            }
            <Styled.ItemAction>
              <Checkbox
              animations={animations}
              ariaLabel={`${intl.formatMessage(intlMessages.setAsCurrentPresentation)} ${item.filename}`}
              checked={item.isCurrent}
              keyValue={item.id}
              onChange={() => this.handleCurrentChange(item.id)}
              disabled={disableActions}
              animations={animations}
              />
            </Styled.ItemAction>
            {isRemovable ? (
              <Styled.RemoveButton
                disabled={disableActions}
                label={intl.formatMessage(intlMessages.removePresentation)}
                data-test="removePresentation"
                aria-label={`${intl.formatMessage(intlMessages.removePresentation)} ${item.filename}`}
                size="sm"
                icon="delete"
                hideLabel
                onClick={() => this.handleRemove(item)}
                animations={animations}
              />
              ) : null
            }
          </Styled.TableItemActions>
        )}
      </Styled.PresentationItem>
    );
  }

  renderDropzone() {
    const {
      intl,
      fileValidMimeTypes,
    } = this.props;

    const { disableActions } = this.state;

    if (disableActions && !this.hasError) return null;

    return this.hasError ? (
      <div>
        <Button
          color="danger"
          onClick={() => this.handleRemove(null, true)}
          label={intl.formatMessage(intlMessages.clearErrors)}
          aria-describedby="clearErrorDesc"
        />
        <div id="clearErrorDesc" style={{ display: 'none' }}>
          {intl.formatMessage(intlMessages.clearErrorsDesc)}
        </div>
      </div>
    ) : (
      // Until the Dropzone package has fixed the mime type hover validation, the rejectClassName
      // prop is being remove to prevent the error styles from being applied to valid file types.
      // Error handling is being done in the onDrop prop.
      <Styled.UploaderDropzone
        multiple
        activeClassName={"dropzoneActive"}
        accept={fileValidMimeTypes.map((fileValid) => fileValid.extension)}
        disablepreview="true"
        onDrop={this.handleFiledrop}
      >
        <Styled.DropzoneIcon iconName="upload" />
        <Styled.DropzoneMessage>
          {intl.formatMessage(intlMessages.dropzoneLabel)}
          &nbsp;
          <Styled.DropzoneLink>
            {intl.formatMessage(intlMessages.browseFilesLabel)}
          </Styled.DropzoneLink>
        </Styled.DropzoneMessage>
      </Styled.UploaderDropzone>
    );
  }

  renderPicDropzone() {
    const {
      intl,
    } = this.props;

    const { disableActions } = this.state;

    if (disableActions && !this.hasError) return null;

    return this.hasError ? (
      <div>
        <Button
          color="danger"
          onClick={() => this.handleRemove(null, true)}
          label={intl.formatMessage(intlMessages.clearErrors)}
          aria-describedby="clearErrorDesc"
        />
        <div id="clearErrorDesc" style={{ display: 'none' }}>
          {intl.formatMessage(intlMessages.clearErrorsDesc)}
        </div>
      </div>
    ) : (
      <Styled.UploaderDropzone
        multiple
        accept="image/*"
        disablepreview="true"
        data-test="fileUploadDropZone"
        onDrop={this.handleFiledrop}
      >
        <Styled.DropzoneIcon iconName="upload" />
        <Styled.DropzoneMessage>
          {intl.formatMessage(intlMessages.dropzoneImagesLabel)}
          &nbsp;
          <Styled.DropzoneLink>
            {intl.formatMessage(intlMessages.browseImagesLabel)}
          </Styled.DropzoneLink>
        </Styled.DropzoneMessage>
      </Styled.UploaderDropzone>
    );
  }

  renderPresentationItemStatus(item) {
    const { intl } = this.props;
    if (!item.upload.done && item.upload.progress === 0) {
      return intl.formatMessage(intlMessages.fileToUpload);
    }

    if (!item.upload.done && !item.upload.error) {
      return intl.formatMessage(intlMessages.uploadProcess, {
        0: Math.floor(item.upload.progress).toString(),
      });
    }

    const constraint = {};

    if (item.upload.done && item.upload.error) {
      if (item.conversion.status === 'FILE_TOO_LARGE') {
        constraint['0'] = ((item.conversion.maxFileSize) / 1000 / 1000).toFixed(2);
      }

      if (item.upload.progress < 100) {
        const errorMessage = intlMessages.badConnectionError;
        return intl.formatMessage(errorMessage);
      }

      const errorMessage = intlMessages[item.upload.status] || intlMessages.genericError;
      return intl.formatMessage(errorMessage, constraint);
    }

    if (!item.conversion.done && item.conversion.error) {
      const errorMessage = intlMessages[item.conversion.status] || intlMessages.genericConversionStatus;

      switch (item.conversion.status) {
        case 'PAGE_COUNT_EXCEEDED':
          constraint['0'] = item.conversion.maxNumberPages;
          break;
        case 'PDF_HAS_BIG_PAGE':
          constraint['0'] = (item.conversion.bigPageSize / 1000 / 1000).toFixed(2);
          break;
        default:
          break;
      }

      return intl.formatMessage(errorMessage, constraint);
    }

    if (!item.conversion.done && !item.conversion.error) {
      if (item.conversion.pagesCompleted < item.conversion.numPages) {
        return intl.formatMessage(intlMessages.conversionProcessingSlides, {
          0: item.conversion.pagesCompleted,
          1: item.conversion.numPages,
        });
      }

      const conversionStatusMessage = intlMessages[item.conversion.status]
        || intlMessages.genericConversionStatus;
      return intl.formatMessage(conversionStatusMessage);
    }

    return null;
  }

  render() {
    const {
      isOpen,
      isPresenter,
      intl,
      fileUploadConstraintsHint,
    } = this.props;
    if (!isPresenter) return null;
    const { presentations, disableActions } = this.state;

    let hasNewUpload = false;

    presentations.map((item) => {
      if (item.id.indexOf(item.filename) !== -1 && item.upload.progress === 0) hasNewUpload = true;
    });

    return isOpen ? (
      <Styled.UploaderModal id="upload-modal">
        <Styled.ModalInner>
          <Styled.ModalHeader>
            <h1>{intl.formatMessage(intlMessages.title)}</h1>
            <Styled.ActionWrapper>
              <Styled.DismissButton
                color="default"
                onClick={this.handleDismiss}
                label={intl.formatMessage(intlMessages.dismissLabel)}
                aria-describedby={intl.formatMessage(intlMessages.dismissDesc)}
              />
              <Styled.ConfirmButton
                data-test="confirmManagePresentation"
                color="primary"
                onClick={() => this.handleConfirm(hasNewUpload)}
                disabled={disableActions}
                label={hasNewUpload
                  ? intl.formatMessage(intlMessages.uploadLabel)
                  : intl.formatMessage(intlMessages.confirmLabel)}
              />
            </Styled.ActionWrapper>
          </Styled.ModalHeader>

          <Styled.ModalHint>
            {`${intl.formatMessage(intlMessages.message)}`}
            {fileUploadConstraintsHint ? this.renderExtraHint() : null}
          </Styled.ModalHint>
          {this.renderPresentationList()}
          {isMobile ? this.renderPicDropzone() : null}
          {this.renderDropzone()}
        </Styled.ModalInner>
      </Styled.UploaderModal>
    ) : null;
  }
}

PresentationUploader.propTypes = propTypes;
PresentationUploader.defaultProps = defaultProps;

export default injectIntl(PresentationUploader);<|MERGE_RESOLUTION|>--- conflicted
+++ resolved
@@ -616,15 +616,10 @@
           if (hasError || isProcessing) Session.set('showUploadPresentationView', true);
         }}
       >
-<<<<<<< HEAD
         <Styled.FileLine>
-          <Styled.FileIcon>
-=======
-        <div className={styles.fileLine}>
           <span>
->>>>>>> 778db8a4
             <Icon iconName="file" />
-          </Styled.FileIcon>
+          </span>
           <Styled.ToastFileName>
             <span>{item.filename}</span>
           </Styled.ToastFileName>
