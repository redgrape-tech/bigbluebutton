--- conflicted
+++ resolved
@@ -557,15 +557,7 @@
     };
 
     const presentationsUpdated = update(presentations, commands);
-<<<<<<< HEAD
-
-    this.setState({
-      presentations: presentationsUpdated,
-      currentIdChange: id,
-    });
-=======
     this.setState({ presentations: presentationsUpdated });
->>>>>>> 819a4ea8
   }
 
   handleRemove(item, withErr = false) {
