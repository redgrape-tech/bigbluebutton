import React, { Component } from 'react';
import PropTypes from 'prop-types';
import { defineMessages, injectIntl } from 'react-intl';
import { TAB } from '/imports/utils/keyCodes';
import deviceInfo from '/imports/utils/deviceInfo';
import Button from '/imports/ui/components/common/button/component';
import Icon from '/imports/ui/components/common/icon/component';
import update from 'immutability-helper';
import logger from '/imports/startup/client/logger';
import { notify } from '/imports/ui/services/notification';
import { toast } from 'react-toastify';
import _ from 'lodash';
import { registerTitleView, unregisterTitleView } from '/imports/utils/dom-utils';
import Styled from './styles';
import Settings from '/imports/ui/services/settings';
import Checkbox from '/imports/ui/components/common/checkbox/component';

const { isMobile } = deviceInfo;

const propTypes = {
  intl: PropTypes.object.isRequired,
  fileUploadConstraintsHint: PropTypes.bool.isRequired,
  fileSizeMax: PropTypes.number.isRequired,
  filePagesMax: PropTypes.number.isRequired,
  handleSave: PropTypes.func.isRequired,
  dispatchTogglePresentationDownloadable: PropTypes.func.isRequired,
  fileValidMimeTypes: PropTypes.arrayOf(PropTypes.object).isRequired,
  presentations: PropTypes.arrayOf(PropTypes.shape({
    id: PropTypes.string.isRequired,
    filename: PropTypes.string.isRequired,
    isCurrent: PropTypes.bool.isRequired,
    conversion: PropTypes.object,
    upload: PropTypes.object,
  })).isRequired,
  isOpen: PropTypes.bool.isRequired,
};

const defaultProps = {
};

const intlMessages = defineMessages({
  current: {
    id: 'app.presentationUploder.currentBadge',
  },
  title: {
    id: 'app.presentationUploder.title',
    description: 'title of the modal',
  },
  message: {
    id: 'app.presentationUploder.message',
    description: 'message warning the types of files accepted',
  },
  uploadLabel: {
    id: 'app.presentationUploder.uploadLabel',
    description: 'confirm label when presentations are to be uploaded',
  },
  confirmLabel: {
    id: 'app.presentationUploder.confirmLabel',
    description: 'confirm label when no presentations are to be uploaded',
  },
  confirmDesc: {
    id: 'app.presentationUploder.confirmDesc',
    description: 'description of the confirm',
  },
  dismissLabel: {
    id: 'app.presentationUploder.dismissLabel',
    description: 'used in the button that close modal',
  },
  dismissDesc: {
    id: 'app.presentationUploder.dismissDesc',
    description: 'description of the dismiss',
  },
  dropzoneLabel: {
    id: 'app.presentationUploder.dropzoneLabel',
    description: 'message warning where drop files for upload',
  },
  dropzoneImagesLabel: {
    id: 'app.presentationUploder.dropzoneImagesLabel',
    description: 'message warning where drop images for upload',
  },
  browseFilesLabel: {
    id: 'app.presentationUploder.browseFilesLabel',
    description: 'message use on the file browser',
  },
  browseImagesLabel: {
    id: 'app.presentationUploder.browseImagesLabel',
    description: 'message use on the image browser',
  },
  fileToUpload: {
    id: 'app.presentationUploder.fileToUpload',
    description: 'message used in the file selected for upload',
  },
  extraHint: {
    id: 'app.presentationUploder.extraHint',
    description: 'message used to indicate upload file max sizes',
  },
  rejectedError: {
    id: 'app.presentationUploder.rejectedError',
    description: 'some files rejected, please check the file mime types',
  },
  badConnectionError: {
    id: 'app.presentationUploder.connectionClosedError',
    description: 'message indicating that the connection was closed',
  },
  uploadProcess: {
    id: 'app.presentationUploder.upload.progress',
    description: 'message that indicates the percentage of the upload',
  },
  413: {
    id: 'app.presentationUploder.upload.413',
    description: 'error that file exceed the size limit',
  },
  408: {
    id: 'app.presentationUploder.upload.408',
    description: 'error for token request timeout',
  },
  404: {
    id: 'app.presentationUploder.upload.404',
    description: 'error not found',
  },
  401: {
    id: 'app.presentationUploder.upload.401',
    description: 'error for failed upload token request.',
  },
  conversionProcessingSlides: {
    id: 'app.presentationUploder.conversion.conversionProcessingSlides',
    description: 'indicates how many slides were converted',
  },
  genericError: {
    id: 'app.presentationUploder.genericError',
    description: 'generic error while uploading/converting',
  },
  genericConversionStatus: {
    id: 'app.presentationUploder.conversion.genericConversionStatus',
    description: 'indicates that file is being converted',
  },
  TIMEOUT: {
    id: 'app.presentationUploder.conversion.timeout',
  },
  GENERATING_THUMBNAIL: {
    id: 'app.presentationUploder.conversion.generatingThumbnail',
    description: 'indicatess that it is generating thumbnails',
  },
  GENERATING_SVGIMAGES: {
    id: 'app.presentationUploder.conversion.generatingSvg',
    description: 'warns that it is generating svg images',
  },
  GENERATED_SLIDE: {
    id: 'app.presentationUploder.conversion.generatedSlides',
    description: 'warns that were slides generated',
  },
  PAGE_COUNT_EXCEEDED: {
    id: 'app.presentationUploder.conversion.pageCountExceeded',
    description: 'warns the user that the conversion failed because of the page count',
  },
  PDF_HAS_BIG_PAGE: {
    id: 'app.presentationUploder.conversion.pdfHasBigPage',
    description: 'warns the user that the conversion failed because of the pdf page siz that exceeds the allowed limit',
  },
  OFFICE_DOC_CONVERSION_INVALID: {
    id: 'app.presentationUploder.conversion.officeDocConversionInvalid',
    description: '',
  },
  OFFICE_DOC_CONVERSION_FAILED: {
    id: 'app.presentationUploder.conversion.officeDocConversionFailed',
    description: 'warns the user that the conversion failed because of wrong office file',
  },
  UNSUPPORTED_DOCUMENT: {
    id: 'app.presentationUploder.conversion.unsupportedDocument',
    description: 'warns the user that the file extension is not supported',
  },
  isDownloadable: {
    id: 'app.presentationUploder.isDownloadableLabel',
    description: 'presentation is available for downloading by all viewers',
  },
  isNotDownloadable: {
    id: 'app.presentationUploder.isNotDownloadableLabel',
    description: 'presentation is not available for downloading the viewers',
  },
  removePresentation: {
    id: 'app.presentationUploder.removePresentationLabel',
    description: 'select to delete this presentation',
  },
  setAsCurrentPresentation: {
    id: 'app.presentationUploder.setAsCurrentPresentation',
    description: 'set this presentation to be the current one',
  },
  status: {
    id: 'app.presentationUploder.tableHeading.status',
    description: 'aria label status table heading',
  },
  options: {
    id: 'app.presentationUploder.tableHeading.options',
    description: 'aria label for options table heading',
  },
  filename: {
    id: 'app.presentationUploder.tableHeading.filename',
    description: 'aria label for file name table heading',
  },
  uploading: {
    id: 'app.presentationUploder.uploading',
    description: 'uploading label for toast notification',
  },
  uploadStatus: {
    id: 'app.presentationUploder.uploadStatus',
    description: 'upload status for toast notification',
  },
  completed: {
    id: 'app.presentationUploder.completed',
    description: 'uploads complete label for toast notification',
  },
  item: {
    id: 'app.presentationUploder.item',
    description: 'single item label',
  },
  itemPlural: {
    id: 'app.presentationUploder.itemPlural',
    description: 'plural item label',
  },
  clearErrors: {
    id: 'app.presentationUploder.clearErrors',
    description: 'button label for clearing upload errors',
  },
  clearErrorsDesc: {
    id: 'app.presentationUploder.clearErrorsDesc',
    description: 'aria description for button clearing upload error',
  },
  uploadViewTitle: {
    id: 'app.presentationUploder.uploadViewTitle',
    description: 'view name apended to document title',
  }
});

class PresentationUploader extends Component {
  constructor(props) {
    super(props);

    this.state = {
      presentations: [],
      disableActions: false,
      toUploadCount: 0,
    };

    this.toastId = null;
    this.hasError = null;

    // handlers
    this.handleFiledrop = this.handleFiledrop.bind(this);
    this.handleConfirm = this.handleConfirm.bind(this);
    this.handleDismiss = this.handleDismiss.bind(this);
    this.handleRemove = this.handleRemove.bind(this);
    this.handleCurrentChange = this.handleCurrentChange.bind(this);
    this.handleDismissToast = this.handleDismissToast.bind(this);
    this.handleToggleDownloadable = this.handleToggleDownloadable.bind(this);
    // renders
    this.renderDropzone = this.renderDropzone.bind(this);
    this.renderPicDropzone = this.renderPicDropzone.bind(this);
    this.renderPresentationList = this.renderPresentationList.bind(this);
    this.renderPresentationItem = this.renderPresentationItem.bind(this);
    this.renderPresentationItemStatus = this.renderPresentationItemStatus.bind(this);
    this.renderToastList = this.renderToastList.bind(this);
    this.renderToastItem = this.renderToastItem.bind(this);
    // utilities
    this.deepMergeUpdateFileKey = this.deepMergeUpdateFileKey.bind(this);
    this.updateFileKey = this.updateFileKey.bind(this);
  }

  componentDidUpdate(prevProps) {
    const { isOpen, presentations: propPresentations, intl } = this.props;
    const { presentations } = this.state;

    if (!isOpen && prevProps.isOpen) {
      unregisterTitleView();
    }

    // Updates presentation list when chat modal opens to avoid missing presentations
    if (isOpen && !prevProps.isOpen) {
      registerTitleView(intl.formatMessage(intlMessages.uploadViewTitle));
      const  focusableElements =
        'button, [href], input, select, textarea, [tabindex]:not([tabindex="-1"])';
      const modal = document.getElementById('upload-modal');
      const firstFocusableElement = modal?.querySelectorAll(focusableElements)[0];
      const focusableContent = modal?.querySelectorAll(focusableElements);
      const lastFocusableElement = focusableContent[focusableContent.length - 1];
      
      firstFocusableElement.focus();
  
      modal.addEventListener('keydown', function(e) {
        let tab = e.key === 'Tab' || e.keyCode === TAB;
        if (!tab) return;
        if (e.shiftKey) {
          if (document.activeElement === firstFocusableElement) {
            lastFocusableElement.focus();
            e.preventDefault();
          }
        } else {
          if (document.activeElement === lastFocusableElement) {
            firstFocusableElement.focus();
            e.preventDefault();
          }
        }
      });

<<<<<<< HEAD
      if (!_.isEqual(prevProps.presentations, propPresentations) || presentations.length === 0) {
        this.setState({
          presentations: Object.values({
            ...presentations,
            ...propPresentations,
          }),
        });
      }
=======
      this.setState({
        presentations: Object.values({
          ...presentations,
          ...propPresentations,
        }),
      });
>>>>>>> 72f1b66e
    }

    if (presentations.length > 0) {
      const selected = propPresentations.filter((p) => p.isCurrent);
      if (selected.length > 0) Session.set('selectedToBeNextCurrent', selected[0].id);
    }

    if (this.toastId) {
      if (!prevProps.isOpen && isOpen) {
        this.handleDismissToast(this.toastId);
      }

      toast.update(this.toastId, {
        render: this.renderToastList(),
      });
    }
  }

  componentWillUnmount() {
    Session.set('showUploadPresentationView', false);
  }

  handleDismissToast() {
    return toast.dismiss(this.toastId);
  }

  handleFiledrop(files, files2) {
    const { fileValidMimeTypes, intl } = this.props;
    const { toUploadCount } = this.state;
    const validMimes = fileValidMimeTypes.map((fileValid) => fileValid.mime);
    const validExtentions = fileValidMimeTypes.map((fileValid) => fileValid.extension);
    const [accepted, rejected] = _.partition(files
      .concat(files2), (f) => (
        validMimes.includes(f.type) || validExtentions.includes(`.${f.name.split('.').pop()}`)
      ));

    const presentationsToUpload = accepted.map((file) => {
      const id = _.uniqueId(file.name);

      return {
        file,
        isDownloadable: false, // by default new presentations are set not to be downloadable
        isRemovable: true,
        id,
        filename: file.name,
        isCurrent: false,
        conversion: { done: false, error: false },
        upload: { done: false, error: false, progress: 0 },
        onProgress: (event) => {
          if (!event.lengthComputable) {
            this.deepMergeUpdateFileKey(id, 'upload', {
              progress: 100,
              done: true,
            });

            return;
          }

          this.deepMergeUpdateFileKey(id, 'upload', {
            progress: (event.loaded / event.total) * 100,
            done: event.loaded === event.total,
          });
        },
        onConversion: (conversion) => {
          this.deepMergeUpdateFileKey(id, 'conversion', conversion);
        },
        onUpload: (upload) => {
          this.deepMergeUpdateFileKey(id, 'upload', upload);
        },
        onDone: (newId) => {
          this.updateFileKey(id, 'id', newId);
        },
      };
    });

    this.setState(({ presentations }) => ({
      presentations: presentations.concat(presentationsToUpload),
      toUploadCount: (toUploadCount + presentationsToUpload.length),
    }), () => {
      // after the state is set (files have been dropped),
      // make the first of the new presentations current
      if (presentationsToUpload && presentationsToUpload.length) {
        this.handleCurrentChange(presentationsToUpload[0].id);
      }
    });

    if (rejected.length > 0) {
      notify(intl.formatMessage(intlMessages.rejectedError), 'error');
    }
  }

  handleRemove(item, withErr = false) {
    if (withErr) {
      const { presentations } = this.props;
      this.hasError = false;
      return this.setState({
        presentations,
        disableActions: false,
      });
    }

    const { presentations } = this.state;
    const toRemoveIndex = presentations.indexOf(item);
    return this.setState({
      presentations: update(presentations, {
        $splice: [[toRemoveIndex, 1]],
      }),
    }, () => {
      const { presentations: updatedPresentations, oldCurrentId } = this.state;
      const commands = {};

      const currentIndex = updatedPresentations.findIndex((p) => p.isCurrent);
      const actualCurrentIndex = updatedPresentations.findIndex((p) => p.id === oldCurrentId);

      if (currentIndex === -1 && updatedPresentations.length > 0) {
        const newCurrentIndex = actualCurrentIndex === -1 ? 0 : actualCurrentIndex;
        commands[newCurrentIndex] = {
          $apply: (presentation) => {
            const p = presentation;
            p.isCurrent = true;
            return p;
          },
        };
      }

      const updatedCurrent = update(updatedPresentations, commands);
      this.setState({ presentations: updatedCurrent });
    });
  }

  handleCurrentChange(id) {
    const { presentations, disableActions } = this.state;

    if (disableActions) return;

    const currentIndex = presentations.findIndex((p) => p.isCurrent);
    const newCurrentIndex = presentations.findIndex((p) => p.id === id);
    const commands = {};

    // we can end up without a current presentation
    if (currentIndex !== -1) {
      commands[currentIndex] = {
        $apply: (presentation) => {
          const p = presentation;
          p.isCurrent = false;
          return p;
        },
      };
    }

    commands[newCurrentIndex] = {
      $apply: (presentation) => {
        const p = presentation;
        p.isCurrent = true;
        return p;
      },
    };

    const presentationsUpdated = update(presentations, commands);
    this.setState({ presentations: presentationsUpdated });
  }

  deepMergeUpdateFileKey(id, key, value) {
    const applyValue = (toUpdate) => update(toUpdate, { $merge: value });
    this.updateFileKey(id, key, applyValue, '$apply');
  }

  handleConfirm(hasNewUpload) {
    const {
      handleSave,
      selectedToBeNextCurrent,
      presentations: propPresentations,
      dispatchTogglePresentationDownloadable,
    } = this.props;
    const { disableActions, presentations } = this.state;
    const presentationsToSave = presentations;

    this.setState({ disableActions: true });

    presentations.forEach(item => {
      if (item.upload.done) {
        const didDownloadableStateChange = propPresentations.some(
          (p) => p.id === item.id && p.isDownloadable !== item.isDownloadable
        );
        if (didDownloadableStateChange) {
          dispatchTogglePresentationDownloadable(item, item.isDownloadable);
        }
      }
    });

    if (hasNewUpload) {
      this.toastId = toast.info(this.renderToastList(), {
        hideProgressBar: true,
        autoClose: false,
        newestOnTop: true,
        closeOnClick: true,
        onClose: () => {
          this.toastId = null;
        },
      });
    }

    if (this.toastId) Session.set('UploadPresentationToastId', this.toastId);

    if (!disableActions) {
      Session.set('showUploadPresentationView', false);
      return handleSave(presentationsToSave)
        .then(() => {
          const hasError = presentations.some((p) => p.upload.error || p.conversion.error);
          if (!hasError) {
            this.setState({
              disableActions: false,
              toUploadCount: 0,
            });
            return;
          }
          // if there's error we don't want to close the modal
          this.setState({
            disableActions: true,
            // preventClosing: true,
          }, () => {
            // if the selected current has error we revert back to the old one
            const newCurrent = presentations.find((p) => p.isCurrent);
            if (newCurrent.upload.error || newCurrent.conversion.error) {
              this.handleCurrentChange(selectedToBeNextCurrent);
            }
          });
        })
        .catch((error) => {
          logger.error({
            logCode: 'presentationuploader_component_save_error',
            extraInfo: { error },
          }, 'Presentation uploader catch error on confirm');
        });
    }

    Session.set('showUploadPresentationView', false);
    return null;
  }

  handleDismiss() {
    const { presentations } = this.state;
    const { presentations: propPresentations } = this.props;
    const ids = new Set(propPresentations.map((d) => d.ID));
    const merged = [
      ...presentations.filter((d) => !ids.has(d.ID)),
      ...propPresentations,
    ];
    this.setState(
      { presentations: merged },
      Session.set('showUploadPresentationView', false),
    );
  }

  handleToggleDownloadable(item) {
    const { presentations } = this.state;

    const oldDownloadableState = item.isDownloadable;

    const outOfDatePresentationIndex = presentations.findIndex((p) => p.id === item.id);
    const commands = {};
    commands[outOfDatePresentationIndex] = {
      $apply: (presentation) => {
        const p = presentation;
        p.isDownloadable = !oldDownloadableState;
        return p;
      },
    };
    const presentationsUpdated = update(presentations, commands);

    this.setState({
      presentations: presentationsUpdated,
    });
  }

  updateFileKey(id, key, value, operation = '$set') {
    this.setState(({ presentations }) => {
      const fileIndex = presentations.findIndex((f) => f.id === id);

      return fileIndex === -1 ? false : {
        presentations: update(presentations, {
          [fileIndex]: {
            $apply: (file) => update(file, {
              [key]: {
                [operation]: value,
              },
            }),
          },
        }),
      };
    });
  }

  renderToastItem(item) {
    const isUploading = !item.upload.done && item.upload.progress > 0;
    const isConverting = !item.conversion.done && item.upload.done;
    const hasError = item.conversion.error || item.upload.error;
    const isProcessing = (isUploading || isConverting) && !hasError;

    let icon = isProcessing ? 'blank' : 'check';
    if (hasError) icon = 'circle_close';

    return (
      <Styled.UploadRow
        key={item.id}
        onClick={() => {
          if (hasError || isProcessing) Session.set('showUploadPresentationView', true);
        }}
      >
        <Styled.FileLine>
          <span>
            <Icon iconName="file" />
          </span>
          <Styled.ToastFileName>
            <span>{item.filename}</span>
          </Styled.ToastFileName>
          <Styled.StatusIcon>
            <Styled.ToastItemIcon
              done={!isProcessing && !hasError}
              error={hasError}
              loading={isProcessing}
              iconName={icon}
            />
          </Styled.StatusIcon>
        </Styled.FileLine>
        <Styled.StatusInfo>
          <Styled.StatusInfoSpan styles={hasError ? 'error' : 'info'}>
            {this.renderPresentationItemStatus(item)}
          </Styled.StatusInfoSpan>
        </Styled.StatusInfo>
      </Styled.UploadRow>
    );
  }

  renderExtraHint() {
    const {
      intl,
      fileSizeMax,
      filePagesMax,
    } = this.props;

    const options = {
      0: fileSizeMax/1000000,
      1: filePagesMax,
    };

    return (
      <Styled.ExtraHint>
        {intl.formatMessage(intlMessages.extraHint, options)}
      </Styled.ExtraHint>
    );
  }

  renderPresentationList() {
    const { presentations } = this.state;
    const { intl } = this.props;

    let presentationsSorted = presentations;

    try {
      presentationsSorted = presentations
        .sort((a, b) => a.uploadTimestamp - b.uploadTimestamp)
        .sort((a, b) => a.filename.localeCompare(b.filename))
        .sort((a, b) => b.upload.progress - a.upload.progress)
        .sort((a, b) => b.conversion.done - a.conversion.done)
        .sort((a, b) => {
          const aUploadNotTriggeredYet = !a.upload.done && a.upload.progress === 0;
          const bUploadNotTriggeredYet = !b.upload.done && b.upload.progress === 0;
          return bUploadNotTriggeredYet - aUploadNotTriggeredYet;
        });
    } catch (error) {
      logger.error({
        logCode: 'presentationuploader_component_render_error',
        extraInfo: { error },
      }, 'Presentation uploader catch error on render presentation list');
    }

    return (
      <Styled.FileList>
        <Styled.Table>
          <thead>
            <tr>
              <Styled.VisuallyHidden colSpan={3}>
                {intl.formatMessage(intlMessages.filename)}
              </Styled.VisuallyHidden>
              <Styled.VisuallyHidden>
                {intl.formatMessage(intlMessages.status)}
              </Styled.VisuallyHidden>
              <Styled.VisuallyHidden>
                {intl.formatMessage(intlMessages.options)}
              </Styled.VisuallyHidden>
            </tr>
          </thead>
          <tbody>
            {presentationsSorted.map((item) => this.renderPresentationItem(item))}
          </tbody>
        </Styled.Table>
      </Styled.FileList>
    );
  }

  renderToastList() {
    const { presentations, toUploadCount } = this.state;

    if (toUploadCount === 0) {
      return this.handleDismissToast(this.toastId);
    }

    const { intl } = this.props;
    let converted = 0;

    let presentationsSorted = presentations
      .filter((p) => (p.upload.progress || p.conversion.status) && p.file)
      .sort((a, b) => a.uploadTimestamp - b.uploadTimestamp)
      .sort((a, b) => a.conversion.done - b.conversion.done);

    presentationsSorted = presentationsSorted
      .splice(0, toUploadCount)
      .map((p) => {
        if (p.conversion.done) converted += 1;
        return p;
      });

    let toastHeading = '';
    const itemLabel = presentationsSorted.length > 1
      ? intl.formatMessage(intlMessages.itemPlural)
      : intl.formatMessage(intlMessages.item);

    if (converted === 0) {
      toastHeading = intl.formatMessage(intlMessages.uploading, {
        0: presentationsSorted.length,
        1: itemLabel,
      });
    }

    if (converted > 0 && converted !== presentationsSorted.length) {
      toastHeading = intl.formatMessage(intlMessages.uploadStatus, {
        0: converted,
        1: presentationsSorted.length,
      });
    }

    if (converted === presentationsSorted.length) {
      toastHeading = intl.formatMessage(intlMessages.completed, {
        0: converted,
      });
    }

    return (
      <Styled.ToastWrapper>
        <Styled.UploadToastHeader>
          <Styled.UploadIcon iconName="upload" />
          <Styled.UploadToastTitle>{toastHeading}</Styled.UploadToastTitle>
        </Styled.UploadToastHeader>
        <Styled.InnerToast>
          <div>
            <div>
              {presentationsSorted.map((item) => this.renderToastItem(item))}
            </div>
          </div>
        </Styled.InnerToast>
      </Styled.ToastWrapper>
    );
  }

  renderPresentationItem(item) {
    const { disableActions } = this.state;
    const {
      intl,
      selectedToBeNextCurrent,
      allowDownloadable
    } = this.props;

    const isActualCurrent = selectedToBeNextCurrent ? item.id === selectedToBeNextCurrent : item.isCurrent;
    const isUploading = !item.upload.done && item.upload.progress > 0;
    const isConverting = !item.conversion.done && item.upload.done;
    const hasError = item.conversion.error || item.upload.error;
    const isProcessing = (isUploading || isConverting) && !hasError;

    if (hasError) {
      this.hasError = true;
    }

    const formattedDownloadableLabel = !item.isDownloadable
      ? intl.formatMessage(intlMessages.isDownloadable)
      : intl.formatMessage(intlMessages.isNotDownloadable);

    const formattedDownloadableAriaLabel = `${formattedDownloadableLabel} ${item.filename}`;

    const { animations } = Settings.application;

    const { isRemovable } = item; 

    return (
      <Styled.PresentationItem
        key={item.id}
        isNew={item.id.indexOf(item.filename) !== -1}
        uploading={isUploading}
        converting={isConverting}
        error={hasError}
        animated={isProcessing}
        animations={animations}
      >
        <Styled.TableItemIcon>
          <Icon iconName="file" />
        </Styled.TableItemIcon>
        {
          isActualCurrent
            ? (
              <Styled.TableItemCurrent>
                <Styled.CurrentLabel>
                  {intl.formatMessage(intlMessages.current)}
                </Styled.CurrentLabel>
              </Styled.TableItemCurrent>
            )
            : null
        }
        <Styled.TableItemName colSpan={!isActualCurrent ? 2 : 0}>
          <span>{item.filename}</span>
        </Styled.TableItemName>
        <Styled.TableItemStatus colSpan={hasError ? 2 : 0}>
          {this.renderPresentationItemStatus(item)}
        </Styled.TableItemStatus>
        {hasError ? null : (
          <Styled.TableItemActions notDownloadable={!allowDownloadable}>
            {allowDownloadable ? (
              <Styled.DownloadButton
                disabled={disableActions}
                isDownloadable={item.isDownloadable}
                label={formattedDownloadableLabel}
                data-test={item.isDownloadable ? 'disallowPresentationDownload' : 'allowPresentationDownload'}
                aria-label={formattedDownloadableAriaLabel}
                hideLabel
                size="sm"
                icon={item.isDownloadable ? 'download' : 'download-off'}
                onClick={() => this.handleToggleDownloadable(item)}
                animations={animations}
              />
              ) : null
            }
            <Styled.ItemAction>
              <Checkbox
              animations={animations}
              ariaLabel={`${intl.formatMessage(intlMessages.setAsCurrentPresentation)} ${item.filename}`}
              checked={item.isCurrent}
              keyValue={item.id}
              onChange={() => this.handleCurrentChange(item.id)}
              disabled={disableActions}
              animations={animations}
              />
            </Styled.ItemAction>
            {isRemovable ? (
              <Styled.RemoveButton
                disabled={disableActions}
                label={intl.formatMessage(intlMessages.removePresentation)}
                data-test="removePresentation"
                aria-label={`${intl.formatMessage(intlMessages.removePresentation)} ${item.filename}`}
                size="sm"
                icon="delete"
                hideLabel
                onClick={() => this.handleRemove(item)}
                animations={animations}
              />
              ) : null
            }
          </Styled.TableItemActions>
        )}
      </Styled.PresentationItem>
    );
  }

  renderDropzone() {
    const {
      intl,
      fileValidMimeTypes,
    } = this.props;

    const { disableActions } = this.state;

    if (disableActions && !this.hasError) return null;

    return this.hasError ? (
      <div>
        <Button
          color="danger"
          onClick={() => this.handleRemove(null, true)}
          label={intl.formatMessage(intlMessages.clearErrors)}
          aria-describedby="clearErrorDesc"
        />
        <div id="clearErrorDesc" style={{ display: 'none' }}>
          {intl.formatMessage(intlMessages.clearErrorsDesc)}
        </div>
      </div>
    ) : (
      // Until the Dropzone package has fixed the mime type hover validation, the rejectClassName
      // prop is being remove to prevent the error styles from being applied to valid file types.
      // Error handling is being done in the onDrop prop.
      <Styled.UploaderDropzone
        multiple
        activeClassName={"dropzoneActive"}
        accept={fileValidMimeTypes.map((fileValid) => fileValid.extension)}
        disablepreview="true"
        onDrop={this.handleFiledrop}
      >
        <Styled.DropzoneIcon iconName="upload" />
        <Styled.DropzoneMessage>
          {intl.formatMessage(intlMessages.dropzoneLabel)}
          &nbsp;
          <Styled.DropzoneLink>
            {intl.formatMessage(intlMessages.browseFilesLabel)}
          </Styled.DropzoneLink>
        </Styled.DropzoneMessage>
      </Styled.UploaderDropzone>
    );
  }

  renderPicDropzone() {
    const {
      intl,
    } = this.props;

    const { disableActions } = this.state;

    if (disableActions && !this.hasError) return null;

    return this.hasError ? (
      <div>
        <Button
          color="danger"
          onClick={() => this.handleRemove(null, true)}
          label={intl.formatMessage(intlMessages.clearErrors)}
          aria-describedby="clearErrorDesc"
        />
        <div id="clearErrorDesc" style={{ display: 'none' }}>
          {intl.formatMessage(intlMessages.clearErrorsDesc)}
        </div>
      </div>
    ) : (
      <Styled.UploaderDropzone
        multiple
        accept="image/*"
        disablepreview="true"
        data-test="fileUploadDropZone"
        onDrop={this.handleFiledrop}
      >
        <Styled.DropzoneIcon iconName="upload" />
        <Styled.DropzoneMessage>
          {intl.formatMessage(intlMessages.dropzoneImagesLabel)}
          &nbsp;
          <Styled.DropzoneLink>
            {intl.formatMessage(intlMessages.browseImagesLabel)}
          </Styled.DropzoneLink>
        </Styled.DropzoneMessage>
      </Styled.UploaderDropzone>
    );
  }

  renderPresentationItemStatus(item) {
    const { intl } = this.props;
    if (!item.upload.done && item.upload.progress === 0) {
      return intl.formatMessage(intlMessages.fileToUpload);
    }

    if (!item.upload.done && !item.upload.error) {
      return intl.formatMessage(intlMessages.uploadProcess, {
        0: Math.floor(item.upload.progress).toString(),
      });
    }

    const constraint = {};

    if (item.upload.done && item.upload.error) {
      if (item.conversion.status === 'FILE_TOO_LARGE') {
        constraint['0'] = ((item.conversion.maxFileSize) / 1000 / 1000).toFixed(2);
      }

      if (item.upload.progress < 100) {
        const errorMessage = intlMessages.badConnectionError;
        return intl.formatMessage(errorMessage);
      }

      const errorMessage = intlMessages[item.upload.status] || intlMessages.genericError;
      return intl.formatMessage(errorMessage, constraint);
    }

    if (!item.conversion.done && item.conversion.error) {
      const errorMessage = intlMessages[item.conversion.status] || intlMessages.genericConversionStatus;

      switch (item.conversion.status) {
        case 'PAGE_COUNT_EXCEEDED':
          constraint['0'] = item.conversion.maxNumberPages;
          break;
        case 'PDF_HAS_BIG_PAGE':
          constraint['0'] = (item.conversion.bigPageSize / 1000 / 1000).toFixed(2);
          break;
        default:
          break;
      }

      return intl.formatMessage(errorMessage, constraint);
    }

    if (!item.conversion.done && !item.conversion.error) {
      if (item.conversion.pagesCompleted < item.conversion.numPages) {
        return intl.formatMessage(intlMessages.conversionProcessingSlides, {
          0: item.conversion.pagesCompleted,
          1: item.conversion.numPages,
        });
      }

      const conversionStatusMessage = intlMessages[item.conversion.status]
        || intlMessages.genericConversionStatus;
      return intl.formatMessage(conversionStatusMessage);
    }

    return null;
  }

  render() {
    const {
      isOpen,
      isPresenter,
      intl,
      fileUploadConstraintsHint,
    } = this.props;
    if (!isPresenter) return null;
    const { presentations, disableActions } = this.state;

    let hasNewUpload = false;

    presentations.forEach((item) => {
      if (item.id.indexOf(item.filename) !== -1 && item.upload.progress === 0) hasNewUpload = true;
    });

    return isOpen ? (
      <Styled.UploaderModal id="upload-modal">
        <Styled.ModalInner>
          <Styled.ModalHeader>
            <h1>{intl.formatMessage(intlMessages.title)}</h1>
            <Styled.ActionWrapper>
              <Styled.DismissButton
                color="default"
                onClick={this.handleDismiss}
                label={intl.formatMessage(intlMessages.dismissLabel)}
                aria-describedby={intl.formatMessage(intlMessages.dismissDesc)}
              />
              <Styled.ConfirmButton
                data-test="confirmManagePresentation"
                color="primary"
                onClick={() => this.handleConfirm(hasNewUpload)}
                disabled={disableActions}
                label={hasNewUpload
                  ? intl.formatMessage(intlMessages.uploadLabel)
                  : intl.formatMessage(intlMessages.confirmLabel)}
              />
            </Styled.ActionWrapper>
          </Styled.ModalHeader>

          <Styled.ModalHint>
            {`${intl.formatMessage(intlMessages.message)}`}
            {fileUploadConstraintsHint ? this.renderExtraHint() : null}
          </Styled.ModalHint>
          {this.renderPresentationList()}
          {isMobile ? this.renderPicDropzone() : null}
          {this.renderDropzone()}
        </Styled.ModalInner>
      </Styled.UploaderModal>
    ) : null;
  }
}

PresentationUploader.propTypes = propTypes;
PresentationUploader.defaultProps = defaultProps;

export default injectIntl(PresentationUploader);<|MERGE_RESOLUTION|>--- conflicted
+++ resolved
@@ -301,7 +301,6 @@
         }
       });
 
-<<<<<<< HEAD
       if (!_.isEqual(prevProps.presentations, propPresentations) || presentations.length === 0) {
         this.setState({
           presentations: Object.values({
@@ -310,14 +309,6 @@
           }),
         });
       }
-=======
-      this.setState({
-        presentations: Object.values({
-          ...presentations,
-          ...propPresentations,
-        }),
-      });
->>>>>>> 72f1b66e
     }
 
     if (presentations.length > 0) {
