--- conflicted
+++ resolved
@@ -1063,11 +1063,7 @@
         activeClassName={"dropzoneActive"}
         accept={fileValidMimeTypes.map((fileValid) => fileValid.extension)}
         disablepreview="true"
-<<<<<<< HEAD
-        onDrop={(files, files2) => this.handleFiledrop(files, files2, this)}
-=======
         onDrop={(files, files2) => this.handleFiledrop(files, files2, this, intl, intlMessages)}
->>>>>>> c56368e8
       >
         <Styled.DropzoneIcon iconName="upload" />
         <Styled.DropzoneMessage>
@@ -1134,11 +1130,7 @@
         accept="image/*"
         disablepreview="true"
         data-test="fileUploadDropZone"
-<<<<<<< HEAD
-        onDrop={(files, files2) => this.handleFiledrop(files, files2, this)}
-=======
         onDrop={(files, files2) => this.handleFiledrop(files, files2, this, intl, intlMessages)}
->>>>>>> c56368e8
       >
         <Styled.DropzoneIcon iconName="upload" />
         <Styled.DropzoneMessage>
