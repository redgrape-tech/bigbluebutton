--- conflicted
+++ resolved
@@ -851,32 +851,23 @@
               onChange={() => this.handleCurrentChange(item.id)}
               disabled={disableActions}
               animations={animations}
-            />
-<<<<<<< HEAD
+              />
+            </Styled.ItemAction>
             {isRemovable ? (
-              <Button
-=======
-            </Styled.ItemAction>
-            <Styled.RemoveButton
->>>>>>> 66e6ed0a
-              disabled={disableActions}
-              label={intl.formatMessage(intlMessages.removePresentation)}
-              data-test="removePresentation"
-              aria-label={`${intl.formatMessage(intlMessages.removePresentation)} ${item.filename}`}
-              size="sm"
-              icon="delete"
-              hideLabel
-              onClick={() => this.handleRemove(item)}
-<<<<<<< HEAD
+              <Styled.RemoveButton
+                disabled={disableActions}
+                label={intl.formatMessage(intlMessages.removePresentation)}
+                data-test="removePresentation"
+                aria-label={`${intl.formatMessage(intlMessages.removePresentation)} ${item.filename}`}
+                size="sm"
+                icon="delete"
+                hideLabel
+                onClick={() => this.handleRemove(item)}
+                animations={animations}
               />
-              ): null
+              ) : null
             }
-          </td>
-=======
-              animations={animations}
-            />
           </Styled.TableItemActions>
->>>>>>> 66e6ed0a
         )}
       </Styled.PresentationItem>
     );
