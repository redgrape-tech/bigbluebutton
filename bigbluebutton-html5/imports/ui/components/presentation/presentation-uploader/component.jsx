import React, { Component } from 'react';
import PropTypes from 'prop-types';
import { defineMessages, injectIntl } from 'react-intl';
import { ToastController } from '/imports/ui/components/presentation/presentation-toast/presentation-toast-controller';
import { TAB } from '/imports/utils/keyCodes';
import deviceInfo from '/imports/utils/deviceInfo';
import Button from '/imports/ui/components/common/button/component';
import Icon from '/imports/ui/components/common/icon/component';
import update from 'immutability-helper';
import logger from '/imports/startup/client/logger';
import { notify } from '/imports/ui/services/notification';
import { toast } from 'react-toastify';
import _ from 'lodash';
import { registerTitleView, unregisterTitleView } from '/imports/utils/dom-utils';
import Styled from './styles';
import Settings from '/imports/ui/services/settings';
import Checkbox from '/imports/ui/components/common/checkbox/component';

const { isMobile } = deviceInfo;

const propTypes = {
  intl: PropTypes.object.isRequired,
  fileUploadConstraintsHint: PropTypes.bool.isRequired,
  fileSizeMax: PropTypes.number.isRequired,
  filePagesMax: PropTypes.number.isRequired,
  handleSave: PropTypes.func.isRequired,
  dispatchTogglePresentationDownloadable: PropTypes.func.isRequired,
  fileValidMimeTypes: PropTypes.arrayOf(PropTypes.object).isRequired,
  presentations: PropTypes.arrayOf(PropTypes.shape({
    id: PropTypes.string.isRequired,
    filename: PropTypes.string.isRequired,
    isCurrent: PropTypes.bool.isRequired,
    conversion: PropTypes.object,
    upload: PropTypes.object,
  })).isRequired,
  isOpen: PropTypes.bool.isRequired,
};

const defaultProps = {
};

const intlMessages = defineMessages({
  current: {
    id: 'app.presentationUploder.currentBadge',
  },
  title: {
    id: 'app.presentationUploder.title',
    description: 'title of the modal',
  },
  message: {
    id: 'app.presentationUploder.message',
    description: 'message warning the types of files accepted',
  },
  uploadLabel: {
    id: 'app.presentationUploder.uploadLabel',
    description: 'confirm label when presentations are to be uploaded',
  },
  confirmLabel: {
    id: 'app.presentationUploder.confirmLabel',
    description: 'confirm label when no presentations are to be uploaded',
  },
  confirmDesc: {
    id: 'app.presentationUploder.confirmDesc',
    description: 'description of the confirm',
  },
  dismissLabel: {
    id: 'app.presentationUploder.dismissLabel',
    description: 'used in the button that close modal',
  },
  dismissDesc: {
    id: 'app.presentationUploder.dismissDesc',
    description: 'description of the dismiss',
  },
  dropzoneLabel: {
    id: 'app.presentationUploder.dropzoneLabel',
    description: 'message warning where drop files for upload',
  },
  externalUploadTitle: {
    id: 'app.presentationUploder.externalUploadTitle',
    description: 'title for external upload area',
  },
  externalUploadLabel: {
    id: 'app.presentationUploder.externalUploadLabel',
    description: 'message of external upload button',
  },
  dropzoneImagesLabel: {
    id: 'app.presentationUploder.dropzoneImagesLabel',
    description: 'message warning where drop images for upload',
  },
  browseFilesLabel: {
    id: 'app.presentationUploder.browseFilesLabel',
    description: 'message use on the file browser',
  },
  browseImagesLabel: {
    id: 'app.presentationUploder.browseImagesLabel',
    description: 'message use on the image browser',
  },
  fileToUpload: {
    id: 'app.presentationUploder.fileToUpload',
    description: 'message used in the file selected for upload',
  },
  extraHint: {
    id: 'app.presentationUploder.extraHint',
    description: 'message used to indicate upload file max sizes',
  },
  rejectedError: {
    id: 'app.presentationUploder.rejectedError',
    description: 'some files rejected, please check the file mime types',
  },
  badConnectionError: {
    id: 'app.presentationUploder.connectionClosedError',
    description: 'message indicating that the connection was closed',
  },
  uploadProcess: {
    id: 'app.presentationUploder.upload.progress',
    description: 'message that indicates the percentage of the upload',
  },
  413: {
    id: 'app.presentationUploder.upload.413',
    description: 'error that file exceed the size limit',
  },
  408: {
    id: 'app.presentationUploder.upload.408',
    description: 'error for token request timeout',
  },
  404: {
    id: 'app.presentationUploder.upload.404',
    description: 'error not found',
  },
  401: {
    id: 'app.presentationUploder.upload.401',
    description: 'error for failed upload token request.',
  },
  conversionProcessingSlides: {
    id: 'app.presentationUploder.conversion.conversionProcessingSlides',
    description: 'indicates how many slides were converted',
  },
  genericError: {
    id: 'app.presentationUploder.genericError',
    description: 'generic error while uploading/converting',
  },
  genericConversionStatus: {
    id: 'app.presentationUploder.conversion.genericConversionStatus',
    description: 'indicates that file is being converted',
  },
  TIMEOUT: {
    id: 'app.presentationUploder.conversion.timeout',
  },
  GENERATING_THUMBNAIL: {
    id: 'app.presentationUploder.conversion.generatingThumbnail',
    description: 'indicatess that it is generating thumbnails',
  },
  GENERATING_SVGIMAGES: {
    id: 'app.presentationUploder.conversion.generatingSvg',
    description: 'warns that it is generating svg images',
  },
  GENERATED_SLIDE: {
    id: 'app.presentationUploder.conversion.generatedSlides',
    description: 'warns that were slides generated',
  },
  PAGE_COUNT_EXCEEDED: {
    id: 'app.presentationUploder.conversion.pageCountExceeded',
    description: 'warns the user that the conversion failed because of the page count',
  },
  PDF_HAS_BIG_PAGE: {
    id: 'app.presentationUploder.conversion.pdfHasBigPage',
    description: 'warns the user that the conversion failed because of the pdf page siz that exceeds the allowed limit',
  },
  OFFICE_DOC_CONVERSION_INVALID: {
    id: 'app.presentationUploder.conversion.officeDocConversionInvalid',
    description: '',
  },
  OFFICE_DOC_CONVERSION_FAILED: {
    id: 'app.presentationUploder.conversion.officeDocConversionFailed',
    description: 'warns the user that the conversion failed because of wrong office file',
  },
  UNSUPPORTED_DOCUMENT: {
    id: 'app.presentationUploder.conversion.unsupportedDocument',
    description: 'warns the user that the file extension is not supported',
  },
  isDownloadable: {
    id: 'app.presentationUploder.isDownloadableLabel',
    description: 'presentation is available for downloading by all viewers',
  },
  isNotDownloadable: {
    id: 'app.presentationUploder.isNotDownloadableLabel',
    description: 'presentation is not available for downloading the viewers',
  },
  removePresentation: {
    id: 'app.presentationUploder.removePresentationLabel',
    description: 'select to delete this presentation',
  },
  setAsCurrentPresentation: {
    id: 'app.presentationUploder.setAsCurrentPresentation',
    description: 'set this presentation to be the current one',
  },
  status: {
    id: 'app.presentationUploder.tableHeading.status',
    description: 'aria label status table heading',
  },
  options: {
    id: 'app.presentationUploder.tableHeading.options',
    description: 'aria label for options table heading',
  },
  filename: {
    id: 'app.presentationUploder.tableHeading.filename',
    description: 'aria label for file name table heading',
  },
  uploading: {
    id: 'app.presentationUploder.uploading',
    description: 'uploading label for toast notification',
  },
  uploadStatus: {
    id: 'app.presentationUploder.uploadStatus',
    description: 'upload status for toast notification',
  },
  completed: {
    id: 'app.presentationUploder.completed',
    description: 'uploads complete label for toast notification',
  },
  item: {
    id: 'app.presentationUploder.item',
    description: 'single item label',
  },
  itemPlural: {
    id: 'app.presentationUploder.itemPlural',
    description: 'plural item label',
  },
  clearErrors: {
    id: 'app.presentationUploder.clearErrors',
    description: 'button label for clearing upload errors',
  },
  clearErrorsDesc: {
    id: 'app.presentationUploder.clearErrorsDesc',
    description: 'aria description for button clearing upload error',
  },
  uploadViewTitle: {
    id: 'app.presentationUploder.uploadViewTitle',
    description: 'view name apended to document title',
  },
  exportHint: {
    id: 'app.presentationUploader.exportHint',
    description: 'message to indicate the export presentation option',
  },
  exportToastHeader: {
    id: 'app.presentationUploader.exportToastHeader',
    description: 'exporting toast header',
  },
  exportToastHeaderPlural: {
    id: 'app.presentationUploader.exportToastHeaderPlural',
    description: 'exporting toast header in plural',
  },
  export: {
    id: 'app.presentationUploader.export',
    description: 'send presentation to chat',
  },
  exporting: {
    id: 'app.presentationUploader.exporting',
    description: 'presentation is being sent to chat',
  },
  currentLabel: {
    id: 'app.presentationUploader.currentPresentationLabel',
    description: 'current presentation label',
  },
  downloadLabel: {
    id: 'app.presentation.downloadLabel',
    description: 'download label',
  },
  sending: {
    id: 'app.presentationUploader.sending',
    description: 'sending label',
  },
  sent: {
    id: 'app.presentationUploader.sent',
    description: 'sent label',
  },
  exportingTimeout: {
    id: 'app.presentationUploader.exportingTimeout',
    description: 'exporting timeout label',
  },
});

const EXPORT_STATUSES = {
  RUNNING: 'RUNNING',
  TIMEOUT: 'TIMEOUT',
  EXPORTED: 'EXPORTED',
};

class PresentationUploader extends Component {
  constructor(props) {
    super(props);

    this.state = {
      presentations: [],
      disableActions: false,
      toUploadCount: 0,
      presExporting: new Set(),
    };

    this.toastId = null;
    this.hasError = null;
    this.exportToastId = null;

    // handlers
    this.handleFiledrop = this.handleFiledrop.bind(this);
    this.handleConfirm = this.handleConfirm.bind(this);
    this.handleDismiss = this.handleDismiss.bind(this);
    this.handleRemove = this.handleRemove.bind(this);
    this.handleCurrentChange = this.handleCurrentChange.bind(this);
    this.handleSendToChat = this.handleSendToChat.bind(this);
    // renders
    this.renderDropzone = this.renderDropzone.bind(this);
    this.renderExternalUpload = this.renderExternalUpload.bind(this);
    this.renderPicDropzone = this.renderPicDropzone.bind(this);
    this.renderPresentationList = this.renderPresentationList.bind(this);
    this.renderPresentationItem = this.renderPresentationItem.bind(this);
    this.renderExportToast = this.renderExportToast.bind(this);
    this.renderToastExportItem = this.renderToastExportItem.bind(this);
    this.renderExportationStatus = this.renderExportationStatus.bind(this);
    // utilities
    this.deepMergeUpdateFileKey = this.deepMergeUpdateFileKey.bind(this);
    this.updateFileKey = this.updateFileKey.bind(this);
    this.getPresentationsToShow = this.getPresentationsToShow.bind(this);
  }

  componentDidUpdate(prevProps) {
    const { isOpen, presentations: propPresentations, intl } = this.props;
    const { presentations } = this.state;
    const { presentations: prevPropPresentations } = prevProps;

    let shouldUpdateState = isOpen && !prevProps.isOpen;
    const presState = Object.values({
      ...propPresentations,
      ...presentations,
    });
    const presStateFiltered = presState.filter((presentation) => {
      const currentPropPres = propPresentations.find((pres) => pres.id === presentation.id);
      const prevPropPres = prevPropPresentations.find((pres) => pres.id === presentation.id);
      const hasConversionError = presentation?.conversion?.error;
      const finishedConversion = presentation?.conversion?.done || currentPropPres?.conversion?.done;
      const hasTemporaryId = presentation.id.startsWith(presentation.filename);

      if (hasConversionError || (!finishedConversion && hasTemporaryId)) return true;
      if (!currentPropPres) return false;

      if(presentation?.conversion?.done !== finishedConversion) {
        shouldUpdateState = true;
      }

      if (currentPropPres.isCurrent !== prevPropPres?.isCurrent) {
        presentation.isCurrent = currentPropPres.isCurrent;
      }

      presentation.conversion = currentPropPres.conversion;
      presentation.isRemovable = currentPropPres.isRemovable;

      return true;
    }).filter(presentation => {
      const duplicated = presentations.find(
        (pres) => pres.filename === presentation.filename
          && pres.id !== presentation.id
      );
      if (duplicated
        && duplicated.id.startsWith(presentation.filename)
        && !presentation.id.startsWith(presentation.filename)
        && presentation?.conversion?.done === duplicated?.conversion?.done) {
          return false;
      }
      return true;
    });

    if (shouldUpdateState) {
      this.setState({
        presentations: _.uniqBy(presStateFiltered, 'id')
      });
    }

    if (!isOpen && prevProps.isOpen) {
      unregisterTitleView();
    }

    // Updates presentation list when chat modal opens to avoid missing presentations
    if (isOpen && !prevProps.isOpen) {
      registerTitleView(intl.formatMessage(intlMessages.uploadViewTitle));
      const  focusableElements =
        'button, [href], input, select, textarea, [tabindex]:not([tabindex="-1"])';
      const modal = document.getElementById('upload-modal');
      const firstFocusableElement = modal?.querySelectorAll(focusableElements)[0];
      const focusableContent = modal?.querySelectorAll(focusableElements);
      const lastFocusableElement = focusableContent[focusableContent.length - 1];
      
      firstFocusableElement.focus();
  
      modal.addEventListener('keydown', function(e) {
        let tab = e.key === 'Tab' || e.keyCode === TAB;
        if (!tab) return;
        if (e.shiftKey) {
          if (document.activeElement === firstFocusableElement) {
            lastFocusableElement.focus();
            e.preventDefault();
          }
        } else {
          if (document.activeElement === lastFocusableElement) {
            firstFocusableElement.focus();
            e.preventDefault();
          }
        }
      });
    }

    if (presentations.length > 0) {
      const selected = propPresentations.filter((p) => p.isCurrent);
      if (selected.length > 0) Session.set('selectedToBeNextCurrent', selected[0].id);
    }
  }

  componentWillUnmount() {
    Session.set('showUploadPresentationView', false);
  }

  handleFiledrop(files, files2) {
    const { fileValidMimeTypes, intl } = this.props;
    const { toUploadCount } = this.state;
    const validMimes = fileValidMimeTypes.map((fileValid) => fileValid.mime);
    const validExtentions = fileValidMimeTypes.map((fileValid) => fileValid.extension);
    const [accepted, rejected] = _.partition(files
      .concat(files2), (f) => (
        validMimes.includes(f.type) || validExtentions.includes(`.${f.name.split('.').pop()}`)
      ));

    const presentationsToUpload = accepted.map((file) => {
      const id = _.uniqueId(file.name);

      return {
        file,
        isDownloadable: false, // by default new presentations are set not to be downloadable
        isRemovable: true,
        id,
        filename: file.name,
        isCurrent: false,
        conversion: { done: false, error: false },
        upload: { done: false, error: false, progress: 0 },
        exportation: { isRunning: false, error: false },
        onProgress: (event) => {
          if (!event.lengthComputable) {
            this.deepMergeUpdateFileKey(id, 'upload', {
              progress: 100,
              done: true,
            });

            return;
          }

          this.deepMergeUpdateFileKey(id, 'upload', {
            progress: (event.loaded / event.total) * 100,
            done: event.loaded === event.total,
          });
        },
        onConversion: (conversion) => {
          this.deepMergeUpdateFileKey(id, 'conversion', conversion);
        },
        onUpload: (upload) => {
          this.deepMergeUpdateFileKey(id, 'upload', upload);
        },
        onDone: (newId) => {
          this.updateFileKey(id, 'id', newId);
        },
      };
    });

    this.setState(({ presentations }) => ({
      presentations: presentations.concat(presentationsToUpload),
      toUploadCount: (toUploadCount + presentationsToUpload.length),
    }), () => {
      // after the state is set (files have been dropped),
      // make the first of the new presentations current
      if (presentationsToUpload && presentationsToUpload.length) {
        this.handleCurrentChange(presentationsToUpload[0].id);
      }
    });

    if (rejected.length > 0) {
      notify(intl.formatMessage(intlMessages.rejectedError), 'error');
    }
  }

  handleRemove(item, withErr = false) {
    if (withErr) {
      const { presentations } = this.props;
      this.hasError = false;
      return this.setState({
        presentations,
        disableActions: false,
      });
    }

    const { presentations } = this.state;
    const toRemoveIndex = presentations.indexOf(item);
    return this.setState({
      presentations: update(presentations, {
        $splice: [[toRemoveIndex, 1]],
      }),
    }, () => {
      const { presentations: updatedPresentations, oldCurrentId } = this.state;
      const commands = {};

      const currentIndex = updatedPresentations.findIndex((p) => p.isCurrent);
      const actualCurrentIndex = updatedPresentations.findIndex((p) => p.id === oldCurrentId);

      if (currentIndex === -1 && updatedPresentations.length > 0) {
        const newCurrentIndex = actualCurrentIndex === -1 ? 0 : actualCurrentIndex;
        commands[newCurrentIndex] = {
          $apply: (presentation) => {
            const p = presentation;
            p.isCurrent = true;
            return p;
          },
        };
      }

      const updatedCurrent = update(updatedPresentations, commands);
      this.setState({ presentations: updatedCurrent });
    });
  }

  handleCurrentChange(id) {
    const { presentations, disableActions } = this.state;

    if (disableActions) return;

    const currentIndex = presentations.findIndex((p) => p.isCurrent);
    const newCurrentIndex = presentations.findIndex((p) => p.id === id);
    const commands = {};

    // we can end up without a current presentation
    if (currentIndex !== -1) {
      commands[currentIndex] = {
        $apply: (presentation) => {
          const p = presentation;
          p.isCurrent = false;
          return p;
        },
      };
    }

    commands[newCurrentIndex] = {
      $apply: (presentation) => {
        const p = presentation;
        p.isCurrent = true;
        return p;
      },
    };

    const presentationsUpdated = update(presentations, commands);
    this.setState({ presentations: presentationsUpdated });
  }

  deepMergeUpdateFileKey(id, key, value) {
    const applyValue = (toUpdate) => update(toUpdate, { $merge: value });
    this.updateFileKey(id, key, applyValue, '$apply');
  }

  handleConfirm() {
    const {
      handleSave,
      selectedToBeNextCurrent,
      presentations: propPresentations,
      dispatchTogglePresentationDownloadable,
    } = this.props;
    const { disableActions, presentations } = this.state;
    const presentationsToSave = presentations;

    this.setState({ disableActions: true });

    presentations.forEach(item => {
      if (item.upload.done) {
        const didDownloadableStateChange = propPresentations.some(
          (p) => p.id === item.id && p.isDownloadable !== item.isDownloadable
        );
        if (didDownloadableStateChange) {
          dispatchTogglePresentationDownloadable(item, item.isDownloadable);
        }
      }
    });

    if (!disableActions) {
      Session.set('showUploadPresentationView', false);
      return handleSave(presentationsToSave)
        .then(() => {
          const hasError = presentations.some((p) => p.upload.error || p.conversion.error);
          if (!hasError) {
            this.setState({
              disableActions: false,
              toUploadCount: 0,
            });
            return;
          }
          // if there's error we don't want to close the modal
          this.setState({
            disableActions: true,
            // preventClosing: true,
          }, () => {
            // if the selected current has error we revert back to the old one
            const newCurrent = presentations.find((p) => p.isCurrent);
            if (newCurrent.upload.error || newCurrent.conversion.error) {
              this.handleCurrentChange(selectedToBeNextCurrent);
            }
          });
        })
        .catch((error) => {
          logger.error({
            logCode: 'presentationuploader_component_save_error',
            extraInfo: { error },
          }, 'Presentation uploader catch error on confirm');
        });
    }

    Session.set('showUploadPresentationView', false);
    return null;
  }

  handleDismiss() {
    const { presentations } = this.state;
    const { presentations: propPresentations } = this.props;
    const ids = new Set(propPresentations.map((d) => d.ID));
    const merged = [
      ...presentations.filter((d) => !ids.has(d.ID)),
      ...propPresentations,
    ];
    this.setState(
      { presentations: merged },
      Session.set('showUploadPresentationView', false),
    );
  }

  getPresentationsToShow() {
    const { presentations, presExporting } = this.state;

    return Array.from(presExporting)
      .map((id) => presentations.find((p) => p.id === id))
      .filter((p) => p);
  }

  handleSendToChat(item) {
    const { exportPresentationToChat } = this.props;

    const observer = (exportation) => {
      this.deepMergeUpdateFileKey(item.id, 'exportation', exportation);

      if (exportation.status === EXPORT_STATUSES.RUNNING) {
        this.setState((prevState) => {
          prevState.presExporting.add(item.id);
          return {
            presExporting: prevState.presExporting,
          };
        }, () => {
          if (this.exportToastId) {
            toast.update(this.exportToastId, {
              render: this.renderExportToast(),
            });
          } else {
            this.exportToastId = toast.info(this.renderExportToast(), {
              hideProgressBar: true,
              autoClose: false,
              newestOnTop: true,
              closeOnClick: true,
              onClose: () => {
                this.exportToastId = null;

                const presToShow = this.getPresentationsToShow();
                const isAnyRunning = presToShow.some(
                  (p) => p.exportation.status === EXPORT_STATUSES.RUNNING
                );

                if (!isAnyRunning) {
                  this.setState({ presExporting: new Set() });
                }
              },
            });
          }
        });
      }
    };

    exportPresentationToChat(item.id, observer);

    Session.set('showUploadPresentationView', false);
  }

  updateFileKey(id, key, value, operation = '$set') {
    this.setState(({ presentations }) => {
      const fileIndex = presentations.findIndex((f) => f.id === id);

      return fileIndex === -1 ? false : {
        presentations: update(presentations, {
          [fileIndex]: {
            $apply: (file) => update(file, {
              [key]: {
                [operation]: value,
              },
            }),
          },
        }),
      };
    });
  }

  renderExtraHint() {
    const {
      intl,
      fileSizeMax,
      filePagesMax,
    } = this.props;

    const options = {
      0: fileSizeMax/1000000,
      1: filePagesMax,
    };

    return (
      <Styled.ExtraHint>
        {intl.formatMessage(intlMessages.extraHint, options)}
      </Styled.ExtraHint>
    );
  }

  renderPresentationList() {
    const { presentations } = this.state;
    const { intl, allowDownloadable } = this.props;

    let presentationsSorted = presentations;

    try {
      presentationsSorted = presentations
        .sort((a, b) => a.uploadTimestamp - b.uploadTimestamp)
        .sort((a, b) => a.filename.localeCompare(b.filename))
        .sort((a, b) => b.upload.progress - a.upload.progress)
        .sort((a, b) => b.conversion.done - a.conversion.done)
        .sort((a, b) => {
          const aUploadNotTriggeredYet = !a.upload.done && a.upload.progress === 0;
          const bUploadNotTriggeredYet = !b.upload.done && b.upload.progress === 0;
          return bUploadNotTriggeredYet - aUploadNotTriggeredYet;
        });
    } catch (error) {
      logger.error({
        logCode: 'presentationuploader_component_render_error',
        extraInfo: { error },
      }, 'Presentation uploader catch error on render presentation list');
    }

    return (
      <Styled.FileList>
        <Styled.Table>
          <thead>
            <tr>
              <Styled.VisuallyHidden>
                {intl.formatMessage(intlMessages.setAsCurrentPresentation)}
              </Styled.VisuallyHidden>
              <Styled.VisuallyHidden colSpan={2}>
                {intl.formatMessage(intlMessages.filename)}
              </Styled.VisuallyHidden>
              <Styled.VisuallyHidden>
                {intl.formatMessage(intlMessages.status)}
              </Styled.VisuallyHidden>
              <Styled.VisuallyHidden>
                {intl.formatMessage(intlMessages.options)}
              </Styled.VisuallyHidden>
            </tr>
            <Styled.Head>
              <th colSpan={4}>{intl.formatMessage(intlMessages.currentLabel)}</th>
              {
                allowDownloadable ? <th>{intl.formatMessage(intlMessages.downloadLabel)}</th> : null
              }
            </Styled.Head>
          </thead>
          <tbody>
            {_.uniqBy(presentationsSorted, 'id').map((item) => this.renderPresentationItem(item))}
          </tbody>
        </Styled.Table>
      </Styled.FileList>
    );
  }

  renderExportToast() {
    const { intl } = this.props;
    const { presExporting } = this.state;

    const presToShow = this.getPresentationsToShow();

    const isAllExported = presToShow.every(
      (p) => p.exportation.status === EXPORT_STATUSES.EXPORTED
    );
    const shouldDismiss = isAllExported && this.exportToastId;

    if (shouldDismiss) {
      this.handleDismissToast(this.exportToastId);

      if (presExporting.size) {
        this.setState({ presExporting: new Set() });
      }

      return;
    }

    const presToShowSorted = [
      ...presToShow.filter((p) => p.exportation.status === EXPORT_STATUSES.RUNNING),
      ...presToShow.filter((p) => p.exportation.status === EXPORT_STATUSES.TIMEOUT),
      ...presToShow.filter((p) => p.exportation.status === EXPORT_STATUSES.EXPORTED),
    ];

    const headerLabelId = presToShowSorted.length === 1
      ? 'exportToastHeader'
      : 'exportToastHeaderPlural';

    return (
      <Styled.ToastWrapper>
        <Styled.UploadToastHeader>
          <Styled.UploadIcon iconName="download" />
          <Styled.UploadToastTitle>
            {intl.formatMessage(intlMessages[headerLabelId], { 0: presToShowSorted.length })}
          </Styled.UploadToastTitle>
        </Styled.UploadToastHeader>
        <Styled.InnerToast>
          <div>
            <div>
              {presToShowSorted.map((item) => this.renderToastExportItem(item))}
            </div>
          </div>
        </Styled.InnerToast>
      </Styled.ToastWrapper>
    );
  }

  renderToastExportItem(item) {
    const { status } = item.exportation;
    const loading = status === EXPORT_STATUSES.RUNNING;
    const done = status === EXPORT_STATUSES.EXPORTED;
    let icon;

    switch (status) {
      case EXPORT_STATUSES.RUNNING:
        icon = 'blank'
        break;
      case EXPORT_STATUSES.EXPORTED:
        icon = 'check'
        break;
      case EXPORT_STATUSES.TIMEOUT:
        icon = 'warning'
        break;
      default:
        break;
    }

    return (
      <Styled.UploadRow
        key={item.temporaryPresentationId}
      >
        <Styled.FileLine>
          <span>
            <Icon iconName="file" />
          </span>
          <Styled.ToastFileName>
            <span>{item.filename}</span>
          </Styled.ToastFileName>
          <Styled.StatusIcon>
            <Styled.ToastItemIcon
              loading={loading}
              done={done}
              iconName={icon}
              color="#0F70D7"
            />
          </Styled.StatusIcon>
        </Styled.FileLine>
        <Styled.StatusInfo>
          <Styled.StatusInfoSpan>
            {this.renderExportationStatus(item)}
          </Styled.StatusInfoSpan>
        </Styled.StatusInfo>
      </Styled.UploadRow>
    );
  }

  renderExportationStatus(item) {
    const { intl } = this.props;

    switch (item.exportation.status) {
      case EXPORT_STATUSES.RUNNING:
        return intl.formatMessage(intlMessages.sending);
      case EXPORT_STATUSES.TIMEOUT:
        return intl.formatMessage(intlMessages.exportingTimeout);
      case EXPORT_STATUSES.EXPORTED:
        return intl.formatMessage(intlMessages.sent);
      default:
        return '';
    }
  }

  renderPresentationItem(item) {
    const { disableActions } = this.state;
    const {
      intl,
      selectedToBeNextCurrent,
      allowDownloadable
    } = this.props;

    const isActualCurrent = selectedToBeNextCurrent ? item.id === selectedToBeNextCurrent : item.isCurrent;
    const isUploading = !item.upload.done && item.upload.progress > 0;
    const isConverting = !item.conversion.done && item.upload.done;
    const hasError = item.conversion.error || item.upload.error;
    const isProcessing = (isUploading || isConverting) && !hasError;

    if (hasError) {
      this.hasError = true;
    }

    const { animations } = Settings.application;

    const { isRemovable, exportation: { status } } = item;

    const isExporting = status === 'RUNNING';

    const shouldDisableExportButton = isExporting
      || !item.conversion.done
      || hasError
      || disableActions;

    const formattedDownloadLabel = isExporting
      ? intl.formatMessage(intlMessages.exporting)
      : intl.formatMessage(intlMessages.export);

    const formattedDownloadAriaLabel = `${formattedDownloadLabel} ${item.filename}`;

    return (
      <Styled.PresentationItem
        key={item.id}
        isNew={item.id.indexOf(item.filename) !== -1}
        uploading={isUploading}
        converting={isConverting}
        error={hasError}
        animated={isProcessing}
        animations={animations}
      >
        <Styled.SetCurrentAction>
          <Checkbox
            animations={animations}
            ariaLabel={`${intl.formatMessage(intlMessages.setAsCurrentPresentation)} ${item.filename}`}
            checked={item.isCurrent}
            keyValue={item.id}
            onChange={() => this.handleCurrentChange(item.id)}
            disabled={disableActions || hasError}
          />
        </Styled.SetCurrentAction>
        <Styled.TableItemName colSpan={!isActualCurrent ? 2 : 0}>
          <span>{item.filename}</span>
        </Styled.TableItemName>
        {
          isActualCurrent
            ? (
              <Styled.TableItemCurrent>
                <Styled.CurrentLabel>
                  {intl.formatMessage(intlMessages.current)}
                </Styled.CurrentLabel>
              </Styled.TableItemCurrent>
            )
            : null
        }
        <Styled.TableItemStatus colSpan={hasError ? 2 : 0}>
          {this.props.renderPresentationItemStatus(item, intl)}
        </Styled.TableItemStatus>
        {hasError ? null : (
          <Styled.TableItemActions notDownloadable={!allowDownloadable}>
            {allowDownloadable ? (
              <Styled.DownloadButton
                disabled={shouldDisableExportButton}
                label={intl.formatMessage(intlMessages.export)}
                data-test="exportPresentationToPublicChat"
                aria-label={formattedDownloadAriaLabel}
                size="sm"
                color="primary"
                onClick={() => this.handleSendToChat(item)}
                animations={animations}
              />
            ) : null}
            {isRemovable ? (
              <Styled.RemoveButton
                disabled={disableActions}
                label={intl.formatMessage(intlMessages.removePresentation)}
                data-test="removePresentation"
                aria-label={`${intl.formatMessage(intlMessages.removePresentation)} ${item.filename}`}
                size="sm"
                icon="delete"
                hideLabel
                onClick={() => this.handleRemove(item)}
                animations={animations}
              />
              ) : null
            }
          </Styled.TableItemActions>
        )}
      </Styled.PresentationItem>
    );
  }

  renderDropzone() {
    const {
      intl,
      fileValidMimeTypes,
    } = this.props;

    const { disableActions } = this.state;

    if (disableActions && !this.hasError) return null;

    return this.hasError ? (
      <div>
        <Button
          color="danger"
          onClick={() => this.handleRemove(null, true)}
          label={intl.formatMessage(intlMessages.clearErrors)}
          aria-describedby="clearErrorDesc"
        />
        <div id="clearErrorDesc" style={{ display: 'none' }}>
          {intl.formatMessage(intlMessages.clearErrorsDesc)}
        </div>
      </div>
    ) : (
      // Until the Dropzone package has fixed the mime type hover validation, the rejectClassName
      // prop is being remove to prevent the error styles from being applied to valid file types.
      // Error handling is being done in the onDrop prop.
      <Styled.UploaderDropzone
        multiple
        activeClassName={"dropzoneActive"}
        accept={fileValidMimeTypes.map((fileValid) => fileValid.extension)}
        disablepreview="true"
        onDrop={this.handleFiledrop}
      >
        <Styled.DropzoneIcon iconName="upload" />
        <Styled.DropzoneMessage>
          {intl.formatMessage(intlMessages.dropzoneLabel)}
          &nbsp;
          <Styled.DropzoneLink>
            {intl.formatMessage(intlMessages.browseFilesLabel)}
          </Styled.DropzoneLink>
        </Styled.DropzoneMessage>
      </Styled.UploaderDropzone>
    );
  }

  renderExternalUpload() {
    const { externalUploadData, intl } = this.props;

    const { uploadExternalDescription, uploadExternalUrl } = externalUploadData;

    if (!uploadExternalDescription || !uploadExternalUrl) return null;

    return (
      <Styled.ExternalUpload>
        <div>
          <Styled.ExternalUploadTitle>
            {intl.formatMessage(intlMessages.externalUploadTitle)}
          </Styled.ExternalUploadTitle>

          <p>{uploadExternalDescription}</p>
        </div>
        <Styled.ExternalUploadButton
          color="default"
          onClick={() => window.open(`${uploadExternalUrl}`)}
          label={intl.formatMessage(intlMessages.externalUploadLabel)}
          aria-describedby={intl.formatMessage(intlMessages.externalUploadLabel)}
        />        
      </Styled.ExternalUpload>
    )
  }

  renderPicDropzone() {
    const {
      intl,
    } = this.props;

    const { disableActions } = this.state;

    if (disableActions && !this.hasError) return null;

    return this.hasError ? (
      <div>
        <Button
          color="danger"
          onClick={() => this.handleRemove(null, true)}
          label={intl.formatMessage(intlMessages.clearErrors)}
          aria-describedby="clearErrorDesc"
        />
        <div id="clearErrorDesc" style={{ display: 'none' }}>
          {intl.formatMessage(intlMessages.clearErrorsDesc)}
        </div>
      </div>
    ) : (
      <Styled.UploaderDropzone
        multiple
        accept="image/*"
        disablepreview="true"
        data-test="fileUploadDropZone"
        onDrop={this.handleFiledrop}
      >
        <Styled.DropzoneIcon iconName="upload" />
        <Styled.DropzoneMessage>
          {intl.formatMessage(intlMessages.dropzoneImagesLabel)}
          &nbsp;
          <Styled.DropzoneLink>
            {intl.formatMessage(intlMessages.browseImagesLabel)}
          </Styled.DropzoneLink>
        </Styled.DropzoneMessage>
      </Styled.UploaderDropzone>
    );
  }

  render() {
    const {
      isOpen,
      isPresenter,
      intl,
      fileUploadConstraintsHint,
    } = this.props;
    if (!isPresenter) return null;
    const { presentations, disableActions } = this.state;

    let hasNewUpload = false;

    presentations.forEach((item) => {
      if (item.id.indexOf(item.filename) !== -1 && item.upload.progress === 0) hasNewUpload = true;
    });

<<<<<<< HEAD
    return (<>
      <ToastController intl={intl} />
      {isOpen ? (
        <Styled.UploaderModal id="upload-modal">
          <Styled.ModalInner>
            <Styled.ModalHeader>
              <h1>{intl.formatMessage(intlMessages.title)}</h1>
              <Styled.ActionWrapper>
                <Styled.DismissButton
                  color="secondary"
                  onClick={this.handleDismiss}
                  label={intl.formatMessage(intlMessages.dismissLabel)}
                  aria-describedby={intl.formatMessage(intlMessages.dismissDesc)}
                />
                <Styled.ConfirmButton
                  data-test="confirmManagePresentation"
                  color="primary"
                  onClick={() => this.handleConfirm()}
                  disabled={disableActions}
                  label={hasNewUpload
                    ? intl.formatMessage(intlMessages.uploadLabel)
                    : intl.formatMessage(intlMessages.confirmLabel)}
                />
              </Styled.ActionWrapper>
            </Styled.ModalHeader>

            <Styled.ModalHint>
              {`${intl.formatMessage(intlMessages.message)}`}
              {fileUploadConstraintsHint ? this.renderExtraHint() : null}
            </Styled.ModalHint>
              {this.renderPresentationList()}
            <Styled.ExportHint>
              {intl.formatMessage(intlMessages.exportHint)}
            </Styled.ExportHint>
            {isMobile ? this.renderPicDropzone() : null}
            {this.renderDropzone()}
          </Styled.ModalInner>
        </Styled.UploaderModal>
      ) : null
    }</>)
=======
    return isOpen ? (
      <Styled.UploaderModal id="upload-modal">
        <Styled.ModalInner>
          <Styled.ModalHeader>
            <h1>{intl.formatMessage(intlMessages.title)}</h1>
            <Styled.ActionWrapper>
              <Styled.DismissButton
                color="secondary"
                onClick={this.handleDismiss}
                label={intl.formatMessage(intlMessages.dismissLabel)}
                aria-describedby={intl.formatMessage(intlMessages.dismissDesc)}
              />
              <Styled.ConfirmButton
                data-test="confirmManagePresentation"
                color="primary"
                onClick={() => this.handleConfirm(hasNewUpload)}
                disabled={disableActions}
                label={hasNewUpload
                  ? intl.formatMessage(intlMessages.uploadLabel)
                  : intl.formatMessage(intlMessages.confirmLabel)}
              />
            </Styled.ActionWrapper>
          </Styled.ModalHeader>

          <Styled.ModalHint>
            {`${intl.formatMessage(intlMessages.message)}`}
            {fileUploadConstraintsHint ? this.renderExtraHint() : null}
          </Styled.ModalHint>
          {this.renderPresentationList()}
          <Styled.ExportHint>
            {intl.formatMessage(intlMessages.exportHint)}
          </Styled.ExportHint>
          {isMobile ? this.renderPicDropzone() : null}
          {this.renderDropzone()}
          {this.renderExternalUpload()}
        </Styled.ModalInner>
      </Styled.UploaderModal>
    ) : null;
>>>>>>> f9bbef75
  }
}

PresentationUploader.propTypes = propTypes;
PresentationUploader.defaultProps = defaultProps;

export default injectIntl(PresentationUploader);<|MERGE_RESOLUTION|>--- conflicted
+++ resolved
@@ -1067,7 +1067,7 @@
           onClick={() => window.open(`${uploadExternalUrl}`)}
           label={intl.formatMessage(intlMessages.externalUploadLabel)}
           aria-describedby={intl.formatMessage(intlMessages.externalUploadLabel)}
-        />        
+        />
       </Styled.ExternalUpload>
     )
   }
@@ -1129,7 +1129,6 @@
       if (item.id.indexOf(item.filename) !== -1 && item.upload.progress === 0) hasNewUpload = true;
     });
 
-<<<<<<< HEAD
     return (<>
       <ToastController intl={intl} />
       {isOpen ? (
@@ -1166,50 +1165,11 @@
             </Styled.ExportHint>
             {isMobile ? this.renderPicDropzone() : null}
             {this.renderDropzone()}
+            {this.renderExternalUpload()}
           </Styled.ModalInner>
         </Styled.UploaderModal>
       ) : null
     }</>)
-=======
-    return isOpen ? (
-      <Styled.UploaderModal id="upload-modal">
-        <Styled.ModalInner>
-          <Styled.ModalHeader>
-            <h1>{intl.formatMessage(intlMessages.title)}</h1>
-            <Styled.ActionWrapper>
-              <Styled.DismissButton
-                color="secondary"
-                onClick={this.handleDismiss}
-                label={intl.formatMessage(intlMessages.dismissLabel)}
-                aria-describedby={intl.formatMessage(intlMessages.dismissDesc)}
-              />
-              <Styled.ConfirmButton
-                data-test="confirmManagePresentation"
-                color="primary"
-                onClick={() => this.handleConfirm(hasNewUpload)}
-                disabled={disableActions}
-                label={hasNewUpload
-                  ? intl.formatMessage(intlMessages.uploadLabel)
-                  : intl.formatMessage(intlMessages.confirmLabel)}
-              />
-            </Styled.ActionWrapper>
-          </Styled.ModalHeader>
-
-          <Styled.ModalHint>
-            {`${intl.formatMessage(intlMessages.message)}`}
-            {fileUploadConstraintsHint ? this.renderExtraHint() : null}
-          </Styled.ModalHint>
-          {this.renderPresentationList()}
-          <Styled.ExportHint>
-            {intl.formatMessage(intlMessages.exportHint)}
-          </Styled.ExportHint>
-          {isMobile ? this.renderPicDropzone() : null}
-          {this.renderDropzone()}
-          {this.renderExternalUpload()}
-        </Styled.ModalInner>
-      </Styled.UploaderModal>
-    ) : null;
->>>>>>> f9bbef75
   }
 }
 
