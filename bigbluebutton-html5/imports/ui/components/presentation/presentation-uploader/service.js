--- conflicted
+++ resolved
@@ -10,11 +10,8 @@
 import { Random } from 'meteor/random';
 import { UploadingPresentations } from '/imports/api/presentations';
 import Meetings from '/imports/api/meetings';
-<<<<<<< HEAD
 import { isPresentationEnabled } from '/imports/ui/services/features';
-=======
 import { notify } from '/imports/ui/services/notification';
->>>>>>> 72cd1f49
 
 const CONVERSION_TIMEOUT = 300000;
 const TOKEN_TIMEOUT = 5000;
