--- conflicted
+++ resolved
@@ -94,15 +94,11 @@
   Tracker.autorun((c) => {
     const query = Presentations.find({ meetingId });
 
-    
+
     query.observe({
       added: (doc) => {
-<<<<<<< HEAD
-
-        if (doc.tmpPresId !== tmpPresId) return;
-=======
+
         if (doc.temporaryPresentationId !== temporaryPresentationId) return;
->>>>>>> 3efcd094
 
         if (doc.conversion.status === 'FILE_TOO_LARGE' || doc.conversion.status === 'UNSUPPORTED_DOCUMENT') {
           onConversion(doc.conversion);
@@ -111,12 +107,8 @@
         }
       },
       changed: (newDoc) => {
-<<<<<<< HEAD
-
-        if (newDoc.tmpPresId !== tmpPresId) return;
-=======
+
         if (newDoc.temporaryPresentationId !== temporaryPresentationId) return;
->>>>>>> 3efcd094
 
         onConversion(newDoc.conversion);
 
@@ -202,9 +194,8 @@
     body: data,
   };
 
-<<<<<<< HEAD
   UploadingPresentations.insert({
-    tmpPresId,
+    temporaryPresentationId,
     progress: 0,
     filename: file.name,
     upload: {
@@ -214,23 +205,15 @@
     uploadTimestamp: new Date()
   })
 
-  return requestPresentationUploadToken(tmpPresId, podId, meetingId, file.name)
-=======
   return requestPresentationUploadToken(temporaryPresentationId, podId, meetingId, file.name)
->>>>>>> 3efcd094
     .then((token) => {
       makeCall('setUsedToken', token);
       return futch(endpoint.replace('upload', `${token}/upload`), opts, (e) => {
         onProgress(e);
-        UploadingPresentations.upsert({ tmpPresId }, {$set: {progress: (e.loaded / e.total) * 100}});
+        UploadingPresentations.upsert({ temporaryPresentationId }, {$set: {progress: (e.loaded / e.total) * 100}});
       });
     })
-<<<<<<< HEAD
-    .then(() => observePresentationConversion(meetingId, tmpPresId, onConversion))
-=======
     .then(() => observePresentationConversion(meetingId, temporaryPresentationId, onConversion))
-    // Trap the error so we can have parallel upload
->>>>>>> 3efcd094
     .catch((error) => {
       logger.debug({
         logCode: 'presentation_uploader_service',
