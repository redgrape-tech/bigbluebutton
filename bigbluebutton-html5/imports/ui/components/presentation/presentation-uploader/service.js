import Presentations from '/imports/api/presentations';
import PresentationUploadToken from '/imports/api/presentation-upload-token';
import Auth from '/imports/ui/services/auth';
import Poll from '/imports/api/polls/';
import { Meteor } from 'meteor/meteor';
import { makeCall } from '/imports/ui/services/api';
import logger from '/imports/startup/client/logger';
import { partition } from '/imports/utils/array-utils';
import update from 'immutability-helper';
import { Random } from 'meteor/random';
import { UploadingPresentations } from '/imports/api/presentations';
import Meetings from '/imports/api/meetings';
<<<<<<< HEAD
import { uniqueId } from '/imports/utils/string-utils';
=======
import { isPresentationEnabled } from '/imports/ui/services/features';
>>>>>>> cf438242
import { notify } from '/imports/ui/services/notification';

const CONVERSION_TIMEOUT = 300000;
const TOKEN_TIMEOUT = 5000;
const PRESENTATION_CONFIG = Meteor.settings.public.presentation;

// fetch doesn't support progress. So we use xhr which support progress.
const futch = (url, opts = {}, onProgress) => new Promise((res, rej) => {
  const xhr = new XMLHttpRequest();

  xhr.open(opts.method || 'get', url);

  Object.keys(opts.headers || {})
    .forEach(k => xhr.setRequestHeader(k, opts.headers[k]));

  xhr.onload = (e) => {
    if (e.target.status !== 200) {
      return rej({ code: e.target.status, message: e.target.statusText });
    }

    return res(e.target.responseText);
  };
  xhr.onerror = rej;
  if (xhr.upload && onProgress) {
    xhr.upload.addEventListener('progress', onProgress, false);
  }
  xhr.send(opts.body);
});

const getPresentations = () => Presentations
  .find({
    'conversion.error': false,
  })
  .fetch()
  .map((presentation) => {
    const {
      conversion,
      current,
      downloadable,
      removable,
      renderedInToast,
      temporaryPresentationId,
      id,
      name,
      exportation,
    } = presentation;

    const uploadTimestamp = id.split('-').pop();

  
    return {
      id,
      filename: name,
      renderedInToast,
      temporaryPresentationId,
      isCurrent: current || false,
      upload: { done: true, error: false },
      isDownloadable: downloadable,
      isRemovable: removable,
      conversion: conversion || { done: true, error: false },
      uploadTimestamp,
      exportation: exportation || { error: false },
    };
  });

const dispatchTogglePresentationDownloadable = (presentation, newState) => {
  makeCall('setPresentationDownloadable', presentation.id, newState);
};

const observePresentationConversion = (
  meetingId,
  temporaryPresentationId,
  onConversion,
) => new Promise((resolve) => {
  // The token is placed as an id before the original one is generated
  // in the back-end;
  const tokenId = PresentationUploadToken.findOne({temporaryPresentationId})?.authzToken;

  const conversionTimeout = setTimeout(() => {
    onConversion({
      done: true,
      error: true,
      status: 'TIMEOUT',
    });
  }, CONVERSION_TIMEOUT);

  const didValidate = (doc) => {
    clearTimeout(conversionTimeout);
    resolve(doc);
  };

  Tracker.autorun((c) => {
    const query = Presentations.find({ meetingId });

    query.observe({
      added: (doc) => {

        if (doc.temporaryPresentationId !== temporaryPresentationId && doc.id !== tokenId) return;

        if (doc.conversion.status === 'FILE_TOO_LARGE' || doc.conversion.status === 'UNSUPPORTED_DOCUMENT' 
          || doc.conversion.status === 'CONVERSION_TIMEOUT' || doc.conversion.status === "IVALID_MIME_TYPE") {
          Presentations.update({id: tokenId}, {$set: {temporaryPresentationId, renderedInToast: false}})
          onConversion(doc.conversion);
          c.stop();
          clearTimeout(conversionTimeout);
        }
      },
      changed: (newDoc) => {
        if (newDoc.temporaryPresentationId !== temporaryPresentationId) return;

        onConversion(newDoc.conversion);

        if (newDoc.conversion.error) {
          c.stop();
          clearTimeout(conversionTimeout);
        }

        if (newDoc.conversion.done) {
          c.stop();
          didValidate(newDoc);
        }
      },
    });
  });
});

const requestPresentationUploadToken = (
  temporaryPresentationId,
  podId,
  meetingId,
  filename,
) => new Promise((resolve, reject) => {
  makeCall('requestPresentationUploadToken', podId, filename, temporaryPresentationId);

  let computation = null;
  const timeout = setTimeout(() => {
    computation.stop();
    reject({ code: 408, message: 'requestPresentationUploadToken timeout' });
  }, TOKEN_TIMEOUT);

  Tracker.autorun((c) => {
    computation = c;
    const sub = Meteor.subscribe('presentation-upload-token', podId, filename, temporaryPresentationId);
    if (!sub.ready()) return;

    const PresentationToken = PresentationUploadToken.findOne({
      podId,
      meetingId,
      temporaryPresentationId,
      used: false,
    });

    if (!PresentationToken || !('failed' in PresentationToken)) return;

    if (!PresentationToken.failed) {
      clearTimeout(timeout);
      resolve(PresentationToken.authzToken);
    }

    if (PresentationToken.failed) {
      reject({ code: 401, message: `requestPresentationUploadToken token ${PresentationToken.authzToken} failed` });
    }
  });
});

const uploadAndConvertPresentation = (
  file,
  downloadable,
  podId,
  meetingId,
  endpoint,
  onUpload,
  onProgress,
  onConversion,
) => {
  const temporaryPresentationId = uniqueId(Random.id(20))

  const data = new FormData();
  data.append('fileUpload', file);
  data.append('conference', meetingId);
  data.append('room', meetingId);
  data.append('temporaryPresentationId', temporaryPresentationId);

  // TODO: Currently the uploader is not related to a POD so the id is fixed to the default
  data.append('pod_id', podId);

  data.append('is_downloadable', downloadable);

  const opts = {
    method: 'POST',
    body: data,
  };

  // If the presentation is from sharedNotes I don't want to
  // insert another one, I just need to update it.
  UploadingPresentations.upsert({
      filename: file.name,
      lastModifiedUploader: false,
    }, {
      $set: {
        temporaryPresentationId,
        progress: 0,
        filename: file.name,
        lastModifiedUploader: true,
        upload: {
          done: false,
          error: false
        },
        uploadTimestamp: new Date()
    }
  })

  return requestPresentationUploadToken(temporaryPresentationId, podId, meetingId, file.name)
    .then((token) => {
      makeCall('setUsedToken', token);
      UploadingPresentations.upsert({
        temporaryPresentationId
        }, {
          $set: {
            id: token,
        }
      })
      return futch(endpoint.replace('upload', `${token}/upload`), opts, (e) => {
        onProgress(e);
        let pr = (e.loaded / e.total) * 100;
        if (pr != 100) UploadingPresentations.upsert({ temporaryPresentationId }, {$set: {progress: pr}});
        else UploadingPresentations.upsert({ temporaryPresentationId }, {$set: {
          progress: pr,
          upload: {
            done: true,
            error: false,
          }
        }});
      });
    })
    .then(() => observePresentationConversion(meetingId, temporaryPresentationId, onConversion))
    // Trap the error so we can have parallel upload
    .catch((error) => {
      logger.debug({
        logCode: 'presentation_uploader_service',
        extraInfo: {
          error,
        },
      }, 'Generic presentation upload exception catcher');
      observePresentationConversion(meetingId, temporaryPresentationId, onConversion);
      onUpload({ error: true, done: true, status: error.code });
      return Promise.resolve();
    });
};

const uploadAndConvertPresentations = (
  presentationsToUpload,
  meetingId,
  podId,
  uploadEndpoint,
) => Promise.all(presentationsToUpload.map((p) => uploadAndConvertPresentation(
  p.file, p.isDownloadable, podId, meetingId, uploadEndpoint,
  p.onUpload, p.onProgress, p.onConversion,
)));

const setPresentation = (presentationId, podId) => {
  makeCall('setPresentation', presentationId, podId);
};

const removePresentation = (presentationId, podId) => {
  const hasPoll = Poll.find({}, { fields: {} }).count();
  if (hasPoll) makeCall('stopPoll');
  makeCall('removePresentation', presentationId, podId);
};

const removePresentations = (
  presentationsToRemove,
  podId,
) => Promise.all(presentationsToRemove.map((p) => removePresentation(p.id, podId)));

const persistPresentationChanges = (oldState, newState, uploadEndpoint, podId) => {
  const presentationsToUpload = newState.filter((p) => !p.upload.done);
  const presentationsToRemove = oldState.filter((p) => !newState.find((u) => { return u.id === p.id }));

  let currentPresentation = newState.find((p) => p.isCurrent);

  return uploadAndConvertPresentations(presentationsToUpload, Auth.meetingID, podId, uploadEndpoint)
    .then((presentations) => {
      if (!presentations.length && !currentPresentation) return Promise.resolve();

      // Update the presentation with their new ids
      presentations.forEach((p, i) => {
        if (p === undefined) return;
        presentationsToUpload[i].onDone(p.id);
      });

      return Promise.resolve(presentations);
    })
    .then((presentations) => {
      if (currentPresentation === undefined) {
        setPresentation('', podId);
        return Promise.resolve();
      }

      // If its a newly uploaded presentation we need to get it from promise result
      if (!currentPresentation.conversion.done) {
        const currentIndex = presentationsToUpload.findIndex((p) => p === currentPresentation);
        currentPresentation = presentations[currentIndex];
      }

      // skip setting as current if error happened
      if (currentPresentation.conversion.error) {
        return Promise.resolve();
      }

      return setPresentation(currentPresentation.id, podId);
    })
    .then(removePresentations.bind(null, presentationsToRemove, podId));
};

const handleSavePresentation = (presentations = [], isFromPresentationUploaderInterface = true, newPres = {}) => {
  if (!isPresentationEnabled()) {
    return
  }
  
  const currentPresentations = getPresentations();
  if (!isFromPresentationUploaderInterface) {

    if (presentations.length === 0) {
      presentations = [...currentPresentations];
    }
    presentations = presentations.map(p => update(p, {
      isCurrent: {
        $set: false
      }
    }));
    newPres.isCurrent = true;
    presentations.push(newPres);
  }
  return persistPresentationChanges(
  currentPresentations,
  presentations,
  PRESENTATION_CONFIG.uploadEndpoint,
  'DEFAULT_PRESENTATION_POD'
)}

const getExternalUploadData = () => {
  const { meetingProp } = Meetings.findOne(
    { meetingId: Auth.meetingID },
    {
      fields: {
        'meetingProp.presentationUploadExternalDescription': 1,
        'meetingProp.presentationUploadExternalUrl': 1
      },
    },
  );

  const { presentationUploadExternalDescription, presentationUploadExternalUrl } = meetingProp;

  return {
    presentationUploadExternalDescription,
    presentationUploadExternalUrl,
  }
};

const exportPresentationToChat = (presentationId, observer) => {
  let lastStatus = {};

  Tracker.autorun((c) => {
    const cursor = Presentations.find({ id: presentationId });

    const checkStatus = (exportation) => {
      const shouldStop = lastStatus.status === 'PROCESSING' && exportation.status === 'EXPORTED';

      if (shouldStop) {
        observer(exportation, true);
        return c.stop();
      }

      observer(exportation, false);
      lastStatus = exportation;
    };

    cursor.observe({
      added: (doc) => {
        checkStatus(doc.exportation);
      },
      changed: (doc) => {
        checkStatus(doc.exportation);
      },
    });
  });

  makeCall('exportPresentationToChat', presentationId);
};

function handleFiledrop(files, files2, that, intl, intlMessages) {
  if(that){
  const { fileValidMimeTypes, intl } = that.props;
  const { toUploadCount } = that.state;
  const validMimes = fileValidMimeTypes.map((fileValid) => fileValid.mime);
  const validExtentions = fileValidMimeTypes.map((fileValid) => fileValid.extension);
  const [accepted, rejected] = partition(files
    .concat(files2), (f) => (
      validMimes.includes(f.type) || validExtentions.includes(`.${f.name.split('.').pop()}`)
    ));

  const presentationsToUpload = accepted.map((file) => {
    const id = uniqueId(file.name);

    return {
      file,
      isDownloadable: false, // by default new presentations are set not to be downloadable
      isRemovable: true,
      id,
      filename: file.name,
      isCurrent: false,
      conversion: { done: false, error: false },
      upload: { done: false, error: false, progress: 0 },
      exportation: { error: false },
      onProgress: (event) => {
        if (!event.lengthComputable) {
          that.deepMergeUpdateFileKey(id, 'upload', {
            progress: 100,
            done: true,
          });

          return;
        }

        that.deepMergeUpdateFileKey(id, 'upload', {
          progress: (event.loaded / event.total) * 100,
          done: event.loaded === event.total,
        });
      },
      onConversion: (conversion) => {
        that.deepMergeUpdateFileKey(id, 'conversion', conversion);
      },
      onUpload: (upload) => {
        that.deepMergeUpdateFileKey(id, 'upload', upload);
      },
      onDone: (newId) => {
        that.updateFileKey(id, 'id', newId);
      },
    };
  });

  that.setState(({ presentations }) => ({
    presentations: presentations.concat(presentationsToUpload),
    toUploadCount: (toUploadCount + presentationsToUpload.length),
  }), () => {
    // after the state is set (files have been dropped),
    // make the first of the new presentations current
    if (presentationsToUpload && presentationsToUpload.length) {
      that.handleCurrentChange(presentationsToUpload[0].id);
    }
  });

  if (rejected.length > 0) {
    notify(intl.formatMessage(intlMessages.rejectedError), 'error');
  }
  }
}

export default {
  handleSavePresentation,
  getPresentations,
  persistPresentationChanges,
  dispatchTogglePresentationDownloadable,
  setPresentation,
  requestPresentationUploadToken,
  getExternalUploadData,
  exportPresentationToChat,
  uploadAndConvertPresentation,
  handleFiledrop,
};<|MERGE_RESOLUTION|>--- conflicted
+++ resolved
@@ -10,11 +10,8 @@
 import { Random } from 'meteor/random';
 import { UploadingPresentations } from '/imports/api/presentations';
 import Meetings from '/imports/api/meetings';
-<<<<<<< HEAD
 import { uniqueId } from '/imports/utils/string-utils';
-=======
 import { isPresentationEnabled } from '/imports/ui/services/features';
->>>>>>> cf438242
 import { notify } from '/imports/ui/services/notification';
 
 const CONVERSION_TIMEOUT = 300000;
