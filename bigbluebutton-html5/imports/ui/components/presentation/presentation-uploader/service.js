--- conflicted
+++ resolved
@@ -186,11 +186,7 @@
   onProgress,
   onConversion,
 ) => {
-<<<<<<< HEAD
-  const temporaryPresentationId = uniqueId(Random.id(20))
-=======
-  const temporaryPresentationId = _.uniqueId(Random.id(20));
->>>>>>> a6b53753
+  const temporaryPresentationId = uniqueId(Random.id(20));
 
   const data = new FormData();
   data.append('fileUpload', file);
@@ -415,33 +411,19 @@
 };
 
 function handleFiledrop(files, files2, that, intl, intlMessages) {
-<<<<<<< HEAD
-  if(that){
-  const { fileValidMimeTypes, intl } = that.props;
-  const { toUploadCount } = that.state;
-  const validMimes = fileValidMimeTypes.map((fileValid) => fileValid.mime);
-  const validExtentions = fileValidMimeTypes.map((fileValid) => fileValid.extension);
-  const [accepted, rejected] = partition(files
-    .concat(files2), (f) => (
-      validMimes.includes(f.type) || validExtentions.includes(`.${f.name.split('.').pop()}`)
-    ));
-
-  const presentationsToUpload = accepted.map((file) => {
-    const id = uniqueId(file.name);
-=======
   if (that) {
     const { fileValidMimeTypes } = that.props;
     const { toUploadCount } = that.state;
     const validMimes = fileValidMimeTypes.map((fileValid) => fileValid.mime);
     const validExtentions = fileValidMimeTypes.map((fileValid) => fileValid.extension);
-    const [accepted, rejected] = _.partition(
+    const [accepted, rejected] = partition(
       files.concat(files2), (f) => (
         validMimes.includes(f.type) || validExtentions.includes(`.${f.name.split('.').pop()}`)
       ),
     );
 
     const presentationsToUpload = accepted.map((file) => {
-      const id = _.uniqueId(file.name);
+      const id = uniqueId(file.name);
 
       return {
         file,
@@ -462,7 +444,6 @@
 
             return;
           }
->>>>>>> a6b53753
 
           that.deepMergeUpdateFileKey(id, 'upload', {
             progress: (event.loaded / event.total) * 100,
