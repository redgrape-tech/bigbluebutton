--- conflicted
+++ resolved
@@ -331,7 +331,8 @@
 ) => Promise.all(presentationsToRemove.map((p) => removePresentation(p.id, podId)));
 
 function renderPresentationItemStatus(item, intl) {
-  if (("progress" in item) && item.progress === 0) {
+  console.log('renderPresentationItemStatus para saber na lista', item);
+  if ((("progress" in item) && item.progress === 0) || (!("progress" in item) && ("conversion"  in item && !item.conversion.done))) {
     return intl.formatMessage(intlMessages.fileToUpload);
   }
 
@@ -377,15 +378,20 @@
   }
 
   if ((("conversion" in item) && (!item.conversion.done && !item.conversion.error)) || (("progress" in item) && item.progress == 100)) {
-    if (item.conversion.pagesCompleted < item.conversion.numPages) {
-      return intl.formatMessage(intlMessages.conversionProcessingSlides, {
-        0: item.conversion.pagesCompleted,
-        1: item.conversion.numPages,
-      });
+    let conversionStatusMessage
+    if ("conversion" in item) {
+        if (item.conversion.pagesCompleted < item.conversion.numPages) {
+        return intl.formatMessage(intlMessages.conversionProcessingSlides, {
+          0: item.conversion.pagesCompleted,
+          1: item.conversion.numPages,
+        });
+      }
+
+      conversionStatusMessage = intlMessages[item.conversion.status]
+        || intlMessages.genericConversionStatus;
+    } else {
+      conversionStatusMessage = intlMessages.genericConversionStatus;
     }
-
-    const conversionStatusMessage = intlMessages[item.conversion.status]
-      || intlMessages.genericConversionStatus;
     return intl.formatMessage(conversionStatusMessage);
   }
 
@@ -648,7 +654,7 @@
       {"conversion.done": true}
     ).fetch().map(p => p.tmpPresId);
     console.log("tempID dos done aqui: --- ", conversionDoneListTempId, counter)
-    
+
     presentationsToConvert = presentationsToConvert.filter(p => {
       console.log("Teste dentro do filter --->>>>:::", p.tmpPresId, [...conversionDoneListTempId], counter)
       return !(conversionDoneListTempId.includes(p.tmpPresId))});
@@ -693,6 +699,7 @@
         return Promise.resolve();
       }
 
+      console.log("Quase terminando o flow aqui pra saber o que acntece com o current", currentPresentation);
       return setPresentation(currentPresentation.id, podId);
     })
     .then(removePresentations.bind(null, presentationsToRemove, podId));
@@ -735,11 +742,8 @@
   dispatchTogglePresentationDownloadable,
   setPresentation,
   requestPresentationUploadToken,
-<<<<<<< HEAD
+  exportPresentationToChat,
   renderToastList,
   handleDismissToast,
   renderPresentationItemStatus,
-=======
-  exportPresentationToChat,
->>>>>>> 99565276
 };