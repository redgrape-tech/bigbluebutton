import Presentations, { UploadingPresentations } from '/imports/api/presentations';
import PresentationUploadToken from '/imports/api/presentation-upload-token';
import Auth from '/imports/ui/services/auth';
import Poll from '/imports/api/polls/';
import { Meteor } from 'meteor/meteor';
import { makeCall } from '/imports/ui/services/api';
import logger from '/imports/startup/client/logger';
import _ from 'lodash';
import update from 'immutability-helper';
import { Random } from 'meteor/random';
import Meetings from '/imports/api/meetings';
import { isPresentationEnabled } from '/imports/ui/services/features';
import { notify } from '/imports/ui/services/notification';

const CONVERSION_TIMEOUT = 300000;
const TOKEN_TIMEOUT = 5000;
const PRESENTATION_CONFIG = Meteor.settings.public.presentation;

// fetch doesn't support progress. So we use xhr which support progress.
const futch = (url, opts = {}, onProgress) => new Promise((res, rej) => {
  const xhr = new XMLHttpRequest();

  xhr.open(opts.method || 'get', url);

  Object.keys(opts.headers || {})
    .forEach((k) => xhr.setRequestHeader(k, opts.headers[k]));

  xhr.onload = (e) => {
    if (e.target.status !== 200) {
      return rej(new Error({ code: e.target.status, message: e.target.statusText }));
    }

    return res(e.target.responseText);
  };
  xhr.onerror = rej;
  if (xhr.upload && onProgress) {
    xhr.upload.addEventListener('progress', onProgress, false);
  }
  xhr.send(opts.body);
});

const getPresentations = () => Presentations
  .find({
    'conversion.error': false,
  })
  .fetch()
  .map((presentation) => {
    const {
      conversion,
      current,
      downloadable,
      removable,
      renderedInToast,
      temporaryPresentationId,
      id,
      name,
      exportation,
    } = presentation;

    const uploadTimestamp = id.split('-').pop();

  
    return {
      id,
      filename: name,
      renderedInToast,
      temporaryPresentationId,
      isCurrent: current || false,
      upload: { done: true, error: false },
      isDownloadable: downloadable,
      isRemovable: removable,
      conversion: conversion || { done: true, error: false },
      uploadTimestamp,
      exportation: exportation || { error: false },
    };
  });

const dispatchTogglePresentationDownloadable = (presentation, newState) => {
  makeCall('setPresentationDownloadable', presentation.id, newState);
};

const observePresentationConversion = (
  meetingId,
  temporaryPresentationId,
  onConversion,
) => new Promise((resolve) => {
  // The token is placed as an id before the original one is generated
  // in the back-end;
  const tokenId = PresentationUploadToken.findOne({ temporaryPresentationId })?.authzToken;

  const conversionTimeout = setTimeout(() => {
    onConversion({
      done: true,
      error: true,
      status: 'TIMEOUT',
    });
  }, CONVERSION_TIMEOUT);

  const didValidate = (doc) => {
    clearTimeout(conversionTimeout);
    resolve(doc);
  };

  Tracker.autorun((c) => {
    const query = Presentations.find({ meetingId });

    query.observe({
      added: (doc) => {
        if (doc.temporaryPresentationId !== temporaryPresentationId && doc.id !== tokenId) return;

        if (doc.conversion.status === 'FILE_TOO_LARGE' || doc.conversion.status === 'UNSUPPORTED_DOCUMENT'
          || doc.conversion.status === 'CONVERSION_TIMEOUT' || doc.conversion.status === 'IVALID_MIME_TYPE') {
          Presentations.update(
            { id: tokenId }, { $set: { temporaryPresentationId, renderedInToast: false } },
          );
          onConversion(doc.conversion);
          c.stop();
          clearTimeout(conversionTimeout);
        }
      },
      changed: (newDoc) => {
        if (newDoc.temporaryPresentationId !== temporaryPresentationId) return;

        onConversion(newDoc.conversion);

        if (newDoc.conversion.error) {
          c.stop();
          clearTimeout(conversionTimeout);
        }

        if (newDoc.conversion.done) {
          c.stop();
          didValidate(newDoc);
        }
      },
    });
  });
});

const requestPresentationUploadToken = (
  temporaryPresentationId,
  podId,
  meetingId,
  filename,
) => new Promise((resolve, reject) => {
  makeCall('requestPresentationUploadToken', podId, filename, temporaryPresentationId);

  let computation = null;
  const timeout = setTimeout(() => {
    computation.stop();
    reject(new Error({ code: 408, message: 'requestPresentationUploadToken timeout' }));
  }, TOKEN_TIMEOUT);

  Tracker.autorun((c) => {
    computation = c;
    const sub = Meteor.subscribe('presentation-upload-token', podId, filename, temporaryPresentationId);
    if (!sub.ready()) return;

    const PresentationToken = PresentationUploadToken.findOne({
      podId,
      meetingId,
      temporaryPresentationId,
      used: false,
    });

    if (!PresentationToken || !('failed' in PresentationToken)) return;

    if (!PresentationToken.failed) {
      clearTimeout(timeout);
      resolve(PresentationToken.authzToken);
    }

    if (PresentationToken.failed) {
      reject(new Error({ code: 401, message: `requestPresentationUploadToken token ${PresentationToken.authzToken} failed` }));
    }
  });
});

const uploadAndConvertPresentation = (
  file,
  downloadable,
  podId,
  meetingId,
  endpoint,
  onUpload,
  onProgress,
  onConversion,
) => {
  const temporaryPresentationId = _.uniqueId(Random.id(20));

  const data = new FormData();
  data.append('fileUpload', file);
  data.append('conference', meetingId);
  data.append('room', meetingId);
  data.append('temporaryPresentationId', temporaryPresentationId);

  // TODO: Currently the uploader is not related to a POD so the id is fixed to the default
  data.append('pod_id', podId);

  data.append('is_downloadable', downloadable);

  const opts = {
    method: 'POST',
    body: data,
  };

  // If the presentation is from sharedNotes I don't want to
  // insert another one, I just need to update it.
  UploadingPresentations.upsert({
    filename: file.name,
    lastModifiedUploader: false,
  }, {
    $set: {
      temporaryPresentationId,
      progress: 0,
      filename: file.name,
      lastModifiedUploader: true,
      upload: {
        done: false,
        error: false,
      },
      uploadTimestamp: new Date(),
    },
  });

  return requestPresentationUploadToken(temporaryPresentationId, podId, meetingId, file.name)
    .then((token) => {
      makeCall('setUsedToken', token);
      UploadingPresentations.upsert({
        temporaryPresentationId,
      }, {
        $set: {
          id: token,
        },
      });
      return futch(endpoint.replace('upload', `${token}/upload`), opts, (e) => {
        onProgress(e);
<<<<<<< HEAD
        let pr = (e.loaded / e.total) * 100;
        if (pr != 100) UploadingPresentations.upsert({ temporaryPresentationId }, {$set: {progress: pr}});
        else UploadingPresentations.upsert({ temporaryPresentationId }, {$set: {
          progress: pr,
          upload: {
            done: true,
            error: false,
          }
        }});
=======
        const pr = (e.loaded / e.total) * 100;
        if (pr !== 100) {
          UploadingPresentations.upsert({ temporaryPresentationId }, { $set: { progress: pr } });
        } else {
          UploadingPresentations.upsert({ temporaryPresentationId }, {
            $set: {
              progress: pr,
              upload: {
                done: true,
                error: false,
              },
            },
          });
        }
>>>>>>> b20aff73
      });
    })
    .then(() => observePresentationConversion(meetingId, temporaryPresentationId, onConversion))
    // Trap the error so we can have parallel upload
    .catch((error) => {
      logger.debug({
        logCode: 'presentation_uploader_service',
        extraInfo: {
          error,
        },
      }, 'Generic presentation upload exception catcher');
      observePresentationConversion(meetingId, temporaryPresentationId, onConversion);
      onUpload({ error: true, done: true, status: error.code });
      return Promise.resolve();
    });
};

const uploadAndConvertPresentations = (
  presentationsToUpload,
  meetingId,
  podId,
  uploadEndpoint,
) => Promise.all(presentationsToUpload.map((p) => uploadAndConvertPresentation(
  p.file, p.isDownloadable, podId, meetingId, uploadEndpoint,
  p.onUpload, p.onProgress, p.onConversion,
)));

const setPresentation = (presentationId, podId) => {
  makeCall('setPresentation', presentationId, podId);
};

const removePresentation = (presentationId, podId) => {
  const hasPoll = Poll.find({}, { fields: {} }).count();
  if (hasPoll) makeCall('stopPoll');
  makeCall('removePresentation', presentationId, podId);
};

const removePresentations = (
  presentationsToRemove,
  podId,
) => Promise.all(presentationsToRemove.map((p) => removePresentation(p.id, podId)));

const persistPresentationChanges = (oldState, newState, uploadEndpoint, podId) => {
  const presentationsToUpload = newState.filter((p) => !p.upload.done);
  const presentationsToRemove = oldState.filter((p) => !_.find(newState, ['id', p.id]));

  let currentPresentation = newState.find((p) => p.isCurrent);

  return uploadAndConvertPresentations(presentationsToUpload, Auth.meetingID, podId, uploadEndpoint)
    .then((presentations) => {
      if (!presentations.length && !currentPresentation) return Promise.resolve();

      // Update the presentation with their new ids
      presentations.forEach((p, i) => {
        if (p === undefined) return;
        presentationsToUpload[i].onDone(p.id);
      });

      return Promise.resolve(presentations);
    })
    .then((presentations) => {
      if (currentPresentation === undefined) {
        setPresentation('', podId);
        return Promise.resolve();
      }

      // If its a newly uploaded presentation we need to get it from promise result
      if (!currentPresentation.conversion.done) {
        const currentIndex = presentationsToUpload.findIndex((p) => p === currentPresentation);
        currentPresentation = presentations[currentIndex];
      }

      // skip setting as current if error happened
      if (currentPresentation.conversion.error) {
        return Promise.resolve();
      }

      return setPresentation(currentPresentation.id, podId);
    })
    .then(removePresentations.bind(null, presentationsToRemove, podId));
};

const handleSavePresentation = (
  presentations = [], isFromPresentationUploaderInterface = true, newPres = {},
) => {
  if (!isPresentationEnabled()) {
    return null;
  }

  const currentPresentations = getPresentations();
  if (!isFromPresentationUploaderInterface) {
    if (presentations.length === 0) {
      presentations = [...currentPresentations];
    }
    presentations = presentations.map((p) => update(p, {
      isCurrent: {
        $set: false,
      },
    }));
    newPres.isCurrent = true;
    presentations.push(newPres);
  }
  return persistPresentationChanges(
    currentPresentations,
    presentations,
    PRESENTATION_CONFIG.uploadEndpoint,
    'DEFAULT_PRESENTATION_POD',
  );
};

const getExternalUploadData = () => {
  const { meetingProp } = Meetings.findOne(
    { meetingId: Auth.meetingID },
    {
      fields: {
        'meetingProp.presentationUploadExternalDescription': 1,
        'meetingProp.presentationUploadExternalUrl': 1,
      },
    },
  );

  const { presentationUploadExternalDescription, presentationUploadExternalUrl } = meetingProp;

  return {
    presentationUploadExternalDescription,
    presentationUploadExternalUrl,
  };
};

const exportPresentationToChat = (presentationId, observer) => {
  let lastStatus = {};

  Tracker.autorun((c) => {
    const cursor = Presentations.find({ id: presentationId });

    const checkStatus = (exportation) => {
      const shouldStop = lastStatus.status === 'RUNNING' && exportation.status === 'EXPORTED';

      if (shouldStop) {
        observer(exportation, true);
        c.stop();
        return;
      }

      observer(exportation, false);
      lastStatus = exportation;
    };

    cursor.observe({
      added: (doc) => {
        checkStatus(doc.exportation);
      },
      changed: (doc) => {
        checkStatus(doc.exportation);
      },
    });
  });

  makeCall('exportPresentationToChat', presentationId);
};

<<<<<<< HEAD
function handleFiledrop(files, files2, that) {
  if(that){
  const { fileValidMimeTypes, intl } = that.props;
  const { toUploadCount } = that.state;
  const validMimes = fileValidMimeTypes.map((fileValid) => fileValid.mime);
  const validExtentions = fileValidMimeTypes.map((fileValid) => fileValid.extension);
  const [accepted, rejected] = _.partition(files
    .concat(files2), (f) => (
      validMimes.includes(f.type) || validExtentions.includes(`.${f.name.split('.').pop()}`)
    ));

  const presentationsToUpload = accepted.map((file) => {
    const id = _.uniqueId(file.name);

    return {
      file,
      isDownloadable: false, // by default new presentations are set not to be downloadable
      isRemovable: true,
      id,
      filename: file.name,
      isCurrent: false,
      conversion: { done: false, error: false },
      upload: { done: false, error: false, progress: 0 },
      exportation: { error: false },
      onProgress: (event) => {
        if (!event.lengthComputable) {
          that.deepMergeUpdateFileKey(id, 'upload', {
            progress: 100,
            done: true,
          });

          return;
        }

        that.deepMergeUpdateFileKey(id, 'upload', {
          progress: (event.loaded / event.total) * 100,
          done: event.loaded === event.total,
        });
      },
      onConversion: (conversion) => {
        that.deepMergeUpdateFileKey(id, 'conversion', conversion);
      },
      onUpload: (upload) => {
        that.deepMergeUpdateFileKey(id, 'upload', upload);
      },
      onDone: (newId) => {
        that.updateFileKey(id, 'id', newId);
      },
    };
  });

  that.setState(({ presentations }) => ({
    presentations: presentations.concat(presentationsToUpload),
    toUploadCount: (toUploadCount + presentationsToUpload.length),
  }), () => {
    // after the state is set (files have been dropped),
    // make the first of the new presentations current
    if (presentationsToUpload && presentationsToUpload.length) {
      that.handleCurrentChange(presentationsToUpload[0].id);
    }
  });

  if (rejected.length > 0) {
    notify(intl.formatMessage(intlMessages.rejectedError), 'error');
  }
=======
function handleFiledrop(files, files2, that, intl, intlMessages) {
  if (that) {
    const { fileValidMimeTypes } = that.props;
    const { toUploadCount } = that.state;
    const validMimes = fileValidMimeTypes.map((fileValid) => fileValid.mime);
    const validExtentions = fileValidMimeTypes.map((fileValid) => fileValid.extension);
    const [accepted, rejected] = _.partition(
      files.concat(files2), (f) => (
        validMimes.includes(f.type) || validExtentions.includes(`.${f.name.split('.').pop()}`)
      ),
    );

    const presentationsToUpload = accepted.map((file) => {
      const id = _.uniqueId(file.name);

      return {
        file,
        isDownloadable: false, // by default new presentations are set not to be downloadable
        isRemovable: true,
        id,
        filename: file.name,
        isCurrent: false,
        conversion: { done: false, error: false },
        upload: { done: false, error: false, progress: 0 },
        exportation: { error: false },
        onProgress: (event) => {
          if (!event.lengthComputable) {
            that.deepMergeUpdateFileKey(id, 'upload', {
              progress: 100,
              done: true,
            });

            return;
          }

          that.deepMergeUpdateFileKey(id, 'upload', {
            progress: (event.loaded / event.total) * 100,
            done: event.loaded === event.total,
          });
        },
        onConversion: (conversion) => {
          that.deepMergeUpdateFileKey(id, 'conversion', conversion);
        },
        onUpload: (upload) => {
          that.deepMergeUpdateFileKey(id, 'upload', upload);
        },
        onDone: (newId) => {
          that.updateFileKey(id, 'id', newId);
        },
      };
    });

    that.setState(({ presentations }) => ({
      presentations: presentations.concat(presentationsToUpload),
      toUploadCount: (toUploadCount + presentationsToUpload.length),
    }), () => {
      // after the state is set (files have been dropped),
      // make the first of the new presentations current
      if (presentationsToUpload && presentationsToUpload.length) {
        that.handleCurrentChange(presentationsToUpload[0].id);
      }
    });

    if (rejected.length > 0) {
      notify(intl.formatMessage(intlMessages.rejectedError), 'error');
    }
>>>>>>> b20aff73
  }
}

export default {
  handleSavePresentation,
  getPresentations,
  persistPresentationChanges,
  dispatchTogglePresentationDownloadable,
  setPresentation,
  requestPresentationUploadToken,
  getExternalUploadData,
  exportPresentationToChat,
  uploadAndConvertPresentation,
  handleFiledrop,
};<|MERGE_RESOLUTION|>--- conflicted
+++ resolved
@@ -59,7 +59,6 @@
 
     const uploadTimestamp = id.split('-').pop();
 
-  
     return {
       id,
       filename: name,
@@ -235,17 +234,6 @@
       });
       return futch(endpoint.replace('upload', `${token}/upload`), opts, (e) => {
         onProgress(e);
-<<<<<<< HEAD
-        let pr = (e.loaded / e.total) * 100;
-        if (pr != 100) UploadingPresentations.upsert({ temporaryPresentationId }, {$set: {progress: pr}});
-        else UploadingPresentations.upsert({ temporaryPresentationId }, {$set: {
-          progress: pr,
-          upload: {
-            done: true,
-            error: false,
-          }
-        }});
-=======
         const pr = (e.loaded / e.total) * 100;
         if (pr !== 100) {
           UploadingPresentations.upsert({ temporaryPresentationId }, { $set: { progress: pr } });
@@ -260,7 +248,6 @@
             },
           });
         }
->>>>>>> b20aff73
       });
     })
     .then(() => observePresentationConversion(meetingId, temporaryPresentationId, onConversion))
@@ -422,73 +409,6 @@
   makeCall('exportPresentationToChat', presentationId);
 };
 
-<<<<<<< HEAD
-function handleFiledrop(files, files2, that) {
-  if(that){
-  const { fileValidMimeTypes, intl } = that.props;
-  const { toUploadCount } = that.state;
-  const validMimes = fileValidMimeTypes.map((fileValid) => fileValid.mime);
-  const validExtentions = fileValidMimeTypes.map((fileValid) => fileValid.extension);
-  const [accepted, rejected] = _.partition(files
-    .concat(files2), (f) => (
-      validMimes.includes(f.type) || validExtentions.includes(`.${f.name.split('.').pop()}`)
-    ));
-
-  const presentationsToUpload = accepted.map((file) => {
-    const id = _.uniqueId(file.name);
-
-    return {
-      file,
-      isDownloadable: false, // by default new presentations are set not to be downloadable
-      isRemovable: true,
-      id,
-      filename: file.name,
-      isCurrent: false,
-      conversion: { done: false, error: false },
-      upload: { done: false, error: false, progress: 0 },
-      exportation: { error: false },
-      onProgress: (event) => {
-        if (!event.lengthComputable) {
-          that.deepMergeUpdateFileKey(id, 'upload', {
-            progress: 100,
-            done: true,
-          });
-
-          return;
-        }
-
-        that.deepMergeUpdateFileKey(id, 'upload', {
-          progress: (event.loaded / event.total) * 100,
-          done: event.loaded === event.total,
-        });
-      },
-      onConversion: (conversion) => {
-        that.deepMergeUpdateFileKey(id, 'conversion', conversion);
-      },
-      onUpload: (upload) => {
-        that.deepMergeUpdateFileKey(id, 'upload', upload);
-      },
-      onDone: (newId) => {
-        that.updateFileKey(id, 'id', newId);
-      },
-    };
-  });
-
-  that.setState(({ presentations }) => ({
-    presentations: presentations.concat(presentationsToUpload),
-    toUploadCount: (toUploadCount + presentationsToUpload.length),
-  }), () => {
-    // after the state is set (files have been dropped),
-    // make the first of the new presentations current
-    if (presentationsToUpload && presentationsToUpload.length) {
-      that.handleCurrentChange(presentationsToUpload[0].id);
-    }
-  });
-
-  if (rejected.length > 0) {
-    notify(intl.formatMessage(intlMessages.rejectedError), 'error');
-  }
-=======
 function handleFiledrop(files, files2, that, intl, intlMessages) {
   if (that) {
     const { fileValidMimeTypes } = that.props;
@@ -555,7 +475,6 @@
     if (rejected.length > 0) {
       notify(intl.formatMessage(intlMessages.rejectedError), 'error');
     }
->>>>>>> b20aff73
   }
 }
 
