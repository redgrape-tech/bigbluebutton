import Presentations from '/imports/api/presentations';
import PresentationUploadToken from '/imports/api/presentation-upload-token';
import Auth from '/imports/ui/services/auth';
import Poll from '/imports/api/polls/';
import { Meteor } from 'meteor/meteor';
import { makeCall } from '/imports/ui/services/api';
import logger from '/imports/startup/client/logger';
import _ from 'lodash';
import update from 'immutability-helper';
import { Random } from 'meteor/random';
import { UploadingPresentations } from '/imports/api/presentations';
import Meetings from '/imports/api/meetings';

const CONVERSION_TIMEOUT = 300000;
const TOKEN_TIMEOUT = 5000;
const PRESENTATION_CONFIG = Meteor.settings.public.presentation;

// fetch doesn't support progress. So we use xhr which support progress.
const futch = (url, opts = {}, onProgress) => new Promise((res, rej) => {
  const xhr = new XMLHttpRequest();

  xhr.open(opts.method || 'get', url);

  Object.keys(opts.headers || {})
    .forEach(k => xhr.setRequestHeader(k, opts.headers[k]));

  xhr.onload = (e) => {
    if (e.target.status !== 200) {
      return rej({ code: e.target.status, message: e.target.statusText });
    }

    return res(e.target.responseText);
  };
  xhr.onerror = rej;
  if (xhr.upload && onProgress) {
    xhr.upload.addEventListener('progress', onProgress, false);
  }
  xhr.send(opts.body);
});

const getPresentations = () => Presentations
  .find({
    'conversion.error': false,
  })
  .fetch()
  .map((presentation) => {
    const {
      conversion,
      current,
      downloadable,
      removable,
      renderedInToast,
      temporaryPresentationId,
      id,
      name,
      exportation,
    } = presentation;

    const uploadTimestamp = id.split('-').pop();

    return {
      id,
      filename: name,
      renderedInToast,
      temporaryPresentationId,
      isCurrent: current || false,
      upload: { done: true, error: false },
      isDownloadable: downloadable,
      isRemovable: removable,
      conversion: conversion || { done: true, error: false },
      uploadTimestamp,
      exportation: exportation || { isRunning: false, error: false },
    };
  });

const dispatchTogglePresentationDownloadable = (presentation, newState) => {
  makeCall('setPresentationDownloadable', presentation.id, newState);
};

const observePresentationConversion = (
  meetingId,
  temporaryPresentationId,
  onConversion,
) => new Promise((resolve) => {
  // The token is placed as an id before the original one is generated
  // in the back-end; 
  const tokenId = PresentationUploadToken.findOne({temporaryPresentationId})?.authzToken;

  const conversionTimeout = setTimeout(() => {
    onConversion({
      done: true,
      error: true,
      status: 'TIMEOUT',
    });
  }, CONVERSION_TIMEOUT);

  const didValidate = (doc) => {
    clearTimeout(conversionTimeout);
    resolve(doc);
  };

  Tracker.autorun((c) => {
    const query = Presentations.find({ meetingId });


    query.observe({
      added: (doc) => {

        if (doc.temporaryPresentationId !== temporaryPresentationId && doc.id !== tokenId) return;

<<<<<<< HEAD
        if (doc.conversion.status === 'FILE_TOO_LARGE' || doc.conversion.status === 'UNSUPPORTED_DOCUMENT' || doc.conversion.status === 'CONVERSION_TIMEOUT') {
=======
        if (doc.conversion.status === 'FILE_TOO_LARGE' || doc.conversion.status === 'UNSUPPORTED_DOCUMENT') {
          Presentations.update({id: tokenId}, {$set: {temporaryPresentationId, renderedInToast: false}})
>>>>>>> ec9bad12
          onConversion(doc.conversion);
          c.stop();
          clearTimeout(conversionTimeout);
        }
      },
      changed: (newDoc) => {

        if (newDoc.temporaryPresentationId !== temporaryPresentationId) return;

        onConversion(newDoc.conversion);


        if (newDoc.conversion.error) {
          c.stop();
          clearTimeout(conversionTimeout);
        }

        if (newDoc.conversion.done) {
          c.stop();
          didValidate(newDoc);
        }
      },
    });
  });
});

const requestPresentationUploadToken = (
  temporaryPresentationId,
  podId,
  meetingId,
  filename,
) => new Promise((resolve, reject) => {
  makeCall('requestPresentationUploadToken', podId, filename, temporaryPresentationId);

  let computation = null;
  const timeout = setTimeout(() => {
    computation.stop();
    reject({ code: 408, message: 'requestPresentationUploadToken timeout' });
  }, TOKEN_TIMEOUT);

  Tracker.autorun((c) => {
    computation = c;
    const sub = Meteor.subscribe('presentation-upload-token', podId, filename, temporaryPresentationId);
    if (!sub.ready()) return;

    const PresentationToken = PresentationUploadToken.findOne({
      podId,
      meetingId,
      temporaryPresentationId,
      used: false,
    });

    if (!PresentationToken || !('failed' in PresentationToken)) return;

    if (!PresentationToken.failed) {
      clearTimeout(timeout);
      resolve(PresentationToken.authzToken);
    }

    if (PresentationToken.failed) {
      reject({ code: 401, message: `requestPresentationUploadToken token ${PresentationToken.authzToken} failed` });
    }
  });
});

const uploadAndConvertPresentation = (
  file,
  downloadable,
  podId,
  meetingId,
  endpoint,
  onUpload,
  onProgress,
  onConversion,
) => {
  const temporaryPresentationId = _.uniqueId(Random.id(20))

  const data = new FormData();
  data.append('fileUpload', file);
  data.append('conference', meetingId);
  data.append('room', meetingId);
  data.append('temporaryPresentationId', temporaryPresentationId);

  // TODO: Currently the uploader is not related to a POD so the id is fixed to the default
  data.append('pod_id', podId);

  data.append('is_downloadable', downloadable);

  const opts = {
    method: 'POST',
    body: data,
  };

  // If the presentation is from sharedNotes I don't want to 
  // insert another one, I just need to update it.
  UploadingPresentations.upsert({
      filename: file.name,
      lastModifiedUploader: false,
    }, {
      $set: {
        temporaryPresentationId,
        progress: 0,
        filename: file.name,
        lastModifiedUploader: true,
        upload: {
          done: false,
          error: false
        },
        uploadTimestamp: new Date()
    }
  })

  return requestPresentationUploadToken(temporaryPresentationId, podId, meetingId, file.name)
    .then((token) => {
      makeCall('setUsedToken', token);
      UploadingPresentations.upsert({
        temporaryPresentationId
        }, {
          $set: {
            id: token,
        }
      })
      return futch(endpoint.replace('upload', `${token}/upload`), opts, (e) => {
        onProgress(e);
        UploadingPresentations.upsert({ temporaryPresentationId }, {$set: {progress: (e.loaded / e.total) * 100}});
      });
    })
    .then(() => observePresentationConversion(meetingId, temporaryPresentationId, onConversion))
    .catch((error) => {
      logger.debug({
        logCode: 'presentation_uploader_service',
        extraInfo: {
          error,
        },
      }, 'Generic presentation upload exception catcher');
      observePresentationConversion(meetingId, temporaryPresentationId, onConversion);
      onUpload({ error: true, done: true, status: error.code });
      return Promise.resolve();
    });
};

const uploadAndConvertPresentations = (
  presentationsToUpload,
  meetingId,
  podId,
  uploadEndpoint,
) => Promise.all(presentationsToUpload.map((p) => uploadAndConvertPresentation(
  p.file, p.isDownloadable, podId, meetingId, uploadEndpoint,
  p.onUpload, p.onProgress, p.onConversion,
)));

const setPresentation = (presentationId, podId) => {
  makeCall('setPresentation', presentationId, podId);
};

const removePresentation = (presentationId, podId) => {
  const hasPoll = Poll.find({}, { fields: {} }).count();
  if (hasPoll) makeCall('stopPoll');
  makeCall('removePresentation', presentationId, podId);
};

const removePresentations = (
  presentationsToRemove,
  podId,
) => Promise.all(presentationsToRemove.map((p) => removePresentation(p.id, podId)));

const persistPresentationChanges = (oldState, newState, uploadEndpoint, podId) => {
  const presentationsToUpload = newState.filter((p) => !p.upload.done);

  const presentationsToRemove = oldState.filter((p) => !_.find(newState, ['id', p.id]));

  let currentPresentation = newState.find((p) => p.isCurrent);

  return uploadAndConvertPresentations(presentationsToUpload, Auth.meetingID, podId, uploadEndpoint)
    .then((presentations) => {
      if (!presentations.length && !currentPresentation) return Promise.resolve();

      // Update the presentation with their new ids
      presentations.forEach((p, i) => {
        if (p === undefined) return;
        presentationsToUpload[i].onDone(p.id);
      });

      return Promise.resolve(presentations);
    })
    .then((presentations) => {
      if (currentPresentation === undefined) {
        setPresentation('', podId);
        return Promise.resolve();
      }

      // If its a newly uploaded presentation we need to get it from promise result
      if (!currentPresentation.conversion.done) {
        const currentIndex = presentationsToUpload.findIndex((p) => p === currentPresentation);
        currentPresentation = presentations[currentIndex];
      }

      // skip setting as current if error happened
      if (currentPresentation.conversion.error) {
        return Promise.resolve();
      }

      return setPresentation(currentPresentation.id, podId);
    })
    .then(removePresentations.bind(null, presentationsToRemove, podId));
};

const handleSavePresentation = (presentations = [], isFromPresentationUploaderInterface = true, newPres = {}) => {
  const currentPresentations = getPresentations();
  if (!isFromPresentationUploaderInterface) {

    if (presentations.length === 0) {
      presentations = [...currentPresentations];
    }
    presentations = presentations.map(p => update(p, {
      isCurrent: {
        $set: false
      }
    }));
    newPres.isCurrent = true;
    presentations.push(newPres);
  }
  return persistPresentationChanges(
  currentPresentations,
  presentations,
  PRESENTATION_CONFIG.uploadEndpoint,
  'DEFAULT_PRESENTATION_POD'
)}

const getExternalUploadData = () => {
  const { meetingProp } = Meetings.findOne(
    { meetingId: Auth.meetingID },
    {
      fields: {
        'meetingProp.uploadExternalDescription': 1,
        'meetingProp.uploadExternalUrl': 1
      },
    },
  );

  const { uploadExternalDescription, uploadExternalUrl } = meetingProp;

  return {
    uploadExternalDescription,
    uploadExternalUrl,
  }
};

const exportPresentationToChat = (presentationId, observer) => {
  let lastStatus = {};

  Tracker.autorun((c) => {
    const cursor = Presentations.find({ id: presentationId });

    const checkStatus = (exportation) => {
      const shouldStop = lastStatus.status === 'RUNNING' && exportation.status !== 'RUNNING';

      if (shouldStop) {
        observer(exportation, true);
        return c.stop();
      }

      observer(exportation, false);
      lastStatus = exportation;
    };

    cursor.observe({
      added: (doc) => {
        checkStatus(doc.exportation);
      },
      changed: (doc) => {
        checkStatus(doc.exportation);
      },
    });
  });

  makeCall('exportPresentationToChat', presentationId);
};

export default {
  handleSavePresentation,
  getPresentations,
  persistPresentationChanges,
  dispatchTogglePresentationDownloadable,
  setPresentation,
  requestPresentationUploadToken,
  getExternalUploadData,
  exportPresentationToChat,
  uploadAndConvertPresentation,
};<|MERGE_RESOLUTION|>--- conflicted
+++ resolved
@@ -83,7 +83,7 @@
   onConversion,
 ) => new Promise((resolve) => {
   // The token is placed as an id before the original one is generated
-  // in the back-end; 
+  // in the back-end;
   const tokenId = PresentationUploadToken.findOne({temporaryPresentationId})?.authzToken;
 
   const conversionTimeout = setTimeout(() => {
@@ -102,29 +102,22 @@
   Tracker.autorun((c) => {
     const query = Presentations.find({ meetingId });
 
-
     query.observe({
       added: (doc) => {
 
         if (doc.temporaryPresentationId !== temporaryPresentationId && doc.id !== tokenId) return;
 
-<<<<<<< HEAD
         if (doc.conversion.status === 'FILE_TOO_LARGE' || doc.conversion.status === 'UNSUPPORTED_DOCUMENT' || doc.conversion.status === 'CONVERSION_TIMEOUT') {
-=======
-        if (doc.conversion.status === 'FILE_TOO_LARGE' || doc.conversion.status === 'UNSUPPORTED_DOCUMENT') {
           Presentations.update({id: tokenId}, {$set: {temporaryPresentationId, renderedInToast: false}})
->>>>>>> ec9bad12
           onConversion(doc.conversion);
           c.stop();
           clearTimeout(conversionTimeout);
         }
       },
       changed: (newDoc) => {
-
         if (newDoc.temporaryPresentationId !== temporaryPresentationId) return;
 
         onConversion(newDoc.conversion);
-
 
         if (newDoc.conversion.error) {
           c.stop();
@@ -207,7 +200,7 @@
     body: data,
   };
 
-  // If the presentation is from sharedNotes I don't want to 
+  // If the presentation is from sharedNotes I don't want to
   // insert another one, I just need to update it.
   UploadingPresentations.upsert({
       filename: file.name,
@@ -242,6 +235,7 @@
       });
     })
     .then(() => observePresentationConversion(meetingId, temporaryPresentationId, onConversion))
+    // Trap the error so we can have parallel upload
     .catch((error) => {
       logger.debug({
         logCode: 'presentation_uploader_service',
@@ -282,7 +276,6 @@
 
 const persistPresentationChanges = (oldState, newState, uploadEndpoint, podId) => {
   const presentationsToUpload = newState.filter((p) => !p.upload.done);
-
   const presentationsToRemove = oldState.filter((p) => !_.find(newState, ['id', p.id]));
 
   let currentPresentation = newState.find((p) => p.isCurrent);
