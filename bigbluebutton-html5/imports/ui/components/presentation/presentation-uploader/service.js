import Presentations from '/imports/api/presentations';
import PresentationUploadToken from '/imports/api/presentation-upload-token';
import Auth from '/imports/ui/services/auth';
import Poll from '/imports/api/polls/';
import { makeCall } from '/imports/ui/services/api';
import logger from '/imports/startup/client/logger';
import _ from 'lodash';
import { Random } from 'meteor/random'
import Meetings from '/imports/api/meetings';

const CONVERSION_TIMEOUT = 300000;
const TOKEN_TIMEOUT = 5000;

// fetch doesn't support progress. So we use xhr which support progress.
const futch = (url, opts = {}, onProgress) => new Promise((res, rej) => {
  const xhr = new XMLHttpRequest();

  xhr.open(opts.method || 'get', url);

  Object.keys(opts.headers || {})
    .forEach(k => xhr.setRequestHeader(k, opts.headers[k]));

  xhr.onload = (e) => {
    if (e.target.status !== 200) {
      return rej({ code: e.target.status, message: e.target.statusText });
    }

    return res(e.target.responseText);
  };
  xhr.onerror = rej;
  if (xhr.upload && onProgress) {
    xhr.upload.addEventListener('progress', onProgress, false);
  }
  xhr.send(opts.body);
});

const getPresentations = () => Presentations
  .find({
    'conversion.error': false,
  })
  .fetch()
  .map((presentation) => {
    const {
      conversion,
      current,
      downloadable,
      removable,
      id,
      name,
      exportation,
    } = presentation;

    const uploadTimestamp = id.split('-').pop();

    return {
      id,
      filename: name,
      isCurrent: current || false,
      upload: { done: true, error: false },
      isDownloadable: downloadable,
      isRemovable: removable,
      conversion: conversion || { done: true, error: false },
      uploadTimestamp,
      exportation: exportation || { isRunning: false, error: false },
    };
  });

const dispatchTogglePresentationDownloadable = (presentation, newState) => {
  makeCall('setPresentationDownloadable', presentation.id, newState);
};

const observePresentationConversion = (
  meetingId,
  tmpPresId,
  onConversion,
) => new Promise((resolve) => {
  const conversionTimeout = setTimeout(() => {
    onConversion({
      done: true,
      error: true,
      status: 'TIMEOUT',
    });
  }, CONVERSION_TIMEOUT);

  const didValidate = (doc) => {
    clearTimeout(conversionTimeout);
    resolve(doc);
  };

  Tracker.autorun((c) => {
    const query = Presentations.find({ meetingId });

    query.observe({
      added: (doc) => {
        if (doc.temporaryPresentationId !== tmpPresId) return;

        if (doc.conversion.status === 'FILE_TOO_LARGE' || doc.conversion.status === 'UNSUPPORTED_DOCUMENT') {
          onConversion(doc.conversion);
          c.stop();
          clearTimeout(conversionTimeout);
        }
      },
      changed: (newDoc) => {
        if (newDoc.temporaryPresentationId !== tmpPresId) return;

        onConversion(newDoc.conversion);

        if (newDoc.conversion.error) {
          c.stop();
          clearTimeout(conversionTimeout);
        }

        if (newDoc.conversion.done) {
          c.stop();
          didValidate(newDoc);
        }
      },
    });
  });
});

const requestPresentationUploadToken = (
  tmpPresId,
  podId,
  meetingId,
  filename,
) => new Promise((resolve, reject) => {
  makeCall('requestPresentationUploadToken', podId, filename, tmpPresId);

  let computation = null;
  const timeout = setTimeout(() => {
    computation.stop();
    reject({ code: 408, message: 'requestPresentationUploadToken timeout' });
  }, TOKEN_TIMEOUT);

  Tracker.autorun((c) => {
    computation = c;
    const sub = Meteor.subscribe('presentation-upload-token', podId, filename, tmpPresId);
    if (!sub.ready()) return;

    const PresentationToken = PresentationUploadToken.findOne({
      podId,
      meetingId,
      tmpPresId,
      used: false,
    });

    if (!PresentationToken || !('failed' in PresentationToken)) return;

    if (!PresentationToken.failed) {
      clearTimeout(timeout);
      resolve(PresentationToken.authzToken);
    }

    if (PresentationToken.failed) {
      reject({ code: 401, message: `requestPresentationUploadToken token ${PresentationToken.authzToken} failed` });
    }
  });
});

const uploadAndConvertPresentation = (
  file,
  downloadable,
  podId,
  meetingId,
  endpoint,
  onUpload,
  onProgress,
  onConversion,
) => {
  const tmpPresId = _.uniqueId(Random.id(20))

  const data = new FormData();
  data.append('fileUpload', file);
  data.append('conference', meetingId);
  data.append('room', meetingId);
  data.append('temporaryPresentationId', tmpPresId);

  // TODO: Currently the uploader is not related to a POD so the id is fixed to the default
  data.append('pod_id', podId);

  data.append('is_downloadable', downloadable);

  const opts = {
    method: 'POST',
    body: data,
  };

  return requestPresentationUploadToken(tmpPresId, podId, meetingId, file.name)
    .then((token) => {
      makeCall('setUsedToken', token);
      return futch(endpoint.replace('upload', `${token}/upload`), opts, onProgress);
    })
    .then(() => observePresentationConversion(meetingId, tmpPresId, onConversion))
    // Trap the error so we can have parallel upload
    .catch((error) => {
      logger.debug({
        logCode: 'presentation_uploader_service',
        extraInfo: {
          error,
        },
      }, 'Generic presentation upload exception catcher');
      observePresentationConversion(meetingId, tmpPresId, onConversion);
      onUpload({ error: true, done: true, status: error.code });
      return Promise.resolve();
    });
};

const uploadAndConvertPresentations = (
  presentationsToUpload,
  meetingId,
  podId,
  uploadEndpoint,
) => Promise.all(presentationsToUpload.map((p) => uploadAndConvertPresentation(
  p.file, p.isDownloadable, podId, meetingId, uploadEndpoint,
  p.onUpload, p.onProgress, p.onConversion,
)));

const setPresentation = (presentationId, podId) => {
  makeCall('setPresentation', presentationId, podId);
};

const removePresentation = (presentationId, podId) => {
  const hasPoll = Poll.find({}, { fields: {} }).count();
  if (hasPoll) makeCall('stopPoll');
  makeCall('removePresentation', presentationId, podId);
};

const removePresentations = (
  presentationsToRemove,
  podId,
) => Promise.all(presentationsToRemove.map((p) => removePresentation(p.id, podId)));

const persistPresentationChanges = (oldState, newState, uploadEndpoint, podId) => {
  const presentationsToUpload = newState.filter((p) => !p.upload.done);
  const presentationsToRemove = oldState.filter((p) => !_.find(newState, ['id', p.id]));

  let currentPresentation = newState.find((p) => p.isCurrent);

  return uploadAndConvertPresentations(presentationsToUpload, Auth.meetingID, podId, uploadEndpoint)
    .then((presentations) => {
      if (!presentations.length && !currentPresentation) return Promise.resolve();

      // Update the presentation with their new ids
      presentations.forEach((p, i) => {
        if (p === undefined) return;
        presentationsToUpload[i].onDone(p.id);
      });

      return Promise.resolve(presentations);
    })
    .then((presentations) => {
      if (currentPresentation === undefined) {
        setPresentation('', podId);
        return Promise.resolve();
      }

      // If its a newly uploaded presentation we need to get it from promise result
      if (!currentPresentation.conversion.done) {
        const currentIndex = presentationsToUpload.findIndex((p) => p === currentPresentation);
        currentPresentation = presentations[currentIndex];
      }

      // skip setting as current if error happened
      if (currentPresentation.conversion.error) {
        return Promise.resolve();
      }

      return setPresentation(currentPresentation.id, podId);
    })
    .then(removePresentations.bind(null, presentationsToRemove, podId));
};

<<<<<<< HEAD
const getExternalUploadData = () => {
  const { meetingProp } = Meetings.findOne(
    { meetingId: Auth.meetingID },
    {
      fields: {
        'meetingProp.uploadExternalDescription': 1,
        'meetingProp.uploadExternalUrl': 1
      },
    },
  );

  const { uploadExternalDescription, uploadExternalUrl } = meetingProp;

  return {
    uploadExternalDescription,
    uploadExternalUrl,
  }
=======
const exportPresentationToChat = (presentationId, observer) => {
  let lastStatus = {};

  Tracker.autorun((c) => {
    const cursor = Presentations.find({ id: presentationId });

    const checkStatus = (exportation) => {
      const shouldStop = lastStatus.status === 'RUNNING' && exportation.status !== 'RUNNING';

      if (shouldStop) {
        observer(exportation, true);
        return c.stop();
      }

      observer(exportation, false);
      lastStatus = exportation;
    };

    cursor.observe({
      added: (doc) => {
        checkStatus(doc.exportation);
      },
      changed: (doc) => {
        checkStatus(doc.exportation);
      },
    });
  });

  makeCall('exportPresentationToChat', presentationId);
>>>>>>> acb04652
};

export default {
  getPresentations,
  persistPresentationChanges,
  dispatchTogglePresentationDownloadable,
  setPresentation,
  requestPresentationUploadToken,
<<<<<<< HEAD
  getExternalUploadData,
=======
  exportPresentationToChat,
>>>>>>> acb04652
};<|MERGE_RESOLUTION|>--- conflicted
+++ resolved
@@ -271,7 +271,6 @@
     .then(removePresentations.bind(null, presentationsToRemove, podId));
 };
 
-<<<<<<< HEAD
 const getExternalUploadData = () => {
   const { meetingProp } = Meetings.findOne(
     { meetingId: Auth.meetingID },
@@ -289,7 +288,8 @@
     uploadExternalDescription,
     uploadExternalUrl,
   }
-=======
+};
+
 const exportPresentationToChat = (presentationId, observer) => {
   let lastStatus = {};
 
@@ -319,7 +319,6 @@
   });
 
   makeCall('exportPresentationToChat', presentationId);
->>>>>>> acb04652
 };
 
 export default {
@@ -328,9 +327,6 @@
   dispatchTogglePresentationDownloadable,
   setPresentation,
   requestPresentationUploadToken,
-<<<<<<< HEAD
   getExternalUploadData,
-=======
   exportPresentationToChat,
->>>>>>> acb04652
 };