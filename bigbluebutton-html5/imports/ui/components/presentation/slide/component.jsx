--- conflicted
+++ resolved
@@ -20,27 +20,16 @@
               width={this.props.svgWidth-2}
               height={this.props.svgHeight-2}
               fill="white"
-<<<<<<< HEAD
-            >
-            </rect>
-            <image x="0" y="0"
+            />
+            <image
+              x="0"
+              y="0"
               width={this.props.svgWidth}
               height={this.props.svgHeight}
               xlinkHref={this.props.slideHref}
               strokeWidth="0.8"
               style={{ WebkitTapHighlightColor: 'transparent' }}
-            >
-            </image>
-=======
             />
-            <image
-              x="0" y="0"
-              width={this.props.currentSlide.slide.width}
-              height={this.props.currentSlide.slide.height}
-              xlinkHref={this.props.currentSlide.slide.img_uri}
-              strokeWidth="0.8"
-            />
->>>>>>> 18d9fb94
           </g>
         : null }
       </g>
