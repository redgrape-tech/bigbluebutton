import React, { PureComponent } from 'react';
import PropTypes from 'prop-types';
import WhiteboardOverlayContainer from '/imports/ui/components/whiteboard/whiteboard-overlay/container';
import WhiteboardToolbarContainer from '/imports/ui/components/whiteboard/whiteboard-toolbar/container';
import { HUNDRED_PERCENT, MAX_PERCENT } from '/imports/utils/slideCalcUtils';
import { defineMessages, injectIntl, intlShape } from 'react-intl';
import PresentationToolbarContainer from './presentation-toolbar/container';
import CursorWrapperContainer from './cursor/cursor-wrapper-container/container';
import AnnotationGroupContainer from '../whiteboard/annotation-group/container';
import PresentationOverlayContainer from './presentation-overlay/container';
import Slide from './slide/component';
import { styles } from './styles.scss';
import MediaService, { shouldEnableSwapLayout } from '../media/service';
import PresentationCloseButton from './presentation-close-button/component';
import DownloadPresentationButton from './download-presentation-button/component';
import FullscreenButtonContainer from '../video-provider/fullscreen-button/container';

const intlMessages = defineMessages({
  presentationLabel: {
    id: 'app.presentationUploder.title',
    description: 'presentation area element label',
  },
  changeNotification: {
    id: 'app.presentation.notificationLabel',
    description: 'label displayed in toast when presentation switches',
  },
});

class PresentationArea extends PureComponent {
  constructor() {
    super();

    this.state = {
      presentationAreaWidth: 0,
      presentationAreaHeight: 0,
      showSlide: false,
      zoom: 100,
      fitToWidth: false,
    };

    this.getSvgRef = this.getSvgRef.bind(this);
    this.zoomChanger = this.zoomChanger.bind(this);
    this.updateLocalPosition = this.updateLocalPosition.bind(this);
    this.panAndZoomChanger = this.panAndZoomChanger.bind(this);
    this.fitToWidthHandler = this.fitToWidthHandler.bind(this);
  }

<<<<<<< HEAD
  static getDerivedStateFromProps(props, state) {
    const { prevProps } = state;
    const stateChange = { prevProps: props };
=======
  componentDidMount() {
    // adding an event listener to scale the whiteboard on 'resize' events sent by chat/userlist etc
    window.addEventListener('resize', () => {
      setTimeout(this.handleResize.bind(this), 0);
    });

    this.getInitialPresentationSizes();
  }

  componentDidUpdate(prevProps, prevState) {
    const { currentPresentation, notify, intl } = this.props;
>>>>>>> 8dae3d5d

    if (props.userIsPresenter && (!prevProps || !prevProps.userIsPresenter) && props.currentSlide) {
      const potentialZoom = 100 * 100 / props.currentSlide.widthRatio;
      stateChange.zoom = potentialZoom;
    }

    if (!prevProps) return stateChange;

    // When presenter is changed or slide changed we reset localPosition
    if (prevProps.currentSlide.id !== props.currentSlide.id
      || prevProps.userIsPresenter !== props.userIsPresenter) {
      stateChange.localPosition = undefined;
    }

    return stateChange;
  }


  componentDidUpdate(prevProps) {
    const { currentPresentation, notify, intl } = this.props;

    if (prevProps.currentPresentation.name !== currentPresentation.name) {
      notify(
        `${intl.formatMessage(intlMessages.changeNotification)} ${currentPresentation.name}`,
        'info',
        'presentation',
      );
    }
  }

  componentWillUnmount() {
    window.removeEventListener('resize', () => {
      setTimeout(this.handleResize.bind(this), 0);
    });
  }

  // returns a ref to the svg element, which is required by a WhiteboardOverlay
  // to transform screen coordinates to svg coordinate system
  getSvgRef() {
    return this.svggroup;
  }

  getToolbarHeight() {
    const { refPresentationToolbar } = this;
    let height = 0;
    if (refPresentationToolbar) {
      const { clientHeight } = refPresentationToolbar;
      height = clientHeight;
    }
    return height;
  }

  getPresentationSizesAvailable() {
    const { userIsPresenter, multiUser } = this.props;
    const { refPresentationArea, refWhiteboardArea } = this;
    const presentationSizes = {};

    if (refPresentationArea && refWhiteboardArea) {
      // By default presentation sizes are equal to the sizes of the refPresentationArea
      // direct parent of the svg wrapper
      let { clientWidth, clientHeight } = refPresentationArea;

      // if a user is a presenter - this means there is a whiteboard toolbar on the right
      // and we have to get the width/height of the refWhiteboardArea
      // (inner hidden div with absolute position)
      if (userIsPresenter || multiUser) {
        ({ clientWidth, clientHeight } = refWhiteboardArea);
      }

      presentationSizes.presentationAreaHeight = clientHeight - this.getToolbarHeight();
      presentationSizes.presentationAreaWidth = clientWidth;
    }
    return presentationSizes;
  }

  getInitialPresentationSizes() {
    // determining the presentationAreaWidth and presentationAreaHeight (available
    // space for the svg) on the initial load

    const presentationSizes = this.getPresentationSizesAvailable();
    if (Object.keys(presentationSizes).length > 0) {
      // setting the state of the available space for the svg
      // and set the showSlide to true to start rendering the slide
      this.setState({
        presentationAreaHeight: presentationSizes.presentationAreaHeight,
        presentationAreaWidth: presentationSizes.presentationAreaWidth,
        showSlide: true,
      });
    }
  }

  handleResize() {
    const presentationSizes = this.getPresentationSizesAvailable();
    if (Object.keys(presentationSizes).length > 0) {
      // updating the size of the space available for the slide
      this.setState({
        presentationAreaHeight: presentationSizes.presentationAreaHeight,
        presentationAreaWidth: presentationSizes.presentationAreaWidth,
      });
    }
  }

  calculateSize(viewBoxDimensions) {
    const {
      presentationAreaHeight,
      presentationAreaWidth,
      fitToWidth,
    } = this.state;

    const {
      userIsPresenter,
      currentSlide,
    } = this.props;

    if (!currentSlide || !currentSlide.calculatedData) {
      return { width: 0, height: 0 };
    }

    const originalWidth = currentSlide.calculatedData.width;
    const originalHeight = currentSlide.calculatedData.height;
    const viewBoxWidth = viewBoxDimensions.width;
    const viewBoxHeight = viewBoxDimensions.height;

    let svgWidth;
    let svgHeight;

    if (!userIsPresenter) {
      svgWidth = (presentationAreaHeight * viewBoxWidth) / viewBoxHeight;
      if (presentationAreaWidth < svgWidth) {
        svgHeight = (presentationAreaHeight * presentationAreaWidth) / svgWidth;
        svgWidth = presentationAreaWidth;
      } else {
        svgHeight = presentationAreaHeight;
      }
    } else if (!fitToWidth) {
      svgWidth = (presentationAreaHeight * originalWidth) / originalHeight;
      if (presentationAreaWidth < svgWidth) {
        svgHeight = (presentationAreaHeight * presentationAreaWidth) / svgWidth;
        svgWidth = presentationAreaWidth;
      } else {
        svgHeight = presentationAreaHeight;
      }
    } else {
      svgWidth = presentationAreaWidth;
      svgHeight = (svgWidth * originalHeight) / originalWidth;
      if (svgHeight > presentationAreaHeight) svgHeight = presentationAreaHeight;
    }

    return {
      width: svgWidth,
      height: svgHeight,
    };
  }

  zoomChanger(incomingZoom) {
    const {
      zoom,
    } = this.state;

    let newZoom = incomingZoom;

    if (newZoom <= HUNDRED_PERCENT) {
      newZoom = HUNDRED_PERCENT;
    } else if (incomingZoom >= MAX_PERCENT) {
      newZoom = MAX_PERCENT;
    }

    if (newZoom !== zoom) this.setState({ zoom: newZoom });
  }

  fitToWidthHandler() {
    const {
      fitToWidth,
    } = this.state;

    this.setState({
      fitToWidth: !fitToWidth,
      zoom: HUNDRED_PERCENT,
    });
  }

  isPresentationAccessible() {
    const { currentSlide } = this.props;
    // sometimes tomcat publishes the slide url, but the actual file is not accessible (why?)
    return currentSlide && currentSlide.calculatedData;
  }

  updateLocalPosition(x, y, width, height, zoom) {
    this.setState({
      localPosition: {
        x, y, width, height,
      },
      zoom,
    });
  }

  panAndZoomChanger(w, h, x, y) {
    const {
      currentSlide,
      podId,
      zoomSlide,
    } = this.props;

    zoomSlide(currentSlide.num, podId, w, h, x, y);
  }

  renderPresentationClose() {
    const { isFullscreen } = this.props;
    if (!shouldEnableSwapLayout() || isFullscreen) {
      return null;
    }
    return <PresentationCloseButton toggleSwapLayout={MediaService.toggleSwapLayout} />;
  }

  renderOverlays(slideObj, svgDimensions, viewBoxPosition, viewBoxDimensions, physicalDimensions) {
    const {
      userIsPresenter,
      multiUser,
      podId,
      currentSlide,
    } = this.props;

    const {
      zoom,
      fitToWidth,
    } = this.state;

    if (!userIsPresenter && !multiUser) {
      return null;
    }

    // retrieving the pre-calculated data from the slide object
    const {
      width,
      height,
    } = slideObj.calculatedData;

    return (
      <PresentationOverlayContainer
        podId={podId}
        userIsPresenter={userIsPresenter}
        currentSlideNum={currentSlide.num}
        slide={slideObj}
        slideWidth={width}
        slideHeight={height}
        viewBoxX={viewBoxPosition.x}
        viewBoxY={viewBoxPosition.y}
        viewBoxWidth={viewBoxDimensions.width}
        viewBoxHeight={viewBoxDimensions.height}
        physicalSlideWidth={physicalDimensions.width}
        physicalSlideHeight={physicalDimensions.height}
        svgWidth={svgDimensions.width}
        svgHeight={svgDimensions.height}
        zoom={zoom}
        zoomChanger={this.zoomChanger}
        updateLocalPosition={this.updateLocalPosition}
        panAndZoomChanger={this.panAndZoomChanger}
        getSvgRef={this.getSvgRef}
        fitToWidth={fitToWidth}
      >
        <WhiteboardOverlayContainer
          getSvgRef={this.getSvgRef}
          userIsPresenter={userIsPresenter}
          whiteboardId={slideObj.id}
          slide={slideObj}
          slideWidth={width}
          slideHeight={height}
          viewBoxX={viewBoxPosition.x}
          viewBoxY={viewBoxPosition.y}
          viewBoxWidth={viewBoxDimensions.width}
          viewBoxHeight={viewBoxDimensions.height}
          physicalSlideWidth={physicalDimensions.width}
          physicalSlideHeight={physicalDimensions.height}
          zoom={zoom}
          zoomChanger={this.zoomChanger}
        />
      </PresentationOverlayContainer>
    );
  }

  // renders the whole presentation area
  renderPresentationArea(svgDimensions, viewBoxDimensions) {
    const {
      podId,
      currentSlide,
      isFullscreen,
      userIsPresenter,
    } = this.props;

    const {
      localPosition,
    } = this.state;

    if (!this.isPresentationAccessible()) {
      return null;
    }

    // retrieving the pre-calculated data from the slide object
    const {
      width,
      height,
      imageUri,
    } = currentSlide.calculatedData;

    let viewBoxPosition;

    if (userIsPresenter && localPosition) {
      viewBoxPosition = {
        x: localPosition.x,
        y: localPosition.y,
      };
    } else {
      viewBoxPosition = {
        x: currentSlide.calculatedData.x,
        y: currentSlide.calculatedData.y,
      };
    }

    const widthRatio = viewBoxDimensions.width / width;
    const heightRatio = viewBoxDimensions.height / height;

    const physicalDimensions = {
      width: (svgDimensions.width / widthRatio),
      height: (svgDimensions.height / heightRatio),
    };

    const svgViewBox = `${viewBoxPosition.x} ${viewBoxPosition.y} `
      + `${viewBoxDimensions.width} ${viewBoxDimensions.height}`;

    return (
      <div
        style={{
          position: 'absolute',
          width: svgDimensions.width,
          height: svgDimensions.height,
          textAlign: 'center',
        }}
      >
        {this.renderPresentationClose()}
        {this.renderPresentationDownload()}
        {isFullscreen ? null : this.renderPresentationFullscreen()}
        <svg
          key={currentSlide.id}
          data-test="whiteboard"
          width={svgDimensions.width}
          height={svgDimensions.height}
          ref={(ref) => { if (ref != null) { this.svggroup = ref; } }}
          viewBox={svgViewBox}
          version="1.1"
          xmlns="http://www.w3.org/2000/svg"
          className={styles.svgStyles}
        >
          <defs>
            <clipPath id="viewBox">
              <rect x={viewBoxPosition.x} y={viewBoxPosition.y} width="100%" height="100%" fill="none" />
            </clipPath>
          </defs>
          <g clipPath="url(#viewBox)">
            <Slide
              imageUri={imageUri}
              svgWidth={width}
              svgHeight={height}
            />
            <AnnotationGroupContainer
              {...{
                width,
                height,
              }}
              whiteboardId={currentSlide.id}
            />
            <CursorWrapperContainer
              podId={podId}
              whiteboardId={currentSlide.id}
              widthRatio={widthRatio}
              physicalWidthRatio={svgDimensions.width / width}
              slideWidth={width}
              slideHeight={height}
            />
          </g>
          {this.renderOverlays(
            currentSlide,
            svgDimensions,
            viewBoxPosition,
            viewBoxDimensions,
            physicalDimensions,
          )}
        </svg>
      </div>
    );
  }

  renderPresentationToolbar() {
    const {
      currentSlide,
      podId,
      isFullscreen,
    } = this.props;

    const { zoom, fitToWidth } = this.state;

    if (!currentSlide) {
      return null;
    }

    return (
      <PresentationToolbarContainer
        {...{
          fitToWidth,
          zoom,
          podId,
        }}
        isFullscreen={isFullscreen}
        fullscreenRef={this.refPresentationContainer}
        currentSlideNum={currentSlide.num}
        presentationId={currentSlide.presentationId}
        zoomChanger={this.zoomChanger}
        fitToWidthHandler={this.fitToWidthHandler}
      />
    );
  }

  renderWhiteboardToolbar(svgDimensions) {
    const { currentSlide } = this.props;
    if (!this.isPresentationAccessible()) return null;

    return (
      <WhiteboardToolbarContainer
        whiteboardId={currentSlide.id}
        height={svgDimensions.height}
      />
    );
  }

  renderPresentationDownload() {
    const { presentationIsDownloadable, downloadPresentationUri } = this.props;

    if (!presentationIsDownloadable) return null;

    const handleDownloadPresentation = () => {
      window.open(downloadPresentationUri);
    };

    return (
      <DownloadPresentationButton
        handleDownloadPresentation={handleDownloadPresentation}
        dark
      />
    );
  }

  renderPresentationFullscreen() {
    const {
      intl,
      userIsPresenter,
    } = this.props;
    if (userIsPresenter) return null;

    return (
      <FullscreenButtonContainer
        fullscreenRef={this.refPresentationContainer}
        elementName={intl.formatMessage(intlMessages.presentationLabel)}
        dark
      />
    );
  }

  render() {
    const {
      userIsPresenter,
      multiUser,
      currentSlide,
    } = this.props;

    const {
      showSlide,
      fitToWidth,
      presentationAreaWidth,
      localPosition,
    } = this.state;

    let viewBoxDimensions;

    if (userIsPresenter && localPosition) {
      viewBoxDimensions = {
        width: localPosition.width,
        height: localPosition.height,
      };
    } else {
      viewBoxDimensions = {
        width: currentSlide.calculatedData.viewBoxWidth,
        height: currentSlide.calculatedData.viewBoxHeight,
      };
    }

    const svgDimensions = this.calculateSize(viewBoxDimensions);
    const svgHeight = svgDimensions.height;
    const svgWidth = svgDimensions.width;

    const toolbarHeight = this.getToolbarHeight();

    let toolbarWidth = 0;
    if (this.refWhiteboardArea) {
      if (svgWidth === presentationAreaWidth
        || presentationAreaWidth <= 400
        || fitToWidth === true) {
        toolbarWidth = '100%';
      } else if (svgWidth <= 400
        && presentationAreaWidth > 400) {
        toolbarWidth = '400px';
      } else {
        toolbarWidth = svgWidth;
      }
    }

    return (
      <div
        ref={(ref) => { this.refPresentationContainer = ref; }}
        className={styles.presentationContainer}
      >
        <div
          ref={(ref) => { this.refPresentationArea = ref; }}
          className={styles.presentationArea}
        >
          <div
            ref={(ref) => { this.refWhiteboardArea = ref; }}
            className={styles.whiteboardSizeAvailable}
          />
          <div
            className={styles.svgContainer}
            style={{
              height: svgHeight + toolbarHeight,
            }}
          >
            {showSlide
              ? this.renderPresentationArea(svgDimensions, viewBoxDimensions)
              : null}
            {showSlide && (userIsPresenter || multiUser)
              ? this.renderWhiteboardToolbar(svgDimensions)
              : null}
            {showSlide && userIsPresenter
              ? (
                <div
                  className={styles.presentationToolbar}
                  ref={(ref) => { this.refPresentationToolbar = ref; }}
                  style={
                    {
                      width: toolbarWidth,
                    }
                  }
                >
                  {this.renderPresentationToolbar()}
                </div>
              )
              : null}
          </div>
        </div>
      </div>
    );
  }
}

export default injectIntl(PresentationArea);

PresentationArea.propTypes = {
  intl: intlShape.isRequired,
  podId: PropTypes.string.isRequired,
  // Defines a boolean value to detect whether a current user is a presenter
  userIsPresenter: PropTypes.bool.isRequired,
  currentSlide: PropTypes.shape({
    presentationId: PropTypes.string.isRequired,
    current: PropTypes.bool.isRequired,
    heightRatio: PropTypes.number.isRequired,
    widthRatio: PropTypes.number.isRequired,
    xOffset: PropTypes.number.isRequired,
    yOffset: PropTypes.number.isRequired,
    num: PropTypes.number.isRequired,
    id: PropTypes.string.isRequired,
    calculatedData: PropTypes.shape({
      x: PropTypes.number.isRequired,
      y: PropTypes.number.isRequired,
      height: PropTypes.number.isRequired,
      width: PropTypes.number.isRequired,
      viewBoxWidth: PropTypes.number.isRequired,
      viewBoxHeight: PropTypes.number.isRequired,
      imageUri: PropTypes.string.isRequired,
    }),
  }),
  // current multi-user status
  multiUser: PropTypes.bool.isRequired,
};

PresentationArea.defaultProps = {
  currentSlide: undefined,
};<|MERGE_RESOLUTION|>--- conflicted
+++ resolved
@@ -45,40 +45,33 @@
     this.fitToWidthHandler = this.fitToWidthHandler.bind(this);
   }
 
-<<<<<<< HEAD
   static getDerivedStateFromProps(props, state) {
     const { prevProps } = state;
     const stateChange = { prevProps: props };
-=======
+
+    if (props.userIsPresenter && (!prevProps || !prevProps.userIsPresenter) && props.currentSlide) {
+      const potentialZoom = 100 * 100 / props.currentSlide.widthRatio;
+      stateChange.zoom = potentialZoom;
+    }
+
+    if (!prevProps) return stateChange;
+
+    // When presenter is changed or slide changed we reset localPosition
+    if (prevProps.currentSlide.id !== props.currentSlide.id
+      || prevProps.userIsPresenter !== props.userIsPresenter) {
+      stateChange.localPosition = undefined;
+    }
+
+    return stateChange;
+  }
+
   componentDidMount() {
     // adding an event listener to scale the whiteboard on 'resize' events sent by chat/userlist etc
     window.addEventListener('resize', () => {
       setTimeout(this.handleResize.bind(this), 0);
     });
-
     this.getInitialPresentationSizes();
   }
-
-  componentDidUpdate(prevProps, prevState) {
-    const { currentPresentation, notify, intl } = this.props;
->>>>>>> 8dae3d5d
-
-    if (props.userIsPresenter && (!prevProps || !prevProps.userIsPresenter) && props.currentSlide) {
-      const potentialZoom = 100 * 100 / props.currentSlide.widthRatio;
-      stateChange.zoom = potentialZoom;
-    }
-
-    if (!prevProps) return stateChange;
-
-    // When presenter is changed or slide changed we reset localPosition
-    if (prevProps.currentSlide.id !== props.currentSlide.id
-      || prevProps.userIsPresenter !== props.userIsPresenter) {
-      stateChange.localPosition = undefined;
-    }
-
-    return stateChange;
-  }
-
 
   componentDidUpdate(prevProps) {
     const { currentPresentation, notify, intl } = this.props;
