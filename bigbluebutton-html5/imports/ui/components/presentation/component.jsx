import React, { PureComponent } from 'react';
import PropTypes from 'prop-types';
import WhiteboardOverlayContainer from '/imports/ui/components/whiteboard/whiteboard-overlay/container';
import WhiteboardToolbarContainer from '/imports/ui/components/whiteboard/whiteboard-toolbar/container';
import { HUNDRED_PERCENT, MAX_PERCENT } from '/imports/utils/slideCalcUtils';
import { defineMessages, injectIntl } from 'react-intl';
import { toast } from 'react-toastify';
import { politeSRAlert } from '/imports/utils/dom-utils';
import { Session } from 'meteor/session';
import PresentationToolbarContainer from './presentation-toolbar/container';
import PresentationPlaceholder from './presentation-placeholder/component';
import CursorWrapperContainer from './cursor/cursor-wrapper-container/container';
import AnnotationGroupContainer from '../whiteboard/annotation-group/container';
import PresentationOverlayContainer from './presentation-overlay/container';
import Slide from './slide/component';
import Styled from './styles';
import MediaService from '../media/service';
<<<<<<< HEAD
=======
import PresentationCloseButton from './presentation-close-button/component';
>>>>>>> 4621c3ff
import DownloadPresentationButton from './download-presentation-button/component';
import FullscreenService from '/imports/ui/components/common/fullscreen-button/service';
import Icon from '/imports/ui/components/common/icon/component';
import PollingContainer from '/imports/ui/components/polling/container';
import { ACTIONS, LAYOUT_TYPE } from '../layout/enums';
import DEFAULT_VALUES from '../layout/defaultValues';
import { colorContentBackground } from '/imports/ui/stylesheets/styled-components/palette';
import browserInfo from '/imports/utils/browserInfo';
import PresentationMenu from './presentation-menu/container';

const intlMessages = defineMessages({
  presentationLabel: {
    id: 'app.presentationUploder.title',
    description: 'presentation area element label',
  },
  changeNotification: {
    id: 'app.presentation.notificationLabel',
    description: 'label displayed in toast when presentation switches',
  },
  downloadLabel: {
    id: 'app.presentation.downloadLabel',
    description: 'label for downloadable presentations',
  },
  slideContentStart: {
    id: 'app.presentation.startSlideContent',
    description: 'Indicate the slide content start',
  },
  slideContentEnd: {
    id: 'app.presentation.endSlideContent',
    description: 'Indicate the slide content end',
  },
  slideContentChanged: {
    id: 'app.presentation.changedSlideContent',
    description: 'Indicate the slide content has changed',
  },
  noSlideContent: {
    id: 'app.presentation.emptySlideContent',
    description: 'No content available for slide',
  },
});

const { isSafari } = browserInfo;
const FULLSCREEN_CHANGE_EVENT = isSafari ? 'webkitfullscreenchange' : 'fullscreenchange';

class Presentation extends PureComponent {
  constructor() {
    super();

    this.state = {
      presentationWidth: 0,
      presentationHeight: 0,
      showSlide: false,
      zoom: 100,
      fitToWidth: false,
      isFullscreen: false,
    };

    this.currentPresentationToastId = null;

    this.getSvgRef = this.getSvgRef.bind(this);
    this.setFitToWidth = this.setFitToWidth.bind(this);
    this.zoomChanger = this.zoomChanger.bind(this);
    this.updateLocalPosition = this.updateLocalPosition.bind(this);
    this.panAndZoomChanger = this.panAndZoomChanger.bind(this);
    this.fitToWidthHandler = this.fitToWidthHandler.bind(this);
    this.onFullscreenChange = this.onFullscreenChange.bind(this);
    this.getPresentationSizesAvailable = this.getPresentationSizesAvailable.bind(this);
    this.handleResize = this.handleResize.bind(this);

    this.onResize = () => setTimeout(this.handleResize.bind(this), 0);
    this.renderCurrentPresentationToast = this.renderCurrentPresentationToast.bind(this);
    this.setPresentationRef = this.setPresentationRef.bind(this);
    Session.set('componentPresentationWillUnmount', false);
  }

  static getDerivedStateFromProps(props, state) {
    const { prevProps } = state;
    const stateChange = { prevProps: props };

    if (props.userIsPresenter
      && (!prevProps || !prevProps.userIsPresenter)
      && props.currentSlide
      && props.slidePosition) {
      let potentialZoom = 100 / (props.slidePosition.viewBoxWidth / props.slidePosition.width);
      potentialZoom = Math.max(HUNDRED_PERCENT, Math.min(MAX_PERCENT, potentialZoom));
      stateChange.zoom = potentialZoom;
    }

    if (!prevProps) return stateChange;

    // When presenter is changed or slide changed we reset localPosition
    if (prevProps.currentSlide?.id !== props.currentSlide?.id
      || prevProps.userIsPresenter !== props.userIsPresenter) {
      stateChange.localPosition = undefined;
    }

    return stateChange;
  }

  componentDidMount() {
    this.getInitialPresentationSizes();
    this.refPresentationContainer
      .addEventListener(FULLSCREEN_CHANGE_EVENT, this.onFullscreenChange);
    window.addEventListener('resize', this.onResize, false);

    const {
      currentSlide, slidePosition, layoutContextDispatch,
    } = this.props;

    if (currentSlide) {
      layoutContextDispatch({
        type: ACTIONS.SET_PRESENTATION_NUM_CURRENT_SLIDE,
        value: currentSlide.num,
      });
      layoutContextDispatch({
        type: ACTIONS.SET_PRESENTATION_CURRENT_SLIDE_SIZE,
        value: {
          width: slidePosition.width,
          height: slidePosition.height,
        },
      });
    }
  }

  componentDidUpdate(prevProps) {
    const {
      currentPresentation,
      slidePosition,
      presentationIsOpen,
      currentSlide,
      publishedPoll,
      isViewer,
      setPresentationIsOpen,
      restoreOnUpdate,
      layoutContextDispatch,
      userIsPresenter,
      presentationBounds,
      numCameras,
      intl,
    } = this.props;

    const { presentationWidth, presentationHeight } = this.state;

    const {
      numCameras: prevNumCameras,
      presentationBounds: prevPresentationBounds,
    } = prevProps;

    if (numCameras !== prevNumCameras) {
      this.onResize();
    }

    if (
      currentSlide?.num != null
      && prevProps?.currentSlide?.num != null
      && currentSlide?.num !== prevProps.currentSlide?.num
    ) {
      politeSRAlert(intl.formatMessage(intlMessages.slideContentChanged, { 0: currentSlide.num }));
    }

    if (currentPresentation) {
      const downloadableOn = !prevProps?.currentPresentation?.downloadable
        && currentPresentation.downloadable;

      const shouldCloseToast = !(currentPresentation.downloadable && !userIsPresenter);

      if (
        prevProps?.currentPresentation?.name !== currentPresentation.name
        || (downloadableOn && !userIsPresenter)
      ) {
        if (this.currentPresentationToastId) {
          toast.update(this.currentPresentationToastId, {
            autoClose: shouldCloseToast,
            render: this.renderCurrentPresentationToast(),
          });
        } else {
          this.currentPresentationToastId = toast(this.renderCurrentPresentationToast(), {
            onClose: () => { this.currentPresentationToastId = null; },
            autoClose: shouldCloseToast,
            className: 'actionToast',
          });
        }
      }

      const downloadableOff = prevProps?.currentPresentation?.downloadable
        && !currentPresentation.downloadable;

      if (this.currentPresentationToastId && downloadableOff) {
        toast.update(this.currentPresentationToastId, {
          autoClose: true,
          render: this.renderCurrentPresentationToast(),
        });
      }
    }

    if (prevProps?.slidePosition && slidePosition) {
      const { width: prevWidth, height: prevHeight } = prevProps.slidePosition;
      const { width: currWidth, height: currHeight } = slidePosition;

      if (prevWidth !== currWidth || prevHeight !== currHeight) {
        layoutContextDispatch({
          type: ACTIONS.SET_PRESENTATION_CURRENT_SLIDE_SIZE,
          value: {
            width: currWidth,
            height: currHeight,
          },
        });
      }

      if (!presentationIsOpen && restoreOnUpdate && !userIsPresenter && currentSlide) {
        const slideChanged = currentSlide.id !== prevProps.currentSlide.id;
        const positionChanged = slidePosition
          .viewBoxHeight !== prevProps.slidePosition.viewBoxHeight
          || slidePosition.viewBoxWidth !== prevProps.slidePosition.viewBoxWidth;
        const pollPublished = publishedPoll && !prevProps.publishedPoll;
        if (slideChanged || positionChanged || pollPublished) {
          setPresentationIsOpen(layoutContextDispatch, !presentationIsOpen);
        }
      }

      if ((presentationBounds !== prevPresentationBounds) ||
        (!presentationWidth && !presentationHeight)) this.onResize();
    } else if (slidePosition) {
      const { width: currWidth, height: currHeight } = slidePosition;

      layoutContextDispatch({
        type: ACTIONS.SET_PRESENTATION_CURRENT_SLIDE_SIZE,
        value: {
          width: currWidth,
          height: currHeight,
        },
      });
      layoutContextDispatch({
        type: ACTIONS.SET_PRESENTATION_NUM_CURRENT_SLIDE,
        value: currentSlide.num,
      });
    }
  }

  componentWillUnmount() {
    Session.set('componentPresentationWillUnmount', true);
    const { fullscreenContext, layoutContextDispatch } = this.props;

    window.removeEventListener('resize', this.onResize, false);
    this.refPresentationContainer
      .removeEventListener(FULLSCREEN_CHANGE_EVENT, this.onFullscreenChange);

    if (fullscreenContext) {
      layoutContextDispatch({
        type: ACTIONS.SET_FULLSCREEN_ELEMENT,
        value: {
          element: '',
          group: '',
        },
      });
    }
  }

  handleResize() {
    const presentationSizes = this.getPresentationSizesAvailable();
    if (Object.keys(presentationSizes).length > 0) {
      // updating the size of the space available for the slide
      if (!Session.get('componentPresentationWillUnmount')) {
        this.setState({
          presentationHeight: presentationSizes.presentationHeight,
          presentationWidth: presentationSizes.presentationWidth,
        });
      }
    }
  }

  onFullscreenChange() {
    const { isFullscreen } = this.state;
    const newIsFullscreen = FullscreenService.isFullScreen(this.refPresentationContainer);
    if (isFullscreen !== newIsFullscreen) {
      this.setState({ isFullscreen: newIsFullscreen });
    }
  }

  setPresentationRef(ref) {
    this.refPresentationContainer = ref;
  }

  // returns a ref to the svg element, which is required by a WhiteboardOverlay
  // to transform screen coordinates to svg coordinate system
  getSvgRef() {
    return this.svggroup;
  }

  getToolbarHeight() {
    const { refPresentationToolbar } = this;
    let height = 0;
    if (refPresentationToolbar) {
      const { clientHeight } = refPresentationToolbar;
      height = clientHeight;
    }
    return height;
  }

  getPresentationSizesAvailable() {
    const {
      presentationBounds,
      presentationAreaSize: newPresentationAreaSize,
    } = this.props;
    const presentationSizes = {
      presentationWidth: 0,
      presentationHeight: 0,
    };

    if (newPresentationAreaSize) {
      presentationSizes.presentationWidth = newPresentationAreaSize.presentationAreaWidth;
      presentationSizes.presentationHeight = newPresentationAreaSize
        .presentationAreaHeight - (this.getToolbarHeight() || 0);
      return presentationSizes;
    }

    presentationSizes.presentationWidth = presentationBounds.width;
    presentationSizes.presentationHeight = presentationBounds.height;
    return presentationSizes;
  }

  getInitialPresentationSizes() {
    // determining the presentationWidth and presentationHeight (available
    // space for the svg) on the initial load

    const presentationSizes = this.getPresentationSizesAvailable();
    if (Object.keys(presentationSizes).length > 0) {
      // setting the state of the available space for the svg
      // and set the showSlide to true to start rendering the slide
      this.setState({
        presentationHeight: presentationSizes.presentationHeight,
        presentationWidth: presentationSizes.presentationWidth,
        showSlide: true,
      });
    }
  }

  setFitToWidth(fitToWidth) {
    this.setState({ fitToWidth });
  }

  calculateSize(viewBoxDimensions) {
    const {
      presentationHeight,
      presentationWidth,
      fitToWidth,
    } = this.state;

    const {
      userIsPresenter,
      currentSlide,
      slidePosition,
    } = this.props;

    if (!currentSlide || !slidePosition) {
      return { width: 0, height: 0 };
    }

    const originalWidth = slidePosition.width;
    const originalHeight = slidePosition.height;
    const viewBoxWidth = viewBoxDimensions.width;
    const viewBoxHeight = viewBoxDimensions.height;

    let svgWidth;
    let svgHeight;

    if (!userIsPresenter) {
      svgWidth = (presentationHeight * viewBoxWidth) / viewBoxHeight;
      if (presentationWidth < svgWidth) {
        svgHeight = (presentationHeight * presentationWidth) / svgWidth;
        svgWidth = presentationWidth;
      } else {
        svgHeight = presentationHeight;
      }
    } else if (!fitToWidth) {
      svgWidth = (presentationHeight * originalWidth) / originalHeight;
      if (presentationWidth < svgWidth) {
        svgHeight = (presentationHeight * presentationWidth) / svgWidth;
        svgWidth = presentationWidth;
      } else {
        svgHeight = presentationHeight;
      }
    } else {
      svgWidth = presentationWidth;
      svgHeight = (svgWidth * originalHeight) / originalWidth;
      if (svgHeight > presentationHeight) svgHeight = presentationHeight;
    }

    if (typeof svgHeight !== 'number' || typeof svgWidth !== 'number') {
      return { width: 0, height: 0 };
    }

    return {
      width: svgWidth,
      height: svgHeight,
    };
  }

  zoomChanger(incomingZoom) {
    const {
      zoom,
    } = this.state;

    let newZoom = incomingZoom;

    if (newZoom <= HUNDRED_PERCENT) {
      newZoom = HUNDRED_PERCENT;
    } else if (incomingZoom >= MAX_PERCENT) {
      newZoom = MAX_PERCENT;
    }

    if (newZoom !== zoom) this.setState({ zoom: newZoom });
  }

  fitToWidthHandler() {
    const {
      fitToWidth,
    } = this.state;

    this.setState({
      fitToWidth: !fitToWidth,
      zoom: HUNDRED_PERCENT,
    });
  }

  isPresentationAccessible() {
    const {
      currentSlide,
      slidePosition,
    } = this.props;
    // sometimes tomcat publishes the slide url, but the actual file is not accessible
    return currentSlide && slidePosition;
  }

  updateLocalPosition(x, y, width, height, zoom) {
    this.setState({
      localPosition: {
        x, y, width, height,
      },
      zoom,
    });
  }

  panAndZoomChanger(w, h, x, y) {
    const {
      currentSlide,
      podId,
      zoomSlide,
    } = this.props;

    zoomSlide(currentSlide.num, podId, w, h, x, y);
  }

<<<<<<< HEAD
=======
  renderPresentationClose() {
    const { isFullscreen } = this.state;
    const {
      layoutType,
      fullscreenContext,
      layoutContextDispatch,
      isIphone,
      presentationIsOpen,
    } = this.props;

    if (isFullscreen
      || fullscreenContext
      || layoutType === LAYOUT_TYPE.PRESENTATION_FOCUS) {
      return null;
    }
    return (
      <PresentationCloseButton
        setPresentationIsOpen={MediaService.setPresentationIsOpen}
        layoutContextDispatch={layoutContextDispatch}
        isIphone={isIphone}
        presentationIsOpen={presentationIsOpen}
      />
    );
  }

>>>>>>> 4621c3ff
  renderOverlays(slideObj, svgDimensions, viewBoxPosition, viewBoxDimensions, physicalDimensions) {
    const {
      userIsPresenter,
      multiUser,
      podId,
      currentSlide,
      slidePosition,
    } = this.props;

    const {
      zoom,
      fitToWidth,
    } = this.state;

    if (!userIsPresenter && !multiUser) {
      return null;
    }

    // retrieving the pre-calculated data from the slide object
    const {
      width,
      height,
    } = slidePosition;

    return (
      <PresentationOverlayContainer
        podId={podId}
        userIsPresenter={userIsPresenter}
        currentSlideNum={currentSlide.num}
        slide={slideObj}
        slideWidth={width}
        slideHeight={height}
        viewBoxX={viewBoxPosition.x}
        viewBoxY={viewBoxPosition.y}
        viewBoxWidth={viewBoxDimensions.width}
        viewBoxHeight={viewBoxDimensions.height}
        physicalSlideWidth={physicalDimensions.width}
        physicalSlideHeight={physicalDimensions.height}
        svgWidth={svgDimensions.width}
        svgHeight={svgDimensions.height}
        zoom={zoom}
        zoomChanger={this.zoomChanger}
        updateLocalPosition={this.updateLocalPosition}
        panAndZoomChanger={this.panAndZoomChanger}
        getSvgRef={this.getSvgRef}
        fitToWidth={fitToWidth}
      >
        <WhiteboardOverlayContainer
          getSvgRef={this.getSvgRef}
          userIsPresenter={userIsPresenter}
          whiteboardId={slideObj.id}
          slide={slideObj}
          slideWidth={width}
          slideHeight={height}
          viewBoxX={viewBoxPosition.x}
          viewBoxY={viewBoxPosition.y}
          viewBoxWidth={viewBoxDimensions.width}
          viewBoxHeight={viewBoxDimensions.height}
          physicalSlideWidth={physicalDimensions.width}
          physicalSlideHeight={physicalDimensions.height}
          zoom={zoom}
          zoomChanger={this.zoomChanger}
        />
      </PresentationOverlayContainer>
    );
  }

  // renders the whole presentation area
  renderPresentation(svgDimensions, viewBoxDimensions) {
    const {
      intl,
      podId,
      currentSlide,
      slidePosition,
      userIsPresenter,
      presentationIsOpen,
    } = this.props;

    const {
      localPosition,
    } = this.state;

    if (!this.isPresentationAccessible()) {
      return null;
    }

    // retrieving the pre-calculated data from the slide object
    const {
      width,
      height,
    } = slidePosition;

    const {
      imageUri,
      content,
    } = currentSlide;

    let viewBoxPosition;

    if (userIsPresenter && localPosition) {
      viewBoxPosition = {
        x: localPosition.x,
        y: localPosition.y,
      };
    } else {
      viewBoxPosition = {
        x: slidePosition.x,
        y: slidePosition.y,
      };
    }

    const widthRatio = viewBoxDimensions.width / width;
    const heightRatio = viewBoxDimensions.height / height;

    const physicalDimensions = {
      width: (svgDimensions.width / widthRatio),
      height: (svgDimensions.height / heightRatio),
    };

    const svgViewBox = `${viewBoxPosition.x} ${viewBoxPosition.y} `
      + `${viewBoxDimensions.width} ${Number.isNaN(viewBoxDimensions.height) ? 0 : viewBoxDimensions.height}`;

    const slideContent = content ? `${intl.formatMessage(intlMessages.slideContentStart)}
      ${content}
      ${intl.formatMessage(intlMessages.slideContentEnd)}` : intl.formatMessage(intlMessages.noSlideContent);

    return (
      <div
        style={{
          position: 'absolute',
          width: svgDimensions.width < 0 ? 0 : svgDimensions.width,
          height: svgDimensions.height < 0 ? 0 : svgDimensions.height,
          textAlign: 'center',
          display: !presentationIsOpen ? 'none' : 'block',
        }}
      >
        <Styled.VisuallyHidden id="currentSlideText">{slideContent}</Styled.VisuallyHidden>
        {this.renderPresentationDownload()}
        {this.renderPresentationMenu()}
        <Styled.PresentationSvg
          key={currentSlide.id}
          data-test={!presentationIsOpen ? 'hiddenWhiteboard' : 'whiteboard'}
          width={svgDimensions.width < 0 ? 0 : svgDimensions.width}
          height={svgDimensions.height < 0 ? 0 : svgDimensions.height}
          ref={(ref) => { if (ref != null) { this.svggroup = ref; } }}
          viewBox={svgViewBox}
          version="1.1"
          xmlns="http://www.w3.org/2000/svg"
        >
          <defs>
            <clipPath id="viewBox">
              <rect x={viewBoxPosition.x} y={viewBoxPosition.y} width="100%" height="100%" fill="none" />
            </clipPath>
          </defs>
          <g clipPath="url(#viewBox)">
            <Slide
              imageUri={imageUri}
              svgWidth={width}
              svgHeight={height}
            />
            <AnnotationGroupContainer
              {...{
                width,
                height,
              }}
              published
              whiteboardId={currentSlide.id}
            />
            <AnnotationGroupContainer
              {...{
                width,
                height,
              }}
              published={false}
              whiteboardId={currentSlide.id}
            />
            <CursorWrapperContainer
              podId={podId}
              whiteboardId={currentSlide.id}
              widthRatio={widthRatio}
              physicalWidthRatio={svgDimensions.width / width}
              slideWidth={width}
              slideHeight={height}
            />
          </g>
          {this.renderOverlays(
            currentSlide,
            svgDimensions,
            viewBoxPosition,
            viewBoxDimensions,
            physicalDimensions,
          )}
        </Styled.PresentationSvg>
      </div>
    );
  }

  renderPresentationToolbar(svgWidth) {
    const {
      currentSlide,
      podId,
      isMobile,
      layoutType,
      numCameras,
      fullscreenElementId,
      fullscreenContext,
      layoutContextDispatch,
      presentationIsOpen,
    } = this.props;
    const { zoom, fitToWidth } = this.state;

    if (!currentSlide) return null;

    const { presentationToolbarMinWidth } = DEFAULT_VALUES;

    const toolbarWidth = ((this.refWhiteboardArea && svgWidth > presentationToolbarMinWidth)
      || isMobile
      || (layoutType === LAYOUT_TYPE.VIDEO_FOCUS && numCameras > 0))
      ? svgWidth
      : presentationToolbarMinWidth;
    return (
      <PresentationToolbarContainer
        {...{
          fitToWidth,
          zoom,
          podId,
          currentSlide,
          toolbarWidth,
          fullscreenElementId,
          layoutContextDispatch,
          presentationIsOpen,
        }}
        currentSlideNum={currentSlide.num}
        presentationId={currentSlide.presentationId}
        zoomChanger={this.zoomChanger}
        fitToWidthHandler={this.fitToWidthHandler}
        isFullscreen={fullscreenContext}
        fullscreenAction={ACTIONS.SET_FULLSCREEN_ELEMENT}
        fullscreenRef={this.refPresentationContainer}
      />
    );
  }

  renderWhiteboardToolbar(svgDimensions) {
    const { currentSlide, userIsPresenter } = this.props;
    if (!this.isPresentationAccessible()) return null;

    return (
      <WhiteboardToolbarContainer
        whiteboardId={currentSlide.id}
        height={svgDimensions.height}
        isPresenter={userIsPresenter}
      />
    );
  }

  renderPresentationDownload() {
    const { presentationIsDownloadable, downloadPresentationUri } = this.props;

    if (!presentationIsDownloadable) return null;

    const handleDownloadPresentation = () => {
      window.open(downloadPresentationUri);
    };

    return (
      <DownloadPresentationButton
        handleDownloadPresentation={handleDownloadPresentation}
        dark
      />
    );
  }

  renderPresentationMenu() {
    const {
      intl,
      fullscreenElementId,
      layoutContextDispatch,
    } = this.props;

    return (
      <PresentationMenu
        fullscreenRef={this.refPresentationContainer}
        getScreenshotRef={this.getSvgRef}
        elementName={intl.formatMessage(intlMessages.presentationLabel)}
        elementId={fullscreenElementId}
        toggleSwapLayout={MediaService.toggleSwapLayout}
        layoutContextDispatch={layoutContextDispatch}
      />
    );
  }

  renderCurrentPresentationToast() {
    const {
      intl, currentPresentation, userIsPresenter, downloadPresentationUri,
    } = this.props;
    const { downloadable } = currentPresentation;

    return (
      <Styled.InnerToastWrapper>
        <Styled.ToastIcon>
          <Styled.IconWrapper>
            <Icon iconName="presentation" />
          </Styled.IconWrapper>
        </Styled.ToastIcon>

        <Styled.ToastTextContent data-test="toastSmallMsg">
          <div>{`${intl.formatMessage(intlMessages.changeNotification)}`}</div>
          <Styled.PresentationName>{`${currentPresentation.name}`}</Styled.PresentationName>
        </Styled.ToastTextContent>

        {downloadable && !userIsPresenter
          ? (
            <Styled.ToastDownload>
              <Styled.ToastSeparator />
              <a
                data-test="toastDownload"
                aria-label={`${intl.formatMessage(intlMessages.downloadLabel)} ${currentPresentation.name}`}
                href={downloadPresentationUri}
                target="_blank"
                rel="noopener noreferrer"
              >
                {intl.formatMessage(intlMessages.downloadLabel)}
              </a>
            </Styled.ToastDownload>
          ) : null}
      </Styled.InnerToastWrapper>
    );
  }

  render() {
    const {
      userIsPresenter,
      multiUser,
      slidePosition,
      presentationBounds,
      fullscreenContext,
      isMobile,
      layoutType,
      numCameras,
      currentPresentation,
      layoutSwapped,
      layoutContextDispatch,
    } = this.props;

    const {
      showSlide,
      isFullscreen,
      localPosition,
    } = this.state;

    let viewBoxDimensions;

    if (userIsPresenter && localPosition) {
      viewBoxDimensions = {
        width: localPosition.width,
        height: localPosition.height,
      };
    } else if (slidePosition) {
      viewBoxDimensions = {
        width: slidePosition.viewBoxWidth,
        height: slidePosition.viewBoxHeight,
      };
    } else {
      viewBoxDimensions = {
        width: 0,
        height: 0,
      };
    }

    const svgDimensions = this.calculateSize(viewBoxDimensions);
    const svgHeight = svgDimensions.height;
    const svgWidth = svgDimensions.width;

    const toolbarHeight = this.getToolbarHeight();

    const { presentationToolbarMinWidth } = DEFAULT_VALUES;

    const isLargePresentation = (svgWidth > presentationToolbarMinWidth || isMobile)
      && !(layoutType === LAYOUT_TYPE.VIDEO_FOCUS && numCameras > 0 && !fullscreenContext);

    const containerWidth = isLargePresentation
      ? svgWidth
      : presentationToolbarMinWidth;

    if (!currentPresentation && this.refPresentationContainer) {
      return (
        <PresentationPlaceholder
          {
          ...presentationBounds
          }
          layoutContextDispatch={layoutContextDispatch}
          setPresentationRef={this.setPresentationRef}
        />
      );
    }

    return (
      <Styled.PresentationContainer
        role="region"
        ref={(ref) => { this.refPresentationContainer = ref; }}
        style={{
          top: presentationBounds.top,
          left: presentationBounds.left,
          right: presentationBounds.right,
          width: presentationBounds.width,
          height: presentationBounds.height,
          display: layoutSwapped ? 'none' : 'flex',
          zIndex: fullscreenContext ? presentationBounds.zIndex : undefined,
          background: layoutType === LAYOUT_TYPE.VIDEO_FOCUS && numCameras > 0 && !fullscreenContext
            ? colorContentBackground
            : null,
        }}
        data-test="presentationContainer"
      >
        {isFullscreen && <PollingContainer />}

        <Styled.Presentation ref={(ref) => { this.refPresentation = ref; }}>
          <Styled.WhiteboardSizeAvailable ref={(ref) => { this.refWhiteboardArea = ref; }} />
          <Styled.SvgContainer
            style={{
              height: svgHeight + toolbarHeight,
            }}
          >
            {showSlide && svgWidth > 0 && svgHeight > 0
              ? this.renderPresentation(svgDimensions, viewBoxDimensions)
              : null}
            {showSlide && (userIsPresenter || multiUser)
              ? this.renderWhiteboardToolbar(svgDimensions)
              : null}
            {showSlide && userIsPresenter
              ? (
                <Styled.PresentationToolbar
                  ref={(ref) => { this.refPresentationToolbar = ref; }}
                  style={
                    {
                      width: containerWidth,
                    }
                  }
                >
                  {this.renderPresentationToolbar(svgWidth)}
                </Styled.PresentationToolbar>
              )
              : null}
          </Styled.SvgContainer>
        </Styled.Presentation>
      </Styled.PresentationContainer>
    );
  }
}

export default injectIntl(Presentation);

Presentation.propTypes = {
  podId: PropTypes.string.isRequired,
  // Defines a boolean value to detect whether a current user is a presenter
  userIsPresenter: PropTypes.bool.isRequired,
  currentSlide: PropTypes.shape({
    presentationId: PropTypes.string.isRequired,
    current: PropTypes.bool.isRequired,
    num: PropTypes.number.isRequired,
    id: PropTypes.string.isRequired,
    imageUri: PropTypes.string.isRequired,
  }),
  slidePosition: PropTypes.shape({
    x: PropTypes.number.isRequired,
    y: PropTypes.number.isRequired,
    height: PropTypes.number.isRequired,
    width: PropTypes.number.isRequired,
    viewBoxWidth: PropTypes.number.isRequired,
    viewBoxHeight: PropTypes.number.isRequired,
  }),
  // current multi-user status
  multiUser: PropTypes.bool.isRequired,
};

Presentation.defaultProps = {
  currentSlide: undefined,
  slidePosition: undefined,
};<|MERGE_RESOLUTION|>--- conflicted
+++ resolved
@@ -15,10 +15,6 @@
 import Slide from './slide/component';
 import Styled from './styles';
 import MediaService from '../media/service';
-<<<<<<< HEAD
-=======
-import PresentationCloseButton from './presentation-close-button/component';
->>>>>>> 4621c3ff
 import DownloadPresentationButton from './download-presentation-button/component';
 import FullscreenService from '/imports/ui/components/common/fullscreen-button/service';
 import Icon from '/imports/ui/components/common/icon/component';
@@ -472,8 +468,6 @@
     zoomSlide(currentSlide.num, podId, w, h, x, y);
   }
 
-<<<<<<< HEAD
-=======
   renderPresentationClose() {
     const { isFullscreen } = this.state;
     const {
@@ -489,17 +483,8 @@
       || layoutType === LAYOUT_TYPE.PRESENTATION_FOCUS) {
       return null;
     }
-    return (
-      <PresentationCloseButton
-        setPresentationIsOpen={MediaService.setPresentationIsOpen}
-        layoutContextDispatch={layoutContextDispatch}
-        isIphone={isIphone}
-        presentationIsOpen={presentationIsOpen}
-      />
-    );
-  }
-
->>>>>>> 4621c3ff
+  }
+
   renderOverlays(slideObj, svgDimensions, viewBoxPosition, viewBoxDimensions, physicalDimensions) {
     const {
       userIsPresenter,
